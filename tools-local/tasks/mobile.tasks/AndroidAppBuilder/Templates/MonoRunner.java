// Licensed to the .NET Foundation under one or more agreements.
// The .NET Foundation licenses this file to you under the MIT license.

package net.dot;

import android.app.Instrumentation;
import android.content.Context;
import android.content.pm.PackageInfo;
import android.content.pm.PackageManager;
import android.content.res.AssetManager;
import android.os.Bundle;
import android.util.Log;
import android.view.View;
import android.app.Activity;
import android.os.Environment;
import android.net.Uri;

import java.io.File;
import java.io.FileNotFoundException;
import java.io.FileOutputStream;
import java.io.IOException;
import java.io.InputStream;
import java.io.OutputStream;
import java.io.BufferedInputStream;
import java.util.zip.ZipEntry;
import java.util.zip.ZipInputStream;

public class MonoRunner extends Instrumentation
{
    static MonoRunner inst;
    static String entryPointLibName = "%EntryPointLibName%";

    static {
        System.loadLibrary("monodroid");
    }

    @Override
    public void onCreate(Bundle arguments) {
        if (arguments != null) {
            String lib = arguments.getString("entryPointLibName");
            if (lib != null) {
                entryPointLibName = lib;
            }
        }

        super.onCreate(arguments);
        start();
    }

    @Override
    public void onStart() {
        super.onStart();

        MonoRunner.inst = this;
        Context context = getContext();
        String filesDir = context.getFilesDir().getAbsolutePath();
        String cacheDir = context.getCacheDir().getAbsolutePath();
        File docsPath  = context.getExternalFilesDir(Environment.DIRECTORY_DOCUMENTS);
        if (docsPath == null) {
            docsPath = context.getCacheDir();
        }
        String docsDir = docsPath.getAbsolutePath();

        // unzip libs and test files to filesDir
        unzipAssets(context, filesDir, "assets.zip");

        if (entryPointLibName == "") {
            Log.e("DOTNET", "Missing entryPointLibName argument, pass '-e entryPointLibName <name.dll>' to adb to specify which program to run.");
            finish(1, null);
            return;
        }

        Log.i("DOTNET", "initRuntime");
<<<<<<< HEAD
        int retcode = initRuntime(filesDir, cacheDir, docsDir);
        Bundle result = new Bundle();
        result.putInt("return-code", retcode);
        // Xharness cli expects "test-results-path" with test results
        result.putString("test-results-path", docsDir + "/testResults.xml");
        finish(Activity.RESULT_OK, result);
=======
        int retcode = initRuntime(filesDir, cacheDir, docsDir, entryPointLibName);
        runOnMainSync(new Runnable() {
            public void run() {
                Bundle result = new Bundle();
                result.putInt("return-code", retcode);

                // Xharness cli expects "test-results-path" with test results
                File testResults = new File(docsDir + "/testResults.xml");
                if (testResults.exists()) {
                    result.putString("test-results-path", testResults.getAbsolutePath());
                }

                finish(retcode, result);
            }
        });
>>>>>>> f3c5043b
    }

    static void unzipAssets(Context context, String toPath, String zipName) {
        AssetManager assetManager = context.getAssets();
        try {
            InputStream inputStream = assetManager.open(zipName);
            ZipInputStream zipInputStream = new ZipInputStream(new BufferedInputStream(inputStream));
            ZipEntry zipEntry;
            byte[] buffer = new byte[4096];
            while ((zipEntry = zipInputStream.getNextEntry()) != null) {
                String fileOrDirectory = zipEntry.getName();
                Uri.Builder builder = new Uri.Builder();
                builder.scheme("file");
                builder.appendPath(toPath);
                builder.appendPath(fileOrDirectory);
                String fullToPath = builder.build().getPath();
                if (zipEntry.isDirectory()) {
                    File directory = new File(fullToPath);
                    directory.mkdirs();
                    continue;
                }
                Log.i("DOTNET", "Extracting asset to " + fullToPath);
                int count = 0;
                FileOutputStream fileOutputStream = new FileOutputStream(fullToPath);
                while ((count = zipInputStream.read(buffer)) != -1) {
                    fileOutputStream.write(buffer, 0, count);
                }
                fileOutputStream.close();
                zipInputStream.closeEntry();
            }
            zipInputStream.close();
        } catch (IOException e) {
            Log.e("DOTNET", e.getLocalizedMessage());
        }
    }

    native int initRuntime(String libsDir, String cacheDir, String docsDir, String entryPointLibName);
}<|MERGE_RESOLUTION|>--- conflicted
+++ resolved
@@ -71,14 +71,6 @@
         }
 
         Log.i("DOTNET", "initRuntime");
-<<<<<<< HEAD
-        int retcode = initRuntime(filesDir, cacheDir, docsDir);
-        Bundle result = new Bundle();
-        result.putInt("return-code", retcode);
-        // Xharness cli expects "test-results-path" with test results
-        result.putString("test-results-path", docsDir + "/testResults.xml");
-        finish(Activity.RESULT_OK, result);
-=======
         int retcode = initRuntime(filesDir, cacheDir, docsDir, entryPointLibName);
         runOnMainSync(new Runnable() {
             public void run() {
@@ -94,7 +86,6 @@
                 finish(retcode, result);
             }
         });
->>>>>>> f3c5043b
     }
 
     static void unzipAssets(Context context, String toPath, String zipName) {
