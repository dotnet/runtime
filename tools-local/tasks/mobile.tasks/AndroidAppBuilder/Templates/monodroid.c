--- conflicted
+++ resolved
@@ -152,16 +152,10 @@
 {
     // uncomment for debug output:
     //
-<<<<<<< HEAD
-    // setenv ("XUNIT_VERBOSE", "true", true);
-    // setenv ("MONO_LOG_LEVEL", "debug", true);
-    // setenv ("MONO_LOG_MASK", "all", true);
-    // NOTE: these options can be set via command line args for adb or xharness, see AndroidSampleApp.csproj
-=======
     //setenv ("XUNIT_VERBOSE", "true", true);
     //setenv ("MONO_LOG_LEVEL", "debug", true);
     //setenv ("MONO_LOG_MASK", "all", true);
->>>>>>> ed295782
+    // NOTE: these options can be set via command line args for adb or xharness, see AndroidSampleApp.csproj
 
     bool wait_for_debugger = false;
     chdir (bundle_path);
