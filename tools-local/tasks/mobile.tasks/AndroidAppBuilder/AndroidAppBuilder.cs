--- conflicted
+++ resolved
@@ -45,11 +45,8 @@
     /// </summary>
     public string? NativeMainSource { get; set; }
 
-<<<<<<< HEAD
-=======
     public string? KeyStorePath { get; set; }
 
->>>>>>> 1c1757c0
     [Output]
     public string ApkBundlePath { get; set; } = ""!;
 
@@ -72,10 +69,7 @@
         apkBuilder.BuildToolsVersion = BuildToolsVersion;
         apkBuilder.StripDebugSymbols = StripDebugSymbols;
         apkBuilder.NativeMainSource = NativeMainSource;
-<<<<<<< HEAD
-=======
         apkBuilder.KeyStorePath = KeyStorePath;
->>>>>>> 1c1757c0
         (ApkBundlePath, ApkPackageId) = apkBuilder.BuildApk(SourceDir, abi, MainLibraryFileName, MonoRuntimeHeaders);
 
         return true;
