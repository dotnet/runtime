--- conflicted
+++ resolved
@@ -138,14 +138,10 @@
             File.Copy(Path.Join (MicrosoftNetCoreAppRuntimePackDir, "native", f), Path.Join(AppDir, f), true);
         File.Copy(MainJS!, Path.Join(AppDir, "runtime.js"),  true);
 
-<<<<<<< HEAD
         var html = @"<html><body><script type=""text/javascript"" src=""runtime.js""></script></body></html>";
         File.WriteAllText(Path.Join(AppDir, "index.html"), html);
 
-        foreach (var assembly in _assemblies.Values)
-=======
         foreach (var assembly in _assemblies.Values) {
->>>>>>> 4b593940
             config.Assets.Add(new AssemblyEntry (Path.GetFileName(assembly.Location)));
             if (DebugLevel > 0) {
                 var pdb = assembly.Location;
