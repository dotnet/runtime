--- conflicted
+++ resolved
@@ -7,12 +7,8 @@
                 "src/libraries/Common/tests/System/Security/Cryptography/AlgorithmImplementations/DSA/DSAKeyPemTests.cs",
                 "src/libraries/Common/tests/System/Security/Cryptography/AlgorithmImplementations/EC/ECKeyPemTests.cs",
                 "src/libraries/Common/tests/System/Security/Cryptography/AlgorithmImplementations/RSA/RSAKeyPemTests.cs",
-<<<<<<< HEAD
-                "src/libraries/System.Security.Cryptography.X509Certificates/tests/TestData.cs",
+                "src/libraries/System.Security.Cryptography/tests/X509Certificates/TestData.cs",
                 "src/tests/FunctionalTests/Android/Device_Emulator/gRPC/grpc-dotnet/testassets/Certs/InteropTests/server1.key"
-=======
-                "src/libraries/System.Security.Cryptography/tests/X509Certificates/TestData.cs"
->>>>>>> 474b2aaa
             ],
             "placeholder": [
                 "-----BEGIN PRIVATE KEY-----",
