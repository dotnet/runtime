--- conflicted
+++ resolved
@@ -15,11 +15,7 @@
       ]
     },
     "microsoft.dotnet.xharness.cli": {
-<<<<<<< HEAD
-      "version": "1.0.0-prerelease.22181.1",
-=======
       "version": "1.0.0-prerelease.22206.1",
->>>>>>> dc030a03
       "commands": [
         "xharness"
       ]
