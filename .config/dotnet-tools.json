{
  "version": 1,
  "isRoot": true,
  "tools": {
    "coverlet.console": {
      "version": "1.7.2",
      "commands": [
        "coverlet"
      ]
    },
    "dotnet-reportgenerator-globaltool": {
      "version": "4.5.8",
      "commands": [
        "reportgenerator"
      ]
    },
    "microsoft.dotnet.xharness.cli": {
<<<<<<< HEAD
      "version": "1.0.0-prerelease.21328.4",
=======
      "version": "1.0.0-prerelease.21330.2",
>>>>>>> f4e88f41
      "commands": [
        "xharness"
      ]
    },
    "microsoft.visualstudio.slngen.tool": {
      "version": "5.0.5",
      "commands": [
        "slngen"
      ]
    }
  }
}<|MERGE_RESOLUTION|>--- conflicted
+++ resolved
@@ -15,11 +15,7 @@
       ]
     },
     "microsoft.dotnet.xharness.cli": {
-<<<<<<< HEAD
-      "version": "1.0.0-prerelease.21328.4",
-=======
       "version": "1.0.0-prerelease.21330.2",
->>>>>>> f4e88f41
       "commands": [
         "xharness"
       ]
