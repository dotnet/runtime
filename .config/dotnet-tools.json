{
  "version": 1,
  "isRoot": true,
  "tools": {
    "coverlet.console": {
      "version": "1.7.2",
      "commands": [
        "coverlet"
      ]
    },
    "dotnet-reportgenerator-globaltool": {
      "version": "4.5.8",
      "commands": [
        "reportgenerator"
      ]
    },
    "microsoft.dotnet.xharness.cli": {
<<<<<<< HEAD
      "version": "1.0.0-prerelease.20311.3",
=======
      "version": "1.0.0-prerelease.20352.2",
>>>>>>> 83a15e3b
      "commands": [
        "xharness"
      ]
    }
  }
}<|MERGE_RESOLUTION|>--- conflicted
+++ resolved
@@ -15,11 +15,7 @@
       ]
     },
     "microsoft.dotnet.xharness.cli": {
-<<<<<<< HEAD
-      "version": "1.0.0-prerelease.20311.3",
-=======
       "version": "1.0.0-prerelease.20352.2",
->>>>>>> 83a15e3b
       "commands": [
         "xharness"
       ]
