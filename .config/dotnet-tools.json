--- conflicted
+++ resolved
@@ -15,11 +15,7 @@
       ]
     },
     "microsoft.dotnet.xharness.cli": {
-<<<<<<< HEAD
-      "version": "9.0.0-prerelease.23605.1",
-=======
       "version": "9.0.0-prerelease.23606.1",
->>>>>>> d2d5bc97
       "commands": [
         "xharness"
       ]
