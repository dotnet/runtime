--- conflicted
+++ resolved
@@ -246,7 +246,6 @@
 new CultureInfo("de-DE").CompareInfo.IndexOf("strasse", "stra\u00DFe", 0, CompareOptions.IgnoreNonSpace); // 0 or -1
 ```
 
-<<<<<<< HEAD
 **Normalization**
 
 In HybridGlobalization all normalization types are available:
@@ -256,7 +255,6 @@
 - `FormKD`.
 
 This means, that `FormKC` and `FormKD` do not throw `PlatfromNotSupportedException`, as it happens in non-hybrid mode on Browser.
-=======
 
 ### OSX
 
@@ -317,5 +315,4 @@
 
 `IgnoreSymbols`,
 
-`IgnoreKanaType`,
->>>>>>> 2551c653
+`IgnoreKanaType`,