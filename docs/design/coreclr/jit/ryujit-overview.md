--- conflicted
+++ resolved
@@ -34,11 +34,7 @@
   It returns a pointer to the code, its size, and additional GC, EH and (optionally) debug info.
   * `getVersionIdentifier` is the mechanism by which the JIT/EE interface is versioned.
   There is a single GUID (manually generated) which the JIT and EE must agree on.
-<<<<<<< HEAD
-* `ICorJitInfo` – this is the interface that the EE implements. It has many methods defined on it that allow the JIT to
-=======
   * `ICorJitInfo` – this is the interface that the EE implements. It has many methods defined on it that allow the JIT to
->>>>>>> e5c3811c
 look up metadata tokens, traverse type signatures, compute field and vtable offsets, find method entry points,
 construct string literals, etc. This bulk of this interface is inherited from `ICorDynamicInfo` which is defined in
 [src/inc/corinfo.h](https://github.com/dotnet/runtime/blob/main/src/coreclr/inc/corinfo.h). The implementation
