# Contract Loader

This contract is for getting information about loaded modules and assemblies

## APIs of contract

``` csharp
readonly struct ModuleHandle
{
    // Opaque handle - no public members

    internal TargetPointer Address;
}

[Flags]
enum ModuleFlags
{
    EditAndContinue = 0x00000008,   // Edit and Continue is enabled for this module
    ReflectionEmit = 0x00000040,    // Reflection.Emit was used to create this module
}

record struct ModuleLookupTables(
    TargetPointer FieldDefToDesc,
    TargetPointer ManifestModuleReferences,
    TargetPointer MemberRefToDesc,
    TargetPointer MethodDefToDesc,
    TargetPointer TypeDefToMethodTable,
    TargetPointer TypeRefToMethodTable,
    TargetPointer MethodDefToILCodeVersioningState);
```

``` csharp
ModuleHandle GetModuleHandle(TargetPointer module);
TargetPointer GetAssembly(ModuleHandle handle);
ModuleFlags GetFlags(ModuleHandle handle);
string GetPath(ModuleHandle handle);
TargetPointer GetLoaderAllocator(ModuleHandle handle);
TargetPointer GetThunkHeap(ModuleHandle handle);
TargetPointer GetILBase(ModuleHandle handle);
ModuleLookupTables GetLookupTables(ModuleHandle handle);
```

## Version 1

Data descriptors used:
| Data Descriptor Name | Field | Meaning |
| --- | --- | --- |
| `Module` | `Assembly` | Assembly of the Module |
| `Module` | `Base` | Pointer to start of PE file in memory |
| `Module` | `Flags` | Assembly of the Module |
| `Module` | `LoaderAllocator` | LoaderAllocator of the Module |
| `Module` | `ThunkHeap` | Pointer to the thunk heap |
<<<<<<< HEAD
=======
| `Module` | `Path` | Path of the Module (UTF-16, null-terminated) |
| `Module` | `DynamicMetadata` | Pointer to saved metadata for reflection emit modules |
>>>>>>> 527ab8fe
| `Module` | `FieldDefToDescMap` | Mapping table |
| `Module` | `ManifestModuleReferencesMap` | Mapping table |
| `Module` | `MemberRefToDescMap` | Mapping table |
| `Module` | `MethodDefToDescMap` | Mapping table |
| `Module` | `TypeDefToMethodTableMap` | Mapping table |
| `Module` | `TypeRefToMethodTableMap` | Mapping table |
| `ModuleLookupMap` | `TableData` | Start of the mapping table's data |

``` csharp
ModuleHandle GetModuleHandle(TargetPointer modulePointer)
{
    return new ModuleHandle(modulePointer);
}

TargetPointer GetAssembly(ModuleHandle handle)
{
    return target.ReadPointer(handle.Address + /* Module::Assrembly offset */);
}

ModuleFlags GetFlags(ModuleHandle handle)
{
    return target.Read<uint>(handle.Address + /* Module::Flags offset */);
}

string GetPath(ModuleHandle handle)
{
    TargetPointer pathStart = target.ReadPointer(handle.Address + /* Module::Path offset */);
    char[] path = // Read<char> from target starting at pathStart until null terminator
    return new string(path);
}

TargetPointer GetLoaderAllocator(ModuleHandle handle)
{
    return target.ReadPointer(handle.Address + /* Module::LoaderAllocator offset */);
}

TargetPointer GetThunkHeap(ModuleHandle handle)
{
    return target.ReadPointer(handle.Address + /* Module::ThunkHeap offset */);
}

TargetPointer GetILBase(ModuleHandle handle)
{
    return target.ReadPointer(handle.Address + /* Module::Base offset */);
}

ModuleLookupTables GetLookupTables(ModuleHandle handle)
{
    return new ModuleLookupTables(
        FieldDefToDescMap: target.ReadPointer(handle.Address + /* Module::FieldDefToDescMap */),
        ManifestModuleReferencesMap: target.ReadPointer(handle.Address + /* Module::ManifestModuleReferencesMap */),
        MemberRefToDescMap: target.ReadPointer(handle.Address + /* Module::MemberRefToDescMap */),
        MethodDefToDescMap: target.ReadPointer(handle.Address + /* Module::MethodDefToDescMap */),
        TypeDefToMethodTableMap: target.ReadPointer(handle.Address + /* Module::TypeDefToMethodTableMap */),
        TypeRefToMethodTableMap: target.ReadPointer(handle.Address + /* Module::TypeRefToMethodTableMap */),
        MethodDefToILCodeVersioningState: target.ReadPointer(handle.Address + /*
        Module::MethodDefToILCodeVersioningState */));
}
```<|MERGE_RESOLUTION|>--- conflicted
+++ resolved
@@ -50,11 +50,7 @@
 | `Module` | `Flags` | Assembly of the Module |
 | `Module` | `LoaderAllocator` | LoaderAllocator of the Module |
 | `Module` | `ThunkHeap` | Pointer to the thunk heap |
-<<<<<<< HEAD
-=======
 | `Module` | `Path` | Path of the Module (UTF-16, null-terminated) |
-| `Module` | `DynamicMetadata` | Pointer to saved metadata for reflection emit modules |
->>>>>>> 527ab8fe
 | `Module` | `FieldDefToDescMap` | Mapping table |
 | `Module` | `ManifestModuleReferencesMap` | Mapping table |
 | `Module` | `MemberRefToDescMap` | Mapping table |
