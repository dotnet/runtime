--- conflicted
+++ resolved
@@ -121,6 +121,7 @@
 | `CGrowableSymbolStream` | `Size` | Size of the raw symbol stream buffer |
 | `AppDomain` | `RootAssembly` | Pointer to the root assembly |
 | `AppDomain` | `DomainAssemblyList` | ArrayListBase of assemblies in the AppDomain |
+| `SystemDomain` | `GlobalLoaderAllocator` | global LoaderAllocator |
 | `LoaderAllocator` | `ReferenceCount` | Reference count of LoaderAllocator |
 | `LoaderAllocator` | `HighFrequencyHeap` | High-frequency heap of LoaderAllocator |
 | `LoaderAllocator` | `LowFrequencyHeap` | Low-frequency heap of LoaderAllocator |
@@ -130,7 +131,6 @@
 | `ArrayListBlock` | `Next` | Next ArrayListBlock in chain |
 | `ArrayListBlock` | `Size` | Size of data section in block |
 | `ArrayListBlock` | `ArrayStart` | Start of data section in block |
-<<<<<<< HEAD
 | `EETypeHashTable` | `Buckets` | Pointer to hash table buckets |
 | `EETypeHashTable` | `Count` | Count of elements in the hash table |
 | `EETypeHashTable` | `VolatileEntryValue` | The data stored in the hash table entry |
@@ -139,9 +139,7 @@
 | `InstMethodHashTable` | `Count` | Count of elements in the hash table |
 | `InstMethodHashTable` | `VolatileEntryValue` | The data stored in the hash table entry |
 | `InstMethodHashTable` | `VolatileEntryNextEntry` | Next pointer in the hash table entry |
-=======
-| `SystemDomain` | `GlobalLoaderAllocator` | global LoaderAllocator |
->>>>>>> 988fde50
+
 
 
 ### Global variables used:
@@ -467,7 +465,29 @@
     uint loadLevel = target.Read<uint>(assembly + /* Assembly::Level*/);
     return assembly.Level >= ASSEMBLY_LEVEL_LOADED;
 }
-<<<<<<< HEAD
+
+TargetPointer GetGlobalLoaderAllocator()
+{
+    TargetPointer systemDomainPointer = target.ReadGlobalPointer(Constants.Globals.SystemDomain);
+    TargetPointer systemDomain = target.ReadPointer(systemDomainPointer);
+    return target.ReadPointer(systemDomain + /* SystemDomain::GlobalLoaderAllocator offset */);
+}
+
+TargetPointer GetHighFrequencyHeap(TargetPointer loaderAllocatorPointer)
+{
+    return target.ReadPointer(loaderAllocatorPointer + /* LoaderAllocator::HighFrequencyHeap offset */);
+}
+
+TargetPointer GetLowFrequencyHeap(TargetPointer loaderAllocatorPointer)
+{
+    return target.ReadPointer(loaderAllocatorPointer + /* LoaderAllocator::LowFrequencyHeap offset */);
+}
+
+TargetPointer GetStubHeap(TargetPointer loaderAllocatorPointer)
+{
+    return target.ReadPointer(loaderAllocatorPointer + /* LoaderAllocator::StubHeap offset */);
+}
+
 ```
 
 ### DacEnumerableHash (EETypeHashTable and InstMethodHashTable)
@@ -538,29 +558,4 @@
         public uint Flags { get; } = (uint)(value.Value & FLAG_MASK);
     }
 }
-=======
-
-TargetPointer GetGlobalLoaderAllocator()
-{
-    TargetPointer systemDomainPointer = target.ReadGlobalPointer(Constants.Globals.SystemDomain);
-    TargetPointer systemDomain = target.ReadPointer(systemDomainPointer);
-    return target.ReadPointer(systemDomain + /* SystemDomain::GlobalLoaderAllocator offset */);
-}
-
-TargetPointer GetHighFrequencyHeap(TargetPointer loaderAllocatorPointer)
-{
-    return target.ReadPointer(loaderAllocatorPointer + /* LoaderAllocator::HighFrequencyHeap offset */);
-}
-
-TargetPointer GetLowFrequencyHeap(TargetPointer loaderAllocatorPointer)
-{
-    return target.ReadPointer(loaderAllocatorPointer + /* LoaderAllocator::LowFrequencyHeap offset */);
-}
-
-TargetPointer GetStubHeap(TargetPointer loaderAllocatorPointer)
-{
-    return target.ReadPointer(loaderAllocatorPointer + /* LoaderAllocator::StubHeap offset */);
-}
-
->>>>>>> 988fde50
 ```