--- conflicted
+++ resolved
@@ -25,85 +25,12 @@
     TargetPointer MemberRefToDesc,
     TargetPointer MethodDefToDesc,
     TargetPointer TypeDefToMethodTable,
-<<<<<<< HEAD
-    TargetPointer TypeRefToMethodTable);
-=======
     TargetPointer TypeRefToMethodTable,
     TargetPointer MethodDefToILCodeVersioningState);
-
-internal struct EcmaMetadataSchema
-{
-    public EcmaMetadataSchema(string metadataVersion, bool largeStringHeap, bool largeBlobHeap, bool largeGuidHeap, int[] rowCount, bool[] isSorted, bool variableSizedColumnsAre4BytesLong)
-    {
-        MetadataVersion = metadataVersion;
-        LargeStringHeap = largeStringHeap;
-        LargeBlobHeap = largeBlobHeap;
-        LargeGuidHeap = largeGuidHeap;
-
-        _rowCount = rowCount;
-        _isSorted = isSorted;
-
-        VariableSizedColumnsAreAll4BytesLong = variableSizedColumnsAre4BytesLong;
-    }
-
-    public readonly string MetadataVersion;
-
-    public readonly bool LargeStringHeap;
-    public readonly bool LargeBlobHeap;
-    public readonly bool LargeGuidHeap;
-
-    // Table data, these structures hold MetadataTable.Count entries
-    private readonly int[] _rowCount;
-    public readonly ReadOnlySpan<int> RowCount => _rowCount;
-
-    private readonly bool[] _isSorted;
-    public readonly ReadOnlySpan<bool> IsSorted => _isSorted;
-
-    // In certain scenarios the size of the tables is forced to be the maximum size
-    // Otherwise the size of columns should be computed based on RowSize/the various heap flags
-    public readonly bool VariableSizedColumnsAreAll4BytesLong;
-}
-
-internal class TargetEcmaMetadata
-{
-    public TargetEcmaMetadata(EcmaMetadataSchema schema,
-                        TargetSpan[] tables,
-                        TargetSpan stringHeap,
-                        TargetSpan userStringHeap,
-                        TargetSpan blobHeap,
-                        TargetSpan guidHeap)
-    {
-        Schema = schema;
-        _tables = tables;
-        StringHeap = stringHeap;
-        UserStringHeap = userStringHeap;
-        BlobHeap = blobHeap;
-        GuidHeap = guidHeap;
-    }
-
-    public EcmaMetadataSchema Schema { get; init; }
-
-    private TargetSpan[] _tables;
-    public ReadOnlySpan<TargetSpan> Tables => _tables;
-    public TargetSpan StringHeap { get; init; }
-    public TargetSpan UserStringHeap { get; init; }
-    public TargetSpan BlobHeap { get; init; }
-    public TargetSpan GuidHeap { get; init; }
-}
-
-[Flags]
-internal enum AvailableMetadataType
-{
-    None = 0,
-    ReadOnly = 1,
-    ReadWriteSavedCopy = 2,
-    ReadWrite = 4
-}
->>>>>>> eb9c01f8
 ```
 
 ``` csharp
-ModuleHandle GetModuleHandle(TargetPointer);
+ModuleHandle GetModuleHandle(TargetPointer module);
 TargetPointer GetAssembly(ModuleHandle handle);
 ModuleFlags GetFlags(ModuleHandle handle);
 TargetPointer GetLoaderAllocator(ModuleHandle handle);
@@ -128,12 +55,7 @@
 | `Module` | `MethodDefToDescMap` | Mapping table |
 | `Module` | `TypeDefToMethodTableMap` | Mapping table |
 | `Module` | `TypeRefToMethodTableMap` | Mapping table |
-<<<<<<< HEAD
-=======
-| `DynamicMetadata` | `Size` | Size of the dynamic metadata blob (as a 32bit uint) |
-| `DynamicMetadata` | `Data` | Start of dynamic metadata data array |
 | `ModuleLookupMap` | `TableData` | Start of the mapping table's data |
->>>>>>> eb9c01f8
 
 ``` csharp
 ModuleHandle GetModuleHandle(TargetPointer modulePointer)
