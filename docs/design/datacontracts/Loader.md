--- conflicted
+++ resolved
@@ -125,11 +125,8 @@
 | `CGrowableSymbolStream` | `Size` | Size of the raw symbol stream buffer |
 | `AppDomain` | `RootAssembly` | Pointer to the root assembly |
 | `AppDomain` | `DomainAssemblyList` | ArrayListBase of assemblies in the AppDomain |
-<<<<<<< HEAD
+| `AppDomain` | `FriendlyName` | Friendly name of the AppDomain |
 | `SystemDomain` | `GlobalLoaderAllocator` | global LoaderAllocator |
-=======
-| `AppDomain` | `FriendlyName` | Friendly name of the AppDomain |
->>>>>>> 53aa2bc9
 | `LoaderAllocator` | `ReferenceCount` | Reference count of LoaderAllocator |
 | `LoaderAllocator` | `HighFrequencyHeap` | High-frequency heap of LoaderAllocator |
 | `LoaderAllocator` | `LowFrequencyHeap` | Low-frequency heap of LoaderAllocator |
