--- conflicted
+++ resolved
@@ -92,11 +92,8 @@
     public TypeHandle GetPrimitiveType(CorElementType typeCode);
     public virtual bool IsGenericVariable(TypeHandle typeHandle, out TargetPointer module, out uint token);
     public virtual bool IsFunctionPointer(TypeHandle typeHandle, out ReadOnlySpan<TypeHandle> retAndArgTypes, out byte callConv);
-<<<<<<< HEAD
     public virtual bool IsPointer(TypeHandle typeHandle);
-=======
     public virtual TargetPointer GetLoaderModule(TypeHandle typeHandle);
->>>>>>> b876d3db
 
     #endregion TypeHandle inspection APIs
 }
@@ -841,7 +838,6 @@
         return true;
     }
 
-<<<<<<< HEAD
     public bool IsPointer(TypeHandle typeHandle)
     {
         if (!typeHandle.IsTypeDesc())
@@ -850,7 +846,8 @@
         int TypeAndFlags = // Read TypeAndFlags field from TypeDesc contract using address typeHandle.TypeDescAddress()
         CorElementType elemType = (CorElementType)(TypeAndFlags & 0xFF);
         return elemType == CorElementType.Ptr;
-=======
+    }
+
     public TargetPointer GetLoaderModule(TypeHandle typeHandle)
     {
         if (typeHandle.IsTypeDesc())
@@ -871,7 +868,6 @@
             }
         }
         return target.ReadPointer(mt.AuxiliaryData + /* MethodTableAuxiliaryData::LoaderModule offset */);
->>>>>>> b876d3db
     }
 ```
 
