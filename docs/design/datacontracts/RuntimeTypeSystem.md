--- conflicted
+++ resolved
@@ -691,10 +691,6 @@
 | ReJIT |
 | ExecutionManager |
 | PrecodeStubs |
-<<<<<<< HEAD
-| ECall |
-=======
->>>>>>> 60b5538c
 
 And the following enumeration definitions
 
@@ -1249,18 +1245,6 @@
             return methodDescPtr;
         }
 
-<<<<<<< HEAD
-        // FCall path, look up address in the FCall table using the ECall contract
-        {
-            TargetPointer methodDescPtr = _target.Contracts.ECall.MapTargetBackToMethodDesc(pCode);
-            if (methodDescPtr != TargetPointer.Null)
-            {
-                return methodDescPtr;
-            }
-        }
-
-=======
->>>>>>> 60b5538c
         // Stub path, read address as a Precode and get the MethodDesc from it
         {
             TargetPointer methodDescPtr = _target.Contracts.PrecodeStubs.GetMethodDescFromStubAddress(pCode);
@@ -1280,18 +1264,6 @@
 
         if (pCode == TargetCodePointer.Null)
         {
-<<<<<<< HEAD
-            // if pCode is null, we iterate through the method descs in the MT.
-            foreach (MethodDescHandle mdh in GetIntroducedMethods(typeHandle))
-            {
-                MethodDesc md = _methodDescs[mdh.Address];
-
-                // if a MethodDesc matches the slot, return that MethodDesc
-                if (md.Slot == slot)
-                {
-                    return mdh.Address;
-                }
-=======
             // if pCode is null, we iterate through the method descs in the MT
             while (true) // arbitrary limit to avoid infinite loop
             {
@@ -1306,7 +1278,6 @@
                     }
                 }
                 canonMT = GetTypeHandle(GetCanonicalMethodTable(GetTypeHandle(GetParentMethodTable(canonMT))));
->>>>>>> 60b5538c
             }
         }
 
