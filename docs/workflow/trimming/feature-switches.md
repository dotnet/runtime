# Libraries Feature Switches

Starting with .NET 5 there are several [feature-switches](https://github.com/dotnet/designs/blob/master/accepted/2020/feature-switch.md) available which
can be used to control the size of the final binary. They are available in all
configurations but their defaults might vary as any SDK can set the defaults differently.

## Available Feature Switches

| MSBuild Property Name | AppContext Setting | Description |
|-|-|-|
| DebuggerSupport | System.Diagnostics.Debugger.IsSupported | Any dependency that enables better debugging experience to be trimmed when set to false |
| EnableUnsafeUTF7Encoding | System.Text.Encoding.EnableUnsafeUTF7Encoding | Insecure UTF-7 encoding is trimmed when set to false |
| EnableUnsafeBinaryFormatterSerialization | System.Runtime.Serialization.EnableUnsafeBinaryFormatterSerialization | BinaryFormatter serialization support is trimmed when set to false |
| EventSourceSupport | System.Diagnostics.Tracing.EventSource.IsSupported | Any EventSource related code or logic is trimmed when set to false |
| InvariantGlobalization | System.Globalization.Invariant | All globalization specific code and data is trimmed when set to true |
| PredefinedCulturesOnly | System.Globalization.PredefinedCulturesOnly |  Don't allow creating a culture for which the platform does not have data |
| UseSystemResourceKeys | System.Resources.UseSystemResourceKeys |  Any localizable resources for system assemblies is trimmed when set to true |
| HttpActivityPropagationSupport | System.Net.Http.EnableActivityPropagation | Any dependency related to diagnostics support for System.Net.Http is trimmed when set to false |
| UseNativeHttpHandler | System.Net.Http.UseNativeHttpHandler | HttpClient uses by default platform native implementation of HttpMessageHandler if set to true. |
| StartupHookSupport | System.StartupHookProvider.IsSupported | Startup hooks are disabled when set to false. Startup hook related functionality can be trimmed. |
| AutoreleasePoolSupport | System.Threading.Thread.EnableAutoreleasePool | When set to true, creates an NSAutoreleasePool for each thread and thread pool work item on applicable platforms. |
| CustomResourceTypesSupport | System.Resources.ResourceManager.AllowCustomResourceTypes | Use of custom resource types is disabled when set to false. ResourceManager code paths that use reflection for custom types can be trimmed. |
| EnableUnsafeBinaryFormatterInDesigntimeLicenseContextSerialization | System.ComponentModel.TypeConverter.EnableUnsafeBinaryFormatterInDesigntimeLicenseContextSerialization | BinaryFormatter serialization support is trimmed when set to false. |
| BuiltInComInteropSupport | System.Runtime.InteropServices.BuiltInComInterop.IsSupported | Built-in COM support is trimmed when set to false. |
| EnableCppCLIHostActivation | System.Runtime.InteropServices.EnableCppCLIHostActivation | C++/CLI host activation code is disabled when set to false and related functionality can be trimmed. |
| MetadataUpdaterSupport | System.Reflection.Metadata.MetadataUpdater.IsSupported | Metadata update related code to be trimmed when set to false |
| _EnableConsumingManagedCodeFromNativeHosting | System.Runtime.InteropServices.EnableConsumingManagedCodeFromNativeHosting | Getting a managed function from native hosting is disabled when set to false and related functionality can be trimmed. |
<<<<<<< HEAD
| VerifyDependencyInjectionOpenGenericServiceTrimmability | Microsoft.Extensions.DependencyInjection.VerifyOpenGenericServiceTrimmability | When set to true, DependencyInjection will verify trimming annotations applied to open generic services are correct |
=======
| NullabilityInfoContextSupport | System.Reflection.NullabilityInfoContext.IsSupported | Nullable attributes can be trimmed when set to false |
| _AggressiveAttributeTrimming | System.AggressiveAttributeTrimming | When set to true, aggressively trims attributes to allow for the most size savings possible, even if it could result in runtime behavior changes |
>>>>>>> 577d079a

Any feature-switch which defines property can be set in csproj file or
on the command line as any other MSBuild property. Those without predefined property name
the value can be set with following XML tag in csproj file.

```xml
<RuntimeHostConfigurationOption Include="<AppContext-Setting>"
                                Value="false"
                                Trim="true" />
```

## Adding New Feature Switch

The primary goal of features switches is to produce smaller output by removing code which is
unreachable under feature condition. The typical approach is to introduce static bool like
property which is used to guard the dependencies which can be trimmed when the value is flipped.
Ideally, the static property should be located in type which does not have any static constructor
logic. Once you are done with the code changes following steps connects the code with trimming
settings.

Add XML settings for the features switch to assembly substitution. It's usually located in
`src/ILLink/ILLink.Substitutions.xml` file for each library. The example of the syntax used to control
`EnableUnsafeUTF7Encoding` property is following.

```xml
<method signature="System.Boolean get_EnableUnsafeUTF7Encoding()" body="stub" value="false" feature="System.Text.Encoding.EnableUnsafeUTF7Encoding" featurevalue="false" />
```

Add MSBuild integration by adding new RuntimeHostConfigurationOption entry. The file is located in
[Microsoft.NET.Sdk.targets](https://github.com/dotnet/sdk/blob/33ce6234e6bf45bce16f610c441679252d309189/src/Tasks/Microsoft.NET.Build.Tasks/targets/Microsoft.NET.Sdk.targets#L348-L401) file and includes all
other public feature-switches. You can add a new one by simply adding a new XML tag

```xml
<RuntimeHostConfigurationOption Include="<AppContext-Setting>"
            Condition="'$(<msbuild-property-name>)' != ''"
            Value="$(<msbuild-property-name>)"
            Trim="true" />
```

Please don't forget to update the table with available features-switches when you are done.<|MERGE_RESOLUTION|>--- conflicted
+++ resolved
@@ -25,12 +25,9 @@
 | EnableCppCLIHostActivation | System.Runtime.InteropServices.EnableCppCLIHostActivation | C++/CLI host activation code is disabled when set to false and related functionality can be trimmed. |
 | MetadataUpdaterSupport | System.Reflection.Metadata.MetadataUpdater.IsSupported | Metadata update related code to be trimmed when set to false |
 | _EnableConsumingManagedCodeFromNativeHosting | System.Runtime.InteropServices.EnableConsumingManagedCodeFromNativeHosting | Getting a managed function from native hosting is disabled when set to false and related functionality can be trimmed. |
-<<<<<<< HEAD
 | VerifyDependencyInjectionOpenGenericServiceTrimmability | Microsoft.Extensions.DependencyInjection.VerifyOpenGenericServiceTrimmability | When set to true, DependencyInjection will verify trimming annotations applied to open generic services are correct |
-=======
 | NullabilityInfoContextSupport | System.Reflection.NullabilityInfoContext.IsSupported | Nullable attributes can be trimmed when set to false |
 | _AggressiveAttributeTrimming | System.AggressiveAttributeTrimming | When set to true, aggressively trims attributes to allow for the most size savings possible, even if it could result in runtime behavior changes |
->>>>>>> 577d079a
 
 Any feature-switch which defines property can be set in csproj file or
 on the command line as any other MSBuild property. Those without predefined property name
