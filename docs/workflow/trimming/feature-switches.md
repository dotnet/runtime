--- conflicted
+++ resolved
@@ -21,13 +21,8 @@
 | StartupHookSupport | System.StartupHookProvider.IsSupported | Startup hooks are disabled when set to false. Startup hook related functionality can be trimmed. |
 | UseSystemResourceKeys | System.Resources.UseSystemResourceKeys |  Any localizable resources for system assemblies is trimmed when set to true |
 | TBD | System.Threading.ThreadPool.EnableDispatchAutoreleasePool | When set to true, creates an NSAutoreleasePool around each thread pool work item on applicable platforms. |
-<<<<<<< HEAD
 | _EnableCallingManagedFunctionFromNativeHosting | Internal.Runtime.InteropServices.ComponentActivator.IsSupported | Getting a managed function from native hosting is disabled when set to false and related functionality can be trimmed. |
-=======
-| CustomResourceTypesSupport | System.Resources.ResourceManager.AllowCustomResourceTypes | Use of custom resource types is disabled when set to false. ResourceManager code paths that use reflection for custom types can be trimmed. |
-| EnableUnsafeBinaryFormatterInDesigntimeLicenseContextSerialization | System.ComponentModel.TypeConverter.EnableUnsafeBinaryFormatterInDesigntimeLicenseContextSerialization | BinaryFormatter serialization support is trimmed when set to false. |
 | BuiltInComInteropSupport | System.Runtime.InteropServices.BuiltInComInterop.IsSupported | Built-in COM support is trimmed when set to false. |
->>>>>>> f3e9e919
 
 Any feature-switch which defines property can be set in csproj file or
 on the command line as any other MSBuild property. Those without predefined property name
