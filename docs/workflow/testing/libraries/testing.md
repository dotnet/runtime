# Testing Libraries

We use the OSS testing framework [xunit](http://xunit.github.io/).

To build the tests and run them you can call the libraries build script.

**Examples**
- The following shows how to build only the tests but not run them
```
libraries -buildtests
```

- The following builds and runs all tests for .NET Core in release configuration.
```
libraries -buildtests -test -c Release
```

- The following example shows how to pass extra msbuild properties to ignore tests ignored in CI.
```
libraries -test /p:WithoutCategories=IgnoreForCI
```

## Running tests on the command line

To build tests you need to pass the `-buildtests` flag to build.cmd/sh or if you want to build both src and tests you pass `-buildtests` flag (`libraries -restore -build -buildtests`). Note that you need to specify -restore and -build additionally as those are only implicit if no action is passed in.

If you are interested in building and running the tests only for a specific library, then there are two different ways to do it:

The easiest (and recommended) way to do it, is by simply building the test .csproj file for that library.

```cmd
cd src\libraries\System.Collections.Immutable\tests
dotnet build /t:BuildAndTest   ::or /t:Test to just run the tests if the binaries are already built
```

It is possible to pass parameters to the underlying xunit runner via the `XUnitOptions` parameter, e.g.:
```cmd
dotnet build /t:Test "/p:XUnitOptions=-class Test.ClassUnderTests"
```

There may be multiple projects in some directories so you may need to specify the path to a specific test project to get it to build and run the tests.

#### Running a single test on the command line

To quickly run or debug a single test from the command line, set the XunitMethodName property, e.g.:
```cmd
dotnet build /t:BuildAndTest /p:XunitMethodName={FullyQualifiedNamespace}.{ClassName}.{MethodName}
```

#### Running tests in a different target framework

Each test project can potentially have multiple target frameworks. There are some tests that might be OS-specific, or might be testing an API that is available only on some target frameworks, so the `TargetFrameworks` property specifies the valid target frameworks. By default we will build and run only the default build target framework which is `netcoreapp5.0`. The rest of the targetframeworks will need to be built and ran by specifying the BuildTargetFramework option.
```cmd
<<<<<<< HEAD
cd src\libraries\System.Runtime\tests
dotnet msbuild System.Runtime.Tests.csproj /p:TargetGroup=net472
```

## Running tests from Visual Studio

**Test Explorer** will be able to discover the tests only if the solution is opened with `build -vs` command, e.g.:
```cmd
build -vs System.Net.Http
```
If running the tests from **Test Explorer** does nothing, it probably tries to use x86 dotnet installation instead of the x64 one. It can be fixed by setting the x64 architecture manually in the test settings.

It is also possible to execute the tests by simply debugging the test project once it's been built. It will underneath call the same command as `dotnet msbuild /t:Test` does.
=======
dotnet build src\libraries\System.Runtime\tests\System.Runtime.Tests.csproj /p:BuildTargetFramework=net472
```
>>>>>>> 9981b1f1
<|MERGE_RESOLUTION|>--- conflicted
+++ resolved
@@ -51,9 +51,7 @@
 
 Each test project can potentially have multiple target frameworks. There are some tests that might be OS-specific, or might be testing an API that is available only on some target frameworks, so the `TargetFrameworks` property specifies the valid target frameworks. By default we will build and run only the default build target framework which is `netcoreapp5.0`. The rest of the targetframeworks will need to be built and ran by specifying the BuildTargetFramework option.
 ```cmd
-<<<<<<< HEAD
-cd src\libraries\System.Runtime\tests
-dotnet msbuild System.Runtime.Tests.csproj /p:TargetGroup=net472
+dotnet build src\libraries\System.Runtime\tests\System.Runtime.Tests.csproj /p:BuildTargetFramework=net472
 ```
 
 ## Running tests from Visual Studio
@@ -64,8 +62,4 @@
 ```
 If running the tests from **Test Explorer** does nothing, it probably tries to use x86 dotnet installation instead of the x64 one. It can be fixed by setting the x64 architecture manually in the test settings.
 
-It is also possible to execute the tests by simply debugging the test project once it's been built. It will underneath call the same command as `dotnet msbuild /t:Test` does.
-=======
-dotnet build src\libraries\System.Runtime\tests\System.Runtime.Tests.csproj /p:BuildTargetFramework=net472
-```
->>>>>>> 9981b1f1
+It is also possible to execute the tests by simply debugging the test project once it's been built. It will underneath call the same command as `dotnet build /t:Test` does.