# Testing Libraries

We use the OSS testing framework [xunit](http://xunit.github.io/).

To build the tests and run them you can call the libraries build script.

**Examples**
- The following shows how to build only the tests but not run them:
```
libraries -buildtests
```

- The following builds and runs all tests for .NET Core in release configuration:
```
libraries -test -c Release
```

- The following example shows how to pass extra msbuild properties to ignore tests ignored in CI:
```
libraries -test /p:WithoutCategories=IgnoreForCI
```

Unless you specifiy `/p:TestNoBuild=true`, test assemblies are implicitly built when invoking the `Test` target.
- The following shows how to only test the libraries without building them
```
libraries -test /p:TestNoBuild=true
```

## Running tests on the command line

To build tests you need to pass the `-buildtests` flag to `build.cmd/sh` or run `libraries -restore -build -buildtests` (note that you need to specify `-restore` and `-build` additionally as those are only implicit if no action is passed in).

If you are interested in building and running the tests only for a specific library, then there are two different ways to do it:

<<<<<<< HEAD
The easiest (and recommended) way to do it, is by simply building the test .csproj file for that library:
=======
The easiest (and recommended) way to build and run the tests for a specific library, is to invoke the `Test` target on that library:

>>>>>>> c5cbfee6
```cmd
cd src\libraries\System.Collections.Immutable\tests
dotnet build /t:Test
```

It is possible to pass parameters to the underlying xunit runner via the `XUnitOptions` parameter, e.g.:
```cmd
dotnet build /t:Test "/p:XUnitOptions=-class Test.ClassUnderTests"
```

There may be multiple projects in some directories so you may need to specify the path to a specific test project to get it to build and run the tests.

#### Running a single test on the command line

To quickly run or debug a single test from the command line, set the XunitMethodName property, e.g.:
```cmd
dotnet build /t:Test /p:XunitMethodName={FullyQualifiedNamespace}.{ClassName}.{MethodName}
```

<<<<<<< HEAD
#### Running outer loop tests

To run all tests, including "outer loop" tests (which are typically slower and in some test suites less reliable, but which are more comprehensive):
```cmd
dotnet build /t:BuildAndTest /p:Outerloop=true
```

#### Running tests in a different target framework
=======
#### Running tests on a different target framework
>>>>>>> c5cbfee6

Each test project can potentially have multiple target frameworks. There are some tests that might be OS-specific, or might be testing an API that is available only on some target frameworks, so the `TargetFrameworks` property specifies the valid target frameworks. By default we will build and run only the default build target framework which is `netcoreapp5.0`. The rest of the `TargetFrameworks` will need to be built and ran by specifying the `BuildTargetFramework` option, e.g.:
```cmd
dotnet build src\libraries\System.Runtime\tests\System.Runtime.Tests.csproj /p:BuildTargetFramework=net472
```

## Running tests from Visual Studio

**Test Explorer** will be able to discover the tests only if the solution is opened with `build -vs` command, e.g.:
```cmd
build -vs System.Net.Http
```
If running the tests from **Test Explorer** does nothing, it probably tries to use x86 dotnet installation instead of the x64 one. It can be fixed by setting the x64 architecture manually in the test settings.

It is also possible to execute the tests by simply debugging the test project once it's been built. It will underneath call the same command as `dotnet build /t:Test` does.<|MERGE_RESOLUTION|>--- conflicted
+++ resolved
@@ -32,12 +32,7 @@
 
 If you are interested in building and running the tests only for a specific library, then there are two different ways to do it:
 
-<<<<<<< HEAD
-The easiest (and recommended) way to do it, is by simply building the test .csproj file for that library:
-=======
 The easiest (and recommended) way to build and run the tests for a specific library, is to invoke the `Test` target on that library:
-
->>>>>>> c5cbfee6
 ```cmd
 cd src\libraries\System.Collections.Immutable\tests
 dotnet build /t:Test
@@ -57,18 +52,14 @@
 dotnet build /t:Test /p:XunitMethodName={FullyQualifiedNamespace}.{ClassName}.{MethodName}
 ```
 
-<<<<<<< HEAD
 #### Running outer loop tests
 
 To run all tests, including "outer loop" tests (which are typically slower and in some test suites less reliable, but which are more comprehensive):
 ```cmd
-dotnet build /t:BuildAndTest /p:Outerloop=true
+dotnet build /t:Test /p:Outerloop=true
 ```
 
-#### Running tests in a different target framework
-=======
 #### Running tests on a different target framework
->>>>>>> c5cbfee6
 
 Each test project can potentially have multiple target frameworks. There are some tests that might be OS-specific, or might be testing an API that is available only on some target frameworks, so the `TargetFrameworks` property specifies the valid target frameworks. By default we will build and run only the default build target framework which is `netcoreapp5.0`. The rest of the `TargetFrameworks` will need to be built and ran by specifying the `BuildTargetFramework` option, e.g.:
 ```cmd
