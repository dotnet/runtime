# Filtering libraries tests using traits

The tests can be filtered based on xunit trait attributes defined in [`Microsoft.DotNet.XUnitExtensions`](https://github.com/dotnet/arcade/tree/master/src/Microsoft.DotNet.XUnitExtensions). These attributes are specified above the test method's definition. The available attributes are:

#### OuterLoopAttribute

```cs
[OuterLoop()]
```
Tests marked as `OuterLoop` are for scenarios that don't need to run every build. They may take longer than normal tests, cover seldom hit code paths, or require special setup or resources to execute. These tests are excluded by default when testing through `dotnet build` but can be enabled manually by adding the `-testscope outerloop` switch or `/p:TestScope=outerloop` e.g.

```cmd
build -test -testscope outerloop
<<<<<<< HEAD
cd src/System.Text.RegularExpressions/tests && dotnet build /t:RebuildAndTest /p:TestScope=outerloop
=======
cd src/System.Text.RegularExpressions/tests && dotnet build /t:Test /p:TestScope=outerloop
>>>>>>> 33f2807f
```

#### PlatformSpecificAttribute

```cs
[PlatformSpecific(TestPlatforms platforms)]
```
Use this attribute on test methods to specify that this test may only be run on the specified platforms. This attribute returns the following categories based on platform
- `nonwindowstests` for tests that don't run on Windows
- `nonlinuxtests` for tests that don't run on Linux
- `nonosxtests` for tests that don't run on OS X

**[Available Test Platforms](https://github.com/dotnet/arcade/blob/master/src/Microsoft.DotNet.XUnitExtensions/src/TestPlatforms.cs)**

When running tests by building a test project, tests that don't apply to the `TargetOS` are not run. For example, to run Linux-specific tests on a Linux box, use the following command line:
```sh
<<<<<<< HEAD
dotnet build <csproj_file> /t:BuildAndTest /p:TargetOS=Linux
```
To run all Linux-compatible tests that are failing:
```sh
dotnet build <csproj_file> /t:BuildAndTest /p:TargetOS=Linux /p:WithCategories=failing
=======
dotnet build <csproj_file> /t:Test /p:OSGroup=Linux
```
To run all Linux-compatible tests that are failing:
```sh
dotnet build <csproj_file> /t:Test /p:OSGroup=Linux /p:WithCategories=failing
>>>>>>> 33f2807f
```

#### ActiveIssueAttribute
This attribute is intended to be used when there is an active issue tracking the test failure and it is needed to be fixed. This is a temporary attribute to skip the test while the issue is fixed. It is important that you limit the scope of the attribute to just the platforms and target monikers where the issue applies.

This attribute can be applied either to a test class (will disable all the tests in that class) or to a test method. It allows multiple usages on the same member.

This attribute returns the 'failing' category, which is disabled by default.

**Disable for all platforms and all target frameworks:**
```cs
[ActiveIssue(string issue)]
```
**Disable for specific platform:**
```cs
[ActiveIssue(string issue, TestPlatforms platforms)]
```
**Disable for specific runtime:**
```cs
[ActiveIssue(string issue, TestRuntimes runtimes)]
```
**Disable for specific target frameworks:**
```cs
[ActiveIssue(string issue, TargetFrameworkMonikers frameworks)]
```
**Disable for specific test platforms and target frameworks:**
```cs
[ActiveIssue(string issue, TestPlatforms platforms, TargetFrameworkMonikers frameworks)]
```
Use this attribute over test methods to skip failing tests only on the specific platforms and the specific target frameworks.

#### SkipOnTargetFrameworkAttribute
This attribute is intended to disable a test permanently on a framework where an API is not available or there is an intentional difference in behavior in between the tested framework and the skipped framework.

This attribute can be applied either to a test class (will disable all the tests in that class) or to a test method. It allows multiple usages on the same member.

```cs
[SkipOnTargetFramework(TargetFrameworkMonikers frameworks, string reason)]
```
Use this attribute over test methods to skip tests only on the specific target frameworks. The reason parameter doesn't affect the traits but we rather always use it so that when we see this attribute we know why it is being skipped on that framework.

If it needs to be skipped in multiple frameworks and the reasons are different please use two attributes on the same test so that you can specify different reasons for each framework.

**Currently this are the [Framework Monikers](https://github.com/dotnet/arcade/blob/master/src/Microsoft.DotNet.XUnitExtensions/src/TargetFrameworkMonikers.cs#L23-L26) that we support through our test execution infrastructure**

#### ConditionalFactAttribute
Use this attribute to run the test only when a condition is `true`. This attribute is used when `ActiveIssueAttribute` or `SkipOnTargetFrameworkAttribute` are not flexible enough due to needing to run a custom logic at test time. This test behaves as a `[Fact]` test that has no test data passed in as a parameter.

```cs
[ConditionalFact(params string[] conditionMemberNames)]
```

The conditional method needs to be a static method or property on this or any ancestor type, of any visibility, accepting zero arguments, and having a return type of Boolean.

**Example:**
```cs
public class TestClass
{
    public static bool ConditionProperty => true;

    [ConditionalFact(nameof(ConditionProperty))]
    public static void TestMethod()
    {
        Assert.True(true);
    }
}
```

#### ConditionalTheoryAttribute
Use this attribute to run the test only when a condition is `true`. This attribute is used when `ActiveIssueAttribute` or `SkipOnTargetFrameworkAttribute` are not flexible enough due to needing to run a custom logic at test time. This test behaves as a `[Theory]` test that has no test data passed in as a parameter.

```cs
[ConditionalTheory(params string[] conditionMemberNames)]
```

This attribute must have `[MemberData(string member)]` or a `[ClassData(Type class)]` attribute, which represents an `IEnumerable<object>` containing the data that will be passed as a parameter to the test. Another option is to add multiple or one `[InlineData(object params[] parameters)]` attribute.

The conditional method needs to be a static method or property on this or any ancestor type, of any visibility, accepting zero arguments, and having a return type of Boolean.

**Example:**
```cs
public class TestClass
{
    public static bool ConditionProperty => true;

    public static IEnumerable<object[]> Subtract_TestData()
    {
        yield return new object[] { new IntPtr(42), 6, (long)36 };
        yield return new object[] { new IntPtr(40), 0, (long)40 };
        yield return new object[] { new IntPtr(38), -2, (long)40 };
    }

    [ConditionalTheory(nameof(ConditionProperty))]
    [MemberData(nameof(Equals_TestData))]
    public static void Subtract(IntPtr ptr, int offset, long expected)
    {
        IntPtr p1 = IntPtr.Subtract(ptr, offset);
        VerifyPointer(p1, expected);

        IntPtr p2 = ptr - offset;
        VerifyPointer(p2, expected);

        IntPtr p3 = ptr;
        p3 -= offset;
        VerifyPointer(p3, expected);
    }
}
```

**Note that all of the attributes above must include an issue link and/or have a comment next to them briefly justifying the reason. ActiveIssueAttribute and SkipOnTargetFrameworkAttribute should use their constructor parameters to do this**

_**A few common examples with the above attributes:**_

- Run all tests acceptable on Windows that are not failing:
```cmd
<<<<<<< HEAD
dotnet build <csproj_file> /t:BuildAndTest /p:TargetOS=Windows_NT
```
- Run all outer loop tests acceptable on OS X that are currently associated with active issues:
```sh
dotnet build <csproj_file> /t:BuildAndTest /p:TargetOS=OSX /p:WithCategories="OuterLoop;failing""
=======
dotnet build <csproj_file> /t:Test /p:OSGroup=Windows_NT
```
- Run all outer loop tests acceptable on OS X that are currently associated with active issues:
```sh
dotnet build <csproj_file> /t:Test /p:OSGroup=OSX /p:WithCategories="OuterLoop;failing""
>>>>>>> 33f2807f
```<|MERGE_RESOLUTION|>--- conflicted
+++ resolved
@@ -11,11 +11,7 @@
 
 ```cmd
 build -test -testscope outerloop
-<<<<<<< HEAD
-cd src/System.Text.RegularExpressions/tests && dotnet build /t:RebuildAndTest /p:TestScope=outerloop
-=======
 cd src/System.Text.RegularExpressions/tests && dotnet build /t:Test /p:TestScope=outerloop
->>>>>>> 33f2807f
 ```
 
 #### PlatformSpecificAttribute
@@ -32,19 +28,11 @@
 
 When running tests by building a test project, tests that don't apply to the `TargetOS` are not run. For example, to run Linux-specific tests on a Linux box, use the following command line:
 ```sh
-<<<<<<< HEAD
-dotnet build <csproj_file> /t:BuildAndTest /p:TargetOS=Linux
+dotnet build <csproj_file> /t:Test /p:TargetOS=Linux
 ```
 To run all Linux-compatible tests that are failing:
 ```sh
-dotnet build <csproj_file> /t:BuildAndTest /p:TargetOS=Linux /p:WithCategories=failing
-=======
-dotnet build <csproj_file> /t:Test /p:OSGroup=Linux
-```
-To run all Linux-compatible tests that are failing:
-```sh
-dotnet build <csproj_file> /t:Test /p:OSGroup=Linux /p:WithCategories=failing
->>>>>>> 33f2807f
+dotnet build <csproj_file> /t:Test /p:TargetOS=Linux /p:WithCategories=failing
 ```
 
 #### ActiveIssueAttribute
@@ -160,17 +148,9 @@
 
 - Run all tests acceptable on Windows that are not failing:
 ```cmd
-<<<<<<< HEAD
-dotnet build <csproj_file> /t:BuildAndTest /p:TargetOS=Windows_NT
+dotnet build <csproj_file> /t:Test /p:TargetOS=Windows_NT
 ```
 - Run all outer loop tests acceptable on OS X that are currently associated with active issues:
 ```sh
-dotnet build <csproj_file> /t:BuildAndTest /p:TargetOS=OSX /p:WithCategories="OuterLoop;failing""
-=======
-dotnet build <csproj_file> /t:Test /p:OSGroup=Windows_NT
-```
-- Run all outer loop tests acceptable on OS X that are currently associated with active issues:
-```sh
-dotnet build <csproj_file> /t:Test /p:OSGroup=OSX /p:WithCategories="OuterLoop;failing""
->>>>>>> 33f2807f
+dotnet build <csproj_file> /t:Test /p:TargetOS=OSX /p:WithCategories="OuterLoop;failing""
 ```