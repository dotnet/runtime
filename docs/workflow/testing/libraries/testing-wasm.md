# Testing Libraries on WebAssembly

## Prerequisites

### Using JavaScript engines

In order to be able to run tests, the following JavaScript engines should be installed:
- V8
- JavaScriptCore
- SpiderMonkey

They can be installed as a part of [jsvu](https://github.com/GoogleChromeLabs/jsvu).

Please make sure that a JavaScript engine binary is available via command line,
e.g. for V8:
```bash
$ v8
V8 version 8.5.62
```

If you use `jsvu`, first add its location to PATH variable
e.g. for V8

```bash
PATH=/Users/<your_user>/.jsvu/:$PATH V8
```
### Using NodeJS
To run in NodeJS you will need to have both [NodeJS and NPM](https://nodejs.org/en/download/) installed and added to your PATH.
<<<<<<< HEAD
=======
The minimum supported version is v14.
>>>>>>> 75aba80c

### Using Browser Instance
It's possible to run tests in a browser instance:

#### Chrome
- An installation of [ChromeDriver - WebDriver for Chrome](https://chromedriver.chromium.org) is required.  Make sure to read [Downloads/Version Selection](https://chromedriver.chromium.org/downloads/version-selection) to setup a working installation of ChromeDriver.
- Include the [ChromeDriver - WebDriver for Chrome](https://chromedriver.chromium.org) location in your PATH environment.  Default is `/Users/<your_user>/.chromedriver`

```bash
PATH=/Users/<your_user>/.chromedriver:$PATH
```

#### Gecko / Firefox

- Requires gecko driver [Github repository of Mozilla](https://github.com/mozilla/geckodriver/releases)
- Include the [Github repository of Mozilla](https://github.com/mozilla/geckodriver/releases) location in your PATH environment.  Default is `/Users/<your_user>/.geckodriver`

```bash
PATH=/Users/<your_user>/.geckodriver:$PATH
```

## Building Libs and Tests for WebAssembly

Now we're ready to build everything for WebAssembly (for more details, please read [this document](../../building/libraries/webassembly-instructions.md#building-everything)):
```bash
./build.sh -os Browser -c Release
```
and even run tests one by one for each library:
```
./build.sh libs.tests -test -os Browser -c Release
```

**Note:** To use the Node environment append the following switches to your commands `/p:ForNode=true /p:JSEngine=NodeJS`. The first make the build to build for Node and the second will make make the test runner (XHarness) use the NodeJS engine.

### Running individual test suites using JavaScript engine
The following shows how to run tests for a specific library on v8
```
./dotnet.sh build /t:Test src/libraries/System.AppContext/tests /p:TargetOS=Browser /p:TargetArchitecture=wasm /p:Configuration=Release
```

### Running outer loop tests using JavaScript engine

To run all tests, including "outer loop" tests (which are typically slower and in some test suites less reliable, but which are more comprehensive):
```
./dotnet.sh build /t:Test src/libraries/System.AppContext/tests /p:TargetOS=Browser /p:TargetArchitecture=wasm /p:Configuration=Release /p:Outerloop=true
```

### Running tests using different JavaScript engines
It's possible to set a JavaScript engine explicitly by adding `/p:JSEngine` property:

```
./dotnet.sh build /t:Test src/libraries/System.AppContext/tests /p:TargetOS=Browser /p:TargetArchitecture=wasm /p:Configuration=Release /p:JSEngine=SpiderMonkey
```

At the moment supported values are:
- `V8`
- `JavaScriptCore`
- `SpiderMonkey`
- `NodeJS` (will also require you to add the `/p:ForNode=true` and `/p:JSEngine=NodeJS` switches to work properly)

By default, `V8` engine is used.

### Running individual test suites using Browser instance

The following shows how to run tests for a specific library

- CLI
    ```
    XHARNESS_COMMAND=test-browser ./dotnet.sh build /t:Test src/libraries/System.AppContext/tests /p:TargetOS=Browser /p:TargetArchitecture=wasm /p:Configuration=Release
    ```
- Makefile target `run-browser-tests-<test>`
    ```
    make -C src/mono/wasm/ run-browser-tests-System.AppContext
    ```

### Passing arguments to xharness

- `$(WasmXHarnessArgs)` - xharness command arguments

    Example: `WasmXHarnessArgs="--set-web-server-http-env=DOTNET_TEST_WEBSOCKETHOST"` -> becomes `dotnet xharness wasm test --set-web-server-http-env=DOTNET_TEST_WEBSOCKETHOST`

- `$(WasmXHarnessMonoArgs)` - arguments and variables for mono

    Example: `WasmXHarnessMonoArgs="--runtime-arg=--trace=E --setenv=MONO_LOG_LEVEL=debug"`

- `$(WasmTestAppArgs)` - arguments for the test app itself

### Running outer loop tests using Browser instance

To run all tests, including "outer loop" tests (which are typically slower and in some test suites less reliable, but which are more comprehensive):

- CLI
    ```
    XHARNESS_COMMAND=test-browser ./dotnet.sh build /t:Test src/libraries/System.AppContext/tests /p:TargetOS=Browser /p:TargetArchitecture=wasm /p:Configuration=Release /p:Outerloop=true
    ```

- Makefile target `run-browser-tests-<test>`

    ```
    MSBUILD_ARGS=/p:OuterLoop=true make -C src/mono/wasm/ run-browser-tests-System.AppContext
    ```

### Running tests using different Browsers
It's possible to set a Browser explicitly by adding `--browser=` command line argument to `XHARNESS_COMMAND`:

- CLI
    ```
    XHARNESS_COMMAND="test-browser --browser=safari" ./dotnet.sh build /t:Test src/libraries/System.AppContext/tests /p:TargetOS=Browser /p:TargetArchitecture=wasm /p:Configuration=Release
    ```

- Makefile target `run-browser-tests-<test>`

    ```
    XHARNESS_BROWSER=firefox make -C src/mono/wasm/ run-browser-tests-System.AppContext
    ```

At the moment supported values are:
- `chrome`
- `safari`
- `firefox`

By default, `chrome` browser is used.

## AOT library tests

- Building library tests with AOT, and (even) with `EnableAggressiveTrimming` takes 3-9mins on CI, and that adds up for all the assemblies, causing
a large build time. To circumvent that on CI, we build the test assemblies on the build machine, but skip the WasmApp build part of it, since
that includes the expensive AOT step.

- Instead, we take the built test assembly+dependencies, and enough related bits to be able to run the `WasmBuildApp` target, with the original
inputs.

- To recreate a similar build+test run locally, add `/p:BuildAOTTestsOnHelix=true` to the usual command line.
- For example, with `./dotnet.sh build /t:Test src/libraries/System.AppContext/tests /p:TargetOS=Browser /p:TargetArchitecture=wasm /p:Configuration=Release`

    - AOT:  add `/p:EnableAggressiveTrimming=true /p:RunAOTCompilation=true /p:BuildAOTTestsOnHelix=true`
    - Only trimming (helpful to isolate issues caused by trimming):
        - add `/p:EnableAggressiveTrimming=true /p:BuildAOTTestsOnHelix=true`
## Debugging

### Getting more information

- Line numbers: add `/p:DebuggerSupport=true` to the command line, for `Release` builds. It's enabled by default for `Debug` builds.

## Kicking off outer loop tests from GitHub Interface

Add the following to the comment of a PR.

```
/azp run runtime-libraries-mono outerloop
```

### Test App Design
TBD

### Obtaining the logs
TBD

### Existing Limitations
TBD<|MERGE_RESOLUTION|>--- conflicted
+++ resolved
@@ -26,10 +26,7 @@
 ```
 ### Using NodeJS
 To run in NodeJS you will need to have both [NodeJS and NPM](https://nodejs.org/en/download/) installed and added to your PATH.
-<<<<<<< HEAD
-=======
 The minimum supported version is v14.
->>>>>>> 75aba80c
 
 ### Using Browser Instance
 It's possible to run tests in a browser instance:
