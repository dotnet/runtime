# Running .NET Core Tests

Details on test metadata can be found in [test-configuration.md](test-configuration.md).

## Build All Tests

1) Build the CoreCLR product
    * [Unix](../../building/coreclr/linux-instructions.md)
    * [macOS](../../building/coreclr/osx-instructions.md)
    * [Windows](../../building/coreclr/README.md)
<<<<<<< HEAD
1) [Build the libraries](../../building/libraries/README.md) in Release configuration. Pass the configuration of CoreCLR you just built to the build script (e.g. `-coreclrConfiguration Debug`).
1) From the src/coreclr directory run the following command:
=======
2) [Build the libraries](../../building/libraries/README.md) in Release configuration. Pass the configuration of CoreCLR you just built to the build script (e.g. `/p:CoreCLRConfiguration=Debug`).
3) From the src/coreclr directory run the following command:
>>>>>>> b1a39d4e
    * Non-Windows - `./build-test.sh`
    * Windows - `build-test.cmd`
    * Supply `-h` for usage flags

### Test priority

The CoreCLR tests have two priorities, 0 and 1. The priority 0 tests run by default on all pull requests (PRs), while the priority 1 tests run in outerloop CI runs.

### Examples

* Build all tests priority 1 and higher
  * `build-test.cmd -priority=1`
  * `build-test.sh -priority1`

## Build Individual Test

Note:  CoreCLR must be built prior to building an individual test. See the first step, above, for building all tests.

* Native Test: Build the generated CMake projects
  * Projects are auto-generated when the `build-test.sh`/`build-test.cmd` script is run
    * It is possible to explicitly run only the native test build with `build-test.sh/cmd skipmanaged`
* Managed Test: Invoke `dotnet msbuild` on the project directly. `dotnet` can be the `dotnet.sh` or `dotnet.cmd` script in the repo root.
```
<runtime-repo-root>/dotnet.sh msbuild <runtime-repo-root>/src/coreclr/tests/src/JIT/CodegenBringupTests/Array1_d.csproj /p:__BuildType=Release
```

## Additional Documents

* [Windows](windows-test-instructions.md)
* [Non-Windows](unix-test-instructions.md)<|MERGE_RESOLUTION|>--- conflicted
+++ resolved
@@ -8,13 +8,8 @@
     * [Unix](../../building/coreclr/linux-instructions.md)
     * [macOS](../../building/coreclr/osx-instructions.md)
     * [Windows](../../building/coreclr/README.md)
-<<<<<<< HEAD
-1) [Build the libraries](../../building/libraries/README.md) in Release configuration. Pass the configuration of CoreCLR you just built to the build script (e.g. `-coreclrConfiguration Debug`).
-1) From the src/coreclr directory run the following command:
-=======
-2) [Build the libraries](../../building/libraries/README.md) in Release configuration. Pass the configuration of CoreCLR you just built to the build script (e.g. `/p:CoreCLRConfiguration=Debug`).
+2) [Build the libraries](../../building/libraries/README.md) in Release configuration. Pass the configuration of CoreCLR you just built to the build script (e.g. `-coreclrConfiguration Debug`).
 3) From the src/coreclr directory run the following command:
->>>>>>> b1a39d4e
     * Non-Windows - `./build-test.sh`
     * Windows - `build-test.cmd`
     * Supply `-h` for usage flags
