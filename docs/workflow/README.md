--- conflicted
+++ resolved
@@ -16,13 +16,9 @@
 
 ## Concepts
 
-<<<<<<< HEAD
-The runtime repo can be built from a regular, non-admin command prompt. The repository currently consists of different major parts: the runtimes, the libraries and the installer. To build everything you use the root build script (build.cmd/sh), and you add the `-subsetCategory` flag to build just one part.
-=======
 The runtime repo can be built from a regular, non-administrator command prompt, from the root of the repo, as follows:
->>>>>>> fc65f9f0
 
-For Linux:
+For Linux and macOS
 ```
 ./build.sh
 ```
@@ -38,14 +34,10 @@
 ```
 build -h
 ```
-<<<<<<< HEAD
-On Linux and macOS, arguments can be passed in with a single `-` or double hyphen `--`.
-=======
 
-On Unix, arguments can be passed in with a single `-` or double hyphen `--`.
->>>>>>> fc65f9f0
+On Unix like systems, arguments can be passed in with a single `-` or double hyphen `--`.
 
-The repository currently consists of three different major parts: the runtime (a.k.a. coreclr), the libraries, and the installer.
+The repository currently consists of different major parts: the runtimes, the libraries, and the installer.
 To build just one part you use the root build script (build.cmd/sh), and you add the `-subsetCategory` flag.
 
 ## Configurations
@@ -60,31 +52,19 @@
 
 When we talk about mixing configurations, we're discussing following sub-components:
   
-<<<<<<< HEAD
 * **Runtime** is the execution engine for managed code and there are two different runtimes available. Both runtimes are written in C/C++, therefore, easier to debug when built in a Debug configuration.
     * CoreCLR VM is the primary desktop runtime which if built in Debug Configuration it executes managed code very slowly. For example it will take a long time to run the managed code unit tests. The code lives under [src/coreclr](../../src/coreclr).
     * Mono VM is the portable runtime and it's not that sensitive to Debug Configuration for running managed code. You will still need to build it without optimizations to have good runtime debugging experience though. The code lives under [src/mono](../../src/mono).
 * **CoreLib** (also known as System.Private.CoreLib) is the lowest level managed library. It has a special relationship to the runtimes and therefore it must be built in the matching configuration, e.g., if the runtime you are using was built in a Debug configuration, this must be in a Debug configuration. The runtime agnostic code for this library can be found at [src/libraries/System.Private.CoreLib/src](../../src/libraries/System.Private.CoreLib/src/README.md).
-* **Libraries** is the bulk of the dlls that are oblivious to the configuration that runtimes and CoreLib were built in. They are most debuggable when built in a Debug configuration, and, happily, they still run sufficiently fast in that configuration that it's acceptable for development work. The code lives under [src/libraries](../../src/libraries)
-=======
-* **CoreCLR** (often referred to as the runtime, most code under src/coreclr) -- this is the execution engine for managed code. It is written in C/C++. When built in a debug configuration, it is easier to debug into it, but it executes managed code more slowly - so slowly it will take a long time to run the managed code unit tests.
-* **CoreLib** (also known as System.Private.CoreLib - code under src/coreclr/System.Private.CoreLib) -- this is the lowest level managed library. It has a special relationship with the runtime -- it must be in the matching configuration, e.g., if the runtime you are using was built in a debug configuration, this must be in a debug configuration.
-* **All other libraries** (most code under src/libraries) -- the bulk of the libraries are oblivious to the configuration that CoreCLR/CoreLib were built in. Like most code they are most debuggable when built in a debug configuration, and, happily, they still run sufficiently fast in that configuration that it's acceptable for development work.
->>>>>>> fc65f9f0
+* **Libraries** is the bulk of the dlls that are oblivious to the configuration that runtimes and CoreLib were built in. They are most debuggable when built in a Debug configuration, and, happily, they still run sufficiently fast in that configuration that it's acceptable for development work. The code lives under [src/libraries](../../src/libraries).
 
 ### What does this mean for me?
 
 At this point you probably know what you are planning to work on primary: the runtimes or libraries.
 
-<<<<<<< HEAD
-* if you're working in runtimes, you may want to build everything in the Debug configuration, depending on how comfortable you are debugging optimized native code
+* if you're working in runtimes, you may want to build everything in the Debug configuration, depending on how comfortable you are debugging optimized native code.
 * if you're working in libraries, you will want to use debug libraries with release version of runtime and CoreLib, because the tests will run faster.
 * if you're working in CoreLib - you probably want to try to get the job done with release runtime and CoreLib, and fall back to debug if you need to. The [Building Libraries](building/libraries/README.md) document explains how you'll do this.
-=======
-* if you're working in CoreCLR proper, you may want to build everything in the debug configuration, depending on how comfortable you are debugging optimized native code.
-* if you're working in most libraries, you will want to use debug libraries with release CoreCLR and CoreLib, because the tests will run faster.
-* if you're working in CoreLib - you probably want to try to get the job done with release CoreCLR and CoreLib, and fall back to debug if you need to. The [Building libraries](building/libraries/README.md) document explains how you'll do this.
->>>>>>> fc65f9f0
 
 Now you know about configurations and how we use them, you will want to read how to build what you plan to work on. Pick one of these:
 
