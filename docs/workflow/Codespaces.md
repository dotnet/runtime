--- conflicted
+++ resolved
@@ -14,9 +14,6 @@
 
 ![New codespace button](https://docs.github.com/assets/cb-138303/images/help/codespaces/new-codespace-button.png)
 
-<<<<<<< HEAD
-2. Select the Machine type. For _dotnet/runtime_, it is recommended to select at least a _4-Core_ machine. You can also verify that a "Prebuild" is ready.
-=======
 2. Click the drop-down at the side of the `Create codespace on main` button and select `Configure and create codespace`
 
 ![Configure and create codespace](https://docs.github.com/assets/cb-49317/images/help/codespaces/default-machine-type.png)
@@ -25,11 +22,10 @@
 
 ![Dev container configuration](./codespace-dev-container-configuration.png)
 
-    - For `libraries` work, pick `.devcontainer/libraries/devcontainer.json`.
-    - For `WASM` work, pick `.devcontainer/wasm/devcontainer.json`.
+* For `libraries` work, pick `.devcontainer/libraries/devcontainer.json`.
+* For `WASM` work, pick `.devcontainer/wasm/devcontainer.json`.
 
 4. Select the Machine type. For `dotnet/runtime`, it is recommended to select at least a `4-core` machine. You can also verify that a `Prebuild` is ready.
->>>>>>> cfabadbf
 
 ![Codespace machine size](codespace-machine-size.png)
 
@@ -39,38 +35,17 @@
 
 The Codespaces configuration is spread across the following places:
 
-<<<<<<< HEAD
-1. The [.devcontainer](/.devcontainer) folder contains:
-    * The `devcontainer.json` file, which configures the Codespace and mostly has the required VS Code settings.
-    * The _Dockerfile_ used to create the image.
-    * The _scripts_ folder, which contains any scripts that are executed during the creation of the Codespace. This has the build command that builds the entire repo for the Prebuilds.
-2. The GitHub Action can be configured by following the instructions [here](https://docs.github.com/codespaces/prebuilding-your-codespaces/configuring-prebuilds).
+1. The [.devcontainer](/.devcontainer) folder contains subfolders for each development scenario:
+    * _Libraries_: Used by developers working in `src/libraries`.
+    * _Wasm_: Used by developers working on the _browser-wasm_ workload.
+    * _Scripts_: Contains any scripts that are executed during the creation of the codespace. This has the build command that builds the entire repo for prebuilds.
+2. Each development scenario folder contains the following files:
+    * The `devcontainer.json` file that configures the codespace and has VS Code / Environment settings.
+    * The _Dockerfile_ used to create the Docker image
+3. The GitHub Action can be configured by following the instructions at <https://docs.github.com/codespaces/prebuilding-your-codespaces/configuring-prebuilds>.
 
 To test out changes to the `.devcontainer` files, you can follow the process in the [Applying Changes to your Configuration](https://docs.github.com/codespaces/customizing-your-codespace/configuring-codespaces-for-your-project#applying-changes-to-your-configuration) docs. This allows you to rebuild the Codespace privately before creating a PR.
-=======
-1. The [.devcontainer](../../.devcontainer) folder contains folders for each "development scenario":
-    - `libraries` - Used by developers working in `src/libraries`
-    - `wasm` - Used by developers working on the browser-wasm workload
-    - The `scripts` folder contains any scripts that are executed during the creation of the codespace. This has the build command that builds the entire repo for prebuilds.
-2. Each development scenario folder contains:
-    - `devcontainer.json` file configures the codespace and has VS Code / Environment settings
-    - The Dockerfile used to create the Docker image
-3. The GitHub Action can be configured by following the instructions at https://docs.github.com/codespaces/prebuilding-your-codespaces/configuring-prebuilds.
->>>>>>> cfabadbf
 
 ## Testing out your Changes
 
-<<<<<<< HEAD
-To test out your `.yml` changes, here is the process:
-
-**NOTE**: Executing these steps will overwrite the current prebuilt container for the entire repo. Afterwards, anyone creating a new Codespace will get a prebuilt machine with your test changes until the Action in `main` is executed again.
-
-1. Edit and commit the files to a branch.
-2. Push that to a branch on _dotnet/runtime_. Be careful that you aren't pushing to `main` or some other important branch. Prefix your branch name with your GitHub account name, so others know it is a dev branch. ex. `username/FixCodespaces`.
-3. In the _Actions_ tab at the top of _dotnet/runtime_:
-    * Select "Create Codespaces Prebuild" action on the left.
-    * On the right click "Run workflow" and pick your branch.
-    * After it runs, try to create a Codespace.
-=======
-To test out your changes you can run the [Codespaces Prebuilds Action](https://github.com/dotnet/runtime/actions/workflows/codespaces/create_codespaces_prebuilds) in your fork against a branch with your changes.
->>>>>>> cfabadbf
+To test out your changes you can run the [Codespaces Prebuilds Action](https://github.com/dotnet/runtime/actions/workflows/codespaces/create_codespaces_prebuilds) in your fork against a branch with your changes.