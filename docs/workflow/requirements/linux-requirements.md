# Requirements to build dotnet/runtime on Linux

* [Docker](#docker)
* [Environment](#environment)
  * [Debian-based / Ubuntu](#debian-based--ubuntu)
    * [Additional Requirements for Cross-Building](#additional-requirements-for-cross-building)
  * [Fedora](#fedora)
  * [Gentoo](#gentoo)

This guide will walk you through the requirements to build _dotnet/runtime_ on Linux. Before building there is environment setup that needs to happen to pull in all the dependencies required by the build.

There are two suggested ways to go about doing this. You can use the Docker images used in the official builds, or you can set up the environment yourself. The documentation will go over both ways. Using Docker allows you to leverage our existing images which already have an environment set up, while using your own environment grants you better flexibility on having other tools at hand you might need.

## Docker

Install Docker. For further installation instructions, see [here](https://docs.docker.com/install/). Details on the images used by the official builds can be found in the [Linux building instructions doc](/docs/workflow/building/coreclr/linux-instructions.md#docker-images). All the required build tools are included in the Docker images used to do the build, so no additional setup is required.

## Environment

Below are the requirements for toolchain setup, depending on your environment. Pull Requests are welcome to address other environments.

Minimum RAM required to build is 1GB. The build is known to fail on 512 MB VMs ([dotnet/runtime#4069](https://github.com/dotnet/runtime/issues/4069)).

You can use this helper script to install dependencies on some platforms:

```bash
sudo eng/install-native-dependencies.sh
# or without 'sudo' if you are root
```

### Debian-based / Ubuntu

These instructions are written assuming the current Ubuntu LTS.

Install the following packages for the toolchain:

* CMake 3.20 or newer
* llvm
* lld
* clang
* build-essential
* python-is-python3
* curl
* git
* lldb
* libicu-dev
* liblttng-ust-dev
* libssl-dev
* libkrb5-dev
* ninja-build (optional, enables building native code with ninja instead of make)

**NOTE**: If you have an Ubuntu version older than 22.04 LTS, or Debian version older than 12, don't install `cmake` using `apt` directly. Follow the note written down below.

```bash
sudo apt install -y cmake llvm lld clang build-essential \
<<<<<<< HEAD
python-is-python3 curl git lldb libicu-dev liblttng-ust-dev \
libssl-dev libkrb5-dev ninja-build
=======
  python-is-python3 curl git lldb libicu-dev liblttng-ust-dev \
  libssl-dev libkrb5-dev zlib1g-dev ninja-build
>>>>>>> 67bb10fc
```

**NOTE**: As of now, Ubuntu's `apt` only has until CMake version 3.16.3 if you're using Ubuntu 20.04 LTS (less in older Ubuntu versions), and version 3.18.4 in Debian 11 (less in older Debian versions). This is lower than the required 3.20, which in turn makes it incompatible with the repo. For this case, we can use the `snap` package manager or the _Kitware APT feed_ to get a new enough version of CMake.

For snap:

```bash
sudo snap install cmake
```

For the _Kitware APT feed_, follow its [instructions here](https://apt.kitware.com/).

You now have all the required components.

#### Additional Requirements for Cross-Building

If you are planning to use your Linux environment to do cross-building for other architectures (e.g. Arm32, Arm64) and/or other operating systems (e.g. Alpine, FreeBSD), you need to install these additional dependencies:

* qemu
* qemu-user-static
* binfmt-support
* debootstrap

**NOTE**: These dependencies are used to build the `crossrootfs`, not the runtime itself.

### Fedora

These instructions are written assuming Fedora 40.

Install the following packages for the toolchain:

* cmake
* llvm
* lld
* lldb
* clang
* python
* curl
* git
* libicu-devel
* openssl-devel
* krb5-devel
* zlib-devel
* lttng-ust-devel
* ninja-build (optional, enables building native code with ninja instead of make)

```bash
sudo dnf install -y cmake llvm lld lldb clang python curl git libicu-devel openssl-devel \
  krb5-devel zlib-devel lttng-ust-devel ninja-build
```

### Gentoo

In case you have Gentoo you can run following command:

```bash
emerge --ask clang dev-util/lttng-ust app-crypt/mit-krb5
```<|MERGE_RESOLUTION|>--- conflicted
+++ resolved
@@ -53,13 +53,8 @@
 
 ```bash
 sudo apt install -y cmake llvm lld clang build-essential \
-<<<<<<< HEAD
 python-is-python3 curl git lldb libicu-dev liblttng-ust-dev \
 libssl-dev libkrb5-dev ninja-build
-=======
-  python-is-python3 curl git lldb libicu-dev liblttng-ust-dev \
-  libssl-dev libkrb5-dev zlib1g-dev ninja-build
->>>>>>> 67bb10fc
 ```
 
 **NOTE**: As of now, Ubuntu's `apt` only has until CMake version 3.16.3 if you're using Ubuntu 20.04 LTS (less in older Ubuntu versions), and version 3.18.4 in Debian 11 (less in older Debian versions). This is lower than the required 3.20, which in turn makes it incompatible with the repo. For this case, we can use the `snap` package manager or the _Kitware APT feed_ to get a new enough version of CMake.
