# Build

## Quick Start

Here is one example of a daily workflow for a developer working mainly on the libraries, in this case using Windows:

```bat
:: From root:
git clean -xdf
git pull upstream master & git push origin master
build -subsetCategory coreclr -c Release
build -subsetCategory libraries -coreclrConfiguration Release

:: The above you may only perform once in a day, or when
:: you pull down significant new changes.

:: Switch to working on a given library (RegularExpressions in this case)
cd src\libraries\System.Text.RegularExpressions

:: If you use Visual Studio, you might open System.Text.RegularExpressions.sln here.

:: Change to test directory
cd tests

:: Then inner loop build / test
:: (If using Visual Studio, you might run tests inside it instead)
pushd ..\src & dotnet msbuild & popd & dotnet msbuild /t:buildandtest
```

The instructions for Linux and macOS are essentially the same:

```bash
# From root:
git clean -xdf
git pull upstream master & git push origin master
<<<<<<< HEAD
cd src/coreclr
./build.sh -release -skiptests
cd ../../
./build.sh -subsetCategory libraries /p:CoreCLRConfiguration=Release
=======
./build.sh -subsetcategory coreclr -c Release
./build.sh -subsetcategory libraries -coreclrconfiguration Release
>>>>>>> 339b4473

# The above you may only perform once in a day, or when
# you pull down significant new changes.

# Switch to working on a given library (RegularExpressions in this case)
cd src/libraries/System.Text.RegularExpressions

# Change to test directory
cd tests

# Then inner loop build / test:
pushd ../src & dotnet msbuild & popd & dotnet msbuild /t:buildandtest
```

The steps above may be all you need to know to make a change. Want more details about what this means? Read on.

## Building everything

This document explains how to work on libraries. In order to work on library projects or run library tests it is necessary to have built the runtime to give the libraries something to run on. You should normally build CoreCLR runtime in release configuration and libraries in debug configuration. If you haven't already done so, please read [this document](../../README.md#Configurations) to understand configurations.

<<<<<<< HEAD
These example commands will build a release version of CoreCLR (and CoreLib) and debug version of Libraries:

For Linux and macOS:
```bash
src/coreclr/build.sh -release -skiptests
./build.sh -subsetCategory libraries /p:CoreCLRConfiguration=Release
```

For Windows:
```bat
src\coreclr\build.cmd -release -skiptests
build.cmd -subsetCategory libraries /p:CoreCLRConfiguration=Release
=======
These example commands will build a release CoreCLR (and CoreLib), debug libraries, and debug installer:

For Linux:
```
./build.sh -coreclrconfiguration Release
```

For Windows:
```
./build.cmd -coreclrConfiguration Release
>>>>>>> 339b4473
```

Detailed information about building and testing CoreCLR and the libraries is in the documents linked below.

### More details if you need them

The above commands will give you libraries in "debug" configuration (the default) using a runtime in "release" configuration which hopefully you built earlier.

The libraries build has two logical components, the native build which produces the "shims" (which provide a stable interface between the OS and managed code) and the managed build which produces the MSIL code and NuGet packages that make up CoreFX. The commands above will build both.

The build configurations are generally defaulted based on where you are building (i.e. which OS or which architecture) but we have a few shortcuts for the individual properties that can be passed to the build scripts:

- `-framework|-f` identifies the target framework for the build. It defaults to `netcoreapp` but possible values include `netcoreapp` or `netfx`. (msbuild property `TargetGroup`)
- `-os` identifies the OS for the build. It defaults to the OS you are running on but possible values include `Windows_NT`, `Unix`, `Linux`, or `OSX`. (msbuild property `OSGroup`)
- `-configuration|-c Debug|Release` controls the optimization level the compilers use for the build. It defaults to `Debug`. (msbuild property `ConfigurationGroup`)
- `-arch` identifies the architecture for the build. It defaults to `x64` but possible values include `x64`, `x86`, `arm`, or `arm64`. (msbuild property `ArchGroup`)

For more details on the build configurations see [project-guidelines](../../../coding-guidelines/project-guidelines.md#build-pivots).

If you invoke the build script without any actions, the default action chain `-restore -build` is executed. You can chain multiple actions together (e.g., `-restore -build -buildtests`) and they will execute in the appropriate order. Note that if you specify actions like `-build` explicitly, you likely need to explicitly add `-restore` as well.

By default build only builds the product libraries and none of the tests. If you want to build the tests you can add the flag `-buildtests`. If you want to run the tests you can add the flag `-test`. To build and run the tests combine both arguments: `-buildtests -test`. To specify just the libraries, use `-subcategory libraries`.

**Examples**
- Building in release mode for platform x64 (restore and build are implicit here as no actions are passed in)
```bash
./build.sh -subsetCategory libraries -c Release -arch x64
```

- Building the src assemblies and build and run tests (running all tests takes a considerable amount of time!)
```bash
./build.sh -subsetCategory libraries -restore -build -buildtests -test
```

- Building for different target frameworks (restore and build are implicit again as no action is passed in)
```bash
./build.sh -subsetCategory libraries -framework netcoreapp
./build.sh -subsetCategory libraries -framework netfx
```

- Build only managed components and skip the native build
```bash
./build.sh -subsetCategory libraries /p:BuildNative=false
```

- Clean the entire solution
```bash
./build.sh -subsetCategory libraries -clean
```

For Windows, replace `./build.sh` with `build.cmd`.

### How to building native components only

The libraries build contains some native code. This includes shims over libc, openssl, gssapi, and zlib. The build system uses CMake to generate Makefiles using clang. The build also uses git for generating some version information.

**Examples**

- Building in debug mode for platform x64
```bash
./src/libraries/Native/build-native.sh debug x64
```

- The following example shows how you would do an arm cross-compile build.
```bash
./src/libraries/Native/build-native.sh debug arm cross verbose
```

For Windows, replace `build-native.sh` with `build-native.cmd`.

## Building individual libraries

Similar to building the entire repo with `build.cmd` or `build.sh` in the root you can build projects based on our directory structure by passing in the directory. We also support shortcuts for libraries so you can omit the root src folder from the path. When given a directory we will build all projects that we find recursively under that directory. Some examples may help here.

**Examples**

- Build all projects for a given library (e.g.: System.Collections) including running the tests

```bash
 ./build.sh -subsetCategory libraries src/libraries/System.Collections
```

- Build just the tests for a library project.
```bash
 ./build.sh -subsetCategory libraries src/libraries/System.Collections/tests
```

- All the options listed above like framework and configuration are also supported (note they must be after the directory)
```bash
 ./build.sh -subsetCategory libraries System.Collections -f netfx -c Release
```

As an alternative, once you are iterating on specific libraries, you can either use `dotnet msbuild` (not `dotnet build` -- that will run a restore as well) or `msbuild`, depending on which is in your path. As `dotnet msbuild` works on both Unix and Windows we will use it throughout this guide.

Under the src directory is a set of directories, each of which represents a particular assembly in CoreFX. See Library Project Guidelines section under [project-guidelines](../../../coding-guidelines/project-guidelines.md) for more details about the structure.

For example the src\libraries\System.Diagnostics.DiagnosticSource directory holds the source code for the System.Diagnostics.DiagnosticSource.dll assembly.

You can build the DLL for System.Diagnostics.DiagnosticSource.dll by going to the `src\libraries\System.Diagnostics.DiagnosticsSource\src` directory and typing `dotnet msbuild`. The DLL ends up in `artifacts\bin\AnyOS.AnyCPU.Debug\System.Diagnostics.DiagnosticSource` as well as `artifacts\bin\runtime\[BuildConfiguration]`.

You can build the tests for System.Diagnostics.DiagnosticSource.dll by going to
`src\libraries\System.Diagnostics.DiagnosticSource\tests` and typing `dotnet msbuild`.

Some libraries might also have a ref and/or a pkg directory and you can build them in a similar way by typing `dotnet msbuild` in that directory.

For libraries that have multiple build configurations the configurations will be listed in the `<BuildConfigurations>` property group, commonly found in a configurations.props file next to the csproj. When building the csproj for a configuration the most compatible one in the list will be chosen and set for the build. For more information about `BuildConfigurations` see [project-guidelines](../../../coding-guidelines/project-guidelines.md).

**Examples**

- Build project for Linux for netcoreapp
```
dotnet msbuild System.Net.NetworkInformation.csproj /p:OSGroup=Linux
```

- Build release version of library
```
dotnet msbuild System.Net.NetworkInformation.csproj /p:ConfigurationGroup=Release
```

To build for all supported configurations you can use the `BuildAll` and `RebuildAll` targets:

```
dotnet msbuild System.Net.NetworkInformation.csproj /t:RebuildAll
```

### Building all for other OSes

By default, building from the root will only build the libraries for the OS you are running on. One can
build for another OS by specifying `./build.sh -subsetCategory libraries -os [value]`.

Note that you cannot generally build native components for another OS but you can for managed components so if you need to do that you can do it at the individual project level or build all via passing `/p:BuildNative=false`.

### Building in Release or Debug

By default, building from the root or within a project will build the libraries in Debug mode.
One can build in Debug or Release mode from the root by doing `./build.sh -subsetCategory libraries  -c Release` or `./build.sh -subsetCategory libraries -c Debug` or when building a project by specifying `/p:ConfigurationGroup=[Debug|Release]` after the `dotnet msbuild` command.

### Building other Architectures

One can build 32- or 64-bit binaries or for any architecture by specifying in the root `./build.sh -subsetCategory libraries -arch [value]` or in a project `/p:ArchGroup=[value]` after the `dotnet msbuild` command.

## Working in Visual Studio

If you are working on Windows, and use Visual Studio, you can open individual libraries projects into it. From within Visual Studio you can then build, debug, and run tests.

## Running tests

For more details about running tests inside Visual Studio, [go here](../../testing/libraries/testing-vs.md)

For more about running tests, read the [running tests](../../testing/libraries/testing.md) document.<|MERGE_RESOLUTION|>--- conflicted
+++ resolved
@@ -33,15 +33,8 @@
 # From root:
 git clean -xdf
 git pull upstream master & git push origin master
-<<<<<<< HEAD
-cd src/coreclr
-./build.sh -release -skiptests
-cd ../../
-./build.sh -subsetCategory libraries /p:CoreCLRConfiguration=Release
-=======
 ./build.sh -subsetcategory coreclr -c Release
 ./build.sh -subsetcategory libraries -coreclrconfiguration Release
->>>>>>> 339b4473
 
 # The above you may only perform once in a day, or when
 # you pull down significant new changes.
@@ -62,34 +55,19 @@
 
 This document explains how to work on libraries. In order to work on library projects or run library tests it is necessary to have built the runtime to give the libraries something to run on. You should normally build CoreCLR runtime in release configuration and libraries in debug configuration. If you haven't already done so, please read [this document](../../README.md#Configurations) to understand configurations.
 
-<<<<<<< HEAD
-These example commands will build a release version of CoreCLR (and CoreLib) and debug version of Libraries:
-
-For Linux and macOS:
-```bash
-src/coreclr/build.sh -release -skiptests
-./build.sh -subsetCategory libraries /p:CoreCLRConfiguration=Release
+These example commands will build a release CoreCLR (and CoreLib), debug libraries, and debug installer:
+
+For Linux:
+```bash
+./build.sh -coreclrconfiguration Release
 ```
 
 For Windows:
 ```bat
-src\coreclr\build.cmd -release -skiptests
-build.cmd -subsetCategory libraries /p:CoreCLRConfiguration=Release
-=======
-These example commands will build a release CoreCLR (and CoreLib), debug libraries, and debug installer:
-
-For Linux:
-```
-./build.sh -coreclrconfiguration Release
-```
-
-For Windows:
-```
 ./build.cmd -coreclrConfiguration Release
->>>>>>> 339b4473
-```
-
-Detailed information about building and testing CoreCLR and the libraries is in the documents linked below.
+```
+
+Detailed information about building and testing runtimes and the libraries is in the documents linked below.
 
 ### More details if you need them
 
