# Build

## Quick Start

Here is one example of a daily workflow for a developer working mainly on the libraries, in this case using Windows:

```bat
:: From root:
git clean -xdf
git pull upstream master & git push origin master
build -subsetCategory coreclr -c Release
build -subsetCategory libraries -runtimeConfiguration release

:: The above you may only perform once in a day, or when
:: you pull down significant new changes.

:: Switch to working on a given library (RegularExpressions in this case)
cd src\libraries\System.Text.RegularExpressions

:: If you use Visual Studio, you might open System.Text.RegularExpressions.sln here.

:: Change to test directory
cd tests

:: Then inner loop build / test
:: (If using Visual Studio, you might run tests inside it instead)
pushd ..\src & dotnet build & popd & dotnet build /t:buildandtest
```

The instructions for Linux and macOS are essentially the same:

```bash
# From root:
git clean -xdf
git pull upstream master & git push origin master
./build.sh -subsetcategory coreclr -c Release
./build.sh -subsetcategory libraries -runtimeconfiguration Release

# The above you may only perform once in a day, or when
# you pull down significant new changes.

# Switch to working on a given library (RegularExpressions in this case)
cd src/libraries/System.Text.RegularExpressions

# Change to test directory
cd tests

# Then inner loop build / test:
pushd ../src & dotnet build & popd & dotnet build /t:buildandtest
```

The steps above may be all you need to know to make a change. Want more details about what this means? Read on.

## Building everything

This document explains how to work on libraries. In order to work on library projects or run library tests it is necessary to have built the runtime to give the libraries something to run on. You should normally build CoreCLR runtime in release configuration and libraries in debug configuration. If you haven't already done so, please read [this document](../../README.md#Configurations) to understand configurations.

These example commands will build a release CoreCLR (and CoreLib), debug libraries, and debug installer:

For Linux:
```bash
./build.sh -runtimeconfiguration Release
```

For Windows:
```bat
./build.cmd -runtimeconfiguration Release
```

Detailed information about building and testing runtimes and the libraries is in the documents linked below.

### More details if you need them

The above commands will give you libraries in "debug" configuration (the default) using a runtime in "release" configuration which hopefully you built earlier.

The libraries build has two logical components, the native build which produces the "shims" (which provide a stable interface between the OS and managed code) and the managed build which produces the MSIL code and NuGet packages that make up Libraries. The commands above will build both.

The build settings(TargetFramework, OSGroup, Configuration, Architecture) are generally defaulted based on where you are building (i.e. which OS or which architecture) but we have a few shortcuts for the individual properties that can be passed to the build scripts:

<<<<<<< HEAD
- `-framework|-f` identifies the target framework for the build. It defaults to latest netcoreapp which is `netcoreapp5.0` but possible values include `netcoreapp3.0` or `net472`. (msbuild property `BuildTargetFramework`)
=======
- `-framework|-f` identifies the target framework for the build. Possible values include `netcoreapp5.0` (currently the latest .NET Core version) or `net472`. (msbuild property `TargetFramework`)
>>>>>>> fddce702
- `-os` identifies the OS for the build. It defaults to the OS you are running on but possible values include `Windows_NT`, `Unix`, `Linux`, or `OSX`. (msbuild property `OSGroup`)
- `-configuration|-c Debug|Release` controls the optimization level the compilers use for the build. It defaults to `Debug`. (msbuild property `Configuration`)
- `-arch` identifies the architecture for the build. It defaults to `x64` but possible values include `x64`, `x86`, `arm`, or `arm64`. (msbuild property `ArchGroup`)

For more details on the build settings see [project-guidelines](../../../coding-guidelines/project-guidelines.md#build-pivots).

If you invoke the build script without any actions, the default action chain `-restore -build` is executed. You can chain multiple actions together (e.g., `-restore -build -buildtests`) and they will execute in the appropriate order. Note that if you specify actions like `-build` explicitly, you likely need to explicitly add `-restore` as well.

By default build only builds the product libraries and none of the tests. If you want to build the tests you can add the flag `-buildtests`. If you want to run the tests you can add the flag `-test`. To build and run the tests combine both arguments: `-buildtests -test`. To specify just the libraries, use `-subcategory libraries`.

**Examples**
- Building in release mode for platform x64 (restore and build are implicit here as no actions are passed in)
```bash
./build.sh -subsetCategory libraries -c Release -arch x64
```

- Building the src assemblies and build and run tests (running all tests takes a considerable amount of time!)
```bash
./build.sh -subsetCategory libraries -restore -build -buildtests -test
```

- Building for different target frameworks (restore and build are implicit again as no action is passed in)
```bash
./build.sh -subsetCategory libraries -framework netcoreapp5.0
./build.sh -subsetCategory libraries -framework net472
```

- Build only managed components and skip the native build
```bash
./build.sh -subsetCategory libraries /p:BuildNative=false
```

- Clean the entire solution
```bash
./build.sh -subsetCategory libraries -clean
```

For Windows, replace `./build.sh` with `build.cmd`.

### How to building native components only

The libraries build contains some native code. This includes shims over libc, openssl, gssapi, and zlib. The build system uses CMake to generate Makefiles using clang. The build also uses git for generating some version information.

**Examples**

- Building in debug mode for platform x64
```bash
./src/libraries/Native/build-native.sh debug x64
```

- The following example shows how you would do an arm cross-compile build.
```bash
./src/libraries/Native/build-native.sh debug arm cross verbose
```

For Windows, replace `build-native.sh` with `build-native.cmd`.

## Building individual libraries

Similar to building the entire repo with `build.cmd` or `build.sh` in the root you can build projects based on our directory structure by passing in the directory. We also support shortcuts for libraries so you can omit the root src folder from the path. When given a directory we will build all projects that we find recursively under that directory. Some examples may help here.

**Examples**

- Build all projects for a given library (e.g.: System.Collections) including running the tests

```bash
 ./build.sh -subsetCategory libraries src/libraries/System.Collections
```

- Build just the tests for a library project.
```bash
 ./build.sh -subsetCategory libraries src/libraries/System.Collections/tests
```

- All the options listed above like framework and configuration are also supported (note they must be after the directory)
```bash
 ./build.sh -subsetCategory libraries System.Collections -f net472 -c Release
```

As `dotnet build` works on both Unix and Windows and calls the restore target implicitly, we will use it throughout this guide.

Under the src directory is a set of directories, each of which represents a particular assembly in Libraries. See Library Project Guidelines section under [project-guidelines](../../../coding-guidelines/project-guidelines.md) for more details about the structure.

For example the src\libraries\System.Diagnostics.DiagnosticSource directory holds the source code for the System.Diagnostics.DiagnosticSource.dll assembly.

<<<<<<< HEAD
You can build the DLL for System.Diagnostics.DiagnosticSource.dll by going to the `src\libraries\System.Diagnostics.DiagnosticsSource\src` directory and typing `dotnet msbuild`. The DLL ends up in `artifacts\bin\AnyOS.AnyCPU.Debug\System.Diagnostics.DiagnosticSource` as well as `artifacts\bin\runtime\[$(BuildTargetFramework)-$(OSGroup)-$(Configuration)-$(ArchGroup)]`.
=======
You can build the DLL for System.Diagnostics.DiagnosticSource.dll by going to the `src\libraries\System.Diagnostics.DiagnosticsSource\src` directory and typing `dotnet build`. The DLL ends up in `artifacts\bin\AnyOS.AnyCPU.Debug\System.Diagnostics.DiagnosticSource` as well as `artifacts\bin\runtime\[BuildConfiguration]`.
>>>>>>> fddce702

You can build the tests for System.Diagnostics.DiagnosticSource.dll by going to
`src\libraries\System.Diagnostics.DiagnosticSource\tests` and typing `dotnet build`.

Some libraries might also have a ref and/or a pkg directory and you can build them in a similar way by typing `dotnet build` in that directory.

For libraries that have multiple target frameworks the target frameworks will be listed in the `<TargetFrameworks>` property group. When building the csproj for a BuildTargetFramework the most compatible target framework in the list will be chosen and set for the build. For more information about `TargetFrameworks` see [project-guidelines](../../../coding-guidelines/project-guidelines.md).

**Examples**

<<<<<<< HEAD
- Build project for Linux for netcoreapp5.0
=======
- Build project for Linux for .NET Core
>>>>>>> fddce702
```
dotnet build System.Net.NetworkInformation.csproj /p:OSGroup=Linux
```

- Build release version of library
```
<<<<<<< HEAD
dotnet build System.Net.NetworkInformation.csproj -c Release
```

To build for all supported target frameworks you can use the `BuildAll` and `RebuildAll` targets:

```
dotnet build System.Net.NetworkInformation.csproj /t:RebuildAll
=======
dotnet build -c Release System.Net.NetworkInformation.csproj
>>>>>>> fddce702
```

### Building all for other OSes

By default, building from the root will only build the libraries for the OS you are running on. One can
build for another OS by specifying `./build.sh -subsetCategory libraries -os [value]`.

Note that you cannot generally build native components for another OS but you can for managed components so if you need to do that you can do it at the individual project level or build all via passing `/p:BuildNative=false`.

### Building in Release or Debug

By default, building from the root or within a project will build the libraries in Debug mode.
<<<<<<< HEAD
One can build in Debug or Release mode from the root by doing `./build.sh -subsetCategory libraries  -c Release` or `./build.sh -subsetCategory libraries -c Debug`.
=======
One can build in Debug or Release mode from the root by doing `./build.sh -subsetCategory libraries  -c Release` or `./build.sh -subsetCategory libraries -c Debug` or when building a project by specifying `-c Debug/Release` after the `dotnet build` command.
>>>>>>> fddce702

### Building other Architectures

One can build 32- or 64-bit binaries or for any architecture by specifying in the root `./build.sh -subsetCategory libraries -arch [value]` or in a project `/p:ArchGroup=[value]` after the `dotnet build` command.

## Working in Visual Studio

If you are working on Windows, and use Visual Studio, you can open individual libraries projects into it. From within Visual Studio you can then build, debug, and run tests.

## Running tests

For more details about running tests inside Visual Studio, [go here](../../testing/libraries/testing-vs.md)

For more about running tests, read the [running tests](../../testing/libraries/testing.md) document.<|MERGE_RESOLUTION|>--- conflicted
+++ resolved
@@ -77,11 +77,7 @@
 
 The build settings(TargetFramework, OSGroup, Configuration, Architecture) are generally defaulted based on where you are building (i.e. which OS or which architecture) but we have a few shortcuts for the individual properties that can be passed to the build scripts:
 
-<<<<<<< HEAD
-- `-framework|-f` identifies the target framework for the build. It defaults to latest netcoreapp which is `netcoreapp5.0` but possible values include `netcoreapp3.0` or `net472`. (msbuild property `BuildTargetFramework`)
-=======
-- `-framework|-f` identifies the target framework for the build. Possible values include `netcoreapp5.0` (currently the latest .NET Core version) or `net472`. (msbuild property `TargetFramework`)
->>>>>>> fddce702
+- `-framework|-f` identifies the target framework for the build. Possible values include `netcoreapp5.0` (currently the latest .NET Core version) or `net472`. (msbuild property `BuildTargetFramework`)
 - `-os` identifies the OS for the build. It defaults to the OS you are running on but possible values include `Windows_NT`, `Unix`, `Linux`, or `OSX`. (msbuild property `OSGroup`)
 - `-configuration|-c Debug|Release` controls the optimization level the compilers use for the build. It defaults to `Debug`. (msbuild property `Configuration`)
 - `-arch` identifies the architecture for the build. It defaults to `x64` but possible values include `x64`, `x86`, `arm`, or `arm64`. (msbuild property `ArchGroup`)
@@ -167,11 +163,7 @@
 
 For example the src\libraries\System.Diagnostics.DiagnosticSource directory holds the source code for the System.Diagnostics.DiagnosticSource.dll assembly.
 
-<<<<<<< HEAD
-You can build the DLL for System.Diagnostics.DiagnosticSource.dll by going to the `src\libraries\System.Diagnostics.DiagnosticsSource\src` directory and typing `dotnet msbuild`. The DLL ends up in `artifacts\bin\AnyOS.AnyCPU.Debug\System.Diagnostics.DiagnosticSource` as well as `artifacts\bin\runtime\[$(BuildTargetFramework)-$(OSGroup)-$(Configuration)-$(ArchGroup)]`.
-=======
-You can build the DLL for System.Diagnostics.DiagnosticSource.dll by going to the `src\libraries\System.Diagnostics.DiagnosticsSource\src` directory and typing `dotnet build`. The DLL ends up in `artifacts\bin\AnyOS.AnyCPU.Debug\System.Diagnostics.DiagnosticSource` as well as `artifacts\bin\runtime\[BuildConfiguration]`.
->>>>>>> fddce702
+You can build the DLL for System.Diagnostics.DiagnosticSource.dll by going to the `src\libraries\System.Diagnostics.DiagnosticsSource\src` directory and typing `dotnet build`. The DLL ends up in `artifacts\bin\AnyOS.AnyCPU.Debug\System.Diagnostics.DiagnosticSource` as well as `artifacts\bin\runtime\[$(BuildTargetFramework)-$(OSGroup)-$(Configuration)-$(ArchGroup)]`.
 
 You can build the tests for System.Diagnostics.DiagnosticSource.dll by going to
 `src\libraries\System.Diagnostics.DiagnosticSource\tests` and typing `dotnet build`.
@@ -182,28 +174,14 @@
 
 **Examples**
 
-<<<<<<< HEAD
-- Build project for Linux for netcoreapp5.0
-=======
 - Build project for Linux for .NET Core
->>>>>>> fddce702
 ```
 dotnet build System.Net.NetworkInformation.csproj /p:OSGroup=Linux
 ```
 
 - Build release version of library
 ```
-<<<<<<< HEAD
-dotnet build System.Net.NetworkInformation.csproj -c Release
-```
-
-To build for all supported target frameworks you can use the `BuildAll` and `RebuildAll` targets:
-
-```
-dotnet build System.Net.NetworkInformation.csproj /t:RebuildAll
-=======
 dotnet build -c Release System.Net.NetworkInformation.csproj
->>>>>>> fddce702
 ```
 
 ### Building all for other OSes
@@ -216,11 +194,7 @@
 ### Building in Release or Debug
 
 By default, building from the root or within a project will build the libraries in Debug mode.
-<<<<<<< HEAD
 One can build in Debug or Release mode from the root by doing `./build.sh -subsetCategory libraries  -c Release` or `./build.sh -subsetCategory libraries -c Debug`.
-=======
-One can build in Debug or Release mode from the root by doing `./build.sh -subsetCategory libraries  -c Release` or `./build.sh -subsetCategory libraries -c Debug` or when building a project by specifying `-c Debug/Release` after the `dotnet build` command.
->>>>>>> fddce702
 
 ### Building other Architectures
 
