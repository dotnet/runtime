# Build

## Quick Start

Here is one example of a daily workflow for a developer working mainly on the libraries, in this case using Windows:

```cmd
:: From root:
git clean -xdf
git pull upstream main & git push origin main
:: Build Debug libraries on top of Release runtime:
build.cmd clr+libs -rc Release
:: Performing the above is usually only needed once in a day, or when you pull down significant new changes.

:: If you use Visual Studio, you might open System.Text.RegularExpressions.sln here.
build.cmd -vs System.Text.RegularExpressions

:: Switch to working on a given library (RegularExpressions in this case)
cd src\libraries\System.Text.RegularExpressions

:: Change to test directory
cd tests

:: Then inner loop build / test
:: (If using Visual Studio, you might run tests inside it instead)
pushd ..\src & dotnet build & popd & dotnet build /t:test
```

Instructions for Unix-like operating systems are essentially the same:

```bash
#!/usr/bin/env bash

# From root:
git clean -xdf
git pull upstream main & git push origin main
# Build Debug libraries on top of Release runtime:
./build.sh clr+libs -rc Release
# Performing the above is usually only needed once in a day, or when you pull down significant new changes.

# Switch to working on a given library (RegularExpressions in this case)
cd src/libraries/System.Text.RegularExpressions

# Change to test directory
cd tests

# Then inner loop build / test:
pushd ../src & dotnet build & popd & dotnet build /t:test
```

The steps above may be all you need to know to make a change. Want more details about what this means? Read on.

## Building everything

This document explains how to work on libraries. In order to work on library projects or run library tests it is necessary to have built the runtime to give the libraries something to run on. You should normally build CoreCLR runtime in release configuration and libraries in debug configuration. If you haven't already done so, please read [this document](../../README.md#Configurations) to understand configurations.

These example commands will build a release CoreCLR (and CoreLib), debug libraries, and debug installer:

For Linux:
```bash
./build.sh -rc Release
```

For Windows:
```cmd
./build.cmd -rc Release
```

Detailed information about building and testing runtimes and the libraries is in the documents linked below.

### More details if you need them

The above commands will give you libraries in "debug" configuration (the default) using a runtime in "release" configuration which hopefully you built earlier.

The libraries build has two logical components, the native build which produces the "shims" (which provide a stable interface between the OS and managed code) and the managed build which produces the MSIL code and NuGet packages that make up Libraries. The commands above will build both.

The build settings (BuildTargetFramework, TargetOS, Configuration, Architecture) are generally defaulted based on where you are building (i.e. which OS or which architecture) but we have a few shortcuts for the individual properties that can be passed to the build scripts:

- `-framework|-f` identifies the target framework for the build. Possible values include `net8.0` (currently the latest .NET version) or `net48` (the latest .NET Framework version). (msbuild property `BuildTargetFramework`)
- `-os` identifies the OS for the build. It defaults to the OS you are running on but possible values include `windows`, `unix`, `linux`, or `osx`. (msbuild property `TargetOS`)
- `-configuration|-c Debug|Release` controls the optimization level the compilers use for the build. It defaults to `Debug`. (msbuild property `Configuration`)
- `-arch` identifies the architecture for the build. It defaults to `x64` but possible values include `x64`, `x86`, `arm`, or `arm64`. (msbuild property `TargetArchitecture`)

For more details on the build settings see [project-guidelines](../../../coding-guidelines/project-guidelines.md#build-pivots).

If you invoke the `build` script without any actions, the default action chain `-restore -build` is executed.

By default the `build` script only builds the product libraries and none of the tests. If you want to include tests, you want to add the subset `libs.tests`. If you want to run the tests you want to use the `-test` action instead of the `-build`, e.g. `build.cmd/sh libs.tests -test`. To specify just the libraries, use `libs`.

**Examples**
- Building in release mode for platform x64 (restore and build are implicit here as no actions are passed in)
```bash
./build.sh libs -c Release -arch x64
```

- Building the src assemblies and build and run tests (running all tests takes a considerable amount of time!)
```bash
./build.sh libs -test
```

- Clean the entire artifacts folder
```bash
./build.sh -clean
```

For Windows, replace `./build.sh` with `build.cmd`.

<<<<<<< HEAD
### Building the native components with native sanitizers

The libraries native components can be built with native sanitizers like AddressSanitizer to help catch memory safety issues. To build the project with native sanitizers, add the `-fsanitize` argument to the build script like the following:

```bash
build.sh -s libs -fsanitize address
```

When building the repo with any native sanitizers, you should build all native components in the repo with the same set of sanitizers.

### How to building native components only
=======
### How to build native components only
>>>>>>> 1d2cd206

The libraries build contains some native code. This includes shims over libc, openssl, gssapi, and zlib. The build system uses CMake to generate Makefiles using clang. The build also uses git for generating some version information.

**Examples**

- Building in debug mode for platform x64
```bash
./src/native/libs/build-native.sh debug x64
```

- Building and updating the binplace (for e.g. the testhost), which is needed when iterating on native components
```bash
dotnet.sh build src/native/libraries/build-native.proj
```

- The following example shows how you would do an arm cross-compile build
```bash
./src/native/libs/build-native.sh debug arm cross verbose
```

For Windows, replace `build-native.sh` with `build-native.cmd`.

## Building individual libraries

Similar to building the entire repo with `build.cmd` or `build.sh` in the root you can build projects based on our directory structure by passing in the directory. We also support shortcuts for libraries so you can omit the root `src` folder from the path. When given a directory we will build all projects that we find recursively under that directory. Some examples may help here.

**Examples**

- Build all projects for a given library (e.g.: System.Collections) including running the tests

```bash
 ./build.sh -projects src/libraries/*/System.Collections.sln
```

- Build just the tests for a library project
```bash
 ./build.sh -projects src/libraries/System.Collections/tests/*.csproj
```

- All the options listed above like framework and configuration are also supported (note they must be after the directory)
```bash
 ./build.sh -projects src/libraries/*/System.Collections.sln -f net472 -c Release
```

As `dotnet build` works on both Unix and Windows and calls the restore target implicitly, we will use it throughout this guide.

Under the `src` directory is a set of directories, each of which represents a particular assembly in Libraries. See Library Project Guidelines section under [project-guidelines](../../../coding-guidelines/project-guidelines.md) for more details about the structure.

For example the `src\libraries\System.Diagnostics.DiagnosticSource` directory holds the source code for the System.Diagnostics.DiagnosticSource.dll assembly.

You can build the DLL for System.Diagnostics.DiagnosticSource.dll by going to the `src\libraries\System.Diagnostics.DiagnosticsSource\src` directory and typing `dotnet build`. The DLL ends up in `artifacts\bin\System.Diagnostics.DiagnosticSource` as well as `artifacts\bin\runtime\[$(BuildTargetFramework)-$(TargetOS)-$(Configuration)-$(TargetArchitecture)]`.

You can build the tests for System.Diagnostics.DiagnosticSource.dll by going to
`src\libraries\System.Diagnostics.DiagnosticSource\tests` and typing `dotnet build`.

Some libraries might also have a `ref` and/or a `pkg` directory and you can build them in a similar way by typing `dotnet build` in that directory.

For libraries that have multiple target frameworks the target frameworks will be listed in the `<TargetFrameworks>` property group. When building the csproj for a BuildTargetFramework the most compatible target framework in the list will be chosen and set for the build. For more information about `TargetFrameworks` see [project-guidelines](../../../coding-guidelines/project-guidelines.md).

**Examples**

- Build project for Linux
```bash
dotnet build System.Net.NetworkInformation.csproj /p:TargetOS=linux
```

- Build Release version of library
```bash
dotnet build -c Release System.Net.NetworkInformation.csproj
```

### Iterating on System.Private.CoreLib changes
When changing `System.Private.CoreLib` after a full build, in order to test against those changes, you will need an updated `System.Private.CoreLib` in the testhost. In order to achieve that, you can build the `libs.pretest` subset which does testhost setup including copying over `System.Private.CoreLib`.

After doing a build of the runtime:

```cmd
build.cmd clr -rc Release
```

You can iterate on `System.Private.CoreLib` by running:

```cmd
build.cmd clr.corelib+clr.nativecorelib+libs.pretest -rc Release
```

When this `System.Private.CoreLib` will be built in Release mode, then it will be crossgen'd and we will update the testhost to the latest version of corelib.

You can use the same workflow for mono runtime by using `mono.corelib+libs.pretest` subsets.

### Building for Mono
By default the libraries will attempt to build using the CoreCLR version of `System.Private.CoreLib.dll`. In order to build against the Mono version you need to use the `/p:RuntimeFlavor=Mono` argument.

```cmd
.\build.cmd libs /p:RuntimeFlavor=Mono
```

### Building all for other OSes

By default, building from the root will only build the libraries for the OS you are running on. One can
build for another OS by specifying `./build.sh libs -os [value]`.

Note that you cannot generally build native components for another OS but you can for managed components so if you need to do that you can do it at the individual project level or build all via passing `/p:BuildNative=false`.

### Building in Release or Debug

By default, building from the root or within a project will build the libraries in Debug mode.
One can build in Debug or Release mode from the root by doing `./build.sh libs -c Release` or `./build.sh libs`.

### Building other Architectures

One can build 32- or 64-bit binaries or for any architecture by specifying in the root `./build.sh libs -arch [value]` or in a project `/p:TargetArchitecture=[value]` after the `dotnet build` command.

## Working in Visual Studio

If you are working on Windows, and use Visual Studio, you can open individual libraries projects into it. From within Visual Studio you can then build, debug, and run tests.

## Debugging

Starting with Visual Studio 2022 version 17.5, Visual Studio will validate that the debugging libraries that shipped with the .NET Runtime are correctly signed before loading them. See https://aka.ms/vs/unsigned-dotnet-debugger-lib for more information.

## Running tests

For more details about running tests inside Visual Studio, [go here](../../testing/visualstudio.md).

For more about running tests, read the [running tests](../../testing/libraries/testing.md) document.

## Build packages
To build a library's package, simply invoke `dotnet pack` on the src project after you successfully built the .NETCoreApp vertical from root:

```cmd
build libs
dotnet.cmd pack src\libraries\System.Text.Json\src\
```

Same as for `dotnet build` or `dotnet publish`, you can specify the desired configuration via the `-c` flag:

```cmd
dotnet.cmd pack src\libraries\System.Text.Json\src\ -c Release
```<|MERGE_RESOLUTION|>--- conflicted
+++ resolved
@@ -105,7 +105,6 @@
 
 For Windows, replace `./build.sh` with `build.cmd`.
 
-<<<<<<< HEAD
 ### Building the native components with native sanitizers
 
 The libraries native components can be built with native sanitizers like AddressSanitizer to help catch memory safety issues. To build the project with native sanitizers, add the `-fsanitize` argument to the build script like the following:
@@ -116,10 +115,17 @@
 
 When building the repo with any native sanitizers, you should build all native components in the repo with the same set of sanitizers.
 
-### How to building native components only
-=======
+### Building the native components with native sanitizers
+
+The libraries native components can be built with native sanitizers like AddressSanitizer to help catch memory safety issues. To build the project with native sanitizers, add the `-fsanitize` argument to the build script like the following:
+
+```bash
+build.sh -s libs -fsanitize address
+```
+
+When building the repo with any native sanitizers, you should build all native components in the repo with the same set of sanitizers.
+
 ### How to build native components only
->>>>>>> 1d2cd206
 
 The libraries build contains some native code. This includes shims over libc, openssl, gssapi, and zlib. The build system uses CMake to generate Makefiles using clang. The build also uses git for generating some version information.
 
