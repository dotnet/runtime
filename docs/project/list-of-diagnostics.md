# List of Diagnostics Produced by .NET Libraries APIs

## Obsoletions

Per https://github.com/dotnet/designs/blob/master/accepted/2020/better-obsoletion/better-obsoletion.md, we now have a strategy for marking existing APIs as `[Obsolete]`. This takes advantage of the new diagnostic id and URL template mechanisms introduced to `ObsoleteAttribute` in .NET 5.

The diagnostic id values reserved for obsoletions are `SYSLIB0001` through `SYSLIB0999`. When obsoleting an API, claim the next three-digit identifier in the `SYSLIB0###` sequence and add it to the list below. The URL template for all obsoletions is `https://aka.ms/dotnet-warnings/{0}`. The `{0}` placeholder is replaced by the compiler with the `SYSLIB0###` identifier.

The acceptance criteria for adding an obsoletion includes:

* Add the obsoletion to the table below, claiming the next diagnostic id
    * Ensure the description is meaningful within the context of this table, and without requiring the context of the calling code
* Add new constants to `src\libraries\Common\src\System\Obsoletions.cs`, following the existing conventions
    * A `...Message` const using the same description added to the table below
    * A `...DiagId` const for the `SYSLIB0###` id
* Annotate `src` files by referring to the constants defined from `Obsoletions.cs`
    * Specify the `UrlFormat = Obsoletions.SharedUrlFormat`
    * Example: `[Obsolete(Obsoletions.CodeAccessSecurityMessage, DiagnosticId = Obsoletions.CodeAccessSecurityDiagId, UrlFormat = Obsoletions.SharedUrlFormat)]`
    * If the `Obsoletions` type is not available in the project, link it into the project
        * `<Compile Include="$(CommonPath)System\Obsoletions.cs" Link="Common\System\Obsoletions.cs" />`
* Annotate `ref` files using the hard-coded strings copied from `Obsoletions.cs`
    * This matches our general pattern of `ref` files using hard-coded attribute strings
    * Example: `[System.ObsoleteAttribute("The UTF-7 encoding is insecure and should not be used. Consider using UTF-8 instead.", DiagnosticId = "SYSLIB0001", UrlFormat = "https://aka.ms/dotnet-warnings/{0}")]`
* If the library builds against downlevel targets earlier than .NET 5.0, then add an internal copy of `ObsoleteAttribute`
    * The compiler recognizes internal implementations of `ObsoleteAttribute` to enable the `DiagnosticId` and `UrlFormat` properties to light up downlevel
    * An MSBuild property can be added to the project's first `<PropertyGroup>` to achieve this easily
    * Example: `<IncludeInternalObsoleteAttribute>true</IncludeInternalObsoleteAttribute>`
    * This will need to be specified in both the `src` and `ref` projects
* If the library contains types that are forwarded within a generated shim
    * Errors will be received when running `build libs`, with obsoletion errors in `src/libraries/shims/generated` files
    * This is resolved by adding the obsoletion's diagnostic id to the `<NoWarn>` property for partial facade assemblies
    * That property is found in `src/libraries/Directory.Build.targets`
    * Search for the "Ignore Obsolete errors within the generated shims that type-forward types" comment and add the appropriate diagnostic id to the comment and the `<NoWarn>` property (other SYSLIB diagnostics already exist there)
* Apply the `breaking-change` label to the PR that introduces the obsoletion
    * A bot will automatically apply the `needs-breaking-change-doc-created` label when the `breaking-change` label is detected
* Follow up with the breaking change process to communicate and document the breaking change
    * In the breaking-change issue filed in [dotnet/docs](https://github.com/dotnet/docs), specifically mention that this breaking change is an obsoletion with a `SYSLIB` diagnostic id
    * The documentation team will produce a PR that adds the obsoletion to the [SYSLIB warnings](https://docs.microsoft.com/en-us/dotnet/core/compatibility/syslib-obsoletions) page
    * That PR will also add a new URL specific to this diagnostic ID; e.g. [SYSLIB0001](https://docs.microsoft.com/en-us/dotnet/core/compatibility/syslib-warnings/syslib0001)
    * Connect with `@gewarren` or `@BillWagner` with any questions
* Register the `SYSLIB0###` URL in `aka.ms`
    * The vanity name will be `dotnet-warnings/syslib0###`
    * Ensure the link's group owner matches the group owner of `dotnet-warnings/syslib0001`
    * Connect with `@jeffhandley`, `@GrabYourPitchforks`, or `@gewarren` with any questions

An example obsoletion PR that can be referenced where each of the above criteria was met is:

* [Implement new GetContextAPI overloads (#49186)](https://github.com/dotnet/runtime/pull/49186/files)

The PR that reveals the implementation of the `<IncludeInternalObsoleteAttribute>` property was:

* [Mark DirectoryServices CAS APIs as Obsolete (#40756)](https://github.com/dotnet/runtime/pull/40756/files)

### Obsoletion Diagnostics (`SYSLIB0001` - `SYSLIB0999`)

| Diagnostic ID     | Description |
| :---------------- | :---------- |
|  __`SYSLIB0001`__ | The UTF-7 encoding is insecure and should not be used. Consider using UTF-8 instead. |
|  __`SYSLIB0002`__ | PrincipalPermissionAttribute is not honored by the runtime and must not be used. |
|  __`SYSLIB0003`__ | Code Access Security is not supported or honored by the runtime. |
|  __`SYSLIB0004`__ | The Constrained Execution Region (CER) feature is not supported. |
|  __`SYSLIB0005`__ | The Global Assembly Cache is not supported. |
|  __`SYSLIB0006`__ | Thread.Abort is not supported and throws PlatformNotSupportedException. |
|  __`SYSLIB0007`__ | The default implementation of this cryptography algorithm is not supported. |
|  __`SYSLIB0008`__ | The CreatePdbGenerator API is not supported and throws PlatformNotSupportedException. |
|  __`SYSLIB0009`__ | The AuthenticationManager Authenticate and PreAuthenticate methods are not supported and throw PlatformNotSupportedException. |
|  __`SYSLIB0010`__ | This Remoting API is not supported and throws PlatformNotSupportedException. |
|  __`SYSLIB0011`__ | `BinaryFormatter` serialization is obsolete and should not be used. See https://aka.ms/binaryformatter for recommended alternatives. |
|  __`SYSLIB0012`__ | Assembly.CodeBase and Assembly.EscapedCodeBase are only included for .NET Framework compatibility. Use Assembly.Location instead. |
|  __`SYSLIB0013`__ | Uri.EscapeUriString can corrupt the Uri string in some cases. Consider using Uri.EscapeDataString for query string components instead. |
|  __`SYSLIB0014`__ | WebRequest, HttpWebRequest, ServicePoint, and WebClient are obsolete. Use HttpClient instead. |
|  __`SYSLIB0015`__ | DisablePrivateReflectionAttribute has no effect in .NET 6.0+ applications. |
|  __`SYSLIB0016`__ | Use the Graphics.GetContextInfo overloads that accept arguments for better performance and fewer allocations. |
|  __`SYSLIB0017`__ | Strong name signing is not supported and throws PlatformNotSupportedException. |
|  __`SYSLIB0018`__ | ReflectionOnly loading is not supported and throws PlatformNotSupportedException. |
|  __`SYSLIB0019`__ | RuntimeEnvironment members SystemConfigurationFile, GetRuntimeInterfaceAsIntPtr, and GetRuntimeInterfaceAsObject are no longer supported and throw PlatformNotSupportedException. |
|  __`SYSLIB0020`__ | JsonSerializerOptions.IgnoreNullValues is obsolete. To ignore null values when serializing, set DefaultIgnoreCondition to JsonIgnoreCondition.WhenWritingNull. |
<<<<<<< HEAD
|  __`SYSLIB0023`__ | RNGCryptoServiceProvider is obsolete. Use RandomNumberGenerator.Create() instead. |
=======
|  __`SYSLIB0022`__ | The Rijndael and RijndaelManaged types are obsolete. Use Aes instead. |
>>>>>>> 66d26c36

## Analyzer Warnings

The diagnostic id values reserved for .NET Libraries analyzer warnings are `SYSLIB1001` through `SYSLIB1999`. When creating a new analyzer that ships as part of the Libraries (and not part of the SDK), claim the next three-digit identifier in the `SYSLIB1###` sequence and add it to the list below.

### Analyzer Diagnostics (`SYSLIB1001` - `SYSLIB1999`)

| Diagnostic ID     | Description |
| :---------------- | :---------- |
|  __`SYSLIB1001`__ | Logging method names cannot start with _ |
|  __`SYSLIB1002`__ | Don't include log level parameters as templates in the logging message |
|  __`SYSLIB1003`__ | InvalidLoggingMethodParameterNameTitle |
|  __`SYSLIB1004`__ | Logging class cannot be in nested types |
|  __`SYSLIB1005`__ | Could not find a required type definition |
|  __`SYSLIB1006`__ | Multiple logging methods cannot use the same event id within a class |
|  __`SYSLIB1007`__ | Logging methods must return void |
|  __`SYSLIB1008`__ | One of the arguments to a logging method must implement the Microsoft.Extensions.Logging.ILogger interface |
|  __`SYSLIB1009`__ | Logging methods must be static |
|  __`SYSLIB1010`__ | Logging methods must be partial |
|  __`SYSLIB1011`__ | Logging methods cannot be generic |
|  __`SYSLIB1012`__ | Redundant qualifier in logging message |
|  __`SYSLIB1013`__ | Don't include exception parameters as templates in the logging message |
|  __`SYSLIB1014`__ | Logging template has no corresponding method argument |
|  __`SYSLIB1015`__ | Argument is not referenced from the logging message |
|  __`SYSLIB1016`__ | Logging methods cannot have a body |
|  __`SYSLIB1017`__ | A LogLevel value must be supplied in the LoggerMessage attribute or as a parameter to the logging method |
|  __`SYSLIB1018`__ | Don't include logger parameters as templates in the logging message |
|  __`SYSLIB1019`__ | Couldn't find a field of type Microsoft.Extensions.Logging.ILogger |
|  __`SYSLIB1020`__ | Found multiple fields of type Microsoft.Extensions.Logging.ILogger |
|  __`SYSLIB1021`__ | Can't have the same template with different casing |
|  __`SYSLIB1022`__ | Can't have malformed format strings (like dangling {, etc)  |
|  __`SYSLIB1023`__ | Generating more than 6 arguments is not supported |
|  __`SYSLIB1024`__ | *_`SYSLIB1024`-`SYSLIB1029` reserved for logging._* |
|  __`SYSLIB1025`__ | *_`SYSLIB1024`-`SYSLIB1029` reserved for logging._* |
|  __`SYSLIB1026`__ | *_`SYSLIB1024`-`SYSLIB1029` reserved for logging._* |
|  __`SYSLIB1027`__ | *_`SYSLIB1024`-`SYSLIB1029` reserved for logging._* |
|  __`SYSLIB1028`__ | *_`SYSLIB1024`-`SYSLIB1029` reserved for logging._* |
|  __`SYSLIB1029`__ | *_`SYSLIB1024`-`SYSLIB1029` reserved for logging._* |
|  __`SYSLIB1030`__ | [System.Text.Json.SourceGeneration] Did not generate serialization metadata for type. |
|  __`SYSLIB1031`__ | [System.Text.Json.SourceGeneration] Duplicate type name. |
|  __`SYSLIB1032`__ | *_`SYSLIB1032`-`SYSLIB1039` reserved for System.Text.Json.SourceGeneration._* |
|  __`SYSLIB1033`__ | *_`SYSLIB1032`-`SYSLIB1039` reserved for System.Text.Json.SourceGeneration._* |
|  __`SYSLIB1034`__ | *_`SYSLIB1032`-`SYSLIB1039` reserved for System.Text.Json.SourceGeneration._* |
|  __`SYSLIB1035`__ | *_`SYSLIB1032`-`SYSLIB1039` reserved for System.Text.Json.SourceGeneration._* |
|  __`SYSLIB1036`__ | *_`SYSLIB1032`-`SYSLIB1039` reserved for System.Text.Json.SourceGeneration._* |
|  __`SYSLIB1037`__ | *_`SYSLIB1032`-`SYSLIB1039` reserved for System.Text.Json.SourceGeneration._* |
|  __`SYSLIB1038`__ | *_`SYSLIB1032`-`SYSLIB1039` reserved for System.Text.Json.SourceGeneration._* |
|  __`SYSLIB1039`__ | *_`SYSLIB1032`-`SYSLIB1039` reserved for System.Text.Json.SourceGeneration._* |<|MERGE_RESOLUTION|>--- conflicted
+++ resolved
@@ -75,11 +75,8 @@
 |  __`SYSLIB0018`__ | ReflectionOnly loading is not supported and throws PlatformNotSupportedException. |
 |  __`SYSLIB0019`__ | RuntimeEnvironment members SystemConfigurationFile, GetRuntimeInterfaceAsIntPtr, and GetRuntimeInterfaceAsObject are no longer supported and throw PlatformNotSupportedException. |
 |  __`SYSLIB0020`__ | JsonSerializerOptions.IgnoreNullValues is obsolete. To ignore null values when serializing, set DefaultIgnoreCondition to JsonIgnoreCondition.WhenWritingNull. |
-<<<<<<< HEAD
+|  __`SYSLIB0022`__ | The Rijndael and RijndaelManaged types are obsolete. Use Aes instead. |
 |  __`SYSLIB0023`__ | RNGCryptoServiceProvider is obsolete. Use RandomNumberGenerator.Create() instead. |
-=======
-|  __`SYSLIB0022`__ | The Rijndael and RijndaelManaged types are obsolete. Use Aes instead. |
->>>>>>> 66d26c36
 
 ## Analyzer Warnings
 
