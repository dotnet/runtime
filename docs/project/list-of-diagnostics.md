# List of Diagnostics Produced by .NET Libraries APIs

## Obsoletions

Per https://github.com/dotnet/designs/blob/master/accepted/2020/better-obsoletion/better-obsoletion.md, we now have a strategy for marking existing APIs as `[Obsolete]`. This takes advantage of the new diagnostic id and URL template mechanisms introduced to `ObsoleteAttribute` in .NET 5.

The diagnostic id values reserved for obsoletions are `SYSLIB0001` through `SYSLIB0999`. When obsoleting an API, claim the next three-digit identifier in the `SYSLIB0###` sequence and add it to the list below. The URL template for all obsoletions is `https://aka.ms/dotnet-warnings/{0}`. The `{0}` placeholder is replaced by the compiler with the `SYSLIB0###` identifier.

The acceptance criteria for adding an obsoletion includes:

* Add the obsoletion to the table below, claiming the next diagnostic id
    * Ensure the description is meaningful within the context of this table, and without requiring the context of the calling code
* Add new constants to `src\libraries\Common\src\System\Obsoletions.cs`, following the existing conventions
    * A `...Message` const using the same description added to the table below
    * A `...DiagId` const for the `SYSLIB0###` id
* Annotate `src` files by referring to the constants defined from `Obsoletions.cs`
    * Specify the `UrlFormat = Obsoletions.SharedUrlFormat`
    * Example: `[Obsolete(Obsoletions.CodeAccessSecurityMessage, DiagnosticId = Obsoletions.CodeAccessSecurityDiagId, UrlFormat = Obsoletions.SharedUrlFormat)]`
    * If the `Obsoletions` type is not available in the project, link it into the project
        * `<Compile Include="$(CommonPath)System\Obsoletions.cs" Link="Common\System\Obsoletions.cs" />`
* Annotate `ref` files using the hard-coded strings copied from `Obsoletions.cs`
    * This matches our general pattern of `ref` files using hard-coded attribute strings
    * Example: `[System.ObsoleteAttribute("The UTF-7 encoding is insecure and should not be used. Consider using UTF-8 instead.", DiagnosticId = "SYSLIB0001", UrlFormat = "https://aka.ms/dotnet-warnings/{0}")]`
* If the library builds against downlevel targets earlier than .NET 5.0, then add an internal copy of `ObsoleteAttribute`
    * The compiler recognizes internal implementations of `ObsoleteAttribute` to enable the `DiagnosticId` and `UrlFormat` properties to light up downlevel
    * An MSBuild property can be added to the project's first `<PropertyGroup>` to achieve this easily
    * Example: `<IncludeInternalObsoleteAttribute>true</IncludeInternalObsoleteAttribute>`
    * This will need to be specified in both the `src` and `ref` projects
* If the library contains types that are forwarded within a generated shim
    * Errors will be received when running `build libs`, with obsoletion errors in `src/libraries/shims/generated` files
    * This is resolved by adding the obsoletion's diagnostic id to the `<NoWarn>` property for partial facade assemblies
    * That property is found in `src/libraries/Directory.Build.targets`
    * Search for the "Ignore Obsolete errors within the generated shims that type-forward types" comment and add the appropriate diagnostic id to the comment and the `<NoWarn>` property (other SYSLIB diagnostics already exist there)
* Apply the `breaking-change` label to the PR that introduces the obsoletion
    * A bot will automatically apply the `needs-breaking-change-doc-created` label when the `breaking-change` label is detected
* Follow up with the breaking change process to communicate and document the breaking change
    * In the breaking-change issue filed in [dotnet/docs](https://github.com/dotnet/docs), specifically mention that this breaking change is an obsoletion with a `SYSLIB` diagnostic id
    * The documentation team will produce a PR that adds the obsoletion to the [SYSLIB warnings](https://learn.microsoft.com/dotnet/core/compatibility/syslib-obsoletions) page
    * That PR will also add a new URL specific to this diagnostic ID; e.g. [SYSLIB0001](https://learn.microsoft.com/dotnet/core/compatibility/syslib-warnings/syslib0001)
    * Connect with `@gewarren` or `@BillWagner` with any questions
* Register the `SYSLIB0###` URL in `aka.ms`
    * The vanity name will be `dotnet-warnings/syslib0###`
    * Ensure the link's group owner matches the group owner of `dotnet-warnings/syslib0001`
    * Connect with `@jeffhandley`, `@GrabYourPitchforks`, or `@gewarren` with any questions

An example obsoletion PR that can be referenced where each of the above criteria was met is:

* [Implement new GetContextAPI overloads (#49186)](https://github.com/dotnet/runtime/pull/49186/files)

The PR that reveals the implementation of the `<IncludeInternalObsoleteAttribute>` property was:

* [Mark DirectoryServices CAS APIs as Obsolete (#40756)](https://github.com/dotnet/runtime/pull/40756/files)

### Obsoletion Diagnostics (`SYSLIB0001` - `SYSLIB0999`)

| Diagnostic ID     | Description |
| :---------------- | :---------- |
|  __`SYSLIB0001`__ | The UTF-7 encoding is insecure and should not be used. Consider using UTF-8 instead. |
|  __`SYSLIB0002`__ | PrincipalPermissionAttribute is not honored by the runtime and must not be used. |
|  __`SYSLIB0003`__ | Code Access Security is not supported or honored by the runtime. |
|  __`SYSLIB0004`__ | The Constrained Execution Region (CER) feature is not supported. |
|  __`SYSLIB0005`__ | The Global Assembly Cache is not supported. |
|  __`SYSLIB0006`__ | Thread.Abort is not supported and throws PlatformNotSupportedException. |
|  __`SYSLIB0007`__ | The default implementation of this cryptography algorithm is not supported. |
|  __`SYSLIB0008`__ | The CreatePdbGenerator API is not supported and throws PlatformNotSupportedException. |
|  __`SYSLIB0009`__ | AuthenticationManager is not supported. Methods will no-op or throw PlatformNotSupportedException. |
|  __`SYSLIB0010`__ | This Remoting API is not supported and throws PlatformNotSupportedException. |
|  __`SYSLIB0011`__ | `BinaryFormatter` serialization is obsolete and should not be used. See https://aka.ms/binaryformatter for recommended alternatives. |
|  __`SYSLIB0012`__ | Assembly.CodeBase and Assembly.EscapedCodeBase are only included for .NET Framework compatibility. Use Assembly.Location instead. |
|  __`SYSLIB0013`__ | Uri.EscapeUriString can corrupt the Uri string in some cases. Consider using Uri.EscapeDataString for query string components instead. |
|  __`SYSLIB0014`__ | WebRequest, HttpWebRequest, ServicePoint, and WebClient are obsolete. Use HttpClient instead. |
|  __`SYSLIB0015`__ | DisablePrivateReflectionAttribute has no effect in .NET 6.0+. |
|  __`SYSLIB0016`__ | Use the Graphics.GetContextInfo overloads that accept arguments for better performance and fewer allocations. |
|  __`SYSLIB0017`__ | Strong name signing is not supported and throws PlatformNotSupportedException. |
|  __`SYSLIB0018`__ | ReflectionOnly loading is not supported and throws PlatformNotSupportedException. |
|  __`SYSLIB0019`__ | RuntimeEnvironment members SystemConfigurationFile, GetRuntimeInterfaceAsIntPtr, and GetRuntimeInterfaceAsObject are not supported and throw PlatformNotSupportedException. |
|  __`SYSLIB0020`__ | JsonSerializerOptions.IgnoreNullValues is obsolete. To ignore null values when serializing, set DefaultIgnoreCondition to JsonIgnoreCondition.WhenWritingNull. |
|  __`SYSLIB0021`__ | Derived cryptographic types are obsolete. Use the Create method on the base type instead. |
|  __`SYSLIB0022`__ | The Rijndael and RijndaelManaged types are obsolete. Use Aes instead. |
|  __`SYSLIB0023`__ | RNGCryptoServiceProvider is obsolete. To generate a random number, use one of the RandomNumberGenerator static methods instead. |
|  __`SYSLIB0024`__ | Creating and unloading AppDomains is not supported and throws an exception. |
|  __`SYSLIB0025`__ | SuppressIldasmAttribute has no effect in .NET 6.0+. |
|  __`SYSLIB0026`__ | X509Certificate and X509Certificate2 are immutable. Use the appropriate constructor to create a new certificate. |
|  __`SYSLIB0027`__ | PublicKey.Key is obsolete. Use the appropriate method to get the public key, such as GetRSAPublicKey. |
|  __`SYSLIB0028`__ | X509Certificate2.PrivateKey is obsolete. Use the appropriate method to get the private key, such as GetRSAPrivateKey, or use the CopyWithPrivateKey method to create a new instance with a private key. |
|  __`SYSLIB0029`__ | ProduceLegacyHmacValues is obsolete. Producing legacy HMAC values is not supported. |
|  __`SYSLIB0030`__ | HMACSHA1 always uses the algorithm implementation provided by the platform. Use a constructor without the useManagedSha1 parameter. |
|  __`SYSLIB0031`__ | EncodeOID is obsolete. Use the ASN.1 functionality provided in System.Formats.Asn1. |
|  __`SYSLIB0032`__ | Recovery from corrupted process state exceptions is not supported; HandleProcessCorruptedStateExceptionsAttribute is ignored. |
|  __`SYSLIB0033`__ | Rfc2898DeriveBytes.CryptDeriveKey is obsolete and is not supported. Use PasswordDeriveBytes.CryptDeriveKey instead. |
|  __`SYSLIB0034`__ | CmsSigner(CspParameters) is obsolete and is not supported. Use an alternative constructor instead. |
|  __`SYSLIB0035`__ | ComputeCounterSignature without specifying a CmsSigner is obsolete and is not supported. Use the overload that accepts a CmsSigner. |
|  __`SYSLIB0036`__ | Regex.CompileToAssembly is obsolete and not supported. Use GeneratedRegexAttribute with the regular expression source generator instead. |
|  __`SYSLIB0037`__ | AssemblyName members HashAlgorithm, ProcessorArchitecture, and VersionCompatibility are obsolete and not supported. |
|  __`SYSLIB0038`__ | SerializationFormat.Binary is obsolete and should not be used. See https://aka.ms/serializationformat-binary-obsolete for more information. |
|  __`SYSLIB0039`__ | TLS versions 1.0 and 1.1 have known vulnerabilities and are not recommended. Use a newer TLS version instead, or use SslProtocols.None to defer to OS defaults. |
|  __`SYSLIB0040`__ | EncryptionPolicy.NoEncryption and AllowEncryption significantly reduce security and should not be used in production code. |
|  __`SYSLIB0041`__ | The default hash algorithm and iteration counts in Rfc2898DeriveBytes constructors are outdated and insecure. Use a constructor that accepts the hash algorithm and the number of iterations. |
|  __`SYSLIB0042`__ | ToXmlString and FromXmlString have no implementation for ECC types, and are obsolete. Use a standard import and export format such as ExportSubjectPublicKeyInfo or ImportSubjectPublicKeyInfo for public keys and ExportPkcs8PrivateKey or ImportPkcs8PrivateKey for private keys. |
|  __`SYSLIB0043`__ | ECDiffieHellmanPublicKey.ToByteArray() and the associated constructor do not have a consistent and interoperable implementation on all platforms. Use ECDiffieHellmanPublicKey.ExportSubjectPublicKeyInfo() instead. |
|  __`SYSLIB0044`__ | AssemblyName.CodeBase and AssemblyName.EscapedCodeBase are obsolete. Using them for loading an assembly is not supported. |
|  __`SYSLIB0045`__ | Cryptographic factory methods accepting an algorithm name are obsolete. Use the parameterless Create factory method on the algorithm type instead. |
|  __`SYSLIB0046`__ | ControlledExecution.Run method may corrupt the process and should not be used in production code. |
|  __`SYSLIB0047`__ | XmlSecureResolver is obsolete. Use XmlResolver.ThrowingResolver instead when attempting to forbid XML external entity resolution. |
|  __`SYSLIB0048`__ | RSA.EncryptValue and DecryptValue are not supported and throw NotSupportedException. Use RSA.Encrypt and RSA.Decrypt instead. |
|  __`SYSLIB0049`__ | JsonSerializerOptions.AddContext is obsolete. To register a JsonSerializerContext, use either the TypeInfoResolver or TypeInfoResolverChain properties. |
|  __`SYSLIB0050`__ | Formatter-based serialization is obsolete and should not be used. |
|  __`SYSLIB0051`__ | This API supports obsolete formatter-based serialization. It should not be called or extended by application code. |
|  __`SYSLIB0052`__ | This API supports obsolete mechanisms for Regex extensibility. It is not supported. |
|  __`SYSLIB0053`__ | AesGcm should indicate the required tag size for encryption and decryption. Use a constructor that accepts the tag size. |
|  __`SYSLIB0054`__ | Thread.VolatileRead and Thread.VolatileWrite are obsolete. Use Volatile.Read or Volatile.Write respectively instead. |
|  __`SYSLIB0055`__ | The underlying hardware instruction does not perform a signed saturate narrowing operation, and it always returns an unsigned result. Use the unsigned overload instead. |
<<<<<<< HEAD
|  __`SYSLIB0056`__ |  LoadFrom with a custom AssemblyHashAlgorithm is obsolete. Use overloads without an AssemblyHashAlgorithm. |
=======
|  __`SYSLIB0057`__ | Loading certificate data through the constructor or Import is obsolete. Use X509CertificateLoader instead to load certificates. |
>>>>>>> 04a40c1d

## Analyzer Warnings

The diagnostic id values reserved for .NET Libraries analyzer warnings are `SYSLIB1001` through `SYSLIB1999`. When creating a new analyzer that ships as part of the Libraries (and not part of the SDK), claim the next three-digit identifier in the `SYSLIB1###` sequence and add it to the list below.

### Analyzer Diagnostics (`SYSLIB1001` - `SYSLIB1999`)

| Diagnostic ID     | Description |
| :---------------- | :---------- |
|  __`SYSLIB1001`__ | Logging method names cannot start with _ |
|  __`SYSLIB1002`__ | Don't include log level parameters as templates in the logging message |
|  __`SYSLIB1003`__ | InvalidLoggingMethodParameterNameTitle |
|  __`SYSLIB1004`__ | Logging class cannot be in nested types |
|  __`SYSLIB1005`__ | Could not find a required type definition |
|  __`SYSLIB1006`__ | Multiple logging methods cannot use the same event id within a class |
|  __`SYSLIB1007`__ | Logging methods must return void |
|  __`SYSLIB1008`__ | One of the arguments to a logging method must implement the Microsoft.Extensions.Logging.ILogger interface |
|  __`SYSLIB1009`__ | Logging methods must be static |
|  __`SYSLIB1010`__ | Logging methods must be partial |
|  __`SYSLIB1011`__ | Logging methods cannot be generic |
|  __`SYSLIB1012`__ | Redundant qualifier in logging message |
|  __`SYSLIB1013`__ | Don't include exception parameters as templates in the logging message |
|  __`SYSLIB1014`__ | Logging template has no corresponding method argument |
|  __`SYSLIB1015`__ | Argument is not referenced from the logging message |
|  __`SYSLIB1016`__ | Logging methods cannot have a body |
|  __`SYSLIB1017`__ | A LogLevel value must be supplied in the LoggerMessage attribute or as a parameter to the logging method |
|  __`SYSLIB1018`__ | Don't include logger parameters as templates in the logging message |
|  __`SYSLIB1019`__ | Couldn't find a field of type Microsoft.Extensions.Logging.ILogger |
|  __`SYSLIB1020`__ | Found multiple fields of type Microsoft.Extensions.Logging.ILogger |
|  __`SYSLIB1021`__ | Can't have the same template with different casing |
|  __`SYSLIB1022`__ | Logging method contains malformed format strings |
|  __`SYSLIB1023`__ | Generating more than 6 arguments is not supported |
|  __`SYSLIB1024`__ | Argument is using the unsupported out parameter modifier |
|  __`SYSLIB1025`__ | Multiple logging methods cannot use the same event name within a class |
|  __`SYSLIB1026`__ | C# language version not supported by the logging source generator. |
|  __`SYSLIB1027`__ | Primary constructor parameter of type Microsoft.Extensions.Logging.ILogger is hidden by a field |
|  __`SYSLIB1028`__ | _`SYSLIB1001`-`SYSLIB1029` reserved for logging._ |
|  __`SYSLIB1029`__ | _`SYSLIB1001`-`SYSLIB1029` reserved for logging._ |
|  __`SYSLIB1030`__ | JsonSourceGenerator did not generate serialization metadata for type |
|  __`SYSLIB1031`__ | JsonSourceGenerator encountered a duplicate JsonTypeInfo property name |
|  __`SYSLIB1032`__ | JsonSourceGenerator encountered a context class that is not partial |
|  __`SYSLIB1033`__ | JsonSourceGenerator encountered a type that has multiple [JsonConstructor] annotations|
|  __`SYSLIB1034`__ | JsonSourceGenerator encountered a [JsonStringEnumConverter] annotation |
|  __`SYSLIB1035`__ | JsonSourceGenerator encountered a type that has multiple [JsonExtensionData] annotations |
|  __`SYSLIB1036`__ | JsonSourceGenerator encountered an invalid [JsonExtensionData] annotation |
|  __`SYSLIB1037`__ | JsonSourceGenerator encountered a type with init-only properties for which deserialization is not supported |
|  __`SYSLIB1038`__ | JsonSourceGenerator encountered a property annotated with [JsonInclude] that has inaccessible accessors |
|  __`SYSLIB1039`__ | JsonSourceGenerator encountered a [JsonDerivedTypeAttribute] annotation with [JsonSourceGenerationMode.Serialization] enabled |
|  __`SYSLIB1040`__ | Invalid GeneratedRegex attribute |
|  __`SYSLIB1041`__ | Multiple GeneratedRegex attribute |
|  __`SYSLIB1042`__ | Invalid GeneratedRegex arguments |
|  __`SYSLIB1043`__ | GeneratedRegex method must have a valid signature |
|  __`SYSLIB1044`__ | GeneratedRegex only supports C# 11 and newer |
|  __`SYSLIB1045`__ | Use 'GeneratedRegexAttribute' to generate the regular expression implementation at compile-time |
|  __`SYSLIB1046`__ | _`SYSLIB1045`-`SYSLIB1049` reserved for System.Text.RegularExpressions.Generator._ |
|  __`SYSLIB1047`__ | _`SYSLIB1045`-`SYSLIB1049` reserved for System.Text.RegularExpressions.Generator._ |
|  __`SYSLIB1048`__ | _`SYSLIB1045`-`SYSLIB1049` reserved for System.Text.RegularExpressions.Generator._ |
|  __`SYSLIB1049`__ | _`SYSLIB1045`-`SYSLIB1049` reserved for System.Text.RegularExpressions.Generator._ |
|  __`SYSLIB1050`__ | Invalid LibraryImportAttribute usage |
|  __`SYSLIB1051`__ | Specified type is not supported by source-generated P/Invokes |
|  __`SYSLIB1052`__ | Specified configuration is not supported by source-generated P/Invokes |
|  __`SYSLIB1053`__ | Specified LibraryImportAttribute arguments cannot be forwarded to DllImportAttribute |
|  __`SYSLIB1054`__ | Use 'LibraryImportAttribute' instead of 'DllImportAttribute' to generate P/Invoke marshalling code at compile time |
|  __`SYSLIB1055`__ | Invalid CustomMarshallerAttribute usage |
|  __`SYSLIB1056`__ | Specified native type is invalid |
|  __`SYSLIB1057`__ | Marshaller type does not have the required shape |
|  __`SYSLIB1058`__ | Invalid NativeMarshallingAttribute usage |
|  __`SYSLIB1059`__ | Marshaller type does not support allocating constructor |
|  __`SYSLIB1060`__ | Specified marshaller type is invalid |
|  __`SYSLIB1061`__ | Marshaller type has incompatible method signatures |
|  __`SYSLIB1062`__ | Project must be updated with '<AllowUnsafeBlocks>true</AllowUnsafeBlocks>' |
|  __`SYSLIB1063`__ | _`SYSLIB1063`-`SYSLIB1069` reserved for Microsoft.Interop.LibraryImportGenerator._ |
|  __`SYSLIB1064`__ | _`SYSLIB1063`-`SYSLIB1069` reserved for Microsoft.Interop.LibraryImportGenerator._ |
|  __`SYSLIB1065`__ | _`SYSLIB1063`-`SYSLIB1069` reserved for Microsoft.Interop.LibraryImportGenerator._ |
|  __`SYSLIB1066`__ | _`SYSLIB1063`-`SYSLIB1069` reserved for Microsoft.Interop.LibraryImportGenerator._ |
|  __`SYSLIB1067`__ | _`SYSLIB1063`-`SYSLIB1069` reserved for Microsoft.Interop.LibraryImportGenerator._ |
|  __`SYSLIB1068`__ | _`SYSLIB1063`-`SYSLIB1069` reserved for Microsoft.Interop.LibraryImportGenerator._ |
|  __`SYSLIB1069`__ | _`SYSLIB1063`-`SYSLIB1069` reserved for Microsoft.Interop.LibraryImportGenerator._ |
|  __`SYSLIB1070`__ | Invalid 'JSImportAttribute' usage |
|  __`SYSLIB1071`__ | Invalid 'JSExportAttribute' usage |
|  __`SYSLIB1072`__ | Specified type is not supported by source-generated JavaScript interop |
|  __`SYSLIB1073`__ | Specified configuration is not supported by source-generated JavaScript interop |
|  __`SYSLIB1074`__ | JSImportAttribute requires unsafe code |
|  __`SYSLIB1075`__ | JSExportAttribute requires unsafe code |
|  __`SYSLIB1076`__ | _`SYSLIB1070`-`SYSLIB1089` reserved for System.Runtime.InteropServices.JavaScript.JSImportGenerator._ |
|  __`SYSLIB1077`__ | _`SYSLIB1070`-`SYSLIB1089` reserved for System.Runtime.InteropServices.JavaScript.JSImportGenerator._ |
|  __`SYSLIB1078`__ | _`SYSLIB1070`-`SYSLIB1089` reserved for System.Runtime.InteropServices.JavaScript.JSImportGenerator._ |
|  __`SYSLIB1079`__ | _`SYSLIB1070`-`SYSLIB1089` reserved for System.Runtime.InteropServices.JavaScript.JSImportGenerator._ |
|  __`SYSLIB1080`__ | _`SYSLIB1070`-`SYSLIB1089` reserved for System.Runtime.InteropServices.JavaScript.JSImportGenerator._ |
|  __`SYSLIB1081`__ | _`SYSLIB1070`-`SYSLIB1089` reserved for System.Runtime.InteropServices.JavaScript.JSImportGenerator._ |
|  __`SYSLIB1082`__ | _`SYSLIB1070`-`SYSLIB1089` reserved for System.Runtime.InteropServices.JavaScript.JSImportGenerator._ |
|  __`SYSLIB1083`__ | _`SYSLIB1070`-`SYSLIB1089` reserved for System.Runtime.InteropServices.JavaScript.JSImportGenerator._ |
|  __`SYSLIB1084`__ | _`SYSLIB1070`-`SYSLIB1089` reserved for System.Runtime.InteropServices.JavaScript.JSImportGenerator._ |
|  __`SYSLIB1085`__ | _`SYSLIB1070`-`SYSLIB1089` reserved for System.Runtime.InteropServices.JavaScript.JSImportGenerator._ |
|  __`SYSLIB1086`__ | _`SYSLIB1070`-`SYSLIB1089` reserved for System.Runtime.InteropServices.JavaScript.JSImportGenerator._ |
|  __`SYSLIB1087`__ | _`SYSLIB1070`-`SYSLIB1089` reserved for System.Runtime.InteropServices.JavaScript.JSImportGenerator._ |
|  __`SYSLIB1088`__ | _`SYSLIB1070`-`SYSLIB1089` reserved for System.Runtime.InteropServices.JavaScript.JSImportGenerator._ |
|  __`SYSLIB1089`__ | _`SYSLIB1070`-`SYSLIB1089` reserved for System.Runtime.InteropServices.JavaScript.JSImportGenerator._ |
|  __`SYSLIB1090`__ | Invalid 'GeneratedComInterfaceAttribute' usage |
|  __`SYSLIB1091`__ | Method is declared in different partial declaration than the 'GeneratedComInterface' attribute. |
|  __`SYSLIB1092`__ | Usage of '[LibraryImport|GeneratedComInterface]' does not follow recommendation. See aka.ms/[LibraryImport|GeneratedComInterface]Usage for best practices. |
|  __`SYSLIB1093`__ | Analysis for COM interface generation has failed |
|  __`SYSLIB1094`__ | The base COM interface failed to generate source. Code will not be generated for this interface. |
|  __`SYSLIB1095`__ | Invalid 'GeneratedComClassAttribute' usage |
|  __`SYSLIB1096`__ | Use 'GeneratedComInterfaceAttribute' instead of 'ComImportAttribute' to generate COM marshalling code at compile time |
|  __`SYSLIB1097`__ | This type implements at least one type with the 'GeneratedComInterfaceAttribute' attribute. Add the 'GeneratedComClassAttribute' to enable passing this type to COM and exposing the COM interfaces for the types with the 'GeneratedComInterfaceAttribute' from objects of this type. |
|  __`SYSLIB1098`__ | .NET COM hosting with 'EnableComHosting' only supports built-in COM interop. It does not support source-generated COM interop with 'GeneratedComInterfaceAttribute'. |
|  __`SYSLIB1099`__ | COM Interop APIs on 'System.Runtime.InteropServices.Marshal' do not support source-generated COM and will fail at runtime |
|  __`SYSLIB1100`__ | Configuration binding generator: type is not supported. |
|  __`SYSLIB1101`__ | Configuration binding generator: property on type is not supported. |
|  __`SYSLIB1102`__ | Configuration binding generator: project's language version must be at least C# 12.|
|  __`SYSLIB1103`__ | Configuration binding generator: value types are invalid inputs to configuration 'Bind' methods.* |
|  __`SYSLIB1104`__ | Configuration binding generator: Generator cannot determine the target configuration type.* |
|  __`SYSLIB1105`__ | *_`SYSLIB1100`-`SYSLIB1118` reserved for Microsoft.Extensions.Configuration.Binder.SourceGeneration.* |
|  __`SYSLIB1106`__ | *_`SYSLIB1100`-`SYSLIB1118` reserved for Microsoft.Extensions.Configuration.Binder.SourceGeneration.* |
|  __`SYSLIB1107`__ | *_`SYSLIB1100`-`SYSLIB1118` reserved for Microsoft.Extensions.Configuration.Binder.SourceGeneration.* |
|  __`SYSLIB1108`__ | *_`SYSLIB1100`-`SYSLIB1118` reserved for Microsoft.Extensions.Configuration.Binder.SourceGeneration.* |
|  __`SYSLIB1109`__ | *_`SYSLIB1100`-`SYSLIB1118` reserved for Microsoft.Extensions.Configuration.Binder.SourceGeneration.* |
|  __`SYSLIB1110`__ | *_`SYSLIB1100`-`SYSLIB1118` reserved for Microsoft.Extensions.Configuration.Binder.SourceGeneration.* |
|  __`SYSLIB1111`__ | *_`SYSLIB1100`-`SYSLIB1118` reserved for Microsoft.Extensions.Configuration.Binder.SourceGeneration.* |
|  __`SYSLIB1112`__ | *_`SYSLIB1100`-`SYSLIB1118` reserved for Microsoft.Extensions.Configuration.Binder.SourceGeneration.* |
|  __`SYSLIB1113`__ | *_`SYSLIB1100`-`SYSLIB1118` reserved for Microsoft.Extensions.Configuration.Binder.SourceGeneration.* |
|  __`SYSLIB1114`__ | *_`SYSLIB1100`-`SYSLIB1118` reserved for Microsoft.Extensions.Configuration.Binder.SourceGeneration.* |
|  __`SYSLIB1115`__ | *_`SYSLIB1100`-`SYSLIB1118` reserved for Microsoft.Extensions.Configuration.Binder.SourceGeneration.* |
|  __`SYSLIB1116`__ | *_`SYSLIB1100`-`SYSLIB1118` reserved for Microsoft.Extensions.Configuration.Binder.SourceGeneration.* |
|  __`SYSLIB1117`__ | *_`SYSLIB1100`-`SYSLIB1118` reserved for Microsoft.Extensions.Configuration.Binder.SourceGeneration.* |
|  __`SYSLIB1118`__ | *_`SYSLIB1100`-`SYSLIB1118` reserved for Microsoft.Extensions.Configuration.Binder.SourceGeneration.* |
|  __`SYSLIB1201`__ | Options validation generator: Can't use 'ValidateObjectMembersAttribute' or `ValidateEnumeratedItemsAttribute` on fields or properties with open generic types. |
|  __`SYSLIB1202`__ | Options validation generator: A member type has no fields or properties to validate. |
|  __`SYSLIB1203`__ | Options validation generator: A type has no fields or properties to validate. |
|  __`SYSLIB1204`__ | Options validation generator: A type annotated with `OptionsValidatorAttribute` doesn't implement the necessary interface. |
|  __`SYSLIB1205`__ | Options validation generator: A type already includes an implementation of the 'Validate' method. |
|  __`SYSLIB1206`__ | Options validation generator: Can't validate private fields or properties. |
|  __`SYSLIB1207`__ | Options validation generator: Member type is not enumerable. |
|  __`SYSLIB1208`__ | Options validation generator: Validators used for transitive or enumerable validation must have a constructor with no parameters. |
|  __`SYSLIB1209`__ | Options validation generator: `OptionsValidatorAttribute` can't be applied to a static class. |
|  __`SYSLIB1210`__ | Options validation generator: Null validator type specified for the `ValidateObjectMembersAttribute` or 'ValidateEnumeratedItemsAttribute' attributes. |
|  __`SYSLIB1211`__ | Options validation generator: Unsupported circular references in model types. |
|  __`SYSLIB1212`__ | Options validation generator: Member potentially missing transitive validation. |
|  __`SYSLIB1213`__ | Options validation generator: Member potentially missing enumerable validation. |
|  __`SYSLIB1214`__ | Options validation generator: Can't validate constants, static fields or properties. |
|  __`SYSLIB1215`__ | Options validation generator: Validation attribute on the member is inaccessible from the validator type. |
|  __`SYSLIB1216`__ | C# language version not supported by the options validation source generator. |
|  __`SYSLIB1217`__ | The validation attribute is only applicable to properties of type string, array, or ICollection; it cannot be used with other types. |
|  __`SYSLIB1218`__ | *_`SYSLIB1201`-`SYSLIB1219` reserved for Microsoft.Extensions.Options.SourceGeneration.* |
|  __`SYSLIB1219`__ | *_`SYSLIB1201`-`SYSLIB1219` reserved for Microsoft.Extensions.Options.SourceGeneration.* |
|  __`SYSLIB1220`__ | JsonSourceGenerator encountered a [JsonConverterAttribute] with an invalid type argument. |
|  __`SYSLIB1221`__ | JsonSourceGenerator does not support this C# language version. |
|  __`SYSLIB1222`__ | Constructor annotated with JsonConstructorAttribute is inaccessible. |
|  __`SYSLIB1223`__ | Attributes deriving from JsonConverterAttribute are not supported by the source generator. |
|  __`SYSLIB1224`__ | Types annotated with JsonSerializableAttribute must be classes deriving from JsonSerializerContext. |
|  __`SYSLIB1225`__ | *`SYSLIB1220`-`SYSLIB229` reserved for System.Text.Json.SourceGeneration.* |
|  __`SYSLIB1226`__ | *`SYSLIB1220`-`SYSLIB229` reserved for System.Text.Json.SourceGeneration.* |
|  __`SYSLIB1227`__ | *`SYSLIB1220`-`SYSLIB229` reserved for System.Text.Json.SourceGeneration.* |
|  __`SYSLIB1228`__ | *`SYSLIB1220`-`SYSLIB229` reserved for System.Text.Json.SourceGeneration.* |
|  __`SYSLIB1229`__ | *`SYSLIB1220`-`SYSLIB229` reserved for System.Text.Json.SourceGeneration.* |

### Diagnostic Suppressions (`SYSLIBSUPPRESS****`)

| Suppression ID           | Suppressed Diagnostic ID | Description |
| :----------------------- | :----------------------- | :---------- |
| __`SYSLIBSUPPRESS0001`__ | CA1822                   | Do not offer to make methods static when the methods need to be instance methods for a custom marshaller shape. |
| __`SYSLIBSUPPRESS0002`__ | IL2026                   | ConfigurationBindingGenerator: suppress RequiresUnreferencedCode diagnostic for binding call that has been intercepted by a generated static variant. |
| __`SYSLIBSUPPRESS0003`__ | IL3050                   | ConfigurationBindingGenerator: suppress RequiresDynamicCode diagnostic for binding call that has been intercepted by a generated static variant. |<|MERGE_RESOLUTION|>--- conflicted
+++ resolved
@@ -110,11 +110,8 @@
 |  __`SYSLIB0053`__ | AesGcm should indicate the required tag size for encryption and decryption. Use a constructor that accepts the tag size. |
 |  __`SYSLIB0054`__ | Thread.VolatileRead and Thread.VolatileWrite are obsolete. Use Volatile.Read or Volatile.Write respectively instead. |
 |  __`SYSLIB0055`__ | The underlying hardware instruction does not perform a signed saturate narrowing operation, and it always returns an unsigned result. Use the unsigned overload instead. |
-<<<<<<< HEAD
 |  __`SYSLIB0056`__ |  LoadFrom with a custom AssemblyHashAlgorithm is obsolete. Use overloads without an AssemblyHashAlgorithm. |
-=======
 |  __`SYSLIB0057`__ | Loading certificate data through the constructor or Import is obsolete. Use X509CertificateLoader instead to load certificates. |
->>>>>>> 04a40c1d
 
 ## Analyzer Warnings
 
