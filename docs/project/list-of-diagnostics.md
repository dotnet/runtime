# List of Diagnostics Produced by .NET Libraries APIs

## Obsoletions

Per https://github.com/dotnet/designs/blob/master/accepted/2020/better-obsoletion/better-obsoletion.md, we now have a strategy for marking existing APIs as `[Obsolete]`. This takes advantage of the new diagnostic id and URL template mechanisms introduced to `ObsoleteAttribute` in .NET 5.

The diagnostic id values reserved for obsoletions are `SYSLIB0001` through `SYSLIB0999`. When obsoleting an API, claim the next three-digit identifier in the `SYSLIB0###` sequence and add it to the list below. The URL template for all obsoletions is `https://aka.ms/dotnet-warnings/{0}`. The `{0}` placeholder is replaced by the compiler with the `SYSLIB0###` identifier.

The acceptance criteria for adding an obsoletion includes:

* Add the obsoletion to the table below, claiming the next diagnostic id
    * Ensure the description is meaningful within the context of this table, and without requiring the context of the calling code
* Add new constants to `src\libraries\Common\src\System\Obsoletions.cs`, following the existing conventions
    * A `...Message` const using the same description added to the table below
    * A `...DiagId` const for the `SYSLIB0###` id
* Annotate `src` files by referring to the constants defined from `Obsoletions.cs`
    * Specify the `UrlFormat = Obsoletions.SharedUrlFormat`
    * Example: `[Obsolete(Obsoletions.CodeAccessSecurityMessage, DiagnosticId = Obsoletions.CodeAccessSecurityDiagId, UrlFormat = Obsoletions.SharedUrlFormat)]`
    * If the `Obsoletions` type is not available in the project, link it into the project
        * `<Compile Include="$(CommonPath)System\Obsoletions.cs" Link="Common\System\Obsoletions.cs" />`
* Annotate `ref` files using the hard-coded strings copied from `Obsoletions.cs`
    * This matches our general pattern of `ref` files using hard-coded attribute strings
    * Example: `[System.ObsoleteAttribute("The UTF-7 encoding is insecure and should not be used. Consider using UTF-8 instead.", DiagnosticId = "SYSLIB0001", UrlFormat = "https://aka.ms/dotnet-warnings/{0}")]`
* If the library builds against downlevel targets earlier than .NET 5.0, then add an internal copy of `ObsoleteAttribute`
    * The compiler recognizes internal implementations of `ObsoleteAttribute` to enable the `DiagnosticId` and `UrlFormat` properties to light up downlevel
    * An MSBuild property can be added to the project's first `<PropertyGroup>` to achieve this easily
    * Example: `<IncludeInternalObsoleteAttribute>true</IncludeInternalObsoleteAttribute>`
    * This will need to be specified in both the `src` and `ref` projects
* If the library contains types that are forwarded within a generated shim
    * Errors will be received when running `build libs`, with obsoletion errors in `src/libraries/shims/generated` files
    * This is resolved by adding the obsoletion's diagnostic id to the `<NoWarn>` property for partial facade assemblies
    * That property is found in `src/libraries/Directory.Build.targets`
    * Search for the "Ignore Obsolete errors within the generated shims that type-forward types" comment and add the appropriate diagnostic id to the comment and the `<NoWarn>` property (other SYSLIB diagnostics already exist there)
* Apply the `breaking-change` label to the PR that introduces the obsoletion
    * A bot will automatically apply the `needs-breaking-change-doc-created` label when the `breaking-change` label is detected
* Follow up with the breaking change process to communicate and document the breaking change
    * In the breaking-change issue filed in [dotnet/docs](https://github.com/dotnet/docs), specifically mention that this breaking change is an obsoletion with a `SYSLIB` diagnostic id
    * The documentation team will produce a PR that adds the obsoletion to the [SYSLIB warnings](https://docs.microsoft.com/en-us/dotnet/core/compatibility/syslib-obsoletions) page
    * That PR will also add a new URL specific to this diagnostic ID; e.g. [SYSLIB0001](https://docs.microsoft.com/en-us/dotnet/core/compatibility/syslib-warnings/syslib0001)
    * Connect with `@gewarren` or `@BillWagner` with any questions
* Register the `SYSLIB0###` URL in `aka.ms`
    * The vanity name will be `dotnet-warnings/syslib0###`
    * Ensure the link's group owner matches the group owner of `dotnet-warnings/syslib0001`
    * Connect with `@jeffhandley`, `@GrabYourPitchforks`, or `@gewarren` with any questions

An example obsoletion PR that can be referenced where each of the above criteria was met is:

* [Implement new GetContextAPI overloads (#49186)](https://github.com/dotnet/runtime/pull/49186/files)

The PR that reveals the implementation of the `<IncludeInternalObsoleteAttribute>` property was:

* [Mark DirectoryServices CAS APIs as Obsolete (#40756)](https://github.com/dotnet/runtime/pull/40756/files)

### Obsoletion Diagnostics (`SYSLIB0001` - `SYSLIB0999`)

| Diagnostic ID     | Description |
| :---------------- | :---------- |
|  __`SYSLIB0001`__ | The UTF-7 encoding is insecure and should not be used. Consider using UTF-8 instead. |
|  __`SYSLIB0002`__ | PrincipalPermissionAttribute is not honored by the runtime and must not be used. |
|  __`SYSLIB0003`__ | Code Access Security is not supported or honored by the runtime. |
|  __`SYSLIB0004`__ | The Constrained Execution Region (CER) feature is not supported. |
|  __`SYSLIB0005`__ | The Global Assembly Cache is not supported. |
|  __`SYSLIB0006`__ | Thread.Abort is not supported and throws PlatformNotSupportedException. |
|  __`SYSLIB0007`__ | The default implementation of this cryptography algorithm is not supported. |
|  __`SYSLIB0008`__ | The CreatePdbGenerator API is not supported and throws PlatformNotSupportedException. |
|  __`SYSLIB0009`__ | The AuthenticationManager Authenticate and PreAuthenticate methods are not supported and throw PlatformNotSupportedException. |
|  __`SYSLIB0010`__ | This Remoting API is not supported and throws PlatformNotSupportedException. |
|  __`SYSLIB0011`__ | `BinaryFormatter` serialization is obsolete and should not be used. See https://aka.ms/binaryformatter for recommended alternatives. |
|  __`SYSLIB0012`__ | Assembly.CodeBase and Assembly.EscapedCodeBase are only included for .NET Framework compatibility. Use Assembly.Location instead. |
|  __`SYSLIB0013`__ | Uri.EscapeUriString can corrupt the Uri string in some cases. Consider using Uri.EscapeDataString for query string components instead. |
|  __`SYSLIB0014`__ | WebRequest, HttpWebRequest, ServicePoint, and WebClient are obsolete. Use HttpClient instead. |
|  __`SYSLIB0015`__ | DisablePrivateReflectionAttribute has no effect in .NET 6.0+ applications. |
|  __`SYSLIB0016`__ | Use the Graphics.GetContextInfo overloads that accept arguments for better performance and fewer allocations. |
|  __`SYSLIB0017`__ | Strong name signing is not supported and throws PlatformNotSupportedException. |
|  __`SYSLIB0018`__ | ReflectionOnly loading is not supported and throws PlatformNotSupportedException. |
|  __`SYSLIB0019`__ | RuntimeEnvironment members SystemConfigurationFile, GetRuntimeInterfaceAsIntPtr, and GetRuntimeInterfaceAsObject are no longer supported and throw PlatformNotSupportedException. |
|  __`SYSLIB0020`__ | JsonSerializerOptions.IgnoreNullValues is obsolete. To ignore null values when serializing, set DefaultIgnoreCondition to JsonIgnoreCondition.WhenWritingNull. |
<<<<<<< HEAD
|  __`SYSLIB0024`__ | Creating and unloading AppDomains is not supported and will throw PlatformNotSupportedException. |
=======
|  __`SYSLIB0021`__ | Derived cryptographic types are obsolete. Use the Create method on the base type instead. |
|  __`SYSLIB0022`__ | The Rijndael and RijndaelManaged types are obsolete. Use Aes instead. |
|  __`SYSLIB0023`__ | RNGCryptoServiceProvider is obsolete. To generate a random number, use one of the RandomNumberGenerator static methods instead. |
>>>>>>> b306268b

## Analyzer Warnings

The diagnostic id values reserved for .NET Libraries analyzer warnings are `SYSLIB1001` through `SYSLIB1999`. When creating a new analyzer that ships as part of the Libraries (and not part of the SDK), claim the next three-digit identifier in the `SYSLIB1###` sequence and add it to the list below.

### Analyzer Diagnostics (`SYSLIB1001` - `SYSLIB1999`)

| Diagnostic ID     | Description |
| :---------------- | :---------- |
|  __`SYSLIB1001`__ | Logging method names cannot start with _ |
|  __`SYSLIB1002`__ | Don't include log level parameters as templates in the logging message |
|  __`SYSLIB1003`__ | InvalidLoggingMethodParameterNameTitle |
|  __`SYSLIB1004`__ | Logging class cannot be in nested types |
|  __`SYSLIB1005`__ | Could not find a required type definition |
|  __`SYSLIB1006`__ | Multiple logging methods cannot use the same event id within a class |
|  __`SYSLIB1007`__ | Logging methods must return void |
|  __`SYSLIB1008`__ | One of the arguments to a logging method must implement the Microsoft.Extensions.Logging.ILogger interface |
|  __`SYSLIB1009`__ | Logging methods must be static |
|  __`SYSLIB1010`__ | Logging methods must be partial |
|  __`SYSLIB1011`__ | Logging methods cannot be generic |
|  __`SYSLIB1012`__ | Redundant qualifier in logging message |
|  __`SYSLIB1013`__ | Don't include exception parameters as templates in the logging message |
|  __`SYSLIB1014`__ | Logging template has no corresponding method argument |
|  __`SYSLIB1015`__ | Argument is not referenced from the logging message |
|  __`SYSLIB1016`__ | Logging methods cannot have a body |
|  __`SYSLIB1017`__ | A LogLevel value must be supplied in the LoggerMessage attribute or as a parameter to the logging method |
|  __`SYSLIB1018`__ | Don't include logger parameters as templates in the logging message |
|  __`SYSLIB1019`__ | Couldn't find a field of type Microsoft.Extensions.Logging.ILogger |
|  __`SYSLIB1020`__ | Found multiple fields of type Microsoft.Extensions.Logging.ILogger |
|  __`SYSLIB1021`__ | Can't have the same template with different casing |
|  __`SYSLIB1022`__ | Can't have malformed format strings (like dangling {, etc)  |
|  __`SYSLIB1023`__ | Generating more than 6 arguments is not supported |
|  __`SYSLIB1024`__ | *_`SYSLIB1024`-`SYSLIB1029` reserved for logging._* |
|  __`SYSLIB1025`__ | *_`SYSLIB1024`-`SYSLIB1029` reserved for logging._* |
|  __`SYSLIB1026`__ | *_`SYSLIB1024`-`SYSLIB1029` reserved for logging._* |
|  __`SYSLIB1027`__ | *_`SYSLIB1024`-`SYSLIB1029` reserved for logging._* |
|  __`SYSLIB1028`__ | *_`SYSLIB1024`-`SYSLIB1029` reserved for logging._* |
|  __`SYSLIB1029`__ | *_`SYSLIB1024`-`SYSLIB1029` reserved for logging._* |
|  __`SYSLIB1030`__ | [System.Text.Json.SourceGeneration] Did not generate serialization metadata for type. |
|  __`SYSLIB1031`__ | [System.Text.Json.SourceGeneration] Duplicate type name. |
|  __`SYSLIB1032`__ | *_`SYSLIB1032`-`SYSLIB1039` reserved for System.Text.Json.SourceGeneration._* |
|  __`SYSLIB1033`__ | *_`SYSLIB1032`-`SYSLIB1039` reserved for System.Text.Json.SourceGeneration._* |
|  __`SYSLIB1034`__ | *_`SYSLIB1032`-`SYSLIB1039` reserved for System.Text.Json.SourceGeneration._* |
|  __`SYSLIB1035`__ | *_`SYSLIB1032`-`SYSLIB1039` reserved for System.Text.Json.SourceGeneration._* |
|  __`SYSLIB1036`__ | *_`SYSLIB1032`-`SYSLIB1039` reserved for System.Text.Json.SourceGeneration._* |
|  __`SYSLIB1037`__ | *_`SYSLIB1032`-`SYSLIB1039` reserved for System.Text.Json.SourceGeneration._* |
|  __`SYSLIB1038`__ | *_`SYSLIB1032`-`SYSLIB1039` reserved for System.Text.Json.SourceGeneration._* |
|  __`SYSLIB1039`__ | *_`SYSLIB1032`-`SYSLIB1039` reserved for System.Text.Json.SourceGeneration._* |<|MERGE_RESOLUTION|>--- conflicted
+++ resolved
@@ -75,13 +75,10 @@
 |  __`SYSLIB0018`__ | ReflectionOnly loading is not supported and throws PlatformNotSupportedException. |
 |  __`SYSLIB0019`__ | RuntimeEnvironment members SystemConfigurationFile, GetRuntimeInterfaceAsIntPtr, and GetRuntimeInterfaceAsObject are no longer supported and throw PlatformNotSupportedException. |
 |  __`SYSLIB0020`__ | JsonSerializerOptions.IgnoreNullValues is obsolete. To ignore null values when serializing, set DefaultIgnoreCondition to JsonIgnoreCondition.WhenWritingNull. |
-<<<<<<< HEAD
-|  __`SYSLIB0024`__ | Creating and unloading AppDomains is not supported and will throw PlatformNotSupportedException. |
-=======
 |  __`SYSLIB0021`__ | Derived cryptographic types are obsolete. Use the Create method on the base type instead. |
 |  __`SYSLIB0022`__ | The Rijndael and RijndaelManaged types are obsolete. Use Aes instead. |
 |  __`SYSLIB0023`__ | RNGCryptoServiceProvider is obsolete. To generate a random number, use one of the RandomNumberGenerator static methods instead. |
->>>>>>> b306268b
+|  __`SYSLIB0024`__ | Creating and unloading AppDomains is not supported and will throw PlatformNotSupportedException. |
 
 ## Analyzer Warnings
 
