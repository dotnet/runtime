--- conflicted
+++ resolved
@@ -102,13 +102,10 @@
 |  __`SYSLIB0044`__ | AssemblyName.CodeBase and AssemblyName.EscapedCodeBase are obsolete. Using them for loading an assembly is not supported. |
 |  __`SYSLIB0045`__ | Cryptographic factory methods accepting an algorithm name are obsolete. Use the parameterless Create factory method on the algorithm type instead. |
 |  __`SYSLIB0046`__ | ControlledExecution.Run method may corrupt the process and should not be used in production code. |
-<<<<<<< HEAD
-|  __`SYSLIB0047`__ | Microsoft.VisualBasic.Interaction.InputBox is deprecated. |
-|  __`SYSLIB0048`__ | Microsoft.VisualBasic.Interaction.MsgBox is deprecated, use System.Windows.Forms.MessageBox instead. |
-=======
 |  __`SYSLIB0047`__ | XmlSecureResolver is obsolete. Use XmlResolver.ThrowingResolver instead when attempting to forbid XML external entity resolution. |
 |  __`SYSLIB0048`__ | RSA.EncryptValue and DecryptValue are not supported and throw NotSupportedException. Use RSA.Encrypt and RSA.Decrypt instead. |
->>>>>>> 911cc413
+|  __`SYSLIB0049`__ | Microsoft.VisualBasic.Interaction.InputBox is deprecated. |
+|  __`SYSLIB0050`__ | Microsoft.VisualBasic.Interaction.MsgBox is deprecated, use System.Windows.Forms.MessageBox instead. |
 
 ## Analyzer Warnings
 
