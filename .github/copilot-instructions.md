--- conflicted
+++ resolved
@@ -23,11 +23,8 @@
 - When running tests, if possible use filters and check test run counts, or look at test logs, to ensure they actually ran.
 - Do not finish work with any tests commented out or disabled that were not previously commented out or disabled.
 - When writing tests, do not emit "Act", "Arrange" or "Assert" comments.
-<<<<<<< HEAD
-- When adding XML documentation to APIs, follow the guidelines at https://github.com/dotnet/runtime/blob/main/.github/prompts/docs.prompt.md.
-=======
 - For markdown (`.md`) files, ensure there is no trailing whitespace at the end of any line.
->>>>>>> 17ac210d
+- When adding XML documentation to APIs, follow the guidelines at [`docs.prompt.md`](/.github/prompts/docs.prompt.md).
 
 ---
 
