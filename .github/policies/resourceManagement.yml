--- conflicted
+++ resolved
@@ -1,4190 +1,2101 @@
-<<<<<<< HEAD
-id: 
-name: GitOps.PullRequestIssueManagement
-description: GitOps.PullRequestIssueManagement primitive
-owner: 
-resource: repository
-disabled: false
-where: 
-configuration:
-  resourceManagementConfiguration:
-    scheduledSearches:
-    - description: Automated Issue cleanup
-      frequencies:
-      - hourly:
-          hour: 6
-      filters:
-      - noActivitySince:
-          days: 1644
-      - isIssue
-      - isOpen
-      - isNotLabeledWith:
-          label: backlog-cleanup-candidate
-      actions:
-      - addReply:
-          reply: >-
-            Due to lack of recent activity, this issue has been marked as a candidate for backlog cleanup.  It will be closed if no further activity occurs within 14 more days. Any new comment (by anyone, not necessarily the author) will undo this process.
-
-
-            This process is part of our [issue cleanup automation](https://github.com/dotnet/runtime/blob/main/docs/issue-cleanup.md).
-      - addLabel:
-          label: backlog-cleanup-candidate
-      - addLabel:
-          label: no-recent-activity
-    - description: Add no-recent-activity label to issues
-      frequencies:
-      - hourly:
-          hour: 6
-      filters:
-      - isIssue
-      - isOpen
-      - hasLabel:
-          label: needs-author-action
-      - noActivitySince:
-          days: 14
-      - isNotLabeledWith:
-          label: no-recent-activity
-      actions:
-      - addLabel:
-          label: no-recent-activity
-      - addReply:
-          reply: This issue has been automatically marked `no-recent-activity` because it has not had any activity for 14 days. It will be closed if no further activity occurs within 14 more days. Any new comment (by anyone, not necessarily the author) will remove `no-recent-activity`.
-    - description: Add no-recent-activity label to PRs
-      frequencies:
-      - hourly:
-          hour: 6
-      filters:
-      - isPullRequest
-      - isOpen
-      - hasLabel:
-          label: needs-author-action
-      - noActivitySince:
-          days: 14
-      - isNotLabeledWith:
-          label: no-recent-activity
-      actions:
-      - addLabel:
-          label: no-recent-activity
-      - addReply:
-          reply: This pull request has been automatically marked `no-recent-activity` because it has not had any activity for 14 days. It will be closed if no further activity occurs within 14 more days. Any new comment (by anyone, not necessarily the author) will remove `no-recent-activity`.
-    - description: Close issues with no recent activity
-      frequencies:
-      - hourly:
-          hour: 6
-      filters:
-      - isIssue
-      - isOpen
-      - hasLabel:
-          label: no-recent-activity
-      - noActivitySince:
-          days: 14
-      actions:
-      - addReply:
-          reply: This issue will now be closed since it had been marked `no-recent-activity` but received no further activity in the past 14 days. It is still possible to reopen or comment on the issue, but please note that the issue will be locked if it remains inactive for another 30 days.
-      - closeIssue
-    - description: Close PRs with no-recent-activity
-      frequencies:
-      - hourly:
-          hour: 6
-      filters:
-      - isPullRequest
-      - isOpen
-      - hasLabel:
-          label: no-recent-activity
-      - noActivitySince:
-          days: 14
-      actions:
-      - addReply:
-          reply: This pull request will now be closed since it had been marked `no-recent-activity` but received no further activity in the past 14 days. It is still possible to reopen or comment on the pull request, but please note that it will be locked if it remains inactive for another 30 days.
-      - closeIssue
-    - description: Close inactive Draft PRs
-      frequencies:
-      - hourly:
-          hour: 6
-      filters:
-      - isDraftPullRequest
-      - isOpen
-      - noActivitySince:
-          days: 30
-      actions:
-      - closeIssue
-      - addReply:
-          reply: Draft Pull Request was automatically closed for 30 days of inactivity. Please [let us know](https://github.com/dotnet/runtime/blob/main/docs/area-owners.md) if you'd like to reopen it.
-    eventResponderTasks:
-    - if:
-      - or:
-        - payloadType: Issues
-        - payloadType: Pull_Request
-      - or:
-        - labelAdded:
-            label: area-AssemblyLoader-coreclr
-        - labelAdded:
-            label: area-AssemblyLoader-mono
-        - labelAdded:
-            label: area-CodeGen-coreclr
-        - labelAdded:
-            label: area-Codegen-Interpreter-mono
-        - labelAdded:
-            label: area-Codegen-JIT-Mono
-        - labelAdded:
-            label: area-CodeGen-LLVM-Mono
-        - labelAdded:
-            label: area-Codegen-Intrinsics-mono
-        - labelAdded:
-            label: area-CodeGen-meta-Mono
-        - labelAdded:
-            label: area-System.DateTime
-        - labelAdded:
-            label: area-Debugger-mono
-        - labelAdded:
-            label: area-DependencyModel
-        - labelAdded:
-            label: area-Diagnostics-coreclr
-        - labelAdded:
-            label: area-Extensions-Caching
-        - labelAdded:
-            label: area-Extensions-Configuration
-        - labelAdded:
-            label: area-Extensions-DependencyInjection
-        - labelAdded:
-            label: area-Extensions-FileSystem
-        - labelAdded:
-            label: area-Extensions-Hosting
-        - labelAdded:
-            label: area-Extensions-HttpClientFactory
-        - labelAdded:
-            label: area-Extensions-Logging
-        - labelAdded:
-            label: area-Extensions-Options
-        - labelAdded:
-            label: area-Extensions-Primitives
-        - labelAdded:
-            label: area-GC-coreclr
-        - labelAdded:
-            label: area-GC-mono
-        - labelAdded:
-            label: area-Host
-        - labelAdded:
-            label: area-HostModel
-        - labelAdded:
-            label: area-ILTools-coreclr
-        - labelAdded:
-            label: area-Tools-ILVerification
-        - labelAdded:
-            label: area-Infrastructure
-        - labelAdded:
-            label: area-Infrastructure-coreclr
-        - labelAdded:
-            label: area-Infrastructure-libraries
-        - labelAdded:
-            label: area-Infrastructure-mono
-        - labelAdded:
-            label: area-Meta
-        - labelAdded:
-            label: area-Microsoft.CSharp
-        - labelAdded:
-            label: area-Microsoft.Extensions
-        - labelAdded:
-            label: area-Microsoft.VisualBasic
-        - labelAdded:
-            label: area-Microsoft.Win32
-        - labelAdded:
-            label: area-NativeAOT-coreclr
-        - labelAdded:
-            label: area-Single-File
-        - labelAdded:
-            label: area-System.Buffers
-        - labelAdded:
-            label: area-System.CodeDom
-        - labelAdded:
-            label: area-System.Collections
-        - labelAdded:
-            label: area-System.ComponentModel
-        - labelAdded:
-            label: area-System.ComponentModel.Composition
-        - labelAdded:
-            label: area-System.ComponentModel.DataAnnotations
-        - labelAdded:
-            label: area-System.Composition
-        - labelAdded:
-            label: area-System.Configuration
-        - labelAdded:
-            label: area-System.Console
-        - labelAdded:
-            label: area-System.Data
-        - labelAdded:
-            label: area-System.Data.Odbc
-        - labelAdded:
-            label: area-System.Data.OleDB
-        - labelAdded:
-            label: area-System.Data.SqlClient
-        - labelAdded:
-            label: area-System.Diagnostics
-        - labelAdded:
-            label: area-System.Diagnostics.Activity
-        - labelAdded:
-            label: area-System.Diagnostics.EventLog
-        - labelAdded:
-            label: area-System.Diagnostics.PerformanceCounter
-        - labelAdded:
-            label: area-System.Diagnostics.Process
-        - labelAdded:
-            label: area-System.Diagnostics.TraceSource
-        - labelAdded:
-            label: area-System.Diagnostics.Tracing
-        - labelAdded:
-            label: area-System.DirectoryServices
-        - labelAdded:
-            label: area-System.Drawing
-        - labelAdded:
-            label: area-System.Dynamic.Runtime
-        - labelAdded:
-            label: area-System.Formats.Asn1
-        - labelAdded:
-            label: area-System.Formats.Cbor
-        - labelAdded:
-            label: area-System.Formats.Tar
-        - labelAdded:
-            label: area-System.Globalization
-        - labelAdded:
-            label: area-System.IO
-        - labelAdded:
-            label: area-System.IO.Compression
-        - labelAdded:
-            label: area-System.IO.Hashing
-        - labelAdded:
-            label: area-System.IO.Ports
-        - labelAdded:
-            label: area-System.Linq
-        - labelAdded:
-            label: area-System.Linq.Expressions
-        - labelAdded:
-            label: area-System.Linq.Parallel
-        - labelAdded:
-            label: area-System.Management
-        - labelAdded:
-            label: area-System.Memory
-        - labelAdded:
-            label: area-System.Net
-        - labelAdded:
-            label: area-System.Net.Http
-        - labelAdded:
-            label: area-System.Net.Quic
-        - labelAdded:
-            label: area-System.Net.Security
-        - labelAdded:
-            label: area-System.Net.Sockets
-        - labelAdded:
-            label: area-System.Numerics
-        - labelAdded:
-            label: area-System.Numerics.Tensors
-        - labelAdded:
-            label: area-System.Reflection
-        - labelAdded:
-            label: area-System.Reflection.Emit
-        - labelAdded:
-            label: area-System.Reflection.Metadata
-        - labelAdded:
-            label: area-System.Resources
-        - labelAdded:
-            label: area-System.Runtime
-        - labelAdded:
-            label: area-System.Runtime.CompilerServices
-        - labelAdded:
-            label: area-System.Runtime.InteropServices
-        - labelAdded:
-            label: area-System.Runtime.Intrinsics
-        - labelAdded:
-            label: area-System.Security
-        - labelAdded:
-            label: area-System.ServiceProcess
-        - labelAdded:
-            label: area-System.Speech
-        - labelAdded:
-            label: area-System.Text.Encoding
-        - labelAdded:
-            label: area-System.Text.Encodings.Web
-        - labelAdded:
-            label: area-System.Text.Json
-        - labelAdded:
-            label: area-System.Text.RegularExpressions
-        - labelAdded:
-            label: area-System.Threading
-        - labelAdded:
-            label: area-System.Threading.Channels
-        - labelAdded:
-            label: area-System.Threading.Tasks
-        - labelAdded:
-            label: area-System.Transactions
-        - labelAdded:
-            label: area-System.Xml
-        - labelAdded:
-            label: area-Tools-ILLink
-        - labelAdded:
-            label: area-vm-coreclr
-      then:
-      - if:
-        - hasLabel:
-            label: area-AssemblyLoader-coreclr
-        then:
-        - mentionUsers:
-            mentionees:
-            - vitek-karas
-            - agocke
-            - vsadov
-            replyTemplate: >-
-              Tagging subscribers to this area: ${mentionees}
-
-              See info in [area-owners.md](https://github.com/dotnet/runtime/blob/main/docs/area-owners.md) if you want to be subscribed.
-            assignMentionees: False
-      - if:
-        - hasLabel:
-            label: area-AssemblyLoader-mono
-        then:
-        - mentionUsers:
-            mentionees: []
-            replyTemplate: >-
-              Tagging subscribers to this area: ${mentionees}
-
-              See info in [area-owners.md](https://github.com/dotnet/runtime/blob/main/docs/area-owners.md) if you want to be subscribed.
-            assignMentionees: False
-      - if:
-        - hasLabel:
-            label: area-CodeGen-coreclr
-        then:
-        - mentionUsers:
-            mentionees:
-            - JulieLeeMSFT
-            - jakobbotsch
-            replyTemplate: >-
-              Tagging subscribers to this area: ${mentionees}
-
-              See info in [area-owners.md](https://github.com/dotnet/runtime/blob/main/docs/area-owners.md) if you want to be subscribed.
-            assignMentionees: False
-      - if:
-        - hasLabel:
-            label: area-Codegen-Interpreter-mono
-        then:
-        - mentionUsers:
-            mentionees:
-            - brzvlad
-            - kotlarmilos
-            replyTemplate: >-
-              Tagging subscribers to this area: ${mentionees}
-
-              See info in [area-owners.md](https://github.com/dotnet/runtime/blob/main/docs/area-owners.md) if you want to be subscribed.
-            assignMentionees: False
-      - if:
-        - hasLabel:
-            label: area-Codegen-JIT-Mono
-        then:
-        - mentionUsers:
-            mentionees:
-            - lambdageek
-            - steveisok
-            replyTemplate: >-
-              Tagging subscribers to this area: ${mentionees}
-
-              See info in [area-owners.md](https://github.com/dotnet/runtime/blob/main/docs/area-owners.md) if you want to be subscribed.
-            assignMentionees: False
-      - if:
-        - hasLabel:
-            label: area-CodeGen-LLVM-Mono
-        then:
-        - mentionUsers:
-            mentionees:
-            - lambdageek
-            - steveisok
-            replyTemplate: >-
-              Tagging subscribers to this area: ${mentionees}
-
-              See info in [area-owners.md](https://github.com/dotnet/runtime/blob/main/docs/area-owners.md) if you want to be subscribed.
-            assignMentionees: False
-      - if:
-        - hasLabel:
-            label: area-Codegen-Intrinsics-mono
-        then:
-        - mentionUsers:
-            mentionees:
-            - fanyang-mono
-            - steveisok
-            replyTemplate: >-
-              Tagging subscribers to this area: ${mentionees}
-
-              See info in [area-owners.md](https://github.com/dotnet/runtime/blob/main/docs/area-owners.md) if you want to be subscribed.
-            assignMentionees: False
-      - if:
-        - hasLabel:
-            label: area-CodeGen-meta-Mono
-        then:
-        - mentionUsers:
-            mentionees:
-            - steveisok
-            - lambdageek
-            replyTemplate: >-
-              Tagging subscribers to this area: ${mentionees}
-
-              See info in [area-owners.md](https://github.com/dotnet/runtime/blob/main/docs/area-owners.md) if you want to be subscribed.
-            assignMentionees: False
-      - if:
-        - hasLabel:
-            label: area-System.DateTime
-        then:
-        - mentionUsers:
-            mentionees:
-            - dotnet/area-system-datetime
-            replyTemplate: >-
-              Tagging subscribers to this area: ${mentionees}
-
-              See info in [area-owners.md](https://github.com/dotnet/runtime/blob/main/docs/area-owners.md) if you want to be subscribed.
-            assignMentionees: False
-      - if:
-        - hasLabel:
-            label: area-Debugger-mono
-        then:
-        - mentionUsers:
-            mentionees:
-            - thaystg
-            replyTemplate: >-
-              Tagging subscribers to this area: ${mentionees}
-
-              See info in [area-owners.md](https://github.com/dotnet/runtime/blob/main/docs/area-owners.md) if you want to be subscribed.
-            assignMentionees: False
-      - if:
-        - hasLabel:
-            label: area-DependencyModel
-        then:
-        - mentionUsers:
-            mentionees:
-            - dotnet/area-dependencymodel
-            replyTemplate: >-
-              Tagging subscribers to this area: ${mentionees}
-
-              See info in [area-owners.md](https://github.com/dotnet/runtime/blob/main/docs/area-owners.md) if you want to be subscribed.
-            assignMentionees: False
-      - if:
-        - hasLabel:
-            label: area-Diagnostics-coreclr
-        then:
-        - mentionUsers:
-            mentionees:
-            - tommcdon
-            replyTemplate: >-
-              Tagging subscribers to this area: ${mentionees}
-
-              See info in [area-owners.md](https://github.com/dotnet/runtime/blob/main/docs/area-owners.md) if you want to be subscribed.
-            assignMentionees: False
-      - if:
-        - hasLabel:
-            label: area-Extensions-Caching
-        then:
-        - mentionUsers:
-            mentionees:
-            - dotnet/area-extensions-caching
-            replyTemplate: >-
-              Tagging subscribers to this area: ${mentionees}
-
-              See info in [area-owners.md](https://github.com/dotnet/runtime/blob/main/docs/area-owners.md) if you want to be subscribed.
-            assignMentionees: False
-      - if:
-        - hasLabel:
-            label: area-Extensions-Configuration
-        then:
-        - mentionUsers:
-            mentionees:
-            - dotnet/area-extensions-configuration
-            replyTemplate: >-
-              Tagging subscribers to this area: ${mentionees}
-
-              See info in [area-owners.md](https://github.com/dotnet/runtime/blob/main/docs/area-owners.md) if you want to be subscribed.
-            assignMentionees: False
-      - if:
-        - hasLabel:
-            label: area-Extensions-DependencyInjection
-        then:
-        - mentionUsers:
-            mentionees:
-            - dotnet/area-extensions-dependencyinjection
-            replyTemplate: >-
-              Tagging subscribers to this area: ${mentionees}
-
-              See info in [area-owners.md](https://github.com/dotnet/runtime/blob/main/docs/area-owners.md) if you want to be subscribed.
-            assignMentionees: False
-      - if:
-        - hasLabel:
-            label: area-Extensions-FileSystem
-        then:
-        - mentionUsers:
-            mentionees:
-            - dotnet/area-extensions-filesystem
-            replyTemplate: >-
-              Tagging subscribers to this area: ${mentionees}
-
-              See info in [area-owners.md](https://github.com/dotnet/runtime/blob/main/docs/area-owners.md) if you want to be subscribed.
-            assignMentionees: False
-      - if:
-        - hasLabel:
-            label: area-Extensions-Hosting
-        then:
-        - mentionUsers:
-            mentionees:
-            - dotnet/area-extensions-hosting
-            replyTemplate: >-
-              Tagging subscribers to this area: ${mentionees}
-
-              See info in [area-owners.md](https://github.com/dotnet/runtime/blob/main/docs/area-owners.md) if you want to be subscribed.
-            assignMentionees: False
-      - if:
-        - hasLabel:
-            label: area-Extensions-HttpClientFactory
-        then:
-        - mentionUsers:
-            mentionees:
-            - dotnet/ncl
-            replyTemplate: >-
-              Tagging subscribers to this area: ${mentionees}
-
-              See info in [area-owners.md](https://github.com/dotnet/runtime/blob/main/docs/area-owners.md) if you want to be subscribed.
-            assignMentionees: False
-      - if:
-        - hasLabel:
-            label: area-Extensions-Logging
-        then:
-        - mentionUsers:
-            mentionees:
-            - dotnet/area-extensions-logging
-            replyTemplate: >-
-              Tagging subscribers to this area: ${mentionees}
-
-              See info in [area-owners.md](https://github.com/dotnet/runtime/blob/main/docs/area-owners.md) if you want to be subscribed.
-            assignMentionees: False
-      - if:
-        - hasLabel:
-            label: area-Extensions-Options
-        then:
-        - mentionUsers:
-            mentionees:
-            - dotnet/area-extensions-options
-            replyTemplate: >-
-              Tagging subscribers to this area: ${mentionees}
-
-              See info in [area-owners.md](https://github.com/dotnet/runtime/blob/main/docs/area-owners.md) if you want to be subscribed.
-            assignMentionees: False
-      - if:
-        - hasLabel:
-            label: area-Extensions-Primitives
-        then:
-        - mentionUsers:
-            mentionees:
-            - dotnet/area-extensions-primitives
-            replyTemplate: >-
-              Tagging subscribers to this area: ${mentionees}
-
-              See info in [area-owners.md](https://github.com/dotnet/runtime/blob/main/docs/area-owners.md) if you want to be subscribed.
-            assignMentionees: False
-      - if:
-        - hasLabel:
-            label: area-GC-coreclr
-        then:
-        - mentionUsers:
-            mentionees:
-            - dotnet/gc
-            replyTemplate: >-
-              Tagging subscribers to this area: ${mentionees}
-
-              See info in [area-owners.md](https://github.com/dotnet/runtime/blob/main/docs/area-owners.md) if you want to be subscribed.
-            assignMentionees: False
-      - if:
-        - hasLabel:
-            label: area-GC-mono
-        then:
-        - mentionUsers:
-            mentionees:
-            - brzvlad
-            replyTemplate: >-
-              Tagging subscribers to this area: ${mentionees}
-
-              See info in [area-owners.md](https://github.com/dotnet/runtime/blob/main/docs/area-owners.md) if you want to be subscribed.
-            assignMentionees: False
-      - if:
-        - hasLabel:
-            label: area-Host
-        then:
-        - mentionUsers:
-            mentionees:
-            - vitek-karas
-            - agocke
-            - vsadov
-            replyTemplate: >-
-              Tagging subscribers to this area: ${mentionees}
-
-              See info in [area-owners.md](https://github.com/dotnet/runtime/blob/main/docs/area-owners.md) if you want to be subscribed.
-            assignMentionees: False
-      - if:
-        - hasLabel:
-            label: area-HostModel
-        then:
-        - mentionUsers:
-            mentionees:
-            - vitek-karas
-            - agocke
-            replyTemplate: >-
-              Tagging subscribers to this area: ${mentionees}
-
-              See info in [area-owners.md](https://github.com/dotnet/runtime/blob/main/docs/area-owners.md) if you want to be subscribed.
-            assignMentionees: False
-      - if:
-        - hasLabel:
-            label: area-ILTools-coreclr
-        then:
-        - mentionUsers:
-            mentionees:
-            - JulieLeeMSFT
-            replyTemplate: >-
-              Tagging subscribers to this area: ${mentionees}
-
-              See info in [area-owners.md](https://github.com/dotnet/runtime/blob/main/docs/area-owners.md) if you want to be subscribed.
-            assignMentionees: False
-      - if:
-        - hasLabel:
-            label: area-Tools-ILVerification
-        then:
-        - mentionUsers:
-            mentionees:
-            - JulieLeeMSFT
-            replyTemplate: >-
-              Tagging subscribers to this area: ${mentionees}
-
-              See info in [area-owners.md](https://github.com/dotnet/runtime/blob/main/docs/area-owners.md) if you want to be subscribed.
-            assignMentionees: False
-      - if:
-        - hasLabel:
-            label: area-Infrastructure
-        then:
-        - mentionUsers:
-            mentionees:
-            - dotnet/runtime-infrastructure
-            replyTemplate: >-
-              Tagging subscribers to this area: ${mentionees}
-
-              See info in [area-owners.md](https://github.com/dotnet/runtime/blob/main/docs/area-owners.md) if you want to be subscribed.
-            assignMentionees: False
-      - if:
-        - hasLabel:
-            label: area-Infrastructure-coreclr
-        then:
-        - mentionUsers:
-            mentionees:
-            - hoyosjs
-            replyTemplate: >-
-              Tagging subscribers to this area: ${mentionees}
-
-              See info in [area-owners.md](https://github.com/dotnet/runtime/blob/main/docs/area-owners.md) if you want to be subscribed.
-            assignMentionees: False
-      - if:
-        - hasLabel:
-            label: area-Infrastructure-libraries
-        then:
-        - mentionUsers:
-            mentionees:
-            - dotnet/area-infrastructure-libraries
-            replyTemplate: >-
-              Tagging subscribers to this area: ${mentionees}
-
-              See info in [area-owners.md](https://github.com/dotnet/runtime/blob/main/docs/area-owners.md) if you want to be subscribed.
-            assignMentionees: False
-      - if:
-        - hasLabel:
-            label: area-Infrastructure-mono
-        then:
-        - mentionUsers:
-            mentionees:
-            - directhex
-            replyTemplate: >-
-              Tagging subscribers to this area: ${mentionees}
-
-              See info in [area-owners.md](https://github.com/dotnet/runtime/blob/main/docs/area-owners.md) if you want to be subscribed.
-            assignMentionees: False
-      - if:
-        - hasLabel:
-            label: area-Meta
-        then:
-        - mentionUsers:
-            mentionees:
-            - dotnet/area-meta
-            replyTemplate: >-
-              Tagging subscribers to this area: ${mentionees}
-
-              See info in [area-owners.md](https://github.com/dotnet/runtime/blob/main/docs/area-owners.md) if you want to be subscribed.
-            assignMentionees: False
-      - if:
-        - hasLabel:
-            label: area-Microsoft.CSharp
-        then:
-        - mentionUsers:
-            mentionees:
-            - cston
-            replyTemplate: >-
-              Tagging subscribers to this area: ${mentionees}
-
-              See info in [area-owners.md](https://github.com/dotnet/runtime/blob/main/docs/area-owners.md) if you want to be subscribed.
-            assignMentionees: False
-      - if:
-        - hasLabel:
-            label: area-Microsoft.Extensions
-        then:
-        - mentionUsers:
-            mentionees:
-            - dotnet/area-microsoft-extensions
-            replyTemplate: >-
-              Tagging subscribers to this area: ${mentionees}
-
-              See info in [area-owners.md](https://github.com/dotnet/runtime/blob/main/docs/area-owners.md) if you want to be subscribed.
-            assignMentionees: False
-      - if:
-        - hasLabel:
-            label: area-Microsoft.VisualBasic
-        then:
-        - mentionUsers:
-            mentionees:
-            - cston
-            replyTemplate: >-
-              Tagging subscribers to this area: ${mentionees}
-
-              See info in [area-owners.md](https://github.com/dotnet/runtime/blob/main/docs/area-owners.md) if you want to be subscribed.
-            assignMentionees: False
-      - if:
-        - hasLabel:
-            label: area-Microsoft.Win32
-        then:
-        - mentionUsers:
-            mentionees:
-            - dotnet/area-microsoft-win32
-            replyTemplate: >-
-              Tagging subscribers to this area: ${mentionees}
-
-              See info in [area-owners.md](https://github.com/dotnet/runtime/blob/main/docs/area-owners.md) if you want to be subscribed.
-            assignMentionees: False
-      - if:
-        - hasLabel:
-            label: area-NativeAOT-coreclr
-        then:
-        - mentionUsers:
-            mentionees:
-            - agocke
-            - MichalStrehovsky
-            - jkotas
-            replyTemplate: >-
-              Tagging subscribers to this area: ${mentionees}
-
-              See info in [area-owners.md](https://github.com/dotnet/runtime/blob/main/docs/area-owners.md) if you want to be subscribed.
-            assignMentionees: False
-      - if:
-        - hasLabel:
-            label: area-Single-File
-        then:
-        - mentionUsers:
-            mentionees:
-            - agocke
-            - vitek-karas
-            - vsadov
-            replyTemplate: >-
-              Tagging subscribers to this area: ${mentionees}
-
-              See info in [area-owners.md](https://github.com/dotnet/runtime/blob/main/docs/area-owners.md) if you want to be subscribed.
-            assignMentionees: False
-      - if:
-        - hasLabel:
-            label: area-System.Buffers
-        then:
-        - mentionUsers:
-            mentionees:
-            - dotnet/area-system-buffers
-            replyTemplate: >-
-              Tagging subscribers to this area: ${mentionees}
-
-              See info in [area-owners.md](https://github.com/dotnet/runtime/blob/main/docs/area-owners.md) if you want to be subscribed.
-            assignMentionees: False
-      - if:
-        - hasLabel:
-            label: area-System.CodeDom
-        then:
-        - mentionUsers:
-            mentionees:
-            - dotnet/area-system-codedom
-            replyTemplate: >-
-              Tagging subscribers to this area: ${mentionees}
-
-              See info in [area-owners.md](https://github.com/dotnet/runtime/blob/main/docs/area-owners.md) if you want to be subscribed.
-            assignMentionees: False
-      - if:
-        - hasLabel:
-            label: area-System.Collections
-        then:
-        - mentionUsers:
-            mentionees:
-            - dotnet/area-system-collections
-            replyTemplate: >-
-              Tagging subscribers to this area: ${mentionees}
-
-              See info in [area-owners.md](https://github.com/dotnet/runtime/blob/main/docs/area-owners.md) if you want to be subscribed.
-            assignMentionees: False
-      - if:
-        - hasLabel:
-            label: area-System.ComponentModel
-        then:
-        - mentionUsers:
-            mentionees:
-            - dotnet/area-system-componentmodel
-            replyTemplate: >-
-              Tagging subscribers to this area: ${mentionees}
-
-              See info in [area-owners.md](https://github.com/dotnet/runtime/blob/main/docs/area-owners.md) if you want to be subscribed.
-            assignMentionees: False
-      - if:
-        - hasLabel:
-            label: area-System.ComponentModel.Composition
-        then:
-        - mentionUsers:
-            mentionees:
-            - dotnet/area-system-componentmodel-composition
-            replyTemplate: >-
-              Tagging subscribers to this area: ${mentionees}
-
-              See info in [area-owners.md](https://github.com/dotnet/runtime/blob/main/docs/area-owners.md) if you want to be subscribed.
-            assignMentionees: False
-      - if:
-        - hasLabel:
-            label: area-System.ComponentModel.DataAnnotations
-        then:
-        - mentionUsers:
-            mentionees:
-            - dotnet/area-system-componentmodel-dataannotations
-            replyTemplate: >-
-              Tagging subscribers to this area: ${mentionees}
-
-              See info in [area-owners.md](https://github.com/dotnet/runtime/blob/main/docs/area-owners.md) if you want to be subscribed.
-            assignMentionees: False
-      - if:
-        - hasLabel:
-            label: area-System.Composition
-        then:
-        - mentionUsers:
-            mentionees:
-            - dotnet/area-system-composition
-            replyTemplate: >-
-              Tagging subscribers to this area: ${mentionees}
-
-              See info in [area-owners.md](https://github.com/dotnet/runtime/blob/main/docs/area-owners.md) if you want to be subscribed.
-            assignMentionees: False
-      - if:
-        - hasLabel:
-            label: area-System.Configuration
-        then:
-        - mentionUsers:
-            mentionees:
-            - dotnet/area-system-configuration
-            replyTemplate: >-
-              Tagging subscribers to this area: ${mentionees}
-
-              See info in [area-owners.md](https://github.com/dotnet/runtime/blob/main/docs/area-owners.md) if you want to be subscribed.
-            assignMentionees: False
-      - if:
-        - hasLabel:
-            label: area-System.Console
-        then:
-        - mentionUsers:
-            mentionees:
-            - dotnet/area-system-console
-            replyTemplate: >-
-              Tagging subscribers to this area: ${mentionees}
-
-              See info in [area-owners.md](https://github.com/dotnet/runtime/blob/main/docs/area-owners.md) if you want to be subscribed.
-            assignMentionees: False
-      - if:
-        - hasLabel:
-            label: area-System.Data
-        then:
-        - mentionUsers:
-            mentionees:
-            - roji
-            - ajcvickers
-            replyTemplate: >-
-              Tagging subscribers to this area: ${mentionees}
-
-              See info in [area-owners.md](https://github.com/dotnet/runtime/blob/main/docs/area-owners.md) if you want to be subscribed.
-            assignMentionees: False
-      - if:
-        - hasLabel:
-            label: area-System.Data.Odbc
-        then:
-        - mentionUsers:
-            mentionees:
-            - roji
-            - ajcvickers
-            replyTemplate: >-
-              Tagging subscribers to this area: ${mentionees}
-
-              See info in [area-owners.md](https://github.com/dotnet/runtime/blob/main/docs/area-owners.md) if you want to be subscribed.
-            assignMentionees: False
-      - if:
-        - hasLabel:
-            label: area-System.Data.OleDB
-        then:
-        - mentionUsers:
-            mentionees:
-            - roji
-            - ajcvickers
-            replyTemplate: >-
-              Tagging subscribers to this area: ${mentionees}
-
-              See info in [area-owners.md](https://github.com/dotnet/runtime/blob/main/docs/area-owners.md) if you want to be subscribed.
-            assignMentionees: False
-      - if:
-        - hasLabel:
-            label: area-System.Data.SqlClient
-        then:
-        - mentionUsers:
-            mentionees:
-            - davoudeshtehari
-            - david-engel
-            - jrahnama
-            replyTemplate: >-
-              Tagging subscribers to this area: ${mentionees}
-
-              See info in [area-owners.md](https://github.com/dotnet/runtime/blob/main/docs/area-owners.md) if you want to be subscribed.
-            assignMentionees: False
-      - if:
-        - hasLabel:
-            label: area-System.Diagnostics
-        then:
-        - mentionUsers:
-            mentionees:
-            - tommcdon
-            replyTemplate: >-
-              Tagging subscribers to this area: ${mentionees}
-
-              See info in [area-owners.md](https://github.com/dotnet/runtime/blob/main/docs/area-owners.md) if you want to be subscribed.
-            assignMentionees: False
-      - if:
-        - hasLabel:
-            label: area-System.Diagnostics.Activity
-        then:
-        - mentionUsers:
-            mentionees:
-            - dotnet/area-system-diagnostics-activity
-            replyTemplate: >-
-              Tagging subscribers to this area: ${mentionees}
-
-              See info in [area-owners.md](https://github.com/dotnet/runtime/blob/main/docs/area-owners.md) if you want to be subscribed.
-            assignMentionees: False
-      - if:
-        - hasLabel:
-            label: area-System.Diagnostics.EventLog
-        then:
-        - mentionUsers:
-            mentionees:
-            - dotnet/area-system-diagnostics-eventlog
-            replyTemplate: >-
-              Tagging subscribers to this area: ${mentionees}
-
-              See info in [area-owners.md](https://github.com/dotnet/runtime/blob/main/docs/area-owners.md) if you want to be subscribed.
-            assignMentionees: False
-      - if:
-        - hasLabel:
-            label: area-System.Diagnostics.PerformanceCounter
-        then:
-        - mentionUsers:
-            mentionees:
-            - dotnet/area-system-diagnostics-performancecounter
-            replyTemplate: >-
-              Tagging subscribers to this area: ${mentionees}
-
-              See info in [area-owners.md](https://github.com/dotnet/runtime/blob/main/docs/area-owners.md) if you want to be subscribed.
-            assignMentionees: False
-      - if:
-        - hasLabel:
-            label: area-System.Diagnostics.Process
-        then:
-        - mentionUsers:
-            mentionees:
-            - dotnet/area-system-diagnostics-process
-            replyTemplate: >-
-              Tagging subscribers to this area: ${mentionees}
-
-              See info in [area-owners.md](https://github.com/dotnet/runtime/blob/main/docs/area-owners.md) if you want to be subscribed.
-            assignMentionees: False
-      - if:
-        - hasLabel:
-            label: area-System.Diagnostics.TraceSource
-        then:
-        - mentionUsers:
-            mentionees:
-            - dotnet/area-system-diagnostics-tracesource
-            replyTemplate: >-
-              Tagging subscribers to this area: ${mentionees}
-
-              See info in [area-owners.md](https://github.com/dotnet/runtime/blob/main/docs/area-owners.md) if you want to be subscribed.
-            assignMentionees: False
-      - if:
-        - hasLabel:
-            label: area-System.Diagnostics.Tracing
-        then:
-        - mentionUsers:
-            mentionees:
-            - tarekgh
-            - tommcdon
-            - pjanotti
-            replyTemplate: >-
-              Tagging subscribers to this area: ${mentionees}
-
-              See info in [area-owners.md](https://github.com/dotnet/runtime/blob/main/docs/area-owners.md) if you want to be subscribed.
-            assignMentionees: False
-      - if:
-        - hasLabel:
-            label: area-System.DirectoryServices
-        then:
-        - mentionUsers:
-            mentionees:
-            - dotnet/area-system-directoryservices
-            - jay98014
-            replyTemplate: >-
-              Tagging subscribers to this area: ${mentionees}
-
-              See info in [area-owners.md](https://github.com/dotnet/runtime/blob/main/docs/area-owners.md) if you want to be subscribed.
-            assignMentionees: False
-      - if:
-        - hasLabel:
-            label: area-System.Drawing
-        then:
-        - mentionUsers:
-            mentionees:
-            - dotnet/area-system-drawing
-            replyTemplate: >-
-              Tagging subscribers to this area: ${mentionees}
-
-              See info in [area-owners.md](https://github.com/dotnet/runtime/blob/main/docs/area-owners.md) if you want to be subscribed.
-            assignMentionees: False
-      - if:
-        - hasLabel:
-            label: area-System.Dynamic.Runtime
-        then:
-        - mentionUsers:
-            mentionees:
-            - cston
-            replyTemplate: >-
-              Tagging subscribers to this area: ${mentionees}
-
-              See info in [area-owners.md](https://github.com/dotnet/runtime/blob/main/docs/area-owners.md) if you want to be subscribed.
-            assignMentionees: False
-      - if:
-        - hasLabel:
-            label: area-System.Formats.Asn1
-        then:
-        - mentionUsers:
-            mentionees:
-            - dotnet/area-system-formats-asn1
-            - bartonjs
-            - vcsjones
-            replyTemplate: >-
-              Tagging subscribers to this area: ${mentionees}
-
-              See info in [area-owners.md](https://github.com/dotnet/runtime/blob/main/docs/area-owners.md) if you want to be subscribed.
-            assignMentionees: False
-      - if:
-        - hasLabel:
-            label: area-System.Formats.Cbor
-        then:
-        - mentionUsers:
-            mentionees:
-            - dotnet/area-system-formats-cbor
-            - bartonjs
-            - vcsjones
-            replyTemplate: >-
-              Tagging subscribers to this area: ${mentionees}
-
-              See info in [area-owners.md](https://github.com/dotnet/runtime/blob/main/docs/area-owners.md) if you want to be subscribed.
-            assignMentionees: False
-      - if:
-        - hasLabel:
-            label: area-System.Formats.Tar
-        then:
-        - mentionUsers:
-            mentionees:
-            - dotnet/area-system-formats-tar
-            replyTemplate: >-
-              Tagging subscribers to this area: ${mentionees}
-
-              See info in [area-owners.md](https://github.com/dotnet/runtime/blob/main/docs/area-owners.md) if you want to be subscribed.
-            assignMentionees: False
-      - if:
-        - hasLabel:
-            label: area-System.Globalization
-        then:
-        - mentionUsers:
-            mentionees:
-            - dotnet/area-system-globalization
-            replyTemplate: >-
-              Tagging subscribers to this area: ${mentionees}
-
-              See info in [area-owners.md](https://github.com/dotnet/runtime/blob/main/docs/area-owners.md) if you want to be subscribed.
-            assignMentionees: False
-      - if:
-        - hasLabel:
-            label: area-System.IO
-        then:
-        - mentionUsers:
-            mentionees:
-            - dotnet/area-system-io
-            replyTemplate: >-
-              Tagging subscribers to this area: ${mentionees}
-
-              See info in [area-owners.md](https://github.com/dotnet/runtime/blob/main/docs/area-owners.md) if you want to be subscribed.
-            assignMentionees: False
-      - if:
-        - hasLabel:
-            label: area-System.IO.Compression
-        then:
-        - mentionUsers:
-            mentionees:
-            - dotnet/area-system-io-compression
-            replyTemplate: >-
-              Tagging subscribers to this area: ${mentionees}
-
-              See info in [area-owners.md](https://github.com/dotnet/runtime/blob/main/docs/area-owners.md) if you want to be subscribed.
-            assignMentionees: False
-      - if:
-        - hasLabel:
-            label: area-System.IO.Hashing
-        then:
-        - mentionUsers:
-            mentionees:
-            - dotnet/area-system-io-hashing
-            - bartonjs
-            - vcsjones
-            replyTemplate: >-
-              Tagging subscribers to this area: ${mentionees}
-
-              See info in [area-owners.md](https://github.com/dotnet/runtime/blob/main/docs/area-owners.md) if you want to be subscribed.
-            assignMentionees: False
-      - if:
-        - hasLabel:
-            label: area-System.IO.Ports
-        then:
-        - mentionUsers:
-            mentionees:
-            - dotnet/area-system-io-ports
-            replyTemplate: >-
-              Tagging subscribers to this area: ${mentionees}
-
-              See info in [area-owners.md](https://github.com/dotnet/runtime/blob/main/docs/area-owners.md) if you want to be subscribed.
-            assignMentionees: False
-      - if:
-        - hasLabel:
-            label: area-System.Linq
-        then:
-        - mentionUsers:
-            mentionees:
-            - dotnet/area-system-linq
-            replyTemplate: >-
-              Tagging subscribers to this area: ${mentionees}
-
-              See info in [area-owners.md](https://github.com/dotnet/runtime/blob/main/docs/area-owners.md) if you want to be subscribed.
-            assignMentionees: False
-      - if:
-        - hasLabel:
-            label: area-System.Linq.Expressions
-        then:
-        - mentionUsers:
-            mentionees:
-            - cston
-            replyTemplate: >-
-              Tagging subscribers to this area: ${mentionees}
-
-              See info in [area-owners.md](https://github.com/dotnet/runtime/blob/main/docs/area-owners.md) if you want to be subscribed.
-            assignMentionees: False
-      - if:
-        - hasLabel:
-            label: area-System.Linq.Parallel
-        then:
-        - mentionUsers:
-            mentionees:
-            - dotnet/area-system-linq-parallel
-            replyTemplate: >-
-              Tagging subscribers to this area: ${mentionees}
-
-              See info in [area-owners.md](https://github.com/dotnet/runtime/blob/main/docs/area-owners.md) if you want to be subscribed.
-            assignMentionees: False
-      - if:
-        - hasLabel:
-            label: area-System.Management
-        then:
-        - mentionUsers:
-            mentionees:
-            - dotnet/area-system-management
-            replyTemplate: >-
-              Tagging subscribers to this area: ${mentionees}
-
-              See info in [area-owners.md](https://github.com/dotnet/runtime/blob/main/docs/area-owners.md) if you want to be subscribed.
-            assignMentionees: False
-      - if:
-        - hasLabel:
-            label: area-System.Memory
-        then:
-        - mentionUsers:
-            mentionees:
-            - dotnet/area-system-memory
-            replyTemplate: >-
-              Tagging subscribers to this area: ${mentionees}
-
-              See info in [area-owners.md](https://github.com/dotnet/runtime/blob/main/docs/area-owners.md) if you want to be subscribed.
-            assignMentionees: False
-      - if:
-        - hasLabel:
-            label: area-System.Net
-        then:
-        - mentionUsers:
-            mentionees:
-            - dotnet/ncl
-            replyTemplate: >-
-              Tagging subscribers to this area: ${mentionees}
-
-              See info in [area-owners.md](https://github.com/dotnet/runtime/blob/main/docs/area-owners.md) if you want to be subscribed.
-            assignMentionees: False
-      - if:
-        - hasLabel:
-            label: area-System.Net.Http
-        then:
-        - mentionUsers:
-            mentionees:
-            - dotnet/ncl
-            replyTemplate: >-
-              Tagging subscribers to this area: ${mentionees}
-
-              See info in [area-owners.md](https://github.com/dotnet/runtime/blob/main/docs/area-owners.md) if you want to be subscribed.
-            assignMentionees: False
-      - if:
-        - hasLabel:
-            label: area-System.Net.Quic
-        then:
-        - mentionUsers:
-            mentionees:
-            - dotnet/ncl
-            replyTemplate: >-
-              Tagging subscribers to this area: ${mentionees}
-
-              See info in [area-owners.md](https://github.com/dotnet/runtime/blob/main/docs/area-owners.md) if you want to be subscribed.
-            assignMentionees: False
-      - if:
-        - hasLabel:
-            label: area-System.Net.Security
-        then:
-        - mentionUsers:
-            mentionees:
-            - dotnet/ncl
-            - bartonjs
-            - vcsjones
-            replyTemplate: >-
-              Tagging subscribers to this area: ${mentionees}
-
-              See info in [area-owners.md](https://github.com/dotnet/runtime/blob/main/docs/area-owners.md) if you want to be subscribed.
-            assignMentionees: False
-      - if:
-        - hasLabel:
-            label: area-System.Net.Sockets
-        then:
-        - mentionUsers:
-            mentionees:
-            - dotnet/ncl
-            replyTemplate: >-
-              Tagging subscribers to this area: ${mentionees}
-
-              See info in [area-owners.md](https://github.com/dotnet/runtime/blob/main/docs/area-owners.md) if you want to be subscribed.
-            assignMentionees: False
-      - if:
-        - hasLabel:
-            label: area-System.Numerics
-        then:
-        - mentionUsers:
-            mentionees:
-            - dotnet/area-system-numerics
-            replyTemplate: >-
-              Tagging subscribers to this area: ${mentionees}
-
-              See info in [area-owners.md](https://github.com/dotnet/runtime/blob/main/docs/area-owners.md) if you want to be subscribed.
-            assignMentionees: False
-      - if:
-        - hasLabel:
-            label: area-System.Numerics.Tensors
-        then:
-        - mentionUsers:
-            mentionees:
-            - dotnet/area-system-numerics-tensors
-            replyTemplate: >-
-              Tagging subscribers to this area: ${mentionees}
-
-              See info in [area-owners.md](https://github.com/dotnet/runtime/blob/main/docs/area-owners.md) if you want to be subscribed.
-            assignMentionees: False
-      - if:
-        - hasLabel:
-            label: area-System.Reflection
-        then:
-        - mentionUsers:
-            mentionees:
-            - dotnet/area-system-reflection
-            replyTemplate: >-
-              Tagging subscribers to this area: ${mentionees}
-
-              See info in [area-owners.md](https://github.com/dotnet/runtime/blob/main/docs/area-owners.md) if you want to be subscribed.
-            assignMentionees: False
-      - if:
-        - hasLabel:
-            label: area-System.Reflection.Emit
-        then:
-        - mentionUsers:
-            mentionees:
-            - dotnet/area-system-reflection-emit
-            replyTemplate: >-
-              Tagging subscribers to this area: ${mentionees}
-
-              See info in [area-owners.md](https://github.com/dotnet/runtime/blob/main/docs/area-owners.md) if you want to be subscribed.
-            assignMentionees: False
-      - if:
-        - hasLabel:
-            label: area-System.Reflection.Metadata
-        then:
-        - mentionUsers:
-            mentionees:
-            - dotnet/area-system-reflection-metadata
-            replyTemplate: >-
-              Tagging subscribers to this area: ${mentionees}
-
-              See info in [area-owners.md](https://github.com/dotnet/runtime/blob/main/docs/area-owners.md) if you want to be subscribed.
-            assignMentionees: False
-      - if:
-        - hasLabel:
-            label: area-System.Resources
-        then:
-        - mentionUsers:
-            mentionees:
-            - dotnet/area-system-resources
-            replyTemplate: >-
-              Tagging subscribers to this area: ${mentionees}
-
-              See info in [area-owners.md](https://github.com/dotnet/runtime/blob/main/docs/area-owners.md) if you want to be subscribed.
-            assignMentionees: False
-      - if:
-        - hasLabel:
-            label: area-System.Runtime
-        then:
-        - mentionUsers:
-            mentionees:
-            - dotnet/area-system-runtime
-            replyTemplate: >-
-              Tagging subscribers to this area: ${mentionees}
-
-              See info in [area-owners.md](https://github.com/dotnet/runtime/blob/main/docs/area-owners.md) if you want to be subscribed.
-            assignMentionees: False
-      - if:
-        - hasLabel:
-            label: area-System.Runtime.CompilerServices
-        then:
-        - mentionUsers:
-            mentionees:
-            - dotnet/area-system-runtime-compilerservices
-            replyTemplate: >-
-              Tagging subscribers to this area: ${mentionees}
-
-              See info in [area-owners.md](https://github.com/dotnet/runtime/blob/main/docs/area-owners.md) if you want to be subscribed.
-            assignMentionees: False
-      - if:
-        - hasLabel:
-            label: area-System.Runtime.InteropServices
-        then:
-        - mentionUsers:
-            mentionees:
-            - dotnet/interop-contrib
-            replyTemplate: >-
-              Tagging subscribers to this area: ${mentionees}
-
-              See info in [area-owners.md](https://github.com/dotnet/runtime/blob/main/docs/area-owners.md) if you want to be subscribed.
-            assignMentionees: False
-      - if:
-        - hasLabel:
-            label: area-System.Runtime.Intrinsics
-        then:
-        - mentionUsers:
-            mentionees:
-            - dotnet/area-system-runtime-intrinsics
-            replyTemplate: >-
-              Tagging subscribers to this area: ${mentionees}
-
-              See info in [area-owners.md](https://github.com/dotnet/runtime/blob/main/docs/area-owners.md) if you want to be subscribed.
-            assignMentionees: False
-      - if:
-        - hasLabel:
-            label: area-System.Security
-        then:
-        - mentionUsers:
-            mentionees:
-            - dotnet/area-system-security
-            - bartonjs
-            - vcsjones
-            replyTemplate: >-
-              Tagging subscribers to this area: ${mentionees}
-
-              See info in [area-owners.md](https://github.com/dotnet/runtime/blob/main/docs/area-owners.md) if you want to be subscribed.
-            assignMentionees: False
-      - if:
-        - hasLabel:
-            label: area-System.ServiceProcess
-        then:
-        - mentionUsers:
-            mentionees:
-            - dotnet/area-system-serviceprocess
-            replyTemplate: >-
-              Tagging subscribers to this area: ${mentionees}
-
-              See info in [area-owners.md](https://github.com/dotnet/runtime/blob/main/docs/area-owners.md) if you want to be subscribed.
-            assignMentionees: False
-      - if:
-        - hasLabel:
-            label: area-System.Speech
-        then:
-        - mentionUsers:
-            mentionees:
-            - dotnet/area-system-speech
-            replyTemplate: >-
-              Tagging subscribers to this area: ${mentionees}
-
-              See info in [area-owners.md](https://github.com/dotnet/runtime/blob/main/docs/area-owners.md) if you want to be subscribed.
-            assignMentionees: False
-      - if:
-        - hasLabel:
-            label: area-System.Text.Encoding
-        then:
-        - mentionUsers:
-            mentionees:
-            - dotnet/area-system-text-encoding
-            replyTemplate: >-
-              Tagging subscribers to this area: ${mentionees}
-
-              See info in [area-owners.md](https://github.com/dotnet/runtime/blob/main/docs/area-owners.md) if you want to be subscribed.
-            assignMentionees: False
-      - if:
-        - hasLabel:
-            label: area-System.Text.Encodings.Web
-        then:
-        - mentionUsers:
-            mentionees:
-            - dotnet/area-system-text-encodings-web
-            replyTemplate: >-
-              Tagging subscribers to this area: ${mentionees}
-
-              See info in [area-owners.md](https://github.com/dotnet/runtime/blob/main/docs/area-owners.md) if you want to be subscribed.
-            assignMentionees: False
-      - if:
-        - hasLabel:
-            label: area-System.Text.Json
-        then:
-        - mentionUsers:
-            mentionees:
-            - dotnet/area-system-text-json
-            - gregsdennis
-            replyTemplate: >-
-              Tagging subscribers to this area: ${mentionees}
-
-              See info in [area-owners.md](https://github.com/dotnet/runtime/blob/main/docs/area-owners.md) if you want to be subscribed.
-            assignMentionees: False
-      - if:
-        - hasLabel:
-            label: area-System.Text.RegularExpressions
-        then:
-        - mentionUsers:
-            mentionees:
-            - dotnet/area-system-text-regularexpressions
-            replyTemplate: >-
-              Tagging subscribers to this area: ${mentionees}
-
-              See info in [area-owners.md](https://github.com/dotnet/runtime/blob/main/docs/area-owners.md) if you want to be subscribed.
-            assignMentionees: False
-      - if:
-        - hasLabel:
-            label: area-System.Threading
-        then:
-        - mentionUsers:
-            mentionees:
-            - mangod9
-            replyTemplate: >-
-              Tagging subscribers to this area: ${mentionees}
-
-              See info in [area-owners.md](https://github.com/dotnet/runtime/blob/main/docs/area-owners.md) if you want to be subscribed.
-            assignMentionees: False
-      - if:
-        - hasLabel:
-            label: area-System.Threading.Channels
-        then:
-        - mentionUsers:
-            mentionees:
-            - dotnet/area-system-threading-channels
-            replyTemplate: >-
-              Tagging subscribers to this area: ${mentionees}
-
-              See info in [area-owners.md](https://github.com/dotnet/runtime/blob/main/docs/area-owners.md) if you want to be subscribed.
-            assignMentionees: False
-      - if:
-        - hasLabel:
-            label: area-System.Threading.Tasks
-        then:
-        - mentionUsers:
-            mentionees:
-            - dotnet/area-system-threading-tasks
-            replyTemplate: >-
-              Tagging subscribers to this area: ${mentionees}
-
-              See info in [area-owners.md](https://github.com/dotnet/runtime/blob/main/docs/area-owners.md) if you want to be subscribed.
-            assignMentionees: False
-      - if:
-        - hasLabel:
-            label: area-System.Transactions
-        then:
-        - mentionUsers:
-            mentionees:
-            - roji
-            - ajcvickers
-            replyTemplate: >-
-              Tagging subscribers to this area: ${mentionees}
-
-              See info in [area-owners.md](https://github.com/dotnet/runtime/blob/main/docs/area-owners.md) if you want to be subscribed.
-            assignMentionees: False
-      - if:
-        - hasLabel:
-            label: area-System.Xml
-        then:
-        - mentionUsers:
-            mentionees:
-            - dotnet/area-system-xml
-            replyTemplate: >-
-              Tagging subscribers to this area: ${mentionees}
-
-              See info in [area-owners.md](https://github.com/dotnet/runtime/blob/main/docs/area-owners.md) if you want to be subscribed.
-            assignMentionees: False
-      - if:
-        - hasLabel:
-            label: area-Tools-ILLink
-        then:
-        - mentionUsers:
-            mentionees:
-            - agocke
-            - sbomer
-            - vitek-karas
-            replyTemplate: >-
-              Tagging subscribers to this area: ${mentionees}
-
-              See info in [area-owners.md](https://github.com/dotnet/runtime/blob/main/docs/area-owners.md) if you want to be subscribed.
-            assignMentionees: False
-      - if:
-        - hasLabel:
-            label: area-vm-coreclr
-        then:
-        - mentionUsers:
-            mentionees:
-            - mangod9
-            replyTemplate: >-
-              Tagging subscribers to this area: ${mentionees}
-
-              See info in [area-owners.md](https://github.com/dotnet/runtime/blob/main/docs/area-owners.md) if you want to be subscribed.
-            assignMentionees: False
-      description: Area-owners
-    - if:
-      - payloadType: Issues
-      - labelAdded:
-          label: breaking-change
-      then:
-      - addLabel:
-          label: needs-breaking-change-doc-created
-      - addReply:
-          reply: >-
-            Added `needs-breaking-change-doc-created` label because this issue has the `breaking-change` label. 
-
-
-            1. [ ] Create and link to this issue a matching issue in the dotnet/docs repo using the [breaking change documentation template](https://aka.ms/dotnet/docs/new-breaking-change-issue), then remove this `needs-breaking-change-doc-created` label.
-
-
-            Tagging @dotnet/compat for awareness of the breaking change.
-      description: Add breaking change doc label to issue
-    - if:
-      - payloadType: Pull_Request
-      - labelAdded:
-          label: breaking-change
-      - isPullRequest
-      then:
-      - addLabel:
-          label: needs-breaking-change-doc-created
-      - addReply:
-          reply: >-
-            Added `needs-breaking-change-doc-created` label because this PR has the `breaking-change` label. 
-
-
-            When you commit this breaking change:
-
-
-            1. [ ] Create and link to this PR and the issue a matching issue in the dotnet/docs repo using the [breaking change documentation template](https://aka.ms/dotnet/docs/new-breaking-change-issue), then remove this `needs-breaking-change-doc-created` label.
-
-            2. [ ] Ask a committer to mail the `.NET Breaking Change Notification` DL.
-
-
-            Tagging @dotnet/compat for awareness of the breaking change.
-      description: Add breaking change doc label to PR
-    - if:
-      - or:
-        - payloadType: Issues
-        - payloadType: Pull_Request
-      - isAction:
-          action: Opened
-      then:
-      - if:
-        - hasLabel:
-            label: linkable-framework
-        then:
-        - mentionUsers:
-            mentionees:
-            - eerhardt
-            - vitek-karas
-            - LakshanF
-            - sbomer
-            - joperezr
-            - marek-safar
-            replyTemplate: >-
-              Tagging subscribers to 'linkable-framework': ${mentionees}
-
-              See info in area-owners.md if you want to be subscribed.
-            assignMentionees: False
-      description: '@Mention for linkable-framework'
-    - if:
-      - or:
-        - payloadType: Issues
-        - payloadType: Pull_Request
-      - isAction:
-          action: Opened
-      then:
-      - if:
-        - hasLabel:
-            label: size-reduction
-        then:
-        - mentionUsers:
-            mentionees:
-            - eerhardt
-            - SamMonoRT
-            - marek-safar
-            replyTemplate: >-
-              Tagging subscribers to 'size-reduction': ${mentionees}
-
-              See info in area-owners.md if you want to be subscribed.
-            assignMentionees: False
-      description: '@Mention for size-reduction'
-    - if:
-      - or:
-        - payloadType: Issues
-        - payloadType: Pull_Request
-      - isAction:
-          action: Opened
-      then:
-      - if:
-        - hasLabel:
-            label: arch-wasm
-        then:
-        - mentionUsers:
-            mentionees:
-            - lewing
-            replyTemplate: >-
-              Tagging subscribers to 'arch-wasm': ${mentionees}
-
-              See info in area-owners.md if you want to be subscribed.
-            assignMentionees: False
-      description: '@Mention for wasm'
-    - if:
-      - or:
-        - payloadType: Issues
-        - payloadType: Pull_Request
-      - isAction:
-          action: Opened
-      then:
-      - if:
-        - hasLabel:
-            label: os-ios
-        then:
-        - mentionUsers:
-            mentionees:
-            - steveisok
-            - akoeplinger
-            - kotlarmilos
-            replyTemplate: >-
-              Tagging subscribers to 'os-ios': ${mentionees}
-
-              See info in area-owners.md if you want to be subscribed.
-            assignMentionees: False
-      description: '@Mention for ios'
-    - if:
-      - or:
-        - payloadType: Issues
-        - payloadType: Pull_Request
-      - isAction:
-          action: Opened
-      then:
-      - if:
-        - hasLabel:
-            label: os-android
-        then:
-        - mentionUsers:
-            mentionees:
-            - steveisok
-            - akoeplinger
-            replyTemplate: >-
-              Tagging subscribers to 'arch-android': ${mentionees}
-
-              See info in area-owners.md if you want to be subscribed.
-            assignMentionees: False
-      description: '@Mention for android'
-    - if:
-      - payloadType: Pull_Request
-      - or:
-        - filesMatchPattern:
-            pattern: .*ILLink.*
-        - filesMatchPattern:
-            pattern: .*illink.*
-      - not:
-          hasLabel:
-            label: linkable-framework
-      - isPullRequest
-      - isOpen
-      then:
-      - addLabel:
-          label: linkable-framework
-      description: '[Linkable-framework workgroup] Add linkable-framework label to new Prs that touch files with *ILLink* that not have it already'
-    - if:
-      - payloadType: Pull_Request
-      - or:
-        - filesMatchPattern:
-            pattern: .*ILLink.*
-        - filesMatchPattern:
-            pattern: .*illink.*
-      - not:
-          hasLabel:
-            label: linkable-framework
-      - isPullRequest
-      - isOpen
-      - isAction:
-          action: Synchronize
-      then:
-      - addLabel:
-          label: linkable-framework
-      description: '[Linkable-framework workgroup] Add linkable-framework label to Prs that get changes pushed where they touch *ILLInk* files'
-    - if:
-      - payloadType: Issues
-      - labelAdded:
-          label: backlog-cleanup-candidate
-      then:
-      - addReply:
-          reply: >-
-            Due to lack of recent activity, this issue has been marked as a candidate for backlog cleanup.  It will be closed if no further activity occurs within 14 more days. Any new comment (by anyone, not necessarily the author) will undo this process.
-
-
-            This process is part of our [issue cleanup automation](https://github.com/dotnet/runtime/blob/main/docs/issue-cleanup.md).
-      - addLabel:
-          label: no-recent-activity
-      description: Manual Issue Cleanup
-    - if:
-      - or:
-        - payloadType: Issues
-        - payloadType: Pull_Request
-      - isAction:
-          action: Opened
-      then:
-      - if:
-        - hasLabel:
-            label: os-tvos
-        then:
-        - mentionUsers:
-            mentionees:
-            - steveisok
-            - akoeplinger
-            replyTemplate: >-
-              Tagging subscribers to 'os-tvos': ${mentionees}
-
-              See info in area-owners.md if you want to be subscribed.
-            assignMentionees: False
-      description: '@Mention for tvos'
-    - if:
-      - or:
-        - payloadType: Issues
-        - payloadType: Pull_Request
-      - isAction:
-          action: Opened
-      then:
-      - if:
-        - hasLabel:
-            label: os-maccatalyst
-        then:
-        - mentionUsers:
-            mentionees:
-            - steveisok
-            - akoeplinger
-            replyTemplate: >-
-              Tagging subscribers to 'os-maccatalyst': ${mentionees}
-
-              See info in area-owners.md if you want to be subscribed.
-            assignMentionees: False
-      description: '@Mention for maccatalyst'
-    - if:
-      - payloadType: Issues
-      - or:
-        - isAction:
-            action: Opened
-        - isAction:
-            action: Reopened
-      - isOpen
-      - not: isPartOfAnyMilestone
-      - not:
-          hasLabel:
-            label: untriaged
-      then:
-      - addLabel:
-          label: untriaged
-      description: Add untriaged label to new/reopened issues without a milestone
-    - if:
-      - payloadType: Issues
-      - or:
-        - isAction:
-            action: Closed
-        - isPartOfAnyMilestone
-      - hasLabel:
-          label: untriaged
-      then:
-      - removeLabel:
-          label: untriaged
-      description: Remove untriaged label from issues when closed or added to a milestone
-    - if:
-      - payloadType: Pull_Request
-      then:
-      - inPrLabel:
-          label: in-pr
-      description: Add `in-pr` label on issue when an open pull request is targeting it
-    - if:
-      - payloadType: Pull_Request
-      - isAction:
-          action: Opened
-      - not:
-          activitySenderHasPermission:
-            permission: Read
-      then:
-      - assignTo:
-          author: True
-      description: Assign Team PRs to author
-    - if:
-      - payloadType: Pull_Request
-      - isAction:
-          action: Opened
-      - isPullRequest
-      - and:
-        - not:
-            activitySenderHasPermission:
-              permission: Admin
-        - not:
-            activitySenderHasPermission:
-              permission: Write
-        - not:
-            isActivitySender:
-              user: github-actions[bot]
-              issueAuthor: False
-        - not:
-            isActivitySender:
-              user: dotnet-maestro[bot]
-              issueAuthor: False
-        - not:
-            isActivitySender:
-              user: dotnet-maestro-bot[bot]
-              issueAuthor: False
-        - not:
-            isActivitySender:
-              user: dotnet-maestro-bot
-              issueAuthor: False
-        - not:
-            isActivitySender:
-              user: dotnet-maestro
-              issueAuthor: False
-        - not:
-            isActivitySender:
-              user: github-actions
-              issueAuthor: False
-        - not:
-            isActivitySender:
-              user: dependabot[bot]
-              issueAuthor: False
-      then:
-      - addLabel:
-          label: community-contribution
-      description: Label community PRs
-    - if:
-      - payloadType: Issues
-      - labelAdded:
-          label: needs-author-action
-      then:
-      - addReply:
-          reply: This issue has been marked `needs-author-action` and may be missing some important information.
-      description: Needs-author-action notification
-    - if:
-      - payloadType: Pull_Request_Review
-      - not:
-          activitySenderHasPermission:
-            permission: Read
-      - isPullRequest
-      - isAction:
-          action: Submitted
-      - isReviewState:
-          reviewState: Changes_requested
-      then:
-      - addLabel:
-          label: needs-author-action
-      description: PR reviews with "changes requested" applies the needs-author-action label
-    - if:
-      - payloadType: Issue_Comment
-      - isAction:
-          action: Created
-      - isActivitySender:
-          issueAuthor: True
-      - hasLabel:
-          label: needs-author-action
-      - not:
-          hasLabel:
-            label: untriaged
-      - isIssue
-      - isOpen
-      then:
-      - addLabel:
-          label: needs-further-triage
-      - removeLabel:
-          label: needs-author-action
-      description: Replace `needs-author-action` label with `needs-further-triage` label when the author comments on an issue that is not still untriaged
-    - if:
-      - payloadType: Issue_Comment
-      - isAction:
-          action: Created
-      - isActivitySender:
-          issueAuthor: True
-      - hasLabel:
-          label: needs-author-action
-      - hasLabel:
-          label: untriaged
-      - isIssue
-      - isOpen
-      then:
-      - removeLabel:
-          label: needs-author-action
-      description: Remove `needs-author-action` label when the author comments on an `untriaged` issue
-    - if:
-      - payloadType: Pull_Request
-      - isPullRequest
-      - isAction:
-          action: Synchronize
-      - hasLabel:
-          label: needs-author-action
-      then:
-      - removeLabel:
-          label: needs-author-action
-      description: Pushing changes to PR branch removes the needs-author-action label
-    - if:
-      - payloadType: Issue_Comment
-      - isActivitySender:
-          issueAuthor: True
-      - isAction:
-          action: Created
-      - hasLabel:
-          label: needs-author-action
-      - isPullRequest
-      - isOpen
-      then:
-      - removeLabel:
-          label: needs-author-action
-      description: Author commenting in PR removes the needs-author-action label
-    - if:
-      - payloadType: Pull_Request_Review
-      - isActivitySender:
-          issueAuthor: True
-      - hasLabel:
-          label: needs-author-action
-      - isAction:
-          action: Submitted
-      - isPullRequest
-      - isOpen
-      then:
-      - removeLabel:
-          label: needs-author-action
-      description: Author responding to a pull request review comment removes the needs-author-action label
-    - if:
-      - payloadType: Issues
-      - not:
-          isAction:
-            action: Closed
-      - hasLabel:
-          label: no-recent-activity
-      - not:
-          labelAdded:
-            label: no-recent-activity
-      then:
-      - removeLabel:
-          label: no-recent-activity
-      - removeLabel:
-          label: backlog-cleanup-candidate
-      description: Remove `no-recent-activity` label from issues when issue is modified
-    - if:
-      - payloadType: Issue_Comment
-      - hasLabel:
-          label: no-recent-activity
-      - isIssue
-      then:
-      - removeLabel:
-          label: no-recent-activity
-      - removeLabel:
-          label: backlog-cleanup-candidate
-      description: Remove `no-recent-activity` label when an issue is commented on
-    - if:
-      - payloadType: Pull_Request
-      - isPullRequest
-      - isOpen
-      - hasLabel:
-          label: no-recent-activity
-      - not:
-          labelAdded:
-            label: no-recent-activity
-      then:
-      - removeLabel:
-          label: no-recent-activity
-      - removeLabel:
-          label: backlog-cleanup-candidate
-      description: Remove `no-recent-activity` label from PRs when modified
-    - if:
-      - payloadType: Issue_Comment
-      - hasLabel:
-          label: no-recent-activity
-      - isPullRequest
-      - isOpen
-      then:
-      - removeLabel:
-          label: no-recent-activity
-      - removeLabel:
-          label: backlog-cleanup-candidate
-      description: Remove `no-recent-activity` label from PRs when commented on
-    - if:
-      - payloadType: Pull_Request_Review
-      - hasLabel:
-          label: no-recent-activity
-      - isPullRequest
-      - isOpen
-      then:
-      - removeLabel:
-          label: no-recent-activity
-      - removeLabel:
-          label: backlog-cleanup-candidate
-      description: Remove `no-recent-activity` label from PRs when new review is added
-onFailure: 
-onSuccess: 
-=======
-id: 
-name: GitOps.PullRequestIssueManagement
-description: GitOps.PullRequestIssueManagement primitive
-owner: 
-resource: repository
-disabled: false
-where: 
-configuration:
-  resourceManagementConfiguration:
-    scheduledSearches:
-    - description: Automated Issue cleanup
-      frequencies:
-      - hourly:
-          hour: 6
-      filters:
-      - noActivitySince:
-          days: 1644
-      - isIssue
-      - isOpen
-      - isNotLabeledWith:
-          label: backlog-cleanup-candidate
-      actions:
-      - addReply:
-          reply: >-
-            Due to lack of recent activity, this issue has been marked as a candidate for backlog cleanup.  It will be closed if no further activity occurs within 14 more days. Any new comment (by anyone, not necessarily the author) will undo this process.
-
-
-            This process is part of our [issue cleanup automation](https://github.com/dotnet/runtime/blob/main/docs/issue-cleanup.md).
-      - addLabel:
-          label: backlog-cleanup-candidate
-      - addLabel:
-          label: no-recent-activity
-    - description: Add no-recent-activity label to issues
-      frequencies:
-      - hourly:
-          hour: 6
-      filters:
-      - isIssue
-      - isOpen
-      - hasLabel:
-          label: needs-author-action
-      - noActivitySince:
-          days: 14
-      - isNotLabeledWith:
-          label: no-recent-activity
-      actions:
-      - addLabel:
-          label: no-recent-activity
-      - addReply:
-          reply: This issue has been automatically marked `no-recent-activity` because it has not had any activity for 14 days. It will be closed if no further activity occurs within 14 more days. Any new comment (by anyone, not necessarily the author) will remove `no-recent-activity`.
-    - description: Add no-recent-activity label to PRs
-      frequencies:
-      - hourly:
-          hour: 6
-      filters:
-      - isPullRequest
-      - isOpen
-      - hasLabel:
-          label: needs-author-action
-      - noActivitySince:
-          days: 14
-      - isNotLabeledWith:
-          label: no-recent-activity
-      actions:
-      - addLabel:
-          label: no-recent-activity
-      - addReply:
-          reply: This pull request has been automatically marked `no-recent-activity` because it has not had any activity for 14 days. It will be closed if no further activity occurs within 14 more days. Any new comment (by anyone, not necessarily the author) will remove `no-recent-activity`.
-    - description: Close issues with no recent activity
-      frequencies:
-      - hourly:
-          hour: 6
-      filters:
-      - isIssue
-      - isOpen
-      - hasLabel:
-          label: no-recent-activity
-      - noActivitySince:
-          days: 14
-      actions:
-      - addReply:
-          reply: This issue will now be closed since it had been marked `no-recent-activity` but received no further activity in the past 14 days. It is still possible to reopen or comment on the issue, but please note that the issue will be locked if it remains inactive for another 30 days.
-      - closeIssue
-    - description: Close PRs with no-recent-activity
-      frequencies:
-      - hourly:
-          hour: 6
-      filters:
-      - isPullRequest
-      - isOpen
-      - hasLabel:
-          label: no-recent-activity
-      - noActivitySince:
-          days: 14
-      actions:
-      - addReply:
-          reply: This pull request will now be closed since it had been marked `no-recent-activity` but received no further activity in the past 14 days. It is still possible to reopen or comment on the pull request, but please note that it will be locked if it remains inactive for another 30 days.
-      - closeIssue
-    - description: Close inactive Draft PRs
-      frequencies:
-      - hourly:
-          hour: 6
-      filters:
-      - isDraftPullRequest
-      - isOpen
-      - noActivitySince:
-          days: 30
-      actions:
-      - closeIssue
-      - addReply:
-          reply: Draft Pull Request was automatically closed for 30 days of inactivity. Please [let us know](https://github.com/dotnet/runtime/blob/main/docs/area-owners.md) if you'd like to reopen it.
-    eventResponderTasks:
-    - if:
-      - or:
-        - payloadType: Issues
-        - payloadType: Pull_Request
-      - or:
-        - labelAdded:
-            label: area-AssemblyLoader-coreclr
-        - labelAdded:
-            label: area-AssemblyLoader-mono
-        - labelAdded:
-            label: area-CodeGen-coreclr
-        - labelAdded:
-            label: area-Codegen-Interpreter-mono
-        - labelAdded:
-            label: area-Codegen-JIT-Mono
-        - labelAdded:
-            label: area-CodeGen-LLVM-Mono
-        - labelAdded:
-            label: area-Codegen-Intrinsics-mono
-        - labelAdded:
-            label: area-CodeGen-meta-Mono
-        - labelAdded:
-            label: area-System.DateTime
-        - labelAdded:
-            label: area-Debugger-mono
-        - labelAdded:
-            label: area-DependencyModel
-        - labelAdded:
-            label: area-Diagnostics-coreclr
-        - labelAdded:
-            label: area-Extensions-Caching
-        - labelAdded:
-            label: area-Extensions-Configuration
-        - labelAdded:
-            label: area-Extensions-DependencyInjection
-        - labelAdded:
-            label: area-Extensions-FileSystem
-        - labelAdded:
-            label: area-Extensions-Hosting
-        - labelAdded:
-            label: area-Extensions-HttpClientFactory
-        - labelAdded:
-            label: area-Extensions-Logging
-        - labelAdded:
-            label: area-Extensions-Options
-        - labelAdded:
-            label: area-Extensions-Primitives
-        - labelAdded:
-            label: area-GC-coreclr
-        - labelAdded:
-            label: area-GC-mono
-        - labelAdded:
-            label: area-Host
-        - labelAdded:
-            label: area-HostModel
-        - labelAdded:
-            label: area-ILTools-coreclr
-        - labelAdded:
-            label: area-Tools-ILVerification
-        - labelAdded:
-            label: area-Infrastructure
-        - labelAdded:
-            label: area-Infrastructure-coreclr
-        - labelAdded:
-            label: area-Infrastructure-libraries
-        - labelAdded:
-            label: area-Infrastructure-mono
-        - labelAdded:
-            label: area-Meta
-        - labelAdded:
-            label: area-Microsoft.CSharp
-        - labelAdded:
-            label: area-Microsoft.Extensions
-        - labelAdded:
-            label: area-Microsoft.VisualBasic
-        - labelAdded:
-            label: area-Microsoft.Win32
-        - labelAdded:
-            label: area-NativeAOT-coreclr
-        - labelAdded:
-            label: area-Single-File
-        - labelAdded:
-            label: area-System.Buffers
-        - labelAdded:
-            label: area-System.CodeDom
-        - labelAdded:
-            label: area-System.Collections
-        - labelAdded:
-            label: area-System.ComponentModel
-        - labelAdded:
-            label: area-System.ComponentModel.Composition
-        - labelAdded:
-            label: area-System.ComponentModel.DataAnnotations
-        - labelAdded:
-            label: area-System.Composition
-        - labelAdded:
-            label: area-System.Configuration
-        - labelAdded:
-            label: area-System.Console
-        - labelAdded:
-            label: area-System.Data
-        - labelAdded:
-            label: area-System.Data.Odbc
-        - labelAdded:
-            label: area-System.Data.OleDB
-        - labelAdded:
-            label: area-System.Data.SqlClient
-        - labelAdded:
-            label: area-System.Diagnostics
-        - labelAdded:
-            label: area-System.Diagnostics.Activity
-        - labelAdded:
-            label: area-System.Diagnostics.EventLog
-        - labelAdded:
-            label: area-System.Diagnostics.PerformanceCounter
-        - labelAdded:
-            label: area-System.Diagnostics.Process
-        - labelAdded:
-            label: area-System.Diagnostics.TraceSource
-        - labelAdded:
-            label: area-System.Diagnostics.Tracing
-        - labelAdded:
-            label: area-System.DirectoryServices
-        - labelAdded:
-            label: area-System.Drawing
-        - labelAdded:
-            label: area-System.Dynamic.Runtime
-        - labelAdded:
-            label: area-System.Formats.Asn1
-        - labelAdded:
-            label: area-System.Formats.Cbor
-        - labelAdded:
-            label: area-System.Formats.Tar
-        - labelAdded:
-            label: area-System.Globalization
-        - labelAdded:
-            label: area-System.IO
-        - labelAdded:
-            label: area-System.IO.Compression
-        - labelAdded:
-            label: area-System.IO.Hashing
-        - labelAdded:
-            label: area-System.IO.Ports
-        - labelAdded:
-            label: area-System.Linq
-        - labelAdded:
-            label: area-System.Linq.Expressions
-        - labelAdded:
-            label: area-System.Linq.Parallel
-        - labelAdded:
-            label: area-System.Management
-        - labelAdded:
-            label: area-System.Memory
-        - labelAdded:
-            label: area-System.Net
-        - labelAdded:
-            label: area-System.Net.Http
-        - labelAdded:
-            label: area-System.Net.Quic
-        - labelAdded:
-            label: area-System.Net.Security
-        - labelAdded:
-            label: area-System.Net.Sockets
-        - labelAdded:
-            label: area-System.Numerics
-        - labelAdded:
-            label: area-System.Numerics.Tensors
-        - labelAdded:
-            label: area-System.Reflection
-        - labelAdded:
-            label: area-System.Reflection.Emit
-        - labelAdded:
-            label: area-System.Reflection.Metadata
-        - labelAdded:
-            label: area-System.Resources
-        - labelAdded:
-            label: area-System.Runtime
-        - labelAdded:
-            label: area-System.Runtime.CompilerServices
-        - labelAdded:
-            label: area-System.Runtime.InteropServices
-        - labelAdded:
-            label: area-System.Runtime.Intrinsics
-        - labelAdded:
-            label: area-System.Security
-        - labelAdded:
-            label: area-System.ServiceProcess
-        - labelAdded:
-            label: area-System.Speech
-        - labelAdded:
-            label: area-System.Text.Encoding
-        - labelAdded:
-            label: area-System.Text.Encodings.Web
-        - labelAdded:
-            label: area-System.Text.Json
-        - labelAdded:
-            label: area-System.Text.RegularExpressions
-        - labelAdded:
-            label: area-System.Threading
-        - labelAdded:
-            label: area-System.Threading.Channels
-        - labelAdded:
-            label: area-System.Threading.Tasks
-        - labelAdded:
-            label: area-System.Transactions
-        - labelAdded:
-            label: area-System.Xml
-        - labelAdded:
-            label: area-Tools-ILLink
-        - labelAdded:
-            label: area-vm-coreclr
-      then:
-      - if:
-        - hasLabel:
-            label: area-AssemblyLoader-coreclr
-        then:
-        - mentionUsers:
-            mentionees:
-            - vitek-karas
-            - agocke
-            - vsadov
-            replyTemplate: >-
-              Tagging subscribers to this area: ${mentionees}
-
-              See info in [area-owners.md](https://github.com/dotnet/runtime/blob/main/docs/area-owners.md) if you want to be subscribed.
-            assignMentionees: False
-      - if:
-        - hasLabel:
-            label: area-AssemblyLoader-mono
-        then:
-        - mentionUsers:
-            mentionees: []
-            replyTemplate: >-
-              Tagging subscribers to this area: ${mentionees}
-
-              See info in [area-owners.md](https://github.com/dotnet/runtime/blob/main/docs/area-owners.md) if you want to be subscribed.
-            assignMentionees: False
-      - if:
-        - hasLabel:
-            label: area-CodeGen-coreclr
-        then:
-        - mentionUsers:
-            mentionees:
-            - JulieLeeMSFT
-            - jakobbotsch
-            replyTemplate: >-
-              Tagging subscribers to this area: ${mentionees}
-
-              See info in [area-owners.md](https://github.com/dotnet/runtime/blob/main/docs/area-owners.md) if you want to be subscribed.
-            assignMentionees: False
-      - if:
-        - hasLabel:
-            label: area-Codegen-Interpreter-mono
-        then:
-        - mentionUsers:
-            mentionees:
-            - brzvlad
-            - kotlarmilos
-            replyTemplate: >-
-              Tagging subscribers to this area: ${mentionees}
-
-              See info in [area-owners.md](https://github.com/dotnet/runtime/blob/main/docs/area-owners.md) if you want to be subscribed.
-            assignMentionees: False
-      - if:
-        - hasLabel:
-            label: area-Codegen-JIT-Mono
-        then:
-        - mentionUsers:
-            mentionees:
-            - lambdageek
-            - steveisok
-            replyTemplate: >-
-              Tagging subscribers to this area: ${mentionees}
-
-              See info in [area-owners.md](https://github.com/dotnet/runtime/blob/main/docs/area-owners.md) if you want to be subscribed.
-            assignMentionees: False
-      - if:
-        - hasLabel:
-            label: area-CodeGen-LLVM-Mono
-        then:
-        - mentionUsers:
-            mentionees:
-            - lambdageek
-            - steveisok
-            replyTemplate: >-
-              Tagging subscribers to this area: ${mentionees}
-
-              See info in [area-owners.md](https://github.com/dotnet/runtime/blob/main/docs/area-owners.md) if you want to be subscribed.
-            assignMentionees: False
-      - if:
-        - hasLabel:
-            label: area-Codegen-Intrinsics-mono
-        then:
-        - mentionUsers:
-            mentionees:
-            - fanyang-mono
-            - steveisok
-            replyTemplate: >-
-              Tagging subscribers to this area: ${mentionees}
-
-              See info in [area-owners.md](https://github.com/dotnet/runtime/blob/main/docs/area-owners.md) if you want to be subscribed.
-            assignMentionees: False
-      - if:
-        - hasLabel:
-            label: area-CodeGen-meta-Mono
-        then:
-        - mentionUsers:
-            mentionees:
-            - steveisok
-            - lambdageek
-            replyTemplate: >-
-              Tagging subscribers to this area: ${mentionees}
-
-              See info in [area-owners.md](https://github.com/dotnet/runtime/blob/main/docs/area-owners.md) if you want to be subscribed.
-            assignMentionees: False
-      - if:
-        - hasLabel:
-            label: area-System.DateTime
-        then:
-        - mentionUsers:
-            mentionees:
-            - dotnet/area-system-datetime
-            replyTemplate: >-
-              Tagging subscribers to this area: ${mentionees}
-
-              See info in [area-owners.md](https://github.com/dotnet/runtime/blob/main/docs/area-owners.md) if you want to be subscribed.
-            assignMentionees: False
-      - if:
-        - hasLabel:
-            label: area-Debugger-mono
-        then:
-        - mentionUsers:
-            mentionees:
-            - thaystg
-            replyTemplate: >-
-              Tagging subscribers to this area: ${mentionees}
-
-              See info in [area-owners.md](https://github.com/dotnet/runtime/blob/main/docs/area-owners.md) if you want to be subscribed.
-            assignMentionees: False
-      - if:
-        - hasLabel:
-            label: area-DependencyModel
-        then:
-        - mentionUsers:
-            mentionees:
-            - dotnet/area-dependencymodel
-            replyTemplate: >-
-              Tagging subscribers to this area: ${mentionees}
-
-              See info in [area-owners.md](https://github.com/dotnet/runtime/blob/main/docs/area-owners.md) if you want to be subscribed.
-            assignMentionees: False
-      - if:
-        - hasLabel:
-            label: area-Diagnostics-coreclr
-        then:
-        - mentionUsers:
-            mentionees:
-            - tommcdon
-            replyTemplate: >-
-              Tagging subscribers to this area: ${mentionees}
-
-              See info in [area-owners.md](https://github.com/dotnet/runtime/blob/main/docs/area-owners.md) if you want to be subscribed.
-            assignMentionees: False
-      - if:
-        - hasLabel:
-            label: area-Extensions-Caching
-        then:
-        - mentionUsers:
-            mentionees:
-            - dotnet/area-extensions-caching
-            replyTemplate: >-
-              Tagging subscribers to this area: ${mentionees}
-
-              See info in [area-owners.md](https://github.com/dotnet/runtime/blob/main/docs/area-owners.md) if you want to be subscribed.
-            assignMentionees: False
-      - if:
-        - hasLabel:
-            label: area-Extensions-Configuration
-        then:
-        - mentionUsers:
-            mentionees:
-            - dotnet/area-extensions-configuration
-            replyTemplate: >-
-              Tagging subscribers to this area: ${mentionees}
-
-              See info in [area-owners.md](https://github.com/dotnet/runtime/blob/main/docs/area-owners.md) if you want to be subscribed.
-            assignMentionees: False
-      - if:
-        - hasLabel:
-            label: area-Extensions-DependencyInjection
-        then:
-        - mentionUsers:
-            mentionees:
-            - dotnet/area-extensions-dependencyinjection
-            replyTemplate: >-
-              Tagging subscribers to this area: ${mentionees}
-
-              See info in [area-owners.md](https://github.com/dotnet/runtime/blob/main/docs/area-owners.md) if you want to be subscribed.
-            assignMentionees: False
-      - if:
-        - hasLabel:
-            label: area-Extensions-FileSystem
-        then:
-        - mentionUsers:
-            mentionees:
-            - dotnet/area-extensions-filesystem
-            replyTemplate: >-
-              Tagging subscribers to this area: ${mentionees}
-
-              See info in [area-owners.md](https://github.com/dotnet/runtime/blob/main/docs/area-owners.md) if you want to be subscribed.
-            assignMentionees: False
-      - if:
-        - hasLabel:
-            label: area-Extensions-Hosting
-        then:
-        - mentionUsers:
-            mentionees:
-            - dotnet/area-extensions-hosting
-            replyTemplate: >-
-              Tagging subscribers to this area: ${mentionees}
-
-              See info in [area-owners.md](https://github.com/dotnet/runtime/blob/main/docs/area-owners.md) if you want to be subscribed.
-            assignMentionees: False
-      - if:
-        - hasLabel:
-            label: area-Extensions-HttpClientFactory
-        then:
-        - mentionUsers:
-            mentionees:
-            - dotnet/ncl
-            replyTemplate: >-
-              Tagging subscribers to this area: ${mentionees}
-
-              See info in [area-owners.md](https://github.com/dotnet/runtime/blob/main/docs/area-owners.md) if you want to be subscribed.
-            assignMentionees: False
-      - if:
-        - hasLabel:
-            label: area-Extensions-Logging
-        then:
-        - mentionUsers:
-            mentionees:
-            - dotnet/area-extensions-logging
-            replyTemplate: >-
-              Tagging subscribers to this area: ${mentionees}
-
-              See info in [area-owners.md](https://github.com/dotnet/runtime/blob/main/docs/area-owners.md) if you want to be subscribed.
-            assignMentionees: False
-      - if:
-        - hasLabel:
-            label: area-Extensions-Options
-        then:
-        - mentionUsers:
-            mentionees:
-            - dotnet/area-extensions-options
-            replyTemplate: >-
-              Tagging subscribers to this area: ${mentionees}
-
-              See info in [area-owners.md](https://github.com/dotnet/runtime/blob/main/docs/area-owners.md) if you want to be subscribed.
-            assignMentionees: False
-      - if:
-        - hasLabel:
-            label: area-Extensions-Primitives
-        then:
-        - mentionUsers:
-            mentionees:
-            - dotnet/area-extensions-primitives
-            replyTemplate: >-
-              Tagging subscribers to this area: ${mentionees}
-
-              See info in [area-owners.md](https://github.com/dotnet/runtime/blob/main/docs/area-owners.md) if you want to be subscribed.
-            assignMentionees: False
-      - if:
-        - hasLabel:
-            label: area-GC-coreclr
-        then:
-        - mentionUsers:
-            mentionees:
-            - dotnet/gc
-            replyTemplate: >-
-              Tagging subscribers to this area: ${mentionees}
-
-              See info in [area-owners.md](https://github.com/dotnet/runtime/blob/main/docs/area-owners.md) if you want to be subscribed.
-            assignMentionees: False
-      - if:
-        - hasLabel:
-            label: area-GC-mono
-        then:
-        - mentionUsers:
-            mentionees:
-            - brzvlad
-            replyTemplate: >-
-              Tagging subscribers to this area: ${mentionees}
-
-              See info in [area-owners.md](https://github.com/dotnet/runtime/blob/main/docs/area-owners.md) if you want to be subscribed.
-            assignMentionees: False
-      - if:
-        - hasLabel:
-            label: area-Host
-        then:
-        - mentionUsers:
-            mentionees:
-            - vitek-karas
-            - agocke
-            - vsadov
-            replyTemplate: >-
-              Tagging subscribers to this area: ${mentionees}
-
-              See info in [area-owners.md](https://github.com/dotnet/runtime/blob/main/docs/area-owners.md) if you want to be subscribed.
-            assignMentionees: False
-      - if:
-        - hasLabel:
-            label: area-HostModel
-        then:
-        - mentionUsers:
-            mentionees:
-            - vitek-karas
-            - agocke
-            replyTemplate: >-
-              Tagging subscribers to this area: ${mentionees}
-
-              See info in [area-owners.md](https://github.com/dotnet/runtime/blob/main/docs/area-owners.md) if you want to be subscribed.
-            assignMentionees: False
-      - if:
-        - hasLabel:
-            label: area-ILTools-coreclr
-        then:
-        - mentionUsers:
-            mentionees:
-            - JulieLeeMSFT
-            replyTemplate: >-
-              Tagging subscribers to this area: ${mentionees}
-
-              See info in [area-owners.md](https://github.com/dotnet/runtime/blob/main/docs/area-owners.md) if you want to be subscribed.
-            assignMentionees: False
-      - if:
-        - hasLabel:
-            label: area-Tools-ILVerification
-        then:
-        - mentionUsers:
-            mentionees:
-            - JulieLeeMSFT
-            replyTemplate: >-
-              Tagging subscribers to this area: ${mentionees}
-
-              See info in [area-owners.md](https://github.com/dotnet/runtime/blob/main/docs/area-owners.md) if you want to be subscribed.
-            assignMentionees: False
-      - if:
-        - hasLabel:
-            label: area-Infrastructure
-        then:
-        - mentionUsers:
-            mentionees:
-            - dotnet/runtime-infrastructure
-            replyTemplate: >-
-              Tagging subscribers to this area: ${mentionees}
-
-              See info in [area-owners.md](https://github.com/dotnet/runtime/blob/main/docs/area-owners.md) if you want to be subscribed.
-            assignMentionees: False
-      - if:
-        - hasLabel:
-            label: area-Infrastructure-coreclr
-        then:
-        - mentionUsers:
-            mentionees:
-            - hoyosjs
-            replyTemplate: >-
-              Tagging subscribers to this area: ${mentionees}
-
-              See info in [area-owners.md](https://github.com/dotnet/runtime/blob/main/docs/area-owners.md) if you want to be subscribed.
-            assignMentionees: False
-      - if:
-        - hasLabel:
-            label: area-Infrastructure-libraries
-        then:
-        - mentionUsers:
-            mentionees:
-            - dotnet/area-infrastructure-libraries
-            replyTemplate: >-
-              Tagging subscribers to this area: ${mentionees}
-
-              See info in [area-owners.md](https://github.com/dotnet/runtime/blob/main/docs/area-owners.md) if you want to be subscribed.
-            assignMentionees: False
-      - if:
-        - hasLabel:
-            label: area-Infrastructure-mono
-        then:
-        - mentionUsers:
-            mentionees:
-            - directhex
-            - matouskozak
-            replyTemplate: >-
-              Tagging subscribers to this area: ${mentionees}
-
-              See info in [area-owners.md](https://github.com/dotnet/runtime/blob/main/docs/area-owners.md) if you want to be subscribed.
-            assignMentionees: False
-      - if:
-        - hasLabel:
-            label: area-Meta
-        then:
-        - mentionUsers:
-            mentionees:
-            - dotnet/area-meta
-            replyTemplate: >-
-              Tagging subscribers to this area: ${mentionees}
-
-              See info in [area-owners.md](https://github.com/dotnet/runtime/blob/main/docs/area-owners.md) if you want to be subscribed.
-            assignMentionees: False
-      - if:
-        - hasLabel:
-            label: area-Microsoft.CSharp
-        then:
-        - mentionUsers:
-            mentionees:
-            - cston
-            replyTemplate: >-
-              Tagging subscribers to this area: ${mentionees}
-
-              See info in [area-owners.md](https://github.com/dotnet/runtime/blob/main/docs/area-owners.md) if you want to be subscribed.
-            assignMentionees: False
-      - if:
-        - hasLabel:
-            label: area-Microsoft.Extensions
-        then:
-        - mentionUsers:
-            mentionees:
-            - dotnet/area-microsoft-extensions
-            replyTemplate: >-
-              Tagging subscribers to this area: ${mentionees}
-
-              See info in [area-owners.md](https://github.com/dotnet/runtime/blob/main/docs/area-owners.md) if you want to be subscribed.
-            assignMentionees: False
-      - if:
-        - hasLabel:
-            label: area-Microsoft.VisualBasic
-        then:
-        - mentionUsers:
-            mentionees:
-            - cston
-            replyTemplate: >-
-              Tagging subscribers to this area: ${mentionees}
-
-              See info in [area-owners.md](https://github.com/dotnet/runtime/blob/main/docs/area-owners.md) if you want to be subscribed.
-            assignMentionees: False
-      - if:
-        - hasLabel:
-            label: area-Microsoft.Win32
-        then:
-        - mentionUsers:
-            mentionees:
-            - dotnet/area-microsoft-win32
-            replyTemplate: >-
-              Tagging subscribers to this area: ${mentionees}
-
-              See info in [area-owners.md](https://github.com/dotnet/runtime/blob/main/docs/area-owners.md) if you want to be subscribed.
-            assignMentionees: False
-      - if:
-        - hasLabel:
-            label: area-NativeAOT-coreclr
-        then:
-        - mentionUsers:
-            mentionees:
-            - agocke
-            - MichalStrehovsky
-            - jkotas
-            replyTemplate: >-
-              Tagging subscribers to this area: ${mentionees}
-
-              See info in [area-owners.md](https://github.com/dotnet/runtime/blob/main/docs/area-owners.md) if you want to be subscribed.
-            assignMentionees: False
-      - if:
-        - hasLabel:
-            label: area-Single-File
-        then:
-        - mentionUsers:
-            mentionees:
-            - agocke
-            - vitek-karas
-            - vsadov
-            replyTemplate: >-
-              Tagging subscribers to this area: ${mentionees}
-
-              See info in [area-owners.md](https://github.com/dotnet/runtime/blob/main/docs/area-owners.md) if you want to be subscribed.
-            assignMentionees: False
-      - if:
-        - hasLabel:
-            label: area-System.Buffers
-        then:
-        - mentionUsers:
-            mentionees:
-            - dotnet/area-system-buffers
-            replyTemplate: >-
-              Tagging subscribers to this area: ${mentionees}
-
-              See info in [area-owners.md](https://github.com/dotnet/runtime/blob/main/docs/area-owners.md) if you want to be subscribed.
-            assignMentionees: False
-      - if:
-        - hasLabel:
-            label: area-System.CodeDom
-        then:
-        - mentionUsers:
-            mentionees:
-            - dotnet/area-system-codedom
-            replyTemplate: >-
-              Tagging subscribers to this area: ${mentionees}
-
-              See info in [area-owners.md](https://github.com/dotnet/runtime/blob/main/docs/area-owners.md) if you want to be subscribed.
-            assignMentionees: False
-      - if:
-        - hasLabel:
-            label: area-System.Collections
-        then:
-        - mentionUsers:
-            mentionees:
-            - dotnet/area-system-collections
-            replyTemplate: >-
-              Tagging subscribers to this area: ${mentionees}
-
-              See info in [area-owners.md](https://github.com/dotnet/runtime/blob/main/docs/area-owners.md) if you want to be subscribed.
-            assignMentionees: False
-      - if:
-        - hasLabel:
-            label: area-System.ComponentModel
-        then:
-        - mentionUsers:
-            mentionees:
-            - dotnet/area-system-componentmodel
-            replyTemplate: >-
-              Tagging subscribers to this area: ${mentionees}
-
-              See info in [area-owners.md](https://github.com/dotnet/runtime/blob/main/docs/area-owners.md) if you want to be subscribed.
-            assignMentionees: False
-      - if:
-        - hasLabel:
-            label: area-System.ComponentModel.Composition
-        then:
-        - mentionUsers:
-            mentionees:
-            - dotnet/area-system-componentmodel-composition
-            replyTemplate: >-
-              Tagging subscribers to this area: ${mentionees}
-
-              See info in [area-owners.md](https://github.com/dotnet/runtime/blob/main/docs/area-owners.md) if you want to be subscribed.
-            assignMentionees: False
-      - if:
-        - hasLabel:
-            label: area-System.ComponentModel.DataAnnotations
-        then:
-        - mentionUsers:
-            mentionees:
-            - dotnet/area-system-componentmodel-dataannotations
-            replyTemplate: >-
-              Tagging subscribers to this area: ${mentionees}
-
-              See info in [area-owners.md](https://github.com/dotnet/runtime/blob/main/docs/area-owners.md) if you want to be subscribed.
-            assignMentionees: False
-      - if:
-        - hasLabel:
-            label: area-System.Composition
-        then:
-        - mentionUsers:
-            mentionees:
-            - dotnet/area-system-composition
-            replyTemplate: >-
-              Tagging subscribers to this area: ${mentionees}
-
-              See info in [area-owners.md](https://github.com/dotnet/runtime/blob/main/docs/area-owners.md) if you want to be subscribed.
-            assignMentionees: False
-      - if:
-        - hasLabel:
-            label: area-System.Configuration
-        then:
-        - mentionUsers:
-            mentionees:
-            - dotnet/area-system-configuration
-            replyTemplate: >-
-              Tagging subscribers to this area: ${mentionees}
-
-              See info in [area-owners.md](https://github.com/dotnet/runtime/blob/main/docs/area-owners.md) if you want to be subscribed.
-            assignMentionees: False
-      - if:
-        - hasLabel:
-            label: area-System.Console
-        then:
-        - mentionUsers:
-            mentionees:
-            - dotnet/area-system-console
-            replyTemplate: >-
-              Tagging subscribers to this area: ${mentionees}
-
-              See info in [area-owners.md](https://github.com/dotnet/runtime/blob/main/docs/area-owners.md) if you want to be subscribed.
-            assignMentionees: False
-      - if:
-        - hasLabel:
-            label: area-System.Data
-        then:
-        - mentionUsers:
-            mentionees:
-            - roji
-            - ajcvickers
-            replyTemplate: >-
-              Tagging subscribers to this area: ${mentionees}
-
-              See info in [area-owners.md](https://github.com/dotnet/runtime/blob/main/docs/area-owners.md) if you want to be subscribed.
-            assignMentionees: False
-      - if:
-        - hasLabel:
-            label: area-System.Data.Odbc
-        then:
-        - mentionUsers:
-            mentionees:
-            - roji
-            - ajcvickers
-            replyTemplate: >-
-              Tagging subscribers to this area: ${mentionees}
-
-              See info in [area-owners.md](https://github.com/dotnet/runtime/blob/main/docs/area-owners.md) if you want to be subscribed.
-            assignMentionees: False
-      - if:
-        - hasLabel:
-            label: area-System.Data.OleDB
-        then:
-        - mentionUsers:
-            mentionees:
-            - roji
-            - ajcvickers
-            replyTemplate: >-
-              Tagging subscribers to this area: ${mentionees}
-
-              See info in [area-owners.md](https://github.com/dotnet/runtime/blob/main/docs/area-owners.md) if you want to be subscribed.
-            assignMentionees: False
-      - if:
-        - hasLabel:
-            label: area-System.Data.SqlClient
-        then:
-        - mentionUsers:
-            mentionees:
-            - davoudeshtehari
-            - david-engel
-            - jrahnama
-            replyTemplate: >-
-              Tagging subscribers to this area: ${mentionees}
-
-              See info in [area-owners.md](https://github.com/dotnet/runtime/blob/main/docs/area-owners.md) if you want to be subscribed.
-            assignMentionees: False
-      - if:
-        - hasLabel:
-            label: area-System.Diagnostics
-        then:
-        - mentionUsers:
-            mentionees:
-            - tommcdon
-            replyTemplate: >-
-              Tagging subscribers to this area: ${mentionees}
-
-              See info in [area-owners.md](https://github.com/dotnet/runtime/blob/main/docs/area-owners.md) if you want to be subscribed.
-            assignMentionees: False
-      - if:
-        - hasLabel:
-            label: area-System.Diagnostics.Activity
-        then:
-        - mentionUsers:
-            mentionees:
-            - dotnet/area-system-diagnostics-activity
-            replyTemplate: >-
-              Tagging subscribers to this area: ${mentionees}
-
-              See info in [area-owners.md](https://github.com/dotnet/runtime/blob/main/docs/area-owners.md) if you want to be subscribed.
-            assignMentionees: False
-      - if:
-        - hasLabel:
-            label: area-System.Diagnostics.EventLog
-        then:
-        - mentionUsers:
-            mentionees:
-            - dotnet/area-system-diagnostics-eventlog
-            replyTemplate: >-
-              Tagging subscribers to this area: ${mentionees}
-
-              See info in [area-owners.md](https://github.com/dotnet/runtime/blob/main/docs/area-owners.md) if you want to be subscribed.
-            assignMentionees: False
-      - if:
-        - hasLabel:
-            label: area-System.Diagnostics.PerformanceCounter
-        then:
-        - mentionUsers:
-            mentionees:
-            - dotnet/area-system-diagnostics-performancecounter
-            replyTemplate: >-
-              Tagging subscribers to this area: ${mentionees}
-
-              See info in [area-owners.md](https://github.com/dotnet/runtime/blob/main/docs/area-owners.md) if you want to be subscribed.
-            assignMentionees: False
-      - if:
-        - hasLabel:
-            label: area-System.Diagnostics.Process
-        then:
-        - mentionUsers:
-            mentionees:
-            - dotnet/area-system-diagnostics-process
-            replyTemplate: >-
-              Tagging subscribers to this area: ${mentionees}
-
-              See info in [area-owners.md](https://github.com/dotnet/runtime/blob/main/docs/area-owners.md) if you want to be subscribed.
-            assignMentionees: False
-      - if:
-        - hasLabel:
-            label: area-System.Diagnostics.TraceSource
-        then:
-        - mentionUsers:
-            mentionees:
-            - dotnet/area-system-diagnostics-tracesource
-            replyTemplate: >-
-              Tagging subscribers to this area: ${mentionees}
-
-              See info in [area-owners.md](https://github.com/dotnet/runtime/blob/main/docs/area-owners.md) if you want to be subscribed.
-            assignMentionees: False
-      - if:
-        - hasLabel:
-            label: area-System.Diagnostics.Tracing
-        then:
-        - mentionUsers:
-            mentionees:
-            - tarekgh
-            - tommcdon
-            - pjanotti
-            replyTemplate: >-
-              Tagging subscribers to this area: ${mentionees}
-
-              See info in [area-owners.md](https://github.com/dotnet/runtime/blob/main/docs/area-owners.md) if you want to be subscribed.
-            assignMentionees: False
-      - if:
-        - hasLabel:
-            label: area-System.DirectoryServices
-        then:
-        - mentionUsers:
-            mentionees:
-            - dotnet/area-system-directoryservices
-            - jay98014
-            replyTemplate: >-
-              Tagging subscribers to this area: ${mentionees}
-
-              See info in [area-owners.md](https://github.com/dotnet/runtime/blob/main/docs/area-owners.md) if you want to be subscribed.
-            assignMentionees: False
-      - if:
-        - hasLabel:
-            label: area-System.Drawing
-        then:
-        - mentionUsers:
-            mentionees:
-            - dotnet/area-system-drawing
-            replyTemplate: >-
-              Tagging subscribers to this area: ${mentionees}
-
-              See info in [area-owners.md](https://github.com/dotnet/runtime/blob/main/docs/area-owners.md) if you want to be subscribed.
-            assignMentionees: False
-      - if:
-        - hasLabel:
-            label: area-System.Dynamic.Runtime
-        then:
-        - mentionUsers:
-            mentionees:
-            - cston
-            replyTemplate: >-
-              Tagging subscribers to this area: ${mentionees}
-
-              See info in [area-owners.md](https://github.com/dotnet/runtime/blob/main/docs/area-owners.md) if you want to be subscribed.
-            assignMentionees: False
-      - if:
-        - hasLabel:
-            label: area-System.Formats.Asn1
-        then:
-        - mentionUsers:
-            mentionees:
-            - dotnet/area-system-formats-asn1
-            - bartonjs
-            - vcsjones
-            replyTemplate: >-
-              Tagging subscribers to this area: ${mentionees}
-
-              See info in [area-owners.md](https://github.com/dotnet/runtime/blob/main/docs/area-owners.md) if you want to be subscribed.
-            assignMentionees: False
-      - if:
-        - hasLabel:
-            label: area-System.Formats.Cbor
-        then:
-        - mentionUsers:
-            mentionees:
-            - dotnet/area-system-formats-cbor
-            - bartonjs
-            - vcsjones
-            replyTemplate: >-
-              Tagging subscribers to this area: ${mentionees}
-
-              See info in [area-owners.md](https://github.com/dotnet/runtime/blob/main/docs/area-owners.md) if you want to be subscribed.
-            assignMentionees: False
-      - if:
-        - hasLabel:
-            label: area-System.Formats.Tar
-        then:
-        - mentionUsers:
-            mentionees:
-            - dotnet/area-system-formats-tar
-            replyTemplate: >-
-              Tagging subscribers to this area: ${mentionees}
-
-              See info in [area-owners.md](https://github.com/dotnet/runtime/blob/main/docs/area-owners.md) if you want to be subscribed.
-            assignMentionees: False
-      - if:
-        - hasLabel:
-            label: area-System.Globalization
-        then:
-        - mentionUsers:
-            mentionees:
-            - dotnet/area-system-globalization
-            replyTemplate: >-
-              Tagging subscribers to this area: ${mentionees}
-
-              See info in [area-owners.md](https://github.com/dotnet/runtime/blob/main/docs/area-owners.md) if you want to be subscribed.
-            assignMentionees: False
-      - if:
-        - hasLabel:
-            label: area-System.IO
-        then:
-        - mentionUsers:
-            mentionees:
-            - dotnet/area-system-io
-            replyTemplate: >-
-              Tagging subscribers to this area: ${mentionees}
-
-              See info in [area-owners.md](https://github.com/dotnet/runtime/blob/main/docs/area-owners.md) if you want to be subscribed.
-            assignMentionees: False
-      - if:
-        - hasLabel:
-            label: area-System.IO.Compression
-        then:
-        - mentionUsers:
-            mentionees:
-            - dotnet/area-system-io-compression
-            replyTemplate: >-
-              Tagging subscribers to this area: ${mentionees}
-
-              See info in [area-owners.md](https://github.com/dotnet/runtime/blob/main/docs/area-owners.md) if you want to be subscribed.
-            assignMentionees: False
-      - if:
-        - hasLabel:
-            label: area-System.IO.Hashing
-        then:
-        - mentionUsers:
-            mentionees:
-            - dotnet/area-system-io-hashing
-            - bartonjs
-            - vcsjones
-            replyTemplate: >-
-              Tagging subscribers to this area: ${mentionees}
-
-              See info in [area-owners.md](https://github.com/dotnet/runtime/blob/main/docs/area-owners.md) if you want to be subscribed.
-            assignMentionees: False
-      - if:
-        - hasLabel:
-            label: area-System.IO.Ports
-        then:
-        - mentionUsers:
-            mentionees:
-            - dotnet/area-system-io-ports
-            replyTemplate: >-
-              Tagging subscribers to this area: ${mentionees}
-
-              See info in [area-owners.md](https://github.com/dotnet/runtime/blob/main/docs/area-owners.md) if you want to be subscribed.
-            assignMentionees: False
-      - if:
-        - hasLabel:
-            label: area-System.Linq
-        then:
-        - mentionUsers:
-            mentionees:
-            - dotnet/area-system-linq
-            replyTemplate: >-
-              Tagging subscribers to this area: ${mentionees}
-
-              See info in [area-owners.md](https://github.com/dotnet/runtime/blob/main/docs/area-owners.md) if you want to be subscribed.
-            assignMentionees: False
-      - if:
-        - hasLabel:
-            label: area-System.Linq.Expressions
-        then:
-        - mentionUsers:
-            mentionees:
-            - cston
-            replyTemplate: >-
-              Tagging subscribers to this area: ${mentionees}
-
-              See info in [area-owners.md](https://github.com/dotnet/runtime/blob/main/docs/area-owners.md) if you want to be subscribed.
-            assignMentionees: False
-      - if:
-        - hasLabel:
-            label: area-System.Linq.Parallel
-        then:
-        - mentionUsers:
-            mentionees:
-            - dotnet/area-system-linq-parallel
-            replyTemplate: >-
-              Tagging subscribers to this area: ${mentionees}
-
-              See info in [area-owners.md](https://github.com/dotnet/runtime/blob/main/docs/area-owners.md) if you want to be subscribed.
-            assignMentionees: False
-      - if:
-        - hasLabel:
-            label: area-System.Management
-        then:
-        - mentionUsers:
-            mentionees:
-            - dotnet/area-system-management
-            replyTemplate: >-
-              Tagging subscribers to this area: ${mentionees}
-
-              See info in [area-owners.md](https://github.com/dotnet/runtime/blob/main/docs/area-owners.md) if you want to be subscribed.
-            assignMentionees: False
-      - if:
-        - hasLabel:
-            label: area-System.Memory
-        then:
-        - mentionUsers:
-            mentionees:
-            - dotnet/area-system-memory
-            replyTemplate: >-
-              Tagging subscribers to this area: ${mentionees}
-
-              See info in [area-owners.md](https://github.com/dotnet/runtime/blob/main/docs/area-owners.md) if you want to be subscribed.
-            assignMentionees: False
-      - if:
-        - hasLabel:
-            label: area-System.Net
-        then:
-        - mentionUsers:
-            mentionees:
-            - dotnet/ncl
-            replyTemplate: >-
-              Tagging subscribers to this area: ${mentionees}
-
-              See info in [area-owners.md](https://github.com/dotnet/runtime/blob/main/docs/area-owners.md) if you want to be subscribed.
-            assignMentionees: False
-      - if:
-        - hasLabel:
-            label: area-System.Net.Http
-        then:
-        - mentionUsers:
-            mentionees:
-            - dotnet/ncl
-            replyTemplate: >-
-              Tagging subscribers to this area: ${mentionees}
-
-              See info in [area-owners.md](https://github.com/dotnet/runtime/blob/main/docs/area-owners.md) if you want to be subscribed.
-            assignMentionees: False
-      - if:
-        - hasLabel:
-            label: area-System.Net.Quic
-        then:
-        - mentionUsers:
-            mentionees:
-            - dotnet/ncl
-            replyTemplate: >-
-              Tagging subscribers to this area: ${mentionees}
-
-              See info in [area-owners.md](https://github.com/dotnet/runtime/blob/main/docs/area-owners.md) if you want to be subscribed.
-            assignMentionees: False
-      - if:
-        - hasLabel:
-            label: area-System.Net.Security
-        then:
-        - mentionUsers:
-            mentionees:
-            - dotnet/ncl
-            - bartonjs
-            - vcsjones
-            replyTemplate: >-
-              Tagging subscribers to this area: ${mentionees}
-
-              See info in [area-owners.md](https://github.com/dotnet/runtime/blob/main/docs/area-owners.md) if you want to be subscribed.
-            assignMentionees: False
-      - if:
-        - hasLabel:
-            label: area-System.Net.Sockets
-        then:
-        - mentionUsers:
-            mentionees:
-            - dotnet/ncl
-            replyTemplate: >-
-              Tagging subscribers to this area: ${mentionees}
-
-              See info in [area-owners.md](https://github.com/dotnet/runtime/blob/main/docs/area-owners.md) if you want to be subscribed.
-            assignMentionees: False
-      - if:
-        - hasLabel:
-            label: area-System.Numerics
-        then:
-        - mentionUsers:
-            mentionees:
-            - dotnet/area-system-numerics
-            replyTemplate: >-
-              Tagging subscribers to this area: ${mentionees}
-
-              See info in [area-owners.md](https://github.com/dotnet/runtime/blob/main/docs/area-owners.md) if you want to be subscribed.
-            assignMentionees: False
-      - if:
-        - hasLabel:
-            label: area-System.Numerics.Tensors
-        then:
-        - mentionUsers:
-            mentionees:
-            - dotnet/area-system-numerics-tensors
-            replyTemplate: >-
-              Tagging subscribers to this area: ${mentionees}
-
-              See info in [area-owners.md](https://github.com/dotnet/runtime/blob/main/docs/area-owners.md) if you want to be subscribed.
-            assignMentionees: False
-      - if:
-        - hasLabel:
-            label: area-System.Reflection
-        then:
-        - mentionUsers:
-            mentionees:
-            - dotnet/area-system-reflection
-            replyTemplate: >-
-              Tagging subscribers to this area: ${mentionees}
-
-              See info in [area-owners.md](https://github.com/dotnet/runtime/blob/main/docs/area-owners.md) if you want to be subscribed.
-            assignMentionees: False
-      - if:
-        - hasLabel:
-            label: area-System.Reflection.Emit
-        then:
-        - mentionUsers:
-            mentionees:
-            - dotnet/area-system-reflection-emit
-            replyTemplate: >-
-              Tagging subscribers to this area: ${mentionees}
-
-              See info in [area-owners.md](https://github.com/dotnet/runtime/blob/main/docs/area-owners.md) if you want to be subscribed.
-            assignMentionees: False
-      - if:
-        - hasLabel:
-            label: area-System.Reflection.Metadata
-        then:
-        - mentionUsers:
-            mentionees:
-            - dotnet/area-system-reflection-metadata
-            replyTemplate: >-
-              Tagging subscribers to this area: ${mentionees}
-
-              See info in [area-owners.md](https://github.com/dotnet/runtime/blob/main/docs/area-owners.md) if you want to be subscribed.
-            assignMentionees: False
-      - if:
-        - hasLabel:
-            label: area-System.Resources
-        then:
-        - mentionUsers:
-            mentionees:
-            - dotnet/area-system-resources
-            replyTemplate: >-
-              Tagging subscribers to this area: ${mentionees}
-
-              See info in [area-owners.md](https://github.com/dotnet/runtime/blob/main/docs/area-owners.md) if you want to be subscribed.
-            assignMentionees: False
-      - if:
-        - hasLabel:
-            label: area-System.Runtime
-        then:
-        - mentionUsers:
-            mentionees:
-            - dotnet/area-system-runtime
-            replyTemplate: >-
-              Tagging subscribers to this area: ${mentionees}
-
-              See info in [area-owners.md](https://github.com/dotnet/runtime/blob/main/docs/area-owners.md) if you want to be subscribed.
-            assignMentionees: False
-      - if:
-        - hasLabel:
-            label: area-System.Runtime.CompilerServices
-        then:
-        - mentionUsers:
-            mentionees:
-            - dotnet/area-system-runtime-compilerservices
-            replyTemplate: >-
-              Tagging subscribers to this area: ${mentionees}
-
-              See info in [area-owners.md](https://github.com/dotnet/runtime/blob/main/docs/area-owners.md) if you want to be subscribed.
-            assignMentionees: False
-      - if:
-        - hasLabel:
-            label: area-System.Runtime.InteropServices
-        then:
-        - mentionUsers:
-            mentionees:
-            - dotnet/interop-contrib
-            replyTemplate: >-
-              Tagging subscribers to this area: ${mentionees}
-
-              See info in [area-owners.md](https://github.com/dotnet/runtime/blob/main/docs/area-owners.md) if you want to be subscribed.
-            assignMentionees: False
-      - if:
-        - hasLabel:
-            label: area-System.Runtime.Intrinsics
-        then:
-        - mentionUsers:
-            mentionees:
-            - dotnet/area-system-runtime-intrinsics
-            replyTemplate: >-
-              Tagging subscribers to this area: ${mentionees}
-
-              See info in [area-owners.md](https://github.com/dotnet/runtime/blob/main/docs/area-owners.md) if you want to be subscribed.
-            assignMentionees: False
-      - if:
-        - hasLabel:
-            label: area-System.Security
-        then:
-        - mentionUsers:
-            mentionees:
-            - dotnet/area-system-security
-            - bartonjs
-            - vcsjones
-            replyTemplate: >-
-              Tagging subscribers to this area: ${mentionees}
-
-              See info in [area-owners.md](https://github.com/dotnet/runtime/blob/main/docs/area-owners.md) if you want to be subscribed.
-            assignMentionees: False
-      - if:
-        - hasLabel:
-            label: area-System.ServiceProcess
-        then:
-        - mentionUsers:
-            mentionees:
-            - dotnet/area-system-serviceprocess
-            replyTemplate: >-
-              Tagging subscribers to this area: ${mentionees}
-
-              See info in [area-owners.md](https://github.com/dotnet/runtime/blob/main/docs/area-owners.md) if you want to be subscribed.
-            assignMentionees: False
-      - if:
-        - hasLabel:
-            label: area-System.Speech
-        then:
-        - mentionUsers:
-            mentionees:
-            - dotnet/area-system-speech
-            replyTemplate: >-
-              Tagging subscribers to this area: ${mentionees}
-
-              See info in [area-owners.md](https://github.com/dotnet/runtime/blob/main/docs/area-owners.md) if you want to be subscribed.
-            assignMentionees: False
-      - if:
-        - hasLabel:
-            label: area-System.Text.Encoding
-        then:
-        - mentionUsers:
-            mentionees:
-            - dotnet/area-system-text-encoding
-            replyTemplate: >-
-              Tagging subscribers to this area: ${mentionees}
-
-              See info in [area-owners.md](https://github.com/dotnet/runtime/blob/main/docs/area-owners.md) if you want to be subscribed.
-            assignMentionees: False
-      - if:
-        - hasLabel:
-            label: area-System.Text.Encodings.Web
-        then:
-        - mentionUsers:
-            mentionees:
-            - dotnet/area-system-text-encodings-web
-            replyTemplate: >-
-              Tagging subscribers to this area: ${mentionees}
-
-              See info in [area-owners.md](https://github.com/dotnet/runtime/blob/main/docs/area-owners.md) if you want to be subscribed.
-            assignMentionees: False
-      - if:
-        - hasLabel:
-            label: area-System.Text.Json
-        then:
-        - mentionUsers:
-            mentionees:
-            - dotnet/area-system-text-json
-            - gregsdennis
-            replyTemplate: >-
-              Tagging subscribers to this area: ${mentionees}
-
-              See info in [area-owners.md](https://github.com/dotnet/runtime/blob/main/docs/area-owners.md) if you want to be subscribed.
-            assignMentionees: False
-      - if:
-        - hasLabel:
-            label: area-System.Text.RegularExpressions
-        then:
-        - mentionUsers:
-            mentionees:
-            - dotnet/area-system-text-regularexpressions
-            replyTemplate: >-
-              Tagging subscribers to this area: ${mentionees}
-
-              See info in [area-owners.md](https://github.com/dotnet/runtime/blob/main/docs/area-owners.md) if you want to be subscribed.
-            assignMentionees: False
-      - if:
-        - hasLabel:
-            label: area-System.Threading
-        then:
-        - mentionUsers:
-            mentionees:
-            - mangod9
-            replyTemplate: >-
-              Tagging subscribers to this area: ${mentionees}
-
-              See info in [area-owners.md](https://github.com/dotnet/runtime/blob/main/docs/area-owners.md) if you want to be subscribed.
-            assignMentionees: False
-      - if:
-        - hasLabel:
-            label: area-System.Threading.Channels
-        then:
-        - mentionUsers:
-            mentionees:
-            - dotnet/area-system-threading-channels
-            replyTemplate: >-
-              Tagging subscribers to this area: ${mentionees}
-
-              See info in [area-owners.md](https://github.com/dotnet/runtime/blob/main/docs/area-owners.md) if you want to be subscribed.
-            assignMentionees: False
-      - if:
-        - hasLabel:
-            label: area-System.Threading.Tasks
-        then:
-        - mentionUsers:
-            mentionees:
-            - dotnet/area-system-threading-tasks
-            replyTemplate: >-
-              Tagging subscribers to this area: ${mentionees}
-
-              See info in [area-owners.md](https://github.com/dotnet/runtime/blob/main/docs/area-owners.md) if you want to be subscribed.
-            assignMentionees: False
-      - if:
-        - hasLabel:
-            label: area-System.Transactions
-        then:
-        - mentionUsers:
-            mentionees:
-            - roji
-            - ajcvickers
-            replyTemplate: >-
-              Tagging subscribers to this area: ${mentionees}
-
-              See info in [area-owners.md](https://github.com/dotnet/runtime/blob/main/docs/area-owners.md) if you want to be subscribed.
-            assignMentionees: False
-      - if:
-        - hasLabel:
-            label: area-System.Xml
-        then:
-        - mentionUsers:
-            mentionees:
-            - dotnet/area-system-xml
-            replyTemplate: >-
-              Tagging subscribers to this area: ${mentionees}
-
-              See info in [area-owners.md](https://github.com/dotnet/runtime/blob/main/docs/area-owners.md) if you want to be subscribed.
-            assignMentionees: False
-      - if:
-        - hasLabel:
-            label: area-Tools-ILLink
-        then:
-        - mentionUsers:
-            mentionees:
-            - agocke
-            - sbomer
-            - vitek-karas
-            replyTemplate: >-
-              Tagging subscribers to this area: ${mentionees}
-
-              See info in [area-owners.md](https://github.com/dotnet/runtime/blob/main/docs/area-owners.md) if you want to be subscribed.
-            assignMentionees: False
-      - if:
-        - hasLabel:
-            label: area-vm-coreclr
-        then:
-        - mentionUsers:
-            mentionees:
-            - mangod9
-            replyTemplate: >-
-              Tagging subscribers to this area: ${mentionees}
-
-              See info in [area-owners.md](https://github.com/dotnet/runtime/blob/main/docs/area-owners.md) if you want to be subscribed.
-            assignMentionees: False
-      description: Area-owners
-    - if:
-      - payloadType: Issues
-      - labelAdded:
-          label: breaking-change
-      then:
-      - addLabel:
-          label: needs-breaking-change-doc-created
-      - addReply:
-          reply: >-
-            Added `needs-breaking-change-doc-created` label because this issue has the `breaking-change` label. 
-
-
-            1. [ ] Create and link to this issue a matching issue in the dotnet/docs repo using the [breaking change documentation template](https://aka.ms/dotnet/docs/new-breaking-change-issue), then remove this `needs-breaking-change-doc-created` label.
-
-
-            Tagging @dotnet/compat for awareness of the breaking change.
-      description: Add breaking change doc label to issue
-    - if:
-      - payloadType: Pull_Request
-      - labelAdded:
-          label: breaking-change
-      - isPullRequest
-      then:
-      - addLabel:
-          label: needs-breaking-change-doc-created
-      - addReply:
-          reply: >-
-            Added `needs-breaking-change-doc-created` label because this PR has the `breaking-change` label. 
-
-
-            When you commit this breaking change:
-
-
-            1. [ ] Create and link to this PR and the issue a matching issue in the dotnet/docs repo using the [breaking change documentation template](https://aka.ms/dotnet/docs/new-breaking-change-issue), then remove this `needs-breaking-change-doc-created` label.
-
-            2. [ ] Ask a committer to mail the `.NET Breaking Change Notification` DL.
-
-
-            Tagging @dotnet/compat for awareness of the breaking change.
-      description: Add breaking change doc label to PR
-    - if:
-      - or:
-        - payloadType: Issues
-        - payloadType: Pull_Request
-      - isAction:
-          action: Opened
-      then:
-      - if:
-        - hasLabel:
-            label: linkable-framework
-        then:
-        - mentionUsers:
-            mentionees:
-            - eerhardt
-            - vitek-karas
-            - LakshanF
-            - sbomer
-            - joperezr
-            - marek-safar
-            replyTemplate: >-
-              Tagging subscribers to 'linkable-framework': ${mentionees}
-
-              See info in area-owners.md if you want to be subscribed.
-            assignMentionees: False
-      description: '@Mention for linkable-framework'
-    - if:
-      - or:
-        - payloadType: Issues
-        - payloadType: Pull_Request
-      - isAction:
-          action: Opened
-      then:
-      - if:
-        - hasLabel:
-            label: size-reduction
-        then:
-        - mentionUsers:
-            mentionees:
-            - eerhardt
-            - SamMonoRT
-            - marek-safar
-            replyTemplate: >-
-              Tagging subscribers to 'size-reduction': ${mentionees}
-
-              See info in area-owners.md if you want to be subscribed.
-            assignMentionees: False
-      description: '@Mention for size-reduction'
-    - if:
-      - or:
-        - payloadType: Issues
-        - payloadType: Pull_Request
-      - isAction:
-          action: Opened
-      then:
-      - if:
-        - hasLabel:
-            label: arch-wasm
-        then:
-        - mentionUsers:
-            mentionees:
-            - lewing
-            replyTemplate: >-
-              Tagging subscribers to 'arch-wasm': ${mentionees}
-
-              See info in area-owners.md if you want to be subscribed.
-            assignMentionees: False
-      description: '@Mention for wasm'
-    - if:
-      - or:
-        - payloadType: Issues
-        - payloadType: Pull_Request
-      - isAction:
-          action: Opened
-      then:
-      - if:
-        - hasLabel:
-            label: os-ios
-        then:
-        - mentionUsers:
-            mentionees:
-            - vitek-karas
-            - kotlarmilos
-            - ivanpovazan
-            - steveisok
-            - akoeplinger
-            replyTemplate: >-
-              Tagging subscribers to 'os-ios': ${mentionees}
-
-              See info in area-owners.md if you want to be subscribed.
-            assignMentionees: False
-      description: '@Mention for ios'
-    - if:
-      - or:
-        - payloadType: Issues
-        - payloadType: Pull_Request
-      - isAction:
-          action: Opened
-      then:
-      - if:
-        - hasLabel:
-            label: os-android
-        then:
-        - mentionUsers:
-            mentionees:
-            - vitek-karas
-            - simonrozsival
-            - steveisok
-            - akoeplinger
-            replyTemplate: >-
-              Tagging subscribers to 'arch-android': ${mentionees}
-
-              See info in area-owners.md if you want to be subscribed.
-            assignMentionees: False
-      description: '@Mention for android'
-    - if:
-      - payloadType: Pull_Request
-      - or:
-        - filesMatchPattern:
-            pattern: .*ILLink.*
-        - filesMatchPattern:
-            pattern: .*illink.*
-      - not:
-          hasLabel:
-            label: linkable-framework
-      - isPullRequest
-      - isOpen
-      then:
-      - addLabel:
-          label: linkable-framework
-      description: '[Linkable-framework workgroup] Add linkable-framework label to new Prs that touch files with *ILLink* that not have it already'
-    - if:
-      - payloadType: Pull_Request
-      - or:
-        - filesMatchPattern:
-            pattern: .*ILLink.*
-        - filesMatchPattern:
-            pattern: .*illink.*
-      - not:
-          hasLabel:
-            label: linkable-framework
-      - isPullRequest
-      - isOpen
-      - isAction:
-          action: Synchronize
-      then:
-      - addLabel:
-          label: linkable-framework
-      description: '[Linkable-framework workgroup] Add linkable-framework label to Prs that get changes pushed where they touch *ILLInk* files'
-    - if:
-      - payloadType: Issues
-      - labelAdded:
-          label: backlog-cleanup-candidate
-      then:
-      - addReply:
-          reply: >-
-            Due to lack of recent activity, this issue has been marked as a candidate for backlog cleanup.  It will be closed if no further activity occurs within 14 more days. Any new comment (by anyone, not necessarily the author) will undo this process.
-
-
-            This process is part of our [issue cleanup automation](https://github.com/dotnet/runtime/blob/main/docs/issue-cleanup.md).
-      - addLabel:
-          label: no-recent-activity
-      description: Manual Issue Cleanup
-    - if:
-      - or:
-        - payloadType: Issues
-        - payloadType: Pull_Request
-      - isAction:
-          action: Opened
-      then:
-      - if:
-        - hasLabel:
-            label: os-tvos
-        then:
-        - mentionUsers:
-            mentionees:
-            - vitek-karas
-            - kotlarmilos
-            - ivanpovazan
-            - steveisok
-            - akoeplinger
-            replyTemplate: >-
-              Tagging subscribers to 'os-tvos': ${mentionees}
-
-              See info in area-owners.md if you want to be subscribed.
-            assignMentionees: False
-      description: '@Mention for tvos'
-    - if:
-      - or:
-        - payloadType: Issues
-        - payloadType: Pull_Request
-      - isAction:
-          action: Opened
-      then:
-      - if:
-        - hasLabel:
-            label: os-maccatalyst
-        then:
-        - mentionUsers:
-            mentionees:
-            - vitek-karas
-            - kotlarmilos
-            - ivanpovazan
-            - steveisok
-            - akoeplinger
-            replyTemplate: >-
-              Tagging subscribers to 'os-maccatalyst': ${mentionees}
-
-              See info in area-owners.md if you want to be subscribed.
-            assignMentionees: False
-      description: '@Mention for maccatalyst'
-    - if:
-      - payloadType: Issues
-      - or:
-        - isAction:
-            action: Opened
-        - isAction:
-            action: Reopened
-      - isOpen
-      - not: isPartOfAnyMilestone
-      - not:
-          hasLabel:
-            label: untriaged
-      then:
-      - addLabel:
-          label: untriaged
-      description: Add untriaged label to new/reopened issues without a milestone
-    - if:
-      - payloadType: Issues
-      - or:
-        - isAction:
-            action: Closed
-        - isPartOfAnyMilestone
-      - hasLabel:
-          label: untriaged
-      then:
-      - removeLabel:
-          label: untriaged
-      description: Remove untriaged label from issues when closed or added to a milestone
-    - if:
-      - payloadType: Pull_Request
-      then:
-      - inPrLabel:
-          label: in-pr
-      description: Add `in-pr` label on issue when an open pull request is targeting it
-    - if:
-      - payloadType: Pull_Request
-      - isAction:
-          action: Opened
-      - not:
-          activitySenderHasPermission:
-            permission: Read
-      then:
-      - assignTo:
-          author: True
-      description: Assign Team PRs to author
-    - if:
-      - payloadType: Pull_Request
-      - isAction:
-          action: Opened
-      - isPullRequest
-      - and:
-        - not:
-            activitySenderHasPermission:
-              permission: Admin
-        - not:
-            activitySenderHasPermission:
-              permission: Write
-        - not:
-            isActivitySender:
-              user: github-actions[bot]
-              issueAuthor: False
-        - not:
-            isActivitySender:
-              user: dotnet-maestro[bot]
-              issueAuthor: False
-        - not:
-            isActivitySender:
-              user: dotnet-maestro-bot[bot]
-              issueAuthor: False
-        - not:
-            isActivitySender:
-              user: dotnet-maestro-bot
-              issueAuthor: False
-        - not:
-            isActivitySender:
-              user: dotnet-maestro
-              issueAuthor: False
-        - not:
-            isActivitySender:
-              user: github-actions
-              issueAuthor: False
-      then:
-      - addLabel:
-          label: community-contribution
-      description: Label community PRs
-    - if:
-      - payloadType: Issues
-      - labelAdded:
-          label: needs-author-action
-      then:
-      - addReply:
-          reply: This issue has been marked `needs-author-action` and may be missing some important information.
-      description: Needs-author-action notification
-    - if:
-      - payloadType: Pull_Request_Review
-      - not:
-          activitySenderHasPermission:
-            permission: Read
-      - isPullRequest
-      - isAction:
-          action: Submitted
-      - isReviewState:
-          reviewState: Changes_requested
-      then:
-      - addLabel:
-          label: needs-author-action
-      description: PR reviews with "changes requested" applies the needs-author-action label
-    - if:
-      - payloadType: Issue_Comment
-      - isAction:
-          action: Created
-      - isActivitySender:
-          issueAuthor: True
-      - hasLabel:
-          label: needs-author-action
-      - not:
-          hasLabel:
-            label: untriaged
-      - isIssue
-      - isOpen
-      then:
-      - addLabel:
-          label: needs-further-triage
-      - removeLabel:
-          label: needs-author-action
-      description: Replace `needs-author-action` label with `needs-further-triage` label when the author comments on an issue that is not still untriaged
-    - if:
-      - payloadType: Issue_Comment
-      - isAction:
-          action: Created
-      - isActivitySender:
-          issueAuthor: True
-      - hasLabel:
-          label: needs-author-action
-      - hasLabel:
-          label: untriaged
-      - isIssue
-      - isOpen
-      then:
-      - removeLabel:
-          label: needs-author-action
-      description: Remove `needs-author-action` label when the author comments on an `untriaged` issue
-    - if:
-      - payloadType: Pull_Request
-      - isPullRequest
-      - isAction:
-          action: Synchronize
-      - hasLabel:
-          label: needs-author-action
-      then:
-      - removeLabel:
-          label: needs-author-action
-      description: Pushing changes to PR branch removes the needs-author-action label
-    - if:
-      - payloadType: Issue_Comment
-      - isActivitySender:
-          issueAuthor: True
-      - isAction:
-          action: Created
-      - hasLabel:
-          label: needs-author-action
-      - isPullRequest
-      - isOpen
-      then:
-      - removeLabel:
-          label: needs-author-action
-      description: Author commenting in PR removes the needs-author-action label
-    - if:
-      - payloadType: Pull_Request_Review
-      - isActivitySender:
-          issueAuthor: True
-      - hasLabel:
-          label: needs-author-action
-      - isAction:
-          action: Submitted
-      - isPullRequest
-      - isOpen
-      then:
-      - removeLabel:
-          label: needs-author-action
-      description: Author responding to a pull request review comment removes the needs-author-action label
-    - if:
-      - payloadType: Issues
-      - not:
-          isAction:
-            action: Closed
-      - hasLabel:
-          label: no-recent-activity
-      - not:
-          labelAdded:
-            label: no-recent-activity
-      then:
-      - removeLabel:
-          label: no-recent-activity
-      - removeLabel:
-          label: backlog-cleanup-candidate
-      description: Remove `no-recent-activity` label from issues when issue is modified
-    - if:
-      - payloadType: Issue_Comment
-      - hasLabel:
-          label: no-recent-activity
-      - isIssue
-      then:
-      - removeLabel:
-          label: no-recent-activity
-      - removeLabel:
-          label: backlog-cleanup-candidate
-      description: Remove `no-recent-activity` label when an issue is commented on
-    - if:
-      - payloadType: Pull_Request
-      - isPullRequest
-      - isOpen
-      - hasLabel:
-          label: no-recent-activity
-      - not:
-          labelAdded:
-            label: no-recent-activity
-      then:
-      - removeLabel:
-          label: no-recent-activity
-      - removeLabel:
-          label: backlog-cleanup-candidate
-      description: Remove `no-recent-activity` label from PRs when modified
-    - if:
-      - payloadType: Issue_Comment
-      - hasLabel:
-          label: no-recent-activity
-      - isPullRequest
-      - isOpen
-      then:
-      - removeLabel:
-          label: no-recent-activity
-      - removeLabel:
-          label: backlog-cleanup-candidate
-      description: Remove `no-recent-activity` label from PRs when commented on
-    - if:
-      - payloadType: Pull_Request_Review
-      - hasLabel:
-          label: no-recent-activity
-      - isPullRequest
-      - isOpen
-      then:
-      - removeLabel:
-          label: no-recent-activity
-      - removeLabel:
-          label: backlog-cleanup-candidate
-      description: Remove `no-recent-activity` label from PRs when new review is added
-onFailure: 
-onSuccess: 
->>>>>>> 122d97b4
+id: 
+name: GitOps.PullRequestIssueManagement
+description: GitOps.PullRequestIssueManagement primitive
+owner: 
+resource: repository
+disabled: false
+where: 
+configuration:
+  resourceManagementConfiguration:
+    scheduledSearches:
+    - description: Automated Issue cleanup
+      frequencies:
+      - hourly:
+          hour: 6
+      filters:
+      - noActivitySince:
+          days: 1644
+      - isIssue
+      - isOpen
+      - isNotLabeledWith:
+          label: backlog-cleanup-candidate
+      actions:
+      - addReply:
+          reply: >-
+            Due to lack of recent activity, this issue has been marked as a candidate for backlog cleanup.  It will be closed if no further activity occurs within 14 more days. Any new comment (by anyone, not necessarily the author) will undo this process.
+
+
+            This process is part of our [issue cleanup automation](https://github.com/dotnet/runtime/blob/main/docs/issue-cleanup.md).
+      - addLabel:
+          label: backlog-cleanup-candidate
+      - addLabel:
+          label: no-recent-activity
+    - description: Add no-recent-activity label to issues
+      frequencies:
+      - hourly:
+          hour: 6
+      filters:
+      - isIssue
+      - isOpen
+      - hasLabel:
+          label: needs-author-action
+      - noActivitySince:
+          days: 14
+      - isNotLabeledWith:
+          label: no-recent-activity
+      actions:
+      - addLabel:
+          label: no-recent-activity
+      - addReply:
+          reply: This issue has been automatically marked `no-recent-activity` because it has not had any activity for 14 days. It will be closed if no further activity occurs within 14 more days. Any new comment (by anyone, not necessarily the author) will remove `no-recent-activity`.
+    - description: Add no-recent-activity label to PRs
+      frequencies:
+      - hourly:
+          hour: 6
+      filters:
+      - isPullRequest
+      - isOpen
+      - hasLabel:
+          label: needs-author-action
+      - noActivitySince:
+          days: 14
+      - isNotLabeledWith:
+          label: no-recent-activity
+      actions:
+      - addLabel:
+          label: no-recent-activity
+      - addReply:
+          reply: This pull request has been automatically marked `no-recent-activity` because it has not had any activity for 14 days. It will be closed if no further activity occurs within 14 more days. Any new comment (by anyone, not necessarily the author) will remove `no-recent-activity`.
+    - description: Close issues with no recent activity
+      frequencies:
+      - hourly:
+          hour: 6
+      filters:
+      - isIssue
+      - isOpen
+      - hasLabel:
+          label: no-recent-activity
+      - noActivitySince:
+          days: 14
+      actions:
+      - addReply:
+          reply: This issue will now be closed since it had been marked `no-recent-activity` but received no further activity in the past 14 days. It is still possible to reopen or comment on the issue, but please note that the issue will be locked if it remains inactive for another 30 days.
+      - closeIssue
+    - description: Close PRs with no-recent-activity
+      frequencies:
+      - hourly:
+          hour: 6
+      filters:
+      - isPullRequest
+      - isOpen
+      - hasLabel:
+          label: no-recent-activity
+      - noActivitySince:
+          days: 14
+      actions:
+      - addReply:
+          reply: This pull request will now be closed since it had been marked `no-recent-activity` but received no further activity in the past 14 days. It is still possible to reopen or comment on the pull request, but please note that it will be locked if it remains inactive for another 30 days.
+      - closeIssue
+    - description: Close inactive Draft PRs
+      frequencies:
+      - hourly:
+          hour: 6
+      filters:
+      - isDraftPullRequest
+      - isOpen
+      - noActivitySince:
+          days: 30
+      actions:
+      - closeIssue
+      - addReply:
+          reply: Draft Pull Request was automatically closed for 30 days of inactivity. Please [let us know](https://github.com/dotnet/runtime/blob/main/docs/area-owners.md) if you'd like to reopen it.
+    eventResponderTasks:
+    - if:
+      - or:
+        - payloadType: Issues
+        - payloadType: Pull_Request
+      - or:
+        - labelAdded:
+            label: area-AssemblyLoader-coreclr
+        - labelAdded:
+            label: area-AssemblyLoader-mono
+        - labelAdded:
+            label: area-CodeGen-coreclr
+        - labelAdded:
+            label: area-Codegen-Interpreter-mono
+        - labelAdded:
+            label: area-Codegen-JIT-Mono
+        - labelAdded:
+            label: area-CodeGen-LLVM-Mono
+        - labelAdded:
+            label: area-Codegen-Intrinsics-mono
+        - labelAdded:
+            label: area-CodeGen-meta-Mono
+        - labelAdded:
+            label: area-System.DateTime
+        - labelAdded:
+            label: area-Debugger-mono
+        - labelAdded:
+            label: area-DependencyModel
+        - labelAdded:
+            label: area-Diagnostics-coreclr
+        - labelAdded:
+            label: area-Extensions-Caching
+        - labelAdded:
+            label: area-Extensions-Configuration
+        - labelAdded:
+            label: area-Extensions-DependencyInjection
+        - labelAdded:
+            label: area-Extensions-FileSystem
+        - labelAdded:
+            label: area-Extensions-Hosting
+        - labelAdded:
+            label: area-Extensions-HttpClientFactory
+        - labelAdded:
+            label: area-Extensions-Logging
+        - labelAdded:
+            label: area-Extensions-Options
+        - labelAdded:
+            label: area-Extensions-Primitives
+        - labelAdded:
+            label: area-GC-coreclr
+        - labelAdded:
+            label: area-GC-mono
+        - labelAdded:
+            label: area-Host
+        - labelAdded:
+            label: area-HostModel
+        - labelAdded:
+            label: area-ILTools-coreclr
+        - labelAdded:
+            label: area-Tools-ILVerification
+        - labelAdded:
+            label: area-Infrastructure
+        - labelAdded:
+            label: area-Infrastructure-coreclr
+        - labelAdded:
+            label: area-Infrastructure-libraries
+        - labelAdded:
+            label: area-Infrastructure-mono
+        - labelAdded:
+            label: area-Meta
+        - labelAdded:
+            label: area-Microsoft.CSharp
+        - labelAdded:
+            label: area-Microsoft.Extensions
+        - labelAdded:
+            label: area-Microsoft.VisualBasic
+        - labelAdded:
+            label: area-Microsoft.Win32
+        - labelAdded:
+            label: area-NativeAOT-coreclr
+        - labelAdded:
+            label: area-Single-File
+        - labelAdded:
+            label: area-System.Buffers
+        - labelAdded:
+            label: area-System.CodeDom
+        - labelAdded:
+            label: area-System.Collections
+        - labelAdded:
+            label: area-System.ComponentModel
+        - labelAdded:
+            label: area-System.ComponentModel.Composition
+        - labelAdded:
+            label: area-System.ComponentModel.DataAnnotations
+        - labelAdded:
+            label: area-System.Composition
+        - labelAdded:
+            label: area-System.Configuration
+        - labelAdded:
+            label: area-System.Console
+        - labelAdded:
+            label: area-System.Data
+        - labelAdded:
+            label: area-System.Data.Odbc
+        - labelAdded:
+            label: area-System.Data.OleDB
+        - labelAdded:
+            label: area-System.Data.SqlClient
+        - labelAdded:
+            label: area-System.Diagnostics
+        - labelAdded:
+            label: area-System.Diagnostics.Activity
+        - labelAdded:
+            label: area-System.Diagnostics.EventLog
+        - labelAdded:
+            label: area-System.Diagnostics.PerformanceCounter
+        - labelAdded:
+            label: area-System.Diagnostics.Process
+        - labelAdded:
+            label: area-System.Diagnostics.TraceSource
+        - labelAdded:
+            label: area-System.Diagnostics.Tracing
+        - labelAdded:
+            label: area-System.DirectoryServices
+        - labelAdded:
+            label: area-System.Drawing
+        - labelAdded:
+            label: area-System.Dynamic.Runtime
+        - labelAdded:
+            label: area-System.Formats.Asn1
+        - labelAdded:
+            label: area-System.Formats.Cbor
+        - labelAdded:
+            label: area-System.Formats.Tar
+        - labelAdded:
+            label: area-System.Globalization
+        - labelAdded:
+            label: area-System.IO
+        - labelAdded:
+            label: area-System.IO.Compression
+        - labelAdded:
+            label: area-System.IO.Hashing
+        - labelAdded:
+            label: area-System.IO.Ports
+        - labelAdded:
+            label: area-System.Linq
+        - labelAdded:
+            label: area-System.Linq.Expressions
+        - labelAdded:
+            label: area-System.Linq.Parallel
+        - labelAdded:
+            label: area-System.Management
+        - labelAdded:
+            label: area-System.Memory
+        - labelAdded:
+            label: area-System.Net
+        - labelAdded:
+            label: area-System.Net.Http
+        - labelAdded:
+            label: area-System.Net.Quic
+        - labelAdded:
+            label: area-System.Net.Security
+        - labelAdded:
+            label: area-System.Net.Sockets
+        - labelAdded:
+            label: area-System.Numerics
+        - labelAdded:
+            label: area-System.Numerics.Tensors
+        - labelAdded:
+            label: area-System.Reflection
+        - labelAdded:
+            label: area-System.Reflection.Emit
+        - labelAdded:
+            label: area-System.Reflection.Metadata
+        - labelAdded:
+            label: area-System.Resources
+        - labelAdded:
+            label: area-System.Runtime
+        - labelAdded:
+            label: area-System.Runtime.CompilerServices
+        - labelAdded:
+            label: area-System.Runtime.InteropServices
+        - labelAdded:
+            label: area-System.Runtime.Intrinsics
+        - labelAdded:
+            label: area-System.Security
+        - labelAdded:
+            label: area-System.ServiceProcess
+        - labelAdded:
+            label: area-System.Speech
+        - labelAdded:
+            label: area-System.Text.Encoding
+        - labelAdded:
+            label: area-System.Text.Encodings.Web
+        - labelAdded:
+            label: area-System.Text.Json
+        - labelAdded:
+            label: area-System.Text.RegularExpressions
+        - labelAdded:
+            label: area-System.Threading
+        - labelAdded:
+            label: area-System.Threading.Channels
+        - labelAdded:
+            label: area-System.Threading.Tasks
+        - labelAdded:
+            label: area-System.Transactions
+        - labelAdded:
+            label: area-System.Xml
+        - labelAdded:
+            label: area-Tools-ILLink
+        - labelAdded:
+            label: area-vm-coreclr
+      then:
+      - if:
+        - hasLabel:
+            label: area-AssemblyLoader-coreclr
+        then:
+        - mentionUsers:
+            mentionees:
+            - vitek-karas
+            - agocke
+            - vsadov
+            replyTemplate: >-
+              Tagging subscribers to this area: ${mentionees}
+
+              See info in [area-owners.md](https://github.com/dotnet/runtime/blob/main/docs/area-owners.md) if you want to be subscribed.
+            assignMentionees: False
+      - if:
+        - hasLabel:
+            label: area-AssemblyLoader-mono
+        then:
+        - mentionUsers:
+            mentionees: []
+            replyTemplate: >-
+              Tagging subscribers to this area: ${mentionees}
+
+              See info in [area-owners.md](https://github.com/dotnet/runtime/blob/main/docs/area-owners.md) if you want to be subscribed.
+            assignMentionees: False
+      - if:
+        - hasLabel:
+            label: area-CodeGen-coreclr
+        then:
+        - mentionUsers:
+            mentionees:
+            - JulieLeeMSFT
+            - jakobbotsch
+            replyTemplate: >-
+              Tagging subscribers to this area: ${mentionees}
+
+              See info in [area-owners.md](https://github.com/dotnet/runtime/blob/main/docs/area-owners.md) if you want to be subscribed.
+            assignMentionees: False
+      - if:
+        - hasLabel:
+            label: area-Codegen-Interpreter-mono
+        then:
+        - mentionUsers:
+            mentionees:
+            - brzvlad
+            - kotlarmilos
+            replyTemplate: >-
+              Tagging subscribers to this area: ${mentionees}
+
+              See info in [area-owners.md](https://github.com/dotnet/runtime/blob/main/docs/area-owners.md) if you want to be subscribed.
+            assignMentionees: False
+      - if:
+        - hasLabel:
+            label: area-Codegen-JIT-Mono
+        then:
+        - mentionUsers:
+            mentionees:
+            - lambdageek
+            - steveisok
+            replyTemplate: >-
+              Tagging subscribers to this area: ${mentionees}
+
+              See info in [area-owners.md](https://github.com/dotnet/runtime/blob/main/docs/area-owners.md) if you want to be subscribed.
+            assignMentionees: False
+      - if:
+        - hasLabel:
+            label: area-CodeGen-LLVM-Mono
+        then:
+        - mentionUsers:
+            mentionees:
+            - lambdageek
+            - steveisok
+            replyTemplate: >-
+              Tagging subscribers to this area: ${mentionees}
+
+              See info in [area-owners.md](https://github.com/dotnet/runtime/blob/main/docs/area-owners.md) if you want to be subscribed.
+            assignMentionees: False
+      - if:
+        - hasLabel:
+            label: area-Codegen-Intrinsics-mono
+        then:
+        - mentionUsers:
+            mentionees:
+            - fanyang-mono
+            - steveisok
+            replyTemplate: >-
+              Tagging subscribers to this area: ${mentionees}
+
+              See info in [area-owners.md](https://github.com/dotnet/runtime/blob/main/docs/area-owners.md) if you want to be subscribed.
+            assignMentionees: False
+      - if:
+        - hasLabel:
+            label: area-CodeGen-meta-Mono
+        then:
+        - mentionUsers:
+            mentionees:
+            - steveisok
+            - lambdageek
+            replyTemplate: >-
+              Tagging subscribers to this area: ${mentionees}
+
+              See info in [area-owners.md](https://github.com/dotnet/runtime/blob/main/docs/area-owners.md) if you want to be subscribed.
+            assignMentionees: False
+      - if:
+        - hasLabel:
+            label: area-System.DateTime
+        then:
+        - mentionUsers:
+            mentionees:
+            - dotnet/area-system-datetime
+            replyTemplate: >-
+              Tagging subscribers to this area: ${mentionees}
+
+              See info in [area-owners.md](https://github.com/dotnet/runtime/blob/main/docs/area-owners.md) if you want to be subscribed.
+            assignMentionees: False
+      - if:
+        - hasLabel:
+            label: area-Debugger-mono
+        then:
+        - mentionUsers:
+            mentionees:
+            - thaystg
+            replyTemplate: >-
+              Tagging subscribers to this area: ${mentionees}
+
+              See info in [area-owners.md](https://github.com/dotnet/runtime/blob/main/docs/area-owners.md) if you want to be subscribed.
+            assignMentionees: False
+      - if:
+        - hasLabel:
+            label: area-DependencyModel
+        then:
+        - mentionUsers:
+            mentionees:
+            - dotnet/area-dependencymodel
+            replyTemplate: >-
+              Tagging subscribers to this area: ${mentionees}
+
+              See info in [area-owners.md](https://github.com/dotnet/runtime/blob/main/docs/area-owners.md) if you want to be subscribed.
+            assignMentionees: False
+      - if:
+        - hasLabel:
+            label: area-Diagnostics-coreclr
+        then:
+        - mentionUsers:
+            mentionees:
+            - tommcdon
+            replyTemplate: >-
+              Tagging subscribers to this area: ${mentionees}
+
+              See info in [area-owners.md](https://github.com/dotnet/runtime/blob/main/docs/area-owners.md) if you want to be subscribed.
+            assignMentionees: False
+      - if:
+        - hasLabel:
+            label: area-Extensions-Caching
+        then:
+        - mentionUsers:
+            mentionees:
+            - dotnet/area-extensions-caching
+            replyTemplate: >-
+              Tagging subscribers to this area: ${mentionees}
+
+              See info in [area-owners.md](https://github.com/dotnet/runtime/blob/main/docs/area-owners.md) if you want to be subscribed.
+            assignMentionees: False
+      - if:
+        - hasLabel:
+            label: area-Extensions-Configuration
+        then:
+        - mentionUsers:
+            mentionees:
+            - dotnet/area-extensions-configuration
+            replyTemplate: >-
+              Tagging subscribers to this area: ${mentionees}
+
+              See info in [area-owners.md](https://github.com/dotnet/runtime/blob/main/docs/area-owners.md) if you want to be subscribed.
+            assignMentionees: False
+      - if:
+        - hasLabel:
+            label: area-Extensions-DependencyInjection
+        then:
+        - mentionUsers:
+            mentionees:
+            - dotnet/area-extensions-dependencyinjection
+            replyTemplate: >-
+              Tagging subscribers to this area: ${mentionees}
+
+              See info in [area-owners.md](https://github.com/dotnet/runtime/blob/main/docs/area-owners.md) if you want to be subscribed.
+            assignMentionees: False
+      - if:
+        - hasLabel:
+            label: area-Extensions-FileSystem
+        then:
+        - mentionUsers:
+            mentionees:
+            - dotnet/area-extensions-filesystem
+            replyTemplate: >-
+              Tagging subscribers to this area: ${mentionees}
+
+              See info in [area-owners.md](https://github.com/dotnet/runtime/blob/main/docs/area-owners.md) if you want to be subscribed.
+            assignMentionees: False
+      - if:
+        - hasLabel:
+            label: area-Extensions-Hosting
+        then:
+        - mentionUsers:
+            mentionees:
+            - dotnet/area-extensions-hosting
+            replyTemplate: >-
+              Tagging subscribers to this area: ${mentionees}
+
+              See info in [area-owners.md](https://github.com/dotnet/runtime/blob/main/docs/area-owners.md) if you want to be subscribed.
+            assignMentionees: False
+      - if:
+        - hasLabel:
+            label: area-Extensions-HttpClientFactory
+        then:
+        - mentionUsers:
+            mentionees:
+            - dotnet/ncl
+            replyTemplate: >-
+              Tagging subscribers to this area: ${mentionees}
+
+              See info in [area-owners.md](https://github.com/dotnet/runtime/blob/main/docs/area-owners.md) if you want to be subscribed.
+            assignMentionees: False
+      - if:
+        - hasLabel:
+            label: area-Extensions-Logging
+        then:
+        - mentionUsers:
+            mentionees:
+            - dotnet/area-extensions-logging
+            replyTemplate: >-
+              Tagging subscribers to this area: ${mentionees}
+
+              See info in [area-owners.md](https://github.com/dotnet/runtime/blob/main/docs/area-owners.md) if you want to be subscribed.
+            assignMentionees: False
+      - if:
+        - hasLabel:
+            label: area-Extensions-Options
+        then:
+        - mentionUsers:
+            mentionees:
+            - dotnet/area-extensions-options
+            replyTemplate: >-
+              Tagging subscribers to this area: ${mentionees}
+
+              See info in [area-owners.md](https://github.com/dotnet/runtime/blob/main/docs/area-owners.md) if you want to be subscribed.
+            assignMentionees: False
+      - if:
+        - hasLabel:
+            label: area-Extensions-Primitives
+        then:
+        - mentionUsers:
+            mentionees:
+            - dotnet/area-extensions-primitives
+            replyTemplate: >-
+              Tagging subscribers to this area: ${mentionees}
+
+              See info in [area-owners.md](https://github.com/dotnet/runtime/blob/main/docs/area-owners.md) if you want to be subscribed.
+            assignMentionees: False
+      - if:
+        - hasLabel:
+            label: area-GC-coreclr
+        then:
+        - mentionUsers:
+            mentionees:
+            - dotnet/gc
+            replyTemplate: >-
+              Tagging subscribers to this area: ${mentionees}
+
+              See info in [area-owners.md](https://github.com/dotnet/runtime/blob/main/docs/area-owners.md) if you want to be subscribed.
+            assignMentionees: False
+      - if:
+        - hasLabel:
+            label: area-GC-mono
+        then:
+        - mentionUsers:
+            mentionees:
+            - brzvlad
+            replyTemplate: >-
+              Tagging subscribers to this area: ${mentionees}
+
+              See info in [area-owners.md](https://github.com/dotnet/runtime/blob/main/docs/area-owners.md) if you want to be subscribed.
+            assignMentionees: False
+      - if:
+        - hasLabel:
+            label: area-Host
+        then:
+        - mentionUsers:
+            mentionees:
+            - vitek-karas
+            - agocke
+            - vsadov
+            replyTemplate: >-
+              Tagging subscribers to this area: ${mentionees}
+
+              See info in [area-owners.md](https://github.com/dotnet/runtime/blob/main/docs/area-owners.md) if you want to be subscribed.
+            assignMentionees: False
+      - if:
+        - hasLabel:
+            label: area-HostModel
+        then:
+        - mentionUsers:
+            mentionees:
+            - vitek-karas
+            - agocke
+            replyTemplate: >-
+              Tagging subscribers to this area: ${mentionees}
+
+              See info in [area-owners.md](https://github.com/dotnet/runtime/blob/main/docs/area-owners.md) if you want to be subscribed.
+            assignMentionees: False
+      - if:
+        - hasLabel:
+            label: area-ILTools-coreclr
+        then:
+        - mentionUsers:
+            mentionees:
+            - JulieLeeMSFT
+            replyTemplate: >-
+              Tagging subscribers to this area: ${mentionees}
+
+              See info in [area-owners.md](https://github.com/dotnet/runtime/blob/main/docs/area-owners.md) if you want to be subscribed.
+            assignMentionees: False
+      - if:
+        - hasLabel:
+            label: area-Tools-ILVerification
+        then:
+        - mentionUsers:
+            mentionees:
+            - JulieLeeMSFT
+            replyTemplate: >-
+              Tagging subscribers to this area: ${mentionees}
+
+              See info in [area-owners.md](https://github.com/dotnet/runtime/blob/main/docs/area-owners.md) if you want to be subscribed.
+            assignMentionees: False
+      - if:
+        - hasLabel:
+            label: area-Infrastructure
+        then:
+        - mentionUsers:
+            mentionees:
+            - dotnet/runtime-infrastructure
+            replyTemplate: >-
+              Tagging subscribers to this area: ${mentionees}
+
+              See info in [area-owners.md](https://github.com/dotnet/runtime/blob/main/docs/area-owners.md) if you want to be subscribed.
+            assignMentionees: False
+      - if:
+        - hasLabel:
+            label: area-Infrastructure-coreclr
+        then:
+        - mentionUsers:
+            mentionees:
+            - hoyosjs
+            replyTemplate: >-
+              Tagging subscribers to this area: ${mentionees}
+
+              See info in [area-owners.md](https://github.com/dotnet/runtime/blob/main/docs/area-owners.md) if you want to be subscribed.
+            assignMentionees: False
+      - if:
+        - hasLabel:
+            label: area-Infrastructure-libraries
+        then:
+        - mentionUsers:
+            mentionees:
+            - dotnet/area-infrastructure-libraries
+            replyTemplate: >-
+              Tagging subscribers to this area: ${mentionees}
+
+              See info in [area-owners.md](https://github.com/dotnet/runtime/blob/main/docs/area-owners.md) if you want to be subscribed.
+            assignMentionees: False
+      - if:
+        - hasLabel:
+            label: area-Infrastructure-mono
+        then:
+        - mentionUsers:
+            mentionees:
+            - directhex
+            - matouskozak
+            replyTemplate: >-
+              Tagging subscribers to this area: ${mentionees}
+
+              See info in [area-owners.md](https://github.com/dotnet/runtime/blob/main/docs/area-owners.md) if you want to be subscribed.
+            assignMentionees: False
+      - if:
+        - hasLabel:
+            label: area-Meta
+        then:
+        - mentionUsers:
+            mentionees:
+            - dotnet/area-meta
+            replyTemplate: >-
+              Tagging subscribers to this area: ${mentionees}
+
+              See info in [area-owners.md](https://github.com/dotnet/runtime/blob/main/docs/area-owners.md) if you want to be subscribed.
+            assignMentionees: False
+      - if:
+        - hasLabel:
+            label: area-Microsoft.CSharp
+        then:
+        - mentionUsers:
+            mentionees:
+            - cston
+            replyTemplate: >-
+              Tagging subscribers to this area: ${mentionees}
+
+              See info in [area-owners.md](https://github.com/dotnet/runtime/blob/main/docs/area-owners.md) if you want to be subscribed.
+            assignMentionees: False
+      - if:
+        - hasLabel:
+            label: area-Microsoft.Extensions
+        then:
+        - mentionUsers:
+            mentionees:
+            - dotnet/area-microsoft-extensions
+            replyTemplate: >-
+              Tagging subscribers to this area: ${mentionees}
+
+              See info in [area-owners.md](https://github.com/dotnet/runtime/blob/main/docs/area-owners.md) if you want to be subscribed.
+            assignMentionees: False
+      - if:
+        - hasLabel:
+            label: area-Microsoft.VisualBasic
+        then:
+        - mentionUsers:
+            mentionees:
+            - cston
+            replyTemplate: >-
+              Tagging subscribers to this area: ${mentionees}
+
+              See info in [area-owners.md](https://github.com/dotnet/runtime/blob/main/docs/area-owners.md) if you want to be subscribed.
+            assignMentionees: False
+      - if:
+        - hasLabel:
+            label: area-Microsoft.Win32
+        then:
+        - mentionUsers:
+            mentionees:
+            - dotnet/area-microsoft-win32
+            replyTemplate: >-
+              Tagging subscribers to this area: ${mentionees}
+
+              See info in [area-owners.md](https://github.com/dotnet/runtime/blob/main/docs/area-owners.md) if you want to be subscribed.
+            assignMentionees: False
+      - if:
+        - hasLabel:
+            label: area-NativeAOT-coreclr
+        then:
+        - mentionUsers:
+            mentionees:
+            - agocke
+            - MichalStrehovsky
+            - jkotas
+            replyTemplate: >-
+              Tagging subscribers to this area: ${mentionees}
+
+              See info in [area-owners.md](https://github.com/dotnet/runtime/blob/main/docs/area-owners.md) if you want to be subscribed.
+            assignMentionees: False
+      - if:
+        - hasLabel:
+            label: area-Single-File
+        then:
+        - mentionUsers:
+            mentionees:
+            - agocke
+            - vitek-karas
+            - vsadov
+            replyTemplate: >-
+              Tagging subscribers to this area: ${mentionees}
+
+              See info in [area-owners.md](https://github.com/dotnet/runtime/blob/main/docs/area-owners.md) if you want to be subscribed.
+            assignMentionees: False
+      - if:
+        - hasLabel:
+            label: area-System.Buffers
+        then:
+        - mentionUsers:
+            mentionees:
+            - dotnet/area-system-buffers
+            replyTemplate: >-
+              Tagging subscribers to this area: ${mentionees}
+
+              See info in [area-owners.md](https://github.com/dotnet/runtime/blob/main/docs/area-owners.md) if you want to be subscribed.
+            assignMentionees: False
+      - if:
+        - hasLabel:
+            label: area-System.CodeDom
+        then:
+        - mentionUsers:
+            mentionees:
+            - dotnet/area-system-codedom
+            replyTemplate: >-
+              Tagging subscribers to this area: ${mentionees}
+
+              See info in [area-owners.md](https://github.com/dotnet/runtime/blob/main/docs/area-owners.md) if you want to be subscribed.
+            assignMentionees: False
+      - if:
+        - hasLabel:
+            label: area-System.Collections
+        then:
+        - mentionUsers:
+            mentionees:
+            - dotnet/area-system-collections
+            replyTemplate: >-
+              Tagging subscribers to this area: ${mentionees}
+
+              See info in [area-owners.md](https://github.com/dotnet/runtime/blob/main/docs/area-owners.md) if you want to be subscribed.
+            assignMentionees: False
+      - if:
+        - hasLabel:
+            label: area-System.ComponentModel
+        then:
+        - mentionUsers:
+            mentionees:
+            - dotnet/area-system-componentmodel
+            replyTemplate: >-
+              Tagging subscribers to this area: ${mentionees}
+
+              See info in [area-owners.md](https://github.com/dotnet/runtime/blob/main/docs/area-owners.md) if you want to be subscribed.
+            assignMentionees: False
+      - if:
+        - hasLabel:
+            label: area-System.ComponentModel.Composition
+        then:
+        - mentionUsers:
+            mentionees:
+            - dotnet/area-system-componentmodel-composition
+            replyTemplate: >-
+              Tagging subscribers to this area: ${mentionees}
+
+              See info in [area-owners.md](https://github.com/dotnet/runtime/blob/main/docs/area-owners.md) if you want to be subscribed.
+            assignMentionees: False
+      - if:
+        - hasLabel:
+            label: area-System.ComponentModel.DataAnnotations
+        then:
+        - mentionUsers:
+            mentionees:
+            - dotnet/area-system-componentmodel-dataannotations
+            replyTemplate: >-
+              Tagging subscribers to this area: ${mentionees}
+
+              See info in [area-owners.md](https://github.com/dotnet/runtime/blob/main/docs/area-owners.md) if you want to be subscribed.
+            assignMentionees: False
+      - if:
+        - hasLabel:
+            label: area-System.Composition
+        then:
+        - mentionUsers:
+            mentionees:
+            - dotnet/area-system-composition
+            replyTemplate: >-
+              Tagging subscribers to this area: ${mentionees}
+
+              See info in [area-owners.md](https://github.com/dotnet/runtime/blob/main/docs/area-owners.md) if you want to be subscribed.
+            assignMentionees: False
+      - if:
+        - hasLabel:
+            label: area-System.Configuration
+        then:
+        - mentionUsers:
+            mentionees:
+            - dotnet/area-system-configuration
+            replyTemplate: >-
+              Tagging subscribers to this area: ${mentionees}
+
+              See info in [area-owners.md](https://github.com/dotnet/runtime/blob/main/docs/area-owners.md) if you want to be subscribed.
+            assignMentionees: False
+      - if:
+        - hasLabel:
+            label: area-System.Console
+        then:
+        - mentionUsers:
+            mentionees:
+            - dotnet/area-system-console
+            replyTemplate: >-
+              Tagging subscribers to this area: ${mentionees}
+
+              See info in [area-owners.md](https://github.com/dotnet/runtime/blob/main/docs/area-owners.md) if you want to be subscribed.
+            assignMentionees: False
+      - if:
+        - hasLabel:
+            label: area-System.Data
+        then:
+        - mentionUsers:
+            mentionees:
+            - roji
+            - ajcvickers
+            replyTemplate: >-
+              Tagging subscribers to this area: ${mentionees}
+
+              See info in [area-owners.md](https://github.com/dotnet/runtime/blob/main/docs/area-owners.md) if you want to be subscribed.
+            assignMentionees: False
+      - if:
+        - hasLabel:
+            label: area-System.Data.Odbc
+        then:
+        - mentionUsers:
+            mentionees:
+            - roji
+            - ajcvickers
+            replyTemplate: >-
+              Tagging subscribers to this area: ${mentionees}
+
+              See info in [area-owners.md](https://github.com/dotnet/runtime/blob/main/docs/area-owners.md) if you want to be subscribed.
+            assignMentionees: False
+      - if:
+        - hasLabel:
+            label: area-System.Data.OleDB
+        then:
+        - mentionUsers:
+            mentionees:
+            - roji
+            - ajcvickers
+            replyTemplate: >-
+              Tagging subscribers to this area: ${mentionees}
+
+              See info in [area-owners.md](https://github.com/dotnet/runtime/blob/main/docs/area-owners.md) if you want to be subscribed.
+            assignMentionees: False
+      - if:
+        - hasLabel:
+            label: area-System.Data.SqlClient
+        then:
+        - mentionUsers:
+            mentionees:
+            - davoudeshtehari
+            - david-engel
+            - jrahnama
+            replyTemplate: >-
+              Tagging subscribers to this area: ${mentionees}
+
+              See info in [area-owners.md](https://github.com/dotnet/runtime/blob/main/docs/area-owners.md) if you want to be subscribed.
+            assignMentionees: False
+      - if:
+        - hasLabel:
+            label: area-System.Diagnostics
+        then:
+        - mentionUsers:
+            mentionees:
+            - tommcdon
+            replyTemplate: >-
+              Tagging subscribers to this area: ${mentionees}
+
+              See info in [area-owners.md](https://github.com/dotnet/runtime/blob/main/docs/area-owners.md) if you want to be subscribed.
+            assignMentionees: False
+      - if:
+        - hasLabel:
+            label: area-System.Diagnostics.Activity
+        then:
+        - mentionUsers:
+            mentionees:
+            - dotnet/area-system-diagnostics-activity
+            replyTemplate: >-
+              Tagging subscribers to this area: ${mentionees}
+
+              See info in [area-owners.md](https://github.com/dotnet/runtime/blob/main/docs/area-owners.md) if you want to be subscribed.
+            assignMentionees: False
+      - if:
+        - hasLabel:
+            label: area-System.Diagnostics.EventLog
+        then:
+        - mentionUsers:
+            mentionees:
+            - dotnet/area-system-diagnostics-eventlog
+            replyTemplate: >-
+              Tagging subscribers to this area: ${mentionees}
+
+              See info in [area-owners.md](https://github.com/dotnet/runtime/blob/main/docs/area-owners.md) if you want to be subscribed.
+            assignMentionees: False
+      - if:
+        - hasLabel:
+            label: area-System.Diagnostics.PerformanceCounter
+        then:
+        - mentionUsers:
+            mentionees:
+            - dotnet/area-system-diagnostics-performancecounter
+            replyTemplate: >-
+              Tagging subscribers to this area: ${mentionees}
+
+              See info in [area-owners.md](https://github.com/dotnet/runtime/blob/main/docs/area-owners.md) if you want to be subscribed.
+            assignMentionees: False
+      - if:
+        - hasLabel:
+            label: area-System.Diagnostics.Process
+        then:
+        - mentionUsers:
+            mentionees:
+            - dotnet/area-system-diagnostics-process
+            replyTemplate: >-
+              Tagging subscribers to this area: ${mentionees}
+
+              See info in [area-owners.md](https://github.com/dotnet/runtime/blob/main/docs/area-owners.md) if you want to be subscribed.
+            assignMentionees: False
+      - if:
+        - hasLabel:
+            label: area-System.Diagnostics.TraceSource
+        then:
+        - mentionUsers:
+            mentionees:
+            - dotnet/area-system-diagnostics-tracesource
+            replyTemplate: >-
+              Tagging subscribers to this area: ${mentionees}
+
+              See info in [area-owners.md](https://github.com/dotnet/runtime/blob/main/docs/area-owners.md) if you want to be subscribed.
+            assignMentionees: False
+      - if:
+        - hasLabel:
+            label: area-System.Diagnostics.Tracing
+        then:
+        - mentionUsers:
+            mentionees:
+            - tarekgh
+            - tommcdon
+            - pjanotti
+            replyTemplate: >-
+              Tagging subscribers to this area: ${mentionees}
+
+              See info in [area-owners.md](https://github.com/dotnet/runtime/blob/main/docs/area-owners.md) if you want to be subscribed.
+            assignMentionees: False
+      - if:
+        - hasLabel:
+            label: area-System.DirectoryServices
+        then:
+        - mentionUsers:
+            mentionees:
+            - dotnet/area-system-directoryservices
+            - jay98014
+            replyTemplate: >-
+              Tagging subscribers to this area: ${mentionees}
+
+              See info in [area-owners.md](https://github.com/dotnet/runtime/blob/main/docs/area-owners.md) if you want to be subscribed.
+            assignMentionees: False
+      - if:
+        - hasLabel:
+            label: area-System.Drawing
+        then:
+        - mentionUsers:
+            mentionees:
+            - dotnet/area-system-drawing
+            replyTemplate: >-
+              Tagging subscribers to this area: ${mentionees}
+
+              See info in [area-owners.md](https://github.com/dotnet/runtime/blob/main/docs/area-owners.md) if you want to be subscribed.
+            assignMentionees: False
+      - if:
+        - hasLabel:
+            label: area-System.Dynamic.Runtime
+        then:
+        - mentionUsers:
+            mentionees:
+            - cston
+            replyTemplate: >-
+              Tagging subscribers to this area: ${mentionees}
+
+              See info in [area-owners.md](https://github.com/dotnet/runtime/blob/main/docs/area-owners.md) if you want to be subscribed.
+            assignMentionees: False
+      - if:
+        - hasLabel:
+            label: area-System.Formats.Asn1
+        then:
+        - mentionUsers:
+            mentionees:
+            - dotnet/area-system-formats-asn1
+            - bartonjs
+            - vcsjones
+            replyTemplate: >-
+              Tagging subscribers to this area: ${mentionees}
+
+              See info in [area-owners.md](https://github.com/dotnet/runtime/blob/main/docs/area-owners.md) if you want to be subscribed.
+            assignMentionees: False
+      - if:
+        - hasLabel:
+            label: area-System.Formats.Cbor
+        then:
+        - mentionUsers:
+            mentionees:
+            - dotnet/area-system-formats-cbor
+            - bartonjs
+            - vcsjones
+            replyTemplate: >-
+              Tagging subscribers to this area: ${mentionees}
+
+              See info in [area-owners.md](https://github.com/dotnet/runtime/blob/main/docs/area-owners.md) if you want to be subscribed.
+            assignMentionees: False
+      - if:
+        - hasLabel:
+            label: area-System.Formats.Tar
+        then:
+        - mentionUsers:
+            mentionees:
+            - dotnet/area-system-formats-tar
+            replyTemplate: >-
+              Tagging subscribers to this area: ${mentionees}
+
+              See info in [area-owners.md](https://github.com/dotnet/runtime/blob/main/docs/area-owners.md) if you want to be subscribed.
+            assignMentionees: False
+      - if:
+        - hasLabel:
+            label: area-System.Globalization
+        then:
+        - mentionUsers:
+            mentionees:
+            - dotnet/area-system-globalization
+            replyTemplate: >-
+              Tagging subscribers to this area: ${mentionees}
+
+              See info in [area-owners.md](https://github.com/dotnet/runtime/blob/main/docs/area-owners.md) if you want to be subscribed.
+            assignMentionees: False
+      - if:
+        - hasLabel:
+            label: area-System.IO
+        then:
+        - mentionUsers:
+            mentionees:
+            - dotnet/area-system-io
+            replyTemplate: >-
+              Tagging subscribers to this area: ${mentionees}
+
+              See info in [area-owners.md](https://github.com/dotnet/runtime/blob/main/docs/area-owners.md) if you want to be subscribed.
+            assignMentionees: False
+      - if:
+        - hasLabel:
+            label: area-System.IO.Compression
+        then:
+        - mentionUsers:
+            mentionees:
+            - dotnet/area-system-io-compression
+            replyTemplate: >-
+              Tagging subscribers to this area: ${mentionees}
+
+              See info in [area-owners.md](https://github.com/dotnet/runtime/blob/main/docs/area-owners.md) if you want to be subscribed.
+            assignMentionees: False
+      - if:
+        - hasLabel:
+            label: area-System.IO.Hashing
+        then:
+        - mentionUsers:
+            mentionees:
+            - dotnet/area-system-io-hashing
+            - bartonjs
+            - vcsjones
+            replyTemplate: >-
+              Tagging subscribers to this area: ${mentionees}
+
+              See info in [area-owners.md](https://github.com/dotnet/runtime/blob/main/docs/area-owners.md) if you want to be subscribed.
+            assignMentionees: False
+      - if:
+        - hasLabel:
+            label: area-System.IO.Ports
+        then:
+        - mentionUsers:
+            mentionees:
+            - dotnet/area-system-io-ports
+            replyTemplate: >-
+              Tagging subscribers to this area: ${mentionees}
+
+              See info in [area-owners.md](https://github.com/dotnet/runtime/blob/main/docs/area-owners.md) if you want to be subscribed.
+            assignMentionees: False
+      - if:
+        - hasLabel:
+            label: area-System.Linq
+        then:
+        - mentionUsers:
+            mentionees:
+            - dotnet/area-system-linq
+            replyTemplate: >-
+              Tagging subscribers to this area: ${mentionees}
+
+              See info in [area-owners.md](https://github.com/dotnet/runtime/blob/main/docs/area-owners.md) if you want to be subscribed.
+            assignMentionees: False
+      - if:
+        - hasLabel:
+            label: area-System.Linq.Expressions
+        then:
+        - mentionUsers:
+            mentionees:
+            - cston
+            replyTemplate: >-
+              Tagging subscribers to this area: ${mentionees}
+
+              See info in [area-owners.md](https://github.com/dotnet/runtime/blob/main/docs/area-owners.md) if you want to be subscribed.
+            assignMentionees: False
+      - if:
+        - hasLabel:
+            label: area-System.Linq.Parallel
+        then:
+        - mentionUsers:
+            mentionees:
+            - dotnet/area-system-linq-parallel
+            replyTemplate: >-
+              Tagging subscribers to this area: ${mentionees}
+
+              See info in [area-owners.md](https://github.com/dotnet/runtime/blob/main/docs/area-owners.md) if you want to be subscribed.
+            assignMentionees: False
+      - if:
+        - hasLabel:
+            label: area-System.Management
+        then:
+        - mentionUsers:
+            mentionees:
+            - dotnet/area-system-management
+            replyTemplate: >-
+              Tagging subscribers to this area: ${mentionees}
+
+              See info in [area-owners.md](https://github.com/dotnet/runtime/blob/main/docs/area-owners.md) if you want to be subscribed.
+            assignMentionees: False
+      - if:
+        - hasLabel:
+            label: area-System.Memory
+        then:
+        - mentionUsers:
+            mentionees:
+            - dotnet/area-system-memory
+            replyTemplate: >-
+              Tagging subscribers to this area: ${mentionees}
+
+              See info in [area-owners.md](https://github.com/dotnet/runtime/blob/main/docs/area-owners.md) if you want to be subscribed.
+            assignMentionees: False
+      - if:
+        - hasLabel:
+            label: area-System.Net
+        then:
+        - mentionUsers:
+            mentionees:
+            - dotnet/ncl
+            replyTemplate: >-
+              Tagging subscribers to this area: ${mentionees}
+
+              See info in [area-owners.md](https://github.com/dotnet/runtime/blob/main/docs/area-owners.md) if you want to be subscribed.
+            assignMentionees: False
+      - if:
+        - hasLabel:
+            label: area-System.Net.Http
+        then:
+        - mentionUsers:
+            mentionees:
+            - dotnet/ncl
+            replyTemplate: >-
+              Tagging subscribers to this area: ${mentionees}
+
+              See info in [area-owners.md](https://github.com/dotnet/runtime/blob/main/docs/area-owners.md) if you want to be subscribed.
+            assignMentionees: False
+      - if:
+        - hasLabel:
+            label: area-System.Net.Quic
+        then:
+        - mentionUsers:
+            mentionees:
+            - dotnet/ncl
+            replyTemplate: >-
+              Tagging subscribers to this area: ${mentionees}
+
+              See info in [area-owners.md](https://github.com/dotnet/runtime/blob/main/docs/area-owners.md) if you want to be subscribed.
+            assignMentionees: False
+      - if:
+        - hasLabel:
+            label: area-System.Net.Security
+        then:
+        - mentionUsers:
+            mentionees:
+            - dotnet/ncl
+            - bartonjs
+            - vcsjones
+            replyTemplate: >-
+              Tagging subscribers to this area: ${mentionees}
+
+              See info in [area-owners.md](https://github.com/dotnet/runtime/blob/main/docs/area-owners.md) if you want to be subscribed.
+            assignMentionees: False
+      - if:
+        - hasLabel:
+            label: area-System.Net.Sockets
+        then:
+        - mentionUsers:
+            mentionees:
+            - dotnet/ncl
+            replyTemplate: >-
+              Tagging subscribers to this area: ${mentionees}
+
+              See info in [area-owners.md](https://github.com/dotnet/runtime/blob/main/docs/area-owners.md) if you want to be subscribed.
+            assignMentionees: False
+      - if:
+        - hasLabel:
+            label: area-System.Numerics
+        then:
+        - mentionUsers:
+            mentionees:
+            - dotnet/area-system-numerics
+            replyTemplate: >-
+              Tagging subscribers to this area: ${mentionees}
+
+              See info in [area-owners.md](https://github.com/dotnet/runtime/blob/main/docs/area-owners.md) if you want to be subscribed.
+            assignMentionees: False
+      - if:
+        - hasLabel:
+            label: area-System.Numerics.Tensors
+        then:
+        - mentionUsers:
+            mentionees:
+            - dotnet/area-system-numerics-tensors
+            replyTemplate: >-
+              Tagging subscribers to this area: ${mentionees}
+
+              See info in [area-owners.md](https://github.com/dotnet/runtime/blob/main/docs/area-owners.md) if you want to be subscribed.
+            assignMentionees: False
+      - if:
+        - hasLabel:
+            label: area-System.Reflection
+        then:
+        - mentionUsers:
+            mentionees:
+            - dotnet/area-system-reflection
+            replyTemplate: >-
+              Tagging subscribers to this area: ${mentionees}
+
+              See info in [area-owners.md](https://github.com/dotnet/runtime/blob/main/docs/area-owners.md) if you want to be subscribed.
+            assignMentionees: False
+      - if:
+        - hasLabel:
+            label: area-System.Reflection.Emit
+        then:
+        - mentionUsers:
+            mentionees:
+            - dotnet/area-system-reflection-emit
+            replyTemplate: >-
+              Tagging subscribers to this area: ${mentionees}
+
+              See info in [area-owners.md](https://github.com/dotnet/runtime/blob/main/docs/area-owners.md) if you want to be subscribed.
+            assignMentionees: False
+      - if:
+        - hasLabel:
+            label: area-System.Reflection.Metadata
+        then:
+        - mentionUsers:
+            mentionees:
+            - dotnet/area-system-reflection-metadata
+            replyTemplate: >-
+              Tagging subscribers to this area: ${mentionees}
+
+              See info in [area-owners.md](https://github.com/dotnet/runtime/blob/main/docs/area-owners.md) if you want to be subscribed.
+            assignMentionees: False
+      - if:
+        - hasLabel:
+            label: area-System.Resources
+        then:
+        - mentionUsers:
+            mentionees:
+            - dotnet/area-system-resources
+            replyTemplate: >-
+              Tagging subscribers to this area: ${mentionees}
+
+              See info in [area-owners.md](https://github.com/dotnet/runtime/blob/main/docs/area-owners.md) if you want to be subscribed.
+            assignMentionees: False
+      - if:
+        - hasLabel:
+            label: area-System.Runtime
+        then:
+        - mentionUsers:
+            mentionees:
+            - dotnet/area-system-runtime
+            replyTemplate: >-
+              Tagging subscribers to this area: ${mentionees}
+
+              See info in [area-owners.md](https://github.com/dotnet/runtime/blob/main/docs/area-owners.md) if you want to be subscribed.
+            assignMentionees: False
+      - if:
+        - hasLabel:
+            label: area-System.Runtime.CompilerServices
+        then:
+        - mentionUsers:
+            mentionees:
+            - dotnet/area-system-runtime-compilerservices
+            replyTemplate: >-
+              Tagging subscribers to this area: ${mentionees}
+
+              See info in [area-owners.md](https://github.com/dotnet/runtime/blob/main/docs/area-owners.md) if you want to be subscribed.
+            assignMentionees: False
+      - if:
+        - hasLabel:
+            label: area-System.Runtime.InteropServices
+        then:
+        - mentionUsers:
+            mentionees:
+            - dotnet/interop-contrib
+            replyTemplate: >-
+              Tagging subscribers to this area: ${mentionees}
+
+              See info in [area-owners.md](https://github.com/dotnet/runtime/blob/main/docs/area-owners.md) if you want to be subscribed.
+            assignMentionees: False
+      - if:
+        - hasLabel:
+            label: area-System.Runtime.Intrinsics
+        then:
+        - mentionUsers:
+            mentionees:
+            - dotnet/area-system-runtime-intrinsics
+            replyTemplate: >-
+              Tagging subscribers to this area: ${mentionees}
+
+              See info in [area-owners.md](https://github.com/dotnet/runtime/blob/main/docs/area-owners.md) if you want to be subscribed.
+            assignMentionees: False
+      - if:
+        - hasLabel:
+            label: area-System.Security
+        then:
+        - mentionUsers:
+            mentionees:
+            - dotnet/area-system-security
+            - bartonjs
+            - vcsjones
+            replyTemplate: >-
+              Tagging subscribers to this area: ${mentionees}
+
+              See info in [area-owners.md](https://github.com/dotnet/runtime/blob/main/docs/area-owners.md) if you want to be subscribed.
+            assignMentionees: False
+      - if:
+        - hasLabel:
+            label: area-System.ServiceProcess
+        then:
+        - mentionUsers:
+            mentionees:
+            - dotnet/area-system-serviceprocess
+            replyTemplate: >-
+              Tagging subscribers to this area: ${mentionees}
+
+              See info in [area-owners.md](https://github.com/dotnet/runtime/blob/main/docs/area-owners.md) if you want to be subscribed.
+            assignMentionees: False
+      - if:
+        - hasLabel:
+            label: area-System.Speech
+        then:
+        - mentionUsers:
+            mentionees:
+            - dotnet/area-system-speech
+            replyTemplate: >-
+              Tagging subscribers to this area: ${mentionees}
+
+              See info in [area-owners.md](https://github.com/dotnet/runtime/blob/main/docs/area-owners.md) if you want to be subscribed.
+            assignMentionees: False
+      - if:
+        - hasLabel:
+            label: area-System.Text.Encoding
+        then:
+        - mentionUsers:
+            mentionees:
+            - dotnet/area-system-text-encoding
+            replyTemplate: >-
+              Tagging subscribers to this area: ${mentionees}
+
+              See info in [area-owners.md](https://github.com/dotnet/runtime/blob/main/docs/area-owners.md) if you want to be subscribed.
+            assignMentionees: False
+      - if:
+        - hasLabel:
+            label: area-System.Text.Encodings.Web
+        then:
+        - mentionUsers:
+            mentionees:
+            - dotnet/area-system-text-encodings-web
+            replyTemplate: >-
+              Tagging subscribers to this area: ${mentionees}
+
+              See info in [area-owners.md](https://github.com/dotnet/runtime/blob/main/docs/area-owners.md) if you want to be subscribed.
+            assignMentionees: False
+      - if:
+        - hasLabel:
+            label: area-System.Text.Json
+        then:
+        - mentionUsers:
+            mentionees:
+            - dotnet/area-system-text-json
+            - gregsdennis
+            replyTemplate: >-
+              Tagging subscribers to this area: ${mentionees}
+
+              See info in [area-owners.md](https://github.com/dotnet/runtime/blob/main/docs/area-owners.md) if you want to be subscribed.
+            assignMentionees: False
+      - if:
+        - hasLabel:
+            label: area-System.Text.RegularExpressions
+        then:
+        - mentionUsers:
+            mentionees:
+            - dotnet/area-system-text-regularexpressions
+            replyTemplate: >-
+              Tagging subscribers to this area: ${mentionees}
+
+              See info in [area-owners.md](https://github.com/dotnet/runtime/blob/main/docs/area-owners.md) if you want to be subscribed.
+            assignMentionees: False
+      - if:
+        - hasLabel:
+            label: area-System.Threading
+        then:
+        - mentionUsers:
+            mentionees:
+            - mangod9
+            replyTemplate: >-
+              Tagging subscribers to this area: ${mentionees}
+
+              See info in [area-owners.md](https://github.com/dotnet/runtime/blob/main/docs/area-owners.md) if you want to be subscribed.
+            assignMentionees: False
+      - if:
+        - hasLabel:
+            label: area-System.Threading.Channels
+        then:
+        - mentionUsers:
+            mentionees:
+            - dotnet/area-system-threading-channels
+            replyTemplate: >-
+              Tagging subscribers to this area: ${mentionees}
+
+              See info in [area-owners.md](https://github.com/dotnet/runtime/blob/main/docs/area-owners.md) if you want to be subscribed.
+            assignMentionees: False
+      - if:
+        - hasLabel:
+            label: area-System.Threading.Tasks
+        then:
+        - mentionUsers:
+            mentionees:
+            - dotnet/area-system-threading-tasks
+            replyTemplate: >-
+              Tagging subscribers to this area: ${mentionees}
+
+              See info in [area-owners.md](https://github.com/dotnet/runtime/blob/main/docs/area-owners.md) if you want to be subscribed.
+            assignMentionees: False
+      - if:
+        - hasLabel:
+            label: area-System.Transactions
+        then:
+        - mentionUsers:
+            mentionees:
+            - roji
+            - ajcvickers
+            replyTemplate: >-
+              Tagging subscribers to this area: ${mentionees}
+
+              See info in [area-owners.md](https://github.com/dotnet/runtime/blob/main/docs/area-owners.md) if you want to be subscribed.
+            assignMentionees: False
+      - if:
+        - hasLabel:
+            label: area-System.Xml
+        then:
+        - mentionUsers:
+            mentionees:
+            - dotnet/area-system-xml
+            replyTemplate: >-
+              Tagging subscribers to this area: ${mentionees}
+
+              See info in [area-owners.md](https://github.com/dotnet/runtime/blob/main/docs/area-owners.md) if you want to be subscribed.
+            assignMentionees: False
+      - if:
+        - hasLabel:
+            label: area-Tools-ILLink
+        then:
+        - mentionUsers:
+            mentionees:
+            - agocke
+            - sbomer
+            - vitek-karas
+            replyTemplate: >-
+              Tagging subscribers to this area: ${mentionees}
+
+              See info in [area-owners.md](https://github.com/dotnet/runtime/blob/main/docs/area-owners.md) if you want to be subscribed.
+            assignMentionees: False
+      - if:
+        - hasLabel:
+            label: area-vm-coreclr
+        then:
+        - mentionUsers:
+            mentionees:
+            - mangod9
+            replyTemplate: >-
+              Tagging subscribers to this area: ${mentionees}
+
+              See info in [area-owners.md](https://github.com/dotnet/runtime/blob/main/docs/area-owners.md) if you want to be subscribed.
+            assignMentionees: False
+      description: Area-owners
+    - if:
+      - payloadType: Issues
+      - labelAdded:
+          label: breaking-change
+      then:
+      - addLabel:
+          label: needs-breaking-change-doc-created
+      - addReply:
+          reply: >-
+            Added `needs-breaking-change-doc-created` label because this issue has the `breaking-change` label.
+
+
+            1. [ ] Create and link to this issue a matching issue in the dotnet/docs repo using the [breaking change documentation template](https://aka.ms/dotnet/docs/new-breaking-change-issue), then remove this `needs-breaking-change-doc-created` label.
+
+
+            Tagging @dotnet/compat for awareness of the breaking change.
+      description: Add breaking change doc label to issue
+    - if:
+      - payloadType: Pull_Request
+      - labelAdded:
+          label: breaking-change
+      - isPullRequest
+      then:
+      - addLabel:
+          label: needs-breaking-change-doc-created
+      - addReply:
+          reply: >-
+            Added `needs-breaking-change-doc-created` label because this PR has the `breaking-change` label.
+
+
+            When you commit this breaking change:
+
+
+            1. [ ] Create and link to this PR and the issue a matching issue in the dotnet/docs repo using the [breaking change documentation template](https://aka.ms/dotnet/docs/new-breaking-change-issue), then remove this `needs-breaking-change-doc-created` label.
+
+            2. [ ] Ask a committer to mail the `.NET Breaking Change Notification` DL.
+
+
+            Tagging @dotnet/compat for awareness of the breaking change.
+      description: Add breaking change doc label to PR
+    - if:
+      - or:
+        - payloadType: Issues
+        - payloadType: Pull_Request
+      - isAction:
+          action: Opened
+      then:
+      - if:
+        - hasLabel:
+            label: linkable-framework
+        then:
+        - mentionUsers:
+            mentionees:
+            - eerhardt
+            - vitek-karas
+            - LakshanF
+            - sbomer
+            - joperezr
+            - marek-safar
+            replyTemplate: >-
+              Tagging subscribers to 'linkable-framework': ${mentionees}
+
+              See info in area-owners.md if you want to be subscribed.
+            assignMentionees: False
+      description: '@Mention for linkable-framework'
+    - if:
+      - or:
+        - payloadType: Issues
+        - payloadType: Pull_Request
+      - isAction:
+          action: Opened
+      then:
+      - if:
+        - hasLabel:
+            label: size-reduction
+        then:
+        - mentionUsers:
+            mentionees:
+            - eerhardt
+            - SamMonoRT
+            - marek-safar
+            replyTemplate: >-
+              Tagging subscribers to 'size-reduction': ${mentionees}
+
+              See info in area-owners.md if you want to be subscribed.
+            assignMentionees: False
+      description: '@Mention for size-reduction'
+    - if:
+      - or:
+        - payloadType: Issues
+        - payloadType: Pull_Request
+      - isAction:
+          action: Opened
+      then:
+      - if:
+        - hasLabel:
+            label: arch-wasm
+        then:
+        - mentionUsers:
+            mentionees:
+            - lewing
+            replyTemplate: >-
+              Tagging subscribers to 'arch-wasm': ${mentionees}
+
+              See info in area-owners.md if you want to be subscribed.
+            assignMentionees: False
+      description: '@Mention for wasm'
+    - if:
+      - or:
+        - payloadType: Issues
+        - payloadType: Pull_Request
+      - isAction:
+          action: Opened
+      then:
+      - if:
+        - hasLabel:
+            label: os-ios
+        then:
+        - mentionUsers:
+            mentionees:
+            - vitek-karas
+            - kotlarmilos
+            - ivanpovazan
+            - steveisok
+            - akoeplinger
+            replyTemplate: >-
+              Tagging subscribers to 'os-ios': ${mentionees}
+
+              See info in area-owners.md if you want to be subscribed.
+            assignMentionees: False
+      description: '@Mention for ios'
+    - if:
+      - or:
+        - payloadType: Issues
+        - payloadType: Pull_Request
+      - isAction:
+          action: Opened
+      then:
+      - if:
+        - hasLabel:
+            label: os-android
+        then:
+        - mentionUsers:
+            mentionees:
+            - vitek-karas
+            - simonrozsival
+            - steveisok
+            - akoeplinger
+            replyTemplate: >-
+              Tagging subscribers to 'arch-android': ${mentionees}
+
+              See info in area-owners.md if you want to be subscribed.
+            assignMentionees: False
+      description: '@Mention for android'
+    - if:
+      - payloadType: Pull_Request
+      - or:
+        - filesMatchPattern:
+            pattern: .*ILLink.*
+        - filesMatchPattern:
+            pattern: .*illink.*
+      - not:
+          hasLabel:
+            label: linkable-framework
+      - isPullRequest
+      - isOpen
+      then:
+      - addLabel:
+          label: linkable-framework
+      description: '[Linkable-framework workgroup] Add linkable-framework label to new Prs that touch files with *ILLink* that not have it already'
+    - if:
+      - payloadType: Pull_Request
+      - or:
+        - filesMatchPattern:
+            pattern: .*ILLink.*
+        - filesMatchPattern:
+            pattern: .*illink.*
+      - not:
+          hasLabel:
+            label: linkable-framework
+      - isPullRequest
+      - isOpen
+      - isAction:
+          action: Synchronize
+      then:
+      - addLabel:
+          label: linkable-framework
+      description: '[Linkable-framework workgroup] Add linkable-framework label to Prs that get changes pushed where they touch *ILLInk* files'
+    - if:
+      - payloadType: Issues
+      - labelAdded:
+          label: backlog-cleanup-candidate
+      then:
+      - addReply:
+          reply: >-
+            Due to lack of recent activity, this issue has been marked as a candidate for backlog cleanup.  It will be closed if no further activity occurs within 14 more days. Any new comment (by anyone, not necessarily the author) will undo this process.
+
+
+            This process is part of our [issue cleanup automation](https://github.com/dotnet/runtime/blob/main/docs/issue-cleanup.md).
+      - addLabel:
+          label: no-recent-activity
+      description: Manual Issue Cleanup
+    - if:
+      - or:
+        - payloadType: Issues
+        - payloadType: Pull_Request
+      - isAction:
+          action: Opened
+      then:
+      - if:
+        - hasLabel:
+            label: os-tvos
+        then:
+        - mentionUsers:
+            mentionees:
+            - vitek-karas
+            - kotlarmilos
+            - ivanpovazan
+            - steveisok
+            - akoeplinger
+            replyTemplate: >-
+              Tagging subscribers to 'os-tvos': ${mentionees}
+
+              See info in area-owners.md if you want to be subscribed.
+            assignMentionees: False
+      description: '@Mention for tvos'
+    - if:
+      - or:
+        - payloadType: Issues
+        - payloadType: Pull_Request
+      - isAction:
+          action: Opened
+      then:
+      - if:
+        - hasLabel:
+            label: os-maccatalyst
+        then:
+        - mentionUsers:
+            mentionees:
+            - vitek-karas
+            - kotlarmilos
+            - ivanpovazan
+            - steveisok
+            - akoeplinger
+            replyTemplate: >-
+              Tagging subscribers to 'os-maccatalyst': ${mentionees}
+
+              See info in area-owners.md if you want to be subscribed.
+            assignMentionees: False
+      description: '@Mention for maccatalyst'
+    - if:
+      - payloadType: Issues
+      - or:
+        - isAction:
+            action: Opened
+        - isAction:
+            action: Reopened
+      - isOpen
+      - not: isPartOfAnyMilestone
+      - not:
+          hasLabel:
+            label: untriaged
+      then:
+      - addLabel:
+          label: untriaged
+      description: Add untriaged label to new/reopened issues without a milestone
+    - if:
+      - payloadType: Issues
+      - or:
+        - isAction:
+            action: Closed
+        - isPartOfAnyMilestone
+      - hasLabel:
+          label: untriaged
+      then:
+      - removeLabel:
+          label: untriaged
+      description: Remove untriaged label from issues when closed or added to a milestone
+    - if:
+      - payloadType: Pull_Request
+      then:
+      - inPrLabel:
+          label: in-pr
+      description: Add `in-pr` label on issue when an open pull request is targeting it
+    - if:
+      - payloadType: Pull_Request
+      - isAction:
+          action: Opened
+      - not:
+          activitySenderHasPermission:
+            permission: Read
+      then:
+      - assignTo:
+          author: True
+      description: Assign Team PRs to author
+    - if:
+      - payloadType: Pull_Request
+      - isAction:
+          action: Opened
+      - isPullRequest
+      - and:
+        - not:
+            activitySenderHasPermission:
+              permission: Admin
+        - not:
+            activitySenderHasPermission:
+              permission: Write
+        - not:
+            isActivitySender:
+              user: github-actions[bot]
+              issueAuthor: False
+        - not:
+            isActivitySender:
+              user: dotnet-maestro[bot]
+              issueAuthor: False
+        - not:
+            isActivitySender:
+              user: dotnet-maestro-bot[bot]
+              issueAuthor: False
+        - not:
+            isActivitySender:
+              user: dotnet-maestro-bot
+              issueAuthor: False
+        - not:
+            isActivitySender:
+              user: dotnet-maestro
+              issueAuthor: False
+        - not:
+            isActivitySender:
+              user: github-actions
+              issueAuthor: False
+        - not:
+            isActivitySender:
+              user: dependabot[bot]
+              issueAuthor: False
+      then:
+      - addLabel:
+          label: community-contribution
+      description: Label community PRs
+    - if:
+      - payloadType: Issues
+      - labelAdded:
+          label: needs-author-action
+      then:
+      - addReply:
+          reply: This issue has been marked `needs-author-action` and may be missing some important information.
+      description: Needs-author-action notification
+    - if:
+      - payloadType: Pull_Request_Review
+      - not:
+          activitySenderHasPermission:
+            permission: Read
+      - isPullRequest
+      - isAction:
+          action: Submitted
+      - isReviewState:
+          reviewState: Changes_requested
+      then:
+      - addLabel:
+          label: needs-author-action
+      description: PR reviews with "changes requested" applies the needs-author-action label
+    - if:
+      - payloadType: Issue_Comment
+      - isAction:
+          action: Created
+      - isActivitySender:
+          issueAuthor: True
+      - hasLabel:
+          label: needs-author-action
+      - not:
+          hasLabel:
+            label: untriaged
+      - isIssue
+      - isOpen
+      then:
+      - addLabel:
+          label: needs-further-triage
+      - removeLabel:
+          label: needs-author-action
+      description: Replace `needs-author-action` label with `needs-further-triage` label when the author comments on an issue that is not still untriaged
+    - if:
+      - payloadType: Issue_Comment
+      - isAction:
+          action: Created
+      - isActivitySender:
+          issueAuthor: True
+      - hasLabel:
+          label: needs-author-action
+      - hasLabel:
+          label: untriaged
+      - isIssue
+      - isOpen
+      then:
+      - removeLabel:
+          label: needs-author-action
+      description: Remove `needs-author-action` label when the author comments on an `untriaged` issue
+    - if:
+      - payloadType: Pull_Request
+      - isPullRequest
+      - isAction:
+          action: Synchronize
+      - hasLabel:
+          label: needs-author-action
+      then:
+      - removeLabel:
+          label: needs-author-action
+      description: Pushing changes to PR branch removes the needs-author-action label
+    - if:
+      - payloadType: Issue_Comment
+      - isActivitySender:
+          issueAuthor: True
+      - isAction:
+          action: Created
+      - hasLabel:
+          label: needs-author-action
+      - isPullRequest
+      - isOpen
+      then:
+      - removeLabel:
+          label: needs-author-action
+      description: Author commenting in PR removes the needs-author-action label
+    - if:
+      - payloadType: Pull_Request_Review
+      - isActivitySender:
+          issueAuthor: True
+      - hasLabel:
+          label: needs-author-action
+      - isAction:
+          action: Submitted
+      - isPullRequest
+      - isOpen
+      then:
+      - removeLabel:
+          label: needs-author-action
+      description: Author responding to a pull request review comment removes the needs-author-action label
+    - if:
+      - payloadType: Issues
+      - not:
+          isAction:
+            action: Closed
+      - hasLabel:
+          label: no-recent-activity
+      - not:
+          labelAdded:
+            label: no-recent-activity
+      then:
+      - removeLabel:
+          label: no-recent-activity
+      - removeLabel:
+          label: backlog-cleanup-candidate
+      description: Remove `no-recent-activity` label from issues when issue is modified
+    - if:
+      - payloadType: Issue_Comment
+      - hasLabel:
+          label: no-recent-activity
+      - isIssue
+      then:
+      - removeLabel:
+          label: no-recent-activity
+      - removeLabel:
+          label: backlog-cleanup-candidate
+      description: Remove `no-recent-activity` label when an issue is commented on
+    - if:
+      - payloadType: Pull_Request
+      - isPullRequest
+      - isOpen
+      - hasLabel:
+          label: no-recent-activity
+      - not:
+          labelAdded:
+            label: no-recent-activity
+      then:
+      - removeLabel:
+          label: no-recent-activity
+      - removeLabel:
+          label: backlog-cleanup-candidate
+      description: Remove `no-recent-activity` label from PRs when modified
+    - if:
+      - payloadType: Issue_Comment
+      - hasLabel:
+          label: no-recent-activity
+      - isPullRequest
+      - isOpen
+      then:
+      - removeLabel:
+          label: no-recent-activity
+      - removeLabel:
+          label: backlog-cleanup-candidate
+      description: Remove `no-recent-activity` label from PRs when commented on
+    - if:
+      - payloadType: Pull_Request_Review
+      - hasLabel:
+          label: no-recent-activity
+      - isPullRequest
+      - isOpen
+      then:
+      - removeLabel:
+          label: no-recent-activity
+      - removeLabel:
+          label: backlog-cleanup-candidate
+      description: Remove `no-recent-activity` label from PRs when new review is added
+onFailure: 
+onSuccess: