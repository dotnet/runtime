<Project>

  <!--
    This file defines the list of projects to build and divides them into subsets. In ordinary
    situations, you should perform a full build by running 'build.cmd' or './build.sh'. This ensures
    the projects are sequenced correctly so the outputs and test results are what you would expect.

    Examples:

      ./build.sh CoreHost

        This builds only the .NET Core Host.

      ./build.sh corehost installer.managed

        This builds the CoreHost and also the Managed installer portion (e.g. Microsoft.DotNet.PlatformAbstractions)
        projects. A space ' ' or '+' are the delimiters between multiple subsets to build.

      ./build.sh -test installer.tests

        This builds and executes the installer test projects. (The '-test' argument is an Arcade SDK argument
        that indicates tests should be run. Otherwise, they'll only be built.)

    Quirks:

      This command looks useful, but doesn't work as expected:

        ./build.sh -test /p:Subset=CoreHost-Test    # (Doesn't work!)

      Intuitively, this should build the host, build the tests, then run the tests on the freshly
      built host. What actually happens is the tests run on a previously built host. This is because
      the depproj, pkgproj, and installer subsets process the host artifacts, and those didn't
      rebuild because those subsets were disabled.

      You can get around this limitation by running the corehost subset, manually copying host
      artifacts to the test layout, then running the test subset.
  -->

  <PropertyGroup>
<<<<<<< HEAD
    <DefaultSubsetCategories>libraries-installer-coreclr-mono</DefaultSubsetCategories>
    <DefaultSubsetCategories Condition="'$(TargetOS)' == 'iOS' or '$(TargetOS)' == 'Android'">libraries-installer-mono</DefaultSubsetCategories>
    <DefaultSubsetCategories Condition="'$(TargetOS)' == 'WebAssembly'">libraries-mono</DefaultSubsetCategories>
=======
    <DefaultSubsets>clr+mono+libs+installer</DefaultSubsets>
    <DefaultSubsets Condition="'$(TargetOS)' == 'iOS' or '$(TargetOS)' == 'Android' or '$(TargetOS)' == 'tvOS'">mono+libs+installer</DefaultSubsets>
>>>>>>> c9d69e38
  </PropertyGroup>

  <PropertyGroup>
    <DefaultCoreClrSubsets>clr.runtime+linuxdac+clr.corelib+clr.nativecorelib+clr.tools+clr.packages</DefaultCoreClrSubsets>

    <DefaultMonoSubsets Condition="'$(MonoEnableLLVM)' == 'true' and '$(MonoLLVMDir)' == ''">mono.llvm+</DefaultMonoSubsets>
    <DefaultMonoSubsets>$(DefaultMonoSubsets)mono.runtime+mono.corelib</DefaultMonoSubsets>

    <DefaultLibrariesSubsets>libs.depprojs+libs.native+libs.ref+libs.src+libs.pretest+libs.packages</DefaultLibrariesSubsets>

    <DefaultInstallerSubsets>corehost+installer.managed+installer.depprojs+installer.pkgprojs+bundles+installers+installer.tests</DefaultInstallerSubsets>
    <DefaultInstallerSubsets Condition="'$(TargetOS)' == 'iOS' or '$(TargetOS)' == 'Android' or '$(TargetOS)' == 'tvOS'">installer.depprojs+installer.pkgprojs</DefaultInstallerSubsets>
  </PropertyGroup>

  <PropertyGroup>
    <_subset Condition="'$(Subset)' != ''">+$(Subset.ToLowerInvariant())+</_subset>
    <_subset Condition="'$(Subset)' == ''">+$(DefaultSubsets)+</_subset>
    <_subset>$(_subset.Replace('+clr+', '+$(DefaultCoreClrSubsets)+'))</_subset>
    <_subset>$(_subset.Replace('+mono+', '+$(DefaultMonoSubsets)+'))</_subset>
    <_subset>$(_subset.Replace('+libs+', '+$(DefaultLibrariesSubsets)+'))</_subset>
    <_subset>$(_subset.Replace('+installer+', '+$(DefaultInstallerSubsets)+'))</_subset>

    <!-- Surround _subset in dashes to simplify checks below -->
    <_subset>+$(_subset.Trim('+'))+</_subset>
  </PropertyGroup>

  <PropertyGroup>
<<<<<<< HEAD
    <RuntimeFlavor Condition="'$(TargetOS)' == 'iOS' or '$(TargetOS)' == 'Android' or '$(TargetOS)' == 'WebAssembly'">Mono</RuntimeFlavor>
    <RuntimeFlavor Condition="'$(RuntimeFlavor)' == '' and $(_subsetCategory.Contains('mono')) and !$(_subsetCategory.Contains('coreclr'))">Mono</RuntimeFlavor>
=======
    <RuntimeFlavor Condition="'$(TargetOS)' == 'tvOS' or '$(TargetOS)' == 'iOS' or '$(TargetOS)' == 'Android'">Mono</RuntimeFlavor>
    <RuntimeFlavor Condition="'$(RuntimeFlavor)' == '' and $(_subset.Contains('+mono.runtime+')) and !$(_subset.Contains('+clr.runtime+'))">Mono</RuntimeFlavor>
>>>>>>> c9d69e38
    <RuntimeFlavor Condition="'$(RuntimeFlavor)' == ''">CoreCLR</RuntimeFlavor>
  </PropertyGroup>

  <ItemGroup>
    <!-- CoreClr -->
    <SubsetName Include="Clr" Description="The CoreCLR runtime, LinuxDac, CoreLib (+ native), tools and packages." />
    <SubsetName Include="Clr.Runtime" Description="The CoreCLR .NET runtime." />
    <SubsetName Include="LinuxDac" Condition="$([MSBuild]::IsOsPlatform(Windows))" Description="The cross-OS Windows->libc-based Linux DAC. Skipped on x86." />
    <SubsetName Include="AlpineDac" Condition="$([MSBuild]::IsOsPlatform(Windows))" OnDemand="true" Description="The cross-OS Windows->musl-libc-based Linux DAC. Skipped on x86." />
    <SubsetName Include="Clr.CoreLib" Description="The managed System.Private.CoreLib library for CoreCLR." />
    <SubsetName Include="Clr.NativeCoreLib" Description="Run crossgen on System.Private.CoreLib library for CoreCLR." />
    <SubsetName Include="Clr.Tools" Description="Managed tools that support CoreCLR development and testing." />
    <SubsetName Include="Clr.Packages" Description="The projects that produce NuGet packages for the CoreCLR runtime, crossgen, and IL tools." />

    <!-- Mono -->
    <SubsetName Include="Mono" Description="The Mono runtime and CoreLib." />
    <SubsetName Include="Mono.Runtime" Description="The Mono .NET runtime." />
    <SubsetName Include="Mono.CoreLib" Description="The managed System.Private.CoreLib library for Mono." />

    <!-- Libs -->
    <SubsetName Include="Libs" Description="The libraries native part, refs and source assemblies, test infra and packages." />
    <SubsetName Include="Libs.Depprojs" Description="The libraries upfront restore projects." />
    <SubsetName Include="Libs.Native" Description="The native libraries used in the shared framework." />
    <SubsetName Include="Libs.Ref" Description="The managed reference libraries." />
    <SubsetName Include="Libs.Src" Description="The managed implementation libraries." />
    <SubsetName Include="Libs.PreTest" Description="Test assets which are necessary to run tests." />
    <SubsetName Include="Libs.Packages" Description="The projects that produce NuGet packages from libraries." />
    <SubsetName Include="Libs.Tests" OnDemand="true" Description="The test projects. Note that building this doesn't execute tests: you must also pass the '-test' argument." />

    <!-- Installer -->
    <SubsetName Include="Installer" Description="The .NET Core hosts, hosting libraries, bundles, and installers. Includes these projects' tests." />
    <SubsetName Include="CoreHost" Description="The .NET Core hosts." />
    <SubsetName Include="Installer.Managed" Description="The managed .NET hosting projects. This includes PlatformAbstractions and HostModel." />
    <SubsetName Include="Installer.DepProjs" Description="The dependency projects. These gather shared framework files and run crossgen on them to turn them into ready-to-run (R2R) assemblies for the current platform." />
    <SubsetName Include="Installer.PkgProjs" Description="The packaging projects. These produce NETCoreApp assets: NuGet packages, installers, zips, and Linux packages." />
    <SubsetName Include="Bundles" Description="The shared framework bundle installer projects. Produces .exe installers for Windows." />
    <SubsetName Include="Installers" Description="Generates additional installers. This produces the shared frameworks and their installers." />
    <SubsetName Include="Installer.Tests" Description="The test projects. Note that building this doesn't execute tests: you must also pass the '-test' argument." />
    <SubsetName Include="Installer.Publish" OnDemand="true" Description="Builds the installer publish infrastructure." />
  </ItemGroup>

  <!-- Default targets, parallelization and configurations. -->
  <ItemDefinitionGroup>
    <CoreClrProject>
      <Test>false</Test>
      <Pack>false</Pack>
      <Publish>false</Publish>
      <BuildInParallel>false</BuildInParallel>
      <AdditionalProperties Condition="'$(CoreCLRConfiguration)' != ''">Configuration=$(CoreCLRConfiguration)</AdditionalProperties>
    </CoreClrProject>
    <MonoProject>
      <Test>false</Test>
      <Pack>false</Pack>
      <Publish>false</Publish>
      <BuildInParallel>false</BuildInParallel>
      <AdditionalProperties Condition="'$(MonoConfiguration)' != ''">Configuration=$(MonoConfiguration)</AdditionalProperties>
    </MonoProject>
    <LibrariesProject>
      <Test>false</Test>
      <Pack>false</Pack>
      <Publish>false</Publish>
      <BuildInParallel>false</BuildInParallel>
      <AdditionalProperties Condition="'$(LibrariesConfiguration)' != ''">Configuration=$(LibrariesConfiguration)</AdditionalProperties>
    </LibrariesProject>
    <InstallerProject>
      <Test>false</Test>
      <Pack>true</Pack>
      <Publish>false</Publish>
    </InstallerProject>
  </ItemDefinitionGroup>

  <!-- CoreClr sets -->
  <ItemGroup Condition="$(_subset.Contains('+clr.corelib+'))">
    <CoreClrProject Include="$(CoreClrProjectRoot)src\System.Private.CoreLib\System.Private.CoreLib.csproj" />
  </ItemGroup>

  <ItemGroup Condition="$(_subset.Contains('+clr.runtime+'))">
    <CoreClrProject Include="$(CoreClrProjectRoot)runtime.proj" />
  </ItemGroup>

  <ItemGroup Condition="$(_subset.Contains('+linuxdac+')) and $([MSBuild]::IsOsPlatform(Windows)) and '$(TargetArchitecture)' != 'x86'">
    <CoreClrProject Include="$(CoreClrProjectRoot)runtime.proj" AdditionalProperties="%(AdditionalProperties);CrossDac=linux" />
  </ItemGroup>

  <ItemGroup Condition="$(_subset.Contains('+alpinedac+')) and $([MSBuild]::IsOsPlatform(Windows)) and '$(TargetArchitecture)' != 'x86'">
    <CoreClrProject Include="$(CoreClrProjectRoot)runtime.proj" AdditionalProperties="%(AdditionalProperties);CrossDac=alpine" />
  </ItemGroup>

  <ItemGroup Condition="$(_subset.Contains('+clr.nativecorelib+'))">
    <CoreClrProject Include="$(CoreClrProjectRoot)crossgen-corelib.proj" />
  </ItemGroup>

  <ItemGroup Condition="$(_subset.Contains('+clr.tools+'))">
    <CoreClrProject Include="$(CoreClrProjectRoot)src\tools\runincontext\runincontext.csproj" BuildInParallel="true" />
    <CoreClrProject Include="$(CoreClrProjectRoot)src\tools\r2rdump\R2RDump.csproj" BuildInParallel="true" />
    <CoreClrProject Include="$(CoreClrProjectRoot)src\tools\dotnet-pgo\dotnet-pgo.csproj" BuildInParallel="true" />
    <CoreClrProject Include="$(CoreClrProjectRoot)src\tools\ReadyToRun.SuperIlc\ReadyToRun.SuperIlc.csproj" BuildInParallel="true" />
    <CoreClrProject Include="$(CoreClrProjectRoot)src\tools\crossgen2\crossgen2\crossgen2.csproj" />
  </ItemGroup>

  <ItemGroup Condition="$(_subset.Contains('+clr.packages+'))">
    <CoreClrProject Include="$(CoreClrProjectRoot)src\.nuget\coreclr-packages.proj" Pack="true" />
  </ItemGroup>

  <!-- Mono sets -->
  <ItemGroup Condition="$(_subset.Contains('+mono.llvm+'))">
    <MonoProject Include="$(MonoProjectRoot)llvm\llvm-init.proj" />
  </ItemGroup>

  <ItemGroup Condition="$(_subset.Contains('+mono.runtime+'))">
    <MonoProject Include="$(MonoProjectRoot)mono.proj" />
  </ItemGroup>

  <ItemGroup Condition="$(_subset.Contains('+mono.corelib+'))">
    <MonoProject Include="$(MonoProjectRoot)netcore\System.Private.CoreLib\System.Private.CoreLib.csproj" />
  </ItemGroup>

  <!-- Libraries sets -->
  <ItemGroup Condition="$(_subset.Contains('+libs.depprojs+'))">
    <LibrariesRestoreProject Include="$(LibrariesProjectRoot)restore\depproj.proj">
      <AdditionalProperties Condition="'$(LibrariesConfiguration)' != ''">Configuration=$(LibrariesConfiguration)</AdditionalProperties>
    </LibrariesRestoreProject>
  </ItemGroup>

  <ItemGroup Condition="$(_subset.Contains('+libs.native+'))">
    <LibrariesProject Include="$(LibrariesProjectRoot)Native\build-native.proj" />
  </ItemGroup>

  <ItemGroup Condition="$(_subset.Contains('+libs.ref+'))">
    <LibrariesProject Include="$(LibrariesProjectRoot)ref.proj" />
  </ItemGroup>

  <ItemGroup Condition="$(_subset.Contains('+libs.src+'))">
    <LibrariesProject Include="$(LibrariesProjectRoot)src.proj" />
  </ItemGroup>

  <ItemGroup Condition="$(_subset.Contains('+libs.pretest+'))">
    <LibrariesProject Include="$(LibrariesProjectRoot)pretest.proj"  />
  </ItemGroup>

  <ItemGroup Condition="$(_subset.Contains('+libs.packages+'))">
    <LibrariesProject Include="$(LibrariesProjectRoot)libraries-packages.proj" Pack="true" />
  </ItemGroup>

  <ItemGroup Condition="$(_subset.Contains('+libs.tests+'))">
    <LibrariesProject Include="$(LibrariesProjectRoot)tests.proj" Test="true" />
  </ItemGroup>

  <!-- Installer sets -->
  <ItemGroup Condition="$(_subset.Contains('+corehost+'))">
    <CorehostProjectToBuild Include="$(InstallerProjectRoot)corehost\build.proj" SignPhase="Binaries" />
    <InstallerProject Include="@(CorehostProjectToBuild)" />
  </ItemGroup>

  <ItemGroup Condition="$(_subset.Contains('+installer.managed+'))">
    <ManagedProjectToBuild Include="$(InstallerProjectRoot)managed\**\*.csproj" SignPhase="Binaries" />
    <ManagedProjectToBuild Include="$(InstallerProjectRoot)pkg\packaging\pack-managed.proj" />
    <InstallerProject Include="@(ManagedProjectToBuild)" />
  </ItemGroup>

  <ItemGroup Condition="$(_subset.Contains('+installer.depprojs+'))">
    <DepprojProjectToBuild Condition="'$(RuntimeFlavor)' == 'CoreCLR'" Include="$(InstallerProjectRoot)pkg\projects\**\*.depproj" SignPhase="R2RBinaries" BuildInParallel="false" />
    <DepprojProjectToBuild Condition="'$(RuntimeFlavor)' == 'Mono'" Include="$(InstallerProjectRoot)pkg\projects\**\*.depproj" SignPhase="Binaries" BuildInParallel="false" />
    <!-- Disable netstandard infra for now and discuss if we should delete it: https://github.com/dotnet/runtime/issues/2294-->
    <DepprojProjectToBuild Remove="$(InstallerProjectRoot)pkg\projects\netstandard\src\netstandard.depproj" />
    <InstallerProject Include="@(DepprojProjectToBuild)" />
  </ItemGroup>

  <ItemGroup Condition="$(_subset.Contains('+installer.pkgprojs+'))">
    <PkgprojProjectToBuild Include="$(InstallerProjectRoot)pkg\projects\**\*.pkgproj" SignPhase="MsiFiles" BuildInParallel="false" />
    <!-- Disable netstandard infra for now and discuss if we should delete it: https://github.com/dotnet/runtime/issues/2294-->
    <PkgprojProjectToBuild Remove="$(InstallerProjectRoot)pkg\projects\netstandard\pkg\NETStandard.Library.Ref.pkgproj" />
    <InstallerProject Include="@(PkgprojProjectToBuild)" />
  </ItemGroup>

  <ItemGroup Condition="$(_subset.Contains('+bundles+'))">
    <BundleProjectToBuild Include="$(InstallerProjectRoot)pkg\projects\**\*.bundleproj" SignPhase="BundleInstallerFiles" BuildInParallel="false" />
    <InstallerProject Include="@(BundleProjectToBuild)" />
  </ItemGroup>

  <ItemGroup Condition="$(_subset.Contains('+installers+'))">
    <InstallerProjectToBuild Include="$(InstallerProjectRoot)pkg\packaging\installers.proj" BuildInParallel="false" />
    <InstallerProjectToBuild Include="$(InstallerProjectRoot)pkg\packaging\vs-insertion-packages.proj" BuildInParallel="false" />
    <InstallerProject Include="@(InstallerProjectToBuild)" />
  </ItemGroup>

  <ItemGroup Condition="$(_subset.Contains('+installer.tests+'))">
    <TestProjectToBuild Include="$(InstallerProjectRoot)test\Microsoft.NET.HostModel.Tests\AppHost.Bundle.Tests\AppHost.Bundle.Tests.csproj" />
    <TestProjectToBuild Include="$(InstallerProjectRoot)test\Microsoft.NET.HostModel.Tests\Microsoft.NET.HostModel.AppHost.Tests\Microsoft.NET.HostModel.AppHost.Tests.csproj" />
    <TestProjectToBuild Include="$(InstallerProjectRoot)test\Microsoft.NET.HostModel.Tests\Microsoft.NET.HostModel.Bundle.Tests\Microsoft.NET.HostModel.Bundle.Tests.csproj" />
    <TestProjectToBuild Include="$(InstallerProjectRoot)test\Microsoft.NET.HostModel.Tests\Microsoft.NET.HostModel.ComHost.Tests\Microsoft.NET.HostModel.ComHost.Tests.csproj" />
    <TestProjectToBuild Include="$(InstallerProjectRoot)test\HostActivation.Tests\HostActivation.Tests.csproj" />
    <TestProjectToBuild Include="$(InstallerProjectRoot)test\Microsoft.DotNet.CoreSetup.Packaging.Tests\Microsoft.DotNet.CoreSetup.Packaging.Tests.csproj" />
    <InstallerProject Include="@(TestProjectToBuild)" Pack="false" Test="true" BuildInParallel="false" />
  </ItemGroup>

  <ItemGroup Condition="$(_subset.Contains('+installer.publish+'))">
    <InstallerProject Include="$(InstallerProjectRoot)publish\prepare-artifacts.proj" />
  </ItemGroup>

</Project><|MERGE_RESOLUTION|>--- conflicted
+++ resolved
@@ -37,14 +37,9 @@
   -->
 
   <PropertyGroup>
-<<<<<<< HEAD
-    <DefaultSubsetCategories>libraries-installer-coreclr-mono</DefaultSubsetCategories>
-    <DefaultSubsetCategories Condition="'$(TargetOS)' == 'iOS' or '$(TargetOS)' == 'Android'">libraries-installer-mono</DefaultSubsetCategories>
-    <DefaultSubsetCategories Condition="'$(TargetOS)' == 'WebAssembly'">libraries-mono</DefaultSubsetCategories>
-=======
     <DefaultSubsets>clr+mono+libs+installer</DefaultSubsets>
     <DefaultSubsets Condition="'$(TargetOS)' == 'iOS' or '$(TargetOS)' == 'Android' or '$(TargetOS)' == 'tvOS'">mono+libs+installer</DefaultSubsets>
->>>>>>> c9d69e38
+    <DefaultSubsetCategories Condition="'$(TargetOS)' == 'WebAssembly'">mono+libs</DefaultSubsetCategories>
   </PropertyGroup>
 
   <PropertyGroup>
@@ -72,13 +67,8 @@
   </PropertyGroup>
 
   <PropertyGroup>
-<<<<<<< HEAD
-    <RuntimeFlavor Condition="'$(TargetOS)' == 'iOS' or '$(TargetOS)' == 'Android' or '$(TargetOS)' == 'WebAssembly'">Mono</RuntimeFlavor>
-    <RuntimeFlavor Condition="'$(RuntimeFlavor)' == '' and $(_subsetCategory.Contains('mono')) and !$(_subsetCategory.Contains('coreclr'))">Mono</RuntimeFlavor>
-=======
-    <RuntimeFlavor Condition="'$(TargetOS)' == 'tvOS' or '$(TargetOS)' == 'iOS' or '$(TargetOS)' == 'Android'">Mono</RuntimeFlavor>
+    <RuntimeFlavor Condition="'$(TargetOS)' == 'tvOS' or '$(TargetOS)' == 'iOS' or '$(TargetOS)' == 'Android' or '$(TargetOS)' == 'WebAssembly'">Mono</RuntimeFlavor>
     <RuntimeFlavor Condition="'$(RuntimeFlavor)' == '' and $(_subset.Contains('+mono.runtime+')) and !$(_subset.Contains('+clr.runtime+'))">Mono</RuntimeFlavor>
->>>>>>> c9d69e38
     <RuntimeFlavor Condition="'$(RuntimeFlavor)' == ''">CoreCLR</RuntimeFlavor>
   </PropertyGroup>
 
