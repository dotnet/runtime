<Project>

  <!--
    This file defines the list of projects to build and divides them into subsets. In ordinary
    situations, you should perform a full build by running 'build.cmd' or './build.sh'. This ensures
    the projects are sequenced correctly so the outputs and test results are what you would expect.

    Examples:

      ./build.sh host.native

        This builds only the .NET host.

      ./build.sh libs+host.native

        This builds the .NET host and also the manged libraries portion.
        A space ' ' or '+' are the delimiters between multiple subsets to build.

      ./build.sh -test host.tests

        This builds and executes the installer test projects. (The '-test' argument is an Arcade SDK argument
        that indicates tests should be run. Otherwise, they'll only be built.)
  -->

  <!-- Determine the primary runtime flavor. This is usually CoreCLR, except on
       platforms (like s390x) where only Mono is supported. The primary runtime
       flavor is used to decide when to build the hosts and installers. -->
  <PropertyGroup>
    <!-- Determine if the CoreCLR runtime can build/run for the specified target. -->
    <_CoreCLRSupportedOS Condition="'$(TargetsMobile)' != 'true' and '$(TargetsLinuxBionic)' != 'true'">true</_CoreCLRSupportedOS>
    <_CoreCLRSupportedArch Condition="'$(TargetArchitecture)' != 'armv6' and '$(TargetArchitecture)' != 'ppc64le' and '$(TargetArchitecture)' != 's390x'">true</_CoreCLRSupportedArch>
    <CoreCLRSupported Condition="'$(_CoreCLRSupportedOS)' == 'true' and '$(_CoreCLRSupportedArch)' == 'true'">true</CoreCLRSupported>

    <!-- Determine if the Mono runtime can build/run for the specified target. -->
    <_MonoSupportedOS>true</_MonoSupportedOS>
    <_MonoSupportedArch Condition="!('$(TargetOS)' == 'windows' and '$(TargetArchitecture)' == 'arm64') and !('$(TargetsLinuxMusl)' == 'true' and ('$(TargetArchitecture)' == 'arm' or '$(TargetArchitecture)' == 'arm64')) and !('$(TargetsLinuxBionic)' == 'true' and '$(TargetArchitecture)' == 'arm')">true</_MonoSupportedArch>
    <MonoSupported Condition="'$(_MonoSupportedOS)' == 'true' and '$(_MonoSupportedArch)' == 'true'">true</MonoSupported>

    <!-- Determine if the Mono AOT compiler can run on the target (cross-targeting other RIDs) -->
    <_MonoAotCrossSupportedOS Condition="'$(TargetsMobile)' != 'true' and '$(TargetsLinuxBionic)' != 'true'">true</_MonoAotCrossSupportedOS>
    <_MonoAotCrossSupportedArch Condition="'$(TargetArchitecture)' == 'x64' or '$(TargetArchitecture)' == 'arm64'">true</_MonoAotCrossSupportedArch>
    <MonoAOTCrossCompilerSupported Condition="'$(_MonoAotCrossSupportedOS)' == 'true' and '$(_MonoAotCrossSupportedArch)' == 'true'">true</MonoAOTCrossCompilerSupported>

    <!-- Determine if the NativeAOT runtime can run on the specified target. -->
    <_IsCommunityCrossArchitecture Condition="'$(CrossBuild)' == 'true' and ('$(TargetArchitecture)' == 'loongarch64' or '$(TargetArchitecture)' == 'riscv64')">true</_IsCommunityCrossArchitecture>
    <_NativeAotSupportedOS Condition="'$(TargetOS)' == 'windows' or '$(TargetOS)' == 'linux' or '$(TargetOS)' == 'osx' or '$(TargetOS)' == 'maccatalyst' or '$(TargetOS)' == 'iossimulator' or '$(TargetOS)' == 'ios' or '$(TargetOS)' == 'tvossimulator' or '$(TargetOS)' == 'tvos' or '$(TargetOS)' == 'freebsd'">true</_NativeAotSupportedOS>
    <_NativeAotSupportedArch Condition="'$(TargetArchitecture)' == 'x64' or '$(TargetArchitecture)' == 'arm64' or '$(TargetArchitecture)' == 'arm' or '$(TargetArchitecture)' == 'loongarch64' or ('$(TargetOS)' == 'windows' and '$(TargetArchitecture)' == 'x86')">true</_NativeAotSupportedArch>
    <NativeAotSupported Condition="'$(_NativeAotSupportedOS)' == 'true' and '$(_NativeAotSupportedArch)' == 'true' and '$(_IsCommunityCrossArchitecture)' != 'true'">true</NativeAotSupported>
  </PropertyGroup>

  <PropertyGroup>
    <DefaultPrimaryRuntimeFlavor>CoreCLR</DefaultPrimaryRuntimeFlavor>
    <DefaultPrimaryRuntimeFlavor Condition="'$(CoreCLRSupported)' != 'true'">Mono</DefaultPrimaryRuntimeFlavor>
    <PrimaryRuntimeFlavor Condition="'$(PrimaryRuntimeFlavor)' == ''">$(DefaultPrimaryRuntimeFlavor)</PrimaryRuntimeFlavor>
  </PropertyGroup>

  <PropertyGroup>
    <DefaultSubsets>clr+mono+libs+tools+host+packs</DefaultSubsets>
    <DefaultSubsets Condition="'$(TargetsMobile)' == 'true'">mono+libs+packs</DefaultSubsets>
    <DefaultSubsets Condition="'$(TargetsAppleMobile)' == 'true'">clr.nativeaotruntime+clr.nativeaotlibs+mono+libs+packs</DefaultSubsets>
    <DefaultSubsets Condition="'$(TargetsLinuxBionic)' == 'true' and '$(MonoSupported)' == 'true'">clr.nativeaotruntime+clr.nativeaotlibs+mono+libs+host+packs</DefaultSubsets>
    <DefaultSubsets Condition="'$(TargetsLinuxBionic)' == 'true' and '$(MonoSupported)' != 'true'">clr.nativeaotruntime+clr.nativeaotlibs+libs+packs</DefaultSubsets>
    <!-- In source build, mono is only supported as primary runtime flavor. On Windows mono is supported for x86/x64 only. -->
    <DefaultSubsets Condition="('$(DotNetBuildSourceOnly)' == 'true' and '$(PrimaryRuntimeFlavor)' != 'Mono') or ('$(TargetOS)' == 'windows' and '$(TargetArchitecture)' != 'x86' and '$(TargetArchitecture)' != 'x64')">clr+libs+tools+host+packs</DefaultSubsets>
    <DefaultSubsets Condition="'$(DotNetBuildRuntimeNativeAOTRuntimePack)' == 'true'">clr.nativeaotlibs+clr.nativeaotruntime+libs+packs</DefaultSubsets>
    <DefaultSubsets Condition="'$(DotNetBuildMonoCrossAOT)' == 'true'">mono+packs</DefaultSubsets>
  </PropertyGroup>

  <PropertyGroup>
    <!-- If we're building in the VMR, then we want to build all of the assets even in a PGO-instrumented build as downstream repos will not be able to pull assets from a matching non-PGO-instrumented build. -->
    <BuildOnlyPgoInstrumentedAssets Condition="'$(PgoInstrument)' == 'true' and '$(DotNetBuild)' != 'true'">true</BuildOnlyPgoInstrumentedAssets>
  </PropertyGroup>

  <PropertyGroup Condition="'$(BuildMonoAOTCrossCompilerOnly)' == 'true' or ('$(DotNetBuildAllRuntimePacks)' == 'true' and '$(MonoAOTCrossCompilerSupported)' == 'true')">
    <MonoCrossAOTTargetOS>android+browser+wasi</MonoCrossAOTTargetOS>
    <MonoCrossAOTTargetOS Condition="'$(TargetOS)' == 'osx'">$(MonoCrossAOTTargetOS)+tvos+ios+maccatalyst</MonoCrossAOTTargetOS>
  </PropertyGroup>

  <!-- Init _subset here to allow RuntimeFlavor to be set as early as possible -->
  <PropertyGroup>
    <_subset Condition="'$(Subset)' != ''">+$(Subset.ToLowerInvariant())+</_subset>
    <_subset Condition="'$(Subset)' == ''">+$(DefaultSubsets)+</_subset>
  </PropertyGroup>

  <PropertyGroup Condition="'$(RuntimeFlavor)' == ''">
    <RuntimeFlavor Condition="'$(TargetsMobile)' == 'true' and !$(_subset.Contains('+clr.nativeaotlibs+'))">Mono</RuntimeFlavor>
    <RuntimeFlavor Condition="('$(TargetsMobile)' == 'true' or '$(TargetsLinuxBionic)' == 'true') and $(_subset.Contains('+clr.nativeaotlibs+'))">CoreCLR</RuntimeFlavor>
    <RuntimeFlavor Condition="'$(RuntimeFlavor)' == '' and ($(_subset.Contains('+mono+')) or $(_subset.Contains('+mono.runtime+'))) and (!$(_subset.Contains('+clr+')) and !$(_subset.Contains('+clr.runtime+')) and !$(_subset.Contains('+clr.corelib+')))">Mono</RuntimeFlavor>
    <RuntimeFlavor Condition="'$(RuntimeFlavor)' == ''">$(PrimaryRuntimeFlavor)</RuntimeFlavor>
  </PropertyGroup>

  <PropertyGroup>
    <DefaultCoreClrSubsets>clr.native+linuxdac+clr.corelib+clr.tools+clr.nativecorelib+clr.packages+clr.nativeaotlibs+clr.crossarchtools+host.native</DefaultCoreClrSubsets>
    <DefaultCoreClrSubsets Condition="'$(PackageRID)' == 'linux-armel'">clr.native+linuxdac+clr.corelib+clr.tools+clr.nativecorelib+clr.packages+clr.nativeaotlibs+clr.crossarchtools</DefaultCoreClrSubsets>
    <!-- Even on platforms that do not support the CoreCLR runtime, we still want to build ilasm/ildasm. -->
    <DefaultCoreClrSubsets Condition="'$(PrimaryRuntimeFlavor)' != 'CoreCLR'">clr.iltools+clr.packages</DefaultCoreClrSubsets>

    <DefaultNativeAotSubsets>clr.alljits+clr.tools+clr.nativeaotlibs+clr.nativeaotruntime</DefaultNativeAotSubsets>

    <DefaultMonoSubsets Condition="'$(MonoEnableLLVM)' == 'true' and '$(MonoLLVMDir)' == ''">mono.llvm+</DefaultMonoSubsets>
    <DefaultMonoSubsets Condition="'$(MonoAOTEnableLLVM)' == 'true' and '$(MonoLLVMDir)' == ''">mono.llvm+</DefaultMonoSubsets>
    <DefaultMonoSubsets Condition="'$(TargetOS)' == 'browser'">$(DefaultMonoSubsets)mono.wasmruntime+</DefaultMonoSubsets>
    <DefaultMonoSubsets Condition="'$(TargetOS)' == 'wasi'">$(DefaultMonoSubsets)mono.wasiruntime+</DefaultMonoSubsets>
    <DefaultMonoSubsets Condition="'$(MonoCrossAOTTargetOS)' != ''">$(DefaultMonoSubsets)mono.aotcross+</DefaultMonoSubsets>
    <DefaultMonoSubsets>$(DefaultMonoSubsets)mono.runtime+mono.corelib+mono.packages+</DefaultMonoSubsets>
    <DefaultMonoSubsets Condition="'$(TargetsMobile)' == 'true' or '$(ForceBuildMobileManifests)' == 'true'">$(DefaultMonoSubsets)mono.manifests+</DefaultMonoSubsets>
    <DefaultMonoSubsets Condition="$(_subset.Contains('+mono.wasmworkload+'))">$(DefaultMonoSubsets)mono.manifests+</DefaultMonoSubsets>
    <DefaultMonoSubsets Condition="'$(PrimaryRuntimeFlavor)' != 'Mono'">$(DefaultMonoSubsets)mono.tools+</DefaultMonoSubsets>
    <DefaultMonoSubsets Condition="'$(TargetsMobile)' != 'true'">$(DefaultMonoSubsets)host.native+</DefaultMonoSubsets>

    <!-- If the Mono runtime isn't supported but the AOT compiler is, just build the AOT cross compiler -->
    <DefaultMonoSubsets Condition="'$(BuildMonoAOTCrossCompilerOnly)' == 'true' or ('$(MonoSupported)' != 'true' and '$(MonoAOTCrossCompilerSupported)' == 'true')">mono.aotcross</DefaultMonoSubsets>

    <DefaultLibrariesSubsets Condition="'$(BuildTargetFramework)' == '$(NetCoreAppCurrent)' or
                                        '$(BuildTargetFramework)' == '' or
                                        '$(BuildAllConfigurations)' == 'true'">libs.native+</DefaultLibrariesSubsets>
    <DefaultLibrariesSubsets>$(DefaultLibrariesSubsets)libs.sfx+libs.oob+libs.pretest</DefaultLibrariesSubsets>
    <!-- Respect the DotNetBuildTests product flag when building the product. -->
    <DefaultLibrariesSubsets Condition="'$(DotNetBuildTests)' == 'true'">$(DefaultLibrariesSubsets)+libs.tests</DefaultLibrariesSubsets>

    <DefaultToolsSubsets>tools.illink+tools.cdacreader</DefaultToolsSubsets>

    <DefaultHostSubsets>host.native+host.tools+host.pkg</DefaultHostSubsets>
    <DefaultHostSubsets Condition="'$(DotNetBuildSourceOnly)' != 'true'">$(DefaultHostSubsets)+host.pretest+host.tests</DefaultHostSubsets>
    <DefaultHostSubsets Condition="'$(RuntimeFlavor)' != '$(PrimaryRuntimeFlavor)' or '$(TargetsMobile)' == 'true'"></DefaultHostSubsets>
    <DefaultHostSubsets Condition="'$(RuntimeFlavor)' != '$(PrimaryRuntimeFlavor)' and '$(TargetsMobile)' != 'true'">host.native</DefaultHostSubsets>
    <!-- When we're building all runtime packs, make sure that we build the correct host components to ship. -->
    <DefaultHostSubsets Condition="'$(DotNetBuildAllRuntimePacks)' == 'true' and '$(TargetsLinuxBionic)' == 'true' and '$(MonoSupported)' == 'true'">host.native+host.pkg</DefaultHostSubsets>

    <DefaultPacksSubsets>packs.product</DefaultPacksSubsets>
    <DefaultPacksSubsets Condition="'$(DotNetBuildSourceOnly)' != 'true'">$(DefaultPacksSubsets)+packs.installers</DefaultPacksSubsets>
    <DefaultPacksSubsets Condition="'$(BuildMonoAOTCrossCompilerOnly)' != 'true' and '$(DotNetBuildSourceOnly)' != 'true'">$(DefaultPacksSubsets)+packs.tests</DefaultPacksSubsets>
    <DefaultPacksSubsets Condition="'$(RuntimeFlavor)' != 'Mono' and '$(ForceBuildMobileManifests)' == 'true'">$(DefaultPacksSubsets)+mono.manifests</DefaultPacksSubsets>
  </PropertyGroup>

  <PropertyGroup>
    <_subset>$(_subset.Replace('+clr.paltests+', '+clr.paltests+clr.paltestlist+'))</_subset>
    <_subset>$(_subset.Replace('+clr+', '+$(DefaultCoreClrSubsets)+'))</_subset>
    <_subset>$(_subset.Replace('+clr.aot+', '+$(DefaultNativeAotSubsets)+'))</_subset>
    <_subset>$(_subset.Replace('+mono+', '+$(DefaultMonoSubsets)+'))</_subset>
    <_subset>$(_subset.Replace('+libs+', '+$(DefaultLibrariesSubsets)+'))</_subset>
    <_subset>$(_subset.Replace('+tools+', '+$(DefaultToolsSubsets)+'))</_subset>
    <_subset>$(_subset.Replace('+host+', '+$(DefaultHostSubsets)+'))</_subset>
    <_subset>$(_subset.Replace('+packs+', '+$(DefaultPacksSubsets)+'))</_subset>

    <!-- Surround _subset in dashes to simplify checks below -->
    <_subset>+$(_subset.Trim('+'))+</_subset>

    <ClrRuntimeBuildSubsets></ClrRuntimeBuildSubsets>
    <ClrDefaultRuntimeBuildSubsets>ClrRuntimeSubset=true;ClrJitSubset=true;ClrILToolsSubset=true</ClrDefaultRuntimeBuildSubsets>
  </PropertyGroup>

  <PropertyGroup>
<<<<<<< HEAD
    <!-- CLR NativeAot only builds in a subset of the matrix -->
    <_NativeAotSupportedOS Condition="'$(TargetOS)' == 'windows' or '$(TargetOS)' == 'linux' or '$(TargetOS)' == 'osx' or '$(TargetOS)' == 'maccatalyst' or '$(TargetOS)' == 'iossimulator' or '$(TargetOS)' == 'ios' or '$(TargetOS)' == 'tvossimulator' or '$(TargetOS)' == 'tvos' or '$(TargetOS)' == 'freebsd'">true</_NativeAotSupportedOS>
    <_NativeAotSupportedArch Condition="'$(TargetArchitecture)' == 'x64' or '$(TargetArchitecture)' == 'arm64' or '$(TargetArchitecture)' == 'arm' or '$(TargetArchitecture)' == 'loongarch64' or '$(TargetArchitecture)' == 'riscv64' or ('$(TargetOS)' == 'windows' and '$(TargetArchitecture)' == 'x86')">true</_NativeAotSupportedArch>
    <NativeAotSupported Condition="'$(_NativeAotSupportedOS)' == 'true' and '$(_NativeAotSupportedArch)' == 'true'">true</NativeAotSupported>
    <_IsCommunityCrossArchitecture Condition="'$(CrossBuild)' == 'true' and ('$(TargetArchitecture)' == 'loongarch64' or '$(TargetArchitecture)' == 'riscv64')">true</_IsCommunityCrossArchitecture>
    <UseNativeAotForComponents Condition="'$(NativeAotSupported)' == 'true' and '$(TargetOS)' == '$(HostOS)' and '$(TargetsLinuxBionic)' != 'true' and '$(_IsCommunityCrossArchitecture)' != 'true'">true</UseNativeAotForComponents>
=======
    <UseNativeAotForComponents Condition="'$(NativeAotSupported)' == 'true' and '$(TargetOS)' == '$(HostOS)' and '$(TargetsLinuxBionic)' != 'true'">true</UseNativeAotForComponents>
>>>>>>> 82ab8924

    <!-- If we're building clr.nativeaotlibs and not building the CLR runtime, compile libraries against NativeAOT CoreLib -->
    <UseNativeAotCoreLib Condition="'$(TestNativeAot)' == 'true' or ($(_subset.Contains('+clr.nativeaotlibs+')) and !$(_subset.Contains('+clr.native+')) and !$(_subset.Contains('+clr.runtime+')) and !$(_subset.Contains('+clr.corelib+')))">true</UseNativeAotCoreLib>
  </PropertyGroup>

  <!-- Configure build properties for C++ runtime library references. -->
  <PropertyGroup>
    <TargetCxxLibraryProperties Condition="'$(TargetCxxStandardLibrary)' != ''">CxxStandardLibrary=$(TargetCxxStandardLibrary)</TargetCxxLibraryProperties>
    <TargetCxxLibraryProperties Condition="'$(TargetCxxStandardLibraryStatic)' != ''">$(TargetCxxLibraryProperties);CxxStandardLibraryStatic=$(TargetCxxStandardLibraryStatic)</TargetCxxLibraryProperties>
    <TargetCxxLibraryProperties Condition="'$(TargetCxxAbiLibrary)' != ''">$(TargetCxxLibraryProperties);CxxAbiLibrary=$(TargetCxxAbiLibrary)</TargetCxxLibraryProperties>
  </PropertyGroup>

  <ItemGroup>
    <!-- CoreClr -->
    <SubsetName Include="Clr" Description="The full CoreCLR runtime. Equivalent to: $(DefaultCoreClrSubsets)" />
    <SubsetName Include="Clr.NativePrereqs" Description="Managed tools that support building the native components of the runtime (such as DacTableGen)." />
    <SubsetName Include="Clr.ILTools" Description="The CoreCLR IL tools (ilasm/ildasm)." />
    <SubsetName Include="Clr.Runtime" Description="The CoreCLR .NET runtime. Includes clr.jit, clr.iltools, clr.hosts." />
    <SubsetName Include="Clr.Native" Description="All CoreCLR native non-test components, including the runtime, jits, and other native tools. Includes clr.hosts, clr.runtime, clr.jit, clr.alljits, clr.paltests, clr.iltools, clr.nativeaotruntime, clr.spmi." />
    <SubsetName Include="Clr.Aot" Description="Everything needed for Native AOT workloads, including clr.alljits, clr.tools, clr.nativeaotlibs, and clr.nativeaotruntime" />
    <SubsetName Include="Clr.NativeAotLibs" Description="The CoreCLR native AOT CoreLib and other low level class libraries." />
    <SubsetName Include="Clr.NativeAotRuntime" Description="The stripped-down CoreCLR native AOT runtime." />
    <SubsetName Include="Clr.CrossArchTools" Description="The cross-targeted CoreCLR tools." />
    <SubsetName Include="Clr.PalTests" OnDemand="true" Description="The CoreCLR PAL tests." />
    <SubsetName Include="Clr.PalTestList" OnDemand="true" Description="Generate the list of the CoreCLR PAL tests. When using the command line, use Clr.PalTests instead." />
    <SubsetName Include="Clr.Hosts" Description="The CoreCLR corerun test host." />
    <SubsetName Include="Clr.Jit" Description="The JIT for the CoreCLR .NET runtime." />
    <SubsetName Include="Clr.AllJits" Description="All of the cross-targeting JIT compilers for the CoreCLR .NET runtime." />
    <SubsetName Include="Clr.Spmi" Description="SuperPMI, a tool for CoreCLR JIT testing." />
    <SubsetName Include="Clr.CoreLib" Description="The managed System.Private.CoreLib library for CoreCLR." />
    <SubsetName Include="Clr.NativeCoreLib" Description="Run crossgen on System.Private.CoreLib library for CoreCLR." />
    <SubsetName Include="Clr.Tools" Description="Managed tools that support CoreCLR development and testing." />
    <SubsetName Include="Clr.ToolsTests" OnDemand="true" Description="Unit tests for the clr.tools subset." />
    <SubsetName Include="Clr.Packages" Description="The projects that produce NuGet packages for the CoreCLR runtime, crossgen, and IL tools." />
    <SubsetName Include="LinuxDac" Condition="$([MSBuild]::IsOsPlatform(Windows))" Description="The cross-OS Windows->libc-based Linux DAC. Skipped on x86." />
    <SubsetName Include="AlpineDac" Condition="$([MSBuild]::IsOsPlatform(Windows))" OnDemand="true" Description="The cross-OS Windows->musl-libc-based Linux DAC. Skipped on x86" />
    <SubsetName Include="CrossDacPack" OnDemand="true"
            Description="Packaging of cross OS DAC. Requires all assets needed to be present at a folder specified by $(CrossDacArtifactsDir). See 'Microsoft.CrossOsDiag.Private.CoreCLR.proj' for details." />

    <!-- Mono -->
    <SubsetName Include="Mono" Description="The Mono runtime and CoreLib. Equivalent to: $(DefaultMonoSubsets)" />
    <SubsetName Include="Mono.Runtime" Description="The Mono .NET runtime." />
    <SubsetName Include="Mono.AotCross" Description="The cross-compiler runtime for Mono AOT." />
    <SubsetName Include="Mono.CoreLib" Description="The managed System.Private.CoreLib library for Mono." />
    <SubsetName Include="Mono.Manifests" Description="The NuGet packages with manifests defining the mobile and Blazor workloads." />
    <SubsetName Include="Mono.Packages" Description="The projects that produce NuGet packages for the Mono runtime." />
    <SubsetName Include="Mono.Tools" Description="Tooling that helps support Mono development and testing." />
    <SubsetName Include="Mono.WasmRuntime" Description="The Emscripten runtime." />
    <SubsetName Include="Mono.WasiRuntime" Description="The WASI runtime." />
    <SubsetName Include="Mono.WasmWorkload" Description="*Helper* subset for building some pre-requisites for wasm workload testing, useful on CI." />
    <SubsetName Include="Mono.MsCorDbi" Description="The implementation of ICorDebug interface." />
    <SubsetName Include="Mono.Workloads" OnDemand="true" Description="Builds the installers and the insertion metadata for Blazor workloads." />

    <!-- Tools -->
    <SubsetName Include="Tools" Description="Additional runtime tools projects. Equivalent to: $(DefaultToolsSubsets)" />
    <SubsetName Include="Tools.ILLink" Description="The projects that produce illink and analyzer tools for trimming." />
    <SubsetName Include="Tools.CdacReader" Description="The cDAC reader." />
    <SubsetName Include="Tools.ILLinkTests" OnDemand="true" Description="Unit tests for the tools.illink subset." />

    <SubsetName Include="Tools.CdacReaderTests" OnDemand="true" Description="Units tests for the cDAC reader." />

    <!-- Host -->
    <SubsetName Include="Host" Description="The .NET hosts, packages, hosting libraries, and tests. Equivalent to: $(DefaultHostSubsets)" />
    <SubsetName Include="Host.Native" Description="The .NET hosts." />
    <SubsetName Include="Host.Pkg" Description="The .NET host packages." />
    <SubsetName Include="Host.Tools" Description="The .NET hosting libraries." />
    <SubsetName Include="Host.PreTest" Description="Test assets which are necessary to run the .NET hosting tests." />
    <SubsetName Include="Host.Tests" Description="The .NET hosting tests." />

    <!-- Libs -->
    <SubsetName Include="Libs" Description="The libraries native part, refs and source assemblies, test infra and packages, but NOT the tests (use Libs.Tests to request those explicitly). Equivalent to: $(DefaultLibrariesSubsets)" />
    <SubsetName Include="Libs.Native" Description="The native libraries used in the shared framework." />
    <SubsetName Include="Libs.Sfx" Description="The managed shared framework libraries." />
    <SubsetName Include="Libs.Oob" Description="The managed out-of-band libraries." />
    <SubsetName Include="Libs.PreTest" Description="Test assets which are necessary to run tests." />
    <SubsetName Include="Libs.Tests" OnDemand="true" Description="The test projects. Note that building this doesn't execute tests: you must also pass the '-test' argument." />

    <!-- Packs -->
    <SubsetName Include="Packs" Description="Builds the shared framework packs, archives, bundles, installers, and the framework pack tests. Equivalent to: $(DefaultPacksSubsets)" />
    <SubsetName Include="Packs.Product" Description="Builds the shared framework packs, archives, bundles, and installers." />
    <SubsetName Include="Packs.Installers" Description="Builds the shared framework bundles and installers." />
    <SubsetName Include="Packs.Tests" Description="The framework pack tests." />

    <!-- Utility -->
    <SubsetName Include="RegenerateDownloadTable" OnDemand="true" Description="Regenerates the nightly build download table" />
    <SubsetName Include="RegenerateThirdPartyNotices" OnDemand="true" Description="Regenerates the THIRD-PARTY-NOTICES.TXT file based on other repos' TPN files." />
    <SubsetName Include="tasks" OnDemand="true" Description="Build the repo local task projects." />

  </ItemGroup>

  <!-- Default targets, parallelization and configurations. -->
  <ItemDefinitionGroup>
    <ProjectToBuild>
      <Test>false</Test>
      <Publish>false</Publish>
      <BuildInParallel>false</BuildInParallel>
    </ProjectToBuild>
  </ItemDefinitionGroup>

  <!-- CoreClr sets -->
  <ItemGroup Condition="$(_subset.Contains('+clr.corelib+'))">
    <ProjectToBuild Include="$(CoreClrProjectRoot)System.Private.CoreLib\System.Private.CoreLib.csproj" Category="clr" />
  </ItemGroup>

  <PropertyGroup Condition="$(_subset.Contains('+clr.hosts+'))">
    <ClrRuntimeBuildSubsets>$(ClrRuntimeBuildSubsets);ClrHostsSubset=true</ClrRuntimeBuildSubsets>
  </PropertyGroup>

  <PropertyGroup Condition="$(_subset.Contains('+clr.runtime+'))">
    <ClrRuntimeBuildSubsets>$(ClrRuntimeBuildSubsets);ClrRuntimeSubset=true</ClrRuntimeBuildSubsets>
  </PropertyGroup>

  <PropertyGroup Condition="$(_subset.Contains('+clr.native+'))">
    <ClrRuntimeBuildSubsets>$(ClrRuntimeBuildSubsets);ClrFullNativeBuild=true</ClrRuntimeBuildSubsets>
  </PropertyGroup>

  <PropertyGroup Condition="$(_subset.Contains('+clr.jit+'))">
    <ClrRuntimeBuildSubsets>$(ClrRuntimeBuildSubsets);ClrJitSubset=true</ClrRuntimeBuildSubsets>
  </PropertyGroup>

  <PropertyGroup Condition="$(_subset.Contains('+clr.paltests+'))">
    <ClrRuntimeBuildSubsets>$(ClrRuntimeBuildSubsets);ClrPalTestsSubset=true</ClrRuntimeBuildSubsets>
  </PropertyGroup>

  <PropertyGroup Condition="$(_subset.Contains('+clr.alljits+'))">
    <ClrRuntimeBuildSubsets>$(ClrRuntimeBuildSubsets);ClrAllJitsSubset=true</ClrRuntimeBuildSubsets>
  </PropertyGroup>

  <PropertyGroup Condition="$(_subset.Contains('+clr.iltools+'))">
    <ClrRuntimeBuildSubsets>$(ClrRuntimeBuildSubsets);ClrILToolsSubset=true</ClrRuntimeBuildSubsets>
  </PropertyGroup>

  <PropertyGroup Condition="$(_subset.Contains('+clr.nativeaotruntime+')) and '$(NativeAotSupported)' == 'true'">
    <ClrRuntimeBuildSubsets>$(ClrRuntimeBuildSubsets);ClrNativeAotSubset=true</ClrRuntimeBuildSubsets>
  </PropertyGroup>

  <PropertyGroup Condition="$(_subset.Contains('+clr.spmi+'))">
    <ClrRuntimeBuildSubsets>$(ClrRuntimeBuildSubsets);ClrSpmiSubset=true</ClrRuntimeBuildSubsets>
  </PropertyGroup>

  <ItemGroup Condition="'$(ClrRuntimeBuildSubsets)' != '' or $(_subset.Contains('+clr.nativeprereqs+'))">
    <ProjectToBuild Include="$(CoreClrProjectRoot)runtime-prereqs.proj" Category="clr" GlobalPropertiesToRemove="$(NativeBuildPartitionPropertiesToRemove)" />
  </ItemGroup>

  <ItemGroup Condition="'$(ClrRuntimeBuildSubsets)' != ''">
    <ProjectToBuild
      Include="$(CoreClrProjectRoot)runtime.proj"
      AdditionalProperties="%(AdditionalProperties);$(ClrRuntimeBuildSubsets);$(TargetCxxLibraryProperties)"
      Category="clr" />
  </ItemGroup>

  <!--
    Build the CoreCLR cross tools when we're doing a cross build and either we're building any CoreCLR native tools for platforms CoreCLR fully supports or when someone explicitly requests them.
    The cross tools are used as part of the build process with the downloaded build tools, so we need to build them for the host architecture and build them as unsanitized binaries.
    -->
  <ItemGroup Condition="(('$(ClrRuntimeBuildSubsets)' != '' and ('$(PrimaryRuntimeFlavor)' == 'CoreCLR' or '$(TargetsMobile)' == 'true')) or $(_subset.Contains('+clr.crossarchtools+'))) and ('$(CrossBuild)' == 'true' or '$(BuildArchitecture)' != '$(TargetArchitecture)' or '$(EnableNativeSanitizers)' != '')">
    <ProjectToBuild
      Include="$(CoreClrProjectRoot)runtime.proj"
      AdditionalProperties="%(AdditionalProperties);
                            ClrCrossComponentsSubset=true;
                            HostArchitecture=$(BuildArchitecture);
                            HostCrossOS=$(HostOS);
                            PgoInstrument=false;
                            NoPgoOptimize=true;
                            CrossBuild=false;
                            CMakeArgs=$(CMakeArgs) -DCLR_CROSS_COMPONENTS_BUILD=1"
      UndefineProperties="EnableNativeSanitizers"
      Category="clr" />
  </ItemGroup>

  <!--
    Build the debugging components of CoreCLR for the same target architecture as an unsanitized build whenever we build a sanitized coreclr build.
    These components are loaded into a debugger process, which generally is not a sanitized executable.
  -->
  <ItemGroup Condition="'$(ClrRuntimeBuildSubsets)' != '' and '$(EnableNativeSanitizers)' != ''">
    <ProjectToBuild
      Include="$(CoreClrProjectRoot)runtime.proj"
      AdditionalProperties="%(AdditionalProperties);
                            ClrDebugSubset=true;
                            PgoInstrument=false;
                            NoPgoOptimize=true;
                            CrossBuild=$(CrossBuild);
                            BuildSubdirectory=unsanitized"
      UndefineProperties="EnableNativeSanitizers"
      Category="clr" />
  </ItemGroup>

  <ItemGroup Condition="$(_subset.Contains('+clr.paltestlist+'))">
    <ProjectToBuild Include="$(CoreClrProjectRoot)pal/tests/palsuite/producepaltestlist.proj" />
  </ItemGroup>

  <PropertyGroup>
    <CrossDacHostArch>x64</CrossDacHostArch>
    <CrossDacHostArch Condition="'$(TargetArchitecture)' == 'arm'">x86</CrossDacHostArch>
  </PropertyGroup>

  <ItemGroup Condition="$(_subset.Contains('+linuxdac+')) and $([MSBuild]::IsOsPlatform(Windows))  and ('$(BuildArchitecture)' == 'x64' or '$(BuildArchitecture)' == 'x86') and '$(TargetArchitecture)' != 'x86'">
    <ProjectToBuild
      Include="$(CoreClrProjectRoot)runtime.proj"
      AdditionalProperties="%(AdditionalProperties);
                            ClrCrossComponentsSubset=true;
                            HostArchitecture=$(CrossDacHostArch);
                            PgoInstrument=false;
                            NoPgoOptimize=true;
                            TargetOS=linux;
                            CMakeArgs=$(CMakeArgs) -DCLR_CROSS_COMPONENTS_BUILD=1" Category="clr" />
  </ItemGroup>

  <ItemGroup Condition="$(_subset.Contains('+alpinedac+')) and $([MSBuild]::IsOsPlatform(Windows)) and ('$(BuildArchitecture)' == 'x64' or '$(BuildArchitecture)' == 'x86') and '$(TargetArchitecture)' != 'x86'">
    <ProjectToBuild
      Include="$(CoreClrProjectRoot)runtime.proj"
      AdditionalProperties="%(AdditionalProperties);
                            ClrCrossComponentsSubset=true;
                            HostArchitecture=$(CrossDacHostArch);
                            PgoInstrument=false;
                            NoPgoOptimize=true;
                            TargetOS=alpine;
                            CMakeArgs=$(CMakeArgs) -DCLR_CROSS_COMPONENTS_BUILD=1" Category="clr" />
  </ItemGroup>

  <ItemGroup Condition="$(_subset.Contains('+crossdacpack+'))">
    <ProjectToBuild Include="$(CoreClrProjectRoot).nuget\Microsoft.CrossOsDiag.Private.CoreCLR\Microsoft.CrossOsDiag.Private.CoreCLR.proj" Category="clr" />
  </ItemGroup>

  <ItemGroup Condition="$(_subset.Contains('+clr.tools+'))">
    <ProjectToBuild Include="$(CoreClrProjectRoot)tools\runincontext\runincontext.csproj;
                             $(CoreClrProjectRoot)tools\tieringtest\tieringtest.csproj;
                             $(CoreClrProjectRoot)tools\r2rdump\R2RDump.csproj;
                             $(CoreClrProjectRoot)tools\dotnet-pgo\dotnet-pgo.csproj;
                             $(CoreClrProjectRoot)tools\aot\ILCompiler\repro\repro.csproj;
                             $(CoreClrProjectRoot)tools\r2rtest\R2RTest.csproj;
                             $(CoreClrProjectRoot)tools\PdbChecker\PdbChecker.csproj;
                             $(CoreClrProjectRoot)tools\AssemblyChecker\AssemblyChecker.csproj" Category="clr" Condition="'$(DotNetBuildSourceOnly)' != 'true'"/>
    <!-- skip the architectures that don't have LKG runtime packs -->
    <ProjectToBuild Include="$(CoreClrProjectRoot)tools\aot\crossgen2\crossgen2_publish.csproj" Condition="'$(NativeAotSupported)' == 'true' and '$(StageOneBuild)' != 'true'" Category="clr" />
    <ProjectToBuild Include="$(CoreClrProjectRoot)tools\aot\ILCompiler.Build.Tasks\ILCompiler.Build.Tasks.csproj" Category="clr" Condition="'$(NativeAotSupported)' == 'true'" />
    <ProjectToBuild Include="$(CoreClrProjectRoot)tools\aot\ILCompiler\ILCompiler.csproj" Category="clr" Condition="'$(NativeAotSupported)' == 'true' and '$(StageOneBuild)' != 'true'" />
    <ProjectToBuild Include="$(CoreClrProjectRoot)nativeaot\BuildIntegration\BuildIntegration.proj" Category="clr" Condition="'$(NativeAotSupported)' == 'true'" />

    <ProjectToBuild Condition="'$(NativeAotSupported)' == 'true' and ('$(CrossBuild)' == 'true' or '$(BuildArchitecture)' != '$(TargetArchitecture)' or '$(HostOS)' != '$(TargetOS)' or '$(EnableNativeSanitizers)' != '')" Include="$(CoreClrProjectRoot)tools\aot\ILCompiler\ILCompiler_inbuild.csproj" Category="clr" />

    <ProjectToBuild Include="$(CoreClrProjectRoot)tools\aot\crossgen2\crossgen2_inbuild.csproj" Category="clr" />

    <ProjectToBuild Condition="'$(TargetOS)' == 'windows' or ('$(TargetOS)' == 'linux' and ('$(TargetArchitecture)' == 'x64' or '$(TargetArchitecture)' == 'arm64')) or '$(TargetOS)' == 'osx'" Include="$(CoreClrProjectRoot)tools\SuperFileCheck\SuperFileCheck.csproj" Category="clr" />

    <ProjectToBuild Include="$(CoreClrProjectRoot)tools\cdac-build-tool\cdac-build-tool.csproj" Category="clr" />
  </ItemGroup>

  <ItemGroup Condition="$(_subset.Contains('+clr.toolstests+'))">
    <ProjectToBuild Include="$(CoreClrProjectRoot)tools\aot\ILCompiler.TypeSystem.Tests\ILCompiler.TypeSystem.Tests.csproj"
      Test="true" Category="clr" Condition="'$(DotNetBuildSourceOnly)' != 'true'"/>
    <ProjectToBuild Include="$(CoreClrProjectRoot)tools\aot\ILCompiler.Compiler.Tests\ILCompiler.Compiler.Tests.csproj"
      Test="true" Category="clr" Condition="'$(DotNetBuildSourceOnly)' != 'true' and '$(NativeAotSupported)' == 'true'"/>
    <ProjectToBuild Include="$(CoreClrProjectRoot)tools\aot\ILCompiler.Trimming.Tests\ILCompiler.Trimming.Tests.csproj"
      Test="true" Category="clr" Condition="'$(DotNetBuildSourceOnly)' != 'true' and '$(NativeAotSupported)' == 'true'"/>
  </ItemGroup>

  <ItemGroup Condition="$(_subset.Contains('+tools.cdacreader+'))">
    <ProjectToBuild Include="$(SharedNativeRoot)managed\compile-native.proj" Category="tools" />
  </ItemGroup>

  <ItemGroup Condition="$(_subset.Contains('+tools.cdacreadertests+'))">
    <ProjectToBuild Include="$(SharedNativeRoot)managed\cdacreader\tests\Microsoft.Diagnostics.DataContractReader.Tests.csproj" Test="true" Category="tools"/>
  </ItemGroup>

  <ItemGroup Condition="$(_subset.Contains('+tools.illink+'))">
    <ProjectToBuild Include="$(ToolsProjectRoot)illink\src\linker\Mono.Linker.csproj" Category="tools" />
    <ProjectToBuild Include="$(ToolsProjectRoot)illink\src\ILLink.Tasks\ILLink.Tasks.csproj" Category="tools" />
    <ProjectToBuild Include="$(ToolsProjectRoot)illink\src\analyzer\analyzer.csproj" Category="tools" />
    <ProjectToBuild Include="$(ToolsProjectRoot)illink\src\ILLink.RoslynAnalyzer\ILLink.RoslynAnalyzer.csproj" Category="tools" />
    <ProjectToBuild Include="$(ToolsProjectRoot)illink\src\linker\ref\Mono.Linker.csproj" Category="tools" />
    <ProjectToBuild Include="$(ToolsProjectRoot)illink\src\tlens\tlens.csproj" Category="tools" />
    <ProjectToBuild Include="$(ToolsProjectRoot)illink\src\ILLink.CodeFix\ILLink.CodeFixProvider.csproj" Category="tools" />
  </ItemGroup>

  <ItemGroup Condition="$(_subset.Contains('+tools.illinktests+'))">
    <ProjectToBuild Include="$(ToolsProjectRoot)illink\test\Mono.Linker.Tests\Mono.Linker.Tests.csproj"
      Test="true" Category="tools"/>
    <ProjectToBuild Include="$(ToolsProjectRoot)illink\test\Mono.Linker.Tests.Cases\Mono.Linker.Tests.Cases.csproj"
      Test="true" Category="tools"/>
    <ProjectToBuild Include="$(ToolsProjectRoot)illink\test\Mono.Linker.Tests.Cases.Expectations\Mono.Linker.Tests.Cases.Expectations.csproj"
      Test="true" Category="tools"/>
    <ProjectToBuild Include="$(ToolsProjectRoot)illink\test\ILLink.Tasks.Tests\ILLink.Tasks.Tests.csproj"
      Test="true" Category="tools"/>
    <ProjectToBuild Include="$(ToolsProjectRoot)illink\test\ILLink.RoslynAnalyzer.Tests\ILLink.RoslynAnalyzer.Tests.csproj"
      Test="true" Category="tools"/>
    <ProjectToBuild Include="$(ToolsProjectRoot)illink\test\ILLink.RoslynAnalyzer.Tests.Generator\ILLink.RoslynAnalyzer.Tests.Generator.csproj"
      Test="true" Category="tools"/>
  </ItemGroup>

  <ItemGroup Condition="$(_subset.Contains('+clr.nativecorelib+'))">
    <ProjectToBuild Include="$(CoreClrProjectRoot)crossgen-corelib.proj" Category="clr" />
  </ItemGroup>

  <ItemGroup Condition="$(_subset.Contains('+clr.packages+')) and '$(BuildOnlyPgoInstrumentedAssets)' != 'true'">
    <ProjectToBuild Include="$(CoreClrProjectRoot).nuget\coreclr-packages.proj" Category="clr" />
  </ItemGroup>

  <ItemGroup Condition="$(_subset.Contains('+clr.nativeaotlibs+')) and '$(NativeAotSupported)' == 'true'">
    <ProjectToBuild Include="$(CoreClrProjectRoot)nativeaot\**\src\*.csproj" Category="clr" />
  </ItemGroup>

  <!-- Mono sets -->
  <ItemGroup Condition="$(_subset.Contains('+mono.llvm+')) or $(_subset.Contains('+mono.aotcross+')) or '$(TargetOS)' == 'ios' or '$(TargetOS)' == 'iossimulator' or '$(TargetOS)' == 'tvos' or '$(TargetOS)' == 'tvossimulator' or '$(TargetOS)' == 'maccatalyst' or '$(TargetOS)' == 'android' or '$(TargetOS)' == 'browser' or '$(TargetOS)' == 'wasi' or '$(TargetsLinuxBionic)' == 'true'">
    <ProjectToBuild Include="$(MonoProjectRoot)llvm\llvm-init.proj" Category="mono" />
  </ItemGroup>

  <ItemGroup Condition="$(_subset.Contains('+mono.manifests+'))">
    <ProjectToBuild Include="$(MonoProjectRoot)nuget\manifest-packages.proj" Category="mono" />
  </ItemGroup>

  <ItemGroup Condition="$(_subset.Contains('+mono.packages+'))">
    <ProjectToBuild Include="$(MonoProjectRoot)nuget\mono-packages.proj" Category="mono" />
  </ItemGroup>

  <ItemGroup Condition="$(_subset.Contains('+mono.runtime+'))">
    <ProjectToBuild Include="$(MonoProjectRoot)mono.proj" AdditionalProperties="%(AdditionalProperties);MonoMsCorDbi=$(_subset.Contains('+mono.mscordbi+'))" Category="mono" />
  </ItemGroup>

  <ItemGroup Condition="$(_subset.Contains('+mono.aotcross+'))">
    <ProjectToBuild Include="$(MonoProjectRoot)monoaotcross.proj" Category="mono" />
  </ItemGroup>

  <ItemGroup Condition="$(_subset.Contains('+mono.corelib+'))">
    <ProjectToBuild Include="$(MonoProjectRoot)System.Private.CoreLib\System.Private.CoreLib.csproj" Category="mono" />
  </ItemGroup>

  <ItemGroup Condition="$(_subset.Contains('+mono.tools+'))">
    <ProjectToBuild Include="$(CoreClrProjectRoot)tools\dotnet-pgo\dotnet-pgo.csproj;" Category="mono" />
  </ItemGroup>

  <ItemGroup Condition="$(_subset.Contains('+mono.workloads+'))">
    <ProjectToBuild Include="$(WorkloadsProjectRoot)\workloads.csproj" Category="mono" />
  </ItemGroup>

  <ItemGroup Condition="$(_subset.Contains('+mono.wasmworkload+'))">
    <ProjectToBuild Include="$(MonoProjectRoot)\wasm\workloads.proj" Category="mono" />
  </ItemGroup>

  <!-- Host sets -->
  <ItemGroup Condition="$(_subset.Contains('+host.native+'))">
    <CorehostProjectToBuild Include="$(SharedNativeRoot)corehost\corehost.proj" />
    <ProjectToBuild Include="@(CorehostProjectToBuild)" AdditionalProperties="$(TargetCxxLibraryProperties)" Category="host" />
  </ItemGroup>

  <ItemGroup Condition="$(_subset.Contains('+host.tools+'))">
    <ManagedProjectToBuild Include="$(InstallerProjectRoot)managed\**\*.csproj" />
    <ProjectToBuild Include="@(ManagedProjectToBuild)" BuildInParallel="true" Category="host" />
  </ItemGroup>

  <ItemGroup Condition="$(_subset.Contains('+host.pkg+')) and '$(BuildOnlyPgoInstrumentedAssets)' != 'true'">
    <PkgprojProjectToBuild Include="$(InstallerProjectRoot)pkg\projects\host-packages.proj" />
    <ProjectToBuild Include="@(PkgprojProjectToBuild)" Category="host" />
  </ItemGroup>

  <!-- Libraries sets -->
  <ItemGroup Condition="$(_subset.Contains('+libs.native+'))">
    <ProjectToBuild Include="$(SharedNativeRoot)libs\build-native.proj" Category="libs" />
  </ItemGroup>

  <ItemGroup Condition="$(_subset.Contains('+libs.sfx+'))">
    <ProjectToBuild Include="$(LibrariesProjectRoot)sfx.proj"
                    Category="libs"
                    Condition="'$(BuildTargetFramework)' == '$(NetCoreAppCurrent)' or
                               '$(BuildTargetFramework)' == '' or
                               '$(BuildAllConfigurations)' == 'true'" />
  </ItemGroup>

  <ItemGroup Condition="$(_subset.Contains('+libs.oob+'))">
    <ProjectToBuild Include="$(LibrariesProjectRoot)oob.proj" Category="libs" />
  </ItemGroup>

  <ItemGroup Condition="$(_subset.Contains('+mono.wasmruntime+'))">
    <ProjectToBuild Include="$(LibrariesProjectRoot)\System.Runtime.InteropServices.JavaScript\src\System.Runtime.InteropServices.JavaScript.csproj" Category="mono" />
    <ProjectToBuild Include="$(BrowserProjectRoot)browser.proj" Category="mono" />
  </ItemGroup>

  <ItemGroup Condition="$(_subset.Contains('+mono.wasiruntime+'))">
    <ProjectToBuild Include="$(WasiProjectRoot)wasi.proj" Category="mono" />
  </ItemGroup>

  <ItemGroup Condition="$(_subset.Contains('+libs.pretest+'))">
    <ProjectToBuild Include="$(LibrariesProjectRoot)pretest.proj" Category="libs"  />
  </ItemGroup>

  <ItemGroup Condition="$(_subset.Contains('+libs.tests+'))">
    <ProjectToBuild Include="$(LibrariesProjectRoot)tests.proj" Category="libs" Test="true" />
  </ItemGroup>

  <!-- Host.pretest subset (consumes live built libraries assets so needs to come after libraries) -->
  <ItemGroup Condition="$(_subset.Contains('+host.pretest+'))">
    <ProjectToBuild Include="$(InstallerProjectRoot)tests\hostpretest.proj" Category="host" />
  </ItemGroup>

  <!-- Host.tests subset (consumes live built libraries assets so needs to come after libraries) -->
  <ItemGroup Condition="$(_subset.Contains('+host.tests+'))">
    <TestProjectToBuild Include="$(InstallerProjectRoot)tests\AppHost.Bundle.Tests\AppHost.Bundle.Tests.csproj" />
    <TestProjectToBuild Include="$(InstallerProjectRoot)tests\HostActivation.Tests\HostActivation.Tests.csproj" />
    <TestProjectToBuild Include="$(InstallerProjectRoot)tests\Microsoft.NET.HostModel.Tests\Microsoft.NET.HostModel.Tests.csproj" />
    <ProjectToBuild Include="@(TestProjectToBuild)" BuildInParallel="true" Test="true" Category="host" />
  </ItemGroup>

  <!-- Packs sets -->

  <Choose>
    <When Condition="$(_subset.Contains('+packs.product+'))">
      <Choose>
        <When Condition="'$(BuildOnlyPgoInstrumentedAssets)' == 'true'">
          <ItemGroup>
            <ProjectToBuild Include="$(InstallerProjectRoot)pkg\sfx\bundle\Microsoft.NETCore.App.Bundle.bundleproj" Category="packs" />
          </ItemGroup>
        </When>
        <When Condition="'$(BuildMonoAOTCrossCompilerOnly)' == 'true'">
          <ItemGroup Condition="'$(MonoCrossAOTTargetOS)' != ''">
            <ProjectToBuild Include="$(InstallerProjectRoot)pkg\sfx\Microsoft.NETCore.App\monocrossaot.sfxproj" Category="packs" />
          </ItemGroup>
        </When>
        <Otherwise>
          <PropertyGroup>
            <_BuildCoreCLRRuntimePack Condition="'$(RuntimeFlavor)' == 'CoreCLR' and '$(CoreCLRSupported)' == 'true' and '$(BuildNativeAOTRuntimePack)' != 'true'">true</_BuildCoreCLRRuntimePack>
            <_BuildCoreCLRRuntimePack Condition="'$(DotNetBuildAllRuntimePacks)' == 'true' and '$(CoreCLRSupported)' == 'true'">true</_BuildCoreCLRRuntimePack>
            <_BuildMonoRuntimePack Condition="'$(RuntimeFlavor)' == 'Mono' and '$(MonoSupported)' == 'true' and '$(BuildNativeAOTRuntimePack)' != 'true'">true</_BuildMonoRuntimePack>
            <_BuildMonoRuntimePack Condition="'$(DotNetBuildAllRuntimePacks)' == 'true' and '$(MonoSupported)' == 'true'">true</_BuildMonoRuntimePack>
            <_BuildNativeAOTRuntimePack Condition="'$(BuildNativeAOTRuntimePack)' == 'true'">true</_BuildNativeAOTRuntimePack>
            <_BuildNativeAOTRuntimePack Condition="'$(DotNetBuildAllRuntimePacks)' == 'true' and '$(NativeAOTSupported)' == 'true'">true</_BuildNativeAOTRuntimePack>
            <_BuildHostPack Condition="'$(RuntimeFlavor)' == '$(PrimaryRuntimeFlavor)' and '$(TargetsMobile)' != 'true' and '$(BuildNativeAOTRuntimePack)' != 'true'">true</_BuildHostPack>
            <_BuildHostPack Condition="'$(DotNetBuildAllRuntimePacks)' == 'true' and '$(TargetsMobile)' != 'true' and !('$(TargetsLinuxBionic)' == 'true' and '$(TargetArchitecture)' == 'arm')">true</_BuildHostPack>
            <_BuildBundle Condition="'$(BuildNativeAOTRuntimePack)' != 'true' and '$(RuntimeFlavor)' == '$(PrimaryRuntimeFlavor)' and '$(TargetsMobile)' != 'true'">true</_BuildBundle>
            <_BuildBundle Condition="'$(DotNetBuildAllRuntimePacks)' == 'true' and '$(TargetsMobile)' != 'true' and !('$(TargetsLinuxBionic)' == 'true' and '$(TargetArchitecture)' == 'arm')">true</_BuildBundle>
          </PropertyGroup>

          <ItemGroup>
            <SharedFrameworkProjectToBuild Include="$(InstallerProjectRoot)pkg\sfx\Microsoft.NETCore.App\Microsoft.NETCore.App.Ref.sfxproj" />
          </ItemGroup>
          <ItemGroup Condition="'$(BuildNativeAOTRuntimePack)' != 'true'">
            <SharedFrameworkProjectToBuild Condition="'$(RuntimeFlavor)' != 'Mono' and ('$(TargetsMobile)' != 'true' and '$(TargetsLinuxBionic)' != 'true')" Include="$(InstallerProjectRoot)pkg\sfx\Microsoft.NETCore.App\Microsoft.NETCore.App.Crossgen2.sfxproj" />
            <SharedFrameworkProjectToBuild Condition="'$(RuntimeFlavor)' == '$(PrimaryRuntimeFlavor)' and '$(TargetsMobile)' != 'true'" Include="$(InstallerProjectRoot)pkg\sfx\installers\dotnet-host.proj" />
            <SharedFrameworkProjectToBuild Condition="'$(RuntimeFlavor)' == '$(PrimaryRuntimeFlavor)' and '$(TargetsMobile)' != 'true'" Include="$(InstallerProjectRoot)pkg\sfx\installers\dotnet-hostfxr.proj" />
            <SharedFrameworkProjectToBuild Condition="'$(RuntimeFlavor)' == '$(PrimaryRuntimeFlavor)' and '$(TargetsMobile)' != 'true'" Include="$(InstallerProjectRoot)pkg\sfx\installers\dotnet-runtime-deps\*.proj" />
            <SharedFrameworkProjectToBuild Condition="'$(MonoCrossAOTTargetOS)' != ''" Include="$(InstallerProjectRoot)pkg\sfx\Microsoft.NETCore.App\monocrossaot.sfxproj" />
          </ItemGroup>
          <ItemGroup>
            <ProjectToBuild Condition="'$(NativeAotSupported)' == 'true' and '$(RuntimeFlavor)' != 'Mono' and '$(TargetsMobile)' != 'true' and '$(TargetsLinuxBionic)' != 'true'" Include="$(InstallerProjectRoot)\pkg\projects\nativeaot-packages.proj" Category="packs" />
          </ItemGroup>
          <ItemGroup>
            <!--
              When we're building in the VMR, we need to provide a crossgen2 that runs on the host machine for downstream repos to use to R2R their code.
              In non-VMR builds, downstream repos can use the crossgen2 built for the target host SDK from another build leg, but in the VMR we need to provide one to use.
            -->
            <ProjectToBuild Condition="'$(RuntimeFlavor)' != 'Mono' and '$(TargetsMobile)' != 'true' and '$(TargetsLinuxBionic)' != 'true' and '$(DotNetBuildOrchestrator)' == 'true' and '$(OutputRID)' != '$(NETCoreSdkRuntimeIdentifier)'" Include="$(InstallerProjectRoot)pkg\sfx\Microsoft.NETCore.App\Microsoft.NETCore.App.Crossgen2.Host.sfxproj" Category="packs" />
          </ItemGroup>
          <ItemGroup>
            <SharedFrameworkProjectToBuild Condition="'$(_BuildHostPack)' == 'true'" Include="$(InstallerProjectRoot)pkg\archives\dotnet-nethost.proj" />
            <SharedFrameworkProjectToBuild Condition="'$(_BuildHostPack)' == 'true'" Include="$(InstallerProjectRoot)pkg\sfx\Microsoft.NETCore.App\Microsoft.NETCore.App.Host.sfxproj" />
            <SharedFrameworkProjectToBuild Condition="'$(_BuildCoreCLRRuntimePack)' == 'true'" Include="$(InstallerProjectRoot)pkg\sfx\Microsoft.NETCore.App\Microsoft.NETCore.App.Runtime.CoreCLR.sfxproj" />
            <SharedFrameworkProjectToBuild Condition="'$(_BuildMonoRuntimePack)' == 'true'" Include="$(InstallerProjectRoot)pkg\sfx\Microsoft.NETCore.App\Microsoft.NETCore.App.Runtime.Mono.sfxproj" />
            <SharedFrameworkProjectToBuild Condition="'$(_BuildNativeAOTRuntimePack)' == 'true'" Include="$(InstallerProjectRoot)pkg\sfx\Microsoft.NETCore.App\Microsoft.NETCore.App.Runtime.NativeAOT.sfxproj" />
          </ItemGroup>
          <ItemGroup>
            <SharedFrameworkProjectToBuild Condition="'$(_BuildBundle)' == 'true'" Include="$(InstallerProjectRoot)pkg\sfx\bundle\Microsoft.NETCore.App.Bundle.bundleproj" />
            <ProjectToBuild Include="@(SharedFrameworkProjectToBuild)" Category="packs" />
          </ItemGroup>
        </Otherwise>
      </Choose>
    </When>
  </Choose>

  <ItemGroup Condition="$(_subset.Contains('+packs.installers+')) AND '$(BuildOnlyPgoInstrumentedAssets)' != 'true'">
    <InstallerProjectToBuild Include="$(InstallerProjectRoot)pkg\sfx\installers.proj" />
    <ProjectToBuild Include="@(InstallerProjectToBuild)" Category="packs" />
  </ItemGroup>

  <ItemGroup Condition="$(_subset.Contains('+packs.tests+')) AND '$(BuildOnlyPgoInstrumentedAssets)' != 'true'">
    <TestProjectToBuild Include="$(InstallerProjectRoot)tests\Microsoft.DotNet.CoreSetup.Packaging.Tests\Microsoft.DotNet.CoreSetup.Packaging.Tests.csproj" />
    <ProjectToBuild Include="@(TestProjectToBuild)" BuildInParallel="true" Test="true" Category="packs" />
  </ItemGroup>

  <!-- Utility -->
  <ItemGroup Condition="$(_subset.Contains('+regeneratedownloadtable+'))">
    <ProjectToBuild Include="$(RepositoryEngineeringDir)regenerate-download-table.proj" />
  </ItemGroup>

  <ItemGroup Condition="$(_subset.Contains('+regeneratethirdpartynotices+'))">
    <ProjectToBuild Include="$(RepositoryEngineeringDir)regenerate-third-party-notices.proj" BuildInParallel="false" />
  </ItemGroup>

  <!-- Tasks-->
  <ItemGroup Condition="$(_subset.Contains('+tasks+'))">
    <ProjectToBuild Include="$(RepoTasksDir)tasks.proj" Category="tasks" />
  </ItemGroup>

  <!-- Set default configurations. -->
  <ItemGroup>
    <ProjectToBuild Update="@(ProjectToBuild)">
      <AdditionalProperties Condition="'%(ProjectToBuild.Category)' == 'clr'">%(AdditionalProperties);Configuration=$(CoreCLRConfiguration)</AdditionalProperties>
      <AdditionalProperties Condition="'%(ProjectToBuild.Category)' == 'mono'">%(AdditionalProperties);Configuration=$(MonoConfiguration)</AdditionalProperties>
      <AdditionalProperties Condition="'%(ProjectToBuild.Category)' == 'libs'">%(AdditionalProperties);Configuration=$(LibrariesConfiguration)</AdditionalProperties>
      <AdditionalProperties Condition="'%(ProjectToBuild.Category)' == 'host'">%(AdditionalProperties);Configuration=$(HostConfiguration)</AdditionalProperties>
      <AdditionalProperties Condition="'%(ProjectToBuild.Category)' == 'tasks'">%(AdditionalProperties);Configuration=$(TasksConfiguration)</AdditionalProperties>
      <AdditionalProperties Condition="'%(ProjectToBuild.Category)' == 'tools'">%(AdditionalProperties);Configuration=$(ToolsConfiguration)</AdditionalProperties>

      <!-- Propagate configurations for cross-subset builds -->
      <AdditionalProperties>%(AdditionalProperties);RuntimeConfiguration=$(RuntimeConfiguration)</AdditionalProperties>
      <AdditionalProperties>%(AdditionalProperties);LibrariesConfiguration=$(LibrariesConfiguration)</AdditionalProperties>
      <AdditionalProperties>%(AdditionalProperties);HostConfiguration=$(HostConfiguration)</AdditionalProperties>
      <AdditionalProperties>%(AdditionalProperties);TasksConfiguration=$(TasksConfiguration)</AdditionalProperties>
      <AdditionalProperties>%(AdditionalProperties);ToolsConfiguration=$(ToolsConfiguration)</AdditionalProperties>
    </ProjectToBuild>
  </ItemGroup>

</Project><|MERGE_RESOLUTION|>--- conflicted
+++ resolved
@@ -42,10 +42,10 @@
     <MonoAOTCrossCompilerSupported Condition="'$(_MonoAotCrossSupportedOS)' == 'true' and '$(_MonoAotCrossSupportedArch)' == 'true'">true</MonoAOTCrossCompilerSupported>
 
     <!-- Determine if the NativeAOT runtime can run on the specified target. -->
+    <_NativeAotSupportedOS Condition="'$(TargetOS)' == 'windows' or '$(TargetOS)' == 'linux' or '$(TargetOS)' == 'osx' or '$(TargetOS)' == 'maccatalyst' or '$(TargetOS)' == 'iossimulator' or '$(TargetOS)' == 'ios' or '$(TargetOS)' == 'tvossimulator' or '$(TargetOS)' == 'tvos' or '$(TargetOS)' == 'freebsd'">true</_NativeAotSupportedOS>
+    <_NativeAotSupportedArch Condition="'$(TargetArchitecture)' == 'x64' or '$(TargetArchitecture)' == 'arm64' or '$(TargetArchitecture)' == 'arm' or '$(TargetArchitecture)' == 'loongarch64' or '$(TargetArchitecture)' == 'riscv64' or ('$(TargetOS)' == 'windows' and '$(TargetArchitecture)' == 'x86')">true</_NativeAotSupportedArch>
+    <NativeAotSupported Condition="'$(_NativeAotSupportedOS)' == 'true' and '$(_NativeAotSupportedArch)' == 'true'">true</NativeAotSupported>
     <_IsCommunityCrossArchitecture Condition="'$(CrossBuild)' == 'true' and ('$(TargetArchitecture)' == 'loongarch64' or '$(TargetArchitecture)' == 'riscv64')">true</_IsCommunityCrossArchitecture>
-    <_NativeAotSupportedOS Condition="'$(TargetOS)' == 'windows' or '$(TargetOS)' == 'linux' or '$(TargetOS)' == 'osx' or '$(TargetOS)' == 'maccatalyst' or '$(TargetOS)' == 'iossimulator' or '$(TargetOS)' == 'ios' or '$(TargetOS)' == 'tvossimulator' or '$(TargetOS)' == 'tvos' or '$(TargetOS)' == 'freebsd'">true</_NativeAotSupportedOS>
-    <_NativeAotSupportedArch Condition="'$(TargetArchitecture)' == 'x64' or '$(TargetArchitecture)' == 'arm64' or '$(TargetArchitecture)' == 'arm' or '$(TargetArchitecture)' == 'loongarch64' or ('$(TargetOS)' == 'windows' and '$(TargetArchitecture)' == 'x86')">true</_NativeAotSupportedArch>
-    <NativeAotSupported Condition="'$(_NativeAotSupportedOS)' == 'true' and '$(_NativeAotSupportedArch)' == 'true' and '$(_IsCommunityCrossArchitecture)' != 'true'">true</NativeAotSupported>
   </PropertyGroup>
 
   <PropertyGroup>
@@ -151,16 +151,7 @@
   </PropertyGroup>
 
   <PropertyGroup>
-<<<<<<< HEAD
-    <!-- CLR NativeAot only builds in a subset of the matrix -->
-    <_NativeAotSupportedOS Condition="'$(TargetOS)' == 'windows' or '$(TargetOS)' == 'linux' or '$(TargetOS)' == 'osx' or '$(TargetOS)' == 'maccatalyst' or '$(TargetOS)' == 'iossimulator' or '$(TargetOS)' == 'ios' or '$(TargetOS)' == 'tvossimulator' or '$(TargetOS)' == 'tvos' or '$(TargetOS)' == 'freebsd'">true</_NativeAotSupportedOS>
-    <_NativeAotSupportedArch Condition="'$(TargetArchitecture)' == 'x64' or '$(TargetArchitecture)' == 'arm64' or '$(TargetArchitecture)' == 'arm' or '$(TargetArchitecture)' == 'loongarch64' or '$(TargetArchitecture)' == 'riscv64' or ('$(TargetOS)' == 'windows' and '$(TargetArchitecture)' == 'x86')">true</_NativeAotSupportedArch>
-    <NativeAotSupported Condition="'$(_NativeAotSupportedOS)' == 'true' and '$(_NativeAotSupportedArch)' == 'true'">true</NativeAotSupported>
-    <_IsCommunityCrossArchitecture Condition="'$(CrossBuild)' == 'true' and ('$(TargetArchitecture)' == 'loongarch64' or '$(TargetArchitecture)' == 'riscv64')">true</_IsCommunityCrossArchitecture>
     <UseNativeAotForComponents Condition="'$(NativeAotSupported)' == 'true' and '$(TargetOS)' == '$(HostOS)' and '$(TargetsLinuxBionic)' != 'true' and '$(_IsCommunityCrossArchitecture)' != 'true'">true</UseNativeAotForComponents>
-=======
-    <UseNativeAotForComponents Condition="'$(NativeAotSupported)' == 'true' and '$(TargetOS)' == '$(HostOS)' and '$(TargetsLinuxBionic)' != 'true'">true</UseNativeAotForComponents>
->>>>>>> 82ab8924
 
     <!-- If we're building clr.nativeaotlibs and not building the CLR runtime, compile libraries against NativeAOT CoreLib -->
     <UseNativeAotCoreLib Condition="'$(TestNativeAot)' == 'true' or ($(_subset.Contains('+clr.nativeaotlibs+')) and !$(_subset.Contains('+clr.native+')) and !$(_subset.Contains('+clr.runtime+')) and !$(_subset.Contains('+clr.corelib+')))">true</UseNativeAotCoreLib>
