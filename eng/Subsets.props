<Project>

  <!--
    This file defines the list of projects to build and divides them into subsets. In ordinary
    situations, you should perform a full build by running 'build.cmd' or './build.sh'. This ensures
    the projects are sequenced correctly so the outputs and test results are what you would expect.

    Examples:

      ./build.sh host.native

        This builds only the .NET host.

      ./build.sh libs+host.native

        This builds the .NET host and also the manged libraries portion.
        A space ' ' or '+' are the delimiters between multiple subsets to build.

      ./build.sh -test host.tests

        This builds and executes the installer test projects. (The '-test' argument is an Arcade SDK argument
        that indicates tests should be run. Otherwise, they'll only be built.)
  -->

  <!-- Determine the primary runtime flavor. This is usually CoreCLR, except on
       platforms (like s390x) where only Mono is supported. The primary runtime
       flavor is used to decide when to build the hosts and installers. -->
  <PropertyGroup>
    <PrimaryRuntimeFlavor>CoreCLR</PrimaryRuntimeFlavor>
    <PrimaryRuntimeFlavor Condition="'$(TargetArchitecture)' == 's390x' or '$(TargetArchitecture)' == 'ppc64le' or '$(TargetArchitecture)' == 'armv6' or '$(TargetsLinuxBionic)' == 'true'">Mono</PrimaryRuntimeFlavor>
  </PropertyGroup>

  <PropertyGroup>
    <DefaultSubsets>clr+mono+libs+tools+host+packs</DefaultSubsets>
    <DefaultSubsets Condition="'$(TargetsMobile)' == 'true'">mono+libs+packs</DefaultSubsets>
    <DefaultSubsets Condition="'$(TargetsLinuxBionic)' == 'true'">mono+libs+host+packs</DefaultSubsets>
    <!-- In source build, mono is only supported as primary runtime flavor. On Windows mono is supported for x86/x64 only. -->
    <DefaultSubsets Condition="('$(DotNetBuildFromSource)' == 'true' and '$(PrimaryRuntimeFlavor)' != 'Mono') or ('$(TargetOS)' == 'windows' and '$(TargetArchitecture)' != 'x86' and '$(TargetArchitecture)' != 'x64')">clr+libs+tools+host+packs</DefaultSubsets>
  </PropertyGroup>

  <!-- Init _subset here to allow RuntimeFlavor to be set as early as possible -->
  <PropertyGroup>
    <_subset Condition="'$(Subset)' != ''">+$(Subset.ToLowerInvariant())+</_subset>
    <_subset Condition="'$(Subset)' == ''">+$(DefaultSubsets)+</_subset>
  </PropertyGroup>

  <PropertyGroup>
    <RuntimeFlavor Condition="'$(TargetsMobile)' == 'true' and !$(_subset.Contains('+clr.nativeaotlibs+'))">Mono</RuntimeFlavor>
    <RuntimeFlavor Condition="'$(TargetsMobile)' == 'true' and $(_subset.Contains('+clr.nativeaotlibs+'))">CoreCLR</RuntimeFlavor>
    <RuntimeFlavor Condition="'$(RuntimeFlavor)' == '' and ($(_subset.Contains('+mono+')) or $(_subset.Contains('+mono.runtime+'))) and (!$(_subset.Contains('+clr+')) and !$(_subset.Contains('+clr.runtime+')))">Mono</RuntimeFlavor>
    <RuntimeFlavor Condition="'$(RuntimeFlavor)' == ''">$(PrimaryRuntimeFlavor)</RuntimeFlavor>
  </PropertyGroup>

  <PropertyGroup>
    <DefaultCoreClrSubsets>clr.native+linuxdac+clr.corelib+clr.tools+clr.nativecorelib+clr.packages+clr.nativeaotlibs+clr.crossarchtools+host.native</DefaultCoreClrSubsets>
    <DefaultCoreClrSubsets Condition="'$(PackageRID)' == 'linux-armel'">clr.native+linuxdac+clr.corelib+clr.tools+clr.nativecorelib+clr.packages+clr.nativeaotlibs+clr.crossarchtools</DefaultCoreClrSubsets>
    <!-- Even on platforms that do not support the CoreCLR runtime, we still want to build ilasm/ildasm. -->
    <DefaultCoreClrSubsets Condition="'$(PrimaryRuntimeFlavor)' != 'CoreCLR'">clr.iltools+clr.packages</DefaultCoreClrSubsets>

    <DefaultNativeAotSubsets>clr.alljits+clr.tools+clr.nativeaotlibs+clr.nativeaotruntime</DefaultNativeAotSubsets>

    <DefaultMonoSubsets Condition="'$(MonoEnableLLVM)' == 'true' and '$(MonoLLVMDir)' == ''">mono.llvm+</DefaultMonoSubsets>
    <DefaultMonoSubsets Condition="'$(MonoAOTEnableLLVM)' == 'true' and '$(MonoLLVMDir)' == ''">mono.llvm+</DefaultMonoSubsets>
    <DefaultMonoSubsets Condition="'$(TargetOS)' == 'browser'">$(DefaultMonoSubsets)mono.wasmruntime+</DefaultMonoSubsets>
    <DefaultMonoSubsets Condition="'$(TargetOS)' == 'wasi'">$(DefaultMonoSubsets)mono.wasiruntime+</DefaultMonoSubsets>
    <DefaultMonoSubsets Condition="'$(MonoCrossAOTTargetOS)' != ''">$(DefaultMonoSubsets)mono.aotcross+</DefaultMonoSubsets>
    <DefaultMonoSubsets>$(DefaultMonoSubsets)mono.runtime+mono.corelib+mono.packages+</DefaultMonoSubsets>
    <DefaultMonoSubsets Condition="'$(TargetsMobile)' == 'true' or '$(ForceBuildMobileManifests)' == 'true'">$(DefaultMonoSubsets)mono.manifests+</DefaultMonoSubsets>
    <DefaultMonoSubsets Condition="'$(PrimaryRuntimeFlavor)' != 'Mono'">$(DefaultMonoSubsets)mono.tools+</DefaultMonoSubsets>
    <DefaultMonoSubsets Condition="'$(TargetsMobile)' != 'true'">$(DefaultMonoSubsets)host.native+</DefaultMonoSubsets>

    <DefaultLibrariesSubsets Condition="'$(BuildTargetFramework)' == '$(NetCoreAppCurrent)' or
                                        '$(BuildTargetFramework)' == '' or
                                        '$(BuildAllConfigurations)' == 'true'">libs.native+</DefaultLibrariesSubsets>
    <DefaultLibrariesSubsets>$(DefaultLibrariesSubsets)libs.sfx+libs.oob+libs.pretest</DefaultLibrariesSubsets>

    <DefaultToolsSubsets>tools.illink</DefaultToolsSubsets>

    <DefaultHostSubsets>host.native+host.tools+host.pkg</DefaultHostSubsets>
    <DefaultHostSubsets Condition="'$(DotNetBuildFromSource)' != 'true'">$(DefaultHostSubsets)+host.tests</DefaultHostSubsets>
    <DefaultHostSubsets Condition="'$(RuntimeFlavor)' != '$(PrimaryRuntimeFlavor)'"></DefaultHostSubsets>
    <DefaultHostSubsets Condition="'$(RuntimeFlavor)' != '$(PrimaryRuntimeFlavor)' and '$(TargetsMobile)' != 'true'">host.native</DefaultHostSubsets>

    <DefaultPacksSubsets>packs.product</DefaultPacksSubsets>
    <DefaultPacksSubsets Condition="'$(BuildMonoAOTCrossCompilerOnly)' != 'true' and '$(DotNetBuildFromSource)' != 'true'">$(DefaultPacksSubsets)+packs.tests</DefaultPacksSubsets>
    <DefaultPacksSubsets Condition="'$(DotNetBuildFromSource)' == 'true'">$(DefaultPacksSubsets)+packs.installers</DefaultPacksSubsets>
    <DefaultPacksSubsets Condition="'$(RuntimeFlavor)' != 'Mono' and '$(ForceBuildMobileManifests)' == 'true'">$(DefaultPacksSubsets)+mono.manifests</DefaultPacksSubsets>
  </PropertyGroup>

  <PropertyGroup>
    <_subset>$(_subset.Replace('+clr.paltests+', '+clr.paltests+clr.paltestlist+'))</_subset>
    <_subset>$(_subset.Replace('+clr+', '+$(DefaultCoreClrSubsets)+'))</_subset>
    <_subset>$(_subset.Replace('+clr.aot+', '+$(DefaultNativeAotSubsets)+'))</_subset>
    <_subset>$(_subset.Replace('+mono+', '+$(DefaultMonoSubsets)+'))</_subset>
    <_subset>$(_subset.Replace('+libs+', '+$(DefaultLibrariesSubsets)+'))</_subset>
    <_subset>$(_subset.Replace('+tools+', '+$(DefaultToolsSubsets)+'))</_subset>
    <_subset>$(_subset.Replace('+host+', '+$(DefaultHostSubsets)+'))</_subset>
    <_subset>$(_subset.Replace('+packs+', '+$(DefaultPacksSubsets)+'))</_subset>

    <!-- Surround _subset in dashes to simplify checks below -->
    <_subset>+$(_subset.Trim('+'))+</_subset>

    <ClrRuntimeBuildSubsets></ClrRuntimeBuildSubsets>
    <ClrDefaultRuntimeBuildSubsets>ClrRuntimeSubset=true;ClrJitSubset=true;ClrILToolsSubset=true</ClrDefaultRuntimeBuildSubsets>
  </PropertyGroup>

  <PropertyGroup>
    <!-- CLR NativeAot only builds in a subset of the matrix -->
    <NativeAotSupported Condition="('$(TargetOS)' == 'windows' or '$(TargetOS)' == 'linux' or '$(TargetOS)' == 'osx' or '$(TargetOS)' == 'maccatalyst' or '$(TargetOS)' == 'iossimulator' or '$(TargetOS)' == 'ios' or '$(TargetOS)' == 'tvossimulator' or '$(TargetOS)' == 'tvos' or '$(TargetOS)' == 'freebsd') and ('$(TargetArchitecture)' == 'x64' or '$(TargetArchitecture)' == 'arm64')">true</NativeAotSupported>

    <!-- If we're building clr.nativeaotlibs and not building the CLR runtime, compile libraries against NativeAOT CoreLib -->
    <UseNativeAotCoreLib Condition="'$(TestNativeAot)' == 'true' or ($(_subset.Contains('+clr.nativeaotlibs+')) and !$(_subset.Contains('+clr.native+')) and !$(_subset.Contains('+clr.runtime+')))">true</UseNativeAotCoreLib>
  </PropertyGroup>

  <ItemGroup>
    <!-- CoreClr -->
    <SubsetName Include="Clr" Description="The full CoreCLR runtime. Equivalent to: $(DefaultCoreClrSubsets)" />
    <SubsetName Include="Clr.NativePrereqs" Description="Managed tools that support building the native components of the runtime (such as DacTableGen)." />
    <SubsetName Include="Clr.ILTools" Description="The CoreCLR IL tools (ilasm/ildasm)." />
    <SubsetName Include="Clr.Runtime" Description="The CoreCLR .NET runtime. Includes clr.jit, clr.iltools, clr.hosts." />
    <SubsetName Include="Clr.Native" Description="All CoreCLR native non-test components, including the runtime, jits, and other native tools. Includes clr.hosts, clr.runtime, clr.jit, clr.alljits, clr.paltests, clr.iltools, clr.nativeaotruntime, clr.spmi." />
    <SubsetName Include="Clr.Aot" Description="Everything needed for Native AOT workloads, including clr.alljits, clr.tools, clr.nativeaotlibs, and clr.nativeaotruntime" />
    <SubsetName Include="Clr.NativeAotLibs" Description="The CoreCLR native AOT CoreLib and other low level class libraries." />
    <SubsetName Include="Clr.NativeAotRuntime" Description="The stripped-down CoreCLR native AOT runtime." />
    <SubsetName Include="Clr.CrossArchTools" Description="The cross-targeted CoreCLR tools." />
    <SubsetName Include="Clr.PalTests" OnDemand="true" Description="The CoreCLR PAL tests." />
    <SubsetName Include="Clr.PalTestList" OnDemand="true" Description="Generate the list of the CoreCLR PAL tests. When using the command line, use Clr.PalTests instead." />
    <SubsetName Include="Clr.Hosts" Description="The CoreCLR corerun test host." />
    <SubsetName Include="Clr.Jit" Description="The JIT for the CoreCLR .NET runtime." />
    <SubsetName Include="Clr.AllJits" Description="All of the cross-targeting JIT compilers for the CoreCLR .NET runtime." />
    <SubsetName Include="Clr.Spmi" Description="SuperPMI, a tool for CoreCLR JIT testing." />
    <SubsetName Include="Clr.CoreLib" Description="The managed System.Private.CoreLib library for CoreCLR." />
    <SubsetName Include="Clr.NativeCoreLib" Description="Run crossgen on System.Private.CoreLib library for CoreCLR." />
    <SubsetName Include="Clr.Tools" Description="Managed tools that support CoreCLR development and testing." />
    <SubsetName Include="Clr.ToolsTests" OnDemand="true" Description="Unit tests for the clr.tools subset." />
    <SubsetName Include="Clr.Packages" Description="The projects that produce NuGet packages for the CoreCLR runtime, crossgen, and IL tools." />
    <SubsetName Include="LinuxDac" Condition="$([MSBuild]::IsOsPlatform(Windows))" Description="The cross-OS Windows->libc-based Linux DAC. Skipped on x86." />
    <SubsetName Include="AlpineDac" Condition="$([MSBuild]::IsOsPlatform(Windows))" OnDemand="true" Description="The cross-OS Windows->musl-libc-based Linux DAC. Skipped on x86" />
    <SubsetName Include="CrossDacPack" OnDemand="true"
            Description="Packaging of cross OS DAC. Requires all assets needed to be present at a folder specified by $(CrossDacArtifactsDir). See 'Microsoft.CrossOsDiag.Private.CoreCLR.proj' for details." />

    <!-- Mono -->
    <SubsetName Include="Mono" Description="The Mono runtime and CoreLib. Equivalent to: $(DefaultMonoSubsets)" />
    <SubsetName Include="Mono.Runtime" Description="The Mono .NET runtime." />
    <SubsetName Include="Mono.AotCross" Description="The cross-compiler runtime for Mono AOT." />
    <SubsetName Include="Mono.CoreLib" Description="The managed System.Private.CoreLib library for Mono." />
    <SubsetName Include="Mono.Manifests" Description="The NuGet packages with manifests defining the mobile and Blazor workloads." />
    <SubsetName Include="Mono.Packages" Description="The projects that produce NuGet packages for the Mono runtime." />
    <SubsetName Include="Mono.Tools" Description="Tooling that helps support Mono development and testing." />
    <SubsetName Include="Mono.WasmRuntime" Description="The Emscripten runtime." />
    <SubsetName Include="Mono.WasiRuntime" Description="The WASI runtime." />
    <SubsetName Include="Mono.MsCorDbi" Description="The implementation of ICorDebug interface." />
    <SubsetName Include="Mono.Workloads" OnDemand="true" Description="Builds the installers and the insertion metadata for Blazor workloads." />

    <!-- Tools -->
    <SubsetName Include="Tools" Description="Additional runtime tools projects. Equivalent to: $(DefaultToolsSubsets)" />
    <SubsetName Include="Tools.ILLink" Description="The projects that produce illink and analyzer tools for trimming." />
    <SubsetName Include="Tools.ILLinkTests" OnDemand="true" Description="Unit tests for the tools.illink subset." />

    <!-- Host -->
    <SubsetName Include="Host" Description="The .NET hosts, packages, hosting libraries, and tests. Equivalent to: $(DefaultHostSubsets)" />
    <SubsetName Include="Host.Native" Description="The .NET hosts." />
    <SubsetName Include="Host.Pkg" Description="The .NET host packages." />
    <SubsetName Include="Host.Tools" Description="The .NET hosting libraries." />
    <SubsetName Include="Host.Tests" Description="The .NET hosting tests." />

    <!-- Libs -->
    <SubsetName Include="Libs" Description="The libraries native part, refs and source assemblies, test infra and packages, but NOT the tests (use Libs.Tests to request those explicitly). Equivalent to: $(DefaultLibrariesSubsets)" />
    <SubsetName Include="Libs.Native" Description="The native libraries used in the shared framework." />
    <SubsetName Include="Libs.Sfx" Description="The managed shared framework libraries." />
    <SubsetName Include="Libs.Oob" Description="The managed out-of-band libraries." />
    <SubsetName Include="Libs.Ref" OnDemand="true" Description="The managed reference libraries." />
    <SubsetName Include="Libs.Src" OnDemand="true" Description="The managed implementation libraries." />
    <SubsetName Include="Libs.PreTest" Description="Test assets which are necessary to run tests." />
    <SubsetName Include="Libs.Tests" OnDemand="true" Description="The test projects. Note that building this doesn't execute tests: you must also pass the '-test' argument." />

    <!-- Packs -->
    <SubsetName Include="Packs" Description="Builds the shared framework packs, archives, bundles, installers, and the framework pack tests. Equivalent to: $(DefaultPacksSubsets)" />
    <SubsetName Include="Packs.Product" Description="Builds the shared framework packs, archives, bundles, and installers." />
    <SubsetName Include="Packs.Installers" Description="Builds the shared framework bundles and installers." />
    <SubsetName Include="Packs.Tests" Description="The framework pack tests." />

    <!-- Utility -->
    <SubsetName Include="publish" OnDemand="true" Description="Generate asset manifests and prepare to publish to BAR." />
    <SubsetName Include="RegenerateDownloadTable" OnDemand="true" Description="Regenerates the nightly build download table" />
    <SubsetName Include="RegenerateThirdPartyNotices" OnDemand="true" Description="Regenerates the THIRD-PARTY-NOTICES.TXT file based on other repos' TPN files." />

  </ItemGroup>

  <!-- Default targets, parallelization and configurations. -->
  <ItemDefinitionGroup>
    <ProjectToBuild>
      <Test>false</Test>
      <Pack>false</Pack>
      <Publish>false</Publish>
      <BuildInParallel>false</BuildInParallel>
    </ProjectToBuild>
  </ItemDefinitionGroup>

  <!-- CoreClr sets -->
  <ItemGroup Condition="$(_subset.Contains('+clr.corelib+'))">
    <ProjectToBuild Include="$(CoreClrProjectRoot)System.Private.CoreLib\System.Private.CoreLib.csproj" Category="clr" />
  </ItemGroup>

  <PropertyGroup Condition="$(_subset.Contains('+clr.hosts+'))">
    <ClrRuntimeBuildSubsets>$(ClrRuntimeBuildSubsets);ClrHostsSubset=true</ClrRuntimeBuildSubsets>
  </PropertyGroup>

  <PropertyGroup Condition="$(_subset.Contains('+clr.runtime+'))">
    <ClrRuntimeBuildSubsets>$(ClrRuntimeBuildSubsets);ClrRuntimeSubset=true</ClrRuntimeBuildSubsets>
  </PropertyGroup>

  <PropertyGroup Condition="$(_subset.Contains('+clr.native+'))">
    <ClrRuntimeBuildSubsets>$(ClrRuntimeBuildSubsets);ClrFullNativeBuild=true</ClrRuntimeBuildSubsets>
  </PropertyGroup>

  <PropertyGroup Condition="$(_subset.Contains('+clr.jit+'))">
    <ClrRuntimeBuildSubsets>$(ClrRuntimeBuildSubsets);ClrJitSubset=true</ClrRuntimeBuildSubsets>
  </PropertyGroup>

  <PropertyGroup Condition="$(_subset.Contains('+clr.paltests+'))">
    <ClrRuntimeBuildSubsets>$(ClrRuntimeBuildSubsets);ClrPalTestsSubset=true</ClrRuntimeBuildSubsets>
  </PropertyGroup>

  <PropertyGroup Condition="$(_subset.Contains('+clr.alljits+'))">
    <ClrRuntimeBuildSubsets>$(ClrRuntimeBuildSubsets);ClrAllJitsSubset=true</ClrRuntimeBuildSubsets>
  </PropertyGroup>

  <PropertyGroup Condition="$(_subset.Contains('+clr.iltools+'))">
    <ClrRuntimeBuildSubsets>$(ClrRuntimeBuildSubsets);ClrILToolsSubset=true</ClrRuntimeBuildSubsets>
  </PropertyGroup>

  <PropertyGroup Condition="$(_subset.Contains('+clr.nativeaotruntime+')) and '$(NativeAotSupported)' == 'true'">
    <ClrRuntimeBuildSubsets>$(ClrRuntimeBuildSubsets);ClrNativeAotSubset=true</ClrRuntimeBuildSubsets>
  </PropertyGroup>

  <PropertyGroup Condition="$(_subset.Contains('+clr.spmi+'))">
    <ClrRuntimeBuildSubsets>$(ClrRuntimeBuildSubsets);ClrSpmiSubset=true</ClrRuntimeBuildSubsets>
  </PropertyGroup>

  <ItemGroup Condition="'$(ClrRuntimeBuildSubsets)' != '' or $(_subset.Contains('+clr.nativeprereqs+'))">
    <ProjectToBuild Include="$(CoreClrProjectRoot)runtime-prereqs.proj" Category="clr" />
  </ItemGroup>

  <ItemGroup Condition="'$(ClrRuntimeBuildSubsets)' != ''">
    <ProjectToBuild
      Include="$(CoreClrProjectRoot)runtime.proj"
      AdditionalProperties="%(AdditionalProperties);$(ClrRuntimeBuildSubsets)"
      Category="clr" />
  </ItemGroup>

  <!-- Build the CoreCLR cross tools when we're doing a cross build and either we're building any CoreCLR native tools for platforms CoreCLR fully supports or when someone explicitly requests them -->
  <ItemGroup Condition="(('$(ClrRuntimeBuildSubsets)' != '' and '$(PrimaryRuntimeFlavor)' == 'CoreCLR' and '$(TargetsMobile)' != 'true') or $(_subset.Contains('+clr.crossarchtools+'))) and ('$(CrossBuild)' == 'true' or '$(BuildArchitecture)' != '$(TargetArchitecture)')">
    <ProjectToBuild
      Include="$(CoreClrProjectRoot)runtime.proj"
      AdditionalProperties="%(AdditionalProperties);
                            ClrCrossComponentsSubset=true;
                            HostArchitecture=$(BuildArchitecture);
                            PgoInstrument=false;
                            NoPgoOptimize=true;
                            CrossBuild=false;
                            CMakeArgs=$(CMakeArgs) -DCLR_CROSS_COMPONENTS_BUILD=1"
      Category="clr" />
  </ItemGroup>

  <ItemGroup Condition="(('$(ClrRuntimeBuildSubsets)' != '' and '$(PrimaryRuntimeFlavor)' == 'CoreCLR' and '$(TargetsMobile)' != 'true') or $(_subset.Contains('+clr.crossarchtools+'))) and $([MSBuild]::IsOsPlatform(Windows)) and '$(TargetArchitecture)' == 'arm' and '$(BuildArchitecture)' == 'x64'">
    <ProjectToBuild
      Include="$(CoreClrProjectRoot)runtime.proj"
      AdditionalProperties="%(AdditionalProperties);
                            ClrCrossComponentsSubset=true;
                            HostArchitecture=x86;
                            PgoInstrument=false;
                            NoPgoOptimize=true;
                            CrossBuild=false;
                            CMakeArgs=$(CMakeArgs) -DCLR_CROSS_COMPONENTS_BUILD=1"
      Category="clr" />
  </ItemGroup>

  <!-- Build the cross-arch tools of CoreCLR for the same target architecture as an unsanitized build whenever we build a sanitized coreclr build. -->
  <ItemGroup Condition="'$(ClrRuntimeBuildSubsets)' != '' and '$(EnableNativeSanitizers)' != ''">
    <ProjectToBuild
      Include="$(CoreClrProjectRoot)runtime.proj"
      AdditionalProperties="%(AdditionalProperties);
                            ClrCrossComponentsSubset=true;
                            PgoInstrument=false;
                            NoPgoOptimize=true;
                            CrossBuild=false;
                            CMakeArgs=$(CMakeArgs) -DCLR_CROSS_COMPONENTS_BUILD=1"
      UndefineProperties="EnableNativeSanitizers"
      Category="clr" />
  </ItemGroup>

  <ItemGroup Condition="$(_subset.Contains('+clr.paltestlist+'))">
    <ProjectToBuild Include="$(CoreClrProjectRoot)pal/tests/palsuite/producepaltestlist.proj" />
  </ItemGroup>

  <PropertyGroup>
    <CrossDacHostArch>x64</CrossDacHostArch>
    <CrossDacHostArch Condition="'$(TargetArchitecture)' == 'arm'">x86</CrossDacHostArch>
  </PropertyGroup>

  <ItemGroup Condition="$(_subset.Contains('+linuxdac+')) and $([MSBuild]::IsOsPlatform(Windows)) and '$(TargetArchitecture)' != 'x86'">
    <ProjectToBuild
      Include="$(CoreClrProjectRoot)runtime.proj"
      AdditionalProperties="%(AdditionalProperties);
                            ClrCrossComponentsSubset=true;
                            HostArchitecture=$(CrossDacHostArch);
                            PgoInstrument=false;
                            NoPgoOptimize=true;
                            TargetOS=linux;
                            CMakeArgs=$(CMakeArgs) -DCLR_CROSS_COMPONENTS_BUILD=1" Category="clr" />
  </ItemGroup>

  <ItemGroup Condition="$(_subset.Contains('+alpinedac+')) and $([MSBuild]::IsOsPlatform(Windows)) and '$(TargetArchitecture)' != 'x86'">
    <ProjectToBuild
      Include="$(CoreClrProjectRoot)runtime.proj"
      AdditionalProperties="%(AdditionalProperties);
                            ClrCrossComponentsSubset=true;
                            HostArchitecture=$(CrossDacHostArch);
                            PgoInstrument=false;
                            NoPgoOptimize=true;
                            TargetOS=alpine;
                            CMakeArgs=$(CMakeArgs) -DCLR_CROSS_COMPONENTS_BUILD=1" Category="clr" />
  </ItemGroup>

  <ItemGroup Condition="$(_subset.Contains('+crossdacpack+'))">
    <ProjectToBuild Include="$(CoreClrProjectRoot).nuget\Microsoft.CrossOsDiag.Private.CoreCLR\Microsoft.CrossOsDiag.Private.CoreCLR.proj" Category="clr" />
  </ItemGroup>

  <ItemGroup Condition="$(_subset.Contains('+clr.tools+'))">
    <ProjectToBuild Include="$(CoreClrProjectRoot)tools\runincontext\runincontext.csproj;
                             $(CoreClrProjectRoot)tools\tieringtest\tieringtest.csproj;
                             $(CoreClrProjectRoot)tools\r2rdump\R2RDump.csproj;
                             $(CoreClrProjectRoot)tools\dotnet-pgo\dotnet-pgo.csproj;
                             $(CoreClrProjectRoot)tools\aot\ILCompiler\repro\repro.csproj;
                             $(CoreClrProjectRoot)tools\r2rtest\R2RTest.csproj" Category="clr" Condition="'$(DotNetBuildFromSource)' != 'true'"/>
    <ProjectToBuild Include="$(CoreClrProjectRoot)tools\aot\crossgen2\crossgen2.csproj" Category="clr" />
    <ProjectToBuild Include="$(CoreClrProjectRoot)tools\aot\ILCompiler.Build.Tasks\ILCompiler.Build.Tasks.csproj" Category="clr" Condition="'$(NativeAotSupported)' == 'true'" />
    <ProjectToBuild Include="$(CoreClrProjectRoot)tools\aot\ILCompiler\ILCompiler.csproj" Category="clr" Condition="'$(NativeAotSupported)' == 'true'" />
    <ProjectToBuild Include="$(CoreClrProjectRoot)nativeaot\BuildIntegration\BuildIntegration.proj" Category="clr" Condition="'$(NativeAotSupported)' == 'true'" />

<<<<<<< HEAD
    <ProjectToBuild Condition="'$(NativeAotSupported)' == 'true' and ('$(TargetArchitecture)' != '$(BuildArchitecture)' or '$(EnableNativeSanitizers)' != '')" Include="$(CoreClrProjectRoot)tools\aot\ILCompiler\ILCompiler_crossarch.csproj" Category="clr" />
    <ProjectToBuild Condition="'$(TargetArchitecture)' != '$(BuildArchitecture)' or '$(EnableNativeSanitizers)' != ''" Include="$(CoreClrProjectRoot)tools\aot\crossgen2\crossgen2_crossarch.csproj" Category="clr" />
=======
    <ProjectToBuild Condition="'$(NativeAotSupported)' == 'true' and ('$(CrossBuild)' == 'true' or '$(BuildArchitecture)' != '$(TargetArchitecture)')" Include="$(CoreClrProjectRoot)tools\aot\ILCompiler\ILCompiler_crossarch.csproj" Category="clr" />
    <ProjectToBuild Condition="'$(TargetArchitecture)' != '$(BuildArchitecture)'" Include="$(CoreClrProjectRoot)tools\aot\crossgen2\crossgen2_crossarch.csproj" Category="clr" />
>>>>>>> dbd42332

    <ProjectToBuild Condition="'$(TargetOS)' == 'windows' or ('$(TargetOS)' == 'linux' and ('$(TargetArchitecture)' == 'x64' or '$(TargetArchitecture)' == 'arm64')) or '$(TargetOS)' == 'osx'" Include="$(CoreClrProjectRoot)tools\SuperFileCheck\SuperFileCheck.csproj" Category="clr" />
  </ItemGroup>

  <ItemGroup Condition="$(_subset.Contains('+clr.toolstests+'))">
    <ProjectToBuild Include="$(CoreClrProjectRoot)tools\aot\ILCompiler.TypeSystem.Tests\ILCompiler.TypeSystem.Tests.csproj"
      Test="true" Category="clr" Condition="'$(DotNetBuildFromSource)' != 'true'"/>
    <ProjectToBuild Include="$(CoreClrProjectRoot)tools\aot\ILCompiler.Compiler.Tests\ILCompiler.Compiler.Tests.csproj"
      Test="true" Category="clr" Condition="'$(DotNetBuildFromSource)' != 'true' and '$(NativeAotSupported)' == 'true'"/>
    <ProjectToBuild Include="$(CoreClrProjectRoot)tools\aot\Mono.Linker.Tests\Mono.Linker.Tests.csproj"
      Test="true" Category="clr" Condition="'$(DotNetBuildFromSource)' != 'true' and '$(NativeAotSupported)' == 'true'"/>
  </ItemGroup>

  <ItemGroup Condition="$(_subset.Contains('+tools.illink+'))">
    <ProjectToBuild Include="$(ToolsProjectRoot)illink\src\linker\Mono.Linker.csproj" Category="tools" />
    <ProjectToBuild Include="$(ToolsProjectRoot)illink\src\ILLink.Tasks\ILLink.Tasks.csproj" Category="tools" />
    <ProjectToBuild Include="$(ToolsProjectRoot)illink\src\analyzer\analyzer.csproj" Category="tools" />
    <ProjectToBuild Include="$(ToolsProjectRoot)illink\src\ILLink.RoslynAnalyzer\ILLink.RoslynAnalyzer.csproj" Category="tools" />
    <ProjectToBuild Include="$(ToolsProjectRoot)illink\src\linker\ref\Mono.Linker.csproj" Category="tools" />
    <ProjectToBuild Include="$(ToolsProjectRoot)illink\src\tlens\tlens.csproj" Category="tools" />
    <ProjectToBuild Include="$(ToolsProjectRoot)illink\src\ILLink.CodeFix\ILLink.CodeFixProvider.csproj" Category="tools" />
  </ItemGroup>

  <ItemGroup Condition="$(_subset.Contains('+tools.illinktests+'))">
    <ProjectToBuild Include="$(ToolsProjectRoot)illink\test\Mono.Linker.Tests\Mono.Linker.Tests.csproj"
      Test="true" Category="tools"/>
    <ProjectToBuild Include="$(ToolsProjectRoot)illink\test\Mono.Linker.Tests.Cases\Mono.Linker.Tests.Cases.csproj"
      Test="true" Category="tools"/>
    <ProjectToBuild Include="$(ToolsProjectRoot)illink\test\Mono.Linker.Tests.Cases.Expectations\Mono.Linker.Tests.Cases.Expectations.csproj"
      Test="true" Category="tools"/>
    <ProjectToBuild Include="$(ToolsProjectRoot)illink\test\ILLink.Tasks.Tests\ILLink.Tasks.Tests.csproj"
      Test="true" Category="tools"/>
    <ProjectToBuild Include="$(ToolsProjectRoot)illink\test\ILLink.RoslynAnalyzer.Tests\ILLink.RoslynAnalyzer.Tests.csproj"
      Test="true" Category="tools"/>
    <ProjectToBuild Include="$(ToolsProjectRoot)illink\test\ILLink.RoslynAnalyzer.Tests.Generator\ILLink.RoslynAnalyzer.Tests.Generator.csproj"
      Test="true" Category="tools"/>
  </ItemGroup>

  <ItemGroup Condition="$(_subset.Contains('+clr.nativecorelib+'))">
    <!-- Build crossgen2 that will be used to compile System.Private.CoreLib library for CoreCLR -->
<<<<<<< HEAD
    <ProjectToBuild Condition="('$(TargetArchitecture)' != 'x64' and '$(BuildArchitecture)' == 'x64') or '$(EnableNativeSanitizers)' != ''" Include="$(CoreClrProjectRoot)tools\aot\crossgen2\crossgen2_crossarch.csproj" Category="clr" />
    <ProjectToBuild Condition="!('$(TargetArchitecture)' != 'x64' and '$(BuildArchitecture)' == 'x64')" Include="$(CoreClrProjectRoot)tools\aot\crossgen2\crossgen2.csproj" Category="clr" />
=======
    <ProjectToBuild Condition="('$(CrossBuild)' == 'true' or '$(BuildArchitecture)' != '$(TargetArchitecture)') and '$(BuildArchitecture)' == 'x64'" Include="$(CoreClrProjectRoot)tools\aot\crossgen2\crossgen2_crossarch.csproj" Category="clr" />
    <ProjectToBuild Condition="!(('$(CrossBuild)' == 'true' or '$(BuildArchitecture)' != '$(TargetArchitecture)') and '$(BuildArchitecture)' == 'x64')" Include="$(CoreClrProjectRoot)tools\aot\crossgen2\crossgen2.csproj" Category="clr" />
>>>>>>> dbd42332
    <ProjectToBuild Include="$(CoreClrProjectRoot)crossgen-corelib.proj" Category="clr" />
  </ItemGroup>

  <ItemGroup Condition="$(_subset.Contains('+clr.packages+')) and '$(PgoInstrument)' != 'true'">
    <ProjectToBuild Include="$(CoreClrProjectRoot).nuget\coreclr-packages.proj" Pack="true" Category="clr" />
    <ProjectToBuild Include="$(CoreClrProjectRoot)tools\dotnet-pgo\dotnet-pgo-pack.proj" Pack="true" Category="clr" Condition="'$(DotNetBuildFromSource)' != 'true' and '$(RuntimeFlavor)' != 'Mono'"/>
  </ItemGroup>

  <ItemGroup Condition="$(_subset.Contains('+clr.nativeaotlibs+')) and '$(NativeAotSupported)' == 'true'">
    <ProjectToBuild Include="$(CoreClrProjectRoot)nativeaot\**\src\*.csproj" Category="clr" />
  </ItemGroup>

  <!-- Mono sets -->
  <ItemGroup Condition="$(_subset.Contains('+mono.llvm+')) or $(_subset.Contains('+mono.aotcross+')) or '$(TargetOS)' == 'ios' or '$(TargetOS)' == 'iossimulator' or '$(TargetOS)' == 'tvos' or '$(TargetOS)' == 'tvossimulator' or '$(TargetOS)' == 'maccatalyst' or '$(TargetOS)' == 'android' or '$(TargetOS)' == 'browser' or '$(TargetOS)' == 'wasi' or '$(TargetsLinuxBionic)' == 'true'">
    <ProjectToBuild Include="$(MonoProjectRoot)llvm\llvm-init.proj" Category="mono" />
  </ItemGroup>

  <ItemGroup Condition="$(_subset.Contains('+mono.manifests+'))">
    <ProjectToBuild Include="$(MonoProjectRoot)nuget\manifest-packages.proj" Category="mono" Pack="true" />
  </ItemGroup>

  <ItemGroup Condition="$(_subset.Contains('+mono.packages+'))">
    <ProjectToBuild Include="$(MonoProjectRoot)nuget\mono-packages.proj" Category="mono" Pack="true" />
  </ItemGroup>

  <ItemGroup Condition="$(_subset.Contains('+mono.runtime+'))">
    <ProjectToBuild Include="$(MonoProjectRoot)mono.proj" AdditionalProperties="%(AdditionalProperties);MonoMsCorDbi=$(_subset.Contains('+mono.mscordbi+'))" Category="mono" />
  </ItemGroup>

  <ItemGroup Condition="$(_subset.Contains('+mono.aotcross+'))">
    <ProjectToBuild Include="$(MonoProjectRoot)monoaotcross.proj" Category="mono" />
  </ItemGroup>

  <ItemGroup Condition="$(_subset.Contains('+mono.corelib+'))">
    <ProjectToBuild Include="$(MonoProjectRoot)System.Private.CoreLib\System.Private.CoreLib.csproj" Category="mono" />
  </ItemGroup>

  <ItemGroup Condition="$(_subset.Contains('+mono.tools+'))">
    <ProjectToBuild Include="$(CoreClrProjectRoot)tools\dotnet-pgo\dotnet-pgo.csproj;" Category="mono" />
  </ItemGroup>

  <ItemGroup Condition="$(_subset.Contains('+mono.workloads+'))">
    <ProjectToBuild Include="$(WorkloadsProjectRoot)\workloads.csproj" Category="mono" />
  </ItemGroup>

  <!-- Host sets -->
  <ItemGroup Condition="$(_subset.Contains('+host.native+'))">
    <CorehostProjectToBuild Include="$(SharedNativeRoot)corehost\corehost.proj" SignPhase="Binaries" />
    <ProjectToBuild Include="@(CorehostProjectToBuild)" Pack="true" Category="host" />
  </ItemGroup>

  <ItemGroup Condition="$(_subset.Contains('+host.tools+'))">
    <ManagedProjectToBuild Include="$(InstallerProjectRoot)managed\**\*.csproj" SignPhase="Binaries" />
    <ProjectToBuild Include="@(ManagedProjectToBuild)" BuildInParallel="true" Pack="true" Category="host" />
  </ItemGroup>

  <ItemGroup Condition="$(_subset.Contains('+host.pkg+')) and '$(PgoInstrument)' != 'true'">
    <PkgprojProjectToBuild Include="$(InstallerProjectRoot)pkg\projects\host-packages.proj" SignPhase="MsiFiles" />
    <ProjectToBuild Include="@(PkgprojProjectToBuild)" Pack="true" Category="host" />
  </ItemGroup>

  <!-- Libraries sets -->
  <ItemGroup Condition="$(_subset.Contains('+libs.native+'))">
    <ProjectToBuild Include="$(SharedNativeRoot)libs\build-native.proj" Category="libs" />
  </ItemGroup>

  <ItemGroup Condition="$(_subset.Contains('+libs.ref+')) or $(_subset.Contains('+libs.src+')) or $(_subset.Contains('+libs.sfx+'))">
    <ProjectToBuild Include="$(LibrariesProjectRoot)sfx.proj"
                    Category="libs"
                    Condition="'$(BuildTargetFramework)' == '$(NetCoreAppCurrent)' or
                               '$(BuildTargetFramework)' == '' or
                               '$(BuildAllConfigurations)' == 'true'">
      <AdditionalProperties Condition="$(_subset.Contains('+libs.ref+'))">%(AdditionalProperties);RefOnly=true</AdditionalProperties>
    </ProjectToBuild>
  </ItemGroup>

  <ItemGroup Condition="$(_subset.Contains('+libs.ref+')) or $(_subset.Contains('+libs.src+')) or $(_subset.Contains('+libs.oob+'))">
    <ProjectToBuild Include="$(LibrariesProjectRoot)oob.proj" Category="libs">
      <AdditionalProperties Condition="$(_subset.Contains('+libs.ref+'))">%(AdditionalProperties);RefOnly=true</AdditionalProperties>
    </ProjectToBuild>
  </ItemGroup>

  <ItemGroup Condition="$(_subset.Contains('+mono.wasmruntime+'))">
    <ProjectToBuild Include="$(MonoProjectRoot)wasm\wasm.proj" Category="mono" />
  </ItemGroup>

  <ItemGroup Condition="$(_subset.Contains('+mono.wasiruntime+'))">
    <ProjectToBuild Include="$(MonoProjectRoot)wasi\wasi.proj" Category="mono" />
  </ItemGroup>

  <ItemGroup Condition="$(_subset.Contains('+libs.pretest+'))">
    <ProjectToBuild Include="$(LibrariesProjectRoot)pretest.proj" Category="libs"  />
  </ItemGroup>

  <ItemGroup Condition="$(_subset.Contains('+libs.tests+'))">
    <ProjectToBuild Include="$(LibrariesProjectRoot)tests.proj" Category="libs" Test="true" />
  </ItemGroup>

  <!-- Host.tests subset (consumes live built libraries assets so needs to come after libraries) -->
  <ItemGroup Condition="$(_subset.Contains('+host.tests+'))">
    <TestProjectToBuild Include="$(InstallerProjectRoot)tests\Microsoft.NET.HostModel.Tests\AppHost.Bundle.Tests\AppHost.Bundle.Tests.csproj" />
    <TestProjectToBuild Include="$(InstallerProjectRoot)tests\Microsoft.NET.HostModel.Tests\Microsoft.NET.HostModel.AppHost.Tests\Microsoft.NET.HostModel.AppHost.Tests.csproj" />
    <TestProjectToBuild Include="$(InstallerProjectRoot)tests\Microsoft.NET.HostModel.Tests\Microsoft.NET.HostModel.Bundle.Tests\Microsoft.NET.HostModel.Bundle.Tests.csproj" />
    <TestProjectToBuild Include="$(InstallerProjectRoot)tests\Microsoft.NET.HostModel.Tests\Microsoft.NET.HostModel.ComHost.Tests\Microsoft.NET.HostModel.ComHost.Tests.csproj" />
    <TestProjectToBuild Include="$(InstallerProjectRoot)tests\HostActivation.Tests\HostActivation.Tests.csproj" />
    <ProjectToBuild Include="@(TestProjectToBuild)" BuildInParallel="true" Test="true" Category="host" />
  </ItemGroup>

  <!-- Packs sets -->

  <Choose>
    <When Condition="$(_subset.Contains('+packs.product+'))">
      <ItemGroup Condition="'$(RuntimeFlavor)' != 'Mono'">
        <SharedFrameworkProjectToBuild Include="$(InstallerProjectRoot)pkg\sfx\Microsoft.NETCore.App\Microsoft.NETCore.App.Runtime.Composite.sfxproj" />
        <SharedFrameworkProjectToBuild Include="$(InstallerProjectRoot)pkg\sfx\bundle\Microsoft.NETCore.App.Composite.Bundle.bundleproj" />
      </ItemGroup>
      <ItemGroup Condition="'$(PgoInstrument)' != 'true'">
        <SharedFrameworkProjectToBuild Condition="'$(BuildMonoAOTCrossCompilerOnly)' != 'true'" Include="$(InstallerProjectRoot)pkg\sfx\Microsoft.NETCore.App\Microsoft.NETCore.App.Ref.sfxproj" />
        <SharedFrameworkProjectToBuild Condition="'$(RuntimeFlavor)' == '$(PrimaryRuntimeFlavor)'" Include="$(InstallerProjectRoot)pkg\sfx\Microsoft.NETCore.App\Microsoft.NETCore.App.Host.sfxproj" />
        <SharedFrameworkProjectToBuild Condition="'$(RuntimeFlavor)' != 'Mono'" Include="$(InstallerProjectRoot)pkg\sfx\Microsoft.NETCore.App\Microsoft.NETCore.App.Crossgen2.sfxproj" />
        <SharedFrameworkProjectToBuild Condition="'$(RuntimeFlavor)' == '$(PrimaryRuntimeFlavor)'" Include="$(InstallerProjectRoot)pkg\sfx\installers\dotnet-host.proj" />
        <SharedFrameworkProjectToBuild Condition="'$(RuntimeFlavor)' == '$(PrimaryRuntimeFlavor)'" Include="$(InstallerProjectRoot)pkg\sfx\installers\dotnet-hostfxr.proj" />
        <SharedFrameworkProjectToBuild Condition="'$(RuntimeFlavor)' == '$(PrimaryRuntimeFlavor)'" Include="$(InstallerProjectRoot)pkg\sfx\installers\dotnet-runtime-deps\*.proj" />
        <SharedFrameworkProjectToBuild Condition="'$(RuntimeFlavor)' == '$(PrimaryRuntimeFlavor)'" Include="$(InstallerProjectRoot)pkg\archives\dotnet-nethost.proj" />
        <SharedFrameworkProjectToBuild Condition="'$(MonoCrossAOTTargetOS)' != ''" Include="$(InstallerProjectRoot)pkg\sfx\Microsoft.NETCore.App\monocrossaot.sfxproj" Pack="true" />
        <ProjectToBuild Condition="'$(NativeAotSupported)' == 'true' and '$(RuntimeFlavor)' != 'Mono'" Include="$(InstallerProjectRoot)\pkg\projects\nativeaot-packages.proj" Category="packs" />
      </ItemGroup>
      <ItemGroup>
        <SharedFrameworkProjectToBuild Condition="'$(BuildMonoAOTCrossCompilerOnly)' != 'true'" Include="$(InstallerProjectRoot)pkg\sfx\Microsoft.NETCore.App\Microsoft.NETCore.App.Runtime.sfxproj" />
        <SharedFrameworkProjectToBuild Condition="'$(RuntimeFlavor)' == '$(PrimaryRuntimeFlavor)'" Include="$(InstallerProjectRoot)pkg\sfx\bundle\Microsoft.NETCore.App.Bundle.bundleproj" />
        <ProjectToBuild Include="@(SharedFrameworkProjectToBuild)" Category="packs" />
      </ItemGroup>
    </When>
  </Choose>

  <ItemGroup Condition="$(_subset.Contains('+packs.installers+')) AND '$(PgoInstrument)' != 'true'">
    <InstallerProjectToBuild Include="$(InstallerProjectRoot)pkg\sfx\installers.proj" />
    <ProjectToBuild Include="@(InstallerProjectToBuild)" Category="packs" />
  </ItemGroup>

  <ItemGroup Condition="$(_subset.Contains('+packs.tests+')) AND '$(PgoInstrument)' != 'true'">
    <TestProjectToBuild Include="$(InstallerProjectRoot)tests\Microsoft.DotNet.CoreSetup.Packaging.Tests\Microsoft.DotNet.CoreSetup.Packaging.Tests.csproj" />
    <ProjectToBuild Include="@(TestProjectToBuild)" BuildInParallel="true" Test="true" Category="packs" />
  </ItemGroup>

  <ItemGroup Condition="$(_subset.Contains('+publish+'))">
    <ProjectToBuild Include="$(InstallerProjectRoot)prepare-artifacts.proj" Pack="true" Category="publish" />
  </ItemGroup>

  <!-- Utility -->
  <ItemGroup Condition="$(_subset.Contains('+regeneratedownloadtable+'))">
    <ProjectToBuild Include="$(RepositoryEngineeringDir)regenerate-download-table.proj" Pack="true" />
  </ItemGroup>

  <ItemGroup Condition="$(_subset.Contains('regeneratethirdpartynotices'))">
    <ProjectToBuild Include="$(RepositoryEngineeringDir)regenerate-third-party-notices.proj" Pack="false" BuildInParallel="false" />
  </ItemGroup>

  <!-- Set default configurations. -->
  <ItemGroup>
    <ProjectToBuild Update="@(ProjectToBuild)">
      <AdditionalProperties Condition="'%(ProjectToBuild.Category)' == 'clr' and '$(CoreCLRConfiguration)' != ''">%(AdditionalProperties);Configuration=$(CoreCLRConfiguration)</AdditionalProperties>
      <AdditionalProperties Condition="'%(ProjectToBuild.Category)' == 'mono' and '$(MonoConfiguration)' != ''">%(AdditionalProperties);Configuration=$(MonoConfiguration)</AdditionalProperties>
      <AdditionalProperties Condition="'%(ProjectToBuild.Category)' == 'libs' and '$(LibrariesConfiguration)' != ''">%(AdditionalProperties);Configuration=$(LibrariesConfiguration)</AdditionalProperties>
      <!-- Propagate host configuration for libs build since live host is used for testing -->
      <AdditionalProperties Condition="'%(ProjectToBuild.Category)' == 'libs' and '$(HostConfiguration)' != ''">%(AdditionalProperties);HostConfiguration=$(HostConfiguration)</AdditionalProperties>
      <AdditionalProperties Condition="'%(ProjectToBuild.Category)' == 'host' and '$(HostConfiguration)' != ''">%(AdditionalProperties);Configuration=$(HostConfiguration)</AdditionalProperties>
    </ProjectToBuild>
  </ItemGroup>

</Project><|MERGE_RESOLUTION|>--- conflicted
+++ resolved
@@ -282,6 +282,7 @@
       Include="$(CoreClrProjectRoot)runtime.proj"
       AdditionalProperties="%(AdditionalProperties);
                             ClrCrossComponentsSubset=true;
+                            HostArchitecture=$(BuildArchitecture);
                             PgoInstrument=false;
                             NoPgoOptimize=true;
                             CrossBuild=false;
@@ -339,13 +340,8 @@
     <ProjectToBuild Include="$(CoreClrProjectRoot)tools\aot\ILCompiler\ILCompiler.csproj" Category="clr" Condition="'$(NativeAotSupported)' == 'true'" />
     <ProjectToBuild Include="$(CoreClrProjectRoot)nativeaot\BuildIntegration\BuildIntegration.proj" Category="clr" Condition="'$(NativeAotSupported)' == 'true'" />
 
-<<<<<<< HEAD
-    <ProjectToBuild Condition="'$(NativeAotSupported)' == 'true' and ('$(TargetArchitecture)' != '$(BuildArchitecture)' or '$(EnableNativeSanitizers)' != '')" Include="$(CoreClrProjectRoot)tools\aot\ILCompiler\ILCompiler_crossarch.csproj" Category="clr" />
+    <ProjectToBuild Condition="'$(NativeAotSupported)' == 'true' and ('$(CrossBuild)' == 'true' or '$(BuildArchitecture)' != '$(TargetArchitecture)' or '$(EnableNativeSanitizers)' != '')" Include="$(CoreClrProjectRoot)tools\aot\ILCompiler\ILCompiler_crossarch.csproj" Category="clr" />
     <ProjectToBuild Condition="'$(TargetArchitecture)' != '$(BuildArchitecture)' or '$(EnableNativeSanitizers)' != ''" Include="$(CoreClrProjectRoot)tools\aot\crossgen2\crossgen2_crossarch.csproj" Category="clr" />
-=======
-    <ProjectToBuild Condition="'$(NativeAotSupported)' == 'true' and ('$(CrossBuild)' == 'true' or '$(BuildArchitecture)' != '$(TargetArchitecture)')" Include="$(CoreClrProjectRoot)tools\aot\ILCompiler\ILCompiler_crossarch.csproj" Category="clr" />
-    <ProjectToBuild Condition="'$(TargetArchitecture)' != '$(BuildArchitecture)'" Include="$(CoreClrProjectRoot)tools\aot\crossgen2\crossgen2_crossarch.csproj" Category="clr" />
->>>>>>> dbd42332
 
     <ProjectToBuild Condition="'$(TargetOS)' == 'windows' or ('$(TargetOS)' == 'linux' and ('$(TargetArchitecture)' == 'x64' or '$(TargetArchitecture)' == 'arm64')) or '$(TargetOS)' == 'osx'" Include="$(CoreClrProjectRoot)tools\SuperFileCheck\SuperFileCheck.csproj" Category="clr" />
   </ItemGroup>
@@ -386,13 +382,8 @@
 
   <ItemGroup Condition="$(_subset.Contains('+clr.nativecorelib+'))">
     <!-- Build crossgen2 that will be used to compile System.Private.CoreLib library for CoreCLR -->
-<<<<<<< HEAD
-    <ProjectToBuild Condition="('$(TargetArchitecture)' != 'x64' and '$(BuildArchitecture)' == 'x64') or '$(EnableNativeSanitizers)' != ''" Include="$(CoreClrProjectRoot)tools\aot\crossgen2\crossgen2_crossarch.csproj" Category="clr" />
-    <ProjectToBuild Condition="!('$(TargetArchitecture)' != 'x64' and '$(BuildArchitecture)' == 'x64')" Include="$(CoreClrProjectRoot)tools\aot\crossgen2\crossgen2.csproj" Category="clr" />
-=======
-    <ProjectToBuild Condition="('$(CrossBuild)' == 'true' or '$(BuildArchitecture)' != '$(TargetArchitecture)') and '$(BuildArchitecture)' == 'x64'" Include="$(CoreClrProjectRoot)tools\aot\crossgen2\crossgen2_crossarch.csproj" Category="clr" />
+    <ProjectToBuild Condition="(('$(CrossBuild)' == 'true' or '$(BuildArchitecture)' != '$(TargetArchitecture)') and '$(BuildArchitecture)' == 'x64') or '$(EnableNativeSanitizers)' != ''" Include="$(CoreClrProjectRoot)tools\aot\crossgen2\crossgen2_crossarch.csproj" Category="clr" />
     <ProjectToBuild Condition="!(('$(CrossBuild)' == 'true' or '$(BuildArchitecture)' != '$(TargetArchitecture)') and '$(BuildArchitecture)' == 'x64')" Include="$(CoreClrProjectRoot)tools\aot\crossgen2\crossgen2.csproj" Category="clr" />
->>>>>>> dbd42332
     <ProjectToBuild Include="$(CoreClrProjectRoot)crossgen-corelib.proj" Category="clr" />
   </ItemGroup>
 
