<Project>

  <!--
    This file defines the list of projects to build and divides them into subsets. In ordinary
    situations, you should perform a full build by running 'build.cmd' or './build.sh'. This ensures
    the projects are sequenced correctly so the outputs and test results are what you would expect.

    Examples:

      ./build.sh host.native

        This builds only the .NET host.

      ./build.sh libs+host.native

        This builds the .NET host and also the manged libraries portion.
        A space ' ' or '+' are the delimiters between multiple subsets to build.

      ./build.sh -test host.tests

        This builds and executes the installer test projects. (The '-test' argument is an Arcade SDK argument
        that indicates tests should be run. Otherwise, they'll only be built.)
  -->

  <!-- Determine the primary runtime flavor. This is usually CoreCLR, except on
       platforms (like s390x) where only Mono is supported. The primary runtime
       flavor is used to decide when to build the hosts and installers. -->
  <PropertyGroup>
    <PrimaryRuntimeFlavor>CoreCLR</PrimaryRuntimeFlavor>
    <PrimaryRuntimeFlavor Condition="'$(TargetArchitecture)' == 's390x' or '$(TargetArchitecture)' == 'ppc64le' or '$(TargetArchitecture)' == 'armv6' or '$(TargetsLinuxBionic)' == 'true'">Mono</PrimaryRuntimeFlavor>
  </PropertyGroup>

  <PropertyGroup>
    <DefaultSubsets>clr+mono+libs+tools+host+packs</DefaultSubsets>
    <DefaultSubsets Condition="'$(TargetsMobile)' == 'true'">mono+libs+packs</DefaultSubsets>
    <DefaultSubsets Condition="'$(TargetsLinuxBionic)' == 'true'">mono+libs+host+packs</DefaultSubsets>
    <!-- In source build, mono is only supported as primary runtime flavor. On Windows mono is supported for x86/x64 only. -->
    <DefaultSubsets Condition="('$(DotNetBuildFromSource)' == 'true' and '$(PrimaryRuntimeFlavor)' != 'Mono') or ('$(TargetOS)' == 'windows' and '$(TargetArchitecture)' != 'x86' and '$(TargetArchitecture)' != 'x64')">clr+libs+host+packs</DefaultSubsets>
  </PropertyGroup>

  <!-- Init _subset here to allow RuntimeFlavor to be set as early as possible -->
  <PropertyGroup>
    <_subset Condition="'$(Subset)' != ''">+$(Subset.ToLowerInvariant())+</_subset>
    <_subset Condition="'$(Subset)' == ''">+$(DefaultSubsets)+</_subset>
  </PropertyGroup>

  <PropertyGroup>
    <RuntimeFlavor Condition="'$(TargetsMobile)' == 'true'">Mono</RuntimeFlavor>
    <RuntimeFlavor Condition="'$(RuntimeFlavor)' == '' and ($(_subset.Contains('+mono+')) or $(_subset.Contains('+mono.runtime+'))) and (!$(_subset.Contains('+clr+')) and !$(_subset.Contains('+clr.runtime+')))">Mono</RuntimeFlavor>
    <RuntimeFlavor Condition="'$(RuntimeFlavor)' == ''">$(PrimaryRuntimeFlavor)</RuntimeFlavor>
  </PropertyGroup>

  <PropertyGroup>
    <DefaultCoreClrSubsets>clr.native+linuxdac+clr.corelib+clr.tools+clr.nativecorelib+clr.packages+clr.nativeaotlibs+clr.crossarchtools+host.native</DefaultCoreClrSubsets>
    <DefaultCoreClrSubsets Condition="'$(PackageRID)' == 'linux-armel'">clr.native+linuxdac+clr.corelib+clr.tools+clr.nativecorelib+clr.packages+clr.nativeaotlibs+clr.crossarchtools</DefaultCoreClrSubsets>
    <!-- Even on platforms that do not support the CoreCLR runtime, we still want to build ilasm/ildasm. -->
    <DefaultCoreClrSubsets Condition="'$(PrimaryRuntimeFlavor)' != 'CoreCLR'">clr.iltools+clr.packages</DefaultCoreClrSubsets>

    <DefaultNativeAotSubsets>clr.alljits+clr.tools+clr.nativeaotlibs+clr.nativeaotruntime</DefaultNativeAotSubsets>

    <DefaultMonoSubsets Condition="'$(MonoEnableLLVM)' == 'true' and '$(MonoLLVMDir)' == ''">mono.llvm+</DefaultMonoSubsets>
    <DefaultMonoSubsets Condition="'$(MonoAOTEnableLLVM)' == 'true' and '$(MonoLLVMDir)' == ''">mono.llvm+</DefaultMonoSubsets>
    <DefaultMonoSubsets Condition="'$(TargetOS)' == 'browser'">$(DefaultMonoSubsets)mono.wasmruntime+</DefaultMonoSubsets>
    <DefaultMonoSubsets Condition="'$(TargetOS)' == 'wasi'">$(DefaultMonoSubsets)mono.wasiruntime+</DefaultMonoSubsets>
    <DefaultMonoSubsets Condition="'$(MonoCrossAOTTargetOS)' != ''">$(DefaultMonoSubsets)mono.aotcross+</DefaultMonoSubsets>
    <DefaultMonoSubsets>$(DefaultMonoSubsets)mono.runtime+mono.corelib+mono.packages+</DefaultMonoSubsets>
    <DefaultMonoSubsets Condition="'$(PrimaryRuntimeFlavor)' != 'Mono'">$(DefaultMonoSubsets)mono.tools+</DefaultMonoSubsets>
    <DefaultMonoSubsets Condition="'$(TargetsMobile)' != 'true'">$(DefaultMonoSubsets)host.native+</DefaultMonoSubsets>

    <DefaultLibrariesSubsets Condition="'$(BuildTargetFramework)' == '$(NetCoreAppCurrent)' or
                                        '$(BuildTargetFramework)' == '' or
                                        '$(BuildAllConfigurations)' == 'true'">libs.native+</DefaultLibrariesSubsets>
    <DefaultLibrariesSubsets>$(DefaultLibrariesSubsets)libs.sfx+libs.oob+libs.pretest</DefaultLibrariesSubsets>

    <DefaultToolsSubsets>tools.illink</DefaultToolsSubsets>

    <DefaultHostSubsets>host.native+host.tools+host.pkg</DefaultHostSubsets>
    <DefaultHostSubsets Condition="'$(DotNetBuildFromSource)' != 'true'">$(DefaultHostSubsets)+host.tests</DefaultHostSubsets>
    <DefaultHostSubsets Condition="'$(RuntimeFlavor)' != '$(PrimaryRuntimeFlavor)'"></DefaultHostSubsets>
    <DefaultHostSubsets Condition="'$(RuntimeFlavor)' != '$(PrimaryRuntimeFlavor)' and '$(TargetsMobile)' != 'true'">host.native</DefaultHostSubsets>

    <DefaultPacksSubsets>packs.product</DefaultPacksSubsets>
    <DefaultPacksSubsets Condition="'$(BuildMonoAOTCrossCompilerOnly)' != 'true' and '$(DotNetBuildFromSource)' != 'true'">$(DefaultPacksSubsets)+packs.tests</DefaultPacksSubsets>
    <DefaultPacksSubsets Condition="'$(DotNetBuildFromSource)' == 'true'">$(DefaultPacksSubsets)+packs.installers</DefaultPacksSubsets>
  </PropertyGroup>

  <PropertyGroup>
    <_subset>$(_subset.Replace('+clr.paltests+', '+clr.paltests+clr.paltestlist+'))</_subset>
    <_subset>$(_subset.Replace('+clr+', '+$(DefaultCoreClrSubsets)+'))</_subset>
    <_subset>$(_subset.Replace('+clr.aot+', '+$(DefaultNativeAotSubsets)+'))</_subset>
    <_subset>$(_subset.Replace('+mono+', '+$(DefaultMonoSubsets)+'))</_subset>
    <_subset>$(_subset.Replace('+libs+', '+$(DefaultLibrariesSubsets)+'))</_subset>
    <_subset>$(_subset.Replace('+tools+', '+$(DefaultToolsSubsets)+'))</_subset>
    <_subset>$(_subset.Replace('+host+', '+$(DefaultHostSubsets)+'))</_subset>
    <_subset>$(_subset.Replace('+packs+', '+$(DefaultPacksSubsets)+'))</_subset>

    <!-- Surround _subset in dashes to simplify checks below -->
    <_subset>+$(_subset.Trim('+'))+</_subset>

    <ClrRuntimeBuildSubsets></ClrRuntimeBuildSubsets>
    <ClrDefaultRuntimeBuildSubsets>ClrRuntimeSubset=true;ClrJitSubset=true;ClrILToolsSubset=true</ClrDefaultRuntimeBuildSubsets>
  </PropertyGroup>

  <PropertyGroup>
    <!-- CLR NativeAot only builds in a subset of the matrix -->
<<<<<<< HEAD
    <NativeAotSupported Condition="('$(TargetOS)' == 'windows' or '$(TargetOS)' == 'linux' or '$(TargetOS)' == 'OSX' or '$(TargetOS)' == 'FreeBSD') and ('$(TargetArchitecture)' == 'x64' or '$(TargetArchitecture)' == 'arm64')">true</NativeAotSupported>
=======
    <NativeAotSupported Condition="('$(TargetOS)' == 'windows' or '$(TargetOS)' == 'linux' or '$(TargetOS)' == 'osx') and ('$(TargetArchitecture)' == 'x64' or '$(TargetArchitecture)' == 'arm64')">true</NativeAotSupported>
>>>>>>> 6aaaaaa5

    <!-- If we're building clr.nativeaotlibs and not building the CLR runtime, compile libraries against NativeAOT CoreLib -->
    <UseNativeAotCoreLib Condition="$(_subset.Contains('+clr.nativeaotlibs+')) and !$(_subset.Contains('+clr.native+')) and !$(_subset.Contains('+clr.runtime+'))">true</UseNativeAotCoreLib>
  </PropertyGroup>

  <ItemGroup>
    <!-- CoreClr -->
    <SubsetName Include="Clr" Description="The full CoreCLR runtime. Equivalent to: $(DefaultCoreClrSubsets)" />
    <SubsetName Include="Clr.NativePrereqs" Description="Managed tools that support building the native components of the runtime (such as DacTableGen)." />
    <SubsetName Include="Clr.ILTools" Description="The CoreCLR IL tools (ilasm/ildasm)." />
    <SubsetName Include="Clr.Runtime" Description="The CoreCLR .NET runtime. Includes clr.jit, clr.iltools, clr.hosts." />
    <SubsetName Include="Clr.Native" Description="All CoreCLR native non-test components, including the runtime, jits, and other native tools. Includes clr.hosts, clr.runtime, clr.jit, clr.alljits, clr.paltests, clr.iltools, clr.nativeaotruntime, clr.spmi." />
    <SubsetName Include="Clr.Aot" Description="Everything needed for Native AOT workloads, including clr.alljits, clr.tools, clr.nativeaotlibs, and clr.nativeaotruntime" />
    <SubsetName Include="Clr.NativeAotLibs" Description="The CoreCLR native AOT CoreLib and other low level class libraries." />
    <SubsetName Include="Clr.NativeAotRuntime" Description="The stripped-down CoreCLR native AOT runtime." />
    <SubsetName Include="Clr.CrossArchTools" Description="The cross-targeted CoreCLR tools." />
    <SubsetName Include="Clr.PalTests" OnDemand="true" Description="The CoreCLR PAL tests." />
    <SubsetName Include="Clr.PalTestList" OnDemand="true" Description="Generate the list of the CoreCLR PAL tests. When using the command line, use Clr.PalTests instead." />
    <SubsetName Include="Clr.Hosts" Description="The CoreCLR corerun test host." />
    <SubsetName Include="Clr.Jit" Description="The JIT for the CoreCLR .NET runtime." />
    <SubsetName Include="Clr.AllJits" Description="All of the cross-targeting JIT compilers for the CoreCLR .NET runtime." />
    <SubsetName Include="Clr.Spmi" Description="SuperPMI, a tool for CoreCLR JIT testing." />
    <SubsetName Include="Clr.CoreLib" Description="The managed System.Private.CoreLib library for CoreCLR." />
    <SubsetName Include="Clr.NativeCoreLib" Description="Run crossgen on System.Private.CoreLib library for CoreCLR." />
    <SubsetName Include="Clr.Tools" Description="Managed tools that support CoreCLR development and testing." />
    <SubsetName Include="Clr.ToolsTests" OnDemand="true" Description="Unit tests for the clr.tools subset." />
    <SubsetName Include="Clr.Packages" Description="The projects that produce NuGet packages for the CoreCLR runtime, crossgen, and IL tools." />
    <SubsetName Include="LinuxDac" Condition="$([MSBuild]::IsOsPlatform(Windows))" Description="The cross-OS Windows->libc-based Linux DAC. Skipped on x86." />
    <SubsetName Include="AlpineDac" Condition="$([MSBuild]::IsOsPlatform(Windows))" OnDemand="true" Description="The cross-OS Windows->musl-libc-based Linux DAC. Skipped on x86" />
    <SubsetName Include="CrossDacPack" OnDemand="true"
            Description="Packaging of cross OS DAC. Requires all assets needed to be present at a folder specified by $(CrossDacArtifactsDir). See 'Microsoft.CrossOsDiag.Private.CoreCLR.proj' for details." />

    <!-- Mono -->
    <SubsetName Include="Mono" Description="The Mono runtime and CoreLib. Equivalent to: $(DefaultMonoSubsets)" />
    <SubsetName Include="Mono.Runtime" Description="The Mono .NET runtime." />
    <SubsetName Include="Mono.AotCross" Description="The cross-compiler runtime for Mono AOT." />
    <SubsetName Include="Mono.CoreLib" Description="The managed System.Private.CoreLib library for Mono." />
    <SubsetName Include="Mono.Packages" Description="The projects that produce NuGet packages for the Mono runtime." />
    <SubsetName Include="Mono.Tools" Description="Tooling that helps support Mono development and testing." />
    <SubsetName Include="Mono.WasmRuntime" Description="The Emscripten runtime." />
    <SubsetName Include="Mono.WasiRuntime" Description="The WASI runtime." />
    <SubsetName Include="Mono.MsCorDbi" Description="The implementation of ICorDebug interface." />
    <SubsetName Include="Mono.Workloads" OnDemand="true" Description="Builds the installers and the insertion metadata for Blazor workloads." />

    <!-- Tools -->
    <SubsetName Include="Tools" Description="Additional runtime tools projects. Equivalent to: $(DefaultToolsSubsets)" />
    <SubsetName Include="Tools.ILLink" Description="The projects that produce illink and analyzer tools for trimming." />
    <SubsetName Include="Tools.ILLinkTests" OnDemand="true" Description="Unit tests for the tools.illink subset." />

    <!-- Host -->
    <SubsetName Include="Host" Description="The .NET hosts, packages, hosting libraries, and tests. Equivalent to: $(DefaultHostSubsets)" />
    <SubsetName Include="Host.Native" Description="The .NET hosts." />
    <SubsetName Include="Host.Pkg" Description="The .NET host packages." />
    <SubsetName Include="Host.Tools" Description="The .NET hosting libraries." />
    <SubsetName Include="Host.Tests" Description="The .NET hosting tests." />

    <!-- Libs -->
    <SubsetName Include="Libs" Description="The libraries native part, refs and source assemblies, test infra and packages, but NOT the tests (use Libs.Tests to request those explicitly). Equivalent to: $(DefaultLibrariesSubsets)" />
    <SubsetName Include="Libs.Native" Description="The native libraries used in the shared framework." />
    <SubsetName Include="Libs.Sfx" Description="The managed shared framework libraries." />
    <SubsetName Include="Libs.Oob" Description="The managed out-of-band libraries." />
    <SubsetName Include="Libs.Ref" OnDemand="true" Description="The managed reference libraries." />
    <SubsetName Include="Libs.Src" OnDemand="true" Description="The managed implementation libraries." />
    <SubsetName Include="Libs.PreTest" Description="Test assets which are necessary to run tests." />
    <SubsetName Include="Libs.Tests" OnDemand="true" Description="The test projects. Note that building this doesn't execute tests: you must also pass the '-test' argument." />

    <!-- Packs -->
    <SubsetName Include="Packs" Description="Builds the shared framework packs, archives, bundles, installers, and the framework pack tests. Equivalent to: $(DefaultPacksSubsets)" />
    <SubsetName Include="Packs.Product" Description="Builds the shared framework packs, archives, bundles, and installers." />
    <SubsetName Include="Packs.Installers" Description="Builds the shared framework bundles and installers." />
    <SubsetName Include="Packs.Tests" Description="The framework pack tests." />

    <!-- Utility -->
    <SubsetName Include="publish" OnDemand="true" Description="Generate asset manifests and prepare to publish to BAR." />
    <SubsetName Include="RegenerateDownloadTable" OnDemand="true" Description="Regenerates the nightly build download table" />
    <SubsetName Include="RegenerateThirdPartyNotices" OnDemand="true" Description="Regenerates the THIRD-PARTY-NOTICES.TXT file based on other repos' TPN files." />

  </ItemGroup>

  <!-- Default targets, parallelization and configurations. -->
  <ItemDefinitionGroup>
    <ProjectToBuild>
      <Test>false</Test>
      <Pack>false</Pack>
      <Publish>false</Publish>
      <BuildInParallel>false</BuildInParallel>
    </ProjectToBuild>
  </ItemDefinitionGroup>

  <!-- CoreClr sets -->
  <ItemGroup Condition="$(_subset.Contains('+clr.corelib+'))">
    <ProjectToBuild Include="$(CoreClrProjectRoot)System.Private.CoreLib\System.Private.CoreLib.csproj" Category="clr" />
  </ItemGroup>

  <PropertyGroup Condition="$(_subset.Contains('+clr.hosts+'))">
    <ClrRuntimeBuildSubsets>$(ClrRuntimeBuildSubsets);ClrHostsSubset=true</ClrRuntimeBuildSubsets>
  </PropertyGroup>

  <PropertyGroup Condition="$(_subset.Contains('+clr.runtime+'))">
    <ClrRuntimeBuildSubsets>$(ClrRuntimeBuildSubsets);ClrRuntimeSubset=true</ClrRuntimeBuildSubsets>
  </PropertyGroup>

  <PropertyGroup Condition="$(_subset.Contains('+clr.native+'))">
    <ClrRuntimeBuildSubsets>$(ClrRuntimeBuildSubsets);ClrFullNativeBuild=true</ClrRuntimeBuildSubsets>
  </PropertyGroup>

  <PropertyGroup Condition="$(_subset.Contains('+clr.jit+'))">
    <ClrRuntimeBuildSubsets>$(ClrRuntimeBuildSubsets);ClrJitSubset=true</ClrRuntimeBuildSubsets>
  </PropertyGroup>

  <PropertyGroup Condition="$(_subset.Contains('+clr.paltests+'))">
    <ClrRuntimeBuildSubsets>$(ClrRuntimeBuildSubsets);ClrPalTestsSubset=true</ClrRuntimeBuildSubsets>
  </PropertyGroup>

  <PropertyGroup Condition="$(_subset.Contains('+clr.alljits+'))">
    <ClrRuntimeBuildSubsets>$(ClrRuntimeBuildSubsets);ClrAllJitsSubset=true</ClrRuntimeBuildSubsets>
  </PropertyGroup>

  <PropertyGroup Condition="$(_subset.Contains('+clr.iltools+'))">
    <ClrRuntimeBuildSubsets>$(ClrRuntimeBuildSubsets);ClrILToolsSubset=true</ClrRuntimeBuildSubsets>
  </PropertyGroup>

  <PropertyGroup Condition="$(_subset.Contains('+clr.nativeaotruntime+')) and '$(NativeAotSupported)' == 'true'">
    <ClrRuntimeBuildSubsets>$(ClrRuntimeBuildSubsets);ClrNativeAotSubset=true</ClrRuntimeBuildSubsets>
  </PropertyGroup>

  <PropertyGroup Condition="$(_subset.Contains('+clr.spmi+'))">
    <ClrRuntimeBuildSubsets>$(ClrRuntimeBuildSubsets);ClrSpmiSubset=true</ClrRuntimeBuildSubsets>
  </PropertyGroup>

  <ItemGroup Condition="'$(ClrRuntimeBuildSubsets)' != '' or $(_subset.Contains('+clr.nativeprereqs+'))">
    <ProjectToBuild Include="$(CoreClrProjectRoot)runtime-prereqs.proj" Category="clr" />
  </ItemGroup>

  <ItemGroup Condition="'$(ClrRuntimeBuildSubsets)' != ''">
    <ProjectToBuild
      Include="$(CoreClrProjectRoot)runtime.proj"
      AdditionalProperties="%(AdditionalProperties);$(ClrRuntimeBuildSubsets)"
      Category="clr" />
  </ItemGroup>

  <!-- Build the CoreCLR cross-arch tools when we're doing a cross-architecture build and either we're building any CoreCLR native tools for platforms CoreCLR fully supports or when someone explicitly requests them -->
  <ItemGroup Condition="(('$(ClrRuntimeBuildSubsets)' != '' and '$(PrimaryRuntimeFlavor)' == 'CoreCLR' and '$(TargetsMobile)' != 'true') or $(_subset.Contains('+clr.crossarchtools+'))) and '$(BuildArchitecture)' != '$(TargetArchitecture)'">
    <ProjectToBuild
      Include="$(CoreClrProjectRoot)runtime.proj"
      AdditionalProperties="%(AdditionalProperties);
                            ClrCrossComponentsSubset=true;
                            HostArchitecture=$(BuildArchitecture);
                            PgoInstrument=false;
                            NoPgoOptimize=true;
                            CrossBuild=false;
                            CMakeArgs=$(CMakeArgs) -DCLR_CROSS_COMPONENTS_BUILD=1"
      Category="clr" />
  </ItemGroup>

  <ItemGroup Condition="(('$(ClrRuntimeBuildSubsets)' != '' and '$(PrimaryRuntimeFlavor)' == 'CoreCLR' and '$(TargetsMobile)' != 'true') or $(_subset.Contains('+clr.crossarchtools+'))) and $([MSBuild]::IsOsPlatform(Windows)) and '$(TargetArchitecture)' == 'arm' and '$(BuildArchitecture)' == 'x64'">
    <ProjectToBuild
      Include="$(CoreClrProjectRoot)runtime.proj"
      AdditionalProperties="%(AdditionalProperties);
                            ClrCrossComponentsSubset=true;
                            HostArchitecture=x86;
                            PgoInstrument=false;
                            NoPgoOptimize=true;
                            CrossBuild=false;
                            CMakeArgs=$(CMakeArgs) -DCLR_CROSS_COMPONENTS_BUILD=1"
      Category="clr" />
  </ItemGroup>

  <ItemGroup Condition="$(_subset.Contains('+clr.paltestlist+'))">
    <ProjectToBuild Include="$(CoreClrProjectRoot)pal/tests/palsuite/producepaltestlist.proj" />
  </ItemGroup>

  <PropertyGroup>
    <CrossDacHostArch>x64</CrossDacHostArch>
    <CrossDacHostArch Condition="'$(TargetArchitecture)' == 'arm'">x86</CrossDacHostArch>
  </PropertyGroup>

  <ItemGroup Condition="$(_subset.Contains('+linuxdac+')) and $([MSBuild]::IsOsPlatform(Windows)) and '$(TargetArchitecture)' != 'x86'">
    <ProjectToBuild
      Include="$(CoreClrProjectRoot)runtime.proj"
      AdditionalProperties="%(AdditionalProperties);
                            ClrCrossComponentsSubset=true;
                            HostArchitecture=$(CrossDacHostArch);
                            PgoInstrument=false;
                            NoPgoOptimize=true;
                            TargetOS=linux;
                            CMakeArgs=$(CMakeArgs) -DCLR_CROSS_COMPONENTS_BUILD=1" Category="clr" />
  </ItemGroup>

  <ItemGroup Condition="$(_subset.Contains('+alpinedac+')) and $([MSBuild]::IsOsPlatform(Windows)) and '$(TargetArchitecture)' != 'x86'">
    <ProjectToBuild
      Include="$(CoreClrProjectRoot)runtime.proj"
      AdditionalProperties="%(AdditionalProperties);
                            ClrCrossComponentsSubset=true;
                            HostArchitecture=$(CrossDacHostArch);
                            PgoInstrument=false;
                            NoPgoOptimize=true;
                            TargetOS=alpine;
                            CMakeArgs=$(CMakeArgs) -DCLR_CROSS_COMPONENTS_BUILD=1" Category="clr" />
  </ItemGroup>

  <ItemGroup Condition="$(_subset.Contains('+crossdacpack+'))">
    <ProjectToBuild Include="$(CoreClrProjectRoot).nuget\Microsoft.CrossOsDiag.Private.CoreCLR\Microsoft.CrossOsDiag.Private.CoreCLR.proj" Category="clr" />
  </ItemGroup>

  <ItemGroup Condition="$(_subset.Contains('+clr.tools+'))">
    <ProjectToBuild Include="$(CoreClrProjectRoot)tools\runincontext\runincontext.csproj;
                             $(CoreClrProjectRoot)tools\tieringtest\tieringtest.csproj;
                             $(CoreClrProjectRoot)tools\r2rdump\R2RDump.csproj;
                             $(CoreClrProjectRoot)tools\dotnet-pgo\dotnet-pgo.csproj;
                             $(CoreClrProjectRoot)tools\aot\ILCompiler\repro\repro.csproj;
                             $(CoreClrProjectRoot)tools\r2rtest\R2RTest.csproj" Category="clr" Condition="'$(DotNetBuildFromSource)' != 'true'"/>
    <ProjectToBuild Include="$(CoreClrProjectRoot)tools\aot\crossgen2\crossgen2.csproj" Category="clr" />
    <ProjectToBuild Include="$(CoreClrProjectRoot)tools\aot\ILCompiler.Build.Tasks\ILCompiler.Build.Tasks.csproj" Category="clr" Condition="'$(NativeAotSupported)' == 'true'" />
    <ProjectToBuild Include="$(CoreClrProjectRoot)tools\aot\ILCompiler\ILCompiler.csproj" Category="clr" Condition="'$(NativeAotSupported)' == 'true'" />
    <ProjectToBuild Include="$(CoreClrProjectRoot)nativeaot\BuildIntegration\BuildIntegration.proj" Category="clr" Condition="'$(NativeAotSupported)' == 'true'" />

    <ProjectToBuild Condition="'$(NativeAotSupported)' == 'true' and '$(TargetArchitecture)' != '$(BuildArchitecture)'" Include="$(CoreClrProjectRoot)tools\aot\ILCompiler\ILCompiler_crossarch.csproj" Category="clr" />
    <ProjectToBuild Condition="'$(TargetArchitecture)' != '$(BuildArchitecture)'" Include="$(CoreClrProjectRoot)tools\aot\crossgen2\crossgen2_crossarch.csproj" Category="clr" />

    <ProjectToBuild Condition="'$(TargetOS)' == 'windows' or ('$(TargetOS)' == 'linux' and ('$(TargetArchitecture)' == 'x64' or '$(TargetArchitecture)' == 'arm64')) or '$(TargetOS)' == 'osx'" Include="$(CoreClrProjectRoot)tools\SuperFileCheck\SuperFileCheck.csproj" Category="clr" />
  </ItemGroup>

  <ItemGroup Condition="$(_subset.Contains('+clr.toolstests+'))">
    <ProjectToBuild Include="$(CoreClrProjectRoot)tools\aot\ILCompiler.TypeSystem.Tests\ILCompiler.TypeSystem.Tests.csproj"
      Test="true" Category="clr" Condition="'$(DotNetBuildFromSource)' != 'true'"/>
    <ProjectToBuild Include="$(CoreClrProjectRoot)tools\aot\ILCompiler.Compiler.Tests\ILCompiler.Compiler.Tests.csproj"
      Test="true" Category="clr" Condition="'$(DotNetBuildFromSource)' != 'true' and '$(NativeAotSupported)' == 'true'"/>
    <ProjectToBuild Include="$(CoreClrProjectRoot)tools\aot\Mono.Linker.Tests\Mono.Linker.Tests.csproj"
      Test="true" Category="clr" Condition="'$(DotNetBuildFromSource)' != 'true' and '$(NativeAotSupported)' == 'true'"/>
  </ItemGroup>

  <ItemGroup Condition="$(_subset.Contains('+tools.illink+'))">
    <ProjectToBuild Include="$(ToolsProjectRoot)illink\src\linker\Mono.Linker.csproj" Category="tools" />
    <ProjectToBuild Include="$(ToolsProjectRoot)illink\src\ILLink.Tasks\ILLink.Tasks.csproj" Category="tools" />
    <ProjectToBuild Include="$(ToolsProjectRoot)illink\src\analyzer\analyzer.csproj" Category="tools" />
    <ProjectToBuild Include="$(ToolsProjectRoot)illink\src\ILLink.RoslynAnalyzer\ILLink.RoslynAnalyzer.csproj" Category="tools" />
    <ProjectToBuild Include="$(ToolsProjectRoot)illink\src\linker\ref\Mono.Linker.csproj" Category="tools" />
    <ProjectToBuild Include="$(ToolsProjectRoot)illink\src\tlens\tlens.csproj" Category="tools" />
    <ProjectToBuild Include="$(ToolsProjectRoot)illink\src\ILLink.CodeFix\ILLink.CodeFixProvider.csproj" Category="tools" />
  </ItemGroup>

  <ItemGroup Condition="$(_subset.Contains('+tools.illinktests+'))">
    <ProjectToBuild Include="$(ToolsProjectRoot)illink\test\Mono.Linker.Tests\Mono.Linker.Tests.csproj"
      Test="true" Category="tools"/>
    <ProjectToBuild Include="$(ToolsProjectRoot)illink\test\Mono.Linker.Tests.Cases\Mono.Linker.Tests.Cases.csproj"
      Test="true" Category="tools"/>
    <ProjectToBuild Include="$(ToolsProjectRoot)illink\test\Mono.Linker.Tests.Cases.Expectations\Mono.Linker.Tests.Cases.Expectations.csproj"
      Test="true" Category="tools"/>
    <ProjectToBuild Include="$(ToolsProjectRoot)illink\test\ILLink.Tasks.Tests\ILLink.Tasks.Tests.csproj"
      Test="true" Category="tools"/>
    <ProjectToBuild Include="$(ToolsProjectRoot)illink\test\ILLink.RoslynAnalyzer.Tests\ILLink.RoslynAnalyzer.Tests.csproj"
      Test="true" Category="tools"/>
    <ProjectToBuild Include="$(ToolsProjectRoot)illink\test\ILLink.RoslynAnalyzer.Tests.Generator\ILLink.RoslynAnalyzer.Tests.Generator.csproj"
      Test="true" Category="tools"/>
  </ItemGroup>

  <ItemGroup Condition="$(_subset.Contains('+clr.nativecorelib+'))">
    <!-- Build crossgen2 that will be used to compile System.Private.CoreLib library for CoreCLR -->
    <ProjectToBuild Condition="'$(TargetArchitecture)' != 'x64' and '$(BuildArchitecture)' == 'x64'" Include="$(CoreClrProjectRoot)tools\aot\crossgen2\crossgen2_crossarch.csproj" Category="clr" />
    <ProjectToBuild Condition="!('$(TargetArchitecture)' != 'x64' and '$(BuildArchitecture)' == 'x64')" Include="$(CoreClrProjectRoot)tools\aot\crossgen2\crossgen2.csproj" Category="clr" />
    <ProjectToBuild Include="$(CoreClrProjectRoot)crossgen-corelib.proj" Category="clr" />
  </ItemGroup>

  <ItemGroup Condition="$(_subset.Contains('+clr.packages+')) and '$(PgoInstrument)' != 'true'">
    <ProjectToBuild Include="$(CoreClrProjectRoot).nuget\coreclr-packages.proj" Pack="true" Category="clr" />
    <ProjectToBuild Include="$(CoreClrProjectRoot)tools\dotnet-pgo\dotnet-pgo-pack.proj" Pack="true" Category="clr" Condition="'$(DotNetBuildFromSource)' != 'true' and '$(RuntimeFlavor)' != 'Mono'"/>
  </ItemGroup>

  <ItemGroup Condition="$(_subset.Contains('+clr.nativeaotlibs+')) and '$(NativeAotSupported)' == 'true'">
    <ProjectToBuild Include="$(CoreClrProjectRoot)nativeaot\**\src\*.csproj" Category="clr" />
  </ItemGroup>

  <!-- Mono sets -->
  <ItemGroup Condition="$(_subset.Contains('+mono.llvm+')) or $(_subset.Contains('+mono.aotcross+')) or '$(TargetOS)' == 'ios' or '$(TargetOS)' == 'iossimulator' or '$(TargetOS)' == 'tvos' or '$(TargetOS)' == 'tvossimulator' or '$(TargetOS)' == 'maccatalyst' or '$(TargetOS)' == 'android' or '$(TargetOS)' == 'browser' or '$(TargetOS)' == 'wasi' or '$(TargetsLinuxBionic)' == 'true'">
    <ProjectToBuild Include="$(MonoProjectRoot)llvm\llvm-init.proj" Category="mono" />
  </ItemGroup>

  <ItemGroup Condition="$(_subset.Contains('+mono.packages+'))">
    <ProjectToBuild Include="$(MonoProjectRoot)nuget\mono-packages.proj" Category="mono" Pack="true" />
  </ItemGroup>

  <ItemGroup Condition="$(_subset.Contains('+mono.runtime+'))">
    <ProjectToBuild Include="$(MonoProjectRoot)mono.proj" AdditionalProperties="%(AdditionalProperties);MonoMsCorDbi=$(_subset.Contains('+mono.mscordbi+'))" Category="mono" />
  </ItemGroup>

  <ItemGroup Condition="$(_subset.Contains('+mono.aotcross+'))">
    <ProjectToBuild Include="$(MonoProjectRoot)monoaotcross.proj" Category="mono" />
  </ItemGroup>

  <ItemGroup Condition="$(_subset.Contains('+mono.corelib+'))">
    <ProjectToBuild Include="$(MonoProjectRoot)System.Private.CoreLib\System.Private.CoreLib.csproj" Category="mono" />
  </ItemGroup>

  <ItemGroup Condition="$(_subset.Contains('+mono.tools+'))">
    <ProjectToBuild Include="$(CoreClrProjectRoot)tools\dotnet-pgo\dotnet-pgo.csproj;" Category="mono" />
  </ItemGroup>

  <ItemGroup Condition="$(_subset.Contains('+mono.workloads+'))">
    <ProjectToBuild Include="$(WorkloadsProjectRoot)\workloads.csproj" Category="mono" />
  </ItemGroup>

  <!-- Host sets -->
  <ItemGroup Condition="$(_subset.Contains('+host.native+'))">
    <CorehostProjectToBuild Include="$(SharedNativeRoot)corehost\corehost.proj" SignPhase="Binaries" />
    <ProjectToBuild Include="@(CorehostProjectToBuild)" Pack="true" Category="host" />
  </ItemGroup>

  <ItemGroup Condition="$(_subset.Contains('+host.tools+'))">
    <ManagedProjectToBuild Include="$(InstallerProjectRoot)managed\**\*.csproj" SignPhase="Binaries" />
    <ProjectToBuild Include="@(ManagedProjectToBuild)" BuildInParallel="true" Pack="true" Category="host" />
  </ItemGroup>

  <ItemGroup Condition="$(_subset.Contains('+host.pkg+')) and '$(PgoInstrument)' != 'true'">
    <PkgprojProjectToBuild Include="$(InstallerProjectRoot)pkg\projects\host-packages.proj" SignPhase="MsiFiles" />
    <ProjectToBuild Include="@(PkgprojProjectToBuild)" Pack="true" Category="host" />
  </ItemGroup>

  <!-- Libraries sets -->
  <ItemGroup Condition="$(_subset.Contains('+libs.native+'))">
    <ProjectToBuild Include="$(SharedNativeRoot)libs\build-native.proj" Category="libs" />
  </ItemGroup>

  <ItemGroup Condition="$(_subset.Contains('+libs.ref+')) or $(_subset.Contains('+libs.src+')) or $(_subset.Contains('+libs.sfx+'))">
    <ProjectToBuild Include="$(LibrariesProjectRoot)sfx.proj"
                    Category="libs"
                    Condition="'$(BuildTargetFramework)' == '$(NetCoreAppCurrent)' or
                               '$(BuildTargetFramework)' == '' or
                               '$(BuildAllConfigurations)' == 'true'">
      <AdditionalProperties Condition="$(_subset.Contains('+libs.ref+'))">%(AdditionalProperties);RefOnly=true</AdditionalProperties>
    </ProjectToBuild>
  </ItemGroup>

  <ItemGroup Condition="$(_subset.Contains('+libs.ref+')) or $(_subset.Contains('+libs.src+')) or $(_subset.Contains('+libs.oob+'))">
    <ProjectToBuild Include="$(LibrariesProjectRoot)oob.proj" Category="libs">
      <AdditionalProperties Condition="$(_subset.Contains('+libs.ref+'))">%(AdditionalProperties);RefOnly=true</AdditionalProperties>
    </ProjectToBuild>
  </ItemGroup>

  <ItemGroup Condition="$(_subset.Contains('+mono.wasmruntime+'))">
    <ProjectToBuild Include="$(MonoProjectRoot)wasm\wasm.proj" Category="mono" />
  </ItemGroup>

  <ItemGroup Condition="$(_subset.Contains('+mono.wasiruntime+'))">
    <ProjectToBuild Include="$(MonoProjectRoot)wasi\wasi.proj" Category="mono" />
  </ItemGroup>

  <ItemGroup Condition="$(_subset.Contains('+libs.pretest+'))">
    <ProjectToBuild Include="$(LibrariesProjectRoot)pretest.proj" Category="libs"  />
  </ItemGroup>

  <ItemGroup Condition="$(_subset.Contains('+libs.tests+'))">
    <ProjectToBuild Include="$(LibrariesProjectRoot)tests.proj" Category="libs" Test="true" />
  </ItemGroup>

  <!-- Host.tests subset (consumes live built libraries assets so needs to come after libraries) -->
  <ItemGroup Condition="$(_subset.Contains('+host.tests+'))">
    <TestProjectToBuild Include="$(InstallerProjectRoot)tests\Microsoft.NET.HostModel.Tests\AppHost.Bundle.Tests\AppHost.Bundle.Tests.csproj" />
    <TestProjectToBuild Include="$(InstallerProjectRoot)tests\Microsoft.NET.HostModel.Tests\Microsoft.NET.HostModel.AppHost.Tests\Microsoft.NET.HostModel.AppHost.Tests.csproj" />
    <TestProjectToBuild Include="$(InstallerProjectRoot)tests\Microsoft.NET.HostModel.Tests\Microsoft.NET.HostModel.Bundle.Tests\Microsoft.NET.HostModel.Bundle.Tests.csproj" />
    <TestProjectToBuild Include="$(InstallerProjectRoot)tests\Microsoft.NET.HostModel.Tests\Microsoft.NET.HostModel.ComHost.Tests\Microsoft.NET.HostModel.ComHost.Tests.csproj" />
    <TestProjectToBuild Include="$(InstallerProjectRoot)tests\HostActivation.Tests\HostActivation.Tests.csproj" />
    <ProjectToBuild Include="@(TestProjectToBuild)" BuildInParallel="true" Test="true" Category="host" />
  </ItemGroup>

  <!-- Packs sets -->

  <Choose>
    <When Condition="$(_subset.Contains('+packs.product+'))">
      <ItemGroup Condition="'$(RuntimeFlavor)' != 'Mono'">
        <SharedFrameworkProjectToBuild Include="$(InstallerProjectRoot)pkg\sfx\Microsoft.NETCore.App\Microsoft.NETCore.App.Runtime.Composite.sfxproj" />
        <SharedFrameworkProjectToBuild Include="$(InstallerProjectRoot)pkg\sfx\bundle\Microsoft.NETCore.App.Composite.Bundle.bundleproj" />
      </ItemGroup>
      <ItemGroup Condition="'$(PgoInstrument)' != 'true'">
        <SharedFrameworkProjectToBuild Condition="'$(BuildMonoAOTCrossCompilerOnly)' != 'true'" Include="$(InstallerProjectRoot)pkg\sfx\Microsoft.NETCore.App\Microsoft.NETCore.App.Ref.sfxproj" />
        <SharedFrameworkProjectToBuild Condition="'$(RuntimeFlavor)' == '$(PrimaryRuntimeFlavor)'" Include="$(InstallerProjectRoot)pkg\sfx\Microsoft.NETCore.App\Microsoft.NETCore.App.Host.sfxproj" />
        <SharedFrameworkProjectToBuild Condition="'$(RuntimeFlavor)' != 'Mono'" Include="$(InstallerProjectRoot)pkg\sfx\Microsoft.NETCore.App\Microsoft.NETCore.App.Crossgen2.sfxproj" />
        <SharedFrameworkProjectToBuild Condition="'$(RuntimeFlavor)' == '$(PrimaryRuntimeFlavor)'" Include="$(InstallerProjectRoot)pkg\sfx\installers\dotnet-host.proj" />
        <SharedFrameworkProjectToBuild Condition="'$(RuntimeFlavor)' == '$(PrimaryRuntimeFlavor)'" Include="$(InstallerProjectRoot)pkg\sfx\installers\dotnet-hostfxr.proj" />
        <SharedFrameworkProjectToBuild Condition="'$(RuntimeFlavor)' == '$(PrimaryRuntimeFlavor)'" Include="$(InstallerProjectRoot)pkg\sfx\installers\dotnet-runtime-deps\*.proj" />
        <SharedFrameworkProjectToBuild Condition="'$(RuntimeFlavor)' == '$(PrimaryRuntimeFlavor)'" Include="$(InstallerProjectRoot)pkg\archives\dotnet-nethost.proj" />
        <SharedFrameworkProjectToBuild Condition="'$(MonoCrossAOTTargetOS)' != ''" Include="$(InstallerProjectRoot)pkg\sfx\Microsoft.NETCore.App\monocrossaot.sfxproj" Pack="true" />
        <ProjectToBuild Condition="'$(NativeAotSupported)' == 'true' and '$(RuntimeFlavor)' != 'Mono'" Include="$(InstallerProjectRoot)\pkg\projects\nativeaot-packages.proj" Category="packs" />
      </ItemGroup>
      <ItemGroup>
        <SharedFrameworkProjectToBuild Condition="'$(BuildMonoAOTCrossCompilerOnly)' != 'true'" Include="$(InstallerProjectRoot)pkg\sfx\Microsoft.NETCore.App\Microsoft.NETCore.App.Runtime.sfxproj" />
        <SharedFrameworkProjectToBuild Condition="'$(RuntimeFlavor)' == '$(PrimaryRuntimeFlavor)'" Include="$(InstallerProjectRoot)pkg\sfx\bundle\Microsoft.NETCore.App.Bundle.bundleproj" />
        <ProjectToBuild Include="@(SharedFrameworkProjectToBuild)" Category="packs" />
      </ItemGroup>
    </When>
  </Choose>

  <ItemGroup Condition="$(_subset.Contains('+packs.installers+')) AND '$(PgoInstrument)' != 'true'">
    <InstallerProjectToBuild Include="$(InstallerProjectRoot)pkg\sfx\installers.proj" />
    <ProjectToBuild Include="@(InstallerProjectToBuild)" Category="packs" />
  </ItemGroup>

  <ItemGroup Condition="$(_subset.Contains('+packs.tests+')) AND '$(PgoInstrument)' != 'true'">
    <TestProjectToBuild Include="$(InstallerProjectRoot)tests\Microsoft.DotNet.CoreSetup.Packaging.Tests\Microsoft.DotNet.CoreSetup.Packaging.Tests.csproj" />
    <ProjectToBuild Include="@(TestProjectToBuild)" BuildInParallel="true" Test="true" Category="packs" />
  </ItemGroup>

  <ItemGroup Condition="$(_subset.Contains('+publish+'))">
    <ProjectToBuild Include="$(InstallerProjectRoot)prepare-artifacts.proj" Pack="true" Category="publish" />
  </ItemGroup>

  <!-- Utility -->
  <ItemGroup Condition="$(_subset.Contains('+regeneratedownloadtable+'))">
    <ProjectToBuild Include="$(RepositoryEngineeringDir)regenerate-download-table.proj" Pack="true" />
  </ItemGroup>

  <ItemGroup Condition="$(_subset.Contains('regeneratethirdpartynotices'))">
    <ProjectToBuild Include="$(RepositoryEngineeringDir)regenerate-third-party-notices.proj" Pack="false" BuildInParallel="false" />
  </ItemGroup>

  <!-- Set default configurations. -->
  <ItemGroup>
    <ProjectToBuild Update="@(ProjectToBuild)">
      <AdditionalProperties Condition="'%(ProjectToBuild.Category)' == 'clr' and '$(CoreCLRConfiguration)' != ''">%(AdditionalProperties);Configuration=$(CoreCLRConfiguration)</AdditionalProperties>
      <AdditionalProperties Condition="'%(ProjectToBuild.Category)' == 'mono' and '$(MonoConfiguration)' != ''">%(AdditionalProperties);Configuration=$(MonoConfiguration)</AdditionalProperties>
      <AdditionalProperties Condition="'%(ProjectToBuild.Category)' == 'libs' and '$(LibrariesConfiguration)' != ''">%(AdditionalProperties);Configuration=$(LibrariesConfiguration)</AdditionalProperties>
      <!-- Propagate host configuration for libs build since live host is used for testing -->
      <AdditionalProperties Condition="'%(ProjectToBuild.Category)' == 'libs' and '$(HostConfiguration)' != ''">%(AdditionalProperties);HostConfiguration=$(HostConfiguration)</AdditionalProperties>
      <AdditionalProperties Condition="'%(ProjectToBuild.Category)' == 'host' and '$(HostConfiguration)' != ''">%(AdditionalProperties);Configuration=$(HostConfiguration)</AdditionalProperties>
    </ProjectToBuild>
  </ItemGroup>

</Project><|MERGE_RESOLUTION|>--- conflicted
+++ resolved
@@ -103,11 +103,7 @@
 
   <PropertyGroup>
     <!-- CLR NativeAot only builds in a subset of the matrix -->
-<<<<<<< HEAD
-    <NativeAotSupported Condition="('$(TargetOS)' == 'windows' or '$(TargetOS)' == 'linux' or '$(TargetOS)' == 'OSX' or '$(TargetOS)' == 'FreeBSD') and ('$(TargetArchitecture)' == 'x64' or '$(TargetArchitecture)' == 'arm64')">true</NativeAotSupported>
-=======
-    <NativeAotSupported Condition="('$(TargetOS)' == 'windows' or '$(TargetOS)' == 'linux' or '$(TargetOS)' == 'osx') and ('$(TargetArchitecture)' == 'x64' or '$(TargetArchitecture)' == 'arm64')">true</NativeAotSupported>
->>>>>>> 6aaaaaa5
+    <NativeAotSupported Condition="('$(TargetOS)' == 'windows' or '$(TargetOS)' == 'linux' or '$(TargetOS)' == 'osx' or '$(TargetOS)' == 'freebsd') and ('$(TargetArchitecture)' == 'x64' or '$(TargetArchitecture)' == 'arm64')">true</NativeAotSupported>
 
     <!-- If we're building clr.nativeaotlibs and not building the CLR runtime, compile libraries against NativeAOT CoreLib -->
     <UseNativeAotCoreLib Condition="$(_subset.Contains('+clr.nativeaotlibs+')) and !$(_subset.Contains('+clr.native+')) and !$(_subset.Contains('+clr.runtime+'))">true</UseNativeAotCoreLib>
