--- conflicted
+++ resolved
@@ -61,12 +61,7 @@
     <DefaultMonoSubsets Condition="'$(MonoAOTEnableLLVM)' == 'true' and '$(MonoAOTLLVMDir)' == ''">mono.llvm+</DefaultMonoSubsets>
     <DefaultMonoSubsets Condition="'$(TargetOS)' == 'Browser'">$(DefaultMonoSubsets)mono.wasmruntime+</DefaultMonoSubsets>
     <DefaultMonoSubsets Condition="'$(MonoCrossAOTTargetOS)' != ''">$(DefaultMonoSubsets)mono.aotcross+</DefaultMonoSubsets>
-<<<<<<< HEAD
     <DefaultMonoSubsets>$(DefaultMonoSubsets)mono.runtime+mono.corelib+mono.packages+mono.tools+</DefaultMonoSubsets>
-    <DefaultMonoSubsets Condition="'$(TargetsMobile)' != 'true'">$(DefaultMonoSubsets)host+</DefaultMonoSubsets>
-=======
-    <DefaultMonoSubsets>$(DefaultMonoSubsets)mono.runtime+mono.corelib+mono.packages</DefaultMonoSubsets>
->>>>>>> dfd6efc7
 
     <DefaultLibrariesSubsets Condition="'$(BuildTargetFramework)' == '$(NetCoreAppCurrent)' or
                                         '$(BuildTargetFramework)' == '' or
