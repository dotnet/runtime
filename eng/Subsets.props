<Project>

  <!--
    This file defines the list of projects to build and divides them into subsets. In ordinary
    situations, you should perform a full build by running 'build.cmd' or './build.sh'. This ensures
    the projects are sequenced correctly so the outputs and test results are what you would expect.

    Examples:

      ./build.sh host.native

        This builds only the .NET host.

      ./build.sh libs+host.native

        This builds the .NET host and also the manged libraries portion.
        A space ' ' or '+' are the delimiters between multiple subsets to build.

      ./build.sh -test host.tests

        This builds and executes the installer test projects. (The '-test' argument is an Arcade SDK argument
        that indicates tests should be run. Otherwise, they'll only be built.)
  -->

  <!-- Determine the primary runtime flavor. This is usually CoreCLR, except on
       platforms (like s390x) where only Mono is supported. The primary runtime
       flavor is used to decide when to build the hosts and installers. -->
  <PropertyGroup>
    <!-- Determine if the CoreCLR runtime can build/run for the specified target. -->
    <_CoreCLRSupportedOS Condition="'$(TargetsMobile)' != 'true' and '$(TargetsLinuxBionic)' != 'true'">true</_CoreCLRSupportedOS>

    <!-- Android 32-bit builds blocked by https://github.com/dotnet/runtime/issues/111665 -->
    <_CoreCLRSupportedOS Condition="'$(TargetsAndroid)' == 'true' and '$(TargetArchitecture)' != 'arm' and '$(TargetArchitecture)' != 'x86'">true</_CoreCLRSupportedOS>
    <_CoreCLRSupportedOS Condition="'$(TargetsBrowser)' == 'true'">true</_CoreCLRSupportedOS>

    <_CoreCLRSupportedArch Condition="'$(TargetArchitecture)' != 'ppc64le' and '$(TargetArchitecture)' != 's390x'">true</_CoreCLRSupportedArch>
    <CoreCLRSupported Condition="'$(_CoreCLRSupportedOS)' == 'true' and '$(_CoreCLRSupportedArch)' == 'true'">true</CoreCLRSupported>

    <!-- Determine if the Mono runtime can build/run for the specified target. -->
    <_MonoSupportedOS>true</_MonoSupportedOS>
    <_MonoSupportedArch Condition="!('$(TargetOS)' == 'windows' and '$(TargetArchitecture)' == 'arm64') and !('$(TargetsLinuxMusl)' == 'true' and ('$(TargetArchitecture)' == 'arm' or '$(TargetArchitecture)' == 'arm64')) and !('$(TargetsLinuxBionic)' == 'true' and '$(TargetArchitecture)' == 'arm')">true</_MonoSupportedArch>
    <MonoSupported Condition="'$(_MonoSupportedOS)' == 'true' and '$(_MonoSupportedArch)' == 'true'">true</MonoSupported>

    <!-- Determine if the Mono AOT compiler can run on the target (cross-targeting other RIDs) -->
    <_MonoAotCrossSupportedOS Condition="'$(TargetsMobile)' != 'true' and '$(TargetsLinuxBionic)' != 'true'">true</_MonoAotCrossSupportedOS>
    <_MonoAotCrossSupportedArch Condition="'$(TargetArchitecture)' == 'x64' or '$(TargetArchitecture)' == 'arm64'">true</_MonoAotCrossSupportedArch>
    <MonoAOTCrossCompilerSupported Condition="'$(_MonoAotCrossSupportedOS)' == 'true' and '$(_MonoAotCrossSupportedArch)' == 'true'">true</MonoAOTCrossCompilerSupported>

    <!-- Determine if the NativeAOT runtime can run on the specified target. -->
    <_NativeAotSupportedOS Condition="'$(TargetOS)' != 'browser' and '$(TargetOS)' != 'haiku' and '$(TargetOS)' != 'illumos' and '$(TargetOS)' != 'netbsd' and '$(TargetOS)' != 'solaris'">true</_NativeAotSupportedOS>
    <_NativeAotSupportedArch Condition="'$(TargetArchitecture)' == 'x64' or '$(TargetArchitecture)' == 'arm64' or '$(TargetArchitecture)' == 'arm' or '$(TargetArchitecture)' == 'loongarch64' or '$(TargetArchitecture)' == 'riscv64' or ('$(TargetOS)' == 'windows' and '$(TargetArchitecture)' == 'x86')">true</_NativeAotSupportedArch>
    <NativeAotSupported Condition="'$(_NativeAotSupportedOS)' == 'true' and '$(_NativeAotSupportedArch)' == 'true'">true</NativeAotSupported>

    <!-- Determine if we support running the .NET SDK on the target platform -->
    <_SdkToolsSupportedOS Condition="'$(TargetsMobile)' != 'true' and '$(TargetsLinuxBionic)' != 'true'">true</_SdkToolsSupportedOS>
    <_SdkToolsSupportedArch Condition="'$(TargetArchitecture)' != 'armel'">true</_SdkToolsSupportedArch>
    <SdkToolsSupported Condition="'$(_SdkToolsSupportedOS)' == 'true' and '$(_SdkToolsSupportedArch)' == 'true'">true</SdkToolsSupported>

    <_UseNativeAotForComponentsCrossOS Condition="'$(CrossBuild)' == 'true' and '$(_hostArchitecture)' == '$(_targetArchitecture)' and '$(_hostOS)' != 'windows'">true</_UseNativeAotForComponentsCrossOS>
    <UseNativeAotForComponents Condition="'$(NativeAotSupported)' == 'true' and ('$(TargetOS)' == '$(HostOS)' or '$(_UseNativeAotForComponentsCrossOS)' == 'true') and '$(TargetsLinuxBionic)' != 'true'">true</UseNativeAotForComponents>
  </PropertyGroup>

  <PropertyGroup>
    <DefaultPrimaryRuntimeFlavor>CoreCLR</DefaultPrimaryRuntimeFlavor>
    <DefaultPrimaryRuntimeFlavor Condition="'$(CoreCLRSupported)' != 'true'">Mono</DefaultPrimaryRuntimeFlavor>
    <DefaultPrimaryRuntimeFlavor Condition="'$(TargetsBrowser)' == 'true' and !$(Subset.ToLowerInvariant().Contains('clr'))">Mono</DefaultPrimaryRuntimeFlavor>
    <PrimaryRuntimeFlavor Condition="'$(PrimaryRuntimeFlavor)' == ''">$(DefaultPrimaryRuntimeFlavor)</PrimaryRuntimeFlavor>
  </PropertyGroup>

  <PropertyGroup>
    <DefaultSubsets>clr+mono+libs+tools+host+packs</DefaultSubsets>
    <DefaultSubsets Condition="'$(TargetsMobile)' == 'true'">mono+libs+packs</DefaultSubsets>
    <DefaultSubsets Condition="'$(TargetsAndroid)' == 'true' and '$(CoreCLRSupported)' == 'true'">clr+mono+libs+host+packs</DefaultSubsets>
    <DefaultSubsets Condition="'$(TargetsAndroid)' == 'true' and '$(CoreCLRSupported)' != 'true' and '$(NativeAotSupported)' == 'true'">clr.nativeaotruntime+clr.nativeaotlibs+mono+libs+packs</DefaultSubsets>
    <DefaultSubsets Condition="'$(TargetsAppleMobile)' == 'true'">clr.nativeaotruntime+clr.nativeaotlibs+mono+libs+packs</DefaultSubsets>
    <DefaultSubsets Condition="'$(TargetsLinuxBionic)' == 'true' and '$(MonoSupported)' == 'true'">clr.nativeaotruntime+clr.nativeaotlibs+mono+libs+host+packs</DefaultSubsets>
    <DefaultSubsets Condition="'$(TargetsLinuxBionic)' == 'true' and '$(MonoSupported)' != 'true'">clr.nativeaotruntime+clr.nativeaotlibs+libs+packs</DefaultSubsets>
    <!-- In source build, mono is only supported as primary runtime flavor. -->
    <DefaultSubsets Condition="'$(DotNetBuildSourceOnly)' == 'true' and '$(PrimaryRuntimeFlavor)' != 'Mono'">clr+libs+tools+host+packs</DefaultSubsets>
    <DefaultSubsets Condition="'$(DotNetBuildMonoCrossAOT)' == 'true'">mono+packs</DefaultSubsets>

    <!-- In the Win-x86 BuildPass2 job in the VMR, we want to build the cross-OS DACs and pack them. -->
    <DefaultSubsets Condition="'$(DotNetBuildPass)' == '2' and '$(TargetOS)' == 'windows' and '$(TargetArchitecture)' == 'x86'">crossdacpack</DefaultSubsets>
  </PropertyGroup>

  <PropertyGroup Condition="'$(BuildMonoAOTCrossCompilerOnly)' == 'true' or ('$(DotNetBuildAllRuntimePacks)' == 'true' and '$(MonoAOTCrossCompilerSupported)' == 'true')">
    <MonoCrossAOTTargetOS>android+browser+wasi</MonoCrossAOTTargetOS>
    <MonoCrossAOTTargetOS Condition="'$(TargetOS)' == 'osx'">$(MonoCrossAOTTargetOS)+tvos+ios+maccatalyst</MonoCrossAOTTargetOS>
  </PropertyGroup>

  <!-- Init _subset here to allow RuntimeFlavor to be set as early as possible -->
  <PropertyGroup>
    <_subset Condition="'$(Subset)' != ''">+$(Subset.ToLowerInvariant())+</_subset>
    <_subset Condition="'$(Subset)' == ''">+$(DefaultSubsets)+</_subset>
  </PropertyGroup>


  <PropertyGroup Condition="'$(RuntimeFlavor)' == ''">
    <RuntimeFlavor Condition="('$(TargetsMobile)' == 'true' or '$(TargetsLinuxBionic)' == 'true') and ($(_subset.Contains('+clr.nativeaotlibs+')) or $(_subset.Contains('+clr.runtime+')))">CoreCLR</RuntimeFlavor>
    <RuntimeFlavor Condition="'$(TargetsAndroid)' == 'true' and ($(_subset.Contains('+clr+')) or $(_subset.Contains('+clr.')))">CoreCLR</RuntimeFlavor>
    <RuntimeFlavor Condition="'$(RuntimeFlavor)' == '' and '$(TargetsMobile)' == 'true'">Mono</RuntimeFlavor>
    <RuntimeFlavor Condition="'$(RuntimeFlavor)' == '' and ($(_subset.Contains('+mono+')) or $(_subset.Contains('+mono.runtime+'))) and (!$(_subset.Contains('+clr+')) and !$(_subset.Contains('+clr.runtime+')) and !$(_subset.Contains('+clr.corelib+')))">Mono</RuntimeFlavor>
    <RuntimeFlavor Condition="'$(RuntimeFlavor)' == ''">$(PrimaryRuntimeFlavor)</RuntimeFlavor>
  </PropertyGroup>

  <PropertyGroup>
    <DefaultCoreClrSubsets>clr.native+clr.corelib+clr.tools+clr.nativecorelib+clr.packages+clr.nativeaotlibs+clr.crossarchtools+host.native</DefaultCoreClrSubsets>
    <DefaultCoreClrSubsets Condition="'$(TargetRid)' == 'linux-armel'">clr.native+clr.corelib+clr.tools+clr.nativecorelib+clr.packages+clr.nativeaotlibs+clr.crossarchtools</DefaultCoreClrSubsets>
    <DefaultCoreClrSubsets Condition="'$(TargetsAndroid)' == 'true'">clr.native+clr.corelib+clr.tools+clr.nativecorelib+clr.packages+clr.nativeaotlibs+clr.crossarchtools</DefaultCoreClrSubsets>
    <!-- Even on platforms that do not support the CoreCLR runtime, we still want to build ilasm/ildasm. -->
    <DefaultCoreClrSubsets Condition="'$(RuntimeFlavor)' != 'CoreCLR'">clr.iltools+clr.packages</DefaultCoreClrSubsets>

    <DefaultNativeAotSubsets>clr.alljits+clr.tools+clr.nativeaotlibs+clr.nativeaotruntime</DefaultNativeAotSubsets>

    <_MonoAotCrossSubsets Condition="'$(MonoCrossAOTTargetOS)' != ''">mono.aotcross</_MonoAotCrossSubsets>

    <DefaultMonoSubsets Condition="'$(MonoEnableLLVM)' == 'true' and '$(MonoLLVMDir)' == ''">mono.llvm+</DefaultMonoSubsets>
    <DefaultMonoSubsets Condition="'$(MonoAOTEnableLLVM)' == 'true' and '$(MonoLLVMDir)' == ''">mono.llvm+</DefaultMonoSubsets>
    <DefaultMonoSubsets Condition="'$(TargetOS)' == 'browser'">$(DefaultMonoSubsets)mono.wasmruntime+</DefaultMonoSubsets>
    <DefaultMonoSubsets Condition="'$(TargetOS)' == 'wasi'">$(DefaultMonoSubsets)mono.wasiruntime+</DefaultMonoSubsets>
    <DefaultMonoSubsets Condition="'$(_MonoAotCrossSubsets)' != ''">$(DefaultMonoSubsets)$(_MonoAotCrossSubsets)+</DefaultMonoSubsets>
    <DefaultMonoSubsets>$(DefaultMonoSubsets)mono.runtime+mono.corelib+mono.packages+</DefaultMonoSubsets>
    <DefaultMonoSubsets Condition="'$(TargetsMobile)' == 'true' or '$(ForceBuildMobileManifests)' == 'true'">$(DefaultMonoSubsets)mono.manifests+</DefaultMonoSubsets>
    <DefaultMonoSubsets Condition="$(_subset.Contains('+mono.wasmworkload+'))">$(DefaultMonoSubsets)mono.manifests+</DefaultMonoSubsets>
    <DefaultMonoSubsets Condition="'$(PrimaryRuntimeFlavor)' != 'Mono'">$(DefaultMonoSubsets)mono.tools+</DefaultMonoSubsets>
    <DefaultMonoSubsets Condition="'$(TargetsMobile)' != 'true'">$(DefaultMonoSubsets)host.native+</DefaultMonoSubsets>

    <!-- If the Mono runtime isn't supported but the AOT compiler is, just build the AOT cross compiler -->
    <DefaultMonoSubsets Condition="'$(BuildMonoAOTCrossCompilerOnly)' == 'true' or ('$(MonoSupported)' != 'true' and '$(MonoAOTCrossCompilerSupported)' == 'true')">$(_MonoAotCrossSubsets)</DefaultMonoSubsets>

    <DefaultLibrariesSubsets Condition="'$(BuildTargetFramework)' == '$(NetCoreAppCurrent)' or
                                        '$(BuildTargetFramework)' == '' or
                                        '$(BuildAllConfigurations)' == 'true'">libs.native+</DefaultLibrariesSubsets>
    <DefaultLibrariesSubsets>$(DefaultLibrariesSubsets)libs.sfx+libs.oob+libs.pretest</DefaultLibrariesSubsets>
    <!-- Respect the DotNetBuildTests product flag when building the product. -->
    <DefaultLibrariesSubsets Condition="'$(DotNetBuildTests)' == 'true'">$(DefaultLibrariesSubsets)+libs.tests</DefaultLibrariesSubsets>

    <DefaultToolsSubsets>tools.illink+tools.cdac</DefaultToolsSubsets>

    <DefaultHostSubsets>host.native+host.tools+host.pkg</DefaultHostSubsets>
    <DefaultHostSubsets Condition="'$(DotNetBuildSourceOnly)' != 'true'">$(DefaultHostSubsets)+host.pretest+host.tests</DefaultHostSubsets>
    <DefaultHostSubsets Condition="'$(RuntimeFlavor)' != '$(PrimaryRuntimeFlavor)' or '$(TargetsMobile)' == 'true'"></DefaultHostSubsets>
    <DefaultHostSubsets Condition="'$(RuntimeFlavor)' != '$(PrimaryRuntimeFlavor)' and '$(TargetsMobile)' != 'true'">host.native</DefaultHostSubsets>
    <!-- When we're building all runtime packs, make sure that we build the correct host components to ship. -->
    <DefaultHostSubsets Condition="'$(DotNetBuildAllRuntimePacks)' == 'true' and '$(TargetsLinuxBionic)' == 'true' and '$(MonoSupported)' == 'true'">host.native+host.pkg</DefaultHostSubsets>

    <DefaultPacksSubsets>packs.product</DefaultPacksSubsets>
    <DefaultPacksSubsets Condition="'$(DotNetBuildSourceOnly)' != 'true'">$(DefaultPacksSubsets)+packs.installers</DefaultPacksSubsets>
    <DefaultPacksSubsets Condition="'$(BuildMonoAOTCrossCompilerOnly)' != 'true' and '$(DotNetBuildSourceOnly)' != 'true'">$(DefaultPacksSubsets)+packs.tests</DefaultPacksSubsets>
    <DefaultPacksSubsets Condition="'$(RuntimeFlavor)' != 'Mono' and '$(ForceBuildMobileManifests)' == 'true'">$(DefaultPacksSubsets)+mono.manifests</DefaultPacksSubsets>

    <BootstrapSubsets>host.native+libs.sfx+libs.pretest</BootstrapSubsets>
    <BootstrapSubsets Condition="'$(UseNativeAotForComponents)' != 'true'">$(BootstrapSubsets)+clr.runtime+clr.corelib</BootstrapSubsets>
    <BootstrapSubsets Condition="'$(UseNativeAotForComponents)' == 'true'">$(BootstrapSubsets)+clr.nativeaotlibs+clr.nativeaotruntime+libs.native</BootstrapSubsets>

    <SwapNativeForIL Condition="$(_subset.Contains('+bootstrap+')) and '$(RuntimeFlavor)' == 'CoreCLR'">true</SwapNativeForIL>

    <!-- Define AllSubsets to include all available subsets including OnDemand ones -->
    <AllSubsetsExpansion>clr.nativeprereqs+clr.iltools+clr.runtime+clr.native+clr.aot+clr.nativeaotlibs+clr.nativeaotruntime+clr.crossarchtools</AllSubsetsExpansion>
    <AllSubsetsExpansion>$(AllSubsetsExpansion)+clr.paltests+clr.paltestlist+clr.hosts+clr.jit+clr.alljits+clr.alljitscommunity+clr.spmi+clr.corelib+clr.nativecorelib+clr.tools+clr.toolstests+clr.packages</AllSubsetsExpansion>
    <AllSubsetsExpansion Condition="$([MSBuild]::IsOsPlatform(Windows))">$(AllSubsetsExpansion)+linuxdac+alpinedac</AllSubsetsExpansion>
    <AllSubsetsExpansion>$(AllSubsetsExpansion)+mono.runtime+mono.emsdk+mono.aotcross+mono.corelib+mono.manifests+mono.packages+mono.tools+mono.wasmruntime+mono.wasiruntime+mono.wasmworkload+mono.mscordbi+mono.workloads</AllSubsetsExpansion>
    <AllSubsetsExpansion>$(AllSubsetsExpansion)+tools.illink+tools.cdac+tools.illinktests+tools.cdactests</AllSubsetsExpansion>
    <AllSubsetsExpansion>$(AllSubsetsExpansion)+host.native+host.pkg+host.tools+host.pretest+host.tests</AllSubsetsExpansion>
    <AllSubsetsExpansion>$(AllSubsetsExpansion)+libs.native+libs.sfx+libs.oob+libs.pretest+libs.tests</AllSubsetsExpansion>
    <AllSubsetsExpansion>$(AllSubsetsExpansion)+packs.product+packs.installers+packs.tests</AllSubsetsExpansion>
    <AllSubsetsExpansion>$(AllSubsetsExpansion)+regeneratedownloadtable+regeneratethirdpartynotices+tasks</AllSubsetsExpansion>
  </PropertyGroup>

  <PropertyGroup>
    <_subset>$(_subset.Replace('+allsubsets+', '+$(AllSubsetsExpansion)+'))</_subset>
    <_subset>$(_subset.Replace('+clr.paltests+', '+clr.paltests+clr.paltestlist+'))</_subset>
    <_subset>$(_subset.Replace('+clr+', '+$(DefaultCoreClrSubsets)+'))</_subset>
    <_subset>$(_subset.Replace('+clr.aot+', '+$(DefaultNativeAotSubsets)+'))</_subset>
    <_subset>$(_subset.Replace('+mono+', '+$(DefaultMonoSubsets)+'))</_subset>
    <_subset>$(_subset.Replace('+libs+', '+$(DefaultLibrariesSubsets)+'))</_subset>
    <_subset>$(_subset.Replace('+tools+', '+$(DefaultToolsSubsets)+'))</_subset>
    <_subset>$(_subset.Replace('+host+', '+$(DefaultHostSubsets)+'))</_subset>
    <_subset>$(_subset.Replace('+packs+', '+$(DefaultPacksSubsets)+'))</_subset>
    <_subset>$(_subset.Replace('+bootstrap+', '+bootstrap+$(BootstrapSubsets)+'))</_subset>
    <_subset Condition="'$(TargetOS)' == 'browser'">$(_subset.Replace('+clr.runtime+', '+mono.emsdk+clr.corelib+clr.runtime+'))</_subset>

    <!-- Surround _subset in dashes to simplify checks below -->
    <_subset>+$(_subset.Trim('+'))+</_subset>

    <ClrRuntimeBuildSubsets></ClrRuntimeBuildSubsets>
    <ClrDefaultRuntimeBuildSubsets>ClrRuntimeSubset=true;ClrJitSubset=true;ClrILToolsSubset=true</ClrDefaultRuntimeBuildSubsets>
  </PropertyGroup>

  <PropertyGroup>
    <!-- If we're building clr.nativeaotlibs and not building the CLR runtime, compile libraries against NativeAOT CoreLib -->
    <UseNativeAotCoreLib Condition="'$(TestNativeAot)' == 'true' or ($(_subset.Contains('+clr.nativeaotlibs+')) and !$(_subset.Contains('+clr.native+')) and !$(_subset.Contains('+clr.runtime+')) and !$(_subset.Contains('+clr.corelib+')))">true</UseNativeAotCoreLib>
  </PropertyGroup>

  <!-- Configure build properties for C++ runtime library references. -->
  <PropertyGroup>
    <TargetCxxLibraryProperties Condition="'$(TargetCxxStandardLibrary)' != ''">CxxStandardLibrary=$(TargetCxxStandardLibrary)</TargetCxxLibraryProperties>
    <TargetCxxLibraryProperties Condition="'$(TargetCxxStandardLibraryStatic)' != ''">$(TargetCxxLibraryProperties);CxxStandardLibraryStatic=$(TargetCxxStandardLibraryStatic)</TargetCxxLibraryProperties>
    <TargetCxxLibraryProperties Condition="'$(TargetCxxAbiLibrary)' != ''">$(TargetCxxLibraryProperties);CxxAbiLibrary=$(TargetCxxAbiLibrary)</TargetCxxLibraryProperties>
  </PropertyGroup>

  <ItemGroup>
    <!-- CoreClr -->
    <SubsetName Include="Clr" Description="The full CoreCLR runtime. Equivalent to: $(DefaultCoreClrSubsets)" />
    <SubsetName Include="Clr.NativePrereqs" Description="Managed tools that support building the native components of the runtime (such as DacTableGen)." />
    <SubsetName Include="Clr.ILTools" Description="The CoreCLR IL tools (ilasm/ildasm)." />
    <SubsetName Include="Clr.Runtime" Description="The CoreCLR .NET runtime. Includes clr.jit, clr.iltools, clr.hosts." />
    <SubsetName Include="Clr.Native" Description="All CoreCLR native non-test components, including the runtime, jits, and other native tools. Includes clr.hosts, clr.runtime, clr.jit, clr.alljits, clr.paltests, clr.iltools, clr.nativeaotruntime, clr.spmi." />
    <SubsetName Include="Clr.Aot" Description="Everything needed for Native AOT workloads, including clr.alljits, clr.tools, clr.nativeaotlibs, and clr.nativeaotruntime" />
    <SubsetName Include="Clr.NativeAotLibs" Description="The CoreCLR native AOT CoreLib and other low level class libraries." />
    <SubsetName Include="Clr.NativeAotRuntime" Description="The stripped-down CoreCLR native AOT runtime." />
    <SubsetName Include="Clr.CrossArchTools" Description="The cross-targeted CoreCLR tools." />
    <SubsetName Include="Clr.PalTests" OnDemand="true" Description="The CoreCLR PAL tests." />
    <SubsetName Include="Clr.PalTestList" OnDemand="true" Description="Generate the list of the CoreCLR PAL tests. When using the command line, use Clr.PalTests instead." />
    <SubsetName Include="Clr.Hosts" Description="The CoreCLR corerun test host." />
    <SubsetName Include="Clr.Jit" Description="The JIT for the CoreCLR .NET runtime." />
    <SubsetName Include="Clr.AllJits" Description="All of the cross-targeting JIT compilers for the CoreCLR .NET runtime." />
    <SubsetName Include="Clr.AllJitsCommunity" Description="All of the cross-targeting JIT compilers for the CoreCLR .NET runtime, including community targets." />
    <SubsetName Include="Clr.Spmi" Description="SuperPMI, a tool for CoreCLR JIT testing." />
    <SubsetName Include="Clr.CoreLib" Description="The managed System.Private.CoreLib library for CoreCLR." />
    <SubsetName Include="Clr.NativeCoreLib" Description="Run crossgen on System.Private.CoreLib library for CoreCLR." />
    <SubsetName Include="Clr.Tools" Description="Managed tools that support CoreCLR development and testing." />
    <SubsetName Include="Clr.ToolsTests" OnDemand="true" Description="Unit tests for the clr.tools subset." />
    <SubsetName Include="Clr.Packages" Description="The projects that produce NuGet packages for the CoreCLR runtime, crossgen, and IL tools." />
    <SubsetName Include="LinuxDac" Condition="$([MSBuild]::IsOsPlatform(Windows))" OnDemand="true" Description="The cross-OS Windows->libc-based Linux DAC. Skipped on x86." />
    <SubsetName Include="AlpineDac" Condition="$([MSBuild]::IsOsPlatform(Windows))" OnDemand="true" Description="The cross-OS Windows->musl-libc-based Linux DAC. Skipped on x86" />
    <SubsetName Include="CrossDacPack" OnDemand="true"
            Description="Packaging of cross OS DAC. Requires all assets needed to be present at a folder specified by $(CrossDacArtifactsDir). See 'Microsoft.CrossOsDiag.Private.CoreCLR.proj' for details." />

    <!-- Mono -->
    <SubsetName Include="Mono" Description="The Mono runtime and CoreLib. Equivalent to: $(DefaultMonoSubsets)" />
    <SubsetName Include="Mono.Runtime" Description="The Mono .NET runtime." />
    <SubsetName Include="Mono.EmSDK" Description="The emsdk provisioning." />
    <SubsetName Include="Mono.AotCross" Description="The cross-compiler runtime for Mono AOT." />
    <SubsetName Include="Mono.CoreLib" Description="The managed System.Private.CoreLib library for Mono." />
    <SubsetName Include="Mono.Manifests" Description="The NuGet packages with manifests defining the mobile and Blazor workloads." />
    <SubsetName Include="Mono.Packages" Description="The projects that produce NuGet packages for the Mono runtime." />
    <SubsetName Include="Mono.Tools" Description="Tooling that helps support Mono development and testing." />
    <SubsetName Include="Mono.WasmRuntime" Description="The Emscripten runtime." />
    <SubsetName Include="Mono.WasiRuntime" Description="The WASI runtime." />
    <SubsetName Include="Mono.WasmWorkload" Description="*Helper* subset for building some pre-requisites for wasm workload testing, useful on CI." />
    <SubsetName Include="Mono.MsCorDbi" Description="The implementation of ICorDebug interface." />
    <SubsetName Include="Mono.Workloads" OnDemand="true" Description="Builds the installers and the insertion metadata for Blazor workloads." />

    <!-- Tools -->
    <SubsetName Include="Tools" Description="Additional runtime tools projects. Equivalent to: $(DefaultToolsSubsets)" />
    <SubsetName Include="Tools.ILLink" Description="The projects that produce illink and analyzer tools for trimming." />
    <SubsetName Include="Tools.Cdac" Description="Diagnostic data contract reader and related projects." />
    <SubsetName Include="Tools.ILLinkTests" OnDemand="true" Description="Unit tests for the tools.illink subset." />
    <SubsetName Include="Tools.CdacTests" OnDemand="true" Description="Unit tests for the diagnostic data contract reader." />

    <!-- Host -->
    <SubsetName Include="Host" Description="The .NET hosts, packages, hosting libraries, and tests. Equivalent to: $(DefaultHostSubsets)" />
    <SubsetName Include="Host.Native" Description="The .NET hosts." />
    <SubsetName Include="Host.Pkg" Description="The .NET host packages." />
    <SubsetName Include="Host.Tools" Description="The .NET hosting libraries." />
    <SubsetName Include="Host.PreTest" Description="Test assets which are necessary to run the .NET hosting tests." />
    <SubsetName Include="Host.Tests" Description="The .NET hosting tests." />

    <!-- Libs -->
    <SubsetName Include="Libs" Description="The libraries native part, refs and source assemblies, test infra and packages, but NOT the tests (use Libs.Tests to request those explicitly). Equivalent to: $(DefaultLibrariesSubsets)" />
    <SubsetName Include="Libs.Native" Description="The native libraries used in the shared framework." />
    <SubsetName Include="Libs.Sfx" Description="The managed shared framework libraries." />
    <SubsetName Include="Libs.Oob" Description="The managed out-of-band libraries." />
    <SubsetName Include="Libs.PreTest" Description="Test assets which are necessary to run tests." />
    <SubsetName Include="Libs.Tests" OnDemand="true" Description="The test projects. Note that building this doesn't execute tests: you must also pass the '-test' argument." />

    <!-- Packs -->
    <SubsetName Include="Packs" Description="Builds the shared framework packs, archives, bundles, installers, and the framework pack tests. Equivalent to: $(DefaultPacksSubsets)" />
    <SubsetName Include="Packs.Product" Description="Builds the shared framework packs, archives, bundles, and installers." />
    <SubsetName Include="Packs.Installers" Description="Builds the shared framework bundles and installers." />
    <SubsetName Include="Packs.Tests" Description="The framework pack tests." />

    <!-- Utility -->
    <SubsetName Include="RegenerateDownloadTable" OnDemand="true" Description="Regenerates the nightly build download table" />
    <SubsetName Include="RegenerateThirdPartyNotices" OnDemand="true" Description="Regenerates the THIRD-PARTY-NOTICES.TXT file based on other repos' TPN files." />
    <SubsetName Include="tasks" OnDemand="true" Description="Build the repo local task projects." />
    <SubsetName Include="bootstrap" OnDemand="true" Description="Build the projects needed to build shipping assets in the repo against live assets." />

    <!-- AllSubsets option to include everything -->
    <SubsetName Include="AllSubsets" Description="Includes all available subsets for comprehensive restore/build operations. This includes all regular subsets and on-demand subsets." />

  </ItemGroup>

  <!-- Default targets, parallelization and configurations. -->
  <ItemDefinitionGroup>
    <ProjectToBuild>
      <Test>false</Test>
      <Publish>false</Publish>
      <BuildInParallel>false</BuildInParallel>
    </ProjectToBuild>
  </ItemDefinitionGroup>

  <!-- emscripten provisioning, needs to be placed before runtime projects -->
  <ItemGroup Condition="$(_subset.Contains('+mono.emsdk+'))">
    <ProjectToBuild Include="$(MonoProjectRoot)mono.proj" AdditionalProperties="%(AdditionalProperties);ProvisionEmscriptenOnly=true" Category="mono" />
  </ItemGroup>

  <!-- CoreClr sets -->
  <ItemGroup Condition="$(_subset.Contains('+clr.corelib+'))">
    <ProjectToBuild Include="$(CoreClrProjectRoot)System.Private.CoreLib\System.Private.CoreLib.csproj" Category="clr" />
  </ItemGroup>

  <PropertyGroup Condition="$(_subset.Contains('+clr.hosts+'))">
    <ClrRuntimeBuildSubsets>$(ClrRuntimeBuildSubsets);ClrHostsSubset=true</ClrRuntimeBuildSubsets>
  </PropertyGroup>

  <PropertyGroup Condition="$(_subset.Contains('+clr.runtime+'))">
    <ClrRuntimeBuildSubsets>$(ClrRuntimeBuildSubsets);ClrRuntimeSubset=true</ClrRuntimeBuildSubsets>
  </PropertyGroup>

  <PropertyGroup Condition="$(_subset.Contains('+clr.native+'))">
    <ClrRuntimeBuildSubsets>$(ClrRuntimeBuildSubsets);ClrFullNativeBuild=true</ClrRuntimeBuildSubsets>
  </PropertyGroup>

  <PropertyGroup Condition="$(_subset.Contains('+clr.jit+'))">
    <ClrRuntimeBuildSubsets>$(ClrRuntimeBuildSubsets);ClrJitSubset=true</ClrRuntimeBuildSubsets>
  </PropertyGroup>

  <PropertyGroup Condition="$(_subset.Contains('+clr.paltests+'))">
    <ClrRuntimeBuildSubsets>$(ClrRuntimeBuildSubsets);ClrPalTestsSubset=true</ClrRuntimeBuildSubsets>
  </PropertyGroup>

  <PropertyGroup Condition="$(_subset.Contains('+clr.alljits+'))">
    <ClrRuntimeBuildSubsets>$(ClrRuntimeBuildSubsets);ClrAllJitsSubset=true</ClrRuntimeBuildSubsets>
  </PropertyGroup>

  <PropertyGroup Condition="$(_subset.Contains('+clr.alljitscommunity+'))">
    <ClrRuntimeBuildSubsets>$(ClrRuntimeBuildSubsets);ClrAllJitsCommunitySubset=true</ClrRuntimeBuildSubsets>
  </PropertyGroup>

  <PropertyGroup Condition="$(_subset.Contains('+clr.iltools+'))">
    <ClrRuntimeBuildSubsets>$(ClrRuntimeBuildSubsets);ClrILToolsSubset=true</ClrRuntimeBuildSubsets>
  </PropertyGroup>

  <PropertyGroup Condition="$(_subset.Contains('+tools.cdac+'))">
    <ClrRuntimeBuildSubsets>$(ClrRuntimeBuildSubsets);ClrCdacSubset=true</ClrRuntimeBuildSubsets>
  </PropertyGroup>

  <PropertyGroup Condition="$(_subset.Contains('+clr.nativeaotruntime+')) and '$(NativeAotSupported)' == 'true'">
    <ClrRuntimeBuildSubsets>$(ClrRuntimeBuildSubsets);ClrNativeAotSubset=true</ClrRuntimeBuildSubsets>
  </PropertyGroup>

  <PropertyGroup Condition="$(_subset.Contains('+clr.spmi+'))">
    <ClrRuntimeBuildSubsets>$(ClrRuntimeBuildSubsets);ClrSpmiSubset=true</ClrRuntimeBuildSubsets>
  </PropertyGroup>

  <ItemGroup Condition="'$(ClrRuntimeBuildSubsets)' != '' or $(_subset.Contains('+clr.nativeprereqs+'))">
    <ProjectToBuild Include="$(CoreClrProjectRoot)runtime-prereqs.proj" Category="clr" GlobalPropertiesToRemove="$(NativeBuildPartitionPropertiesToRemove)" />
  </ItemGroup>

  <ItemGroup Condition="'$(ClrRuntimeBuildSubsets)' != ''">
    <ProjectToBuild
      Include="$(CoreClrProjectRoot)runtime.proj"
      AdditionalProperties="%(AdditionalProperties);$(ClrRuntimeBuildSubsets);$(TargetCxxLibraryProperties)"
      Category="clr" />
  </ItemGroup>

  <!--
    Build the CoreCLR cross tools when we're doing a cross build and either we're building any CoreCLR native tools for platforms CoreCLR fully supports or when someone explicitly requests them.
    The cross tools are used as part of the build process with the downloaded build tools, so we need to build them for the host architecture and build them as unsanitized binaries.
    -->
  <PropertyGroup>
    <_BuildAnyCrossArch Condition="('$(CrossBuild)' == 'true' or '$(BuildArchitecture)' != '$(TargetArchitecture)' or '$(HostOS)' != '$(TargetOS)' or '$(EnableNativeSanitizers)' != '') and '$(TargetArchitecture)' != 'wasm'">true</_BuildAnyCrossArch>
    <_BuildCrossComponents Condition="$(_subset.Contains('+clr.crossarchtools+'))">true</_BuildCrossComponents>
    <_BuildCrossComponents Condition="'$(ClrRuntimeBuildSubsets)' != '' and ('$(PrimaryRuntimeFlavor)' == 'CoreCLR' or '$(TargetsMobile)' == 'true')">true</_BuildCrossComponents>
    <_CrossBitwidthBuild Condition="'$(BuildArchitecture)' == 'x64' and ('$(TargetArchitecture)' == 'x86' or '$(TargetArchitecture)' == 'arm')">true</_CrossBitwidthBuild>
    <_BuildCrossDebugComponents Condition="'$(_BuildCrossComponents)' == 'true' and '$(TargetsWindows)' == 'true' and '$(_CrossBitwidthBuild)' != 'true'">true</_BuildCrossDebugComponents>
  </PropertyGroup>

  <ItemGroup>
    <!-- crossgen2/ILC have dependencies on the JITs, so build them if the cross component includes crossgen2/ILC. -->
    <_CrossToolSubset Condition="'$(_BuildCrossComponents)' == 'true' and ($(_subset.Contains('+clr.tools+')) or $(_subset.Contains('+clr.nativecorelib+')) or $(_subset.Contains('+clr.crossarchtools+')))" Include="ClrAllJitsSubset=true" />
    <!-- When targeting Windows, we need to build a copy of the diagnostic libraries that can run on the host to enable remote debugging of a local build. -->
    <_CrossToolSubset Condition="'$(_BuildCrossComponents)' == 'true' and '$(TargetsWindows)' == 'true'" Include="ClrDebugSubset=true" />
    <!--
    In a vertical orchestrated build, we need to produce an ilasm and ildasm for use by upstack repositories.
      However, these repositories only build on Windows, so we can limit this to only execute on Windows to avoid additional infrastructure work when not necessary.
    -->
    <_CrossToolSubset Condition="'$(BuildHostILTools)' == 'true'" Include="ClrILToolsSubset=true" />
  </ItemGroup>

  <ItemGroup Condition="'$(_BuildAnyCrossArch)' == 'true' and '@(_CrossToolSubset)' != ''">
    <ProjectToBuild
      Include="$(CoreClrProjectRoot)runtime.proj"
      AdditionalProperties="%(AdditionalProperties);@(_CrossToolSubset);
                            HostArchitecture=$(BuildArchitecture);
                            HostCrossOS=$(HostOS);
                            PgoInstrument=false;
                            NoPgoOptimize=true;
                            CrossBuild=false;
                            BuildSubdirectory=$(BuildArchitecture);
                            CMakeArgs=$(CMakeArgs) -DCLR_CROSS_COMPONENTS_BUILD=1"
      UndefineProperties="EnableNativeSanitizers"
      Category="clr" />
  </ItemGroup>

  <!--
    Build the debugging components of CoreCLR for the same target architecture as an unsanitized build whenever we build a sanitized coreclr build.
    These components are loaded into a debugger process, which generally is not a sanitized executable.
  -->
  <ItemGroup Condition="'$(ClrRuntimeBuildSubsets)' != '' and '$(EnableNativeSanitizers)' != ''">
    <ProjectToBuild
      Include="$(CoreClrProjectRoot)runtime.proj"
      AdditionalProperties="%(AdditionalProperties);
                            ClrDebugSubset=true;
                            PgoInstrument=false;
                            NoPgoOptimize=true;
                            CrossBuild=$(CrossBuild);
                            BuildSubdirectory=unsanitized"
      UndefineProperties="EnableNativeSanitizers"
      Category="clr" />
  </ItemGroup>

  <ItemGroup Condition="$(_subset.Contains('+clr.paltestlist+'))">
    <ProjectToBuild Include="$(CoreClrProjectRoot)pal/tests/palsuite/producepaltestlist.proj" />
  </ItemGroup>

  <PropertyGroup>
    <CrossDacHostArch>x64</CrossDacHostArch>
    <CrossDacHostArch Condition="'$(TargetArchitecture)' == 'arm'">x86</CrossDacHostArch>
  </PropertyGroup>

  <ItemGroup Condition="$(_subset.Contains('+linuxdac+')) and $([MSBuild]::IsOsPlatform(Windows))  and ('$(BuildArchitecture)' == 'x64' or '$(BuildArchitecture)' == 'x86') and '$(TargetArchitecture)' != 'x86'">
    <ProjectToBuild
      Include="$(CoreClrProjectRoot)runtime.proj"
      AdditionalProperties="%(AdditionalProperties);
                            ClrDebugSubset=true;
                            HostArchitecture=$(CrossDacHostArch);
                            PgoInstrument=false;
                            NoPgoOptimize=true;
                            TargetOS=linux;
                            BuildSubdirectory=$(CrossDacHostArch);
                            CMakeArgs=$(CMakeArgs) -DCLR_CROSS_COMPONENTS_BUILD=1" Category="clr" />
  </ItemGroup>

  <ItemGroup Condition="$(_subset.Contains('+alpinedac+')) and $([MSBuild]::IsOsPlatform(Windows)) and ('$(BuildArchitecture)' == 'x64' or '$(BuildArchitecture)' == 'x86') and '$(TargetArchitecture)' != 'x86'">
    <ProjectToBuild
      Include="$(CoreClrProjectRoot)runtime.proj"
      AdditionalProperties="%(AdditionalProperties);
                            ClrDebugSubset=true;
                            HostArchitecture=$(CrossDacHostArch);
                            PgoInstrument=false;
                            NoPgoOptimize=true;
                            TargetOS=alpine;
                            BuildSubdirectory=$(CrossDacHostArch);
                            CMakeArgs=$(CMakeArgs) -DCLR_CROSS_COMPONENTS_BUILD=1" Category="clr" />
  </ItemGroup>

  <ItemGroup Condition="$(_subset.Contains('+crossdacpack+'))">
    <ProjectToBuild Include="$(CoreClrProjectRoot).nuget\Microsoft.CrossOsDiag.Private.CoreCLR\Microsoft.CrossOsDiag.Private.CoreCLR.proj" Category="clr" />
  </ItemGroup>

  <ItemGroup Condition="$(_subset.Contains('+clr.tools+'))">
    <ProjectToBuild Include="$(CoreClrProjectRoot)tools\runincontext\runincontext.csproj;
                             $(CoreClrProjectRoot)tools\tieringtest\tieringtest.csproj;
                             $(CoreClrProjectRoot)tools\r2rdump\R2RDump.csproj;
                             $(CoreClrProjectRoot)tools\dotnet-pgo\dotnet-pgo.csproj;
                             $(CoreClrProjectRoot)tools\aot\ILCompiler\repro\repro.csproj;
                             $(CoreClrProjectRoot)tools\r2rtest\R2RTest.csproj;
                             $(CoreClrProjectRoot)tools\PdbChecker\PdbChecker.csproj;
                             $(CoreClrProjectRoot)tools\AssemblyChecker\AssemblyChecker.csproj;
                             $(ToolsProjectRoot)StressLogAnalyzer\src\StressLogAnalyzer.csproj" Category="clr" Condition="'$(DotNetBuildSourceOnly)' != 'true'"/>
    <!--
      Always build the in-build variants of these tools. They run on the host machine, which we always have LKG packs for.
    -->
    <ProjectToBuild Include="$(CoreClrProjectRoot)tools\aot\ILCompiler\ILCompiler_inbuild.csproj" Category="clr" />
    <ProjectToBuild Include="$(CoreClrProjectRoot)tools\aot\crossgen2\crossgen2_inbuild.csproj" Category="clr" />

    <!-- We may use these targets with the in-build ILCompiler or with the shipping ILCompiler. Produce them whenever we may use them. -->
    <ProjectToBuild Include="$(CoreClrProjectRoot)nativeaot\BuildIntegration\BuildIntegration.proj" Category="clr" Condition="'$(SdkToolsSupported)' == 'true' or '$(NativeAotSupported)' == 'true'" />
    <ProjectToBuild Include="$(CoreClrProjectRoot)tools\aot\ILCompiler.Build.Tasks\ILCompiler.Build.Tasks.csproj" Category="clr" Condition="'$(SdkToolsSupported)' == 'true' or '$(NativeAotSupported)' == 'true'" />

    <ProjectToBuild Include="$(CoreClrProjectRoot)tools\aot\ILCompiler\ILCompiler_publish.csproj" Condition="'$(SdkToolsSupported)' == 'true'" Category="clr" />
    <ProjectToBuild Include="$(CoreClrProjectRoot)tools\aot\crossgen2\crossgen2_publish.csproj" Condition="'$(SdkToolsSupported)' == 'true'" Category="clr" />


    <ProjectToBuild Include="$(CoreClrProjectRoot)tools\aot\ILCompiler\ILCompiler.csproj" Condition="'$(SdkToolsSupported)' == 'true'" Category="clr" />
    <ProjectToBuild Include="$(CoreClrProjectRoot)tools\aot\crossgen2\crossgen2.csproj" Condition="'$(SdkToolsSupported)' == 'true'" Category="clr" />

    <ProjectToBuild Condition="'$(TargetOS)' == 'windows' or ('$(TargetOS)' == 'linux' and ('$(TargetArchitecture)' == 'x64' or '$(TargetArchitecture)' == 'arm64')) or '$(TargetOS)' == 'osx'" Include="$(CoreClrProjectRoot)tools\SuperFileCheck\SuperFileCheck.csproj" Category="clr" />

    <ProjectToBuild Include="$(CoreClrProjectRoot)tools\cdac-build-tool\cdac-build-tool.csproj" Category="clr" />
  </ItemGroup>

  <ItemGroup Condition="$(_subset.Contains('+clr.toolstests+'))">
    <ProjectToBuild Include="$(CoreClrProjectRoot)tools\aot\ILCompiler.TypeSystem.Tests\ILCompiler.TypeSystem.Tests.csproj"
      Test="true" Category="clr" Condition="'$(DotNetBuildSourceOnly)' != 'true'"/>
    <ProjectToBuild Include="$(CoreClrProjectRoot)tools\aot\ILCompiler.Compiler.Tests\ILCompiler.Compiler.Tests.csproj"
      Test="true" Category="clr" Condition="'$(DotNetBuildSourceOnly)' != 'true' and '$(NativeAotSupported)' == 'true'"/>
    <ProjectToBuild Include="$(CoreClrProjectRoot)tools\aot\ILCompiler.Trimming.Tests\ILCompiler.Trimming.Tests.csproj"
      Test="true" Category="clr" Condition="'$(DotNetBuildSourceOnly)' != 'true' and '$(NativeAotSupported)' == 'true'"/>
  </ItemGroup>

  <PropertyGroup Condition="$(_subset.Contains('+tools.cdac+'))">
    <_CDacToolsBuilt Condition="'$(_CDacToolsBuilt)' != 'true'">true</_CDacToolsBuilt>
  </PropertyGroup>

  <ItemGroup Condition="$(_subset.Contains('+tools.cdac+'))">
    <ProjectToBuild Include="$(SharedNativeRoot)managed\compile-native.proj" Category="tools" />
  </ItemGroup>

  <ItemGroup Condition="$(_subset.Contains('+tools.cdactests+'))">
    <ProjectToBuild Include="$(SharedNativeRoot)managed\cdac\tests\Microsoft.Diagnostics.DataContractReader.Tests.csproj" Test="true" Category="tools"/>
  </ItemGroup>

  <ItemGroup Condition="$(_subset.Contains('+tools.illink+'))">
    <ProjectToBuild Include="$(ToolsProjectRoot)illink\src\linker\Mono.Linker.csproj" Category="tools" />
    <ProjectToBuild Include="$(ToolsProjectRoot)illink\src\ILLink.Tasks\ILLink.Tasks.csproj" Category="tools" />
    <ProjectToBuild Include="$(ToolsProjectRoot)illink\src\analyzer\analyzer.csproj" Category="tools" />
    <ProjectToBuild Include="$(ToolsProjectRoot)illink\src\ILLink.RoslynAnalyzer\ILLink.RoslynAnalyzer.csproj" Category="tools" />
    <ProjectToBuild Include="$(ToolsProjectRoot)illink\src\linker\ref\Mono.Linker.csproj" Category="tools" />
    <ProjectToBuild Include="$(ToolsProjectRoot)illink\src\tlens\tlens.csproj" Category="tools" />
    <ProjectToBuild Include="$(ToolsProjectRoot)illink\src\ILLink.CodeFix\ILLink.CodeFixProvider.csproj" Category="tools" />
  </ItemGroup>

  <ItemGroup Condition="$(_subset.Contains('+tools.illinktests+'))">
    <ProjectToBuild Include="$(ToolsProjectRoot)illink\test\Mono.Linker.Tests\Mono.Linker.Tests.csproj"
      Test="true" Category="tools"/>
    <ProjectToBuild Include="$(ToolsProjectRoot)illink\test\Mono.Linker.Tests.Cases\Mono.Linker.Tests.Cases.csproj"
      Test="true" Category="tools"/>
    <ProjectToBuild Include="$(ToolsProjectRoot)illink\test\Mono.Linker.Tests.Cases.Expectations\Mono.Linker.Tests.Cases.Expectations.csproj"
      Test="true" Category="tools"/>
    <ProjectToBuild Include="$(ToolsProjectRoot)illink\test\ILLink.Tasks.Tests\ILLink.Tasks.Tests.csproj"
      Test="true" Category="tools"/>
    <ProjectToBuild Include="$(ToolsProjectRoot)illink\test\ILLink.RoslynAnalyzer.Tests\ILLink.RoslynAnalyzer.Tests.csproj"
      Test="true" Category="tools"/>
    <ProjectToBuild Include="$(ToolsProjectRoot)illink\test\ILLink.RoslynAnalyzer.Tests.Generator\ILLink.RoslynAnalyzer.Tests.Generator.csproj"
      Test="true" Category="tools"/>
  </ItemGroup>

  <ItemGroup Condition="$(_subset.Contains('+clr.nativecorelib+'))">
    <ProjectToBuild Include="$(CoreClrProjectRoot)crossgen-corelib.proj" Category="clr" />
  </ItemGroup>

  <ItemGroup Condition="$(_subset.Contains('+clr.packages+'))">
    <ProjectToBuild Include="$(CoreClrProjectRoot).nuget\coreclr-packages.proj" Category="clr" />
  </ItemGroup>

  <ItemGroup Condition="$(_subset.Contains('+clr.nativeaotlibs+')) and '$(NativeAotSupported)' == 'true'">
    <ProjectToBuild Include="$(CoreClrProjectRoot)nativeaot\**\src\*.csproj" Category="clr" />
  </ItemGroup>

  <!-- Mono sets -->
  <ItemGroup Condition="$(_subset.Contains('+mono.llvm+')) or $(_subset.Contains('+mono.aotcross+')) or '$(TargetOS)' == 'ios' or '$(TargetOS)' == 'iossimulator' or '$(TargetOS)' == 'tvos' or '$(TargetOS)' == 'tvossimulator' or '$(TargetOS)' == 'maccatalyst' or '$(TargetOS)' == 'android' or '$(TargetOS)' == 'browser' or '$(TargetOS)' == 'wasi' or '$(TargetsLinuxBionic)' == 'true'">
    <ProjectToBuild Include="$(MonoProjectRoot)llvm\llvm-init.proj" Category="mono" />
  </ItemGroup>

  <ItemGroup Condition="$(_subset.Contains('+mono.manifests+'))">
    <ProjectToBuild Include="$(MonoProjectRoot)nuget\manifest-packages.proj" Category="mono" />
  </ItemGroup>

  <ItemGroup Condition="$(_subset.Contains('+mono.packages+'))">
    <ProjectToBuild Include="$(MonoProjectRoot)nuget\mono-packages.proj" Category="mono" />
  </ItemGroup>

  <ItemGroup Condition="$(_subset.Contains('+mono.runtime+'))">
    <ProjectToBuild Include="$(MonoProjectRoot)mono.proj" AdditionalProperties="%(AdditionalProperties);MonoMsCorDbi=$(_subset.Contains('+mono.mscordbi+'))" Category="mono" />
  </ItemGroup>

  <ItemGroup Condition="$(_subset.Contains('+mono.aotcross+'))">
    <ProjectToBuild Include="$(MonoProjectRoot)monoaotcross.proj" Category="mono" />
  </ItemGroup>

  <ItemGroup Condition="$(_subset.Contains('+mono.corelib+'))">
    <ProjectToBuild Include="$(MonoProjectRoot)System.Private.CoreLib\System.Private.CoreLib.csproj" Category="mono" />
  </ItemGroup>

  <ItemGroup Condition="$(_subset.Contains('+mono.tools+'))">
    <ProjectToBuild Include="$(CoreClrProjectRoot)tools\dotnet-pgo\dotnet-pgo.csproj;" Category="mono" />
  </ItemGroup>

  <ItemGroup Condition="$(_subset.Contains('+mono.workloads+'))">
    <ProjectToBuild Include="$(WorkloadsProjectRoot)\workloads.csproj" Category="mono" />
  </ItemGroup>

  <ItemGroup Condition="$(_subset.Contains('+mono.wasmworkload+'))">
    <ProjectToBuild Include="$(MonoProjectRoot)\wasm\workloads.proj" Category="mono" />
  </ItemGroup>

  <!-- Host sets -->
  <ItemGroup Condition="$(_subset.Contains('+host.native+'))">
    <CorehostProjectToBuild Include="$(SharedNativeRoot)corehost\corehost.proj" />
    <ProjectToBuild Include="@(CorehostProjectToBuild)" AdditionalProperties="$(TargetCxxLibraryProperties)" Category="host" />
  </ItemGroup>

  <ItemGroup Condition="$(_subset.Contains('+host.tools+'))">
    <ManagedProjectToBuild Include="$(InstallerProjectRoot)managed\**\*.csproj" />
    <ProjectToBuild Include="@(ManagedProjectToBuild)" BuildInParallel="true" Category="host" />
  </ItemGroup>

  <ItemGroup Condition="$(_subset.Contains('+host.pkg+'))">
    <PkgprojProjectToBuild Include="$(InstallerProjectRoot)pkg\projects\host-packages.proj" />
    <ProjectToBuild Include="@(PkgprojProjectToBuild)" Category="host" />
  </ItemGroup>

  <!-- Libraries sets -->
  <ItemGroup Condition="$(_subset.Contains('+libs.native+'))">
    <ProjectToBuild Include="$(SharedNativeRoot)libs\build-native.proj" Category="libs" />
  </ItemGroup>

  <ItemGroup Condition="$(_subset.Contains('+libs.sfx+'))">
    <ProjectToBuild Include="$(LibrariesProjectRoot)sfx.proj"
                    Category="libs"
                    Condition="'$(BuildTargetFramework)' == '$(NetCoreAppCurrent)' or
                               '$(BuildTargetFramework)' == '' or
                               '$(BuildAllConfigurations)' == 'true'" />
  </ItemGroup>

  <ItemGroup Condition="$(_subset.Contains('+libs.oob+'))">
    <ProjectToBuild Include="$(LibrariesProjectRoot)oob.proj" Category="libs" />
  </ItemGroup>

  <ItemGroup Condition="$(_subset.Contains('+mono.wasmruntime+'))">
    <ProjectToBuild Include="$(LibrariesProjectRoot)\System.Runtime.InteropServices.JavaScript\src\System.Runtime.InteropServices.JavaScript.csproj" Category="mono" />
    <ProjectToBuild Include="$(BrowserProjectRoot)browser.proj" Category="mono" />
  </ItemGroup>

  <ItemGroup Condition="$(_subset.Contains('+mono.wasiruntime+'))">
    <ProjectToBuild Include="$(WasiProjectRoot)wasi.proj" Category="mono" />
  </ItemGroup>

  <ItemGroup Condition="$(_subset.Contains('+libs.pretest+'))">
    <ProjectToBuild Include="$(LibrariesProjectRoot)pretest.proj" Category="libs"  />
  </ItemGroup>

  <ItemGroup Condition="$(_subset.Contains('+libs.tests+'))">
    <ProjectToBuild Include="$(LibrariesProjectRoot)tests.proj" Category="libs" Test="true" />
  </ItemGroup>

  <!-- Host.pretest subset (consumes live built libraries assets so needs to come after libraries) -->
  <ItemGroup Condition="$(_subset.Contains('+host.pretest+'))">
    <ProjectToBuild Include="$(InstallerProjectRoot)tests\hostpretest.proj" Category="host" />
  </ItemGroup>

  <!-- Host.tests subset (consumes live built libraries assets so needs to come after libraries) -->
  <ItemGroup Condition="$(_subset.Contains('+host.tests+'))">
    <TestProjectToBuild Include="$(InstallerProjectRoot)tests\AppHost.Bundle.Tests\AppHost.Bundle.Tests.csproj" />
    <TestProjectToBuild Include="$(InstallerProjectRoot)tests\HostActivation.Tests\HostActivation.Tests.csproj" />
    <TestProjectToBuild Include="$(InstallerProjectRoot)tests\Microsoft.NET.HostModel.Tests\Microsoft.NET.HostModel.Tests.csproj" />
    <ProjectToBuild Include="@(TestProjectToBuild)" BuildInParallel="true" Test="true" Category="host" />
  </ItemGroup>

  <!-- Packs sets -->

  <Choose>
    <When Condition="$(_subset.Contains('+packs.product+'))">
      <Choose>
        <When Condition="'$(BuildMonoAOTCrossCompilerOnly)' == 'true'">
          <ItemGroup Condition="'$(MonoCrossAOTTargetOS)' != ''">
            <ProjectToBuild Include="$(InstallerProjectRoot)pkg\sfx\Microsoft.NETCore.App\monocrossaot.proj" Category="packs" />
          </ItemGroup>
        </When>
        <Otherwise>
          <PropertyGroup>
            <_BuildCoreCLRRuntimePack Condition="'$(RuntimeFlavor)' == 'CoreCLR' and '$(CoreCLRSupported)' == 'true'">true</_BuildCoreCLRRuntimePack>
            <_BuildMonoRuntimePack Condition="'$(RuntimeFlavor)' == 'Mono' and '$(MonoSupported)' == 'true'">true</_BuildMonoRuntimePack>
            <_BuildHostPack Condition="'$(RuntimeFlavor)' == '$(PrimaryRuntimeFlavor)' and '$(TargetsMobile)' != 'true'">true</_BuildHostPack>
            <_BuildCdacPack Condition="'$(_CDacToolsBuilt)' == 'true' and '$(RuntimeFlavor)' == 'CoreCLR' and '$(TargetsMobile)' != 'true' and ('$(TargetOS)' == 'windows' or '$(TargetOS)' == 'osx' or '$(TargetOS)' == 'linux')">true</_BuildCdacPack>
<<<<<<< HEAD
=======
            <!-- Some source build configurations and musl need to work out packaging errors before they can be enabled -->
            <_BuildCdacPack Condition="'$(DotNetBuildSourceOnly)' == 'true' or '$(TargetsLinuxMusl)' == 'true' or '$(TargetArchitecture)' == 'loongarch64' or '$(TargetArchitecture)' == 'riscv64'">false</_BuildCdacPack>
>>>>>>> e7c86513
            <_BuildBundle Condition="'$(RuntimeFlavor)' == '$(PrimaryRuntimeFlavor)' and '$(TargetsMobile)' != 'true'">true</_BuildBundle>
          </PropertyGroup>

          <PropertyGroup Condition="'$(DotNetBuildAllRuntimePacks)' == 'true' and '$(DotNetBuildSourceOnly)' != 'true'">
            <_BuildCoreCLRRuntimePack Condition="'$(CoreCLRSupported)' == 'true' and '$(TargetsBrowser)' != 'true'">true</_BuildCoreCLRRuntimePack>
            <_BuildMonoRuntimePack Condition="'$(MonoSupported)' == 'true'">true</_BuildMonoRuntimePack>
          </PropertyGroup>

          <!-- In source build, mono is only supported as primary runtime flavor, and when Mono is the primary runtime flavor, CoreCLR is not supported. -->
          <PropertyGroup Condition="'$(DotNetBuildAllRuntimePacks)' == 'true' and '$(DotNetBuildSourceOnly)' == 'true'">
            <_BuildCoreCLRRuntimePack Condition="'$(PrimaryRuntimeFlavor)' == 'CoreCLR'">true</_BuildCoreCLRRuntimePack>
            <_BuildMonoRuntimePack Condition="'$(PrimaryRuntimeFlavor)' == 'Mono'">true</_BuildMonoRuntimePack>
          </PropertyGroup>

          <PropertyGroup Condition="'$(DotNetBuildAllRuntimePacks)' == 'true'">
            <_BuildNativeAOTRuntimePack Condition="'$(NativeAOTSupported)' == 'true'">true</_BuildNativeAOTRuntimePack>
            <_BuildHostPack Condition="'$(TargetsMobile)' != 'true' and !('$(TargetsLinuxBionic)' == 'true' and '$(TargetArchitecture)' == 'arm')">true</_BuildHostPack>
            <_BuildBundle Condition="'$(TargetsMobile)' != 'true' and !('$(TargetsLinuxBionic)' == 'true' and '$(TargetArchitecture)' == 'arm')">true</_BuildBundle>
          </PropertyGroup>

          <ItemGroup>
            <SharedFrameworkProjectToBuild Include="$(InstallerProjectRoot)pkg\sfx\Microsoft.NETCore.App\Microsoft.NETCore.App.Ref.sfxproj" />
          </ItemGroup>
          <ItemGroup>
            <SharedFrameworkProjectToBuild Condition="'$(RuntimeFlavor)' != 'Mono' and ('$(TargetsMobile)' != 'true' and '$(TargetsLinuxBionic)' != 'true')" Include="$(InstallerProjectRoot)pkg\sfx\Microsoft.NETCore.App\Microsoft.NETCore.App.Crossgen2.sfxproj" />
            <SharedFrameworkProjectToBuild Condition="'$(RuntimeFlavor)' == '$(PrimaryRuntimeFlavor)' and '$(TargetsMobile)' != 'true'" Include="$(InstallerProjectRoot)pkg\sfx\installers\dotnet-host.proj" />
            <SharedFrameworkProjectToBuild Condition="'$(RuntimeFlavor)' == '$(PrimaryRuntimeFlavor)' and '$(TargetsMobile)' != 'true'" Include="$(InstallerProjectRoot)pkg\sfx\installers\dotnet-hostfxr.proj" />
            <SharedFrameworkProjectToBuild Condition="'$(RuntimeFlavor)' == '$(PrimaryRuntimeFlavor)' and '$(TargetsMobile)' != 'true'" Include="$(InstallerProjectRoot)pkg\sfx\installers\dotnet-runtime-deps\*.proj" />
            <SharedFrameworkProjectToBuild Condition="'$(MonoCrossAOTTargetOS)' != '' and '$(DotNetBuildSourceOnly)' != 'true'" Include="$(InstallerProjectRoot)pkg\sfx\Microsoft.NETCore.App\monocrossaot.proj" />
          </ItemGroup>
          <ItemGroup>
            <ProjectToBuild Condition="'$(NativeAotSupported)' == 'true' and '$(RuntimeFlavor)' != 'Mono' and '$(TargetsMobile)' != 'true' and '$(TargetsLinuxBionic)' != 'true'" Include="$(InstallerProjectRoot)\pkg\projects\nativeaot-packages.proj" Category="packs" />
            <ProjectToBuild Condition="'$(_BuildCdacPack)' == 'true'" Include="$(InstallerProjectRoot)pkg\projects\cdac-packages.proj" Category="packs" />
          </ItemGroup>
          <ItemGroup>
            <!--
              When we're building in the VMR, we need to provide a crossgen2 that runs on the host machine for downstream repos to use to R2R their code.
              In non-VMR builds, downstream repos can use the crossgen2 built for the target host SDK from another build leg, but in the VMR we need to provide one to use.
            -->
            <ProjectToBuild Condition="'$(RuntimeFlavor)' != 'Mono' and '$(TargetsMobile)' != 'true' and '$(TargetsLinuxBionic)' != 'true' and '$(BuildHostTools)' == 'true'" Include="$(InstallerProjectRoot)pkg\sfx\Microsoft.NETCore.App\Microsoft.NETCore.App.Crossgen2.Host.sfxproj" Category="packs" />
          </ItemGroup>
          <ItemGroup>
            <SharedFrameworkProjectToBuild Condition="'$(_BuildHostPack)' == 'true'" Include="$(InstallerProjectRoot)pkg\archives\dotnet-nethost.proj" />
            <SharedFrameworkProjectToBuild Condition="'$(_BuildHostPack)' == 'true'" Include="$(InstallerProjectRoot)pkg\sfx\Microsoft.NETCore.App\Microsoft.NETCore.App.Host.sfxproj" />
            <SharedFrameworkProjectToBuild Condition="'$(_BuildCoreCLRRuntimePack)' == 'true'" Include="$(InstallerProjectRoot)pkg\sfx\Microsoft.NETCore.App\Microsoft.NETCore.App.Runtime.CoreCLR.sfxproj" />
            <SharedFrameworkProjectToBuild Condition="'$(_BuildMonoRuntimePack)' == 'true'" Include="$(InstallerProjectRoot)pkg\sfx\Microsoft.NETCore.App\Microsoft.NETCore.App.Runtime.Mono.sfxproj" />
            <SharedFrameworkProjectToBuild Condition="'$(_BuildNativeAOTRuntimePack)' == 'true'" Include="$(InstallerProjectRoot)pkg\sfx\Microsoft.NETCore.App\Microsoft.NETCore.App.Runtime.NativeAOT.sfxproj" />
          </ItemGroup>
          <ItemGroup>
            <SharedFrameworkProjectToBuild Condition="'$(_BuildBundle)' == 'true'" Include="$(InstallerProjectRoot)pkg\sfx\bundle\Microsoft.NETCore.App.Bundle.bundleproj" />
            <ProjectToBuild Include="@(SharedFrameworkProjectToBuild)" Category="packs" />
          </ItemGroup>
        </Otherwise>
      </Choose>
    </When>
  </Choose>

  <ItemGroup Condition="$(_subset.Contains('+packs.installers+'))">
    <InstallerProjectToBuild Include="$(InstallerProjectRoot)pkg\sfx\installers.proj" />
    <ProjectToBuild Include="@(InstallerProjectToBuild)" Category="packs" />
  </ItemGroup>

  <ItemGroup Condition="$(_subset.Contains('+packs.tests+'))">
    <TestProjectToBuild Include="$(InstallerProjectRoot)tests\Microsoft.DotNet.CoreSetup.Packaging.Tests\Microsoft.DotNet.CoreSetup.Packaging.Tests.csproj" />
    <ProjectToBuild Include="@(TestProjectToBuild)" BuildInParallel="true" Test="true" Category="packs" />
  </ItemGroup>

  <!-- Utility -->
  <ItemGroup Condition="$(_subset.Contains('+regeneratedownloadtable+'))">
    <ProjectToBuild Include="$(RepositoryEngineeringDir)regenerate-download-table.proj" />
  </ItemGroup>

  <ItemGroup Condition="$(_subset.Contains('+regeneratethirdpartynotices+'))">
    <ProjectToBuild Include="$(RepositoryEngineeringDir)regenerate-third-party-notices.proj" BuildInParallel="false" />
  </ItemGroup>

  <!-- Tasks-->
  <ItemGroup Condition="$(_subset.Contains('+tasks+'))">
    <ProjectToBuild Include="$(RepoTasksDir)tasks.proj" Category="tasks" />
  </ItemGroup>

  <!-- Bootstrap -->
  <ItemGroup Condition="$(_subset.Contains('+bootstrap+'))">
    <ProjectToBuild Include="$(LibrariesProjectRoot)Microsoft.NETCore.Platforms\src\Microsoft.NETCore.Platforms.csproj" Category="libraries" />
  </ItemGroup>

  <!-- Set default configurations. -->
  <ItemGroup>
    <ProjectToBuild Update="@(ProjectToBuild)">
      <AdditionalProperties Condition="'%(ProjectToBuild.Category)' == 'clr'">%(AdditionalProperties);Configuration=$(CoreCLRConfiguration)</AdditionalProperties>
      <AdditionalProperties Condition="'%(ProjectToBuild.Category)' == 'mono'">%(AdditionalProperties);Configuration=$(MonoConfiguration)</AdditionalProperties>
      <AdditionalProperties Condition="'%(ProjectToBuild.Category)' == 'libs'">%(AdditionalProperties);Configuration=$(LibrariesConfiguration)</AdditionalProperties>
      <AdditionalProperties Condition="'%(ProjectToBuild.Category)' == 'host'">%(AdditionalProperties);Configuration=$(HostConfiguration)</AdditionalProperties>
      <AdditionalProperties Condition="'%(ProjectToBuild.Category)' == 'tasks'">%(AdditionalProperties);Configuration=$(TasksConfiguration)</AdditionalProperties>
      <AdditionalProperties Condition="'%(ProjectToBuild.Category)' == 'tools'">%(AdditionalProperties);Configuration=$(ToolsConfiguration)</AdditionalProperties>

      <!-- Propagate configurations for cross-subset builds -->
      <AdditionalProperties>%(AdditionalProperties);RuntimeConfiguration=$(RuntimeConfiguration)</AdditionalProperties>
      <AdditionalProperties>%(AdditionalProperties);LibrariesConfiguration=$(LibrariesConfiguration)</AdditionalProperties>
      <AdditionalProperties>%(AdditionalProperties);HostConfiguration=$(HostConfiguration)</AdditionalProperties>
      <AdditionalProperties>%(AdditionalProperties);TasksConfiguration=$(TasksConfiguration)</AdditionalProperties>
      <AdditionalProperties>%(AdditionalProperties);ToolsConfiguration=$(ToolsConfiguration)</AdditionalProperties>
    </ProjectToBuild>
  </ItemGroup>

</Project><|MERGE_RESOLUTION|>--- conflicted
+++ resolved
@@ -657,11 +657,8 @@
             <_BuildMonoRuntimePack Condition="'$(RuntimeFlavor)' == 'Mono' and '$(MonoSupported)' == 'true'">true</_BuildMonoRuntimePack>
             <_BuildHostPack Condition="'$(RuntimeFlavor)' == '$(PrimaryRuntimeFlavor)' and '$(TargetsMobile)' != 'true'">true</_BuildHostPack>
             <_BuildCdacPack Condition="'$(_CDacToolsBuilt)' == 'true' and '$(RuntimeFlavor)' == 'CoreCLR' and '$(TargetsMobile)' != 'true' and ('$(TargetOS)' == 'windows' or '$(TargetOS)' == 'osx' or '$(TargetOS)' == 'linux')">true</_BuildCdacPack>
-<<<<<<< HEAD
-=======
-            <!-- Some source build configurations and musl need to work out packaging errors before they can be enabled -->
-            <_BuildCdacPack Condition="'$(DotNetBuildSourceOnly)' == 'true' or '$(TargetsLinuxMusl)' == 'true' or '$(TargetArchitecture)' == 'loongarch64' or '$(TargetArchitecture)' == 'riscv64'">false</_BuildCdacPack>
->>>>>>> e7c86513
+            <!-- Some configurations need to work out packaging errors before they can be enabled -->
+            <_BuildCdacPack Condition="'$(TargetArchitecture)' == 'loongarch64'">false</_BuildCdacPack>
             <_BuildBundle Condition="'$(RuntimeFlavor)' == '$(PrimaryRuntimeFlavor)' and '$(TargetsMobile)' != 'true'">true</_BuildBundle>
           </PropertyGroup>
 
