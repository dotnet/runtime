<Project>

  <!--
    This file defines the list of projects to build and divides them into subsets. In ordinary
    situations, you should perform a full build by running 'build.cmd' or './build.sh'. This ensures
    the projects are sequenced correctly so the outputs and test results are what you would expect.

    Examples:

      ./build.sh host.native

        This builds only the .NET host.

      ./build.sh libs+host.native

        This builds the .NET host and also the manged libraries portion.
        A space ' ' or '+' are the delimiters between multiple subsets to build.

      ./build.sh -test host.tests

        This builds and executes the installer test projects. (The '-test' argument is an Arcade SDK argument
        that indicates tests should be run. Otherwise, they'll only be built.)
  -->

  <!-- Determine the primary runtime flavor. This is usually CoreCLR, except on
       platforms (like s390x) where only Mono is supported. The primary runtime
       flavor is used to decide when to build the hosts and installers. -->
  <PropertyGroup>
    <!-- Determine if the CoreCLR runtime can build/run for the specified target. -->
    <_CoreCLRSupportedOS Condition="'$(TargetsMobile)' != 'true' and '$(TargetsLinuxBionic)' != 'true'">true</_CoreCLRSupportedOS>

    <!-- Android 32-bit builds blocked by https://github.com/dotnet/runtime/issues/111665 -->
    <_CoreCLRSupportedOS Condition="'$(TargetsAndroid)' == 'true' and '$(TargetArchitecture)' != 'arm' and '$(TargetArchitecture)' != 'x86'">true</_CoreCLRSupportedOS>
    <_CoreCLRSupportedOS Condition="'$(TargetsBrowser)' == 'true'">true</_CoreCLRSupportedOS>
    <_CoreCLRSupportedOS Condition="'$(TargetsAppleMobile)' == 'true'">true</_CoreCLRSupportedOS>

    <_CoreCLRSupportedArch Condition="'$(TargetArchitecture)' != 'ppc64le' and '$(TargetArchitecture)' != 's390x'">true</_CoreCLRSupportedArch>
    <CoreCLRSupported Condition="'$(_CoreCLRSupportedOS)' == 'true' and '$(_CoreCLRSupportedArch)' == 'true'">true</CoreCLRSupported>

    <!-- Determine if the Mono runtime can build/run for the specified target. -->
    <_MonoSupportedOS>true</_MonoSupportedOS>
    <_MonoSupportedArch Condition="!('$(TargetOS)' == 'windows' and '$(TargetArchitecture)' == 'arm64') and !('$(TargetsLinuxMusl)' == 'true' and ('$(TargetArchitecture)' == 'arm' or '$(TargetArchitecture)' == 'arm64')) and !('$(TargetsLinuxBionic)' == 'true' and '$(TargetArchitecture)' == 'arm')">true</_MonoSupportedArch>
    <MonoSupported Condition="'$(_MonoSupportedOS)' == 'true' and '$(_MonoSupportedArch)' == 'true'">true</MonoSupported>

    <!-- Determine if the Mono AOT compiler can run on the target (cross-targeting other RIDs) -->
    <_MonoAotCrossSupportedOS Condition="'$(TargetsMobile)' != 'true' and '$(TargetsLinuxBionic)' != 'true'">true</_MonoAotCrossSupportedOS>
    <_MonoAotCrossSupportedArch Condition="'$(TargetArchitecture)' == 'x64' or '$(TargetArchitecture)' == 'arm64'">true</_MonoAotCrossSupportedArch>
    <MonoAOTCrossCompilerSupported Condition="'$(_MonoAotCrossSupportedOS)' == 'true' and '$(_MonoAotCrossSupportedArch)' == 'true'">true</MonoAOTCrossCompilerSupported>

    <!-- Determine if the NativeAOT runtime can run on the specified target. -->
    <_NativeAotSupportedOS Condition="'$(TargetOS)' != 'browser' and '$(TargetOS)' != 'haiku' and '$(TargetOS)' != 'illumos' and '$(TargetOS)' != 'netbsd' and '$(TargetOS)' != 'solaris'">true</_NativeAotSupportedOS>
    <_NativeAotSupportedArch Condition="'$(TargetArchitecture)' == 'x64' or '$(TargetArchitecture)' == 'arm64' or '$(TargetArchitecture)' == 'arm' or '$(TargetArchitecture)' == 'loongarch64' or '$(TargetArchitecture)' == 'riscv64' or ('$(TargetOS)' == 'windows' and '$(TargetArchitecture)' == 'x86')">true</_NativeAotSupportedArch>
    <NativeAotSupported Condition="'$(_NativeAotSupportedOS)' == 'true' and '$(_NativeAotSupportedArch)' == 'true'">true</NativeAotSupported>

    <!-- Determine if we support running the .NET SDK on the target platform -->
    <_SdkToolsSupportedOS Condition="'$(TargetsMobile)' != 'true' and '$(TargetsLinuxBionic)' != 'true'">true</_SdkToolsSupportedOS>
    <_SdkToolsSupportedArch Condition="'$(TargetArchitecture)' != 'armel' and '$(TargetsWasm)' != 'true'">true</_SdkToolsSupportedArch>
    <SdkToolsSupported Condition="'$(_SdkToolsSupportedOS)' == 'true' and '$(_SdkToolsSupportedArch)' == 'true'">true</SdkToolsSupported>

    <_UseNativeAotForComponentsCrossOS Condition="'$(CrossBuild)' == 'true' and '$(_hostArchitecture)' == '$(_targetArchitecture)' and '$(_hostOS)' != 'windows'">true</_UseNativeAotForComponentsCrossOS>
    <UseNativeAotForComponents Condition="'$(NativeAotSupported)' == 'true' and ('$(TargetOS)' == '$(HostOS)' or '$(_UseNativeAotForComponentsCrossOS)' == 'true') and '$(TargetsLinuxBionic)' != 'true'">true</UseNativeAotForComponents>
  </PropertyGroup>

  <PropertyGroup>
    <DefaultPrimaryRuntimeFlavor>CoreCLR</DefaultPrimaryRuntimeFlavor>
    <DefaultPrimaryRuntimeFlavor Condition="'$(CoreCLRSupported)' != 'true'">Mono</DefaultPrimaryRuntimeFlavor>
    <DefaultPrimaryRuntimeFlavor Condition="'$(TargetsBrowser)' == 'true' and !$(Subset.ToLowerInvariant().Contains('clr'))">Mono</DefaultPrimaryRuntimeFlavor>
    <PrimaryRuntimeFlavor Condition="'$(PrimaryRuntimeFlavor)' == ''">$(DefaultPrimaryRuntimeFlavor)</PrimaryRuntimeFlavor>
  </PropertyGroup>

  <PropertyGroup>
    <DefaultSubsets>clr+mono+libs+tools+host+packs</DefaultSubsets>
    <DefaultSubsets Condition="'$(TargetsMobile)' == 'true'">mono+libs+packs</DefaultSubsets>
    <DefaultSubsets Condition="'$(TargetsAndroid)' == 'true' and '$(CoreCLRSupported)' == 'true'">clr+mono+libs+host+packs</DefaultSubsets>
    <DefaultSubsets Condition="'$(TargetsAndroid)' == 'true' and '$(CoreCLRSupported)' != 'true' and '$(NativeAotSupported)' == 'true'">clr.nativeaotruntime+clr.nativeaotlibs+mono+libs+packs</DefaultSubsets>
    <DefaultSubsets Condition="'$(TargetsAppleMobile)' == 'true'">clr+mono+libs+host+packs</DefaultSubsets>
    <DefaultSubsets Condition="'$(TargetsLinuxBionic)' == 'true' and '$(MonoSupported)' == 'true'">clr.nativeaotruntime+clr.nativeaotlibs+mono+libs+host+packs</DefaultSubsets>
    <DefaultSubsets Condition="'$(TargetsLinuxBionic)' == 'true' and '$(MonoSupported)' != 'true'">clr.nativeaotruntime+clr.nativeaotlibs+libs+packs</DefaultSubsets>
    <!-- In source build, mono is only supported as primary runtime flavor. -->
    <DefaultSubsets Condition="'$(DotNetBuildSourceOnly)' == 'true' and '$(PrimaryRuntimeFlavor)' != 'Mono'">clr+libs+tools+host+packs</DefaultSubsets>
    <DefaultSubsets Condition="'$(DotNetBuildMonoCrossAOT)' == 'true'">mono+packs</DefaultSubsets>

    <!-- In the Win-x86 BuildPass2 job in the VMR, we want to build the cross-OS DACs and pack them. -->
    <DefaultSubsets Condition="'$(DotNetBuildPass)' == '2' and '$(TargetOS)' == 'windows' and '$(TargetArchitecture)' == 'x86'">crossdacpack</DefaultSubsets>
  </PropertyGroup>

  <PropertyGroup Condition="'$(BuildMonoAOTCrossCompilerOnly)' == 'true' or ('$(DotNetBuildAllRuntimePacks)' == 'true' and '$(MonoAOTCrossCompilerSupported)' == 'true')">
    <MonoCrossAOTTargetOS>android+browser+wasi</MonoCrossAOTTargetOS>
    <MonoCrossAOTTargetOS Condition="'$(TargetOS)' == 'osx'">$(MonoCrossAOTTargetOS)+tvos+ios+maccatalyst</MonoCrossAOTTargetOS>
  </PropertyGroup>

  <!-- Init _subset here to allow RuntimeFlavor to be set as early as possible -->
  <PropertyGroup>
    <_subset Condition="'$(Subset)' != ''">+$(Subset.ToLowerInvariant())+</_subset>
    <_subset Condition="'$(Subset)' == ''">+$(DefaultSubsets)+</_subset>
  </PropertyGroup>


  <PropertyGroup Condition="'$(RuntimeFlavor)' == ''">
    <RuntimeFlavor Condition="('$(TargetsMobile)' == 'true' or '$(TargetsLinuxBionic)' == 'true') and ($(_subset.Contains('+clr.nativeaotlibs+')) or $(_subset.Contains('+clr.runtime+')))">CoreCLR</RuntimeFlavor>
    <RuntimeFlavor Condition="'$(TargetsAndroid)' == 'true' and ($(_subset.Contains('+clr+')) or $(_subset.Contains('+clr.')))">CoreCLR</RuntimeFlavor>
    <RuntimeFlavor Condition="'$(TargetsAppleMobile)' == 'true' and ($(_subset.Contains('+clr+')) or $(_subset.Contains('+clr.')))">CoreCLR</RuntimeFlavor>
    <RuntimeFlavor Condition="'$(TargetsBrowser)' == 'true' and ($(_subset.Contains('+clr+')) or $(_subset.Contains('+clr.')))">CoreCLR</RuntimeFlavor>
    <RuntimeFlavor Condition="'$(RuntimeFlavor)' == '' and '$(TargetsMobile)' == 'true'">Mono</RuntimeFlavor>
    <RuntimeFlavor Condition="'$(RuntimeFlavor)' == '' and ($(_subset.Contains('+mono+')) or $(_subset.Contains('+mono.runtime+'))) and (!$(_subset.Contains('+clr+')) and !$(_subset.Contains('+clr.runtime+')) and !$(_subset.Contains('+clr.corelib+')))">Mono</RuntimeFlavor>
    <RuntimeFlavor Condition="'$(RuntimeFlavor)' == ''">$(PrimaryRuntimeFlavor)</RuntimeFlavor>
  </PropertyGroup>

  <PropertyGroup>
    <DefaultCoreClrSubsets>clr.native+clr.corelib+clr.tools+clr.nativecorelib+clr.packages+clr.nativeaotlibs+clr.crossarchtools+host.native</DefaultCoreClrSubsets>
    <DefaultCoreClrSubsets Condition="'$(TargetRid)' == 'linux-armel'">clr.native+clr.corelib+clr.tools+clr.nativecorelib+clr.packages+clr.nativeaotlibs+clr.crossarchtools</DefaultCoreClrSubsets>
    <DefaultCoreClrSubsets Condition="'$(TargetsAndroid)' == 'true'">clr.native+clr.corelib+clr.tools+clr.nativecorelib+clr.packages+clr.nativeaotlibs+clr.crossarchtools</DefaultCoreClrSubsets>
<<<<<<< HEAD
    <DefaultCoreClrSubsets Condition="'$(TargetsBrowser)' == 'true'">mono.emsdk+clr.native+clr.corelib+clr.tools+clr.packages+clr.crossarchtools+host.native</DefaultCoreClrSubsets>
=======
    <DefaultCoreClrSubsets Condition="'$(TargetsAppleMobile)' == 'true'">clr.native+clr.corelib+clr.tools+clr.nativecorelib+clr.packages+clr.nativeaotlibs+clr.crossarchtools</DefaultCoreClrSubsets>
    <DefaultCoreClrSubsets Condition="'$(TargetsBrowser)' == 'true'">mono.emsdk+clr.native+clr.corelib+clr.tools+clr.packages+clr.crossarchtools</DefaultCoreClrSubsets>
>>>>>>> 9bcdd873
    <!-- Even on platforms that do not support the CoreCLR runtime, we still want to build ilasm/ildasm. -->
    <DefaultCoreClrSubsets Condition="'$(RuntimeFlavor)' != 'CoreCLR'">clr.iltools+clr.packages</DefaultCoreClrSubsets>

    <DefaultNativeAotSubsets>clr.alljits+clr.tools+clr.nativeaotlibs+clr.nativeaotruntime</DefaultNativeAotSubsets>

    <_MonoAotCrossSubsets Condition="'$(MonoCrossAOTTargetOS)' != ''">mono.aotcross</_MonoAotCrossSubsets>

    <DefaultMonoSubsets Condition="'$(MonoEnableLLVM)' == 'true' and '$(MonoLLVMDir)' == ''">mono.llvm+</DefaultMonoSubsets>
    <DefaultMonoSubsets Condition="'$(MonoAOTEnableLLVM)' == 'true' and '$(MonoLLVMDir)' == ''">mono.llvm+</DefaultMonoSubsets>
    <DefaultMonoSubsets Condition="'$(TargetOS)' == 'browser'">$(DefaultMonoSubsets)mono.wasmruntime+</DefaultMonoSubsets>
    <DefaultMonoSubsets Condition="'$(TargetOS)' == 'wasi'">$(DefaultMonoSubsets)mono.wasiruntime+</DefaultMonoSubsets>
    <DefaultMonoSubsets Condition="'$(_MonoAotCrossSubsets)' != ''">$(DefaultMonoSubsets)$(_MonoAotCrossSubsets)+</DefaultMonoSubsets>
    <DefaultMonoSubsets>$(DefaultMonoSubsets)mono.runtime+mono.corelib+mono.packages+</DefaultMonoSubsets>
    <DefaultMonoSubsets Condition="'$(TargetsMobile)' == 'true' or '$(ForceBuildMobileManifests)' == 'true'">$(DefaultMonoSubsets)mono.manifests+</DefaultMonoSubsets>
    <DefaultMonoSubsets Condition="$(_subset.Contains('+mono.wasmworkload+'))">$(DefaultMonoSubsets)mono.manifests+</DefaultMonoSubsets>
    <DefaultMonoSubsets Condition="'$(PrimaryRuntimeFlavor)' != 'Mono'">$(DefaultMonoSubsets)mono.tools+</DefaultMonoSubsets>
    <DefaultMonoSubsets Condition="'$(TargetsMobile)' != 'true'">$(DefaultMonoSubsets)host.native+</DefaultMonoSubsets>

    <!-- If the Mono runtime isn't supported but the AOT compiler is, just build the AOT cross compiler -->
    <DefaultMonoSubsets Condition="'$(BuildMonoAOTCrossCompilerOnly)' == 'true' or ('$(MonoSupported)' != 'true' and '$(MonoAOTCrossCompilerSupported)' == 'true')">$(_MonoAotCrossSubsets)</DefaultMonoSubsets>

    <DefaultLibrariesSubsets Condition="'$(BuildTargetFramework)' == '$(NetCoreAppCurrent)' or
                                        '$(BuildTargetFramework)' == '' or
                                        '$(BuildAllConfigurations)' == 'true'">libs.native+</DefaultLibrariesSubsets>
    <DefaultLibrariesSubsets>$(DefaultLibrariesSubsets)libs.sfx+libs.oob+libs.pretest</DefaultLibrariesSubsets>
    <!-- Respect the DotNetBuildTests product flag when building the product. -->
    <DefaultLibrariesSubsets Condition="'$(DotNetBuildTests)' == 'true'">$(DefaultLibrariesSubsets)+libs.tests</DefaultLibrariesSubsets>

    <DefaultToolsSubsets>tools.illink+tools.cdac</DefaultToolsSubsets>

    <DefaultHostSubsets>host.native+host.tools+host.pkg</DefaultHostSubsets>
    <DefaultHostSubsets Condition="'$(DotNetBuildSourceOnly)' != 'true'">$(DefaultHostSubsets)+host.pretest+host.tests</DefaultHostSubsets>
    <DefaultHostSubsets Condition="'$(RuntimeFlavor)' != '$(PrimaryRuntimeFlavor)' or '$(TargetsMobile)' == 'true'"></DefaultHostSubsets>
    <DefaultHostSubsets Condition="'$(RuntimeFlavor)' != '$(PrimaryRuntimeFlavor)' and '$(TargetsMobile)' != 'true'">host.native</DefaultHostSubsets>
    <!-- When we're building all runtime packs, make sure that we build the correct host components to ship. -->
    <DefaultHostSubsets Condition="'$(DotNetBuildAllRuntimePacks)' == 'true' and '$(TargetsLinuxBionic)' == 'true' and '$(MonoSupported)' == 'true'">host.native+host.pkg</DefaultHostSubsets>

    <DefaultPacksSubsets>packs.product</DefaultPacksSubsets>
    <DefaultPacksSubsets Condition="'$(DotNetBuildSourceOnly)' != 'true'">$(DefaultPacksSubsets)+packs.installers</DefaultPacksSubsets>
    <DefaultPacksSubsets Condition="'$(BuildMonoAOTCrossCompilerOnly)' != 'true' and '$(DotNetBuildSourceOnly)' != 'true'">$(DefaultPacksSubsets)+packs.tests</DefaultPacksSubsets>
    <DefaultPacksSubsets Condition="'$(RuntimeFlavor)' != 'Mono' and '$(ForceBuildMobileManifests)' == 'true'">$(DefaultPacksSubsets)+mono.manifests</DefaultPacksSubsets>

    <BootstrapSubsets>host.native+libs.sfx+libs.pretest</BootstrapSubsets>
    <BootstrapSubsets Condition="'$(UseNativeAotForComponents)' != 'true'">$(BootstrapSubsets)+clr.runtime+clr.corelib</BootstrapSubsets>
    <BootstrapSubsets Condition="'$(UseNativeAotForComponents)' == 'true'">$(BootstrapSubsets)+clr.nativeaotlibs+clr.nativeaotruntime+libs.native</BootstrapSubsets>

    <SwapNativeForIL Condition="$(_subset.Contains('+bootstrap+')) and '$(RuntimeFlavor)' == 'CoreCLR'">true</SwapNativeForIL>

    <!-- Define AllSubsets to include all available subsets including OnDemand ones -->
    <AllSubsetsExpansion>clr.nativeprereqs+clr.iltools+clr.runtime+clr.native+clr.aot+clr.nativeaotlibs+clr.nativeaotruntime+clr.crossarchtools</AllSubsetsExpansion>
    <AllSubsetsExpansion>$(AllSubsetsExpansion)+clr.paltests+clr.paltestlist+clr.hosts+clr.jit+clr.alljits+clr.alljitscommunity+clr.spmi+clr.corelib+clr.nativecorelib+clr.tools+clr.toolstests+clr.packages</AllSubsetsExpansion>
    <AllSubsetsExpansion Condition="$([MSBuild]::IsOsPlatform(Windows))">$(AllSubsetsExpansion)+linuxdac+alpinedac</AllSubsetsExpansion>
    <AllSubsetsExpansion>$(AllSubsetsExpansion)+mono.runtime+mono.emsdk+mono.aotcross+mono.corelib+mono.manifests+mono.packages+mono.tools+mono.wasmruntime+mono.wasiruntime+mono.wasmworkload+mono.mscordbi+mono.workloads</AllSubsetsExpansion>
    <AllSubsetsExpansion>$(AllSubsetsExpansion)+tools.illink+tools.cdac+tools.illinktests+tools.cdactests</AllSubsetsExpansion>
    <AllSubsetsExpansion>$(AllSubsetsExpansion)+host.native+host.pkg+host.tools+host.pretest+host.tests</AllSubsetsExpansion>
    <AllSubsetsExpansion>$(AllSubsetsExpansion)+libs.native+libs.sfx+libs.oob+libs.pretest+libs.tests</AllSubsetsExpansion>
    <AllSubsetsExpansion>$(AllSubsetsExpansion)+packs.product+packs.installers+packs.tests</AllSubsetsExpansion>
    <AllSubsetsExpansion>$(AllSubsetsExpansion)+regeneratedownloadtable+regeneratethirdpartynotices+tasks</AllSubsetsExpansion>
  </PropertyGroup>

  <PropertyGroup>
    <_subset>$(_subset.Replace('+allsubsets+', '+$(AllSubsetsExpansion)+'))</_subset>
    <_subset>$(_subset.Replace('+clr.paltests+', '+clr.paltests+clr.paltestlist+'))</_subset>
    <_subset>$(_subset.Replace('+clr+', '+$(DefaultCoreClrSubsets)+'))</_subset>
    <_subset>$(_subset.Replace('+clr.aot+', '+$(DefaultNativeAotSubsets)+'))</_subset>
    <_subset>$(_subset.Replace('+mono+', '+$(DefaultMonoSubsets)+'))</_subset>
    <_subset>$(_subset.Replace('+libs+', '+$(DefaultLibrariesSubsets)+'))</_subset>
    <_subset>$(_subset.Replace('+tools+', '+$(DefaultToolsSubsets)+'))</_subset>
    <_subset>$(_subset.Replace('+host+', '+$(DefaultHostSubsets)+'))</_subset>
    <_subset>$(_subset.Replace('+packs+', '+$(DefaultPacksSubsets)+'))</_subset>
    <_subset>$(_subset.Replace('+bootstrap+', '+bootstrap+$(BootstrapSubsets)+'))</_subset>
    <_subset Condition="'$(TargetOS)' == 'browser'">$(_subset.Replace('+clr.runtime+', '+mono.emsdk+clr.corelib+clr.runtime+'))</_subset>

    <!-- Surround _subset in dashes to simplify checks below -->
    <_subset>+$(_subset.Trim('+'))+</_subset>

    <ClrRuntimeBuildSubsets></ClrRuntimeBuildSubsets>
    <ClrDefaultRuntimeBuildSubsets>ClrRuntimeSubset=true;ClrJitSubset=true;ClrILToolsSubset=true</ClrDefaultRuntimeBuildSubsets>
  </PropertyGroup>

  <PropertyGroup>
    <!-- If we're building clr.nativeaotlibs and not building the CLR runtime, compile libraries against NativeAOT CoreLib -->
    <UseNativeAotCoreLib Condition="'$(TestNativeAot)' == 'true' or ($(_subset.Contains('+clr.nativeaotlibs+')) and !$(_subset.Contains('+clr.native+')) and !$(_subset.Contains('+clr.runtime+')) and !$(_subset.Contains('+clr.corelib+')))">true</UseNativeAotCoreLib>
  </PropertyGroup>

  <!-- Configure build properties for C++ runtime library references. -->
  <PropertyGroup>
    <TargetCxxLibraryProperties Condition="'$(TargetCxxStandardLibrary)' != ''">CxxStandardLibrary=$(TargetCxxStandardLibrary)</TargetCxxLibraryProperties>
    <TargetCxxLibraryProperties Condition="'$(TargetCxxStandardLibraryStatic)' != ''">$(TargetCxxLibraryProperties);CxxStandardLibraryStatic=$(TargetCxxStandardLibraryStatic)</TargetCxxLibraryProperties>
    <TargetCxxLibraryProperties Condition="'$(TargetCxxAbiLibrary)' != ''">$(TargetCxxLibraryProperties);CxxAbiLibrary=$(TargetCxxAbiLibrary)</TargetCxxLibraryProperties>
  </PropertyGroup>

  <ItemGroup>
    <!-- CoreClr -->
    <SubsetName Include="Clr" Description="The full CoreCLR runtime. Equivalent to: $(DefaultCoreClrSubsets)" />
    <SubsetName Include="Clr.NativePrereqs" Description="Managed tools that support building the native components of the runtime (such as DacTableGen)." />
    <SubsetName Include="Clr.ILTools" Description="The CoreCLR IL tools (ilasm/ildasm)." />
    <SubsetName Include="Clr.Runtime" Description="The CoreCLR .NET runtime. Includes clr.jit, clr.iltools, clr.hosts." />
    <SubsetName Include="Clr.Native" Description="All CoreCLR native non-test components, including the runtime, jits, and other native tools. Includes clr.hosts, clr.runtime, clr.jit, clr.alljits, clr.paltests, clr.iltools, clr.nativeaotruntime, clr.spmi." />
    <SubsetName Include="Clr.Aot" Description="Everything needed for Native AOT workloads, including clr.alljits, clr.tools, clr.nativeaotlibs, and clr.nativeaotruntime" />
    <SubsetName Include="Clr.NativeAotLibs" Description="The CoreCLR native AOT CoreLib and other low level class libraries." />
    <SubsetName Include="Clr.NativeAotRuntime" Description="The stripped-down CoreCLR native AOT runtime." />
    <SubsetName Include="Clr.CrossArchTools" Description="The cross-targeted CoreCLR tools." />
    <SubsetName Include="Clr.PalTests" OnDemand="true" Description="The CoreCLR PAL tests." />
    <SubsetName Include="Clr.PalTestList" OnDemand="true" Description="Generate the list of the CoreCLR PAL tests. When using the command line, use Clr.PalTests instead." />
    <SubsetName Include="Clr.Hosts" Description="The CoreCLR corerun test host." />
    <SubsetName Include="Clr.Jit" Description="The JIT for the CoreCLR .NET runtime." />
    <SubsetName Include="Clr.AllJits" Description="All of the cross-targeting JIT compilers for the CoreCLR .NET runtime." />
    <SubsetName Include="Clr.AllJitsCommunity" Description="All of the cross-targeting JIT compilers for the CoreCLR .NET runtime, including community targets." />
    <SubsetName Include="Clr.Spmi" Description="SuperPMI, a tool for CoreCLR JIT testing." />
    <SubsetName Include="Clr.CoreLib" Description="The managed System.Private.CoreLib library for CoreCLR." />
    <SubsetName Include="Clr.NativeCoreLib" Description="Run crossgen on System.Private.CoreLib library for CoreCLR." />
    <SubsetName Include="Clr.Tools" Description="Managed tools that support CoreCLR development and testing." />
    <SubsetName Include="Clr.ToolsTests" OnDemand="true" Description="Unit tests for the clr.tools subset." />
    <SubsetName Include="Clr.Packages" Description="The projects that produce NuGet packages for the CoreCLR runtime, crossgen, and IL tools." />
    <SubsetName Include="LinuxDac" Condition="$([MSBuild]::IsOsPlatform(Windows))" OnDemand="true" Description="The cross-OS Windows->libc-based Linux DAC. Skipped on x86." />
    <SubsetName Include="AlpineDac" Condition="$([MSBuild]::IsOsPlatform(Windows))" OnDemand="true" Description="The cross-OS Windows->musl-libc-based Linux DAC. Skipped on x86" />
    <SubsetName Include="CrossDacPack" OnDemand="true"
            Description="Packaging of cross OS DAC. Requires all assets needed to be present at a folder specified by $(CrossDacArtifactsDir). See 'Microsoft.CrossOsDiag.Private.CoreCLR.proj' for details." />

    <!-- Mono -->
    <SubsetName Include="Mono" Description="The Mono runtime and CoreLib. Equivalent to: $(DefaultMonoSubsets)" />
    <SubsetName Include="Mono.Runtime" Description="The Mono .NET runtime." />
    <SubsetName Include="Mono.EmSDK" Description="The emsdk provisioning." />
    <SubsetName Include="Mono.AotCross" Description="The cross-compiler runtime for Mono AOT." />
    <SubsetName Include="Mono.CoreLib" Description="The managed System.Private.CoreLib library for Mono." />
    <SubsetName Include="Mono.Manifests" Description="The NuGet packages with manifests defining the mobile and Blazor workloads." />
    <SubsetName Include="Mono.Packages" Description="The projects that produce NuGet packages for the Mono runtime." />
    <SubsetName Include="Mono.Tools" Description="Tooling that helps support Mono development and testing." />
    <SubsetName Include="Mono.WasmRuntime" Description="The Emscripten runtime." />
    <SubsetName Include="Mono.WasiRuntime" Description="The WASI runtime." />
    <SubsetName Include="Mono.WasmWorkload" Description="*Helper* subset for building some pre-requisites for wasm workload testing, useful on CI." />
    <SubsetName Include="Mono.MsCorDbi" Description="The implementation of ICorDebug interface." />
    <SubsetName Include="Mono.Workloads" OnDemand="true" Description="Builds the installers and the insertion metadata for Blazor workloads." />

    <!-- Tools -->
    <SubsetName Include="Tools" Description="Additional runtime tools projects. Equivalent to: $(DefaultToolsSubsets)" />
    <SubsetName Include="Tools.ILLink" Description="The projects that produce illink and analyzer tools for trimming." />
    <SubsetName Include="Tools.Cdac" Description="Diagnostic data contract reader and related projects." />
    <SubsetName Include="Tools.ILLinkTests" OnDemand="true" Description="Unit tests for the tools.illink subset." />
    <SubsetName Include="Tools.CdacTests" OnDemand="true" Description="Unit tests for the diagnostic data contract reader." />

    <!-- Host -->
    <SubsetName Include="Host" Description="The .NET hosts, packages, hosting libraries, and tests. Equivalent to: $(DefaultHostSubsets)" />
    <SubsetName Include="Host.Native" Description="The .NET hosts." />
    <SubsetName Include="Host.Pkg" Description="The .NET host packages." />
    <SubsetName Include="Host.Tools" Description="The .NET hosting libraries." />
    <SubsetName Include="Host.PreTest" Description="Test assets which are necessary to run the .NET hosting tests." />
    <SubsetName Include="Host.Tests" Description="The .NET hosting tests." />

    <!-- Libs -->
    <SubsetName Include="Libs" Description="The libraries native part, refs and source assemblies, test infra and packages, but NOT the tests (use Libs.Tests to request those explicitly). Equivalent to: $(DefaultLibrariesSubsets)" />
    <SubsetName Include="Libs.Native" Description="The native libraries used in the shared framework." />
    <SubsetName Include="Libs.Sfx" Description="The managed shared framework libraries." />
    <SubsetName Include="Libs.Oob" Description="The managed out-of-band libraries." />
    <SubsetName Include="Libs.PreTest" Description="Test assets which are necessary to run tests." />
    <SubsetName Include="Libs.Tests" OnDemand="true" Description="The test projects. Note that building this doesn't execute tests: you must also pass the '-test' argument." />

    <!-- Packs -->
    <SubsetName Include="Packs" Description="Builds the shared framework packs, archives, bundles, installers, and the framework pack tests. Equivalent to: $(DefaultPacksSubsets)" />
    <SubsetName Include="Packs.Product" Description="Builds the shared framework packs, archives, bundles, and installers." />
    <SubsetName Include="Packs.Installers" Description="Builds the shared framework bundles and installers." />
    <SubsetName Include="Packs.Tests" Description="The framework pack tests." />

    <!-- Utility -->
    <SubsetName Include="RegenerateDownloadTable" OnDemand="true" Description="Regenerates the nightly build download table" />
    <SubsetName Include="RegenerateThirdPartyNotices" OnDemand="true" Description="Regenerates the THIRD-PARTY-NOTICES.TXT file based on other repos' TPN files." />
    <SubsetName Include="tasks" OnDemand="true" Description="Build the repo local task projects." />
    <SubsetName Include="bootstrap" OnDemand="true" Description="Build the projects needed to build shipping assets in the repo against live assets." />

    <!-- AllSubsets option to include everything -->
    <SubsetName Include="AllSubsets" Description="Includes all available subsets for comprehensive restore/build operations. This includes all regular subsets and on-demand subsets." />

  </ItemGroup>

  <!-- Default targets, parallelization and configurations. -->
  <ItemDefinitionGroup>
    <ProjectToBuild>
      <Test>false</Test>
      <Publish>false</Publish>
      <BuildInParallel>false</BuildInParallel>
    </ProjectToBuild>
  </ItemDefinitionGroup>

  <!-- emscripten provisioning, needs to be placed before runtime projects -->
  <ItemGroup Condition="$(_subset.Contains('+mono.emsdk+'))">
    <ProjectToBuild Include="$(MonoProjectRoot)mono.proj" AdditionalProperties="%(AdditionalProperties);ProvisionEmscriptenOnly=true" Category="mono" />
  </ItemGroup>

  <!-- CoreClr sets -->
  <ItemGroup Condition="$(_subset.Contains('+clr.corelib+'))">
    <ProjectToBuild Include="$(CoreClrProjectRoot)System.Private.CoreLib\System.Private.CoreLib.csproj" Category="clr" />
  </ItemGroup>

  <PropertyGroup Condition="$(_subset.Contains('+clr.hosts+'))">
    <ClrRuntimeBuildSubsets>$(ClrRuntimeBuildSubsets);ClrHostsSubset=true</ClrRuntimeBuildSubsets>
  </PropertyGroup>

  <PropertyGroup Condition="$(_subset.Contains('+clr.runtime+'))">
    <ClrRuntimeBuildSubsets>$(ClrRuntimeBuildSubsets);ClrRuntimeSubset=true</ClrRuntimeBuildSubsets>
  </PropertyGroup>

  <PropertyGroup Condition="$(_subset.Contains('+clr.native+'))">
    <ClrRuntimeBuildSubsets>$(ClrRuntimeBuildSubsets);ClrFullNativeBuild=true</ClrRuntimeBuildSubsets>
  </PropertyGroup>

  <PropertyGroup Condition="$(_subset.Contains('+clr.jit+'))">
    <ClrRuntimeBuildSubsets>$(ClrRuntimeBuildSubsets);ClrJitSubset=true</ClrRuntimeBuildSubsets>
  </PropertyGroup>

  <PropertyGroup Condition="$(_subset.Contains('+clr.paltests+'))">
    <ClrRuntimeBuildSubsets>$(ClrRuntimeBuildSubsets);ClrPalTestsSubset=true</ClrRuntimeBuildSubsets>
  </PropertyGroup>

  <PropertyGroup Condition="$(_subset.Contains('+clr.alljits+'))">
    <ClrRuntimeBuildSubsets>$(ClrRuntimeBuildSubsets);ClrAllJitsSubset=true</ClrRuntimeBuildSubsets>
  </PropertyGroup>

  <PropertyGroup Condition="$(_subset.Contains('+clr.alljitscommunity+'))">
    <ClrRuntimeBuildSubsets>$(ClrRuntimeBuildSubsets);ClrAllJitsCommunitySubset=true</ClrRuntimeBuildSubsets>
  </PropertyGroup>

  <PropertyGroup Condition="$(_subset.Contains('+clr.iltools+'))">
    <ClrRuntimeBuildSubsets>$(ClrRuntimeBuildSubsets);ClrILToolsSubset=true</ClrRuntimeBuildSubsets>
  </PropertyGroup>

  <PropertyGroup Condition="$(_subset.Contains('+tools.cdac+'))">
    <ClrRuntimeBuildSubsets>$(ClrRuntimeBuildSubsets);ClrCdacSubset=true</ClrRuntimeBuildSubsets>
  </PropertyGroup>

  <PropertyGroup Condition="$(_subset.Contains('+clr.nativeaotruntime+')) and '$(NativeAotSupported)' == 'true'">
    <ClrRuntimeBuildSubsets>$(ClrRuntimeBuildSubsets);ClrNativeAotSubset=true</ClrRuntimeBuildSubsets>
  </PropertyGroup>

  <PropertyGroup Condition="$(_subset.Contains('+clr.spmi+'))">
    <ClrRuntimeBuildSubsets>$(ClrRuntimeBuildSubsets);ClrSpmiSubset=true</ClrRuntimeBuildSubsets>
  </PropertyGroup>

  <ItemGroup Condition="'$(ClrRuntimeBuildSubsets)' != '' or $(_subset.Contains('+clr.nativeprereqs+'))">
    <ProjectToBuild Include="$(CoreClrProjectRoot)runtime-prereqs.proj" Category="clr" GlobalPropertiesToRemove="$(NativeBuildPartitionPropertiesToRemove)" />
  </ItemGroup>

  <ItemGroup Condition="'$(ClrRuntimeBuildSubsets)' != ''">
    <ProjectToBuild
      Include="$(CoreClrProjectRoot)runtime.proj"
      AdditionalProperties="%(AdditionalProperties);$(ClrRuntimeBuildSubsets);$(TargetCxxLibraryProperties)"
      Category="clr" />
  </ItemGroup>

  <!--
    Build the CoreCLR cross tools when we're doing a cross build and either we're building any CoreCLR native tools for platforms CoreCLR fully supports or when someone explicitly requests them.
    The cross tools are used as part of the build process with the downloaded build tools, so we need to build them for the host architecture and build them as unsanitized binaries.
    -->
  <PropertyGroup>
    <_BuildAnyCrossArch Condition="('$(CrossBuild)' == 'true' or '$(BuildArchitecture)' != '$(TargetArchitecture)' or '$(HostOS)' != '$(TargetOS)' or '$(EnableNativeSanitizers)' != '') and '$(TargetArchitecture)' != 'wasm'">true</_BuildAnyCrossArch>
    <_BuildCrossComponents Condition="$(_subset.Contains('+clr.crossarchtools+'))">true</_BuildCrossComponents>
    <_BuildCrossComponents Condition="'$(ClrRuntimeBuildSubsets)' != '' and ('$(PrimaryRuntimeFlavor)' == 'CoreCLR' or '$(TargetsMobile)' == 'true')">true</_BuildCrossComponents>
    <_CrossBitwidthBuild Condition="'$(BuildArchitecture)' == 'x64' and ('$(TargetArchitecture)' == 'x86' or '$(TargetArchitecture)' == 'arm')">true</_CrossBitwidthBuild>
    <_BuildCrossDebugComponents Condition="'$(_BuildCrossComponents)' == 'true' and '$(TargetsWindows)' == 'true' and '$(_CrossBitwidthBuild)' != 'true'">true</_BuildCrossDebugComponents>
  </PropertyGroup>

  <ItemGroup>
    <!-- crossgen2/ILC have dependencies on the JITs, so build them if the cross component includes crossgen2/ILC. -->
    <_CrossToolSubset Condition="'$(_BuildCrossComponents)' == 'true' and ($(_subset.Contains('+clr.tools+')) or $(_subset.Contains('+clr.nativecorelib+')) or $(_subset.Contains('+clr.crossarchtools+')))" Include="ClrAllJitsSubset=true" />
    <!-- When targeting Windows, we need to build a copy of the diagnostic libraries that can run on the host to enable remote debugging of a local build. -->
    <_CrossToolSubset Condition="'$(_BuildCrossComponents)' == 'true' and '$(TargetsWindows)' == 'true'" Include="ClrDebugSubset=true" />
    <!--
    In a vertical orchestrated build, we need to produce an ilasm and ildasm for use by upstack repositories.
      However, these repositories only build on Windows, so we can limit this to only execute on Windows to avoid additional infrastructure work when not necessary.
    -->
    <_CrossToolSubset Condition="'$(BuildHostILTools)' == 'true'" Include="ClrILToolsSubset=true" />
  </ItemGroup>

  <ItemGroup Condition="'$(_BuildAnyCrossArch)' == 'true' and '@(_CrossToolSubset)' != ''">
    <ProjectToBuild
      Include="$(CoreClrProjectRoot)runtime.proj"
      AdditionalProperties="%(AdditionalProperties);@(_CrossToolSubset);
                            HostArchitecture=$(BuildArchitecture);
                            HostCrossOS=$(HostOS);
                            PgoInstrument=false;
                            NoPgoOptimize=true;
                            CrossBuild=false;
                            BuildSubdirectory=$(BuildArchitecture);
                            CMakeArgs=$(CMakeArgs) -DCLR_CROSS_COMPONENTS_BUILD=1"
      UndefineProperties="EnableNativeSanitizers"
      Category="clr" />
  </ItemGroup>

  <!--
    Build the debugging components of CoreCLR for the same target architecture as an unsanitized build whenever we build a sanitized coreclr build.
    These components are loaded into a debugger process, which generally is not a sanitized executable.
  -->
  <ItemGroup Condition="'$(ClrRuntimeBuildSubsets)' != '' and '$(EnableNativeSanitizers)' != ''">
    <ProjectToBuild
      Include="$(CoreClrProjectRoot)runtime.proj"
      AdditionalProperties="%(AdditionalProperties);
                            ClrDebugSubset=true;
                            PgoInstrument=false;
                            NoPgoOptimize=true;
                            CrossBuild=$(CrossBuild);
                            BuildSubdirectory=unsanitized"
      UndefineProperties="EnableNativeSanitizers"
      Category="clr" />
  </ItemGroup>

  <ItemGroup Condition="$(_subset.Contains('+clr.paltestlist+'))">
    <ProjectToBuild Include="$(CoreClrProjectRoot)pal/tests/palsuite/producepaltestlist.proj" />
  </ItemGroup>

  <PropertyGroup>
    <CrossDacHostArch>x64</CrossDacHostArch>
    <CrossDacHostArch Condition="'$(TargetArchitecture)' == 'arm'">x86</CrossDacHostArch>
  </PropertyGroup>

  <ItemGroup Condition="$(_subset.Contains('+linuxdac+')) and $([MSBuild]::IsOsPlatform(Windows))  and ('$(BuildArchitecture)' == 'x64' or '$(BuildArchitecture)' == 'x86') and '$(TargetArchitecture)' != 'x86'">
    <ProjectToBuild
      Include="$(CoreClrProjectRoot)runtime.proj"
      AdditionalProperties="%(AdditionalProperties);
                            ClrDebugSubset=true;
                            HostArchitecture=$(CrossDacHostArch);
                            PgoInstrument=false;
                            NoPgoOptimize=true;
                            TargetOS=linux;
                            BuildSubdirectory=$(CrossDacHostArch);
                            CMakeArgs=$(CMakeArgs) -DCLR_CROSS_COMPONENTS_BUILD=1" Category="clr" />
  </ItemGroup>

  <ItemGroup Condition="$(_subset.Contains('+alpinedac+')) and $([MSBuild]::IsOsPlatform(Windows)) and ('$(BuildArchitecture)' == 'x64' or '$(BuildArchitecture)' == 'x86') and '$(TargetArchitecture)' != 'x86'">
    <ProjectToBuild
      Include="$(CoreClrProjectRoot)runtime.proj"
      AdditionalProperties="%(AdditionalProperties);
                            ClrDebugSubset=true;
                            HostArchitecture=$(CrossDacHostArch);
                            PgoInstrument=false;
                            NoPgoOptimize=true;
                            TargetOS=alpine;
                            BuildSubdirectory=$(CrossDacHostArch);
                            CMakeArgs=$(CMakeArgs) -DCLR_CROSS_COMPONENTS_BUILD=1" Category="clr" />
  </ItemGroup>

  <ItemGroup Condition="$(_subset.Contains('+crossdacpack+'))">
    <ProjectToBuild Include="$(CoreClrProjectRoot).nuget\Microsoft.CrossOsDiag.Private.CoreCLR\Microsoft.CrossOsDiag.Private.CoreCLR.proj" Category="clr" />
  </ItemGroup>

  <ItemGroup Condition="$(_subset.Contains('+clr.tools+'))">
    <ProjectToBuild Include="$(CoreClrProjectRoot)tools\runincontext\runincontext.csproj;
                             $(CoreClrProjectRoot)tools\tieringtest\tieringtest.csproj;
                             $(CoreClrProjectRoot)tools\r2rdump\R2RDump.csproj;
                             $(CoreClrProjectRoot)tools\dotnet-pgo\dotnet-pgo.csproj;
                             $(CoreClrProjectRoot)tools\aot\ILCompiler\repro\repro.csproj;
                             $(CoreClrProjectRoot)tools\r2rtest\R2RTest.csproj;
                             $(CoreClrProjectRoot)tools\PdbChecker\PdbChecker.csproj;
                             $(CoreClrProjectRoot)tools\AssemblyChecker\AssemblyChecker.csproj;
                             $(CoreClrProjectRoot)tools\ILVerify\ILVerify.csproj;
                             $(CoreClrProjectRoot)tools\ILVerification\ILVerification.csproj;
                             $(ToolsProjectRoot)StressLogAnalyzer\src\StressLogAnalyzer.csproj" Category="clr" Condition="'$(DotNetBuildSourceOnly)' != 'true'"/>
    <!--
      Always build the in-build variants of these tools. They run on the host machine, which we always have LKG packs for.
    -->
    <ProjectToBuild Include="$(CoreClrProjectRoot)tools\aot\ILCompiler\ILCompiler_inbuild.csproj" Category="clr" />
    <ProjectToBuild Include="$(CoreClrProjectRoot)tools\aot\crossgen2\crossgen2_inbuild.csproj" Category="clr" />

    <!-- We may use these targets with the in-build ILCompiler or with the shipping ILCompiler. Produce them whenever we may use them. -->
    <ProjectToBuild Include="$(CoreClrProjectRoot)nativeaot\BuildIntegration\BuildIntegration.proj" Category="clr" Condition="'$(SdkToolsSupported)' == 'true' or '$(NativeAotSupported)' == 'true'" />
    <ProjectToBuild Include="$(CoreClrProjectRoot)tools\aot\ILCompiler.Build.Tasks\ILCompiler.Build.Tasks.csproj" Category="clr" Condition="'$(SdkToolsSupported)' == 'true' or '$(NativeAotSupported)' == 'true'" />

    <ProjectToBuild Include="$(CoreClrProjectRoot)tools\aot\ILCompiler\ILCompiler_publish.csproj" Condition="'$(SdkToolsSupported)' == 'true'" Category="clr" />
    <ProjectToBuild Include="$(CoreClrProjectRoot)tools\aot\crossgen2\crossgen2_publish.csproj" Condition="'$(SdkToolsSupported)' == 'true'" Category="clr" />


    <ProjectToBuild Include="$(CoreClrProjectRoot)tools\aot\ILCompiler\ILCompiler.csproj" Condition="'$(SdkToolsSupported)' == 'true'" Category="clr" />
    <ProjectToBuild Include="$(CoreClrProjectRoot)tools\aot\crossgen2\crossgen2.csproj" Condition="'$(SdkToolsSupported)' == 'true'" Category="clr" />

    <ProjectToBuild Condition="'$(TargetOS)' == 'windows' or ('$(TargetOS)' == 'linux' and ('$(TargetArchitecture)' == 'x64' or '$(TargetArchitecture)' == 'arm64')) or '$(TargetOS)' == 'osx'" Include="$(CoreClrProjectRoot)tools\SuperFileCheck\SuperFileCheck.csproj" Category="clr" />

    <ProjectToBuild Include="$(CoreClrProjectRoot)tools\cdac-build-tool\cdac-build-tool.csproj" Category="clr" />
  </ItemGroup>

  <ItemGroup Condition="$(_subset.Contains('+clr.toolstests+'))">
    <ProjectToBuild Include="$(CoreClrProjectRoot)tools\aot\ILCompiler.TypeSystem.Tests\ILCompiler.TypeSystem.Tests.csproj"
      Test="true" Category="clr" Condition="'$(DotNetBuildSourceOnly)' != 'true'"/>
    <ProjectToBuild Include="$(CoreClrProjectRoot)tools\aot\ILCompiler.Compiler.Tests\ILCompiler.Compiler.Tests.csproj"
      Test="true" Category="clr" Condition="'$(DotNetBuildSourceOnly)' != 'true' and '$(NativeAotSupported)' == 'true'"/>
    <ProjectToBuild Include="$(CoreClrProjectRoot)tools\aot\ILCompiler.Trimming.Tests\ILCompiler.Trimming.Tests.csproj"
      Test="true" Category="clr" Condition="'$(DotNetBuildSourceOnly)' != 'true' and '$(NativeAotSupported)' == 'true'"/>
  </ItemGroup>

  <PropertyGroup Condition="$(_subset.Contains('+tools.cdac+'))">
    <_CDacToolsBuilt Condition="'$(_CDacToolsBuilt)' != 'true'">true</_CDacToolsBuilt>
  </PropertyGroup>

  <ItemGroup Condition="$(_subset.Contains('+tools.cdac+'))">
    <ProjectToBuild Include="$(SharedNativeRoot)managed\compile-native.proj" Category="tools" />
    
    <!-- Direct references to cDAC projects for packing -->
    <ProjectToBuild Include="$(SharedNativeRoot)managed\cdac\Microsoft.Diagnostics.DataContractReader\Microsoft.Diagnostics.DataContractReader.csproj" Category="tools"/>
    <ProjectToBuild Include="$(SharedNativeRoot)managed\cdac\Microsoft.Diagnostics.DataContractReader.Abstractions\Microsoft.Diagnostics.DataContractReader.Abstractions.csproj" Category="tools"/>
    <ProjectToBuild Include="$(SharedNativeRoot)managed\cdac\Microsoft.Diagnostics.DataContractReader.Contracts\Microsoft.Diagnostics.DataContractReader.Contracts.csproj" Category="tools"/>
  </ItemGroup>

  <ItemGroup Condition="$(_subset.Contains('+tools.cdactests+'))">
    <ProjectToBuild Include="$(SharedNativeRoot)managed\cdac\tests\Microsoft.Diagnostics.DataContractReader.Tests.csproj" Test="true" Category="tools"/>
  </ItemGroup>

  <ItemGroup Condition="$(_subset.Contains('+tools.illink+'))">
    <ProjectToBuild Include="$(ToolsProjectRoot)illink\src\linker\Mono.Linker.csproj" Category="tools" />
    <ProjectToBuild Include="$(ToolsProjectRoot)illink\src\ILLink.Tasks\ILLink.Tasks.csproj" Category="tools" />
    <ProjectToBuild Include="$(ToolsProjectRoot)illink\src\analyzer\analyzer.csproj" Category="tools" />
    <ProjectToBuild Include="$(ToolsProjectRoot)illink\src\ILLink.RoslynAnalyzer\ILLink.RoslynAnalyzer.csproj" Category="tools" />
    <ProjectToBuild Include="$(ToolsProjectRoot)illink\src\linker\ref\Mono.Linker.csproj" Category="tools" />
    <ProjectToBuild Include="$(ToolsProjectRoot)illink\src\tlens\tlens.csproj" Category="tools" />
    <ProjectToBuild Include="$(ToolsProjectRoot)illink\src\ILLink.CodeFix\ILLink.CodeFixProvider.csproj" Category="tools" />
  </ItemGroup>

  <ItemGroup Condition="$(_subset.Contains('+tools.illinktests+'))">
    <ProjectToBuild Include="$(ToolsProjectRoot)illink\test\Mono.Linker.Tests\Mono.Linker.Tests.csproj"
      Test="true" Category="tools"/>
    <ProjectToBuild Include="$(ToolsProjectRoot)illink\test\Mono.Linker.Tests.Cases\Mono.Linker.Tests.Cases.csproj"
      Test="true" Category="tools"/>
    <ProjectToBuild Include="$(ToolsProjectRoot)illink\test\Mono.Linker.Tests.Cases.Expectations\Mono.Linker.Tests.Cases.Expectations.csproj"
      Test="true" Category="tools"/>
    <ProjectToBuild Include="$(ToolsProjectRoot)illink\test\ILLink.Tasks.Tests\ILLink.Tasks.Tests.csproj"
      Test="true" Category="tools"/>
    <ProjectToBuild Include="$(ToolsProjectRoot)illink\test\ILLink.RoslynAnalyzer.Tests\ILLink.RoslynAnalyzer.Tests.csproj"
      Test="true" Category="tools"/>
    <ProjectToBuild Include="$(ToolsProjectRoot)illink\test\ILLink.RoslynAnalyzer.Tests.Generator\ILLink.RoslynAnalyzer.Tests.Generator.csproj"
      Test="true" Category="tools"/>
  </ItemGroup>

  <ItemGroup Condition="$(_subset.Contains('+clr.nativecorelib+'))">
    <ProjectToBuild Include="$(CoreClrProjectRoot)crossgen-corelib.proj" Category="clr" />
  </ItemGroup>

  <ItemGroup Condition="$(_subset.Contains('+clr.packages+'))">
    <ProjectToBuild Include="$(CoreClrProjectRoot).nuget\coreclr-packages.proj" Category="clr" />
  </ItemGroup>

  <ItemGroup Condition="$(_subset.Contains('+clr.nativeaotlibs+')) and '$(NativeAotSupported)' == 'true'">
    <ProjectToBuild Include="$(CoreClrProjectRoot)nativeaot\**\src\*.csproj" Category="clr" />
  </ItemGroup>

  <!-- Mono sets -->
  <ItemGroup Condition="$(_subset.Contains('+mono.llvm+')) or $(_subset.Contains('+mono.aotcross+')) or '$(TargetOS)' == 'ios' or '$(TargetOS)' == 'iossimulator' or '$(TargetOS)' == 'tvos' or '$(TargetOS)' == 'tvossimulator' or '$(TargetOS)' == 'maccatalyst' or '$(TargetOS)' == 'android' or '$(TargetOS)' == 'browser' or '$(TargetOS)' == 'wasi' or '$(TargetsLinuxBionic)' == 'true'">
    <ProjectToBuild Include="$(MonoProjectRoot)llvm\llvm-init.proj" Category="mono" />
  </ItemGroup>

  <ItemGroup Condition="$(_subset.Contains('+mono.manifests+'))">
    <ProjectToBuild Include="$(MonoProjectRoot)nuget\manifest-packages.proj" Category="mono" />
  </ItemGroup>

  <ItemGroup Condition="$(_subset.Contains('+mono.packages+'))">
    <ProjectToBuild Include="$(MonoProjectRoot)nuget\mono-packages.proj" Category="mono" />
  </ItemGroup>

  <ItemGroup Condition="$(_subset.Contains('+mono.runtime+'))">
    <ProjectToBuild Include="$(MonoProjectRoot)mono.proj" AdditionalProperties="%(AdditionalProperties);MonoMsCorDbi=$(_subset.Contains('+mono.mscordbi+'))" Category="mono" />
  </ItemGroup>

  <ItemGroup Condition="$(_subset.Contains('+mono.aotcross+'))">
    <ProjectToBuild Include="$(MonoProjectRoot)monoaotcross.proj" Category="mono" />
  </ItemGroup>

  <ItemGroup Condition="$(_subset.Contains('+mono.corelib+'))">
    <ProjectToBuild Include="$(MonoProjectRoot)System.Private.CoreLib\System.Private.CoreLib.csproj" Category="mono" />
  </ItemGroup>

  <ItemGroup Condition="$(_subset.Contains('+mono.tools+'))">
    <ProjectToBuild Include="$(CoreClrProjectRoot)tools\dotnet-pgo\dotnet-pgo.csproj;" Category="mono" />
  </ItemGroup>

  <ItemGroup Condition="$(_subset.Contains('+mono.workloads+'))">
    <ProjectToBuild Include="$(WorkloadsProjectRoot)\workloads.csproj" Category="mono" />
  </ItemGroup>

  <ItemGroup Condition="$(_subset.Contains('+mono.wasmworkload+'))">
    <ProjectToBuild Include="$(MonoProjectRoot)\wasm\workloads.proj" Category="mono" />
  </ItemGroup>

  <!-- Libraries native set -->
  <ItemGroup Condition="$(_subset.Contains('+libs.native+'))">
    <ProjectToBuild Include="$(SharedNativeRoot)libs\build-native.proj" Category="libs" />
  </ItemGroup>

  <!-- Host sets -->
  <ItemGroup Condition="$(_subset.Contains('+host.native+'))">
    <CorehostProjectToBuild Include="$(SharedNativeRoot)corehost\corehost.proj" />
    <ProjectToBuild Include="@(CorehostProjectToBuild)" AdditionalProperties="$(TargetCxxLibraryProperties)" Category="host" />
  </ItemGroup>

  <ItemGroup Condition="$(_subset.Contains('+host.tools+'))">
    <ManagedProjectToBuild Include="$(InstallerProjectRoot)managed\**\*.csproj" />
    <ProjectToBuild Include="@(ManagedProjectToBuild)" BuildInParallel="true" Category="host" />
  </ItemGroup>

  <ItemGroup Condition="$(_subset.Contains('+host.pkg+'))">
    <PkgprojProjectToBuild Include="$(InstallerProjectRoot)pkg\projects\host-packages.proj" />
    <ProjectToBuild Include="@(PkgprojProjectToBuild)" Category="host" />
  </ItemGroup>

  <!-- Libraries sets -->
  <ItemGroup Condition="$(_subset.Contains('+libs.sfx+'))">
    <ProjectToBuild Include="$(LibrariesProjectRoot)sfx.proj"
                    Category="libs"
                    Condition="'$(BuildTargetFramework)' == '$(NetCoreAppCurrent)' or
                               '$(BuildTargetFramework)' == '' or
                               '$(BuildAllConfigurations)' == 'true'" />
  </ItemGroup>

  <ItemGroup Condition="$(_subset.Contains('+libs.oob+'))">
    <ProjectToBuild Include="$(LibrariesProjectRoot)oob.proj" Category="libs" />
  </ItemGroup>

  <ItemGroup Condition="$(_subset.Contains('+mono.wasmruntime+'))">
    <ProjectToBuild Include="$(LibrariesProjectRoot)\System.Runtime.InteropServices.JavaScript\src\System.Runtime.InteropServices.JavaScript.csproj" Category="mono" />
    <ProjectToBuild Include="$(BrowserProjectRoot)browser.proj" Category="mono" />
  </ItemGroup>

  <ItemGroup Condition="$(_subset.Contains('+mono.wasiruntime+'))">
    <ProjectToBuild Include="$(WasiProjectRoot)wasi.proj" Category="mono" />
  </ItemGroup>

  <ItemGroup Condition="$(_subset.Contains('+libs.pretest+'))">
    <ProjectToBuild Include="$(LibrariesProjectRoot)pretest.proj" Category="libs"  />
  </ItemGroup>

  <ItemGroup Condition="$(_subset.Contains('+libs.tests+'))">
    <ProjectToBuild Include="$(LibrariesProjectRoot)tests.proj" Category="libs" Test="true" />
  </ItemGroup>

  <!-- Host.pretest subset (consumes live built libraries assets so needs to come after libraries) -->
  <ItemGroup Condition="$(_subset.Contains('+host.pretest+'))">
    <ProjectToBuild Include="$(InstallerProjectRoot)tests\hostpretest.proj" Category="host" />
  </ItemGroup>

  <!-- Host.tests subset (consumes live built libraries assets so needs to come after libraries) -->
  <ItemGroup Condition="$(_subset.Contains('+host.tests+'))">
    <TestProjectToBuild Include="$(InstallerProjectRoot)tests\AppHost.Bundle.Tests\AppHost.Bundle.Tests.csproj" />
    <TestProjectToBuild Include="$(InstallerProjectRoot)tests\HostActivation.Tests\HostActivation.Tests.csproj" />
    <TestProjectToBuild Include="$(InstallerProjectRoot)tests\Microsoft.NET.HostModel.Tests\Microsoft.NET.HostModel.Tests.csproj" />
    <ProjectToBuild Include="@(TestProjectToBuild)" BuildInParallel="true" Test="true" Category="host" />
  </ItemGroup>

  <!-- Packs sets -->

  <Choose>
    <When Condition="$(_subset.Contains('+packs.product+'))">
      <Choose>
        <When Condition="'$(BuildMonoAOTCrossCompilerOnly)' == 'true'">
          <ItemGroup Condition="'$(MonoCrossAOTTargetOS)' != ''">
            <ProjectToBuild Include="$(InstallerProjectRoot)pkg\sfx\Microsoft.NETCore.App\monocrossaot.proj" Category="packs" />
          </ItemGroup>
        </When>
        <Otherwise>
          <PropertyGroup>
            <_BuildCoreCLRRuntimePack Condition="'$(RuntimeFlavor)' == 'CoreCLR' and '$(CoreCLRSupported)' == 'true'">true</_BuildCoreCLRRuntimePack>
            <_BuildMonoRuntimePack Condition="'$(RuntimeFlavor)' == 'Mono' and '$(MonoSupported)' == 'true'">true</_BuildMonoRuntimePack>
            <_BuildHostPack Condition="'$(RuntimeFlavor)' == '$(PrimaryRuntimeFlavor)' and '$(TargetsMobile)' != 'true'">true</_BuildHostPack>
            <_BuildCdacPack Condition="'$(_CDacToolsBuilt)' == 'true' and '$(RuntimeFlavor)' == 'CoreCLR' and '$(TargetsMobile)' != 'true' and ('$(TargetOS)' == 'windows' or '$(TargetOS)' == 'osx' or '$(TargetOS)' == 'linux')">true</_BuildCdacPack>
            <!-- Some configurations need to work out packaging errors before they can be enabled -->
            <_BuildCdacPack Condition="'$(TargetArchitecture)' == 'loongarch64'">false</_BuildCdacPack>
            <_BuildBundle Condition="'$(RuntimeFlavor)' == '$(PrimaryRuntimeFlavor)' and '$(TargetsMobile)' != 'true'">true</_BuildBundle>
          </PropertyGroup>

          <PropertyGroup Condition="'$(DotNetBuildAllRuntimePacks)' == 'true' and '$(DotNetBuildSourceOnly)' != 'true'">
            <_BuildCoreCLRRuntimePack Condition="'$(CoreCLRSupported)' == 'true' and '$(TargetsBrowser)' != 'true'">true</_BuildCoreCLRRuntimePack>
            <_BuildMonoRuntimePack Condition="'$(MonoSupported)' == 'true'">true</_BuildMonoRuntimePack>
          </PropertyGroup>

          <!-- In source build, mono is only supported as primary runtime flavor, and when Mono is the primary runtime flavor, CoreCLR is not supported. -->
          <PropertyGroup Condition="'$(DotNetBuildAllRuntimePacks)' == 'true' and '$(DotNetBuildSourceOnly)' == 'true'">
            <_BuildCoreCLRRuntimePack Condition="'$(PrimaryRuntimeFlavor)' == 'CoreCLR'">true</_BuildCoreCLRRuntimePack>
            <_BuildMonoRuntimePack Condition="'$(PrimaryRuntimeFlavor)' == 'Mono'">true</_BuildMonoRuntimePack>
          </PropertyGroup>

          <PropertyGroup Condition="'$(DotNetBuildAllRuntimePacks)' == 'true'">
            <_BuildNativeAOTRuntimePack Condition="'$(NativeAOTSupported)' == 'true'">true</_BuildNativeAOTRuntimePack>
            <_BuildHostPack Condition="'$(TargetsMobile)' != 'true' and !('$(TargetsLinuxBionic)' == 'true' and '$(TargetArchitecture)' == 'arm')">true</_BuildHostPack>
            <_BuildBundle Condition="'$(TargetsMobile)' != 'true' and !('$(TargetsLinuxBionic)' == 'true' and '$(TargetArchitecture)' == 'arm')">true</_BuildBundle>
          </PropertyGroup>

          <ItemGroup>
            <SharedFrameworkProjectToBuild Include="$(InstallerProjectRoot)pkg\sfx\Microsoft.NETCore.App\Microsoft.NETCore.App.Ref.sfxproj" />
          </ItemGroup>
          <ItemGroup>
            <SharedFrameworkProjectToBuild Condition="'$(RuntimeFlavor)' != 'Mono' and ('$(TargetsMobile)' != 'true' and '$(TargetsLinuxBionic)' != 'true')" Include="$(InstallerProjectRoot)pkg\sfx\Microsoft.NETCore.App\Microsoft.NETCore.App.Crossgen2.sfxproj" />
            <SharedFrameworkProjectToBuild Condition="'$(RuntimeFlavor)' == '$(PrimaryRuntimeFlavor)' and '$(TargetsMobile)' != 'true'" Include="$(InstallerProjectRoot)pkg\sfx\installers\dotnet-host.proj" />
            <SharedFrameworkProjectToBuild Condition="'$(RuntimeFlavor)' == '$(PrimaryRuntimeFlavor)' and '$(TargetsMobile)' != 'true'" Include="$(InstallerProjectRoot)pkg\sfx\installers\dotnet-hostfxr.proj" />
            <SharedFrameworkProjectToBuild Condition="'$(RuntimeFlavor)' == '$(PrimaryRuntimeFlavor)' and '$(TargetsMobile)' != 'true'" Include="$(InstallerProjectRoot)pkg\sfx\installers\dotnet-runtime-deps\*.proj" />
            <SharedFrameworkProjectToBuild Condition="'$(MonoCrossAOTTargetOS)' != '' and '$(DotNetBuildSourceOnly)' != 'true'" Include="$(InstallerProjectRoot)pkg\sfx\Microsoft.NETCore.App\monocrossaot.proj" />
          </ItemGroup>
          <ItemGroup>
            <ProjectToBuild Condition="'$(NativeAotSupported)' == 'true' and '$(RuntimeFlavor)' != 'Mono' and '$(TargetsMobile)' != 'true' and '$(TargetsLinuxBionic)' != 'true'" Include="$(InstallerProjectRoot)\pkg\projects\nativeaot-packages.proj" Category="packs" />
            <ProjectToBuild Condition="'$(_BuildCdacPack)' == 'true'" Include="$(InstallerProjectRoot)pkg\projects\cdac-packages.proj" Category="packs" />
          </ItemGroup>
          <ItemGroup>
            <!--
              When we're building in the VMR, we need to provide a crossgen2 that runs on the host machine for downstream repos to use to R2R their code.
              In non-VMR builds, downstream repos can use the crossgen2 built for the target host SDK from another build leg, but in the VMR we need to provide one to use.
            -->
            <ProjectToBuild Condition="'$(RuntimeFlavor)' != 'Mono' and '$(TargetsMobile)' != 'true' and '$(TargetsLinuxBionic)' != 'true' and '$(BuildHostTools)' == 'true'" Include="$(InstallerProjectRoot)pkg\sfx\Microsoft.NETCore.App\Microsoft.NETCore.App.Crossgen2.Host.sfxproj" Category="packs" />
          </ItemGroup>
          <ItemGroup>
            <SharedFrameworkProjectToBuild Condition="'$(_BuildHostPack)' == 'true'" Include="$(InstallerProjectRoot)pkg\archives\dotnet-nethost.proj" />
            <SharedFrameworkProjectToBuild Condition="'$(_BuildHostPack)' == 'true'" Include="$(InstallerProjectRoot)pkg\sfx\Microsoft.NETCore.App\Microsoft.NETCore.App.Host.sfxproj" />
            <SharedFrameworkProjectToBuild Condition="'$(_BuildCoreCLRRuntimePack)' == 'true'" Include="$(InstallerProjectRoot)pkg\sfx\Microsoft.NETCore.App\Microsoft.NETCore.App.Runtime.CoreCLR.sfxproj" />
            <SharedFrameworkProjectToBuild Condition="'$(_BuildMonoRuntimePack)' == 'true'" Include="$(InstallerProjectRoot)pkg\sfx\Microsoft.NETCore.App\Microsoft.NETCore.App.Runtime.Mono.sfxproj" />
            <SharedFrameworkProjectToBuild Condition="'$(_BuildNativeAOTRuntimePack)' == 'true'" Include="$(InstallerProjectRoot)pkg\sfx\Microsoft.NETCore.App\Microsoft.NETCore.App.Runtime.NativeAOT.sfxproj" />
          </ItemGroup>
          <ItemGroup>
            <SharedFrameworkProjectToBuild Condition="'$(_BuildBundle)' == 'true'" Include="$(InstallerProjectRoot)pkg\sfx\bundle\Microsoft.NETCore.App.Bundle.bundleproj" />
            <ProjectToBuild Include="@(SharedFrameworkProjectToBuild)" Category="packs" />
          </ItemGroup>
        </Otherwise>
      </Choose>
    </When>
  </Choose>

  <ItemGroup Condition="$(_subset.Contains('+packs.installers+'))">
    <InstallerProjectToBuild Include="$(InstallerProjectRoot)pkg\sfx\installers.proj" />
    <ProjectToBuild Include="@(InstallerProjectToBuild)" Category="packs" />
  </ItemGroup>

  <ItemGroup Condition="$(_subset.Contains('+packs.tests+'))">
    <TestProjectToBuild Include="$(InstallerProjectRoot)tests\Microsoft.DotNet.CoreSetup.Packaging.Tests\Microsoft.DotNet.CoreSetup.Packaging.Tests.csproj" />
    <ProjectToBuild Include="@(TestProjectToBuild)" BuildInParallel="true" Test="true" Category="packs" />
  </ItemGroup>

  <!-- Utility -->
  <ItemGroup Condition="$(_subset.Contains('+regeneratedownloadtable+'))">
    <ProjectToBuild Include="$(RepositoryEngineeringDir)regenerate-download-table.proj" />
  </ItemGroup>

  <ItemGroup Condition="$(_subset.Contains('+regeneratethirdpartynotices+'))">
    <ProjectToBuild Include="$(RepositoryEngineeringDir)regenerate-third-party-notices.proj" BuildInParallel="false" />
  </ItemGroup>

  <!-- Tasks-->
  <ItemGroup Condition="$(_subset.Contains('+tasks+'))">
    <ProjectToBuild Include="$(RepoTasksDir)tasks.proj" Category="tasks" />
  </ItemGroup>

  <!-- Bootstrap -->
  <ItemGroup Condition="$(_subset.Contains('+bootstrap+'))">
    <ProjectToBuild Include="$(LibrariesProjectRoot)Microsoft.NETCore.Platforms\src\Microsoft.NETCore.Platforms.csproj" Category="libraries" />
  </ItemGroup>

  <!-- Set default configurations. -->
  <ItemGroup>
    <ProjectToBuild Update="@(ProjectToBuild)">
      <AdditionalProperties Condition="'%(ProjectToBuild.Category)' == 'clr'">%(AdditionalProperties);Configuration=$(CoreCLRConfiguration)</AdditionalProperties>
      <AdditionalProperties Condition="'%(ProjectToBuild.Category)' == 'mono'">%(AdditionalProperties);Configuration=$(MonoConfiguration)</AdditionalProperties>
      <AdditionalProperties Condition="'%(ProjectToBuild.Category)' == 'libs'">%(AdditionalProperties);Configuration=$(LibrariesConfiguration)</AdditionalProperties>
      <AdditionalProperties Condition="'%(ProjectToBuild.Category)' == 'host'">%(AdditionalProperties);Configuration=$(HostConfiguration)</AdditionalProperties>
      <AdditionalProperties Condition="'%(ProjectToBuild.Category)' == 'tasks'">%(AdditionalProperties);Configuration=$(TasksConfiguration)</AdditionalProperties>
      <AdditionalProperties Condition="'%(ProjectToBuild.Category)' == 'tools'">%(AdditionalProperties);Configuration=$(ToolsConfiguration)</AdditionalProperties>

      <!-- Propagate configurations for cross-subset builds -->
      <AdditionalProperties>%(AdditionalProperties);RuntimeConfiguration=$(RuntimeConfiguration)</AdditionalProperties>
      <AdditionalProperties>%(AdditionalProperties);LibrariesConfiguration=$(LibrariesConfiguration)</AdditionalProperties>
      <AdditionalProperties>%(AdditionalProperties);HostConfiguration=$(HostConfiguration)</AdditionalProperties>
      <AdditionalProperties>%(AdditionalProperties);TasksConfiguration=$(TasksConfiguration)</AdditionalProperties>
      <AdditionalProperties>%(AdditionalProperties);ToolsConfiguration=$(ToolsConfiguration)</AdditionalProperties>
    </ProjectToBuild>
  </ItemGroup>

</Project><|MERGE_RESOLUTION|>--- conflicted
+++ resolved
@@ -73,7 +73,7 @@
     <DefaultSubsets Condition="'$(TargetsMobile)' == 'true'">mono+libs+packs</DefaultSubsets>
     <DefaultSubsets Condition="'$(TargetsAndroid)' == 'true' and '$(CoreCLRSupported)' == 'true'">clr+mono+libs+host+packs</DefaultSubsets>
     <DefaultSubsets Condition="'$(TargetsAndroid)' == 'true' and '$(CoreCLRSupported)' != 'true' and '$(NativeAotSupported)' == 'true'">clr.nativeaotruntime+clr.nativeaotlibs+mono+libs+packs</DefaultSubsets>
-    <DefaultSubsets Condition="'$(TargetsAppleMobile)' == 'true'">clr+mono+libs+host+packs</DefaultSubsets>
+    <DefaultSubsets Condition="'$(TargetsAppleMobile)' == 'true'">clr.nativeaotruntime+clr.nativeaotlibs+mono+libs+packs</DefaultSubsets>
     <DefaultSubsets Condition="'$(TargetsLinuxBionic)' == 'true' and '$(MonoSupported)' == 'true'">clr.nativeaotruntime+clr.nativeaotlibs+mono+libs+host+packs</DefaultSubsets>
     <DefaultSubsets Condition="'$(TargetsLinuxBionic)' == 'true' and '$(MonoSupported)' != 'true'">clr.nativeaotruntime+clr.nativeaotlibs+libs+packs</DefaultSubsets>
     <!-- In source build, mono is only supported as primary runtime flavor. -->
@@ -99,7 +99,6 @@
   <PropertyGroup Condition="'$(RuntimeFlavor)' == ''">
     <RuntimeFlavor Condition="('$(TargetsMobile)' == 'true' or '$(TargetsLinuxBionic)' == 'true') and ($(_subset.Contains('+clr.nativeaotlibs+')) or $(_subset.Contains('+clr.runtime+')))">CoreCLR</RuntimeFlavor>
     <RuntimeFlavor Condition="'$(TargetsAndroid)' == 'true' and ($(_subset.Contains('+clr+')) or $(_subset.Contains('+clr.')))">CoreCLR</RuntimeFlavor>
-    <RuntimeFlavor Condition="'$(TargetsAppleMobile)' == 'true' and ($(_subset.Contains('+clr+')) or $(_subset.Contains('+clr.')))">CoreCLR</RuntimeFlavor>
     <RuntimeFlavor Condition="'$(TargetsBrowser)' == 'true' and ($(_subset.Contains('+clr+')) or $(_subset.Contains('+clr.')))">CoreCLR</RuntimeFlavor>
     <RuntimeFlavor Condition="'$(RuntimeFlavor)' == '' and '$(TargetsMobile)' == 'true'">Mono</RuntimeFlavor>
     <RuntimeFlavor Condition="'$(RuntimeFlavor)' == '' and ($(_subset.Contains('+mono+')) or $(_subset.Contains('+mono.runtime+'))) and (!$(_subset.Contains('+clr+')) and !$(_subset.Contains('+clr.runtime+')) and !$(_subset.Contains('+clr.corelib+')))">Mono</RuntimeFlavor>
@@ -110,12 +109,7 @@
     <DefaultCoreClrSubsets>clr.native+clr.corelib+clr.tools+clr.nativecorelib+clr.packages+clr.nativeaotlibs+clr.crossarchtools+host.native</DefaultCoreClrSubsets>
     <DefaultCoreClrSubsets Condition="'$(TargetRid)' == 'linux-armel'">clr.native+clr.corelib+clr.tools+clr.nativecorelib+clr.packages+clr.nativeaotlibs+clr.crossarchtools</DefaultCoreClrSubsets>
     <DefaultCoreClrSubsets Condition="'$(TargetsAndroid)' == 'true'">clr.native+clr.corelib+clr.tools+clr.nativecorelib+clr.packages+clr.nativeaotlibs+clr.crossarchtools</DefaultCoreClrSubsets>
-<<<<<<< HEAD
-    <DefaultCoreClrSubsets Condition="'$(TargetsBrowser)' == 'true'">mono.emsdk+clr.native+clr.corelib+clr.tools+clr.packages+clr.crossarchtools+host.native</DefaultCoreClrSubsets>
-=======
-    <DefaultCoreClrSubsets Condition="'$(TargetsAppleMobile)' == 'true'">clr.native+clr.corelib+clr.tools+clr.nativecorelib+clr.packages+clr.nativeaotlibs+clr.crossarchtools</DefaultCoreClrSubsets>
     <DefaultCoreClrSubsets Condition="'$(TargetsBrowser)' == 'true'">mono.emsdk+clr.native+clr.corelib+clr.tools+clr.packages+clr.crossarchtools</DefaultCoreClrSubsets>
->>>>>>> 9bcdd873
     <!-- Even on platforms that do not support the CoreCLR runtime, we still want to build ilasm/ildasm. -->
     <DefaultCoreClrSubsets Condition="'$(RuntimeFlavor)' != 'CoreCLR'">clr.iltools+clr.packages</DefaultCoreClrSubsets>
 
@@ -469,8 +463,6 @@
                              $(CoreClrProjectRoot)tools\r2rtest\R2RTest.csproj;
                              $(CoreClrProjectRoot)tools\PdbChecker\PdbChecker.csproj;
                              $(CoreClrProjectRoot)tools\AssemblyChecker\AssemblyChecker.csproj;
-                             $(CoreClrProjectRoot)tools\ILVerify\ILVerify.csproj;
-                             $(CoreClrProjectRoot)tools\ILVerification\ILVerification.csproj;
                              $(ToolsProjectRoot)StressLogAnalyzer\src\StressLogAnalyzer.csproj" Category="clr" Condition="'$(DotNetBuildSourceOnly)' != 'true'"/>
     <!--
       Always build the in-build variants of these tools. They run on the host machine, which we always have LKG packs for.
@@ -509,11 +501,6 @@
 
   <ItemGroup Condition="$(_subset.Contains('+tools.cdac+'))">
     <ProjectToBuild Include="$(SharedNativeRoot)managed\compile-native.proj" Category="tools" />
-    
-    <!-- Direct references to cDAC projects for packing -->
-    <ProjectToBuild Include="$(SharedNativeRoot)managed\cdac\Microsoft.Diagnostics.DataContractReader\Microsoft.Diagnostics.DataContractReader.csproj" Category="tools"/>
-    <ProjectToBuild Include="$(SharedNativeRoot)managed\cdac\Microsoft.Diagnostics.DataContractReader.Abstractions\Microsoft.Diagnostics.DataContractReader.Abstractions.csproj" Category="tools"/>
-    <ProjectToBuild Include="$(SharedNativeRoot)managed\cdac\Microsoft.Diagnostics.DataContractReader.Contracts\Microsoft.Diagnostics.DataContractReader.Contracts.csproj" Category="tools"/>
   </ItemGroup>
 
   <ItemGroup Condition="$(_subset.Contains('+tools.cdactests+'))">
@@ -594,11 +581,6 @@
     <ProjectToBuild Include="$(MonoProjectRoot)\wasm\workloads.proj" Category="mono" />
   </ItemGroup>
 
-  <!-- Libraries native set -->
-  <ItemGroup Condition="$(_subset.Contains('+libs.native+'))">
-    <ProjectToBuild Include="$(SharedNativeRoot)libs\build-native.proj" Category="libs" />
-  </ItemGroup>
-
   <!-- Host sets -->
   <ItemGroup Condition="$(_subset.Contains('+host.native+'))">
     <CorehostProjectToBuild Include="$(SharedNativeRoot)corehost\corehost.proj" />
@@ -616,6 +598,10 @@
   </ItemGroup>
 
   <!-- Libraries sets -->
+  <ItemGroup Condition="$(_subset.Contains('+libs.native+'))">
+    <ProjectToBuild Include="$(SharedNativeRoot)libs\build-native.proj" Category="libs" />
+  </ItemGroup>
+
   <ItemGroup Condition="$(_subset.Contains('+libs.sfx+'))">
     <ProjectToBuild Include="$(LibrariesProjectRoot)sfx.proj"
                     Category="libs"
