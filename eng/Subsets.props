--- conflicted
+++ resolved
@@ -558,7 +558,6 @@
 
   <Choose>
     <When Condition="$(_subset.Contains('+packs.product+'))">
-<<<<<<< HEAD
       <Choose>
         <When Condition="'$(BuildOnlyPgoInstrumentedAssets)' == 'true'">
           <ItemGroup>
@@ -597,7 +596,13 @@
           <ItemGroup>
             <ProjectToBuild Condition="'$(NativeAotSupported)' == 'true' and '$(RuntimeFlavor)' != 'Mono' and '$(TargetsMobile)' != 'true' and '$(TargetsLinuxBionic)' != 'true'" Include="$(InstallerProjectRoot)\pkg\projects\nativeaot-packages.proj" Category="packs" />
           </ItemGroup>
-
+          <ItemGroup>
+            <!--
+              When we're building in the VMR, we need to provide a crossgen2 that runs on the host machine for downstream repos to use to R2R their code.
+              In non-VMR builds, downstream repos can use the crossgen2 built for the target host SDK from another build leg, but in the VMR we need to provide one to use.
+            -->
+            <ProjectToBuild Condition="'$(RuntimeFlavor)' != 'Mono' and '$(TargetsMobile)' != 'true' and '$(TargetsLinuxBionic)' != 'true' and '$(DotNetBuildOrchestrator)' == 'true' and '$(OutputRID)' != '$(NETCoreSdkRuntimeIdentifier)'" Include="$(InstallerProjectRoot)pkg\sfx\Microsoft.NETCore.App\Microsoft.NETCore.App.Crossgen2.Host.sfxproj" Category="packs" />
+          </ItemGroup>
           <ItemGroup>
             <SharedFrameworkProjectToBuild Condition="'$(_BuildHostPack)' == 'true'" Include="$(InstallerProjectRoot)pkg\archives\dotnet-nethost.proj" />
             <SharedFrameworkProjectToBuild Condition="'$(_BuildHostPack)' == 'true'" Include="$(InstallerProjectRoot)pkg\sfx\Microsoft.NETCore.App\Microsoft.NETCore.App.Host.sfxproj" />
@@ -611,35 +616,6 @@
           </ItemGroup>
         </Otherwise>
       </Choose>
-=======
-      <ItemGroup Condition="'$(BuildOnlyPgoInstrumentedAssets)' != 'true'">
-        <SharedFrameworkProjectToBuild Condition="'$(BuildMonoAOTCrossCompilerOnly)' != 'true'" Include="$(InstallerProjectRoot)pkg\sfx\Microsoft.NETCore.App\Microsoft.NETCore.App.Ref.sfxproj" />
-      </ItemGroup>
-      <ItemGroup Condition="'$(BuildNativeAOTRuntimePack)' != 'true' and '$(BuildOnlyPgoInstrumentedAssets)' != 'true'">
-        <SharedFrameworkProjectToBuild Condition="'$(RuntimeFlavor)' == '$(PrimaryRuntimeFlavor)' and '$(TargetsMobile)' != 'true'" Include="$(InstallerProjectRoot)pkg\sfx\Microsoft.NETCore.App\Microsoft.NETCore.App.Host.sfxproj" />
-        <SharedFrameworkProjectToBuild Condition="'$(RuntimeFlavor)' != 'Mono'" Include="$(InstallerProjectRoot)pkg\sfx\Microsoft.NETCore.App\Microsoft.NETCore.App.Crossgen2.sfxproj" />
-        <SharedFrameworkProjectToBuild Condition="'$(RuntimeFlavor)' == '$(PrimaryRuntimeFlavor)' and '$(TargetsMobile)' != 'true'" Include="$(InstallerProjectRoot)pkg\sfx\installers\dotnet-host.proj" />
-        <SharedFrameworkProjectToBuild Condition="'$(RuntimeFlavor)' == '$(PrimaryRuntimeFlavor)' and '$(TargetsMobile)' != 'true'" Include="$(InstallerProjectRoot)pkg\sfx\installers\dotnet-hostfxr.proj" />
-        <SharedFrameworkProjectToBuild Condition="'$(RuntimeFlavor)' == '$(PrimaryRuntimeFlavor)' and '$(TargetsMobile)' != 'true'" Include="$(InstallerProjectRoot)pkg\sfx\installers\dotnet-runtime-deps\*.proj" />
-        <SharedFrameworkProjectToBuild Condition="'$(RuntimeFlavor)' == '$(PrimaryRuntimeFlavor)' and '$(TargetsMobile)' != 'true'" Include="$(InstallerProjectRoot)pkg\archives\dotnet-nethost.proj" />
-        <SharedFrameworkProjectToBuild Condition="'$(MonoCrossAOTTargetOS)' != ''" Include="$(InstallerProjectRoot)pkg\sfx\Microsoft.NETCore.App\monocrossaot.sfxproj" />
-      </ItemGroup>
-      <ItemGroup>
-        <ProjectToBuild Condition="'$(NativeAotSupported)' == 'true' and '$(RuntimeFlavor)' != 'Mono' and '$(BuildOnlyPgoInstrumentedAssets)' != 'true'" Include="$(InstallerProjectRoot)\pkg\projects\nativeaot-packages.proj" Category="packs" />
-      </ItemGroup>
-      <ItemGroup>
-        <!--
-          When we're building in the VMR, we need to provide a crossgen2 that runs on the host machine for downstream repos to use to R2R their code.
-          In non-VMR builds, downstream repos can use the crossgen2 built for the target host SDK from another build leg, but in the VMR we need to provide one to use.
-        -->
-        <ProjectToBuild Condition="'$(RuntimeFlavor)' != 'Mono' and '$(DotNetBuildOrchestrator)' == 'true' and '$(OutputRID)' != '$(NETCoreSdkRuntimeIdentifier)'" Include="$(InstallerProjectRoot)pkg\sfx\Microsoft.NETCore.App\Microsoft.NETCore.App.Crossgen2.Host.sfxproj" Category="packs" />
-      </ItemGroup>
-      <ItemGroup>
-        <SharedFrameworkProjectToBuild Condition="'$(BuildMonoAOTCrossCompilerOnly)' != 'true'" Include="$(InstallerProjectRoot)pkg\sfx\Microsoft.NETCore.App\Microsoft.NETCore.App.Runtime.sfxproj" />
-        <SharedFrameworkProjectToBuild Condition="'$(BuildNativeAOTRuntimePack)' != 'true' and '$(RuntimeFlavor)' == '$(PrimaryRuntimeFlavor)' and '$(TargetsMobile)' != 'true'" Include="$(InstallerProjectRoot)pkg\sfx\bundle\Microsoft.NETCore.App.Bundle.bundleproj" />
-        <ProjectToBuild Include="@(SharedFrameworkProjectToBuild)" Category="packs" />
-      </ItemGroup>
->>>>>>> bc2ac2f3
     </When>
   </Choose>
 
