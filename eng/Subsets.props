--- conflicted
+++ resolved
@@ -109,14 +109,7 @@
     <NativeAotSupported Condition="('$(TargetOS)' == 'windows' or '$(TargetOS)' == 'linux' or '$(TargetOS)' == 'osx' or '$(TargetOS)' == 'maccatalyst' or '$(TargetOS)' == 'iossimulator' or '$(TargetOS)' == 'ios' or '$(TargetOS)' == 'tvossimulator' or '$(TargetOS)' == 'tvos' or '$(TargetOS)' == 'freebsd') and ('$(TargetArchitecture)' == 'x64' or '$(TargetArchitecture)' == 'arm64')">true</NativeAotSupported>
 
     <!-- If we're building clr.nativeaotlibs and not building the CLR runtime, compile libraries against NativeAOT CoreLib -->
-<<<<<<< HEAD
-    <UseNativeAotCoreLib Condition="$(_subset.Contains('+clr.nativeaotlibs+')) and !$(_subset.Contains('+clr.native+')) and !$(_subset.Contains('+clr.runtime+'))">true</UseNativeAotCoreLib>
-
-    <!-- If we're using only the NativeAOT CoreLib then also default testing to NativeAOT -->
-    <TestNativeAot Condition="'$(UseNativeAotCoreLib)' == 'true'">true</TestNativeAot>
-=======
     <UseNativeAotCoreLib Condition="'$(TestNativeAot)' == 'true' or ($(_subset.Contains('+clr.nativeaotlibs+')) and !$(_subset.Contains('+clr.native+')) and !$(_subset.Contains('+clr.runtime+')))">true</UseNativeAotCoreLib>
->>>>>>> 8a96ee76
   </PropertyGroup>
 
   <ItemGroup>
