--- conflicted
+++ resolved
@@ -49,14 +49,9 @@
 
     <DefaultLibrariesSubsets>libs.native+libs.ref+libs.src+libs.pretest+libs.packages</DefaultLibrariesSubsets>
 
-<<<<<<< HEAD
     <DefaultInstallerSubsets>corehost+sfx+installers+installer.managed+installer.pkgprojs+installer.tests</DefaultInstallerSubsets>
     <DefaultInstallerSubsets Condition="'$(RuntimeFlavor)' == 'Mono'">sfx</DefaultInstallerSubsets>
-=======
-    <DefaultInstallerSubsets>corehost+installer.managed+installer.depprojs+installer.pkgprojs+bundles+installers+installer.tests</DefaultInstallerSubsets>
-    <DefaultInstallerSubsets Condition="'$(RuntimeFlavor)' == 'Mono'">installer.pkgprojs</DefaultInstallerSubsets>
     <DefaultInstallerSubsets Condition="'$(RuntimeFlavor)' == 'Mono' and '$(TargetsMobile)' != 'true'">corehost+$(DefaultInstallerSubsets)</DefaultInstallerSubsets>
->>>>>>> cd7c163b
   </PropertyGroup>
 
   <PropertyGroup>
@@ -117,14 +112,11 @@
     <SubsetName Include="Installers" Description="Generates additional installers. This produces the shared frameworks and their installers." />
     <SubsetName Include="Installer.Tests" Description="The test projects. Note that building this doesn't execute tests: you must also pass the '-test' argument." />
     <SubsetName Include="Installer.Publish" OnDemand="true" Description="Builds the installer publish infrastructure." />
-<<<<<<< HEAD
-    <SubsetName Include="sfx" OnDemand="true" Description="Builds the shared frameworks, bundles, installers with the new shared framework SDK." />
-=======
+    <SubsetName Include="sfx" OnDemand="true" Description="Builds the shared frameworks, bundles, installers." />
 
     <!-- Utility -->
     <SubsetName Include="RegenerateDownloadTable" OnDemand="true" Description="Regenerates the nightly build download table" />
 
->>>>>>> cd7c163b
   </ItemGroup>
 
   <!-- Default targets, parallelization and configurations. -->
