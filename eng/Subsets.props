--- conflicted
+++ resolved
@@ -356,15 +356,10 @@
                              $(CoreClrProjectRoot)tools\aot\ILCompiler\repro\repro.csproj;
                              $(CoreClrProjectRoot)tools\r2rtest\R2RTest.csproj;
                              $(CoreClrProjectRoot)tools\PdbChecker\PdbChecker.csproj;
-<<<<<<< HEAD
                              $(CoreClrProjectRoot)tools\AssemblyChecker\AssemblyChecker.csproj;
                              $(ToolsProjectRoot)StressLogAnalyzer\src\StressLogAnalyzer.csproj" Category="clr" Condition="'$(DotNetBuildSourceOnly)' != 'true'"/>
-    <ProjectToBuild Include="$(CoreClrProjectRoot)tools\aot\crossgen2\crossgen2.csproj" Category="clr" />
-=======
-                             $(CoreClrProjectRoot)tools\AssemblyChecker\AssemblyChecker.csproj" Category="clr" Condition="'$(DotNetBuildSourceOnly)' != 'true'"/>
     <!-- skip the architectures that don't have LKG runtime packs -->
     <ProjectToBuild Include="$(CoreClrProjectRoot)tools\aot\crossgen2\crossgen2_publish.csproj" Condition="'$(NativeAotSupported)' == 'true'" Category="clr" />
->>>>>>> 6fa2f17d
     <ProjectToBuild Include="$(CoreClrProjectRoot)tools\aot\ILCompiler.Build.Tasks\ILCompiler.Build.Tasks.csproj" Category="clr" Condition="'$(NativeAotSupported)' == 'true'" />
     <ProjectToBuild Include="$(CoreClrProjectRoot)tools\aot\ILCompiler\ILCompiler.csproj" Category="clr" Condition="'$(NativeAotSupported)' == 'true'" />
     <ProjectToBuild Include="$(CoreClrProjectRoot)nativeaot\BuildIntegration\BuildIntegration.proj" Category="clr" Condition="'$(NativeAotSupported)' == 'true'" />
