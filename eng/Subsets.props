--- conflicted
+++ resolved
@@ -268,21 +268,6 @@
       Category="clr" />
   </ItemGroup>
 
-<<<<<<< HEAD
-  <ItemGroup Condition="(('$(ClrRuntimeBuildSubsets)' != '' and '$(PrimaryRuntimeFlavor)' == 'CoreCLR' and '$(TargetsMobile)' != 'true') or $(_subset.Contains('+clr.crossarchtools+'))) and $([MSBuild]::IsOsPlatform(Windows)) and '$(TargetArchitecture)' == 'arm' and '$(BuildArchitecture)' == 'x64'">
-    <ProjectToBuild
-      Include="$(CoreClrProjectRoot)runtime.proj"
-      AdditionalProperties="%(AdditionalProperties);
-                            ClrCrossComponentsSubset=true;
-                            HostArchitecture=x86;
-                            PgoInstrument=false;
-                            NoPgoOptimize=true;
-                            CrossBuild=false;
-                            CMakeArgs=$(CMakeArgs) -DCLR_CROSS_COMPONENTS_BUILD=1"
-      UndefineProperties="EnableNativeSanitizers"
-      Category="clr" />
-  </ItemGroup>
-
   <!-- Build the debugging components of CoreCLR for the same target architecture as an unsanitized build whenever we build a sanitized coreclr build. -->
   <ItemGroup Condition="'$(ClrRuntimeBuildSubsets)' != '' and '$(EnableNativeSanitizers)' != ''">
     <ProjectToBuild
@@ -297,8 +282,6 @@
       Category="clr" />
   </ItemGroup>
 
-=======
->>>>>>> 3b9b78ca
   <ItemGroup Condition="$(_subset.Contains('+clr.paltestlist+'))">
     <ProjectToBuild Include="$(CoreClrProjectRoot)pal/tests/palsuite/producepaltestlist.proj" />
   </ItemGroup>
