--- conflicted
+++ resolved
@@ -23,14 +23,6 @@
                                   '$(MSBuildProjectExtension)' == '.csproj' and
                                   (
                                     '$(TargetFrameworkMoniker)' != '$(NetCoreAppCurrentTargetFrameworkMoniker)' or
-<<<<<<< HEAD
-                                    '$(UseLocalTargetingRuntimePack)' == 'true' or
-                                    (
-                                      '@(Reference)' != '' and
-                                      @(Reference->AnyHaveMetadataValue('Identity', 'System.Runtime.InteropServices'))
-                                    ) or
-=======
->>>>>>> 0b263953
                                     (
                                       '$(DisableImplicitFrameworkReferences)' == 'true' and
                                       (
@@ -47,11 +39,7 @@
                        Condition="'$(IsSourceProject)' == 'true' and
                                   '$(MSBuildProjectExtension)' == '.csproj' and
                                   (
-<<<<<<< HEAD
-                                    '$(UseLocalTargetingRuntimePack)' == 'true' or
-=======
                                     '$(TargetFrameworkMoniker)' != '$(NetCoreAppCurrentTargetFrameworkMoniker)' or
->>>>>>> 0b263953
                                     (
                                       '$(DisableImplicitFrameworkReferences)' == 'true' and
                                       '@(Reference->AnyHaveMetadataValue('Identity', 'System.Runtime.InteropServices'))' == 'true'
