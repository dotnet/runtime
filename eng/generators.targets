--- conflicted
+++ resolved
@@ -23,19 +23,11 @@
                                   '$(IsSourceProject)' == 'true' and
                                   '$(MSBuildProjectExtension)' == '.csproj' and
                                   (
-<<<<<<< HEAD
                                     '$(DisableImplicitFrameworkReferences)' == 'true' and
                                     (
                                       '@(Reference->AnyHaveMetadataValue('Identity', 'System.Runtime.InteropServices'))' == 'true' or
-                                      '@(Reference->AnyHaveMetadataValue('Identity', 'System.Private.CoreLib'))' == 'true'
+                                      '@(ProjectReference->AnyHaveMetadataValue('Identity', '$(CoreLibProject)'))' == 'true'
                                     )
-=======
-                                      '$(DisableImplicitFrameworkReferences)' == 'true' and
-                                      (
-                                        '@(Reference->AnyHaveMetadataValue('Identity', 'System.Runtime.InteropServices'))' == 'true' or
-                                        '@(ProjectReference->AnyHaveMetadataValue('Identity', '$(CoreLibProject)'))' == 'true'
-                                      )
->>>>>>> 56435ad8
                                   )" />
 
     <!-- We enable the ComInterfaceGenerator source generator
