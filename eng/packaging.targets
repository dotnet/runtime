<Project>

  <PropertyGroup>
    <!--
      Package validation causes flaky errors during the build. Validation isn't useful during
      source-build (it is only a guardrail for devs), so disable it during source-build to avoid the
      impact on build reliability. https://github.com/dotnet/runtime/issues/60883 tracks fixing the
      flakiness and removing this condition.
    -->
    <EnablePackageValidation Condition="'$(DotNetBuildFromSource)' != 'true'">true</EnablePackageValidation>
    <!-- Don't restore prebuilt packages during sourcebuild. -->
    <DisablePackageBaselineValidation Condition="'$(DotNetBuildFromSource)' == 'true'">true</DisablePackageBaselineValidation>
    <PackageValidationBaselineVersion Condition="'$(PackageValidationBaselineVersion)' == ''">$([MSBuild]::Subtract($(MajorVersion), 1)).0.0</PackageValidationBaselineVersion>
    <!-- PackDependsOn is the right hook in a targets file if the NuGet.Build.Tasks.Pack nuget package is used, otherwise
         BeforePack must be used. Setting both to ensure that we are always running before other targets. --> 
    <PackDependsOn>AddNETStandardCompatErrorFileForPackaging;IncludeAnalyzersInPackage;$(PackDependsOn)</PackDependsOn>
    <BeforePack>AddNETStandardCompatErrorFileForPackaging;IncludeAnalyzersInPackage;$(BeforePack)</BeforePack>
    <SymbolPackageOutputPath>$(PackageOutputPath)</SymbolPackageOutputPath>
    <TargetsForTfmSpecificContentInPackage>$(TargetsForTfmSpecificContentInPackage);AddRuntimeSpecificFilesToPackage;IncludePrivateProjectReferencesWithPackAttributeInPackage</TargetsForTfmSpecificContentInPackage>
    <TargetsForTfmSpecificDebugSymbolsInPackage>$(TargetsForTfmSpecificDebugSymbolsInPackage);AddRuntimeSpecificSymbolToPackage</TargetsForTfmSpecificDebugSymbolsInPackage>
    <IncludeBuildOutput Condition="'$(TargetsAnyOS)' != 'true' or '$(ExcludeFromPackage)' == 'true'">false</IncludeBuildOutput>  
    <!-- Don't include target platform specific dependencies, since we use the target platform to represent RIDs instead -->
    <SuppressDependenciesWhenPacking Condition="'$(ExcludeFromPackage)' == 'true' or ('$(TargetsAnyOS)' != 'true' and $([MSBuild]::IsTargetFrameworkCompatible('$(TargetFramework)', 'net5.0')))">true</SuppressDependenciesWhenPacking>
    <PackageDesignerMarkerFile>$(MSBuildThisFileDirectory)useSharedDesignerContext.txt</PackageDesignerMarkerFile>
    <!-- Generate packages for rid specific projects or for allconfigurations during build. -->
    <!-- A package isn't generated if in servicing or in runtimelab. Intended to be overridden at project level. -->
    <IsRIDSpecificProject Condition="$(MSBuildProjectName.StartsWith('runtime.')) and
                                     !$(MSBuildProjectName.StartsWith('runtime.native'))">true</IsRIDSpecificProject>
    <GeneratePackageOnBuild Condition="('$(BuildAllConfigurations)' == 'true' or
                                       '$(IsRIDSpecificProject)' == 'true') and
                                       '$(PreReleaseVersionLabel)' != 'servicing' and
                                       '$(PreReleaseVersionLabel)' != 'mauipreview' and
                                       '$(GitHubRepositoryName)' != 'runtimelab'">true</GeneratePackageOnBuild>
    <GeneratePackageOnBuild Condition="'$(BuildAllConfigurations)' != 'true' and
                                       '$(IsRIDSpecificProject)' != 'true' and
                                       ('$(PreReleaseVersionLabel)' == 'servicing' or
                                       '$(PreReleaseVersionLabel)' == 'mauipreview') and
                                       '$(GitHubRepositoryName)' != 'runtimelab'">false</GeneratePackageOnBuild>
    <!-- Search for the documentation file in the intellisense package and otherwise pick up the generated one. -->
    <LibIntellisenseDocumentationFilePath>$(XmlDocFileRoot)1033\$(AssemblyName).xml</LibIntellisenseDocumentationFilePath>
    <UseIntellisenseDocumentationFile Condition="'$(UseIntellisenseDocumentationFile)' == '' and Exists('$(LibIntellisenseDocumentationFilePath)')">true</UseIntellisenseDocumentationFile>
  </PropertyGroup>

  <PropertyGroup Condition="'$(PreReleaseVersionLabel)' == 'servicing'">
    <!-- If no servicing version is set we need to default to 0 in order for dependency versions to
    be calculated propertly, if we don't set it to 0, we would get the dependency version using the
    product Patch Version -->
    <ServicingVersion Condition="'$(ServicingVersion)' == ''">0</ServicingVersion>

    <!-- Always update the package version in servicing. -->
    <Version>$(MajorVersion).$(MinorVersion).$(ServicingVersion)</Version>
    <Version Condition="'$(VersionSuffix)' != ''">$(Version)-$(VersionSuffix)</Version>
    <_IsWindowsDesktopApp Condition="$(WindowsDesktopCoreAppLibrary.Contains('$(AssemblyName);'))">true</_IsWindowsDesktopApp>
    <_IsAspNetCoreApp Condition="$(AspNetCoreAppLibrary.Contains('$(AssemblyName);'))">true</_IsAspNetCoreApp>
    <_AssemblyInTargetingPack Condition="('$(IsNETCoreAppSrc)' == 'true' or '$(_IsAspNetCoreApp)' == 'true' or '$(_IsWindowsDesktopApp)' == 'true') and '$(TargetFrameworkIdentifier)' != '.NETFramework'">true</_AssemblyInTargetingPack>
    <!-- Assembly version do not get updated in non-netfx ref pack assemblies. -->
    <AssemblyVersion Condition="'$(_AssemblyInTargetingPack)' != 'true'">$(MajorVersion).$(MinorVersion).0.$(ServicingVersion)</AssemblyVersion>
  </PropertyGroup>

  <ItemGroup Condition="'$(EnablePackageValidation)' == 'true'">
    <PackageReference Include="Microsoft.DotNet.Compatibility" Version="$(MicrosoftDotNetCompatibilityVersion)" PrivateAssets="all" IsImplicitlyDefined="true" />
  </ItemGroup>

  <ItemGroup>
    <!-- Add a marker to help the designer optimize & share .NET Core packages -->
    <None Include="$(PackageDesignerMarkerFile)"
          PackagePath="$([System.IO.Path]::GetFileName('$(PackageDesignerMarkerFile)'))"
          Pack="true"
          Condition="'$(IncludeDesignerMarker)' != 'false'" />
  </ItemGroup>

  <ItemGroup Condition="'$(AddNETFrameworkAssemblyReferenceToPackage)' == 'true'">
    <_FrameworkAssemblyReferences Include="$(MSBuildProjectName)"
                                  TargetFramework="net461" />
  </ItemGroup>

  <Choose>
    <When Condition="'$(AddXamarinPlaceholderFilesToPackage)' == 'true' or '$(AddNETFrameworkPlaceholderFileToPackage)' == 'true'">
      <PropertyGroup>
        <!-- Placeholders don't need a dependency group. -->
        <NoWarn>$(NoWarn);NU5128</NoWarn>
      </PropertyGroup>
      <ItemGroup Condition="'$(AddNETFrameworkPlaceholderFileToPackage)' == 'true'">
        <None Include="$(PlaceholderFile)" PackagePath="lib/net461" Pack="true" />
        <None Include="$(PlaceholderFile)" PackagePath="runtimes/win/lib/net461" Pack="true" Condition="$(TargetFrameworks.Contains('netstandard2.0-windows'))" />
      </ItemGroup>
      <ItemGroup Condition="'$(AddXamarinPlaceholderFilesToPackage)' == 'true'">
        <None Include="$(PlaceholderFile)" PackagePath="lib\MonoAndroid10" Pack="true" />
        <None Include="$(PlaceholderFile)" PackagePath="lib\MonoTouch10" Pack="true" />
        <None Include="$(PlaceholderFile)" PackagePath="lib\xamarinios10" Pack="true" />
        <None Include="$(PlaceholderFile)" PackagePath="lib\xamarinmac20" Pack="true" />
        <None Include="$(PlaceholderFile)" PackagePath="lib\xamarintvos10" Pack="true" />
        <None Include="$(PlaceholderFile)" PackagePath="lib\xamarinwatchos10" Pack="true" />
      </ItemGroup>
    </When>
  </Choose>

  <!-- TODO: Remove this target when no library relies on the intellisense documentation file anymore.-->
  <Target Name="ChangeDocumentationFileForPackaging"
          AfterTargets="DocumentationProjectOutputGroup"
          Condition="'$(ExcludeFromPackage)' != 'true' and
                     '$(UseIntellisenseDocumentationFile)' == 'true'">
    <ItemGroup>
      <DocumentationProjectOutputGroupOutput Remove="@(DocumentationProjectOutputGroupOutput)" />
      <DocumentationProjectOutputGroupOutput Include="$(LibIntellisenseDocumentationFilePath)" />
    </ItemGroup>
  </Target>

  <Target Name="AddRuntimeSpecificFilesToPackage"
          DependsOnTargets="BuiltProjectOutputGroup;
                            DocumentationProjectOutputGroup;
                            SatelliteDllsProjectOutputGroup;
                            $(TargetsForTfmSpecificBuildOutput)"
          Condition="'$(ExcludeFromPackage)' != 'true' and
                     '$(TargetsAnyOS)' != 'true'">
    <ItemGroup>
      <TfmRuntimeSpecificPackageFile Include="@(SatelliteDllsProjectOutputGroupOutput);
                                              @(BuiltProjectOutputGroupOutput);
                                              @(DocumentationProjectOutputGroupOutput)" />
      <TfmSpecificPackageFile Include="@(TfmRuntimeSpecificPackageFile)"
                              PackagePath="runtimes/$(PackageTargetRuntime)/lib/$(TargetFrameworkWithoutSuffix)" />
      <!-- Copy runtime specific assemblies into the rid agnostic 'lib' folder if the ridless tfm doesn't exist on .NETFramework.
           The assumption holds that a ridless tfm doesn't follow a '-' charater. This is necessary to avoid NU5128. -->
      <TfmSpecificPackageFile Include="@(TfmRuntimeSpecificPackageFile)"
                              PackagePath="$([MSBuild]::ValueOrDefault('$(BuildOutputTargetFolder)', 'lib'))/$(TargetFrameworkWithoutSuffix)"
                              Condition="'$(TargetFrameworkIdentifier)' == '.NETFramework' and !$([System.Text.RegularExpressions.Regex]::IsMatch('$(TargetFrameworks)', '$(TargetFrameworkWithoutSuffix)(?!-)'))" />
    </ItemGroup>
  </Target>

  <!-- Runtime agnostic symbols are automatically added by the pack task.-->
  <Target Name="AddRuntimeSpecificSymbolToPackage"
          Condition="'$(ExcludeFromPackage)' != 'true' and
                     '$(TargetsAnyOS)' != 'true' and
                     '$(IncludeSymbols)' == 'true'">
    <PropertyGroup>
      <RuntimeSymbolPath>$(TargetDir)$(TargetName).pdb</RuntimeSymbolPath>
    </PropertyGroup>

    <ItemGroup Condition="Exists('$(RuntimeSymbolPath)')">
      <TfmSpecificDebugSymbolsFile Include="$(RuntimeSymbolPath)"
                                   TargetPath="/runtimes/$(PackageTargetRuntime)/lib/$(TargetFrameworkWithoutSuffix)"
                                   TargetFramework="$(TargetFrameworkWithoutSuffix)" />
      <!-- Copy runtime specific symbol into the rid agnostic 'lib' folder if the ridless tfm doesn't exist on .NETFramework.
           The assumption holds that a ridless tfm doesn't follow a '-' charater. This is necessary to avoid NU5128. -->
      <TfmSpecificDebugSymbolsFile Include="$(RuntimeSymbolPath)"
                                   TargetPath="/$([MSBuild]::ValueOrDefault('$(BuildOutputTargetFolder)', 'lib'))/$(TargetFrameworkWithoutSuffix)"
                                   TargetFramework="$(TargetFrameworkWithoutSuffix)"
                                   Condition="'$(TargetFrameworkIdentifier)' == '.NETFramework' and !$([System.Text.RegularExpressions.Regex]::IsMatch('$(TargetFrameworks)', '$(TargetFrameworkWithoutSuffix)(?!-)'))" />
    </ItemGroup>
  </Target>

  <Target Name="IncludeAnalyzersInPackage" Condition="'@(AnalyzerReference)' != ''">
    <!-- Call a target in the analyzer project to get all the files it would normally place in a package.
         These will be returned as items with identity pointing to the built file, and PackagePath metadata
         set to their location in the package.  IsSymbol metadata will be set to distinguish symbols. -->
    <MSBuild Projects="@(AnalyzerReference)"
             Targets="GetAnalyzerPackFiles">
      <Output TaskParameter="TargetOutputs" ItemName="_AnalyzerFile" />
    </MSBuild>

    <ItemGroup>
      <Content Include="@(_AnalyzerFile)" Pack="True" Condition="!%(_AnalyzerFile.IsSymbol)" />
      <!-- Symbols don't honor PackagePath.  By default they are placed in lib/%(TargetFramework).
           Pack does honor TargetPath and does Path.Combine("lib/%(TargetFramework)", "%(TargetPath)"),
           so a rooted path value for TargetPath will override lib.
           https://github.com/NuGet/Home/issues/10860 -->
      <_TargetPathsToSymbols Include="@(_AnalyzerFile)" TargetPath="/%(_AnalyzerFile.PackagePath)" Condition="%(_AnalyzerFile.IsSymbol)" />
    </ItemGroup>
  </Target>

  <PropertyGroup>
    <_MultiTargetRoslynComponentTargetsTemplate>$(MSBuildThisFileDirectory)MultiTargetRoslynComponent.targets.template</_MultiTargetRoslynComponentTargetsTemplate>
    <MultiTargetRoslynComponentTargetsFileIntermediatePath>$(IntermediateOutputPath)MultiTargetRoslynComponent.targets</MultiTargetRoslynComponentTargetsFileIntermediatePath>
    <IncludeMultiTargetRoslynComponentTargets Condition="'$(IncludeMultiTargetRoslynComponentTargets)' == ''">true</IncludeMultiTargetRoslynComponentTargets>
  </PropertyGroup>

  <!-- In packages that contain Analyzers, include a .targets file that will select the correct analyzer. -->
  <Target Name="IncludeMultiTargetRoslynComponentTargetsInPackage"
          AfterTargets="IncludeAnalyzersInPackage"
          Condition="'@(AnalyzerReference)' != '' and '$(IncludeMultiTargetRoslynComponentTargets)' == 'true'"
          DependsOnTargets="GenerateMultiTargetRoslynComponentTargetsFile">
    <ItemGroup>
      <Content Include="$(MultiTargetRoslynComponentTargetsFileIntermediatePath)"
               PackagePath="build\$(PackageId).targets"
               Pack="True" />
    </ItemGroup>
  </Target>

  <Target Name="GenerateMultiTargetRoslynComponentTargetsFile"
          Inputs="$(MSBuildProjectFullPath);_MultiTargetRoslynComponentTargetsTemplate"
          Outputs="$(MultiTargetRoslynComponentTargetsFileIntermediatePath)">
    <PropertyGroup>
      <_MultiTargetRoslynComponentTargetPrefix>$(PackageId.Replace('.', '_'))</_MultiTargetRoslynComponentTargetPrefix>
      <_MultiTargetRoslynComponentDisableSourceGeneratorPropertyName>Disable$(PackageId.Replace('.', ''))SourceGenerator</_MultiTargetRoslynComponentDisableSourceGeneratorPropertyName>
      <_MultiTargetRoslynComponentDisableSourceGeneratorPropertyName>$(_MultiTargetRoslynComponentDisableSourceGeneratorPropertyName.Replace('Abstractions', ''))</_MultiTargetRoslynComponentDisableSourceGeneratorPropertyName>
    </PropertyGroup>

    <WriteLinesToFile File="$(MultiTargetRoslynComponentTargetsFileIntermediatePath)"
                      Lines="$([System.IO.File]::ReadAllText('$(_MultiTargetRoslynComponentTargetsTemplate)')
                                                 .Replace('{TargetPrefix}', '$(_MultiTargetRoslynComponentTargetPrefix)')
                                                 .Replace('{NuGetPackageId}', '$(PackageId)')
                                                 .Replace('{DisableSourceGeneratorPropertyName}', '$(_MultiTargetRoslynComponentDisableSourceGeneratorPropertyName)'))"
                      Overwrite="true" />
  </Target>

  <!-- Include a netstandard compat error if the project targets both .NETStandard and
       .NETCoreApp. This prohibits users to consume packages on an older .NETCoreApp version
       than the minimum supported one. -->
  <ItemGroup Condition="'$(DisableNETStandardCompatErrorForNETCoreApp)' != 'true'">
    <NETStandardCompatError Include="netcoreapp2.0"
                            Supported="$(NetCoreAppMinimum)"
                            Condition="$(TargetFrameworks.Contains('netstandard2.')) and
                                       ($(TargetFrameworks.Contains('$(NetCoreAppMinimum)')) or $(TargetFrameworks.Contains('$(NetCoreAppCurrent)')))" />
  </ItemGroup>

  <!-- Add targets file that marks a .NETStandard applicable tfm as unsupported. -->
  <Target Name="AddNETStandardCompatErrorFileForPackaging"
          Condition="'@(NETStandardCompatError)' != ''"
          Inputs="%(NETStandardCompatError.Identity)"
          Outputs="unused">
    <PropertyGroup>
      <_NETStandardCompatErrorFilePath>$(BaseIntermediateOutputPath)netstandardcompaterrors\%(NETStandardCompatError.Identity)\$(PackageId).targets</_NETStandardCompatErrorFilePath>
      <_NETStandardCompatErrorFileTarget>NETStandardCompatError_$(PackageId.Replace('.', '_'))_$([System.String]::new('%(NETStandardCompatError.Supported)').Replace('.', '_'))</_NETStandardCompatErrorFileTarget>
      <_NETStandardCompatErrorFileContent>
<![CDATA[<Project InitialTargets="$(_NETStandardCompatErrorFileTarget)">
  <Target Name="$(_NETStandardCompatErrorFileTarget)"
          Condition="'%24(SuppressTfmSupportBuildWarnings)' == ''">
    <Error Text="$(PackageId) doesn't support %24(TargetFramework). Consider updating your TargetFramework to %(NETStandardCompatError.Supported) or later." />
  </Target>
</Project>]]>
      </_NETStandardCompatErrorFileContent>
    </PropertyGroup>

    <WriteLinesToFile File="$(_NETStandardCompatErrorFilePath)"
                      Lines="$(_NETStandardCompatErrorFileContent)"
                      Overwrite="true"
                      WriteOnlyWhenDifferent="true" />

    <ItemGroup>
      <None Include="$(_NETStandardCompatErrorFilePath)"
            PackagePath="buildTransitive\%(NETStandardCompatError.Identity)"
            Pack="true" />
      <None Include="$(PlaceholderFile)"
            PackagePath="buildTransitive\%(NETStandardCompatError.Supported)"
            Pack="true" />
      <FileWrites Include="$(_NETStandardCompatErrorFilePath)" />
    </ItemGroup>
  </Target>

  <Target Name="IncludePrivateProjectReferencesWithPackAttributeInPackage"
          Condition="'@(ProjectReference->WithMetadataValue('PrivateAssets', 'all')->WithMetadataValue('Pack', 'true'))' != ''"
          DependsOnTargets="BuildOnlySettings;ResolveReferences">
    <ItemGroup>
      <!-- Add ReferenceCopyLocalPaths for ProjectReferences which are flagged as Pack="true" into the package. -->
      <_projectReferenceCopyLocalPaths Include="@(ReferenceCopyLocalPaths->WithMetadataValue('ReferenceSourceTarget', 'ProjectReference')->WithMetadataValue('PrivateAssets', 'all')->WithMetadataValue('Pack', 'true'))" />
      <TfmSpecificPackageFile Include="@(_projectReferenceCopyLocalPaths)"
                              PackagePath="$([MSBuild]::ValueOrDefault('%(ReferenceCopyLocalPaths.PackagePath)', '$(BuildOutputTargetFolder)/$(TargetFramework)'))" />
      <TfmSpecificDebugSymbolsFile Include="@(TfmSpecificPackageFile->WithMetadataValue('Extension', '.pdb'))"
                                   TargetPath="/%(TfmSpecificPackageFile.PackagePath)/%(Filename)%(Extension)"
                                   TargetFramework="$(TargetFramework)"
                                   Condition="'$(IncludeSymbols)' == 'true'" />
      <!-- Remove symbol from the non symbol package. -->
      <TfmSpecificPackageFile Remove="@(TfmSpecificPackageFile->WithMetadataValue('Extension', '.pdb'))" />
      <!-- If the reference assembly is included, don't put the documentation file next to the lib assembly. -->
      <TfmSpecificPackageFile Remove="@(_projectReferenceCopyLocalPaths->WithMetadataValue('Extension', '.xml')->WithMetadataValue('IncludeReferenceAssemblyInPackage', 'true'))" />
    </ItemGroup>

    <ItemGroup>
      <!-- Include the reference assembly and put the documentation file next to it. -->
      <_referenceAssemblyPaths Include="@(_projectReferenceCopyLocalPaths->WithMetadataValue('Extension', '.dll')->WithMetadataValue('IncludeReferenceAssemblyInPackage', 'true')->Metadata('ReferenceAssembly'))" />
      <_referenceAssemblyPaths Include="@(_projectReferenceCopyLocalPaths->WithMetadataValue('Extension', '.xml')->WithMetadataValue('IncludeReferenceAssemblyInPackage', 'true'))" />
      <TfmSpecificPackageFile Include="@(_referenceAssemblyPaths)"
                              PackagePath="ref/$(TargetFramework)" />
    </ItemGroup>
  </Target>

  <Target Name="ValidateAssemblyVersionsInRefPack" 
<<<<<<< HEAD
          Condition="$(_AssemblyInTargetingPack) == 'true' and ('$(PreReleaseVersionLabel)' == 'servicing' or '$(PreReleaseVersionLabel)' == 'mauipreview')" 
=======
          Condition="'$(SkipValidateAssemblyVersion)' != 'true' and '$(_AssemblyInTargetingPack)' == 'true' and '$(PreReleaseVersionLabel)' == 'servicing'"
>>>>>>> e9036b04
          AfterTargets="CoreCompile" >
    <Error Condition="'$(AssemblyVersion)' != '$(LastReleasedStableAssemblyVersion)'" Text="AssemblyVersion should match last released assembly version $(LastReleasedStableAssemblyVersion)" />
  </Target>

  <Target Name="ValidateServicingVersionIsPropertlySet"
          Condition="'$(PreReleaseVersionLabel)' == 'servicing'"
          AfterTargets="GenerateNuspec">
    <Error Condition="'$(ServicingVersion)' == '0'" Text="ServicingVersion is set to 0 and it should be an increment of the patch version from the last released package." />
  </Target>

</Project><|MERGE_RESOLUTION|>--- conflicted
+++ resolved
@@ -275,11 +275,7 @@
   </Target>
 
   <Target Name="ValidateAssemblyVersionsInRefPack" 
-<<<<<<< HEAD
-          Condition="$(_AssemblyInTargetingPack) == 'true' and ('$(PreReleaseVersionLabel)' == 'servicing' or '$(PreReleaseVersionLabel)' == 'mauipreview')" 
-=======
-          Condition="'$(SkipValidateAssemblyVersion)' != 'true' and '$(_AssemblyInTargetingPack)' == 'true' and '$(PreReleaseVersionLabel)' == 'servicing'"
->>>>>>> e9036b04
+          Condition="'$(SkipValidateAssemblyVersion)' != 'true' and '$(_AssemblyInTargetingPack)' == 'true' and ('$(PreReleaseVersionLabel)' == 'servicing' or '$(PreReleaseVersionLabel)' == 'mauipreview')"
           AfterTargets="CoreCompile" >
     <Error Condition="'$(AssemblyVersion)' != '$(LastReleasedStableAssemblyVersion)'" Text="AssemblyVersion should match last released assembly version $(LastReleasedStableAssemblyVersion)" />
   </Target>
