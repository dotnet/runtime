--- conflicted
+++ resolved
@@ -1,20 +1,10 @@
 <Project>
 
   <PropertyGroup>
-    <!--
-      Package validation causes flaky errors during the build. Validation isn't useful during
-      source-build (it is only a guardrail for devs), so disable it during source-build to avoid the
-      impact on build reliability. https://github.com/dotnet/runtime/issues/60883 tracks fixing the
-      flakiness and removing this condition.
-    -->
-    <EnablePackageValidation Condition="'$(DotNetBuildFromSource)' != 'true'">true</EnablePackageValidation>
+    <EnablePackageValidation>true</EnablePackageValidation>
     <!-- Don't restore prebuilt packages during sourcebuild. -->
     <DisablePackageBaselineValidation Condition="'$(DotNetBuildFromSource)' == 'true'">true</DisablePackageBaselineValidation>
-<<<<<<< HEAD
-    <PackageValidationBaselineVersion Condition="'$(PackageValidationBaselineVersion)' == ''">6.0.0</PackageValidationBaselineVersion>
-=======
     <PackageValidationBaselineVersion Condition="'$(PackageValidationBaselineVersion)' == ''">$(NetCoreAppLatestStablePackageBaselineVersion)</PackageValidationBaselineVersion>
->>>>>>> eb51b02b
     <!-- PackDependsOn is the right hook in a targets file if the NuGet.Build.Tasks.Pack nuget package is used, otherwise
          BeforePack must be used. Setting both to ensure that we are always running before other targets. --> 
     <PackDependsOn>AddNETStandardCompatErrorFileForPackaging;IncludeAnalyzersInPackage;$(PackDependsOn)</PackDependsOn>
@@ -32,14 +22,7 @@
                                        '$(IsRIDSpecificProject)' == 'true') and
                                        '$(PreReleaseVersionLabel)' != 'servicing' and
                                        '$(GitHubRepositoryName)' != 'runtimelab'">true</GeneratePackageOnBuild>
-<<<<<<< HEAD
-    <GeneratePackageOnBuild Condition="'$(BuildAllConfigurations)' != 'true' and
-                                       '$(IsRIDSpecificProject)' != 'true' and
-                                       '$(PreReleaseVersionLabel)' == 'servicing' and
-                                       '$(GitHubRepositoryName)' != 'runtimelab'">false</GeneratePackageOnBuild>
-=======
     <GeneratePackageOnBuild Condition="'$(GeneratePackageOnBuild)' != 'true'">false</GeneratePackageOnBuild>
->>>>>>> eb51b02b
     <!-- When in source-build we need to generate all packages when building for all configurations even in servicing. -->
     <GeneratePackageOnBuild Condition="!$(GeneratePackageOnBuild) and
                                        '$(BuildAllConfigurations)' == 'true' and
@@ -60,11 +43,7 @@
     <Version Condition="'$(VersionSuffix)' != ''">$(Version)-$(VersionSuffix)</Version>
     <_IsWindowsDesktopApp Condition="$(WindowsDesktopCoreAppLibrary.Contains('$(AssemblyName);'))">true</_IsWindowsDesktopApp>
     <_IsAspNetCoreApp Condition="$(AspNetCoreAppLibrary.Contains('$(AssemblyName);'))">true</_IsAspNetCoreApp>
-<<<<<<< HEAD
-    <_AssemblyInTargetingPack Condition="('$(IsNETCoreAppSrc)' == 'true' or '$(_IsAspNetCoreApp)' == 'true' or '$(_IsWindowsDesktopApp)' == 'true') and '$(TargetFrameworkIdentifier)' != '.NETFramework'">true</_AssemblyInTargetingPack>
-=======
     <_AssemblyInTargetingPack Condition="('$(IsNETCoreAppSrc)' == 'true' or '$(IsNetCoreAppRef)' == 'true' or '$(_IsAspNetCoreApp)' == 'true' or '$(_IsWindowsDesktopApp)' == 'true') and '$(TargetFrameworkIdentifier)' != '.NETFramework'">true</_AssemblyInTargetingPack>
->>>>>>> eb51b02b
     <!-- Assembly version do not get updated in non-netfx ref pack assemblies. -->
     <AssemblyVersion Condition="'$(_AssemblyInTargetingPack)' != 'true'">$(MajorVersion).$(MinorVersion).0.$(ServicingVersion)</AssemblyVersion>
   </PropertyGroup>
@@ -181,31 +160,18 @@
   </Target>
 
   <Target Name="GenerateMultiTargetRoslynComponentTargetsFile"
-<<<<<<< HEAD
-          Inputs="$(MSBuildProjectFullPath);_MultiTargetRoslynComponentTargetsTemplate"
-          Outputs="$(MultiTargetRoslynComponentTargetsFileIntermediatePath)">
-    <PropertyGroup>
-      <_MultiTargetRoslynComponentTargetPrefix>$(PackageId.Replace('.', '_'))</_MultiTargetRoslynComponentTargetPrefix>
-      <_MultiTargetRoslynComponentDisableSourceGeneratorPropertyName>Disable$(PackageId.Replace('.', ''))SourceGenerator</_MultiTargetRoslynComponentDisableSourceGeneratorPropertyName>
-      <_MultiTargetRoslynComponentDisableSourceGeneratorPropertyName>$(_MultiTargetRoslynComponentDisableSourceGeneratorPropertyName.Replace('Abstractions', ''))</_MultiTargetRoslynComponentDisableSourceGeneratorPropertyName>
-=======
           Inputs="$(MSBuildProjectFullPath);$(_MultiTargetRoslynComponentTargetsTemplate)"
           Outputs="$(MultiTargetRoslynComponentTargetsFileIntermediatePath)">
     <PropertyGroup>
       <_MultiTargetRoslynComponentTargetPrefix>$(PackageId.Replace('.', '_'))</_MultiTargetRoslynComponentTargetPrefix>
       <DisableSourceGeneratorPropertyName Condition="'$(DisableSourceGeneratorPropertyName)' == ''">Disable$(PackageId.Replace('.', ''))SourceGenerator</DisableSourceGeneratorPropertyName>
->>>>>>> eb51b02b
     </PropertyGroup>
 
     <WriteLinesToFile File="$(MultiTargetRoslynComponentTargetsFileIntermediatePath)"
                       Lines="$([System.IO.File]::ReadAllText('$(_MultiTargetRoslynComponentTargetsTemplate)')
                                                  .Replace('{TargetPrefix}', '$(_MultiTargetRoslynComponentTargetPrefix)')
                                                  .Replace('{NuGetPackageId}', '$(PackageId)')
-<<<<<<< HEAD
-                                                 .Replace('{DisableSourceGeneratorPropertyName}', '$(_MultiTargetRoslynComponentDisableSourceGeneratorPropertyName)'))"
-=======
                                                  .Replace('{DisableSourceGeneratorPropertyName}', '$(DisableSourceGeneratorPropertyName)'))"
->>>>>>> eb51b02b
                       Overwrite="true" />
   </Target>
 
