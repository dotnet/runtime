--- conflicted
+++ resolved
@@ -57,11 +57,7 @@
   - ${{ if eq(variables['Build.SourceBranch'], 'refs/heads/main') }}:
     - template: /eng/common/templates/job/source-index-stage1.yml
       parameters:
-<<<<<<< HEAD
-        sourceIndexBuildCommand: build.cmd -subset libs.ref+libs.src -binarylog -os Linux -ci
-=======
         sourceIndexBuildCommand: build.cmd -subset libs.sfx+libs.oob -binarylog -os Linux -ci
->>>>>>> eb51b02b
 
   #
   # Build CoreCLR
@@ -352,24 +348,6 @@
 
 
   #
-  # Build Sourcebuild leg
-  #
-  - template: /eng/pipelines/common/platform-matrix.yml
-    parameters:
-      jobTemplate: /eng/pipelines/common/global-build-job.yml
-      buildConfig: Release
-      helixQueueGroup: ci
-      platforms:
-      - SourceBuild_Linux_x64
-      jobParameters:
-        nameSuffix: SourceBuild
-        extraStepsTemplate: /eng/pipelines/common/upload-intermediate-artifacts-step.yml
-        extraStepsParameters:
-          name: SourceBuildPackages
-        timeoutInMinutes: 95
-      
-
-  #
   # Installer Build
   #
   - template: /eng/pipelines/installer/installer-matrix.yml
