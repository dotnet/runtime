--- conflicted
+++ resolved
@@ -191,51 +191,6 @@
           jobParameters:
             isOfficialBuild: ${{ variables.isOfficialBuild }}
 
-<<<<<<< HEAD
-  - template: /eng/pipelines/common/platform-matrix.yml
-    parameters:
-      jobTemplate: /eng/pipelines/common/global-build-job.yml
-      runtimeFlavor: mono
-      buildConfig: release
-      platforms:
-      - Linux_arm64
-      jobParameters:
-        buildArgs: -s mono+packs -c $(_BuildConfig)
-                   /p:MonoCrossAOTTargetOS=Browser /p:SkipMonoCrossJitConfigure=true /p:BuildMonoAOTCrossCompilerOnly=true
-        nameSuffix: CrossAOT_Mono
-        runtimeVariant: crossaot
-        dependsOn:
-        - mono_browser_offsets
-        monoCrossAOTTargetOS:
-        - Browser
-        isOfficialBuild: ${{ variables.isOfficialBuild }}
-        extraStepsTemplate: /eng/pipelines/common/upload-intermediate-artifacts-step.yml
-        extraStepsParameters:
-          name: MonoRuntimePacks
-
-  - template: /eng/pipelines/common/platform-matrix.yml
-    parameters:
-      jobTemplate: /eng/pipelines/common/global-build-job.yml
-      runtimeFlavor: mono
-      buildConfig: release
-      platforms:
-      - Windows_x64
-      jobParameters:
-        buildArgs: -s mono+packs -c $(_BuildConfig)
-                   /p:MonoCrossAOTTargetOS=Android+Browser /p:SkipMonoCrossJitConfigure=true /p:BuildMonoAOTCrossCompilerOnly=true
-        nameSuffix: CrossAOT_Mono
-        runtimeVariant: crossaot
-        dependsOn:
-        - mono_android_offsets
-        - mono_browser_offsets
-        monoCrossAOTTargetOS:
-        - Android
-        - Browser
-        isOfficialBuild: ${{ variables.isOfficialBuild }}
-        extraStepsTemplate: /eng/pipelines/common/upload-intermediate-artifacts-step.yml
-        extraStepsParameters:
-          name: MonoRuntimePacks
-=======
       #
       # Build Mono release AOT cross-compilers
       #
@@ -261,7 +216,27 @@
             extraStepsTemplate: /eng/pipelines/common/upload-intermediate-artifacts-step.yml
             extraStepsParameters:
               name: MonoRuntimePacks
->>>>>>> 4ee88f09
+
+      - template: /eng/pipelines/common/platform-matrix.yml
+        parameters:
+          jobTemplate: /eng/pipelines/common/global-build-job.yml
+          runtimeFlavor: mono
+          buildConfig: release
+          platforms:
+          - Linux_arm64
+          jobParameters:
+            buildArgs: -s mono+packs -c $(_BuildConfig)
+                       /p:MonoCrossAOTTargetOS=Browser /p:SkipMonoCrossJitConfigure=true /p:BuildMonoAOTCrossCompilerOnly=true
+            nameSuffix: CrossAOT_Mono
+            runtimeVariant: crossaot
+            dependsOn:
+            - mono_browser_offsets
+            monoCrossAOTTargetOS:
+            - Browser
+            isOfficialBuild: ${{ variables.isOfficialBuild }}
+            extraStepsTemplate: /eng/pipelines/common/upload-intermediate-artifacts-step.yml
+            extraStepsParameters:
+              name: MonoRuntimePacks
 
       - template: /eng/pipelines/common/platform-matrix.yml
         parameters:
@@ -286,72 +261,6 @@
             extraStepsParameters:
               name: MonoRuntimePacks
 
-<<<<<<< HEAD
-  - template: /eng/pipelines/common/platform-matrix.yml
-    parameters:
-      jobTemplate: /eng/pipelines/common/global-build-job.yml
-      runtimeFlavor: mono
-      buildConfig: release
-      platforms:
-      - OSX_arm64
-      jobParameters:
-        buildArgs: -s mono+packs -c $(_BuildConfig)
-                   /p:MonoCrossAOTTargetOS=Browser /p:SkipMonoCrossJitConfigure=true /p:BuildMonoAOTCrossCompilerOnly=true
-        nameSuffix: CrossAOT_Mono
-        runtimeVariant: crossaot
-        dependsOn:
-        - mono_browser_offsets
-        monoCrossAOTTargetOS:
-        - Browser
-        isOfficialBuild: ${{ variables.isOfficialBuild }}
-        extraStepsTemplate: /eng/pipelines/common/upload-intermediate-artifacts-step.yml
-        extraStepsParameters:
-          name: MonoRuntimePacks
-
-  #
-  # Build Mono LLVM runtime packs
-  #
-  - template: /eng/pipelines/common/platform-matrix-multijob.yml
-    parameters:
-      platforms:
-      - OSX_x64
-      - Linux_x64
-      # - Linux_arm
-      - Linux_arm64
-      # - Linux_musl_x64
-      # - Linux_musl_arm64
-      # - windows_x64
-      # - windows_x86
-      # - windows_arm
-      # - windows_arm64
-      jobTemplates:
-      # LLVMJIT
-      - jobTemplate: /eng/pipelines/common/global-build-job.yml
-        buildConfig: release
-        runtimeFlavor: mono
-        jobParameters:
-          buildArgs: -s mono+libs+host+packs -c $(_BuildConfig)
-                     /p:MonoEnableLLVM=true /p:MonoBundleLLVMOptimizer=false
-          nameSuffix: AllSubsets_Mono_LLVMJIT
-          runtimeVariant: LLVMJIT
-          isOfficialBuild: ${{ variables.isOfficialBuild }}
-          extraStepsTemplate: /eng/pipelines/common/upload-intermediate-artifacts-step.yml
-          extraStepsParameters:
-            name: MonoRuntimePacks
-      #LLVMAOT
-      - jobTemplate: /eng/pipelines/common/global-build-job.yml
-        buildConfig: release
-        runtimeFlavor: mono
-        jobParameters:
-          buildArgs: -s mono+libs+host+packs -c $(_BuildConfig)
-                      /p:MonoEnableLLVM=true /p:MonoBundleLLVMOptimizer=true
-          nameSuffix: AllSubsets_Mono_LLVMAOT
-          runtimeVariant: LLVMAOT
-          isOfficialBuild: ${{ variables.isOfficialBuild }}
-          extraStepsTemplate: /eng/pipelines/common/upload-intermediate-artifacts-step.yml
-          extraStepsParameters:
-            name: MonoRuntimePacks
-=======
       - template: /eng/pipelines/common/platform-matrix.yml
         parameters:
           jobTemplate: /eng/pipelines/common/global-build-job.yml
@@ -380,7 +289,27 @@
             extraStepsTemplate: /eng/pipelines/common/upload-intermediate-artifacts-step.yml
             extraStepsParameters:
               name: MonoRuntimePacks
->>>>>>> 4ee88f09
+
+      - template: /eng/pipelines/common/platform-matrix.yml
+        parameters:
+          jobTemplate: /eng/pipelines/common/global-build-job.yml
+          runtimeFlavor: mono
+          buildConfig: release
+          platforms:
+          - OSX_arm64
+          jobParameters:
+            buildArgs: -s mono+packs -c $(_BuildConfig)
+                       /p:MonoCrossAOTTargetOS=Browser /p:SkipMonoCrossJitConfigure=true /p:BuildMonoAOTCrossCompilerOnly=true
+            nameSuffix: CrossAOT_Mono
+            runtimeVariant: crossaot
+            dependsOn:
+            - mono_browser_offsets
+            monoCrossAOTTargetOS:
+            - Browser
+            isOfficialBuild: ${{ variables.isOfficialBuild }}
+            extraStepsTemplate: /eng/pipelines/common/upload-intermediate-artifacts-step.yml
+            extraStepsParameters:
+              name: MonoRuntimePacks
 
       #
       # Build Mono LLVM runtime packs
