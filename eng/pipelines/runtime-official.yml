trigger:
  batch: true
  branches:
    include:
    - master
    - release/*
  paths:
    include:
    - '*'
    - docs/manpages/*
    exclude:
    - docs/*
    - CODE-OF-CONDUCT.md
    - CONTRIBUTING.md
    - LICENSE.TXT
    - PATENTS.TXT
    - README.md
    - SECURITY.md
    - THIRD-PARTY-NOTICES.TXT

pr: none

variables:
- template: /eng/pipelines/common/variables.yml
# TODO: (Consolidation) Switch away from old signing/validation variables from former Core-Setup. https://github.com/dotnet/runtime/issues/1027
- name: TeamName
  value: dotnet-core-acquisition
# Set the target blob feed for package publish during official and validation builds.
- name: _DotNetArtifactsCategory
  value: .NETCore
- name: _DotNetValidationArtifactsCategory
  value: .NETCoreValidation

stages:
- stage: Build
  jobs:
  #
  # Checkout repository
  #
  - template: /eng/pipelines/common/checkout-job.yml

  #
  # Build CoreLib
  #
  - template: /eng/pipelines/common/platform-matrix.yml
    parameters:
      jobTemplate: /eng/pipelines/coreclr/templates/build-corelib-job.yml
      buildConfig: release
      platforms:
      - OSX_x64
      - Linux_x64
      - Linux_arm
      - Linux_arm64
      - Linux_musl_x64
      - Linux_musl_arm64
      - Windows_NT_x86
      - Windows_NT_x64
      - Windows_NT_arm
      - Windows_NT_arm64
      jobParameters:
        isOfficialBuild: ${{ variables.isOfficialBuild }}

  #
  # Build CoreCLR
  #
  - template: /eng/pipelines/common/platform-matrix.yml
    parameters:
      jobTemplate: /eng/pipelines/coreclr/templates/build-job.yml
      buildConfig: release
      platforms:
      - OSX_x64
      - Linux_x64
      - Linux_arm
      - Linux_arm64
      - Linux_musl_x64
      - Linux_musl_arm64
      - Windows_NT_x86
      - Windows_NT_x64
      - Windows_NT_arm
      - Windows_NT_arm64
      jobParameters:
        isOfficialBuild: ${{ variables.isOfficialBuild }}

  #
  # Build Mono release
  #
  - template: /eng/pipelines/common/platform-matrix.yml
    parameters:
      jobTemplate: /eng/pipelines/mono/templates/build-job.yml
      runtimeFlavor: mono
      buildConfig: release
      platforms:
      - Android_x64
      - Android_x86
      - Android_arm
      - Android_arm64
      - tvOS_x64
      - tvOS_arm64
      - iOS_x64
      # - iOS_arm # https://github.com/dotnet/runtime/issues/34465
      - iOS_arm64
      - OSX_x64
      - Linux_x64
      - Linux_arm
      - Linux_arm64
      - Linux_musl_x64
      # - Linux_musl_arm64
      - Windows_NT_x64
      # - Windows_NT_x86
      # - Windows_NT_arm
      # - Windows_NT_arm64
      jobParameters:
        isOfficialBuild: ${{ variables.isOfficialBuild }}

  #
  # Build libraries using live CoreLib from CoreCLR
  #
  - template: /eng/pipelines/common/platform-matrix.yml
    parameters:
      jobTemplate: /eng/pipelines/libraries/build-job.yml
      buildConfig: Release
      platforms:
      - OSX_x64
      - Linux_x64
      - Linux_arm
      - Linux_arm64
      - Linux_musl_x64
      - Linux_musl_arm64
      - Windows_NT_x86
      - Windows_NT_x64
      - Windows_NT_arm
      - Windows_NT_arm64
      jobParameters:
        isOfficialBuild: ${{ variables.isOfficialBuild }}
        liveRuntimeBuildConfig: release

  #
  # Build libraries using live CoreLib from Mono
  #
  - template: /eng/pipelines/common/platform-matrix.yml
    parameters:
      jobTemplate: /eng/pipelines/libraries/build-job.yml
      buildConfig: Release
      runtimeFlavor: mono
      platforms:
      - Android_x64
      - Android_x86
      - Android_arm
      - Android_arm64
      - tvOS_x64
      - tvOS_arm64
      - iOS_x64
      # - iOS_arm # https://github.com/dotnet/runtime/issues/34465
      - iOS_arm64
      jobParameters:
        isOfficialBuild: ${{ variables.isOfficialBuild }}
        liveRuntimeBuildConfig: release

  #
  # Build libraries AllConfigurations for packages
  #
  - template: /eng/pipelines/common/platform-matrix.yml
    parameters:
      jobTemplate: /eng/pipelines/libraries/build-job.yml
      buildConfig: Release
      platforms:
      - Windows_NT_x64
      jobParameters:
        framework: allConfigurations
        isOfficialBuild: ${{ variables.isOfficialBuild }}
        isOfficialAllConfigurations: true
        liveRuntimeBuildConfig: release

  #
  # Installer Build
  #
  - template: /eng/pipelines/installer/installer-matrix.yml
    parameters:
      jobParameters:
        liveRuntimeBuildConfig: release
        liveLibrariesBuildConfig: Release
        isOfficialBuild: ${{ variables.isOfficialBuild }}
        useOfficialAllConfigurations: true
        buildFullPlatformManifest: true
      platforms:
      - OSX_x64
      - Linux_x64
      - Linux_arm
      - Linux_arm64
      - Linux_musl_x64
      - Linux_musl_arm64
      - Windows_NT_x86
      - Windows_NT_x64
      - Windows_NT_arm
      - Windows_NT_arm64

    #
    # Installer Build for platforms using Mono
    #
  - template: /eng/pipelines/installer/installer-matrix.yml
    parameters:
      jobParameters:
        liveRuntimeBuildConfig: release
        liveLibrariesBuildConfig: Release
        isOfficialBuild: ${{ variables.isOfficialBuild }}
        useOfficialAllConfigurations: false
        buildFullPlatformManifest: false
      runtimeFlavor: mono
      platforms:
<<<<<<< HEAD
      - tvOS_x64
      - tvOS_arm64
      - iOS_arm
=======
      # - iOS_arm # https://github.com/dotnet/runtime/issues/34465
>>>>>>> b755ba9c
      - iOS_arm64
      - iOS_x64

- ${{ if eq(variables.isOfficialBuild, true) }}:
  - template: /eng/pipelines/official/stages/publish.yml
    parameters:
      isOfficialBuild: ${{ variables.isOfficialBuild }}<|MERGE_RESOLUTION|>--- conflicted
+++ resolved
@@ -207,13 +207,10 @@
         buildFullPlatformManifest: false
       runtimeFlavor: mono
       platforms:
-<<<<<<< HEAD
       - tvOS_x64
       - tvOS_arm64
       - iOS_arm
-=======
       # - iOS_arm # https://github.com/dotnet/runtime/issues/34465
->>>>>>> b755ba9c
       - iOS_arm64
       - iOS_x64
 
