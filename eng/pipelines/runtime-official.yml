--- conflicted
+++ resolved
@@ -44,20 +44,12 @@
   #
   # Localization build
   #
-<<<<<<< HEAD
   - ${{ if eq(variables['Build.SourceBranch'], 'refs/heads/main') }}:
     - template: /eng/common/templates/job/onelocbuild.yml
       parameters:
-        MirroRepo: runtime
+        MirrorRepo: runtime
         LclSource: lclFilesfromPackage
         LclPackageId: 'LCL-JUNO-PROD-RUNTIME'
-=======
-  - template: /eng/common/templates/job/onelocbuild.yml
-    parameters:
-      MirrorRepo: runtime
-      LclSource: lclFilesfromPackage
-      LclPackageId: 'LCL-JUNO-PROD-RUNTIME'
->>>>>>> 8e8e1a36
 
   #
   # Source Index Build
