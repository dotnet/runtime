--- conflicted
+++ resolved
@@ -620,23 +620,6 @@
             isOfficialBuild: ${{ variables.isOfficialBuild }}
             timeoutInMinutes: 120
             dependsOn:
-<<<<<<< HEAD
-            - Build_android_arm_release_AllSubsets_Mono
-            - Build_android_arm64_release_AllSubsets_Mono
-            - Build_android_x86_release_AllSubsets_Mono
-            - Build_android_x64_release_AllSubsets_Mono
-            - Build_browser_wasm_Linux_release_AllSubsets_Mono
-            - Build_wasi_wasm_linux_release_AllSubsets_Mono
-            - Build_ios_arm64_release_AllSubsets_Mono
-            - Build_iossimulator_x64_release_AllSubsets_Mono
-            - Build_iossimulator_arm64_release_AllSubsets_Mono
-            - Build_maccatalyst_arm64_release_AllSubsets_Mono
-            - Build_maccatalyst_x64_release_AllSubsets_Mono
-            - Build_tvos_arm64_release_AllSubsets_Mono
-            - Build_tvossimulator_arm64_release_AllSubsets_Mono
-            - Build_tvossimulator_x64_release_AllSubsets_Mono
-            - Build_windows_arm64_release_CrossAOT_Mono
-=======
             - Build_android_arm_release_Mono
             - Build_android_arm64_release_Mono
             - Build_android_x86_release_Mono
@@ -651,7 +634,7 @@
             - Build_tvos_arm64_release_Mono
             - Build_tvossimulator_arm64_release_Mono
             - Build_tvossimulator_x64_release_Mono
->>>>>>> ccc475ed
+            - Build_windows_arm64_release_CrossAOT_Mono
             - Build_windows_x64_release_CrossAOT_Mono
             - Build_windows_x64_release_CoreCLR
             - Build_windows_x86_release_CoreCLR
