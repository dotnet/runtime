trigger:
  batch: true
  branches:
    include:
    - main
    - release/*
    - internal/release/*
  paths:
    include:
    - '*'
    - docs/manpages/*
    exclude:
    - '**.md'
    - .devcontainer/*
    - .github/*
    - docs/*
    - LICENSE.TXT
    - PATENTS.TXT
    - THIRD-PARTY-NOTICES.TXT

# This is an official pipeline that should not be triggerable from a PR,
# there is no public pipeline associated with it.
pr: none

<<<<<<< HEAD
resources:
  containers:
  # Define auxilary containers used by the installer jobs
  - container: debpkg
    image: mcr.microsoft.com/dotnet-buildtools/prereqs:ubuntu-18.04-debpkg
  - container: rpmpkg
    image: mcr.microsoft.com/dotnet-buildtools/prereqs:centos-7-rpmpkg

=======
>>>>>>> dc27e26c
variables:
- template: /eng/pipelines/common/variables.yml
# TODO: (Consolidation) Switch away from old signing/validation variables from former Core-Setup. https://github.com/dotnet/runtime/issues/1027
- name: TeamName
  value: dotnet-core-acquisition
- name: PostBuildSign
  value: true

extends:
  template:  /eng/pipelines/common/templates/pipeline-with-resources.yml
  parameters:
    stages:
    - stage: Build
      jobs:

      #
      # Localization build
      #
      - ${{ if eq(variables['Build.SourceBranch'], 'refs/heads/main') }}:
        - template: /eng/common/templates/job/onelocbuild.yml
          parameters:
            MirrorRepo: runtime
            LclSource: lclFilesfromPackage
            LclPackageId: 'LCL-JUNO-PROD-RUNTIME'

      #
      # Source Index Build
      #
      - ${{ if eq(variables['Build.SourceBranch'], 'refs/heads/main') }}:
        - template: /eng/common/templates/job/source-index-stage1.yml
          parameters:
            sourceIndexBuildCommand: build.cmd -subset libs.sfx+libs.oob -binarylog -os Linux -ci

      #
      # Build CoreCLR
      #
      - template: /eng/pipelines/common/platform-matrix.yml
        parameters:
          jobTemplate: /eng/pipelines/coreclr/templates/build-job.yml
          buildConfig: release
          platforms:
          - OSX_arm64
          - OSX_x64
          - Linux_x64
          - Linux_arm
          - Linux_arm64
          - Linux_musl_x64
          - Linux_musl_arm
          - Linux_musl_arm64
          - windows_x86
          - windows_x64
          - windows_arm
          - windows_arm64
          jobParameters:
            isOfficialBuild: ${{ variables.isOfficialBuild }}
            signBinaries: ${{ variables.isOfficialBuild }}
            timeoutInMinutes: 120

      - template: /eng/pipelines/common/platform-matrix.yml
        parameters:
          jobTemplate: /eng/pipelines/coreclr/templates/crossdac-pack.yml
          buildConfig: release
          platforms:
          - windows_x64
          jobParameters:
            isOfficialBuild: ${{ variables.isOfficialBuild }}
            timeoutInMinutes: 120
            crossDacPlatforms:
            - Linux_x64
            - Linux_arm
            - Linux_arm64
            - Linux_musl_x64
            - Linux_musl_arm
            - Linux_musl_arm64
            - windows_x64
            - windows_arm
            - windows_arm64
      #
      # Build Mono runtime packs
      #
      - template: /eng/pipelines/common/platform-matrix.yml
        parameters:
          jobTemplate: /eng/pipelines/common/global-build-job.yml
          buildConfig: release
          runtimeFlavor: mono
          platforms:
          - Android_x64
          - Android_x86
          - Android_arm
          - Android_arm64
          - MacCatalyst_x64
          - MacCatalyst_arm64
          - tvOSSimulator_x64
          - tvOSSimulator_arm64
          - tvOS_arm64
          - iOSSimulator_x64
          - iOSSimulator_x86
          - iOSSimulator_arm64
          - iOS_arm
          - iOS_arm64
          - OSX_x64
          - OSX_arm64
          - Linux_x64
          - Linux_arm
          - Linux_arm64
          - Linux_musl_x64
          - Browser_wasm
          - Linux_bionic_arm64
          - Linux_bionic_x64
          # - Linux_musl_arm
          # - Linux_musl_arm64
          - windows_x64
          - windows_x86
          # - windows_arm
          # - windows_arm64
          jobParameters:
            buildArgs: -s mono+libs+host+packs+mono.mscordbi -c $(_BuildConfig)
            nameSuffix: AllSubsets_Mono
            isOfficialBuild: ${{ variables.isOfficialBuild }}
            extraStepsTemplate: /eng/pipelines/common/upload-intermediate-artifacts-step.yml
            extraStepsParameters:
              name: MonoRuntimePacks

      - template: /eng/pipelines/common/platform-matrix.yml
        parameters:
          jobTemplate: /eng/pipelines/common/global-build-job.yml
          buildConfig: release
          runtimeFlavor: mono
          platforms:
          - Browser_wasm
          jobParameters:
            buildArgs: -s mono+libs+host+packs+mono.mscordbi -c $(_BuildConfig) /p:MonoWasmBuildVariant=perftrace
            nameSuffix: AllSubsets_Mono_perftrace
            isOfficialBuild: ${{ variables.isOfficialBuild }}
            runtimeVariant: perftrace
            extraStepsTemplate: /eng/pipelines/common/upload-intermediate-artifacts-step.yml
            extraStepsParameters:
              name: MonoRuntimePacks

      - template: /eng/pipelines/common/platform-matrix.yml
        parameters:
          jobTemplate: /eng/pipelines/common/global-build-job.yml
          buildConfig: release
          runtimeFlavor: mono
          platforms:
          - Browser_wasm
          jobParameters:
            buildArgs: -s mono+libs+host+packs+mono.mscordbi -c $(_BuildConfig) /p:MonoWasmBuildVariant=multithread
            nameSuffix: AllSubsets_Mono_multithread
            isOfficialBuild: ${{ variables.isOfficialBuild }}
            runtimeVariant: multithread
            extraStepsTemplate: /eng/pipelines/common/upload-intermediate-artifacts-step.yml
            extraStepsParameters:
              name: MonoRuntimePacks

      # Build Mono AOT offset headers once, for consumption elsewhere
      #
      - template: /eng/pipelines/common/platform-matrix.yml
        parameters:
          jobTemplate: /eng/pipelines/mono/templates/generate-offsets.yml
          buildConfig: release
          platforms:
          - Android_x64
          - Browser_wasm
          - tvOS_arm64
          - iOS_arm64
          - MacCatalyst_x64
          jobParameters:
            isOfficialBuild: ${{ variables.isOfficialBuild }}

      #
      # Build Mono release AOT cross-compilers
      #
      - template: /eng/pipelines/common/platform-matrix.yml
        parameters:
          jobTemplate: /eng/pipelines/common/global-build-job.yml
          runtimeFlavor: mono
          buildConfig: release
          platforms:
          - Linux_x64
          jobParameters:
            buildArgs: -s mono+packs -c $(_BuildConfig)
                      /p:MonoCrossAOTTargetOS=Android+Browser /p:SkipMonoCrossJitConfigure=true /p:BuildMonoAOTCrossCompilerOnly=true
            nameSuffix: CrossAOT_Mono
            runtimeVariant: crossaot
            dependsOn:
            - mono_android_offsets
            - mono_browser_offsets
            monoCrossAOTTargetOS:
            - Android
            - Browser
            isOfficialBuild: ${{ variables.isOfficialBuild }}
            extraStepsTemplate: /eng/pipelines/common/upload-intermediate-artifacts-step.yml
            extraStepsParameters:
              name: MonoRuntimePacks

      - template: /eng/pipelines/common/platform-matrix.yml
        parameters:
          jobTemplate: /eng/pipelines/common/global-build-job.yml
          runtimeFlavor: mono
          buildConfig: release
          platforms:
          - Windows_x64
          jobParameters:
            buildArgs: -s mono+packs -c $(_BuildConfig)
                      /p:MonoCrossAOTTargetOS=Android+Browser /p:SkipMonoCrossJitConfigure=true /p:BuildMonoAOTCrossCompilerOnly=true
            nameSuffix: CrossAOT_Mono
            runtimeVariant: crossaot
            dependsOn:
            - mono_android_offsets
            - mono_browser_offsets
            monoCrossAOTTargetOS:
            - Android
            - Browser
            isOfficialBuild: ${{ variables.isOfficialBuild }}
            extraStepsTemplate: /eng/pipelines/common/upload-intermediate-artifacts-step.yml
            extraStepsParameters:
              name: MonoRuntimePacks

      - template: /eng/pipelines/common/platform-matrix.yml
        parameters:
          jobTemplate: /eng/pipelines/common/global-build-job.yml
          runtimeFlavor: mono
          buildConfig: release
          platforms:
          - OSX_x64
          jobParameters:
            buildArgs: -s mono+packs -c $(_BuildConfig)
                      /p:MonoCrossAOTTargetOS=Android+Browser+tvOS+iOS+MacCatalyst /p:SkipMonoCrossJitConfigure=true /p:BuildMonoAOTCrossCompilerOnly=true
            nameSuffix: CrossAOT_Mono
            runtimeVariant: crossaot
            dependsOn:
            - mono_android_offsets
            - mono_browser_offsets
            - mono_tvos_offsets
            - mono_ios_offsets
            - mono_maccatalyst_offsets
            monoCrossAOTTargetOS:
            - Android
            - Browser
            - tvOS
            - iOS
            - MacCatalyst
            isOfficialBuild: ${{ variables.isOfficialBuild }}
            extraStepsTemplate: /eng/pipelines/common/upload-intermediate-artifacts-step.yml
            extraStepsParameters:
              name: MonoRuntimePacks

      #
      # Build Mono LLVM runtime packs
      #
      - template: /eng/pipelines/common/platform-matrix-multijob.yml
        parameters:
          platforms:
          - OSX_x64
          - Linux_x64
          # - Linux_arm
          - Linux_arm64
          # - Linux_musl_x64
          # - Linux_musl_arm64
          # - windows_x64
          # - windows_x86
          # - windows_arm
          # - windows_arm64
          jobTemplates:
          # LLVMJIT
          - jobTemplate: /eng/pipelines/common/global-build-job.yml
            buildConfig: release
            runtimeFlavor: mono
            jobParameters:
              buildArgs: -s mono+libs+host+packs -c $(_BuildConfig)
                        /p:MonoEnableLLVM=true /p:MonoBundleLLVMOptimizer=false
              nameSuffix: AllSubsets_Mono_LLVMJIT
              runtimeVariant: LLVMJIT
              isOfficialBuild: ${{ variables.isOfficialBuild }}
              extraStepsTemplate: /eng/pipelines/common/upload-intermediate-artifacts-step.yml
              extraStepsParameters:
                name: MonoRuntimePacks
          #LLVMAOT
          - jobTemplate: /eng/pipelines/common/global-build-job.yml
            buildConfig: release
            runtimeFlavor: mono
            jobParameters:
              buildArgs: -s mono+libs+host+packs -c $(_BuildConfig)
                          /p:MonoEnableLLVM=true /p:MonoBundleLLVMOptimizer=true
              nameSuffix: AllSubsets_Mono_LLVMAOT
              runtimeVariant: LLVMAOT
              isOfficialBuild: ${{ variables.isOfficialBuild }}
              extraStepsTemplate: /eng/pipelines/common/upload-intermediate-artifacts-step.yml
              extraStepsParameters:
                name: MonoRuntimePacks

      #
      # Build libraries using live CoreLib from CoreCLR
      #
      - template: /eng/pipelines/common/platform-matrix.yml
        parameters:
          jobTemplate: /eng/pipelines/libraries/build-job.yml
          buildConfig: Release
          platforms:
          - OSX_arm64
          - OSX_x64
          - Linux_x64
          - Linux_arm
          - Linux_arm64
          - Linux_musl_x64
          - Linux_musl_arm
          - Linux_musl_arm64
          - windows_x86
          - windows_x64
          - windows_arm
          - windows_arm64
          jobParameters:
            isOfficialBuild: ${{ variables.isOfficialBuild }}
            liveRuntimeBuildConfig: release
            # Official builds don't run tests, locally or on Helix
            runTests: false
            useHelix: false

      #
      # Build libraries AllConfigurations for packages
      #
      - template: /eng/pipelines/common/platform-matrix.yml
        parameters:
          jobTemplate: /eng/pipelines/libraries/build-job.yml
          buildConfig: Release
          platforms:
          - windows_x64
          jobParameters:
            framework: allConfigurations
            isOfficialBuild: ${{ variables.isOfficialBuild }}
            isOfficialAllConfigurations: true
            liveRuntimeBuildConfig: release
            # Official builds don't run tests, locally or on Helix
            runTests: false
            useHelix: false

      - template: /eng/pipelines/common/platform-matrix.yml
        parameters:
          jobTemplate: /eng/pipelines/common/global-build-job.yml
          buildConfig: Release
          helixQueueGroup: ci
          platforms:
          - SourceBuild_Linux_x64
          jobParameters:
            nameSuffix: PortableSourceBuild
            extraStepsTemplate: /eng/pipelines/common/upload-intermediate-artifacts-step.yml
            extraStepsParameters:
              name: SourceBuildPackages
            timeoutInMinutes: 95

      #
      # Installer Build
      #
      - template: /eng/pipelines/common/platform-matrix.yml
        parameters:
          jobTemplate: /eng/pipelines/installer/jobs/build-job.yml
          buildConfig: Release
          jobParameters:
            liveRuntimeBuildConfig: release
            liveLibrariesBuildConfig: Release
            isOfficialBuild: ${{ variables.isOfficialBuild }}
          platforms:
          - OSX_arm64
          - OSX_x64
          - Linux_x64
          - Linux_arm
          - Linux_arm64
          - Linux_musl_x64
          - Linux_musl_arm
          - Linux_musl_arm64
          - windows_x86
          - windows_x64
          - windows_arm
          - windows_arm64

      #
      # Build PGO CoreCLR release
      #
      - template: /eng/pipelines/common/platform-matrix.yml
        parameters:
          jobTemplate: /eng/pipelines/coreclr/templates/build-job.yml
          buildConfig: release
          platforms:
          - windows_x64
          - windows_x86
          - Linux_x64
          - windows_arm64
          - Linux_arm64
          jobParameters:
            isOfficialBuild: ${{ variables.isOfficialBuild }}
            signBinaries: false
            testGroup: innerloop
            pgoType: 'PGO'

      #
      # PGO Build
      #
      - template: /eng/pipelines/common/platform-matrix.yml
        parameters:
          jobTemplate: /eng/pipelines/installer/jobs/build-job.yml
          buildConfig: Release
          jobParameters:
            isOfficialBuild: ${{ variables.isOfficialBuild }}
            liveRuntimeBuildConfig: release
            liveLibrariesBuildConfig: Release
            pgoType: 'PGO'
          platforms:
          - windows_x64
          - windows_x86
          - Linux_x64
          - windows_arm64
          - Linux_arm64

      #
      # Build Workloads
      #
      - template: /eng/pipelines/common/platform-matrix.yml
        parameters:
          jobTemplate: /eng/pipelines/mono/templates/workloads-build.yml
          buildConfig: release
          platforms:
          - windows_x64
          jobParameters:
            isOfficialBuild: ${{ variables.isOfficialBuild }}
            timeoutInMinutes: 120
            dependsOn:
            - Build_Android_arm_release_AllSubsets_Mono
            - Build_Android_arm64_release_AllSubsets_Mono
            - Build_Android_x86_release_AllSubsets_Mono
            - Build_Android_x64_release_AllSubsets_Mono
            - Build_Browser_wasm_Linux_release_AllSubsets_Mono
            - Build_iOS_arm_release_AllSubsets_Mono
            - Build_iOS_arm64_release_AllSubsets_Mono
            - Build_iOSSimulator_x64_release_AllSubsets_Mono
            - Build_iOSSimulator_x86_release_AllSubsets_Mono
            - Build_iOSSimulator_arm64_release_AllSubsets_Mono
            - Build_MacCatalyst_arm64_release_AllSubsets_Mono
            - Build_MacCatalyst_x64_release_AllSubsets_Mono
            - Build_tvOS_arm64_release_AllSubsets_Mono
            - Build_tvOSSimulator_arm64_release_AllSubsets_Mono
            - Build_tvOSSimulator_x64_release_AllSubsets_Mono
            - Build_Windows_x64_release_CrossAOT_Mono
            - installer__coreclr__windows_x64_Release_
            - installer__coreclr__windows_x86_Release_
            - installer__coreclr__windows_arm_Release_
            - installer__coreclr__windows_arm64_Release_

    - ${{ if eq(variables.isOfficialBuild, true) }}:
      - template: /eng/pipelines/official/stages/publish.yml
        parameters:
          isOfficialBuild: ${{ variables.isOfficialBuild }}<|MERGE_RESOLUTION|>--- conflicted
+++ resolved
@@ -22,17 +22,6 @@
 # there is no public pipeline associated with it.
 pr: none
 
-<<<<<<< HEAD
-resources:
-  containers:
-  # Define auxilary containers used by the installer jobs
-  - container: debpkg
-    image: mcr.microsoft.com/dotnet-buildtools/prereqs:ubuntu-18.04-debpkg
-  - container: rpmpkg
-    image: mcr.microsoft.com/dotnet-buildtools/prereqs:centos-7-rpmpkg
-
-=======
->>>>>>> dc27e26c
 variables:
 - template: /eng/pipelines/common/variables.yml
 # TODO: (Consolidation) Switch away from old signing/validation variables from former Core-Setup. https://github.com/dotnet/runtime/issues/1027
