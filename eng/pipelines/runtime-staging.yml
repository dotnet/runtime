--- conflicted
+++ resolved
@@ -373,11 +373,7 @@
     jobParameters:
       testGroup: innerloop
       nameSuffix: Browser_wasm_Windows
-<<<<<<< HEAD
-      buildArgs: -subset mono+libs+host+packs+libs.tests -c $(_BuildConfig) /p:ArchiveTests=true /p:RunDisabledWasmTestsOnWindows=true
-=======
-      buildArgs: -subset mono+libs+host+packs+libs.tests -c $(_BuildConfig) /p:ArchiveTests=true /p:BrowserHost=windows
->>>>>>> 5bf0a3f4
+      buildArgs: -subset mono+libs+host+packs+libs.tests -c $(_BuildConfig) /p:ArchiveTests=true /p:BrowserHost=windows /p:RunDisabledWasmTestsOnWindows=true
       timeoutInMinutes: 120
       condition: >-
         or(
