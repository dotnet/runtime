# Setting batch to true, triggers one build at a time.
# if there is a push while a build in progress, it will wait,
# until the running build finishes, and produce a build with all the changes
# that happened during the last build.
trigger:
  batch: true
  branches:
    include:
    - main
  paths:
    include:
    - '*'
    - docs/manpages/*
    exclude:
    - eng/Version.Details.xml
    - .github/*
    - docs/*
    - CODE-OF-CONDUCT.md
    - CONTRIBUTING.md
    - LICENSE.TXT
    - PATENTS.TXT
    - README.md
    - SECURITY.md
    - THIRD-PARTY-NOTICES.TXT

pr:
  branches:
    include:
    - main
    - release/*.*
  paths:
    include:
    - '*'
    - docs/manpages/*
    exclude:
    - eng/Version.Details.xml
    - .github/*
    - docs/*
    - CODE-OF-CONDUCT.md
    - CONTRIBUTING.md
    - LICENSE.TXT
    - PATENTS.TXT
    - README.md
    - SECURITY.md
    - THIRD-PARTY-NOTICES.TXT

variables:
  - template: /eng/pipelines/common/variables.yml

jobs:
#
# Evaluate paths
#
- ${{ if eq(variables.dependOnEvaluatePaths, true) }}:
  - template: /eng/pipelines/common/evaluate-default-paths.yml

#
# Build the whole product using Mono and run libraries tests
#
- template: /eng/pipelines/common/platform-matrix.yml
  parameters:
    jobTemplate: /eng/pipelines/common/global-build-job.yml
    helixQueuesTemplate: /eng/pipelines/libraries/helix-queues-setup.yml
    buildConfig: Release
    runtimeFlavor: mono
    platforms:
<<<<<<< HEAD
    - Android_x86
    - Android_x64
    variables:
      # map dependencies variables to local variables
      - name: librariesContainsChange
        value: $[ dependencies.evaluate_paths.outputs['SetPathVars_libraries.containsChange'] ]
      - name: monoContainsChange
        value: $[ dependencies.evaluate_paths.outputs['SetPathVars_mono.containsChange'] ]
    jobParameters:
      testGroup: innerloop
      nameSuffix: AllSubsets_Mono
      buildArgs: -s mono+libs+host+packs+libs.tests -c $(_BuildConfig) /p:ArchiveTests=true
      timeoutInMinutes: 180
      condition: >-
        or(
          eq(dependencies.evaluate_paths.outputs['SetPathVars_libraries.containsChange'], true),
          eq(dependencies.evaluate_paths.outputs['SetPathVars_mono.containsChange'], true),
          eq(dependencies.evaluate_paths.outputs['SetPathVars_installer.containsChange'], true),
          eq(variables['isFullMatrix'], true))
      # extra steps, run tests
      extraStepsTemplate: /eng/pipelines/libraries/helix.yml
      extraStepsParameters:
        creator: dotnet-bot
        testRunNamePrefixSuffix: Mono_$(_BuildConfig)
        condition: >-
          or(
          eq(variables['librariesContainsChange'], true),
          eq(variables['monoContainsChange'], true),
          eq(variables['isFullMatrix'], true))

#
# Build the whole product using Mono and run libraries tests for interp iOS
#
- template: /eng/pipelines/common/platform-matrix.yml
  parameters:
    jobTemplate: /eng/pipelines/common/global-build-job.yml
    helixQueuesTemplate: /eng/pipelines/libraries/helix-queues-setup.yml
    buildConfig: Release
    runtimeFlavor: mono
    platforms:
=======
>>>>>>> 911640b3
    - iOSSimulator_x64
    - iOSSimulator_arm64
    - tvOSSimulator_x64
    - tvOSSimulator_arm64
    variables:
      # map dependencies variables to local variables
      - name: librariesContainsChange
        value: $[ dependencies.evaluate_paths.outputs['SetPathVars_libraries.containsChange'] ]
      - name: monoContainsChange
        value: $[ dependencies.evaluate_paths.outputs['SetPathVars_mono.containsChange'] ]
    jobParameters:
      testGroup: innerloop
      nameSuffix: AllSubsets_Mono
      buildArgs: -s mono+libs+host+packs+libs.tests -c $(_BuildConfig) /p:ArchiveTests=true /p:MonoForceInterpreter=true
      timeoutInMinutes: 180
      condition: >-
        or(
          eq(dependencies.evaluate_paths.outputs['SetPathVars_libraries.containsChange'], true),
          eq(dependencies.evaluate_paths.outputs['SetPathVars_mono.containsChange'], true),
          eq(dependencies.evaluate_paths.outputs['SetPathVars_installer.containsChange'], true),
          eq(variables['isFullMatrix'], true))
      # extra steps, run tests
      extraStepsTemplate: /eng/pipelines/libraries/helix.yml
      extraStepsParameters:
        creator: dotnet-bot
        interpreter: true
        testRunNamePrefixSuffix: Mono_$(_BuildConfig)
        condition: >-
          or(
          eq(variables['librariesContainsChange'], true),
          eq(variables['monoContainsChange'], true),
          eq(variables['isFullMatrix'], true))

#
# MacCatalyst interp - requires AOT Compilation and Interp flags 
# Build the whole product using Mono and run libraries tests
#
- template: /eng/pipelines/common/platform-matrix.yml
  parameters:
    jobTemplate: /eng/pipelines/common/global-build-job.yml
    helixQueuesTemplate: /eng/pipelines/libraries/helix-queues-setup.yml
    buildConfig: Release
    runtimeFlavor: mono
    platforms:
    - MacCatalyst_x64
    - MacCatalyst_arm64
    variables:
      # map dependencies variables to local variables
      - name: librariesContainsChange
        value: $[ dependencies.evaluate_paths.outputs['SetPathVars_libraries.containsChange'] ]
      - name: monoContainsChange
        value: $[ dependencies.evaluate_paths.outputs['SetPathVars_mono.containsChange'] ]
    jobParameters:
      testGroup: innerloop
      nameSuffix: AllSubsets_Mono
      buildArgs: -s mono+libs+host+packs+libs.tests -c $(_BuildConfig) /p:ArchiveTests=true /p:RunAOTCompilation=true /p:MonoForceInterpreter=true
      timeoutInMinutes: 180
      condition: >-
        or(
          eq(dependencies.evaluate_paths.outputs['SetPathVars_libraries.containsChange'], true),
          eq(dependencies.evaluate_paths.outputs['SetPathVars_mono.containsChange'], true),
          eq(dependencies.evaluate_paths.outputs['SetPathVars_installer.containsChange'], true),
          eq(variables['isFullMatrix'], true))
      # extra steps, run tests
      extraStepsTemplate: /eng/pipelines/libraries/helix.yml
      extraStepsParameters:
        creator: dotnet-bot
        interpreter: true
        testRunNamePrefixSuffix: Mono_$(_BuildConfig)
        condition: >-
          or(
          eq(variables['librariesContainsChange'], true),
          eq(variables['monoContainsChange'], true),
          eq(variables['isFullMatrix'], true))

#
# Build the whole product using Mono and run libraries tests
#
- template: /eng/pipelines/common/platform-matrix.yml
  parameters:
    jobTemplate: /eng/pipelines/common/global-build-job.yml
    helixQueuesTemplate: /eng/pipelines/libraries/helix-queues-setup.yml
    buildConfig: Release
    runtimeFlavor: mono
    platforms:
    - Android_x86
    - Android_x64
    variables:
      # map dependencies variables to local variables
      - name: librariesContainsChange
        value: $[ dependencies.evaluate_paths.outputs['SetPathVars_libraries.containsChange'] ]
      - name: monoContainsChange
        value: $[ dependencies.evaluate_paths.outputs['SetPathVars_mono.containsChange'] ]
    jobParameters:
      testGroup: innerloop
      nameSuffix: AllSubsets_Mono
      buildArgs: -s mono+libs+host+packs+libs.tests -c $(_BuildConfig) /p:ArchiveTests=true
      timeoutInMinutes: 180
      condition: >-
        or(
          eq(dependencies.evaluate_paths.outputs['SetPathVars_libraries.containsChange'], true),
          eq(dependencies.evaluate_paths.outputs['SetPathVars_mono.containsChange'], true),
          eq(dependencies.evaluate_paths.outputs['SetPathVars_installer.containsChange'], true),
          eq(variables['isFullMatrix'], true))
      # extra steps, run tests
      extraStepsTemplate: /eng/pipelines/libraries/helix.yml
      extraStepsParameters:
        creator: dotnet-bot
        testRunNamePrefixSuffix: Mono_$(_BuildConfig)
        condition: >-
          or(
          eq(variables['librariesContainsChange'], true),
          eq(variables['monoContainsChange'], true),
          eq(variables['isFullMatrix'], true))

- template: /eng/pipelines/common/platform-matrix.yml
  parameters:
    jobTemplate: /eng/pipelines/common/global-build-job.yml
    helixQueuesTemplate: /eng/pipelines/libraries/helix-queues-setup.yml
    buildConfig: Release
    runtimeFlavor: mono
    platforms:
    - Android_arm
    - Android_arm64
    variables:
      # map dependencies variables to local variables
      - name: librariesContainsChange
        value: $[ dependencies.evaluate_paths.outputs['SetPathVars_libraries.containsChange'] ]
      - name: monoContainsChange
        value: $[ dependencies.evaluate_paths.outputs['SetPathVars_mono.containsChange'] ]
    jobParameters:
      testGroup: innerloop
      nameSuffix: AllSubsets_Mono
      buildArgs: -s mono+libs+host+packs+libs.tests -c $(_BuildConfig) /p:ArchiveTests=true
      timeoutInMinutes: 180
      condition: >-
        or(
          eq(dependencies.evaluate_paths.outputs['SetPathVars_libraries.containsChange'], true),
          eq(dependencies.evaluate_paths.outputs['SetPathVars_mono.containsChange'], true),
          eq(dependencies.evaluate_paths.outputs['SetPathVars_installer.containsChange'], true),
          eq(variables['isFullMatrix'], true))
      
      # don't run tests on PRs until we can get significantly more devices
      ${{ if eq(variables['isFullMatrix'], true) }}:
        # extra steps, run tests
        extraStepsTemplate: /eng/pipelines/libraries/helix.yml
        extraStepsParameters:
          creator: dotnet-bot
          testRunNamePrefixSuffix: Mono_$(_BuildConfig)
          condition: >-
            or(
            eq(variables['librariesContainsChange'], true),
            eq(variables['monoContainsChange'], true),
            eq(variables['isFullMatrix'], true))

#
# Build the whole product using Mono and run libraries tests
#
- template: /eng/pipelines/common/platform-matrix.yml
  parameters:
    jobTemplate: /eng/pipelines/common/global-build-job.yml
    helixQueuesTemplate: /eng/pipelines/libraries/helix-queues-setup.yml
    buildConfig: Release
    runtimeFlavor: mono
    platforms:
    - Windows_x64
    variables:
      # map dependencies variables to local variables
      - name: librariesContainsChange
        value: $[ dependencies.evaluate_paths.outputs['SetPathVars_libraries.containsChange'] ]
      - name: monoContainsChange
        value: $[ dependencies.evaluate_paths.outputs['SetPathVars_mono.containsChange'] ]
    jobParameters:
      testScope: innerloop
      nameSuffix: AllSubsets_Mono
      buildArgs: -s mono+libs+host+packs+libs.tests -c $(_BuildConfig) /p:ArchiveTests=true
      timeoutInMinutes: 120
      condition: >-
        or(
          eq(dependencies.evaluate_paths.outputs['SetPathVars_libraries.containsChange'], true),
          eq(dependencies.evaluate_paths.outputs['SetPathVars_mono.containsChange'], true),
          eq(dependencies.evaluate_paths.outputs['SetPathVars_installer.containsChange'], true),
          eq(variables['isFullMatrix'], true))
      # extra steps, run tests
      extraStepsTemplate: /eng/pipelines/libraries/helix.yml
      extraStepsParameters:
        creator: dotnet-bot
        testRunNamePrefixSuffix: Mono_$(_BuildConfig)
        condition: >-
          or(
          eq(variables['librariesContainsChange'], true),
          eq(variables['monoContainsChange'], true),
          eq(variables['isFullMatrix'], true))

#
# Build the whole product using Mono and run libraries tests
#
- template: /eng/pipelines/common/platform-matrix.yml
  parameters:
    jobTemplate: /eng/pipelines/common/global-build-job.yml
    helixQueuesTemplate: /eng/pipelines/libraries/helix-queues-setup.yml
    buildConfig: Release
    runtimeFlavor: mono
    platforms:
    - Browser_wasm
    variables:
      # map dependencies variables to local variables
      - name: librariesContainsChange
        value: $[ dependencies.evaluate_paths.outputs['SetPathVars_libraries.containsChange'] ]
      - name: monoContainsChange
        value: $[ dependencies.evaluate_paths.outputs['SetPathVars_mono.containsChange'] ]
    jobParameters:
      testGroup: innerloop
      nameSuffix: AllSubsets_Mono_AOT
      buildArgs: -s mono+libs+host+packs+libs.tests -c $(_BuildConfig) /p:ArchiveTests=true /p:EnableAggressiveTrimming=true /p:BuildAOTTestsOnHelix=true /p:RunAOTCompilation=true
      timeoutInMinutes: 180
      condition: >-
        or(
          eq(dependencies.evaluate_paths.outputs['SetPathVars_libraries.containsChange'], true),
          eq(dependencies.evaluate_paths.outputs['SetPathVars_mono.containsChange'], true),
          eq(dependencies.evaluate_paths.outputs['SetPathVars_installer.containsChange'], true),
          eq(variables['isFullMatrix'], true))
      # extra steps, run tests
      extraStepsTemplate: /eng/pipelines/libraries/helix.yml
      extraStepsParameters:
        creator: dotnet-bot
        testRunNamePrefixSuffix: Mono_$(_BuildConfig)
        extraHelixArguments: /p:NeedsToBuildWasmAppsOnHelix=true
        scenarios:
        - normal
        condition: >-
          or(
          eq(variables['librariesContainsChange'], true),
          eq(variables['monoContainsChange'], true),
          eq(variables['isFullMatrix'], true))


#
# Build the whole product using Mono for Android and run runtime tests with Android devices
#
- template: /eng/pipelines/common/platform-matrix.yml
  parameters:
    jobTemplate: /eng/pipelines/common/global-build-job.yml
    helixQueuesTemplate: /eng/pipelines/coreclr/templates/helix-queues-setup.yml
    buildConfig: Release
    runtimeFlavor: mono
    platforms:
    #- Android_arm64  # disabled due to https://github.com/dotnet/runtime/issues/47850
    variables:
      - ${{ if and(eq(variables['System.TeamProject'], 'public'), eq(variables['Build.Reason'], 'PullRequest')) }}:
        - name: _HelixSource
          value: pr/dotnet/runtime/$(Build.SourceBranch)
      - ${{ if and(eq(variables['System.TeamProject'], 'public'), ne(variables['Build.Reason'], 'PullRequest')) }}:
        - name: _HelixSource
          value: ci/dotnet/runtime/$(Build.SourceBranch)
      - name: timeoutPerTestInMinutes
        value: 60
      - name: timeoutPerTestCollectionInMinutes
        value: 180
    jobParameters:
      testGroup: innerloop
      nameSuffix: AllSubsets_Mono_RuntimeTests
      buildArgs: -s mono+libs -c $(_BuildConfig)
      timeoutInMinutes: 240
      condition: >-
        or(
          eq(dependencies.evaluate_paths.outputs['SetPathVars_runtimetests.containsChange'], true),
          eq(dependencies.evaluate_paths.outputs['SetPathVars_mono.containsChange'], true),
          eq(variables['isFullMatrix'], true))
      # extra steps, run tests
      extraStepsTemplate: /eng/pipelines/common/templates/runtimes/android-runtime-and-send-to-helix.yml
      extraStepsParameters:
        creator: dotnet-bot
        testRunNamePrefixSuffix: Mono_$(_BuildConfig)

# Run disabled installer tests on Linux x64
- template: /eng/pipelines/common/platform-matrix.yml
  parameters:
    jobTemplate: /eng/pipelines/common/global-build-job.yml
    buildConfig: Release
    platforms:
    - Linux_x64
    jobParameters:
      nameSuffix: Installer_Tests
      isOfficialBuild: ${{ variables.isOfficialBuild }}
      buildArgs: -s clr+libs+host+packs -restore -build -test -c $(_BuildConfig) -lc Debug /p:PortableBuild=true /p:RunOnStaging=true
      useContinueOnErrorDuringBuild: true
      enablePublisTestResults: true
      testResultsFormat: xunit
      timeoutInMinutes: 90

#
# Build Browser_wasm, on windows
#
- template: /eng/pipelines/common/platform-matrix.yml
  parameters:
    jobTemplate: /eng/pipelines/common/global-build-job.yml
    helixQueuesTemplate: /eng/pipelines/libraries/helix-queues-setup.yml
    buildConfig: release
    runtimeFlavor: mono
    platforms:
    - Browser_wasm_win
    variables:
      # map dependencies variables to local variables
      - name: librariesContainsChange
        value: $[ dependencies.evaluate_paths.outputs['SetPathVars_libraries.containsChange'] ]
      - name: monoContainsChange
        value: $[ dependencies.evaluate_paths.outputs['SetPathVars_mono.containsChange'] ]
    jobParameters:
      testGroup: innerloop
      nameSuffix: Browser_wasm_Windows
      buildArgs: -subset mono+libs+host+packs+libs.tests -c $(_BuildConfig) /p:ArchiveTests=true /p:BrowserHost=windows
      timeoutInMinutes: 120
      condition: >-
        or(
          eq(dependencies.evaluate_paths.outputs['SetPathVars_libraries.containsChange'], true),
          eq(dependencies.evaluate_paths.outputs['SetPathVars_mono.containsChange'], true),
          eq(dependencies.evaluate_paths.outputs['SetPathVars_installer.containsChange'], true),
          eq(variables['isFullMatrix'], true))
      # extra steps, run tests
      extraStepsTemplate: /eng/pipelines/libraries/helix.yml
      extraStepsParameters:
        creator: dotnet-bot
        testRunNamePrefixSuffix: Mono_$(_BuildConfig)
        extraHelixArguments: /p:BrowserHost=windows
        scenarios:
        - normal
        condition: >-
          or(
          eq(variables['librariesContainsChange'], true),
          eq(variables['monoContainsChange'], true),
          eq(variables['isFullMatrix'], true))

#
# CoreCLR Build for running Apple Silicon libraries-innerloop
#
- template: /eng/pipelines/common/platform-matrix.yml
  parameters:
    jobTemplate: /eng/pipelines/coreclr/templates/build-job.yml
    buildConfig: release
    platforms:
    - ${{ if eq(variables['isFullMatrix'], true) }}:
      - OSX_arm64
    jobParameters:
      testGroup: innerloop
#
# Libraries Build for running Apple Silicon libraries-innerloop
#
- template: /eng/pipelines/common/platform-matrix.yml
  parameters:
    jobTemplate: /eng/pipelines/libraries/build-job.yml
    buildConfig: Release
    platforms:
    - ${{ if eq(variables['isFullMatrix'], true) }}:
      - OSX_arm64
    helixQueuesTemplate: /eng/pipelines/libraries/helix-queues-setup.yml
    jobParameters:
      isOfficialBuild: ${{ variables['isOfficialBuild'] }}
      isFullMatrix: ${{ variables['isFullMatrix'] }}
      runTests: true
      testScope: innerloop
      liveRuntimeBuildConfig: release<|MERGE_RESOLUTION|>--- conflicted
+++ resolved
@@ -64,49 +64,6 @@
     buildConfig: Release
     runtimeFlavor: mono
     platforms:
-<<<<<<< HEAD
-    - Android_x86
-    - Android_x64
-    variables:
-      # map dependencies variables to local variables
-      - name: librariesContainsChange
-        value: $[ dependencies.evaluate_paths.outputs['SetPathVars_libraries.containsChange'] ]
-      - name: monoContainsChange
-        value: $[ dependencies.evaluate_paths.outputs['SetPathVars_mono.containsChange'] ]
-    jobParameters:
-      testGroup: innerloop
-      nameSuffix: AllSubsets_Mono
-      buildArgs: -s mono+libs+host+packs+libs.tests -c $(_BuildConfig) /p:ArchiveTests=true
-      timeoutInMinutes: 180
-      condition: >-
-        or(
-          eq(dependencies.evaluate_paths.outputs['SetPathVars_libraries.containsChange'], true),
-          eq(dependencies.evaluate_paths.outputs['SetPathVars_mono.containsChange'], true),
-          eq(dependencies.evaluate_paths.outputs['SetPathVars_installer.containsChange'], true),
-          eq(variables['isFullMatrix'], true))
-      # extra steps, run tests
-      extraStepsTemplate: /eng/pipelines/libraries/helix.yml
-      extraStepsParameters:
-        creator: dotnet-bot
-        testRunNamePrefixSuffix: Mono_$(_BuildConfig)
-        condition: >-
-          or(
-          eq(variables['librariesContainsChange'], true),
-          eq(variables['monoContainsChange'], true),
-          eq(variables['isFullMatrix'], true))
-
-#
-# Build the whole product using Mono and run libraries tests for interp iOS
-#
-- template: /eng/pipelines/common/platform-matrix.yml
-  parameters:
-    jobTemplate: /eng/pipelines/common/global-build-job.yml
-    helixQueuesTemplate: /eng/pipelines/libraries/helix-queues-setup.yml
-    buildConfig: Release
-    runtimeFlavor: mono
-    platforms:
-=======
->>>>>>> 911640b3
     - iOSSimulator_x64
     - iOSSimulator_arm64
     - tvOSSimulator_x64
@@ -120,7 +77,7 @@
     jobParameters:
       testGroup: innerloop
       nameSuffix: AllSubsets_Mono
-      buildArgs: -s mono+libs+host+packs+libs.tests -c $(_BuildConfig) /p:ArchiveTests=true /p:MonoForceInterpreter=true
+      buildArgs: -s mono+libs+host+packs+libs.tests -c $(_BuildConfig) /p:ArchiveTests=true /p:RunAOTCompilation=true /p:MonoForceInterpreter=true
       timeoutInMinutes: 180
       condition: >-
         or(
