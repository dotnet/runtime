--- conflicted
+++ resolved
@@ -64,56 +64,10 @@
     buildConfig: Release
     runtimeFlavor: mono
     platforms:
-<<<<<<< HEAD
     - Android_x86
     - Android_x64
+    - Android_arm
     - Android_arm64
-=======
-    - iOSSimulator_x64
-    - tvOSSimulator_x64
-    - MacCatalyst_x64
-    variables:
-      # map dependencies variables to local variables
-      - name: librariesContainsChange
-        value: $[ dependencies.evaluate_paths.outputs['SetPathVars_libraries.containsChange'] ]
-      - name: monoContainsChange
-        value: $[ dependencies.evaluate_paths.outputs['SetPathVars_mono.containsChange'] ]
-    jobParameters:
-      testGroup: innerloop
-      nameSuffix: AllSubsets_Mono
-      buildArgs: -s mono+libs+host+packs+libs.tests -c $(_BuildConfig) /p:ArchiveTests=true /p:MonoForceInterpreter=true
-      timeoutInMinutes: 180
-      condition: >-
-        or(
-          eq(dependencies.evaluate_paths.outputs['SetPathVars_libraries.containsChange'], true),
-          eq(dependencies.evaluate_paths.outputs['SetPathVars_mono.containsChange'], true),
-          eq(dependencies.evaluate_paths.outputs['SetPathVars_installer.containsChange'], true),
-          eq(variables['isFullMatrix'], true))
-      # extra steps, run tests
-      extraStepsTemplate: /eng/pipelines/libraries/helix.yml
-      extraStepsParameters:
-        creator: dotnet-bot
-        interpreter: true
-        testRunNamePrefixSuffix: Mono_$(_BuildConfig)
-        condition: >-
-          or(
-          eq(variables['librariesContainsChange'], true),
-          eq(variables['monoContainsChange'], true),
-          eq(variables['isFullMatrix'], true))
-
-#
-# Build the whole product using Mono and run libraries tests
-#
-- template: /eng/pipelines/common/platform-matrix.yml
-  parameters:
-    jobTemplate: /eng/pipelines/common/global-build-job.yml
-    helixQueuesTemplate: /eng/pipelines/libraries/helix-queues-setup.yml
-    buildConfig: Release
-    runtimeFlavor: mono
-    platforms:
-    - Android_x86
-    - Android_x64
->>>>>>> d49bcbe0
     variables:
       # map dependencies variables to local variables
       - name: librariesContainsChange
@@ -142,56 +96,6 @@
           eq(variables['monoContainsChange'], true),
           eq(variables['isFullMatrix'], true))
 
-<<<<<<< HEAD
-=======
-- template: /eng/pipelines/common/platform-matrix.yml
-  parameters:
-    jobTemplate: /eng/pipelines/common/global-build-job.yml
-    helixQueuesTemplate: /eng/pipelines/libraries/helix-queues-setup.yml
-    buildConfig: Release
-    runtimeFlavor: mono
-    platforms:
-    - Android_arm64
-    variables:
-      # map dependencies variables to local variables
-      - name: librariesContainsChange
-        value: $[ dependencies.evaluate_paths.outputs['SetPathVars_libraries.containsChange'] ]
-      - name: monoContainsChange
-        value: $[ dependencies.evaluate_paths.outputs['SetPathVars_mono.containsChange'] ]
-    jobParameters:
-      testGroup: innerloop
-      nameSuffix: AllSubsets_Mono
-      buildArgs: -s mono+libs+host+packs+libs.tests -c $(_BuildConfig) /p:ArchiveTests=true
-      timeoutInMinutes: 180
-      condition: >-
-        or(
-          eq(dependencies.evaluate_paths.outputs['SetPathVars_libraries.containsChange'], true),
-          eq(dependencies.evaluate_paths.outputs['SetPathVars_mono.containsChange'], true),
-          eq(dependencies.evaluate_paths.outputs['SetPathVars_installer.containsChange'], true),
-          eq(variables['isFullMatrix'], true))
-      # extra steps, run tests
-      extraStepsTemplate: /eng/pipelines/libraries/helix.yml
-      extraStepsParameters:
-        creator: dotnet-bot
-        testRunNamePrefixSuffix: Mono_$(_BuildConfig)
-        condition: >-
-          or(
-          eq(variables['librariesContainsChange'], true),
-          eq(variables['monoContainsChange'], true),
-          eq(variables['isFullMatrix'], true))
-
-- template: /eng/pipelines/common/platform-matrix.yml
-  parameters:
-    jobTemplate: /eng/pipelines/common/global-build-job.yml
-    buildConfig: Release
-    platforms:
-    - Android_arm
-    jobParameters:
-      testGroup: innerloop
-      nameSuffix: Build_Subset_Mono
-      buildArgs: -subset mono+libs
-
->>>>>>> d49bcbe0
 #
 # Build the whole product using Mono and run libraries tests
 #
@@ -204,6 +108,7 @@
     platforms:
     - Android_x86
     - Android_x64
+    - Android_arm
     - Android_arm64
     variables:
       # map dependencies variables to local variables
@@ -322,96 +227,4 @@
       extraStepsTemplate: /eng/pipelines/common/templates/runtimes/android-runtime-and-send-to-helix.yml
       extraStepsParameters:
         creator: dotnet-bot
-<<<<<<< HEAD
-        testRunNamePrefixSuffix: Mono_$(_BuildConfig)
-=======
-        testRunNamePrefixSuffix: Mono_$(_BuildConfig)
-
-# Run disabled installer tests on Linux x64
-- template: /eng/pipelines/common/platform-matrix.yml
-  parameters:
-    jobTemplate: /eng/pipelines/common/global-build-job.yml
-    buildConfig: Release
-    platforms:
-    - Linux_x64
-    jobParameters:
-      nameSuffix: Installer_Tests
-      isOfficialBuild: ${{ variables.isOfficialBuild }}
-      buildArgs: -s clr+libs+host+packs -restore -build -test -c $(_BuildConfig) -lc Debug /p:PortableBuild=true /p:RunOnStaging=true
-      useContinueOnErrorDuringBuild: true
-      enablePublisTestResults: true
-      testResultsFormat: xunit
-      timeoutInMinutes: 90
-
-#
-# Build Browser_wasm, on windows
-#
-- template: /eng/pipelines/common/platform-matrix.yml
-  parameters:
-    jobTemplate: /eng/pipelines/common/global-build-job.yml
-    helixQueuesTemplate: /eng/pipelines/libraries/helix-queues-setup.yml
-    buildConfig: release
-    runtimeFlavor: mono
-    platforms:
-    - Browser_wasm_win
-    variables:
-      # map dependencies variables to local variables
-      - name: librariesContainsChange
-        value: $[ dependencies.evaluate_paths.outputs['SetPathVars_libraries.containsChange'] ]
-      - name: monoContainsChange
-        value: $[ dependencies.evaluate_paths.outputs['SetPathVars_mono.containsChange'] ]
-    jobParameters:
-      testGroup: innerloop
-      nameSuffix: Browser_wasm_Windows
-      buildArgs: -subset mono+libs+host+packs+libs.tests -c $(_BuildConfig) /p:ArchiveTests=true /p:BrowserHost=windows
-      timeoutInMinutes: 120
-      condition: >-
-        or(
-          eq(dependencies.evaluate_paths.outputs['SetPathVars_libraries.containsChange'], true),
-          eq(dependencies.evaluate_paths.outputs['SetPathVars_mono.containsChange'], true),
-          eq(dependencies.evaluate_paths.outputs['SetPathVars_installer.containsChange'], true),
-          eq(variables['isFullMatrix'], true))
-      # extra steps, run tests
-      extraStepsTemplate: /eng/pipelines/libraries/helix.yml
-      extraStepsParameters:
-        creator: dotnet-bot
-        testRunNamePrefixSuffix: Mono_$(_BuildConfig)
-        extraHelixArguments: /p:BrowserHost=windows
-        scenarios:
-        - normal
-        condition: >-
-          or(
-          eq(variables['librariesContainsChange'], true),
-          eq(variables['monoContainsChange'], true),
-          eq(variables['isFullMatrix'], true))
-
-#
-# CoreCLR Build for running Apple Silicon libraries-innerloop
-#
-- template: /eng/pipelines/common/platform-matrix.yml
-  parameters:
-    jobTemplate: /eng/pipelines/coreclr/templates/build-job.yml
-    buildConfig: release
-    platforms:
-    - ${{ if eq(variables['isFullMatrix'], true) }}:
-      - OSX_arm64
-    jobParameters:
-      testGroup: innerloop
-#
-# Libraries Build for running Apple Silicon libraries-innerloop
-#
-- template: /eng/pipelines/common/platform-matrix.yml
-  parameters:
-    jobTemplate: /eng/pipelines/libraries/build-job.yml
-    buildConfig: Release
-    platforms:
-    - ${{ if eq(variables['isFullMatrix'], true) }}:
-      - OSX_arm64
-    helixQueuesTemplate: /eng/pipelines/libraries/helix-queues-setup.yml
-    jobParameters:
-      isOfficialBuild: ${{ variables['isOfficialBuild'] }}
-      isFullMatrix: ${{ variables['isFullMatrix'] }}
-      runTests: true
-      testScope: innerloop
-      liveRuntimeBuildConfig: release
->>>>>>> d49bcbe0
+        testRunNamePrefixSuffix: Mono_$(_BuildConfig)