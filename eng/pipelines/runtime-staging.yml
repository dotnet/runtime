# Setting batch to true, triggers one build at a time.
# if there is a push while a build in progress, it will wait,
# until the running build finishes, and produce a build with all the changes
# that happened during the last build.
trigger:
  batch: true
  branches:
    include:
    - main
  paths:
    include:
    - '*'
    - docs/manpages/*
    exclude:
    - eng/Version.Details.xml
    - .github/*
    - docs/*
    - CODE-OF-CONDUCT.md
    - CONTRIBUTING.md
    - LICENSE.TXT
    - PATENTS.TXT
    - README.md
    - SECURITY.md
    - THIRD-PARTY-NOTICES.TXT

pr:
  branches:
    include:
    - main
    - release/*.*
  paths:
    include:
    - '*'
    - docs/manpages/*
    exclude:
    - eng/Version.Details.xml
    - .github/*
    - docs/*
    - CODE-OF-CONDUCT.md
    - CONTRIBUTING.md
    - LICENSE.TXT
    - PATENTS.TXT
    - README.md
    - SECURITY.md
    - THIRD-PARTY-NOTICES.TXT

variables:
  - template: /eng/pipelines/common/variables.yml

jobs:
#
# Evaluate paths
#
- ${{ if eq(variables.dependOnEvaluatePaths, true) }}:
  - template: /eng/pipelines/common/evaluate-default-paths.yml

#
# Build the whole product using Mono and run libraries tests
#
- template: /eng/pipelines/common/platform-matrix.yml
  parameters:
    jobTemplate: /eng/pipelines/common/global-build-job.yml
    helixQueuesTemplate: /eng/pipelines/libraries/helix-queues-setup.yml
    buildConfig: Release
    runtimeFlavor: mono
    platforms:
    - iOSSimulator_x64
    - tvOSSimulator_x64
    - MacCatalyst_x64
    variables:
      # map dependencies variables to local variables
      - name: librariesContainsChange
        value: $[ dependencies.evaluate_paths.outputs['SetPathVars_libraries.containsChange'] ]
      - name: monoContainsChange
        value: $[ dependencies.evaluate_paths.outputs['SetPathVars_mono.containsChange'] ]
    jobParameters:
      testGroup: innerloop
      nameSuffix: AllSubsets_Mono
      buildArgs: -s mono+libs+host+packs+libs.tests -c $(_BuildConfig) /p:ArchiveTests=true /p:MonoForceInterpreter=true
      timeoutInMinutes: 180
      condition: >-
        or(
          eq(dependencies.evaluate_paths.outputs['SetPathVars_libraries.containsChange'], true),
          eq(dependencies.evaluate_paths.outputs['SetPathVars_mono.containsChange'], true),
          eq(dependencies.evaluate_paths.outputs['SetPathVars_installer.containsChange'], true),
          eq(variables['isFullMatrix'], true))
      # extra steps, run tests
      extraStepsTemplate: /eng/pipelines/libraries/helix.yml
      extraStepsParameters:
        creator: dotnet-bot
        interpreter: true
        testRunNamePrefixSuffix: Mono_$(_BuildConfig)
        condition: >-
          or(
          eq(variables['librariesContainsChange'], true),
          eq(variables['monoContainsChange'], true),
          eq(variables['isFullMatrix'], true))

#
# Build the whole product using Mono and run libraries tests
#
- template: /eng/pipelines/common/platform-matrix.yml
  parameters:
    jobTemplate: /eng/pipelines/common/global-build-job.yml
    helixQueuesTemplate: /eng/pipelines/libraries/helix-queues-setup.yml
    buildConfig: Release
    runtimeFlavor: mono
    platforms:
    - Android_x86
    - Android_x64
    variables:
      # map dependencies variables to local variables
      - name: librariesContainsChange
        value: $[ dependencies.evaluate_paths.outputs['SetPathVars_libraries.containsChange'] ]
      - name: monoContainsChange
        value: $[ dependencies.evaluate_paths.outputs['SetPathVars_mono.containsChange'] ]
    jobParameters:
      testGroup: innerloop
      nameSuffix: AllSubsets_Mono
      buildArgs: -s mono+libs+host+packs+libs.tests -c $(_BuildConfig) /p:ArchiveTests=true
      timeoutInMinutes: 180
      condition: >-
        or(
          eq(dependencies.evaluate_paths.outputs['SetPathVars_libraries.containsChange'], true),
          eq(dependencies.evaluate_paths.outputs['SetPathVars_mono.containsChange'], true),
          eq(dependencies.evaluate_paths.outputs['SetPathVars_installer.containsChange'], true),
          eq(variables['isFullMatrix'], true))
      # extra steps, run tests
      extraStepsTemplate: /eng/pipelines/libraries/helix.yml
      extraStepsParameters:
        creator: dotnet-bot
        testRunNamePrefixSuffix: Mono_$(_BuildConfig)
        condition: >-
          or(
          eq(variables['librariesContainsChange'], true),
          eq(variables['monoContainsChange'], true),
          eq(variables['isFullMatrix'], true))

- template: /eng/pipelines/common/platform-matrix.yml
  parameters:
    jobTemplate: /eng/pipelines/common/global-build-job.yml
    helixQueuesTemplate: /eng/pipelines/libraries/helix-queues-setup.yml
    buildConfig: Release
    runtimeFlavor: mono
    platforms:
    - Android_arm64
    variables:
      # map dependencies variables to local variables
      - name: librariesContainsChange
        value: $[ dependencies.evaluate_paths.outputs['SetPathVars_libraries.containsChange'] ]
      - name: monoContainsChange
        value: $[ dependencies.evaluate_paths.outputs['SetPathVars_mono.containsChange'] ]
    jobParameters:
      testGroup: innerloop
      nameSuffix: AllSubsets_Mono
      buildArgs: -s mono+libs+host+packs+libs.tests -c $(_BuildConfig) /p:ArchiveTests=true
      timeoutInMinutes: 180
      condition: >-
        or(
          eq(dependencies.evaluate_paths.outputs['SetPathVars_libraries.containsChange'], true),
          eq(dependencies.evaluate_paths.outputs['SetPathVars_mono.containsChange'], true),
          eq(dependencies.evaluate_paths.outputs['SetPathVars_installer.containsChange'], true),
          eq(variables['isFullMatrix'], true))
      # extra steps, run tests
      extraStepsTemplate: /eng/pipelines/libraries/helix.yml
      extraStepsParameters:
        creator: dotnet-bot
        testRunNamePrefixSuffix: Mono_$(_BuildConfig)
        condition: >-
          or(
          eq(variables['librariesContainsChange'], true),
          eq(variables['monoContainsChange'], true),
          eq(variables['isFullMatrix'], true))

- template: /eng/pipelines/common/platform-matrix.yml
  parameters:
    jobTemplate: /eng/pipelines/common/global-build-job.yml
    buildConfig: Release
    platforms:
    - Android_arm
    jobParameters:
      testGroup: innerloop
      nameSuffix: Build_Subset_Mono
      buildArgs: -subset mono+libs

#
# Build the whole product using Mono and run libraries tests
#
- template: /eng/pipelines/common/platform-matrix.yml
  parameters:
    jobTemplate: /eng/pipelines/common/global-build-job.yml
    helixQueuesTemplate: /eng/pipelines/libraries/helix-queues-setup.yml
    buildConfig: Release
    runtimeFlavor: mono
    platforms:
    - Windows_x64
    variables:
      # map dependencies variables to local variables
      - name: librariesContainsChange
        value: $[ dependencies.evaluate_paths.outputs['SetPathVars_libraries.containsChange'] ]
      - name: monoContainsChange
        value: $[ dependencies.evaluate_paths.outputs['SetPathVars_mono.containsChange'] ]
    jobParameters:
      testScope: innerloop
      nameSuffix: AllSubsets_Mono
      buildArgs: -s mono+libs+host+packs+libs.tests -c $(_BuildConfig) /p:ArchiveTests=true
      timeoutInMinutes: 120
      condition: >-
        or(
          eq(dependencies.evaluate_paths.outputs['SetPathVars_libraries.containsChange'], true),
          eq(dependencies.evaluate_paths.outputs['SetPathVars_mono.containsChange'], true),
          eq(dependencies.evaluate_paths.outputs['SetPathVars_installer.containsChange'], true),
          eq(variables['isFullMatrix'], true))
      # extra steps, run tests
      extraStepsTemplate: /eng/pipelines/libraries/helix.yml
      extraStepsParameters:
        creator: dotnet-bot
        testRunNamePrefixSuffix: Mono_$(_BuildConfig)
        condition: >-
          or(
          eq(variables['librariesContainsChange'], true),
          eq(variables['monoContainsChange'], true),
          eq(variables['isFullMatrix'], true))

#
# Build the whole product using Mono and run libraries tests
#
- template: /eng/pipelines/common/platform-matrix.yml
  parameters:
    jobTemplate: /eng/pipelines/common/global-build-job.yml
    helixQueuesTemplate: /eng/pipelines/libraries/helix-queues-setup.yml
    buildConfig: Release
    runtimeFlavor: mono
    platforms:
    - Browser_wasm
    variables:
      # map dependencies variables to local variables
      - name: librariesContainsChange
        value: $[ dependencies.evaluate_paths.outputs['SetPathVars_libraries.containsChange'] ]
      - name: monoContainsChange
        value: $[ dependencies.evaluate_paths.outputs['SetPathVars_mono.containsChange'] ]
    jobParameters:
      testGroup: innerloop
      nameSuffix: AllSubsets_Mono_AOT
      buildArgs: -s mono+libs+host+packs+libs.tests -c $(_BuildConfig) /p:ArchiveTests=true /p:EnableAggressiveTrimming=true /p:BuildAOTTestsOnHelix=true /p:RunAOTCompilation=true
      timeoutInMinutes: 180
      condition: >-
        or(
          eq(dependencies.evaluate_paths.outputs['SetPathVars_libraries.containsChange'], true),
          eq(dependencies.evaluate_paths.outputs['SetPathVars_mono.containsChange'], true),
          eq(dependencies.evaluate_paths.outputs['SetPathVars_installer.containsChange'], true),
          eq(variables['isFullMatrix'], true))
      # extra steps, run tests
      extraStepsTemplate: /eng/pipelines/libraries/helix.yml
      extraStepsParameters:
        creator: dotnet-bot
        testRunNamePrefixSuffix: Mono_$(_BuildConfig)
        extraHelixArguments: /p:NeedsToBuildWasmAppsOnHelix=true
        scenarios:
        - normal
        condition: >-
          or(
          eq(variables['librariesContainsChange'], true),
          eq(variables['monoContainsChange'], true),
          eq(variables['isFullMatrix'], true))


#
# Build the whole product using Mono for Android and run runtime tests with Android emulator
#
- template: /eng/pipelines/common/platform-matrix.yml
  parameters:
    jobTemplate: /eng/pipelines/common/global-build-job.yml
    helixQueuesTemplate: /eng/pipelines/coreclr/templates/helix-queues-setup.yml
    buildConfig: Release
    runtimeFlavor: mono
    platforms:
    - Android_x64
    #- Android_arm64  # disabled due to https://github.com/dotnet/runtime/issues/47850
    variables:
      - ${{ if and(eq(variables['System.TeamProject'], 'public'), eq(variables['Build.Reason'], 'PullRequest')) }}:
        - name: _HelixSource
          value: pr/dotnet/runtime/$(Build.SourceBranch)
      - ${{ if and(eq(variables['System.TeamProject'], 'public'), ne(variables['Build.Reason'], 'PullRequest')) }}:
        - name: _HelixSource
          value: ci/dotnet/runtime/$(Build.SourceBranch)
      - name: timeoutPerTestInMinutes
        value: 60
      - name: timeoutPerTestCollectionInMinutes
        value: 180
    jobParameters:
      testGroup: innerloop
      nameSuffix: AllSubsets_Mono_RuntimeTests
      buildArgs: -s mono+libs -c $(_BuildConfig)
      timeoutInMinutes: 240
      condition: >-
        or(
          eq(dependencies.evaluate_paths.outputs['SetPathVars_runtimetests.containsChange'], true),
          eq(dependencies.evaluate_paths.outputs['SetPathVars_mono.containsChange'], true),
          eq(variables['isFullMatrix'], true))
      # extra steps, run tests
      extraStepsTemplate: /eng/pipelines/common/templates/runtimes/android-runtime-and-send-to-helix.yml
      extraStepsParameters:
        creator: dotnet-bot
        testRunNamePrefixSuffix: Mono_$(_BuildConfig)

# Run disabled installer tests on Linux x64
- template: /eng/pipelines/common/platform-matrix.yml
  parameters:
    jobTemplate: /eng/pipelines/common/global-build-job.yml
    buildConfig: Release
    platforms:
    - Linux_x64
    jobParameters:
      nameSuffix: Installer_Tests
      isOfficialBuild: ${{ variables.isOfficialBuild }}
      buildArgs: -s clr+libs+host+packs -restore -build -test -c $(_BuildConfig) -lc Debug /p:PortableBuild=true /p:RunOnStaging=true
      useContinueOnErrorDuringBuild: true
      enablePublisTestResults: true
      testResultsFormat: xunit
      timeoutInMinutes: 90

#
# Build Browser_wasm, on windows, run browser tests
#
- template: /eng/pipelines/common/platform-matrix.yml
  parameters:
    jobTemplate: /eng/pipelines/common/global-build-job.yml
    helixQueuesTemplate: /eng/pipelines/libraries/helix-queues-setup.yml
    buildConfig: release
    runtimeFlavor: mono
    platforms:
    - Browser_wasm_win
    variables:
      # map dependencies variables to local variables
      - name: librariesContainsChange
        value: $[ dependencies.evaluate_paths.outputs['SetPathVars_libraries.containsChange'] ]
      - name: monoContainsChange
        value: $[ dependencies.evaluate_paths.outputs['SetPathVars_mono.containsChange'] ]
    jobParameters:
      testGroup: innerloop
      nameSuffix: Browser_wasm_Windows
<<<<<<< HEAD
      buildArgs: -subset mono+libs+host+packs+libs.tests -c $(_BuildConfig) /p:Scenario=WasmTestOnBrowser /p:BrowserHost=windows /p:ArchiveTests=true
=======
      buildArgs: -subset mono+libs+host+packs+libs.tests -c $(_BuildConfig) /p:ArchiveTests=true /p:BrowserHost=windows
>>>>>>> be19e1cc
      timeoutInMinutes: 120
      condition: >-
        or(
          eq(dependencies.evaluate_paths.outputs['SetPathVars_libraries.containsChange'], true),
          eq(dependencies.evaluate_paths.outputs['SetPathVars_mono.containsChange'], true),
          eq(dependencies.evaluate_paths.outputs['SetPathVars_installer.containsChange'], true),
          eq(variables['isFullMatrix'], true))
      # extra steps, run tests
      extraStepsTemplate: /eng/pipelines/libraries/helix.yml
      extraStepsParameters:
        creator: dotnet-bot
        testRunNamePrefixSuffix: Mono_$(_BuildConfig)
        extraHelixArguments: /p:BrowserHost=windows
        scenarios:
        - wasmtestonbrowser
        condition: >-
          or(
          eq(variables['librariesContainsChange'], true),
          eq(variables['monoContainsChange'], true),
          eq(variables['isFullMatrix'], true))

#
# CoreCLR Build for running Apple Silicon libraries-innerloop
#
- template: /eng/pipelines/common/platform-matrix.yml
  parameters:
    jobTemplate: /eng/pipelines/coreclr/templates/build-job.yml
    buildConfig: release
    platforms:
    - ${{ if eq(variables['isFullMatrix'], true) }}:
      - OSX_arm64
    jobParameters:
      testGroup: innerloop
#
# Libraries Build for running Apple Silicon libraries-innerloop
#
- template: /eng/pipelines/common/platform-matrix.yml
  parameters:
    jobTemplate: /eng/pipelines/libraries/build-job.yml
    buildConfig: Release
    platforms:
    - ${{ if eq(variables['isFullMatrix'], true) }}:
      - OSX_arm64
    helixQueuesTemplate: /eng/pipelines/libraries/helix-queues-setup.yml
    jobParameters:
      isOfficialBuild: ${{ variables['isOfficialBuild'] }}
      isFullMatrix: ${{ variables['isFullMatrix'] }}
      runTests: true
      testScope: innerloop
      liveRuntimeBuildConfig: release<|MERGE_RESOLUTION|>--- conflicted
+++ resolved
@@ -340,11 +340,7 @@
     jobParameters:
       testGroup: innerloop
       nameSuffix: Browser_wasm_Windows
-<<<<<<< HEAD
-      buildArgs: -subset mono+libs+host+packs+libs.tests -c $(_BuildConfig) /p:Scenario=WasmTestOnBrowser /p:BrowserHost=windows /p:ArchiveTests=true
-=======
-      buildArgs: -subset mono+libs+host+packs+libs.tests -c $(_BuildConfig) /p:ArchiveTests=true /p:BrowserHost=windows
->>>>>>> be19e1cc
+      buildArgs: -subset mono+libs+host+packs+libs.tests -c $(_BuildConfig) /p:ArchiveTests=true /p:BrowserHost=windows /p:Scenario=WasmTestOnBrowser 
       timeoutInMinutes: 120
       condition: >-
         or(
