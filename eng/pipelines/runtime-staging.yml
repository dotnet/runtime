# Setting batch to true, triggers one build at a time.
# if there is a push while a build in progress, it will wait,
# until the running build finishes, and produce a build with all the changes
# that happened during the last build.
trigger:
  batch: true
  branches:
    include:
    - main
  paths:
    include:
    - '*'
    - docs/manpages/*
    exclude:
    - eng/Version.Details.xml
    - .github/*
    - docs/*
    - CODE-OF-CONDUCT.md
    - CONTRIBUTING.md
    - LICENSE.TXT
    - PATENTS.TXT
    - README.md
    - SECURITY.md
    - THIRD-PARTY-NOTICES.TXT

pr:
  branches:
    include:
    - main
    - release/*.*
  paths:
    include:
    - '*'
    - docs/manpages/*
    exclude:
    - eng/Version.Details.xml
    - .github/*
    - docs/*
    - CODE-OF-CONDUCT.md
    - CONTRIBUTING.md
    - LICENSE.TXT
    - PATENTS.TXT
    - README.md
    - SECURITY.md
    - THIRD-PARTY-NOTICES.TXT

variables:
  - template: /eng/pipelines/common/variables.yml

jobs:
#
# Evaluate paths
#
- ${{ if eq(variables.dependOnEvaluatePaths, true) }}:
  - template: /eng/pipelines/common/evaluate-default-paths.yml

#
# Build the whole product using Mono and run libraries tests
#
- template: /eng/pipelines/common/platform-matrix.yml
  parameters:
    jobTemplate: /eng/pipelines/common/global-build-job.yml
    helixQueuesTemplate: /eng/pipelines/libraries/helix-queues-setup.yml
    buildConfig: Release
    runtimeFlavor: mono
    platforms:
    - Android_x86
    - Android_x64
    - iOSSimulator_x64
    - tvOSSimulator_x64
    variables:
      # map dependencies variables to local variables
      - name: librariesContainsChange
        value: $[ dependencies.evaluate_paths.outputs['SetPathVars_libraries.containsChange'] ]
      - name: monoContainsChange
        value: $[ dependencies.evaluate_paths.outputs['SetPathVars_mono.containsChange'] ]
    jobParameters:
      testGroup: innerloop
      nameSuffix: AllSubsets_Mono
      buildArgs: -s mono+libs+host+packs+libs.tests -c $(_BuildConfig) /p:ArchiveTests=true
      timeoutInMinutes: 180
      condition: >-
        or(
          eq(dependencies.evaluate_paths.outputs['SetPathVars_libraries.containsChange'], true),
          eq(dependencies.evaluate_paths.outputs['SetPathVars_mono.containsChange'], true),
          eq(dependencies.evaluate_paths.outputs['SetPathVars_installer.containsChange'], true),
          eq(variables['isFullMatrix'], true))
      # extra steps, run tests
      extraStepsTemplate: /eng/pipelines/libraries/helix.yml
      extraStepsParameters:
        creator: dotnet-bot
        testRunNamePrefixSuffix: Mono_$(_BuildConfig)
        condition: >-
          or(
          eq(variables['librariesContainsChange'], true),
          eq(variables['monoContainsChange'], true),
          eq(variables['isFullMatrix'], true))

- template: /eng/pipelines/common/platform-matrix.yml
  parameters:
    jobTemplate: /eng/pipelines/common/global-build-job.yml
    helixQueuesTemplate: /eng/pipelines/libraries/helix-queues-setup.yml
    buildConfig: Release
    runtimeFlavor: mono
    platforms:
    - Android_arm64
    variables:
      # map dependencies variables to local variables
      - name: librariesContainsChange
        value: $[ dependencies.evaluate_paths.outputs['SetPathVars_libraries.containsChange'] ]
      - name: monoContainsChange
        value: $[ dependencies.evaluate_paths.outputs['SetPathVars_mono.containsChange'] ]
    jobParameters:
      testGroup: innerloop
      nameSuffix: AllSubsets_Mono
      buildArgs: -s mono+libs+host+packs+libs.tests -c $(_BuildConfig) /p:ArchiveTests=true
      timeoutInMinutes: 180
      condition: >-
        or(
          eq(dependencies.evaluate_paths.outputs['SetPathVars_libraries.containsChange'], true),
          eq(dependencies.evaluate_paths.outputs['SetPathVars_mono.containsChange'], true),
          eq(dependencies.evaluate_paths.outputs['SetPathVars_installer.containsChange'], true),
          eq(variables['isFullMatrix'], true))
      
      # don't run tests on PRs until we get more Android devices: https://github.com/dotnet/core-eng/issues/11781
      ${{ if eq(variables['isFullMatrix'], true) }}:
        # extra steps, run tests
        extraStepsTemplate: /eng/pipelines/libraries/helix.yml
        extraStepsParameters:
          creator: dotnet-bot
          testRunNamePrefixSuffix: Mono_$(_BuildConfig)
          condition: >-
            or(
            eq(variables['librariesContainsChange'], true),
            eq(variables['monoContainsChange'], true),
            eq(variables['isFullMatrix'], true))

- template: /eng/pipelines/common/platform-matrix.yml
  parameters:
    jobTemplate: /eng/pipelines/common/global-build-job.yml
    buildConfig: Release
    platforms:
    - Android_arm
    jobParameters:
      testGroup: innerloop
      nameSuffix: Build_Subset_Mono
      buildArgs: -subset mono+libs

#
# Build the whole product using Mono and run libraries tests
#
- template: /eng/pipelines/common/platform-matrix.yml
  parameters:
    jobTemplate: /eng/pipelines/common/global-build-job.yml
    helixQueuesTemplate: /eng/pipelines/libraries/helix-queues-setup.yml
    buildConfig: Release
    runtimeFlavor: mono
    platforms:
    - Windows_x64
    variables:
      # map dependencies variables to local variables
      - name: librariesContainsChange
        value: $[ dependencies.evaluate_paths.outputs['SetPathVars_libraries.containsChange'] ]
      - name: monoContainsChange
        value: $[ dependencies.evaluate_paths.outputs['SetPathVars_mono.containsChange'] ]
    jobParameters:
      testScope: innerloop
      nameSuffix: AllSubsets_Mono
      buildArgs: -s mono+libs+host+packs+libs.tests -c $(_BuildConfig) /p:ArchiveTests=true
      timeoutInMinutes: 120
      condition: >-
        or(
          eq(dependencies.evaluate_paths.outputs['SetPathVars_libraries.containsChange'], true),
          eq(dependencies.evaluate_paths.outputs['SetPathVars_mono.containsChange'], true),
          eq(dependencies.evaluate_paths.outputs['SetPathVars_installer.containsChange'], true),
          eq(variables['isFullMatrix'], true))
      # extra steps, run tests
      extraStepsTemplate: /eng/pipelines/libraries/helix.yml
      extraStepsParameters:
        creator: dotnet-bot
        testRunNamePrefixSuffix: Mono_$(_BuildConfig)
        condition: >-
          or(
          eq(variables['librariesContainsChange'], true),
          eq(variables['monoContainsChange'], true),
          eq(variables['isFullMatrix'], true))

#
# Build the whole product using Mono and run libraries tests
#
- template: /eng/pipelines/common/platform-matrix.yml
  parameters:
    jobTemplate: /eng/pipelines/common/global-build-job.yml
    helixQueuesTemplate: /eng/pipelines/libraries/helix-queues-setup.yml
    buildConfig: Release
    runtimeFlavor: mono
    platforms:
    - Browser_wasm
    variables:
      # map dependencies variables to local variables
      - name: librariesContainsChange
        value: $[ dependencies.evaluate_paths.outputs['SetPathVars_libraries.containsChange'] ]
      - name: monoContainsChange
        value: $[ dependencies.evaluate_paths.outputs['SetPathVars_mono.containsChange'] ]
    jobParameters:
      testGroup: innerloop
      nameSuffix: AllSubsets_Mono_AOT
<<<<<<< HEAD
      buildArgs: -s mono+libs+host+packs+libs.tests -c $(_BuildConfig) /p:ArchiveTests=true /p:AOTMode=AotInterp /p:EnableAggressiveTrimming=true /p:RunAOTCompilation=true
=======
      buildArgs: -s mono+libs+host+packs+libs.tests -c $(_BuildConfig) /p:ArchiveTests=true /p:EnableAggressiveTrimming=true /p:BuildWasmAOTTestsOnHelix=true /p:RunAOTCompilation=true
      timeoutInMinutes: 180
      condition: >-
        or(
          eq(dependencies.evaluate_paths.outputs['SetPathVars_libraries.containsChange'], true),
          eq(dependencies.evaluate_paths.outputs['SetPathVars_mono.containsChange'], true),
          eq(dependencies.evaluate_paths.outputs['SetPathVars_installer.containsChange'], true),
          eq(variables['isFullMatrix'], true))
      # extra steps, run tests
      extraStepsTemplate: /eng/pipelines/libraries/helix.yml
      extraStepsParameters:
        creator: dotnet-bot
        testRunNamePrefixSuffix: Mono_$(_BuildConfig)
        extraHelixArguments: /p:NeedsToBuildWasmAppsOnHelix=true
        scenarios:
        - normal
        condition: >-
          or(
          eq(variables['librariesContainsChange'], true),
          eq(variables['monoContainsChange'], true),
          eq(variables['isFullMatrix'], true))

- template: /eng/pipelines/common/platform-matrix.yml
  parameters:
    jobTemplate: /eng/pipelines/common/global-build-job.yml
    helixQueuesTemplate: /eng/pipelines/libraries/helix-queues-setup.yml
    buildConfig: Release
    runtimeFlavor: mono
    platforms:
    - Browser_wasm
    variables:
      # map dependencies variables to local variables
      - name: librariesContainsChange
        value: $[ dependencies.evaluate_paths.outputs['SetPathVars_libraries.containsChange'] ]
      - name: monoContainsChange
        value: $[ dependencies.evaluate_paths.outputs['SetPathVars_mono.containsChange'] ]
    jobParameters:
      testGroup: innerloop
      nameSuffix: AllSubsets_Mono_EAT
      buildArgs: -s mono+libs+host+packs+libs.tests -c $(_BuildConfig) /p:ArchiveTests=true /p:EnableAggressiveTrimming=true /p:BuildWasmAOTTestsOnHelix=true /p:RunAOTCompilation=false
>>>>>>> 8ad9bdfc
      timeoutInMinutes: 180
      condition: >-
        or(
          eq(dependencies.evaluate_paths.outputs['SetPathVars_libraries.containsChange'], true),
          eq(dependencies.evaluate_paths.outputs['SetPathVars_mono.containsChange'], true),
          eq(dependencies.evaluate_paths.outputs['SetPathVars_installer.containsChange'], true),
          eq(variables['isFullMatrix'], true))
      # extra steps, run tests
      extraStepsTemplate: /eng/pipelines/libraries/helix.yml
      extraStepsParameters:
        creator: dotnet-bot
        testRunNamePrefixSuffix: Mono_$(_BuildConfig)
<<<<<<< HEAD
        extraHelixArguments: /p:RunAOTCompilation=true
=======
        extraHelixArguments: /p:NeedsToBuildWasmAppsOnHelix=true
>>>>>>> 8ad9bdfc
        scenarios:
        - normal
        condition: >-
          or(
          eq(variables['librariesContainsChange'], true),
          eq(variables['monoContainsChange'], true),
          eq(variables['isFullMatrix'], true))

#
# Build the whole product using Mono for Android and run runtime tests with Android emulator
#
- template: /eng/pipelines/common/platform-matrix.yml
  parameters:
    jobTemplate: /eng/pipelines/common/global-build-job.yml
    helixQueuesTemplate: /eng/pipelines/coreclr/templates/helix-queues-setup.yml
    buildConfig: Release
    runtimeFlavor: mono
    platforms:
    - Android_x64
    #- Android_arm64  # disabled due to https://github.com/dotnet/runtime/issues/47850
    variables:
      - ${{ if and(eq(variables['System.TeamProject'], 'public'), eq(variables['Build.Reason'], 'PullRequest')) }}:
        - name: _HelixSource
          value: pr/dotnet/runtime/$(Build.SourceBranch)
      - ${{ if and(eq(variables['System.TeamProject'], 'public'), ne(variables['Build.Reason'], 'PullRequest')) }}:
        - name: _HelixSource
          value: ci/dotnet/runtime/$(Build.SourceBranch)
      - name: timeoutPerTestInMinutes
        value: 60
      - name: timeoutPerTestCollectionInMinutes
        value: 180
    jobParameters:
      testGroup: innerloop
      nameSuffix: AllSubsets_Mono_RuntimeTests
      buildArgs: -s mono+libs -c $(_BuildConfig)
      timeoutInMinutes: 240
      condition: >-
        or(
          eq(dependencies.evaluate_paths.outputs['SetPathVars_runtimetests.containsChange'], true),
          eq(dependencies.evaluate_paths.outputs['SetPathVars_mono.containsChange'], true),
          eq(variables['isFullMatrix'], true))
      # extra steps, run tests
      extraStepsTemplate: /eng/pipelines/common/templates/runtimes/android-runtime-and-send-to-helix.yml
      extraStepsParameters:
        creator: dotnet-bot
        testRunNamePrefixSuffix: Mono_$(_BuildConfig)

# Run disabled installer tests on Linux x64
- template: /eng/pipelines/common/platform-matrix.yml
  parameters:
    jobTemplate: /eng/pipelines/common/global-build-job.yml
    buildConfig: Release
    platforms:
    - Linux_x64
    jobParameters:
      nameSuffix: Installer_Tests
      isOfficialBuild: ${{ variables.isOfficialBuild }}
      buildArgs: -s clr+libs+host+packs -restore -build -test -c $(_BuildConfig) -lc Debug /p:PortableBuild=true /p:RunOnStaging=true
      useContinueOnErrorDuringBuild: true
      enablePublisTestResults: true
      testResultsFormat: xunit

- template: /eng/pipelines/common/platform-matrix.yml
  parameters:
    jobTemplate: /eng/pipelines/common/global-build-job.yml
    buildConfig: release
    platforms:
    - Browser_wasm_win
    jobParameters:
      testGroup: innerloop
      nameSuffix: Browser_wasm_Windows
      buildArgs: -subset mono+libs /p:RuntimeFlavor=Mono -c $(_BuildConfig)

#
# CoreCLR Build for running Apple Silicon libraries-innerloop
#
- template: /eng/pipelines/common/platform-matrix.yml
  parameters:
    jobTemplate: /eng/pipelines/coreclr/templates/build-job.yml
    buildConfig: release
    platforms:
    - ${{ if eq(variables['isFullMatrix'], true) }}:
      - OSX_arm64
    jobParameters:
      testGroup: innerloop
#
# Libraries Build for running Apple Silicon libraries-innerloop
#
- template: /eng/pipelines/common/platform-matrix.yml
  parameters:
    jobTemplate: /eng/pipelines/libraries/build-job.yml
    buildConfig: Release
    platforms:
    - ${{ if eq(variables['isFullMatrix'], true) }}:
      - OSX_arm64
    helixQueuesTemplate: /eng/pipelines/libraries/helix-queues-setup.yml
    jobParameters:
      isOfficialBuild: ${{ variables['isOfficialBuild'] }}
      isFullMatrix: ${{ variables['isFullMatrix'] }}
      runTests: true
      testScope: innerloop
      liveRuntimeBuildConfig: release<|MERGE_RESOLUTION|>--- conflicted
+++ resolved
@@ -205,9 +205,6 @@
     jobParameters:
       testGroup: innerloop
       nameSuffix: AllSubsets_Mono_AOT
-<<<<<<< HEAD
-      buildArgs: -s mono+libs+host+packs+libs.tests -c $(_BuildConfig) /p:ArchiveTests=true /p:AOTMode=AotInterp /p:EnableAggressiveTrimming=true /p:RunAOTCompilation=true
-=======
       buildArgs: -s mono+libs+host+packs+libs.tests -c $(_BuildConfig) /p:ArchiveTests=true /p:EnableAggressiveTrimming=true /p:BuildWasmAOTTestsOnHelix=true /p:RunAOTCompilation=true
       timeoutInMinutes: 180
       condition: >-
@@ -248,7 +245,6 @@
       testGroup: innerloop
       nameSuffix: AllSubsets_Mono_EAT
       buildArgs: -s mono+libs+host+packs+libs.tests -c $(_BuildConfig) /p:ArchiveTests=true /p:EnableAggressiveTrimming=true /p:BuildWasmAOTTestsOnHelix=true /p:RunAOTCompilation=false
->>>>>>> 8ad9bdfc
       timeoutInMinutes: 180
       condition: >-
         or(
@@ -261,11 +257,7 @@
       extraStepsParameters:
         creator: dotnet-bot
         testRunNamePrefixSuffix: Mono_$(_BuildConfig)
-<<<<<<< HEAD
-        extraHelixArguments: /p:RunAOTCompilation=true
-=======
         extraHelixArguments: /p:NeedsToBuildWasmAppsOnHelix=true
->>>>>>> 8ad9bdfc
         scenarios:
         - normal
         condition: >-
