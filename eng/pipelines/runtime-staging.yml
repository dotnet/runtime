# Setting batch to true, triggers one build at a time.
# if there is a push while a build in progress, it will wait,
# until the running build finishes, and produce a build with all the changes
# that happened during the last build.
trigger:
  batch: true
  branches:
    include:
    - release/*.*
  paths:
    include:
    - '*'
    exclude:
    - eng/Version.Details.xml
    - .github/*
    - docs/*
    - CODE-OF-CONDUCT.md
    - CONTRIBUTING.md
    - LICENSE.TXT
    - PATENTS.TXT
    - README.md
    - SECURITY.md
    - THIRD-PARTY-NOTICES.TXT

schedules:
  - cron: "0 7,19 * * *" # run at 7:00 and 19:00 (UTC) which is 23:00 and 11:00 (PST).
    displayName: Runtime-staging default schedule
    branches:
      include:
      - main
    always: false # run only if there were changes since the last successful scheduled run.

pr:
  branches:
    include:
    - main
    - release/*.*
  paths:
    include:
    - '*'
    - docs/manpages/*
    exclude:
    - eng/Version.Details.xml
    - .github/*
    - docs/*
    - CODE-OF-CONDUCT.md
    - CONTRIBUTING.md
    - LICENSE.TXT
    - PATENTS.TXT
    - README.md
    - SECURITY.md
    - THIRD-PARTY-NOTICES.TXT

<<<<<<< HEAD
variables:
  - template: /eng/pipelines/common/variables.yml

jobs:
#
# Evaluate paths
#
- ${{ if eq(variables.dependOnEvaluatePaths, true) }}:
  - template: /eng/pipelines/common/evaluate-default-paths.yml

#
# iOS/tvOS interp - requires AOT Compilation and Interp flags
# Build the whole product using Mono and run libraries tests
#
- template: /eng/pipelines/common/platform-matrix.yml
  parameters:
    jobTemplate: /eng/pipelines/common/global-build-job.yml
    helixQueuesTemplate: /eng/pipelines/libraries/helix-queues-setup.yml
    buildConfig: Release
    runtimeFlavor: mono
    platforms:
    - iOSSimulator_x64
    - tvOSSimulator_x64
    # don't run tests on arm64 PRs until we can get significantly more devices
    - ${{ if eq(variables['isFullMatrix'], true) }}:
      - iOSSimulator_arm64
    variables:
      # map dependencies variables to local variables
      - name: librariesContainsChange
        value: $[ dependencies.evaluate_paths.outputs['SetPathVars_libraries.containsChange'] ]
      - name: monoContainsChange
        value: $[ dependencies.evaluate_paths.outputs['SetPathVars_mono.containsChange'] ]
    jobParameters:
      testGroup: innerloop
      nameSuffix: AllSubsets_Mono
      buildArgs: -s mono+libs+host+packs+libs.tests -c $(_BuildConfig) /p:ArchiveTests=true $(_runSmokeTestsOnlyArg) /p:RunAOTCompilation=true /p:MonoForceInterpreter=true /p:BuildDarwinFrameworks=true
      timeoutInMinutes: 180
      condition: >-
        or(
          eq(dependencies.evaluate_paths.outputs['SetPathVars_libraries.containsChange'], true),
          eq(dependencies.evaluate_paths.outputs['SetPathVars_mono.containsChange'], true),
          eq(dependencies.evaluate_paths.outputs['SetPathVars_installer.containsChange'], true),
          eq(variables['isFullMatrix'], true))
      # extra steps, run tests
      extraStepsTemplate: /eng/pipelines/libraries/helix.yml
      extraStepsParameters:
        creator: dotnet-bot
        interpreter: true
        testRunNamePrefixSuffix: Mono_$(_BuildConfig)
        condition: >-
          or(
          eq(variables['librariesContainsChange'], true),
          eq(variables['monoContainsChange'], true),
          eq(variables['isFullMatrix'], true))

#
# MacCatalyst interp - requires AOT Compilation and Interp flags
# Build the whole product using Mono and run libraries tests
#
- template: /eng/pipelines/common/platform-matrix.yml
  parameters:
    jobTemplate: /eng/pipelines/common/global-build-job.yml
    helixQueuesTemplate: /eng/pipelines/libraries/helix-queues-setup.yml
    buildConfig: Release
    runtimeFlavor: mono
    platforms:
    - MacCatalyst_x64
    # don't run tests on arm64 PRs until we can get significantly more devices
    - ${{ if eq(variables['isFullMatrix'], true) }}:
      - MacCatalyst_arm64
    variables:
      # map dependencies variables to local variables
      - name: librariesContainsChange
        value: $[ dependencies.evaluate_paths.outputs['SetPathVars_libraries.containsChange'] ]
      - name: monoContainsChange
        value: $[ dependencies.evaluate_paths.outputs['SetPathVars_mono.containsChange'] ]
    jobParameters:
      testGroup: innerloop
      nameSuffix: AllSubsets_Mono
      buildArgs: -s mono+libs+host+packs+libs.tests -c $(_BuildConfig) /p:ArchiveTests=true $(_runSmokeTestsOnlyArg) /p:DevTeamProvisioning=adhoc /p:RunAOTCompilation=true /p:MonoForceInterpreter=true /p:BuildDarwinFrameworks=true
      timeoutInMinutes: 180
      condition: >-
        or(
          eq(dependencies.evaluate_paths.outputs['SetPathVars_libraries.containsChange'], true),
          eq(dependencies.evaluate_paths.outputs['SetPathVars_mono.containsChange'], true),
          eq(dependencies.evaluate_paths.outputs['SetPathVars_installer.containsChange'], true),
          eq(variables['isFullMatrix'], true))
      # extra steps, run tests
      extraStepsTemplate: /eng/pipelines/libraries/helix.yml
      extraStepsParameters:
        creator: dotnet-bot
        interpreter: true
        testRunNamePrefixSuffix: Mono_$(_BuildConfig)
        condition: >-
          or(
          eq(variables['librariesContainsChange'], true),
          eq(variables['monoContainsChange'], true),
          eq(variables['isFullMatrix'], true))

#
# iOS/tvOS devices - Full AOT + AggressiveTrimming to reduce size
# Build the whole product using Mono and run libraries tests
#
- template: /eng/pipelines/common/platform-matrix.yml
  parameters:
    jobTemplate: /eng/pipelines/common/global-build-job.yml
    helixQueuesTemplate: /eng/pipelines/libraries/helix-queues-setup.yml
    buildConfig: Release
    runtimeFlavor: mono
    platforms:
      - iOS_arm64
      - tvOS_arm64
    variables:
      # map dependencies variables to local variables
      - name: librariesContainsChange
        value: $[ dependencies.evaluate_paths.outputs['SetPathVars_libraries.containsChange'] ]
      - name: monoContainsChange
        value: $[ dependencies.evaluate_paths.outputs['SetPathVars_mono.containsChange'] ]
    jobParameters:
      testGroup: innerloop
      nameSuffix: AllSubsets_Mono
      buildArgs: -s mono+libs+libs.tests -c $(_BuildConfig) /p:ArchiveTests=true /p:DevTeamProvisioning=- /p:RunAOTCompilation=true $(_runSmokeTestsOnlyArg) /p:BuildTestsOnHelix=true /p:UsePortableRuntimePack=true /p:BuildDarwinFrameworks=true
      timeoutInMinutes: 180
      condition: >-
        or(
          eq(dependencies.evaluate_paths.outputs['SetPathVars_libraries.containsChange'], true),
          eq(dependencies.evaluate_paths.outputs['SetPathVars_mono.containsChange'], true),
          eq(dependencies.evaluate_paths.outputs['SetPathVars_installer.containsChange'], true),
          eq(variables['isFullMatrix'], true))
      # extra steps, run tests
      extraStepsTemplate: /eng/pipelines/libraries/helix.yml
      extraStepsParameters:
        creator: dotnet-bot
        testRunNamePrefixSuffix: Mono_$(_BuildConfig)
        extraHelixArguments: /p:NeedsToBuildAppsOnHelix=true
        condition: >-
          or(
          eq(variables['librariesContainsChange'], true),
          eq(variables['monoContainsChange'], true),
          eq(variables['isFullMatrix'], true))

#
# Build the whole product using Mono and run libraries tests
#
- template: /eng/pipelines/common/platform-matrix.yml
  parameters:
    jobTemplate: /eng/pipelines/common/global-build-job.yml
    helixQueuesTemplate: /eng/pipelines/libraries/helix-queues-setup.yml
    buildConfig: Release
    runtimeFlavor: mono
    platforms:
    - Android_x86
    - Android_x64
    variables:
      # map dependencies variables to local variables
      - name: librariesContainsChange
        value: $[ dependencies.evaluate_paths.outputs['SetPathVars_libraries.containsChange'] ]
      - name: monoContainsChange
        value: $[ dependencies.evaluate_paths.outputs['SetPathVars_mono.containsChange'] ]
    jobParameters:
      testGroup: innerloop
      nameSuffix: AllSubsets_Mono
      buildArgs: -s mono+libs+host+packs+libs.tests -c $(_BuildConfig) /p:ArchiveTests=true $(_runSmokeTestsOnlyArg)
      timeoutInMinutes: 180
      condition: >-
        or(
          eq(dependencies.evaluate_paths.outputs['SetPathVars_libraries.containsChange'], true),
          eq(dependencies.evaluate_paths.outputs['SetPathVars_mono.containsChange'], true),
          eq(dependencies.evaluate_paths.outputs['SetPathVars_installer.containsChange'], true),
          eq(variables['isFullMatrix'], true))
      # extra steps, run tests
      extraStepsTemplate: /eng/pipelines/libraries/helix.yml
      extraStepsParameters:
        creator: dotnet-bot
        testRunNamePrefixSuffix: Mono_$(_BuildConfig)
        condition: >-
          or(
          eq(variables['librariesContainsChange'], true),
          eq(variables['monoContainsChange'], true),
          eq(variables['isFullMatrix'], true))

- template: /eng/pipelines/common/platform-matrix.yml
  parameters:
    jobTemplate: /eng/pipelines/common/global-build-job.yml
    helixQueuesTemplate: /eng/pipelines/libraries/helix-queues-setup.yml
    buildConfig: Release
    runtimeFlavor: mono
    platforms:
    - Android_arm
    - Android_arm64
    variables:
      # map dependencies variables to local variables
      - name: librariesContainsChange
        value: $[ dependencies.evaluate_paths.outputs['SetPathVars_libraries.containsChange'] ]
      - name: monoContainsChange
        value: $[ dependencies.evaluate_paths.outputs['SetPathVars_mono.containsChange'] ]
    jobParameters:
      testGroup: innerloop
      nameSuffix: AllSubsets_Mono
      buildArgs: -s mono+libs+host+packs+libs.tests -c $(_BuildConfig) /p:ArchiveTests=true $(_runSmokeTestsOnlyArg)
      timeoutInMinutes: 180
      condition: >-
        or(
          eq(dependencies.evaluate_paths.outputs['SetPathVars_libraries.containsChange'], true),
          eq(dependencies.evaluate_paths.outputs['SetPathVars_mono.containsChange'], true),
          eq(dependencies.evaluate_paths.outputs['SetPathVars_installer.containsChange'], true),
          eq(variables['isFullMatrix'], true))
      # Device tests are rolling build only
      ${{ if eq(variables['isFullMatrix'], true) }}:
        # extra steps, run tests
        extraStepsTemplate: /eng/pipelines/libraries/helix.yml
        extraStepsParameters:
          creator: dotnet-bot
          testRunNamePrefixSuffix: Mono_$(_BuildConfig)
          condition: >-
            or(
            eq(variables['librariesContainsChange'], true),
            eq(variables['monoContainsChange'], true),
            eq(variables['isFullMatrix'], true))

#
# Build the whole product using Mono and run libraries tests
#
- template: /eng/pipelines/common/platform-matrix.yml
  parameters:
    jobTemplate: /eng/pipelines/common/global-build-job.yml
    helixQueuesTemplate: /eng/pipelines/libraries/helix-queues-setup.yml
    buildConfig: Release
    runtimeFlavor: mono
    platforms:
    - Windows_x64
    variables:
      # map dependencies variables to local variables
      - name: librariesContainsChange
        value: $[ dependencies.evaluate_paths.outputs['SetPathVars_libraries.containsChange'] ]
      - name: monoContainsChange
        value: $[ dependencies.evaluate_paths.outputs['SetPathVars_mono.containsChange'] ]
    jobParameters:
      testScope: innerloop
      nameSuffix: AllSubsets_Mono
      buildArgs: -s mono+libs+host+packs+libs.tests -c $(_BuildConfig) /p:ArchiveTests=true
      timeoutInMinutes: 120
      condition: >-
        or(
          eq(dependencies.evaluate_paths.outputs['SetPathVars_libraries.containsChange'], true),
          eq(dependencies.evaluate_paths.outputs['SetPathVars_mono.containsChange'], true),
          eq(dependencies.evaluate_paths.outputs['SetPathVars_installer.containsChange'], true),
          eq(variables['isFullMatrix'], true))
      # extra steps, run tests
      extraStepsTemplate: /eng/pipelines/libraries/helix.yml
      extraStepsParameters:
        creator: dotnet-bot
        testRunNamePrefixSuffix: Mono_$(_BuildConfig)
        condition: >-
          or(
          eq(variables['librariesContainsChange'], true),
          eq(variables['monoContainsChange'], true),
          eq(variables['isFullMatrix'], true))

#
# Build the whole product using Mono for Android and run runtime tests with interpreter
#
- template: /eng/pipelines/common/platform-matrix.yml
  parameters:
    jobTemplate: /eng/pipelines/common/global-build-job.yml
    helixQueuesTemplate: /eng/pipelines/coreclr/templates/helix-queues-setup.yml
    buildConfig: Release
    runtimeFlavor: mono
    platforms:
      - Android_x64
    variables:
      - ${{ if and(eq(variables['System.TeamProject'], 'public'), eq(variables['Build.Reason'], 'PullRequest')) }}:
        - name: _HelixSource
          value: pr/dotnet/runtime/$(Build.SourceBranch)
      - ${{ if and(eq(variables['System.TeamProject'], 'public'), ne(variables['Build.Reason'], 'PullRequest')) }}:
        - name: _HelixSource
          value: ci/dotnet/runtime/$(Build.SourceBranch)
      - name: timeoutPerTestInMinutes
        value: 60
      - name: timeoutPerTestCollectionInMinutes
        value: 180
    jobParameters:
      testGroup: innerloop
      nameSuffix: AllSubsets_Mono_RuntimeTests_Interp
      buildArgs: -s mono+libs -c $(_BuildConfig)
      timeoutInMinutes: 240
      runtimeVariant: monointerpreter
      condition: >-
        or(
          eq(dependencies.evaluate_paths.outputs['SetPathVars_runtimetests.containsChange'], true),
          eq(dependencies.evaluate_paths.outputs['SetPathVars_mono.containsChange'], true),
          eq(variables['isFullMatrix'], true))
      # NOTE: Per PR test execution is not recommended for runtime tests 
      ${{ if eq(variables['isFullMatrix'], true) }}:
        # extra steps, run tests
        extraStepsTemplate: /eng/pipelines/common/templates/runtimes/android-runtime-and-send-to-helix.yml
        extraStepsParameters:
          creator: dotnet-bot
          testRunNamePrefixSuffix: Mono_$(_BuildConfig)

#
# Build the whole product using Mono and run runtime tests with the JIT.
#
- template: /eng/pipelines/common/platform-matrix.yml
  parameters:
    jobTemplate: /eng/pipelines/common/global-build-job.yml
    helixQueuesTemplate: /eng/pipelines/coreclr/templates/helix-queues-setup.yml
    buildConfig: Release
    runtimeFlavor: mono
    platforms:
      - iOSSimulator_x64
    variables:
      - ${{ if and(eq(variables['System.TeamProject'], 'public'), eq(variables['Build.Reason'], 'PullRequest')) }}:
        - name: _HelixSource
          value: pr/dotnet/runtime/$(Build.SourceBranch)
      - ${{ if and(eq(variables['System.TeamProject'], 'public'), ne(variables['Build.Reason'], 'PullRequest')) }}:
        - name: _HelixSource
          value: ci/dotnet/runtime/$(Build.SourceBranch)
      - name: timeoutPerTestInMinutes
        value: 60
      - name: timeoutPerTestCollectionInMinutes
        value: 180
    jobParameters:
      testGroup: innerloop
      nameSuffix: AllSubsets_Mono_RuntimeTests
      buildArgs: -s mono+libs -c $(_BuildConfig)
      timeoutInMinutes: 240
      condition: >-
        or(
          eq(dependencies.evaluate_paths.outputs['SetPathVars_runtimetests.containsChange'], true),
          eq(dependencies.evaluate_paths.outputs['SetPathVars_mono.containsChange'], true),
          eq(variables['isFullMatrix'], true))
      ${{ if eq(variables['isFullMatrix'], true) }}:
        # extra steps, run tests
        extraStepsTemplate: /eng/pipelines/common/templates/runtimes/android-runtime-and-send-to-helix.yml
        extraStepsParameters:
          creator: dotnet-bot
          testRunNamePrefixSuffix: Mono_$(_BuildConfig)

#
# Build the whole product using Mono for Android and run runtime tests with Android devices
#
- template: /eng/pipelines/common/platform-matrix.yml
  parameters:
    jobTemplate: /eng/pipelines/common/global-build-job.yml
    helixQueuesTemplate: /eng/pipelines/coreclr/templates/helix-queues-setup.yml
    buildConfig: Release
    runtimeFlavor: mono
    platforms:
      - Android_arm64
    variables:
      - ${{ if and(eq(variables['System.TeamProject'], 'public'), eq(variables['Build.Reason'], 'PullRequest')) }}:
        - name: _HelixSource
          value: pr/dotnet/runtime/$(Build.SourceBranch)
      - ${{ if and(eq(variables['System.TeamProject'], 'public'), ne(variables['Build.Reason'], 'PullRequest')) }}:
        - name: _HelixSource
          value: ci/dotnet/runtime/$(Build.SourceBranch)
      - name: timeoutPerTestInMinutes
        value: 60
      - name: timeoutPerTestCollectionInMinutes
        value: 180
    jobParameters:
      testGroup: innerloop
      nameSuffix: AllSubsets_Mono_RuntimeTests
      buildArgs: -s mono+libs -c $(_BuildConfig)
      timeoutInMinutes: 240
      condition: >-
        or(
          eq(dependencies.evaluate_paths.outputs['SetPathVars_runtimetests.containsChange'], true),
          eq(dependencies.evaluate_paths.outputs['SetPathVars_mono.containsChange'], true),
          eq(variables['isFullMatrix'], true))
      # don't run tests on PRs until we can get significantly more devices
      # Turn off the testing for now, until https://github.com/dotnet/xharness/issues/663 gets resolved
      # ${{ if eq(variables['isFullMatrix'], true) }}:
      #   # extra steps, run tests
      #   extraStepsTemplate: /eng/pipelines/common/templates/runtimes/android-runtime-and-send-to-helix.yml
      #   extraStepsParameters:
      #     creator: dotnet-bot
      #     testRunNamePrefixSuffix: Mono_$(_BuildConfig)

#
# Build Browser_wasm, on windows, run console and browser tests
#
- template: /eng/pipelines/common/platform-matrix.yml
  parameters:
    jobTemplate: /eng/pipelines/common/global-build-job.yml
    helixQueuesTemplate: /eng/pipelines/libraries/helix-queues-setup.yml
    buildConfig: release
    runtimeFlavor: mono
    platforms:
    - Browser_wasm_win
    variables:
      # map dependencies variables to local variables
      - name: librariesContainsChange
        value: $[ dependencies.evaluate_paths.outputs['SetPathVars_libraries.containsChange'] ]
      - name: monoContainsChange
        value: $[ dependencies.evaluate_paths.outputs['SetPathVars_mono.containsChange'] ]
    jobParameters:
      testGroup: innerloop
      nameSuffix: Windows_wasm
      buildArgs: -subset mono+libs+host+packs+libs.tests -c $(_BuildConfig) /p:ArchiveTests=true /p:BrowserHost=windows
      timeoutInMinutes: 180
      condition: >-
        or(
          eq(dependencies.evaluate_paths.outputs['SetPathVars_libraries.containsChange'], true),
          eq(dependencies.evaluate_paths.outputs['SetPathVars_mono.containsChange'], true),
          eq(dependencies.evaluate_paths.outputs['SetPathVars_installer.containsChange'], true),
          eq(variables['isFullMatrix'], true))
      ${{ if eq(variables['isFullMatrix'], true) }}:
        # extra steps, run tests
        extraStepsTemplate: /eng/pipelines/libraries/helix.yml
        extraStepsParameters:
          creator: dotnet-bot
          testRunNamePrefixSuffix: Mono_$(_BuildConfig)
          extraHelixArguments: /p:BrowserHost=windows
          scenarios:
          - normal
          - wasmtestonbrowser
          condition: >-
            or(
            eq(variables['librariesContainsChange'], true),
            eq(variables['monoContainsChange'], true),
            eq(variables['isFullMatrix'], true))

- template: /eng/pipelines/common/platform-matrix.yml
  parameters:
    jobTemplate: /eng/pipelines/common/global-build-job.yml
    helixQueuesTemplate: /eng/pipelines/libraries/helix-queues-setup.yml
    buildConfig: release
    runtimeFlavor: mono
    platforms:
    - Browser_wasm_win
    variables:
      # map dependencies variables to local variables
      - name: wasmbuildtestsContainsChange
        value: $[ dependencies.evaluate_paths.outputs['SetPathVars_wasmbuildtests.containsChange'] ]
    jobParameters:
      testGroup: innerloop
      nameSuffix: Windows_wasm_WBT
      buildArgs: -subset mono+libs+host+packs+libs.tests -c $(_BuildConfig) /p:ArchiveTests=true /p:BrowserHost=windows /p:TestWasmBuildTests=true /p:TestAssemblies=false
      timeoutInMinutes: 180
      condition: >-
        or(
          eq(dependencies.evaluate_paths.outputs['SetPathVars_wasmbuildtests.containsChange'], true),
          eq(variables['isFullMatrix'], true))
      # extra steps, run tests
      extraStepsTemplate: /eng/pipelines/libraries/helix.yml
      extraStepsParameters:
        creator: dotnet-bot
        testRunNamePrefixSuffix: Mono_$(_BuildConfig)
        extraHelixArguments: /p:BrowserHost=windows
        scenarios:
        - buildwasmapps
        condition: >-
          or(
          eq(variables['wasmbuildtestsContainsChange'], true),
          eq(variables['isFullMatrix'], true))

- template: /eng/pipelines/common/platform-matrix.yml
  parameters:
    jobTemplate: /eng/pipelines/common/global-build-job.yml
    helixQueuesTemplate: /eng/pipelines/libraries/helix-queues-setup.yml
    buildConfig: release
    runtimeFlavor: mono
    platforms:
    - Browser_wasm_win
    variables:
      # map dependencies variables to local variables
      - name: librariesContainsChange
        value: $[ dependencies.evaluate_paths.outputs['SetPathVars_libraries.containsChange'] ]
      - name: monoContainsChange
        value: $[ dependencies.evaluate_paths.outputs['SetPathVars_mono.containsChange'] ]
    jobParameters:
      testGroup: innerloop
      nameSuffix: Windows_wasm_AOT
      buildArgs: -s mono+libs+host+packs+libs.tests -c $(_BuildConfig) /p:ArchiveTests=true /p:BrowserHost=windows /p:EnableAggressiveTrimming=true /p:BuildAOTTestsOnHelix=true /p:RunAOTCompilation=true $(_runSmokeTestsOnlyArg)
      timeoutInMinutes: 180
      condition: >-
        or(
          eq(dependencies.evaluate_paths.outputs['SetPathVars_libraries.containsChange'], true),
          eq(dependencies.evaluate_paths.outputs['SetPathVars_mono.containsChange'], true),
          eq(dependencies.evaluate_paths.outputs['SetPathVars_installer.containsChange'], true),
          eq(variables['isFullMatrix'], true))
      # extra steps, run tests
      extraStepsTemplate: /eng/pipelines/libraries/helix.yml
      extraStepsParameters:
        creator: dotnet-bot
        testRunNamePrefixSuffix: Mono_$(_BuildConfig)
        extraHelixArguments: /p:BrowserHost=windows /p:NeedsToBuildWasmAppsOnHelix=true $(_runSmokeTestsOnlyArg)
        scenarios:
        - normal
        condition: >-
          or(
          eq(variables['librariesContainsChange'], true),
          eq(variables['monoContainsChange'], true),
          eq(variables['isFullMatrix'], true))

#
# CoreCLR Build for running Apple Silicon libraries-innerloop
#
- template: /eng/pipelines/common/platform-matrix.yml
  parameters:
    jobTemplate: /eng/pipelines/coreclr/templates/build-job.yml
    buildConfig: release
    platforms:
    - ${{ if eq(variables['isFullMatrix'], true) }}:
      - OSX_arm64
    jobParameters:
      testGroup: innerloop
#
# Libraries Build for running Apple Silicon libraries-innerloop
#
- template: /eng/pipelines/common/platform-matrix.yml
  parameters:
    jobTemplate: /eng/pipelines/libraries/build-job.yml
    buildConfig: Release
    platforms:
    - ${{ if eq(variables['isFullMatrix'], true) }}:
      - OSX_arm64
    helixQueuesTemplate: /eng/pipelines/libraries/helix-queues-setup.yml
    jobParameters:
      isOfficialBuild: ${{ variables['isOfficialBuild'] }}
      isFullMatrix: ${{ variables['isFullMatrix'] }}
      runTests: true
      testScope: innerloop
      liveRuntimeBuildConfig: release
=======
extends:
    template: runtime-staging-template.yml
>>>>>>> 25da88cc
<|MERGE_RESOLUTION|>--- conflicted
+++ resolved
@@ -51,534 +51,5 @@
     - SECURITY.md
     - THIRD-PARTY-NOTICES.TXT
 
-<<<<<<< HEAD
-variables:
-  - template: /eng/pipelines/common/variables.yml
-
-jobs:
-#
-# Evaluate paths
-#
-- ${{ if eq(variables.dependOnEvaluatePaths, true) }}:
-  - template: /eng/pipelines/common/evaluate-default-paths.yml
-
-#
-# iOS/tvOS interp - requires AOT Compilation and Interp flags
-# Build the whole product using Mono and run libraries tests
-#
-- template: /eng/pipelines/common/platform-matrix.yml
-  parameters:
-    jobTemplate: /eng/pipelines/common/global-build-job.yml
-    helixQueuesTemplate: /eng/pipelines/libraries/helix-queues-setup.yml
-    buildConfig: Release
-    runtimeFlavor: mono
-    platforms:
-    - iOSSimulator_x64
-    - tvOSSimulator_x64
-    # don't run tests on arm64 PRs until we can get significantly more devices
-    - ${{ if eq(variables['isFullMatrix'], true) }}:
-      - iOSSimulator_arm64
-    variables:
-      # map dependencies variables to local variables
-      - name: librariesContainsChange
-        value: $[ dependencies.evaluate_paths.outputs['SetPathVars_libraries.containsChange'] ]
-      - name: monoContainsChange
-        value: $[ dependencies.evaluate_paths.outputs['SetPathVars_mono.containsChange'] ]
-    jobParameters:
-      testGroup: innerloop
-      nameSuffix: AllSubsets_Mono
-      buildArgs: -s mono+libs+host+packs+libs.tests -c $(_BuildConfig) /p:ArchiveTests=true $(_runSmokeTestsOnlyArg) /p:RunAOTCompilation=true /p:MonoForceInterpreter=true /p:BuildDarwinFrameworks=true
-      timeoutInMinutes: 180
-      condition: >-
-        or(
-          eq(dependencies.evaluate_paths.outputs['SetPathVars_libraries.containsChange'], true),
-          eq(dependencies.evaluate_paths.outputs['SetPathVars_mono.containsChange'], true),
-          eq(dependencies.evaluate_paths.outputs['SetPathVars_installer.containsChange'], true),
-          eq(variables['isFullMatrix'], true))
-      # extra steps, run tests
-      extraStepsTemplate: /eng/pipelines/libraries/helix.yml
-      extraStepsParameters:
-        creator: dotnet-bot
-        interpreter: true
-        testRunNamePrefixSuffix: Mono_$(_BuildConfig)
-        condition: >-
-          or(
-          eq(variables['librariesContainsChange'], true),
-          eq(variables['monoContainsChange'], true),
-          eq(variables['isFullMatrix'], true))
-
-#
-# MacCatalyst interp - requires AOT Compilation and Interp flags
-# Build the whole product using Mono and run libraries tests
-#
-- template: /eng/pipelines/common/platform-matrix.yml
-  parameters:
-    jobTemplate: /eng/pipelines/common/global-build-job.yml
-    helixQueuesTemplate: /eng/pipelines/libraries/helix-queues-setup.yml
-    buildConfig: Release
-    runtimeFlavor: mono
-    platforms:
-    - MacCatalyst_x64
-    # don't run tests on arm64 PRs until we can get significantly more devices
-    - ${{ if eq(variables['isFullMatrix'], true) }}:
-      - MacCatalyst_arm64
-    variables:
-      # map dependencies variables to local variables
-      - name: librariesContainsChange
-        value: $[ dependencies.evaluate_paths.outputs['SetPathVars_libraries.containsChange'] ]
-      - name: monoContainsChange
-        value: $[ dependencies.evaluate_paths.outputs['SetPathVars_mono.containsChange'] ]
-    jobParameters:
-      testGroup: innerloop
-      nameSuffix: AllSubsets_Mono
-      buildArgs: -s mono+libs+host+packs+libs.tests -c $(_BuildConfig) /p:ArchiveTests=true $(_runSmokeTestsOnlyArg) /p:DevTeamProvisioning=adhoc /p:RunAOTCompilation=true /p:MonoForceInterpreter=true /p:BuildDarwinFrameworks=true
-      timeoutInMinutes: 180
-      condition: >-
-        or(
-          eq(dependencies.evaluate_paths.outputs['SetPathVars_libraries.containsChange'], true),
-          eq(dependencies.evaluate_paths.outputs['SetPathVars_mono.containsChange'], true),
-          eq(dependencies.evaluate_paths.outputs['SetPathVars_installer.containsChange'], true),
-          eq(variables['isFullMatrix'], true))
-      # extra steps, run tests
-      extraStepsTemplate: /eng/pipelines/libraries/helix.yml
-      extraStepsParameters:
-        creator: dotnet-bot
-        interpreter: true
-        testRunNamePrefixSuffix: Mono_$(_BuildConfig)
-        condition: >-
-          or(
-          eq(variables['librariesContainsChange'], true),
-          eq(variables['monoContainsChange'], true),
-          eq(variables['isFullMatrix'], true))
-
-#
-# iOS/tvOS devices - Full AOT + AggressiveTrimming to reduce size
-# Build the whole product using Mono and run libraries tests
-#
-- template: /eng/pipelines/common/platform-matrix.yml
-  parameters:
-    jobTemplate: /eng/pipelines/common/global-build-job.yml
-    helixQueuesTemplate: /eng/pipelines/libraries/helix-queues-setup.yml
-    buildConfig: Release
-    runtimeFlavor: mono
-    platforms:
-      - iOS_arm64
-      - tvOS_arm64
-    variables:
-      # map dependencies variables to local variables
-      - name: librariesContainsChange
-        value: $[ dependencies.evaluate_paths.outputs['SetPathVars_libraries.containsChange'] ]
-      - name: monoContainsChange
-        value: $[ dependencies.evaluate_paths.outputs['SetPathVars_mono.containsChange'] ]
-    jobParameters:
-      testGroup: innerloop
-      nameSuffix: AllSubsets_Mono
-      buildArgs: -s mono+libs+libs.tests -c $(_BuildConfig) /p:ArchiveTests=true /p:DevTeamProvisioning=- /p:RunAOTCompilation=true $(_runSmokeTestsOnlyArg) /p:BuildTestsOnHelix=true /p:UsePortableRuntimePack=true /p:BuildDarwinFrameworks=true
-      timeoutInMinutes: 180
-      condition: >-
-        or(
-          eq(dependencies.evaluate_paths.outputs['SetPathVars_libraries.containsChange'], true),
-          eq(dependencies.evaluate_paths.outputs['SetPathVars_mono.containsChange'], true),
-          eq(dependencies.evaluate_paths.outputs['SetPathVars_installer.containsChange'], true),
-          eq(variables['isFullMatrix'], true))
-      # extra steps, run tests
-      extraStepsTemplate: /eng/pipelines/libraries/helix.yml
-      extraStepsParameters:
-        creator: dotnet-bot
-        testRunNamePrefixSuffix: Mono_$(_BuildConfig)
-        extraHelixArguments: /p:NeedsToBuildAppsOnHelix=true
-        condition: >-
-          or(
-          eq(variables['librariesContainsChange'], true),
-          eq(variables['monoContainsChange'], true),
-          eq(variables['isFullMatrix'], true))
-
-#
-# Build the whole product using Mono and run libraries tests
-#
-- template: /eng/pipelines/common/platform-matrix.yml
-  parameters:
-    jobTemplate: /eng/pipelines/common/global-build-job.yml
-    helixQueuesTemplate: /eng/pipelines/libraries/helix-queues-setup.yml
-    buildConfig: Release
-    runtimeFlavor: mono
-    platforms:
-    - Android_x86
-    - Android_x64
-    variables:
-      # map dependencies variables to local variables
-      - name: librariesContainsChange
-        value: $[ dependencies.evaluate_paths.outputs['SetPathVars_libraries.containsChange'] ]
-      - name: monoContainsChange
-        value: $[ dependencies.evaluate_paths.outputs['SetPathVars_mono.containsChange'] ]
-    jobParameters:
-      testGroup: innerloop
-      nameSuffix: AllSubsets_Mono
-      buildArgs: -s mono+libs+host+packs+libs.tests -c $(_BuildConfig) /p:ArchiveTests=true $(_runSmokeTestsOnlyArg)
-      timeoutInMinutes: 180
-      condition: >-
-        or(
-          eq(dependencies.evaluate_paths.outputs['SetPathVars_libraries.containsChange'], true),
-          eq(dependencies.evaluate_paths.outputs['SetPathVars_mono.containsChange'], true),
-          eq(dependencies.evaluate_paths.outputs['SetPathVars_installer.containsChange'], true),
-          eq(variables['isFullMatrix'], true))
-      # extra steps, run tests
-      extraStepsTemplate: /eng/pipelines/libraries/helix.yml
-      extraStepsParameters:
-        creator: dotnet-bot
-        testRunNamePrefixSuffix: Mono_$(_BuildConfig)
-        condition: >-
-          or(
-          eq(variables['librariesContainsChange'], true),
-          eq(variables['monoContainsChange'], true),
-          eq(variables['isFullMatrix'], true))
-
-- template: /eng/pipelines/common/platform-matrix.yml
-  parameters:
-    jobTemplate: /eng/pipelines/common/global-build-job.yml
-    helixQueuesTemplate: /eng/pipelines/libraries/helix-queues-setup.yml
-    buildConfig: Release
-    runtimeFlavor: mono
-    platforms:
-    - Android_arm
-    - Android_arm64
-    variables:
-      # map dependencies variables to local variables
-      - name: librariesContainsChange
-        value: $[ dependencies.evaluate_paths.outputs['SetPathVars_libraries.containsChange'] ]
-      - name: monoContainsChange
-        value: $[ dependencies.evaluate_paths.outputs['SetPathVars_mono.containsChange'] ]
-    jobParameters:
-      testGroup: innerloop
-      nameSuffix: AllSubsets_Mono
-      buildArgs: -s mono+libs+host+packs+libs.tests -c $(_BuildConfig) /p:ArchiveTests=true $(_runSmokeTestsOnlyArg)
-      timeoutInMinutes: 180
-      condition: >-
-        or(
-          eq(dependencies.evaluate_paths.outputs['SetPathVars_libraries.containsChange'], true),
-          eq(dependencies.evaluate_paths.outputs['SetPathVars_mono.containsChange'], true),
-          eq(dependencies.evaluate_paths.outputs['SetPathVars_installer.containsChange'], true),
-          eq(variables['isFullMatrix'], true))
-      # Device tests are rolling build only
-      ${{ if eq(variables['isFullMatrix'], true) }}:
-        # extra steps, run tests
-        extraStepsTemplate: /eng/pipelines/libraries/helix.yml
-        extraStepsParameters:
-          creator: dotnet-bot
-          testRunNamePrefixSuffix: Mono_$(_BuildConfig)
-          condition: >-
-            or(
-            eq(variables['librariesContainsChange'], true),
-            eq(variables['monoContainsChange'], true),
-            eq(variables['isFullMatrix'], true))
-
-#
-# Build the whole product using Mono and run libraries tests
-#
-- template: /eng/pipelines/common/platform-matrix.yml
-  parameters:
-    jobTemplate: /eng/pipelines/common/global-build-job.yml
-    helixQueuesTemplate: /eng/pipelines/libraries/helix-queues-setup.yml
-    buildConfig: Release
-    runtimeFlavor: mono
-    platforms:
-    - Windows_x64
-    variables:
-      # map dependencies variables to local variables
-      - name: librariesContainsChange
-        value: $[ dependencies.evaluate_paths.outputs['SetPathVars_libraries.containsChange'] ]
-      - name: monoContainsChange
-        value: $[ dependencies.evaluate_paths.outputs['SetPathVars_mono.containsChange'] ]
-    jobParameters:
-      testScope: innerloop
-      nameSuffix: AllSubsets_Mono
-      buildArgs: -s mono+libs+host+packs+libs.tests -c $(_BuildConfig) /p:ArchiveTests=true
-      timeoutInMinutes: 120
-      condition: >-
-        or(
-          eq(dependencies.evaluate_paths.outputs['SetPathVars_libraries.containsChange'], true),
-          eq(dependencies.evaluate_paths.outputs['SetPathVars_mono.containsChange'], true),
-          eq(dependencies.evaluate_paths.outputs['SetPathVars_installer.containsChange'], true),
-          eq(variables['isFullMatrix'], true))
-      # extra steps, run tests
-      extraStepsTemplate: /eng/pipelines/libraries/helix.yml
-      extraStepsParameters:
-        creator: dotnet-bot
-        testRunNamePrefixSuffix: Mono_$(_BuildConfig)
-        condition: >-
-          or(
-          eq(variables['librariesContainsChange'], true),
-          eq(variables['monoContainsChange'], true),
-          eq(variables['isFullMatrix'], true))
-
-#
-# Build the whole product using Mono for Android and run runtime tests with interpreter
-#
-- template: /eng/pipelines/common/platform-matrix.yml
-  parameters:
-    jobTemplate: /eng/pipelines/common/global-build-job.yml
-    helixQueuesTemplate: /eng/pipelines/coreclr/templates/helix-queues-setup.yml
-    buildConfig: Release
-    runtimeFlavor: mono
-    platforms:
-      - Android_x64
-    variables:
-      - ${{ if and(eq(variables['System.TeamProject'], 'public'), eq(variables['Build.Reason'], 'PullRequest')) }}:
-        - name: _HelixSource
-          value: pr/dotnet/runtime/$(Build.SourceBranch)
-      - ${{ if and(eq(variables['System.TeamProject'], 'public'), ne(variables['Build.Reason'], 'PullRequest')) }}:
-        - name: _HelixSource
-          value: ci/dotnet/runtime/$(Build.SourceBranch)
-      - name: timeoutPerTestInMinutes
-        value: 60
-      - name: timeoutPerTestCollectionInMinutes
-        value: 180
-    jobParameters:
-      testGroup: innerloop
-      nameSuffix: AllSubsets_Mono_RuntimeTests_Interp
-      buildArgs: -s mono+libs -c $(_BuildConfig)
-      timeoutInMinutes: 240
-      runtimeVariant: monointerpreter
-      condition: >-
-        or(
-          eq(dependencies.evaluate_paths.outputs['SetPathVars_runtimetests.containsChange'], true),
-          eq(dependencies.evaluate_paths.outputs['SetPathVars_mono.containsChange'], true),
-          eq(variables['isFullMatrix'], true))
-      # NOTE: Per PR test execution is not recommended for runtime tests 
-      ${{ if eq(variables['isFullMatrix'], true) }}:
-        # extra steps, run tests
-        extraStepsTemplate: /eng/pipelines/common/templates/runtimes/android-runtime-and-send-to-helix.yml
-        extraStepsParameters:
-          creator: dotnet-bot
-          testRunNamePrefixSuffix: Mono_$(_BuildConfig)
-
-#
-# Build the whole product using Mono and run runtime tests with the JIT.
-#
-- template: /eng/pipelines/common/platform-matrix.yml
-  parameters:
-    jobTemplate: /eng/pipelines/common/global-build-job.yml
-    helixQueuesTemplate: /eng/pipelines/coreclr/templates/helix-queues-setup.yml
-    buildConfig: Release
-    runtimeFlavor: mono
-    platforms:
-      - iOSSimulator_x64
-    variables:
-      - ${{ if and(eq(variables['System.TeamProject'], 'public'), eq(variables['Build.Reason'], 'PullRequest')) }}:
-        - name: _HelixSource
-          value: pr/dotnet/runtime/$(Build.SourceBranch)
-      - ${{ if and(eq(variables['System.TeamProject'], 'public'), ne(variables['Build.Reason'], 'PullRequest')) }}:
-        - name: _HelixSource
-          value: ci/dotnet/runtime/$(Build.SourceBranch)
-      - name: timeoutPerTestInMinutes
-        value: 60
-      - name: timeoutPerTestCollectionInMinutes
-        value: 180
-    jobParameters:
-      testGroup: innerloop
-      nameSuffix: AllSubsets_Mono_RuntimeTests
-      buildArgs: -s mono+libs -c $(_BuildConfig)
-      timeoutInMinutes: 240
-      condition: >-
-        or(
-          eq(dependencies.evaluate_paths.outputs['SetPathVars_runtimetests.containsChange'], true),
-          eq(dependencies.evaluate_paths.outputs['SetPathVars_mono.containsChange'], true),
-          eq(variables['isFullMatrix'], true))
-      ${{ if eq(variables['isFullMatrix'], true) }}:
-        # extra steps, run tests
-        extraStepsTemplate: /eng/pipelines/common/templates/runtimes/android-runtime-and-send-to-helix.yml
-        extraStepsParameters:
-          creator: dotnet-bot
-          testRunNamePrefixSuffix: Mono_$(_BuildConfig)
-
-#
-# Build the whole product using Mono for Android and run runtime tests with Android devices
-#
-- template: /eng/pipelines/common/platform-matrix.yml
-  parameters:
-    jobTemplate: /eng/pipelines/common/global-build-job.yml
-    helixQueuesTemplate: /eng/pipelines/coreclr/templates/helix-queues-setup.yml
-    buildConfig: Release
-    runtimeFlavor: mono
-    platforms:
-      - Android_arm64
-    variables:
-      - ${{ if and(eq(variables['System.TeamProject'], 'public'), eq(variables['Build.Reason'], 'PullRequest')) }}:
-        - name: _HelixSource
-          value: pr/dotnet/runtime/$(Build.SourceBranch)
-      - ${{ if and(eq(variables['System.TeamProject'], 'public'), ne(variables['Build.Reason'], 'PullRequest')) }}:
-        - name: _HelixSource
-          value: ci/dotnet/runtime/$(Build.SourceBranch)
-      - name: timeoutPerTestInMinutes
-        value: 60
-      - name: timeoutPerTestCollectionInMinutes
-        value: 180
-    jobParameters:
-      testGroup: innerloop
-      nameSuffix: AllSubsets_Mono_RuntimeTests
-      buildArgs: -s mono+libs -c $(_BuildConfig)
-      timeoutInMinutes: 240
-      condition: >-
-        or(
-          eq(dependencies.evaluate_paths.outputs['SetPathVars_runtimetests.containsChange'], true),
-          eq(dependencies.evaluate_paths.outputs['SetPathVars_mono.containsChange'], true),
-          eq(variables['isFullMatrix'], true))
-      # don't run tests on PRs until we can get significantly more devices
-      # Turn off the testing for now, until https://github.com/dotnet/xharness/issues/663 gets resolved
-      # ${{ if eq(variables['isFullMatrix'], true) }}:
-      #   # extra steps, run tests
-      #   extraStepsTemplate: /eng/pipelines/common/templates/runtimes/android-runtime-and-send-to-helix.yml
-      #   extraStepsParameters:
-      #     creator: dotnet-bot
-      #     testRunNamePrefixSuffix: Mono_$(_BuildConfig)
-
-#
-# Build Browser_wasm, on windows, run console and browser tests
-#
-- template: /eng/pipelines/common/platform-matrix.yml
-  parameters:
-    jobTemplate: /eng/pipelines/common/global-build-job.yml
-    helixQueuesTemplate: /eng/pipelines/libraries/helix-queues-setup.yml
-    buildConfig: release
-    runtimeFlavor: mono
-    platforms:
-    - Browser_wasm_win
-    variables:
-      # map dependencies variables to local variables
-      - name: librariesContainsChange
-        value: $[ dependencies.evaluate_paths.outputs['SetPathVars_libraries.containsChange'] ]
-      - name: monoContainsChange
-        value: $[ dependencies.evaluate_paths.outputs['SetPathVars_mono.containsChange'] ]
-    jobParameters:
-      testGroup: innerloop
-      nameSuffix: Windows_wasm
-      buildArgs: -subset mono+libs+host+packs+libs.tests -c $(_BuildConfig) /p:ArchiveTests=true /p:BrowserHost=windows
-      timeoutInMinutes: 180
-      condition: >-
-        or(
-          eq(dependencies.evaluate_paths.outputs['SetPathVars_libraries.containsChange'], true),
-          eq(dependencies.evaluate_paths.outputs['SetPathVars_mono.containsChange'], true),
-          eq(dependencies.evaluate_paths.outputs['SetPathVars_installer.containsChange'], true),
-          eq(variables['isFullMatrix'], true))
-      ${{ if eq(variables['isFullMatrix'], true) }}:
-        # extra steps, run tests
-        extraStepsTemplate: /eng/pipelines/libraries/helix.yml
-        extraStepsParameters:
-          creator: dotnet-bot
-          testRunNamePrefixSuffix: Mono_$(_BuildConfig)
-          extraHelixArguments: /p:BrowserHost=windows
-          scenarios:
-          - normal
-          - wasmtestonbrowser
-          condition: >-
-            or(
-            eq(variables['librariesContainsChange'], true),
-            eq(variables['monoContainsChange'], true),
-            eq(variables['isFullMatrix'], true))
-
-- template: /eng/pipelines/common/platform-matrix.yml
-  parameters:
-    jobTemplate: /eng/pipelines/common/global-build-job.yml
-    helixQueuesTemplate: /eng/pipelines/libraries/helix-queues-setup.yml
-    buildConfig: release
-    runtimeFlavor: mono
-    platforms:
-    - Browser_wasm_win
-    variables:
-      # map dependencies variables to local variables
-      - name: wasmbuildtestsContainsChange
-        value: $[ dependencies.evaluate_paths.outputs['SetPathVars_wasmbuildtests.containsChange'] ]
-    jobParameters:
-      testGroup: innerloop
-      nameSuffix: Windows_wasm_WBT
-      buildArgs: -subset mono+libs+host+packs+libs.tests -c $(_BuildConfig) /p:ArchiveTests=true /p:BrowserHost=windows /p:TestWasmBuildTests=true /p:TestAssemblies=false
-      timeoutInMinutes: 180
-      condition: >-
-        or(
-          eq(dependencies.evaluate_paths.outputs['SetPathVars_wasmbuildtests.containsChange'], true),
-          eq(variables['isFullMatrix'], true))
-      # extra steps, run tests
-      extraStepsTemplate: /eng/pipelines/libraries/helix.yml
-      extraStepsParameters:
-        creator: dotnet-bot
-        testRunNamePrefixSuffix: Mono_$(_BuildConfig)
-        extraHelixArguments: /p:BrowserHost=windows
-        scenarios:
-        - buildwasmapps
-        condition: >-
-          or(
-          eq(variables['wasmbuildtestsContainsChange'], true),
-          eq(variables['isFullMatrix'], true))
-
-- template: /eng/pipelines/common/platform-matrix.yml
-  parameters:
-    jobTemplate: /eng/pipelines/common/global-build-job.yml
-    helixQueuesTemplate: /eng/pipelines/libraries/helix-queues-setup.yml
-    buildConfig: release
-    runtimeFlavor: mono
-    platforms:
-    - Browser_wasm_win
-    variables:
-      # map dependencies variables to local variables
-      - name: librariesContainsChange
-        value: $[ dependencies.evaluate_paths.outputs['SetPathVars_libraries.containsChange'] ]
-      - name: monoContainsChange
-        value: $[ dependencies.evaluate_paths.outputs['SetPathVars_mono.containsChange'] ]
-    jobParameters:
-      testGroup: innerloop
-      nameSuffix: Windows_wasm_AOT
-      buildArgs: -s mono+libs+host+packs+libs.tests -c $(_BuildConfig) /p:ArchiveTests=true /p:BrowserHost=windows /p:EnableAggressiveTrimming=true /p:BuildAOTTestsOnHelix=true /p:RunAOTCompilation=true $(_runSmokeTestsOnlyArg)
-      timeoutInMinutes: 180
-      condition: >-
-        or(
-          eq(dependencies.evaluate_paths.outputs['SetPathVars_libraries.containsChange'], true),
-          eq(dependencies.evaluate_paths.outputs['SetPathVars_mono.containsChange'], true),
-          eq(dependencies.evaluate_paths.outputs['SetPathVars_installer.containsChange'], true),
-          eq(variables['isFullMatrix'], true))
-      # extra steps, run tests
-      extraStepsTemplate: /eng/pipelines/libraries/helix.yml
-      extraStepsParameters:
-        creator: dotnet-bot
-        testRunNamePrefixSuffix: Mono_$(_BuildConfig)
-        extraHelixArguments: /p:BrowserHost=windows /p:NeedsToBuildWasmAppsOnHelix=true $(_runSmokeTestsOnlyArg)
-        scenarios:
-        - normal
-        condition: >-
-          or(
-          eq(variables['librariesContainsChange'], true),
-          eq(variables['monoContainsChange'], true),
-          eq(variables['isFullMatrix'], true))
-
-#
-# CoreCLR Build for running Apple Silicon libraries-innerloop
-#
-- template: /eng/pipelines/common/platform-matrix.yml
-  parameters:
-    jobTemplate: /eng/pipelines/coreclr/templates/build-job.yml
-    buildConfig: release
-    platforms:
-    - ${{ if eq(variables['isFullMatrix'], true) }}:
-      - OSX_arm64
-    jobParameters:
-      testGroup: innerloop
-#
-# Libraries Build for running Apple Silicon libraries-innerloop
-#
-- template: /eng/pipelines/common/platform-matrix.yml
-  parameters:
-    jobTemplate: /eng/pipelines/libraries/build-job.yml
-    buildConfig: Release
-    platforms:
-    - ${{ if eq(variables['isFullMatrix'], true) }}:
-      - OSX_arm64
-    helixQueuesTemplate: /eng/pipelines/libraries/helix-queues-setup.yml
-    jobParameters:
-      isOfficialBuild: ${{ variables['isOfficialBuild'] }}
-      isFullMatrix: ${{ variables['isFullMatrix'] }}
-      runTests: true
-      testScope: innerloop
-      liveRuntimeBuildConfig: release
-=======
 extends:
-    template: runtime-staging-template.yml
->>>>>>> 25da88cc
+    template: runtime-staging-template.yml