--- conflicted
+++ resolved
@@ -258,207 +258,6 @@
           testRunNamePrefixSuffix: Mono_$(_BuildConfig)
 
 #
-<<<<<<< HEAD
-# Build the whole product using Mono and run libraries tests, for Wasm.Build.Tests
-#
-- template: /eng/pipelines/common/platform-matrix.yml
-  parameters:
-    jobTemplate: /eng/pipelines/common/global-build-job.yml
-    helixQueuesTemplate: /eng/pipelines/libraries/helix-queues-setup.yml
-    buildConfig: Release
-    runtimeFlavor: mono
-    platforms:
-    - Browser_wasm_win
-    variables:
-      # map dependencies variables to local variables
-      - name: wasmbuildtestsContainsChange
-        value: $[ dependencies.evaluate_paths.outputs['SetPathVars_wasmbuildtests.containsChange'] ]
-      - name: allWasmContainsChange
-        value: $[ dependencies.evaluate_paths.outputs['SetPathVars_allwasm.containsChange'] ]
-    jobParameters:
-      isExtraPlatforms: ${{ variables.isExtraPlatformsBuild }}
-      testGroup: innerloop
-      nameSuffix: WasmBuildTests
-      buildArgs: -s mono+libs+host+packs+libs.tests -c $(_BuildConfig) /p:ArchiveTests=true /p:TestWasmBuildTests=true /p:TestAssemblies=false /p:BrowserHost=$(_hostedOs)
-      timeoutInMinutes: 180
-      condition: >-
-        or(
-          eq(dependencies.evaluate_paths.outputs['SetPathVars_wasmbuildtests.containsChange'], true),
-          eq(dependencies.evaluate_paths.outputs['SetPathVars_allwasm.containsChange'], true))
-      # extra steps, run tests
-      extraStepsTemplate: /eng/pipelines/libraries/helix.yml
-      extraStepsParameters:
-        creator: dotnet-bot
-        testRunNamePrefixSuffix: Mono_$(_BuildConfig)_$(_hostedOs)
-        extraHelixArguments: /p:BrowserHost=$(_hostedOs)
-        scenarios:
-        - buildwasmapps
-        condition: >-
-          or(
-            eq(variables['wasmbuildtestsContainsChange'], true),
-            eq(variables['allWasmContainsChange'], true),
-
-#
-# Build Browser_wasm, on windows, run console and browser tests
-#
-- template: /eng/pipelines/common/platform-matrix.yml
-  parameters:
-    jobTemplate: /eng/pipelines/common/global-build-job.yml
-    helixQueuesTemplate: /eng/pipelines/libraries/helix-queues-setup.yml
-    buildConfig: release
-    runtimeFlavor: mono
-    platforms:
-    - Browser_wasm_win
-    variables:
-      # map dependencies variables to local variables
-      - name: librariesContainsChange
-        value: $[ dependencies.evaluate_paths.outputs['SetPathVars_libraries.containsChange'] ]
-      - name: monoContainsChange
-        value: $[ dependencies.evaluate_paths.outputs['SetPathVars_mono.containsChange'] ]
-      - name: allWasmContainsChange
-        value: $[ dependencies.evaluate_paths.outputs['SetPathVars_allwasm.containsChange'] ]
-    jobParameters:
-      testGroup: innerloop
-      nameSuffix: LibraryTests
-      buildArgs: -subset mono+libs+host+packs+libs.tests -c $(_BuildConfig) /p:ArchiveTests=true /p:BrowserHost=windows
-      timeoutInMinutes: 180
-      condition: >-
-        or(
-          eq(dependencies.evaluate_paths.outputs['SetPathVars_libraries.containsChange'], true),
-          eq(dependencies.evaluate_paths.outputs['SetPathVars_mono.containsChange'], true),
-          eq(dependencies.evaluate_paths.outputs['SetPathVars_allwasm.containsChange'], true),
-          eq(dependencies.evaluate_paths.outputs['SetPathVars_installer.containsChange'], true))
-      # extra steps, run tests
-      extraStepsTemplate: /eng/pipelines/libraries/helix.yml
-      extraStepsParameters:
-        creator: dotnet-bot
-        testRunNamePrefixSuffix: Windows_wasm_$(_BuildConfig)
-        extraHelixArguments: /p:BrowserHost=windows
-        scenarios:
-        - normal
-        - wasmtestonbrowser
-        condition: >-
-          or(
-            eq(variables['librariesContainsChange'], true),
-            eq(variables['monoContainsChange'], true),
-            eq(variables['allWasmContainsChange'], true),
-            eq(variables['isRollingBuild'], true))
-
-#
-# Build for Browser/wasm with RunAOTCompilation=true
-#
-- template: /eng/pipelines/common/platform-matrix.yml
-  parameters:
-    jobTemplate: /eng/pipelines/common/global-build-job.yml
-    helixQueuesTemplate: /eng/pipelines/libraries/helix-queues-setup.yml
-    buildConfig: Release
-    runtimeFlavor: mono
-    platforms:
-    - Browser_wasm_win
-    variables:
-      # map dependencies variables to local variables
-      - name: librariesContainsChange
-        value: $[ dependencies.evaluate_paths.outputs['SetPathVars_libraries.containsChange'] ]
-      - name: monoContainsChange
-        value: $[ dependencies.evaluate_paths.outputs['SetPathVars_mono.containsChange'] ]
-      - name: allWasmContainsChange
-        value: $[ dependencies.evaluate_paths.outputs['SetPathVars_allwasm.containsChange'] ]
-    jobParameters:
-      isExtraPlatforms: ${{ variables.isExtraPlatformsBuild }}
-      testGroup: innerloop
-      nameSuffix: LibraryTests_AOT
-      buildArgs: -s mono+libs+host+packs+libs.tests -c $(_BuildConfig) /p:ArchiveTests=true $(_runSmokeTestsOnlyArg) /p:EnableAggressiveTrimming=true /p:BuildAOTTestsOnHelix=true /p:RunAOTCompilation=true /p:BrowserHost=$(_hostedOs)
-      timeoutInMinutes: 180
-      condition: >-
-        or(
-          eq(dependencies.evaluate_paths.outputs['SetPathVars_libraries.containsChange'], true),
-          eq(dependencies.evaluate_paths.outputs['SetPathVars_mono.containsChange'], true),
-          eq(dependencies.evaluate_paths.outputs['SetPathVars_allwasm.containsChange'], true),
-          eq(dependencies.evaluate_paths.outputs['SetPathVars_installer.containsChange'], true))
-      # extra steps, run tests
-      extraStepsTemplate: /eng/pipelines/libraries/helix.yml
-      extraStepsParameters:
-        creator: dotnet-bot
-        testRunNamePrefixSuffix: Mono_AOT_$(_BuildConfig)_$(_hostedOs)
-        extraHelixArguments: /p:NeedsToBuildWasmAppsOnHelix=true $(_runSmokeTestsOnlyArg) /p:BrowserHost=$(_hostedOs)
-        scenarios:
-        - normal
-        condition: >-
-          or(
-            eq(variables['librariesContainsChange'], true),
-            eq(variables['monoContainsChange'], true),
-            eq(variables['allWasmContainsChange'], true))
-
-# Wasm debugger tests - windows
-- template: /eng/pipelines/common/platform-matrix.yml
-  parameters:
-    jobTemplate: /eng/pipelines/common/global-build-job.yml
-    helixQueuesTemplate: /eng/pipelines/libraries/helix-queues-setup.yml
-    buildConfig: Release
-    runtimeFlavor: mono
-    platforms:
-    - Browser_wasm_win
-    variables:
-      # map dependencies variables to local variables
-      - name: wasmdebuggertestsContainsChange
-        value: $[ dependencies.evaluate_paths.outputs['SetPathVars_wasmdebuggertests.containsChange'] ]
-      - name: allWasmContainsChange
-        value: $[ dependencies.evaluate_paths.outputs['SetPathVars_allwasm.containsChange'] ]
-    jobParameters:
-      testGroup: innerloop
-      nameSuffix: Mono_DebuggerTests
-      buildArgs: -s mono+libs+libs.tests -c $(_BuildConfig) /p:ArchiveTests=true /p:TestWasmDebuggerTests=true /p:TestAssemblies=false /p:BrowserHost=windows
-      timeoutInMinutes: 180
-      condition: >-
-        or(
-          eq(dependencies.evaluate_paths.outputs['SetPathVars_wasmdebuggertests.containsChange'], true),
-          eq(dependencies.evaluate_paths.outputs['SetPathVars_allwasm.containsChange'], true),
-          eq(variables['isRollingBuild'], true))
-      # extra steps, run tests
-      extraStepsTemplate: /eng/pipelines/libraries/helix.yml
-      extraStepsParameters:
-        creator: dotnet-bot
-        testRunNamePrefixSuffix: Mono_$(_BuildConfig)
-        extraHelixArguments: /p:BrowserHost=windows
-        scenarios:
-        - wasmdebuggertests
-
-# Wasm debugger tests - linux
-- template: /eng/pipelines/common/platform-matrix.yml
-  parameters:
-    jobTemplate: /eng/pipelines/common/global-build-job.yml
-    helixQueuesTemplate: /eng/pipelines/libraries/helix-queues-setup.yml
-    buildConfig: Release
-    runtimeFlavor: mono
-    platforms:
-    - Browser_wasm
-    variables:
-      # map dependencies variables to local variables
-      - name: wasmdebuggertestsContainsChange
-        value: $[ dependencies.evaluate_paths.outputs['SetPathVars_wasmdebuggertests.containsChange'] ]
-      - name: allWasmContainsChange
-        value: $[ dependencies.evaluate_paths.outputs['SetPathVars_allwasm.containsChange'] ]
-    jobParameters:
-      testGroup: innerloop
-      nameSuffix: Mono_DebuggerTests
-      buildArgs: -s mono+libs+libs.tests -c $(_BuildConfig) /p:ArchiveTests=true /p:TestWasmDebuggerTests=true /p:TestAssemblies=false
-      timeoutInMinutes: 180
-      condition: >-
-        or(
-          eq(dependencies.evaluate_paths.outputs['SetPathVars_wasmdebuggertests.containsChange'], true),
-          eq(dependencies.evaluate_paths.outputs['SetPathVars_allwasm.containsChange'], true),
-          eq(variables['isRollingBuild'], true))
-      # extra steps, run tests
-      extraStepsTemplate: /eng/pipelines/libraries/helix.yml
-      extraStepsParameters:
-        creator: dotnet-bot
-        testRunNamePrefixSuffix: Mono_$(_BuildConfig)
-        scenarios:
-        - wasmdebuggertests
-
-#
-=======
->>>>>>> 463bd758
 # Build the whole product using Mono for Android and run runtime tests with Android devices
 #
 - template: /eng/pipelines/common/platform-matrix.yml
