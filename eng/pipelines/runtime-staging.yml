# Setting batch to true, triggers one build at a time.
# if there is a push while a build in progress, it will wait,
# until the running build finishes, and produce a build with all the changes
# that happened during the last build.
trigger:
  batch: true
  branches:
    include:
    - release/*.*
  paths:
    include:
    - '*'
    exclude:
    - /**/*.md
    - eng/Version.Details.xml
    - .github/*
    - docs/*
    - LICENSE.TXT
    - PATENTS.TXT
    - THIRD-PARTY-NOTICES.TXT

schedules:
  - cron: "0 7,19 * * *" # run at 7:00 and 19:00 (UTC) which is 23:00 and 11:00 (PST).
    displayName: Runtime-staging default schedule
    branches:
      include:
      - main
    always: false # run only if there were changes since the last successful scheduled run.

pr:
  branches:
    include:
    - main
    - release/*.*
  paths:
    include:
    - '*'
    - docs/manpages/*
    exclude:
    - /**/*.md
    - eng/Version.Details.xml
    - .github/*
    - docs/*
    - LICENSE.TXT
    - PATENTS.TXT
    - THIRD-PARTY-NOTICES.TXT

variables:
  - template: /eng/pipelines/common/variables.yml

jobs:

#
# Evaluate paths
#
- ${{ if eq(variables.dependOnEvaluatePaths, true) }}:
  - template: /eng/pipelines/common/evaluate-default-paths.yml

#
# WebAssembly legs - run windows builds. Also, debugger tests which are currently
# unstable
#
- template: /eng/pipelines/common/templates/wasm-library-tests.yml
  parameters:
    platforms:
      - Browser_wasm_win
    alwaysRun: ${{ variables.isRollingBuild }}
    scenarios:
      - normal
      - WasmTestOnBrowser

# AOT Library tests
- template: /eng/pipelines/common/templates/wasm-library-aot-tests.yml
  parameters:
    platforms:
      - Browser_wasm_win
    nameSuffix: _AOT
    runSmokeOnlyArg: $(_runSmokeTestsOnlyArg)
    runAOT: true
    alwaysRun: ${{ variables.isRollingBuild }}

- template: /eng/pipelines/common/templates/wasm-build-tests.yml
  parameters:
    platforms:
      - Browser_wasm_win
    alwaysRun: ${{ variables.isRollingBuild }}

- template: /eng/pipelines/common/templates/wasm-debugger-tests.yml
  parameters:
    platforms:
      - Browser_wasm
      - Browser_wasm_win
    alwaysRun: ${{ variables.isRollingBuild }}

#
# Build the whole product using Mono and run libraries tests
#
- template: /eng/pipelines/common/platform-matrix.yml
  parameters:
    jobTemplate: /eng/pipelines/common/global-build-job.yml
    helixQueuesTemplate: /eng/pipelines/libraries/helix-queues-setup.yml
    buildConfig: Release
    runtimeFlavor: mono
    platforms:
    - Linux_armv6
    variables:
      # map dependencies variables to local variables
      - name: librariesContainsChange
        value: $[ dependencies.evaluate_paths.outputs['SetPathVars_libraries.containsChange'] ]
      - name: monoContainsChange
        value: $[ dependencies.evaluate_paths.outputs['SetPathVars_mono.containsChange'] ]
    jobParameters:
      testScope: innerloop
      nameSuffix: AllSubsets_Mono
      buildArgs: -s mono+clr+libs+host+packs+libs.tests -c $(_BuildConfig) /p:ArchiveTests=true
      timeoutInMinutes: 120
      condition: >-
        or(
          eq(dependencies.evaluate_paths.outputs['SetPathVars_libraries.containsChange'], true),
          eq(dependencies.evaluate_paths.outputs['SetPathVars_mono.containsChange'], true),
          eq(dependencies.evaluate_paths.outputs['SetPathVars_installer.containsChange'], true),
          eq(variables['isRollingBuild'], true))
      ${{ if eq(variables['isRollingBuild'], true) }}:
        # extra steps, run tests
        extraStepsTemplate: /eng/pipelines/libraries/helix.yml
        extraStepsParameters:
          creator: dotnet-bot
          testRunNamePrefixSuffix: Mono_$(_BuildConfig)

#
# Build the whole product using Mono and run runtime tests with the JIT.
#
- template: /eng/pipelines/common/platform-matrix.yml
  parameters:
    jobTemplate: /eng/pipelines/common/global-build-job.yml
    helixQueuesTemplate: /eng/pipelines/coreclr/templates/helix-queues-setup.yml
    buildConfig: Release
    runtimeFlavor: mono
    platforms:
      - iOSSimulator_x64
    variables:
      - ${{ if and(eq(variables['System.TeamProject'], 'public'), eq(variables['Build.Reason'], 'PullRequest')) }}:
        - name: _HelixSource
          value: pr/dotnet/runtime/$(Build.SourceBranch)
      - ${{ if and(eq(variables['System.TeamProject'], 'public'), ne(variables['Build.Reason'], 'PullRequest')) }}:
        - name: _HelixSource
          value: ci/dotnet/runtime/$(Build.SourceBranch)
      - name: timeoutPerTestInMinutes
        value: 60
      - name: timeoutPerTestCollectionInMinutes
        value: 180
    jobParameters:
      testGroup: innerloop
      nameSuffix: AllSubsets_Mono_RuntimeTests
      buildArgs: -s mono+libs -c $(_BuildConfig)
      timeoutInMinutes: 240
      condition: >-
        or(
          eq(dependencies.evaluate_paths.outputs['SetPathVars_runtimetests.containsChange'], true),
          eq(dependencies.evaluate_paths.outputs['SetPathVars_mono.containsChange'], true),
          eq(variables['isRollingBuild'], true))
      ${{ if eq(variables['isRollingBuild'], true) }}:
        # extra steps, run tests
        extraStepsTemplate: /eng/pipelines/common/templates/runtimes/android-runtime-and-send-to-helix.yml
        extraStepsParameters:
          creator: dotnet-bot
          testRunNamePrefixSuffix: Mono_$(_BuildConfig)

#
# Build the whole product using Mono for Headless Android (Linux with Bionic libc)
#
- template: /eng/pipelines/common/platform-matrix.yml
  parameters:
    jobTemplate: /eng/pipelines/common/global-build-job.yml
<<<<<<< HEAD
    helixQueuesTemplate: /eng/pipelines/coreclr/templates/helix-queues-setup.yml
=======
    helixQueuesTemplate: /eng/pipelines/libraries/helix-queues-setup.yml
>>>>>>> 3804a376
    buildConfig: Release
    runtimeFlavor: mono
    platforms:
      - Linux_bionic_arm64
      - Linux_bionic_x64
    variables:
      - ${{ if and(eq(variables['System.TeamProject'], 'public'), eq(variables['Build.Reason'], 'PullRequest')) }}:
        - name: _HelixSource
          value: pr/dotnet/runtime/$(Build.SourceBranch)
      - ${{ if and(eq(variables['System.TeamProject'], 'public'), ne(variables['Build.Reason'], 'PullRequest')) }}:
        - name: _HelixSource
          value: ci/dotnet/runtime/$(Build.SourceBranch)
      - name: timeoutPerTestInMinutes
        value: 60
      - name: timeoutPerTestCollectionInMinutes
        value: 180
    jobParameters:
      testGroup: innerloop
      nameSuffix: AllSubsets_Mono
      buildArgs: -s mono+libs+host+packs+libs.tests -c $(_BuildConfig) /p:ArchiveTests=true
      timeoutInMinutes: 240
      condition: >-
        or(
          eq(dependencies.evaluate_paths.outputs['SetPathVars_libraries.containsChange'], true),
          eq(dependencies.evaluate_paths.outputs['SetPathVars_mono.containsChange'], true),
          eq(dependencies.evaluate_paths.outputs['SetPathVars_installer.containsChange'], true),
          eq(variables['isRollingBuild'], true))
<<<<<<< HEAD
      ${{ if eq(variables['isRollingBuild'], true) }}:
        # extra steps, run tests
        extraStepsTemplate: /eng/pipelines/libraries/helix.yml
        extraStepsParameters:
          creator: dotnet-bot
          testRunNamePrefixSuffix: Mono_$(_BuildConfig)

=======
      # extra steps, run tests
      extraStepsTemplate: /eng/pipelines/libraries/helix.yml
      extraStepsParameters:
        creator: dotnet-bot
        testRunNamePrefixSuffix: Mono_$(_BuildConfig)
>>>>>>> 3804a376

#
# Build the whole product using Mono for Android and run runtime tests with Android devices
#
- template: /eng/pipelines/common/platform-matrix.yml
  parameters:
    jobTemplate: /eng/pipelines/common/global-build-job.yml
    helixQueuesTemplate: /eng/pipelines/coreclr/templates/helix-queues-setup.yml
    buildConfig: Release
    runtimeFlavor: mono
    platforms:
      - Android_arm64
    variables:
      - ${{ if and(eq(variables['System.TeamProject'], 'public'), eq(variables['Build.Reason'], 'PullRequest')) }}:
        - name: _HelixSource
          value: pr/dotnet/runtime/$(Build.SourceBranch)
      - ${{ if and(eq(variables['System.TeamProject'], 'public'), ne(variables['Build.Reason'], 'PullRequest')) }}:
        - name: _HelixSource
          value: ci/dotnet/runtime/$(Build.SourceBranch)
      - name: timeoutPerTestInMinutes
        value: 60
      - name: timeoutPerTestCollectionInMinutes
        value: 180
    jobParameters:
      testGroup: innerloop
      nameSuffix: AllSubsets_Mono_RuntimeTests
      buildArgs: -s mono+libs -c $(_BuildConfig)
      timeoutInMinutes: 240
      condition: >-
        or(
          eq(dependencies.evaluate_paths.outputs['SetPathVars_runtimetests.containsChange'], true),
          eq(dependencies.evaluate_paths.outputs['SetPathVars_mono.containsChange'], true),
          eq(variables['isRollingBuild'], true))
      # don't run tests on PRs until we can get significantly more devices
      # Turn off the testing for now, until https://github.com/dotnet/runtime/issues/60128 gets resolved
      # ${{ if eq(variables['isRollingBuild'], true) }}:
      #   # extra steps, run tests
      #   extraStepsTemplate: /eng/pipelines/common/templates/runtimes/android-runtime-and-send-to-helix.yml
      #   extraStepsParameters:
      #     creator: dotnet-bot
      #     testRunNamePrefixSuffix: Mono_$(_BuildConfig)

#
# CoreCLR Build for running Apple Silicon libraries-innerloop
#
- template: /eng/pipelines/common/platform-matrix.yml
  parameters:
    jobTemplate: /eng/pipelines/coreclr/templates/build-job.yml
    buildConfig: release
    platforms:
    - ${{ if eq(variables['isRollingBuild'], true) }}:
      - OSX_arm64
    jobParameters:
      testGroup: innerloop
#
# Libraries Build for running Apple Silicon libraries-innerloop
#
- template: /eng/pipelines/common/platform-matrix.yml
  parameters:
    jobTemplate: /eng/pipelines/libraries/build-job.yml
    buildConfig: Release
    platforms:
    - ${{ if eq(variables['isRollingBuild'], true) }}:
      - OSX_arm64
    helixQueuesTemplate: /eng/pipelines/libraries/helix-queues-setup.yml
    jobParameters:
      isOfficialBuild: ${{ variables['isOfficialBuild'] }}
      runTests: true
      testScope: innerloop
      liveRuntimeBuildConfig: release<|MERGE_RESOLUTION|>--- conflicted
+++ resolved
@@ -172,11 +172,7 @@
 - template: /eng/pipelines/common/platform-matrix.yml
   parameters:
     jobTemplate: /eng/pipelines/common/global-build-job.yml
-<<<<<<< HEAD
-    helixQueuesTemplate: /eng/pipelines/coreclr/templates/helix-queues-setup.yml
-=======
     helixQueuesTemplate: /eng/pipelines/libraries/helix-queues-setup.yml
->>>>>>> 3804a376
     buildConfig: Release
     runtimeFlavor: mono
     platforms:
@@ -204,21 +200,11 @@
           eq(dependencies.evaluate_paths.outputs['SetPathVars_mono.containsChange'], true),
           eq(dependencies.evaluate_paths.outputs['SetPathVars_installer.containsChange'], true),
           eq(variables['isRollingBuild'], true))
-<<<<<<< HEAD
-      ${{ if eq(variables['isRollingBuild'], true) }}:
-        # extra steps, run tests
-        extraStepsTemplate: /eng/pipelines/libraries/helix.yml
-        extraStepsParameters:
-          creator: dotnet-bot
-          testRunNamePrefixSuffix: Mono_$(_BuildConfig)
-
-=======
       # extra steps, run tests
       extraStepsTemplate: /eng/pipelines/libraries/helix.yml
       extraStepsParameters:
         creator: dotnet-bot
         testRunNamePrefixSuffix: Mono_$(_BuildConfig)
->>>>>>> 3804a376
 
 #
 # Build the whole product using Mono for Android and run runtime tests with Android devices
