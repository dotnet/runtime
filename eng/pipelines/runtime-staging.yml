# Setting batch to true, triggers one build at a time.
# if there is a push while a build in progress, it will wait,
# until the running build finishes, and produce a build with all the changes
# that happened during the last build.
trigger:
  batch: true
  branches:
    include:
    - main
  paths:
    include:
    - '*'
    - docs/manpages/*
    exclude:
    - eng/Version.Details.xml
    - .github/*
    - docs/*
    - CODE-OF-CONDUCT.md
    - CONTRIBUTING.md
    - LICENSE.TXT
    - PATENTS.TXT
    - README.md
    - SECURITY.md
    - THIRD-PARTY-NOTICES.TXT

pr:
  branches:
    include:
    - main
    - release/*.*
  paths:
    include:
    - '*'
    - docs/manpages/*
    exclude:
    - eng/Version.Details.xml
    - .github/*
    - docs/*
    - CODE-OF-CONDUCT.md
    - CONTRIBUTING.md
    - LICENSE.TXT
    - PATENTS.TXT
    - README.md
    - SECURITY.md
    - THIRD-PARTY-NOTICES.TXT

variables:
  - template: /eng/pipelines/common/variables.yml

jobs:
#
# Evaluate paths
#
- ${{ if eq(variables.dependOnEvaluatePaths, true) }}:
  - template: /eng/pipelines/common/evaluate-default-paths.yml

#
# Build the whole product using Mono and run libraries tests
#
- template: /eng/pipelines/common/platform-matrix.yml
  parameters:
    jobTemplate: /eng/pipelines/common/global-build-job.yml
    helixQueuesTemplate: /eng/pipelines/libraries/helix-queues-setup.yml
    buildConfig: Release
    runtimeFlavor: mono
    platforms:
    - Android_x64
<<<<<<< HEAD
    - Android_arm64
    - iOSSimulator_x64
=======
    - iOS_x64
>>>>>>> 8ad1d7d6
    variables:
      # map dependencies variables to local variables
      - name: librariesContainsChange
        value: $[ dependencies.evaluate_paths.outputs['SetPathVars_libraries.containsChange'] ]
      - name: monoContainsChange
        value: $[ dependencies.evaluate_paths.outputs['SetPathVars_mono.containsChange'] ]
    jobParameters:
      testGroup: innerloop
      nameSuffix: AllSubsets_Mono
      buildArgs: -s mono+libs+host+packs+libs.tests -c $(_BuildConfig) /p:ArchiveTests=true
      timeoutInMinutes: 180
      condition: >-
        or(
          eq(dependencies.evaluate_paths.outputs['SetPathVars_libraries.containsChange'], true),
          eq(dependencies.evaluate_paths.outputs['SetPathVars_mono.containsChange'], true),
          eq(dependencies.evaluate_paths.outputs['SetPathVars_installer.containsChange'], true),
          eq(variables['isFullMatrix'], true))
      # extra steps, run tests
      extraStepsTemplate: /eng/pipelines/libraries/helix.yml
      extraStepsParameters:
        creator: dotnet-bot
        testRunNamePrefixSuffix: Mono_$(_BuildConfig)
        condition: >-
          or(
          eq(variables['librariesContainsChange'], true),
          eq(variables['monoContainsChange'], true),
          eq(variables['isFullMatrix'], true))

- template: /eng/pipelines/common/platform-matrix.yml
  parameters:
    jobTemplate: /eng/pipelines/common/global-build-job.yml
    helixQueuesTemplate: /eng/pipelines/libraries/helix-queues-setup.yml
    buildConfig: Release
    runtimeFlavor: mono
    platforms:
    - Android_arm64
    variables:
      # map dependencies variables to local variables
      - name: librariesContainsChange
        value: $[ dependencies.evaluate_paths.outputs['SetPathVars_libraries.containsChange'] ]
      - name: monoContainsChange
        value: $[ dependencies.evaluate_paths.outputs['SetPathVars_mono.containsChange'] ]
    jobParameters:
      testGroup: innerloop
      nameSuffix: AllSubsets_Mono
      buildArgs: -s mono+libs+host+packs+libs.tests -c $(_BuildConfig) /p:ArchiveTests=true
      timeoutInMinutes: 180
      condition: >-
        or(
          eq(dependencies.evaluate_paths.outputs['SetPathVars_libraries.containsChange'], true),
          eq(dependencies.evaluate_paths.outputs['SetPathVars_mono.containsChange'], true),
          eq(dependencies.evaluate_paths.outputs['SetPathVars_installer.containsChange'], true),
          eq(variables['isFullMatrix'], true))
      
      # don't run tests on PRs until we get more Android devices: https://github.com/dotnet/core-eng/issues/11781
      ${{ if eq(variables['isFullMatrix'], true) }}:
        # extra steps, run tests
        extraStepsTemplate: /eng/pipelines/libraries/helix.yml
        extraStepsParameters:
          creator: dotnet-bot
          testRunNamePrefixSuffix: Mono_$(_BuildConfig)
          condition: >-
            or(
            eq(variables['librariesContainsChange'], true),
            eq(variables['monoContainsChange'], true),
            eq(variables['isFullMatrix'], true))

#
# Build the whole product using Mono and run libraries tests
#
- template: /eng/pipelines/common/platform-matrix.yml
  parameters:
    jobTemplate: /eng/pipelines/common/global-build-job.yml
    helixQueuesTemplate: /eng/pipelines/libraries/helix-queues-setup.yml
    buildConfig: Release
    runtimeFlavor: mono
    platforms:
    - Windows_x64
    variables:
      # map dependencies variables to local variables
      - name: librariesContainsChange
        value: $[ dependencies.evaluate_paths.outputs['SetPathVars_libraries.containsChange'] ]
      - name: monoContainsChange
        value: $[ dependencies.evaluate_paths.outputs['SetPathVars_mono.containsChange'] ]
    jobParameters:
      testScope: innerloop
      nameSuffix: AllSubsets_Mono
      buildArgs: -s mono+libs+host+packs+libs.tests -c $(_BuildConfig) /p:ArchiveTests=true
      timeoutInMinutes: 120
      condition: >-
        or(
          eq(dependencies.evaluate_paths.outputs['SetPathVars_libraries.containsChange'], true),
          eq(dependencies.evaluate_paths.outputs['SetPathVars_mono.containsChange'], true),
          eq(dependencies.evaluate_paths.outputs['SetPathVars_installer.containsChange'], true),
          eq(variables['isFullMatrix'], true))
      # extra steps, run tests
      extraStepsTemplate: /eng/pipelines/libraries/helix.yml
      extraStepsParameters:
        creator: dotnet-bot
        testRunNamePrefixSuffix: Mono_$(_BuildConfig)
        condition: >-
          or(
          eq(variables['librariesContainsChange'], true),
          eq(variables['monoContainsChange'], true),
          eq(variables['isFullMatrix'], true))

#
# Build the whole product using Mono and run libraries tests
#
- template: /eng/pipelines/common/platform-matrix.yml
  parameters:
    jobTemplate: /eng/pipelines/common/global-build-job.yml
    helixQueuesTemplate: /eng/pipelines/libraries/helix-queues-setup.yml
    buildConfig: Release
    runtimeFlavor: mono
    platforms:
    - Browser_wasm
    variables:
      # map dependencies variables to local variables
      - name: librariesContainsChange
        value: $[ dependencies.evaluate_paths.outputs['SetPathVars_libraries.containsChange'] ]
      - name: monoContainsChange
        value: $[ dependencies.evaluate_paths.outputs['SetPathVars_mono.containsChange'] ]
    jobParameters:
      testGroup: innerloop
      nameSuffix: AllSubsets_Mono_AOT
      buildArgs: -s mono+libs+host+packs+libs.tests -c $(_BuildConfig) /p:ArchiveTests=true /p:EnableAggressiveTrimming=true /p:RunAOTCompilation=true
      timeoutInMinutes: 120
      condition: >-
        or(
          eq(dependencies.evaluate_paths.outputs['SetPathVars_libraries.containsChange'], true),
          eq(dependencies.evaluate_paths.outputs['SetPathVars_mono.containsChange'], true),
          eq(dependencies.evaluate_paths.outputs['SetPathVars_installer.containsChange'], true),
          eq(variables['isFullMatrix'], true))
      # extra steps, run tests
      extraStepsTemplate: /eng/pipelines/libraries/helix.yml
      extraStepsParameters:
        creator: dotnet-bot
        testRunNamePrefixSuffix: Mono_$(_BuildConfig)
        scenarios:
        - normal
        condition: >-
          or(
          eq(variables['librariesContainsChange'], true),
          eq(variables['monoContainsChange'], true),
          eq(variables['isFullMatrix'], true))

#
# Build the whole product using Mono for Android and run runtime tests with Android emulator
#
- template: /eng/pipelines/common/platform-matrix.yml
  parameters:
    jobTemplate: /eng/pipelines/common/global-build-job.yml
    helixQueuesTemplate: /eng/pipelines/coreclr/templates/helix-queues-setup.yml
    buildConfig: Release
    runtimeFlavor: mono
    platforms:
    - Android_x64
    #- Android_arm64  # disabled due to https://github.com/dotnet/runtime/issues/47850
    variables:
      - ${{ if and(eq(variables['System.TeamProject'], 'public'), eq(variables['Build.Reason'], 'PullRequest')) }}:
        - name: _HelixSource
          value: pr/dotnet/runtime/$(Build.SourceBranch)
      - ${{ if and(eq(variables['System.TeamProject'], 'public'), ne(variables['Build.Reason'], 'PullRequest')) }}:
        - name: _HelixSource
          value: ci/dotnet/runtime/$(Build.SourceBranch)
      - name: timeoutPerTestInMinutes
        value: 60
      - name: timeoutPerTestCollectionInMinutes
        value: 180
    jobParameters:
      testGroup: innerloop
      nameSuffix: AllSubsets_Mono_RuntimeTests
      buildArgs: -s mono+libs -c $(_BuildConfig)
      timeoutInMinutes: 240
      condition: >-
        or(
          eq(dependencies.evaluate_paths.outputs['SetPathVars_runtimetests.containsChange'], true),
          eq(dependencies.evaluate_paths.outputs['SetPathVars_mono.containsChange'], true),
          eq(variables['isFullMatrix'], true))
      # extra steps, run tests
      extraStepsTemplate: /eng/pipelines/common/templates/runtimes/android-runtime-and-send-to-helix.yml
      extraStepsParameters:
        creator: dotnet-bot
        testRunNamePrefixSuffix: Mono_$(_BuildConfig)

#
# Build Mono and Libraries for Android using Android native crypto instead of OpenSSL
#
- template: /eng/pipelines/common/platform-matrix.yml
  parameters:
    jobTemplate: /eng/pipelines/common/global-build-job.yml
    buildConfig: Release
    runtimeFlavor: mono
    platforms:
    - Android_x64
    - Android_x86
    - Android_arm64
    variables:
      # disable using OpenSSL
      - name: ANDROID_OPENSSL_AAR
        value: ''
      # map dependencies variables to local variables
      - name: librariesContainsChange
        value: $[ dependencies.evaluate_paths.outputs['SetPathVars_libraries.containsChange'] ]
    jobParameters:
      nameSuffix: Libraries_Mono_AndroidCrypto
      buildArgs: -s mono+libs -c $(_BuildConfig)
      timeoutInMinutes: 180
      condition: >-
        or(
          eq(dependencies.evaluate_paths.outputs['SetPathVars_libraries.containsChange'], true),
          eq(variables['isFullMatrix'], true))

# Run disabled installer tests on Linux x64
- template: /eng/pipelines/common/platform-matrix.yml
  parameters:
    jobTemplate: /eng/pipelines/common/global-build-job.yml
    buildConfig: Release
    platforms:
    - Linux_x64
    jobParameters:
      nameSuffix: Installer_Tests
      isOfficialBuild: ${{ variables.isOfficialBuild }}
      buildArgs: -s clr+libs+host+packs -restore -build -test -c $(_BuildConfig) -lc Debug /p:PortableBuild=true /p:RunOnStaging=true
      useContinueOnErrorDuringBuild: true
      enablePublisTestResults: true
      testResultsFormat: xunit

- template: /eng/pipelines/common/platform-matrix.yml
  parameters:
    jobTemplate: /eng/pipelines/common/global-build-job.yml
    buildConfig: debug
    platforms:
    - Browser_wasm_win
    jobParameters:
      testGroup: innerloop
      nameSuffix: Browser_wasm_Windows
      buildArgs: -subset mono+libs /p:RuntimeFlavor=Mono

#
# CoreCLR Build for running Apple Silicon libraries-innerloop
#
- template: /eng/pipelines/common/platform-matrix.yml
  parameters:
    jobTemplate: /eng/pipelines/coreclr/templates/build-job.yml
    buildConfig: release
    platforms:
    - ${{ if eq(variables['isFullMatrix'], true) }}:
      - OSX_arm64
    jobParameters:
      testGroup: innerloop
#
# Libraries Build for running Apple Silicon libraries-innerloop
#
- template: /eng/pipelines/common/platform-matrix.yml
  parameters:
    jobTemplate: /eng/pipelines/libraries/build-job.yml
    buildConfig: Release
    platforms:
    - ${{ if eq(variables['isFullMatrix'], true) }}:
      - OSX_arm64
    helixQueuesTemplate: /eng/pipelines/libraries/helix-queues-setup.yml
    jobParameters:
      isOfficialBuild: ${{ variables['isOfficialBuild'] }}
      isFullMatrix: ${{ variables['isFullMatrix'] }}
      runTests: true
      testScope: innerloop
      liveRuntimeBuildConfig: release<|MERGE_RESOLUTION|>--- conflicted
+++ resolved
@@ -65,12 +65,7 @@
     runtimeFlavor: mono
     platforms:
     - Android_x64
-<<<<<<< HEAD
-    - Android_arm64
     - iOSSimulator_x64
-=======
-    - iOS_x64
->>>>>>> 8ad1d7d6
     variables:
       # map dependencies variables to local variables
       - name: librariesContainsChange
