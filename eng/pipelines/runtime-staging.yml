--- conflicted
+++ resolved
@@ -56,6 +56,7 @@
 
 #
 # Build the whole product using Mono and run libraries tests
+# iOS/tvOS/Catalyst simulators w/ interp enabled
 #
 - template: /eng/pipelines/common/platform-matrix.yml
   parameters:
@@ -66,10 +67,6 @@
     platforms:
     - iOSSimulator_x64
     - tvOSSimulator_x64
-<<<<<<< HEAD
-    - iOS_arm64
-    - tvOS_arm64
-=======
     - MacCatalyst_x64
     variables:
       # map dependencies variables to local variables
@@ -102,6 +99,49 @@
 
 #
 # Build the whole product using Mono and run libraries tests
+# iOS devices (enable AOT after successful functional tests run)
+#
+- template: /eng/pipelines/common/platform-matrix.yml
+  parameters:
+    jobTemplate: /eng/pipelines/common/global-build-job.yml
+    helixQueuesTemplate: /eng/pipelines/libraries/helix-queues-setup.yml
+    buildConfig: Release
+    runtimeFlavor: mono
+    platforms:
+    #- iOS_arm64
+    - tvOS_arm64
+    variables:
+      # map dependencies variables to local variables
+      - name: librariesContainsChange
+        value: $[ dependencies.evaluate_paths.outputs['SetPathVars_libraries.containsChange'] ]
+      - name: monoContainsChange
+        value: $[ dependencies.evaluate_paths.outputs['SetPathVars_mono.containsChange'] ]
+    jobParameters:
+      testGroup: innerloop
+      nameSuffix: AllSubsets_Mono
+      buildArgs: -s mono+libs+host+packs+libs.tests -c $(_BuildConfig) /p:ArchiveTests=true
+      timeoutInMinutes: 180
+      condition: >-
+        or(
+          eq(dependencies.evaluate_paths.outputs['SetPathVars_libraries.containsChange'], true),
+          eq(dependencies.evaluate_paths.outputs['SetPathVars_mono.containsChange'], true),
+          eq(dependencies.evaluate_paths.outputs['SetPathVars_installer.containsChange'], true),
+          eq(variables['isFullMatrix'], true))
+      # extra steps, run tests
+      extraStepsTemplate: /eng/pipelines/libraries/helix.yml
+      extraStepsParameters:
+        creator: dotnet-bot
+        interpreter: true
+        testRunNamePrefixSuffix: Mono_$(_BuildConfig)
+        condition: >-
+          or(
+          eq(variables['librariesContainsChange'], true),
+          eq(variables['monoContainsChange'], true),
+          eq(variables['isFullMatrix'], true))
+
+#
+# Build the whole product using Mono and run libraries tests
+# Android emulators w/ interp enabled
 #
 - template: /eng/pipelines/common/platform-matrix.yml
   parameters:
@@ -112,7 +152,6 @@
     platforms:
     - Android_x86
     - Android_x64
->>>>>>> f7805ce0
     variables:
       # map dependencies variables to local variables
       - name: librariesContainsChange
@@ -122,7 +161,7 @@
     jobParameters:
       testGroup: innerloop
       nameSuffix: AllSubsets_Mono
-      buildArgs: -s mono+libs+host+packs+libs.tests -c $(_BuildConfig) /p:ArchiveTests=true
+      buildArgs: -s mono+libs+host+packs+libs.tests -c $(_BuildConfig) /p:ArchiveTests=true /p:MonoForceInterpreter=true
       timeoutInMinutes: 180
       condition: >-
         or(
