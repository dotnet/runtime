--- conflicted
+++ resolved
@@ -63,8 +63,6 @@
   - template: /eng/pipelines/common/evaluate-default-paths.yml
 
 #
-<<<<<<< HEAD
-=======
 # WebAssembly legs - run windows builds. Also, debugger tests which are currently
 # unstable
 #
@@ -186,7 +184,6 @@
           eq(variables['isRollingBuild'], true))
 
 #
->>>>>>> ae259bff
 # Build the whole product using Mono and run libraries tests
 #
 - template: /eng/pipelines/common/platform-matrix.yml
