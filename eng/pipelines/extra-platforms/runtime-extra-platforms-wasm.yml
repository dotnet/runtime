--- conflicted
+++ resolved
@@ -9,11 +9,8 @@
   isRollingBuild: false
   excludeLibTests: false
   excludeNonLibTests: false
-<<<<<<< HEAD
   excludeOptional: true
-=======
   debuggerTestsOnly: false
->>>>>>> 94088597
 
 jobs:
 
