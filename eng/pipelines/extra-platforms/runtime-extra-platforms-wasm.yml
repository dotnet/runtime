# This contains only wasm-specific jobs
# These are run as part of runtime-extra-platforms by default.
# But can also be triggered manually via `runtime-wasm` name
#   /azp run runtime-wasm

parameters:
  isExtraPlatformsBuild: false
  isWasmOnlyBuild: false
  isRollingBuild: false
  excludeLibTests: false
  excludeNonLibTests: false
  excludeOptional: true
  debuggerTestsOnly: false

jobs:

#
# ************ Rolling builds: *************
# - only run eat, and aot tests
# - rest are covered by runtime, and runtime-staging
#
- ${{ if eq(parameters.isRollingBuild, true) }}:
  # AOT Library tests
  - template: /eng/pipelines/common/templates/wasm-library-aot-tests.yml
    parameters:
      platforms:
        - browser_wasm
        - browser_wasm_win
      nameSuffix: _AOT
      extraBuildArgs: /p:AotHostArchitecture=x64 /p:AotHostOS=$(_hostedOS)
      runAOT: true
      alwaysRun: true

  # High resource AOT Library tests
  - template: /eng/pipelines/common/templates/wasm-library-aot-tests.yml
    parameters:
      platforms:
        - browser_wasm
        - browser_wasm_win
      nameSuffix: _HighResource_AOT
      extraBuildArgs: /p:TestAssemblies=false /p:RunHighAOTResourceRequiringTestsOnly=true /p:AotHostArchitecture=x64 /p:AotHostOS=$(_hostedOS)
      buildAOTOnHelix: false
      runAOT: true
      alwaysRun: true

  # Wasm Debugger tests - firefox
  - template: /eng/pipelines/common/templates/wasm-debugger-tests.yml
    parameters:
      platforms:
        - browser_wasm_firefox
      browser: firefox
      extraBuildArgs: /p:AotHostArchitecture=x64 /p:AotHostOS=$(_hostedOS)
      ## ff tests are unstable currently
      shouldContinueOnError: true
      alwaysRun: true

  # Disabled for now
  #- template: /eng/pipelines/coreclr/perf-wasm-jobs.yml
    #parameters:
      #runProfile: 'v8'
      #onlySanityCheck: true

#
# ********** For !rolling builds, IOW - PR builds *************
# - run everything, if relevant paths changed
# - For runtime-wasm, force run all the jobs
#
- ${{ if and(ne(parameters.isRollingBuild, true), ne(parameters.excludeLibTests, true), ne(parameters.debuggerTestsOnly, true)) }}:
  # Library tests
  # these run on runtime also
<<<<<<< HEAD
  #- template: /eng/pipelines/common/templates/wasm-library-tests.yml
    #parameters:
      #platforms:
        #- browser_wasm
      ## Don't run for rolling builds, as this is covered
      #isExtraPlatformsBuild: ${{ parameters.isExtraPlatformsBuild }}
      #isWasmOnlyBuild: ${{ parameters.isWasmOnlyBuild }}
      #scenarios:
        #- normal
        #- WasmTestOnBrowser
=======
  - template: /eng/pipelines/common/templates/wasm-library-tests.yml
    parameters:
      platforms:
        - browser_wasm
      # Don't run for rolling builds, as this is covered
      extraBuildArgs: /p:AotHostArchitecture=x64 /p:AotHostOS=$(_hostedOS)
      isExtraPlatformsBuild: ${{ parameters.isExtraPlatformsBuild }}
      isWasmOnlyBuild: ${{ parameters.isWasmOnlyBuild }}
      scenarios:
        - normal
        - WasmTestOnBrowser

  # this only runs on the extra pipeline
  - template: /eng/pipelines/common/templates/wasm-library-tests.yml
    parameters:
      platforms:
        - browser_wasm
      nameSuffix: _NodeJs
      extraBuildArgs: /p:AotHostArchitecture=x64 /p:AotHostOS=$(_hostedOS)
      isExtraPlatformsBuild: ${{ parameters.isExtraPlatformsBuild }}
      isWasmOnlyBuild: ${{ parameters.isWasmOnlyBuild }}
      alwaysRun: ${{ parameters.isWasmOnlyBuild }}
      scenarios:
        - WasmTestOnNodeJS
>>>>>>> 873b0089

  ## this only runs on the extra pipeline
  #- template: /eng/pipelines/common/templates/wasm-library-tests.yml
    #parameters:
      #platforms:
        #- browser_wasm
      #nameSuffix: _NodeJs
      #isExtraPlatformsBuild: ${{ parameters.isExtraPlatformsBuild }}
      #isWasmOnlyBuild: ${{ parameters.isWasmOnlyBuild }}
      #alwaysRun: ${{ parameters.isWasmOnlyBuild }}
      #scenarios:
        #- WasmTestOnNodeJS

  ## Library tests - Windows
  #- template: /eng/pipelines/common/templates/wasm-library-tests.yml
    #parameters:
      #platforms:
        #- browser_wasm_win
<<<<<<< HEAD
      ## Don't run for rolling builds, as this is covered
      #isExtraPlatformsBuild: ${{ parameters.isExtraPlatformsBuild }}
      #isWasmOnlyBuild: ${{ parameters.isWasmOnlyBuild }}
      #scenarios:
        #- WasmTestOnBrowser
        #- WasmTestOnNodeJS

  ## Smoke tests only with full threading
  #- template: /eng/pipelines/common/templates/wasm-library-tests.yml
    #parameters:
      #platforms:
        #- browser_wasm
        ##- browser_wasm_win
      #nameSuffix: _Threading_Smoke
      #extraBuildArgs: /p:MonoWasmBuildVariant=multithread /p:_WasmPThreadPoolSize=8
      #shouldRunSmokeOnly: true
      #isExtraPlatformsBuild: ${{ parameters.isExtraPlatformsBuild }}
      #isWasmOnlyBuild: ${{ parameters.isWasmOnlyBuild }}
      ## Always run for runtime-wasm because browser testing is not on runtime
      #alwaysRun: ${{ parameters.isWasmOnlyBuild }}
      #scenarios:
        #- WasmTestOnBrowser
=======
      nameSuffix: _Threading_Smoke
      extraBuildArgs: /p:MonoWasmBuildVariant=multithread /p:_WasmPThreadPoolSize=8 /p:AotHostArchitecture=x64 /p:AotHostOS=$(_hostedOS)
      shouldRunSmokeOnly: true
      isExtraPlatformsBuild: ${{ parameters.isExtraPlatformsBuild }}
      isWasmOnlyBuild: ${{ parameters.isWasmOnlyBuild }}
      # Always run for runtime-wasm because browser testing is not on runtime
      alwaysRun: ${{ parameters.isWasmOnlyBuild }}
      scenarios:
        - WasmTestOnBrowser

  # Library tests with full threading
  - template: /eng/pipelines/common/templates/wasm-library-tests.yml
    parameters:
      platforms:
        - browser_wasm
        #- browser_wasm_win
      nameSuffix: _Threading
      extraBuildArgs: /p:MonoWasmBuildVariant=multithread /p:_WasmPThreadPoolSize=8 /p:AotHostArchitecture=x64 /p:AotHostOS=$(_hostedOS)
      isExtraPlatformsBuild: ${{ parameters.isExtraPlatformsBuild }}
      isWasmOnlyBuild: ${{ parameters.isWasmOnlyBuild }}
      # Always run for runtime-wasm because tests are not run in runtime
      alwaysRun: ${{ parameters.isWasmOnlyBuild }}
>>>>>>> 873b0089

  ## Library tests with full threading
  #- template: /eng/pipelines/common/templates/wasm-library-tests.yml
    #parameters:
      #platforms:
        #- browser_wasm
        ##- browser_wasm_win
      #nameSuffix: _Threading
      #extraBuildArgs: /p:MonoWasmBuildVariant=multithread /p:_WasmPThreadPoolSize=8
      #isExtraPlatformsBuild: ${{ parameters.isExtraPlatformsBuild }}
      #isWasmOnlyBuild: ${{ parameters.isWasmOnlyBuild }}
      ## Always run for runtime-wasm because tests are not run in runtime
      #alwaysRun: ${{ parameters.isWasmOnlyBuild }}

<<<<<<< HEAD
      ## NOTE - Since threading is experimental, we don't want to block mainline work
      #shouldContinueOnError: true
      #scenarios:
        #- normal
        #- WasmTestOnBrowser
        #- WasmTestOnNodeJS
=======
  # Library tests with internal threads only
  - template: /eng/pipelines/common/templates/wasm-library-tests.yml
    parameters:
      platforms:
        - browser_wasm
        #- browser_wasm_win
      nameSuffix: _Threading_PerfTracing
      extraBuildArgs: /p:MonoWasmBuildVariant=perftrace /p:AotHostArchitecture=x64 /p:AotHostOS=$(_hostedOS)
      isExtraPlatformsBuild: ${{ parameters.isExtraPlatformsBuild }}
      isWasmOnlyBuild: ${{ parameters.isWasmOnlyBuild }}
      # Always run for runtime-wasm because tests are not run in runtime
      alwaysRun: ${{ parameters.isWasmOnlyBuild }}
>>>>>>> 873b0089

  ## Library tests with internal threads only
  #- template: /eng/pipelines/common/templates/wasm-library-tests.yml
    #parameters:
      #platforms:
        #- browser_wasm
        ##- browser_wasm_win
      #nameSuffix: _Threading_PerfTracing
      #extraBuildArgs: /p:MonoWasmBuildVariant=perftrace
      #isExtraPlatformsBuild: ${{ parameters.isExtraPlatformsBuild }}
      #isWasmOnlyBuild: ${{ parameters.isWasmOnlyBuild }}
      ## Always run for runtime-wasm because tests are not run in runtime
      #alwaysRun: ${{ parameters.isWasmOnlyBuild }}

<<<<<<< HEAD
      ## NOTE - Since threading is experimental, we don't want to block mainline work
      #shouldContinueOnError: true
      #scenarios:
        #- normal
        #- WasmTestOnBrowser
        #- WasmTestOnNodeJS

  ## EAT Library tests - only run on linux
  #- template: /eng/pipelines/common/templates/wasm-library-aot-tests.yml
    #parameters:
      #platforms:
        #- browser_wasm
      #nameSuffix: _EAT
      #runAOT: false
      #isExtraPlatformsBuild: ${{ parameters.isExtraPlatformsBuild }}
      #isWasmOnlyBuild: ${{ parameters.isWasmOnlyBuild }}

  ## AOT Library tests
  #- template: /eng/pipelines/common/templates/wasm-library-aot-tests.yml
    #parameters:
      #platforms:
        #- browser_wasm
        #- browser_wasm_win
      #nameSuffix: _AOT
      #runAOT: true
      #isExtraPlatformsBuild: ${{ parameters.isExtraPlatformsBuild }}
      #isWasmOnlyBuild: ${{ parameters.isWasmOnlyBuild }}
      #alwaysRun: ${{ parameters.isWasmOnlyBuild }}
=======
  # EAT Library tests - only run on linux
  - template: /eng/pipelines/common/templates/wasm-library-aot-tests.yml
    parameters:
      platforms:
        - browser_wasm
      nameSuffix: _EAT
      extraBuildArgs: /p:AotHostArchitecture=x64 /p:AotHostOS=$(_hostedOS)
      runAOT: false
      isExtraPlatformsBuild: ${{ parameters.isExtraPlatformsBuild }}
      isWasmOnlyBuild: ${{ parameters.isWasmOnlyBuild }}

  # AOT Library tests
  - template: /eng/pipelines/common/templates/wasm-library-aot-tests.yml
    parameters:
      platforms:
        - browser_wasm
        - browser_wasm_win
      nameSuffix: _AOT
      extraBuildArgs: /p:AotHostArchitecture=x64 /p:AotHostOS=$(_hostedOS)
      runAOT: true
      isExtraPlatformsBuild: ${{ parameters.isExtraPlatformsBuild }}
      isWasmOnlyBuild: ${{ parameters.isWasmOnlyBuild }}
      alwaysRun: ${{ parameters.isWasmOnlyBuild }}
>>>>>>> 873b0089

  # High resource AOT Library tests
  - template: /eng/pipelines/common/templates/wasm-library-aot-tests.yml
    parameters:
      platforms:
        - browser_wasm
        - browser_wasm_win
      nameSuffix: _HighResource_AOT
      extraBuildArgs: /p:TestAssemblies=false /p:RunHighAOTResourceRequiringTestsOnly=true /p:AotHostArchitecture=x64 /p:AotHostOS=$(_hostedOS)
      buildAOTOnHelix: false
      runAOT: true
      isExtraPlatformsBuild: ${{ parameters.isExtraPlatformsBuild }}
      isWasmOnlyBuild: ${{ parameters.isWasmOnlyBuild }}
      alwaysRun: ${{ parameters.isWasmOnlyBuild }}

  # Wasi - run only smoke tests by default
<<<<<<< HEAD
  #- template: /eng/pipelines/common/templates/wasm-library-tests.yml
    #parameters:
      #platforms:
        #- wasi_wasm
        #- wasi_wasm_win
      #nameSuffix: '_Smoke'
      #extraBuildArgs: /p:EnableAggressiveTrimming=true /p:RunWasmSamples=true
      #shouldRunSmokeOnly: true
      ## ignore test failures for runtime-extra-platforms, but not when this
      ## is run as part of a wasm specific pipeline like runtime-wasm
      #shouldContinueOnError: ${{ not(parameters.isWasmOnlyBuild) }}
      #alwaysRun: ${{ variables.isRollingBuild }}
      #scenarios:
        #- normal
=======
  - template: /eng/pipelines/common/templates/wasm-library-tests.yml
    parameters:
      platforms:
        - wasi_wasm
        - wasi_wasm_win
      nameSuffix: '_Smoke'
      extraBuildArgs: /p:EnableAggressiveTrimming=true /p:RunWasmSamples=true /p:AotHostArchitecture=x64 /p:AotHostOS=$(_hostedOS)
      shouldRunSmokeOnly: true
      # ignore test failures for runtime-extra-platforms, but not when this
      # is run as part of a wasm specific pipeline like runtime-wasm
      shouldContinueOnError: ${{ not(parameters.isWasmOnlyBuild) }}
      alwaysRun: ${{ variables.isRollingBuild }}
      scenarios:
        - normal
>>>>>>> 873b0089

- ${{ if and(ne(parameters.isRollingBuild, true), ne(parameters.excludeNonLibTests, true), ne(parameters.debuggerTestsOnly, true)) }}:
  # Wasm.Build.Tests
  - template: /eng/pipelines/common/templates/wasm-build-tests.yml
    parameters:
      platforms:
        - browser_wasm
        - browser_wasm_win
        - wasi_wasm
        - wasi_wasm_win
      extraBuildArgs: /p:AotHostArchitecture=x64 /p:AotHostOS=$(_hostedOS)
      isExtraPlatformsBuild: ${{ parameters.isExtraPlatformsBuild }}
      isWasmOnlyBuild: ${{ parameters.isWasmOnlyBuild }}

  - template: /eng/pipelines/common/templates/wasm-runtime-tests.yml
    parameters:
      platforms:
        - browser_wasm
      extraBuildArgs: /p:AotHostArchitecture=x64 /p:AotHostOS=$(_hostedOS)
      isExtraPlatformsBuild: ${{ parameters.isExtraPlatformsBuild }}
      isWasmOnlyBuild: ${{ parameters.isWasmOnlyBuild }}

- ${{ if and(ne(parameters.isRollingBuild, true), or(ne(parameters.excludeNonLibTests, true), eq(parameters.debuggerTestsOnly, true))) }}:
  # Debugger tests
  - template: /eng/pipelines/common/templates/wasm-debugger-tests.yml
    parameters:
      platforms:
        - browser_wasm
        - browser_wasm_win
      extraBuildArgs: /p:AotHostArchitecture=x64 /p:AotHostOS=$(_hostedOS)
      isExtraPlatformsBuild: ${{ parameters.isExtraPlatformsBuild }}
      isWasmOnlyBuild: ${{ parameters.isWasmOnlyBuild }}

  - template: /eng/pipelines/common/templates/wasm-debugger-tests.yml
    parameters:
      platforms:
        - browser_wasm_firefox
      browser: firefox
      extraBuildArgs: /p:AotHostArchitecture=x64 /p:AotHostOS=$(_hostedOS)
      isExtraPlatformsBuild: ${{ parameters.isExtraPlatformsBuild }}
      isWasmOnlyBuild: ${{ parameters.isWasmOnlyBuild }}
      alwaysRun: ${{ parameters.isWasmOnlyBuild }}
      # ff tests are unstable currently
      shouldContinueOnError: true

  - template: /eng/pipelines/common/templates/wasm-debugger-tests.yml
    parameters:
      platforms:
        - Browser_wasm
        - Browser_wasm_win
      extraBuildArgs: /p:MonoWasmBuildVariant=multithread /p:WasmEnableThreads=true /p:AotHostArchitecture=x64 /p:AotHostOS=$(_hostedOS)
      nameSuffix: DebuggerTests_MultiThreaded
      alwaysRun: ${{ parameters.isWasmOnlyBuild }}
      isExtraPlatformsBuild: ${{ parameters.isExtraPlatformsBuild }}
      isWasmOnlyBuild: ${{ parameters.isWasmOnlyBuild }}
      runOnlyOnWasmOnlyPipelines: true

  # Disable for now
  #- template: /eng/pipelines/coreclr/perf-wasm-jobs.yml
    #parameters:
      #runProfile: 'v8'
      #onlySanityCheck: true

- ${{ if and(ne(parameters.isRollingBuild, true), ne(parameters.excludeOptional, true)) }}:
  - template: /eng/pipelines/common/templates/wasm-library-tests.yml
    parameters:
      platforms:
        - wasi_wasm
        - wasi_wasm_win
      extraBuildArgs: /p:EnableAggressiveTrimming=true /p:RunWasmSamples=true /p:AotHostArchitecture=x64 /p:AotHostOS=$(_hostedOS)
      # always run for wasm only pipelines
      alwaysRun: ${{ parameters.isWasmOnlyBuild }}
      isExtraPlatformsBuild: ${{ parameters.isExtraPlatformsBuild }}
      isWasmOnlyBuild: ${{ parameters.isWasmOnlyBuild }}
      scenarios:
        - normal<|MERGE_RESOLUTION|>--- conflicted
+++ resolved
@@ -68,43 +68,17 @@
 - ${{ if and(ne(parameters.isRollingBuild, true), ne(parameters.excludeLibTests, true), ne(parameters.debuggerTestsOnly, true)) }}:
   # Library tests
   # these run on runtime also
-<<<<<<< HEAD
   #- template: /eng/pipelines/common/templates/wasm-library-tests.yml
     #parameters:
       #platforms:
         #- browser_wasm
       ## Don't run for rolling builds, as this is covered
-      #isExtraPlatformsBuild: ${{ parameters.isExtraPlatformsBuild }}
-      #isWasmOnlyBuild: ${{ parameters.isWasmOnlyBuild }}
-      #scenarios:
-        #- normal
-        #- WasmTestOnBrowser
-=======
-  - template: /eng/pipelines/common/templates/wasm-library-tests.yml
-    parameters:
-      platforms:
-        - browser_wasm
-      # Don't run for rolling builds, as this is covered
-      extraBuildArgs: /p:AotHostArchitecture=x64 /p:AotHostOS=$(_hostedOS)
-      isExtraPlatformsBuild: ${{ parameters.isExtraPlatformsBuild }}
-      isWasmOnlyBuild: ${{ parameters.isWasmOnlyBuild }}
-      scenarios:
-        - normal
-        - WasmTestOnBrowser
-
-  # this only runs on the extra pipeline
-  - template: /eng/pipelines/common/templates/wasm-library-tests.yml
-    parameters:
-      platforms:
-        - browser_wasm
-      nameSuffix: _NodeJs
-      extraBuildArgs: /p:AotHostArchitecture=x64 /p:AotHostOS=$(_hostedOS)
-      isExtraPlatformsBuild: ${{ parameters.isExtraPlatformsBuild }}
-      isWasmOnlyBuild: ${{ parameters.isWasmOnlyBuild }}
-      alwaysRun: ${{ parameters.isWasmOnlyBuild }}
-      scenarios:
-        - WasmTestOnNodeJS
->>>>>>> 873b0089
+      #extraBuildArgs: /p:AotHostArchitecture=x64 /p:AotHostOS=$(_hostedOS)
+      #isExtraPlatformsBuild: ${{ parameters.isExtraPlatformsBuild }}
+      #isWasmOnlyBuild: ${{ parameters.isWasmOnlyBuild }}
+      #scenarios:
+        #- normal
+        #- WasmTestOnBrowser
 
   ## this only runs on the extra pipeline
   #- template: /eng/pipelines/common/templates/wasm-library-tests.yml
@@ -112,6 +86,7 @@
       #platforms:
         #- browser_wasm
       #nameSuffix: _NodeJs
+      #extraBuildArgs: /p:AotHostArchitecture=x64 /p:AotHostOS=$(_hostedOS)
       #isExtraPlatformsBuild: ${{ parameters.isExtraPlatformsBuild }}
       #isWasmOnlyBuild: ${{ parameters.isWasmOnlyBuild }}
       #alwaysRun: ${{ parameters.isWasmOnlyBuild }}
@@ -123,7 +98,6 @@
     #parameters:
       #platforms:
         #- browser_wasm_win
-<<<<<<< HEAD
       ## Don't run for rolling builds, as this is covered
       #isExtraPlatformsBuild: ${{ parameters.isExtraPlatformsBuild }}
       #isWasmOnlyBuild: ${{ parameters.isWasmOnlyBuild }}
@@ -138,7 +112,7 @@
         #- browser_wasm
         ##- browser_wasm_win
       #nameSuffix: _Threading_Smoke
-      #extraBuildArgs: /p:MonoWasmBuildVariant=multithread /p:_WasmPThreadPoolSize=8
+      #extraBuildArgs: /p:MonoWasmBuildVariant=multithread /p:_WasmPThreadPoolSize=8 /p:AotHostArchitecture=x64 /p:AotHostOS=$(_hostedOS)
       #shouldRunSmokeOnly: true
       #isExtraPlatformsBuild: ${{ parameters.isExtraPlatformsBuild }}
       #isWasmOnlyBuild: ${{ parameters.isWasmOnlyBuild }}
@@ -146,30 +120,6 @@
       #alwaysRun: ${{ parameters.isWasmOnlyBuild }}
       #scenarios:
         #- WasmTestOnBrowser
-=======
-      nameSuffix: _Threading_Smoke
-      extraBuildArgs: /p:MonoWasmBuildVariant=multithread /p:_WasmPThreadPoolSize=8 /p:AotHostArchitecture=x64 /p:AotHostOS=$(_hostedOS)
-      shouldRunSmokeOnly: true
-      isExtraPlatformsBuild: ${{ parameters.isExtraPlatformsBuild }}
-      isWasmOnlyBuild: ${{ parameters.isWasmOnlyBuild }}
-      # Always run for runtime-wasm because browser testing is not on runtime
-      alwaysRun: ${{ parameters.isWasmOnlyBuild }}
-      scenarios:
-        - WasmTestOnBrowser
-
-  # Library tests with full threading
-  - template: /eng/pipelines/common/templates/wasm-library-tests.yml
-    parameters:
-      platforms:
-        - browser_wasm
-        #- browser_wasm_win
-      nameSuffix: _Threading
-      extraBuildArgs: /p:MonoWasmBuildVariant=multithread /p:_WasmPThreadPoolSize=8 /p:AotHostArchitecture=x64 /p:AotHostOS=$(_hostedOS)
-      isExtraPlatformsBuild: ${{ parameters.isExtraPlatformsBuild }}
-      isWasmOnlyBuild: ${{ parameters.isWasmOnlyBuild }}
-      # Always run for runtime-wasm because tests are not run in runtime
-      alwaysRun: ${{ parameters.isWasmOnlyBuild }}
->>>>>>> 873b0089
 
   ## Library tests with full threading
   #- template: /eng/pipelines/common/templates/wasm-library-tests.yml
@@ -178,33 +128,18 @@
         #- browser_wasm
         ##- browser_wasm_win
       #nameSuffix: _Threading
-      #extraBuildArgs: /p:MonoWasmBuildVariant=multithread /p:_WasmPThreadPoolSize=8
+      #extraBuildArgs: /p:MonoWasmBuildVariant=multithread /p:_WasmPThreadPoolSize=8 /p:AotHostArchitecture=x64 /p:AotHostOS=$(_hostedOS)
       #isExtraPlatformsBuild: ${{ parameters.isExtraPlatformsBuild }}
       #isWasmOnlyBuild: ${{ parameters.isWasmOnlyBuild }}
       ## Always run for runtime-wasm because tests are not run in runtime
       #alwaysRun: ${{ parameters.isWasmOnlyBuild }}
 
-<<<<<<< HEAD
       ## NOTE - Since threading is experimental, we don't want to block mainline work
       #shouldContinueOnError: true
       #scenarios:
         #- normal
         #- WasmTestOnBrowser
         #- WasmTestOnNodeJS
-=======
-  # Library tests with internal threads only
-  - template: /eng/pipelines/common/templates/wasm-library-tests.yml
-    parameters:
-      platforms:
-        - browser_wasm
-        #- browser_wasm_win
-      nameSuffix: _Threading_PerfTracing
-      extraBuildArgs: /p:MonoWasmBuildVariant=perftrace /p:AotHostArchitecture=x64 /p:AotHostOS=$(_hostedOS)
-      isExtraPlatformsBuild: ${{ parameters.isExtraPlatformsBuild }}
-      isWasmOnlyBuild: ${{ parameters.isWasmOnlyBuild }}
-      # Always run for runtime-wasm because tests are not run in runtime
-      alwaysRun: ${{ parameters.isWasmOnlyBuild }}
->>>>>>> 873b0089
 
   ## Library tests with internal threads only
   #- template: /eng/pipelines/common/templates/wasm-library-tests.yml
@@ -213,13 +148,12 @@
         #- browser_wasm
         ##- browser_wasm_win
       #nameSuffix: _Threading_PerfTracing
-      #extraBuildArgs: /p:MonoWasmBuildVariant=perftrace
+      #extraBuildArgs: /p:MonoWasmBuildVariant=perftrace /p:AotHostArchitecture=x64 /p:AotHostOS=$(_hostedOS)
       #isExtraPlatformsBuild: ${{ parameters.isExtraPlatformsBuild }}
       #isWasmOnlyBuild: ${{ parameters.isWasmOnlyBuild }}
       ## Always run for runtime-wasm because tests are not run in runtime
       #alwaysRun: ${{ parameters.isWasmOnlyBuild }}
 
-<<<<<<< HEAD
       ## NOTE - Since threading is experimental, we don't want to block mainline work
       #shouldContinueOnError: true
       #scenarios:
@@ -233,6 +167,7 @@
       #platforms:
         #- browser_wasm
       #nameSuffix: _EAT
+      #extraBuildArgs: /p:AotHostArchitecture=x64 /p:AotHostOS=$(_hostedOS)
       #runAOT: false
       #isExtraPlatformsBuild: ${{ parameters.isExtraPlatformsBuild }}
       #isWasmOnlyBuild: ${{ parameters.isWasmOnlyBuild }}
@@ -244,35 +179,11 @@
         #- browser_wasm
         #- browser_wasm_win
       #nameSuffix: _AOT
+      #extraBuildArgs: /p:AotHostArchitecture=x64 /p:AotHostOS=$(_hostedOS)
       #runAOT: true
       #isExtraPlatformsBuild: ${{ parameters.isExtraPlatformsBuild }}
       #isWasmOnlyBuild: ${{ parameters.isWasmOnlyBuild }}
       #alwaysRun: ${{ parameters.isWasmOnlyBuild }}
-=======
-  # EAT Library tests - only run on linux
-  - template: /eng/pipelines/common/templates/wasm-library-aot-tests.yml
-    parameters:
-      platforms:
-        - browser_wasm
-      nameSuffix: _EAT
-      extraBuildArgs: /p:AotHostArchitecture=x64 /p:AotHostOS=$(_hostedOS)
-      runAOT: false
-      isExtraPlatformsBuild: ${{ parameters.isExtraPlatformsBuild }}
-      isWasmOnlyBuild: ${{ parameters.isWasmOnlyBuild }}
-
-  # AOT Library tests
-  - template: /eng/pipelines/common/templates/wasm-library-aot-tests.yml
-    parameters:
-      platforms:
-        - browser_wasm
-        - browser_wasm_win
-      nameSuffix: _AOT
-      extraBuildArgs: /p:AotHostArchitecture=x64 /p:AotHostOS=$(_hostedOS)
-      runAOT: true
-      isExtraPlatformsBuild: ${{ parameters.isExtraPlatformsBuild }}
-      isWasmOnlyBuild: ${{ parameters.isWasmOnlyBuild }}
-      alwaysRun: ${{ parameters.isWasmOnlyBuild }}
->>>>>>> 873b0089
 
   # High resource AOT Library tests
   - template: /eng/pipelines/common/templates/wasm-library-aot-tests.yml
@@ -289,14 +200,13 @@
       alwaysRun: ${{ parameters.isWasmOnlyBuild }}
 
   # Wasi - run only smoke tests by default
-<<<<<<< HEAD
   #- template: /eng/pipelines/common/templates/wasm-library-tests.yml
     #parameters:
       #platforms:
         #- wasi_wasm
         #- wasi_wasm_win
       #nameSuffix: '_Smoke'
-      #extraBuildArgs: /p:EnableAggressiveTrimming=true /p:RunWasmSamples=true
+      #extraBuildArgs: /p:EnableAggressiveTrimming=true /p:RunWasmSamples=true /p:AotHostArchitecture=x64 /p:AotHostOS=$(_hostedOS)
       #shouldRunSmokeOnly: true
       ## ignore test failures for runtime-extra-platforms, but not when this
       ## is run as part of a wasm specific pipeline like runtime-wasm
@@ -304,22 +214,6 @@
       #alwaysRun: ${{ variables.isRollingBuild }}
       #scenarios:
         #- normal
-=======
-  - template: /eng/pipelines/common/templates/wasm-library-tests.yml
-    parameters:
-      platforms:
-        - wasi_wasm
-        - wasi_wasm_win
-      nameSuffix: '_Smoke'
-      extraBuildArgs: /p:EnableAggressiveTrimming=true /p:RunWasmSamples=true /p:AotHostArchitecture=x64 /p:AotHostOS=$(_hostedOS)
-      shouldRunSmokeOnly: true
-      # ignore test failures for runtime-extra-platforms, but not when this
-      # is run as part of a wasm specific pipeline like runtime-wasm
-      shouldContinueOnError: ${{ not(parameters.isWasmOnlyBuild) }}
-      alwaysRun: ${{ variables.isRollingBuild }}
-      scenarios:
-        - normal
->>>>>>> 873b0089
 
 - ${{ if and(ne(parameters.isRollingBuild, true), ne(parameters.excludeNonLibTests, true), ne(parameters.debuggerTestsOnly, true)) }}:
   # Wasm.Build.Tests
