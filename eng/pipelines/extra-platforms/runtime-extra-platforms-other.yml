--- conflicted
+++ resolved
@@ -72,173 +72,6 @@
           eq(dependencies.evaluate_paths.outputs['SetPathVars_libraries.containsChange'], true),
           eq(variables['isRollingBuild'], true))
 
-<<<<<<< HEAD
-#
-# CoreCLR NativeAOT release build and libraries tests
-# Only when CoreCLR or library is changed
-#
-- template: /eng/pipelines/common/platform-matrix.yml
-  parameters:
-    jobTemplate: /eng/pipelines/common/global-build-job.yml
-    helixQueuesTemplate: /eng/pipelines/libraries/helix-queues-setup.yml
-    buildConfig: Release
-    platforms:
-    - windows_x64
-    - windows_arm64
-    - osx_x64
-    - osx_arm64
-    - linux_x64
-    - linux_arm64
-    - linux_musl_x64
-    jobParameters:
-      testGroup: innerloop
-      isSingleFile: true
-      nameSuffix: NativeAOT_Libs
-      buildArgs: -s clr.aot+host.native+libs+libs.tests -c $(_BuildConfig) /p:TestNativeAot=true /p:ArchiveTests=true
-      timeoutInMinutes: 300 # doesn't normally take this long, but I've seen Helix queues backed up for 160 minutes
-      # extra steps, run tests
-      postBuildSteps:
-        - template: /eng/pipelines/libraries/helix.yml
-          parameters:
-            creator: dotnet-bot
-            testRunNamePrefixSuffix: NativeAOT_$(_BuildConfig)
-      condition: >-
-        or(
-          eq(dependencies.evaluate_paths.outputs['SetPathVars_libraries.containsChange'], true),
-          eq(dependencies.evaluate_paths.outputs['SetPathVars_coreclr.containsChange'], true),
-          eq(variables['isRollingBuild'], true))
-
-#
-# CoreCLR NativeAOT release build (checked runtime) and libraries tests
-# Only when CoreCLR or library is changed
-#
-- template: /eng/pipelines/common/platform-matrix.yml
-  parameters:
-    jobTemplate: /eng/pipelines/common/global-build-job.yml
-    helixQueuesTemplate: /eng/pipelines/libraries/helix-queues-setup.yml
-    buildConfig: Release
-    platforms:
-    - windows_x64
-    - linux_arm64
-    jobParameters:
-      testGroup: innerloop
-      isSingleFile: true
-      nameSuffix: NativeAOT_Checked_Libs
-      buildArgs: -s clr.aot+host.native+libs+libs.tests -c $(_BuildConfig) -rc Checked /p:TestNativeAot=true /p:ArchiveTests=true
-      timeoutInMinutes: 360
-      # extra steps, run tests
-      postBuildSteps:
-        - template: /eng/pipelines/libraries/helix.yml
-          parameters:
-            creator: dotnet-bot
-            testRunNamePrefixSuffix: NativeAOT_Checked_$(_BuildConfig)
-      condition: >-
-        or(
-          eq(dependencies.evaluate_paths.outputs['SetPathVars_libraries.containsChange'], true),
-          eq(dependencies.evaluate_paths.outputs['SetPathVars_coreclr.containsChange'], true),
-          eq(variables['isRollingBuild'], true))
-
-#
-# CoreCLR NativeAOT release build (checked runtime) - SizeOpt and libraries tests
-# Only when CoreCLR or library is changed
-#
-- template: /eng/pipelines/common/platform-matrix.yml
-  parameters:
-    jobTemplate: /eng/pipelines/common/global-build-job.yml
-    helixQueuesTemplate: /eng/pipelines/libraries/helix-queues-setup.yml
-    buildConfig: Release
-    platforms:
-    - windows_x64
-    - linux_x64
-    jobParameters:
-      testGroup: innerloop
-      isSingleFile: true
-      nameSuffix: NativeAOT_Checked_Libs_SizeOpt
-      buildArgs: -s clr.aot+host.native+libs+libs.tests -c $(_BuildConfig) -rc Checked /p:TestNativeAot=true /p:ArchiveTests=true /p:OptimizationPreference=Size
-      timeoutInMinutes: 240
-      # extra steps, run tests
-      postBuildSteps:
-        - template: /eng/pipelines/libraries/helix.yml
-          parameters:
-            creator: dotnet-bot
-            testRunNamePrefixSuffix: NativeAOT_Checked_SizeOpt_$(_BuildConfig)
-      condition: >-
-        or(
-          eq(dependencies.evaluate_paths.outputs['SetPathVars_libraries.containsChange'], true),
-          eq(dependencies.evaluate_paths.outputs['SetPathVars_coreclr.containsChange'], true),
-          eq(variables['isRollingBuild'], true))
-
-#
-# CoreCLR NativeAOT release build (checked runtime) - SpeedOpt and libraries tests
-# Only when CoreCLR or library is changed
-#
-- template: /eng/pipelines/common/platform-matrix.yml
-  parameters:
-    jobTemplate: /eng/pipelines/common/global-build-job.yml
-    helixQueuesTemplate: /eng/pipelines/libraries/helix-queues-setup.yml
-    buildConfig: Release
-    platforms:
-    - windows_x64
-    - linux_x64
-    jobParameters:
-      testGroup: innerloop
-      isSingleFile: true
-      nameSuffix: NativeAOT_Checked_Libs_SpeedOpt
-      buildArgs: -s clr.aot+host.native+libs+libs.tests -c $(_BuildConfig) -rc Checked /p:TestNativeAot=true /p:ArchiveTests=true /p:OptimizationPreference=Speed
-      timeoutInMinutes: 240
-      # extra steps, run tests
-      postBuildSteps:
-        - template: /eng/pipelines/libraries/helix.yml
-          parameters:
-            creator: dotnet-bot
-            testRunNamePrefixSuffix: NativeAOT_Checked_SpeedOpt_$(_BuildConfig)
-      condition: >-
-        or(
-          eq(dependencies.evaluate_paths.outputs['SetPathVars_libraries.containsChange'], true),
-          eq(dependencies.evaluate_paths.outputs['SetPathVars_coreclr.containsChange'], true),
-          eq(variables['isRollingBuild'], true))
-
-#
-# CoreCLR NativeAOT checked build and Pri0 tests
-# Only when CoreCLR is changed
-#
-- template: /eng/pipelines/common/platform-matrix.yml
-  parameters:
-    jobTemplate: /eng/pipelines/common/global-build-job.yml
-    helixQueuesTemplate: /eng/pipelines/coreclr/templates/helix-queues-setup.yml
-    buildConfig: Checked
-    platforms:
-    - windows_x64
-    - linux_x64
-    variables:
-    - name: timeoutPerTestInMinutes
-      value: 60
-    - name: timeoutPerTestCollectionInMinutes
-      value: 180
-    jobParameters:
-      timeoutInMinutes: 240
-      nameSuffix: NativeAOT_Pri0
-      buildArgs: -s clr.aot+host.native+libs -rc $(_BuildConfig) -lc Release -hc Release
-      postBuildSteps:
-        - template: /eng/pipelines/coreclr/nativeaot-post-build-steps.yml
-          parameters:
-            creator: dotnet-bot
-            testBuildArgs: 'nativeaot /p:IlcUseServerGc=false'
-            liveLibrariesBuildConfig: Release
-            testRunNamePrefixSuffix: NativeAOT_Pri0_$(_BuildConfig)
-      extraVariablesTemplates:
-        - template: /eng/pipelines/common/templates/runtimes/test-variables.yml
-          parameters:
-            testGroup: innerloop
-            liveLibrariesBuildConfig: Release
-      condition: >-
-        or(
-          eq(dependencies.evaluate_paths.outputs['SetPathVars_libraries.containsChange'], true),
-          eq(dependencies.evaluate_paths.outputs['SetPathVars_coreclr.containsChange'], true),
-          eq(variables['isRollingBuild'], true))
-
-=======
->>>>>>> 736dabec
 # Run net48 tests on win-x64
 - template: /eng/pipelines/common/platform-matrix.yml
   parameters:
