# This contains only jobs that are not runnable by a platform specific
# pipeline, like runtime-wasm
# These are run as part of runtime-extra-platforms by default.

parameters:
  isExtraPlatformsBuild: ''

jobs:

#
# Build CoreCLR release
# Always as they are needed by Installer and we always build and test the Installer.
#
- template: /eng/pipelines/common/platform-matrix.yml
  parameters:
    jobTemplate: /eng/pipelines/coreclr/templates/build-job.yml
    buildConfig: release
    platforms:
    - linux_x64
    - linux_arm
    - linux_arm64
    - linux_musl_x64
    - osx_x64
    - windows_x64
    - windows_x86
    - windows_arm64
    jobParameters:
      testGroup: innerloop

#
# Build libraries using live CoreLib
#
- template: /eng/pipelines/common/platform-matrix.yml
  parameters:
    jobTemplate: /eng/pipelines/libraries/build-job.yml
    buildConfig: Release
    platforms:
    - linux_x64
    - linux_arm
    - linux_arm64
    - linux_musl_x64
    - osx_x64
    - windows_x64
    - windows_x86
    - windows_arm64

#
# Libraries Release Test Execution against a release coreclr runtime
# Only when the PR contains a libraries change
#
- template: /eng/pipelines/common/platform-matrix.yml
  parameters:
    jobTemplate: /eng/pipelines/libraries/run-test-job.yml
    buildConfig: Release
    platforms:
    - linux_x64
    - linux_arm
    - linux_arm64
    - linux_musl_x64
    - osx_x64
    - windows_x64
    - windows_x86
    - windows_arm64
    helixQueuesTemplate: /eng/pipelines/libraries/helix-queues-setup.yml
    jobParameters:
      isOfficialBuild: false
      isExtraPlatforms: ${{ parameters.isExtraPlatformsBuild }}
      testScope: innerloop
      liveRuntimeBuildConfig: release
      condition: >-
        or(
          eq(dependencies.evaluate_paths.outputs['SetPathVars_libraries.containsChange'], true),
          eq(variables['isRollingBuild'], true))

#
# CoreCLR NativeAOT release build and libraries tests
# Only when CoreCLR or library is changed
#
- template: /eng/pipelines/common/platform-matrix.yml
  parameters:
    jobTemplate: /eng/pipelines/common/global-build-job.yml
    helixQueuesTemplate: /eng/pipelines/libraries/helix-queues-setup.yml
    buildConfig: Release
    platforms:
    - windows_x64
    - windows_arm64
    - osx_x64
    - osx_arm64
    - linux_x64
    - linux_arm64
    - linux_musl_x64
    jobParameters:
      testGroup: innerloop
      isSingleFile: true
      nameSuffix: NativeAOT_Libs
      buildArgs: -s clr.aot+host.native+libs+libs.tests -c $(_BuildConfig) /p:TestNativeAot=true /p:ArchiveTests=true
      timeoutInMinutes: 300 # doesn't normally take this long, but I've seen Helix queues backed up for 160 minutes
      # extra steps, run tests
      extraStepsTemplate: /eng/pipelines/libraries/helix.yml
      extraStepsParameters:
        creator: dotnet-bot
        testRunNamePrefixSuffix: NativeAOT_$(_BuildConfig)
      condition: >-
        or(
          eq(dependencies.evaluate_paths.outputs['SetPathVars_libraries.containsChange'], true),
          eq(dependencies.evaluate_paths.outputs['SetPathVars_coreclr.containsChange'], true),
          eq(variables['isRollingBuild'], true))

#
# CoreCLR NativeAOT release build (checked runtime) and libraries tests
# Only when CoreCLR or library is changed
#
- template: /eng/pipelines/common/platform-matrix.yml
  parameters:
    jobTemplate: /eng/pipelines/common/global-build-job.yml
    helixQueuesTemplate: /eng/pipelines/libraries/helix-queues-setup.yml
    buildConfig: Release
    platforms:
    - windows_x64
    - linux_arm64
    jobParameters:
      testGroup: innerloop
      isSingleFile: true
      nameSuffix: NativeAOT_Checked_Libs
      buildArgs: -s clr.aot+host.native+libs+libs.tests -c $(_BuildConfig) -rc Checked /p:TestNativeAot=true /p:ArchiveTests=true
      timeoutInMinutes: 360
      # extra steps, run tests
      extraStepsTemplate: /eng/pipelines/libraries/helix.yml
      extraStepsParameters:
        creator: dotnet-bot
        testRunNamePrefixSuffix: NativeAOT_Checked_$(_BuildConfig)
      condition: >-
        or(
          eq(dependencies.evaluate_paths.outputs['SetPathVars_libraries.containsChange'], true),
          eq(dependencies.evaluate_paths.outputs['SetPathVars_coreclr.containsChange'], true),
          eq(variables['isRollingBuild'], true))

#
# CoreCLR NativeAOT release build (checked runtime) - SizeOpt and libraries tests
# Only when CoreCLR or library is changed
#
- template: /eng/pipelines/common/platform-matrix.yml
  parameters:
    jobTemplate: /eng/pipelines/common/global-build-job.yml
    helixQueuesTemplate: /eng/pipelines/libraries/helix-queues-setup.yml
    buildConfig: Release
    platforms:
    - windows_x64
    - linux_x64
    jobParameters:
      testGroup: innerloop
      isSingleFile: true
      nameSuffix: NativeAOT_Checked_Libs_SizeOpt
      buildArgs: -s clr.aot+host.native+libs+libs.tests -c $(_BuildConfig) -rc Checked /p:TestNativeAot=true /p:ArchiveTests=true /p:OptimizationPreference=Size
      timeoutInMinutes: 240
      # extra steps, run tests
      extraStepsTemplate: /eng/pipelines/libraries/helix.yml
      extraStepsParameters:
        creator: dotnet-bot
        testRunNamePrefixSuffix: NativeAOT_Checked_SizeOpt_$(_BuildConfig)
      condition: >-
        or(
          eq(dependencies.evaluate_paths.outputs['SetPathVars_libraries.containsChange'], true),
          eq(dependencies.evaluate_paths.outputs['SetPathVars_coreclr.containsChange'], true),
          eq(variables['isRollingBuild'], true))

#
# CoreCLR NativeAOT release build (checked runtime) - SpeedOpt and libraries tests
# Only when CoreCLR or library is changed
#
- template: /eng/pipelines/common/platform-matrix.yml
  parameters:
    jobTemplate: /eng/pipelines/common/global-build-job.yml
    helixQueuesTemplate: /eng/pipelines/libraries/helix-queues-setup.yml
    buildConfig: Release
    platforms:
    - windows_x64
    - linux_x64
    jobParameters:
      testGroup: innerloop
      isSingleFile: true
      nameSuffix: NativeAOT_Checked_Libs_SpeedOpt
      buildArgs: -s clr.aot+host.native+libs+libs.tests -c $(_BuildConfig) -rc Checked /p:TestNativeAot=true /p:ArchiveTests=true /p:OptimizationPreference=Speed
      timeoutInMinutes: 240
      # extra steps, run tests
      extraStepsTemplate: /eng/pipelines/libraries/helix.yml
      extraStepsParameters:
        creator: dotnet-bot
        testRunNamePrefixSuffix: NativeAOT_Checked_SpeedOpt_$(_BuildConfig)
      condition: >-
        or(
          eq(dependencies.evaluate_paths.outputs['SetPathVars_libraries.containsChange'], true),
          eq(dependencies.evaluate_paths.outputs['SetPathVars_coreclr.containsChange'], true),
          eq(variables['isRollingBuild'], true))

#
# CoreCLR NativeAOT checked build and Pri0 tests
# Only when CoreCLR is changed
#
- template: /eng/pipelines/common/platform-matrix.yml
  parameters:
    jobTemplate: /eng/pipelines/common/global-build-job.yml
    helixQueuesTemplate: /eng/pipelines/coreclr/templates/helix-queues-setup.yml
    buildConfig: Checked
    platforms:
    - windows_x64
    - linux_x64
    variables:
    - name: timeoutPerTestInMinutes
      value: 60
    - name: timeoutPerTestCollectionInMinutes
      value: 180
    jobParameters:
      timeoutInMinutes: 240
      nameSuffix: NativeAOT_Pri0
      buildArgs: -s clr.aot+host.native+libs -rc $(_BuildConfig) -lc Release -hc Release
      extraStepsTemplate: /eng/pipelines/coreclr/nativeaot-post-build-steps.yml
      extraStepsParameters:
        creator: dotnet-bot
        testBuildArgs: 'nativeaot /p:IlcUseServerGc=false'
        liveLibrariesBuildConfig: Release
      testRunNamePrefixSuffix: NativeAOT_Pri0_$(_BuildConfig)
      extraVariablesTemplates:
        - template: /eng/pipelines/common/templates/runtimes/test-variables.yml
          parameters:
            testGroup: innerloop
            liveLibrariesBuildConfig: Release
      condition: >-
        or(
          eq(dependencies.evaluate_paths.outputs['SetPathVars_libraries.containsChange'], true),
          eq(dependencies.evaluate_paths.outputs['SetPathVars_coreclr.containsChange'], true),
          eq(variables['isRollingBuild'], true))

# Run net48 tests on win-x64
- template: /eng/pipelines/common/platform-matrix.yml
  parameters:
    jobTemplate: /eng/pipelines/libraries/build-job.yml
    buildConfig: Release
    platforms:
    - windows_x64
    helixQueuesTemplate: /eng/pipelines/libraries/helix-queues-setup.yml
    jobParameters:
      framework: net48
      runTests: true
      testScope: innerloop
      condition: >-
        or(
          eq(dependencies.evaluate_paths.outputs['SetPathVars_libraries.containsChange'], true),
          eq(variables['isRollingBuild'], true))

#### MONO LEGS

#
# Build the whole product using Mono and run libraries tests
#
- template: /eng/pipelines/common/platform-matrix.yml
  parameters:
    jobTemplate: /eng/pipelines/common/global-build-job.yml
    helixQueuesTemplate: /eng/pipelines/libraries/helix-queues-setup.yml
    buildConfig: Release
    runtimeFlavor: mono
    platforms:
    - windows_x64
    variables:
      # map dependencies variables to local variables
      - name: librariesContainsChange
        value: $[ dependencies.evaluate_paths.outputs['SetPathVars_libraries.containsChange'] ]
      - name: monoContainsChange
        value: $[ dependencies.evaluate_paths.outputs['SetPathVars_mono_excluding_wasm.containsChange'] ]
    jobParameters:
      testScope: innerloop
      nameSuffix: AllSubsets_Mono
      buildArgs: -s mono+libs+host+packs+libs.tests -c $(_BuildConfig) /p:ArchiveTests=true
      timeoutInMinutes: 120
      condition: >-
        or(
          eq(dependencies.evaluate_paths.outputs['SetPathVars_libraries.containsChange'], true),
          eq(dependencies.evaluate_paths.outputs['SetPathVars_mono_excluding_wasm.containsChange'], true),
          eq(dependencies.evaluate_paths.outputs['SetPathVars_installer.containsChange'], true),
          eq(variables['isRollingBuild'], true))
      # extra steps, run tests
      postBuildSteps:
        - template: /eng/pipelines/libraries/helix.yml
          parameters:
            creator: dotnet-bot
            testRunNamePrefixSuffix: Mono_$(_BuildConfig)
            condition: >-
              or(
              eq(variables['librariesContainsChange'], true),
              eq(variables['monoContainsChange'], true),
              eq(variables['isRollingBuild'], true))

#
# Build the whole product using Mono and run runtime tests
# Build Mono release
# Only when libraries, mono, or the runtime tests changed
# Currently only these architectures are needed for the runtime tests.
- template: /eng/pipelines/common/platform-matrix.yml
  parameters:
    jobTemplate: /eng/pipelines/mono/templates/build-job.yml
    runtimeFlavor: mono
    buildConfig: release
    platforms:
    - linux_arm64
    jobParameters:
      condition: >-
        or(
          eq(dependencies.evaluate_paths.outputs['SetPathVars_libraries.containsChange'], true),
          eq(dependencies.evaluate_paths.outputs['SetPathVars_runtimetests.containsChange'], true),
          eq(dependencies.evaluate_paths.outputs['SetPathVars_mono_excluding_wasm.containsChange'], true),
          eq(variables['isRollingBuild'], true))

#
# Mono Test builds with CoreCLR runtime tests using live libraries debug build
# Only when Mono is changed
- template: /eng/pipelines/common/platform-matrix.yml
  parameters:
    jobTemplate: /eng/pipelines/common/templates/runtimes/build-test-job.yml
    buildConfig: release
    runtimeFlavor: mono
    platforms:
    - CoreClrTestBuildHost # Either osx_x64 or linux_x64
    jobParameters:
      testGroup: innerloop
      condition: >-
        or(
          eq(dependencies.evaluate_paths.outputs['SetPathVars_mono_excluding_wasm.containsChange'], true),
          eq(dependencies.evaluate_paths.outputs['SetPathVars_runtimetests.containsChange'], true),
          eq(variables['isRollingBuild'], true))

#
# Mono CoreCLR runtime Test executions using live libraries in jit mode
# Only when Mono is changed
- template: /eng/pipelines/common/platform-matrix.yml
  parameters:
    jobTemplate: /eng/pipelines/common/templates/runtimes/run-test-job.yml
    buildConfig: release
    runtimeFlavor: mono
    platforms:
    - linux_arm64
    helixQueueGroup: pr
    helixQueuesTemplate: /eng/pipelines/coreclr/templates/helix-queues-setup.yml
    jobParameters:
      testGroup: innerloop
      liveLibrariesBuildConfig: Release
      liveRuntimeBuildConfig: release
      runtimeVariant: minijit
      condition: >-
        or(
          eq(dependencies.evaluate_paths.outputs['SetPathVars_mono_excluding_wasm.containsChange'], true),
          eq(dependencies.evaluate_paths.outputs['SetPathVars_runtimetests.containsChange'], true),
          eq(variables['isRollingBuild'], true))

#
# Mono CoreCLR runtime Test executions using live libraries and LLVM Full AOT
# Only when Mono is changed
#
<<<<<<< HEAD
- template: /eng/pipelines/common/platform-matrix.yml
  parameters:
    jobTemplate: /eng/pipelines/common/global-build-job.yml
    helixQueuesTemplate: /eng/pipelines/coreclr/templates/helix-queues-setup.yml
    buildConfig: Release
    runtimeFlavor: mono
    platforms:
      - linux_x64
      - linux_arm64
    variables:
      - name: timeoutPerTestInMinutes
        value: 60
      - name: timeoutPerTestCollectionInMinutes
        value: 180
    jobParameters:
      testGroup: innerloop
      nameSuffix: AllSubsets_Mono_LLVMFullAot_RuntimeTests
      runtimeVariant: llvmfullaot
      buildArgs: -s mono+libs+clr.hosts+clr.iltools -c Release /p:MonoEnableLLVM=true /p:MonoBundleLLVMOptimizer=true
      timeoutInMinutes: 300
=======
# Disabled due to OOM errors: https://github.com/dotnet/runtime/issues/90427
# - template: /eng/pipelines/common/platform-matrix.yml
#   parameters:
#     jobTemplate: /eng/pipelines/common/global-build-job.yml
#     helixQueuesTemplate: /eng/pipelines/coreclr/templates/helix-queues-setup.yml
#     buildConfig: Release
#     runtimeFlavor: mono
#     platforms:
#       - linux_x64
#       # - linux_arm64
#     variables:
#       - name: timeoutPerTestInMinutes
#         value: 60
#       - name: timeoutPerTestCollectionInMinutes
#         value: 180
#     jobParameters:
#       testGroup: innerloop
#       nameSuffix: AllSubsets_Mono_LLVMFullAot_RuntimeTests
#       runtimeVariant: llvmfullaot
#       buildArgs: -s mono+libs+clr.hosts+clr.iltools -c Release /p:MonoEnableLLVM=true /p:MonoBundleLLVMOptimizer=true
#       timeoutInMinutes: 300
>>>>>>> 84959606

#       condition: >-
#         or(
#           eq(dependencies.evaluate_paths.outputs['SetPathVars_mono_excluding_wasm.containsChange'], true),
#           eq(dependencies.evaluate_paths.outputs['SetPathVars_runtimetests.containsChange'], true),
#           eq(variables['isRollingBuild'], true))
#       postBuildSteps:
#         - template: /eng/pipelines/common/templates/runtimes/build-runtime-tests-and-send-to-helix.yml
#           parameters:
#             creator: dotnet-bot
#             llvmAotStepContainer: linux_x64_llvmaot
#             testRunNamePrefixSuffix: Mono_Release
#       extraVariablesTemplates:
#         - template: /eng/pipelines/common/templates/runtimes/test-variables.yml

#
# Mono CoreCLR runtime Test executions using live libraries in interpreter mode
# Only when Mono is changed
- template: /eng/pipelines/common/platform-matrix.yml
  parameters:
    jobTemplate: /eng/pipelines/common/templates/runtimes/run-test-job.yml
    buildConfig: release
    runtimeFlavor: mono
    platforms:
    - linux_arm64
    helixQueueGroup: pr
    helixQueuesTemplate: /eng/pipelines/coreclr/templates/helix-queues-setup.yml
    jobParameters:
      testGroup: innerloop
      liveLibrariesBuildConfig: Release
      liveRuntimeBuildConfig: release
      runtimeVariant: monointerpreter
      condition: >-
        or(
          eq(dependencies.evaluate_paths.outputs['SetPathVars_mono_excluding_wasm.containsChange'], true),
          eq(dependencies.evaluate_paths.outputs['SetPathVars_runtimetests.containsChange'], true),
          eq(variables['isRollingBuild'], true))<|MERGE_RESOLUTION|>--- conflicted
+++ resolved
@@ -355,28 +355,6 @@
 # Mono CoreCLR runtime Test executions using live libraries and LLVM Full AOT
 # Only when Mono is changed
 #
-<<<<<<< HEAD
-- template: /eng/pipelines/common/platform-matrix.yml
-  parameters:
-    jobTemplate: /eng/pipelines/common/global-build-job.yml
-    helixQueuesTemplate: /eng/pipelines/coreclr/templates/helix-queues-setup.yml
-    buildConfig: Release
-    runtimeFlavor: mono
-    platforms:
-      - linux_x64
-      - linux_arm64
-    variables:
-      - name: timeoutPerTestInMinutes
-        value: 60
-      - name: timeoutPerTestCollectionInMinutes
-        value: 180
-    jobParameters:
-      testGroup: innerloop
-      nameSuffix: AllSubsets_Mono_LLVMFullAot_RuntimeTests
-      runtimeVariant: llvmfullaot
-      buildArgs: -s mono+libs+clr.hosts+clr.iltools -c Release /p:MonoEnableLLVM=true /p:MonoBundleLLVMOptimizer=true
-      timeoutInMinutes: 300
-=======
 # Disabled due to OOM errors: https://github.com/dotnet/runtime/issues/90427
 # - template: /eng/pipelines/common/platform-matrix.yml
 #   parameters:
@@ -398,7 +376,6 @@
 #       runtimeVariant: llvmfullaot
 #       buildArgs: -s mono+libs+clr.hosts+clr.iltools -c Release /p:MonoEnableLLVM=true /p:MonoBundleLLVMOptimizer=true
 #       timeoutInMinutes: 300
->>>>>>> 84959606
 
 #       condition: >-
 #         or(
