--- conflicted
+++ resolved
@@ -117,11 +117,7 @@
 
 #
 # Android arm64 devices and x64 emulators
-<<<<<<< HEAD
-# Build the whole product using CoreCLR and run functional tests
-=======
 # Build the whole product using NativeAOT and run functional tests
->>>>>>> 6afa19d6
 #
 - template: /eng/pipelines/common/platform-matrix.yml
   parameters:
@@ -141,32 +137,12 @@
     jobParameters:
       testGroup: innerloop
       nameSuffix: NativeAOT
-<<<<<<< HEAD
-      buildArgs: -s clr.aot+libs+libs.tests -c $(_BuildConfig) /p:ArchiveTests=true /p:RunSmokeTestsOnly=true /p:UseNativeAOTRuntime=true /p:RuntimeFlavor=coreclr /p:TestNativeAOT=true
-      timeoutInMinutes: 120
-      condition: >-
-        or(
-          eq(stageDependencies.EvaluatePaths.evaluate_paths.outputs['SetPathVars_libraries.containsChange'], true),
-          eq(stageDependencies.EvaluatePaths.evaluate_paths.outputs['SetPathVars_coreclr.containsChange'], true),
-          eq(stageDependencies.EvaluatePaths.evaluate_paths.outputs['SetPathVars_installer.containsChange'], true),
-          eq(variables['isRollingBuild'], true))
-=======
       isExtraPlatforms: ${{ parameters.isExtraPlatformsBuild }}
       buildArgs: -s clr.aot+libs+libs.tests -c $(_BuildConfig) /p:ArchiveTests=true /p:RunSmokeTestsOnly=true /p:UseNativeAOTRuntime=true /p:RuntimeFlavor=coreclr /p:TestNativeAOT=true
       timeoutInMinutes: 120
->>>>>>> 6afa19d6
       # extra steps, run tests
       postBuildSteps:
         - template: /eng/pipelines/libraries/helix.yml
           parameters:
             creator: dotnet-bot
-<<<<<<< HEAD
-            testRunNamePrefixSuffix: NativeAOT_$(_BuildConfig)
-            condition: >-
-              or(
-              eq(variables['librariesContainsChange'], true),
-              eq(variables['coreclrContainsChange'], true),
-              eq(variables['isRollingBuild'], true))
-=======
-            testRunNamePrefixSuffix: NativeAOT_$(_BuildConfig)
->>>>>>> 6afa19d6
+            testRunNamePrefixSuffix: NativeAOT_$(_BuildConfig)