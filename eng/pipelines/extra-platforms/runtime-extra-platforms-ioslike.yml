# This contains only iOS/tvOS-specific jobs
# These are run as part of runtime-extra-platforms by default.
# But can also be triggered manually via `runtime-ioslike` name
#   /azp run runtime-ioslike

parameters:
  isExtraPlatformsBuild: false
  isiOSLikeOnlyBuild: false
  isRollingBuild: false

jobs:

#
# iOS/tvOS devices - Full AOT + AggressiveTrimming to reduce size
# Build the whole product using Mono and run libraries tests
#
- template: /eng/pipelines/common/platform-matrix.yml
  parameters:
    jobTemplate: /eng/pipelines/common/global-build-job.yml
    helixQueuesTemplate: /eng/pipelines/libraries/helix-queues-setup.yml
    buildConfig: Release
    runtimeFlavor: mono
    isExtraPlatformsBuild: ${{ parameters.isExtraPlatformsBuild }}
    isiOSLikeOnlyBuild: ${{ parameters.isiOSLikeOnlyBuild }}
    platforms:
      - ios_arm64
      - tvos_arm64
    variables:
      # map dependencies variables to local variables
      - name: librariesContainsChange
        value: $[ dependencies.evaluate_paths.outputs['SetPathVars_libraries.containsChange'] ]
      - name: monoContainsChange
        value: $[ dependencies.evaluate_paths.outputs['SetPathVars_mono_excluding_wasm.containsChange'] ]
    jobParameters:
      testGroup: innerloop
      nameSuffix: AllSubsets_Mono
      isExtraPlatforms: ${{ parameters.isExtraPlatformsBuild }}
      buildArgs: -s mono+libs+libs.tests -c $(_BuildConfig) /p:ArchiveTests=true /p:DevTeamProvisioning=- /p:RunAOTCompilation=true $(_runSmokeTestsOnlyArg) /p:BuildTestsOnHelix=true /p:EnableAdditionalTimezoneChecks=true /p:UsePortableRuntimePack=true /p:BuildDarwinFrameworks=true /p:IsManualOrRollingBuild=true
      timeoutInMinutes: 480
      # extra steps, run tests
      postBuildSteps:
        - template: /eng/pipelines/libraries/helix.yml
          parameters:
            creator: dotnet-bot
            testRunNamePrefixSuffix: Mono_$(_BuildConfig)
            extraHelixArguments: /p:NeedsToBuildAppsOnHelix=true

#
# iOS/tvOS devices
# Build the whole product using Mono and run runtime tests
#
- template: /eng/pipelines/common/platform-matrix.yml
  parameters:
    jobTemplate: /eng/pipelines/common/global-build-job.yml
    helixQueuesTemplate: /eng/pipelines/coreclr/templates/helix-queues-setup.yml
    buildConfig: Release
    runtimeFlavor: mono
    isExtraPlatformsBuild: ${{ parameters.isExtraPlatformsBuild }}
    isiOSLikeOnlyBuild: ${{ parameters.isiOSLikeOnlyBuild }}
    platforms:
      - ios_arm64
      - tvos_arm64
    variables:
      - ${{ if and(eq(variables['System.TeamProject'], 'public'), eq(variables['Build.Reason'], 'PullRequest')) }}:
        - name: _HelixSource
          value: pr/dotnet/runtime/$(Build.SourceBranch)
      - ${{ if and(eq(variables['System.TeamProject'], 'public'), ne(variables['Build.Reason'], 'PullRequest')) }}:
        - name: _HelixSource
          value: ci/dotnet/runtime/$(Build.SourceBranch)
      - name: timeoutPerTestInMinutes
        value: 60
      - name: timeoutPerTestCollectionInMinutes
        value: 180
    jobParameters:
      testGroup: innerloop
      nameSuffix: AllSubsets_Mono_RuntimeTests
      buildArgs: -s mono+libs -c $(_BuildConfig)
      timeoutInMinutes: 480
      # extra steps, run tests
      extraVariablesTemplates:
        - template: /eng/pipelines/common/templates/runtimes/test-variables.yml
          parameters:
            testGroup: innerloop
<<<<<<< HEAD
      extraStepsTemplate: /eng/pipelines/common/templates/runtimes/build-runtime-tests-and-send-to-helix.yml
      extraStepsParameters:
        creator: dotnet-bot
        compileOnHelix: true
        interpreter: true
        testBuildArgs: /p:ArchiveTests=true /p:DevTeamProvisioning=- /p:RunAOTCompilation=true /p:MonoForceInterpreter=false /p:BuildTestsOnHelix=true
        testRunNamePrefixSuffix: Mono_$(_BuildConfig)
        extraHelixArguments: /p:NeedsToBuildAppsOnHelix=true
=======
      postBuildSteps:
        - template: /eng/pipelines/common/templates/runtimes/build-runtime-tests-and-send-to-helix.yml
          parameters:
            creator: dotnet-bot
            compileOnHelix: true
            interpreter: true
            testBuildArgs: /p:ArchiveTests=true /p:DevTeamProvisioning=- /p:RunAOTCompilation=true /p:MonoForceInterpreter=true /p:BuildTestsOnHelix=true
            testRunNamePrefixSuffix: Mono_$(_BuildConfig)
            extraHelixArguments: /p:NeedsToBuildAppsOnHelix=true
>>>>>>> 9cc490e8

#
# iOS/tvOS devices
# Build the whole product using Native AOT and run libraries tests
#
- template: /eng/pipelines/common/platform-matrix.yml
  parameters:
    jobTemplate: /eng/pipelines/common/global-build-job.yml
    helixQueuesTemplate: /eng/pipelines/libraries/helix-queues-setup.yml
    buildConfig: Release
    runtimeFlavor: coreclr
    isExtraPlatformsBuild: ${{ parameters.isExtraPlatformsBuild }}
    isiOSLikeOnlyBuild: ${{ parameters.isiOSLikeOnlyBuild }}
    platforms:
      - ios_arm64
      - tvos_arm64
    variables:
      # map dependencies variables to local variables
      - name: librariesContainsChange
        value: $[ dependencies.evaluate_paths.outputs['SetPathVars_libraries.containsChange'] ]
      - name: coreclrContainsChange
        value: $[ dependencies.evaluate_paths.outputs['SetPathVars_coreclr.containsChange'] ]
    jobParameters:
      testGroup: innerloop
      nameSuffix: AllSubsets_NativeAOT
      buildArgs: --cross -s clr.alljits+clr.tools+clr.nativeaotruntime+clr.nativeaotlibs+libs+libs.tests -c $(_BuildConfig) /p:ArchiveTests=true /p:RunSmokeTestsOnly=true /p:DevTeamProvisioning=- /p:BuildTestsOnHelix=true /p:UseNativeAOTRuntime=true /p:RunAOTCompilation=false /p:ContinuousIntegrationBuild=true
      timeoutInMinutes: 180
      # extra steps, run tests
      postBuildSteps:
        - template: /eng/pipelines/libraries/helix.yml
          parameters:
            creator: dotnet-bot
            testRunNamePrefixSuffix: NativeAOT_$(_BuildConfig)
            extraHelixArguments: /p:NeedsToBuildAppsOnHelix=true

#
# Build the whole product using NativeAOT for iOS/tvOS and run runtime tests with iOS/tvOS devices
#
- template: /eng/pipelines/common/platform-matrix.yml
  parameters:
    jobTemplate: /eng/pipelines/common/global-build-job.yml
    helixQueuesTemplate: /eng/pipelines/coreclr/templates/helix-queues-setup.yml
    buildConfig: Release
    runtimeFlavor: coreclr
    isExtraPlatformsBuild: ${{ parameters.isExtraPlatformsBuild }}
    isiOSLikeOnlyBuild: ${{ parameters.isiOSLikeOnlyBuild }}
    platforms:
      - ios_arm64
      - tvos_arm64
    variables:
      - name: timeoutPerTestInMinutes
        value: 60
      - name: timeoutPerTestCollectionInMinutes
        value: 180
    jobParameters:
      testGroup: innerloop
      nameSuffix: AllSubsets_NativeAOT_RuntimeTests
      timeoutInMinutes: 480
      buildArgs: --cross -s clr.alljits+clr.tools+clr.nativeaotruntime+clr.nativeaotlibs+libs -c $(_BuildConfig)
      # extra steps, run tests
      extraVariablesTemplates:
        - template: /eng/pipelines/common/templates/runtimes/test-variables.yml
          parameters:
            testGroup: innerloop
      postBuildSteps:
        - template: /eng/pipelines/common/templates/runtimes/build-runtime-tests-and-send-to-helix.yml
          parameters:
            creator: dotnet-bot
            testBuildArgs: tree nativeaot/SmokeTests /p:BuildNativeAOTRuntimePack=true
            testRunNamePrefixSuffix: NativeAOT_$(_BuildConfig)<|MERGE_RESOLUTION|>--- conflicted
+++ resolved
@@ -81,26 +81,15 @@
         - template: /eng/pipelines/common/templates/runtimes/test-variables.yml
           parameters:
             testGroup: innerloop
-<<<<<<< HEAD
-      extraStepsTemplate: /eng/pipelines/common/templates/runtimes/build-runtime-tests-and-send-to-helix.yml
-      extraStepsParameters:
-        creator: dotnet-bot
-        compileOnHelix: true
-        interpreter: true
-        testBuildArgs: /p:ArchiveTests=true /p:DevTeamProvisioning=- /p:RunAOTCompilation=true /p:MonoForceInterpreter=false /p:BuildTestsOnHelix=true
-        testRunNamePrefixSuffix: Mono_$(_BuildConfig)
-        extraHelixArguments: /p:NeedsToBuildAppsOnHelix=true
-=======
       postBuildSteps:
         - template: /eng/pipelines/common/templates/runtimes/build-runtime-tests-and-send-to-helix.yml
           parameters:
             creator: dotnet-bot
             compileOnHelix: true
             interpreter: true
-            testBuildArgs: /p:ArchiveTests=true /p:DevTeamProvisioning=- /p:RunAOTCompilation=true /p:MonoForceInterpreter=true /p:BuildTestsOnHelix=true
+            testBuildArgs: /p:ArchiveTests=true /p:DevTeamProvisioning=- /p:RunAOTCompilation=true /p:MonoForceInterpreter=false /p:BuildTestsOnHelix=true
             testRunNamePrefixSuffix: Mono_$(_BuildConfig)
             extraHelixArguments: /p:NeedsToBuildAppsOnHelix=true
->>>>>>> 9cc490e8
 
 #
 # iOS/tvOS devices
