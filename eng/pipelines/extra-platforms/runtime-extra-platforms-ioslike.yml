# This contains only iOS/tvOS-specific jobs
# These are run as part of runtime-extra-platforms by default.
# But can also be triggered manually via `runtime-ioslike` name
#   /azp run runtime-ioslike

parameters:
  isExtraPlatformsBuild: false
  isiOSLikeOnlyBuild: false
  isRollingBuild: false

jobs:

#
# iOS/tvOS devices - Full AOT + AggressiveTrimming to reduce size
# Build the whole product using Mono and run libraries tests
#
- template: /eng/pipelines/common/platform-matrix.yml
  parameters:
    jobTemplate: /eng/pipelines/common/global-build-job.yml
    helixQueuesTemplate: /eng/pipelines/libraries/helix-queues-setup.yml
    buildConfig: Release
    runtimeFlavor: mono
    isExtraPlatformsBuild: ${{ parameters.isExtraPlatformsBuild }}
    isiOSLikeOnlyBuild: ${{ parameters.isiOSLikeOnlyBuild }}
    platforms:
      - ios_arm64
      - tvos_arm64
    variables:
      # map dependencies variables to local variables
      - name: librariesContainsChange
        value: $[ stageDependencies.EvaluatePaths.evaluate_paths.outputs['SetPathVars_libraries.containsChange'] ]
      - name: monoContainsChange
        value: $[ stageDependencies.EvaluatePaths.evaluate_paths.outputs['SetPathVars_mono_excluding_wasm.containsChange'] ]
      - name: illinkContainsChange
        value: $[ stageDependencies.EvaluatePaths.evaluate_paths.outputs['SetPathVars_tools_illink.containsChange'] ]
    jobParameters:
      testGroup: innerloop
      nameSuffix: AllSubsets_Mono
      isExtraPlatforms: ${{ parameters.isExtraPlatformsBuild }}
      # Don't trim tests on rolling builds
      ${{ if eq(variables['isRollingBuild'], true) }}:
        buildArgs: -s mono+libs+libs.tests -c $(_BuildConfig) /p:ArchiveTests=true /p:DevTeamProvisioning=- /p:RunAOTCompilation=true $(_runSmokeTestsOnlyArg) /p:BuildTestsOnHelix=true /p:EnableAdditionalTimezoneChecks=true /p:UsePortableRuntimePack=false /p:IsManualOrRollingBuild=true /p:EnableAggressiveTrimming=false
      ${{ else }}:
        buildArgs: -s mono+libs+libs.tests -c $(_BuildConfig) /p:ArchiveTests=true /p:DevTeamProvisioning=- /p:RunAOTCompilation=true $(_runSmokeTestsOnlyArg) /p:BuildTestsOnHelix=true /p:EnableAdditionalTimezoneChecks=true /p:UsePortableRuntimePack=false /p:IsManualOrRollingBuild=true /p:EnableAggressiveTrimming=true
      timeoutInMinutes: 240
      # extra steps, run tests
      postBuildSteps:
        - template: /eng/pipelines/libraries/helix.yml
          parameters:
            creator: dotnet-bot
            testRunNamePrefixSuffix: Mono_$(_BuildConfig)
            extraHelixArguments: /p:NeedsToBuildAppsOnHelix=true

#
# iOS/tvOS devices
# Build the whole product using Mono and run runtime tests
#
- template: /eng/pipelines/common/platform-matrix.yml
  parameters:
    jobTemplate: /eng/pipelines/common/global-build-job.yml
    helixQueuesTemplate: /eng/pipelines/coreclr/templates/helix-queues-setup.yml
    buildConfig: Release
    runtimeFlavor: mono
    isExtraPlatformsBuild: ${{ parameters.isExtraPlatformsBuild }}
    isiOSLikeOnlyBuild: ${{ parameters.isiOSLikeOnlyBuild }}
    platforms:
      - ios_arm64
      - tvos_arm64
    variables:
      - ${{ if and(eq(variables['System.TeamProject'], 'public'), eq(variables['Build.Reason'], 'PullRequest')) }}:
        - name: _HelixSource
          value: pr/dotnet/runtime/$(Build.SourceBranch)
      - ${{ if and(eq(variables['System.TeamProject'], 'public'), ne(variables['Build.Reason'], 'PullRequest')) }}:
        - name: _HelixSource
          value: ci/dotnet/runtime/$(Build.SourceBranch)
      - name: timeoutPerTestInMinutes
        value: 60
      - name: timeoutPerTestCollectionInMinutes
        value: 180
    jobParameters:
      testGroup: innerloop
      nameSuffix: AllSubsets_Mono_RuntimeTests
      buildArgs: -s mono+libs -c $(_BuildConfig)
      timeoutInMinutes: 240
      # extra steps, run tests
      extraVariablesTemplates:
        - template: /eng/pipelines/common/templates/runtimes/test-variables.yml
          parameters:
            testGroup: innerloop
      postBuildSteps:
        - template: /eng/pipelines/common/templates/runtimes/build-runtime-tests-and-send-to-helix.yml
          parameters:
            creator: dotnet-bot
            testBuildArgs: /p:DevTeamProvisioning=- /p:RunAOTCompilation=true /p:MonoForceInterpreter=true /p:BuildTestsOnHelix=true
            compileOnHelix: true
            testRunNamePrefixSuffix: Mono_$(_BuildConfig)
            extraHelixArguments: /p:NeedsToBuildAppsOnHelix=true

#
# iOS/tvOS devices
# Build the whole product using Native AOT and run libraries tests
#
- template: /eng/pipelines/common/platform-matrix.yml
  parameters:
    jobTemplate: /eng/pipelines/common/global-build-job.yml
    helixQueuesTemplate: /eng/pipelines/libraries/helix-queues-setup.yml
    buildConfig: Release
    runtimeFlavor: coreclr
    isExtraPlatformsBuild: ${{ parameters.isExtraPlatformsBuild }}
    isiOSLikeOnlyBuild: ${{ parameters.isiOSLikeOnlyBuild }}
    platforms:
      - ios_arm64
      - tvos_arm64
    variables:
      # map dependencies variables to local variables
      - name: librariesContainsChange
        value: $[ stageDependencies.EvaluatePaths.evaluate_paths.outputs['SetPathVars_libraries.containsChange'] ]
      - name: coreclrContainsChange
        value: $[ stageDependencies.EvaluatePaths.evaluate_paths.outputs['SetPathVars_coreclr.containsChange'] ]
    jobParameters:
      testGroup: innerloop
      nameSuffix: AllSubsets_NativeAOT_Smoke
      buildArgs: --cross -s clr.alljits+clr.tools+clr.nativeaotruntime+clr.nativeaotlibs+libs+libs.tests -c $(_BuildConfig) /p:ArchiveTests=true /p:RunSmokeTestsOnly=true /p:DevTeamProvisioning=- /p:BuildTestsOnHelix=true /p:UseNativeAOTRuntime=true /p:RunAOTCompilation=false /p:ContinuousIntegrationBuild=true
      timeoutInMinutes: 180
      # extra steps, run tests
      postBuildSteps:
        - template: /eng/pipelines/libraries/helix.yml
          parameters:
            creator: dotnet-bot
            testRunNamePrefixSuffix: NativeAOT_$(_BuildConfig)
            extraHelixArguments: /p:NeedsToBuildAppsOnHelix=true

#
# Build the whole product using NativeAOT for iOS/tvOS and run runtime tests with iOS/tvOS devices
#
- template: /eng/pipelines/common/platform-matrix.yml
  parameters:
    jobTemplate: /eng/pipelines/common/global-build-job.yml
    helixQueuesTemplate: /eng/pipelines/coreclr/templates/helix-queues-setup.yml
    buildConfig: Release
    runtimeFlavor: coreclr
    isExtraPlatformsBuild: ${{ parameters.isExtraPlatformsBuild }}
    isiOSLikeOnlyBuild: ${{ parameters.isiOSLikeOnlyBuild }}
    platforms:
      - ios_arm64
      - tvos_arm64
    variables:
      - name: timeoutPerTestInMinutes
        value: 60
      - name: timeoutPerTestCollectionInMinutes
        value: 180
    jobParameters:
      testGroup: innerloop
      nameSuffix: AllSubsets_NativeAOT_RuntimeTests
      timeoutInMinutes: 240
      buildArgs: --cross -s clr.alljits+clr.tools+clr.nativeaotruntime+clr.nativeaotlibs+libs -c $(_BuildConfig)
      # extra steps, run tests
      extraVariablesTemplates:
        - template: /eng/pipelines/common/templates/runtimes/test-variables.yml
          parameters:
            testGroup: innerloop
            useNativeAOTRuntime: true
      postBuildSteps:
        - template: /eng/pipelines/common/templates/runtimes/build-runtime-tests-and-send-to-helix.yml
          parameters:
            creator: dotnet-bot
            testBuildArgs: tree nativeaot/SmokeTests /p:BuildNativeAOTRuntimePack=true
            testRunNamePrefixSuffix: NativeAOT_$(_BuildConfig)
            buildAllTestsAsStandalone: true

#
# Build the whole product using CoreCLR and run runtime tests
#
- template: /eng/pipelines/common/platform-matrix.yml
  parameters:
    jobTemplate: /eng/pipelines/common/global-build-job.yml
    helixQueuesTemplate: /eng/pipelines/coreclr/templates/helix-queues-setup.yml
    buildConfig: Release
    runtimeFlavor: coreclr
    isExtraPlatformsBuild: ${{ parameters.isExtraPlatformsBuild }}
    isiOSLikeOnlyBuild: ${{ parameters.isiOSLikeOnlyBuild }}
    platforms:
      - ios_arm64
      - tvos_arm64
    variables:
      - ${{ if and(eq(variables['System.TeamProject'], 'public'), eq(variables['Build.Reason'], 'PullRequest')) }}:
        - name: _HelixSource
          value: pr/dotnet/runtime/$(Build.SourceBranch)
      - ${{ if and(eq(variables['System.TeamProject'], 'public'), ne(variables['Build.Reason'], 'PullRequest')) }}:
        - name: _HelixSource
          value: ci/dotnet/runtime/$(Build.SourceBranch)
      - name: timeoutPerTestInMinutes
        value: 60
      - name: timeoutPerTestCollectionInMinutes
        value: 180
    jobParameters:
      testGroup: innerloop
      nameSuffix: AllSubsets_CoreCLR_RuntimeTests
      buildArgs: -s clr+libs -c $(_BuildConfig)
      timeoutInMinutes: 240
      # extra steps, run tests
      extraVariablesTemplates:
        - template: /eng/pipelines/common/templates/runtimes/test-variables.yml
          parameters:
            testGroup: innerloop
      postBuildSteps:
        - template: /eng/pipelines/common/templates/runtimes/build-runtime-tests-and-send-to-helix.yml
          parameters:
            creator: dotnet-bot
            testBuildArgs: tree JIT/CodeGenBringUpTests /p:DevTeamProvisioning=- /p:RunAOTCompilation=false /p:UseMonoRuntime=false /p:MonoForceInterpreter=false /p:UseNativeAOTRuntime=false /p:BuildTestsOnHelix=false
            compileOnHelix: false
            testRunNamePrefixSuffix: CoreCLR_$(_BuildConfig)
            extraHelixArguments: /p:NeedsToBuildAppsOnHelix=false

#
# Build the whole product using CoreCLR and run library tests
#
- template: /eng/pipelines/common/platform-matrix.yml
  parameters:
    jobTemplate: /eng/pipelines/common/global-build-job.yml
    helixQueuesTemplate: /eng/pipelines/libraries/helix-queues-setup.yml
    buildConfig: Release
    runtimeFlavor: coreclr
    isExtraPlatformsBuild: ${{ parameters.isExtraPlatformsBuild }}
    isiOSLikeOnlyBuild: ${{ parameters.isiOSLikeOnlyBuild }}
    platforms:
      - ios_arm64
    variables:
      # map dependencies variables to local variables
      - name: librariesContainsChange
        value: $[ stageDependencies.EvaluatePaths.evaluate_paths.outputs['SetPathVars_libraries.containsChange'] ]
      - name: coreclrContainsChange
        value: $[ stageDependencies.EvaluatePaths.evaluate_paths.outputs['SetPathVars_coreclr.containsChange'] ]
      - name: illinkContainsChange
        value: $[ stageDependencies.EvaluatePaths.evaluate_paths.outputs['SetPathVars_tools_illink.containsChange'] ]
    jobParameters:
      testGroup: innerloop
<<<<<<< HEAD
      nameSuffix: AllSubsets_CoreCLR
      buildArgs: -s clr+clr.runtime+libs+packs+libs.tests -c $(_BuildConfig) /p:ArchiveTests=true /p:DevTeamProvisioning=- /p:RunAOTCompilation=false /p:RunSmokeTestsOnly=true /p:UseMonoRuntime=false /p:MonoForceInterpreter=false /p:BuildTestsOnHelix=false /p:UseNativeAOTRuntime=false
=======
      nameSuffix: AllSubsets_CoreCLR_Smoke
      buildArgs: -s clr+clr.runtime+libs+packs+libs.tests -c $(_BuildConfig) /p:ArchiveTests=true /p:DevTeamProvisioning=- /p:RunAOTCompilation=false /p:UseMonoRuntime=false /p:MonoForceInterpreter=false /p:BuildTestsOnHelix=false /p:UseNativeAOTRuntime=false /p:RunSmokeTestsOnly=true
>>>>>>> 304e5a8e
      timeoutInMinutes: 120
      # extra steps, run tests
      postBuildSteps:
        - template: /eng/pipelines/libraries/helix.yml
          parameters:
            creator: dotnet-bot
            testRunNamePrefixSuffix: CoreCLR_$(_BuildConfig)<|MERGE_RESOLUTION|>--- conflicted
+++ resolved
@@ -235,13 +235,8 @@
         value: $[ stageDependencies.EvaluatePaths.evaluate_paths.outputs['SetPathVars_tools_illink.containsChange'] ]
     jobParameters:
       testGroup: innerloop
-<<<<<<< HEAD
-      nameSuffix: AllSubsets_CoreCLR
-      buildArgs: -s clr+clr.runtime+libs+packs+libs.tests -c $(_BuildConfig) /p:ArchiveTests=true /p:DevTeamProvisioning=- /p:RunAOTCompilation=false /p:RunSmokeTestsOnly=true /p:UseMonoRuntime=false /p:MonoForceInterpreter=false /p:BuildTestsOnHelix=false /p:UseNativeAOTRuntime=false
-=======
       nameSuffix: AllSubsets_CoreCLR_Smoke
       buildArgs: -s clr+clr.runtime+libs+packs+libs.tests -c $(_BuildConfig) /p:ArchiveTests=true /p:DevTeamProvisioning=- /p:RunAOTCompilation=false /p:UseMonoRuntime=false /p:MonoForceInterpreter=false /p:BuildTestsOnHelix=false /p:UseNativeAOTRuntime=false /p:RunSmokeTestsOnly=true
->>>>>>> 304e5a8e
       timeoutInMinutes: 120
       # extra steps, run tests
       postBuildSteps:
