# This contains only iOS/tvOS-specific jobs
# These are run as part of runtime-extra-platforms by default.
# But can also be triggered manually via `runtime-ioslike` name
#   /azp run runtime-ioslike

parameters:
  isExtraPlatformsBuild: false
  isiOSLikeOnlyBuild: false
  isRollingBuild: false

jobs:

#
# iOS/tvOS devices - Full AOT + AggressiveTrimming to reduce size
# Build the whole product using Mono and run libraries tests
#
- template: /eng/pipelines/common/platform-matrix.yml
  parameters:
    jobTemplate: /eng/pipelines/common/global-build-job.yml
    helixQueuesTemplate: /eng/pipelines/libraries/helix-queues-setup.yml
    buildConfig: Release
    runtimeFlavor: mono
    isExtraPlatformsBuild: ${{ parameters.isExtraPlatformsBuild }}
    isiOSLikeOnlyBuild: ${{ parameters.isiOSLikeOnlyBuild }}
    platforms:
      - ios_arm64
      - tvos_arm64
    variables:
      # map dependencies variables to local variables
      - name: librariesContainsChange
        value: $[ dependencies.evaluate_paths.outputs['SetPathVars_libraries.containsChange'] ]
      - name: monoContainsChange
        value: $[ dependencies.evaluate_paths.outputs['SetPathVars_mono_excluding_wasm.containsChange'] ]
    jobParameters:
      testGroup: innerloop
      nameSuffix: AllSubsets_Mono
      isExtraPlatforms: ${{ parameters.isExtraPlatformsBuild }}
      buildArgs: -s mono+libs+libs.tests -c $(_BuildConfig) /p:ArchiveTests=true /p:DevTeamProvisioning=- /p:RunAOTCompilation=true $(_runSmokeTestsOnlyArg) /p:BuildTestsOnHelix=true /p:EnableAdditionalTimezoneChecks=true /p:UsePortableRuntimePack=true /p:BuildDarwinFrameworks=true /p:IsManualOrRollingBuild=true
      timeoutInMinutes: 180
      # extra steps, run tests
      extraStepsTemplate: /eng/pipelines/libraries/helix.yml
      extraStepsParameters:
        creator: dotnet-bot
        testRunNamePrefixSuffix: Mono_$(_BuildConfig)
        extraHelixArguments: /p:NeedsToBuildAppsOnHelix=true

#
# Build the whole product using Mono for iOS/tvOS and run runtime tests with iOS/tvOS devices
#
- template: /eng/pipelines/common/platform-matrix.yml
  parameters:
    jobTemplate: /eng/pipelines/common/global-build-job.yml
    helixQueuesTemplate: /eng/pipelines/coreclr/templates/helix-queues-setup.yml
    buildConfig: Release
    runtimeFlavor: mono
    isExtraPlatformsBuild: ${{ parameters.isExtraPlatformsBuild }}
    isiOSLikeOnlyBuild: ${{ parameters.isiOSLikeOnlyBuild }}
    platforms:
      - ios_arm64
      - tvos_arm64
    variables:
      - ${{ if and(eq(variables['System.TeamProject'], 'public'), eq(variables['Build.Reason'], 'PullRequest')) }}:
        - name: _HelixSource
          value: pr/dotnet/runtime/$(Build.SourceBranch)
      - ${{ if and(eq(variables['System.TeamProject'], 'public'), ne(variables['Build.Reason'], 'PullRequest')) }}:
        - name: _HelixSource
          value: ci/dotnet/runtime/$(Build.SourceBranch)
      - name: timeoutPerTestInMinutes
        value: 60
      - name: timeoutPerTestCollectionInMinutes
        value: 180
    jobParameters:
      testGroup: innerloop
      nameSuffix: AllSubsets_Mono_RuntimeTests
      buildArgs: -s mono+libs -c $(_BuildConfig)
      timeoutInMinutes: 240
      # extra steps, run tests
      extraVariablesTemplates:
        - template: /eng/pipelines/common/templates/runtimes/test-variables.yml
          parameters:
            testGroup: innerloop
      extraStepsTemplate: /eng/pipelines/common/templates/runtimes/build-runtime-tests-and-send-to-helix.yml
      extraStepsParameters:
        creator: dotnet-bot
        # FIXME: Currently, tracing/eventpipe tests are only enabled on iOS platforms. It should be expanded to include all runtime tests. Tracking issue: https://github.com/dotnet/runtime/issues/84254
        testBuildArgs: tree tracing/eventpipe
        testRunNamePrefixSuffix: Mono_$(_BuildConfig)

<<<<<<< HEAD
- ${{ if eq(parameters.isMonoOnlyBuild, false) }}:
  #
  # iOS/tvOS devices
  # Build the whole product using Native AOT and run libraries tests
  #
  - template: /eng/pipelines/common/platform-matrix.yml
    parameters:
      jobTemplate: /eng/pipelines/common/global-build-job.yml
      helixQueuesTemplate: /eng/pipelines/libraries/helix-queues-setup.yml
      buildConfig: Release
      runtimeFlavor: coreclr
      platforms:
        - ios_arm64
        - tvos_arm64
      jobParameters:
        testGroup: innerloop
        nameSuffix: AllSubsets_NativeAOT
        buildArgs: --cross -s clr.alljits+clr.tools+clr.nativeaotruntime+clr.nativeaotlibs+libs+libs.tests -c $(_BuildConfig) /p:ArchiveTests=true /p:RunSmokeTestsOnly=true /p:DevTeamProvisioning=- /p:BuildTestsOnHelix=true /p:UseNativeAOTRuntime=true /p:ContinuousIntegrationBuild=true
        timeoutInMinutes: 180
        # extra steps, run tests
        extraStepsTemplate: /eng/pipelines/libraries/helix.yml
        extraStepsParameters:
          creator: dotnet-bot
          testRunNamePrefixSuffix: NativeAOT_$(_BuildConfig)
          extraHelixArguments: /p:NeedsToBuildAppsOnHelix=true

  #
  # Build the whole product using NativeAOT for iOS/tvOS and run runtime tests with iOS/tvOS devices
  #
  - template: /eng/pipelines/common/platform-matrix.yml
    parameters:
      jobTemplate: /eng/pipelines/common/global-build-job.yml
      helixQueuesTemplate: /eng/pipelines/coreclr/templates/helix-queues-setup.yml
      buildConfig: Release
      runtimeFlavor: coreclr
      isExtraPlatformsBuild: ${{ parameters.isExtraPlatformsBuild }}
      isiOSLikeOnlyBuild: ${{ parameters.isiOSLikeOnlyBuild }}
      platforms:
        - ios_arm64
        - tvos_arm64
      variables:
        - name: timeoutPerTestInMinutes
          value: 60
        - name: timeoutPerTestCollectionInMinutes
          value: 180
      jobParameters:
        testGroup: innerloop
        nameSuffix: AllSubsets_NativeAOT_RuntimeTests
        timeoutInMinutes: 240
        buildArgs: --cross -s clr.alljits+clr.tools+clr.nativeaotruntime+clr.nativeaotlibs+libs -c $(_BuildConfig)
        # extra steps, run tests
        extraVariablesTemplates:
          - template: /eng/pipelines/common/templates/runtimes/test-variables.yml
            parameters:
              testGroup: innerloop
        extraStepsTemplate: /eng/pipelines/common/templates/runtimes/build-runtime-tests-and-send-to-helix.yml
        extraStepsParameters:
          creator: dotnet-bot
          testBuildArgs: tree nativeaot/SmokeTests/UnitTests /p:BuildNativeAOTRuntimePack=true
          testRunNamePrefixSuffix: NativeAOT_$(_BuildConfig)
=======
#
# Build the whole product using NativeAOT for iOS/tvOS and run runtime tests with iOS/tvOS devices
#
- template: /eng/pipelines/common/platform-matrix.yml
  parameters:
    jobTemplate: /eng/pipelines/common/global-build-job.yml
    helixQueuesTemplate: /eng/pipelines/coreclr/templates/helix-queues-setup.yml
    buildConfig: Release
    runtimeFlavor: coreclr
    isExtraPlatformsBuild: ${{ parameters.isExtraPlatformsBuild }}
    isiOSLikeOnlyBuild: ${{ parameters.isiOSLikeOnlyBuild }}
    platforms:
      - ios_arm64
      - tvos_arm64
    variables:
      - name: timeoutPerTestInMinutes
        value: 60
      - name: timeoutPerTestCollectionInMinutes
        value: 180
    jobParameters:
      testGroup: innerloop
      nameSuffix: AllSubsets_NativeAOT_RuntimeTests
      timeoutInMinutes: 240
      buildArgs: --cross -s clr.alljits+clr.tools+clr.nativeaotruntime+clr.nativeaotlibs+libs -c $(_BuildConfig)
      # extra steps, run tests
      extraVariablesTemplates:
        - template: /eng/pipelines/common/templates/runtimes/test-variables.yml
          parameters:
            testGroup: innerloop
      extraStepsTemplate: /eng/pipelines/common/templates/runtimes/build-runtime-tests-and-send-to-helix.yml
      extraStepsParameters:
        creator: dotnet-bot
        testBuildArgs: tree nativeaot/SmokeTests/UnitTests /p:BuildNativeAOTRuntimePack=true
        testRunNamePrefixSuffix: NativeAOT_$(_BuildConfig)
>>>>>>> ac3979ac
<|MERGE_RESOLUTION|>--- conflicted
+++ resolved
@@ -86,68 +86,31 @@
         testBuildArgs: tree tracing/eventpipe
         testRunNamePrefixSuffix: Mono_$(_BuildConfig)
 
-<<<<<<< HEAD
-- ${{ if eq(parameters.isMonoOnlyBuild, false) }}:
-  #
-  # iOS/tvOS devices
-  # Build the whole product using Native AOT and run libraries tests
-  #
-  - template: /eng/pipelines/common/platform-matrix.yml
-    parameters:
-      jobTemplate: /eng/pipelines/common/global-build-job.yml
-      helixQueuesTemplate: /eng/pipelines/libraries/helix-queues-setup.yml
-      buildConfig: Release
-      runtimeFlavor: coreclr
-      platforms:
-        - ios_arm64
-        - tvos_arm64
-      jobParameters:
-        testGroup: innerloop
-        nameSuffix: AllSubsets_NativeAOT
-        buildArgs: --cross -s clr.alljits+clr.tools+clr.nativeaotruntime+clr.nativeaotlibs+libs+libs.tests -c $(_BuildConfig) /p:ArchiveTests=true /p:RunSmokeTestsOnly=true /p:DevTeamProvisioning=- /p:BuildTestsOnHelix=true /p:UseNativeAOTRuntime=true /p:ContinuousIntegrationBuild=true
-        timeoutInMinutes: 180
-        # extra steps, run tests
-        extraStepsTemplate: /eng/pipelines/libraries/helix.yml
-        extraStepsParameters:
-          creator: dotnet-bot
-          testRunNamePrefixSuffix: NativeAOT_$(_BuildConfig)
-          extraHelixArguments: /p:NeedsToBuildAppsOnHelix=true
+#
+# iOS/tvOS devices
+# Build the whole product using Native AOT and run libraries tests
+#
+- template: /eng/pipelines/common/platform-matrix.yml
+  parameters:
+    jobTemplate: /eng/pipelines/common/global-build-job.yml
+    helixQueuesTemplate: /eng/pipelines/libraries/helix-queues-setup.yml
+    buildConfig: Release
+    runtimeFlavor: coreclr
+    platforms:
+      - ios_arm64
+      - tvos_arm64
+    jobParameters:
+      testGroup: innerloop
+      nameSuffix: AllSubsets_NativeAOT
+      buildArgs: --cross -s clr.alljits+clr.tools+clr.nativeaotruntime+clr.nativeaotlibs+libs+libs.tests -c $(_BuildConfig) /p:ArchiveTests=true /p:RunSmokeTestsOnly=true /p:DevTeamProvisioning=- /p:BuildTestsOnHelix=true /p:UseNativeAOTRuntime=true /p:ContinuousIntegrationBuild=true
+      timeoutInMinutes: 180
+      # extra steps, run tests
+      extraStepsTemplate: /eng/pipelines/libraries/helix.yml
+      extraStepsParameters:
+        creator: dotnet-bot
+        testRunNamePrefixSuffix: NativeAOT_$(_BuildConfig)
+        extraHelixArguments: /p:NeedsToBuildAppsOnHelix=true
 
-  #
-  # Build the whole product using NativeAOT for iOS/tvOS and run runtime tests with iOS/tvOS devices
-  #
-  - template: /eng/pipelines/common/platform-matrix.yml
-    parameters:
-      jobTemplate: /eng/pipelines/common/global-build-job.yml
-      helixQueuesTemplate: /eng/pipelines/coreclr/templates/helix-queues-setup.yml
-      buildConfig: Release
-      runtimeFlavor: coreclr
-      isExtraPlatformsBuild: ${{ parameters.isExtraPlatformsBuild }}
-      isiOSLikeOnlyBuild: ${{ parameters.isiOSLikeOnlyBuild }}
-      platforms:
-        - ios_arm64
-        - tvos_arm64
-      variables:
-        - name: timeoutPerTestInMinutes
-          value: 60
-        - name: timeoutPerTestCollectionInMinutes
-          value: 180
-      jobParameters:
-        testGroup: innerloop
-        nameSuffix: AllSubsets_NativeAOT_RuntimeTests
-        timeoutInMinutes: 240
-        buildArgs: --cross -s clr.alljits+clr.tools+clr.nativeaotruntime+clr.nativeaotlibs+libs -c $(_BuildConfig)
-        # extra steps, run tests
-        extraVariablesTemplates:
-          - template: /eng/pipelines/common/templates/runtimes/test-variables.yml
-            parameters:
-              testGroup: innerloop
-        extraStepsTemplate: /eng/pipelines/common/templates/runtimes/build-runtime-tests-and-send-to-helix.yml
-        extraStepsParameters:
-          creator: dotnet-bot
-          testBuildArgs: tree nativeaot/SmokeTests/UnitTests /p:BuildNativeAOTRuntimePack=true
-          testRunNamePrefixSuffix: NativeAOT_$(_BuildConfig)
-=======
 #
 # Build the whole product using NativeAOT for iOS/tvOS and run runtime tests with iOS/tvOS devices
 #
@@ -181,5 +144,4 @@
       extraStepsParameters:
         creator: dotnet-bot
         testBuildArgs: tree nativeaot/SmokeTests/UnitTests /p:BuildNativeAOTRuntimePack=true
-        testRunNamePrefixSuffix: NativeAOT_$(_BuildConfig)
->>>>>>> ac3979ac
+        testRunNamePrefixSuffix: NativeAOT_$(_BuildConfig)