--- conflicted
+++ resolved
@@ -120,17 +120,9 @@
       buildConfig: release
       platforms:
       - Linux_x64
-<<<<<<< HEAD
       #- windows_x64
       #- windows_x86
-      #- Linux_arm64
       #- Linux_musl_x64
-      #- windows_arm64
-=======
-      - windows_x64
-      - windows_x86
-      - Linux_musl_x64
->>>>>>> 51886d1b
       jobParameters:
         testGroup: perf
 
@@ -177,95 +169,49 @@
   #        archiveType: tar
   #        tarCompression: gz
 
-<<<<<<< HEAD
-  #- template: /eng/pipelines/common/platform-matrix.yml
-  #  parameters:
-  #    jobTemplate: /eng/pipelines/common/global-build-job.yml
-  #    buildConfig: release
-  #    runtimeFlavor: mono
-  #    platforms:
-  #    - Linux_arm64
-  #    jobParameters:
-  #      buildArgs: -s mono+libs+host+packs -c $(_BuildConfig)
-  #      nameSuffix: AOT
-  #      isOfficialBuild: false
-  #      extraStepsTemplate: /eng/pipelines/common/upload-artifact-step.yml
-  #      extraStepsParameters:
-  #        rootFolder: '$(Build.SourcesDirectory)/artifacts/'
-  #        includeRootFolder: true
-  #        displayName: AOT Mono Artifacts
-  #        artifactName: LinuxMonoAOTarm64
-  #        archiveExtension: '.tar.gz'
-  #        archiveType: tar
-  #        tarCompression: gz
-
-  ## build mono Android scenarios
-  #- template: /eng/pipelines/common/platform-matrix.yml
-  #  parameters:
-  #    jobTemplate: /eng/pipelines/common/global-build-job.yml
-  #    buildConfig: release
-  #    runtimeFlavor: mono
-  #    platforms:
-  #    - Android_arm64
-  #    jobParameters:
-  #      buildArgs: -s mono+libs+host+packs -c $(_BuildConfig)
-  #      nameSuffix: AndroidMono
-  #      isOfficialBuild: false
-  #      extraStepsTemplate: /eng/pipelines/coreclr/templates/build-perf-sample-apps.yml
-  #      extraStepsParameters:
-  #        rootFolder: '$(Build.SourcesDirectory)/artifacts/'
-  #        includeRootFolder: true
-  #        displayName: Android Mono Artifacts
-  #        artifactName: AndroidMonoarm64
-  #        archiveExtension: '.tar.gz'
-  #        archiveType: tar
-  #        tarCompression: gz
-  
-=======
-  # build mono Android scenarios
-  - template: /eng/pipelines/common/platform-matrix.yml
-    parameters:
-      jobTemplate: /eng/pipelines/common/global-build-job.yml
-      buildConfig: release
-      runtimeFlavor: mono
-      platforms:
-      - Android_arm64
-      jobParameters:
-        buildArgs: -s mono+libs+host+packs -c $(_BuildConfig)
-        nameSuffix: AndroidMono
-        isOfficialBuild: false
-        extraStepsTemplate: /eng/pipelines/coreclr/templates/build-perf-sample-apps.yml
-        extraStepsParameters:
-          rootFolder: '$(Build.SourcesDirectory)/artifacts/'
-          includeRootFolder: true
-          displayName: Android Mono Artifacts
-          artifactName: AndroidMonoarm64
-          archiveExtension: '.tar.gz'
-          archiveType: tar
-          tarCompression: gz
-    
-  # build mono iOS scenarios
-  - template: /eng/pipelines/common/platform-matrix.yml
-    parameters:
-      jobTemplate: /eng/pipelines/common/global-build-job.yml
-      buildConfig: release
-      runtimeFlavor: mono
-      platforms:
-      - iOS_arm64
-      jobParameters:
-        buildArgs: -s mono+libs+host+packs -c $(_BuildConfig)
-        nameSuffix: iOSMono
-        isOfficialBuild: false
-        extraStepsTemplate: /eng/pipelines/coreclr/templates/build-perf-sample-apps.yml
-        extraStepsParameters:
-          rootFolder: '$(Build.SourcesDirectory)/artifacts/'
-          includeRootFolder: true
-          displayName: iOS Mono Artifacts
-          artifactName: iOSMonoarm64
-          archiveExtension: '.tar.gz'
-          archiveType: tar
-          tarCompression: gz
->>>>>>> 51886d1b
+#  # build mono Android scenarios
+#  - template: /eng/pipelines/common/platform-matrix.yml
+#    parameters:
+#      jobTemplate: /eng/pipelines/common/global-build-job.yml
+#      buildConfig: release
+#      runtimeFlavor: mono
+#      platforms:
+#      - Android_arm64
+#      jobParameters:
+#        buildArgs: -s mono+libs+host+packs -c $(_BuildConfig)
+#        nameSuffix: AndroidMono
+#        isOfficialBuild: false
+#        extraStepsTemplate: /eng/pipelines/coreclr/templates/build-perf-sample-apps.yml
+#        extraStepsParameters:
+#          rootFolder: '$(Build.SourcesDirectory)/artifacts/'
+#          includeRootFolder: true
+#          displayName: Android Mono Artifacts
+#          artifactName: AndroidMonoarm64
+#          archiveExtension: '.tar.gz'
+#          archiveType: tar
+#          tarCompression: gz
+#    
+#  # build mono iOS scenarios
+#  - template: /eng/pipelines/common/platform-matrix.yml
+#    parameters:
+#      jobTemplate: /eng/pipelines/common/global-build-job.yml
+#      buildConfig: release
+#      runtimeFlavor: mono
+#      platforms:
+#      - iOS_arm64
+#      jobParameters:
+#        buildArgs: -s mono+libs+host+packs -c $(_BuildConfig)
+#        nameSuffix: iOSMono
+#        isOfficialBuild: false
+#        extraStepsTemplate: /eng/pipelines/coreclr/templates/build-perf-sample-apps.yml
+#        extraStepsParameters:
+#          rootFolder: '$(Build.SourcesDirectory)/artifacts/'
+#          includeRootFolder: true
+#          displayName: iOS Mono Artifacts
+#          artifactName: iOSMonoarm64
+#          archiveExtension: '.tar.gz'
+#          archiveType: tar
+#          tarCompression: gz
 
   ## build mono
   #- template: /eng/pipelines/common/platform-matrix.yml
@@ -292,56 +238,38 @@
   #      runJobTemplate: /eng/pipelines/coreclr/templates/run-scenarios-job.yml
   #      logicalmachine: 'perfpixel4a'
 
-<<<<<<< HEAD
-  ## run mono microbenchmarks perf job
-  #- template: /eng/pipelines/common/platform-matrix.yml
-  #  parameters:
-  #    jobTemplate: /eng/pipelines/coreclr/templates/perf-job.yml
-  #    buildConfig: release
-  #    runtimeFlavor: mono
-  #    platforms:
-  #    - Linux_x64
-  #    jobParameters:
-  #      testGroup: perf
-  #      liveLibrariesBuildConfig: Release
-  #      runtimeType: mono
-  #      projectFile: microbenchmarks.proj
-  #      runKind: micro_mono
-  #      runJobTemplate: /eng/pipelines/coreclr/templates/run-performance-job.yml
-  #      logicalmachine: 'perftiger'
-=======
-  # run mono iOS scenarios
-  - template: /eng/pipelines/common/platform-matrix.yml
-    parameters:
-      jobTemplate: /eng/pipelines/coreclr/templates/perf-job.yml
-      buildConfig: release
-      runtimeFlavor: mono
-      platforms:
-        - Windows_x64
-      jobParameters:
-        testGroup: perf
-        runtimeType: iOSMono
-        projectFile: ios_scenarios.proj
-        runKind: ios_scenarios
-        runJobTemplate: /eng/pipelines/coreclr/templates/run-scenarios-job.yml
-        logicalmachine: 'perfpixel4a'
-        iosLlvmBuild: False
-
-  - template: /eng/pipelines/common/platform-matrix.yml
-    parameters:
-      jobTemplate: /eng/pipelines/coreclr/templates/perf-job.yml
-      buildConfig: release
-      runtimeFlavor: mono
-      platforms:
-        - Windows_x64
-      jobParameters:
-        testGroup: perf
-        runtimeType: iOSMono
-        projectFile: ios_scenarios.proj
-        runKind: ios_scenarios
-        runJobTemplate: /eng/pipelines/coreclr/templates/run-scenarios-job.yml
-        logicalmachine: 'perfpixel4a'
-        iosLlvmBuild: True
+#  # run mono iOS scenarios
+#  - template: /eng/pipelines/common/platform-matrix.yml
+#    parameters:
+#      jobTemplate: /eng/pipelines/coreclr/templates/perf-job.yml
+#      buildConfig: release
+#      runtimeFlavor: mono
+#      platforms:
+#        - Windows_x64
+#      jobParameters:
+#        testGroup: perf
+#        runtimeType: iOSMono
+#        projectFile: ios_scenarios.proj
+#        runKind: ios_scenarios
+#        runJobTemplate: /eng/pipelines/coreclr/templates/run-scenarios-job.yml
+#        logicalmachine: 'perfpixel4a'
+#        iosLlvmBuild: False
+#
+#  - template: /eng/pipelines/common/platform-matrix.yml
+#    parameters:
+#      jobTemplate: /eng/pipelines/coreclr/templates/perf-job.yml
+#      buildConfig: release
+#      runtimeFlavor: mono
+#      platforms:
+#        - Windows_x64
+#      jobParameters:
+#        testGroup: perf
+#        runtimeType: iOSMono
+#        projectFile: ios_scenarios.proj
+#        runKind: ios_scenarios
+#        runJobTemplate: /eng/pipelines/coreclr/templates/run-scenarios-job.yml
+#        logicalmachine: 'perfpixel4a'
+#        iosLlvmBuild: True
 
   # run mono microbenchmarks perf job
   - template: /eng/pipelines/common/platform-matrix.yml
@@ -359,7 +287,6 @@
         runKind: micro_mono
         runJobTemplate: /eng/pipelines/coreclr/templates/run-performance-job.yml
         logicalmachine: 'perftiger'
->>>>>>> 51886d1b
 
   ## run mono interpreter perf job
   #- template: /eng/pipelines/common/platform-matrix.yml
@@ -488,24 +415,7 @@
 #        logicalmachine: 'perftiger'
 #        pgoRunType: -DynamicPgo
 
-<<<<<<< HEAD
-#  - template: /eng/pipelines/common/platform-matrix.yml
-#    parameters:
-#      jobTemplate: /eng/pipelines/coreclr/templates/perf-job.yml
-#      buildConfig: release
-#      runtimeFlavor: coreclr
-#      platforms:
-#      - windows_x64
-#      jobParameters:
-#        testGroup: perf
-#        liveLibrariesBuildConfig: Release
-#        projectFile: microbenchmarks.proj
-#        runKind: micro
-#        runJobTemplate: /eng/pipelines/coreclr/templates/run-performance-job.yml
-#        logicalmachine: 'perftiger'
-#        pgoRunType: -FullPgo
-
-#  # run coreclr perfowl microbenchmarks perf job
+#  # run coreclr crossgen perf job
 #  - template: /eng/pipelines/common/platform-matrix.yml
 #    parameters:
 #      jobTemplate: /eng/pipelines/coreclr/templates/perf-job.yml
@@ -514,48 +424,14 @@
 #      platforms:
 #      - Linux_x64
 #      - windows_x64
-#      jobParameters:
-#        testGroup: perf
-#        liveLibrariesBuildConfig: Release
-#        projectFile: microbenchmarks.proj
-#        runKind: micro
-#        runJobTemplate: /eng/pipelines/coreclr/templates/run-performance-job.yml
-#        logicalmachine: 'perfowl'
-
-## run coreclr Linux arm64 microbenchmarks perf job
-#  - template: /eng/pipelines/common/platform-matrix.yml
-#    parameters:
-#      jobTemplate: /eng/pipelines/coreclr/templates/perf-job.yml
-#      buildConfig: release
-#      runtimeFlavor: coreclr
-#      platforms:
-#      - Linux_arm64
-#      jobParameters:
-#        testGroup: perf
-#        liveLibrariesBuildConfig: Release
-#        projectFile: microbenchmarks.proj
-#        runKind: micro
-#        runJobTemplate: /eng/pipelines/coreclr/templates/run-performance-job.yml
-#        logicalmachine: 'perfa64'
-=======
-  # run coreclr crossgen perf job
-  - template: /eng/pipelines/common/platform-matrix.yml
-    parameters:
-      jobTemplate: /eng/pipelines/coreclr/templates/perf-job.yml
-      buildConfig: release
-      runtimeFlavor: coreclr
-      platforms:
-      - Linux_x64
-      - windows_x64
-      - windows_x86
-      jobParameters:
-        testGroup: perf
-        liveLibrariesBuildConfig: Release
-        projectFile: crossgen_perf.proj
-        runKind: crossgen_scenarios
-        runJobTemplate: /eng/pipelines/coreclr/templates/run-scenarios-job.yml
-        logicalmachine: 'perftiger'
->>>>>>> 51886d1b
+#      - windows_x86
+#      jobParameters:
+#        testGroup: perf
+#        liveLibrariesBuildConfig: Release
+#        projectFile: crossgen_perf.proj
+#        runKind: crossgen_scenarios
+#        runJobTemplate: /eng/pipelines/coreclr/templates/run-scenarios-job.yml
+#        logicalmachine: 'perftiger'
 
 ## run coreclr Windows arm64 microbenchmarks perf job
 #  - template: /eng/pipelines/common/platform-matrix.yml
