trigger:
  batch: true
  branches:
    include:
    - main
  paths:
    include:
    - '*'
    - src/libraries/System.Private.CoreLib/*
    exclude:
    - '**.md'
    - .devcontainer/*
    - .github/*
    - docs/*
    - LICENSE.TXT
    - PATENTS.TXT
    - THIRD-PARTY-NOTICES.TXT

variables:
  - template: /eng/pipelines/common/variables.yml

schedules:
- cron: "30 2 * * *"
  displayName: Every night at 2:30AM
  branches:
    include:
    - main
  always: true

extends:
  template:  /eng/pipelines/common/templates/pipeline-with-resources.yml
  parameters:
    stages:
    - stage: Build
      jobs:

      - ${{ if and(ne(variables['System.TeamProject'], 'public'), in(variables['Build.Reason'], 'Schedule')) }}:

        # build mono
        - template: /eng/pipelines/common/platform-matrix.yml
          parameters:
            jobTemplate: /eng/pipelines/mono/templates/build-job.yml
            runtimeFlavor: mono
            buildConfig: release
            platforms:
            - linux_arm64

        # build coreclr and libraries
        - template: /eng/pipelines/common/platform-matrix.yml
          parameters:
            jobTemplate: /eng/pipelines/common/build-coreclr-and-libraries-job.yml
            buildConfig: release
            platforms:
            - linux_arm64
            jobParameters:
              testGroup: perf

        # run arm64 interpreter jobs for mono
        - template: /eng/pipelines/common/platform-matrix.yml
          parameters:
            jobTemplate: /eng/pipelines/coreclr/templates/perf-job.yml
            buildConfig: release
            runtimeFlavor: mono
            platforms:
            - linux_arm64
            jobParameters:
              testGroup: perf
              liveLibrariesBuildConfig: Release
              runtimeType: mono
              codeGenType: 'Interpreter'
              projectFile: microbenchmarks.proj
              runKind: micro_mono
              runJobTemplate: /eng/pipelines/coreclr/templates/run-performance-job.yml
              logicalmachine: 'perfampere'
              timeoutInMinutes: 720

      - ${{ if and(ne(variables['System.TeamProject'], 'public'), notin(variables['Build.Reason'], 'Schedule')) }}:

        # build coreclr and libraries
        - template: /eng/pipelines/common/platform-matrix.yml
          parameters:
            jobTemplate: /eng/pipelines/common/build-coreclr-and-libraries-job.yml
            buildConfig: release
            platforms:
            - linux_x64
            - windows_x64
            - linux_arm64
            - windows_arm64
            jobParameters:
              testGroup: perf

        - template: /eng/pipelines/common/platform-matrix.yml
          parameters:
            jobTemplate: /eng/pipelines/common/global-build-job.yml
            buildConfig: release
            runtimeFlavor: mono
            runtimeVariant: 'llvmaot'
            platforms:
            - linux_arm64
            jobParameters:
              buildArgs: -s mono+libs+host+packs -c $(_BuildConfig) /p:MonoAOTEnableLLVM=true /p:MonoEnableLLVM=true /p:BuildMonoAOTCrossCompiler=true /p:MonoLibClang="/usr/local/lib/libclang.so.16" /p:AotHostArchitecture=arm64 /p:AotHostOS=linux
              nameSuffix: AOT
              isOfficialBuild: false
              postBuildSteps:
                - template: /eng/pipelines/common/upload-artifact-step.yml
                  parameters:
                    rootFolder: '$(Build.SourcesDirectory)/artifacts/'
                    includeRootFolder: true
                    displayName: AOT Mono Artifacts
                    artifactName: LinuxMonoAOTarm64
                    archiveExtension: '.tar.gz'
                    archiveType: tar
                    tarCompression: gz

        # run mono aot microbenchmarks perf job
        - template: /eng/pipelines/common/platform-matrix.yml
          parameters:
            jobTemplate: /eng/pipelines/coreclr/templates/perf-job.yml # NOTE: should we move this file out of coreclr tempelates because it contains mono jobs?
            buildConfig: release
            runtimeFlavor: aot
            platforms:
            - linux_arm64
            jobParameters:
              testGroup: perf
              liveLibrariesBuildConfig: Release
              runtimeType: mono
              codeGenType: 'AOT'
              projectFile: microbenchmarks.proj
              runKind: micro_mono
              runJobTemplate: /eng/pipelines/coreclr/templates/run-performance-job.yml
              logicalmachine: 'perfampere'
              timeoutInMinutes: 780

      # run coreclr Linux arm64 ampere microbenchmarks perf job
        - template: /eng/pipelines/common/platform-matrix.yml
          parameters:
            jobTemplate: /eng/pipelines/coreclr/templates/perf-job.yml
            buildConfig: release
            runtimeFlavor: coreclr
            platforms:
            - linux_arm64
            jobParameters:
              testGroup: perf
              liveLibrariesBuildConfig: Release
              projectFile: microbenchmarks.proj
              runKind: micro
              runJobTemplate: /eng/pipelines/coreclr/templates/run-performance-job.yml
              logicalmachine: 'perfampere'
              timeoutInMinutes: 780

      # run coreclr Linux arm64 ampere no dynamic pgo microbenchmarks perf job
        # disabled because of: https://github.com/dotnet/performance/issues/3565
        # - template: /eng/pipelines/common/platform-matrix.yml
        #   parameters:
        #     jobTemplate: /eng/pipelines/coreclr/templates/perf-job.yml
        #     buildConfig: release
        #     runtimeFlavor: coreclr
        #     platforms:
        #     - linux_arm64
        #     jobParameters:
        #       testGroup: perf
        #       liveLibrariesBuildConfig: Release
        #       projectFile: microbenchmarks.proj
        #       runKind: micro
        #       runJobTemplate: /eng/pipelines/coreclr/templates/run-performance-job.yml
        #       logicalmachine: 'perfampere'
        #       timeoutInMinutes: 780
        #       pgoRunType: --nodynamicpgo

      # run coreclr Linux arm64 ampere no R2R microbenchmarks perf job
<<<<<<< HEAD
        - template: /eng/pipelines/common/platform-matrix.yml
          parameters:
            jobTemplate: /eng/pipelines/coreclr/templates/perf-job.yml
            buildConfig: release
            runtimeFlavor: coreclr
            platforms:
            - linux_arm64
            jobParameters:
              testGroup: perf
              liveLibrariesBuildConfig: Release
              projectFile: microbenchmarks.proj
              runKind: micro
              runJobTemplate: /eng/pipelines/coreclr/templates/run-performance-job.yml
              logicalmachine: 'perfampere'
              timeoutInMinutes: 780
              r2rRunType: --nor2r
=======
        # disabled because of: https://github.com/dotnet/performance/issues/3565
        # - template: /eng/pipelines/common/platform-matrix.yml
        #   parameters:
        #     jobTemplate: /eng/pipelines/coreclr/templates/perf-job.yml
        #     buildConfig: release
        #     runtimeFlavor: coreclr
        #     platforms:
        #     - linux_arm64
        #     jobParameters:
        #       testGroup: perf
        #       liveLibrariesBuildConfig: Release
        #       projectFile: microbenchmarks.proj
        #       runKind: micro
        #       runJobTemplate: /eng/pipelines/coreclr/templates/run-performance-job.yml
        #       logicalmachine: 'perfampere'
        #       timeoutInMinutes: 780
        #       r2rRunType: --nor2r
>>>>>>> d2d5bc97

      # run coreclr Windows arm64 microbenchmarks perf job
        - template: /eng/pipelines/common/platform-matrix.yml
          parameters:
            jobTemplate: /eng/pipelines/coreclr/templates/perf-job.yml
            buildConfig: release
            runtimeFlavor: coreclr
            platforms:
            - windows_arm64
            jobParameters:
              testGroup: perf
              liveLibrariesBuildConfig: Release
              projectFile: microbenchmarks.proj
              runKind: micro
              runJobTemplate: /eng/pipelines/coreclr/templates/run-performance-job.yml
              logicalmachine: 'perfsurf'

      # run coreclr Windows arm64 ampere microbenchmarks perf job
        - template: /eng/pipelines/common/platform-matrix.yml
          parameters:
            jobTemplate: /eng/pipelines/coreclr/templates/perf-job.yml
            buildConfig: release
            runtimeFlavor: coreclr
            platforms:
            - windows_arm64
            jobParameters:
              testGroup: perf
              liveLibrariesBuildConfig: Release
              projectFile: microbenchmarks.proj
              runKind: micro
              runJobTemplate: /eng/pipelines/coreclr/templates/run-performance-job.yml
              logicalmachine: 'perfampere'
              timeoutInMinutes: 780

      # run coreclr Windows arm64 ampere no dynamic pgo microbenchmarks perf job
        - template: /eng/pipelines/common/platform-matrix.yml
          parameters:
            jobTemplate: /eng/pipelines/coreclr/templates/perf-job.yml
            buildConfig: release
            runtimeFlavor: coreclr
            platforms:
            - windows_arm64
            jobParameters:
              testGroup: perf
              liveLibrariesBuildConfig: Release
              projectFile: microbenchmarks.proj
              runKind: micro
              runJobTemplate: /eng/pipelines/coreclr/templates/run-performance-job.yml
              logicalmachine: 'perfampere'
              pgoRunType: -NoDynamicPGO
              timeoutInMinutes: 780

      # run coreclr Windows arm64 ampere no R2R microbenchmarks perf job
        - template: /eng/pipelines/common/platform-matrix.yml
          parameters:
            jobTemplate: /eng/pipelines/coreclr/templates/perf-job.yml
            buildConfig: release
            runtimeFlavor: coreclr
            platforms:
            - windows_arm64
            jobParameters:
              testGroup: perf
              liveLibrariesBuildConfig: Release
              projectFile: microbenchmarks.proj
              runKind: micro
              runJobTemplate: /eng/pipelines/coreclr/templates/run-performance-job.yml
              logicalmachine: 'perfampere'
              r2rRunType: -NoR2R
              timeoutInMinutes: 780

        # run coreclr cloudvm microbenchmarks perf job
        # this run is added temporarily for measuring AVX-512 performance
        - template: /eng/pipelines/common/platform-matrix.yml
          parameters:
            jobTemplate: /eng/pipelines/coreclr/templates/perf-job.yml
            buildConfig: release
            runtimeFlavor: coreclr
            platforms:
            - linux_x64
            - windows_x64
            jobParameters:
              testGroup: perf
              liveLibrariesBuildConfig: Release
              projectFile: microbenchmarks.proj
              runKind: micro
              runJobTemplate: /eng/pipelines/coreclr/templates/run-performance-job.yml
              logicalmachine: 'cloudvm'

      # Uncomment once we fix https://github.com/dotnet/performance/issues/1950
      # # run coreclr linux crossgen perf job
      # - template: /eng/pipelines/common/platform-matrix.yml
      #   parameters:
      #     jobTemplate: /eng/pipelines/coreclr/templates/perf-job.yml
      #     buildConfig: release
      #     runtimeFlavor: coreclr
      #     platforms:
      #     - linux_arm64
      #     jobParameters:
      #       testGroup: perf
      #       liveLibrariesBuildConfig: Release
      #       projectFile: crossgen_perf.proj
      #       runKind: crossgen_scenarios
      #       runJobTemplate: /eng/pipelines/coreclr/templates/run-scenarios-job.yml
      #       logicalmachine: 'perfa64'

      # # run coreclr windows crossgen perf job
      # - template: /eng/pipelines/common/platform-matrix.yml
      #   parameters:
      #     jobTemplate: /eng/pipelines/coreclr/templates/perf-job.yml
      #     buildConfig: release
      #     runtimeFlavor: coreclr
      #     platforms:
      #     - windows_arm64
      #     jobParameters:
      #       testGroup: perf
      #       liveLibrariesBuildConfig: Release
      #       projectFile: crossgen_perf.proj
      #       runKind: crossgen_scenarios
      #       runJobTemplate: /eng/pipelines/coreclr/templates/run-scenarios-job.yml
      #       logicalmachine: 'perfsurf'<|MERGE_RESOLUTION|>--- conflicted
+++ resolved
@@ -168,24 +168,6 @@
         #       pgoRunType: --nodynamicpgo
 
       # run coreclr Linux arm64 ampere no R2R microbenchmarks perf job
-<<<<<<< HEAD
-        - template: /eng/pipelines/common/platform-matrix.yml
-          parameters:
-            jobTemplate: /eng/pipelines/coreclr/templates/perf-job.yml
-            buildConfig: release
-            runtimeFlavor: coreclr
-            platforms:
-            - linux_arm64
-            jobParameters:
-              testGroup: perf
-              liveLibrariesBuildConfig: Release
-              projectFile: microbenchmarks.proj
-              runKind: micro
-              runJobTemplate: /eng/pipelines/coreclr/templates/run-performance-job.yml
-              logicalmachine: 'perfampere'
-              timeoutInMinutes: 780
-              r2rRunType: --nor2r
-=======
         # disabled because of: https://github.com/dotnet/performance/issues/3565
         # - template: /eng/pipelines/common/platform-matrix.yml
         #   parameters:
@@ -203,7 +185,6 @@
         #       logicalmachine: 'perfampere'
         #       timeoutInMinutes: 780
         #       r2rRunType: --nor2r
->>>>>>> d2d5bc97
 
       # run coreclr Windows arm64 microbenchmarks perf job
         - template: /eng/pipelines/common/platform-matrix.yml
