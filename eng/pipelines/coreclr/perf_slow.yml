--- conflicted
+++ resolved
@@ -32,72 +32,6 @@
   parameters:
     jobs:
 
-<<<<<<< HEAD
-- ${{ if and(ne(variables['System.TeamProject'], 'public'), in(variables['Build.Reason'], 'Schedule')) }}:
-  
-  # build mono
-  - template: /eng/pipelines/common/platform-matrix.yml
-    parameters:
-      jobTemplate: /eng/pipelines/mono/templates/build-job.yml
-      runtimeFlavor: mono
-      buildConfig: release
-      container: ubuntu-18.04-cross-arm64
-      platforms:
-      - Linux_arm64
-
-  # build coreclr and libraries
-  - template: /eng/pipelines/common/platform-matrix.yml
-    parameters:
-      jobTemplate: /eng/pipelines/common/build-coreclr-and-libraries-job.yml
-      buildConfig: release
-      container: ubuntu-18.04-cross-arm64
-      platforms:
-      - Linux_arm64
-      jobParameters:
-        testGroup: perf
-
-  # run arm64 interpreter jobs for mono
-  - template: /eng/pipelines/common/platform-matrix.yml
-    parameters:
-      jobTemplate: /eng/pipelines/coreclr/templates/perf-job.yml
-      buildConfig: release
-      runtimeFlavor: mono
-      container: ubuntu-18.04-cross-arm64
-      platforms:
-      - Linux_arm64
-      jobParameters:
-        testGroup: perf
-        liveLibrariesBuildConfig: Release
-        runtimeType: mono
-        codeGenType: 'Interpreter'
-        projectFile: microbenchmarks.proj
-        runKind: micro_mono
-        runJobTemplate: /eng/pipelines/coreclr/templates/run-performance-job.yml
-        logicalmachine: 'perfampere'
-        timeoutInMinutes: 500 
-
-  # build mono on wasm
-  - template: /eng/pipelines/common/platform-matrix.yml
-    parameters:
-      jobTemplate: /eng/pipelines/common/global-build-job.yml
-      buildConfig: release
-      runtimeFlavor: mono
-      container: ubuntu-18.04-cross-arm64
-      platforms:
-      - Browser_wasm
-      jobParameters:
-        buildArgs: -s mono+libs+host+packs -c $(_BuildConfig)
-        nameSuffix: wasm
-        isOfficialBuild: false
-        extraStepsTemplate: /eng/pipelines/common/upload-artifact-step.yml
-        extraStepsParameters:
-          rootFolder: '$(Build.SourcesDirectory)/artifacts/'
-          includeRootFolder: true
-          displayName: Browser Wasm Artifacts
-          artifactName: BrowserWasm
-          archiveType: zip
-          archiveExtension: .zip
-=======
     - ${{ if and(ne(variables['System.TeamProject'], 'public'), in(variables['Build.Reason'], 'Schedule')) }}:
       
       # build mono
@@ -165,106 +99,9 @@
               artifactName: BrowserWasm
               archiveType: zip
               archiveExtension: .zip
->>>>>>> dc27e26c
 
     - ${{ if and(ne(variables['System.TeamProject'], 'public'), notin(variables['Build.Reason'], 'Schedule')) }}:
 
-<<<<<<< HEAD
-  # build coreclr and libraries
-  - template: /eng/pipelines/common/platform-matrix.yml
-    parameters:
-      jobTemplate: /eng/pipelines/common/build-coreclr-and-libraries-job.yml
-      buildConfig: release
-      container: ubuntu-18.04-cross-arm64
-      platforms:
-      - Linux_arm64
-      - windows_arm64
-      jobParameters:
-        testGroup: perf
-
-  # build mono on wasm
-  - template: /eng/pipelines/common/platform-matrix.yml
-    parameters:
-      jobTemplate: /eng/pipelines/common/global-build-job.yml
-      buildConfig: release
-      container: ubuntu-18.04-cross-arm64
-      runtimeFlavor: mono
-      platforms:
-      - Browser_wasm
-      jobParameters:
-        buildArgs: -s mono+libs+host+packs -c $(_BuildConfig)
-        nameSuffix: wasm
-        isOfficialBuild: false
-        extraStepsTemplate: /eng/pipelines/common/upload-artifact-step.yml
-        extraStepsParameters:
-          rootFolder: '$(Build.SourcesDirectory)/artifacts/'
-          includeRootFolder: true
-          displayName: Browser Wasm Artifacts
-          artifactName: BrowserWasm
-          archiveType: zip
-          archiveExtension: .zip
-
-  - template: /eng/pipelines/common/platform-matrix.yml
-    parameters:
-      jobTemplate: /eng/pipelines/common/global-build-job.yml
-      buildConfig: release
-      container: ubuntu-18.04-cross-arm64
-      runtimeFlavor: mono
-      runtimeVariant: 'llvmaot'
-      platforms:
-      - Linux_arm64
-      jobParameters:
-        buildArgs: -s mono+libs+host+packs -c $(_BuildConfig) /p:MonoEnableLLVM=true /p:MonoBundleLLVMOptimizer=true
-        nameSuffix: AOT
-        isOfficialBuild: false
-        extraStepsTemplate: /eng/pipelines/common/upload-artifact-step.yml
-        extraStepsParameters:
-          rootFolder: '$(Build.SourcesDirectory)/artifacts/'
-          includeRootFolder: true
-          displayName: AOT Mono Artifacts
-          artifactName: LinuxMonoAOTarm64
-          archiveExtension: '.tar.gz'
-          archiveType: tar
-          tarCompression: gz
-
-  # run mono aot microbenchmarks perf job
-  - template: /eng/pipelines/common/platform-matrix.yml
-    parameters:
-      jobTemplate: /eng/pipelines/coreclr/templates/perf-job.yml # NOTE: should we move this file out of coreclr tempelates because it contains mono jobs?
-      buildConfig: release
-      runtimeFlavor: aot
-      platforms:
-      - Linux_arm64
-      container: ubuntu-18.04-cross-arm64
-      jobParameters:
-        testGroup: perf
-        liveLibrariesBuildConfig: Release
-        runtimeType: mono
-        codeGenType: 'AOT'
-        projectFile: microbenchmarks.proj
-        runKind: micro_mono
-        runJobTemplate: /eng/pipelines/coreclr/templates/run-performance-job.yml
-        logicalmachine: 'perfampere'
-        timeoutInMinutes: 500 
-
-# run coreclr Linux arm64 ampere microbenchmarks perf job
-  - template: /eng/pipelines/common/platform-matrix.yml
-    parameters:
-      jobTemplate: /eng/pipelines/coreclr/templates/perf-job.yml
-      buildConfig: release
-      runtimeFlavor: coreclr
-      platforms:
-      - Linux_arm64
-      container: ubuntu-18.04-cross-arm64
-      jobParameters:
-        testGroup: perf
-        liveLibrariesBuildConfig: Release
-        projectFile: microbenchmarks.proj
-        runKind: micro
-        runJobTemplate: /eng/pipelines/coreclr/templates/run-performance-job.yml
-        logicalmachine: 'perfampere'
-        timeoutInMinutes: 500 
-=======
       # build coreclr and libraries
       - template: /eng/pipelines/common/platform-matrix.yml
         parameters:
@@ -360,7 +197,6 @@
             runJobTemplate: /eng/pipelines/coreclr/templates/run-performance-job.yml
             logicalmachine: 'perfampere'
             timeoutInMinutes: 500 
->>>>>>> dc27e26c
 
     # run coreclr Windows arm64 microbenchmarks perf job
       - template: /eng/pipelines/common/platform-matrix.yml
