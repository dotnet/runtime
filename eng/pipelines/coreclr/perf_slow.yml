--- conflicted
+++ resolved
@@ -170,29 +170,7 @@
         projectFile: microbenchmarks.proj
         runKind: micro_mono
         runJobTemplate: /eng/pipelines/coreclr/templates/run-performance-job.yml
-<<<<<<< HEAD
-        logicalmachine: 'perftiger'
-        timeoutInMinutes: 500 
-
-# run coreclr Linux arm64 microbenchmarks perf job
-  - template: /eng/pipelines/common/platform-matrix.yml
-    parameters:
-      jobTemplate: /eng/pipelines/coreclr/templates/perf-job.yml
-      buildConfig: release
-      runtimeFlavor: coreclr
-      platforms:
-      - Linux_arm64
-      container: ubuntu-18.04-cross-arm64
-      jobParameters:
-        testGroup: perf
-        liveLibrariesBuildConfig: Release
-        projectFile: microbenchmarks.proj
-        runKind: micro
-        runJobTemplate: /eng/pipelines/coreclr/templates/run-performance-job.yml
-        logicalmachine: 'perfa64'
-=======
         logicalmachine: 'perfampere'
->>>>>>> dd6696a2
         timeoutInMinutes: 500 
 
 # run coreclr Linux arm64 ampere microbenchmarks perf job
