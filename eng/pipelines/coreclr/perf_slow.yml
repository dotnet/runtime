--- conflicted
+++ resolved
@@ -1,6 +1,3 @@
-<<<<<<< HEAD
-trigger: none
-=======
 trigger:
   batch: true
   branches:
@@ -20,7 +17,6 @@
     - README.md
     - SECURITY.md
     - THIRD-PARTY-NOTICES.TXT
->>>>>>> eb51b02b
 
 variables:
   - template: /eng/pipelines/common/variables.yml
