trigger:
  batch: true
  branches:
    include:
    - release/*.*
  paths:
    include:
    - '*'
    - src/libraries/System.Private.CoreLib/*
    exclude:
    - '**.md'
    - .devcontainer/*
    - .github/*
    - docs/*
    - LICENSE.TXT
    - PATENTS.TXT
    - THIRD-PARTY-NOTICES.TXT
    - src/installer/*
    - src/libraries/*
    - eng/pipelines/installer/*
    - eng/pipelines/libraries/*
    - eng/pipelines/runtime.yml

schedules:
  - cron: "0 9,18,1 * * *" # run at 9:00, 18:00 and 01:00 (UTC) which is 2:00, 11:00 and 18:00 (PST).
    displayName: runtime-coreclr-outerloop default schedule
    branches:
      include:
      - main
    always: false # run only if there were changes since the last successful scheduled run.

extends:
  template:  /eng/pipelines/common/templates/pipeline-with-resources.yml
  parameters:
    stages:
    - stage: Build
      jobs:

      #
      # Debug builds
      #
      - template: /eng/pipelines/common/platform-matrix.yml
        parameters:
          jobTemplate: /eng/pipelines/coreclr/templates/build-job.yml
          buildConfig: debug
          platforms:
          # - linux_arm
          - linux_arm64
          # - linux_musl_arm64
          # - linux_musl_x64
          - linux_x64
          # - osx_arm64
          # - osx_x64
          # - windows_arm64
          jobParameters:
            testGroup: outerloop

      #
      # Checked builds
      #
      - template: /eng/pipelines/common/platform-matrix.yml
        parameters:
          jobTemplate: /eng/pipelines/coreclr/templates/build-job.yml
          buildConfig: checked
          # platformGroup: all
          platforms:
          # It is too early to include osx_arm64 in platform group all
          # Adding it here will enable it also
          # - osx_arm64
          - linux_arm64
          - linux_x64
          jobParameters:
            testGroup: outerloop

      #
      # Release builds
      #
      - template: /eng/pipelines/common/platform-matrix.yml
        parameters:
          jobTemplate: /eng/pipelines/coreclr/templates/build-job.yml
          buildConfig: release
          platforms:
          # - linux_arm
          # - linux_musl_arm64
          - linux_arm64
          - linux_x64
          # - osx_arm64
          # - osx_x64
          # - windows_x86
          jobParameters:
            testGroup: outerloop

      #
      # Release library builds
      #
      - template: /eng/pipelines/common/platform-matrix.yml
        parameters:
          jobTemplate: /eng/pipelines/libraries/build-job.yml
          buildConfig: Release
          # platformGroup: all
          platforms:
          # It is too early to include osx_arm64 in platform group all
          # Adding it here will enable it also
          # - osx_arm64
          - linux_arm64
          - linux_x64
          jobParameters:
            isOfficialBuild: false
            liveRuntimeBuildConfig: checked

      #
      # Checked test builds
      #
      - template: /eng/pipelines/common/platform-matrix.yml
        parameters:
          jobTemplate: /eng/pipelines/common/templates/runtimes/build-test-job.yml
          buildConfig: checked
          platforms:
          - CoreClrTestBuildHost # Either osx_x64 or linux_x64
          testGroup: outerloop

      #
      # Checked JIT test runs
      #
      - template: /eng/pipelines/common/platform-matrix.yml
        parameters:
          jobTemplate: /eng/pipelines/common/templates/runtimes/run-test-job.yml
          buildConfig: checked
          # platformGroup: all
          platforms:
          # It is too early to include osx_arm64 in platform group all
          # Adding it here will enable it to also run this test
          # - osx_arm64
          - linux_arm64
          - linux_x64
          helixQueueGroup: ci
          helixQueuesTemplate: /eng/pipelines/coreclr/templates/helix-queues-setup.yml
          jobParameters:
            testGroup: outerloop
            liveLibrariesBuildConfig: Release

      #
      # Checked R2R test runs
      #
      - template: /eng/pipelines/common/platform-matrix.yml
        parameters:
          jobTemplate: /eng/pipelines/common/templates/runtimes/run-test-job.yml
          buildConfig: checked
          platforms:
          - linux_arm64
          # - linux_musl_x64
          # - linux_musl_arm64
          - linux_x64
          # - osx_x64
          # - windows_x64
          # - windows_x86
          # - windows_arm64
          helixQueueGroup: ci
          helixQueuesTemplate: /eng/pipelines/coreclr/templates/helix-queues-setup.yml
          jobParameters:
            testGroup: outerloop
            readyToRun: true
            displayNameArgs: R2R_CG2
            liveLibrariesBuildConfig: Release

      #
      # Formatting
      #
      - template: /eng/pipelines/common/platform-matrix.yml
        parameters:
          jobTemplate: /eng/pipelines/coreclr/templates/format-job.yml
          platforms:
          - linux_x64
<<<<<<< HEAD
          # - windows_x64
=======
          - windows_x64

      #
      # PAL Tests
      #
      - template: /eng/pipelines/common/platform-matrix.yml
        parameters:
          helixQueuesTemplate: /eng/pipelines/coreclr/templates/helix-queues-setup.yml
          jobTemplate: /eng/pipelines/common/global-build-job.yml
          buildConfig: Debug
          platforms:
          - linux_x64
          - linux_musl_x64
          - linux_arm64
          - linux_musl_arm64
          - osx_x64
          - osx_arm64
          jobParameters:
            buildArgs: -s clr.paltests+clr.paltestlist
            nameSuffix: PALTests
            extraStepsTemplate: /eng/pipelines/coreclr/templates/run-paltests-step.yml
>>>>>>> f75057f7
<|MERGE_RESOLUTION|>--- conflicted
+++ resolved
@@ -171,10 +171,7 @@
           jobTemplate: /eng/pipelines/coreclr/templates/format-job.yml
           platforms:
           - linux_x64
-<<<<<<< HEAD
           # - windows_x64
-=======
-          - windows_x64
 
       #
       # PAL Tests
@@ -186,13 +183,12 @@
           buildConfig: Debug
           platforms:
           - linux_x64
-          - linux_musl_x64
+          # - linux_musl_x64
           - linux_arm64
-          - linux_musl_arm64
-          - osx_x64
-          - osx_arm64
+          # - linux_musl_arm64
+          # - osx_x64
+          # - osx_arm64
           jobParameters:
             buildArgs: -s clr.paltests+clr.paltestlist
             nameSuffix: PALTests
-            extraStepsTemplate: /eng/pipelines/coreclr/templates/run-paltests-step.yml
->>>>>>> f75057f7
+            extraStepsTemplate: /eng/pipelines/coreclr/templates/run-paltests-step.yml