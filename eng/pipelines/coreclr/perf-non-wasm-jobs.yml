--- conflicted
+++ resolved
@@ -255,26 +255,6 @@
         logicalmachine: 'perftiger'
         r2rRunType: --nor2r
 
-<<<<<<< HEAD
-  # run coreclr perftiger microbenchmarks memory randomization jobs
-  - template: /eng/pipelines/common/platform-matrix.yml
-    parameters:
-      jobTemplate: /eng/pipelines/coreclr/templates/perf-job.yml
-      buildConfig: release
-      runtimeFlavor: coreclr
-      platforms:
-      - windows_x64
-      jobParameters:
-        testGroup: perf
-        liveLibrariesBuildConfig: Release
-        projectFile: $(Agent.BuildDirectory)/performance/eng/performance/helix.proj
-        runKind: micro
-        runJobTemplate: /eng/pipelines/coreclr/templates/run-performance-job.yml
-        logicalmachine: 'perftiger'
-        experimentName: 'memoryRandomization'
-
-=======
->>>>>>> 27086b71
   # run coreclr perfowl microbenchmarks perf job
   - template: /eng/pipelines/common/platform-matrix.yml
     parameters:
@@ -309,27 +289,6 @@
         runJobTemplate: /eng/pipelines/coreclr/templates/run-performance-job.yml
         logicalmachine: 'perfviper'
 
-<<<<<<< HEAD
-  # run coreclr perfowl microbenchmarks perf gdv3 jobs
-  - template: /eng/pipelines/common/platform-matrix.yml
-    parameters:
-      jobTemplate: /eng/pipelines/coreclr/templates/perf-job.yml
-      buildConfig: release
-      runtimeFlavor: coreclr
-      platforms:
-      - linux_x64
-      - windows_x64
-      jobParameters:
-        testGroup: perf
-        liveLibrariesBuildConfig: Release
-        projectFile: $(Agent.BuildDirectory)/performance/eng/performance/helix.proj
-        runKind: micro
-        runJobTemplate: /eng/pipelines/coreclr/templates/run-performance-job.yml
-        logicalmachine: 'perfowl'
-        experimentName: 'gdv3'
-
-=======
->>>>>>> 27086b71
   # run coreclr perfowl microbenchmarks perf rlcse jobs
   - template: /eng/pipelines/common/platform-matrix.yml
     parameters:
