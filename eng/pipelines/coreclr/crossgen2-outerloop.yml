--- conflicted
+++ resolved
@@ -36,13 +36,8 @@
     - Linux_arm
     - Linux_arm64
     - Linux_x64
-<<<<<<< HEAD
-    - Windows_NT_x86
-    - Windows_NT_x64
-=======
-    - windows_x86
-    - windows_x64
->>>>>>> 1c1757c0
+    - windows_x86
+    - windows_x64
     jobParameters:
       testGroup: outerloop
 
@@ -55,15 +50,9 @@
     - Linux_arm64
     - Linux_x64
     - OSX_x64
-<<<<<<< HEAD
-    - Windows_NT_x86
-    - Windows_NT_x64
-    - Windows_NT_arm64
-=======
     - windows_x86
     - windows_x64
     - windows_arm64
->>>>>>> 1c1757c0
     - CoreClrTestBuildHost # Either OSX_x64 or Linux_x64
     jobParameters:
       isOfficialBuild: false
@@ -125,13 +114,8 @@
     - Linux_arm
     - Linux_arm64
     - Linux_x64
-<<<<<<< HEAD
-    - Windows_NT_x86
-    - Windows_NT_x64
-=======
-    - windows_x86
-    - windows_x64
->>>>>>> 1c1757c0
+    - windows_x86
+    - windows_x64
     jobParameters:
       testGroup: outerloop
       liveLibrariesBuildConfig: Release
@@ -145,21 +129,13 @@
     buildConfig: Release
     platforms:
     - Linux_x64
-<<<<<<< HEAD
-    - Windows_NT_x86
-=======
-    - windows_x86
->>>>>>> 1c1757c0
-    helixQueueGroup: pr
-    helixQueuesTemplate: /eng/pipelines/coreclr/templates/helix-queues-setup.yml
-    jobParameters:
-      testGroup: outerloop
-      liveLibrariesBuildConfig: Release
-<<<<<<< HEAD
-      targetos: Windows_NT
-=======
+    - windows_x86
+    helixQueueGroup: pr
+    helixQueuesTemplate: /eng/pipelines/coreclr/templates/helix-queues-setup.yml
+    jobParameters:
+      testGroup: outerloop
+      liveLibrariesBuildConfig: Release
       targetos: windows
->>>>>>> 1c1757c0
       targetarch: x86
 
 # test target Linux X64
@@ -169,11 +145,7 @@
     jobTemplate: /eng/pipelines/coreclr/templates/crossgen2-comparison-job.yml
     buildConfig: Release
     platforms:
-<<<<<<< HEAD
-    - Windows_NT_x64
-=======
-    - windows_x64
->>>>>>> 1c1757c0
+    - windows_x64
     helixQueueGroup: pr
     helixQueuesTemplate: /eng/pipelines/coreclr/templates/helix-queues-setup.yml
     jobParameters:
@@ -195,11 +167,7 @@
     jobParameters:
       testGroup: outerloop
       liveLibrariesBuildConfig: Release
-<<<<<<< HEAD
-      targetos: Windows_NT
-=======
       targetos: windows
->>>>>>> 1c1757c0
       targetarch: x64
 
 # test target Linux arm
