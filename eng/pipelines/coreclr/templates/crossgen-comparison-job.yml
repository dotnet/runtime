parameters:
  buildConfig: ''
  archType: ''
  osGroup: ''
  osSubgroup: ''
  container: ''
  helixQueues: ''
  crossrootfsDir: ''
  stagedBuild: false
  variables: {}
  pool: ''

  # When set to a non-empty value (Debug / Release), it determines libraries
  # build configuration to use for the tests. Setting this property implies
  # a dependency of this job on the appropriate libraries build and is used
  # to construct the name of the Azure artifact representing libraries build
  # to use for building the tests.
  liveLibrariesBuildConfig: ''

### Crossgen-comparison job
###
### Ensure that the output of cross-architecture, e.g. x64-hosted-arm-targeting,
### crossgen matches that of native, e.g. arm-hosted-arm-targeting, crossgen.

jobs:
- template: xplat-pipeline-job.yml
  parameters:
    buildConfig: ${{ parameters.buildConfig }}
    archType: ${{ parameters.archType }}
    osGroup: ${{ parameters.osGroup }}
    osSubgroup: ${{ parameters.osSubgroup }}
    stagedBuild: ${{ parameters.stagedBuild }}
    liveLibrariesBuildConfig: ${{ parameters.liveLibrariesBuildConfig }}
    helixType: 'test/crossgen-comparison/'
    pool: ${{ parameters.pool }}

    # Compute job name from template parameters
    name: ${{ format('test_crossgen_comparison_{0}{1}_{1}_{2}', parameters.osGroup, parameters.osSubgroup, parameters.archType, parameters.buildConfig) }}
    displayName: ${{ format('Test crossgen-comparison {0}{1} {2} {3}', parameters.osGroup, parameters.osSubgroup, parameters.archType, parameters.buildConfig) }}

    crossrootfsDir: ${{ parameters.crossrootfsDir }}

    variables:
    - ${{ if eq(variables['System.TeamProject'], 'internal') }}:
      - group: DotNet-HelixApi-Access
    - name: hostArchType
      value: x64
    - name: targetFlavor
      value: $(osGroup).$(archType).$(buildConfigUpper)
    - name: crossFlavor
      value: $(osGroup).$(hostArchType)_$(archType).$(buildConfigUpper)
    - ${{ if ne(parameters.osGroup, 'win') }}:
      - name: artifactsDirectory
        value: $(Build.SourcesDirectory)/artifacts
      - name: binDirectory
        value: $(artifactsDirectory)/bin
      - name: productDirectory
        value: $(binDirectory)/coreclr
<<<<<<< HEAD
    - ${{ if eq(parameters.osGroup, 'win') }}:
=======
      - name: workItemDirectory
        value: $(artifactsDirectory)/tests/coreclr/$(targetFlavor)/Tests/Core_Root
    - ${{ if eq(parameters.osGroup, 'Windows_NT') }}:
>>>>>>> 3567519a
      - name: artifactsDirectory
        value: $(Build.SourcesDirectory)\artifacts
      - name: binDirectory
        value: $(artifactsDirectory)\bin
      - name: productDirectory
        value: $(binDirectory)\coreclr
      - name: workItemDirectory
        value: $(artifactsDirectory)\tests\coreclr\$(targetFlavor)\Tests\Core_Root

    - ${{ parameters.variables }}

    # Test job depends on the corresponding build job
    dependsOn:
    - ${{ format('coreclr_product_build_{0}{1}_{2}_{3}', parameters.osGroup, parameters.osSubgroup, parameters.archType, parameters.buildConfig) }}
    - ${{ if ne(parameters.liveLibrariesBuildConfig, '') }}:
      - ${{ format('libraries_build_{0}{1}_{2}_{3}', parameters.osGroup, parameters.osSubgroup, parameters.archType, parameters.liveLibrariesBuildConfig) }}

    # Run all steps in the container.
    # Note that the containers are defined in platform-matrix.yml
    container: ${{ parameters.container }}
    timeoutInMinutes: 180 # 3 hrs

    steps:

    # Download product build
    - template: /eng/pipelines/common/download-artifact-step.yml
      parameters:
        unpackFolder: $(buildProductRootFolderPath)
        artifactFileName: '$(buildProductArtifactName)$(archiveExtension)'
        artifactName: '$(buildProductArtifactName)'
        displayName: 'product build'

    # Optionally download live-built libraries
    - ${{ if ne(parameters.liveLibrariesBuildConfig, '') }}:
      - template: /eng/pipelines/common/download-artifact-step.yml
        parameters:
          unpackFolder: $(librariesDownloadDir)
          cleanUnpackFolder: false
          artifactFileName: '$(librariesBuildArtifactName)$(archiveExtension)'
          artifactName: '$(librariesBuildArtifactName)'
          displayName: 'live-built libraries'


    # Populate Core_Root
    - script: $(coreClrRepoRootDir)build-test$(scriptExt) $(buildConfig) $(archType) $(crossArg) generatelayoutonly
      displayName: Populate Core_Root

    # Create directories and ensure crossgen is executable
    - ${{ if ne(parameters.osGroup, 'win') }}:
      - script: |
          chmod +x $(workItemDirectory)/crossgen
          mkdir -p $(workItemDirectory)/log/$(crossFlavor)
        displayName: Create directories and ensure crossgen is executable
    - ${{ if eq(parameters.osGroup, 'win') }}:
      - script: |
          mkdir $(workItemDirectory)\log\$(crossFlavor)
        displayName: Create directories

    # Create baseline output on the host (x64) machine
    - task: PythonScript@0
      displayName: Create cross-platform crossgen baseline
      inputs:
        scriptSource: 'filePath'
        scriptPath: $(coreClrRepoRoot)/tests/scripts/crossgen_comparison.py
        ${{ if ne(parameters.osGroup, 'win') }}:
          arguments:
            crossgen_framework
            --crossgen   $(productDirectory)/$(targetFlavor)/$(hostArchType)/crossgen
            --il_corelib $(productDirectory)/$(targetFlavor)/IL/System.Private.CoreLib.dll
<<<<<<< HEAD
            --core_root  $(artifactsDirectory)/tests/coreclr/$(targetFlavor)/Tests/Core_Root
            --result_dir $(artifactsDirectory)/log/$(crossFlavor)
        ${{ if eq(parameters.osGroup, 'win') }}:
=======
            --core_root  $(workItemDirectory)
            --result_dir $(workItemDirectory)/log/$(crossFlavor)
        ${{ if eq(parameters.osGroup, 'Windows_NT') }}:
>>>>>>> 3567519a
          arguments:
            crossgen_framework
            --crossgen   $(productDirectory)\$(targetFlavor)\$(hostArchType)\crossgen
            --il_corelib $(productDirectory)\$(targetFlavor)\IL\System.Private.CoreLib.dll
            --core_root  $(workItemDirectory)
            --result_dir $(workItemDirectory)\log\$(crossFlavor)


    # Dump contents and payload information
    - ${{ if ne(parameters.osGroup, 'Windows_NT') }}:
      - script: |
          ls $(workItemDirectory)
          du -sh $(workItemDirectory)
        displayName: Dump contents and payload information
    - ${{ if eq(parameters.osGroup, 'Windows_NT') }}:
      - script: |
          dir $(workItemDirectory)
        displayName: Dump contents and payload information


    # Send payload to Helix where the native output is generated and compared to the baseline
    - template: /eng/common/templates/steps/send-to-helix.yml
      parameters:
        DisplayNamePrefix: Run native crossgen and compare output to baseline
        HelixSource: $(_HelixSource)
        HelixType: 'test/crossgen-comparison/'
        ${{ if eq(variables['System.TeamProject'], 'internal') }}:
          HelixAccessToken: $(HelixApiAccessToken)
        HelixTargetQueues: ${{ join(' ', parameters.helixQueues) }}
        ${{ if ne(variables['System.TeamProject'], 'internal') }}:
          Creator: $(Creator)
        WorkItemTimeout: 3:00 # 3 hours
        WorkItemDirectory: '$(workItemDirectory)'
        CorrelationPayloadDirectory: '$(coreClrRepoRoot)/tests/scripts'
        ${{ if ne(parameters.osName, 'win') }}:
          WorkItemCommand:
            chmod +x     $HELIX_WORKITEM_PAYLOAD/crossgen;
            mkdir -p     $HELIX_WORKITEM_PAYLOAD/log/$(targetFlavor);
            python -u $HELIX_CORRELATION_PAYLOAD/crossgen_comparison.py crossgen_framework
            --crossgen   $HELIX_WORKITEM_PAYLOAD/crossgen
            --il_corelib $HELIX_WORKITEM_PAYLOAD/IL/System.Private.CoreLib.dll
            --core_root  $HELIX_WORKITEM_PAYLOAD
            --result_dir $HELIX_WORKITEM_PAYLOAD/log/$(targetFlavor);
            python -u $HELIX_CORRELATION_PAYLOAD/crossgen_comparison.py compare
            --base_dir   $HELIX_WORKITEM_PAYLOAD/log/$(crossFlavor)
            --diff_dir   $HELIX_WORKITEM_PAYLOAD/log/$(targetFlavor)
        ${{ if eq(parameters.osName, 'win') }}:
          WorkItemCommand:
            mkdir        %HELIX_WORKITEM_PAYLOAD%\log\$(targetFlavor);
            python -u %HELIX_CORRELATION_PAYLOAD%\crossgen_comparison.py crossgen_framework
            --crossgen   %HELIX_WORKITEM_PAYLOAD%\crossgen
            --il_corelib %HELIX_WORKITEM_PAYLOAD%\IL\System.Private.CoreLib.dll
            --core_root  %HELIX_WORKITEM_PAYLOAD%
            --result_dir %HELIX_WORKITEM_PAYLOAD%\log\$(targetFlavor);
            python -u %HELIX_CORRELATION_PAYLOAD%\crossgen_comparison.py compare
            --base_dir   %HELIX_WORKITEM_PAYLOAD%\log\$(crossFlavor)
            --diff_dir   %HELIX_WORKITEM_PAYLOAD%\log\$(targetFlavor)

    # Publish log
    - task: PublishPipelineArtifact@1
      displayName: Publish log
      inputs:
        pathtoPublish: $(workItemDirectory)/log
        artifactName: ${{ format('Testlog_crossgen_comparison_{0}{1}_{2}_{3}', parameters.osGroup, parameters.osSubgroup, parameters.archType, parameters.buildConfig) }}
      continueOnError: true
      condition: always()<|MERGE_RESOLUTION|>--- conflicted
+++ resolved
@@ -56,13 +56,9 @@
         value: $(artifactsDirectory)/bin
       - name: productDirectory
         value: $(binDirectory)/coreclr
-<<<<<<< HEAD
-    - ${{ if eq(parameters.osGroup, 'win') }}:
-=======
       - name: workItemDirectory
         value: $(artifactsDirectory)/tests/coreclr/$(targetFlavor)/Tests/Core_Root
-    - ${{ if eq(parameters.osGroup, 'Windows_NT') }}:
->>>>>>> 3567519a
+    - ${{ if eq(parameters.osGroup, 'win') }}:
       - name: artifactsDirectory
         value: $(Build.SourcesDirectory)\artifacts
       - name: binDirectory
@@ -132,15 +128,9 @@
             crossgen_framework
             --crossgen   $(productDirectory)/$(targetFlavor)/$(hostArchType)/crossgen
             --il_corelib $(productDirectory)/$(targetFlavor)/IL/System.Private.CoreLib.dll
-<<<<<<< HEAD
-            --core_root  $(artifactsDirectory)/tests/coreclr/$(targetFlavor)/Tests/Core_Root
-            --result_dir $(artifactsDirectory)/log/$(crossFlavor)
-        ${{ if eq(parameters.osGroup, 'win') }}:
-=======
             --core_root  $(workItemDirectory)
             --result_dir $(workItemDirectory)/log/$(crossFlavor)
-        ${{ if eq(parameters.osGroup, 'Windows_NT') }}:
->>>>>>> 3567519a
+        ${{ if eq(parameters.osGroup, 'win') }}:
           arguments:
             crossgen_framework
             --crossgen   $(productDirectory)\$(targetFlavor)\$(hostArchType)\crossgen
