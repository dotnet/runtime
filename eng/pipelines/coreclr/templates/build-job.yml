--- conflicted
+++ resolved
@@ -183,28 +183,6 @@
         parameters:
           name: ${{ parameters.platform }}
 
-<<<<<<< HEAD
-    # Publish official build
-    - ${{ if eq(parameters.publishToBlobFeed, 'true') }}:
-      - ${{ if ne(parameters.osGroup, 'Windows_NT') }}:
-        - script: $(Build.SourcesDirectory)/eng/common/build.sh --ci --restore --publish --configuration $(_BuildConfig) /p:DotNetPublishUsingPipelines=true /p:DotNetPublishToBlobFeed=true /p:DotNetPublishBlobFeedUrl=$(dotnetfeedUrl) /p:DotNetPublishBlobFeedKey=$(dotnetfeedPAT) /p:__BuildType=$(_BuildConfig) /p:__BuildArch=$(archType) /p:__TargetOS=$(osGroup) /p:OSIdentifier=$(osGroup)$(osSubgroup) /bl:"$(Build.SourcesDirectory)/artifacts/log/publish-pkgs.binlog" --projects $(Build.SourcesDirectory)/eng/empty.csproj
-          displayName: Publish packages to blob feed
-          env:
-            # TODO: remove NUGET_PACKAGES once https://github.com/dotnet/arcade/issues/1578 is fixed
-            NUGET_PACKAGES: $(Build.SourcesDirectory)/.packages
-            ${{ if eq(parameters.osGroup, 'FreeBSD') }}:
-              # Arcade uses this SDK instead of trying to restore one.
-              DotNetCoreSdkDir: /usr/local/dotnet
-      - ${{ if eq(parameters.osGroup, 'Windows_NT') }}:
-        # TODO: pass publish feed url and access token in from the internal pipeline
-        - powershell: eng\common\build.ps1 -ci -restore -publish -configuration $(_BuildConfig) /p:DotNetPublishUsingPipelines=true /p:DotNetPublishToBlobFeed=true /p:DotNetPublishBlobFeedUrl=$(dotnetfeedUrl) /p:DotNetPublishBlobFeedKey=$(dotnetfeedPAT) /p:__BuildType=$(_BuildConfig) /p:__BuildArch=$(archType) /p:__TargetOS=$(osGroup) /p:OSIdentifier=$(osGroup)$(osSubgroup) /bl:"$(Build.SourcesDirectory)\artifacts\log\publish-pkgs.binlog" -projects $(Build.SourcesDirectory)\eng\empty.csproj
-          displayName: Publish packages to blob feed
-          env:
-            # TODO: remove NUGET_PACKAGES once https://github.com/dotnet/arcade/issues/1578 is fixed
-            NUGET_PACKAGES: $(Build.SourcesDirectory)\.packages
-
-=======
->>>>>>> 7ce36c83
     # Publish Logs
     - task: PublishPipelineArtifact@1
       displayName: Publish Logs
