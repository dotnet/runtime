parameters:
  archType: ''
  buildConfig: ''
  compilerName: 'clang'
  condition: true
  container: ''
  crossrootfsDir: ''
  isOfficialBuild: false
  osGroup: ''
  osSubgroup: ''
  platform: ''
  pool: ''
  signBinaries: false
  stagedBuild: false
  testGroup: ''
  timeoutInMinutes: ''
  variables: {}

### Product build
jobs:
- template: xplat-pipeline-job.yml
  parameters:
    buildConfig: ${{ parameters.buildConfig }}
    _BuildConfig: ${{ parameters.buildConfig }}
    archType: ${{ parameters.archType }}
    osGroup: ${{ parameters.osGroup }}
    osSubgroup: ${{ parameters.osSubgroup }}
    testGroup: ${{ parameters.testGroup }}
    helixType: 'build/product/'
    enableMicrobuild: true
    stagedBuild: ${{ parameters.stagedBuild }}
    pool: ${{ parameters.pool }}
    condition: ${{ parameters.condition }}

    # Compute job name from template parameters
    ${{ if eq(parameters.compilerName, 'gcc') }}:
      name: ${{ format('coreclr_{0}_product_build_{1}{1}_{3}_{4}', parameters.compilerName, parameters.osGroup, parameters.osSubgroup, parameters.archType, parameters.buildConfig) }}
      displayName: ${{ format('CoreCLR GCC Product Build {0}{1} {2} {3}', parameters.osGroup, parameters.osSubgroup, parameters.archType, parameters.buildConfig) }}
    ${{ if eq(parameters.compilerName, 'clang') }}:
      name: ${{ format('coreclr_product_build_{0}{1}_{2}_{3}', parameters.osGroup, parameters.osSubgroup, parameters.archType, parameters.buildConfig) }}
      displayName: ${{ format('CoreCLR Product Build {0}{1} {2} {3}', parameters.osGroup, parameters.osSubgroup, parameters.archType, parameters.buildConfig) }}

    # Run all steps in the container.
    # Note that the containers are defined in platform-matrix.yml
    container: ${{ parameters.container }}

    timeoutInMinutes: ${{ parameters.timeoutInMinutes }}

    crossrootfsDir: ${{ parameters.crossrootfsDir }}

    gatherAssetManifests: true
    variables:
    - name: osGroup
      value: ${{ parameters.osGroup }}
    - name: osSubgroup
      value: ${{ parameters.osSubgroup }}
    - name: compilerArg
      value: ''
    - name: publishLogsArtifactPrefix
      value: 'BuildLogs_CoreCLR'
    - ${{ if eq(parameters.compilerName, 'gcc') }}:
      - name: compilerArg
        value: '-gcc'
      - name: publishLogsArtifactPrefix
        value: 'BuildLogs_CoreCLR_GCC'
    - ${{ if and(ne(parameters.osGroup, 'Windows_NT'), eq(parameters.compilerName, 'clang')) }}:
      - name: compilerArg
        value: '-clang9'
      # Building for x64 MUSL happens on Alpine Linux and we need to use the stable version available there
      - ${{ if and(eq(parameters.osGroup, 'Linux'), eq(parameters.osSubgroup, '_musl'), eq(parameters.archType, 'x64')) }}:
        - name: compilerArg
          value: ''
      # AppleClang has different version scheme, so we let complier introspection pick up the available clang from PATH
      - ${{ if eq(parameters.osGroup, 'OSX') }}:
        - name: compilerArg
          value: ''
    - ${{ if and(ne(variables['System.TeamProject'], 'public'), ne(variables['Build.Reason'], 'PullRequest')) }}:
      # Variables used to publish packages to blob feed
      - name: dotnetfeedUrl
        value: https://dotnetfeed.blob.core.windows.net/dotnet-coreclr/index.json
      - name: dotnetfeedPAT
        value: $(dotnetfeed-storage-access-key-1)
      # Variables used by arcade to gather asset manifests
      - name: _DotNetPublishToBlobFeed
        value: true
    - name: officialBuildIdArg
      value: ''
    - ${{ if and(eq(variables['System.TeamProject'], 'internal'), ne(variables['Build.Reason'], 'PullRequest')) }}:
      - name: officialBuildIdArg
        value: '/p:OfficialBuildId=$(Build.BuildNumber)'
    - name: enforcePgoArg
      value: ''
    # The EnforcePGO script is only supported on Windows and is not supported on arm or arm64.
    - ${{ if and(eq(parameters.buildConfig, 'Release'), and(eq(parameters.osGroup, 'Windows_NT'), not(or(eq(parameters.archType, 'arm64'), eq(parameters.archType, 'arm'))))) }}:
      - name: enforcePgoArg
        value: '-enforcepgo'

    - ${{ parameters.variables }}

    steps:

    # Install native dependencies
    # Linux builds use docker images with dependencies preinstalled,
    # and FreeBSD builds use a build agent with dependencies
    # preinstalled, so we only need this step for OSX and Windows.
    - ${{ if eq(parameters.osGroup, 'OSX') }}:
      - script: sh $(Build.SourcesDirectory)/eng/install-native-dependencies.sh $(osGroup)
        displayName: Install native dependencies
    - ${{ if eq(parameters.osGroup, 'Windows_NT') }}:
      # Necessary to install python
      - script: $(Build.SourcesDirectory)\eng\common\init-tools-native.cmd -InstallDirectory $(Build.SourcesDirectory)\native-tools -Force
        displayName: Install native dependencies

    # # Install internal tools on official builds
    # # Since our internal tools are behind an authenticated feed,
    # # we need to use the DotNetCli AzDO task to restore from the feed using a service connection.
    # # We can't do this from within the build, so we need to do this as a separate step.
    - ${{ if and(eq(variables['System.TeamProject'], 'internal'), ne(variables['Build.Reason'], 'PullRequest')) }}:
      - template: /eng/pipelines/common/restore-internal-tools.yml
        parameters:
          installDotnet: true

    # Build CoreCLR Runtime
    - ${{ if ne(parameters.osGroup, 'Windows_NT') }}:
      - script: $(coreClrRepoRootDir)build-runtime$(scriptExt) $(buildConfig) $(archType) $(crossArg) $(osArg) -ci $(compilerArg) $(officialBuildIdArg)
        displayName: Build CoreCLR Runtime
    - ${{ if eq(parameters.osGroup, 'Windows_NT') }}:
      - script: set __TestIntermediateDir=int&&$(coreClrRepoRootDir)build-runtime$(scriptExt) $(buildConfig) $(archType) -ci $(enforcePgoArg) $(officialBuildIdArg)
        displayName: Build CoreCLR Runtime

    - ${{ if and(eq(parameters.osGroup, 'Windows_NT'), ne(parameters.archType, 'x86')) }}:
      - script: set __TestIntermediateDir=int&&$(coreClrRepoRootDir)build-runtime$(scriptExt) $(buildConfig) $(archType) -ci -linuxdac $(officialBuildIdArg)
        displayName: Build Cross OS Linux DAC for Windows

    # Build CoreCLR Managed Components
<<<<<<< HEAD
    - script: $(Build.SourcesDirectory)$(dir)build$(scriptExt) -subsetCategory coreclr -subset corelib-nativecorelib-tools-packages $(crossArg) -arch $(archType) $(osArg) -c $(buildConfig) $(officialBuildIdArg) -ci
=======
    - script: $(Build.SourcesDirectory)$(dir)build$(scriptExt) -subset clr.corelib+clr.nativecorelib+clr.tools+clr.packages $(crossArg) -arch $(archType) -c $(buildConfig) $(officialBuildIdArg) -ci
>>>>>>> 8e0147ec
      displayName: Build managed product components and packages

    # Build native test components
    - script: $(coreClrRepoRootDir)build-test$(scriptExt) skipmanaged $(buildConfig) $(archType) $(crossArg) $(priorityArg) $(compilerArg) skipgeneratelayout
      displayName: Build native test components

    # Sign on Windows
    - ${{ if and(eq(parameters.osGroup, 'Windows_NT'), eq(parameters.signBinaries, 'true')) }}:
      - powershell: eng\common\build.ps1 -ci -sign -restore -configuration:$(buildConfig) -warnaserror:0 /p:ArcadeBuild=true /p:OfficialBuild=true /p:TargetOS=$(osGroup) /p:TargetArchitecture=$(archType) /p:Configuration=$(_BuildConfig) /p:DotNetSignType=$env:_SignType -projects $(Build.SourcesDirectory)\eng\empty.csproj
        displayName: Sign Binaries

      - task: PublishPipelineArtifact@1
        displayName: Publish Signing Logs
        inputs:
          targetPath: '$(Build.SourcesDirectory)/artifacts/log/'
          artifactName: ${{ format('SignLogs_{0}{1}_{2}_{3}', parameters.osGroup, parameters.osSubgroup, parameters.archType, parameters.buildConfig) }}
        continueOnError: true
        condition: always()

    # We only test on clang binaries.
    - ${{ if eq(parameters.compilerName, 'clang') }}:
      # Publish product output directory for consumption by tests.
      - template: /eng/pipelines/common/upload-artifact-step.yml
        parameters:
          rootFolder: $(buildProductRootFolderPath)
          includeRootFolder: false
          archiveType: $(archiveType)
          tarCompression: $(tarCompression)
          archiveExtension: $(archiveExtension)
          artifactName: $(buildProductArtifactName)
          displayName: 'product build'

      # Publish test native components for consumption by test execution.
      - template: /eng/pipelines/common/upload-artifact-step.yml
        parameters:
          rootFolder: $(nativeTestArtifactRootFolderPath)
          includeRootFolder: false
          archiveType: $(archiveType)
          tarCompression: $(tarCompression)
          archiveExtension: $(archiveExtension)
          artifactName: $(nativeTestArtifactName)
          displayName: 'native test components'

    # Get key vault secrets for publishing
    - ${{ if and(ne(variables['System.TeamProject'], 'public'), ne(variables['Build.Reason'], 'PullRequest')) }}:
      - task: AzureKeyVault@1
        inputs:
          azureSubscription: 'DotNet-Engineering-Services_KeyVault'
          KeyVaultName: EngKeyVault
          SecretsFilter: 'dotnetfeed-storage-access-key-1,microsoft-symbol-server-pat,symweb-symbol-server-pat'

    # Save packages using the prepare-signed-artifacts format.
    - ${{ if eq(parameters.isOfficialBuild, true) }}:
      - template: /eng/pipelines/common/upload-unsigned-artifacts-step.yml
        parameters:
          name: ${{ parameters.platform }}

    # Publish Logs
    - task: PublishPipelineArtifact@1
      displayName: Publish Logs
      inputs:
        targetPath: $(Build.SourcesDirectory)/artifacts/log
        artifactName: '$(publishLogsArtifactPrefix)_$(osGroup)$(osSubgroup)_$(archType)_$(buildConfig)'
      continueOnError: true
      condition: always()<|MERGE_RESOLUTION|>--- conflicted
+++ resolved
@@ -133,11 +133,7 @@
         displayName: Build Cross OS Linux DAC for Windows
 
     # Build CoreCLR Managed Components
-<<<<<<< HEAD
-    - script: $(Build.SourcesDirectory)$(dir)build$(scriptExt) -subsetCategory coreclr -subset corelib-nativecorelib-tools-packages $(crossArg) -arch $(archType) $(osArg) -c $(buildConfig) $(officialBuildIdArg) -ci
-=======
-    - script: $(Build.SourcesDirectory)$(dir)build$(scriptExt) -subset clr.corelib+clr.nativecorelib+clr.tools+clr.packages $(crossArg) -arch $(archType) -c $(buildConfig) $(officialBuildIdArg) -ci
->>>>>>> 8e0147ec
+    - script: $(Build.SourcesDirectory)$(dir)build$(scriptExt) -subset clr.corelib+clr.nativecorelib+clr.tools+clr.packages $(crossArg) -arch $(archType) $(osArg) -c $(buildConfig) $(officialBuildIdArg) -ci
       displayName: Build managed product components and packages
 
     # Build native test components
