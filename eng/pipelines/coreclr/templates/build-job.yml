--- conflicted
+++ resolved
@@ -70,20 +70,6 @@
       value: ''
     - name: publishLogsArtifactPrefix
       value: 'BuildLogs_CoreCLR'
-<<<<<<< HEAD
-    - ${{ if and(ne(variables['System.TeamProject'], 'public'), ne(variables['Build.Reason'], 'PullRequest')) }}:
-      # Variables used to publish packages to blob feed
-      - name: dotnetfeedUrl
-        value: https://dotnetfeed.blob.core.windows.net/dotnet-coreclr/index.json
-      - name: dotnetfeedPAT
-        value: $(dotnetfeed-storage-access-key-1)
-      # Variables used by arcade to gather asset manifests
-      - name: _DotNetPublishToBlobFeed
-        value: true
-    - ${{ if eq(variables['System.TeamProject'], 'internal') }}:
-      - group: AzureDevOps-Artifact-Feeds-Pats
-=======
->>>>>>> e3e9758a
     - name: officialBuildIdArg
       value: ''
     - ${{ if eq(parameters.isOfficialBuild, true) }}:
