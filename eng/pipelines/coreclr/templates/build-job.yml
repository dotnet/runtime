--- conflicted
+++ resolved
@@ -124,7 +124,7 @@
           installDotnet: true
 
     # Build System.Private.CoreLib
-    - script: $(Build.SourcesDirectory)$(dir)build$(scriptExt) -subsetCategory coreclr -subset corelib $(crossArg) -arch $(archType) -c $(buildConfig) $(officialBuildIdArcadeArg)
+    - script: $(Build.SourcesDirectory)$(dir)build$(scriptExt) -subsetCategory coreclr -subset corelib $(crossArg) -arch $(archType) -c $(buildConfig) $(officialBuildIdArcadeArg) -ci
       displayName: Build System.Private.CoreLib
 
     # Build CoreCLR
@@ -136,7 +136,7 @@
         displayName: Build CoreCLR Runtime
 
     # Build managed tools
-    - script: $(Build.SourcesDirectory)$(dir)build$(scriptExt) -subsetCategory coreclr -subset tools $(crossArg) -arch $(archType) -c $(buildConfig) $(officialBuildIdArcadeArg)
+    - script: $(Build.SourcesDirectory)$(dir)build$(scriptExt) -subsetCategory coreclr -subset tools $(crossArg) -arch $(archType) -c $(buildConfig) $(officialBuildIdArcadeArg) -ci
       displayName: Build managed tools
 
     # Build native test components
@@ -188,11 +188,7 @@
           SecretsFilter: 'dotnetfeed-storage-access-key-1,microsoft-symbol-server-pat,symweb-symbol-server-pat'
 
     # Build packages
-<<<<<<< HEAD
-    - script: $(Build.SourcesDirectory)$(dir)build$(scriptExt) -subsetCategory coreclr -subset packages $(crossArg) -arch $(archType) -c $(buildConfig) $(officialBuildIdArcadeArg)
-=======
-    - script: $(coreClrRepoRootDir)build-packages$(scriptExt) -BuildArch=$(archType) -BuildType=$(_BuildConfig) $(crossArg) $(officialBuildIdArg) -ci --configuration $(_BuildConfig)
->>>>>>> adc4e4ca
+    - script: $(Build.SourcesDirectory)$(dir)build$(scriptExt) -subsetCategory coreclr -subset packages $(crossArg) -arch $(archType) -c $(buildConfig) $(officialBuildIdArcadeArg) -ci
       displayName: Build packages
 
     # Save packages using the prepare-signed-artifacts format.
