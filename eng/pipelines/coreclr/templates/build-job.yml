--- conflicted
+++ resolved
@@ -92,14 +92,7 @@
       value: ''
     - ${{ if ne(parameters.testGroup, 'innerloop') }}:
       - name: clrRuntimeComponentsBuildArg
-<<<<<<< HEAD
         value: '-component runtime -component alljits -component nativeaot -component spmi '
-    - ${{ if and(eq(parameters.osGroup, 'linux'), eq(parameters.archType, 'x86')) }}:
-      - name: clrRuntimeComponentsBuildArg
-        value: '-component runtime -component jit -component iltools -component spmi '
-=======
-        value: '-component runtime -component alljits -component paltests -component nativeaot -component spmi '
->>>>>>> 17b60e35
 
     - name: pgoInstrumentArg
       value: ''
@@ -180,17 +173,8 @@
         displayName: Disk Usage after Build
 
     # Build CoreCLR Managed Components
-<<<<<<< HEAD
-    - ${{ if or(ne(parameters.osGroup, 'linux'), ne(parameters.archType, 'x86')) }}:
-      - script: $(Build.SourcesDirectory)$(dir)build$(scriptExt) -subset clr.corelib+clr.nativecorelib+clr.nativeaotlibs+clr.tools+clr.packages $(crossArg) $(compilerArg) -arch $(archType) $(osArg) -c $(buildConfig) $(pgoInstrumentArg) $(officialBuildIdArg) -ci
-        displayName: Build managed product components and packages
-    - ${{ if and(eq(parameters.osGroup, 'linux'), eq(parameters.archType, 'x86')) }}:
-      - script: $(Build.SourcesDirectory)$(dir)build$(scriptExt) -subset clr.corelib $(crossArg) -arch $(archType) $(osArg) -c $(buildConfig) $(pgoInstrumentArg) $(officialBuildIdArg) -ci
-        displayName: Build managed product components and packages
-=======
-    - script: $(Build.SourcesDirectory)$(dir)build$(scriptExt) -subset clr.corelib+clr.nativecorelib+clr.nativeaotlibs+clr.tools+clr.packages+clr.paltestlist $(crossArg) $(compilerArg) -arch $(archType) $(osArg) -c $(buildConfig) $(pgoInstrumentArg) $(officialBuildIdArg) -ci
+    - script: $(Build.SourcesDirectory)$(dir)build$(scriptExt) -subset clr.corelib+clr.nativecorelib+clr.nativeaotlibs+clr.tools+clr.packages $(crossArg) $(compilerArg) -arch $(archType) $(osArg) -c $(buildConfig) $(pgoInstrumentArg) $(officialBuildIdArg) -ci
       displayName: Build managed product components and packages
->>>>>>> 17b60e35
 
     # Build native test components
     - ${{ if and(ne(parameters.isOfficialBuild, true), ne(parameters.disableClrTest, true)) }}:
