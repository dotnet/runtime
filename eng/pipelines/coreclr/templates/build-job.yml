--- conflicted
+++ resolved
@@ -148,18 +148,16 @@
       - name: clrRuntimePortableBuildArg
         value: '-portablebuild=false'
 
-<<<<<<< HEAD
     # Set a default empty argument for the pgo path.
     # This will be set during the 'native prerequisites' step if PGO optimization is enabled.
     - name: CoreClrPgoDataArg
       value: ''
-=======
+
     - name: nativeSymbols
       value: ''
     - ${{ if eq(variables['Build.Reason'], 'PullRequest') }}:
       - name: nativeSymbols
         value: '--keepnativesymbols'
->>>>>>> 5de94990
 
     - ${{ parameters.variables }}
 
