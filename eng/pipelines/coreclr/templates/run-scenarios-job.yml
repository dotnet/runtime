parameters:
  steps: []                       # optional -- any additional steps that need to happen before pulling down the performance repo and sending the performance benchmarks to helix (ie building your repo)
  variables: []                   # optional -- list of additional variables to send to the template
  jobName: ''                     # required -- job name
  displayName: ''                 # optional -- display name for the job. Will use jobName if not passed
  pool: ''                        # required -- name of the Build pool
  container: ''                   # required -- name of the container
  buildConfig: ''                 # required -- build configuration
  archType: ''                    # required -- targeting CPU architecture
  osGroup: ''                     # required -- operating system for the job
  osSubgroup: ''                  # optional -- operating system subgroup
  extraSetupParameters: ''        # optional -- extra arguments to pass to the setup script
  frameworks: ['netcoreapp3.0']   # optional -- list of frameworks to run against
  continueOnError: 'false'        # optional -- determines whether to continue the build if the step errors
  dependsOn: ''                   # optional -- dependencies of the job
  timeoutInMinutes: 320           # optional -- timeout for the job
  enableTelemetry: false          # optional -- enable for telemetry
  liveLibrariesBuildConfig: ''    # optional -- live-live libraries configuration to use for the run
  runtimeType: 'coreclr'          # optional -- Sets the runtime as coreclr or mono
  codeGenType: 'JIT'              # optional -- Decides on the codegen technology if running on mono
  projectFile: ''                 # required -- project file to build helix workitems
  runKind: ''                     # required -- test category
  additionalSetupParameters: ''   # optional -- additional setup parameters that are job-specific

jobs:
- template: xplat-pipeline-job.yml
  parameters:
    dependsOn: ${{ parameters.dependsOn }}
    buildConfig: ${{ parameters.buildConfig }}
    archType: ${{ parameters.archType }}
    osGroup: ${{ parameters.osGroup }}
    osSubgroup: ${{ parameters.osSubgroup }}
    liveLibrariesBuildConfig: ${{ parameters.liveLibrariesBuildConfig }}
    enableTelemetry: ${{ parameters.enableTelemetry }}
    enablePublishBuildArtifacts: true
    continueOnError: ${{ parameters.continueOnError }}

    ${{ if ne(parameters.displayName, '') }}:
      displayName: '${{ parameters.displayName }}'
    ${{ if eq(parameters.displayName, '') }}:
      displayName: '${{ parameters.jobName }}'
    name: ${{ replace(replace(parameters.jobName, ' ', '_'), '-', '_') }}

    timeoutInMinutes: ${{ parameters.timeoutInMinutes }}

    variables:
    - ${{ each variable in parameters.variables }}:
      - ${{insert}}: ${{ variable }}

    - IsInternal: ''
    - HelixApiAccessToken: ''
    - SharedHelixPreCommands: ''
    - AdditionalHelixPreCommands: ''
    - AdditionalHelixPostCommands: ''
    # run machine-setup and set PYTHONPATH for both public and private jobs
    - ${{ if eq(parameters.osGroup, 'windows') }}:
      - SharedHelixPreCommands: 'call %HELIX_WORKITEM_PAYLOAD%\machine-setup.cmd;set PYTHONPATH=%HELIX_WORKITEM_PAYLOAD%\scripts%3B%HELIX_WORKITEM_PAYLOAD%'
    - ${{ if ne(parameters.osGroup, 'windows') }}:
      - SharedHelixPreCommands: 'chmod +x $HELIX_WORKITEM_PAYLOAD/machine-setup.sh;. $HELIX_WORKITEM_PAYLOAD/machine-setup.sh;export PYTHONPATH=$HELIX_WORKITEM_PAYLOAD/scripts:$HELIX_WORKITEM_PAYLOAD'

    - ${{ if eq(parameters.osGroup, 'windows') }}:
      - HelixPreCommandWindows: 'set ORIGPYPATH=%PYTHONPATH%;py -3 -m venv %HELIX_WORKITEM_PAYLOAD%\.venv;call %HELIX_WORKITEM_PAYLOAD%\.venv\Scripts\activate.bat;set PYTHONPATH=;py -3 -m pip install -U pip;py -3 -m pip install --user azure.storage.blob==12.0.0;py -3 -m pip install --user azure.storage.queue==12.0.0;py -3 -m pip install --user urllib3==1.26.15;set "PERFLAB_UPLOAD_TOKEN=$(PerfCommandUploadToken)"'
      - HelixPostCommandsWindows: 'set PYTHONPATH=%ORIGPYPATH%'
    - ${{ if and(ne(parameters.osGroup, 'windows'), ne(parameters.osGroup, 'osx'), ne(parameters.osSubGroup, '_musl')) }}:
      - HelixPreCommandLinux: 'export ORIGPYPATH=$PYTHONPATH;export CRYPTOGRAPHY_ALLOW_OPENSSL_102=true;sudo apt-get -y install python3-venv;python3 -m venv $HELIX_WORKITEM_PAYLOAD/.venv;source $HELIX_WORKITEM_PAYLOAD/.venv/bin/activate;export PYTHONPATH=;python3 -m pip install -U pip;pip3 install --user azure.storage.blob==12.0.0;pip3 install --user azure.storage.queue==12.0.0;pip3 install --user urllib3==1.26.15;export PERFLAB_UPLOAD_TOKEN="$(PerfCommandUploadTokenLinux)"'
      - HelixPostCommandsLinux: 'export PYTHONPATH=$ORIGPYPATH'
    - ${{ if and(ne(parameters.osGroup, 'windows'), ne(parameters.osGroup, 'osx'), eq(parameters.osSubGroup, '_musl')) }}:
      - HelixPreCommandMusl: 'export ORIGPYPATH=$PYTHONPATH;sudo apk add py3-virtualenv;python3 -m venv $HELIX_WORKITEM_PAYLOAD/.venv;source $HELIX_WORKITEM_PAYLOAD/.venv/bin/activate;export PYTHONPATH=;python3 -m pip install -U pip;pip3 install --user azure.storage.blob==12.0.0;pip3 install --user azure.storage.queue==12.0.0;pip3 install --user urllib3==1.26.15;export PERFLAB_UPLOAD_TOKEN="$(PerfCommandUploadTokenLinux)"'
      - HelixPostCommandsMusl: 'export PYTHONPATH=$ORIGPYPATH'
    - ${{ if eq(parameters.osGroup, 'osx') }}:
      - HelixPreCommandOSX: 'export ORIGPYPATH=$PYTHONPATH;export CRYPTOGRAPHY_ALLOW_OPENSSL_102=true;python3 -m venv $HELIX_WORKITEM_PAYLOAD/.venv;source $HELIX_WORKITEM_PAYLOAD/.venv/bin/activate;export PYTHONPATH=;python3 -m pip install -U pip;pip3 install azure.storage.blob==12.0.0;pip3 install azure.storage.queue==12.0.0;pip3 install urllib3==1.26.15;export PERFLAB_UPLOAD_TOKEN="$(PerfCommandUploadTokenLinux)"'
      - HelixPostCommandOSX: 'export PYTHONPATH=$ORIGPYPATH'

    # extra private job settings
    - ${{ if and(ne(variables['System.TeamProject'], 'public'), notin(variables['Build.Reason'], 'PullRequest')) }}:
      - ${{ if eq(parameters.osGroup, 'windows') }}:
        - AdditionalHelixPreCommands: $(HelixPreCommandWindows)
        - AdditionalHelixPostCommands: $(HelixPostCommandsWindows)
        - IsInternal: -Internal
      - ${{ if and(ne(parameters.osGroup, 'windows'), ne(parameters.osGroup, 'osx'), ne(parameters.osSubGroup, '_musl')) }}:
        - AdditionalHelixPreCommands: $(HelixPreCommandLinux)
        - AdditionalHelixPostCommands: $(HelixPostCommandsLinux)
        - IsInternal: --internal
      - ${{ if and(ne(parameters.osGroup, 'windows'), ne(parameters.osGroup, 'osx'), eq(parameters.osSubGroup, '_musl')) }}:
        - AdditionalHelixPreCommands: $(HelixPreCommandMusl)
        - AdditionalHelixPostCommands: $(HelixPostCommandsMusl)
        - IsInternal: --internal
      - ${{ if eq(parameters.osGroup, 'osx') }}:
        - AdditionalHelixPreCommands: $(HelixPreCommandOSX)
        - AdditionalHelixPostCommands: $(HelixPostCommandOSX)
        - IsInternal: --internal
      - group: DotNet-HelixApi-Access
      - group: dotnet-benchview

    - ${{ if not(and(ne(variables['System.TeamProject'], 'public'), notin(variables['Build.Reason'], 'PullRequest'))) }}:
      - ${{ if eq(parameters.osGroup, 'windows') }}:
        - AdditionalHelixPreCommands: $(HelixPreCommandWindows)
        - AdditionalHelixPostCommands: $(HelixPostCommandsWindows)
      - ${{ if and(ne(parameters.osGroup, 'windows'), ne(parameters.osGroup, 'osx')) }}:
        - AdditionalHelixPreCommands: $(HelixPreCommandLinux)
        - AdditionalHelixPostCommands: $(HelixPostCommandsLinux)
      - ${{ if eq(parameters.osGroup, 'osx') }}:
        - AdditionalHelixPreCommands: $(HelixPreCommandOSX)
        - AdditionalHelixPostCommands: $(HelixPostCommandOSX)

    - ExtraSetupArguments: ''
    - name: ExtraSetupArguments
      ${{ if ne(parameters.runtimeType, 'wasm') }}:
        value: --install-dir $(PayloadDirectory)/dotnet

    workspace:
      clean: all
    pool:
      ${{ parameters.pool }}
    ${{ if ne(parameters.runtimeType, 'wasm') }}:
      container: ${{ parameters.container }}
    strategy:
      matrix:
        ${{ each framework in parameters.frameworks }}:
          ${{ framework }}:
            _Framework: ${{ framework }}
    steps:
    - ${{ parameters.steps }}
    # run performance-setup
    - powershell: $(Build.SourcesDirectory)\eng\testing\performance\performance-setup.ps1 $(IsInternal) -Framework $(_Framework) -Kind ${{ parameters.runKind }} -LogicalMachine ${{ parameters.logicalMachine }} -UseLocalCommitTime ${{ parameters.extraSetupParameters }} ${{ parameters.additionalSetupParameters }}
      displayName: Performance Setup (Windows)
      condition: and(succeeded(), eq(variables['Agent.Os'], 'Windows_NT'))
      continueOnError: ${{ parameters.continueOnError }}
    - script: $(Build.SourcesDirectory)/eng/testing/performance/performance-setup.sh $(IsInternal) --framework $(_Framework) --kind ${{ parameters.runKind }} --logicalmachine ${{ parameters.logicalMachine }} --uselocalcommittime ${{ parameters.extraSetupParameters }} ${{ parameters.additionalSetupParameters }}
      displayName: Performance Setup (Linux/MAC)
      condition: and(succeeded(), ne(variables['Agent.Os'], 'Windows_NT'))
      continueOnError: ${{ parameters.continueOnError }}
    # run ci-setup
    - script: $(Python) $(PerformanceDirectory)\scripts\ci_setup.py $(SetupArguments) $(ExtraSetupArguments) --output-file $(WorkItemDirectory)\machine-setup.cmd
      displayName: Run ci setup script (Windows)
      condition: and(succeeded(), eq(variables['Agent.Os'], 'Windows_NT'))
    - script: $(Python) $(PerformanceDirectory)/scripts/ci_setup.py $(SetupArguments) $(ExtraSetupArguments) --output-file $(WorkItemDirectory)/machine-setup.sh
      displayName: Run ci setup script (Linux/MAC)
      condition: and(succeeded(), ne(variables['Agent.Os'], 'Windows_NT'))
    # copy wasm packs if running on wasm
    - script: >-
        mkdir -p $(librariesDownloadDir)/bin/wasm/data &&
        cp -r $(librariesDownloadDir)/BrowserWasm/staging/dotnet-latest $(librariesDownloadDir)/bin/wasm &&
<<<<<<< HEAD
        cp src/mono/wasm/test-main.js $(librariesDownloadDir)/bin/wasm/data/test-main.js &&
=======
        cp -r $(librariesDownloadDir)/BrowserWasm/staging/built-nugets $(librariesDownloadDir)/bin/wasm &&
        cp src/mono/wasm/Wasm.Build.Tests/data/test-main-7.0.js $(librariesDownloadDir)/bin/wasm/data/test-main.js &&
>>>>>>> 4315b52b
        find $(librariesDownloadDir)/bin/wasm -type f -exec chmod 664 {} \;
      displayName: "Create wasm directory (Linux)"
      condition: and(succeeded(), eq('${{ parameters.runtimeType }}', 'wasm'))
    # copy scenario support files
    - script: xcopy $(PerformanceDirectory)\scripts $(WorkItemDirectory)\scripts\/e && xcopy $(PerformanceDirectory)\src\scenarios\shared $(WorkItemDirectory)\shared\/e && xcopy $(PerformanceDirectory)\src\scenarios\staticdeps $(WorkItemDirectory)\staticdeps\/e
      displayName: Copy scenario support files (Windows)
      condition: and(succeeded(), eq(variables['Agent.Os'], 'Windows_NT'))
    - script: cp -r $(PerformanceDirectory)/scripts $(WorkItemDirectory)/scripts/ && cp -r $(PerformanceDirectory)/src/scenarios/shared $(WorkItemDirectory)/shared/ && cp -r $(PerformanceDirectory)/src/scenarios/staticdeps/ $(WorkItemDirectory)/staticdeps/
      displayName: Copy scenario support files (Linux/MAC)
      condition: and(succeeded(), ne(variables['Agent.Os'], 'Windows_NT'))
    # build Startup
    - script: $(PayloadDirectory)\dotnet\dotnet.exe publish -c Release -o $(WorkItemDirectory)\Startup -f net7.0 -r win-$(Architecture) $(PerformanceDirectory)\src\tools\ScenarioMeasurement\Startup\Startup.csproj -p:DisableTransitiveFrameworkReferenceDownloads=true
      displayName: Build Startup tool (Windows)
      env:
        PERFLAB_TARGET_FRAMEWORKS: net7.0
      condition: and(succeeded(), eq(variables['Agent.Os'], 'Windows_NT'))
    - script: $(PayloadDirectory)/dotnet/dotnet publish -c Release -o $(WorkItemDirectory)/startup -f net7.0 -r linux-$(Architecture) $(PerformanceDirectory)/src/tools/ScenarioMeasurement/Startup/Startup.csproj -p:DisableTransitiveFrameworkReferenceDownloads=true
      displayName: Build Startup tool (Linux)
      env:
        PERFLAB_TARGET_FRAMEWORKS: net7.0
      condition: and(succeeded(), eq(variables['Agent.Os'], 'Linux'))
    - script: $(PayloadDirectory)/dotnet/dotnet publish -c Release -o $(WorkItemDirectory)/startup -f net7.0 -r osx-$(Architecture) $(PerformanceDirectory)/src/tools/ScenarioMeasurement/Startup/Startup.csproj -p:DisableTransitiveFrameworkReferenceDownloads=true
      displayName: Build Startup tool (MAC)
      env:
        PERFLAB_TARGET_FRAMEWORKS: net7.0
      condition: and(succeeded(), eq(variables['Agent.Os'], 'Darwin'))
    # build SizeOnDisk
    - script: $(PayloadDirectory)\dotnet\dotnet.exe publish -c Release -o $(WorkItemDirectory)\SOD -f net7.0 -r win-$(Architecture) $(PerformanceDirectory)\src\tools\ScenarioMeasurement\SizeOnDisk\SizeOnDisk.csproj -p:DisableTransitiveFrameworkReferenceDownloads=true
      displayName: Build SizeOnDisk tool (Windows)
      env:
        PERFLAB_TARGET_FRAMEWORKS: net7.0
      condition: and(succeeded(), eq(variables['Agent.Os'], 'Windows_NT'))
    - script: $(PayloadDirectory)/dotnet/dotnet publish -c Release -o $(WorkItemDirectory)/SOD -f net7.0 -r linux-$(Architecture) $(PerformanceDirectory)/src/tools/ScenarioMeasurement/SizeOnDisk/SizeOnDisk.csproj -p:DisableTransitiveFrameworkReferenceDownloads=true
      displayName: Build SizeOnDisk tool (Linux)
      env:
        PERFLAB_TARGET_FRAMEWORKS: net7.0
      condition: and(succeeded(), eq(variables['Agent.Os'], 'Linux'))
    - script: $(PayloadDirectory)/dotnet/dotnet publish -c Release -o $(WorkItemDirectory)/SOD -f net7.0 -r osx-$(Architecture) $(PerformanceDirectory)/src/tools/ScenarioMeasurement/SizeOnDisk/SizeOnDisk.csproj -p:DisableTransitiveFrameworkReferenceDownloads=true
      displayName: Build SizeOnDisk tool (MAC)
      env:
        PERFLAB_TARGET_FRAMEWORKS: net7.0
      condition: and(succeeded(), eq(variables['Agent.Os'], 'Darwin'))

    # Zip the workitem directory (for xharness based workitems)
    - task: ArchiveFiles@2
      inputs:
        rootFolderOrFile: '$(WorkItemDirectory)'
        includeRootFolder: false
        archiveFile: '$(WorkItemDirectory).zip'
        verbose: True

    # run perf testing in helix
    - template: /eng/pipelines/coreclr/templates/perf-send-to-helix.yml
      parameters:
        HelixSource: '$(HelixSourcePrefix)/$(Build.Repository.Name)/$(Build.SourceBranch)' # sources must start with pr/, official/, prodcon/, or agent/
        HelixType: 'test/performance/$(Kind)/$(_Framework)/$(Architecture)'
        HelixAccessToken: $(HelixApiAccessToken)
        HelixTargetQueues: $(Queue)
        HelixPreCommands: '$(AdditionalHelixPreCommands);$(SharedHelixPreCommands)' # $(HelixPreCommands) should follow $(AdditionalHelixPreCommands) because PYTHONPATH is cleared by the former
        HelixPostCommands: $(AdditionalHelixPostCommands)
        Creator: $(Creator)
        WorkItemTimeout: 4:00 # 4 hours
        WorkItemDirectory: '$(WorkItemDirectory)' # contains scenario tools, shared python scripts, dotnet tool
        CorrelationPayloadDirectory: '$(PayloadDirectory)' # contains performance repo and built product
        ProjectFile: ${{ parameters.projectFile }}
        osGroup: ${{ parameters.osGroup }}

    # publish logs
    - task: PublishPipelineArtifact@1
      displayName: Publish Logs
      inputs:
        targetPath: $(Build.SourcesDirectory)/artifacts/log
        artifactName: 'Performance_Run_$(osGroup)$(osSubgroup)_$(archType)_$(buildConfig)_${{ parameters.runtimeType }}_${{ parameters.codeGenType }}_${{ parameters.runKind }}_$(iOSLlvmBuild)_$(iOSStripSymbols)'
      continueOnError: true
      condition: always()<|MERGE_RESOLUTION|>--- conflicted
+++ resolved
@@ -141,12 +141,8 @@
     - script: >-
         mkdir -p $(librariesDownloadDir)/bin/wasm/data &&
         cp -r $(librariesDownloadDir)/BrowserWasm/staging/dotnet-latest $(librariesDownloadDir)/bin/wasm &&
-<<<<<<< HEAD
+        cp -r $(librariesDownloadDir)/BrowserWasm/staging/built-nugets $(librariesDownloadDir)/bin/wasm &&
         cp src/mono/wasm/test-main.js $(librariesDownloadDir)/bin/wasm/data/test-main.js &&
-=======
-        cp -r $(librariesDownloadDir)/BrowserWasm/staging/built-nugets $(librariesDownloadDir)/bin/wasm &&
-        cp src/mono/wasm/Wasm.Build.Tests/data/test-main-7.0.js $(librariesDownloadDir)/bin/wasm/data/test-main.js &&
->>>>>>> 4315b52b
         find $(librariesDownloadDir)/bin/wasm -type f -exec chmod 664 {} \;
       displayName: "Create wasm directory (Linux)"
       condition: and(succeeded(), eq('${{ parameters.runtimeType }}', 'wasm'))
