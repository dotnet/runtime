--- conflicted
+++ resolved
@@ -67,11 +67,7 @@
         - AdditionalHelixPostCommands: 'set PYTHONPATH=%ORIGPYPATH%'
         - IsInternal: -Internal      
       - ${{ if and(ne(parameters.osGroup, 'windows'), ne(parameters.osSubGroup, '_musl')) }}:
-<<<<<<< HEAD
-        - AdditionalHelixPreCommands: 'export ORIGPYPATH=$PYTHONPATH;sudo apt-get -y install python3-venv;python3 -m venv $HELIX_WORKITEM_PAYLOAD/.venv;source $HELIX_WORKITEM_PAYLOAD/.venv/bin/activate;export PYTHONPATH=;python3 -m pip install -U pip;pip3 install --user azure.storage.blob==12.0.0 --force-reinstall;pip3 install --user azure.storage.queue==12.0.0 --force-reinstall;export PERFLAB_UPLOAD_TOKEN="$(PerfCommandUploadTokenLinux)"'
-=======
         - AdditionalHelixPreCommands: 'export ORIGPYPATH=$PYTHONPATH;export CRYPTOGRAPHY_ALLOW_OPENSSL_102=true;sudo apt-get -y install python3-venv;python3 -m venv $HELIX_WORKITEM_PAYLOAD/.venv;source $HELIX_WORKITEM_PAYLOAD/.venv/bin/activate;export PYTHONPATH=;python3 -m pip install -U pip;pip3 install --user azure.storage.blob==12.0.0 --force-reinstall;pip3 install --user azure.storage.queue==12.0.0 --force-reinstall;export PERFLAB_UPLOAD_TOKEN="$(PerfCommandUploadTokenLinux)"'
->>>>>>> eb51b02b
         - AdditionalHelixPostCommands: 'export PYTHONPATH=$ORIGPYPATH'
         - IsInternal: --internal
       - ${{ if and(ne(parameters.osGroup, 'windows'), eq(parameters.osSubGroup, '_musl')) }}:
