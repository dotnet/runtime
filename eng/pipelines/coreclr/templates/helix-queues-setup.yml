--- conflicted
+++ resolved
@@ -67,11 +67,7 @@
     # Linux musl x64
     - ${{ if eq(parameters.platform, 'Linux_musl_x64') }}:
       - ${{ if eq(variables['System.TeamProject'], 'public') }}:
-<<<<<<< HEAD
-        - (Alpine.314.Amd64.Open)ubuntu.1604.amd64.open@mcr.microsoft.com/dotnet-buildtools/prereqs:alpine-3.14-helix-amd64-20210910135833-1848e19
-=======
         - (Alpine.314.Amd64.Open)Ubuntu.1804.Amd64.Open@mcr.microsoft.com/dotnet-buildtools/prereqs:alpine-3.14-helix-amd64-20210910135833-1848e19
->>>>>>> eb51b02b
       - ${{ if eq(variables['System.TeamProject'], 'internal') }}:
         - (Alpine.314.Amd64)ubuntu.1604.amd64@mcr.microsoft.com/dotnet-buildtools/prereqs:alpine-3.14-helix-amd64-20210910135833-1848e19
 
