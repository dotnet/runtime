--- conflicted
+++ resolved
@@ -32,10 +32,7 @@
     container: ${{ parameters.container }}
     testGroup: ${{ parameters.testGroup }}
     stagedBuild: ${{ parameters.stagedBuild }}
-<<<<<<< HEAD
-=======
     variables: ${{ parameters.variables }}
->>>>>>> 9c013409
     pool: ${{ parameters.pool }}
 
     # Test jobs should continue on error for internal builds
