--- conflicted
+++ resolved
@@ -61,13 +61,8 @@
       - ${{ if eq( parameters.osGroup, 'Windows_NT') }}:
         - HelixPreCommand: $(HelixPreCommandStemWindows);$(ExtraMSBuildLogsWindows)
         - IsInternal: -Internal
-<<<<<<< HEAD
-      - ${{ if ne(parameters.osGroup, 'Windows_NT') }}: #change to rerun job
-        - HelixPreCommand: 'sudo apt-get -y install python3-venv;python3 -m venv $HELIX_WORKITEM_PAYLOAD/.venv;source $HELIX_WORKITEM_PAYLOAD/.venv/Scripts/activate;export PYTHONPATH=;pip3 install --user azure.storage.blob==12.0.0 --force-reinstall;pip3 install --user azure.storage.queue==12.0.0 --force-reinstall;export PERFLAB_UPLOAD_TOKEN="$(PerfCommandUploadTokenLinux)"'
-=======
       - ${{ if ne(parameters.osGroup, 'Windows_NT') }}:
         - HelixPreCommand: $(HelixPreCommandStemLinux);$(ExtraMSBuildLogsLinux)
->>>>>>> c8f1f2bf
         - IsInternal: --internal
         
       - group: DotNet-HelixApi-Access
