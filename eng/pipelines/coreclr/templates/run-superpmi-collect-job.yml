--- conflicted
+++ resolved
@@ -131,14 +131,9 @@
       displayName: Enable python venv
       condition: always()
 
-<<<<<<< HEAD
     - ${{ if ne(parameters.collectionName, 'aspnet2') }}:
-      - script: $(PythonScript) $(Build.SourcesDirectory)/src/coreclr/scripts/superpmi_collect_setup.py -payload_directory $(PayloadLocation) -source_directory $(Build.SourcesDirectory) -core_root_directory $(Core_Root_Dir) -arch $(archType) -platform $(osGroup) -mch_file_tag $(MchFileTag) -input_directory $(InputDirectory) -collection_name $(CollectionName) -collection_type $(CollectionType) $(PublicQueuesCLIArg) -max_size 25 # size in MB
+      - script: $(PythonScript) $(Build.SourcesDirectory)/src/coreclr/scripts/superpmi_collect_setup.py -payload_directory $(PayloadLocation) -source_directory $(Build.SourcesDirectory) -core_root_directory $(Core_Root_Dir) -release_core_root_directory $(Release_Core_Root_Dir) -arch $(archType) -platform $(osGroup) -mch_file_tag $(MchFileTag) -input_directory $(InputDirectory) -collection_name $(CollectionName) -collection_type $(CollectionType) $(PublicQueuesCLIArg) -max_size 25 # size in MB
         displayName: ${{ format('SuperPMI setup ({0})', parameters.osGroup) }}
-=======
-    - script: $(PythonScript) $(Build.SourcesDirectory)/src/coreclr/scripts/superpmi_collect_setup.py -payload_directory $(PayloadLocation) -source_directory $(Build.SourcesDirectory) -core_root_directory $(Core_Root_Dir) -release_core_root_directory $(Release_Core_Root_Dir) -arch $(archType) -platform $(osGroup) -mch_file_tag $(MchFileTag) -input_directory $(InputDirectory) -collection_name $(CollectionName) -collection_type $(CollectionType) $(PublicQueuesCLIArg) -max_size 25 # size in MB
-      displayName: ${{ format('SuperPMI setup ({0})', parameters.osGroup) }}
->>>>>>> a139bfe6
 
     # Create required directories for merged mch collection and superpmi logs
     - ${{ if ne(parameters.osGroup, 'windows') }}:
