parameters:
  osGroup: ''
  osSubgroup: ''
  archType: ''
  buildConfig: ''
  runtimeFlavor: ''
  helixQueues: ''
  targetRid: ''
  nameSuffix: ''
  platform: ''
  shouldContinueOnError: ''
  rootFolder: ''
  includeRootFolder: ''
  displayName: ''
  artifactName: ''
  archiveExtension: ''
  archiveType: ''
  tarCompression: ''

steps:
# Build Android sample app
  - ${{ if eq(parameters.osGroup, 'android') }}:
    - script: make run MONO_ARCH=arm64 DEPLOY_AND_RUN=false
      workingDirectory: $(Build.SourcesDirectory)/src/mono/sample/Android
      displayName: Build HelloAndroid sample app
    - template: /eng/pipelines/common/upload-artifact-step.yml
      parameters:
        rootFolder: $(Build.SourcesDirectory)/artifacts/bin/AndroidSampleApp/arm64/Release/android-arm64/publish/apk/bin/HelloAndroid.apk
        includeRootFolder: true
        displayName: Android Mono Artifacts
        artifactName: AndroidMonoarm64
        archiveExtension: '.tar.gz'
        archiveType: tar
        tarCompression: gz
    - script: rm -r -f $(Build.SourcesDirectory)/artifacts/bin/AndroidSampleApp
      workingDirectory: $(Build.SourcesDirectory)/artifacts/bin
      displayName: clean bindir

  - ${{ if and(eq(parameters.osGroup, 'ios'), eq(parameters.nameSuffix, 'iOSMono')) }}:
    - script: make build-appbundle TARGET=ios MONO_ARCH=arm64 MONO_CONFIG=Release AOT=True USE_LLVM=False DEPLOY_AND_RUN=false STRIP_DEBUG_SYMBOLS=false
      env:
        DevTeamProvisioning: '-'
      workingDirectory: $(Build.SourcesDirectory)/src/mono/sample/iOS
      displayName: Build HelloiOS AOT sample app LLVM=False STRIP_SYMBOLS=False
    - task: PublishBuildArtifacts@1
      condition: succeededOrFailed()
      displayName: 'Publish binlog'
      inputs:
        pathtoPublish: $(Build.SourcesDirectory)/src/mono/sample/iOS/msbuild.binlog
        artifactName:  ${{ parameters.artifactName }}
    - template: /eng/pipelines/common/upload-artifact-step.yml
      parameters:
        rootFolder: $(Build.SourcesDirectory)/src/mono/sample/iOS/bin/ios-arm64/Bundle/HelloiOS/Release-iphoneos/HelloiOS.app
        includeRootFolder: true
        displayName: iOS Sample App NoLLVM
        artifactName: iOSSampleAppNoLLVMSymbols
        archiveExtension: '.zip'
        archiveType: zip
    - script: rm -r -f $(Build.SourcesDirectory)/src/mono/sample/iOS/bin
      workingDirectory: $(Build.SourcesDirectory)/src/mono/sample/iOS
      displayName: Clean bindir
    - script: make build-appbundle TARGET=ios MONO_ARCH=arm64 MONO_CONFIG=Release AOT=True USE_LLVM=False DEPLOY_AND_RUN=false STRIP_DEBUG_SYMBOLS=true
      env:
        DevTeamProvisioning: '-'
      workingDirectory: $(Build.SourcesDirectory)/src/mono/sample/iOS
      displayName: Build HelloiOS AOT sample app LLVM=False STRIP_SYMBOLS=True
    - task: PublishBuildArtifacts@1
      condition: succeededOrFailed()
      displayName: 'Publish binlog'
      inputs:
        pathtoPublish: $(Build.SourcesDirectory)/src/mono/sample/iOS/msbuild.binlog
        artifactName:  ${{ parameters.artifactName }}
    - template: /eng/pipelines/common/upload-artifact-step.yml
      parameters:
        rootFolder: $(Build.SourcesDirectory)/src/mono/sample/iOS/bin/ios-arm64/Bundle/HelloiOS/Release-iphoneos/HelloiOS.app
        includeRootFolder: true
        displayName: iOS Sample App NoLLVM NoSymbols
        artifactName: iOSSampleAppNoLLVMNoSymbols
        archiveExtension: '.zip'
        archiveType: zip
    - script: rm -r -f $(Build.SourcesDirectory)/src/mono/sample/iOS/bin
      workingDirectory: $(Build.SourcesDirectory)/src/mono/sample/iOS
      displayName: Clean bindir
    - script: make build-appbundle TARGET=ios MONO_ARCH=arm64 MONO_CONFIG=Release AOT=True USE_LLVM=True DEPLOY_AND_RUN=false STRIP_DEBUG_SYMBOLS=false
      env:
        DevTeamProvisioning: '-'
      workingDirectory: $(Build.SourcesDirectory)/src/mono/sample/iOS
      displayName: Build HelloiOS AOT sample app LLVM=True STRIP_SYMBOLS=False
    - task: PublishBuildArtifacts@1
      condition: succeededOrFailed()
      displayName: 'Publish binlog'
      inputs:
        pathtoPublish: $(Build.SourcesDirectory)/src/mono/sample/iOS/msbuild.binlog
        artifactName:  ${{ parameters.artifactName }}
    - template: /eng/pipelines/common/upload-artifact-step.yml
      parameters:
        rootFolder: $(Build.SourcesDirectory)/src/mono/sample/iOS/bin/ios-arm64/Bundle/HelloiOS/Release-iphoneos/HelloiOS.app
        includeRootFolder: true
        displayName: iOS Sample App LLVM
        artifactName: iOSSampleAppLLVMSymbols
        archiveExtension: '.zip'
        archiveType: zip
    - script: rm -r -f $(Build.SourcesDirectory)/src/mono/sample/iOS/bin
      workingDirectory: $(Build.SourcesDirectory)/src/mono/sample/iOS
      displayName: Clean bindir
    - script: make build-appbundle TARGET=ios MONO_ARCH=arm64 MONO_CONFIG=Release AOT=True USE_LLVM=True DEPLOY_AND_RUN=false STRIP_DEBUG_SYMBOLS=true
      env:
        DevTeamProvisioning: '-'
      workingDirectory: $(Build.SourcesDirectory)/src/mono/sample/iOS
      displayName: Build HelloiOS AOT sample app LLVM=True STRIP_SYMBOLS=True
    - task: PublishBuildArtifacts@1
      condition: succeededOrFailed()
      displayName: 'Publish binlog'
      inputs:
        pathtoPublish: $(Build.SourcesDirectory)/src/mono/sample/iOS/msbuild.binlog
        artifactName:  ${{ parameters.artifactName }}
    - template: /eng/pipelines/common/upload-artifact-step.yml
      parameters:
        rootFolder: $(Build.SourcesDirectory)/src/mono/sample/iOS/bin/ios-arm64/Bundle/HelloiOS/Release-iphoneos/HelloiOS.app
        includeRootFolder: true
        displayName: iOS Sample App LLVM NoSymbols
        artifactName: iOSSampleAppLLVMNoSymbols
        archiveExtension: '.zip'
        archiveType: zip

  - ${{ if and(eq(parameters.osGroup, 'ios'), eq(parameters.nameSuffix, 'iOSNativeAOT')) }}:
    - script: make hello-app TARGET_OS=ios TARGET_ARCH=arm64 BUILD_CONFIG=Release DEPLOY_AND_RUN=false STRIP_DEBUG_SYMBOLS=false
      env:
        DevTeamProvisioning: '-'
      workingDirectory: $(Build.SourcesDirectory)/src/mono/sample/iOS-NativeAOT
      displayName: Build HelloiOS Native AOT sample app STRIP_SYMBOLS=False
    - task: PublishBuildArtifacts@1
      condition: succeededOrFailed()
      displayName: 'Publish binlog'
      inputs:
        pathtoPublish: $(Build.SourcesDirectory)/src/mono/sample/iOS-NativeAOT/msbuild.binlog
        artifactName:  ${{ parameters.artifactName }}
    - template: /eng/pipelines/common/upload-artifact-step.yml
      parameters:
<<<<<<< HEAD
        rootFolder: $(Build.SourcesDirectory)/src/mono/sample/iOS-NativeAOT/bin/ios-arm64/Bundle/HelloiOS/Release-iphoneos/HelloiOS.app
=======
        rootFolder: $(Build.SourcesDirectory)/src/mono/sample/iOS-NativeAOT/bin/publish/app/HelloiOS/Release-iphoneos/HelloiOS.app
>>>>>>> 01053863
        includeRootFolder: true
        displayName: iOS Sample App Symbols
        artifactName: iOSSampleAppSymbols
        archiveExtension: '.zip'
        archiveType: zip
    - script: rm -r -f $(Build.SourcesDirectory)/src/mono/sample/iOS-NativeAOT/bin
      workingDirectory: $(Build.SourcesDirectory)/src/mono/sample/iOS-NativeAOT
      displayName: Clean bindir
    - script: make hello-app TARGET_OS=ios TARGET_ARCH=arm64 BUILD_CONFIG=Release DEPLOY_AND_RUN=false STRIP_DEBUG_SYMBOLS=true
      env:
        DevTeamProvisioning: '-'
      workingDirectory: $(Build.SourcesDirectory)/src/mono/sample/iOS-NativeAOT
      displayName: Build HelloiOS Native AOT sample app STRIP_SYMBOLS=True
    - task: PublishBuildArtifacts@1
      condition: succeededOrFailed()
      displayName: 'Publish binlog'
      inputs:
        pathtoPublish: $(Build.SourcesDirectory)/src/mono/sample/iOS-NativeAOT/msbuild.binlog
        artifactName:  ${{ parameters.artifactName }}
    - template: /eng/pipelines/common/upload-artifact-step.yml
      parameters:
<<<<<<< HEAD
        rootFolder: $(Build.SourcesDirectory)/src/mono/sample/iOS-NativeAOT/bin/ios-arm64/Bundle/HelloiOS/Release-iphoneos/HelloiOS.app
=======
        rootFolder: $(Build.SourcesDirectory)/src/mono/sample/iOS-NativeAOT/bin/publish/app/HelloiOS/Release-iphoneos/HelloiOS.app
>>>>>>> 01053863
        includeRootFolder: true
        displayName: iOS Sample App NoSymbols
        artifactName: iOSSampleAppNoSymbols
        archiveExtension: '.zip'
        archiveType: zip<|MERGE_RESOLUTION|>--- conflicted
+++ resolved
@@ -137,11 +137,7 @@
         artifactName:  ${{ parameters.artifactName }}
     - template: /eng/pipelines/common/upload-artifact-step.yml
       parameters:
-<<<<<<< HEAD
         rootFolder: $(Build.SourcesDirectory)/src/mono/sample/iOS-NativeAOT/bin/ios-arm64/Bundle/HelloiOS/Release-iphoneos/HelloiOS.app
-=======
-        rootFolder: $(Build.SourcesDirectory)/src/mono/sample/iOS-NativeAOT/bin/publish/app/HelloiOS/Release-iphoneos/HelloiOS.app
->>>>>>> 01053863
         includeRootFolder: true
         displayName: iOS Sample App Symbols
         artifactName: iOSSampleAppSymbols
@@ -163,11 +159,7 @@
         artifactName:  ${{ parameters.artifactName }}
     - template: /eng/pipelines/common/upload-artifact-step.yml
       parameters:
-<<<<<<< HEAD
         rootFolder: $(Build.SourcesDirectory)/src/mono/sample/iOS-NativeAOT/bin/ios-arm64/Bundle/HelloiOS/Release-iphoneos/HelloiOS.app
-=======
-        rootFolder: $(Build.SourcesDirectory)/src/mono/sample/iOS-NativeAOT/bin/publish/app/HelloiOS/Release-iphoneos/HelloiOS.app
->>>>>>> 01053863
         includeRootFolder: true
         displayName: iOS Sample App NoSymbols
         artifactName: iOSSampleAppNoSymbols
