parameters:
  buildConfig: ''
  archType: ''
  osGroup: ''
  osSubgroup: ''
  container: ''
  runtimeVariant: ''
  framework: net5.0 # Specify the appropriate framework when running release branches (ie netcoreapp3.0 for release/3.0)
  liveLibrariesBuildConfig: ''
  variables: {}
  runtimeType: 'coreclr'
  pool: ''
  codeGenType: 'JIT'
  projetFile: ''
  runKind: ''
  runJobTemplate: '/eng/pipelines/coreclr/templates/run-performance-job.yml'
  additionalSetupParameters: ''

### Perf job

### Each perf job depends on a corresponding build job with the same
### buildConfig and archType.

jobs:
- template: ${{ parameters.runJobTemplate }}
  parameters:
    # Compute job name from template parameters
    jobName: ${{ format('perfbuild_{0}{1}_{2}_{3}_{4}_{5}_{6}', parameters.osGroup, parameters.osSubgroup, parameters.archType, parameters.buildConfig, parameters.runtimeType, parameters.codeGenType, parameters.runKind) }}
    displayName: ${{ format('Performance {0}{1} {2} {3} {4} {5} {6}', parameters.osGroup, parameters.osSubgroup, parameters.archType, parameters.buildConfig, parameters.runtimeType, parameters.codeGenType, parameters.runKind) }}
    pool: ${{ parameters.pool }}
    buildConfig: ${{ parameters.buildConfig }}
    archType: ${{ parameters.archType }}
    osGroup: ${{ parameters.osGroup }}
    osSubgroup: ${{ parameters.osSubgroup }}
    runtimeVariant: ${{ parameters.runtimeVariant }}
    liveLibrariesBuildConfig: ${{ parameters.liveLibrariesBuildConfig }}
    runtimeType: ${{ parameters.runtimeType }}
    codeGenType: ${{ parameters.codeGenType }}
    projectFile: ${{ parameters.projectFile }}
    runKind: ${{ parameters.runKind }}
    additionalSetupParameters: ${{ parameters.additionalSetupParameters }}
    # Test job depends on the corresponding build job
    dependsOn:
    - ${{ format('coreclr_{0}_product_build_{1}{2}_{3}_{4}', parameters.runtimeVariant, parameters.osGroup, parameters.osSubgroup, parameters.archType, parameters.buildConfig) }}
    - ${{ if ne(parameters.liveLibrariesBuildConfig, '') }}:
      - ${{ format('libraries_build_{0}{1}_{2}_{3}', parameters.osGroup, parameters.osSubgroup, parameters.archType, parameters.liveLibrariesBuildConfig) }}
    - ${{ if eq(parameters.runtimeType, 'mono') }}:
      - ${{ format('mono_{0}_product_build_{1}{2}_{3}_{4}', parameters.runtimeVariant, parameters.osGroup, parameters.osSubgroup, parameters.archType, parameters.buildConfig) }}
    - ${{ if eq(parameters.runtimeType, 'wasm') }}:
      - ${{ format('build_{0}{1}_{2}_{3}_{4}', 'Browser', '', 'wasm', parameters.buildConfig, parameters.runtimeType) }}

    ${{ if eq(parameters.osGroup, 'Windows_NT') }}:
      ${{ if eq(parameters.runtimeType, 'mono') }}:
        extraSetupParameters: -Architecture ${{ parameters.archType }} -MonoDotnet $(Build.SourcesDirectory)\.dotnet-mono
      ${{ if eq(parameters.runtimeType, 'coreclr') }}:
        extraSetupParameters: -CoreRootDirectory $(Build.SourcesDirectory)\artifacts\tests\coreclr\${{ parameters.osGroup }}.${{ parameters.archType }}.Release\Tests\Core_Root -Architecture ${{ parameters.archType }}
    ${{ if ne(parameters.osGroup, 'Windows_NT') }}:
      ${{ if eq(parameters.runtimeType, 'mono') }}:
        extraSetupParameters: --architecture ${{ parameters.archType }} --monodotnet $(Build.SourcesDirectory)/.dotnet-mono
      ${{ if eq(parameters.runtimeType, 'wasm') }}:
        extraSetupParameters: --architecture ${{ parameters.archType }} --wasm $(librariesDownloadDir)/bin/wasm
      ${{ if eq(parameters.runtimeType, 'coreclr') }}:
        extraSetupParameters: --corerootdirectory $(Build.SourcesDirectory)/artifacts/tests/coreclr/${{ parameters.osGroup }}.${{ parameters.archType }}.Release/Tests/Core_Root --architecture ${{ parameters.archType }}
    
    variables: ${{ parameters.variables }}

    frameworks:
      - ${{ parameters.framework }}
    steps:
    # Extra steps that will be passed to the performance template and run before sending the job to helix (all of which is done in the template)

    # Optionally download live-built libraries
    - ${{ if ne(parameters.liveLibrariesBuildConfig, '') }}:
      - template: /eng/pipelines/common/download-artifact-step.yml
        parameters:
          unpackFolder: $(librariesDownloadDir)
          cleanUnpackFolder: false
          artifactFileName: '$(librariesBuildArtifactName)$(archiveExtension)'
          artifactName: '$(librariesBuildArtifactName)'
          displayName: 'live-built libraries'

    # Download coreclr
    - template: /eng/pipelines/common/download-artifact-step.yml
      parameters:
        unpackFolder: $(buildProductRootFolderPath)
        artifactFileName: '$(buildProductArtifactName)$(archiveExtension)'
        artifactName: '$(buildProductArtifactName)'
        displayName: 'Coreclr product build'

    # Download mono 
    - ${{ if eq(parameters.runtimeType, 'mono') }}:
      - template: /eng/pipelines/common/download-artifact-step.yml
        parameters:
          unpackFolder: $(librariesDownloadDir)/bin/mono/$(osGroup).$(archType).$(buildConfigUpper)
          cleanUnpackFolder: false
          artifactFileName: 'MonoProduct_${{ parameters.runtimeVariant }}_$(osGroup)_$(archType)_$(buildConfig)$(archiveExtension)'
          artifactName: 'MonoProduct_${{ parameters.runtimeVariant }}_$(osGroup)_$(archType)_$(buildConfig)'
          displayName: 'Mono runtime'

    # Download wasm
    - ${{ if eq(parameters.runtimeType, 'wasm') }}:
<<<<<<< HEAD
      - template: /eng/pipelines/common/download-artifact-step.yml
        parameters:
          unpackFolder: $(librariesDownloadDir)/BrowserWasm
          artifactFileName: BrowserWasm.zip
          artifactName: BrowserWasm
          displayName: BrowserWasm
      
      - script: "mkdir $(librariesDownloadDir)/bin/wasm;unzip -o $(librariesDownloadDir)/BrowserWasm/artifacts/packages/Release/Shipping/Microsoft.NETCore.App.Runtime.browser-wasm.5.0.0-ci.nupkg data/* runtimes/* -d $(librariesDownloadDir)/bin/wasm;cp src/mono/wasm/runtime-test.js $(librariesDownloadDir)/bin/wasm/runtime-test.js;find $(librariesDownloadDir)/bin/wasm -type f -exec chmod 664 {} \\;"
=======
      # Download artifact
      - task: DownloadBuildArtifacts@0
        displayName: 'Download WASM Runtime Pack'
        inputs:
          buildType: current
          downloadType: single
          downloadPath: '$(Build.SourcesDirectory)/__download__'
          artifactName: 'IntermediateUnsignedArtifacts'

      - script: "mkdir $(librariesDownloadDir)/bin/wasm;unzip -o $(Build.SourcesDirectory)/__download__/IntermediateUnsignedArtifacts/MonoRuntimePacks/Shipping/Microsoft.NETCore.App.Runtime.browser-wasm.6.0.0-ci.nupkg data/* runtimes/* -d $(librariesDownloadDir)/bin/wasm;cp src/mono/wasm/runtime-test.js $(librariesDownloadDir)/bin/wasm/runtime-test.js;find $(librariesDownloadDir)/bin/wasm -type f -exec chmod 664 {} \\;"
        displayName: "Create wasm directory (Linux)"
>>>>>>> c039f3c0

    # Create Core_Root
    - script: $(Build.SourcesDirectory)/src/coreclr/build-test$(scriptExt) $(buildConfig) $(archType) generatelayoutonly $(librariesOverrideArg)
      displayName: Create Core_Root
      condition: and(succeeded(), ne(variables.runtimeFlavorName, 'Mono'))

<<<<<<< HEAD
    # Copy the runtime directory into the testhost folder to include OOBs.
    - script: "build.cmd -subset libs.pretest -configuration release -ci -arch $(archType) -testscope innerloop /p:RuntimeArtifactsPath=$(librariesDownloadDir)\\bin\\mono\\$(osGroup).$(archType).$(buildConfigUpper) /p:RuntimeFlavor=mono;xcopy $(Build.SourcesDirectory)\\artifacts\\bin\\runtime\\$(_Framework)-$(osGroup)-$(buildConfigUpper)-$(archType)\\* $(Build.SourcesDirectory)\\artifacts\\bin\\testhost\\$(_Framework)-$(osGroup)-$(buildConfigUpper)-$(archType)\\shared\\Microsoft.NETCore.App\\5.0.0 /E /I /Y;xcopy $(Build.SourcesDirectory)\\artifacts\\bin\\testhost\\$(_Framework)-$(osGroup)-$(buildConfigUpper)-$(archType)\\* $(Build.SourcesDirectory)\\.dotnet-mono /E /I /Y;copy $(Build.SourcesDirectory)\\artifacts\\bin\\coreclr\\$(osGroup).$(archType).$(buildConfigUpper)\\corerun.exe $(Build.SourcesDirectory)\\.dotnet-mono\\shared\\Microsoft.NETCore.App\\5.0.0\\corerun.exe"
=======
      # Copy the runtime directory into the testhost folder to include OOBs.

    - script: "build.cmd -subset libs.pretest -configuration release -ci -arch $(archType) -testscope innerloop /p:RuntimeArtifactsPath=$(librariesDownloadDir)\\bin\\mono\\$(osGroup).$(archType).$(buildConfigUpper) /p:RuntimeFlavor=mono;xcopy $(Build.SourcesDirectory)\\artifacts\\bin\\runtime\\$(_Framework)-$(osGroup)-$(buildConfigUpper)-$(archType)\\* $(Build.SourcesDirectory)\\artifacts\\bin\\testhost\\$(_Framework)-$(osGroup)-$(buildConfigUpper)-$(archType)\\shared\\Microsoft.NETCore.App\\6.0.0 /E /I /Y;xcopy $(Build.SourcesDirectory)\\artifacts\\bin\\testhost\\$(_Framework)-$(osGroup)-$(buildConfigUpper)-$(archType)\\* $(Build.SourcesDirectory)\\.dotnet-mono /E /I /Y;copy $(Build.SourcesDirectory)\\artifacts\\bin\\coreclr\\$(osGroup).$(archType).$(buildConfigUpper)\\corerun.exe $(Build.SourcesDirectory)\\.dotnet-mono\\shared\\Microsoft.NETCore.App\\6.0.0\\corerun.exe"
>>>>>>> c039f3c0
      displayName: "Create mono dotnet (Windows)"
      condition: and(and(succeeded(), eq(variables.runtimeFlavorName, 'Mono')), eq(variables.osGroup, 'Windows_NT'))

    - script: "mkdir $(Build.SourcesDirectory)/.dotnet-mono;./build.sh -subset libs.pretest -configuration release -ci -arch $(archType) -testscope innerloop /p:RuntimeArtifactsPath=$(librariesDownloadDir)/bin/mono/$(osGroup).$(archType).$(buildConfigUpper) /p:RuntimeFlavor=mono;cp $(Build.SourcesDirectory)/artifacts/bin/runtime/$(_Framework)-$(osGroup)-$(buildConfigUpper)-$(archType)/* $(Build.SourcesDirectory)/artifacts/bin/testhost/$(_Framework)-$(osGroup)-$(buildConfigUpper)-$(archType)/shared/Microsoft.NETCore.App/6.0.0 -rf;cp $(Build.SourcesDirectory)/artifacts/bin/testhost/$(_Framework)-$(osGroup)-$(buildConfigUpper)-$(archType)/* $(Build.SourcesDirectory)/.dotnet-mono -r;cp $(Build.SourcesDirectory)/artifacts/bin/coreclr/$(osGroup).$(archType).$(buildConfigUpper)/corerun $(Build.SourcesDirectory)/.dotnet-mono/shared/Microsoft.NETCore.App/6.0.0/corerun"
      displayName: "Create mono dotnet (Linux)"
      condition: and(and(succeeded(), eq(variables.runtimeFlavorName, 'Mono')), ne(variables.osGroup, 'Windows_NT'))<|MERGE_RESOLUTION|>--- conflicted
+++ resolved
@@ -99,42 +99,23 @@
 
     # Download wasm
     - ${{ if eq(parameters.runtimeType, 'wasm') }}:
-<<<<<<< HEAD
       - template: /eng/pipelines/common/download-artifact-step.yml
         parameters:
           unpackFolder: $(librariesDownloadDir)/BrowserWasm
           artifactFileName: BrowserWasm.zip
           artifactName: BrowserWasm
           displayName: BrowserWasm
-      
-      - script: "mkdir $(librariesDownloadDir)/bin/wasm;unzip -o $(librariesDownloadDir)/BrowserWasm/artifacts/packages/Release/Shipping/Microsoft.NETCore.App.Runtime.browser-wasm.5.0.0-ci.nupkg data/* runtimes/* -d $(librariesDownloadDir)/bin/wasm;cp src/mono/wasm/runtime-test.js $(librariesDownloadDir)/bin/wasm/runtime-test.js;find $(librariesDownloadDir)/bin/wasm -type f -exec chmod 664 {} \\;"
-=======
-      # Download artifact
-      - task: DownloadBuildArtifacts@0
-        displayName: 'Download WASM Runtime Pack'
-        inputs:
-          buildType: current
-          downloadType: single
-          downloadPath: '$(Build.SourcesDirectory)/__download__'
-          artifactName: 'IntermediateUnsignedArtifacts'
 
       - script: "mkdir $(librariesDownloadDir)/bin/wasm;unzip -o $(Build.SourcesDirectory)/__download__/IntermediateUnsignedArtifacts/MonoRuntimePacks/Shipping/Microsoft.NETCore.App.Runtime.browser-wasm.6.0.0-ci.nupkg data/* runtimes/* -d $(librariesDownloadDir)/bin/wasm;cp src/mono/wasm/runtime-test.js $(librariesDownloadDir)/bin/wasm/runtime-test.js;find $(librariesDownloadDir)/bin/wasm -type f -exec chmod 664 {} \\;"
         displayName: "Create wasm directory (Linux)"
->>>>>>> c039f3c0
 
     # Create Core_Root
     - script: $(Build.SourcesDirectory)/src/coreclr/build-test$(scriptExt) $(buildConfig) $(archType) generatelayoutonly $(librariesOverrideArg)
       displayName: Create Core_Root
       condition: and(succeeded(), ne(variables.runtimeFlavorName, 'Mono'))
 
-<<<<<<< HEAD
     # Copy the runtime directory into the testhost folder to include OOBs.
-    - script: "build.cmd -subset libs.pretest -configuration release -ci -arch $(archType) -testscope innerloop /p:RuntimeArtifactsPath=$(librariesDownloadDir)\\bin\\mono\\$(osGroup).$(archType).$(buildConfigUpper) /p:RuntimeFlavor=mono;xcopy $(Build.SourcesDirectory)\\artifacts\\bin\\runtime\\$(_Framework)-$(osGroup)-$(buildConfigUpper)-$(archType)\\* $(Build.SourcesDirectory)\\artifacts\\bin\\testhost\\$(_Framework)-$(osGroup)-$(buildConfigUpper)-$(archType)\\shared\\Microsoft.NETCore.App\\5.0.0 /E /I /Y;xcopy $(Build.SourcesDirectory)\\artifacts\\bin\\testhost\\$(_Framework)-$(osGroup)-$(buildConfigUpper)-$(archType)\\* $(Build.SourcesDirectory)\\.dotnet-mono /E /I /Y;copy $(Build.SourcesDirectory)\\artifacts\\bin\\coreclr\\$(osGroup).$(archType).$(buildConfigUpper)\\corerun.exe $(Build.SourcesDirectory)\\.dotnet-mono\\shared\\Microsoft.NETCore.App\\5.0.0\\corerun.exe"
-=======
-      # Copy the runtime directory into the testhost folder to include OOBs.
-
     - script: "build.cmd -subset libs.pretest -configuration release -ci -arch $(archType) -testscope innerloop /p:RuntimeArtifactsPath=$(librariesDownloadDir)\\bin\\mono\\$(osGroup).$(archType).$(buildConfigUpper) /p:RuntimeFlavor=mono;xcopy $(Build.SourcesDirectory)\\artifacts\\bin\\runtime\\$(_Framework)-$(osGroup)-$(buildConfigUpper)-$(archType)\\* $(Build.SourcesDirectory)\\artifacts\\bin\\testhost\\$(_Framework)-$(osGroup)-$(buildConfigUpper)-$(archType)\\shared\\Microsoft.NETCore.App\\6.0.0 /E /I /Y;xcopy $(Build.SourcesDirectory)\\artifacts\\bin\\testhost\\$(_Framework)-$(osGroup)-$(buildConfigUpper)-$(archType)\\* $(Build.SourcesDirectory)\\.dotnet-mono /E /I /Y;copy $(Build.SourcesDirectory)\\artifacts\\bin\\coreclr\\$(osGroup).$(archType).$(buildConfigUpper)\\corerun.exe $(Build.SourcesDirectory)\\.dotnet-mono\\shared\\Microsoft.NETCore.App\\6.0.0\\corerun.exe"
->>>>>>> c039f3c0
       displayName: "Create mono dotnet (Windows)"
       condition: and(and(succeeded(), eq(variables.runtimeFlavorName, 'Mono')), eq(variables.osGroup, 'Windows_NT'))
 
