--- conflicted
+++ resolved
@@ -132,14 +132,13 @@
     - ${{ if eq(parameters.crossBuild, true) }}:
       - _crossBuildPropertyArg: '-cross'
 
-<<<<<<< HEAD
     - ${{ if eq(parameters.osGroup, 'windows') }}:
       - name: Python
         value: 'py -3'
     - ${{ if ne(parameters.osGroup, 'windows') }}:
       - name: Python
         value: 'python3'
-=======
+
     - name: librariesDownloadDir
       value: '$(Build.SourcesDirectory)/artifacts'
 
@@ -148,7 +147,6 @@
         runtimeFlavor: coreclr
         testGroup: ${{ parameters.testGroup }}
         liveLibrariesBuildConfig: ${{ parameters.liveLibrariesBuildConfig }}
->>>>>>> 324bd561
 
     frameworks:
       - ${{ parameters.framework }}
