--- conflicted
+++ resolved
@@ -64,10 +64,9 @@
     collectHelixLogsScript: ${{ parameters.collectHelixLogsScript }}
 
     # Test job depends on the corresponding build job
-<<<<<<< HEAD
     ${{ if eq(parameters.downloadSpecificBuild.buildId, '') }}:
       dependsOn:
-      - ${{ if not(in(parameters.runtimeType, 'AndroidMono', 'iOSMono', 'wasm')) }}:
+      - ${{ if not(in(parameters.runtimeType, 'AndroidMono', 'iOSMono', 'AndroidMobileNet6', 'iOSMobileNet6', 'wasm')) }}:
         - ${{ format('coreclr_{0}_product_build_{1}{2}_{3}_{4}', parameters.runtimeVariant, parameters.osGroup, parameters.osSubgroup, parameters.archType, parameters.buildConfig) }}
       - ${{ if and(ne(parameters.liveLibrariesBuildConfig, ''), eq(parameters.skipLiveLibrariesDownload, 'false')) }}:
         - ${{ format('libraries_build_{0}{1}_{2}_{3}', parameters.osGroup, parameters.osSubgroup, parameters.archType, parameters.liveLibrariesBuildConfig) }}
@@ -79,33 +78,14 @@
         - ${{ format('build_{0}{1}_{2}_{3}_{4}', parameters.osGroup, parameters.osSubgroup, parameters.archType, parameters.buildConfig, parameters.codeGenType) }}
       - ${{ if eq(parameters.runtimeType, 'AndroidMono')}}:
         - ${{ 'build_Android_arm64_release_AndroidMono' }}
-        - ${{ 'Build_iOS_arm64_release_MACiOSAndroidMaui' }}
+        - ${{ 'Build_iOS_arm64_release_MACiOSAndroidMauiNet7' }}
+      - ${{ if eq(parameters.runtimeType, 'AndroidMobileNet6')}}:
+        - ${{ 'Build_iOS_arm64_release_MACiOSAndroidMauiNet6' }}
       - ${{ if eq(parameters.runtimeType, 'iOSMono')}}:
         - ${{ 'build_iOS_arm64_release_iOSMono' }}
-        - ${{ 'Build_iOS_arm64_release_MACiOSAndroidMaui' }}
-=======
-    dependsOn:
-    - ${{ if not(in(parameters.runtimeType, 'AndroidMono', 'iOSMono', 'AndroidMobileNet6', 'iOSMobileNet6', 'wasm')) }}:
-      - ${{ format('coreclr_{0}_product_build_{1}{2}_{3}_{4}', parameters.runtimeVariant, parameters.osGroup, parameters.osSubgroup, parameters.archType, parameters.buildConfig) }}
-    - ${{ if and(ne(parameters.liveLibrariesBuildConfig, ''), eq(parameters.skipLiveLibrariesDownload, 'false')) }}:
-      - ${{ format('libraries_build_{0}{1}_{2}_{3}', parameters.osGroup, parameters.osSubgroup, parameters.archType, parameters.liveLibrariesBuildConfig) }}
-    - ${{ if and(eq(parameters.runtimeType, 'mono'), ne(parameters.codeGenType, 'AOT')) }}:
-      - ${{ format('mono_{0}_product_build_{1}{2}_{3}_{4}', parameters.runtimeVariant, parameters.osGroup, parameters.osSubgroup, parameters.archType, parameters.buildConfig) }}
-    - ${{ if eq(parameters.runtimeType, 'wasm')}}:
-      - ${{ format('build_{0}{1}_{2}_{3}_{4}_{5}', 'Browser', '', 'wasm', 'Linux', parameters.buildConfig, parameters.runtimeType) }}
-    - ${{ if and(eq(parameters.codeGenType, 'AOT'), ne(parameters.runtimeType, 'wasm'))}}:
-      - ${{ format('build_{0}{1}_{2}_{3}_{4}', parameters.osGroup, parameters.osSubgroup, parameters.archType, parameters.buildConfig, parameters.codeGenType) }}
-    - ${{ if eq(parameters.runtimeType, 'AndroidMono')}}:
-      - ${{ 'build_Android_arm64_release_AndroidMono' }}
-      - ${{ 'Build_iOS_arm64_release_MACiOSAndroidMauiNet7' }}
-    - ${{ if eq(parameters.runtimeType, 'AndroidMobileNet6')}}:
-      - ${{ 'Build_iOS_arm64_release_MACiOSAndroidMauiNet6' }}
-    - ${{ if eq(parameters.runtimeType, 'iOSMono')}}:
-      - ${{ 'build_iOS_arm64_release_iOSMono' }}
-      - ${{ 'Build_iOS_arm64_release_MACiOSAndroidMauiNet7' }}
-    - ${{ if eq(parameters.runtimeType, 'iOSMobileNet6')}}:
-      - ${{ 'Build_iOS_arm64_release_MACiOSAndroidMauiNet6' }}
->>>>>>> a567d4cb
+        - ${{ 'Build_iOS_arm64_release_MACiOSAndroidMauiNet7' }}
+      - ${{ if eq(parameters.runtimeType, 'iOSMobileNet6')}}:
+        - ${{ 'Build_iOS_arm64_release_MACiOSAndroidMauiNet6' }}
 
     ${{ if and(eq(parameters.osGroup, 'windows'), not(in(parameters.runtimeType, 'AndroidMono', 'iOSMono', 'AndroidMobileNet6',  'iOSMobileNet6'))) }}:
       ${{ if eq(parameters.runtimeType, 'mono') }}:
@@ -175,22 +155,21 @@
           displayName: 'Mono runtime'
 
     # Download wasm
-    - ${{ if eq(parameters.runtimeType, 'wasm') }}:
-      - ${{ if eq(parameters.downloadSpecificBuild.buildId, '') }}:
-        - template: /eng/pipelines/common/download-artifact-step.yml
-          parameters:
-            unpackFolder: $(librariesDownloadDir)/BrowserWasm
-            artifactFileName: BrowserWasm.zip
-            artifactName: BrowserWasm
-            displayName: BrowserWasm
-      - ${{ if ne(parameters.downloadSpecificBuild.buildId, '') }}:
-        - template: /eng/pipelines/common/download-specific-artifact-step.yml
-          parameters:
-            unpackFolder: $(librariesDownloadDir)/BrowserWasm
-            artifactFileName: BrowserWasm.zip
-            artifactName: BrowserWasm
-            displayName: BrowserWasm
-            ${{ insert }}: ${{ parameters.downloadSpecificBuild }}
+    - ${{ if eq(parameters.downloadSpecificBuild.buildId, '') }}:
+       - template: /eng/pipelines/common/download-artifact-step.yml
+         parameters:
+           unpackFolder: $(librariesDownloadDir)/BrowserWasm
+           artifactFileName: BrowserWasm.zip
+           artifactName: BrowserWasm
+           displayName: BrowserWasm
+     - ${{ if ne(parameters.downloadSpecificBuild.buildId, '') }}:
+       - template: /eng/pipelines/common/download-specific-artifact-step.yml
+         parameters:
+           unpackFolder: $(librariesDownloadDir)/BrowserWasm
+           artifactFileName: BrowserWasm.zip
+           artifactName: BrowserWasm
+           displayName: BrowserWasm
+           ${{ insert }}: ${{ parameters.downloadSpecificBuild }}
 
       - script: >-
           mkdir -p $(librariesDownloadDir)/bin/wasm/wasm-data &&
@@ -244,8 +223,6 @@
           artifactName: 'MauiBlazorAndroidApp'
           displayName: 'Maui Blazor Android App'
 
-<<<<<<< HEAD
-=======
     # Download Maui Android net6 stuff
     - ${{ if eq(parameters.runtimeType, 'AndroidMobileNet6')}}:
       - template: /eng/pipelines/common/download-artifact-step.yml
@@ -269,8 +246,6 @@
           artifactFileName: 'MauiBlazorAndroidAppNet6.tar.gz'
           artifactName: 'MauiBlazorAndroidAppNet6'
           displayName: 'Maui Blazor Android App Net6'
-          
->>>>>>> a567d4cb
 
     # Download iOSMono tests and MauiiOS/MacCatalyst
     - ${{ if eq(parameters.runtimeType, 'iOSMono') }}: 
