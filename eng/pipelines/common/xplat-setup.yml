--- conflicted
+++ resolved
@@ -22,11 +22,7 @@
     shouldContinueOnError: ${{ and(endsWith(variables['Build.DefinitionName'], 'staging'), eq(variables['Build.Reason'], 'PullRequest')) }}
 
     # keep in sync with /eng/pipelines/common/variables.yml
-<<<<<<< HEAD
-    dependOnEvaluatePaths: ${{ and(eq(variables['Build.Reason'], 'PullRequest'), in(variables['Build.DefinitionName'], 'runtime', 'runtime-staging', 'runtime-community')) }}
-=======
     dependOnEvaluatePaths: ${{ and(eq(variables['Build.Reason'], 'PullRequest'), in(variables['Build.DefinitionName'], 'runtime', 'runtime-staging', 'runtime-community', 'runtime-extra-platforms')) }}
->>>>>>> eb51b02b
 
     variables:
       # Disable component governance in our CI builds. These builds are not shipping nor
@@ -128,15 +124,6 @@
     ${{ if eq(parameters.jobParameters.pool, '') }}:
       pool:
         # Public Linux Build Pool
-<<<<<<< HEAD
-        ${{ if and(or(in(parameters.osGroup, 'Linux', 'FreeBSD', 'Android'), eq(parameters.hostedOs, 'Linux')), eq(variables['System.TeamProject'], 'public')) }}:
-          name: NetCore1ESPool-Svc-Public
-          demands: ImageOverride -equals Build.Ubuntu.1804.Amd64.Open
-
-        # Official Build Linux Pool
-        ${{ if and(or(in(parameters.osGroup, 'Linux', 'FreeBSD', 'Browser', 'Android'), eq(parameters.hostedOs, 'Linux')), ne(variables['System.TeamProject'], 'public')) }}:
-          name: NetCore1ESPool-Svc-Internal
-=======
         ${{ if and(or(in(parameters.osGroup, 'Linux', 'FreeBSD', 'Android', 'Tizen'), eq(parameters.jobParameters.hostedOs, 'Linux')), eq(variables['System.TeamProject'], 'public')) }}:
           name:  NetCore1ESPool-Public
           demands: ImageOverride -equals Build.Ubuntu.1804.Amd64.Open
@@ -144,7 +131,6 @@
         # Official Build Linux Pool
         ${{ if and(or(in(parameters.osGroup, 'Linux', 'FreeBSD', 'Browser', 'Android', 'Tizen'), eq(parameters.jobParameters.hostedOs, 'Linux')), ne(variables['System.TeamProject'], 'public')) }}:
           name: NetCore1ESPool-Internal
->>>>>>> eb51b02b
           demands: ImageOverride -equals Build.Ubuntu.1804.Amd64
 
         # OSX Build Pool (we don't have on-prem OSX BuildPool
@@ -153,21 +139,12 @@
 
         # Official Build Windows Pool
         ${{ if and(eq(parameters.osGroup, 'windows'), ne(variables['System.TeamProject'], 'public')) }}:
-<<<<<<< HEAD
-          name: NetCore1ESPool-Svc-Internal
-          demands: ImageOverride -equals Build.Windows.10.Amd64.VS2019
-
-        # Public Windows Build Pool
-        ${{ if and(or(eq(parameters.osGroup, 'windows'), eq(parameters.hostedOs, 'windows')), eq(variables['System.TeamProject'], 'public')) }}:
-          name: NetCore1ESPool-Svc-Public
-=======
           name: NetCore1ESPool-Internal
           demands: ImageOverride -equals Build.Windows.10.Amd64.VS2019
 
         # Public Windows Build Pool
         ${{ if and(or(eq(parameters.osGroup, 'windows'), eq(parameters.jobParameters.hostedOs, 'windows')), eq(variables['System.TeamProject'], 'public')) }}:
           name: NetCore1ESPool-Public
->>>>>>> eb51b02b
           demands: ImageOverride -equals Build.Windows.10.Amd64.VS2019.Open
 
 
