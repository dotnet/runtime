parameters:
  jobTemplate: ''
  osGroup: ''
  osSubgroup: ''
  archType: ''
  container: ''
  helixQueuesTemplate: ''
  platform: ''
  jobParameters: {}

jobs:
- template: ${{ coalesce(parameters.helixQueuesTemplate, parameters.jobTemplate) }}
  parameters:
    variables:
      - ${{ if eq(parameters.osGroup, 'Windows_NT') }}:
        - name: archiveExtension
          value: '.zip'
        - name: archiveType
          value: zip
        - name: tarCompression
          value: ''
        - name: scriptExt
          value: '.cmd'
        - name: dir
          value: '\'
        - name: _msbuildCommand
          value: powershell -ExecutionPolicy ByPass -NoProfile eng\common\msbuild.ps1 -warnaserror:0 -ci

      - ${{ if ne(parameters.osGroup, 'Windows_NT') }}:
        - name: archiveExtension
          value: '.tar.gz'
        - name: archiveType
          value: tar
        - name: tarCompression
          value: gz
        - name: scriptExt
          value: '.sh'
        - name: dir
          value: '/'
        - name: _msbuildCommand
          value: ./eng/common/msbuild.sh --warnaserror false --ci
      
      - ${{ if ne(parameters.jobParameters.crossrootfsDir, '') }}:
        # This is only required for cross builds.
        - name: ROOTFS_DIR
          value: ${{ parameters.jobParameters.crossrootfsDir }}
    
    osGroup: ${{ parameters.osGroup }}
    osSubgroup: ${{ parameters.osSubgroup }}
    archType:  ${{ parameters.archType }}

    ${{ if ne(parameters.container, '') }}:
      ${{ if eq(parameters.container.registry, 'mcr') }}:
        container: ${{ format('{0}:{1}', 'mcr.microsoft.com/dotnet-buildtools/prereqs', parameters.container.image) }}
      ${{ if ne(parameters.container.registry, 'mcr') }}:
        container: ${{ format('{0}:{1}', parameters.container.registry, parameters.container.image) }}

    ${{ if eq(parameters.jobParameters.pool, '') }}:
      pool:
        # Public Linux Build Pool
        ${{ if and(eq(parameters.osGroup, 'Linux'), eq(variables['System.TeamProject'], 'public')) }}:
          name:  NetCorePublic-Pool
          queue: BuildPool.Ubuntu.1604.Amd64.Open

        # Official Build Linux Pool
        ${{ if and(eq(parameters.osGroup, 'Linux'), ne(variables['System.TeamProject'], 'public')) }}:
          name: NetCoreInternal-Pool
          queue: BuildPool.Ubuntu.1604.Amd64

        # FreeBSD builds only in the internal project
        ${{ if and(eq(parameters.osGroup, 'FreeBSD'), ne(variables['System.TeamProject'], 'public')) }}:
          name: dnceng-freebsd-internal

<<<<<<< HEAD
        # Official OSX Build Pool
        ${{ if and(eq(parameters.osGroup, 'OSX'), ne(variables['System.TeamProject'], 'public')) }}:
          name: Hosted Mac Internal

        # Public Build OSX Pool
=======
        # Official Build OSX Pool
        ${{ if and(eq(parameters.osGroup, 'OSX'), ne(variables['System.TeamProject'], 'public')) }}:
          name: Hosted Mac Internal

        # Public OSX Build Pool
>>>>>>> 9c013409
        ${{ if and(eq(parameters.osGroup, 'OSX'), eq(variables['System.TeamProject'], 'public')) }}:
          name: Hosted macOS

        # Official Build Windows Pool
        ${{ if and(eq(parameters.osGroup, 'Windows_NT'), ne(variables['System.TeamProject'], 'public')) }}:
          name: NetCoreInternal-Pool
          queue: BuildPool.Windows.10.Amd64.VS2019

        # Public Windows Build Pool
        ${{ if and(eq(parameters.osGroup, 'Windows_NT'), eq(variables['System.TeamProject'], 'public')) }}:
          name: NetCorePublic-Pool
          queue: BuildPool.Windows.10.Amd64.VS2019.Open

    ${{ if eq(parameters.helixQueuesTemplate, '') }}:
      ${{ insert }}: ${{ parameters.jobParameters }}
    ${{ if ne(parameters.helixQueuesTemplate, '') }}:
      jobTemplate: ${{ parameters.jobTemplate }}
      jobParameters: ${{ parameters.jobParameters }}
      platform: ${{ parameters.platform }}<|MERGE_RESOLUTION|>--- conflicted
+++ resolved
@@ -71,19 +71,11 @@
         ${{ if and(eq(parameters.osGroup, 'FreeBSD'), ne(variables['System.TeamProject'], 'public')) }}:
           name: dnceng-freebsd-internal
 
-<<<<<<< HEAD
-        # Official OSX Build Pool
-        ${{ if and(eq(parameters.osGroup, 'OSX'), ne(variables['System.TeamProject'], 'public')) }}:
-          name: Hosted Mac Internal
-
-        # Public Build OSX Pool
-=======
         # Official Build OSX Pool
         ${{ if and(eq(parameters.osGroup, 'OSX'), ne(variables['System.TeamProject'], 'public')) }}:
           name: Hosted Mac Internal
 
         # Public OSX Build Pool
->>>>>>> 9c013409
         ${{ if and(eq(parameters.osGroup, 'OSX'), eq(variables['System.TeamProject'], 'public')) }}:
           name: Hosted macOS
 
