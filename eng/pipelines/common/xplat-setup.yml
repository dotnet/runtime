parameters:
  jobTemplate: ''
  osGroup: ''
  osSubgroup: ''
  archType: ''
  container: ''
  helixQueuesTemplate: ''
  platform: ''
  targetRid: ''
  jobParameters: {}
  variables: []

jobs:
- template: ${{ coalesce(parameters.helixQueuesTemplate, parameters.jobTemplate) }}
  parameters:
    ${{ if eq(parameters.jobParameters.runtimeFlavor, 'coreclr') }}:
      runtimeFlavorDisplayName: 'CoreCLR'
    ${{ if eq(parameters.jobParameters.runtimeFlavor, 'mono') }}:
      runtimeFlavorDisplayName: 'Mono'
    variables:
      # Disable component governance in our CI builds. These builds are not shipping nor
      # are they a service. Also the component governance jobs issue lots of inconsequential
      # warnings and errors into our build timelines that make it hard to track down 
      # real errors in the build
      - name: skipComponentGovernanceDetection
        value: true
      - name: runCodesignValidationInjection
        value: false

      # Workaround for azure devops flakiness when dowloading artifacts
      # https://github.com/dotnet/runtime/issues/32805
      - name: System.DisableZipDownload
        value: true

      - name: buildConfigUpper
        ${{ if eq(parameters.jobParameters.buildConfig, 'debug') }}:
          value: 'Debug'
        ${{ if eq(parameters.jobParameters.buildConfig, 'release') }}:
          value: 'Release'
        ${{ if eq(parameters.jobParameters.buildConfig, 'checked') }}:
          value: 'Checked'

      - name: _BuildConfig
        value: $(buildConfigUpper)

      - ${{ if eq(parameters.osGroup, 'Windows_NT') }}:
        - name: archiveExtension
          value: '.zip'
        - name: archiveType
          value: zip
        - name: tarCompression
          value: ''
        - name: scriptExt
          value: '.cmd'
        - name: dir
          value: '\'
        - name: _msbuildCommand
          value: powershell -ExecutionPolicy ByPass -NoProfile eng\common\msbuild.ps1 -ci
        - name: setScriptToEchoAndFailOnNonZero
          value: ''

      - ${{ if ne(parameters.osGroup, 'Windows_NT') }}:
        - name: archiveExtension
          value: '.tar.gz'
        - name: archiveType
          value: tar
        - name: tarCompression
          value: gz
        - name: scriptExt
          value: '.sh'
        - name: dir
          value: '/'
        - name: _msbuildCommand
          value: ./eng/common/msbuild.sh --ci
        # Set the bash script to display each command, and stop if any command exits nonzero.
        - name: setScriptToEchoAndFailOnNonZero
          value: 'set -xe'

      - ${{ if ne(parameters.jobParameters.crossrootfsDir, '') }}:
        # This is only required for cross builds.
        - name: ROOTFS_DIR
          value: ${{ parameters.jobParameters.crossrootfsDir }}

      - name: runtimeFlavorName
        ${{ if eq(parameters.jobParameters.runtimeFlavor, 'mono') }}:
          value: Mono
        ${{ if eq(parameters.jobParameters.runtimeFlavor, 'coreclr') }}:
          value: CoreCLR
      
      - ${{ each variable in parameters.variables }}:
        - ${{ variable }}

    osGroup: ${{ parameters.osGroup }}
    osSubgroup: ${{ parameters.osSubgroup }}
    archType: ${{ parameters.archType }}
    targetRid: ${{ parameters.targetRid }}
    platform: ${{ parameters.platform }}

    ${{ if ne(parameters.container, '') }}:
      ${{ if eq(parameters.container.registry, 'mcr') }}:
        container: ${{ format('{0}:{1}', 'mcr.microsoft.com/dotnet-buildtools/prereqs', parameters.container.image) }}
      ${{ if ne(parameters.container.registry, 'mcr') }}:
        container: ${{ format('{0}:{1}', parameters.container.registry, parameters.container.image) }}

    ${{ if eq(parameters.jobParameters.pool, '') }}:
      pool:
        # Public Linux Build Pool
<<<<<<< HEAD
        ${{ if and(in(parameters.osGroup, 'Linux', 'FreeBSD', 'Android'), eq(variables['System.TeamProject'], 'public')) }}:
=======
        ${{ if and(in(parameters.osGroup, 'Linux', 'FreeBSD', 'Browser', 'Android'), eq(variables['System.TeamProject'], 'public')) }}:
>>>>>>> 641699d3
          name:  NetCorePublic-Pool
          queue: BuildPool.Ubuntu.1604.Amd64.Open

        # Official Build Linux Pool
<<<<<<< HEAD
        ${{ if and(in(parameters.osGroup, 'Linux', 'FreeBSD', 'Android'), ne(variables['System.TeamProject'], 'public')) }}:
=======
        ${{ if and(in(parameters.osGroup, 'Linux', 'FreeBSD', 'Browser', 'Android'), ne(variables['System.TeamProject'], 'public')) }}:
>>>>>>> 641699d3
          name: NetCoreInternal-Pool
          queue: BuildPool.Ubuntu.1604.Amd64

        # OSX Build Pool (we don't have on-prem OSX BuildPool
        ${{ if in(parameters.osGroup, 'OSX', 'iOS', 'tvOS') }}:
          vmImage: 'macOS-10.15'

        # Official Build Windows Pool
        ${{ if and(eq(parameters.osGroup, 'Windows_NT'), ne(variables['System.TeamProject'], 'public')) }}:
          name: NetCoreInternal-Pool
          queue: BuildPool.Windows.10.Amd64.VS2019

        # Public Windows Build Pool
        ${{ if and(eq(parameters.osGroup, 'Windows_NT'), eq(variables['System.TeamProject'], 'public')) }}:
          name: NetCorePublic-Pool
          queue: BuildPool.Windows.10.Amd64.VS2019.Open


    ${{ if eq(parameters.helixQueuesTemplate, '') }}:
      # macOS hosted pool machines are slower so we need to give a greater timeout than the 60 mins default.
      ${{ if and(eq(parameters.jobParameters.timeoutInMinutes, ''), in(parameters.osGroup, 'OSX', 'iOS', 'tvOS')) }}:
        timeoutInMinutes: 120
      ${{ insert }}: ${{ parameters.jobParameters }}
    ${{ if ne(parameters.helixQueuesTemplate, '') }}:
      jobTemplate: ${{ parameters.jobTemplate }}
      jobParameters: ${{ parameters.jobParameters }}<|MERGE_RESOLUTION|>--- conflicted
+++ resolved
@@ -105,20 +105,12 @@
     ${{ if eq(parameters.jobParameters.pool, '') }}:
       pool:
         # Public Linux Build Pool
-<<<<<<< HEAD
-        ${{ if and(in(parameters.osGroup, 'Linux', 'FreeBSD', 'Android'), eq(variables['System.TeamProject'], 'public')) }}:
-=======
         ${{ if and(in(parameters.osGroup, 'Linux', 'FreeBSD', 'Browser', 'Android'), eq(variables['System.TeamProject'], 'public')) }}:
->>>>>>> 641699d3
           name:  NetCorePublic-Pool
           queue: BuildPool.Ubuntu.1604.Amd64.Open
 
         # Official Build Linux Pool
-<<<<<<< HEAD
-        ${{ if and(in(parameters.osGroup, 'Linux', 'FreeBSD', 'Android'), ne(variables['System.TeamProject'], 'public')) }}:
-=======
         ${{ if and(in(parameters.osGroup, 'Linux', 'FreeBSD', 'Browser', 'Android'), ne(variables['System.TeamProject'], 'public')) }}:
->>>>>>> 641699d3
           name: NetCoreInternal-Pool
           queue: BuildPool.Ubuntu.1604.Amd64
 
