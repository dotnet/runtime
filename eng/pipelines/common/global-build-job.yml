--- conflicted
+++ resolved
@@ -27,17 +27,15 @@
     steps:
     - template: /eng/pipelines/common/clone-checkout-bundle-step.yml
 
-<<<<<<< HEAD
     - ${{ if in(parameters.osGroup, 'OSX', 'iOS', 'tvOS') }}:
       - script: $(Build.SourcesDirectory)/eng/install-native-dependencies.sh ${{ parameters.osGroup }}
         displayName: Install Build Dependencies
-=======
+
     - ${{ if in(parameters.osGroup, 'OSX', 'iOS','tvOS') }}: 
       - script: |
           du -sh $(Build.SourcesDirectory)/*
           df -h
         displayName: Disk Usage before Build
->>>>>>> 19cc81be
 
     # Build
     - script: $(Build.SourcesDirectory)$(dir)build$(scriptExt) -ci -arch ${{ parameters.archType }} ${{ parameters.buildArgs }}
