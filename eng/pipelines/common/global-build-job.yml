--- conflicted
+++ resolved
@@ -280,7 +280,6 @@
         condition: always()
 
       # If intended to send extra steps after regular build add them here.
-<<<<<<< HEAD
     - ${{ if ne(parameters.postBuildSteps,'') }}:
       - ${{ each postBuildStep in parameters.postBuildSteps }}:
         - ${{ if ne(postBuildStep.template, '') }}:
@@ -296,7 +295,6 @@
               targetRid: ${{ parameters.targetRid }}
               nameSuffix: ${{ parameters.nameSuffix }}
               platform: ${{ parameters.platform }}
-              pgoType: ${{ parameters.pgoType }}
               shouldContinueOnError: ${{ parameters.shouldContinueOnError }}
               ${{ if ne(postBuildStep.forwardedParameters, '') }}:
                 ${{ each parameter in postBuildStep.forwardedParameters }}:
@@ -305,23 +303,6 @@
                 ${{ insert }}: ${{ postBuildStep.parameters }}
         - ${{ else }}:
           - ${{ postBuildStep }}
-=======
-    - ${{ if ne(parameters.extraStepsTemplate, '') }}:
-      - template: ${{ parameters.extraStepsTemplate }}
-        parameters:
-          osGroup: ${{ parameters.osGroup }}
-          osSubgroup: ${{ parameters.osSubgroup }}
-          archType: ${{ parameters.archType }}
-          buildConfig: ${{ parameters.buildConfig }}
-          runtimeFlavor: ${{ parameters.runtimeFlavor }}
-          runtimeVariant: ${{ parameters.runtimeVariant }}
-          helixQueues: ${{ parameters.helixQueues }}
-          targetRid: ${{ parameters.targetRid }}
-          nameSuffix: ${{ parameters.nameSuffix }}
-          platform: ${{ parameters.platform }}
-          shouldContinueOnError: ${{ parameters.shouldContinueOnError }}
-          ${{ insert }}: ${{ parameters.extraStepsParameters }}
->>>>>>> 4ad310da
 
       - ${{ if and(eq(parameters.isOfficialBuild, true), eq(parameters.osGroup, 'windows')) }}:
         - powershell: ./eng/collect_vsinfo.ps1 -ArchiveRunName postbuild_log
