--- conflicted
+++ resolved
@@ -26,13 +26,7 @@
   postBuildSteps: []
   extraVariablesTemplates: []
   preBuildSteps: []
-<<<<<<< HEAD
-=======
-  enableRichCodeNavigation: false
-  richCodeNavigationLanguage: 'csharp'
-  disableComponentGovernance: ''
   templatePath: 'templates'
->>>>>>> 4039b456
 
 jobs:
 - template: /eng/common/${{ parameters.templatePath }}/job/job.yml
@@ -162,19 +156,6 @@
           artifact: Mono_Offsets_${{monoCrossAOTTargetOS}}
           path: '$(Build.SourcesDirectory)/artifacts/obj/mono/offsetfiles'
 
-<<<<<<< HEAD
-=======
-    - ${{ if eq(parameters.isSourceBuild, true) }}:
-      - template: /eng/common/${{ parameters.templatePath }}/steps/source-build.yml
-        parameters:
-          platform:
-            baseOS: ${{ parameters.baseOS }}
-            buildScript: $(Build.SourcesDirectory)$(dir)build$(scriptExt)
-            nonPortable: ${{ parameters.isNonPortableSourceBuild }}
-            targetRID: ${{ parameters.targetRid }}
-            name: ${{ parameters.platform }}
-
->>>>>>> 4039b456
     - ${{ if in(parameters.osGroup, 'osx', 'maccatalyst', 'ios', 'iossimulator', 'tvos', 'tvossimulator') }}:
       - script: $(Build.SourcesDirectory)/eng/install-native-dependencies.sh ${{ parameters.osGroup }}
         displayName: Install Build Dependencies
