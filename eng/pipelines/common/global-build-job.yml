parameters:
  buildConfig: ''
  nameSuffix: ''
  buildArgs: ''
  archType: ''
  osGroup: ''
  osSubgroup: ''
  container: ''
  crossrootfsDir: ''
  variables: []
  timeoutInMinutes: ''
  pool: ''
  condition: true
  isOfficialBuild: false
  runtimeFlavor: 'coreclr'
  helixQueues: ''
  extraStepsTemplate: ''
  extraStepsParameters: {}

jobs:
- template: /eng/common/templates/job/job.yml
  parameters:
    name: ${{ format('build_{0}{1}_{2}_{3}_{4}', parameters.osGroup, parameters.osSubgroup, parameters.archType, parameters.buildConfig, parameters.nameSuffix) }}
    displayName: ${{ format('Build {0}{1} {2} {3} {4}', parameters.osGroup, parameters.osSubgroup, parameters.archType, parameters.buildConfig, parameters.nameSuffix) }}
    dependsOn: checkout
    pool: ${{ parameters.pool }}
    container: ${{ parameters.container }}
    timeoutInMinutes: ${{ parameters.timeoutInMinutes }}
    condition: and(succeeded(), ${{ parameters.condition }})
    workspace:
      clean: all

    variables:
      - name: _osParameter
        value: -os ${{ parameters.osGroup }}
      
      - ${{ if and(eq(parameters.osGroup, 'Linux'), eq(parameters.osSubGroup, '_musl')) }}:
        - name: _osParameter
          value: /p:RuntimeOS=linux-musl /p:OutputRid=linux-musl-${{ parameters.archType }}

      # Do not rename as it clashes with MSBuild property in libraries/build-native.proj
      - name: _crossBuildPropertyArg
        value: /p:CrossBuild=${{ ne(parameters.crossrootfsDir, '') }}

      - name: _cxx11Parameter
        ${{ if and(eq(parameters.osGroup, 'Linux'), eq(parameters.archType, 'arm64')) }}:
          value: /p:MonoLLVMUseCxx11Abi=true
        ${{ if and(eq(parameters.osGroup, 'Linux'), not(eq(parameters.archType, 'arm64'))) }}:
          value: /p:MonoLLVMUseCxx11Abi=false

      - name: _officialBuildParameter
        ${{ if eq(parameters.isOfficialBuild, true) }}:
          value: /p:OfficialBuildId=$(Build.BuildNumber)
        ${{ if ne(parameters.isOfficialBuild, true) }}:
          value: ''

<<<<<<< HEAD
      - ${{ if and(eq(parameters.osGroup, 'Android'), eq(parameters.isOfficialBuild, false)) }}:
        - name: ANDROID_OPENSSL_AAR
          value: /tmp/openssl-android

      - ${{ parameters.variables }}
=======
      - ${{ each variable in parameters.variables }}:
        - ${{ variable }}
>>>>>>> 83a15e3b

    steps:
    - template: /eng/pipelines/common/clone-checkout-bundle-step.yml

    - ${{ if eq(parameters.isOfficialBuild, true) }}:
      - template: /eng/pipelines/common/restore-internal-tools.yml

    - ${{ if or(in(parameters.osGroup, 'OSX', 'iOS', 'tvOS'), and(eq(parameters.osGroup, 'Android'), eq(parameters.isOfficialBuild, false))) }}:
      - script: $(Build.SourcesDirectory)/eng/install-native-dependencies.sh ${{ parameters.osGroup }}
        displayName: Install Build Dependencies

      - script: |
          du -sh $(Build.SourcesDirectory)/*
          df -h
        displayName: Disk Usage before Build

    # Build
    - script: $(Build.SourcesDirectory)$(dir)build$(scriptExt) -ci -arch ${{ parameters.archType }} $(_osParameter) ${{ parameters.buildArgs }} $(_officialBuildParameter) $(_crossBuildPropertyArg) $(_cxx11Parameter)
      displayName: Build product

    - ${{ if in(parameters.osGroup, 'OSX', 'iOS','tvOS') }}: 
      - script: |
          du -sh $(Build.SourcesDirectory)/*
          df -h
        displayName: Disk Usage after Build

      # If intended to send extra steps after regular build add them here.
    - ${{ if ne(parameters.extraStepsTemplate, '') }}:
      - template: ${{ parameters.extraStepsTemplate }}
        parameters:
          osGroup: ${{ parameters.osGroup }}
          osSubgroup: ${{ parameters.osSubgroup }}
          archType: ${{ parameters.archType }}
          buildConfig: ${{ parameters.buildConfig }}
          runtimeFlavor: ${{ parameters.runtimeFlavor }}
          helixQueues: ${{ parameters.helixQueues }}
          ${{ insert }}: ${{ parameters.extraStepsParameters }}

    - task: PublishBuildArtifacts@1
      displayName: Publish Logs
      inputs:
        PathtoPublish: '$(Build.SourcesDirectory)/artifacts/log/'
        PublishLocation: Container
        ArtifactName: Logs_Build_${{ parameters.osGroup }}_${{ parameters.osSubGroup }}_${{ parameters.archType }}_${{ parameters.buildConfig }}_${{ parameters.nameSuffix }}
      continueOnError: true
      condition: always()<|MERGE_RESOLUTION|>--- conflicted
+++ resolved
@@ -54,16 +54,13 @@
         ${{ if ne(parameters.isOfficialBuild, true) }}:
           value: ''
 
-<<<<<<< HEAD
       - ${{ if and(eq(parameters.osGroup, 'Android'), eq(parameters.isOfficialBuild, false)) }}:
         - name: ANDROID_OPENSSL_AAR
           value: /tmp/openssl-android
 
       - ${{ parameters.variables }}
-=======
       - ${{ each variable in parameters.variables }}:
         - ${{ variable }}
->>>>>>> 83a15e3b
 
     steps:
     - template: /eng/pipelines/common/clone-checkout-bundle-step.yml
