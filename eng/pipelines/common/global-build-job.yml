parameters:
  buildConfig: ''
  nameSuffix: ''
  buildArgs: ''
  archType: ''
  osGroup: ''
  osSubgroup: ''
  container: ''
  crossBuild: false
  crossrootfsDir: ''
  variables: []
  targetRid: ''
  timeoutInMinutes: ''
  pool: ''
  platform: ''
  condition: true
  isOfficialBuild: false
  runtimeFlavor: 'coreclr'
  helixQueues: ''
  extraStepsTemplate: ''
  extraStepsParameters: {}

jobs:
- template: /eng/common/templates/job/job.yml
  parameters:
    name: ${{ format('build_{0}{1}_{2}_{3}_{4}', parameters.osGroup, parameters.osSubgroup, parameters.archType, parameters.buildConfig, parameters.nameSuffix) }}
    displayName: ${{ format('Build {0}{1} {2} {3} {4}', parameters.osGroup, parameters.osSubgroup, parameters.archType, parameters.buildConfig, parameters.nameSuffix) }}
    dependsOn: checkout
    pool: ${{ parameters.pool }}
    container: ${{ parameters.container }}
    condition: and(succeeded(), ${{ parameters.condition }})
    timeoutInMinutes: ${{ parameters.timeoutInMinutes }}
    workspace:
      clean: all

    variables:
      - name: _osParameter
        value: -os ${{ parameters.osGroup }}
      
      - ${{ if and(eq(parameters.osGroup, 'Linux'), eq(parameters.osSubGroup, '_musl')) }}:
        - name: _osParameter
          value: /p:RuntimeOS=linux-musl /p:OutputRid=linux-musl-${{ parameters.archType }}

      # Do not rename as it clashes with MSBuild property in libraries/build-native.proj
      - name: _crossBuildPropertyArg
        value: /p:CrossBuild=${{ parameters.crossBuild }}

      - name: _cxx11Parameter
        ${{ if and(eq(parameters.osGroup, 'Linux'), eq(parameters.archType, 'arm64')) }}:
          value: /p:MonoLLVMUseCxx11Abi=true
        ${{ if and(eq(parameters.osGroup, 'Linux'), not(eq(parameters.archType, 'arm64'))) }}:
          value: /p:MonoLLVMUseCxx11Abi=false

      - name: _officialBuildParameter
        ${{ if eq(parameters.isOfficialBuild, true) }}:
          value: /p:OfficialBuildId=$(Build.BuildNumber)
        ${{ if ne(parameters.isOfficialBuild, true) }}:
          value: ''

      - ${{ if eq(parameters.osGroup, 'Android') }}:
        - name: ANDROID_OPENSSL_AAR
          value: /tmp/openssl-android

      - ${{ each variable in parameters.variables }}:
        - ${{ variable }}

    steps:
    - template: /eng/pipelines/common/clone-checkout-bundle-step.yml

    - ${{ if eq(parameters.isOfficialBuild, true) }}:
      - template: /eng/pipelines/common/restore-internal-tools.yml

<<<<<<< HEAD
    - ${{ if or(in(parameters.osGroup, 'OSX', 'iOS', 'tvOS'), eq(parameters.osGroup, 'Android')) }}:
=======
    - ${{ if in(parameters.osGroup, 'OSX', 'iOS', 'tvOS', 'Android') }}:
>>>>>>> 641699d3
      - script: $(Build.SourcesDirectory)/eng/install-native-dependencies.sh ${{ parameters.osGroup }} ${{ parameters.archType }} azDO
        displayName: Install Build Dependencies

      - script: |
          du -sh $(Build.SourcesDirectory)/*
          df -h
        displayName: Disk Usage before Build

    # Build
    - script: $(Build.SourcesDirectory)$(dir)build$(scriptExt) -ci -arch ${{ parameters.archType }} $(_osParameter) ${{ parameters.buildArgs }} $(_officialBuildParameter) $(_crossBuildPropertyArg) $(_cxx11Parameter)
      displayName: Build product

    - ${{ if in(parameters.osGroup, 'OSX', 'iOS', 'tvOS', 'Android') }}:
      - script: |
          du -sh $(Build.SourcesDirectory)/*
          df -h
        displayName: Disk Usage after Build

      # If intended to send extra steps after regular build add them here.
    - ${{ if ne(parameters.extraStepsTemplate, '') }}:
      - template: ${{ parameters.extraStepsTemplate }}
        parameters:
          osGroup: ${{ parameters.osGroup }}
          osSubgroup: ${{ parameters.osSubgroup }}
          archType: ${{ parameters.archType }}
          buildConfig: ${{ parameters.buildConfig }}
          runtimeFlavor: ${{ parameters.runtimeFlavor }}
          helixQueues: ${{ parameters.helixQueues }}
          targetRid: ${{ parameters.targetRid }}
          nameSuffix: ${{ parameters.nameSuffix }}
          platform: ${{ parameters.platform }}
          ${{ insert }}: ${{ parameters.extraStepsParameters }}

    - task: PublishBuildArtifacts@1
      displayName: Publish Logs
      inputs:
        PathtoPublish: '$(Build.SourcesDirectory)/artifacts/log/'
        PublishLocation: Container
        ArtifactName: Logs_Build_${{ parameters.osGroup }}_${{ parameters.osSubGroup }}_${{ parameters.archType }}_${{ parameters.buildConfig }}_${{ parameters.nameSuffix }}
      continueOnError: true
      condition: always()<|MERGE_RESOLUTION|>--- conflicted
+++ resolved
@@ -70,11 +70,7 @@
     - ${{ if eq(parameters.isOfficialBuild, true) }}:
       - template: /eng/pipelines/common/restore-internal-tools.yml
 
-<<<<<<< HEAD
-    - ${{ if or(in(parameters.osGroup, 'OSX', 'iOS', 'tvOS'), eq(parameters.osGroup, 'Android')) }}:
-=======
     - ${{ if in(parameters.osGroup, 'OSX', 'iOS', 'tvOS', 'Android') }}:
->>>>>>> 641699d3
       - script: $(Build.SourcesDirectory)/eng/install-native-dependencies.sh ${{ parameters.osGroup }} ${{ parameters.archType }} azDO
         displayName: Install Build Dependencies
 
