--- conflicted
+++ resolved
@@ -51,11 +51,6 @@
     enablePublishTestResults: ${{ parameters.enablePublishTestResults }}
     testResultsFormat: ${{ parameters.testResultsFormat }}
 
-<<<<<<< HEAD
-=======
-    enableRichCodeNavigation: ${{ parameters.enableRichCodeNavigation }}
-    richCodeNavigationLanguage: ${{ parameters.richCodeNavigationLanguage }}
-
     artifacts:
       publish:
         logs:
@@ -64,7 +59,6 @@
           ${{ if in(parameters.osGroup, 'browser', 'wasi') }}:
             name: Logs_Build_Attempt$(System.JobAttempt)_${{ parameters.osGroup }}_${{ parameters.archType }}_${{ parameters.hostedOs }}_${{ parameters.buildConfig }}_${{ parameters.nameSuffix }}
 
->>>>>>> c1a4c9c4
     # Component governance does not work on musl machines
     ${{ if eq(parameters.osSubGroup, '_musl') }}:
       disableComponentGovernance: true
