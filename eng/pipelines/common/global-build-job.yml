--- conflicted
+++ resolved
@@ -186,11 +186,7 @@
         - task: CodeQL3000Init@0
           displayName: Initialize CodeQL (manually-injected)
 
-<<<<<<< HEAD
-      - script: $(Build.SourcesDirectory)$(dir)build$(scriptExt) -ci $(_archParameter) $(_osParameter) $(crossArg) ${{ parameters.buildArgs }} $(_officialBuildParameter) $(_cxx11Parameter) $(_buildDarwinFrameworksParameter) $(_overrideTestScriptWindowsCmdParameter)
-=======
-      - script: $(Build.SourcesDirectory)$(dir)build$(scriptExt) -ci -arch ${{ parameters.archType }} $(_osParameter) $(crossArg) ${{ parameters.buildArgs }} $(_officialBuildParameter) $(_buildDarwinFrameworksParameter) $(_overrideTestScriptWindowsCmdParameter)
->>>>>>> 53a10ea1
+      - script: $(Build.SourcesDirectory)$(dir)build$(scriptExt) -ci $(_archParameter) $(_osParameter) $(crossArg) ${{ parameters.buildArgs }} $(_officialBuildParameter) $(_buildDarwinFrameworksParameter) $(_overrideTestScriptWindowsCmdParameter)
         displayName: Build product
         ${{ if eq(parameters.useContinueOnErrorDuringBuild, true) }}:
           continueOnError: ${{ parameters.shouldContinueOnError }}
