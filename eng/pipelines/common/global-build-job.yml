--- conflicted
+++ resolved
@@ -142,16 +142,11 @@
         parameters:
           platform:
             buildScript: $(_sclEnableCommand) $(Build.SourcesDirectory)$(dir)build$(scriptExt)
-<<<<<<< HEAD
-            nonPortable: ${{ parameters.isNonPortableSourceBuild }}
-            targetRid: ${{ parameters.targetRid }}
-            name: ${{ parameters.platform }}
-=======
             nonPortable: true
             # Use a custom RID that isn't in the RID graph here to validate we don't break the usage of custom rids that aren't in the graph.
             targetRID: banana.24-x64
             runtimeOS: linux
->>>>>>> 23697bbc
+            name: ${{ parameters.platform }}
 
     - ${{ if in(parameters.osGroup, 'OSX', 'iOS', 'tvOS', 'MacCatalyst') }}:
       - script: $(Build.SourcesDirectory)/eng/install-native-dependencies.sh ${{ parameters.osGroup }} ${{ parameters.archType }} azDO
