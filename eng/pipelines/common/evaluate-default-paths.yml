--- conflicted
+++ resolved
@@ -98,7 +98,9 @@
       - src/coreclr/vm/*
       exclude:
       - '*'
-<<<<<<< HEAD
+    - subset: coreclr_jit
+      include:
+      - src/coreclr/jit/*
     - subset: wasmbuildtests
       include:
       - src/tasks/*
@@ -112,11 +114,6 @@
       - src/mono/nuget/Microsoft.NET.Runtime.MonoAOTCompiler.Task/*
       - src/mono/nuget/Microsoft.NET.Runtime.MonoTargets.Sdk/*
       - src/mono/mono/*
-=======
-    - subset: coreclr_jit
-      include:
-      - src/coreclr/jit/*
->>>>>>> 25da88cc
 
     - ${{ if ne(parameters.extraSubsets, '') }}:
       - ${{ parameters.extraSubsets }}