--- conflicted
+++ resolved
@@ -22,11 +22,7 @@
         src/tests/Common/wasm-test-runner/*
     ]
     _wasm_pipelines: [
-<<<<<<< HEAD
-        eng/pipelines/**/*wasm*yml
-=======
         eng/pipelines/**/*wasm*
->>>>>>> dd966372
     ]
 
     # src/workloads is only used in runtime-official builds
