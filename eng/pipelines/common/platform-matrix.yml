parameters:
  runtimeFlavor: 'coreclr'
  jobTemplate: ''
  buildConfig: ''
  platforms: []
  # platformGroup is a named collection of platforms. Allowed values:
  # 'all' - all platforms
  # 'gcstress' - platforms that support running under GCStress0x3 and GCStress0xC scenarios
  platformGroup: ''
  # helixQueueGroup is a named collection of Helix Queues. If specified, it determines which Helix queues are
  # used, instead of the usual criteria. Values that must be supported by the supplied helixQueuesTemplate:
  # 'pr' - the queues used for a pull request for the platform. Typically a small set.
  # 'ci' - the queues used for a CI (post-merge) test run.
  # Other values might be supported by the template specified in helixQueuesTemplate, but they do not have specified
  # meanings here.
  helixQueueGroup: 'pr'
  # helixQueuesTemplate is a yaml template which will be expanded in order to set up the helix queues
  # for the given platform and helixQueueGroup.
  helixQueuesTemplate: ''
  container: ''
  shouldContinueOnError: false
  jobParameters: {}
  variables: []

jobs:

<<<<<<< HEAD
=======
# Linux arm
- ${{ if or(containsValue(parameters.platforms, 'linux_arm'), in(parameters.platformGroup, 'all', 'gcstress')) }}:
  - template: xplat-setup.yml
    parameters:
      jobTemplate: ${{ parameters.jobTemplate }}
      helixQueuesTemplate: ${{ parameters.helixQueuesTemplate }}
      variables: ${{ parameters.variables }}
      osGroup: linux
      archType: arm
      targetRid: linux-arm
      platform: linux_arm
      shouldContinueOnError: ${{ parameters.shouldContinueOnError }}
      container: linux_arm
      jobParameters:
        runtimeFlavor: ${{ parameters.runtimeFlavor }}
        buildConfig: ${{ parameters.buildConfig }}
        helixQueueGroup: ${{ parameters.helixQueueGroup }}
        crossBuild: true
        ${{ insert }}: ${{ parameters.jobParameters }}

# Linux armv6
- ${{ if containsValue(parameters.platforms, 'linux_armv6') }}:
  - template: xplat-setup.yml
    parameters:
      jobTemplate: ${{ parameters.jobTemplate }}
      helixQueuesTemplate: ${{ parameters.helixQueuesTemplate }}
      variables: ${{ parameters.variables }}
      osGroup: linux
      archType: armv6
      targetRid: linux-armv6
      platform: linux_armv6
      shouldContinueOnError: ${{ parameters.shouldContinueOnError }}
      container: linux_armv6
      jobParameters:
        runtimeFlavor: ${{ parameters.runtimeFlavor }}
        buildConfig: ${{ parameters.buildConfig }}
        helixQueueGroup: ${{ parameters.helixQueueGroup }}
        crossBuild: true
        ${{ insert }}: ${{ parameters.jobParameters }}

# Linux arm64

- ${{ if or(containsValue(parameters.platforms, 'linux_arm64'), in(parameters.platformGroup, 'all', 'gcstress')) }}:
  - template: xplat-setup.yml
    parameters:
      jobTemplate: ${{ parameters.jobTemplate }}
      helixQueuesTemplate: ${{ parameters.helixQueuesTemplate }}
      variables: ${{ parameters.variables }}
      osGroup: linux
      archType: arm64
      targetRid: linux-arm64
      platform: linux_arm64
      shouldContinueOnError: ${{ parameters.shouldContinueOnError }}
      ${{ if eq(parameters.container, '') }}:
        container: linux_arm64
      ${{ if ne(parameters.container, '') }}:
        container:
          image: ${{ parameters.container }}
          registry: mcr
      jobParameters:
        runtimeFlavor: ${{ parameters.runtimeFlavor }}
        buildConfig: ${{ parameters.buildConfig }}
        helixQueueGroup: ${{ parameters.helixQueueGroup }}
        crossBuild: true
        ${{ insert }}: ${{ parameters.jobParameters }}

# Linux musl x64

- ${{ if or(containsValue(parameters.platforms, 'linux_musl_x64'), eq(parameters.platformGroup, 'all')) }}:
  - template: xplat-setup.yml
    parameters:
      jobTemplate: ${{ parameters.jobTemplate }}
      helixQueuesTemplate: ${{ parameters.helixQueuesTemplate }}
      variables: ${{ parameters.variables }}
      osGroup: linux
      osSubgroup: _musl
      archType: x64
      targetRid: linux-musl-x64
      platform: linux_musl_x64
      shouldContinueOnError: ${{ parameters.shouldContinueOnError }}
      container: linux_musl_x64
      jobParameters:
        runtimeFlavor: ${{ parameters.runtimeFlavor }}
        buildConfig: ${{ parameters.buildConfig }}
        helixQueueGroup: ${{ parameters.helixQueueGroup }}
        crossBuild: true
        ${{ insert }}: ${{ parameters.jobParameters }}

# Linux musl arm

- ${{ if or(containsValue(parameters.platforms, 'linux_musl_arm'), eq(parameters.platformGroup, 'all')) }}:
  - template: xplat-setup.yml
    parameters:
      jobTemplate: ${{ parameters.jobTemplate }}
      helixQueuesTemplate: ${{ parameters.helixQueuesTemplate }}
      variables: ${{ parameters.variables }}
      osGroup: linux
      osSubgroup: _musl
      archType: arm
      targetRid: linux-musl-arm
      platform: linux_musl_arm
      shouldContinueOnError: ${{ parameters.shouldContinueOnError }}
      container: linux_musl_arm
      jobParameters:
        runtimeFlavor: ${{ parameters.runtimeFlavor }}
        buildConfig: ${{ parameters.buildConfig }}
        helixQueueGroup: ${{ parameters.helixQueueGroup }}
        crossBuild: true
        ${{ insert }}: ${{ parameters.jobParameters }}

# Linux musl arm64

- ${{ if or(containsValue(parameters.platforms, 'linux_musl_arm64'), eq(parameters.platformGroup, 'all')) }}:
  - template: xplat-setup.yml
    parameters:
      jobTemplate: ${{ parameters.jobTemplate }}
      helixQueuesTemplate: ${{ parameters.helixQueuesTemplate }}
      variables: ${{ parameters.variables }}
      osGroup: linux
      osSubgroup: _musl
      archType: arm64
      targetRid: linux-musl-arm64
      platform: linux_musl_arm64
      shouldContinueOnError: ${{ parameters.shouldContinueOnError }}
      container: linux_musl_arm64
      jobParameters:
        runtimeFlavor: ${{ parameters.runtimeFlavor }}
        buildConfig: ${{ parameters.buildConfig }}
        helixQueueGroup: ${{ parameters.helixQueueGroup }}
        crossBuild: true
        ${{ insert }}: ${{ parameters.jobParameters }}

# Linux Bionic arm64

- ${{ if containsValue(parameters.platforms, 'linux_bionic_arm64') }}:
  - template: xplat-setup.yml
    parameters:
      jobTemplate: ${{ parameters.jobTemplate }}
      helixQueuesTemplate: ${{ parameters.helixQueuesTemplate }}
      variables: ${{ parameters.variables }}
      osGroup: linux
      osSubgroup: _bionic
      archType: arm64
      targetRid: linux-bionic-arm64
      platform: linux_bionic_arm64
      shouldContinueOnError: ${{ parameters.shouldContinueOnError }}
      container: linux_bionic
      jobParameters:
        runtimeFlavor: mono
        # We build on Linux, but the test queue runs Windows, so
        # we need to override the test script generation
        runScriptWindowsCmd: true
        buildConfig: ${{ parameters.buildConfig }}
        helixQueueGroup: ${{ parameters.helixQueueGroup }}
        ${{ insert }}: ${{ parameters.jobParameters }}

# Linux Bionic x64

- ${{ if containsValue(parameters.platforms, 'linux_bionic_x64') }}:
  - template: xplat-setup.yml
    parameters:
      jobTemplate: ${{ parameters.jobTemplate }}
      helixQueuesTemplate: ${{ parameters.helixQueuesTemplate }}
      variables: ${{ parameters.variables }}
      osGroup: linux
      osSubgroup: _bionic
      archType: x64
      targetRid: linux-bionic-x64
      platform: linux_bionic_x64
      shouldContinueOnError: ${{ parameters.shouldContinueOnError }}
      container: linux_bionic
      jobParameters:
        runtimeFlavor: mono
        buildConfig: ${{ parameters.buildConfig }}
        helixQueueGroup: ${{ parameters.helixQueueGroup }}
        ${{ insert }}: ${{ parameters.jobParameters }}

# Linux x64

- ${{ if or(containsValue(parameters.platforms, 'linux_x64'), containsValue(parameters.platforms, 'CoreClrTestBuildHost'), in(parameters.platformGroup, 'all', 'gcstress')) }}:
  - template: xplat-setup.yml
    parameters:
      jobTemplate: ${{ parameters.jobTemplate }}
      helixQueuesTemplate: ${{ parameters.helixQueuesTemplate }}
      variables: ${{ parameters.variables }}
      osGroup: linux
      archType: x64
      targetRid: linux-x64
      platform: linux_x64
      shouldContinueOnError: ${{ parameters.shouldContinueOnError }}
      ${{ if eq(parameters.container, '') }}:
        container: linux_x64
      ${{ if ne(parameters.container, '') }}:
        container:
          image: ${{ parameters.container }}
          registry: mcr
      jobParameters:
        runtimeFlavor: ${{ parameters.runtimeFlavor }}
        buildConfig: ${{ parameters.buildConfig }}
        helixQueueGroup: ${{ parameters.helixQueueGroup }}
        crossBuild: true
        ${{ insert }}: ${{ parameters.jobParameters }}

# Linux x86

- ${{ if containsValue(parameters.platforms, 'linux_x86') }}:
  - template: xplat-setup.yml
    parameters:
      jobTemplate: ${{ parameters.jobTemplate }}
      helixQueuesTemplate: ${{ parameters.helixQueuesTemplate }}
      variables: ${{ parameters.variables }}
      osGroup: linux
      archType: x86
      targetRid: linux-x86
      platform: linux_x86
      shouldContinueOnError: ${{ parameters.shouldContinueOnError }}
      container: linux_x86
      jobParameters:
        runtimeFlavor: ${{ parameters.runtimeFlavor }}
        buildConfig: ${{ parameters.buildConfig }}
        helixQueueGroup: ${{ parameters.helixQueueGroup }}
        crossBuild: true
        disableClrTest: true
        ${{ insert }}: ${{ parameters.jobParameters }}

# Centos 7 x64 Source Build

- ${{ if containsValue(parameters.platforms, 'SourceBuild_centos7_x64') }}:
  - template: xplat-setup.yml
    parameters:
      jobTemplate: ${{ parameters.jobTemplate }}
      helixQueuesTemplate: ${{ parameters.helixQueuesTemplate }}
      variables: ${{ parameters.variables }}
      osGroup: linux
      archType: x64
      targetRid: centos.7-x64
      platform: centos7_linux_x64
      shouldContinueOnError: ${{ parameters.shouldContinueOnError }}
      container:
        image: centos-7-source-build
        registry: mcr
      jobParameters:
        runtimeFlavor: ${{ parameters.runtimeFlavor }}
        buildConfig: ${{ parameters.buildConfig }}
        helixQueueGroup: ${{ parameters.helixQueueGroup }}
        isSourceBuild: true
        isNonPortableSourceBuild: true
        ${{ insert }}: ${{ parameters.jobParameters }}

# Non-existent RID Source Build

- ${{ if containsValue(parameters.platforms, 'SourceBuild_banana24_x64') }}:
  - template: xplat-setup.yml
    parameters:
      jobTemplate: ${{ parameters.jobTemplate }}
      helixQueuesTemplate: ${{ parameters.helixQueuesTemplate }}
      variables: ${{ parameters.variables }}
      osGroup: linux
      archType: x64
      targetRid: banana.24-x64
      platform: banana24_linux_x64
      shouldContinueOnError: ${{ parameters.shouldContinueOnError }}
      container:
        image: centos-7-source-build-20210714125450-5d87b80
        registry: mcr
      jobParameters:
        runtimeFlavor: ${{ parameters.runtimeFlavor }}
        buildConfig: ${{ parameters.buildConfig }}
        helixQueueGroup: ${{ parameters.helixQueueGroup }}
        isSourceBuild: true
        isNonPortableSourceBuild: true
        ${{ insert }}: ${{ parameters.jobParameters }}

# Portable Linux x64 Source Build

- ${{ if containsValue(parameters.platforms, 'SourceBuild_linux_x64') }}:
  - template: xplat-setup.yml
    parameters:
      jobTemplate: ${{ parameters.jobTemplate }}
      helixQueuesTemplate: ${{ parameters.helixQueuesTemplate }}
      variables: ${{ parameters.variables }}
      osGroup: linux
      archType: x64
      targetRid: linux-x64
      platform: linux_x64
      shouldContinueOnError: ${{ parameters.shouldContinueOnError }}
      container: SourceBuild_linux_x64
      jobParameters:
        runtimeFlavor: ${{ parameters.runtimeFlavor }}
        buildConfig: ${{ parameters.buildConfig }}
        helixQueueGroup: ${{ parameters.helixQueueGroup }}
        isSourceBuild: true
        isNonPortableSourceBuild: false
        ${{ insert }}: ${{ parameters.jobParameters }}

# GCC Linux x64 Build

- ${{ if containsValue(parameters.platforms, 'gcc_linux_x64') }}:
  - template: xplat-setup.yml
    parameters:
      jobTemplate: ${{ parameters.jobTemplate }}
      helixQueuesTemplate: ${{ parameters.helixQueuesTemplate }}
      variables: ${{ parameters.variables }}
      osGroup: linux
      archType: x64
      targetRid: linux-x64
      platform: linux_x64
      shouldContinueOnError: ${{ parameters.shouldContinueOnError }}
      container: debian-11-gcc12-amd64
      jobParameters:
        runtimeFlavor: ${{ parameters.runtimeFlavor }}
        buildConfig: ${{ parameters.buildConfig }}
        helixQueueGroup: ${{ parameters.helixQueueGroup }}
        compilerName: gcc
        ${{ insert }}: ${{ parameters.jobParameters }}

# Mono LLVMAot test build

- ${{ if containsValue(parameters.platforms, 'linux_x64_llvmaot') }}:
  - template: xplat-setup.yml
    parameters:
      jobTemplate: ${{ parameters.jobTemplate }}
      helixQueuesTemplate: ${{ parameters.helixQueuesTemplate }}
      variables: ${{ parameters.variables }}
      osGroup: linux
      archType: x64
      targetRid: linux-x64
      platform: linux_x64
      shouldContinueOnError: ${{ parameters.shouldContinueOnError }}
      container: linux_x64_llvmaot
      jobParameters:
        runtimeFlavor: ${{ parameters.runtimeFlavor }}
        buildConfig: ${{ parameters.buildConfig }}
        helixQueueGroup: ${{ parameters.helixQueueGroup }}
        ${{ insert }}: ${{ parameters.jobParameters }}

# Linux s390x

- ${{ if containsValue(parameters.platforms, 'linux_s390x') }}:
  - template: xplat-setup.yml
    parameters:
      jobTemplate: ${{ parameters.jobTemplate }}
      helixQueuesTemplate: ${{ parameters.helixQueuesTemplate }}
      variables: ${{ parameters.variables }}
      osGroup: linux
      archType: s390x
      targetRid: linux-s390x
      platform: linux_s390x
      shouldContinueOnError: ${{ parameters.shouldContinueOnError }}
      container: linux_s390x
      jobParameters:
        runtimeFlavor: ${{ parameters.runtimeFlavor }}
        buildConfig: ${{ parameters.buildConfig }}
        helixQueueGroup: ${{ parameters.helixQueueGroup }}
        crossBuild: true
        ${{ insert }}: ${{ parameters.jobParameters }}

# Linux PPC64le

- ${{ if containsValue(parameters.platforms, 'linux_ppc64le') }}:
  - template: xplat-setup.yml
    parameters:
      jobTemplate: ${{ parameters.jobTemplate }}
      helixQueuesTemplate: ${{ parameters.helixQueuesTemplate }}
      variables: ${{ parameters.variables }}
      osGroup: linux
      archType: ppc64le
      targetRid: linux-ppc64le
      platform: linux_ppc64le
      shouldContinueOnError: ${{ parameters.shouldContinueOnError }}
      container: linux_ppc64le
      jobParameters:
        runtimeFlavor: ${{ parameters.runtimeFlavor }}
        buildConfig: ${{ parameters.buildConfig }}
        helixQueueGroup: ${{ parameters.helixQueueGroup }}
        crossBuild: true
        ${{ insert }}: ${{ parameters.jobParameters }}

# Linux RISCV64

- ${{ if containsValue(parameters.platforms, 'linux_riscv64') }}:
  - template: xplat-setup.yml
    parameters:
      jobTemplate: ${{ parameters.jobTemplate }}
      helixQueuesTemplate: ${{ parameters.helixQueuesTemplate }}
      variables: ${{ parameters.variables }}
      osGroup: linux
      archType: riscv64
      targetRid: linux-riscv64
      platform: linux_riscv64
      shouldContinueOnError: ${{ parameters.shouldContinueOnError }}
      container: linux_riscv64
      jobParameters:
        runtimeFlavor: ${{ parameters.runtimeFlavor }}
        buildConfig: ${{ parameters.buildConfig }}
        helixQueueGroup: ${{ parameters.helixQueueGroup }}
        crossBuild: true
        disableClrTest: true
        ${{ insert }}: ${{ parameters.jobParameters }}

>>>>>>> 8290921b
# WASI WebAssembly

- ${{ if containsValue(parameters.platforms, 'wasi_wasm') }}:
  - template: xplat-setup.yml
    parameters:
      jobTemplate: ${{ parameters.jobTemplate }}
      helixQueuesTemplate: ${{ parameters.helixQueuesTemplate }}
      variables: ${{ parameters.variables }}
      osGroup: wasi
      archType: wasm
      targetRid: wasi-wasm
      platform: wasi_wasm
      shouldContinueOnError: ${{ parameters.shouldContinueOnError }}
      container: wasi_wasm
      jobParameters:
        hostedOs: linux
        runtimeFlavor: ${{ parameters.runtimeFlavor }}
        stagedBuild: ${{ parameters.stagedBuild }}
        buildConfig: ${{ parameters.buildConfig }}
        ${{ insert }}: ${{ parameters.jobParameters }}

# WASI WebAssembly windows

- ${{ if containsValue(parameters.platforms, 'wasi_wasm_win') }}:
  - template: xplat-setup.yml
    parameters:
      jobTemplate: ${{ parameters.jobTemplate }}
      helixQueuesTemplate: ${{ parameters.helixQueuesTemplate }}
      variables: ${{ parameters.variables }}
      osGroup: wasi
      archType: wasm
      targetRid: wasi-wasm
      platform: wasi_wasm_win
      shouldContinueOnError: ${{ parameters.shouldContinueOnError }}
      jobParameters:
        hostedOs: windows
        runtimeFlavor: ${{ parameters.runtimeFlavor }}
        stagedBuild: ${{ parameters.stagedBuild }}
        buildConfig: ${{ parameters.buildConfig }}
        ${{ insert }}: ${{ parameters.jobParameters }}<|MERGE_RESOLUTION|>--- conflicted
+++ resolved
@@ -24,409 +24,6 @@
 
 jobs:
 
-<<<<<<< HEAD
-=======
-# Linux arm
-- ${{ if or(containsValue(parameters.platforms, 'linux_arm'), in(parameters.platformGroup, 'all', 'gcstress')) }}:
-  - template: xplat-setup.yml
-    parameters:
-      jobTemplate: ${{ parameters.jobTemplate }}
-      helixQueuesTemplate: ${{ parameters.helixQueuesTemplate }}
-      variables: ${{ parameters.variables }}
-      osGroup: linux
-      archType: arm
-      targetRid: linux-arm
-      platform: linux_arm
-      shouldContinueOnError: ${{ parameters.shouldContinueOnError }}
-      container: linux_arm
-      jobParameters:
-        runtimeFlavor: ${{ parameters.runtimeFlavor }}
-        buildConfig: ${{ parameters.buildConfig }}
-        helixQueueGroup: ${{ parameters.helixQueueGroup }}
-        crossBuild: true
-        ${{ insert }}: ${{ parameters.jobParameters }}
-
-# Linux armv6
-- ${{ if containsValue(parameters.platforms, 'linux_armv6') }}:
-  - template: xplat-setup.yml
-    parameters:
-      jobTemplate: ${{ parameters.jobTemplate }}
-      helixQueuesTemplate: ${{ parameters.helixQueuesTemplate }}
-      variables: ${{ parameters.variables }}
-      osGroup: linux
-      archType: armv6
-      targetRid: linux-armv6
-      platform: linux_armv6
-      shouldContinueOnError: ${{ parameters.shouldContinueOnError }}
-      container: linux_armv6
-      jobParameters:
-        runtimeFlavor: ${{ parameters.runtimeFlavor }}
-        buildConfig: ${{ parameters.buildConfig }}
-        helixQueueGroup: ${{ parameters.helixQueueGroup }}
-        crossBuild: true
-        ${{ insert }}: ${{ parameters.jobParameters }}
-
-# Linux arm64
-
-- ${{ if or(containsValue(parameters.platforms, 'linux_arm64'), in(parameters.platformGroup, 'all', 'gcstress')) }}:
-  - template: xplat-setup.yml
-    parameters:
-      jobTemplate: ${{ parameters.jobTemplate }}
-      helixQueuesTemplate: ${{ parameters.helixQueuesTemplate }}
-      variables: ${{ parameters.variables }}
-      osGroup: linux
-      archType: arm64
-      targetRid: linux-arm64
-      platform: linux_arm64
-      shouldContinueOnError: ${{ parameters.shouldContinueOnError }}
-      ${{ if eq(parameters.container, '') }}:
-        container: linux_arm64
-      ${{ if ne(parameters.container, '') }}:
-        container:
-          image: ${{ parameters.container }}
-          registry: mcr
-      jobParameters:
-        runtimeFlavor: ${{ parameters.runtimeFlavor }}
-        buildConfig: ${{ parameters.buildConfig }}
-        helixQueueGroup: ${{ parameters.helixQueueGroup }}
-        crossBuild: true
-        ${{ insert }}: ${{ parameters.jobParameters }}
-
-# Linux musl x64
-
-- ${{ if or(containsValue(parameters.platforms, 'linux_musl_x64'), eq(parameters.platformGroup, 'all')) }}:
-  - template: xplat-setup.yml
-    parameters:
-      jobTemplate: ${{ parameters.jobTemplate }}
-      helixQueuesTemplate: ${{ parameters.helixQueuesTemplate }}
-      variables: ${{ parameters.variables }}
-      osGroup: linux
-      osSubgroup: _musl
-      archType: x64
-      targetRid: linux-musl-x64
-      platform: linux_musl_x64
-      shouldContinueOnError: ${{ parameters.shouldContinueOnError }}
-      container: linux_musl_x64
-      jobParameters:
-        runtimeFlavor: ${{ parameters.runtimeFlavor }}
-        buildConfig: ${{ parameters.buildConfig }}
-        helixQueueGroup: ${{ parameters.helixQueueGroup }}
-        crossBuild: true
-        ${{ insert }}: ${{ parameters.jobParameters }}
-
-# Linux musl arm
-
-- ${{ if or(containsValue(parameters.platforms, 'linux_musl_arm'), eq(parameters.platformGroup, 'all')) }}:
-  - template: xplat-setup.yml
-    parameters:
-      jobTemplate: ${{ parameters.jobTemplate }}
-      helixQueuesTemplate: ${{ parameters.helixQueuesTemplate }}
-      variables: ${{ parameters.variables }}
-      osGroup: linux
-      osSubgroup: _musl
-      archType: arm
-      targetRid: linux-musl-arm
-      platform: linux_musl_arm
-      shouldContinueOnError: ${{ parameters.shouldContinueOnError }}
-      container: linux_musl_arm
-      jobParameters:
-        runtimeFlavor: ${{ parameters.runtimeFlavor }}
-        buildConfig: ${{ parameters.buildConfig }}
-        helixQueueGroup: ${{ parameters.helixQueueGroup }}
-        crossBuild: true
-        ${{ insert }}: ${{ parameters.jobParameters }}
-
-# Linux musl arm64
-
-- ${{ if or(containsValue(parameters.platforms, 'linux_musl_arm64'), eq(parameters.platformGroup, 'all')) }}:
-  - template: xplat-setup.yml
-    parameters:
-      jobTemplate: ${{ parameters.jobTemplate }}
-      helixQueuesTemplate: ${{ parameters.helixQueuesTemplate }}
-      variables: ${{ parameters.variables }}
-      osGroup: linux
-      osSubgroup: _musl
-      archType: arm64
-      targetRid: linux-musl-arm64
-      platform: linux_musl_arm64
-      shouldContinueOnError: ${{ parameters.shouldContinueOnError }}
-      container: linux_musl_arm64
-      jobParameters:
-        runtimeFlavor: ${{ parameters.runtimeFlavor }}
-        buildConfig: ${{ parameters.buildConfig }}
-        helixQueueGroup: ${{ parameters.helixQueueGroup }}
-        crossBuild: true
-        ${{ insert }}: ${{ parameters.jobParameters }}
-
-# Linux Bionic arm64
-
-- ${{ if containsValue(parameters.platforms, 'linux_bionic_arm64') }}:
-  - template: xplat-setup.yml
-    parameters:
-      jobTemplate: ${{ parameters.jobTemplate }}
-      helixQueuesTemplate: ${{ parameters.helixQueuesTemplate }}
-      variables: ${{ parameters.variables }}
-      osGroup: linux
-      osSubgroup: _bionic
-      archType: arm64
-      targetRid: linux-bionic-arm64
-      platform: linux_bionic_arm64
-      shouldContinueOnError: ${{ parameters.shouldContinueOnError }}
-      container: linux_bionic
-      jobParameters:
-        runtimeFlavor: mono
-        # We build on Linux, but the test queue runs Windows, so
-        # we need to override the test script generation
-        runScriptWindowsCmd: true
-        buildConfig: ${{ parameters.buildConfig }}
-        helixQueueGroup: ${{ parameters.helixQueueGroup }}
-        ${{ insert }}: ${{ parameters.jobParameters }}
-
-# Linux Bionic x64
-
-- ${{ if containsValue(parameters.platforms, 'linux_bionic_x64') }}:
-  - template: xplat-setup.yml
-    parameters:
-      jobTemplate: ${{ parameters.jobTemplate }}
-      helixQueuesTemplate: ${{ parameters.helixQueuesTemplate }}
-      variables: ${{ parameters.variables }}
-      osGroup: linux
-      osSubgroup: _bionic
-      archType: x64
-      targetRid: linux-bionic-x64
-      platform: linux_bionic_x64
-      shouldContinueOnError: ${{ parameters.shouldContinueOnError }}
-      container: linux_bionic
-      jobParameters:
-        runtimeFlavor: mono
-        buildConfig: ${{ parameters.buildConfig }}
-        helixQueueGroup: ${{ parameters.helixQueueGroup }}
-        ${{ insert }}: ${{ parameters.jobParameters }}
-
-# Linux x64
-
-- ${{ if or(containsValue(parameters.platforms, 'linux_x64'), containsValue(parameters.platforms, 'CoreClrTestBuildHost'), in(parameters.platformGroup, 'all', 'gcstress')) }}:
-  - template: xplat-setup.yml
-    parameters:
-      jobTemplate: ${{ parameters.jobTemplate }}
-      helixQueuesTemplate: ${{ parameters.helixQueuesTemplate }}
-      variables: ${{ parameters.variables }}
-      osGroup: linux
-      archType: x64
-      targetRid: linux-x64
-      platform: linux_x64
-      shouldContinueOnError: ${{ parameters.shouldContinueOnError }}
-      ${{ if eq(parameters.container, '') }}:
-        container: linux_x64
-      ${{ if ne(parameters.container, '') }}:
-        container:
-          image: ${{ parameters.container }}
-          registry: mcr
-      jobParameters:
-        runtimeFlavor: ${{ parameters.runtimeFlavor }}
-        buildConfig: ${{ parameters.buildConfig }}
-        helixQueueGroup: ${{ parameters.helixQueueGroup }}
-        crossBuild: true
-        ${{ insert }}: ${{ parameters.jobParameters }}
-
-# Linux x86
-
-- ${{ if containsValue(parameters.platforms, 'linux_x86') }}:
-  - template: xplat-setup.yml
-    parameters:
-      jobTemplate: ${{ parameters.jobTemplate }}
-      helixQueuesTemplate: ${{ parameters.helixQueuesTemplate }}
-      variables: ${{ parameters.variables }}
-      osGroup: linux
-      archType: x86
-      targetRid: linux-x86
-      platform: linux_x86
-      shouldContinueOnError: ${{ parameters.shouldContinueOnError }}
-      container: linux_x86
-      jobParameters:
-        runtimeFlavor: ${{ parameters.runtimeFlavor }}
-        buildConfig: ${{ parameters.buildConfig }}
-        helixQueueGroup: ${{ parameters.helixQueueGroup }}
-        crossBuild: true
-        disableClrTest: true
-        ${{ insert }}: ${{ parameters.jobParameters }}
-
-# Centos 7 x64 Source Build
-
-- ${{ if containsValue(parameters.platforms, 'SourceBuild_centos7_x64') }}:
-  - template: xplat-setup.yml
-    parameters:
-      jobTemplate: ${{ parameters.jobTemplate }}
-      helixQueuesTemplate: ${{ parameters.helixQueuesTemplate }}
-      variables: ${{ parameters.variables }}
-      osGroup: linux
-      archType: x64
-      targetRid: centos.7-x64
-      platform: centos7_linux_x64
-      shouldContinueOnError: ${{ parameters.shouldContinueOnError }}
-      container:
-        image: centos-7-source-build
-        registry: mcr
-      jobParameters:
-        runtimeFlavor: ${{ parameters.runtimeFlavor }}
-        buildConfig: ${{ parameters.buildConfig }}
-        helixQueueGroup: ${{ parameters.helixQueueGroup }}
-        isSourceBuild: true
-        isNonPortableSourceBuild: true
-        ${{ insert }}: ${{ parameters.jobParameters }}
-
-# Non-existent RID Source Build
-
-- ${{ if containsValue(parameters.platforms, 'SourceBuild_banana24_x64') }}:
-  - template: xplat-setup.yml
-    parameters:
-      jobTemplate: ${{ parameters.jobTemplate }}
-      helixQueuesTemplate: ${{ parameters.helixQueuesTemplate }}
-      variables: ${{ parameters.variables }}
-      osGroup: linux
-      archType: x64
-      targetRid: banana.24-x64
-      platform: banana24_linux_x64
-      shouldContinueOnError: ${{ parameters.shouldContinueOnError }}
-      container:
-        image: centos-7-source-build-20210714125450-5d87b80
-        registry: mcr
-      jobParameters:
-        runtimeFlavor: ${{ parameters.runtimeFlavor }}
-        buildConfig: ${{ parameters.buildConfig }}
-        helixQueueGroup: ${{ parameters.helixQueueGroup }}
-        isSourceBuild: true
-        isNonPortableSourceBuild: true
-        ${{ insert }}: ${{ parameters.jobParameters }}
-
-# Portable Linux x64 Source Build
-
-- ${{ if containsValue(parameters.platforms, 'SourceBuild_linux_x64') }}:
-  - template: xplat-setup.yml
-    parameters:
-      jobTemplate: ${{ parameters.jobTemplate }}
-      helixQueuesTemplate: ${{ parameters.helixQueuesTemplate }}
-      variables: ${{ parameters.variables }}
-      osGroup: linux
-      archType: x64
-      targetRid: linux-x64
-      platform: linux_x64
-      shouldContinueOnError: ${{ parameters.shouldContinueOnError }}
-      container: SourceBuild_linux_x64
-      jobParameters:
-        runtimeFlavor: ${{ parameters.runtimeFlavor }}
-        buildConfig: ${{ parameters.buildConfig }}
-        helixQueueGroup: ${{ parameters.helixQueueGroup }}
-        isSourceBuild: true
-        isNonPortableSourceBuild: false
-        ${{ insert }}: ${{ parameters.jobParameters }}
-
-# GCC Linux x64 Build
-
-- ${{ if containsValue(parameters.platforms, 'gcc_linux_x64') }}:
-  - template: xplat-setup.yml
-    parameters:
-      jobTemplate: ${{ parameters.jobTemplate }}
-      helixQueuesTemplate: ${{ parameters.helixQueuesTemplate }}
-      variables: ${{ parameters.variables }}
-      osGroup: linux
-      archType: x64
-      targetRid: linux-x64
-      platform: linux_x64
-      shouldContinueOnError: ${{ parameters.shouldContinueOnError }}
-      container: debian-11-gcc12-amd64
-      jobParameters:
-        runtimeFlavor: ${{ parameters.runtimeFlavor }}
-        buildConfig: ${{ parameters.buildConfig }}
-        helixQueueGroup: ${{ parameters.helixQueueGroup }}
-        compilerName: gcc
-        ${{ insert }}: ${{ parameters.jobParameters }}
-
-# Mono LLVMAot test build
-
-- ${{ if containsValue(parameters.platforms, 'linux_x64_llvmaot') }}:
-  - template: xplat-setup.yml
-    parameters:
-      jobTemplate: ${{ parameters.jobTemplate }}
-      helixQueuesTemplate: ${{ parameters.helixQueuesTemplate }}
-      variables: ${{ parameters.variables }}
-      osGroup: linux
-      archType: x64
-      targetRid: linux-x64
-      platform: linux_x64
-      shouldContinueOnError: ${{ parameters.shouldContinueOnError }}
-      container: linux_x64_llvmaot
-      jobParameters:
-        runtimeFlavor: ${{ parameters.runtimeFlavor }}
-        buildConfig: ${{ parameters.buildConfig }}
-        helixQueueGroup: ${{ parameters.helixQueueGroup }}
-        ${{ insert }}: ${{ parameters.jobParameters }}
-
-# Linux s390x
-
-- ${{ if containsValue(parameters.platforms, 'linux_s390x') }}:
-  - template: xplat-setup.yml
-    parameters:
-      jobTemplate: ${{ parameters.jobTemplate }}
-      helixQueuesTemplate: ${{ parameters.helixQueuesTemplate }}
-      variables: ${{ parameters.variables }}
-      osGroup: linux
-      archType: s390x
-      targetRid: linux-s390x
-      platform: linux_s390x
-      shouldContinueOnError: ${{ parameters.shouldContinueOnError }}
-      container: linux_s390x
-      jobParameters:
-        runtimeFlavor: ${{ parameters.runtimeFlavor }}
-        buildConfig: ${{ parameters.buildConfig }}
-        helixQueueGroup: ${{ parameters.helixQueueGroup }}
-        crossBuild: true
-        ${{ insert }}: ${{ parameters.jobParameters }}
-
-# Linux PPC64le
-
-- ${{ if containsValue(parameters.platforms, 'linux_ppc64le') }}:
-  - template: xplat-setup.yml
-    parameters:
-      jobTemplate: ${{ parameters.jobTemplate }}
-      helixQueuesTemplate: ${{ parameters.helixQueuesTemplate }}
-      variables: ${{ parameters.variables }}
-      osGroup: linux
-      archType: ppc64le
-      targetRid: linux-ppc64le
-      platform: linux_ppc64le
-      shouldContinueOnError: ${{ parameters.shouldContinueOnError }}
-      container: linux_ppc64le
-      jobParameters:
-        runtimeFlavor: ${{ parameters.runtimeFlavor }}
-        buildConfig: ${{ parameters.buildConfig }}
-        helixQueueGroup: ${{ parameters.helixQueueGroup }}
-        crossBuild: true
-        ${{ insert }}: ${{ parameters.jobParameters }}
-
-# Linux RISCV64
-
-- ${{ if containsValue(parameters.platforms, 'linux_riscv64') }}:
-  - template: xplat-setup.yml
-    parameters:
-      jobTemplate: ${{ parameters.jobTemplate }}
-      helixQueuesTemplate: ${{ parameters.helixQueuesTemplate }}
-      variables: ${{ parameters.variables }}
-      osGroup: linux
-      archType: riscv64
-      targetRid: linux-riscv64
-      platform: linux_riscv64
-      shouldContinueOnError: ${{ parameters.shouldContinueOnError }}
-      container: linux_riscv64
-      jobParameters:
-        runtimeFlavor: ${{ parameters.runtimeFlavor }}
-        buildConfig: ${{ parameters.buildConfig }}
-        helixQueueGroup: ${{ parameters.helixQueueGroup }}
-        crossBuild: true
-        disableClrTest: true
-        ${{ insert }}: ${{ parameters.jobParameters }}
-
->>>>>>> 8290921b
 # WASI WebAssembly
 
 - ${{ if containsValue(parameters.platforms, 'wasi_wasm') }}:
