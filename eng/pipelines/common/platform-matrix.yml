parameters:
  runtimeFlavor: 'coreclr'
  jobTemplate: ''
  buildConfig: ''
  platforms: []
  # platformGroup is a named collection of platforms. Allowed values:
  # 'all' - all platforms
  # 'gcstress' - platforms that support running under GCStress0x3 and GCStress0xC scenarios
  platformGroup: ''
  # helixQueueGroup is a named collection of Helix Queues. If specified, it determines which Helix queues are
  # used, instead of the usual criteria. Allowed values:
  # 'pr' - the queues used for a pull request for the platform. Typically a small set.
  # 'ci' - the queues used for a CI (post-merge) test run.
  # 'all' - the queues used for non-PR, non-CI test runs, e.g., Manual or Scheduled runs. Typically this is all available queues.
  helixQueueGroup: 'pr'
  # helixQueuesTemplate is a yaml template which will be expanded in order to set up the helix queues
  # for the given platform and helixQueueGroup.
  helixQueuesTemplate: ''
  stagedBuild: false
  # When set to false, suppresses reuse of OSX managed build artifacts (for pipelines without an OSX obj)
  # When set to true, passes the 'platforms' value as a job parameter also named 'platforms'.
  # Handled as an opt-in parameter to avoid excessive yaml.
  passPlatforms: false
  container: ''
  jobParameters: {}
  variables: []

jobs:

# WebAssembly

- ${{ if containsValue(parameters.platforms, 'Browser_wasm') }}:
  - template: xplat-setup.yml
    parameters:
      jobTemplate: ${{ parameters.jobTemplate }}
      helixQueuesTemplate: ${{ parameters.helixQueuesTemplate }}
      variables: ${{ parameters.variables }}
      osGroup: Browser
      archType: wasm
      targetRid: browser-wasm
      platform: Browser_wasm
      container:
<<<<<<< HEAD
        image: ubuntu-18.04-webassembly-20220118141522-180197c
=======
        image: ubuntu-18.04-webassembly-20210707133424-12f133e
>>>>>>> 47259d19
        registry: mcr
      jobParameters:
        hostedOs: Linux
        runtimeFlavor: ${{ parameters.runtimeFlavor }}
        stagedBuild: ${{ parameters.stagedBuild }}
        buildConfig: ${{ parameters.buildConfig }}
        ${{ if eq(parameters.passPlatforms, true) }}:
          platforms: ${{ parameters.platforms }}
        ${{ insert }}: ${{ parameters.jobParameters }}

# WebAssembly on Windows

- ${{ if containsValue(parameters.platforms, 'Browser_wasm_win') }}:
  - template: xplat-setup.yml
    parameters:
      jobTemplate: ${{ parameters.jobTemplate }}
      helixQueuesTemplate: ${{ parameters.helixQueuesTemplate }}
      variables: ${{ parameters.variables }}
      osGroup: Browser
      archType: wasm
      targetRid: browser-wasm
      platform: Browser_wasm_win
      jobParameters:
        hostedOs: windows
        runtimeFlavor: ${{ parameters.runtimeFlavor }}
        stagedBuild: ${{ parameters.stagedBuild }}
        buildConfig: ${{ parameters.buildConfig }}
        ${{ if eq(parameters.passPlatforms, true) }}:
          platforms: ${{ parameters.platforms }}
        ${{ insert }}: ${{ parameters.jobParameters }}<|MERGE_RESOLUTION|>--- conflicted
+++ resolved
@@ -27,6 +27,269 @@
 
 jobs:
 
+# Linux arm
+- ${{ if or(containsValue(parameters.platforms, 'Linux_arm'), in(parameters.platformGroup, 'all', 'gcstress')) }}:
+  - template: xplat-setup.yml
+    parameters:
+      jobTemplate: ${{ parameters.jobTemplate }}
+      helixQueuesTemplate: ${{ parameters.helixQueuesTemplate }}
+      variables: ${{ parameters.variables }}
+      osGroup: Linux
+      archType: arm
+      targetRid: linux-arm
+      platform: Linux_arm
+      container:
+        image: ubuntu-16.04-cross-20210719121212-8a8d3be
+        registry: mcr
+      jobParameters:
+        runtimeFlavor: ${{ parameters.runtimeFlavor }}
+        stagedBuild: ${{ parameters.stagedBuild }}
+        buildConfig: ${{ parameters.buildConfig }}
+        ${{ if eq(parameters.passPlatforms, true) }}:
+          platforms: ${{ parameters.platforms }}
+        helixQueueGroup: ${{ parameters.helixQueueGroup }}
+        crossBuild: true
+        crossrootfsDir: '/crossrootfs/arm'
+        ${{ insert }}: ${{ parameters.jobParameters }}
+
+# Linux armv6
+- ${{ if containsValue(parameters.platforms, 'Linux_armv6') }}:
+  - template: xplat-setup.yml
+    parameters:
+      jobTemplate: ${{ parameters.jobTemplate }}
+      helixQueuesTemplate: ${{ parameters.helixQueuesTemplate }}
+      variables: ${{ parameters.variables }}
+      osGroup: Linux
+      archType: armv6
+      targetRid: linux-armv6
+      platform: Linux_armv6
+      container:
+        image: ubuntu-20.04-cross-armv6-raspbian-10-20211208135931-e6e3ac4
+        registry: mcr
+      jobParameters:
+        runtimeFlavor: ${{ parameters.runtimeFlavor }}
+        stagedBuild: ${{ parameters.stagedBuild }}
+        buildConfig: ${{ parameters.buildConfig }}
+        ${{ if eq(parameters.passPlatforms, true) }}:
+          platforms: ${{ parameters.platforms }}
+        helixQueueGroup: ${{ parameters.helixQueueGroup }}
+        crossBuild: true
+        crossrootfsDir: '/crossrootfs/armv6'
+        ${{ insert }}: ${{ parameters.jobParameters }}
+
+# Linux arm64
+
+- ${{ if or(containsValue(parameters.platforms, 'Linux_arm64'), in(parameters.platformGroup, 'all', 'gcstress')) }}:
+  - template: xplat-setup.yml
+    parameters:
+      jobTemplate: ${{ parameters.jobTemplate }}
+      helixQueuesTemplate: ${{ parameters.helixQueuesTemplate }}
+      variables: ${{ parameters.variables }}
+      osGroup: Linux
+      archType: arm64
+      targetRid: linux-arm64
+      platform: Linux_arm64
+      container:
+        ${{ if eq(parameters.container, '') }}:
+          image: ubuntu-16.04-cross-arm64-20210719121212-8a8d3be
+        ${{ if ne(parameters.container, '') }}:
+          image: ${{ parameters.container }}
+        registry: mcr
+      jobParameters:
+        runtimeFlavor: ${{ parameters.runtimeFlavor }}
+        stagedBuild: ${{ parameters.stagedBuild }}
+        buildConfig: ${{ parameters.buildConfig }}
+        ${{ if eq(parameters.passPlatforms, true) }}:
+          platforms: ${{ parameters.platforms }}
+        helixQueueGroup: ${{ parameters.helixQueueGroup }}
+        crossBuild: true
+        crossrootfsDir: '/crossrootfs/arm64'
+        ${{ insert }}: ${{ parameters.jobParameters }}
+
+# Linux musl x64
+
+- ${{ if or(containsValue(parameters.platforms, 'Linux_musl_x64'), eq(parameters.platformGroup, 'all')) }}:
+  - template: xplat-setup.yml
+    parameters:
+      jobTemplate: ${{ parameters.jobTemplate }}
+      helixQueuesTemplate: ${{ parameters.helixQueuesTemplate }}
+      variables: ${{ parameters.variables }}
+      osGroup: Linux
+      osSubgroup: _musl
+      archType: x64
+      targetRid: linux-musl-x64
+      platform: Linux_musl_x64
+      container:
+        image: alpine-3.13-WithNode-20210910135845-c401c85
+        registry: mcr
+      jobParameters:
+        runtimeFlavor: ${{ parameters.runtimeFlavor }}
+        stagedBuild: ${{ parameters.stagedBuild }}
+        buildConfig: ${{ parameters.buildConfig }}
+        ${{ if eq(parameters.passPlatforms, true) }}:
+          platforms: ${{ parameters.platforms }}
+        helixQueueGroup: ${{ parameters.helixQueueGroup }}
+        ${{ insert }}: ${{ parameters.jobParameters }}
+
+# Linux musl arm
+
+- ${{ if or(containsValue(parameters.platforms, 'Linux_musl_arm'), eq(parameters.platformGroup, 'all')) }}:
+  - template: xplat-setup.yml
+    parameters:
+      jobTemplate: ${{ parameters.jobTemplate }}
+      helixQueuesTemplate: ${{ parameters.helixQueuesTemplate }}
+      variables: ${{ parameters.variables }}
+      osGroup: Linux
+      osSubgroup: _musl
+      archType: arm
+      targetRid: linux-musl-arm
+      platform: Linux_musl_arm
+      container:
+        image: ubuntu-16.04-cross-arm-alpine-20210923140502-78f7860
+        registry: mcr
+      jobParameters:
+        runtimeFlavor: ${{ parameters.runtimeFlavor }}
+        stagedBuild: ${{ parameters.stagedBuild }}
+        buildConfig: ${{ parameters.buildConfig }}
+        ${{ if eq(parameters.passPlatforms, true) }}:
+          platforms: ${{ parameters.platforms }}
+        helixQueueGroup: ${{ parameters.helixQueueGroup }}
+        crossBuild: true
+        crossrootfsDir: '/crossrootfs/arm'
+        ${{ insert }}: ${{ parameters.jobParameters }}
+
+# Linux musl arm64
+
+- ${{ if or(containsValue(parameters.platforms, 'Linux_musl_arm64'), eq(parameters.platformGroup, 'all')) }}:
+  - template: xplat-setup.yml
+    parameters:
+      jobTemplate: ${{ parameters.jobTemplate }}
+      helixQueuesTemplate: ${{ parameters.helixQueuesTemplate }}
+      variables: ${{ parameters.variables }}
+      osGroup: Linux
+      osSubgroup: _musl
+      archType: arm64
+      targetRid: linux-musl-arm64
+      platform: Linux_musl_arm64
+      container:
+        image: ubuntu-16.04-cross-arm64-alpine-20210923140502-78f7860
+        registry: mcr
+      jobParameters:
+        runtimeFlavor: ${{ parameters.runtimeFlavor }}
+        stagedBuild: ${{ parameters.stagedBuild }}
+        buildConfig: ${{ parameters.buildConfig }}
+        ${{ if eq(parameters.passPlatforms, true) }}:
+          platforms: ${{ parameters.platforms }}
+        helixQueueGroup: ${{ parameters.helixQueueGroup }}
+        crossBuild: true
+        crossrootfsDir: '/crossrootfs/arm64'
+        ${{ insert }}: ${{ parameters.jobParameters }}
+
+# Linux x64
+
+- ${{ if or(containsValue(parameters.platforms, 'Linux_x64'), containsValue(parameters.platforms, 'CoreClrTestBuildHost'), in(parameters.platformGroup, 'all', 'gcstress')) }}:
+  - template: xplat-setup.yml
+    parameters:
+      jobTemplate: ${{ parameters.jobTemplate }}
+      helixQueuesTemplate: ${{ parameters.helixQueuesTemplate }}
+      variables: ${{ parameters.variables }}
+      osGroup: Linux
+      archType: x64
+      targetRid: linux-x64
+      platform: Linux_x64
+      container:
+        ${{ if eq(parameters.container, '') }}:
+          image: centos-7-20210714125435-9b5bbc2
+        ${{ if ne(parameters.container, '') }}:
+          image: ${{ parameters.container }}
+        registry: mcr
+      jobParameters:
+        runtimeFlavor: ${{ parameters.runtimeFlavor }}
+        stagedBuild: ${{ parameters.stagedBuild }}
+        buildConfig: ${{ parameters.buildConfig }}
+        ${{ if eq(parameters.passPlatforms, true) }}:
+          platforms: ${{ parameters.platforms }}
+        helixQueueGroup: ${{ parameters.helixQueueGroup }}
+        ${{ insert }}: ${{ parameters.jobParameters }}
+
+# Linux x86
+
+- ${{ if containsValue(parameters.platforms, 'Linux_x86') }}:
+  - template: xplat-setup.yml
+    parameters:
+      jobTemplate: ${{ parameters.jobTemplate }}
+      helixQueuesTemplate: ${{ parameters.helixQueuesTemplate }}
+      variables: ${{ parameters.variables }}
+      osGroup: Linux
+      archType: x86
+      targetRid: linux-x86
+      platform: Linux_x86
+      container:
+        image: ubuntu-18.04-cross-x86-linux-20211022152824-f853169
+        registry: mcr
+      jobParameters:
+        runtimeFlavor: ${{ parameters.runtimeFlavor }}
+        stagedBuild: ${{ parameters.stagedBuild }}
+        buildConfig: ${{ parameters.buildConfig }}
+        ${{ if eq(parameters.passPlatforms, true) }}:
+          platforms: ${{ parameters.platforms }}
+        helixQueueGroup: ${{ parameters.helixQueueGroup }}
+        crossBuild: true
+        crossrootfsDir: '/crossrootfs/x86'
+        disableClrTest: true
+        ${{ insert }}: ${{ parameters.jobParameters }}
+
+# Linux x64 Source Build
+
+- ${{ if containsValue(parameters.platforms, 'SourceBuild_Linux_x64') }}:
+  - template: xplat-setup.yml
+    parameters:
+      jobTemplate: ${{ parameters.jobTemplate }}
+      helixQueuesTemplate: ${{ parameters.helixQueuesTemplate }}
+      variables: ${{ parameters.variables }}
+      osGroup: Linux
+      archType: x64
+      targetRid: linux-x64
+      platform: Linux_x64
+      container:
+        image: centos-7-source-build-20210714125450-5d87b80
+        registry: mcr
+      jobParameters:
+        runtimeFlavor: ${{ parameters.runtimeFlavor }}
+        stagedBuild: ${{ parameters.stagedBuild }}
+        buildConfig: ${{ parameters.buildConfig }}
+        ${{ if eq(parameters.passPlatforms, true) }}:
+          platforms: ${{ parameters.platforms }}
+        helixQueueGroup: ${{ parameters.helixQueueGroup }}
+        ${{ insert }}: ${{ parameters.jobParameters }}
+        buildingOnSourceBuildImage: true
+
+# Linux s390x
+
+- ${{ if containsValue(parameters.platforms, 'Linux_s390x') }}:
+  - template: xplat-setup.yml
+    parameters:
+      jobTemplate: ${{ parameters.jobTemplate }}
+      helixQueuesTemplate: ${{ parameters.helixQueuesTemplate }}
+      variables: ${{ parameters.variables }}
+      osGroup: Linux
+      archType: s390x
+      targetRid: linux-s390x
+      platform: Linux_s390x
+      container:
+        image: ubuntu-18.04-cross-s390x-20201102145728-d6e0352
+        registry: mcr
+      jobParameters:
+        runtimeFlavor: ${{ parameters.runtimeFlavor }}
+        stagedBuild: ${{ parameters.stagedBuild }}
+        buildConfig: ${{ parameters.buildConfig }}
+        ${{ if eq(parameters.passPlatforms, true) }}:
+          platforms: ${{ parameters.platforms }}
+        helixQueueGroup: ${{ parameters.helixQueueGroup }}
+        crossBuild: true
+        crossrootfsDir: '/crossrootfs/s390x'
+        ${{ insert }}: ${{ parameters.jobParameters }}
+
 # WebAssembly
 
 - ${{ if containsValue(parameters.platforms, 'Browser_wasm') }}:
@@ -40,11 +303,7 @@
       targetRid: browser-wasm
       platform: Browser_wasm
       container:
-<<<<<<< HEAD
-        image: ubuntu-18.04-webassembly-20220118141522-180197c
-=======
         image: ubuntu-18.04-webassembly-20210707133424-12f133e
->>>>>>> 47259d19
         registry: mcr
       jobParameters:
         hostedOs: Linux
@@ -74,4 +333,488 @@
         buildConfig: ${{ parameters.buildConfig }}
         ${{ if eq(parameters.passPlatforms, true) }}:
           platforms: ${{ parameters.platforms }}
+        ${{ insert }}: ${{ parameters.jobParameters }}
+
+# FreeBSD
+- ${{ if containsValue(parameters.platforms, 'FreeBSD_x64') }}:
+  - template: xplat-setup.yml
+    parameters:
+      jobTemplate: ${{ parameters.jobTemplate }}
+      helixQueuesTemplate: ${{ parameters.helixQueuesTemplate }}
+      variables: ${{ parameters.variables }}
+      osGroup: FreeBSD
+      archType: x64
+      targetRid: freebsd-x64
+      platform: FreeBSD_x64
+      container:
+        image: ubuntu-18.04-cross-freebsd-12-20210917001307-f13d79e
+        registry: mcr
+      jobParameters:
+        runtimeFlavor: ${{ parameters.runtimeFlavor }}
+        buildConfig: ${{ parameters.buildConfig }}
+        helixQueueGroup: ${{ parameters.helixQueueGroup }}
+        crossBuild: true
+        crossrootfsDir: '/crossrootfs/x64'
+        ${{ if eq(parameters.passPlatforms, true) }}:
+          platforms: ${{ parameters.platforms }}
+        ${{ insert }}: ${{ parameters.jobParameters }}
+
+# Android x64
+
+- ${{ if containsValue(parameters.platforms, 'Android_x64') }}:
+  - template: xplat-setup.yml
+    parameters:
+      jobTemplate: ${{ parameters.jobTemplate }}
+      helixQueuesTemplate: ${{ parameters.helixQueuesTemplate }}
+      variables: ${{ parameters.variables }}
+      osGroup: Android
+      archType: x64
+      targetRid: android-x64
+      platform: Android_x64
+      container:
+        image: ubuntu-18.04-android-20220131172314-3983b4e
+        registry: mcr
+      jobParameters:
+        runtimeFlavor: mono
+        stagedBuild: ${{ parameters.stagedBuild }}
+        buildConfig: ${{ parameters.buildConfig }}
+        ${{ if eq(parameters.passPlatforms, true) }}:
+          platforms: ${{ parameters.platforms }}
+        helixQueueGroup: ${{ parameters.helixQueueGroup }}
+        ${{ insert }}: ${{ parameters.jobParameters }}
+
+# Android x86
+
+- ${{ if containsValue(parameters.platforms, 'Android_x86') }}:
+  - template: xplat-setup.yml
+    parameters:
+      jobTemplate: ${{ parameters.jobTemplate }}
+      helixQueuesTemplate: ${{ parameters.helixQueuesTemplate }}
+      variables: ${{ parameters.variables }}
+      osGroup: Android
+      archType: x86
+      targetRid: android-x86
+      platform: Android_x86
+      container:
+        image: ubuntu-18.04-android-20220131172314-3983b4e
+        registry: mcr
+      jobParameters:
+        runtimeFlavor: mono
+        stagedBuild: ${{ parameters.stagedBuild }}
+        buildConfig: ${{ parameters.buildConfig }}
+        ${{ if eq(parameters.passPlatforms, true) }}:
+          platforms: ${{ parameters.platforms }}
+        helixQueueGroup: ${{ parameters.helixQueueGroup }}
+        ${{ insert }}: ${{ parameters.jobParameters }}
+
+# Android arm
+
+- ${{ if containsValue(parameters.platforms, 'Android_arm') }}:
+  - template: xplat-setup.yml
+    parameters:
+      jobTemplate: ${{ parameters.jobTemplate }}
+      helixQueuesTemplate: ${{ parameters.helixQueuesTemplate }}
+      variables: ${{ parameters.variables }}
+      osGroup: Android
+      archType: arm
+      targetRid: android-arm
+      platform: Android_arm
+      container:
+        image: ubuntu-18.04-android-20220131172314-3983b4e
+        registry: mcr
+      jobParameters:
+        runtimeFlavor: mono
+        stagedBuild: ${{ parameters.stagedBuild }}
+        buildConfig: ${{ parameters.buildConfig }}
+        ${{ if eq(parameters.passPlatforms, true) }}:
+          platforms: ${{ parameters.platforms }}
+        helixQueueGroup: ${{ parameters.helixQueueGroup }}
+        ${{ insert }}: ${{ parameters.jobParameters }}
+
+# Android arm64
+
+- ${{ if containsValue(parameters.platforms, 'Android_arm64') }}:
+  - template: xplat-setup.yml
+    parameters:
+      jobTemplate: ${{ parameters.jobTemplate }}
+      helixQueuesTemplate: ${{ parameters.helixQueuesTemplate }}
+      variables: ${{ parameters.variables }}
+      osGroup: Android
+      archType: arm64
+      targetRid: android-arm64
+      platform: Android_arm64
+      container:
+        image: ubuntu-18.04-android-20220131172314-3983b4e
+        registry: mcr
+      jobParameters:
+        runtimeFlavor: mono
+        stagedBuild: ${{ parameters.stagedBuild }}
+        buildConfig: ${{ parameters.buildConfig }}
+        ${{ if eq(parameters.passPlatforms, true) }}:
+          platforms: ${{ parameters.platforms }}
+        helixQueueGroup: ${{ parameters.helixQueueGroup }}
+        ${{ insert }}: ${{ parameters.jobParameters }}
+
+# Mac Catalyst x64
+
+- ${{ if containsValue(parameters.platforms, 'MacCatalyst_x64') }}:
+  - template: xplat-setup.yml
+    parameters:
+      jobTemplate: ${{ parameters.jobTemplate }}
+      helixQueuesTemplate: ${{ parameters.helixQueuesTemplate }}
+      variables: ${{ parameters.variables }}
+      osGroup: MacCatalyst
+      archType: x64
+      targetRid: maccatalyst-x64
+      platform: MacCatalyst_x64
+      jobParameters:
+        runtimeFlavor: mono
+        stagedBuild: ${{ parameters.stagedBuild }}
+        buildConfig: ${{ parameters.buildConfig }}
+        ${{ if eq(parameters.passPlatforms, true) }}:
+          platforms: ${{ parameters.platforms }}
+        helixQueueGroup: ${{ parameters.helixQueueGroup }}
+        ${{ insert }}: ${{ parameters.jobParameters }}
+
+# Mac Catalyst arm64
+
+- ${{ if containsValue(parameters.platforms, 'MacCatalyst_arm64') }}:
+  - template: xplat-setup.yml
+    parameters:
+      jobTemplate: ${{ parameters.jobTemplate }}
+      helixQueuesTemplate: ${{ parameters.helixQueuesTemplate }}
+      variables: ${{ parameters.variables }}
+      osGroup: MacCatalyst
+      archType: arm64
+      targetRid: maccatalyst-arm64
+      platform: MacCatalyst_arm64
+      jobParameters:
+        runtimeFlavor: mono
+        stagedBuild: ${{ parameters.stagedBuild }}
+        buildConfig: ${{ parameters.buildConfig }}
+        ${{ if eq(parameters.passPlatforms, true) }}:
+          platforms: ${{ parameters.platforms }}
+        helixQueueGroup: ${{ parameters.helixQueueGroup }}
+        ${{ insert }}: ${{ parameters.jobParameters }}
+
+# tvOS arm64
+
+- ${{ if containsValue(parameters.platforms, 'tvOS_arm64') }}:
+  - template: xplat-setup.yml
+    parameters:
+      jobTemplate: ${{ parameters.jobTemplate }}
+      helixQueuesTemplate: ${{ parameters.helixQueuesTemplate }}
+      variables: ${{ parameters.variables }}
+      osGroup: tvOS
+      archType: arm64
+      targetRid: tvos-arm64
+      platform: tvOS_arm64
+      jobParameters:
+        runtimeFlavor: mono
+        stagedBuild: ${{ parameters.stagedBuild }}
+        buildConfig: ${{ parameters.buildConfig }}
+        ${{ if eq(parameters.passPlatforms, true) }}:
+          platforms: ${{ parameters.platforms }}
+        helixQueueGroup: ${{ parameters.helixQueueGroup }}
+        ${{ insert }}: ${{ parameters.jobParameters }}
+
+# tvOS Simulator x64
+
+- ${{ if containsValue(parameters.platforms, 'tvOSSimulator_x64') }}:
+  - template: xplat-setup.yml
+    parameters:
+      jobTemplate: ${{ parameters.jobTemplate }}
+      helixQueuesTemplate: ${{ parameters.helixQueuesTemplate }}
+      variables: ${{ parameters.variables }}
+      osGroup: tvOSSimulator
+      archType: x64
+      targetRid: tvossimulator-x64
+      platform: tvOSSimulator_x64
+      jobParameters:
+        runtimeFlavor: mono
+        stagedBuild: ${{ parameters.stagedBuild }}
+        buildConfig: ${{ parameters.buildConfig }}
+        ${{ if eq(parameters.passPlatforms, true) }}:
+          platforms: ${{ parameters.platforms }}
+        helixQueueGroup: ${{ parameters.helixQueueGroup }}
+        ${{ insert }}: ${{ parameters.jobParameters }}
+
+# tvOS Simulator arm64
+
+- ${{ if containsValue(parameters.platforms, 'tvOSSimulator_arm64') }}:
+  - template: xplat-setup.yml
+    parameters:
+      jobTemplate: ${{ parameters.jobTemplate }}
+      helixQueuesTemplate: ${{ parameters.helixQueuesTemplate }}
+      variables: ${{ parameters.variables }}
+      osGroup: tvOSSimulator
+      archType: arm64
+      targetRid: tvossimulator-arm64
+      platform: tvOSSimulator_arm64
+      jobParameters:
+        runtimeFlavor: mono
+        stagedBuild: ${{ parameters.stagedBuild }}
+        buildConfig: ${{ parameters.buildConfig }}
+        ${{ if eq(parameters.passPlatforms, true) }}:
+          platforms: ${{ parameters.platforms }}
+        helixQueueGroup: ${{ parameters.helixQueueGroup }}
+        ${{ insert }}: ${{ parameters.jobParameters }}
+
+# iOS arm
+
+- ${{ if containsValue(parameters.platforms, 'iOS_arm') }}:
+  - template: xplat-setup.yml
+    parameters:
+      jobTemplate: ${{ parameters.jobTemplate }}
+      helixQueuesTemplate: ${{ parameters.helixQueuesTemplate }}
+      variables: ${{ parameters.variables }}
+      osGroup: iOS
+      archType: arm
+      targetRid: ios-arm
+      platform: iOS_arm
+      jobParameters:
+        runtimeFlavor: mono
+        stagedBuild: ${{ parameters.stagedBuild }}
+        buildConfig: ${{ parameters.buildConfig }}
+        ${{ if eq(parameters.passPlatforms, true) }}:
+          platforms: ${{ parameters.platforms }}
+        helixQueueGroup: ${{ parameters.helixQueueGroup }}
+        ${{ insert }}: ${{ parameters.jobParameters }}
+
+# iOS arm64
+
+- ${{ if containsValue(parameters.platforms, 'iOS_arm64') }}:
+  - template: xplat-setup.yml
+    parameters:
+      jobTemplate: ${{ parameters.jobTemplate }}
+      helixQueuesTemplate: ${{ parameters.helixQueuesTemplate }}
+      variables: ${{ parameters.variables }}
+      osGroup: iOS
+      archType: arm64
+      targetRid: ios-arm64
+      platform: iOS_arm64
+      jobParameters:
+        runtimeFlavor: mono
+        stagedBuild: ${{ parameters.stagedBuild }}
+        buildConfig: ${{ parameters.buildConfig }}
+        ${{ if eq(parameters.passPlatforms, true) }}:
+          platforms: ${{ parameters.platforms }}
+        helixQueueGroup: ${{ parameters.helixQueueGroup }}
+        ${{ insert }}: ${{ parameters.jobParameters }}
+
+# iOS Simulator x64
+
+- ${{ if containsValue(parameters.platforms, 'iOSSimulator_x64') }}:
+  - template: xplat-setup.yml
+    parameters:
+      jobTemplate: ${{ parameters.jobTemplate }}
+      helixQueuesTemplate: ${{ parameters.helixQueuesTemplate }}
+      variables: ${{ parameters.variables }}
+      osGroup: iOSSimulator
+      archType: x64
+      targetRid: iossimulator-x64
+      platform: iOSSimulator_x64
+      jobParameters:
+        runtimeFlavor: mono
+        stagedBuild: ${{ parameters.stagedBuild }}
+        buildConfig: ${{ parameters.buildConfig }}
+        ${{ if eq(parameters.passPlatforms, true) }}:
+          platforms: ${{ parameters.platforms }}
+        helixQueueGroup: ${{ parameters.helixQueueGroup }}
+        ${{ insert }}: ${{ parameters.jobParameters }}
+
+# iOS Simulator x86
+
+- ${{ if containsValue(parameters.platforms, 'iOSSimulator_x86') }}:
+  - template: xplat-setup.yml
+    parameters:
+      jobTemplate: ${{ parameters.jobTemplate }}
+      helixQueuesTemplate: ${{ parameters.helixQueuesTemplate }}
+      variables: ${{ parameters.variables }}
+      osGroup: iOSSimulator
+      archType: x86
+      targetRid: iossimulator-x86
+      platform: iOSsimulator_x86
+      jobParameters:
+        runtimeFlavor: mono
+        stagedBuild: ${{ parameters.stagedBuild }}
+        buildConfig: ${{ parameters.buildConfig }}
+        ${{ if eq(parameters.passPlatforms, true) }}:
+          platforms: ${{ parameters.platforms }}
+        helixQueueGroup: ${{ parameters.helixQueueGroup }}
+        managedTestBuildOsGroup: OSX
+        ${{ insert }}: ${{ parameters.jobParameters }}
+
+# iOS Simulator arm64
+
+- ${{ if containsValue(parameters.platforms, 'iOSSimulator_arm64') }}:
+  - template: xplat-setup.yml
+    parameters:
+      jobTemplate: ${{ parameters.jobTemplate }}
+      helixQueuesTemplate: ${{ parameters.helixQueuesTemplate }}
+      variables: ${{ parameters.variables }}
+      osGroup: iOSSimulator
+      archType: arm64
+      targetRid: iossimulator-arm64
+      platform: iOSSimulator_arm64
+      jobParameters:
+        runtimeFlavor: mono
+        stagedBuild: ${{ parameters.stagedBuild }}
+        buildConfig: ${{ parameters.buildConfig }}
+        ${{ if eq(parameters.passPlatforms, true) }}:
+          platforms: ${{ parameters.platforms }}
+        helixQueueGroup: ${{ parameters.helixQueueGroup }}
+        ${{ insert }}: ${{ parameters.jobParameters }}
+
+# macOS arm64
+
+- ${{ if containsValue(parameters.platforms, 'OSX_arm64') }}:
+  - template: xplat-setup.yml
+    parameters:
+      jobTemplate: ${{ parameters.jobTemplate }}
+      helixQueuesTemplate: ${{ parameters.helixQueuesTemplate }}
+      variables: ${{ parameters.variables }}
+      osGroup: OSX
+      archType: arm64
+      targetRid: osx-arm64
+      platform: OSX_arm64
+      jobParameters:
+        runtimeFlavor: ${{ parameters.runtimeFlavor }}
+        stagedBuild: ${{ parameters.stagedBuild }}
+        buildConfig: ${{ parameters.buildConfig }}
+        ${{ if eq(parameters.passPlatforms, true) }}:
+          platforms: ${{ parameters.platforms }}
+        helixQueueGroup: ${{ parameters.helixQueueGroup }}
+        crossBuild: true
+        ${{ insert }}: ${{ parameters.jobParameters }}
+
+# macOS x64
+
+- ${{ if or(containsValue(parameters.platforms, 'OSX_x64'), eq(parameters.platformGroup, 'all')) }}:
+  - template: xplat-setup.yml
+    parameters:
+      jobTemplate: ${{ parameters.jobTemplate }}
+      helixQueuesTemplate: ${{ parameters.helixQueuesTemplate }}
+      variables: ${{ parameters.variables }}
+      osGroup: OSX
+      archType: x64
+      targetRid: osx-x64
+      platform: OSX_x64
+      jobParameters:
+        runtimeFlavor: ${{ parameters.runtimeFlavor }}
+        stagedBuild: ${{ parameters.stagedBuild }}
+        buildConfig: ${{ parameters.buildConfig }}
+        ${{ if eq(parameters.passPlatforms, true) }}:
+          platforms: ${{ parameters.platforms }}
+        helixQueueGroup: ${{ parameters.helixQueueGroup }}
+        ${{ insert }}: ${{ parameters.jobParameters }}
+
+# Tizen armel
+
+- ${{ if containsValue(parameters.platforms, 'Tizen_armel') }}:
+  - template: xplat-setup.yml
+    parameters:
+      jobTemplate: ${{ parameters.jobTemplate }}
+      helixQueuesTemplate: ${{ parameters.helixQueuesTemplate }}
+      variables: ${{ parameters.variables }}
+      osGroup: Tizen
+      archType: armel
+      targetRid: tizen-armel
+      platform: Tizen_armel
+      container:
+        image: ubuntu-18.04-cross-armel-tizen-20210719212651-8b02f56
+        registry: mcr
+      jobParameters:
+        runtimeFlavor: ${{ parameters.runtimeFlavor }}
+        stagedBuild: ${{ parameters.stagedBuild }}
+        buildConfig: ${{ parameters.buildConfig }}
+        ${{ if eq(parameters.passPlatforms, true) }}:
+          platforms: ${{ parameters.platforms }}
+        helixQueueGroup: ${{ parameters.helixQueueGroup }}
+        crossBuild: true
+        crossrootfsDir: '/crossrootfs/armel'
+        disableClrTest: true
+        ${{ insert }}: ${{ parameters.jobParameters }}
+
+# Windows x64
+
+- ${{ if or(containsValue(parameters.platforms, 'windows_x64'), in(parameters.platformGroup, 'all', 'gcstress')) }}:
+  - template: xplat-setup.yml
+    parameters:
+      jobTemplate: ${{ parameters.jobTemplate }}
+      helixQueuesTemplate: ${{ parameters.helixQueuesTemplate }}
+      variables: ${{ parameters.variables }}
+      osGroup: windows
+      archType: x64
+      targetRid: win-x64
+      platform: windows_x64
+      jobParameters:
+        runtimeFlavor: ${{ parameters.runtimeFlavor }}
+        stagedBuild: ${{ parameters.stagedBuild }}
+        buildConfig: ${{ parameters.buildConfig }}
+        ${{ if eq(parameters.passPlatforms, true) }}:
+          platforms: ${{ parameters.platforms }}
+        helixQueueGroup: ${{ parameters.helixQueueGroup }}
+        ${{ insert }}: ${{ parameters.jobParameters }}
+
+# Windows x86
+
+- ${{ if or(containsValue(parameters.platforms, 'windows_x86'), in(parameters.platformGroup, 'all', 'gcstress')) }}:
+  - template: xplat-setup.yml
+    parameters:
+      jobTemplate: ${{ parameters.jobTemplate }}
+      helixQueuesTemplate: ${{ parameters.helixQueuesTemplate }}
+      variables: ${{ parameters.variables }}
+      osGroup: windows
+      archType: x86
+      targetRid: win-x86
+      platform: windows_x86
+      jobParameters:
+        runtimeFlavor: ${{ parameters.runtimeFlavor }}
+        stagedBuild: ${{ parameters.stagedBuild }}
+        buildConfig: ${{ parameters.buildConfig }}
+        ${{ if eq(parameters.passPlatforms, true) }}:
+          platforms: ${{ parameters.platforms }}
+        helixQueueGroup: ${{ parameters.helixQueueGroup }}
+        ${{ insert }}: ${{ parameters.jobParameters }}
+
+# Windows arm
+- ${{ if or(containsValue(parameters.platforms, 'windows_arm'), eq(parameters.platformGroup, 'all')) }}:
+  - template: xplat-setup.yml
+    parameters:
+      jobTemplate: ${{ parameters.jobTemplate }}
+      helixQueuesTemplate: ${{ parameters.helixQueuesTemplate }}
+      variables: ${{ parameters.variables }}
+      osGroup: windows
+      archType: arm
+      targetRid: win-arm
+      platform: windows_arm
+      jobParameters:
+        runtimeFlavor: ${{ parameters.runtimeFlavor }}
+        stagedBuild: ${{ parameters.stagedBuild }}
+        buildConfig: ${{ parameters.buildConfig }}
+        ${{ if eq(parameters.passPlatforms, true) }}:
+          platforms: ${{ parameters.platforms }}
+        helixQueueGroup: ${{ parameters.helixQueueGroup }}
+        ${{ insert }}: ${{ parameters.jobParameters }}
+
+# Windows arm64
+
+- ${{ if or(containsValue(parameters.platforms, 'windows_arm64'), in(parameters.platformGroup, 'all', 'gcstress')) }}:
+  - template: xplat-setup.yml
+    parameters:
+      jobTemplate: ${{ parameters.jobTemplate }}
+      helixQueuesTemplate: ${{ parameters.helixQueuesTemplate }}
+      variables: ${{ parameters.variables }}
+      osGroup: windows
+      archType: arm64
+      targetRid: win-arm64
+      platform: windows_arm64
+      jobParameters:
+        runtimeFlavor: ${{ parameters.runtimeFlavor }}
+        stagedBuild: ${{ parameters.stagedBuild }}
+        buildConfig: ${{ parameters.buildConfig }}
+        ${{ if eq(parameters.passPlatforms, true) }}:
+          platforms: ${{ parameters.platforms }}
+        helixQueueGroup: ${{ parameters.helixQueueGroup }}
         ${{ insert }}: ${{ parameters.jobParameters }}