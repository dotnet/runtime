parameters:
  runtimeFlavor: 'coreclr'
  jobTemplate: ''
  buildConfig: ''
  platforms: []
  # platformGroup is a named collection of platforms. Allowed values:
  # 'all' - all platforms
  # 'gcstress' - platforms that support running under GCStress0x3 and GCStress0xC scenarios
  platformGroup: ''
  # helixQueueGroup is a named collection of Helix Queues. If specified, it determines which Helix queues are
  # used, instead of the usual criteria. Allowed values:
  # 'pr' - the queues used for a pull request for the platform. Typically a small set.
  # 'ci' - the queues used for a CI (post-merge) test run.
  # 'all' - the queues used for non-PR, non-CI test runs, e.g., Manual or Scheduled runs. Typically this is all available queues.
  helixQueueGroup: 'pr'
  # helixQueuesTemplate is a yaml template which will be expanded in order to set up the helix queues
  # for the given platform and helixQueueGroup.
  helixQueuesTemplate: ''
  stagedBuild: false
  # When set to false, suppresses reuse of OSX managed build artifacts (for pipelines without an OSX obj)
  # When set to true, passes the 'platforms' value as a job parameter also named 'platforms'.
  # Handled as an opt-in parameter to avoid excessive yaml.
  passPlatforms: false
  jobParameters: {}
  variables: []

jobs:

<<<<<<< HEAD
=======
# Linux arm
- ${{ if or(containsValue(parameters.platforms, 'Linux_arm'), in(parameters.platformGroup, 'all', 'gcstress')) }}:
  - template: xplat-setup.yml
    parameters:
      jobTemplate: ${{ parameters.jobTemplate }}
      helixQueuesTemplate: ${{ parameters.helixQueuesTemplate }}
      variables: ${{ parameters.variables }}
      osGroup: Linux
      archType: arm
      targetRid: linux-arm
      platform: Linux_arm
      container:
        image: ubuntu-16.04-cross-20200413125008-09ec757
        registry: mcr
      jobParameters:
        runtimeFlavor: ${{ parameters.runtimeFlavor }}
        stagedBuild: ${{ parameters.stagedBuild }}
        buildConfig: ${{ parameters.buildConfig }}
        ${{ if eq(parameters.passPlatforms, true) }}:
          platforms: ${{ parameters.platforms }}
        helixQueueGroup: ${{ parameters.helixQueueGroup }}
        crossBuild: true
        crossrootfsDir: '/crossrootfs/arm'
        ${{ insert }}: ${{ parameters.jobParameters }}

# Linux arm64

- ${{ if or(containsValue(parameters.platforms, 'Linux_arm64'), in(parameters.platformGroup, 'all', 'gcstress')) }}:
  - template: xplat-setup.yml
    parameters:
      jobTemplate: ${{ parameters.jobTemplate }}
      helixQueuesTemplate: ${{ parameters.helixQueuesTemplate }}
      variables: ${{ parameters.variables }}
      osGroup: Linux
      archType: arm64
      targetRid: linux-arm64
      platform: Linux_arm64
      container:
        image: ubuntu-16.04-cross-arm64-20201022204150-b2c2436
        registry: mcr
      jobParameters:
        runtimeFlavor: ${{ parameters.runtimeFlavor }}
        stagedBuild: ${{ parameters.stagedBuild }}
        buildConfig: ${{ parameters.buildConfig }}
        ${{ if eq(parameters.passPlatforms, true) }}:
          platforms: ${{ parameters.platforms }}
        helixQueueGroup: ${{ parameters.helixQueueGroup }}
        crossBuild: true
        crossrootfsDir: '/crossrootfs/arm64'
        ${{ insert }}: ${{ parameters.jobParameters }}

# Linux musl x64

- ${{ if or(containsValue(parameters.platforms, 'Linux_musl_x64'), eq(parameters.platformGroup, 'all')) }}:
  - template: xplat-setup.yml
    parameters:
      jobTemplate: ${{ parameters.jobTemplate }}
      helixQueuesTemplate: ${{ parameters.helixQueuesTemplate }}
      variables: ${{ parameters.variables }}
      osGroup: Linux
      osSubgroup: _musl
      archType: x64
      targetRid: linux-musl-x64
      platform: Linux_musl_x64
      container:
        image: alpine-3.9-WithNode-20200602002639-0fc54a3
        registry: mcr
      jobParameters:
        runtimeFlavor: ${{ parameters.runtimeFlavor }}
        stagedBuild: ${{ parameters.stagedBuild }}
        buildConfig: ${{ parameters.buildConfig }}
        ${{ if eq(parameters.passPlatforms, true) }}:
          platforms: ${{ parameters.platforms }}
        helixQueueGroup: ${{ parameters.helixQueueGroup }}
        ${{ insert }}: ${{ parameters.jobParameters }}

# Linux musl arm

- ${{ if or(containsValue(parameters.platforms, 'Linux_musl_arm'), eq(parameters.platformGroup, 'all')) }}:
  - template: xplat-setup.yml
    parameters:
      jobTemplate: ${{ parameters.jobTemplate }}
      helixQueuesTemplate: ${{ parameters.helixQueuesTemplate }}
      variables: ${{ parameters.variables }}
      osGroup: Linux
      osSubgroup: _musl
      archType: arm
      targetRid: linux-musl-arm
      platform: Linux_musl_arm
      container:
        image: ubuntu-16.04-cross-arm-alpine-20210409142327-044d5b9
        registry: mcr
      jobParameters:
        runtimeFlavor: ${{ parameters.runtimeFlavor }}
        stagedBuild: ${{ parameters.stagedBuild }}
        buildConfig: ${{ parameters.buildConfig }}
        ${{ if eq(parameters.passPlatforms, true) }}:
          platforms: ${{ parameters.platforms }}
        helixQueueGroup: ${{ parameters.helixQueueGroup }}
        crossBuild: true
        crossrootfsDir: '/crossrootfs/arm'
        ${{ insert }}: ${{ parameters.jobParameters }}

# Linux musl arm64

- ${{ if or(containsValue(parameters.platforms, 'Linux_musl_arm64'), eq(parameters.platformGroup, 'all')) }}:
  - template: xplat-setup.yml
    parameters:
      jobTemplate: ${{ parameters.jobTemplate }}
      helixQueuesTemplate: ${{ parameters.helixQueuesTemplate }}
      variables: ${{ parameters.variables }}
      osGroup: Linux
      osSubgroup: _musl
      archType: arm64
      targetRid: linux-musl-arm64
      platform: Linux_musl_arm64
      container:
        image: ubuntu-16.04-cross-arm64-alpine-20200413125008-406629a
        registry: mcr
      jobParameters:
        runtimeFlavor: ${{ parameters.runtimeFlavor }}
        stagedBuild: ${{ parameters.stagedBuild }}
        buildConfig: ${{ parameters.buildConfig }}
        ${{ if eq(parameters.passPlatforms, true) }}:
          platforms: ${{ parameters.platforms }}
        helixQueueGroup: ${{ parameters.helixQueueGroup }}
        crossBuild: true
        crossrootfsDir: '/crossrootfs/arm64'
        ${{ insert }}: ${{ parameters.jobParameters }}

# Linux x64

- ${{ if or(containsValue(parameters.platforms, 'Linux_x64'), containsValue(parameters.platforms, 'CoreClrTestBuildHost'), in(parameters.platformGroup, 'all', 'gcstress')) }}:
  - template: xplat-setup.yml
    parameters:
      jobTemplate: ${{ parameters.jobTemplate }}
      helixQueuesTemplate: ${{ parameters.helixQueuesTemplate }}
      variables: ${{ parameters.variables }}
      osGroup: Linux
      archType: x64
      targetRid: linux-x64
      platform: Linux_x64
      container:
        image: centos-7-20201227183837-5fe0e50
        registry: mcr
      jobParameters:
        runtimeFlavor: ${{ parameters.runtimeFlavor }}
        stagedBuild: ${{ parameters.stagedBuild }}
        buildConfig: ${{ parameters.buildConfig }}
        ${{ if eq(parameters.passPlatforms, true) }}:
          platforms: ${{ parameters.platforms }}
        helixQueueGroup: ${{ parameters.helixQueueGroup }}
        ${{ insert }}: ${{ parameters.jobParameters }}

# Linux x64 Source Build

- ${{ if containsValue(parameters.platforms, 'SourceBuild_Linux_x64') }}:
  - template: xplat-setup.yml
    parameters:
      jobTemplate: ${{ parameters.jobTemplate }}
      helixQueuesTemplate: ${{ parameters.helixQueuesTemplate }}
      variables: ${{ parameters.variables }}
      osGroup: Linux
      archType: x64
      targetRid: linux-x64
      platform: Linux_x64
      container:
        image: centos-7-source-build-20210408124356-5d87b80
        registry: mcr
      jobParameters:
        runtimeFlavor: ${{ parameters.runtimeFlavor }}
        stagedBuild: ${{ parameters.stagedBuild }}
        buildConfig: ${{ parameters.buildConfig }}
        ${{ if eq(parameters.passPlatforms, true) }}:
          platforms: ${{ parameters.platforms }}
        helixQueueGroup: ${{ parameters.helixQueueGroup }}
        ${{ insert }}: ${{ parameters.jobParameters }}
        buildingOnSourceBuildImage: true

# WebAssembly

- ${{ if containsValue(parameters.platforms, 'Browser_wasm') }}:
  - template: xplat-setup.yml
    parameters:
      jobTemplate: ${{ parameters.jobTemplate }}
      helixQueuesTemplate: ${{ parameters.helixQueuesTemplate }}
      variables: ${{ parameters.variables }}
      hostedOs: Linux
      osGroup: Browser
      archType: wasm
      targetRid: browser-wasm
      platform: Browser_wasm
      container:
        image: ubuntu-18.04-webassembly-20210309143118-005aab4
        registry: mcr
      jobParameters:
        runtimeFlavor: ${{ parameters.runtimeFlavor }}
        stagedBuild: ${{ parameters.stagedBuild }}
        buildConfig: ${{ parameters.buildConfig }}
        ${{ if eq(parameters.passPlatforms, true) }}:
          platforms: ${{ parameters.platforms }}
        ${{ insert }}: ${{ parameters.jobParameters }}

# WebAssembly on Windows

>>>>>>> 52c1d0b9
- ${{ if containsValue(parameters.platforms, 'Browser_wasm_win') }}:
  - template: xplat-setup.yml
    parameters:
      jobTemplate: ${{ parameters.jobTemplate }}
      helixQueuesTemplate: ${{ parameters.helixQueuesTemplate }}
      variables: ${{ parameters.variables }}
      hostedOs: windows
      osGroup: Browser
      archType: wasm
      targetRid: browser-wasm
      platform: Browser_wasm_win
      jobParameters:
        runtimeFlavor: ${{ parameters.runtimeFlavor }}
        stagedBuild: ${{ parameters.stagedBuild }}
        buildConfig: ${{ parameters.buildConfig }}
        ${{ if eq(parameters.passPlatforms, true) }}:
          platforms: ${{ parameters.platforms }}
        ${{ insert }}: ${{ parameters.jobParameters }}<|MERGE_RESOLUTION|>--- conflicted
+++ resolved
@@ -26,214 +26,8 @@
 
 jobs:
 
-<<<<<<< HEAD
-=======
-# Linux arm
-- ${{ if or(containsValue(parameters.platforms, 'Linux_arm'), in(parameters.platformGroup, 'all', 'gcstress')) }}:
-  - template: xplat-setup.yml
-    parameters:
-      jobTemplate: ${{ parameters.jobTemplate }}
-      helixQueuesTemplate: ${{ parameters.helixQueuesTemplate }}
-      variables: ${{ parameters.variables }}
-      osGroup: Linux
-      archType: arm
-      targetRid: linux-arm
-      platform: Linux_arm
-      container:
-        image: ubuntu-16.04-cross-20200413125008-09ec757
-        registry: mcr
-      jobParameters:
-        runtimeFlavor: ${{ parameters.runtimeFlavor }}
-        stagedBuild: ${{ parameters.stagedBuild }}
-        buildConfig: ${{ parameters.buildConfig }}
-        ${{ if eq(parameters.passPlatforms, true) }}:
-          platforms: ${{ parameters.platforms }}
-        helixQueueGroup: ${{ parameters.helixQueueGroup }}
-        crossBuild: true
-        crossrootfsDir: '/crossrootfs/arm'
-        ${{ insert }}: ${{ parameters.jobParameters }}
-
-# Linux arm64
-
-- ${{ if or(containsValue(parameters.platforms, 'Linux_arm64'), in(parameters.platformGroup, 'all', 'gcstress')) }}:
-  - template: xplat-setup.yml
-    parameters:
-      jobTemplate: ${{ parameters.jobTemplate }}
-      helixQueuesTemplate: ${{ parameters.helixQueuesTemplate }}
-      variables: ${{ parameters.variables }}
-      osGroup: Linux
-      archType: arm64
-      targetRid: linux-arm64
-      platform: Linux_arm64
-      container:
-        image: ubuntu-16.04-cross-arm64-20201022204150-b2c2436
-        registry: mcr
-      jobParameters:
-        runtimeFlavor: ${{ parameters.runtimeFlavor }}
-        stagedBuild: ${{ parameters.stagedBuild }}
-        buildConfig: ${{ parameters.buildConfig }}
-        ${{ if eq(parameters.passPlatforms, true) }}:
-          platforms: ${{ parameters.platforms }}
-        helixQueueGroup: ${{ parameters.helixQueueGroup }}
-        crossBuild: true
-        crossrootfsDir: '/crossrootfs/arm64'
-        ${{ insert }}: ${{ parameters.jobParameters }}
-
-# Linux musl x64
-
-- ${{ if or(containsValue(parameters.platforms, 'Linux_musl_x64'), eq(parameters.platformGroup, 'all')) }}:
-  - template: xplat-setup.yml
-    parameters:
-      jobTemplate: ${{ parameters.jobTemplate }}
-      helixQueuesTemplate: ${{ parameters.helixQueuesTemplate }}
-      variables: ${{ parameters.variables }}
-      osGroup: Linux
-      osSubgroup: _musl
-      archType: x64
-      targetRid: linux-musl-x64
-      platform: Linux_musl_x64
-      container:
-        image: alpine-3.9-WithNode-20200602002639-0fc54a3
-        registry: mcr
-      jobParameters:
-        runtimeFlavor: ${{ parameters.runtimeFlavor }}
-        stagedBuild: ${{ parameters.stagedBuild }}
-        buildConfig: ${{ parameters.buildConfig }}
-        ${{ if eq(parameters.passPlatforms, true) }}:
-          platforms: ${{ parameters.platforms }}
-        helixQueueGroup: ${{ parameters.helixQueueGroup }}
-        ${{ insert }}: ${{ parameters.jobParameters }}
-
-# Linux musl arm
-
-- ${{ if or(containsValue(parameters.platforms, 'Linux_musl_arm'), eq(parameters.platformGroup, 'all')) }}:
-  - template: xplat-setup.yml
-    parameters:
-      jobTemplate: ${{ parameters.jobTemplate }}
-      helixQueuesTemplate: ${{ parameters.helixQueuesTemplate }}
-      variables: ${{ parameters.variables }}
-      osGroup: Linux
-      osSubgroup: _musl
-      archType: arm
-      targetRid: linux-musl-arm
-      platform: Linux_musl_arm
-      container:
-        image: ubuntu-16.04-cross-arm-alpine-20210409142327-044d5b9
-        registry: mcr
-      jobParameters:
-        runtimeFlavor: ${{ parameters.runtimeFlavor }}
-        stagedBuild: ${{ parameters.stagedBuild }}
-        buildConfig: ${{ parameters.buildConfig }}
-        ${{ if eq(parameters.passPlatforms, true) }}:
-          platforms: ${{ parameters.platforms }}
-        helixQueueGroup: ${{ parameters.helixQueueGroup }}
-        crossBuild: true
-        crossrootfsDir: '/crossrootfs/arm'
-        ${{ insert }}: ${{ parameters.jobParameters }}
-
-# Linux musl arm64
-
-- ${{ if or(containsValue(parameters.platforms, 'Linux_musl_arm64'), eq(parameters.platformGroup, 'all')) }}:
-  - template: xplat-setup.yml
-    parameters:
-      jobTemplate: ${{ parameters.jobTemplate }}
-      helixQueuesTemplate: ${{ parameters.helixQueuesTemplate }}
-      variables: ${{ parameters.variables }}
-      osGroup: Linux
-      osSubgroup: _musl
-      archType: arm64
-      targetRid: linux-musl-arm64
-      platform: Linux_musl_arm64
-      container:
-        image: ubuntu-16.04-cross-arm64-alpine-20200413125008-406629a
-        registry: mcr
-      jobParameters:
-        runtimeFlavor: ${{ parameters.runtimeFlavor }}
-        stagedBuild: ${{ parameters.stagedBuild }}
-        buildConfig: ${{ parameters.buildConfig }}
-        ${{ if eq(parameters.passPlatforms, true) }}:
-          platforms: ${{ parameters.platforms }}
-        helixQueueGroup: ${{ parameters.helixQueueGroup }}
-        crossBuild: true
-        crossrootfsDir: '/crossrootfs/arm64'
-        ${{ insert }}: ${{ parameters.jobParameters }}
-
-# Linux x64
-
-- ${{ if or(containsValue(parameters.platforms, 'Linux_x64'), containsValue(parameters.platforms, 'CoreClrTestBuildHost'), in(parameters.platformGroup, 'all', 'gcstress')) }}:
-  - template: xplat-setup.yml
-    parameters:
-      jobTemplate: ${{ parameters.jobTemplate }}
-      helixQueuesTemplate: ${{ parameters.helixQueuesTemplate }}
-      variables: ${{ parameters.variables }}
-      osGroup: Linux
-      archType: x64
-      targetRid: linux-x64
-      platform: Linux_x64
-      container:
-        image: centos-7-20201227183837-5fe0e50
-        registry: mcr
-      jobParameters:
-        runtimeFlavor: ${{ parameters.runtimeFlavor }}
-        stagedBuild: ${{ parameters.stagedBuild }}
-        buildConfig: ${{ parameters.buildConfig }}
-        ${{ if eq(parameters.passPlatforms, true) }}:
-          platforms: ${{ parameters.platforms }}
-        helixQueueGroup: ${{ parameters.helixQueueGroup }}
-        ${{ insert }}: ${{ parameters.jobParameters }}
-
-# Linux x64 Source Build
-
-- ${{ if containsValue(parameters.platforms, 'SourceBuild_Linux_x64') }}:
-  - template: xplat-setup.yml
-    parameters:
-      jobTemplate: ${{ parameters.jobTemplate }}
-      helixQueuesTemplate: ${{ parameters.helixQueuesTemplate }}
-      variables: ${{ parameters.variables }}
-      osGroup: Linux
-      archType: x64
-      targetRid: linux-x64
-      platform: Linux_x64
-      container:
-        image: centos-7-source-build-20210408124356-5d87b80
-        registry: mcr
-      jobParameters:
-        runtimeFlavor: ${{ parameters.runtimeFlavor }}
-        stagedBuild: ${{ parameters.stagedBuild }}
-        buildConfig: ${{ parameters.buildConfig }}
-        ${{ if eq(parameters.passPlatforms, true) }}:
-          platforms: ${{ parameters.platforms }}
-        helixQueueGroup: ${{ parameters.helixQueueGroup }}
-        ${{ insert }}: ${{ parameters.jobParameters }}
-        buildingOnSourceBuildImage: true
-
-# WebAssembly
-
-- ${{ if containsValue(parameters.platforms, 'Browser_wasm') }}:
-  - template: xplat-setup.yml
-    parameters:
-      jobTemplate: ${{ parameters.jobTemplate }}
-      helixQueuesTemplate: ${{ parameters.helixQueuesTemplate }}
-      variables: ${{ parameters.variables }}
-      hostedOs: Linux
-      osGroup: Browser
-      archType: wasm
-      targetRid: browser-wasm
-      platform: Browser_wasm
-      container:
-        image: ubuntu-18.04-webassembly-20210309143118-005aab4
-        registry: mcr
-      jobParameters:
-        runtimeFlavor: ${{ parameters.runtimeFlavor }}
-        stagedBuild: ${{ parameters.stagedBuild }}
-        buildConfig: ${{ parameters.buildConfig }}
-        ${{ if eq(parameters.passPlatforms, true) }}:
-          platforms: ${{ parameters.platforms }}
-        ${{ insert }}: ${{ parameters.jobParameters }}
-
 # WebAssembly on Windows
 
->>>>>>> 52c1d0b9
 - ${{ if containsValue(parameters.platforms, 'Browser_wasm_win') }}:
   - template: xplat-setup.yml
     parameters:
