parameters:
  runtimeFlavor: 'coreclr'
  jobTemplate: ''
  buildConfig: ''
  platforms: []
  # platformGroup is a named collection of platforms. Allowed values:
  # 'all' - all platforms
  # 'gcstress' - platforms that support running under GCStress0x3 and GCStress0xC scenarios
  platformGroup: ''
  # helixQueueGroup is a named collection of Helix Queues. If specified, it determines which Helix queues are
  # used, instead of the usual criteria. Allowed values:
  # 'pr' - the queues used for a pull request for the platform. Typically a small set.
  # 'ci' - the queues used for a CI (post-merge) test run.
  # 'all' - the queues used for non-PR, non-CI test runs, e.g., Manual or Scheduled runs. Typically this is all available queues.
  helixQueueGroup: 'pr'
  # helixQueuesTemplate is a yaml template which will be expanded in order to set up the helix queues
  # for the given platform and helixQueueGroup.
  helixQueuesTemplate: ''
  stagedBuild: false
  container: ''
  shouldContinueOnError: false
  jobParameters: {}
  variables: []

jobs:

# Linux arm
- ${{ if or(containsValue(parameters.platforms, 'Linux_arm'), in(parameters.platformGroup, 'all', 'gcstress')) }}:
  - template: xplat-setup.yml
    parameters:
      jobTemplate: ${{ parameters.jobTemplate }}
      helixQueuesTemplate: ${{ parameters.helixQueuesTemplate }}
      variables: ${{ parameters.variables }}
      osGroup: Linux
      archType: arm
      targetRid: linux-arm
      platform: Linux_arm
      shouldContinueOnError: ${{ parameters.shouldContinueOnError }}
      container: Linux_arm
      jobParameters:
        runtimeFlavor: ${{ parameters.runtimeFlavor }}
        stagedBuild: ${{ parameters.stagedBuild }}
        buildConfig: ${{ parameters.buildConfig }}
        helixQueueGroup: ${{ parameters.helixQueueGroup }}
        crossBuild: true
        ${{ insert }}: ${{ parameters.jobParameters }}

# Linux armv6
- ${{ if containsValue(parameters.platforms, 'Linux_armv6') }}:
  - template: xplat-setup.yml
    parameters:
      jobTemplate: ${{ parameters.jobTemplate }}
      helixQueuesTemplate: ${{ parameters.helixQueuesTemplate }}
      variables: ${{ parameters.variables }}
      osGroup: Linux
      archType: armv6
      targetRid: linux-armv6
      platform: Linux_armv6
      shouldContinueOnError: ${{ parameters.shouldContinueOnError }}
      container: Linux_armv6
      jobParameters:
        runtimeFlavor: ${{ parameters.runtimeFlavor }}
        stagedBuild: ${{ parameters.stagedBuild }}
        buildConfig: ${{ parameters.buildConfig }}
        helixQueueGroup: ${{ parameters.helixQueueGroup }}
        crossBuild: true
        ${{ insert }}: ${{ parameters.jobParameters }}

# Linux arm64

- ${{ if or(containsValue(parameters.platforms, 'Linux_arm64'), in(parameters.platformGroup, 'all', 'gcstress')) }}:
  - template: xplat-setup.yml
    parameters:
      jobTemplate: ${{ parameters.jobTemplate }}
      helixQueuesTemplate: ${{ parameters.helixQueuesTemplate }}
      variables: ${{ parameters.variables }}
      osGroup: Linux
      archType: arm64
      targetRid: linux-arm64
      platform: Linux_arm64
      shouldContinueOnError: ${{ parameters.shouldContinueOnError }}
      ${{ if eq(parameters.container, '') }}:
        container: Linux_arm64
      ${{ if ne(parameters.container, '') }}:
        container:
          image: ${{ parameters.container }}
          registry: mcr
      jobParameters:
        runtimeFlavor: ${{ parameters.runtimeFlavor }}
        stagedBuild: ${{ parameters.stagedBuild }}
        buildConfig: ${{ parameters.buildConfig }}
        helixQueueGroup: ${{ parameters.helixQueueGroup }}
        crossBuild: true
        ${{ insert }}: ${{ parameters.jobParameters }}

# Linux musl x64

- ${{ if or(containsValue(parameters.platforms, 'Linux_musl_x64'), eq(parameters.platformGroup, 'all')) }}:
  - template: xplat-setup.yml
    parameters:
      jobTemplate: ${{ parameters.jobTemplate }}
      helixQueuesTemplate: ${{ parameters.helixQueuesTemplate }}
      variables: ${{ parameters.variables }}
      osGroup: Linux
      osSubgroup: _musl
      archType: x64
      targetRid: linux-musl-x64
      platform: Linux_musl_x64
      shouldContinueOnError: ${{ parameters.shouldContinueOnError }}
      container: Linux_musl_x64
      jobParameters:
        runtimeFlavor: ${{ parameters.runtimeFlavor }}
        stagedBuild: ${{ parameters.stagedBuild }}
        buildConfig: ${{ parameters.buildConfig }}
        helixQueueGroup: ${{ parameters.helixQueueGroup }}
        ${{ insert }}: ${{ parameters.jobParameters }}

# Linux musl arm

- ${{ if or(containsValue(parameters.platforms, 'Linux_musl_arm'), eq(parameters.platformGroup, 'all')) }}:
  - template: xplat-setup.yml
    parameters:
      jobTemplate: ${{ parameters.jobTemplate }}
      helixQueuesTemplate: ${{ parameters.helixQueuesTemplate }}
      variables: ${{ parameters.variables }}
      osGroup: Linux
      osSubgroup: _musl
      archType: arm
      targetRid: linux-musl-arm
      platform: Linux_musl_arm
      shouldContinueOnError: ${{ parameters.shouldContinueOnError }}
      container: Linux_musl_arm
      jobParameters:
        runtimeFlavor: ${{ parameters.runtimeFlavor }}
        stagedBuild: ${{ parameters.stagedBuild }}
        buildConfig: ${{ parameters.buildConfig }}
        helixQueueGroup: ${{ parameters.helixQueueGroup }}
        crossBuild: true
        ${{ insert }}: ${{ parameters.jobParameters }}

# Linux musl arm64

- ${{ if or(containsValue(parameters.platforms, 'Linux_musl_arm64'), eq(parameters.platformGroup, 'all')) }}:
  - template: xplat-setup.yml
    parameters:
      jobTemplate: ${{ parameters.jobTemplate }}
      helixQueuesTemplate: ${{ parameters.helixQueuesTemplate }}
      variables: ${{ parameters.variables }}
      osGroup: Linux
      osSubgroup: _musl
      archType: arm64
      targetRid: linux-musl-arm64
      platform: Linux_musl_arm64
      shouldContinueOnError: ${{ parameters.shouldContinueOnError }}
      container: Linux_musl_arm64
      jobParameters:
        runtimeFlavor: ${{ parameters.runtimeFlavor }}
        stagedBuild: ${{ parameters.stagedBuild }}
        buildConfig: ${{ parameters.buildConfig }}
        helixQueueGroup: ${{ parameters.helixQueueGroup }}
        crossBuild: true
        ${{ insert }}: ${{ parameters.jobParameters }}

# Linux Bionic arm64

- ${{ if containsValue(parameters.platforms, 'Linux_bionic_arm64') }}:
  - template: xplat-setup.yml
    parameters:
      jobTemplate: ${{ parameters.jobTemplate }}
      helixQueuesTemplate: ${{ parameters.helixQueuesTemplate }}
      variables: ${{ parameters.variables }}
      osGroup: Linux
      osSubgroup: _bionic
      archType: arm64
      targetRid: linux-bionic-arm64
      platform: Linux_bionic_arm64
      shouldContinueOnError: ${{ parameters.shouldContinueOnError }}
<<<<<<< HEAD
      container:
        image: ubuntu-18.04-android-20221004183302-e6b0c19
        registry: mcr
=======
      container: Linux_bionic
>>>>>>> 94c9d021
      jobParameters:
        runtimeFlavor: mono
        # We build on Linux, but the test queue runs Windows, so
        # we need to override the test script generation
        runScriptWindowsCmd: true
        stagedBuild: ${{ parameters.stagedBuild }}
        buildConfig: ${{ parameters.buildConfig }}
        helixQueueGroup: ${{ parameters.helixQueueGroup }}
        ${{ insert }}: ${{ parameters.jobParameters }}

# Linux Bionic x64

- ${{ if containsValue(parameters.platforms, 'Linux_bionic_x64') }}:
  - template: xplat-setup.yml
    parameters:
      jobTemplate: ${{ parameters.jobTemplate }}
      helixQueuesTemplate: ${{ parameters.helixQueuesTemplate }}
      variables: ${{ parameters.variables }}
      osGroup: Linux
      osSubgroup: _bionic
      archType: x64
      targetRid: linux-bionic-x64
      platform: Linux_bionic_x64
      shouldContinueOnError: ${{ parameters.shouldContinueOnError }}
<<<<<<< HEAD
      container:
        image: ubuntu-18.04-android-20221004183302-e6b0c19
        registry: mcr
=======
      container: Linux_bionic
>>>>>>> 94c9d021
      jobParameters:
        runtimeFlavor: mono
        stagedBuild: ${{ parameters.stagedBuild }}
        buildConfig: ${{ parameters.buildConfig }}
        helixQueueGroup: ${{ parameters.helixQueueGroup }}
        ${{ insert }}: ${{ parameters.jobParameters }}

# Linux x64

- ${{ if or(containsValue(parameters.platforms, 'Linux_x64'), containsValue(parameters.platforms, 'CoreClrTestBuildHost'), in(parameters.platformGroup, 'all', 'gcstress')) }}:
  - template: xplat-setup.yml
    parameters:
      jobTemplate: ${{ parameters.jobTemplate }}
      helixQueuesTemplate: ${{ parameters.helixQueuesTemplate }}
      variables: ${{ parameters.variables }}
      osGroup: Linux
      archType: x64
      targetRid: linux-x64
      platform: Linux_x64
      shouldContinueOnError: ${{ parameters.shouldContinueOnError }}
      ${{ if eq(parameters.container, '') }}:
        container: Linux_x64
      ${{ if ne(parameters.container, '') }}:
        container:
          image: ${{ parameters.container }}
          registry: mcr
      jobParameters:
        runtimeFlavor: ${{ parameters.runtimeFlavor }}
        stagedBuild: ${{ parameters.stagedBuild }}
        buildConfig: ${{ parameters.buildConfig }}
        helixQueueGroup: ${{ parameters.helixQueueGroup }}
        ${{ insert }}: ${{ parameters.jobParameters }}

# Linux x86

- ${{ if containsValue(parameters.platforms, 'Linux_x86') }}:
  - template: xplat-setup.yml
    parameters:
      jobTemplate: ${{ parameters.jobTemplate }}
      helixQueuesTemplate: ${{ parameters.helixQueuesTemplate }}
      variables: ${{ parameters.variables }}
      osGroup: Linux
      archType: x86
      targetRid: linux-x86
      platform: Linux_x86
      shouldContinueOnError: ${{ parameters.shouldContinueOnError }}
      container: Linux_x86
      jobParameters:
        runtimeFlavor: ${{ parameters.runtimeFlavor }}
        stagedBuild: ${{ parameters.stagedBuild }}
        buildConfig: ${{ parameters.buildConfig }}
        helixQueueGroup: ${{ parameters.helixQueueGroup }}
        crossBuild: true
        disableClrTest: true
        ${{ insert }}: ${{ parameters.jobParameters }}

# Centos 7 x64 Source Build

- ${{ if containsValue(parameters.platforms, 'SourceBuild_Centos7_x64') }}:
  - template: xplat-setup.yml
    parameters:
      jobTemplate: ${{ parameters.jobTemplate }}
      helixQueuesTemplate: ${{ parameters.helixQueuesTemplate }}
      variables: ${{ parameters.variables }}
      osGroup: Linux
      archType: x64
      targetRid: centos.7-x64
      platform: Centos7_Linux_x64
      shouldContinueOnError: ${{ parameters.shouldContinueOnError }}
      container:
        image: centos-7-source-build-20210714125450-5d87b80
        registry: mcr
      jobParameters:
        runtimeFlavor: ${{ parameters.runtimeFlavor }}
        stagedBuild: ${{ parameters.stagedBuild }}
        buildConfig: ${{ parameters.buildConfig }}
        helixQueueGroup: ${{ parameters.helixQueueGroup }}
        isSourceBuild: true
        isNonPortableSourceBuild: true
        ${{ insert }}: ${{ parameters.jobParameters }}

# Non-existent RID Source Build

- ${{ if containsValue(parameters.platforms, 'SourceBuild_Banana24_x64') }}:
  - template: xplat-setup.yml
    parameters:
      jobTemplate: ${{ parameters.jobTemplate }}
      helixQueuesTemplate: ${{ parameters.helixQueuesTemplate }}
      variables: ${{ parameters.variables }}
      osGroup: Linux
      archType: x64
      targetRid: banana.24-x64
      platform: Banana24_Linux_x64
      shouldContinueOnError: ${{ parameters.shouldContinueOnError }}
      container:
        image: centos-7-source-build-20210714125450-5d87b80
        registry: mcr
      jobParameters:
        runtimeFlavor: ${{ parameters.runtimeFlavor }}
        stagedBuild: ${{ parameters.stagedBuild }}
        buildConfig: ${{ parameters.buildConfig }}
        helixQueueGroup: ${{ parameters.helixQueueGroup }}
        isSourceBuild: true
        isNonPortableSourceBuild: true
        ${{ insert }}: ${{ parameters.jobParameters }}

# Portable Linux x64 Source Build

- ${{ if containsValue(parameters.platforms, 'SourceBuild_Linux_x64') }}:
  - template: xplat-setup.yml
    parameters:
      jobTemplate: ${{ parameters.jobTemplate }}
      helixQueuesTemplate: ${{ parameters.helixQueuesTemplate }}
      variables: ${{ parameters.variables }}
      osGroup: Linux
      archType: x64
      targetRid: linux-x64
      platform: Linux_x64
      shouldContinueOnError: ${{ parameters.shouldContinueOnError }}
      container: SourceBuild_Linux_x64
      jobParameters:
        runtimeFlavor: ${{ parameters.runtimeFlavor }}
        stagedBuild: ${{ parameters.stagedBuild }}
        buildConfig: ${{ parameters.buildConfig }}
        helixQueueGroup: ${{ parameters.helixQueueGroup }}
        isSourceBuild: true
        isNonPortableSourceBuild: false
        ${{ insert }}: ${{ parameters.jobParameters }}

# Linux s390x

- ${{ if containsValue(parameters.platforms, 'Linux_s390x') }}:
  - template: xplat-setup.yml
    parameters:
      jobTemplate: ${{ parameters.jobTemplate }}
      helixQueuesTemplate: ${{ parameters.helixQueuesTemplate }}
      variables: ${{ parameters.variables }}
      osGroup: Linux
      archType: s390x
      targetRid: linux-s390x
      platform: Linux_s390x
      shouldContinueOnError: ${{ parameters.shouldContinueOnError }}
      container: Linux_s390x
      jobParameters:
        runtimeFlavor: ${{ parameters.runtimeFlavor }}
        stagedBuild: ${{ parameters.stagedBuild }}
        buildConfig: ${{ parameters.buildConfig }}
        helixQueueGroup: ${{ parameters.helixQueueGroup }}
        crossBuild: true
        ${{ insert }}: ${{ parameters.jobParameters }}

# Linux PPC64le

- ${{ if containsValue(parameters.platforms, 'Linux_ppc64le') }}:
  - template: xplat-setup.yml
    parameters:
      jobTemplate: ${{ parameters.jobTemplate }}
      helixQueuesTemplate: ${{ parameters.helixQueuesTemplate }}
      variables: ${{ parameters.variables }}
      osGroup: Linux
      archType: ppc64le
      targetRid: linux-ppc64le
      platform: Linux_ppc64le
      shouldContinueOnError: ${{ parameters.shouldContinueOnError }}
      container: Linux_ppc64le
      jobParameters:
        runtimeFlavor: ${{ parameters.runtimeFlavor }}
        stagedBuild: ${{ parameters.stagedBuild }}
        buildConfig: ${{ parameters.buildConfig }}
        helixQueueGroup: ${{ parameters.helixQueueGroup }}
        crossBuild: true
        ${{ insert }}: ${{ parameters.jobParameters }}

# WebAssembly

- ${{ if containsValue(parameters.platforms, 'Browser_wasm') }}:
  - template: xplat-setup.yml
    parameters:
      jobTemplate: ${{ parameters.jobTemplate }}
      helixQueuesTemplate: ${{ parameters.helixQueuesTemplate }}
      variables: ${{ parameters.variables }}
      osGroup: Browser
      archType: wasm
      targetRid: browser-wasm
      platform: Browser_wasm
      shouldContinueOnError: ${{ parameters.shouldContinueOnError }}
      container: Browser_wasm
      jobParameters:
        hostedOs: Linux
        runtimeFlavor: ${{ parameters.runtimeFlavor }}
        stagedBuild: ${{ parameters.stagedBuild }}
        buildConfig: ${{ parameters.buildConfig }}
        ${{ insert }}: ${{ parameters.jobParameters }}

# WebAssembly Linux Firefox

- ${{ if containsValue(parameters.platforms, 'Browser_wasm_firefox') }}:
  - template: xplat-setup.yml
    parameters:
      jobTemplate: ${{ parameters.jobTemplate }}
      helixQueuesTemplate: ${{ parameters.helixQueuesTemplate }}
      variables: ${{ parameters.variables }}
      osGroup: Browser
      archType: wasm
      targetRid: browser-wasm
      platform: Browser_wasm_firefox
      shouldContinueOnError: ${{ parameters.shouldContinueOnError }}
      container: Browser_wasm
      jobParameters:
        hostedOs: Linux
        runtimeFlavor: ${{ parameters.runtimeFlavor }}
        stagedBuild: ${{ parameters.stagedBuild }}
        buildConfig: ${{ parameters.buildConfig }}
        ${{ insert }}: ${{ parameters.jobParameters }}

# WebAssembly on Windows

- ${{ if containsValue(parameters.platforms, 'Browser_wasm_win') }}:
  - template: xplat-setup.yml
    parameters:
      jobTemplate: ${{ parameters.jobTemplate }}
      helixQueuesTemplate: ${{ parameters.helixQueuesTemplate }}
      variables: ${{ parameters.variables }}
      osGroup: Browser
      archType: wasm
      targetRid: browser-wasm
      platform: Browser_wasm_win
      shouldContinueOnError: ${{ parameters.shouldContinueOnError }}
      jobParameters:
        hostedOs: windows
        runtimeFlavor: ${{ parameters.runtimeFlavor }}
        stagedBuild: ${{ parameters.stagedBuild }}
        buildConfig: ${{ parameters.buildConfig }}
        ${{ insert }}: ${{ parameters.jobParameters }}

# FreeBSD
- ${{ if containsValue(parameters.platforms, 'FreeBSD_x64') }}:
  - template: xplat-setup.yml
    parameters:
      jobTemplate: ${{ parameters.jobTemplate }}
      helixQueuesTemplate: ${{ parameters.helixQueuesTemplate }}
      variables: ${{ parameters.variables }}
      osGroup: FreeBSD
      archType: x64
      targetRid: freebsd-x64
      platform: FreeBSD_x64
      shouldContinueOnError: ${{ parameters.shouldContinueOnError }}
      container: FreeBSD_x64
      jobParameters:
        runtimeFlavor: ${{ parameters.runtimeFlavor }}
        buildConfig: ${{ parameters.buildConfig }}
        helixQueueGroup: ${{ parameters.helixQueueGroup }}
        crossBuild: true
        ${{ insert }}: ${{ parameters.jobParameters }}

# Android x64

- ${{ if containsValue(parameters.platforms, 'Android_x64') }}:
  - template: xplat-setup.yml
    parameters:
      jobTemplate: ${{ parameters.jobTemplate }}
      helixQueuesTemplate: ${{ parameters.helixQueuesTemplate }}
      variables: ${{ parameters.variables }}
      osGroup: Android
      archType: x64
      targetRid: android-x64
      platform: Android_x64
      shouldContinueOnError: ${{ parameters.shouldContinueOnError }}
<<<<<<< HEAD
      container:
        image: ubuntu-18.04-android-20221004183302-e6b0c19
        registry: mcr
=======
      container: Linux_bionic
>>>>>>> 94c9d021
      jobParameters:
        runtimeFlavor: mono
        stagedBuild: ${{ parameters.stagedBuild }}
        buildConfig: ${{ parameters.buildConfig }}
        helixQueueGroup: ${{ parameters.helixQueueGroup }}
        ${{ insert }}: ${{ parameters.jobParameters }}

# Android x86

- ${{ if containsValue(parameters.platforms, 'Android_x86') }}:
  - template: xplat-setup.yml
    parameters:
      jobTemplate: ${{ parameters.jobTemplate }}
      helixQueuesTemplate: ${{ parameters.helixQueuesTemplate }}
      variables: ${{ parameters.variables }}
      osGroup: Android
      archType: x86
      targetRid: android-x86
      platform: Android_x86
      shouldContinueOnError: ${{ parameters.shouldContinueOnError }}
<<<<<<< HEAD
      container:
        image: ubuntu-18.04-android-20221004183302-e6b0c19
        registry: mcr
=======
      container: Linux_bionic
>>>>>>> 94c9d021
      jobParameters:
        runtimeFlavor: mono
        stagedBuild: ${{ parameters.stagedBuild }}
        buildConfig: ${{ parameters.buildConfig }}
        helixQueueGroup: ${{ parameters.helixQueueGroup }}
        ${{ insert }}: ${{ parameters.jobParameters }}

# Android arm

- ${{ if containsValue(parameters.platforms, 'Android_arm') }}:
  - template: xplat-setup.yml
    parameters:
      jobTemplate: ${{ parameters.jobTemplate }}
      helixQueuesTemplate: ${{ parameters.helixQueuesTemplate }}
      variables: ${{ parameters.variables }}
      osGroup: Android
      archType: arm
      targetRid: android-arm
      platform: Android_arm
      shouldContinueOnError: ${{ parameters.shouldContinueOnError }}
<<<<<<< HEAD
      container:
        image: ubuntu-18.04-android-20221004183302-e6b0c19
        registry: mcr
=======
      container: Linux_bionic
>>>>>>> 94c9d021
      jobParameters:
        runtimeFlavor: mono
        stagedBuild: ${{ parameters.stagedBuild }}
        buildConfig: ${{ parameters.buildConfig }}
        helixQueueGroup: ${{ parameters.helixQueueGroup }}
        ${{ insert }}: ${{ parameters.jobParameters }}

# Android arm64

- ${{ if containsValue(parameters.platforms, 'Android_arm64') }}:
  - template: xplat-setup.yml
    parameters:
      jobTemplate: ${{ parameters.jobTemplate }}
      helixQueuesTemplate: ${{ parameters.helixQueuesTemplate }}
      variables: ${{ parameters.variables }}
      osGroup: Android
      archType: arm64
      targetRid: android-arm64
      platform: Android_arm64
      shouldContinueOnError: ${{ parameters.shouldContinueOnError }}
<<<<<<< HEAD
      container:
        image: ubuntu-18.04-android-20221004183302-e6b0c19
        registry: mcr
=======
      container: Linux_bionic
>>>>>>> 94c9d021
      jobParameters:
        runtimeFlavor: mono
        stagedBuild: ${{ parameters.stagedBuild }}
        buildConfig: ${{ parameters.buildConfig }}
        helixQueueGroup: ${{ parameters.helixQueueGroup }}
        ${{ insert }}: ${{ parameters.jobParameters }}

# Mac Catalyst x64

- ${{ if containsValue(parameters.platforms, 'MacCatalyst_x64') }}:
  - template: xplat-setup.yml
    parameters:
      jobTemplate: ${{ parameters.jobTemplate }}
      helixQueuesTemplate: ${{ parameters.helixQueuesTemplate }}
      variables: ${{ parameters.variables }}
      osGroup: MacCatalyst
      archType: x64
      targetRid: maccatalyst-x64
      platform: MacCatalyst_x64
      shouldContinueOnError: ${{ parameters.shouldContinueOnError }}
      jobParameters:
        runtimeFlavor: mono
        stagedBuild: ${{ parameters.stagedBuild }}
        buildConfig: ${{ parameters.buildConfig }}
        helixQueueGroup: ${{ parameters.helixQueueGroup }}
        ${{ insert }}: ${{ parameters.jobParameters }}

# Mac Catalyst arm64

- ${{ if containsValue(parameters.platforms, 'MacCatalyst_arm64') }}:
  - template: xplat-setup.yml
    parameters:
      jobTemplate: ${{ parameters.jobTemplate }}
      helixQueuesTemplate: ${{ parameters.helixQueuesTemplate }}
      variables: ${{ parameters.variables }}
      osGroup: MacCatalyst
      archType: arm64
      targetRid: maccatalyst-arm64
      platform: MacCatalyst_arm64
      shouldContinueOnError: ${{ parameters.shouldContinueOnError }}
      jobParameters:
        runtimeFlavor: mono
        stagedBuild: ${{ parameters.stagedBuild }}
        buildConfig: ${{ parameters.buildConfig }}
        helixQueueGroup: ${{ parameters.helixQueueGroup }}
        ${{ insert }}: ${{ parameters.jobParameters }}

# tvOS arm64

- ${{ if containsValue(parameters.platforms, 'tvOS_arm64') }}:
  - template: xplat-setup.yml
    parameters:
      jobTemplate: ${{ parameters.jobTemplate }}
      helixQueuesTemplate: ${{ parameters.helixQueuesTemplate }}
      variables: ${{ parameters.variables }}
      osGroup: tvOS
      archType: arm64
      targetRid: tvos-arm64
      platform: tvOS_arm64
      shouldContinueOnError: ${{ parameters.shouldContinueOnError }}
      jobParameters:
        runtimeFlavor: mono
        stagedBuild: ${{ parameters.stagedBuild }}
        buildConfig: ${{ parameters.buildConfig }}
        helixQueueGroup: ${{ parameters.helixQueueGroup }}
        ${{ insert }}: ${{ parameters.jobParameters }}

# tvOS Simulator x64

- ${{ if containsValue(parameters.platforms, 'tvOSSimulator_x64') }}:
  - template: xplat-setup.yml
    parameters:
      jobTemplate: ${{ parameters.jobTemplate }}
      helixQueuesTemplate: ${{ parameters.helixQueuesTemplate }}
      variables: ${{ parameters.variables }}
      osGroup: tvOSSimulator
      archType: x64
      targetRid: tvossimulator-x64
      platform: tvOSSimulator_x64
      shouldContinueOnError: ${{ parameters.shouldContinueOnError }}
      jobParameters:
        runtimeFlavor: mono
        stagedBuild: ${{ parameters.stagedBuild }}
        buildConfig: ${{ parameters.buildConfig }}
        helixQueueGroup: ${{ parameters.helixQueueGroup }}
        ${{ insert }}: ${{ parameters.jobParameters }}

# tvOS Simulator arm64

- ${{ if containsValue(parameters.platforms, 'tvOSSimulator_arm64') }}:
  - template: xplat-setup.yml
    parameters:
      jobTemplate: ${{ parameters.jobTemplate }}
      helixQueuesTemplate: ${{ parameters.helixQueuesTemplate }}
      variables: ${{ parameters.variables }}
      osGroup: tvOSSimulator
      archType: arm64
      targetRid: tvossimulator-arm64
      platform: tvOSSimulator_arm64
      shouldContinueOnError: ${{ parameters.shouldContinueOnError }}
      jobParameters:
        runtimeFlavor: mono
        stagedBuild: ${{ parameters.stagedBuild }}
        buildConfig: ${{ parameters.buildConfig }}
        helixQueueGroup: ${{ parameters.helixQueueGroup }}
        ${{ insert }}: ${{ parameters.jobParameters }}

# iOS arm

- ${{ if containsValue(parameters.platforms, 'iOS_arm') }}:
  - template: xplat-setup.yml
    parameters:
      jobTemplate: ${{ parameters.jobTemplate }}
      helixQueuesTemplate: ${{ parameters.helixQueuesTemplate }}
      variables: ${{ parameters.variables }}
      osGroup: iOS
      archType: arm
      targetRid: ios-arm
      platform: iOS_arm
      shouldContinueOnError: ${{ parameters.shouldContinueOnError }}
      jobParameters:
        runtimeFlavor: mono
        stagedBuild: ${{ parameters.stagedBuild }}
        buildConfig: ${{ parameters.buildConfig }}
        helixQueueGroup: ${{ parameters.helixQueueGroup }}
        ${{ insert }}: ${{ parameters.jobParameters }}

# iOS arm64

- ${{ if containsValue(parameters.platforms, 'iOS_arm64') }}:
  - template: xplat-setup.yml
    parameters:
      jobTemplate: ${{ parameters.jobTemplate }}
      helixQueuesTemplate: ${{ parameters.helixQueuesTemplate }}
      variables: ${{ parameters.variables }}
      osGroup: iOS
      archType: arm64
      targetRid: ios-arm64
      platform: iOS_arm64
      shouldContinueOnError: ${{ parameters.shouldContinueOnError }}
      jobParameters:
        runtimeFlavor: mono
        stagedBuild: ${{ parameters.stagedBuild }}
        buildConfig: ${{ parameters.buildConfig }}
        helixQueueGroup: ${{ parameters.helixQueueGroup }}
        ${{ insert }}: ${{ parameters.jobParameters }}

# iOS Simulator x64

- ${{ if containsValue(parameters.platforms, 'iOSSimulator_x64') }}:
  - template: xplat-setup.yml
    parameters:
      jobTemplate: ${{ parameters.jobTemplate }}
      helixQueuesTemplate: ${{ parameters.helixQueuesTemplate }}
      variables: ${{ parameters.variables }}
      osGroup: iOSSimulator
      archType: x64
      targetRid: iossimulator-x64
      platform: iOSSimulator_x64
      shouldContinueOnError: ${{ parameters.shouldContinueOnError }}
      jobParameters:
        runtimeFlavor: mono
        stagedBuild: ${{ parameters.stagedBuild }}
        buildConfig: ${{ parameters.buildConfig }}
        helixQueueGroup: ${{ parameters.helixQueueGroup }}
        ${{ insert }}: ${{ parameters.jobParameters }}

# iOS Simulator x86

- ${{ if containsValue(parameters.platforms, 'iOSSimulator_x86') }}:
  - template: xplat-setup.yml
    parameters:
      jobTemplate: ${{ parameters.jobTemplate }}
      helixQueuesTemplate: ${{ parameters.helixQueuesTemplate }}
      variables: ${{ parameters.variables }}
      osGroup: iOSSimulator
      archType: x86
      targetRid: iossimulator-x86
      platform: iOSsimulator_x86
      shouldContinueOnError: ${{ parameters.shouldContinueOnError }}
      jobParameters:
        runtimeFlavor: mono
        stagedBuild: ${{ parameters.stagedBuild }}
        buildConfig: ${{ parameters.buildConfig }}
        helixQueueGroup: ${{ parameters.helixQueueGroup }}
        managedTestBuildOsGroup: OSX
        ${{ insert }}: ${{ parameters.jobParameters }}

# iOS Simulator arm64

- ${{ if containsValue(parameters.platforms, 'iOSSimulator_arm64') }}:
  - template: xplat-setup.yml
    parameters:
      jobTemplate: ${{ parameters.jobTemplate }}
      helixQueuesTemplate: ${{ parameters.helixQueuesTemplate }}
      variables: ${{ parameters.variables }}
      osGroup: iOSSimulator
      archType: arm64
      targetRid: iossimulator-arm64
      platform: iOSSimulator_arm64
      shouldContinueOnError: ${{ parameters.shouldContinueOnError }}
      jobParameters:
        runtimeFlavor: mono
        stagedBuild: ${{ parameters.stagedBuild }}
        buildConfig: ${{ parameters.buildConfig }}
        helixQueueGroup: ${{ parameters.helixQueueGroup }}
        ${{ insert }}: ${{ parameters.jobParameters }}

# macOS arm64

- ${{ if containsValue(parameters.platforms, 'OSX_arm64') }}:
  - template: xplat-setup.yml
    parameters:
      jobTemplate: ${{ parameters.jobTemplate }}
      helixQueuesTemplate: ${{ parameters.helixQueuesTemplate }}
      variables: ${{ parameters.variables }}
      osGroup: OSX
      archType: arm64
      targetRid: osx-arm64
      platform: OSX_arm64
      shouldContinueOnError: ${{ parameters.shouldContinueOnError }}
      jobParameters:
        runtimeFlavor: ${{ parameters.runtimeFlavor }}
        stagedBuild: ${{ parameters.stagedBuild }}
        buildConfig: ${{ parameters.buildConfig }}
        helixQueueGroup: ${{ parameters.helixQueueGroup }}
        crossBuild: true
        ${{ insert }}: ${{ parameters.jobParameters }}

# macOS x64

- ${{ if or(containsValue(parameters.platforms, 'OSX_x64'), eq(parameters.platformGroup, 'all')) }}:
  - template: xplat-setup.yml
    parameters:
      jobTemplate: ${{ parameters.jobTemplate }}
      helixQueuesTemplate: ${{ parameters.helixQueuesTemplate }}
      variables: ${{ parameters.variables }}
      osGroup: OSX
      archType: x64
      targetRid: osx-x64
      platform: OSX_x64
      shouldContinueOnError: ${{ parameters.shouldContinueOnError }}
      jobParameters:
        runtimeFlavor: ${{ parameters.runtimeFlavor }}
        stagedBuild: ${{ parameters.stagedBuild }}
        buildConfig: ${{ parameters.buildConfig }}
        helixQueueGroup: ${{ parameters.helixQueueGroup }}
        ${{ insert }}: ${{ parameters.jobParameters }}

# Tizen armel

- ${{ if containsValue(parameters.platforms, 'Tizen_armel') }}:
  - template: xplat-setup.yml
    parameters:
      jobTemplate: ${{ parameters.jobTemplate }}
      helixQueuesTemplate: ${{ parameters.helixQueuesTemplate }}
      variables: ${{ parameters.variables }}
      osGroup: Tizen
      archType: armel
      targetRid: tizen-armel
      platform: Tizen_armel
      shouldContinueOnError: ${{ parameters.shouldContinueOnError }}
      container: Tizen_armel
      jobParameters:
        runtimeFlavor: ${{ parameters.runtimeFlavor }}
        stagedBuild: ${{ parameters.stagedBuild }}
        buildConfig: ${{ parameters.buildConfig }}
        helixQueueGroup: ${{ parameters.helixQueueGroup }}
        crossBuild: true
        disableClrTest: true
        ${{ insert }}: ${{ parameters.jobParameters }}

# Windows x64

- ${{ if or(containsValue(parameters.platforms, 'windows_x64'), in(parameters.platformGroup, 'all', 'gcstress')) }}:
  - template: xplat-setup.yml
    parameters:
      jobTemplate: ${{ parameters.jobTemplate }}
      helixQueuesTemplate: ${{ parameters.helixQueuesTemplate }}
      variables: ${{ parameters.variables }}
      osGroup: windows
      archType: x64
      targetRid: win-x64
      platform: windows_x64
      shouldContinueOnError: ${{ parameters.shouldContinueOnError }}
      jobParameters:
        runtimeFlavor: ${{ parameters.runtimeFlavor }}
        stagedBuild: ${{ parameters.stagedBuild }}
        buildConfig: ${{ parameters.buildConfig }}
        helixQueueGroup: ${{ parameters.helixQueueGroup }}
        ${{ insert }}: ${{ parameters.jobParameters }}

# Windows x86

- ${{ if or(containsValue(parameters.platforms, 'windows_x86'), in(parameters.platformGroup, 'all', 'gcstress')) }}:
  - template: xplat-setup.yml
    parameters:
      jobTemplate: ${{ parameters.jobTemplate }}
      helixQueuesTemplate: ${{ parameters.helixQueuesTemplate }}
      variables: ${{ parameters.variables }}
      osGroup: windows
      archType: x86
      targetRid: win-x86
      platform: windows_x86
      shouldContinueOnError: ${{ parameters.shouldContinueOnError }}
      jobParameters:
        runtimeFlavor: ${{ parameters.runtimeFlavor }}
        stagedBuild: ${{ parameters.stagedBuild }}
        buildConfig: ${{ parameters.buildConfig }}
        helixQueueGroup: ${{ parameters.helixQueueGroup }}
        ${{ insert }}: ${{ parameters.jobParameters }}

# Windows arm
- ${{ if or(containsValue(parameters.platforms, 'windows_arm'), eq(parameters.platformGroup, 'all')) }}:
  - template: xplat-setup.yml
    parameters:
      jobTemplate: ${{ parameters.jobTemplate }}
      helixQueuesTemplate: ${{ parameters.helixQueuesTemplate }}
      variables: ${{ parameters.variables }}
      osGroup: windows
      archType: arm
      targetRid: win-arm
      platform: windows_arm
      shouldContinueOnError: ${{ parameters.shouldContinueOnError }}
      jobParameters:
        runtimeFlavor: ${{ parameters.runtimeFlavor }}
        stagedBuild: ${{ parameters.stagedBuild }}
        buildConfig: ${{ parameters.buildConfig }}
        helixQueueGroup: ${{ parameters.helixQueueGroup }}
        ${{ insert }}: ${{ parameters.jobParameters }}

# Windows arm64

- ${{ if or(containsValue(parameters.platforms, 'windows_arm64'), in(parameters.platformGroup, 'all', 'gcstress')) }}:
  - template: xplat-setup.yml
    parameters:
      jobTemplate: ${{ parameters.jobTemplate }}
      helixQueuesTemplate: ${{ parameters.helixQueuesTemplate }}
      variables: ${{ parameters.variables }}
      osGroup: windows
      archType: arm64
      targetRid: win-arm64
      platform: windows_arm64
      shouldContinueOnError: ${{ parameters.shouldContinueOnError }}
      jobParameters:
        runtimeFlavor: ${{ parameters.runtimeFlavor }}
        stagedBuild: ${{ parameters.stagedBuild }}
        buildConfig: ${{ parameters.buildConfig }}
        helixQueueGroup: ${{ parameters.helixQueueGroup }}
        ${{ insert }}: ${{ parameters.jobParameters }}<|MERGE_RESOLUTION|>--- conflicted
+++ resolved
@@ -175,13 +175,7 @@
       targetRid: linux-bionic-arm64
       platform: Linux_bionic_arm64
       shouldContinueOnError: ${{ parameters.shouldContinueOnError }}
-<<<<<<< HEAD
-      container:
-        image: ubuntu-18.04-android-20221004183302-e6b0c19
-        registry: mcr
-=======
       container: Linux_bionic
->>>>>>> 94c9d021
       jobParameters:
         runtimeFlavor: mono
         # We build on Linux, but the test queue runs Windows, so
@@ -206,13 +200,7 @@
       targetRid: linux-bionic-x64
       platform: Linux_bionic_x64
       shouldContinueOnError: ${{ parameters.shouldContinueOnError }}
-<<<<<<< HEAD
-      container:
-        image: ubuntu-18.04-android-20221004183302-e6b0c19
-        registry: mcr
-=======
       container: Linux_bionic
->>>>>>> 94c9d021
       jobParameters:
         runtimeFlavor: mono
         stagedBuild: ${{ parameters.stagedBuild }}
@@ -481,13 +469,7 @@
       targetRid: android-x64
       platform: Android_x64
       shouldContinueOnError: ${{ parameters.shouldContinueOnError }}
-<<<<<<< HEAD
-      container:
-        image: ubuntu-18.04-android-20221004183302-e6b0c19
-        registry: mcr
-=======
       container: Linux_bionic
->>>>>>> 94c9d021
       jobParameters:
         runtimeFlavor: mono
         stagedBuild: ${{ parameters.stagedBuild }}
@@ -508,13 +490,7 @@
       targetRid: android-x86
       platform: Android_x86
       shouldContinueOnError: ${{ parameters.shouldContinueOnError }}
-<<<<<<< HEAD
-      container:
-        image: ubuntu-18.04-android-20221004183302-e6b0c19
-        registry: mcr
-=======
       container: Linux_bionic
->>>>>>> 94c9d021
       jobParameters:
         runtimeFlavor: mono
         stagedBuild: ${{ parameters.stagedBuild }}
@@ -535,13 +511,7 @@
       targetRid: android-arm
       platform: Android_arm
       shouldContinueOnError: ${{ parameters.shouldContinueOnError }}
-<<<<<<< HEAD
-      container:
-        image: ubuntu-18.04-android-20221004183302-e6b0c19
-        registry: mcr
-=======
       container: Linux_bionic
->>>>>>> 94c9d021
       jobParameters:
         runtimeFlavor: mono
         stagedBuild: ${{ parameters.stagedBuild }}
@@ -562,13 +532,7 @@
       targetRid: android-arm64
       platform: Android_arm64
       shouldContinueOnError: ${{ parameters.shouldContinueOnError }}
-<<<<<<< HEAD
-      container:
-        image: ubuntu-18.04-android-20221004183302-e6b0c19
-        registry: mcr
-=======
       container: Linux_bionic
->>>>>>> 94c9d021
       jobParameters:
         runtimeFlavor: mono
         stagedBuild: ${{ parameters.stagedBuild }}
