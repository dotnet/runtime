--- conflicted
+++ resolved
@@ -24,338 +24,6 @@
 
 jobs:
 
-# Linux arm
-<<<<<<< HEAD
-=======
-- ${{ if or(containsValue(parameters.platforms, 'Linux_arm'), in(parameters.platformGroup, 'all', 'gcstress')) }}:
-  - template: xplat-setup.yml
-    parameters:
-      jobTemplate: ${{ parameters.jobTemplate }}
-      helixQueuesTemplate: ${{ parameters.helixQueuesTemplate }}
-      variables: ${{ parameters.variables }}
-      osGroup: Linux
-      archType: arm
-      targetRid: linux-arm
-      platform: Linux_arm
-      shouldContinueOnError: ${{ parameters.shouldContinueOnError }}
-      container:
-        image: ubuntu-18.04-cross-arm-20220907130538-70ed2e8
-        registry: mcr
-      jobParameters:
-        runtimeFlavor: ${{ parameters.runtimeFlavor }}
-        stagedBuild: ${{ parameters.stagedBuild }}
-        buildConfig: ${{ parameters.buildConfig }}
-        helixQueueGroup: ${{ parameters.helixQueueGroup }}
-        crossBuild: true
-        crossrootfsDir: '/crossrootfs/arm'
-        ${{ insert }}: ${{ parameters.jobParameters }}
-
-# Linux armv6
-- ${{ if containsValue(parameters.platforms, 'Linux_armv6') }}:
-  - template: xplat-setup.yml
-    parameters:
-      jobTemplate: ${{ parameters.jobTemplate }}
-      helixQueuesTemplate: ${{ parameters.helixQueuesTemplate }}
-      variables: ${{ parameters.variables }}
-      osGroup: Linux
-      archType: armv6
-      targetRid: linux-armv6
-      platform: Linux_armv6
-      shouldContinueOnError: ${{ parameters.shouldContinueOnError }}
-      container:
-        image: ubuntu-20.04-cross-armv6-raspbian-10-20211208135931-e6e3ac4
-        registry: mcr
-      jobParameters:
-        runtimeFlavor: ${{ parameters.runtimeFlavor }}
-        stagedBuild: ${{ parameters.stagedBuild }}
-        buildConfig: ${{ parameters.buildConfig }}
-        helixQueueGroup: ${{ parameters.helixQueueGroup }}
-        crossBuild: true
-        crossrootfsDir: '/crossrootfs/armv6'
-        ${{ insert }}: ${{ parameters.jobParameters }}
-
-# Linux arm64
-
-- ${{ if or(containsValue(parameters.platforms, 'Linux_arm64'), in(parameters.platformGroup, 'all', 'gcstress')) }}:
-  - template: xplat-setup.yml
-    parameters:
-      jobTemplate: ${{ parameters.jobTemplate }}
-      helixQueuesTemplate: ${{ parameters.helixQueuesTemplate }}
-      variables: ${{ parameters.variables }}
-      osGroup: Linux
-      archType: arm64
-      targetRid: linux-arm64
-      platform: Linux_arm64
-      shouldContinueOnError: ${{ parameters.shouldContinueOnError }}
-      container:
-        ${{ if eq(parameters.container, '') }}:
-          image: ubuntu-18.04-cross-arm64-20220907130538-70ed2e8
-        ${{ if ne(parameters.container, '') }}:
-          image: ${{ parameters.container }}
-        registry: mcr
-      jobParameters:
-        runtimeFlavor: ${{ parameters.runtimeFlavor }}
-        stagedBuild: ${{ parameters.stagedBuild }}
-        buildConfig: ${{ parameters.buildConfig }}
-        helixQueueGroup: ${{ parameters.helixQueueGroup }}
-        crossBuild: true
-        crossrootfsDir: '/crossrootfs/arm64'
-        ${{ insert }}: ${{ parameters.jobParameters }}
-
-# Linux musl x64
-
-- ${{ if or(containsValue(parameters.platforms, 'Linux_musl_x64'), eq(parameters.platformGroup, 'all')) }}:
-  - template: xplat-setup.yml
-    parameters:
-      jobTemplate: ${{ parameters.jobTemplate }}
-      helixQueuesTemplate: ${{ parameters.helixQueuesTemplate }}
-      variables: ${{ parameters.variables }}
-      osGroup: Linux
-      osSubgroup: _musl
-      archType: x64
-      targetRid: linux-musl-x64
-      platform: Linux_musl_x64
-      shouldContinueOnError: ${{ parameters.shouldContinueOnError }}
-      container:
-        image: alpine-3.13-WithNode-20210910135845-c401c85
-        registry: mcr
-      jobParameters:
-        runtimeFlavor: ${{ parameters.runtimeFlavor }}
-        stagedBuild: ${{ parameters.stagedBuild }}
-        buildConfig: ${{ parameters.buildConfig }}
-        helixQueueGroup: ${{ parameters.helixQueueGroup }}
-        ${{ insert }}: ${{ parameters.jobParameters }}
-
-# Linux musl arm
-
-- ${{ if or(containsValue(parameters.platforms, 'Linux_musl_arm'), eq(parameters.platformGroup, 'all')) }}:
-  - template: xplat-setup.yml
-    parameters:
-      jobTemplate: ${{ parameters.jobTemplate }}
-      helixQueuesTemplate: ${{ parameters.helixQueuesTemplate }}
-      variables: ${{ parameters.variables }}
-      osGroup: Linux
-      osSubgroup: _musl
-      archType: arm
-      targetRid: linux-musl-arm
-      platform: Linux_musl_arm
-      shouldContinueOnError: ${{ parameters.shouldContinueOnError }}
-      container:
-        image: ubuntu-16.04-cross-arm-alpine-20210923140502-78f7860
-        registry: mcr
-      jobParameters:
-        runtimeFlavor: ${{ parameters.runtimeFlavor }}
-        stagedBuild: ${{ parameters.stagedBuild }}
-        buildConfig: ${{ parameters.buildConfig }}
-        helixQueueGroup: ${{ parameters.helixQueueGroup }}
-        crossBuild: true
-        crossrootfsDir: '/crossrootfs/arm'
-        ${{ insert }}: ${{ parameters.jobParameters }}
-
-# Linux musl arm64
-
-- ${{ if or(containsValue(parameters.platforms, 'Linux_musl_arm64'), eq(parameters.platformGroup, 'all')) }}:
-  - template: xplat-setup.yml
-    parameters:
-      jobTemplate: ${{ parameters.jobTemplate }}
-      helixQueuesTemplate: ${{ parameters.helixQueuesTemplate }}
-      variables: ${{ parameters.variables }}
-      osGroup: Linux
-      osSubgroup: _musl
-      archType: arm64
-      targetRid: linux-musl-arm64
-      platform: Linux_musl_arm64
-      shouldContinueOnError: ${{ parameters.shouldContinueOnError }}
-      container:
-        image: ubuntu-16.04-cross-arm64-alpine-20210923140502-78f7860
-        registry: mcr
-      jobParameters:
-        runtimeFlavor: ${{ parameters.runtimeFlavor }}
-        stagedBuild: ${{ parameters.stagedBuild }}
-        buildConfig: ${{ parameters.buildConfig }}
-        helixQueueGroup: ${{ parameters.helixQueueGroup }}
-        crossBuild: true
-        crossrootfsDir: '/crossrootfs/arm64'
-        ${{ insert }}: ${{ parameters.jobParameters }}
-
-# Linux Bionic arm64
-
-- ${{ if containsValue(parameters.platforms, 'Linux_bionic_arm64') }}:
-  - template: xplat-setup.yml
-    parameters:
-      jobTemplate: ${{ parameters.jobTemplate }}
-      helixQueuesTemplate: ${{ parameters.helixQueuesTemplate }}
-      variables: ${{ parameters.variables }}
-      osGroup: Linux
-      osSubgroup: _bionic
-      archType: arm64
-      targetRid: linux-bionic-arm64
-      platform: Linux_bionic_arm64
-      shouldContinueOnError: ${{ parameters.shouldContinueOnError }}
-      container:
-        image: ubuntu-18.04-android-20220808192756-8fcaabc
-        registry: mcr
-      jobParameters:
-        runtimeFlavor: mono
-        # We build on Linux, but the test queue runs Windows, so
-        # we need to override the test script generation
-        runScriptWindowsCmd: true
-        stagedBuild: ${{ parameters.stagedBuild }}
-        buildConfig: ${{ parameters.buildConfig }}
-        helixQueueGroup: ${{ parameters.helixQueueGroup }}
-        ${{ insert }}: ${{ parameters.jobParameters }}
-
-# Linux Bionic x64
-
-- ${{ if containsValue(parameters.platforms, 'Linux_bionic_x64') }}:
-  - template: xplat-setup.yml
-    parameters:
-      jobTemplate: ${{ parameters.jobTemplate }}
-      helixQueuesTemplate: ${{ parameters.helixQueuesTemplate }}
-      variables: ${{ parameters.variables }}
-      osGroup: Linux
-      osSubgroup: _bionic
-      archType: x64
-      targetRid: linux-bionic-x64
-      platform: Linux_bionic_x64
-      shouldContinueOnError: ${{ parameters.shouldContinueOnError }}
-      container:
-        image: ubuntu-18.04-android-20220808192756-8fcaabc
-        registry: mcr
-      jobParameters:
-        runtimeFlavor: mono
-        stagedBuild: ${{ parameters.stagedBuild }}
-        buildConfig: ${{ parameters.buildConfig }}
-        helixQueueGroup: ${{ parameters.helixQueueGroup }}
-        ${{ insert }}: ${{ parameters.jobParameters }}
-
-# Linux x64
-
-- ${{ if or(containsValue(parameters.platforms, 'Linux_x64'), containsValue(parameters.platforms, 'CoreClrTestBuildHost'), in(parameters.platformGroup, 'all', 'gcstress')) }}:
-  - template: xplat-setup.yml
-    parameters:
-      jobTemplate: ${{ parameters.jobTemplate }}
-      helixQueuesTemplate: ${{ parameters.helixQueuesTemplate }}
-      variables: ${{ parameters.variables }}
-      osGroup: Linux
-      archType: x64
-      targetRid: linux-x64
-      platform: Linux_x64
-      shouldContinueOnError: ${{ parameters.shouldContinueOnError }}
-      container:
-        ${{ if eq(parameters.container, '') }}:
-          image: centos-7-20210714125435-9b5bbc2
-        ${{ if ne(parameters.container, '') }}:
-          image: ${{ parameters.container }}
-        registry: mcr
-      jobParameters:
-        runtimeFlavor: ${{ parameters.runtimeFlavor }}
-        stagedBuild: ${{ parameters.stagedBuild }}
-        buildConfig: ${{ parameters.buildConfig }}
-        helixQueueGroup: ${{ parameters.helixQueueGroup }}
-        ${{ insert }}: ${{ parameters.jobParameters }}
-
-# Linux x86
-
-- ${{ if containsValue(parameters.platforms, 'Linux_x86') }}:
-  - template: xplat-setup.yml
-    parameters:
-      jobTemplate: ${{ parameters.jobTemplate }}
-      helixQueuesTemplate: ${{ parameters.helixQueuesTemplate }}
-      variables: ${{ parameters.variables }}
-      osGroup: Linux
-      archType: x86
-      targetRid: linux-x86
-      platform: Linux_x86
-      shouldContinueOnError: ${{ parameters.shouldContinueOnError }}
-      container:
-        image: ubuntu-18.04-cross-x86-linux-20211022152824-f853169
-        registry: mcr
-      jobParameters:
-        runtimeFlavor: ${{ parameters.runtimeFlavor }}
-        stagedBuild: ${{ parameters.stagedBuild }}
-        buildConfig: ${{ parameters.buildConfig }}
-        helixQueueGroup: ${{ parameters.helixQueueGroup }}
-        crossBuild: true
-        crossrootfsDir: '/crossrootfs/x86'
-        disableClrTest: true
-        ${{ insert }}: ${{ parameters.jobParameters }}
-
-# Linux x64 Source Build
-
-- ${{ if containsValue(parameters.platforms, 'SourceBuild_Linux_x64') }}:
-  - template: xplat-setup.yml
-    parameters:
-      jobTemplate: ${{ parameters.jobTemplate }}
-      helixQueuesTemplate: ${{ parameters.helixQueuesTemplate }}
-      variables: ${{ parameters.variables }}
-      osGroup: Linux
-      archType: x64
-      targetRid: linux-x64
-      platform: Linux_x64
-      shouldContinueOnError: ${{ parameters.shouldContinueOnError }}
-      container:
-        image: centos-7-source-build-20210714125450-5d87b80
-        registry: mcr
-      jobParameters:
-        runtimeFlavor: ${{ parameters.runtimeFlavor }}
-        stagedBuild: ${{ parameters.stagedBuild }}
-        buildConfig: ${{ parameters.buildConfig }}
-        helixQueueGroup: ${{ parameters.helixQueueGroup }}
-        ${{ insert }}: ${{ parameters.jobParameters }}
-        buildingOnSourceBuildImage: true
-
-# Linux s390x
-
-- ${{ if containsValue(parameters.platforms, 'Linux_s390x') }}:
-  - template: xplat-setup.yml
-    parameters:
-      jobTemplate: ${{ parameters.jobTemplate }}
-      helixQueuesTemplate: ${{ parameters.helixQueuesTemplate }}
-      variables: ${{ parameters.variables }}
-      osGroup: Linux
-      archType: s390x
-      targetRid: linux-s390x
-      platform: Linux_s390x
-      shouldContinueOnError: ${{ parameters.shouldContinueOnError }}
-      container:
-        image: ubuntu-18.04-cross-s390x-20201102145728-d6e0352
-        registry: mcr
-      jobParameters:
-        runtimeFlavor: ${{ parameters.runtimeFlavor }}
-        stagedBuild: ${{ parameters.stagedBuild }}
-        buildConfig: ${{ parameters.buildConfig }}
-        helixQueueGroup: ${{ parameters.helixQueueGroup }}
-        crossBuild: true
-        crossrootfsDir: '/crossrootfs/s390x'
-        ${{ insert }}: ${{ parameters.jobParameters }}
-
-# Linux PPC64le
-
-- ${{ if containsValue(parameters.platforms, 'Linux_ppc64le') }}:
-  - template: xplat-setup.yml
-    parameters:
-      jobTemplate: ${{ parameters.jobTemplate }}
-      helixQueuesTemplate: ${{ parameters.helixQueuesTemplate }}
-      variables: ${{ parameters.variables }}
-      osGroup: Linux
-      archType: ppc64le
-      targetRid: linux-ppc64le
-      platform: Linux_ppc64le
-      shouldContinueOnError: ${{ parameters.shouldContinueOnError }}
-      container:
-        image: ubuntu-18.04-cross-ppc64le-20220531132048-b9de666
-        registry: mcr
-      jobParameters:
-        runtimeFlavor: ${{ parameters.runtimeFlavor }}
-        stagedBuild: ${{ parameters.stagedBuild }}
-        buildConfig: ${{ parameters.buildConfig }}
-        helixQueueGroup: ${{ parameters.helixQueueGroup }}
-        crossBuild: true
-        crossrootfsDir: '/crossrootfs/ppc64le'
-        ${{ insert }}: ${{ parameters.jobParameters }}
-
->>>>>>> 6c913736
 # WebAssembly
 
 - ${{ if containsValue(parameters.platforms, 'Browser_wasm') }}:
