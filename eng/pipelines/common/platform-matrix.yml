--- conflicted
+++ resolved
@@ -32,6 +32,7 @@
 #    parameters:
 #      jobTemplate: ${{ parameters.jobTemplate }}
 #      helixQueuesTemplate: ${{ parameters.helixQueuesTemplate }}
+#      variables: ${{ parameters.variables }}
 #      osGroup: Linux
 #      archType: arm
 #      platform: Linux_arm
@@ -55,6 +56,7 @@
 #    parameters:
 #      jobTemplate: ${{ parameters.jobTemplate }}
 #      helixQueuesTemplate: ${{ parameters.helixQueuesTemplate }}
+#      variables: ${{ parameters.variables }}
 #      osGroup: Linux
 #      archType: arm64
 #      platform: Linux_arm64
@@ -73,54 +75,27 @@
 
 # Linux musl x64
 
-<<<<<<< HEAD
 #- ${{ if or(containsValue(parameters.platforms, 'Linux_musl_x64'), eq(parameters.platformGroup, 'all')) }}:
 #  - template: xplat-setup.yml
 #    parameters:
 #      jobTemplate: ${{ parameters.jobTemplate }}
 #      helixQueuesTemplate: ${{ parameters.helixQueuesTemplate }}
+#      variables: ${{ parameters.variables }}
 #      osGroup: Linux
 #      osSubgroup: _musl
 #      archType: x64
 #      platform: Linux_musl_x64
 #      container:
-#        # alpine coreclr cmake errors on newer builds
-#        ${{ if eq(parameters.runtimeFlavor, 'mono') }}:
-#          image: alpine-3.9-WithNode-0fc54a3-20200131134036
-#        ${{ if eq(parameters.runtimeFlavor, 'coreclr') }}:
-#          image: alpine-3.9-WithNode-0fc54a3-20190918214015
-#        registry: mcr
-#      jobParameters:
-#        runtimeFlavor: ${{ parameters.runtimeFlavor }}
-#        stagedBuild: ${{ parameters.stagedBuild }}
-#        buildConfig: ${{ parameters.buildConfig }}
-#        ${{ if eq(parameters.passPlatforms, true) }}:
-#          platforms: ${{ parameters.platforms }}
-#        helixQueueGroup: ${{ parameters.helixQueueGroup }}
-#        ${{ insert }}: ${{ parameters.jobParameters }}
-=======
-- ${{ if or(containsValue(parameters.platforms, 'Linux_musl_x64'), eq(parameters.platformGroup, 'all')) }}:
-  - template: xplat-setup.yml
-    parameters:
-      jobTemplate: ${{ parameters.jobTemplate }}
-      helixQueuesTemplate: ${{ parameters.helixQueuesTemplate }}
-      variables: ${{ parameters.variables }}
-      osGroup: Linux
-      osSubgroup: _musl
-      archType: x64
-      platform: Linux_musl_x64
-      container:
-        image: alpine-3.9-WithNode-20200602002639-0fc54a3
-        registry: mcr
-      jobParameters:
-        runtimeFlavor: ${{ parameters.runtimeFlavor }}
-        stagedBuild: ${{ parameters.stagedBuild }}
-        buildConfig: ${{ parameters.buildConfig }}
-        ${{ if eq(parameters.passPlatforms, true) }}:
-          platforms: ${{ parameters.platforms }}
-        helixQueueGroup: ${{ parameters.helixQueueGroup }}
-        ${{ insert }}: ${{ parameters.jobParameters }}
->>>>>>> 2207a355
+#        image: alpine-3.9-WithNode-20200602002639-0fc54a3
+#        registry: mcr
+#      jobParameters:
+#        runtimeFlavor: ${{ parameters.runtimeFlavor }}
+#        stagedBuild: ${{ parameters.stagedBuild }}
+#        buildConfig: ${{ parameters.buildConfig }}
+#        ${{ if eq(parameters.passPlatforms, true) }}:
+#          platforms: ${{ parameters.platforms }}
+#        helixQueueGroup: ${{ parameters.helixQueueGroup }}
+#        ${{ insert }}: ${{ parameters.jobParameters }}
 
 # Linux musl arm64
 
@@ -129,6 +104,7 @@
 #    parameters:
 #      jobTemplate: ${{ parameters.jobTemplate }}
 #      helixQueuesTemplate: ${{ parameters.helixQueuesTemplate }}
+#      variables: ${{ parameters.variables }}
 #      osGroup: Linux
 #      osSubgroup: _musl
 #      archType: arm64
@@ -153,6 +129,7 @@
 #    parameters:
 #      jobTemplate: ${{ parameters.jobTemplate }}
 #      helixQueuesTemplate: ${{ parameters.helixQueuesTemplate }}
+#      variables: ${{ parameters.variables }}
 #      osGroup: Linux
 #      archType: x64
 #      platform: Linux_x64
@@ -175,6 +152,7 @@
 #    parameters:
 #      jobTemplate: ${{ parameters.jobTemplate }}
 #      helixQueuesTemplate: ${{ parameters.helixQueuesTemplate }}
+#      variables: ${{ parameters.variables }}
 #      osGroup: Browser
 #      archType: wasm
 #      platform: Browser_wasm
@@ -195,6 +173,7 @@
 #    parameters:
 #      jobTemplate: ${{ parameters.jobTemplate }}
 #      helixQueuesTemplate: ${{ parameters.helixQueuesTemplate }}
+#      variables: ${{ parameters.variables }}
 #      osGroup: FreeBSD
 #      archType: x64
 #      platform: FreeBSD_x64
@@ -217,6 +196,7 @@
 #    parameters:
 #      jobTemplate: ${{ parameters.jobTemplate }}
 #      helixQueuesTemplate: ${{ parameters.helixQueuesTemplate }}
+#      variables: ${{ parameters.variables }}
 #      osGroup: Android
 #      archType: x64
 #      platform: Android_x64
@@ -239,6 +219,7 @@
 #    parameters:
 #      jobTemplate: ${{ parameters.jobTemplate }}
 #      helixQueuesTemplate: ${{ parameters.helixQueuesTemplate }}
+#      variables: ${{ parameters.variables }}
 #      osGroup: Android
 #      archType: x86
 #      platform: Android_x86
@@ -261,6 +242,7 @@
 #    parameters:
 #      jobTemplate: ${{ parameters.jobTemplate }}
 #      helixQueuesTemplate: ${{ parameters.helixQueuesTemplate }}
+#      variables: ${{ parameters.variables }}
 #      osGroup: Android
 #      archType: arm
 #      platform: Android_arm
@@ -283,6 +265,7 @@
 #    parameters:
 #      jobTemplate: ${{ parameters.jobTemplate }}
 #      helixQueuesTemplate: ${{ parameters.helixQueuesTemplate }}
+#      variables: ${{ parameters.variables }}
 #      osGroup: Android
 #      archType: arm64
 #      platform: Android_arm64
@@ -325,6 +308,7 @@
 #    parameters:
 #      jobTemplate: ${{ parameters.jobTemplate }}
 #      helixQueuesTemplate: ${{ parameters.helixQueuesTemplate }}
+#      variables: ${{ parameters.variables }}
 #      osGroup: tvOS
 #      archType: arm64
 #      platform: tvOS_arm64
@@ -364,6 +348,7 @@
 #    parameters:
 #      jobTemplate: ${{ parameters.jobTemplate }}
 #      helixQueuesTemplate: ${{ parameters.helixQueuesTemplate }}
+#      variables: ${{ parameters.variables }}
 #      osGroup: iOS
 #      archType: x86
 #      platform: iOS_x86
@@ -384,6 +369,7 @@
 #    parameters:
 #      jobTemplate: ${{ parameters.jobTemplate }}
 #      helixQueuesTemplate: ${{ parameters.helixQueuesTemplate }}
+#      variables: ${{ parameters.variables }}
 #      osGroup: iOS
 #      archType: arm
 #      platform: iOS_arm
@@ -403,6 +389,7 @@
 #    parameters:
 #      jobTemplate: ${{ parameters.jobTemplate }}
 #      helixQueuesTemplate: ${{ parameters.helixQueuesTemplate }}
+#      variables: ${{ parameters.variables }}
 #      osGroup: iOS
 #      archType: arm64
 #      platform: iOS_arm64
@@ -422,6 +409,7 @@
 #    parameters:
 #      jobTemplate: ${{ parameters.jobTemplate }}
 #      helixQueuesTemplate: ${{ parameters.helixQueuesTemplate }}
+#      variables: ${{ parameters.variables }}
 #      osGroup: OSX
 #      archType: x64
 #      platform: OSX_x64
@@ -441,6 +429,7 @@
 #    parameters:
 #      jobTemplate: ${{ parameters.jobTemplate }}
 #      helixQueuesTemplate: ${{ parameters.helixQueuesTemplate }}
+#      variables: ${{ parameters.variables }}
 #      osGroup: Windows_NT
 #      archType: x64
 #      platform: Windows_NT_x64
@@ -460,6 +449,7 @@
 #    parameters:
 #      jobTemplate: ${{ parameters.jobTemplate }}
 #      helixQueuesTemplate: ${{ parameters.helixQueuesTemplate }}
+#      variables: ${{ parameters.variables }}
 #      osGroup: Windows_NT
 #      archType: x86
 #      platform: Windows_NT_x86
@@ -478,6 +468,7 @@
 #    parameters:
 #      jobTemplate: ${{ parameters.jobTemplate }}
 #      helixQueuesTemplate: ${{ parameters.helixQueuesTemplate }}
+#      variables: ${{ parameters.variables }}
 #      osGroup: Windows_NT
 #      archType: arm
 #      platform: Windows_NT_arm
@@ -497,6 +488,7 @@
 #    parameters:
 #      jobTemplate: ${{ parameters.jobTemplate }}
 #      helixQueuesTemplate: ${{ parameters.helixQueuesTemplate }}
+#      variables: ${{ parameters.variables }}
 #      osGroup: Windows_NT
 #      archType: arm64
 #      platform: Windows_NT_arm64
