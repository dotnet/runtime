parameters:
  - name: stages
    type: stageList

resources:
  containers:
    - container: linux_arm
      image: mcr.microsoft.com/dotnet-buildtools/prereqs:cbl-mariner-2.0-cross-arm
      env:
        ROOTFS_DIR: /crossrootfs/arm

    - container: linux_armv6
      image: mcr.microsoft.com/dotnet-buildtools/prereqs:ubuntu-20.04-cross-armv6-raspbian-10
      env:
        ROOTFS_DIR: /crossrootfs/armv6

    - container: linux_arm64
      image: mcr.microsoft.com/dotnet-buildtools/prereqs:cbl-mariner-2.0-cross-arm64
      env:
        ROOTFS_DIR: /crossrootfs/arm64

    - container: linux_musl_x64
      image: mcr.microsoft.com/dotnet-buildtools/prereqs:cbl-mariner-2.0-cross-amd64-alpine
      env:
        ROOTFS_DIR: /crossrootfs/x64

    - container: linux_musl_arm
      image: mcr.microsoft.com/dotnet-buildtools/prereqs:cbl-mariner-2.0-cross-arm-alpine
      env:
        ROOTFS_DIR: /crossrootfs/arm

    - container: linux_musl_arm64
      image: mcr.microsoft.com/dotnet-buildtools/prereqs:cbl-mariner-2.0-cross-arm64-alpine
      env:
        ROOTFS_DIR: /crossrootfs/arm64
    # This container contains all required toolsets to build for Android and for Linux with bionic libc.

    - container: linux_bionic
      image: mcr.microsoft.com/dotnet-buildtools/prereqs:ubuntu-18.04-android

    - container: linux_x64
      image: mcr.microsoft.com/dotnet-buildtools/prereqs:cbl-mariner-2.0-cross-amd64
      env:
        ROOTFS_DIR: /crossrootfs/x64

    - container: linux_x86
      image: mcr.microsoft.com/dotnet-buildtools/prereqs:cbl-mariner-2.0-cross-x86
      env:
        ROOTFS_DIR: /crossrootfs/x86

<<<<<<< HEAD
    # We use a CentOS Stream 8 image here to test building from source on CentOS Stream 8.
    - container: SourceBuild_centos_x64
=======
    - container: linux_x64_dev_innerloop
      image: mcr.microsoft.com/dotnet-buildtools/prereqs:ubuntu-22.04

    # CentOS 8 Stream is the closest image to RHEL8, which has the oldest toolsets we support building against
    # for our source-build partners.
    - container: SourceBuild_linux_x64
>>>>>>> c6e435b1
      image: mcr.microsoft.com/dotnet-buildtools/prereqs:centos-stream8

    # AlmaLinux 8 is a RHEL 8 rebuild, so we use it to test building from source on RHEL 8.
    - container: SourceBuild_linux_x64
      image: mcr.microsoft.com/dotnet-buildtools/prereqs:almalinux-8-source-build

    - container: linux_s390x
      image: mcr.microsoft.com/dotnet-buildtools/prereqs:ubuntu-18.04-cross-s390x
      env:
        ROOTFS_DIR: /crossrootfs/s390x

    - container: linux_ppc64le
      image: mcr.microsoft.com/dotnet-buildtools/prereqs:ubuntu-18.04-cross-ppc64le
      env:
        ROOTFS_DIR: /crossrootfs/ppc64le

    - container: linux_riscv64
      image: mcr.microsoft.com/dotnet-buildtools/prereqs:ubuntu-22.04-cross-riscv64
      env:
        ROOTFS_DIR: /crossrootfs/riscv64

    - container: debian-11-gcc12-amd64
      image: mcr.microsoft.com/dotnet-buildtools/prereqs:debian-11-gcc12-amd64

    - container: linux_x64_llvmaot
      image: mcr.microsoft.com/dotnet-buildtools/prereqs:centos-stream8

    - container: browser_wasm
      image: mcr.microsoft.com/dotnet-buildtools/prereqs:ubuntu-18.04-webassembly-net8

    - container: wasi_wasm
      image: mcr.microsoft.com/dotnet-buildtools/prereqs:ubuntu-20.04-webassembly-net8

    - container: freebsd_x64
      image: mcr.microsoft.com/dotnet-buildtools/prereqs:ubuntu-18.04-cross-freebsd-12
      env:
        ROOTFS_DIR: /crossrootfs/x64

    - container: tizen_armel
      image: mcr.microsoft.com/dotnet-buildtools/prereqs:ubuntu-18.04-cross-armel-tizen
      env:
        ROOTFS_DIR: /crossrootfs/armel

    - container: debpkg
      image: mcr.microsoft.com/dotnet-buildtools/prereqs:ubuntu-18.04-debpkg

    - container: rpmpkg
      image: mcr.microsoft.com/dotnet-buildtools/prereqs:cbl-mariner-2.0-fpm

stages: ${{ parameters.stages }}<|MERGE_RESOLUTION|>--- conflicted
+++ resolved
@@ -48,17 +48,11 @@
       env:
         ROOTFS_DIR: /crossrootfs/x86
 
-<<<<<<< HEAD
-    # We use a CentOS Stream 8 image here to test building from source on CentOS Stream 8.
-    - container: SourceBuild_centos_x64
-=======
     - container: linux_x64_dev_innerloop
       image: mcr.microsoft.com/dotnet-buildtools/prereqs:ubuntu-22.04
 
-    # CentOS 8 Stream is the closest image to RHEL8, which has the oldest toolsets we support building against
-    # for our source-build partners.
-    - container: SourceBuild_linux_x64
->>>>>>> c6e435b1
+    # We use a CentOS Stream 8 image here to test building from source on CentOS Stream 8.
+    - container: SourceBuild_centos_x64
       image: mcr.microsoft.com/dotnet-buildtools/prereqs:centos-stream8
 
     # AlmaLinux 8 is a RHEL 8 rebuild, so we use it to test building from source on RHEL 8.
