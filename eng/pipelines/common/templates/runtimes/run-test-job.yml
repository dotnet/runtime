parameters:
  buildConfig: ''
  archType: ''
  osGroup: ''
  osSubgroup: ''
  managedTestBuildOsGroup: ''
  managedTestBuildOsSubgroup: ''
  container: ''
  testGroup: ''
  crossrootfsDir: ''
  readyToRun: false
  liveLibrariesBuildConfig: ''
  crossgen2: false
  compositeBuildMode: false
  helixQueues: ''
  # If true, run the corefx tests instead of the coreclr ones
  corefxTests: false
  condition: true
  stagedBuild: false
  displayNameArgs: ''
  runInUnloadableContext: false
  variables: {}
  pool: ''
  runtimeFlavor: 'coreclr'
  runtimeFlavorDisplayName: 'CoreCLR'
<<<<<<< HEAD
=======
  runtimeMode: ''
  runtimeModeDisplayName: ''
  # If true, tests were built in two phases
  # We will depend on both the TargetGeneric tests which are for AnyOS AnyCPU
  # as well as the TargetSpecific test.  Both sets of tests will be run
  testBuildPhased : false
>>>>>>> f6e5219b

### Test run job

### Each test run job depends on a corresponding test build job with the same
### buildConfig and archType.

jobs:
- template: /eng/pipelines/${{ parameters.runtimeFlavor }}/templates/xplat-pipeline-job.yml
  parameters:
    buildConfig: ${{ parameters.buildConfig }}
    archType: ${{ parameters.archType }}
    osGroup: ${{ parameters.osGroup }}
    osSubgroup: ${{ parameters.osSubgroup }}
    managedTestBuildOsGroup: ${{ parameters.managedTestBuildOsGroup }}
    managedTestBuildOsSubgroup: ${{ parameters.managedTestBuildOsSubgroup }}
    container: ${{ parameters.container }}
    testGroup: ${{ parameters.testGroup }}
    crossrootfsDir: ${{ parameters.crossrootfsDir }}
    corefxTests: ${{ parameters.corefxTests }}
    stagedBuild: ${{ parameters.stagedBuild }}
    liveLibrariesBuildConfig: ${{ parameters.liveLibrariesBuildConfig }}
    helixType: 'build/tests/'
    pool: ${{ parameters.pool }}
    condition: ${{ parameters.condition }}

    # Test jobs should continue on error for internal builds
    ${{ if eq(variables['System.TeamProject'], 'internal') }}:
      continueOnError: true

    dependsOn:
    - ${{ if ne(parameters.corefxTests, true) }}:
      - ${{ if eq(parameters.testGroup, 'innerloop') }}:
        - '${{ parameters.runtimeFlavor }}_common_test_build_p0_${{ parameters.managedTestBuildOsGroup }}${{ parameters.managedTestBuildOsSubgroup }}_${{ parameters.archType }}_${{parameters.buildConfig }}'
      - ${{ if ne(parameters.testGroup, 'innerloop') }}:
        - '${{ parameters.runtimeFlavor }}_common_test_build_p1_${{ parameters.managedTestBuildOsGroup }}${{ parameters.managedTestBuildOsSubgroup }}_${{ parameters.archType }}_${{parameters.buildConfig }}'
    - ${{ if ne(parameters.stagedBuild, true) }}:
      - ${{ format('{0}_product_build_{1}{2}_{3}_{4}', parameters.runtimeFlavor, parameters.osGroup, parameters.osSubgroup, parameters.archType, parameters.buildConfig) }}
      - ${{ if ne(parameters.liveLibrariesBuildConfig, '') }}:
        - ${{ format('libraries_build_{0}{1}_{2}_{3}', parameters.osGroup, parameters.osSubgroup, parameters.archType, parameters.liveLibrariesBuildConfig) }}

    # Compute job name from template parameters
    ${{ if eq(parameters.testGroup, 'innerloop') }}:
      name: 'run_test_p0_${{ parameters.runtimeFlavor }}${{ parameters.runtimeMode }}_${{ parameters.displayNameArgs }}_${{ parameters.osGroup }}${{ parameters.osSubgroup }}_${{ parameters.archType }}_${{ parameters.buildConfig }}'
      displayName: '${{ parameters.runtimeFlavorDisplayName }} ${{ parameters.runtimeModeDisplayName}} Pri0 Runtime Tests Run ${{ parameters.displayNameArgs }} ${{ parameters.osGroup }}${{ parameters.osSubgroup }} ${{ parameters.archType }} ${{ parameters.buildConfig }}'

    ${{ if ne(parameters.testGroup, 'innerloop') }}:
      name: 'run_test_p1_${{ parameters.displayNameArgs }}_${{ parameters.osGroup }}${{ parameters.osSubgroup }}_${{ parameters.archType }}_${{ parameters.buildConfig }}'
      displayName: '${{ parameters.runtimeFlavorDisplayName }} ${{ parameters.runtimeModeDisplayName }} Pri1 Runtime Tests Run ${{ parameters.displayNameArgs }} ${{ parameters.osGroup }}${{ parameters.osSubgroup }} ${{ parameters.archType }} ${{ parameters.buildConfig }}'

    variables:
    - name: testhostArg
      value: 'generatetesthostonly'
    - ${{ if eq(parameters.osGroup, 'Windows_NT') }}:
      - name: testhostArg
        value: 'buildtesthostonly'

    - name: runtimeFlavorArgs
      value: ''

    - ${{ if eq(parameters.runtimeFlavor, 'mono') }}:
      - name: runtimeFlavorArgs
        value: '-excludemonofailures'

    - name: crossgenArg
      value: ''
    - name: LogNamePrefix
      value: TestRunLogs

    - ${{ if eq(parameters.readyToRun, true) }}:
      - name: crossgenArg
        value: 'crossgen'
      - name: LogNamePrefix
        value: TestRunLogs_R2R
      - ${{ if eq(parameters.crossgen2, true) }}:
        - name: crossgenArg
          value: 'crossgen2'
        - name: LogNamePrefix
          value: TestRunLogs_R2R_CG2
      - ${{ if eq(parameters.compositeBuildMode, true) }}:
        - name: crossgenArg
          value: 'composite'

    - ${{ if eq(parameters.runtimeMode, 'interpreter') }}:
      - name: RuntimeModeDisplayName
        value: 'Interpreter' 

    # Set job timeouts
    #
    # "timeoutPerTestCollectionInMinutes" is the time needed for the "biggest" xUnit test collection to complete.
    # In case xUnit test wrappers get refactored this number should also be adjusted.
    #
    # "timeoutPerTestInMinutes" corresponds to individual test running time. This is implemented by setting
    # the __TestTimeout variable, which is later read by the coreclr xunit test wrapper code (the code in the
    # xunit test dlls that invokes the actual tests). Note this doesn't apply to CoreFX testing.
    #
    # Please note that for Crossgen / Crossgen2 R2R runs, the "test running time" also includes the
    # time needed to compile the test into native code with the Crossgen compiler.

    - name: timeoutPerTestInMinutes
      value: 10
    - name: timeoutPerTestCollectionInMinutes
      value: 30
    - ${{ if eq(parameters.corefxTests, true) }}:
      - name: timeoutPerTestCollectionInMinutes
        value: 10
    - ${{ if in(parameters.testGroup, 'outerloop') }}:
      - name: timeoutPerTestCollectionInMinutes
        value: 120
    - ${{ if eq(parameters.crossgen2, true) }}:
        - name: timeoutPerTestCollectionInMinutes
          value: 90
        - name: timeoutPerTestInMinutes
          value: 30
    - ${{ if in(parameters.testGroup, 'gc-longrunning', 'gc-simulator') }}:
      - name: timeoutPerTestCollectionInMinutes
        value: 360
      # gc reliability may take up to 2 hours to shutdown. Some scenarios have very long iteration times.
      - name: timeoutPerTestInMinutes
        value: 240
    - ${{ if in(parameters.testGroup, 'jitstress', 'jitstress-isas-arm', 'jitstress-isas-x86', 'jitstressregs-x86', 'jitstressregs', 'jitstress2-jitstressregs', 'jitelthookenabled' ) }}:
      - name: timeoutPerTestCollectionInMinutes
        value: 120
      - name: timeoutPerTestInMinutes
        value: 30
    - ${{ if in(parameters.testGroup, 'gcstress0x3-gcstress0xc') }}:
      - name: timeoutPerTestCollectionInMinutes
        value: 240
      - name: timeoutPerTestInMinutes
        value: 60
    - ${{ if in(parameters.testGroup, 'gcstress-extra', 'r2r-extra') }}:
      - name: timeoutPerTestCollectionInMinutes
        value: 300
      - name: timeoutPerTestInMinutes
        value: 90

    - ${{ if eq(parameters.compositeBuildMode, true) }}:
      - name: crossgenArg
        value: 'composite'

    - ${{ if eq(variables['System.TeamProject'], 'internal') }}:
      - group: DotNet-HelixApi-Access

    - ${{ parameters.variables }}

    # TODO: update these numbers as they were determined long ago
    ${{ if eq(parameters.testGroup, 'innerloop') }}:
      timeoutInMinutes: 200
    ${{ if in(parameters.testGroup, 'outerloop', 'jit-experimental') }}:
      timeoutInMinutes: 270
    ${{ if in(parameters.testGroup, 'gc-longrunning', 'gc-simulator') }}:
      timeoutInMinutes: 480
    ${{ if in(parameters.testGroup, 'jitstress', 'jitstress-isas-arm', 'jitstressregs-x86', 'jitstressregs', 'jitstress2-jitstressregs', 'gcstress0x3-gcstress0xc') }}:
      timeoutInMinutes: 390
    ${{ if in(parameters.testGroup, 'jitstress-isas-x86', 'gcstress-extra', 'r2r-extra') }}:
      timeoutInMinutes: 510

    steps:

    # Optionally download live-built libraries
    - ${{ if ne(parameters.liveLibrariesBuildConfig, '') }}:
      - template: /eng/pipelines/common/download-artifact-step.yml
        parameters:
          unpackFolder: $(librariesDownloadDir)
          cleanUnpackFolder: false
          artifactFileName: '$(librariesBuildArtifactName)$(archiveExtension)'
          artifactName: '$(librariesBuildArtifactName)'
          displayName: 'live-built libraries'


    # Download and unzip managed test artifacts
    - ${{ if ne(parameters.corefxTests, true) }}:
      - template: /eng/pipelines/common/download-artifact-step.yml
        parameters:
          unpackFolder: '$(managedTestArtifactRootFolderPath)'
          artifactFileName: '$(managedTestArtifactName)$(archiveExtension)'
          artifactName: '$(managedTestArtifactName)'
          displayName: 'managed test artifacts (built on ${{ parameters.managedTestBuildOsGroup }}${{ parameters.managedTestBuildOsSubgroup }})'


    # Download product binaries directory
    - template: /eng/pipelines/common/download-artifact-step.yml
      parameters:
        unpackFolder: $(buildProductRootFolderPath)
        artifactFileName: '$(buildProductArtifactName)$(archiveExtension)'
        artifactName: '$(buildProductArtifactName)'
        displayName: 'product build'


    - ${{ if eq(parameters.runtimeFlavor, 'mono') }}:
      # We need to explictly download CoreCLR for Mono
      - template: /eng/pipelines/common/download-artifact-step.yml
        parameters:
          unpackFolder: $(coreClrProductRootFolderPath)
          artifactFileName: '$(coreClrProductArtifactName)$(archiveExtension)'
          artifactName: '$(coreClrProductArtifactName)'
          displayName: 'CoreCLR product download for Mono'

    # Download and unzip the Microsoft.NET.Sdk.IL package needed for traversing
    # ilproj test projects during copynativeonly.
    - ${{ if ne(parameters.corefxTests, true) }}:
      - template: /eng/pipelines/common/download-artifact-step.yml
        parameters:
          unpackFolder: '$(microsoftNetSdkIlFolderPath)'
          artifactFileName: '$(microsoftNetSdkIlArtifactName)$(archiveExtension)'
          artifactName: '$(microsoftNetSdkIlArtifactName)'
          displayName: 'Microsoft.NET.Sdk.IL package'


    # Download and unzip native test artifacts
    - ${{ if ne(parameters.corefxTests, true) }}:
      - template: /eng/pipelines/common/download-artifact-step.yml
        parameters:
          unpackFolder: '$(nativeTestArtifactRootFolderPath)'
          artifactFileName: '$(nativeTestArtifactName)$(archiveExtension)'
          artifactName: '$(nativeTestArtifactName)'
          displayName: 'native test artifacts'


    # Publish native test components to test output folder. Sadly we cannot do this
    # during product build (so that we could zip up the files in their final test location
    # and directly unzip them there after download). Unfortunately the logic to copy
    # the native artifacts to the final test folders is dependent on availability of the
    # managed test artifacts.
    - ${{ if ne(parameters.corefxTests, true) }}:
      - script: $(coreClrRepoRootDir)build-test$(scriptExt) copynativeonly $(crossgenArg) $(buildConfig) $(archType) $(priorityArg) $(librariesOverrideArg)
        displayName: Copy native test components to test output folder


    # Generate test host
    - ${{ if eq(parameters.corefxTests, true) }}:
      - script: $(coreClrRepoRootDir)build-test$(scriptExt) skipmanaged skipnative $(testhostArg) $(buildConfig) $(archType) $(crossArg) $(priorityArg) $(librariesOverrideArg)
        displayName: Generate test host


    # Generate test wrappers. This is the step that examines issues.targets to exclude tests.
    - script: $(coreClrRepoRootDir)build-test$(scriptExt) buildtestwrappersonly $(runtimeFlavorArgs) $(crossgenArg) $(buildConfig) $(archType) $(crossArg) $(priorityArg) $(librariesOverrideArg)
      displayName: Generate test wrappers


    # Crossgen framework assemblies prior to triggering readyToRun execution runs.
    - ${{ if eq(parameters.readyToRun, true) }}:
      - script: $(coreClrRepoRootDir)build-test$(scriptExt) skipmanaged skipnative $(crossgenArg) $(buildConfig) $(archType) $(crossArg) $(priorityArg) $(librariesOverrideArg)
        displayName: Crossgen framework assemblies

    # Overwrite coreclr runtime binaries with mono ones
    - ${{ if eq(parameters.runtimeFlavor, 'mono') }}:
      - script: $(_msbuildCommand)
                $(Build.SourcesDirectory)/src/mono/mono.proj
                /t:PatchCoreClrCoreRoot
                /p:Configuration=$(buildConfig)
                /p:TargetArchitecture=$(archType)
        displayName: "Patch dotnet with mono"

    # Send tests to Helix
    - template: /eng/pipelines/common/templates/runtimes/send-to-helix-step.yml
      parameters:
        displayName: Send tests to Helix
        buildConfig: $(buildConfigUpper)
        archType: ${{ parameters.archType }}
        osGroup: ${{ parameters.osGroup }}
        coreClrRepoRoot: $(coreClrRepoRoot)
        runtimeFlavorDisplayName: ${{ parameters.runtimeFlavorDisplayName }}

        ${{ if eq(variables['System.TeamProject'], 'public') }}:
          creator: $(Build.DefinitionName)

        helixBuild: $(Build.BuildNumber)
        helixSource: $(_HelixSource)

        # REVIEW: not sure why "cli" is part of the names here. Leave it for the ones that already had it,
        # but don't add it to new ones.
        ${{ if and(eq(parameters.corefxTests, true), eq(parameters.readyToRun, true)) }}:
          helixType: 'test/functional/r2r_corefx/'
        ${{ if and(eq(parameters.corefxTests, true), ne(parameters.readyToRun, true)) }}:
          helixType: 'test/functional/corefx/'
        ${{ if and(ne(parameters.corefxTests, true), eq(parameters.readyToRun, true)) }}:
          helixType: 'test/functional/r2r/cli/'
        ${{ if and(ne(parameters.corefxTests, true), ne(parameters.readyToRun, true)) }}:
          helixType: 'test/functional/cli/'

        helixQueues: ${{ parameters.helixQueues }}

        # This tests whether an array is empty
        ${{ if eq(join('', parameters.helixQueues), '') }}:
          condition: false

        publishTestResults: true

        timeoutPerTestInMinutes: $(timeoutPerTestInMinutes)
        timeoutPerTestCollectionInMinutes: $(timeoutPerTestCollectionInMinutes)

        runCrossGen: ${{ and(eq(parameters.readyToRun, true), ne(parameters.crossgen2, true)) }}
        runCrossGen2: ${{ and(eq(parameters.readyToRun, true), eq(parameters.crossgen2, true)) }}
        compositeBuildMode: ${{ parameters.compositeBuildMode }}
        runInUnloadableContext: ${{ parameters.runInUnloadableContext }}

        ${{ if eq(variables['System.TeamProject'], 'internal') }}:
          # Access token variable for internal project from the
          # DotNet-HelixApi-Access variable group
          helixAccessToken: $(HelixApiAccessToken)

        # Choose which tests to send to Helix: CoreFX or CoreCLR.
        ${{ if eq(parameters.corefxTests, true) }}:
          helixProjectArguments: '$(Build.SourcesDirectory)/eng/helixcorefxtests.proj'
        ${{ if ne(parameters.corefxTests, true) }}:
          helixProjectArguments: '$(coreClrRepoRoot)/tests/helixpublishwitharcade.proj'

        ${{ if in(parameters.testGroup, 'innerloop', 'outerloop') }}:
          scenarios:
          - normal
          - no_tiered_compilation
        ${{ if in(parameters.testGroup, 'jitstress') }}:
          scenarios:
          - jitminopts
          - jitstress1
          - jitstress1_tiered
          - jitstress2
          - jitstress2_tiered
          - zapdisable
          - tailcallstress
        ${{ if in(parameters.testGroup, 'jitstress-isas-arm') }}:
          scenarios:
          - jitstress_isas_incompletehwintrinsic
          - jitstress_isas_nohwintrinsic
          - jitstress_isas_nohwintrinsic_nosimd
          - jitstress_isas_nosimd
        ${{ if in(parameters.testGroup, 'jitstress-isas-x86') }}:
          scenarios:
          - jitstress_isas_incompletehwintrinsic
          - jitstress_isas_nohwintrinsic
          - jitstress_isas_nohwintrinsic_nosimd
          - jitstress_isas_nosimd
          - jitstress_isas_x86_noaes
          - jitstress_isas_x86_noavx
          - jitstress_isas_x86_noavx2
          - jitstress_isas_x86_nobmi1
          - jitstress_isas_x86_nobmi2
          - jitstress_isas_x86_nofma
          - jitstress_isas_x86_nohwintrinsic
          - jitstress_isas_x86_nolzcnt
          - jitstress_isas_x86_nopclmulqdq
          - jitstress_isas_x86_nopopcnt
          - jitstress_isas_x86_nosse
          - jitstress_isas_x86_nosse2
          - jitstress_isas_x86_nosse3
          - jitstress_isas_x86_nosse3_4
          - jitstress_isas_x86_nosse41
          - jitstress_isas_x86_nosse42
          - jitstress_isas_x86_nossse3
        ${{ if in(parameters.testGroup, 'jitstressregs-x86') }}:
          scenarios:
          - jitstressregs1_x86_noavx
          - jitstressregs2_x86_noavx
          - jitstressregs3_x86_noavx
          - jitstressregs4_x86_noavx
          - jitstressregs8_x86_noavx
          - jitstressregs0x10_x86_noavx
          - jitstressregs0x80_x86_noavx
          - jitstressregs0x1000_x86_noavx
        ${{ if in(parameters.testGroup, 'jitstressregs' ) }}:
          scenarios:
          - jitstressregs1
          - jitstressregs2
          - jitstressregs3
          - jitstressregs4
          - jitstressregs8
          - jitstressregs0x10
          - jitstressregs0x80
          - jitstressregs0x1000
        ${{ if in(parameters.testGroup, 'jitstress2-jitstressregs') }}:
          scenarios:
          - jitstress2_jitstressregs1
          - jitstress2_jitstressregs2
          - jitstress2_jitstressregs3
          - jitstress2_jitstressregs4
          - jitstress2_jitstressregs8
          - jitstress2_jitstressregs0x10
          - jitstress2_jitstressregs0x80
          - jitstress2_jitstressregs0x1000
        ${{ if in(parameters.testGroup, 'gcstress0x3-gcstress0xc') }}:
          scenarios:
          - gcstress0x3
          - gcstress0xc
        ${{ if in(parameters.testGroup, 'gcstress-extra') }}:
          scenarios:
          - heapverify1
          - gcstress0xc_zapdisable
          - gcstress0xc_zapdisable_jitstress2
          - gcstress0xc_zapdisable_heapverify1
          - gcstress0xc_jitstress1
          - gcstress0xc_jitstress2
          - gcstress0xc_jitminopts_heapverify1
        ${{ if in(parameters.testGroup, 'r2r-extra') }}:
          scenarios:
          - jitstress1
          - jitstress2
          - jitstress1_tiered
          - jitstress2_tiered
          - jitstressregs1
          - jitstressregs2
          - jitstressregs3
          - jitstressregs4
          - jitstressregs8
          - jitstressregs0x10
          - jitstressregs0x80
          - jitstressregs0x1000
          - jitminopts
          - forcerelocs
          - gcstress15
        ${{ if in(parameters.testGroup, 'gc-longrunning') }}:
          longRunningGcTests: true
          scenarios:
          - normal
        ${{ if in(parameters.testGroup, 'gc-simulator') }}:
          gcSimulatorTests: true
          scenarios:
          - normal
        ${{ if in(parameters.testGroup, 'jitelthookenabled') }}:
          scenarios:
          - jitelthookenabled
          - jitelthookenabled_tiered
        ${{ if in(parameters.testGroup, 'jit-experimental') }}:
          scenarios:
          - jitosr
          - jitosr_stress
          - jitguardeddevirtualization
          - jitehwritethru
          - jitobjectstackallocation

    # Publish Logs
    - task: PublishPipelineArtifact@1
      displayName: Publish Logs
      inputs:
        targetPath: $(Build.SourcesDirectory)/artifacts/log
        artifactName: '${{ parameters.runtimeFlavor }}_${{ parameters.runtimeMode }}_$(LogNamePrefix)_$(osGroup)$(osSubgroup)_$(archType)_$(buildConfig)_${{ parameters.testGroup }}'
      continueOnError: true
      condition: always()<|MERGE_RESOLUTION|>--- conflicted
+++ resolved
@@ -23,15 +23,8 @@
   pool: ''
   runtimeFlavor: 'coreclr'
   runtimeFlavorDisplayName: 'CoreCLR'
-<<<<<<< HEAD
-=======
   runtimeMode: ''
   runtimeModeDisplayName: ''
-  # If true, tests were built in two phases
-  # We will depend on both the TargetGeneric tests which are for AnyOS AnyCPU
-  # as well as the TargetSpecific test.  Both sets of tests will be run
-  testBuildPhased : false
->>>>>>> f6e5219b
 
 ### Test run job
 
