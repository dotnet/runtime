parameters:
  buildConfig: ''
  osGroup: ''
  osSubgroup: ''
  container: ''
  testBuildArgs: ''
  crossBuild: false
  readyToRun: false
  compositeBuildMode: false
  helixQueues: ''
  displayNameArgs: ''
  runInUnloadableContext: false
  nativeAotTest: false
  runtimeFlavor: 'mono'
  runtimeVariant: 'monointerpreter'
  llvmAotStepContainer: ''
  scenarios:
    - normal
  variables: {}
  pool: ''
  dependsOn: []
  #arcade-specific parameters
  condition: always()
  continueOnError: false
  displayName: ''
  timeoutInMinutes: ''
  enableMicrobuild: ''
  gatherAssetManifests: false
  shouldContinueOnError: false
  compileOnHelix: false
  interpreter: false

steps:
  - template: /eng/pipelines/common/templates/runtimes/build-runtime-tests.yml
    parameters:
      osGroup: ${{ parameters.osGroup }}
      osSubgroup: ${{ parameters.osSubgroup }}
      archType: ${{ parameters.archType }}
      buildConfig: ${{ parameters.buildConfig }}
      testBuildArgs: ${{ parameters.testBuildArgs }}
  # Build a Mono AOT cross-compiler for non-amd64 targets (in this case, just arm64)
  - ${{ if and(eq(parameters.runtimeFlavor, 'mono'), in(parameters.runtimeVariant, 'llvmaot', 'llvmfullaot', 'minifullaot')) }}:
    - ${{ if eq(parameters.archType, 'arm64') }}:
      - ${{ if eq(parameters.runtimeVariant, 'minifullaot') }}:
        - script: ./build.sh
                  -subset mono
                  -c ${{ parameters.buildConfig }}
                  -arch ${{ parameters.archType }}
                  /p:BuildMonoAotCrossCompiler=true
                  /p:BuildMonoAotCrossCompilerOnly=true
                  /p:CrossBuild=true
          displayName: "Build Mono Mini AOT cross compiler"
      - ${{ else }}:
        - script: ./build.sh
                  -subset mono
                  -c ${{ parameters.buildConfig }}
                  -arch ${{ parameters.archType }}
                  /p:BuildMonoAotCrossCompiler=true
                  /p:BuildMonoAotCrossCompilerOnly=true
                  /p:MonoLibClang="/usr/local/lib/libclang.so.16"
                  /p:MonoAOTEnableLLVM=true
                  /p:CrossBuild=true
          displayName: "Build Mono LLVM AOT cross compiler"

    - ${{ if eq(parameters.archType, 'x64') }}:
      - ${{ if eq(parameters.runtimeVariant, 'llvmaot') }}:
<<<<<<< HEAD
        - script: $(Build.SourcesDirectory)/src/tests/build$(scriptExt) $(logRootNameArg)MonoAot mono_aot ${{ parameters.buildConfig }} ${{ parameters.archType }} /p:RuntimeVariant=llvmaot
          displayName: "LLVM AOT compile CoreCLR tests"
          target: ${{ coalesce(parameters.llvmAotStepContainer, parameters.container) }}
      - ${{ if eq(parameters.runtimeVariant, 'llvmfullaot') }}:
        - script: $(Build.SourcesDirectory)/src/tests/build$(scriptExt) $(logRootNameArg)MonoAot mono_fullaot ${{ parameters.buildConfig }} ${{ parameters.archType }} /p:RuntimeVariant=llvmfullaot
          displayName: "LLVM AOT compile CoreCLR tests"
          target: ${{ coalesce(parameters.llvmAotStepContainer, parameters.container) }}
    - ${{ if eq(parameters.archType, 'arm64') }}:
      - ${{ if eq(parameters.runtimeVariant, 'llvmaot') }}:
        - script: $(Build.SourcesDirectory)/src/tests/build$(scriptExt) $(logRootNameArg)MonoAot mono_aot ${{ parameters.buildConfig }} ${{ parameters.archType }} cross /p:RuntimeVariant=llvmaot -maxcpucount:2
          displayName: "LLVM AOT cross-compile CoreCLR tests"
=======
        - script: $(Build.SourcesDirectory)/src/tests/build$(scriptExt) $(logRootNameArg)MonoAot mono_aot ${{ parameters.buildConfig }} ${{ parameters.archType }} /p:RuntimeVariant=${{ parameters.runtimeVariant }}
          displayName: "AOT compile CoreCLR tests"
          target: ${{ coalesce(parameters.llvmAotStepContainer, parameters.container) }}
      - ${{ if in(parameters.runtimeVariant, 'llvmfullaot', 'minifullaot') }}:
        - script: $(Build.SourcesDirectory)/src/tests/build$(scriptExt) $(logRootNameArg)MonoAot mono_fullaot ${{ parameters.buildConfig }} ${{ parameters.archType }} /p:RuntimeVariant=${{ parameters.runtimeVariant }}
          displayName: "AOT compile CoreCLR tests"
          target: ${{ coalesce(parameters.llvmAotStepContainer, parameters.container) }}
    - ${{ if eq(parameters.archType, 'arm64') }}:
      - ${{ if eq(parameters.runtimeVariant, 'llvmaot') }}:
        - script: $(Build.SourcesDirectory)/src/tests/build$(scriptExt) $(logRootNameArg)MonoAot mono_aot ${{ parameters.buildConfig }} ${{ parameters.archType }} cross /p:RuntimeVariant=${{ parameters.runtimeVariant }} -maxcpucount:2
          displayName: "AOT cross-compile CoreCLR tests"
>>>>>>> 71177d95
          env:
            __MonoToolPrefix: aarch64-linux-gnu-
      - ${{ if in(parameters.runtimeVariant, 'llvmfullaot', 'minifullaot') }}:
        - script: $(Build.SourcesDirectory)/src/tests/build$(scriptExt) $(logRootNameArg)MonoAot mono_fullaot ${{ parameters.buildConfig }} ${{ parameters.archType }} cross /p:RuntimeVariant=${{ parameters.runtimeVariant }} -maxcpucount:2
          displayName: "AOT cross-compile CoreCLR tests"
          env:
            __MonoToolPrefix: aarch64-linux-gnu-

  # Checks the value of the compileOnHelix parameter
  # and if set invokes libraries pipeline for AOT on Helix
  - ${{ if eq(parameters.compileOnHelix, 'true') }}:
    - template: /eng/pipelines/libraries/helix.yml
      parameters:
        osGroup: ${{ parameters.osGroup }}
        runtimeFlavor: ${{ parameters.runtimeFlavor }}
        archType: ${{ parameters.archType }}
        targetRid: ${{ parameters.targetRid }}
        buildConfig: ${{ parameters.buildConfig }}
        interpreter: ${{ parameters.interpreter }}
        testRunNamePrefixSuffix: ${{ parameters.testRunNamePrefixSuffix }}
        extraHelixArguments: ${{ parameters.extraHelixArguments }}
        helixQueues: ${{ parameters.helixQueues }}
        creator: ${{ parameters.creator }}
  - ${{ else }}:
    - template: /eng/pipelines/common/templates/runtimes/send-to-helix-step.yml
      parameters:
        displayName: Send tests to Helix
        buildConfig: $(buildConfigUpper)
        archType: ${{ parameters.archType }}
        osGroup: ${{ parameters.osGroup }}
        osSubgroup: ${{ parameters.osSubgroup}}
        coreClrRepoRoot: $(Build.SourcesDirectory)/src/coreclr
        shouldContinueOnError: ${{ parameters.shouldContinueOnError }}
        runtimeFlavor: ${{ parameters.runtimeFlavor }}
        runtimeVariant: ${{ parameters.runtimeVariant }}

        ${{ if eq(variables['System.TeamProject'], 'public') }}:
          creator: $(Build.DefinitionName)

          helixBuild: $(Build.BuildNumber)
          helixSource: $(_HelixSource)

          ${{ if ne(parameters.readyToRun, true) }}:
            helixType: 'test/functional/cli/'

          helixQueues: ${{ parameters.helixQueues }}

          # This tests whether an array is empty
          ${{ if eq(join('', parameters.helixQueues), '') }}:
            condition: false

          publishTestResults: true

          timeoutPerTestInMinutes: $(timeoutPerTestInMinutes)
          timeoutPerTestCollectionInMinutes: $(timeoutPerTestCollectionInMinutes)

          runCrossGen2: ${{ eq(parameters.readyToRun, true) }}
          compositeBuildMode: ${{ parameters.compositeBuildMode }}
          runInUnloadableContext: ${{ parameters.runInUnloadableContext }}
          nativeAotTest: ${{ parameters.nativeAotTest }}

          ${{ if eq(variables['System.TeamProject'], 'internal') }}:
            # Access token variable for internal project from the
            # DotNet-HelixApi-Access variable group
            helixAccessToken: $(HelixApiAccessToken)

          helixProjectArguments: '$(Build.SourcesDirectory)/src/tests/Common/helixpublishwitharcade.proj'

          scenarios: ${{ parameters.scenarios }}<|MERGE_RESOLUTION|>--- conflicted
+++ resolved
@@ -64,19 +64,6 @@
 
     - ${{ if eq(parameters.archType, 'x64') }}:
       - ${{ if eq(parameters.runtimeVariant, 'llvmaot') }}:
-<<<<<<< HEAD
-        - script: $(Build.SourcesDirectory)/src/tests/build$(scriptExt) $(logRootNameArg)MonoAot mono_aot ${{ parameters.buildConfig }} ${{ parameters.archType }} /p:RuntimeVariant=llvmaot
-          displayName: "LLVM AOT compile CoreCLR tests"
-          target: ${{ coalesce(parameters.llvmAotStepContainer, parameters.container) }}
-      - ${{ if eq(parameters.runtimeVariant, 'llvmfullaot') }}:
-        - script: $(Build.SourcesDirectory)/src/tests/build$(scriptExt) $(logRootNameArg)MonoAot mono_fullaot ${{ parameters.buildConfig }} ${{ parameters.archType }} /p:RuntimeVariant=llvmfullaot
-          displayName: "LLVM AOT compile CoreCLR tests"
-          target: ${{ coalesce(parameters.llvmAotStepContainer, parameters.container) }}
-    - ${{ if eq(parameters.archType, 'arm64') }}:
-      - ${{ if eq(parameters.runtimeVariant, 'llvmaot') }}:
-        - script: $(Build.SourcesDirectory)/src/tests/build$(scriptExt) $(logRootNameArg)MonoAot mono_aot ${{ parameters.buildConfig }} ${{ parameters.archType }} cross /p:RuntimeVariant=llvmaot -maxcpucount:2
-          displayName: "LLVM AOT cross-compile CoreCLR tests"
-=======
         - script: $(Build.SourcesDirectory)/src/tests/build$(scriptExt) $(logRootNameArg)MonoAot mono_aot ${{ parameters.buildConfig }} ${{ parameters.archType }} /p:RuntimeVariant=${{ parameters.runtimeVariant }}
           displayName: "AOT compile CoreCLR tests"
           target: ${{ coalesce(parameters.llvmAotStepContainer, parameters.container) }}
@@ -88,7 +75,6 @@
       - ${{ if eq(parameters.runtimeVariant, 'llvmaot') }}:
         - script: $(Build.SourcesDirectory)/src/tests/build$(scriptExt) $(logRootNameArg)MonoAot mono_aot ${{ parameters.buildConfig }} ${{ parameters.archType }} cross /p:RuntimeVariant=${{ parameters.runtimeVariant }} -maxcpucount:2
           displayName: "AOT cross-compile CoreCLR tests"
->>>>>>> 71177d95
           env:
             __MonoToolPrefix: aarch64-linux-gnu-
       - ${{ if in(parameters.runtimeVariant, 'llvmfullaot', 'minifullaot') }}:
