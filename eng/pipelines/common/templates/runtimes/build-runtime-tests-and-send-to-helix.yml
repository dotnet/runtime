parameters:
  buildConfig: ''
  osGroup: ''
  osSubgroup: ''
  container: ''
  testBuildArgs: ''
  crossBuild: false
  readyToRun: false
  compositeBuildMode: false
  helixQueues: ''
  displayNameArgs: ''
  runInUnloadableContext: false
  nativeAotTest: false
  runtimeFlavor: 'mono'
  runtimeVariant: 'monointerpreter'
  llvmAotStepContainer: ''
  scenarios:
    - normal
  variables: {}
  pool: ''
  dependsOn: []
  #arcade-specific parameters
  condition: always()
  continueOnError: false
  displayName: ''
  timeoutInMinutes: ''
  enableMicrobuild: ''
  gatherAssetManifests: false
  shouldContinueOnError: false
  compileOnHelix: false
  interpreter: false

steps:
  - template: /eng/pipelines/common/templates/runtimes/build-runtime-tests.yml
    parameters:
      osGroup: ${{ parameters.osGroup }}
      osSubgroup: ${{ parameters.osSubgroup }}
      archType: ${{ parameters.archType }}
      buildConfig: ${{ parameters.buildConfig }}
      testBuildArgs: ${{ parameters.testBuildArgs }}

  # Build a Mono LLVM AOT cross-compiler for non-amd64 targets (in this case, just arm64)
  - ${{ if and(eq(parameters.runtimeFlavor, 'mono'), or(eq(parameters.runtimeVariant, 'llvmaot'), eq(parameters.runtimeVariant, 'llvmfullaot'))) }}:
    - ${{ if eq(parameters.archType, 'arm64') }}:
      - script: ./build.sh
                -subset mono
                -c ${{ parameters.buildConfig }}
                -arch ${{ parameters.archType }}
                /p:BuildMonoAotCrossCompiler=true
                /p:BuildMonoAotCrossCompilerOnly=true
                /p:MonoLibClang="/usr/local/lib/libclang.so.16"
                /p:MonoAOTEnableLLVM=true
                /p:CrossBuild=true
        displayName: "Build Mono LLVM AOT cross compiler"

    - ${{ if eq(parameters.archType, 'x64') }}:
      - ${{ if eq(parameters.runtimeVariant, 'llvmaot') }}:
        - script: $(Build.SourcesDirectory)/src/tests/build$(scriptExt) $(logRootNameArg)MonoAot mono_aot ${{ parameters.buildConfig }} ${{ parameters.archType }} /p:RuntimeVariant=llvmaot
          displayName: "LLVM AOT compile CoreCLR tests"
          target: ${{ coalesce(parameters.llvmAotStepContainer, parameters.container) }}
      - ${{ if eq(parameters.runtimeVariant, 'llvmfullaot') }}:
        - script: $(Build.SourcesDirectory)/src/tests/build$(scriptExt) $(logRootNameArg)MonoAot mono_fullaot ${{ parameters.buildConfig }} ${{ parameters.archType }} /p:RuntimeVariant=llvmfullaot -maxcpucount:1
          displayName: "LLVM AOT compile CoreCLR tests"
          target: ${{ coalesce(parameters.llvmAotStepContainer, parameters.container) }}
    - ${{ if eq(parameters.archType, 'arm64') }}:
      - ${{ if eq(parameters.runtimeVariant, 'llvmaot') }}:
<<<<<<< HEAD
        - script: $(Build.SourcesDirectory)/src/tests/build$(scriptExt) $(logRootNameArg)MonoAot mono_aot ${{ parameters.buildConfig }} ${{ parameters.archType }}  $(_monoAotCrossCompileArg) /p:RuntimeVariant=llvmaot -maxcpucount:2
=======
        - script: $(Build.SourcesDirectory)/src/tests/build$(scriptExt) $(logRootNameArg)MonoAot mono_aot ${{ parameters.buildConfig }} ${{ parameters.archType }} cross /p:RuntimeVariant=llvmfullaot -maxcpucount:2
>>>>>>> 5b0f743a
          displayName: "LLVM AOT cross-compile CoreCLR tests"
          env:
            __MonoToolPrefix: aarch64-linux-gnu-
      - ${{ if eq(parameters.runtimeVariant, 'llvmfullaot') }}:
        - script: $(Build.SourcesDirectory)/src/tests/build$(scriptExt) $(logRootNameArg)MonoAot mono_fullaot ${{ parameters.buildConfig }} ${{ parameters.archType }} cross /p:RuntimeVariant=llvmfullaot -maxcpucount:2
          displayName: "LLVM AOT cross-compile CoreCLR tests"
          env:
            __MonoToolPrefix: aarch64-linux-gnu-

  # Checks the value of the compileOnHelix parameter
  # and if set invokes libraries pipeline for AOT on Helix
  - ${{ if eq(parameters.compileOnHelix, 'true') }}:
    - template: /eng/pipelines/libraries/helix.yml
      parameters:
        osGroup: ${{ parameters.osGroup }}
        runtimeFlavor: ${{ parameters.runtimeFlavor }}
        archType: ${{ parameters.archType }}
        targetRid: ${{ parameters.targetRid }}
        buildConfig: ${{ parameters.buildConfig }}
        interpreter: ${{ parameters.interpreter }}
        testRunNamePrefixSuffix: ${{ parameters.testRunNamePrefixSuffix }}
        extraHelixArguments: ${{ parameters.extraHelixArguments }}
        helixQueues: ${{ parameters.helixQueues }}
        creator: ${{ parameters.creator }}
  - ${{ else }}:
    - template: /eng/pipelines/common/templates/runtimes/send-to-helix-step.yml
      parameters:
        displayName: Send tests to Helix
        buildConfig: $(buildConfigUpper)
        archType: ${{ parameters.archType }}
        osGroup: ${{ parameters.osGroup }}
        osSubgroup: ${{ parameters.osSubgroup}}
        coreClrRepoRoot: $(Build.SourcesDirectory)/src/coreclr
        shouldContinueOnError: ${{ parameters.shouldContinueOnError }}
        runtimeFlavor: ${{ parameters.runtimeFlavor }}
        runtimeVariant: ${{ parameters.runtimeVariant }}

        ${{ if eq(variables['System.TeamProject'], 'public') }}:
          creator: $(Build.DefinitionName)

          helixBuild: $(Build.BuildNumber)
          helixSource: $(_HelixSource)

          ${{ if ne(parameters.readyToRun, true) }}:
            helixType: 'test/functional/cli/'

          helixQueues: ${{ parameters.helixQueues }}

          # This tests whether an array is empty
          ${{ if eq(join('', parameters.helixQueues), '') }}:
            condition: false

          publishTestResults: true

          timeoutPerTestInMinutes: $(timeoutPerTestInMinutes)
          timeoutPerTestCollectionInMinutes: $(timeoutPerTestCollectionInMinutes)

          runCrossGen2: ${{ eq(parameters.readyToRun, true) }}
          compositeBuildMode: ${{ parameters.compositeBuildMode }}
          runInUnloadableContext: ${{ parameters.runInUnloadableContext }}
          nativeAotTest: ${{ parameters.nativeAotTest }}

          ${{ if eq(variables['System.TeamProject'], 'internal') }}:
            # Access token variable for internal project from the
            # DotNet-HelixApi-Access variable group
            helixAccessToken: $(HelixApiAccessToken)

          helixProjectArguments: '$(Build.SourcesDirectory)/src/tests/Common/helixpublishwitharcade.proj'

          scenarios: ${{ parameters.scenarios }}<|MERGE_RESOLUTION|>--- conflicted
+++ resolved
@@ -64,11 +64,7 @@
           target: ${{ coalesce(parameters.llvmAotStepContainer, parameters.container) }}
     - ${{ if eq(parameters.archType, 'arm64') }}:
       - ${{ if eq(parameters.runtimeVariant, 'llvmaot') }}:
-<<<<<<< HEAD
         - script: $(Build.SourcesDirectory)/src/tests/build$(scriptExt) $(logRootNameArg)MonoAot mono_aot ${{ parameters.buildConfig }} ${{ parameters.archType }}  $(_monoAotCrossCompileArg) /p:RuntimeVariant=llvmaot -maxcpucount:2
-=======
-        - script: $(Build.SourcesDirectory)/src/tests/build$(scriptExt) $(logRootNameArg)MonoAot mono_aot ${{ parameters.buildConfig }} ${{ parameters.archType }} cross /p:RuntimeVariant=llvmfullaot -maxcpucount:2
->>>>>>> 5b0f743a
           displayName: "LLVM AOT cross-compile CoreCLR tests"
           env:
             __MonoToolPrefix: aarch64-linux-gnu-
