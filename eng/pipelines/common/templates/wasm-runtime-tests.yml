--- conflicted
+++ resolved
@@ -36,11 +36,7 @@
       isExtraPlatforms: ${{ parameters.isExtraPlatformsBuild }}
       nameSuffix: AllSubsets_Mono_RuntimeTests
       runtimeVariant: monointerpreter
-<<<<<<< HEAD
       buildArgs: -s mono+libs -c $(_BuildConfig) /p:InstallV8ForTests=true ${{ parameters.extraBuildArgs }}
-=======
-      buildArgs: -s mono+libs -c $(_BuildConfig) /p:InstallV8ForTests=false ${{ parameters.extraBuildArgs }}
->>>>>>> 82fee269
       timeoutInMinutes: 180
       condition: >-
         or(
