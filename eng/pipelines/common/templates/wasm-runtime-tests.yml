--- conflicted
+++ resolved
@@ -42,17 +42,10 @@
         or(
           eq(variables['alwaysRunVar'], true),
           eq(variables['isDefaultPipeline'], variables['shouldRunOnDefaultPipelines']))
-<<<<<<< HEAD
-      extraStepsTemplate: /eng/pipelines/common/templates/runtimes/build-runtime-tests-and-send-to-helix.yml
-      extraStepsParameters:
-        creator: dotnet-bot
-        testRunNamePrefixSuffix: Mono_$(_BuildConfig)
-=======
       postBuildSteps:
         - template: /eng/pipelines/common/templates/runtimes/build-runtime-tests-and-send-to-helix.yml
           parameters:
             creator: dotnet-bot
             testRunNamePrefixSuffix: Mono_$(_BuildConfig)
->>>>>>> cc072997
       extraVariablesTemplates:
         - template: /eng/pipelines/common/templates/runtimes/test-variables.yml