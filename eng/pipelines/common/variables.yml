variables:

<<<<<<< HEAD
# These values enable longer delays, configurable number of retries, and special understanding of TCP hang-up
=======
# These values enable longer delays, configurable number of retries, and special understanding of TCP hang-up 
>>>>>>> eb51b02b
# See https://github.com/NuGet/Home/issues/11027 for details
- name: NUGET_ENABLE_EXPERIMENTAL_HTTP_RETRY
  value: true
- name: NUGET_EXPERIMENTAL_MAX_NETWORK_TRY_COUNT
  value: 6
- name: NUGET_EXPERIMENTAL_NETWORK_RETRY_DELAY_MILLISECONDS
  value: 1000

- name: isOfficialBuild
  value: ${{ and(eq(variables['System.TeamProject'], 'internal'), eq(variables['Build.DefinitionName'], 'dotnet-runtime-official')) }}
- name: isRollingBuild
  value: ${{ ne(variables['Build.Reason'], 'PullRequest') }}
- name: isExtraPlatformsBuild
  value: ${{ eq(variables['Build.DefinitionName'], 'runtime-extra-platforms') }}
- name: isNotExtraPlatformsBuild
  value: ${{ ne(variables['Build.DefinitionName'], 'runtime-extra-platforms') }}
- name: isWasmOnlyBuild
  value: ${{ eq(variables['Build.DefinitionName'], 'runtime-wasm') }}
- name: isRunSmokeTestsOnly
  value: ${{ and(ne(variables['Build.DefinitionName'], 'runtime-extra-platforms'), ne(variables['Build.DefinitionName'], 'runtime-wasm')) }}
- name: isNotSpecificPlatformOnlyBuild
  value: ${{ ne(variables['Build.DefinitionName'], 'runtime-wasm') }}

# We only run evaluate paths on runtime, runtime-staging and runtime-community pipelines on PRs
# keep in sync with /eng/pipelines/common/xplat-setup.yml
- name: dependOnEvaluatePaths
<<<<<<< HEAD
  value: ${{ and(eq(variables['Build.Reason'], 'PullRequest'), in(variables['Build.DefinitionName'], 'runtime', 'runtime-staging', 'runtime-community')) }}
=======
  value: ${{ and(eq(variables['Build.Reason'], 'PullRequest'), in(variables['Build.DefinitionName'], 'runtime', 'runtime-staging', 'runtime-community', 'runtime-extra-platforms')) }}
>>>>>>> eb51b02b
- name: debugOnPrReleaseOnRolling
  ${{ if ne(variables['Build.Reason'], 'PullRequest') }}:
    value: Release
  ${{ if eq(variables['Build.Reason'], 'PullRequest') }}:
    value: Debug<|MERGE_RESOLUTION|>--- conflicted
+++ resolved
@@ -1,10 +1,6 @@
 variables:
 
-<<<<<<< HEAD
-# These values enable longer delays, configurable number of retries, and special understanding of TCP hang-up
-=======
 # These values enable longer delays, configurable number of retries, and special understanding of TCP hang-up 
->>>>>>> eb51b02b
 # See https://github.com/NuGet/Home/issues/11027 for details
 - name: NUGET_ENABLE_EXPERIMENTAL_HTTP_RETRY
   value: true
@@ -31,11 +27,7 @@
 # We only run evaluate paths on runtime, runtime-staging and runtime-community pipelines on PRs
 # keep in sync with /eng/pipelines/common/xplat-setup.yml
 - name: dependOnEvaluatePaths
-<<<<<<< HEAD
-  value: ${{ and(eq(variables['Build.Reason'], 'PullRequest'), in(variables['Build.DefinitionName'], 'runtime', 'runtime-staging', 'runtime-community')) }}
-=======
   value: ${{ and(eq(variables['Build.Reason'], 'PullRequest'), in(variables['Build.DefinitionName'], 'runtime', 'runtime-staging', 'runtime-community', 'runtime-extra-platforms')) }}
->>>>>>> eb51b02b
 - name: debugOnPrReleaseOnRolling
   ${{ if ne(variables['Build.Reason'], 'PullRequest') }}:
     value: Release
