parameters:
  - name: templatePath
    type: string
    default: 'templates'

variables:

# These values enable longer delays, configurable number of retries, and special understanding of TCP hang-up
# See https://github.com/NuGet/Home/issues/11027 for details
- name: NUGET_ENABLE_EXPERIMENTAL_HTTP_RETRY
  value: true
- name: NUGET_EXPERIMENTAL_MAX_NETWORK_TRY_COUNT
  value: 6
- name: NUGET_EXPERIMENTAL_NETWORK_RETRY_DELAY_MILLISECONDS
  value: 1000

# disable CodeQL if we're not in the dedicated pipeline for it
- name: Codeql.Enabled
  value: ${{ eq(variables['Build.DefinitionName'], 'dotnet-runtime-codeql') }}

- name: isOfficialBuild
  value: ${{ and(eq(variables['System.TeamProject'], 'internal'), eq(variables['Build.DefinitionName'], 'dotnet-runtime-official')) }}
- name: isRollingBuild
  value: ${{ ne(variables['Build.Reason'], 'PullRequest') }}
- name: isExtraPlatformsBuild
  value: ${{ eq(variables['Build.DefinitionName'], 'runtime-extra-platforms') }}
- name: isNotExtraPlatformsBuild
  value: ${{ ne(variables['Build.DefinitionName'], 'runtime-extra-platforms') }}
- name: isWasmOnlyBuild
  value: ${{ in(variables['Build.DefinitionName'], 'runtime-wasm', 'runtime-wasm-libtests', 'runtime-wasm-non-libtests', 'runtime-wasm-dbgtests', 'runtime-wasm-optional') }}
- name: isiOSLikeOnlyBuild
  value: ${{ in(variables['Build.DefinitionName'], 'runtime-ioslike') }}
- name: isiOSLikeSimulatorOnlyBuild
  value: ${{ in(variables['Build.DefinitionName'], 'runtime-ioslikesimulator') }}
- name: isAndroidOnlyBuild
  value: ${{ in(variables['Build.DefinitionName'], 'runtime-android') }}
- name: isAndroidEmulatorOnlyBuild
  value: ${{ in(variables['Build.DefinitionName'], 'runtime-androidemulator') }}
- name: isMacCatalystOnlyBuild
  value: ${{ in(variables['Build.DefinitionName'], 'runtime-maccatalyst') }}
- name: isLinuxBionicOnlyBuild
  value: ${{ in(variables['Build.DefinitionName'], 'runtime-linuxbionic') }}
- name: isRunSmokeTestsOnly
  value: ${{ notin(variables['Build.DefinitionName'], 'runtime-extra-platforms', 'runtime-wasm', 'runtime-wasm-libtests', 'runtime-wasm-non-libtests', 'runtime-ioslike', 'runtime-ioslikesimulator', 'runtime-android', 'runtime-androidemulator', 'runtime-maccatalyst', 'runtime-linuxbionic') }}
- name: isNotSpecificPlatformOnlyBuild
  value: ${{ notin(variables['Build.DefinitionName'], 'runtime-wasm', 'runtime-wasm-libtests', 'runtime-wasm-non-libtests', 'runtime-ioslike', 'runtime-ioslikesimulator', 'runtime-android', 'runtime-androidemulator', 'runtime-maccatalyst', 'runtime-linuxbionic') }}

- name: debugOnPrReleaseOnRolling
  ${{ if ne(variables['Build.Reason'], 'PullRequest') }}:
    value: Release
  ${{ if eq(variables['Build.Reason'], 'PullRequest') }}:
    value: Debug

- name: isDefaultPipeline
  value: $[ and(
              ne(variables['isWasmOnlyBuild'], true),
              or(
                ne(variables['isExtraPlatformsBuild'], true),
<<<<<<< HEAD
                eq(variables['isRollingBuild'], true))) ]
=======
                eq(variables['isRollingBuild'], true))) ]

- template: /eng/pipelines/common/perf-variables.yml

- template: /eng/common/${{ parameters.templatePath }}/variables/pool-providers.yml
>>>>>>> 324bd561
<|MERGE_RESOLUTION|>--- conflicted
+++ resolved
@@ -56,12 +56,6 @@
               ne(variables['isWasmOnlyBuild'], true),
               or(
                 ne(variables['isExtraPlatformsBuild'], true),
-<<<<<<< HEAD
-                eq(variables['isRollingBuild'], true))) ]
-=======
                 eq(variables['isRollingBuild'], true))) ]
 
-- template: /eng/pipelines/common/perf-variables.yml
-
-- template: /eng/common/${{ parameters.templatePath }}/variables/pool-providers.yml
->>>>>>> 324bd561
+- template: /eng/common/${{ parameters.templatePath }}/variables/pool-providers.yml