# Setting batch to true, triggers one build at a time.
# if there is a push while a build in progress, it will wait,
# until the running build finishes, and produce a build with all the changes
# that happened during the last build.
trigger:
  batch: true
  branches:
    include:
    - master
    - release/*.*
  paths:
    exclude:
    - docs/*
    - CODE-OF-CONDUCT.md
    - CONTRIBUTING.md
    - LICENSE.TXT
    - PATENTS.TXT
    - README.md
    - SECURITY.md
    - THIRD-PARTY-NOTICES.TXT
    - src/installer/*
    - src/coreclr/*
    - eng/pipelines/coreclr/*
    - eng/pipelines/installer/*
    - eng/pipelines/common/*

pr:
  branches:
    include:
    - master
    - release/*.*
  paths:
    exclude:
    - docs/*
    - CODE-OF-CONDUCT.md
    - CONTRIBUTING.md
    - LICENSE.TXT
    - PATENTS.TXT
    - README.md
    - SECURITY.md
    - THIRD-PARTY-NOTICES.TXT
    - src/installer/*
    - src/coreclr/*
    - eng/pipelines/coreclr/*
    - eng/pipelines/installer/*
    - eng/pipelines/common/*

variables:
  - template: variables.yml

  - ${{ if and(ne(variables['System.TeamProject'], 'public'), notIn(variables['Build.Reason'], 'PullRequest')) }}:
    - group: DotNet-Blob-Feed
    - group: corefx-sdl-validation
    - name: _dotnetFeedUrl
      value: https://dotnetfeed.blob.core.windows.net/dotnet-core/index.json
    - name: _PublishUsingPipelines
      value: true
    - name: _DotNetArtifactsCategory
      value: .NETCore
    - name: _DotNetValidationArtifactsCategory
      value: .NETCore

stages:

  - stage: Build
    jobs:
      - template: /eng/pipelines/common/platform-matrix.yml
        parameters:
          jobTemplate: /eng/pipelines/libraries/build-job.yml
          buildConfig: Release
          platforms:
<<<<<<< HEAD
          - Windows_NT_x64
          jobParameters:
            isOfficialBuild: ${{ variables['isOfficialBuild'] }}

      - template: /eng/pipelines/common/platform-matrix.yml
        parameters:
          jobTemplate: /eng/pipelines/libraries/test-job.yml
          buildConfig: Release
          platforms:
          - Windows_NT_x64
          jobParameters:
            isOfficialBuild: ${{ variables['isOfficialBuild'] }}
            runTests: true
            testScope: innerloop
=======
          - OSX_x64
          jobParameters:
            isOfficialBuild: ${{ variables['isOfficialBuild'] }}
            framework: netcoreapp

      - template: /eng/pipelines/common/platform-matrix.yml
        parameters:
          jobTemplate: /eng/pipelines/libraries/build-test-job.yml
          buildConfig: Release
          platforms:
          - OSX_x64
          jobParameters:
            isOfficialBuild: ${{ variables['isOfficialBuild'] }}
            testScope: innerloop
            framework: netcoreapp
      
      - template: /eng/pipelines/common/platform-matrix.yml
        parameters:
          jobTemplate: /eng/pipelines/libraries/run-test-job.yml
          buildConfig: Release
          platforms:
          - OSX_x64
          helixQueuesTemplate: /eng/pipelines/libraries/helix-queues-setup.yml
          jobParameters:
            isOfficialBuild: ${{ variables['isOfficialBuild'] }}
            isFullMatrix: ${{ variables['isFullMatrix'] }}
            testScope: innerloop
            framework: netcoreapp
>>>>>>> 9c013409

  # Publish and validation steps. Only run in official builds
  - ${{ if eq(variables['isOfficialBuild'], 'true') }}:
    - template: /eng/pipelines/libraries/pre-publish.yml
      parameters:
        dependsOn:
          - Build

    - template: eng\common\templates\post-build\post-build.yml
      parameters:
        validateDependsOn:
          - PrePublish
        enableSymbolValidation: false # https://github.com/dotnet/arcade/issues/2871
        SDLValidationParameters:
          enable: true
          params: ' -SourceToolsList @("policheck","credscan")
          -TsaInstanceURL "$(TsaInstanceURL)"
          -TsaProjectName "$(TsaProjectName)"
          -TsaNotificationEmail "$(TsaNotificationEmail)"
          -TsaCodebaseAdmin "$(TsaCodebaseAdmin)"
          -TsaBugAreaPath "$(TsaBugAreaPath)"
          -TsaIterationPath "$(TsaIterationPath)"
          -TsaRepositoryName "CoreFX"
          -TsaCodebaseName "CoreFX"
          -TsaPublish $True'<|MERGE_RESOLUTION|>--- conflicted
+++ resolved
@@ -69,22 +69,6 @@
           jobTemplate: /eng/pipelines/libraries/build-job.yml
           buildConfig: Release
           platforms:
-<<<<<<< HEAD
-          - Windows_NT_x64
-          jobParameters:
-            isOfficialBuild: ${{ variables['isOfficialBuild'] }}
-
-      - template: /eng/pipelines/common/platform-matrix.yml
-        parameters:
-          jobTemplate: /eng/pipelines/libraries/test-job.yml
-          buildConfig: Release
-          platforms:
-          - Windows_NT_x64
-          jobParameters:
-            isOfficialBuild: ${{ variables['isOfficialBuild'] }}
-            runTests: true
-            testScope: innerloop
-=======
           - OSX_x64
           jobParameters:
             isOfficialBuild: ${{ variables['isOfficialBuild'] }}
@@ -113,7 +97,6 @@
             isFullMatrix: ${{ variables['isFullMatrix'] }}
             testScope: innerloop
             framework: netcoreapp
->>>>>>> 9c013409
 
   # Publish and validation steps. Only run in official builds
   - ${{ if eq(variables['isOfficialBuild'], 'true') }}:
