trigger: none

pr:
  branches:
    include:
    - "*"

schedules:
- cron: "0 13 * * *" # 1PM UTC => 5 AM PST
  displayName: SslStress nightly run
  branches:
    include:
    - main
    - release/6.0

variables:
  - template: ../variables.yml
  - name: dockerfilesFolder
    value: $(Build.SourcesDirectory)/eng/docker
  - name: sslStressProject
    value: $(sourcesRoot)/System.Net.Security/tests/StressTests/SslStress
  - name: sdkBaseImage
    value: dotnet-sdk-libraries-current


jobs:

- job: linux
  displayName: Docker Linux
  timeoutInMinutes: 120
  pool:
<<<<<<< HEAD
    name: NetCore1ESPool-Svc-Public
=======
    name: NetCore1ESPool-Public
>>>>>>> eb51b02b
    demands: ImageOverride -equals Build.Ubuntu.1804.Amd64.Open

  steps:
  - checkout: self
    clean: true
    fetchDepth: 5

  - bash: |
      $(dockerfilesFolder)/build-docker-sdk.sh -t $(sdkBaseImage) -c $(BUILD_CONFIGURATION)
    displayName: Build CLR and Libraries

  - bash: |
      $(sslStressProject)/run-docker-compose.sh -o -c $(BUILD_CONFIGURATION) -t $(sdkBaseImage)
    displayName: Build SslStress

  - bash: |
      cd '$(sslStressProject)'
      docker-compose up --abort-on-container-exit --no-color
    displayName: Run SslStress

- job: windows
  displayName: Docker NanoServer
  timeoutInMinutes: 120
  pool:
<<<<<<< HEAD
    name: NetCore1ESPool-Svc-Public
=======
    name: NetCore1ESPool-Public
>>>>>>> eb51b02b
    demands: ImageOverride -equals Build.Server.Amd64.VS2019.Open

  steps:
  - checkout: self
    clean: true
    fetchDepth: 5
    lfs: false

  - powershell: |
      $(dockerfilesFolder)/build-docker-sdk.ps1 -w -t $(sdkBaseImage) -c $(BUILD_CONFIGURATION)
    displayName: Build CLR and Libraries
  
  - powershell: |
      $(sslStressProject)/run-docker-compose.ps1 -w -o -c $(BUILD_CONFIGURATION) -t $(sdkBaseImage)
    displayName: Build SslStress
  
  - powershell: |
      cd '$(sslStressProject)'
      docker-compose up --abort-on-container-exit --no-color
    displayName: Run SslStress <|MERGE_RESOLUTION|>--- conflicted
+++ resolved
@@ -29,11 +29,7 @@
   displayName: Docker Linux
   timeoutInMinutes: 120
   pool:
-<<<<<<< HEAD
-    name: NetCore1ESPool-Svc-Public
-=======
     name: NetCore1ESPool-Public
->>>>>>> eb51b02b
     demands: ImageOverride -equals Build.Ubuntu.1804.Amd64.Open
 
   steps:
@@ -58,11 +54,7 @@
   displayName: Docker NanoServer
   timeoutInMinutes: 120
   pool:
-<<<<<<< HEAD
-    name: NetCore1ESPool-Svc-Public
-=======
     name: NetCore1ESPool-Public
->>>>>>> eb51b02b
     demands: ImageOverride -equals Build.Server.Amd64.VS2019.Open
 
   steps:
