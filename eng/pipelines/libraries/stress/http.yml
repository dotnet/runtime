trigger: none

pr:
  branches:
    include:
    - "*"

schedules:
- cron: "0 13 * * *" # 1PM UTC => 5 AM PST
  displayName: HttpStress nightly run
  branches:
    include:
    - main

variables:
  - template: ../variables.yml
  - name: dockerfilesFolder
    value: $(Build.SourcesDirectory)/eng/docker
  - name: httpStressProject
    value: $(sourcesRoot)/System.Net.Http/tests/StressTests/HttpStress
  - name: sdkBaseImage
    value: dotnet-sdk-libraries-current


jobs:
- job: linux
  displayName: Docker Linux
  timeoutInMinutes: 150
  pool:
<<<<<<< HEAD
    name: NetCorePublic-Int-Pool
    queue: BuildPool.Ubuntu.1604.Amd64.Open
=======
    name: NetCorePublic-Pool
    queue: BuildPool.Ubuntu.1804.Amd64.Open
>>>>>>> 2223babd

  steps:
  - checkout: self
    clean: true
    fetchDepth: 5

  - bash: |
      $(dockerfilesFolder)/build-docker-sdk.sh -t $(sdkBaseImage) -c $(BUILD_CONFIGURATION)
      echo "##vso[task.setvariable variable=succeeded;isOutput=true]true"
    name: buildRuntime
    displayName: Build CLR and Libraries

  - bash: |
      $(httpStressProject)/run-docker-compose.sh -o -c $(BUILD_CONFIGURATION) -t $(sdkBaseImage)
      echo "##vso[task.setvariable variable=succeeded;isOutput=true]true"
    name: buildStress
    displayName: Build HttpStress

  - bash: |
      cd '$(httpStressProject)'
      export HTTPSTRESS_CLIENT_ARGS="$HTTPSTRESS_CLIENT_ARGS -http 2.0"
      export HTTPSTRESS_SERVER_ARGS="$HTTPSTRESS_SERVER_ARGS -http 2.0"
      docker-compose up --abort-on-container-exit --no-color
    displayName: Run HttpStress - HTTP 2.0
    condition: and(eq(variables['buildRuntime.succeeded'], 'true'), eq(variables['buildStress.succeeded'], 'true'))

  - bash: |
      cd '$(httpStressProject)'
      export HTTPSTRESS_CLIENT_ARGS="$HTTPSTRESS_CLIENT_ARGS -http 1.1"
      export HTTPSTRESS_SERVER_ARGS="$HTTPSTRESS_SERVER_ARGS -http 1.1"
      docker-compose up --abort-on-container-exit --no-color
    displayName: Run HttpStress - HTTP 1.1
    condition: and(eq(variables['buildRuntime.succeeded'], 'true'), eq(variables['buildStress.succeeded'], 'true'))

- job: windows
  displayName: Docker NanoServer
  timeoutInMinutes: 150
  pool:
    name: NetCorePublic-Int-Pool
    queue: BuildPool.Server.Amd64.VS2019.Open

  steps:
  - checkout: self
    clean: true
    fetchDepth: 5
    lfs: false

  - powershell: |
      $(dockerfilesFolder)/build-docker-sdk.ps1 -w -t $(sdkBaseImage) -c $(BUILD_CONFIGURATION)
      echo "##vso[task.setvariable variable=succeeded;isOutput=true]true"
    name: buildRuntime
    displayName: Build CLR and Libraries

  - powershell: |
      $(httpStressProject)/run-docker-compose.ps1 -w -o -c $(BUILD_CONFIGURATION) -t $(sdkBaseImage)
      echo "##vso[task.setvariable variable=succeeded;isOutput=true]true"
    name: buildStress
    displayName: Build HttpStress

  - powershell: |
      cd '$(httpStressProject)'
      $env:HTTPSTRESS_CLIENT_ARGS = "$env:HTTPSTRESS_CLIENT_ARGS -http 2.0"
      $env:HTTPSTRESS_SERVER_ARGS = "$env:HTTPSTRESS_SERVER_ARGS -http 2.0"
      docker-compose up --abort-on-container-exit --no-color
    displayName: Run HttpStress - HTTP 2.0
    condition: and(eq(variables['buildRuntime.succeeded'], 'true'), eq(variables['buildStress.succeeded'], 'true'))

  - powershell: |
      cd '$(httpStressProject)'
      $env:HTTPSTRESS_CLIENT_ARGS = "$env:HTTPSTRESS_CLIENT_ARGS -http 1.1"
      $env:HTTPSTRESS_SERVER_ARGS = "$env:HTTPSTRESS_SERVER_ARGS -http 1.1"
      docker-compose up --abort-on-container-exit --no-color
    displayName: Run HttpStress - HTTP 1.1
    condition: and(eq(variables['buildRuntime.succeeded'], 'true'), eq(variables['buildStress.succeeded'], 'true'))<|MERGE_RESOLUTION|>--- conflicted
+++ resolved
@@ -27,13 +27,8 @@
   displayName: Docker Linux
   timeoutInMinutes: 150
   pool:
-<<<<<<< HEAD
     name: NetCorePublic-Int-Pool
-    queue: BuildPool.Ubuntu.1604.Amd64.Open
-=======
-    name: NetCorePublic-Pool
     queue: BuildPool.Ubuntu.1804.Amd64.Open
->>>>>>> 2223babd
 
   steps:
   - checkout: self
