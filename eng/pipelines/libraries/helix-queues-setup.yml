--- conflicted
+++ resolved
@@ -125,76 +125,43 @@
       - ${{ if notIn(parameters.jobParameters.framework, 'net48') }}:
         # libraries on mono outerloop
         - ${{ if and(eq(parameters.jobParameters.testScope, 'outerloop'), eq(parameters.jobParameters.runtimeFlavor, 'mono')) }}:
-<<<<<<< HEAD
-          - Windows.10.Amd64.Server19H1.Open
-=======
-          - Windows.81.Amd64.Open
           - Windows.Amd64.Server2022.Open
         # libraries on coreclr (outerloop and innerloop), or libraries on mono innerloop
->>>>>>> c1258260
         - ${{ if or(ne(parameters.jobParameters.testScope, 'outerloop'), ne(parameters.jobParameters.runtimeFlavor, 'mono')) }}:
           - ${{ if or(eq(parameters.jobParameters.isExtraPlatforms, true), eq(parameters.jobParameters.includeAllPlatforms, true)) }}:
-            - Windows.10.Amd64.ServerRS5.Open
-<<<<<<< HEAD
-            - Windows.10.Amd64.Server19H1.Open
-            - ${{ if ne(parameters.jobParameters.runtimeFlavor, 'mono') }}:
-              - (Windows.Nano.1809.Amd64.Open)windows.10.amd64.serverrs5.open@mcr.microsoft.com/dotnet-buildtools/prereqs:nanoserver-1809-helix-amd64-08e8e40-20200107182504
-              - (Windows.Server.Core.1909.Amd64.Open)windows.10.amd64.server20h1.open@mcr.microsoft.com/dotnet-buildtools/prereqs:windowsservercore-2004-helix-amd64-20200904200251-272704c
-          - ${{ if ne(parameters.jobParameters.isFullMatrix, true) }}:
-            - Windows.10.Amd64.Server19H1.ES.Open
-            - Windows.11.Amd64.ClientPre.Open
-            - ${{ if eq(parameters.jobParameters.testScope, 'outerloop') }}:
-              - (Windows.Server.Core.2004.Amd64.Open)windows.10.amd64.server20h1.open@mcr.microsoft.com/dotnet-buildtools/prereqs:windowsservercore-2004-helix-amd64-20200904200251-272704c
-=======
+              - Windows.Amd64.Server2022.Open
             - ${{ if ne(parameters.jobParameters.testScope, 'outerloop') }}:
-              - Windows.Amd64.Server2022.Open
-              - (Windows.Server.Core.1909.Amd64.Open)windows.10.amd64.server20h2.open@mcr.microsoft.com/dotnet-buildtools/prereqs:windowsservercore-2004-helix-amd64-20200904200251-272704c
+              - (Windows.Server.Core.2004.Amd64.Open)windows.10.amd64.server20h2.open@mcr.microsoft.com/dotnet-buildtools/prereqs:windowsservercore-2004-helix-amd64-20200904200251-272704c
           - ${{ if or(ne(parameters.jobParameters.isExtraPlatforms, true), eq(parameters.jobParameters.includeAllPlatforms, true)) }}:
             - Windows.81.Amd64.Open
             - Windows.10.Amd64.Server19H1.ES.Open
             - Windows.11.Amd64.ClientPre.Open
             - ${{ if eq(parameters.jobParameters.testScope, 'outerloop') }}:
-              - (Windows.Server.Core.1909.Amd64.Open)windows.10.amd64.server20h2.open@mcr.microsoft.com/dotnet-buildtools/prereqs:windowsservercore-2004-helix-amd64-20200904200251-272704c
->>>>>>> c1258260
+              - (Windows.Server.Core.2004.Amd64.Open)windows.10.amd64.server20h2.open@mcr.microsoft.com/dotnet-buildtools/prereqs:windowsservercore-2004-helix-amd64-20200904200251-272704c
             - ${{ if ne(parameters.jobParameters.runtimeFlavor, 'mono') }}:
               - (Windows.Nano.1809.Amd64.Open)windows.10.amd64.serverrs5.open@mcr.microsoft.com/dotnet-buildtools/prereqs:nanoserver-1809-helix-amd64-08e8e40-20200107182504
 
       # .NETFramework
       - ${{ if eq(parameters.jobParameters.framework, 'net48') }}:
-<<<<<<< HEAD
         - Windows.11.Amd64.ClientPre.Open
-=======
-        - Windows.10.Amd64.Client21H1.Open
->>>>>>> c1258260
+
 
     # windows x86
     - ${{ if eq(parameters.platform, 'windows_x86') }}:
       # netcoreapp
       - ${{ if notIn(parameters.jobParameters.framework, 'net48') }}:
-<<<<<<< HEAD
-        - ${{ if or(ne(parameters.jobParameters.testScope, 'outerloop'), ne(parameters.jobParameters.runtimeFlavor, 'mono')) }}:
-          - ${{ if eq(parameters.jobParameters.isFullMatrix, true) }}:
-            - Windows.7.Amd64.Open
-            - Windows.11.Amd64.ClientPre.Open
-          - ${{ if ne(parameters.jobParameters.isFullMatrix, true) }}:
-            - ${{ if eq(parameters.jobParameters.buildConfig, 'Release') }}:
-              - Windows.10.Amd64.Server19H1.ES.Open
-            - ${{ if eq(parameters.jobParameters.buildConfig, 'Debug') }}:
-              - Windows.10.Amd64.Server19H1.Open
-=======
         # mono outerloop
         - ${{ if and(eq(parameters.jobParameters.testScope, 'outerloop'), eq(parameters.jobParameters.runtimeFlavor, 'mono')) }}:
           - Windows.7.Amd64.Open
-          - Windows.10.Amd64.ServerRS5.Open
+          - Windows.11.Amd64.ClientPre.Open
         # libraries on coreclr (outerloop and innerloop), or libraries on mono innerloop
         - ${{ if or(ne(parameters.jobParameters.testScope, 'outerloop'), ne(parameters.jobParameters.runtimeFlavor, 'mono')) }}:
           - ${{ if or(eq(parameters.jobParameters.isExtraPlatforms, true), eq(parameters.jobParameters.includeAllPlatforms, true)) }}:
-            - Windows.10.Amd64.ServerRS5.Open
+            - Windows.11.Amd64.ClientPre.Open
             - Windows.Amd64.Server2022.Open
           - ${{ if or(ne(parameters.jobParameters.isExtraPlatforms, true), eq(parameters.jobParameters.includeAllPlatforms, true)) }}:
             - Windows.10.Amd64.Server19H1.ES.Open
             - Windows.7.Amd64.Open
->>>>>>> c1258260
 
       # .NETFramework
       - ${{ if eq(parameters.jobParameters.framework, 'net48') }}:
@@ -214,10 +181,6 @@
 
     # WebAssembly windows
     - ${{ if eq(parameters.platform, 'Browser_wasm_win') }}:
-<<<<<<< HEAD
-      - (Windows.Server.Core.2004.Amd64.Open)windows.10.amd64.server20h1.open@mcr.microsoft.com/dotnet-buildtools/prereqs:windowsservercore-2004-helix-webassembly-amd64-20210702131541-6837048
-=======
-      - (Windows.Server.Core.1909.Amd64.Open)windows.10.amd64.server20h2.open@mcr.microsoft.com/dotnet-buildtools/prereqs:windowsservercore-2004-helix-webassembly-amd64-20210702131541-6837048
->>>>>>> c1258260
+      - (Windows.Server.Core.2004.Amd64.Open)windows.10.amd64.server20h2.open@mcr.microsoft.com/dotnet-buildtools/prereqs:windowsservercore-2004-helix-webassembly-amd64-20210702131541-6837048
 
     ${{ insert }}: ${{ parameters.jobParameters }}