--- conflicted
+++ resolved
@@ -28,16 +28,8 @@
     # Linux arm
     - ${{ if eq(parameters.platform, 'Linux_arm') }}:
       - ${{ if or(eq(parameters.jobParameters.isExtraPlatforms, true), eq(parameters.jobParameters.includeAllPlatforms, true)) }}:
-<<<<<<< HEAD
         - (Debian.10.Arm32.Open)Ubuntu.1804.ArmArch.Open@mcr.microsoft.com/dotnet-buildtools/prereqs:debian-10-helix-arm32v7
         - (Debian.11.Arm32.Open)Ubuntu.1804.ArmArch.Open@mcr.microsoft.com/dotnet-buildtools/prereqs:debian-11-helix-arm32v7
-      - ${{ if ne(parameters.jobParameters.isExtraPlatforms, true) }}:
-        - (Debian.10.Arm32.Open)Ubuntu.1804.ArmArch.Open@mcr.microsoft.com/dotnet-buildtools/prereqs:debian-10-helix-arm32v7
-        - (Debian.11.Arm32.Open)Ubuntu.1804.ArmArch.Open@mcr.microsoft.com/dotnet-buildtools/prereqs:debian-11-helix-arm32v7
-=======
-        - (Debian.10.Arm32.Open)Ubuntu.1804.ArmArch.Open@mcr.microsoft.com/dotnet-buildtools/prereqs:debian-10-helix-arm32v7-20221001191150-66a2140
-        - (Debian.11.Arm32.Open)Ubuntu.1804.ArmArch.Open@mcr.microsoft.com/dotnet-buildtools/prereqs:debian-11-helix-arm32v7-20221001191150-66a2140
->>>>>>> dc27e26c
 
     # Linux armv6
     - ${{ if eq(parameters.platform, 'Linux_armv6') }}:
@@ -73,7 +65,6 @@
         - ${{ if and(eq(parameters.jobParameters.testScope, 'outerloop'), eq(parameters.jobParameters.runtimeFlavor, 'mono')) }}:
           - RedHat.7.Amd64.Open
           - SLES.15.Amd64.Open
-<<<<<<< HEAD
           - (Fedora.36.Amd64.Open)Ubuntu.1804.Amd64.Open@mcr.microsoft.com/dotnet-buildtools/prereqs:fedora-36-helix
           - (Ubuntu.2204.Amd64.Open)Ubuntu.1804.Amd64.Open@mcr.microsoft.com/dotnet-buildtools/prereqs:ubuntu-22.04-helix-amd64
           - (Debian.10.Amd64.Open)Ubuntu.2204.Amd64.Open@mcr.microsoft.com/dotnet-buildtools/prereqs:debian-10-helix-amd64
@@ -81,15 +72,6 @@
           - ${{ if or(eq(parameters.jobParameters.isExtraPlatforms, true), eq(parameters.jobParameters.includeAllPlatforms, true)) }}:
             - SLES.15.Amd64.Open
             - (Fedora.36.Amd64.Open)ubuntu.1804.amd64.open@mcr.microsoft.com/dotnet-buildtools/prereqs:fedora-36-helix
-=======
-          - (Fedora.36.Amd64.Open)Ubuntu.1804.Amd64.Open@mcr.microsoft.com/dotnet-buildtools/prereqs:fedora-36-helix-20221011201852-3fc5553
-          - (Ubuntu.2204.Amd64.Open)Ubuntu.1804.Amd64.Open@mcr.microsoft.com/dotnet-buildtools/prereqs:ubuntu-22.04-helix-amd64-20220909180913-1b9461f
-          - (Debian.10.Amd64.Open)Ubuntu.2204.Amd64.Open@mcr.microsoft.com/dotnet-buildtools/prereqs:debian-10-helix-amd64-20220908132009-59ee6b3
-        - ${{ if or(ne(parameters.jobParameters.testScope, 'outerloop'), ne(parameters.jobParameters.runtimeFlavor, 'mono')) }}:
-          - ${{ if or(eq(parameters.jobParameters.isExtraPlatforms, true), eq(parameters.jobParameters.includeAllPlatforms, true)) }}:
-            - SLES.15.Amd64.Open
-            - (Fedora.36.Amd64.Open)ubuntu.1804.amd64.open@mcr.microsoft.com/dotnet-buildtools/prereqs:fedora-36-helix-20221011201852-3fc5553
->>>>>>> dc27e26c
             - Ubuntu.2204.Amd64.Open
             - (Debian.11.Amd64.Open)Ubuntu.1804.Amd64.Open@mcr.microsoft.com/dotnet-buildtools/prereqs:debian-11-helix-amd64
             - (Mariner.1.0.Amd64.Open)ubuntu.1804.amd64.open@mcr.microsoft.com/dotnet-buildtools/prereqs:cbl-mariner-1.0-helix
