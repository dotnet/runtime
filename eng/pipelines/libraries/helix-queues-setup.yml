--- conflicted
+++ resolved
@@ -113,11 +113,7 @@
 
     # iOS devices
     - ${{ if in(parameters.platform, 'ios_arm64') }}:
-<<<<<<< HEAD
       - OSX.Amd64.Iphone.Scouting.Open
-=======
-      - OSX.13.Amd64.Iphone.Open
->>>>>>> a707e940
 
     # tvOS devices
     - ${{ if in(parameters.platform, 'tvos_arm64') }}:
