parameters:
  jobTemplate: ''
  variables: []
  osGroup: ''
  osSubgroup: ''
  archType: ''
  container: ''
  pool: ''
  platform: ''
  shouldContinueOnError: false
  jobParameters: {}

jobs:
- template: ${{ parameters.jobTemplate }}
  parameters:
    variables: ${{ parameters.variables }}
    osGroup: ${{ parameters.osGroup }}
    osSubgroup: ${{ parameters.osSubgroup }}
    archType: ${{ parameters.archType }}
    container: ${{ parameters.container }}
    pool: ${{ parameters.pool }}
    platform: ${{ parameters.platform }}
    shouldContinueOnError: ${{ parameters.shouldContinueOnError }}
    helixQueues:

    # Linux arm
    - ${{ if eq(parameters.platform, 'linux_arm') }}:
      - ${{ if or(eq(parameters.jobParameters.isExtraPlatformsBuild, true), eq(parameters.jobParameters.includeAllPlatforms, true)) }}:
        - (Debian.13.Arm32.Open)Ubuntu.2204.ArmArch.Open@mcr.microsoft.com/dotnet-buildtools/prereqs:debian-13-helix-arm32v7

    # Linux arm64
    - ${{ if eq(parameters.platform, 'linux_arm64') }}:
      - ${{ if or(eq(parameters.jobParameters.isExtraPlatformsBuild, true), eq(parameters.jobParameters.includeAllPlatforms, true)) }}:
        - (Ubuntu.2504.ArmArch.Open)Ubuntu.2204.ArmArch.Open@mcr.microsoft.com/dotnet-buildtools/prereqs:ubuntu-25.04-helix-arm64v8
      - ${{ if or(ne(parameters.jobParameters.isExtraPlatformsBuild, true), eq(parameters.jobParameters.includeAllPlatforms, true)) }}:
        - (AzureLinux.3.0.ArmArch.Open)Ubuntu.2204.ArmArch.open@mcr.microsoft.com/dotnet-buildtools/prereqs:azurelinux-3.0-helix-arm64v8

    # Linux musl x64
    - ${{ if eq(parameters.platform, 'linux_musl_x64') }}:
<<<<<<< HEAD
      # Alpine edge builds should only be used in main
      - ${{ if eq(contains(coalesce(variables['System.PullRequest.TargetBranch'], variables['Build.SourceBranch'], ''), 'main'), 'true') }}:
        - ${{ if or(eq(parameters.jobParameters.isExtraPlatformsBuild, true), eq(parameters.jobParameters.includeAllPlatforms, true)) }}:     
          - (Alpine.edge.Amd64.Open)Ubuntu.2204.Amd64.Open@mcr.microsoft.com/dotnet-buildtools/prereqs:alpine-edge-helix-amd64
      - ${{ if or(ne(parameters.jobParameters.isExtraPlatformsBuild, true), eq(parameters.jobParameters.includeAllPlatforms, true)) }}:
        - (Alpine.322.Amd64.Open)Ubuntu.2204.Amd64.Open@mcr.microsoft.com/dotnet-buildtools/prereqs:alpine-3.22-helix-amd64
=======
      - ${{ if or(eq(parameters.jobParameters.isExtraPlatformsBuild, true), eq(parameters.jobParameters.includeAllPlatforms, true)) }}:
        - (Alpine.edge.Amd64.Open)AzureLinux.3.Amd64.Open@mcr.microsoft.com/dotnet-buildtools/prereqs:alpine-edge-helix-amd64
      - ${{ if or(ne(parameters.jobParameters.isExtraPlatformsBuild, true), eq(parameters.jobParameters.includeAllPlatforms, true)) }}:
        - (Alpine.322.Amd64.Open)AzureLinux.3.Amd64.Open@mcr.microsoft.com/dotnet-buildtools/prereqs:alpine-3.22-helix-amd64
>>>>>>> 1cda0cd6

    # Linux musl arm64
    - ${{ if eq(parameters.platform, 'linux_musl_arm64') }}:
      - ${{ if or(eq(parameters.jobParameters.isExtraPlatformsBuild, true), eq(parameters.jobParameters.includeAllPlatforms, true)) }}:
        - (Alpine.322.Arm64.Open)Ubuntu.2204.ArmArch.open@mcr.microsoft.com/dotnet-buildtools/prereqs:alpine-3.22-helix-arm64v8

    # Linux x64
    - ${{ if eq(parameters.platform, 'linux_x64') }}:
      - ${{ if and(eq(parameters.jobParameters.interpreter, ''), ne(parameters.jobParameters.isSingleFile, true)) }}:
        - ${{ if and(eq(parameters.jobParameters.testScope, 'outerloop'), eq(parameters.jobParameters.runtimeFlavor, 'mono')) }}:
          - (AzureLinux.3.0.Amd64.Open)AzureLinux.3.Amd64.Open@mcr.microsoft.com/dotnet-buildtools/prereqs:azurelinux-3.0-helix-amd64
          - (Debian.13.Amd64.Open)AzureLinux.3.Amd64.Open@mcr.microsoft.com/dotnet-buildtools/prereqs:debian-13-helix-amd64
          - (Ubuntu.2510.Amd64.Open)AzureLinux.3.Amd64.Open@mcr.microsoft.com/dotnet-buildtools/prereqs:ubuntu-25.10-helix-amd64
        - ${{ if or(ne(parameters.jobParameters.testScope, 'outerloop'), ne(parameters.jobParameters.runtimeFlavor, 'mono')) }}:
          - ${{ if or(eq(parameters.jobParameters.isExtraPlatformsBuild, true), eq(parameters.jobParameters.includeAllPlatforms, true)) }}:
            - (Fedora.42.Amd64.Open)AzureLinux.3.Amd64.open@mcr.microsoft.com/dotnet-buildtools/prereqs:fedora-42-helix-amd64
            - (openSUSE.15.6.Amd64.Open)AzureLinux.3.Amd64.open@mcr.microsoft.com/dotnet-buildtools/prereqs:opensuse-15.6-helix-amd64
          - ${{ if or(ne(parameters.jobParameters.isExtraPlatformsBuild, true), eq(parameters.jobParameters.includeAllPlatforms, true)) }}:
            # inner loop default
            - Ubuntu.2204.Amd64.Open
            - (AzureLinux.3.0.Amd64.Open)AzureLinux.3.Amd64.open@mcr.microsoft.com/dotnet-buildtools/prereqs:azurelinux-3.0-helix-amd64
            - (Centos.10.Amd64.Open)AzureLinux.3.Amd64.Open@mcr.microsoft.com/dotnet-buildtools/prereqs:centos-stream-10-helix-amd64
      - ${{ if or(eq(parameters.jobParameters.interpreter, 'true'), eq(parameters.jobParameters.isSingleFile, true)) }}:
        # Limiting interp runs as we don't need as much coverage.
        - (Debian.13.Amd64.Open)AzureLinux.3.Amd64.Open@mcr.microsoft.com/dotnet-buildtools/prereqs:debian-13-helix-amd64

    # OSX arm64
    - ${{ if eq(parameters.platform, 'osx_arm64') }}:
      - osx.13.arm64.open

    # OSX x64
    - ${{ if eq(parameters.platform, 'osx_x64') }}:
      - OSX.1200.Amd64.Open

    # Android
    - ${{ if in(parameters.platform, 'android_x86', 'android_x64', 'linux_bionic_x64') }}:
      - Ubuntu.2204.Amd64.Android.29.Open
    - ${{ if in(parameters.platform, 'android_arm', 'android_arm64', 'linux_bionic_arm', 'linux_bionic_arm64') }}:
      - Windows.11.Amd64.Android.Open

    # iOS Simulator/Mac Catalyst arm64
    - ${{ if in(parameters.platform, 'maccatalyst_arm64', 'iossimulator_arm64') }}:
      - OSX.14.Arm64.Open

    # iOS/tvOS Simulator x64 & MacCatalyst x64
    - ${{ if in(parameters.platform, 'iossimulator_x64', 'tvossimulator_x64', 'maccatalyst_x64') }}:
      - OSX.15.Amd64.Open

    # iOS devices
    - ${{ if in(parameters.platform, 'ios_arm64') }}:
      - OSX.13.Amd64.Iphone.Open

    # tvOS devices
    - ${{ if in(parameters.platform, 'tvos_arm64') }}:
      - OSX.13.Amd64.AppleTV.Open

    # windows x64
    - ${{ if eq(parameters.platform, 'windows_x64') }}:
      # netcoreapp
      - ${{ if notIn(parameters.jobParameters.framework, 'net481') }}:
        # libraries on mono outerloop
        - ${{ if and(eq(parameters.jobParameters.testScope, 'outerloop'), eq(parameters.jobParameters.runtimeFlavor, 'mono')) }}:
          - Windows.Amd64.Server2022.Open
          - Windows.Server2025.Amd64.Open
        # libraries on coreclr (outerloop and innerloop), or libraries on mono innerloop
        - ${{ if or(ne(parameters.jobParameters.testScope, 'outerloop'), ne(parameters.jobParameters.runtimeFlavor, 'mono')) }}:
          - ${{ if or(eq(parameters.jobParameters.isExtraPlatformsBuild, true), eq(parameters.jobParameters.includeAllPlatforms, true)) }}:
            - Windows.Amd64.Server2022.Open
            - Windows.Server2025.Amd64.Open
            - ${{ if ne(parameters.jobParameters.testScope, 'outerloop') }}:
              - (Windows.10.Amd64.ServerRS5.Open)windows.10.amd64.serverrs5.open@mcr.microsoft.com/dotnet-buildtools/prereqs:windowsservercore-ltsc2019-helix-amd64
          - ${{ if or(ne(parameters.jobParameters.isExtraPlatformsBuild, true), eq(parameters.jobParameters.includeAllPlatforms, true)) }}:
            - Windows.Amd64.Server2022.Open
            - Windows.Server2025.Amd64.Open
            - Windows.11.Amd64.Client.Open
            - ${{ if eq(parameters.jobParameters.testScope, 'outerloop') }}:
              - (Windows.10.Amd64.ServerRS5.Open)windows.10.amd64.serverrs5.open@mcr.microsoft.com/dotnet-buildtools/prereqs:windowsservercore-ltsc2019-helix-amd64
            - ${{ if ne(parameters.jobParameters.runtimeFlavor, 'mono') }}:
              - (Windows.Nano.1809.Amd64.Open)windows.10.amd64.serverrs5.open@mcr.microsoft.com/dotnet-buildtools/prereqs:nanoserver-1809-helix-amd64

      # .NETFramework
      - ${{ if eq(parameters.jobParameters.framework, 'net481') }}:
        - Windows.11.Amd64.Client.Open


    # windows x86
    - ${{ if eq(parameters.platform, 'windows_x86') }}:
      # netcoreapp
      - ${{ if notIn(parameters.jobParameters.framework, 'net481') }}:
        # mono outerloop
        - ${{ if and(eq(parameters.jobParameters.testScope, 'outerloop'), eq(parameters.jobParameters.runtimeFlavor, 'mono')) }}:
          - Windows.11.Amd64.Client.Open
        # libraries on coreclr (outerloop and innerloop), or libraries on mono innerloop
        - ${{ if or(ne(parameters.jobParameters.testScope, 'outerloop'), ne(parameters.jobParameters.runtimeFlavor, 'mono')) }}:
          - Windows.Server2025.Amd64.Open
          - ${{ if or(eq(parameters.jobParameters.isExtraPlatformsBuild, true), eq(parameters.jobParameters.includeAllPlatforms, true)) }}:
            - Windows.11.Amd64.Client.Open

      # .NETFramework
      - ${{ if eq(parameters.jobParameters.framework, 'net481') }}:
        - Windows.10.Amd64.Client.Open

    # windows arm64
    - ${{ if eq(parameters.platform, 'windows_arm64') }}:
      - Windows.11.Arm64.Open

    # WASI
    - ${{ if eq(parameters.platform, 'wasi_wasm') }}:
      - (Ubuntu.2204.Amd64)Ubuntu.2204.Amd64.Open@mcr.microsoft.com/dotnet-buildtools/prereqs:ubuntu-22.04-helix-webassembly

    # Browser WebAssembly
    - ${{ if eq(parameters.platform, 'browser_wasm') }}:
      - (Ubuntu.2204.Amd64)Ubuntu.2204.Amd64.Open@mcr.microsoft.com/dotnet-buildtools/prereqs:ubuntu-22.04-helix-webassembly

    # Browser WebAssembly Firefox
    - ${{ if eq(parameters.platform, 'browser_wasm_firefox') }}:
      - (Ubuntu.2204.Amd64)Ubuntu.2204.Amd64.Open@mcr.microsoft.com/dotnet-buildtools/prereqs:ubuntu-22.04-helix-webassembly

    # Browser WebAssembly windows
    - ${{ if in(parameters.platform, 'browser_wasm_win', 'wasi_wasm_win') }}:
      - (Windows.Amd64.Server2022.Open)windows.amd64.server2022.open@mcr.microsoft.com/dotnet-buildtools/prereqs:windowsservercore-ltsc2022-helix-webassembly
      - (Windows.Server2025.Amd64.Open)windows.server2025.amd64.open@mcr.microsoft.com/dotnet-buildtools/prereqs:windowsservercore-ltsc2025-helix-webassembly-amd64

    ${{ insert }}: ${{ parameters.jobParameters }}<|MERGE_RESOLUTION|>--- conflicted
+++ resolved
@@ -31,25 +31,18 @@
     # Linux arm64
     - ${{ if eq(parameters.platform, 'linux_arm64') }}:
       - ${{ if or(eq(parameters.jobParameters.isExtraPlatformsBuild, true), eq(parameters.jobParameters.includeAllPlatforms, true)) }}:
-        - (Ubuntu.2504.ArmArch.Open)Ubuntu.2204.ArmArch.Open@mcr.microsoft.com/dotnet-buildtools/prereqs:ubuntu-25.04-helix-arm64v8
+        - (Ubuntu.2510.ArmArch.Open)Ubuntu.2204.ArmArch.Open@mcr.microsoft.com/dotnet-buildtools/prereqs:ubuntu-25.10-helix-arm64v8
       - ${{ if or(ne(parameters.jobParameters.isExtraPlatformsBuild, true), eq(parameters.jobParameters.includeAllPlatforms, true)) }}:
         - (AzureLinux.3.0.ArmArch.Open)Ubuntu.2204.ArmArch.open@mcr.microsoft.com/dotnet-buildtools/prereqs:azurelinux-3.0-helix-arm64v8
 
     # Linux musl x64
     - ${{ if eq(parameters.platform, 'linux_musl_x64') }}:
-<<<<<<< HEAD
       # Alpine edge builds should only be used in main
       - ${{ if eq(contains(coalesce(variables['System.PullRequest.TargetBranch'], variables['Build.SourceBranch'], ''), 'main'), 'true') }}:
         - ${{ if or(eq(parameters.jobParameters.isExtraPlatformsBuild, true), eq(parameters.jobParameters.includeAllPlatforms, true)) }}:     
           - (Alpine.edge.Amd64.Open)Ubuntu.2204.Amd64.Open@mcr.microsoft.com/dotnet-buildtools/prereqs:alpine-edge-helix-amd64
       - ${{ if or(ne(parameters.jobParameters.isExtraPlatformsBuild, true), eq(parameters.jobParameters.includeAllPlatforms, true)) }}:
         - (Alpine.322.Amd64.Open)Ubuntu.2204.Amd64.Open@mcr.microsoft.com/dotnet-buildtools/prereqs:alpine-3.22-helix-amd64
-=======
-      - ${{ if or(eq(parameters.jobParameters.isExtraPlatformsBuild, true), eq(parameters.jobParameters.includeAllPlatforms, true)) }}:
-        - (Alpine.edge.Amd64.Open)AzureLinux.3.Amd64.Open@mcr.microsoft.com/dotnet-buildtools/prereqs:alpine-edge-helix-amd64
-      - ${{ if or(ne(parameters.jobParameters.isExtraPlatformsBuild, true), eq(parameters.jobParameters.includeAllPlatforms, true)) }}:
-        - (Alpine.322.Amd64.Open)AzureLinux.3.Amd64.Open@mcr.microsoft.com/dotnet-buildtools/prereqs:alpine-3.22-helix-amd64
->>>>>>> 1cda0cd6
 
     # Linux musl arm64
     - ${{ if eq(parameters.platform, 'linux_musl_arm64') }}:
@@ -61,10 +54,10 @@
       - ${{ if and(eq(parameters.jobParameters.interpreter, ''), ne(parameters.jobParameters.isSingleFile, true)) }}:
         - ${{ if and(eq(parameters.jobParameters.testScope, 'outerloop'), eq(parameters.jobParameters.runtimeFlavor, 'mono')) }}:
           - (AzureLinux.3.0.Amd64.Open)AzureLinux.3.Amd64.Open@mcr.microsoft.com/dotnet-buildtools/prereqs:azurelinux-3.0-helix-amd64
-          - (Debian.13.Amd64.Open)AzureLinux.3.Amd64.Open@mcr.microsoft.com/dotnet-buildtools/prereqs:debian-13-helix-amd64
           - (Ubuntu.2510.Amd64.Open)AzureLinux.3.Amd64.Open@mcr.microsoft.com/dotnet-buildtools/prereqs:ubuntu-25.10-helix-amd64
         - ${{ if or(ne(parameters.jobParameters.testScope, 'outerloop'), ne(parameters.jobParameters.runtimeFlavor, 'mono')) }}:
           - ${{ if or(eq(parameters.jobParameters.isExtraPlatformsBuild, true), eq(parameters.jobParameters.includeAllPlatforms, true)) }}:
+            - (Debian.13.Amd64.Open)AzureLinux.3.Amd64.Open@mcr.microsoft.com/dotnet-buildtools/prereqs:debian-13-helix-amd64
             - (Fedora.42.Amd64.Open)AzureLinux.3.Amd64.open@mcr.microsoft.com/dotnet-buildtools/prereqs:fedora-42-helix-amd64
             - (openSUSE.15.6.Amd64.Open)AzureLinux.3.Amd64.open@mcr.microsoft.com/dotnet-buildtools/prereqs:opensuse-15.6-helix-amd64
           - ${{ if or(ne(parameters.jobParameters.isExtraPlatformsBuild, true), eq(parameters.jobParameters.includeAllPlatforms, true)) }}:
