parameters:
  jobTemplate: ''
  variables: []
  osGroup: ''
  osSubgroup: ''
  archType: ''
  container: ''
  pool: ''
  platform: ''
  shouldContinueOnError: false
  jobParameters: {}

jobs:
- template: ${{ parameters.jobTemplate }}
  parameters:
    variables: ${{ parameters.variables }}
    osGroup: ${{ parameters.osGroup }}
    osSubgroup: ${{ parameters.osSubgroup }}
    archType: ${{ parameters.archType }}
    container: ${{ parameters.container }}
    pool: ${{ parameters.pool }}
    platform: ${{ parameters.platform }}
    shouldContinueOnError: ${{ parameters.shouldContinueOnError }}
    helixQueues:

    # Linux arm
    - ${{ if eq(parameters.platform, 'linux_arm') }}:
      - ${{ if or(eq(parameters.jobParameters.isExtraPlatformsBuild, true), eq(parameters.jobParameters.includeAllPlatforms, true)) }}:
        - (Debian.13.Arm32.Open)Ubuntu.2204.ArmArch.Open@mcr.microsoft.com/dotnet-buildtools/prereqs:debian-13-helix-arm32v7

    # Linux armv6
    - ${{ if eq(parameters.platform, 'linux_armv6') }}:
      - (Raspbian.10.Armv6.Open)Ubuntu.2204.ArmArch.Open@mcr.microsoft.com/dotnet-buildtools/prereqs:raspbian-10-helix-arm32v6

    # Linux arm64
    - ${{ if eq(parameters.platform, 'linux_arm64') }}:
      - (Ubuntu.2504.Arm64.Open)Ubuntu.2204.ArmArch.Open@mcr.microsoft.com/dotnet-buildtools/prereqs:ubuntu-25.04-helix-arm64v8
      - ${{ if or(ne(parameters.jobParameters.isExtraPlatformsBuild, true), eq(parameters.jobParameters.includeAllPlatforms, true)) }}:
        - (Debian.13.Arm64.Open)Ubuntu.2204.Armarch.Open@mcr.microsoft.com/dotnet-buildtools/prereqs:debian-13-helix-arm64v8

    # Linux musl x64
    - ${{ if eq(parameters.platform, 'linux_musl_x64') }}:
      - ${{ if or(ne(parameters.jobParameters.isExtraPlatformsBuild, true), eq(parameters.jobParameters.includeAllPlatforms, true)) }}:
        - (Alpine.321.Amd64.Open)Ubuntu.2204.Amd64.Open@mcr.microsoft.com/dotnet-buildtools/prereqs:alpine-3.21-helix-amd64
      - ${{ if or(eq(parameters.jobParameters.isExtraPlatformsBuild, true), eq(parameters.jobParameters.includeAllPlatforms, true)) }}:
        - (Alpine.321.Amd64.Open)Ubuntu.2204.Amd64.Open@mcr.microsoft.com/dotnet-buildtools/prereqs:alpine-3.21-helix-amd64

    # Linux musl arm64
    - ${{ if and(eq(parameters.platform, 'linux_musl_arm64'), or(eq(parameters.jobParameters.isExtraPlatformsBuild, true), eq(parameters.jobParameters.includeAllPlatforms, true))) }}:
      - (Alpine.321.Arm64.Open)ubuntu.2204.armarch.open@mcr.microsoft.com/dotnet-buildtools/prereqs:alpine-3.21-helix-arm64v8

    # Linux x64
    - ${{ if eq(parameters.platform, 'linux_x64') }}:
      - ${{ if and(eq(parameters.jobParameters.interpreter, ''), ne(parameters.jobParameters.isSingleFile, true)) }}:
        - ${{ if and(eq(parameters.jobParameters.testScope, 'outerloop'), eq(parameters.jobParameters.runtimeFlavor, 'mono')) }}:
          - SLES.15.Amd64.Open
          - (Centos.10.Amd64.Open)Ubuntu.2204.Amd64.Open@mcr.microsoft.com/dotnet-buildtools/prereqs:centos-stream-10-helix-amd64
          - (Fedora.41.Amd64.Open)Ubuntu.2204.Amd64.Open@mcr.microsoft.com/dotnet-buildtools/prereqs:fedora-41-helix
          - (Ubuntu.2504.Amd64.Open)Ubuntu.2204.Amd64.Open@mcr.microsoft.com/dotnet-buildtools/prereqs:ubuntu-25.04-helix-amd64
          - (Debian.13.Amd64.Open)Ubuntu.2204.Amd64.Open@mcr.microsoft.com/dotnet-buildtools/prereqs:debian-13-helix-amd64
        - ${{ if or(ne(parameters.jobParameters.testScope, 'outerloop'), ne(parameters.jobParameters.runtimeFlavor, 'mono')) }}:
          - ${{ if or(eq(parameters.jobParameters.isExtraPlatformsBuild, true), eq(parameters.jobParameters.includeAllPlatforms, true)) }}:
            - SLES.15.Amd64.Open
            - (Fedora.41.Amd64.Open)ubuntu.2204.amd64.open@mcr.microsoft.com/dotnet-buildtools/prereqs:fedora-41-helix
            - Ubuntu.2204.Amd64.Open
            - (Debian.13.Amd64.Open)Ubuntu.2204.Amd64.Open@mcr.microsoft.com/dotnet-buildtools/prereqs:debian-13-helix-amd64
            - (AzureLinux.3.0.Amd64.Open)Ubuntu.2204.Amd64.open@mcr.microsoft.com/dotnet-buildtools/prereqs:azurelinux-3.0-helix-amd64
            - (openSUSE.15.6.Amd64.Open)Ubuntu.2204.Amd64.open@mcr.microsoft.com/dotnet-buildtools/prereqs:opensuse-15.6-helix-amd64
          - ${{ if or(ne(parameters.jobParameters.isExtraPlatformsBuild, true), eq(parameters.jobParameters.includeAllPlatforms, true)) }}:
            - (Centos.10.Amd64.Open)Ubuntu.2204.Amd64.Open@mcr.microsoft.com/dotnet-buildtools/prereqs:centos-stream-10-helix-amd64
            - (Debian.13.Amd64.Open)Ubuntu.2204.Amd64.Open@mcr.microsoft.com/dotnet-buildtools/prereqs:debian-13-helix-amd64
            - Ubuntu.2204.Amd64.Open
      - ${{ if or(eq(parameters.jobParameters.interpreter, 'true'), eq(parameters.jobParameters.isSingleFile, true)) }}:
        # Limiting interp runs as we don't need as much coverage.
        - (Debian.13.Amd64.Open)Ubuntu.2204.Amd64.Open@mcr.microsoft.com/dotnet-buildtools/prereqs:debian-13-helix-amd64

    # Linux s390x
    - ${{ if eq(parameters.platform, 'linux_s390x') }}:
        - Ubuntu.2004.S390X.Experimental.Open

    # Linux PPC64le
    - ${{ if eq(parameters.platform, 'linux_ppc64le') }}:
        - Ubuntu.2204.PPC64le.Experimental.Open

    # OSX arm64
    - ${{ if eq(parameters.platform, 'osx_arm64') }}:
<<<<<<< HEAD
      - OSX.15.ARM64.Open
=======
      - osx.13.arm64.open
>>>>>>> 6b176b20

    # OSX x64
    - ${{ if eq(parameters.platform, 'osx_x64') }}:
      - OSX.15.Amd64.Open

    # Android
    - ${{ if in(parameters.platform, 'android_x86', 'android_x64', 'linux_bionic_x64') }}:
      - Ubuntu.2204.Amd64.Android.29.Open
    - ${{ if in(parameters.platform, 'android_arm', 'android_arm64', 'linux_bionic_arm', 'linux_bionic_arm64') }}:
      - Windows.11.Amd64.Android.Open

    # iOS Simulator/Mac Catalyst arm64
    - ${{ if in(parameters.platform, 'maccatalyst_arm64', 'iossimulator_arm64') }}:
      - OSX.1200.Arm64.Open

    # iOS/tvOS Simulator x64 & MacCatalyst x64
    - ${{ if in(parameters.platform, 'iossimulator_x64', 'tvossimulator_x64', 'maccatalyst_x64') }}:
      - OSX.1200.Amd64.Open

    # iOS devices
    - ${{ if in(parameters.platform, 'ios_arm64') }}:
      - OSX.13.Amd64.Iphone.Open

    # tvOS devices
    - ${{ if in(parameters.platform, 'tvos_arm64') }}:
      - OSX.13.Amd64.AppleTV.Open

    # windows x64
    - ${{ if eq(parameters.platform, 'windows_x64') }}:
      # netcoreapp
      - ${{ if notIn(parameters.jobParameters.framework, 'net481') }}:
        # libraries on mono outerloop
        - ${{ if and(eq(parameters.jobParameters.testScope, 'outerloop'), eq(parameters.jobParameters.runtimeFlavor, 'mono')) }}:
          - Windows.Amd64.Server2022.Open
          - Windows.Server2025.Amd64.Open
        # libraries on coreclr (outerloop and innerloop), or libraries on mono innerloop
        - ${{ if or(ne(parameters.jobParameters.testScope, 'outerloop'), ne(parameters.jobParameters.runtimeFlavor, 'mono')) }}:
          - ${{ if or(eq(parameters.jobParameters.isExtraPlatformsBuild, true), eq(parameters.jobParameters.includeAllPlatforms, true)) }}:
            - Windows.Amd64.Server2022.Open
            - Windows.Server2025.Amd64.Open
            - ${{ if ne(parameters.jobParameters.testScope, 'outerloop') }}:
              - (Windows.10.Amd64.ServerRS5.Open)windows.10.amd64.serverrs5.open@mcr.microsoft.com/dotnet-buildtools/prereqs:windowsservercore-ltsc2019-helix-amd64
          - ${{ if or(ne(parameters.jobParameters.isExtraPlatformsBuild, true), eq(parameters.jobParameters.includeAllPlatforms, true)) }}:
            - Windows.Amd64.Server2022.Open
            - Windows.Server2025.Amd64.Open
            - Windows.11.Amd64.Client.Open
            - ${{ if eq(parameters.jobParameters.testScope, 'outerloop') }}:
              - (Windows.10.Amd64.ServerRS5.Open)windows.10.amd64.serverrs5.open@mcr.microsoft.com/dotnet-buildtools/prereqs:windowsservercore-ltsc2019-helix-amd64
            - ${{ if ne(parameters.jobParameters.runtimeFlavor, 'mono') }}:
              - (Windows.Nano.1809.Amd64.Open)windows.10.amd64.serverrs5.open@mcr.microsoft.com/dotnet-buildtools/prereqs:nanoserver-1809-helix-amd64

      # .NETFramework
      - ${{ if eq(parameters.jobParameters.framework, 'net481') }}:
        - Windows.11.Amd64.Client.Open


    # windows x86
    - ${{ if eq(parameters.platform, 'windows_x86') }}:
      # netcoreapp
      - ${{ if notIn(parameters.jobParameters.framework, 'net481') }}:
        # mono outerloop
        - ${{ if and(eq(parameters.jobParameters.testScope, 'outerloop'), eq(parameters.jobParameters.runtimeFlavor, 'mono')) }}:
          - Windows.11.Amd64.Client.Open
        # libraries on coreclr (outerloop and innerloop), or libraries on mono innerloop
        - ${{ if or(ne(parameters.jobParameters.testScope, 'outerloop'), ne(parameters.jobParameters.runtimeFlavor, 'mono')) }}:
          - Windows.Server2025.Amd64.Open
          - ${{ if or(eq(parameters.jobParameters.isExtraPlatformsBuild, true), eq(parameters.jobParameters.includeAllPlatforms, true)) }}:
            - Windows.11.Amd64.Client.Open

      # .NETFramework
      - ${{ if eq(parameters.jobParameters.framework, 'net481') }}:
        - Windows.10.Amd64.Client.Open

    # windows arm64
    - ${{ if eq(parameters.platform, 'windows_arm64') }}:
      - Windows.11.Arm64.Open

    # WASI
    - ${{ if eq(parameters.platform, 'wasi_wasm') }}:
      - (Ubuntu.2204.Amd64)Ubuntu.2204.Amd64.Open@mcr.microsoft.com/dotnet-buildtools/prereqs:ubuntu-22.04-helix-webassembly

    # Browser WebAssembly
    - ${{ if eq(parameters.platform, 'browser_wasm') }}:
      - (Ubuntu.2204.Amd64)Ubuntu.2204.Amd64.Open@mcr.microsoft.com/dotnet-buildtools/prereqs:ubuntu-22.04-helix-webassembly

    # Browser WebAssembly Firefox
    - ${{ if eq(parameters.platform, 'browser_wasm_firefox') }}:
      - (Ubuntu.2204.Amd64)Ubuntu.2204.Amd64.Open@mcr.microsoft.com/dotnet-buildtools/prereqs:ubuntu-22.04-helix-webassembly

    # Browser WebAssembly windows
    - ${{ if in(parameters.platform, 'browser_wasm_win', 'wasi_wasm_win') }}:
      - (Windows.Amd64.Server2022.Open)windows.amd64.server2022.open@mcr.microsoft.com/dotnet-buildtools/prereqs:windowsservercore-ltsc2022-helix-webassembly
      - (Windows.Server2025.Amd64.Open)windows.server2025.amd64.open@mcr.microsoft.com/dotnet-buildtools/prereqs@sha256:146a5bd53f9325f6f58f56ff1f084bb9fed6db0783f92e1c56f4025f9aea6515

    ${{ insert }}: ${{ parameters.jobParameters }}<|MERGE_RESOLUTION|>--- conflicted
+++ resolved
@@ -84,11 +84,7 @@
 
     # OSX arm64
     - ${{ if eq(parameters.platform, 'osx_arm64') }}:
-<<<<<<< HEAD
-      - OSX.15.ARM64.Open
-=======
       - osx.13.arm64.open
->>>>>>> 6b176b20
 
     # OSX x64
     - ${{ if eq(parameters.platform, 'osx_x64') }}:
