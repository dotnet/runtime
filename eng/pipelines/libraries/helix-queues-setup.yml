parameters:
  jobTemplate: ''
  variables: []
  osGroup: ''
  osSubgroup: ''
  archType: ''
  container: ''
  pool: ''
  platform: ''
  runtimeFlavorDisplayName: ''
  jobParameters: {}

jobs:
- template: ${{ parameters.jobTemplate }}
  parameters:
    variables: ${{ parameters.variables }}
    osGroup: ${{ parameters.osGroup }}
    osSubgroup: ${{ parameters.osSubgroup }}
    archType: ${{ parameters.archType }}
    container: ${{ parameters.container }}
    pool: ${{ parameters.pool }}
    runtimeFlavorDisplayName: ${{ parameters.runtimeFlavorDisplayName }}
    helixQueues:

    # Linux arm
    - ${{ if eq(parameters.platform, 'Linux_arm') }}:
      - ${{ if eq(parameters.jobParameters.isFullMatrix, true) }}:
        - (Debian.9.Arm32.Open)Ubuntu.1804.ArmArch.Open@mcr.microsoft.com/dotnet-buildtools/prereqs:debian-9-helix-arm32v7-bfcd90a-20200121150037

    # Linux arm64
    - ${{ if eq(parameters.platform, 'Linux_arm64') }}:
      - ${{ if eq(parameters.jobParameters.isFullMatrix, true) }}:
        - (Ubuntu.1804.ArmArch.Open)Ubuntu.1804.ArmArch.Open@mcr.microsoft.com/dotnet-buildtools/prereqs:ubuntu-16.04-helix-arm64v8-bfcd90a-20200127194925
      - ${{ if eq(parameters.jobParameters.isFullMatrix, false) }}:
        - (Ubuntu.1804.ArmArch.Open)Ubuntu.1804.ArmArch.Open@mcr.microsoft.com/dotnet-buildtools/prereqs:ubuntu-16.04-helix-arm64v8-bfcd90a-20200127194925

    # Linux musl x64
    - ${{ if eq(parameters.platform, 'Linux_musl_x64') }}:
      - ${{ if eq(parameters.jobParameters.isFullMatrix, false) }}:
        - (Alpine.312.Amd64.Open)ubuntu.1604.amd64.open@mcr.microsoft.com/dotnet-buildtools/prereqs:alpine-3.12-helix-20200602002622-e06dc59
      - ${{ if eq(parameters.jobParameters.isFullMatrix, true) }}:
        - (Alpine.312.Amd64.Open)ubuntu.1604.amd64.open@mcr.microsoft.com/dotnet-buildtools/prereqs:alpine-3.12-helix-20200601195603-e06dc59

    # Linux musl arm64
    - ${{ if eq(parameters.platform, 'Linux_musl_arm64') }}:
      - ${{ if eq(parameters.jobParameters.isFullMatrix, true) }}:
        - (Alpine.312.Arm64.Open)ubuntu.1804.armarch.open@mcr.microsoft.com/dotnet-buildtools/prereqs:alpine-3.12-helix-arm64v8-20200602002604-25f8a3e

    # Linux x64
    - ${{ if eq(parameters.platform, 'Linux_x64') }}:
      - ${{ if eq(parameters.jobParameters.interpreter, '') }}:
        - ${{ if and(eq(parameters.jobParameters.testScope, 'outerloop'), eq(parameters.jobParameters.runtimeFlavor, 'mono')) }}:
          - Centos.7.Amd64.Open
          - RedHat.7.Amd64.Open
          - SLES.15.Amd64.Open
          - (Fedora.32.Amd64.Open)ubuntu.1604.amd64.open@mcr.microsoft.com/dotnet-buildtools/prereqs:fedora-32-helix-20200512010618-efb9f14
          - (Ubuntu.1910.Amd64.Open)ubuntu.1604.amd64.open@mcr.microsoft.com/dotnet-buildtools/prereqs:ubuntu-19.10-helix-amd64-cfcfd50-20191030180623
          - (Debian.10.Amd64.Open)ubuntu.1604.amd64.open@mcr.microsoft.com/dotnet-buildtools/prereqs:debian-10-helix-amd64-bfcd90a-20200121150006
        - ${{ if or(ne(parameters.jobParameters.testScope, 'outerloop'), ne(parameters.jobParameters.runtimeFlavor, 'mono')) }}:
          - ${{ if eq(parameters.jobParameters.isFullMatrix, true) }}:
            - Centos.7.Amd64.Open
            - RedHat.7.Amd64.Open
            - Debian.9.Amd64.Open
            - Ubuntu.1604.Amd64.Open
            - Ubuntu.1804.Amd64.Open
            - SLES.12.Amd64.Open
            - SLES.15.Amd64.Open
            - (Fedora.30.Amd64.Open)ubuntu.1604.amd64.open@mcr.microsoft.com/dotnet-buildtools/prereqs:fedora-30-helix-20200512010621-4f8cef7
            - (Fedora.32.Amd64.Open)ubuntu.1604.amd64.open@mcr.microsoft.com/dotnet-buildtools/prereqs:fedora-32-helix-20200512010618-efb9f14
            - (Ubuntu.1910.Amd64.Open)ubuntu.1604.amd64.open@mcr.microsoft.com/dotnet-buildtools/prereqs:ubuntu-19.10-helix-amd64-cfcfd50-20191030180623
            - (Debian.10.Amd64.Open)ubuntu.1604.amd64.open@mcr.microsoft.com/dotnet-buildtools/prereqs:debian-10-helix-amd64-bfcd90a-20200121150006
          - ${{ if eq(parameters.jobParameters.isFullMatrix, false) }}:
            - Centos.7.Amd64.Open
            - RedHat.7.Amd64.Open
            - (Debian.10.Amd64.Open)ubuntu.1604.amd64.open@mcr.microsoft.com/dotnet-buildtools/prereqs:debian-10-helix-amd64-bfcd90a-20200121150006
            - Ubuntu.1604.Amd64.Open
            - Ubuntu.1804.Amd64.Open
            - SLES.15.Amd64.Open
            - (Fedora.30.Amd64.Open)ubuntu.1604.amd64.open@mcr.microsoft.com/dotnet-buildtools/prereqs:fedora-30-helix-20200512010621-4f8cef7
      - ${{ if eq(parameters.jobParameters.interpreter, 'true') }}:
        # Limiting interp runs as we don't need as much coverage.
        - Debian.9.Amd64.Open

    # OSX x64
    - ${{ if eq(parameters.platform, 'OSX_x64') }}:
      - ${{ if eq(parameters.jobParameters.isFullMatrix, true) }}:
        - OSX.1013.Amd64.Open
        - OSX.1014.Amd64.Open
        - OSX.1015.Amd64.Open
      - ${{ if eq(parameters.jobParameters.isFullMatrix, false) }}:
        - OSX.1014.Amd64.Open
        - OSX.1015.Amd64.Open

    # Windows_NT x64
    - ${{ if eq(parameters.platform, 'Windows_NT_x64') }}:
      # netcoreapp
      - ${{ if notIn(parameters.jobParameters.framework, 'allConfigurations', 'net48') }}:
        - ${{ if and(eq(parameters.jobParameters.testScope, 'outerloop'), eq(parameters.jobParameters.runtimeFlavor, 'mono')) }}:
          - Windows.81.Amd64.Open
          - Windows.10.Amd64.Server19H1.Open
<<<<<<< HEAD
          - ${{ if ne(parameters.jobParameters.runtimeFlavor, 'mono') }}:
            - (Windows.Nano.1809.Amd64.Open)windows.10.amd64.serverrs5.open@mcr.microsoft.com/dotnet-buildtools/prereqs:nanoserver-1809-helix-amd64-08e8e40-20200107182504
            - (Windows.Server.Core.1909.Amd64.Open)windows.10.amd64.server20h1.open@mcr.microsoft.com/dotnet-buildtools/prereqs:windowsservercore-2004-helix-amd64-20200904200251-272704c
        - ${{ if eq(parameters.jobParameters.isFullMatrix, false) }}:
          - Windows.81.Amd64.Open
          - Windows.10.Amd64.Server19H1.ES.Open
          - ${{ if ne(parameters.jobParameters.runtimeFlavor, 'mono') }}:
            - (Windows.Nano.1809.Amd64.Open)windows.10.amd64.serverrs5.open@mcr.microsoft.com/dotnet-buildtools/prereqs:nanoserver-1809-helix-amd64-08e8e40-20200107182504
            - (Windows.Server.Core.1909.Amd64.Open)windows.10.amd64.server20h1.open@mcr.microsoft.com/dotnet-buildtools/prereqs:windowsservercore-2004-helix-amd64-20200904200251-272704c
=======
        - ${{ if or(ne(parameters.jobParameters.testScope, 'outerloop'), ne(parameters.jobParameters.runtimeFlavor, 'mono')) }}:
          - ${{ if eq(parameters.jobParameters.isFullMatrix, true) }}:
            - Windows.81.Amd64.Open
            - Windows.10.Amd64.ServerRS5.Open
            - Windows.10.Amd64.Server19H1.Open
            - ${{ if ne(parameters.jobParameters.runtimeFlavor, 'mono') }}:
              - (Windows.Nano.1809.Amd64.Open)windows.10.amd64.serverrs5.open@mcr.microsoft.com/dotnet-buildtools/prereqs:nanoserver-1809-helix-amd64-08e8e40-20200107182504
          - ${{ if eq(parameters.jobParameters.isFullMatrix, false) }}:
            - Windows.81.Amd64.Open
            - Windows.10.Amd64.Server19H1.ES.Open
            - ${{ if ne(parameters.jobParameters.runtimeFlavor, 'mono') }}:
              - (Windows.Nano.1809.Amd64.Open)windows.10.amd64.serverrs5.open@mcr.microsoft.com/dotnet-buildtools/prereqs:nanoserver-1809-helix-amd64-08e8e40-20200107182504
>>>>>>> 3c1b48ee

      # .NETFramework
      - ${{ if eq(parameters.jobParameters.framework, 'net48') }}:
        - Windows.10.Amd64.Client19H1.Open
      
      # AllConfigurations
      - ${{ if eq(parameters.jobParameters.framework, 'allConfigurations') }}:
        - Windows.10.Amd64.Server19H1.Open

    # Windows_NT x86
    - ${{ if eq(parameters.platform, 'Windows_NT_x86') }}:
      # netcoreapp
      - ${{ if notIn(parameters.jobParameters.framework, 'allConfigurations', 'net48') }}:
        - ${{ if and(eq(parameters.jobParameters.testScope, 'outerloop'), eq(parameters.jobParameters.runtimeFlavor, 'mono')) }}:
          - Windows.7.Amd64.Open
          - Windows.10.Amd64.ServerRS5.Open
        - ${{ if or(ne(parameters.jobParameters.testScope, 'outerloop'), ne(parameters.jobParameters.runtimeFlavor, 'mono')) }}:
          - ${{ if eq(parameters.jobParameters.isFullMatrix, true) }}:
            - Windows.7.Amd64.Open
            - Windows.10.Amd64.ServerRS5.Open
            - Windows.10.Amd64.Server19H1.Open
          - ${{ if eq(parameters.jobParameters.isFullMatrix, false) }}:
            - ${{ if eq(parameters.jobParameters.buildConfig, 'Release') }}:
              - Windows.10.Amd64.Server19H1.ES.Open
            - ${{ if eq(parameters.jobParameters.buildConfig, 'Debug') }}:
              - Windows.7.Amd64.Open
              - Windows.10.Amd64.Server19H1.Open

      # .NETFramework
      - ${{ if eq(parameters.jobParameters.framework, 'net48') }}:
        - Windows.10.Amd64.Client19H1.Open

    # Windows_NT arm
    - ${{ if eq(parameters.platform, 'Windows_NT_arm') }}:
      - Windows.10.Arm64v8.Open

    # Windows_NT arm64
    - ${{ if eq(parameters.platform, 'Windows_NT_arm64') }}:
      - Windows.10.Arm64.Open

    # WebAssembly
    - ${{ if eq(parameters.platform, 'Browser_wasm') }}:
      - Ubuntu.1804.Amd64.Open

    ${{ insert }}: ${{ parameters.jobParameters }}<|MERGE_RESOLUTION|>--- conflicted
+++ resolved
@@ -98,17 +98,6 @@
         - ${{ if and(eq(parameters.jobParameters.testScope, 'outerloop'), eq(parameters.jobParameters.runtimeFlavor, 'mono')) }}:
           - Windows.81.Amd64.Open
           - Windows.10.Amd64.Server19H1.Open
-<<<<<<< HEAD
-          - ${{ if ne(parameters.jobParameters.runtimeFlavor, 'mono') }}:
-            - (Windows.Nano.1809.Amd64.Open)windows.10.amd64.serverrs5.open@mcr.microsoft.com/dotnet-buildtools/prereqs:nanoserver-1809-helix-amd64-08e8e40-20200107182504
-            - (Windows.Server.Core.1909.Amd64.Open)windows.10.amd64.server20h1.open@mcr.microsoft.com/dotnet-buildtools/prereqs:windowsservercore-2004-helix-amd64-20200904200251-272704c
-        - ${{ if eq(parameters.jobParameters.isFullMatrix, false) }}:
-          - Windows.81.Amd64.Open
-          - Windows.10.Amd64.Server19H1.ES.Open
-          - ${{ if ne(parameters.jobParameters.runtimeFlavor, 'mono') }}:
-            - (Windows.Nano.1809.Amd64.Open)windows.10.amd64.serverrs5.open@mcr.microsoft.com/dotnet-buildtools/prereqs:nanoserver-1809-helix-amd64-08e8e40-20200107182504
-            - (Windows.Server.Core.1909.Amd64.Open)windows.10.amd64.server20h1.open@mcr.microsoft.com/dotnet-buildtools/prereqs:windowsservercore-2004-helix-amd64-20200904200251-272704c
-=======
         - ${{ if or(ne(parameters.jobParameters.testScope, 'outerloop'), ne(parameters.jobParameters.runtimeFlavor, 'mono')) }}:
           - ${{ if eq(parameters.jobParameters.isFullMatrix, true) }}:
             - Windows.81.Amd64.Open
@@ -116,12 +105,13 @@
             - Windows.10.Amd64.Server19H1.Open
             - ${{ if ne(parameters.jobParameters.runtimeFlavor, 'mono') }}:
               - (Windows.Nano.1809.Amd64.Open)windows.10.amd64.serverrs5.open@mcr.microsoft.com/dotnet-buildtools/prereqs:nanoserver-1809-helix-amd64-08e8e40-20200107182504
+              - (Windows.Server.Core.1909.Amd64.Open)windows.10.amd64.server20h1.open@mcr.microsoft.com/dotnet-buildtools/prereqs:windowsservercore-2004-helix-amd64-20200904200251-272704c
           - ${{ if eq(parameters.jobParameters.isFullMatrix, false) }}:
             - Windows.81.Amd64.Open
             - Windows.10.Amd64.Server19H1.ES.Open
             - ${{ if ne(parameters.jobParameters.runtimeFlavor, 'mono') }}:
               - (Windows.Nano.1809.Amd64.Open)windows.10.amd64.serverrs5.open@mcr.microsoft.com/dotnet-buildtools/prereqs:nanoserver-1809-helix-amd64-08e8e40-20200107182504
->>>>>>> 3c1b48ee
+              - (Windows.Server.Core.1909.Amd64.Open)windows.10.amd64.server20h1.open@mcr.microsoft.com/dotnet-buildtools/prereqs:windowsservercore-2004-helix-amd64-20200904200251-272704c
 
       # .NETFramework
       - ${{ if eq(parameters.jobParameters.framework, 'net48') }}:
