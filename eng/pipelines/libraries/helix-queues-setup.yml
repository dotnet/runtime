--- conflicted
+++ resolved
@@ -61,16 +61,6 @@
       - ${{ if and(eq(parameters.jobParameters.interpreter, ''), ne(parameters.jobParameters.isSingleFile, true)) }}:
         - ${{ if and(eq(parameters.jobParameters.testScope, 'outerloop'), eq(parameters.jobParameters.runtimeFlavor, 'mono')) }}:
           - SLES.15.Amd64.Open
-<<<<<<< HEAD
-          - (Fedora.36.Amd64.Open)Ubuntu.2204.Amd64.Open@mcr.microsoft.com/dotnet-buildtools/prereqs:fedora-36-helix
-          - (Ubuntu.2204.Amd64.Open)Ubuntu.2204.Amd64.Open@mcr.microsoft.com/dotnet-buildtools/prereqs:ubuntu-22.04-helix-amd64
-          - (Debian.10.Amd64.Open)Ubuntu.2204.Amd64.Open@mcr.microsoft.com/dotnet-buildtools/prereqs:debian-10-helix-amd64
-=======
-          - (Centos.8.Amd64.Open)Ubuntu.1804.Amd64.Open@mcr.microsoft.com/dotnet-buildtools/prereqs:centos-stream8-helix
-          - (Fedora.36.Amd64.Open)Ubuntu.1804.Amd64.Open@mcr.microsoft.com/dotnet-buildtools/prereqs:fedora-36-helix
-          - (Ubuntu.2204.Amd64.Open)Ubuntu.1804.Amd64.Open@mcr.microsoft.com/dotnet-buildtools/prereqs:ubuntu-22.04-helix-amd64
-          - (Debian.11.Amd64.Open)Ubuntu.2204.Amd64.Open@mcr.microsoft.com/dotnet-buildtools/prereqs:debian-11-helix-amd64
->>>>>>> 19a088e3
         - ${{ if or(ne(parameters.jobParameters.testScope, 'outerloop'), ne(parameters.jobParameters.runtimeFlavor, 'mono')) }}:
           - ${{ if or(eq(parameters.jobParameters.isExtraPlatforms, true), eq(parameters.jobParameters.includeAllPlatforms, true)) }}:
             - SLES.15.Amd64.Open
@@ -80,22 +70,12 @@
             - (Mariner.2.0.Amd64.Open)Ubuntu.2204.Amd64.open@mcr.microsoft.com/dotnet-buildtools/prereqs:cbl-mariner-2.0-helix-amd64
             - (openSUSE.15.2.Amd64.Open)Ubuntu.2204.Amd64.open@mcr.microsoft.com/dotnet-buildtools/prereqs:opensuse-15.2-helix-amd64
           - ${{ if or(ne(parameters.jobParameters.isExtraPlatforms, true), eq(parameters.jobParameters.includeAllPlatforms, true)) }}:
-<<<<<<< HEAD
-            - (Centos.7.Amd64.Open)Ubuntu.2204.Amd64.Open@mcr.microsoft.com/dotnet-buildtools/prereqs:centos-7-mlnet-helix
-            - RedHat.7.Amd64.Open
-            - (Debian.10.Amd64.Open)Ubuntu.2204.Amd64.Open@mcr.microsoft.com/dotnet-buildtools/prereqs:debian-10-helix-amd64
-            - Ubuntu.2204.Amd64.Open
-      - ${{ if or(eq(parameters.jobParameters.interpreter, 'true'), eq(parameters.jobParameters.isSingleFile, true)) }}:
-        # Limiting interp runs as we don't need as much coverage.
-        - (Debian.10.Amd64.Open)Ubuntu.2204.Amd64.Open@mcr.microsoft.com/dotnet-buildtools/prereqs:debian-10-helix-amd64
-=======
-            - (Centos.8.Amd64.Open)Ubuntu.1804.Amd64.Open@mcr.microsoft.com/dotnet-buildtools/prereqs:centos-stream8-helix
-            - (Debian.11.Amd64.Open)Ubuntu.1804.Amd64.Open@mcr.microsoft.com/dotnet-buildtools/prereqs:debian-11-helix-amd64
+            - (Centos.8.Amd64.Open)Ubuntu.2204.Amd64.Open@mcr.microsoft.com/dotnet-buildtools/prereqs:centos-stream8-helix
+            - (Debian.11.Amd64.Open)Ubuntu.2204.Amd64.Open@mcr.microsoft.com/dotnet-buildtools/prereqs:debian-11-helix-amd64
             - Ubuntu.1804.Amd64.Open
       - ${{ if or(eq(parameters.jobParameters.interpreter, 'true'), eq(parameters.jobParameters.isSingleFile, true)) }}:
         # Limiting interp runs as we don't need as much coverage.
-        - (Debian.11.Amd64.Open)Ubuntu.1804.Amd64.Open@mcr.microsoft.com/dotnet-buildtools/prereqs:debian-11-helix-amd64
->>>>>>> 19a088e3
+        - (Debian.11.Amd64.Open)Ubuntu.2204.Amd64.Open@mcr.microsoft.com/dotnet-buildtools/prereqs:debian-11-helix-amd64
 
     # Linux s390x
     - ${{ if eq(parameters.platform, 'linux_s390x') }}:
