--- conflicted
+++ resolved
@@ -57,12 +57,8 @@
         - ${{ if and(eq(parameters.jobParameters.testScope, 'outerloop'), eq(parameters.jobParameters.runtimeFlavor, 'mono')) }}:
           - (Centos.8.Amd64.Open)Ubuntu.1604.Amd64.Open@mcr.microsoft.com/dotnet-buildtools/prereqs:centos-8-helix-20201229003624-c1bf759
           - RedHat.7.Amd64.Open
-<<<<<<< HEAD
-          - (Fedora.34.Amd64.Open)ubuntu.1604.amd64.open@mcr.microsoft.com/dotnet-buildtools/prereqs:fedora-34-helix-20210728124700-4f64125
-=======
           - SLES.15.Amd64.Open
           - (Fedora.34.Amd64.Open)ubuntu.1604.amd64.open@mcr.microsoft.com/dotnet-buildtools/prereqs:fedora-34-helix-20210913123654-4f64125
->>>>>>> e0e174b2
           - (Ubuntu.1910.Amd64.Open)ubuntu.1604.amd64.open@mcr.microsoft.com/dotnet-buildtools/prereqs:ubuntu-19.10-helix-amd64-cfcfd50-20191030180623
           - (Debian.10.Amd64.Open)ubuntu.1604.amd64.open@mcr.microsoft.com/dotnet-buildtools/prereqs:debian-10-helix-amd64-bfcd90a-20200121150006
         - ${{ if or(ne(parameters.jobParameters.testScope, 'outerloop'), ne(parameters.jobParameters.runtimeFlavor, 'mono')) }}:
@@ -83,11 +79,6 @@
             - RedHat.7.Amd64.Open
             - (Debian.10.Amd64.Open)Ubuntu.1804.Amd64.Open@mcr.microsoft.com/dotnet-buildtools/prereqs:debian-10-helix-amd64-20210304164434-56c6673
             - Ubuntu.1804.Amd64.Open
-<<<<<<< HEAD
-=======
-            - SLES.15.Amd64.Open
-            - (Fedora.34.Amd64.Open)ubuntu.1604.amd64.open@mcr.microsoft.com/dotnet-buildtools/prereqs:fedora-34-helix-20210913123654-4f64125
->>>>>>> e0e174b2
       - ${{ if or(eq(parameters.jobParameters.interpreter, 'true'), eq(parameters.jobParameters.isSingleFile, true)) }}:
         # Limiting interp runs as we don't need as much coverage.
         - (Debian.10.Amd64.Open)Ubuntu.1804.Amd64.Open@mcr.microsoft.com/dotnet-buildtools/prereqs:debian-10-helix-amd64-20210304164434-56c6673
