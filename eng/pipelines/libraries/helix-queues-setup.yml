--- conflicted
+++ resolved
@@ -28,16 +28,11 @@
     # Linux arm
     - ${{ if eq(parameters.platform, 'Linux_arm') }}:
       - ${{ if or(eq(parameters.jobParameters.isExtraPlatforms, true), eq(parameters.jobParameters.includeAllPlatforms, true)) }}:
-<<<<<<< HEAD
         - (Debian.10.Arm32.Open)Ubuntu.1804.ArmArch.Open@mcr.microsoft.com/dotnet-buildtools/prereqs:debian-10-helix-arm32v7
         - (Debian.11.Arm32.Open)Ubuntu.1804.ArmArch.Open@mcr.microsoft.com/dotnet-buildtools/prereqs:debian-11-helix-arm32v7
-=======
-        - (Debian.10.Arm32.Open)Ubuntu.1804.ArmArch.Open@mcr.microsoft.com/dotnet-buildtools/prereqs:debian-10-helix-arm32v7-20221001191150-66a2140
-        - (Debian.11.Arm32.Open)Ubuntu.1804.ArmArch.Open@mcr.microsoft.com/dotnet-buildtools/prereqs:debian-11-helix-arm32v7-20221001191150-66a2140
       - ${{ if ne(parameters.jobParameters.isExtraPlatforms, true) }}:
-        - (Debian.10.Arm32.Open)Ubuntu.1804.ArmArch.Open@mcr.microsoft.com/dotnet-buildtools/prereqs:debian-10-helix-arm32v7-20221001191150-66a2140
-        - (Debian.11.Arm32.Open)Ubuntu.1804.ArmArch.Open@mcr.microsoft.com/dotnet-buildtools/prereqs:debian-11-helix-arm32v7-20221001191150-66a2140
->>>>>>> dd6696a2
+        - (Debian.10.Arm32.Open)Ubuntu.1804.ArmArch.Open@mcr.microsoft.com/dotnet-buildtools/prereqs:debian-10-helix-arm32v7
+        - (Debian.11.Arm32.Open)Ubuntu.1804.ArmArch.Open@mcr.microsoft.com/dotnet-buildtools/prereqs:debian-11-helix-arm32v7
 
     # Linux armv6
     - ${{ if eq(parameters.platform, 'Linux_armv6') }}:
@@ -58,11 +53,7 @@
     # Linux musl x64
     - ${{ if eq(parameters.platform, 'Linux_musl_x64') }}:
       - ${{ if or(ne(parameters.jobParameters.isExtraPlatforms, true), eq(parameters.jobParameters.includeAllPlatforms, true)) }}:
-<<<<<<< HEAD
         - (Alpine.314.Amd64.Open)Ubuntu.1804.Amd64.Open@mcr.microsoft.com/dotnet-buildtools/prereqs:alpine-3.14-helix-amd64
-=======
-        - (Alpine.314.Amd64.Open)Ubuntu.1804.Amd64.Open@mcr.microsoft.com/dotnet-buildtools/prereqs:alpine-3.14-helix-amd64-20220912172439-e7e8d1c
->>>>>>> dd6696a2
       - ${{ if or(eq(parameters.jobParameters.isExtraPlatforms, true), eq(parameters.jobParameters.includeAllPlatforms, true)) }}:
         - (Alpine.313.Amd64.Open)Ubuntu.1804.Amd64.Open@mcr.microsoft.com/dotnet-buildtools/prereqs:alpine-3.13-helix-amd64
 
