--- conflicted
+++ resolved
@@ -187,19 +187,13 @@
     - ${{ if eq(parameters.platform, 'windows_arm64') }}:
       - Windows.11.Arm64.Open
 
-<<<<<<< HEAD
-    # Browser/WASI WebAssembly
-    - ${{ if in(parameters.platform, 'browser_wasm', 'wasi_wasm') }}:
-      - (Ubuntu.1804.Amd64)Ubuntu.1804.Amd64.Open@mcr.microsoft.com/dotnet-buildtools/prereqs:ubuntu-18.04-helix-webassembly
-=======
     # WASI
     - ${{ if eq(parameters.platform, 'wasi_wasm') }}:
       - (Ubuntu.2004.Amd64)Ubuntu.2004.Amd64.Open@mcr.microsoft.com/dotnet-buildtools/prereqs:ubuntu-20.04-helix-wasm-amd64
 
     # Browser WebAssembly
     - ${{ if eq(parameters.platform, 'browser_wasm') }}:
-      - Ubuntu.1804.Amd64.Open
->>>>>>> 07c2ea06
+      - (Ubuntu.1804.Amd64)Ubuntu.1804.Amd64.Open@mcr.microsoft.com/dotnet-buildtools/prereqs:ubuntu-18.04-helix-webassembly
 
     # Browser WebAssembly Firefox
     - ${{ if eq(parameters.platform, 'browser_wasm_firefox') }}:
