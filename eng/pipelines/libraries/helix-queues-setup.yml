--- conflicted
+++ resolved
@@ -91,15 +91,13 @@
         - OSX.1014.Amd64.Open
         - OSX.1015.Amd64.Open
 
-<<<<<<< HEAD
     # Android
     - ${{ if in(parameters.platform, 'Android_x86', 'Android_x64') }}:
       - Ubuntu.1804.Amd64.Android.Open
-=======
+
     # iOS x64/x86
     - ${{ if in(parameters.platform, 'iOS_x64', 'iOS_x86') }}:
       - OSX.1015.Amd64.Open
->>>>>>> bb921d65
 
     # Windows_NT x64
     - ${{ if eq(parameters.platform, 'Windows_NT_x64') }}:
