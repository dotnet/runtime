--- conflicted
+++ resolved
@@ -49,33 +49,20 @@
 
       ${{ if ne(parameters.liveRuntimeBuildConfig, '') }}:
         dependsOn:
-<<<<<<< HEAD
-        - ${{ if ne(parameters.osGroup, 'WebAssembly') }}:
-          # Use full product dependency for non-coreclr and test builds
-          - ${{ if or(ne(parameters.runtimeFlavor, 'coreclr'), ne(parameters.testScope, '')) }}:
-            - ${{ format('{0}_product_build_{1}{2}_{3}_{4}', parameters.runtimeFlavor, parameters.osGroup, parameters.osSubgroup, parameters.archType, parameters.liveRuntimeBuildConfig) }}
-=======
-        # Use corelib dependencies for coreclr and non test builds
-        - ${{ if and(eq(parameters.runtimeFlavor, 'coreclr'), eq(parameters.testScope, '')) }}:
-          - ${{ format('coreclr_corelib_build_{0}{1}_{2}_{3}', parameters.osGroup, parameters.osSubgroup, parameters.archType, parameters.liveRuntimeBuildConfig) }}
+        # Use full product dependency for non-coreclr and test builds
         - ${{ if or(ne(parameters.runtimeFlavor, 'coreclr'), ne(parameters.testScope, '')) }}:
           - ${{ format('{0}_product_build_{1}{2}_{3}_{4}', parameters.runtimeFlavor, parameters.osGroup, parameters.osSubgroup, parameters.archType, parameters.liveRuntimeBuildConfig) }}
->>>>>>> 11bf4b8f
 
       variables:
         - _subset: libs
         - _additionalBuildArguments: ''
         - ${{ parameters.variables }}
         - ${{ if eq(parameters.osGroup, 'WebAssembly') }}:
-<<<<<<< HEAD
-          - EMSDK_PATH: $(Build.BinariesDirectory)/emsdk
+          - EMSDK_PATH: /usr/local/emscripten
         # for coreclr library builds (when not testing) build corelib as well.   
         - ${{ if and(eq(parameters.runtimeFlavor, 'coreclr'), eq(parameters.testScope, ''), ne(parameters.osGroup, 'WebAssembly')) }}:
           - _subset: clr.corelib+libs
         # Tests only run for 'allConfiguration' and 'net472' build-jobs
-=======
-          - EMSDK_PATH: /usr/local/emscripten
->>>>>>> 11bf4b8f
         - ${{ if eq(parameters.runTests, true) }}:
           - _subset: clr.corelib+libs+libs.tests
           - _additionalBuildArguments: /p:ArchiveTests=true
@@ -92,26 +79,6 @@
               ln -s /usr/local/opt/openssl/lib/pkgconfig/openssl.pc /usr/local/lib/pkgconfig/
             displayName: Install Build Dependencies
 
-<<<<<<< HEAD
-        - ${{ if eq(parameters.osGroup, 'WebAssembly') }}:
-          - script: |
-              EMSCRIPTEN_VERSION=1.38.47
-              git clone https://github.com/emscripten-core/emsdk.git $(EMSDK_PATH)
-              cd $(EMSDK_PATH)
-              ./emsdk install ${EMSCRIPTEN_VERSION}-upstream
-              ./emsdk activate --embedded ${EMSCRIPTEN_VERSION}-upstream
-            displayName: Install Emscripten
-
-          # Build CoreLib for WebAssembly
-          - script: $(_buildScript)
-                  -subset clr.corelib 
-                  -configuration Release -arch x64 -os Linux -ci
-                  /bl:$(Build.SourcesDirectory)/artifacts/log/$(_BuildConfig)/BuildCorelib.binlog
-                  $(_additionalBuildArguments)
-            displayName: Build System.Private.CoreLib 
-
-=======
->>>>>>> 11bf4b8f
         - ${{ if eq(parameters.isOfficialBuild, true) }}:
           - template: /eng/pipelines/common/restore-internal-tools.yml
             parameters:
