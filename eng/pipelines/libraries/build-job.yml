parameters:
  buildConfig: ''
  osGroup: ''
  osSubgroup: ''
  archType: ''
  crossrootfsDir: ''
  framework: ''
  isOfficialBuild: false
  isOfficialAllConfigurations: false

  # When set to a non-empty value (Debug / Release), it determines the runtime's
  # build configuration to use for building libraries and tests. Setting this
  # property implies a dependency of this job on the appropriate runtime build
  # and is used to construct the name of the Azure artifact representing
  # runtime build to use for building the libraries and library tests.
  liveRuntimeBuildConfig: ''
  runtimeFlavor: 'coreclr'

  timeoutInMinutes: 150
  preBuildSteps: []
  container: ''
  condition: true
  variables: {}
  pool: ''
  runTests: false
  testScope: ''

jobs:
  - template: /eng/pipelines/libraries/base-job.yml
    parameters:
      buildConfig: ${{ parameters.buildConfig }}
      osGroup:  ${{ parameters.osGroup }}
      osSubgroup:  ${{ parameters.osSubgroup }}
      archType:  ${{ parameters.archType }}
      crossrootfsDir: ${{ parameters.crossrootfsDir }}
      framework:  ${{ parameters.framework }}
      isOfficialBuild: ${{ parameters.isOfficialBuild }}
      isOfficialAllConfigurations: ${{ parameters.isOfficialAllConfigurations }}
      liveRuntimeBuildConfig: ${{ parameters.liveRuntimeBuildConfig }}
      runtimeFlavor: ${{ parameters.runtimeFlavor }}
      timeoutInMinutes: ${{ parameters.timeoutInMinutes }}
      preBuildSteps: ${{ parameters.preBuildSteps }}
      container: ${{ parameters.container }}
      condition: ${{ parameters.condition }}
      pool: ${{ parameters.pool }}
      testScope: ${{ parameters.testScope }}
      name: build
      displayName: 'Build'

      ${{ if ne(parameters.liveRuntimeBuildConfig, '') }}:
        dependsOn:
        - ${{ if ne(parameters.osGroup, 'WebAssembly') }}:
          # Use corelib dependencies for coreclr and non test builds
          - ${{ if and(eq(parameters.runtimeFlavor, 'coreclr'), eq(parameters.testScope, '')) }}:
            - ${{ format('coreclr_corelib_build_{0}{1}_{2}_{3}', parameters.osGroup, parameters.osSubgroup, parameters.archType, parameters.liveRuntimeBuildConfig) }}
          - ${{ if or(ne(parameters.runtimeFlavor, 'coreclr'), ne(parameters.testScope, '')) }}:
            - ${{ format('{0}_product_build_{1}{2}_{3}_{4}', parameters.runtimeFlavor, parameters.osGroup, parameters.osSubgroup, parameters.archType, parameters.liveRuntimeBuildConfig) }}
        - ${{ if eq(parameters.osGroup, 'WebAssembly') }}:
          - ${{ format('coreclr_corelib_build_{1}{2}_{3}_{4}', parameters.runtimeFlavor, 'linux', parameters.osSubgroup, 'x64', parameters.liveRuntimeBuildConfig) }}

      variables:
        - _addtionalBuildArguments: ''
        - ${{ parameters.variables }}
        - ${{ if eq(parameters.osGroup, 'WebAssembly') }}:
          - EMSDK_PATH: $(Build.BinariesDirectory)/emsdk
        - ${{ if eq(parameters.runTests, true) }}:
          - _addtionalBuildArguments: /p:IncludeLibrariesTestSubset=true /p:ArchiveTests=true

        - ${{ parameters.variables }}

      steps:
        - ${{ if eq(parameters.osGroup, 'OSX') }}:
          - script: |
              brew install pkgconfig icu4c openssl
              brew link --force icu4c
              ln -s /usr/local/opt/openssl/lib/pkgconfig/libcrypto.pc /usr/local/lib/pkgconfig/
              ln -s /usr/local/opt/openssl/lib/pkgconfig/libssl.pc /usr/local/lib/pkgconfig/
              ln -s /usr/local/opt/openssl/lib/pkgconfig/openssl.pc /usr/local/lib/pkgconfig/
            displayName: Install Build Dependencies

        - ${{ if eq(parameters.osGroup, 'WebAssembly') }}:
          - script: |
              EMSCRIPTEN_VERSION=1.38.47
              git clone https://github.com/emscripten-core/emsdk.git $(EMSDK_PATH)
              cd $(EMSDK_PATH)
              ./emsdk install ${EMSCRIPTEN_VERSION}-upstream
              ./emsdk activate --embedded ${EMSCRIPTEN_VERSION}-upstream
            displayName: Install Emscripten

        - ${{ if eq(parameters.isOfficialBuild, true) }}:
          - template: /eng/pipelines/common/restore-internal-tools.yml
            parameters:
              installDotnet: true

<<<<<<< HEAD
        # Build CoreLib
        - script: $(Build.SourcesDirectory)$(dir)build$(scriptExt) -subsetCategory coreclr -subset corelib $(crossArg) -arch $(archType) -c ${{ parameters.liveRuntimeBuildConfig }} $(officialBuildIdArg) -ci
          displayName: Build System.Private.CoreLib

        - script: $(_buildScript) -restore $(_buildArguments) $(_skipTestRestoreArg) /bl:$(Build.SourcesDirectory)/artifacts/log/$(_BuildConfig)/Restore.binlog
          displayName: Restore

=======
>>>>>>> 893882f2
        - script: $(_buildScript)
                $(_buildArguments)
                $(_addtionalBuildArguments)
          displayName: Restore and Build Product

        - ${{ if eq(parameters.runTests, false) }}:
          - ${{ if ne(parameters.isOfficialBuild, true) }}:            
            - task: CopyFiles@2
              displayName: Prepare testhost folder to publish
              inputs:
                sourceFolder: $(Build.SourcesDirectory)/artifacts/bin/testhost
                targetFolder: $(Build.ArtifactStagingDirectory)/artifacts/bin/testhost

            - task: CopyFiles@2
              displayName: Prepare artifacts toolset folder to publish
              inputs:
                sourceFolder: $(Build.SourcesDirectory)/artifacts/toolset
                targetFolder: $(Build.ArtifactStagingDirectory)/artifacts/toolset

            - task: CopyFiles@2
              displayName: Prepare runtime folder to publish
              inputs:
                sourceFolder: $(Build.SourcesDirectory)/artifacts/bin/runtime
                targetFolder: $(Build.ArtifactStagingDirectory)/artifacts/bin/runtime

            - task: CopyFiles@2
              displayName: Prepare ref folder to publish
              inputs:
                sourceFolder: $(Build.SourcesDirectory)/artifacts/bin/ref
                targetFolder: $(Build.ArtifactStagingDirectory)/artifacts/bin/ref

          - task: CopyFiles@2
            displayName: Prepare shared framework ref assemblies to publish
            inputs:
              sourceFolder: $(Build.SourcesDirectory)/artifacts/bin/ref/microsoft.netcore.app
              targetFolder: $(Build.ArtifactStagingDirectory)/artifacts/bin/ref/microsoft.netcore.app

          - task: CopyFiles@2
            displayName: Prepare shared framework runtime folder to publish
            inputs:
              sourceFolder: $(Build.SourcesDirectory)/artifacts/bin/pkg
              targetFolder: $(Build.ArtifactStagingDirectory)/artifacts/bin/pkg

          - task: CopyFiles@2
            displayName: Prepare docs folder to publish
            inputs:
              sourceFolder: $(Build.SourcesDirectory)/artifacts/bin/docs
              targetFolder: $(Build.ArtifactStagingDirectory)/artifacts/bin/docs

          - task: CopyFiles@2
            displayName: Prepare native folder to publish
            inputs:
              sourceFolder: $(Build.SourcesDirectory)/artifacts/bin/native
              targetFolder: $(Build.ArtifactStagingDirectory)/artifacts/bin/native

          - task: CopyFiles@2
            displayName: Prepare artifacts packages folder to publish
            inputs:
              sourceFolder: $(Build.SourcesDirectory)/artifacts/packages
              targetFolder: $(Build.ArtifactStagingDirectory)/artifacts/packages
            condition: and(succeeded(), eq(variables['_librariesBuildProducedPackages'], true))

          - task: CopyFiles@2
            displayName: Prepare tmp assets to publish
            inputs:
              sourceFolder: $(Build.SourcesDirectory)/artifacts/tmp
              targetFolder: $(Build.ArtifactStagingDirectory)/artifacts/tmp

          - template: /eng/pipelines/common/upload-artifact-step.yml
            parameters:
              rootFolder: $(Build.ArtifactStagingDirectory)/artifacts
              includeRootFolder: false
              archiveType: $(archiveType)
              archiveExtension: $(archiveExtension)
              tarCompression: $(tarCompression)
              artifactName: $(librariesBuildArtifactName)
              displayName: Build Assets

          # Save AllConfigurations artifacts using the prepare-signed-artifacts format. The
          # platform-specific jobs' nupkgs automatically flow through the matching platform-specific
          # Installer build, but AllConfigurations should only be uploaded once, here.
          - ${{ if eq(parameters.isOfficialAllConfigurations, true) }}:
            - template: /eng/pipelines/common/upload-unsigned-artifacts-step.yml
              parameters:
                name: Libraries_AllConfigurations

        - ${{ if eq(parameters.runTests, true) }}:
          - template: /eng/pipelines/libraries/helix.yml
            parameters:
              targetOS: ${{ parameters.osGroup }}
              archGroup: ${{ parameters.archType }}
              configuration: ${{ parameters.buildConfig }}
              helixQueues: ${{ join('+', parameters.helixQueues) }}
              msbuildScript: $(_msbuildCommand)
              framework: ${{ parameters.framework }}
              testScope: ${{ parameters.testScope }}
              creator: dotnet-bot
              helixToken: ''
              testRunNamePrefixSuffix: $(_testRunNamePrefixSuffix)
              extraHelixArguments: $(_extraHelixArguments)<|MERGE_RESOLUTION|>--- conflicted
+++ resolved
@@ -92,16 +92,10 @@
             parameters:
               installDotnet: true
 
-<<<<<<< HEAD
         # Build CoreLib
         - script: $(Build.SourcesDirectory)$(dir)build$(scriptExt) -subsetCategory coreclr -subset corelib $(crossArg) -arch $(archType) -c ${{ parameters.liveRuntimeBuildConfig }} $(officialBuildIdArg) -ci
           displayName: Build System.Private.CoreLib
 
-        - script: $(_buildScript) -restore $(_buildArguments) $(_skipTestRestoreArg) /bl:$(Build.SourcesDirectory)/artifacts/log/$(_BuildConfig)/Restore.binlog
-          displayName: Restore
-
-=======
->>>>>>> 893882f2
         - script: $(_buildScript)
                 $(_buildArguments)
                 $(_addtionalBuildArguments)
