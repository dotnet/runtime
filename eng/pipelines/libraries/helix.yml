--- conflicted
+++ resolved
@@ -18,13 +18,10 @@
             /t:test
             /p:RuntimeFlavor=${{ parameters.runtimeFlavor }}
             /p:ArchGroup=${{ parameters.archGroup }}
-            /p:ConfigurationGroup=${{ parameters.configuration }}
+            /p:Configuration=${{ parameters.configuration }}
             /p:OSGroup=${{ parameters.targetOS }}
             /p:TestScope=${{ parameters.testScope }}
-<<<<<<< HEAD
             /p:BuildTargetFramework=${{ parameters.framework }}
-=======
->>>>>>> fb41486c
             /p:TestRunNamePrefixSuffix=${{ parameters.testRunNamePrefixSuffix }}
             /p:HelixBuild=$(Build.BuildNumber)
             /p:Creator=${{ parameters.creator }}
