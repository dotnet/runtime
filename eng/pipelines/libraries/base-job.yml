parameters:
  buildConfig: ''
  osGroup: ''
  archType: ''
  osSubgroup: ''
  framework: ''
  isOfficialBuild: false
  liveCoreClrBuildConfig: ''
  timeoutInMinutes: 150
  condition: true
  container: ''
  steps: []
  dependsOn: []
  variables: {}
  name: ''
  displayName: ''
  testScope: ''
  pool: ''

jobs:
  - template: /eng/common/templates/job/job.yml
    parameters:
      name: ${{ format('libraries_{0}_{1}_{2}{3}_{4}_{5}', parameters.name, parameters.framework, parameters.osGroup, parameters.osSubgroup, parameters.archType, parameters.buildConfig) }}
      ${{ if eq(parameters.framework, 'netcoreapp') }}:
        displayName: ${{ format('Libraries {0} {1}{2} {3} {4}', parameters.displayName, parameters.osGroup, parameters.osSubgroup, parameters.archType, parameters.buildConfig) }}
      ${{ if ne(parameters.framework, 'netcoreapp') }}:
        displayName: ${{ format('Libraries {0} {1} {2} {3} {4}', parameters.displayName, parameters.osGroup, parameters.framework, parameters.archType, parameters.buildConfig) }}

      enableTelemetry: ${{ parameters.isOfficialBuild }} # TODO: figure out if it's needed
      container: ${{ parameters.container }}
      condition: and(succeeded(), ${{ parameters.condition }})
      helixRepo: dotnet/runtime
      pool: ${{ parameters.pool }}
      variables:
        - _buildScriptFileName: libraries
        - _BuildConfig: ${{ parameters.buildConfig }}

        - _msbuildCommonParameters: ''
        - _stripSymbolsArg: ''
        - _runtimeOSArg: ''
        - _finalFrameworkArg: -framework ${{ parameters.framework }}
        - _buildScript: $(_buildScriptFileName)$(scriptExt)
        - _warnAsErrorArg: ''
        - _testScopeArg: ''

        - ${{ if ne(parameters.testScope, '') }}:
          - _testScopeArg: -testscope ${{ parameters.testScope }}
<<<<<<< HEAD

        - ${{ if and(eq(parameters.osGroup, 'Linux'), eq(parameters.osSubGroup, '_rhel6')) }}:
          - _runtimeOSArg: /p:RuntimeOS=rhel.6
          - _portableArg: /p:PortableBuild=false

=======
        
>>>>>>> e559016a
        - ${{ if and(eq(parameters.osGroup, 'Linux'), eq(parameters.osSubGroup, '_musl')) }}:
          - _runtimeOSArg: /p:RuntimeOS=linux-musl

        - ${{ if and(eq(parameters.osGroup, 'Linux'), eq(parameters.osSubGroup, ''), eq(parameters.archType, 'arm')) }}:
          - _runtimeOSArg: /p:RuntimeOS=ubuntu.16.04

        - ${{ if and(or(eq(parameters.osGroup, 'Linux'), eq(parameters.osGroup, 'WebAssembly')), ne(parameters.container, '')) }}:
          - _warnAsErrorArg: '-warnAsError false'

        - ${{ if eq(parameters.osGroup, 'WebAssembly') }}:
          - _runtimeOSArg: -os ${{ parameters.osGroup }}

        - ${{ if eq(parameters.framework, 'allConfigurations' ) }}:
          - _finalFrameworkArg: -allConfigurations

        - ${{ if eq(parameters.isOfficialBuild, 'true') }}:
          - _msbuildCommonParameters: /p:OfficialBuildId=$(Build.BuildNumber)

        - _coreClrArtifactName: ''
        - _coreClrDownloadPath: ''
        - _coreClrOverridePathArg: ''

        - ${{ if ne(parameters.liveCoreClrBuildConfig, '') }}:
          - _coreClrDownloadPath: '$(Build.SourcesDirectory)/artifacts/transport/coreclr'
          - _coreClrArtifactName: 'CoreCLRProduct_${{ parameters.osGroup }}${{ parameters.osSubgroup }}_${{ parameters.archType }}_${{ parameters.liveCoreClrBuildConfig }}'
          - _coreClrOverridePathArg: ' /p:CoreCLRArtifactsPath=$(_coreClrDownloadPath)'

          # WebAssembly uses linux implementation detail
          - ${{ if eq(parameters.osGroup, 'WebAssembly') }}:
            - _coreClrArtifactName: 'CoreCLRProduct_Linux_x64_${{ parameters.liveCoreClrBuildConfig }}'

        # Windows variables
        - ${{ if eq(parameters.osGroup, 'Windows_NT') }}:
          - _runtimeOSArg: /p:RuntimeOS=win10

        # Non-Windows variables
        - ${{ if ne(parameters.osGroup, 'Windows_NT') }}:
          - _buildScript: ./$(_buildScriptFileName)$(scriptExt)
          - ${{ if eq(parameters.isOfficialBuild, 'true') }}:
            - _stripSymbolsArg: -stripSymbols

        - _buildArguments: -configuration ${{ parameters.buildConfig }} -ci -arch ${{ parameters.archType }} $(_finalFrameworkArg) $(_stripSymbolsArg) $(_testScopeArg) $(_warnAsErrorArg) $(_runtimeOSArg) $(_msbuildCommonParameters) $(_coreClrOverridePathArg)
        - ${{ parameters.variables }}

      dependsOn:
      - checkout
      - ${{ parameters.dependsOn }}
      workspace:
        clean: all

      enablePublishBuildArtifacts: true
      timeoutInMinutes: ${{ parameters.timeoutInMinutes }}

      steps:
      - checkout: none
        clean: true

      - download: current
        artifact: Checkout_bundle
        displayName: Download Checkout.bundle

      - script: |
          git clone $(Pipeline.Workspace)/Checkout_bundle/Checkout.bundle .
          git remote set-url origin $(Build.Repository.Uri)
        displayName: Clone the repository from Checkout.bundle

      - ${{ if ne(parameters.liveCoreClrBuildConfig, '') }}:
        - template: /eng/pipelines/common/download-artifact-step.yml
          parameters:
            unpackFolder: $(_coreClrDownloadPath)
            artifactFileName: '$(_coreClrArtifactName)$(archiveExtension)'
            artifactName: '$(_coreClrArtifactName)'
            displayName: 'CoreCLR build drop'

      - ${{ parameters.steps }}<|MERGE_RESOLUTION|>--- conflicted
+++ resolved
@@ -45,15 +45,7 @@
 
         - ${{ if ne(parameters.testScope, '') }}:
           - _testScopeArg: -testscope ${{ parameters.testScope }}
-<<<<<<< HEAD
 
-        - ${{ if and(eq(parameters.osGroup, 'Linux'), eq(parameters.osSubGroup, '_rhel6')) }}:
-          - _runtimeOSArg: /p:RuntimeOS=rhel.6
-          - _portableArg: /p:PortableBuild=false
-
-=======
-        
->>>>>>> e559016a
         - ${{ if and(eq(parameters.osGroup, 'Linux'), eq(parameters.osSubGroup, '_musl')) }}:
           - _runtimeOSArg: /p:RuntimeOS=linux-musl
 
