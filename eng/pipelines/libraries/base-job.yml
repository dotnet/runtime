parameters:
  buildConfig: ''
  osGroup: ''
  archType: ''
  osSubgroup: ''
  crossrootfsDir: ''
  framework: ''
  isOfficialBuild: false
  isOfficialAllConfigurations: false
  liveRuntimeBuildConfig: ''
  runtimeFlavor: 'coreclr'
  timeoutInMinutes: 150
  condition: true
  container: ''
  steps: []
  dependsOn: []
  variables: {}
  name: ''
  displayName: ''
  testScope: ''
  pool: ''

jobs:
  - template: /eng/common/templates/job/job.yml
    parameters:
      name: ${{ format('libraries_{0}_{1}_{2}{3}_{4}_{5}', parameters.name, parameters.framework, parameters.osGroup, parameters.osSubgroup, parameters.archType, parameters.buildConfig) }}
      ${{ if eq(parameters.framework, 'netcoreapp') }}:
        displayName: ${{ format('Libraries {0} {1}{2} {3} {4}', parameters.displayName, parameters.osGroup, parameters.osSubgroup, parameters.archType, parameters.buildConfig) }}
      ${{ if ne(parameters.framework, 'netcoreapp') }}:
        displayName: ${{ format('Libraries {0} {1} {2} {3} {4}', parameters.displayName, parameters.osGroup, parameters.framework, parameters.archType, parameters.buildConfig) }}

      enableTelemetry: ${{ parameters.isOfficialBuild }} # TODO: figure out if it's needed
      container: ${{ parameters.container }}
      condition: and(succeeded(), ${{ parameters.condition }})
      helixRepo: dotnet/runtime
      pool: ${{ parameters.pool }}
      variables:
        - _buildScriptFileName: libraries
        - _BuildConfig: ${{ parameters.buildConfig }}

        - _msbuildCommonParameters: ''
        - _stripSymbolsArg: ''
        - _runtimeOSArg: ''
        - _finalFrameworkArg: -framework ${{ parameters.framework }}
        - _buildScript: $(_buildScriptFileName)$(scriptExt)
        - _warnAsErrorArg: ''
        - _testScopeArg: ''

        - librariesBuildArtifactName: ${{ format('libraries_bin_{0}{1}_{2}_{3}', parameters.osGroup, parameters.osSubgroup, parameters.archType, parameters.buildConfig) }}

        - ${{ if ne(parameters.testScope, '') }}:
          - _testScopeArg: -testscope ${{ parameters.testScope }}

        - ${{ if eq(parameters.osGroup, 'Linux') }}:
          - _crossBuildPropertyArg: /p:CrossBuild=${{ ne(parameters.crossrootfsDir, '') }}

        - ${{ if and(eq(parameters.osGroup, 'Linux'), eq(parameters.osSubGroup, '_musl')) }}:
          - _runtimeOSArg: /p:RuntimeOS=linux-musl

        - ${{ if and(eq(parameters.osGroup, 'Linux'), eq(parameters.osSubGroup, ''), eq(parameters.archType, 'arm')) }}:
          - _runtimeOSArg: /p:RuntimeOS=ubuntu.16.04

        - ${{ if and(or(eq(parameters.osGroup, 'Linux'), eq(parameters.osGroup, 'WebAssembly')), ne(parameters.container, '')) }}:
          - _warnAsErrorArg: '-warnAsError false'

        - ${{ if eq(parameters.osGroup, 'WebAssembly') }}:
          - _runtimeOSArg: -os ${{ parameters.osGroup }}

        - ${{ if eq(parameters.framework, 'allConfigurations') }}:
          - _finalFrameworkArg: -allConfigurations

        - ${{ if eq(parameters.isOfficialAllConfigurations, true) }}:
          - _skipTestHostCopy: true
          - librariesBuildArtifactName: 'libraries_bin_official_allconfigurations'

        - ${{ if eq(parameters.isOfficialBuild, 'true') }}:
          - _msbuildCommonParameters: /p:OfficialBuildId=$(Build.BuildNumber)

        - _runtimeArtifactName: ''
        - _runtimeDownloadPath: ''
        - _runtimeArtifactsPathArg: ''

        - ${{ if ne(parameters.liveRuntimeBuildConfig, '') }}:
          - _runtimeDownloadPath: '$(Build.SourcesDirectory)/artifacts/transport/${{ parameters.runtimeFlavor }}'
          - _runtimeArtifactName: '$(runtimeFlavorName)Product_${{ parameters.osGroup }}${{ parameters.osSubgroup }}_${{ parameters.archType }}_${{ parameters.liveRuntimeBuildConfig }}'
          - ${{ if ne(parameters.container, '') }}:
            - _runtimeArtifactsPathArg: '/p:RuntimeArtifactsPath=${_RUNTIMEDOWNLOADPATH}'
          - ${{ if eq(parameters.container, '') }}:
            - _runtimeArtifactsPathArg: ' /p:RuntimeArtifactsPath=$(_runtimeDownloadPath)'

          # WebAssembly uses linux implementation detail
          - ${{ if eq(parameters.osGroup, 'WebAssembly') }}:
            - _runtimeArtifactName: '$(runtimeFlavorName)Product_Linux_x64_${{ parameters.liveRuntimeBuildConfig }}'

        # Windows variables
        - ${{ if eq(parameters.osGroup, 'Windows_NT') }}:
          - _runtimeOSArg: /p:RuntimeOS=win10

        # Non-Windows variables
        - ${{ if ne(parameters.osGroup, 'Windows_NT') }}:
          - _buildScript: ./$(_buildScriptFileName)$(scriptExt)
          - ${{ if eq(parameters.isOfficialBuild, 'true') }}:
            - _stripSymbolsArg: -stripSymbols

<<<<<<< HEAD
        - _buildArguments: -configuration ${{ parameters.buildConfig }} -ci -arch ${{ parameters.archType }} $(_finalFrameworkArg) $(_stripSymbolsArg) $(_testScopeArg) $(_warnAsErrorArg) $(_runtimeOSArg) $(_msbuildCommonParameters) $(_coreClrArtifactsPathArg) $(_crossBuildPropertyArg)

=======
        - _buildArguments: -configuration ${{ parameters.buildConfig }} -ci -arch ${{ parameters.archType }} $(_finalFrameworkArg) $(_stripSymbolsArg) $(_testScopeArg) $(_warnAsErrorArg) $(_runtimeOSArg) $(_msbuildCommonParameters) $(_runtimeArtifactsPathArg)
>>>>>>> fd7a5e8c
        - ${{ parameters.variables }}

      dependsOn:
      - checkout
      - ${{ parameters.dependsOn }}
      workspace:
        clean: all

      enablePublishBuildArtifacts: true
      timeoutInMinutes: ${{ parameters.timeoutInMinutes }}

      steps:
      - template: /eng/pipelines/common/clone-checkout-bundle-step.yml

      - ${{ if ne(parameters.liveRuntimeBuildConfig, '') }}:
        - template: /eng/pipelines/common/download-artifact-step.yml
          parameters:
            unpackFolder: $(_runtimeDownloadPath)
            artifactFileName: '$(_runtimeArtifactName)$(archiveExtension)'
            artifactName: '$(_runtimeArtifactName)'
            displayName: '$(runtimeFlavorName) build drop'

      - ${{ parameters.steps }}<|MERGE_RESOLUTION|>--- conflicted
+++ resolved
@@ -102,12 +102,7 @@
           - ${{ if eq(parameters.isOfficialBuild, 'true') }}:
             - _stripSymbolsArg: -stripSymbols
 
-<<<<<<< HEAD
-        - _buildArguments: -configuration ${{ parameters.buildConfig }} -ci -arch ${{ parameters.archType }} $(_finalFrameworkArg) $(_stripSymbolsArg) $(_testScopeArg) $(_warnAsErrorArg) $(_runtimeOSArg) $(_msbuildCommonParameters) $(_coreClrArtifactsPathArg) $(_crossBuildPropertyArg)
-
-=======
-        - _buildArguments: -configuration ${{ parameters.buildConfig }} -ci -arch ${{ parameters.archType }} $(_finalFrameworkArg) $(_stripSymbolsArg) $(_testScopeArg) $(_warnAsErrorArg) $(_runtimeOSArg) $(_msbuildCommonParameters) $(_runtimeArtifactsPathArg)
->>>>>>> fd7a5e8c
+        - _buildArguments: -configuration ${{ parameters.buildConfig }} -ci -arch ${{ parameters.archType }} $(_finalFrameworkArg) $(_stripSymbolsArg) $(_testScopeArg) $(_warnAsErrorArg) $(_runtimeOSArg) $(_msbuildCommonParameters) $(_runtimeArtifactsPathArg) $(_crossBuildPropertyArg)
         - ${{ parameters.variables }}
 
       dependsOn:
