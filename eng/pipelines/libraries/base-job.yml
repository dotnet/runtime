parameters:
  buildConfig: ''
  osGroup: ''
  archType: ''
  osSubgroup: ''
  crossrootfsDir: ''
  framework: ''
  isOfficialBuild: false
  isOfficialAllConfigurations: false
  liveRuntimeBuildConfig: ''
  runtimeFlavor: 'coreclr'
  timeoutInMinutes: 150
  condition: true
  container: ''
  steps: []
  dependsOn: []
  variables: {}
  name: ''
  displayName: ''
  testScope: ''
  pool: ''

jobs:
  - template: /eng/common/templates/job/job.yml
    parameters:
      ${{ if notIn(parameters.framework, 'allConfigurations', 'net472') }}:
        displayName: ${{ format('Libraries {0} {1}{2} {3} {4}', parameters.displayName, parameters.osGroup, parameters.osSubgroup, parameters.archType, parameters.buildConfig) }}
        name: ${{ format('libraries_{0}_{1}{2}_{3}_{4}', parameters.name, parameters.osGroup, parameters.osSubgroup, parameters.archType, parameters.buildConfig) }}
      ${{ if in(parameters.framework, 'allConfigurations', 'net472') }}:
        displayName: ${{ format('Libraries {0} {1} {2} {3} {4}', parameters.displayName, parameters.osGroup, parameters.framework, parameters.archType, parameters.buildConfig) }}
        name: ${{ format('libraries_{0}_{1}_{2}{3}_{4}_{5}', parameters.name, parameters.framework, parameters.osGroup, parameters.osSubgroup, parameters.archType, parameters.buildConfig) }}

      enableTelemetry: ${{ parameters.isOfficialBuild }} # TODO: figure out if it's needed
      container: ${{ parameters.container }}
      condition: and(succeeded(), ${{ parameters.condition }})
      helixRepo: dotnet/runtime
      pool: ${{ parameters.pool }}
      variables:
        - _buildScriptFileName: build
        - _BuildConfig: ${{ parameters.buildConfig }}

        - _msbuildCommonParameters: ''
        # rename this variable, due to collision with build-native.proj
        - _runtimeOSArg: ''
        - _finalFrameworkArg: ''
        - _buildScript: $(_buildScriptFileName)$(scriptExt)
        - _testScopeArg: ''
        - _extraHelixArguments: ''
        - _crossBuildPropertyArg: ''
        - _testRunNamePrefixSuffix: ''

        - librariesBuildArtifactName: ${{ format('libraries_bin_{0}{1}_{2}_{3}', parameters.osGroup, parameters.osSubgroup, parameters.archType, parameters.buildConfig) }}

        - ${{ if ne(parameters.testScope, '') }}:
          - _testScopeArg: -testscope ${{ parameters.testScope }}

        - ${{ if eq(parameters.osGroup, 'Linux') }}:
          - _crossBuildPropertyArg: /p:CrossBuild=${{ ne(parameters.crossrootfsDir, '') }}

        - ${{ if and(eq(parameters.osGroup, 'Linux'), eq(parameters.osSubGroup, '_musl')) }}:
          - _runtimeOSArg: /p:RuntimeOS=linux-musl

        - ${{ if and(eq(parameters.osGroup, 'Linux'), eq(parameters.osSubGroup, ''), eq(parameters.archType, 'arm')) }}:
          - _runtimeOSArg: /p:RuntimeOS=ubuntu.16.04

        - ${{ if eq(parameters.osGroup, 'WebAssembly') }}:
          - _runtimeOSArg: -os ${{ parameters.osGroup }}

        # force a value for OS when cross-building tvOS on OSX
        - ${{ if eq(parameters.osGroup, 'tvOS') }}:
          - _runtimeOSArg: -os ${{ parameters.osGroup }}

        # force a value for OS when cross-building iOS on OSX
        - ${{ if eq(parameters.osGroup, 'iOS') }}:
          - _runtimeOSArg: -os ${{ parameters.osGroup }}

        # force a value for OS when cross-building Android on Linux
        - ${{ if eq(parameters.osGroup, 'Android') }}:
          - _runtimeOSArg: -os ${{ parameters.osGroup }}

        - ${{ if ne(parameters.framework, '') }}:
          - _finalFrameworkArg: -framework ${{ parameters.framework }}
          - _extraHelixArguments: /p:BuildTargetFramework=${{ parameters.framework }}

        - ${{ if eq(parameters.framework, 'allConfigurations') }}:
          - _finalFrameworkArg: -allConfigurations
          - _extraHelixArguments: /p:BuildAllConfigurations=true

        - ${{ if eq(parameters.isOfficialAllConfigurations, true) }}:
          - librariesBuildArtifactName: 'libraries_bin_official_allconfigurations'

        - ${{ if eq(parameters.isOfficialBuild, 'true') }}:
          - _msbuildCommonParameters: /p:OfficialBuildId=$(Build.BuildNumber)

        - _runtimeArtifactName: ''
        - _runtimeDownloadPath: ''
        - _runtimeArtifactsPathArg: ''

        - ${{ if ne(parameters.liveRuntimeBuildConfig, '') }}:
          - _runtimeDownloadPath: '$(Build.SourcesDirectory)/artifacts/transport/${{ parameters.runtimeFlavor }}'
          # Download full product dependencies for mono or test
          - ${{ if or(ne(parameters.runtimeFlavor, 'coreclr'), ne(parameters.testScope, '')) }}:
            - _runtimeArtifactName: '$(runtimeFlavorName)Product_${{ parameters.osGroup }}${{ parameters.osSubgroup }}_${{ parameters.archType }}_${{ parameters.liveRuntimeBuildConfig }}'
          - _runtimeArtifactsPathArg: ' /p:RuntimeArtifactsPath=$(_runtimeDownloadPath)'
          - _testRunNamePrefixSuffix: $(runtimeFlavorName)_${{ parameters.liveRuntimeBuildConfig }}

          # WebAssembly uses linux implementation detail
          - ${{ if eq(parameters.osGroup, 'WebAssembly') }}:
            - _runtimeArtifactName: 'CoreLib_Linux_x64_${{ parameters.liveRuntimeBuildConfig }}'

        # Windows variables
        - ${{ if eq(parameters.osGroup, 'Windows_NT') }}:
          - _runtimeOSArg: /p:RuntimeOS=win10

        # Non-Windows variables
        - ${{ if ne(parameters.osGroup, 'Windows_NT') }}:
          - _buildScript: ./$(_buildScriptFileName)$(scriptExt)

<<<<<<< HEAD
        - _buildArguments: -subsetcategory coreclr-libraries -subset corelib-depprojs-ref-native-src -runtimeConfiguration ${{ parameters.liveRuntimeBuildConfig }} -configuration ${{ parameters.buildConfig }} -ci -arch ${{ parameters.archType }} $(_finalFrameworkArg) $(_testScopeArg) $(_runtimeOSArg) $(_msbuildCommonParameters) $(_runtimeArtifactsPathArg) $(_crossBuildPropertyArg)
=======
        - _buildArguments: -configuration ${{ parameters.buildConfig }} -ci -arch ${{ parameters.archType }} $(_finalFrameworkArg) $(_testScopeArg) $(_runtimeOSArg) $(_msbuildCommonParameters) $(_runtimeArtifactsPathArg) $(_crossBuildPropertyArg)
>>>>>>> 8e0147ec
        - ${{ parameters.variables }}

      dependsOn:
      - checkout
      - ${{ parameters.dependsOn }}
      workspace:
        clean: all

      enablePublishBuildArtifacts: true
      timeoutInMinutes: ${{ parameters.timeoutInMinutes }}

      steps:
      - template: /eng/pipelines/common/clone-checkout-bundle-step.yml

      - ${{ if and(ne(parameters.liveRuntimeBuildConfig, ''), or(ne(parameters.runtimeFlavor, 'coreclr'), ne(parameters.testScope, ''))) }}:
        - template: /eng/pipelines/common/download-artifact-step.yml
          parameters:
            unpackFolder: $(_runtimeDownloadPath)
            artifactFileName: '$(_runtimeArtifactName)$(archiveExtension)'
            artifactName: '$(_runtimeArtifactName)'
            displayName: '$(runtimeFlavorName) build drop'

      - ${{ parameters.steps }}<|MERGE_RESOLUTION|>--- conflicted
+++ resolved
@@ -116,11 +116,7 @@
         - ${{ if ne(parameters.osGroup, 'Windows_NT') }}:
           - _buildScript: ./$(_buildScriptFileName)$(scriptExt)
 
-<<<<<<< HEAD
-        - _buildArguments: -subsetcategory coreclr-libraries -subset corelib-depprojs-ref-native-src -runtimeConfiguration ${{ parameters.liveRuntimeBuildConfig }} -configuration ${{ parameters.buildConfig }} -ci -arch ${{ parameters.archType }} $(_finalFrameworkArg) $(_testScopeArg) $(_runtimeOSArg) $(_msbuildCommonParameters) $(_runtimeArtifactsPathArg) $(_crossBuildPropertyArg)
-=======
         - _buildArguments: -configuration ${{ parameters.buildConfig }} -ci -arch ${{ parameters.archType }} $(_finalFrameworkArg) $(_testScopeArg) $(_runtimeOSArg) $(_msbuildCommonParameters) $(_runtimeArtifactsPathArg) $(_crossBuildPropertyArg)
->>>>>>> 8e0147ec
         - ${{ parameters.variables }}
 
       dependsOn:
