parameters:
  buildConfig: ''
  osGroup: ''
  archType: ''
  osSubgroup: ''
  crossrootfsDir: ''
  framework: ''
  isOfficialBuild: false
  isOfficialAllConfigurations: false
  liveRuntimeBuildConfig: ''
  runtimeFlavor: 'coreclr'
  timeoutInMinutes: 150
  condition: true
  container: ''
  steps: []
  dependsOn: []
  variables: {}
  name: ''
  displayName: ''
  testScope: ''
  pool: ''

jobs:
  - template: /eng/common/templates/job/job.yml
    parameters:
      ${{ if notIn(parameters.framework, 'allConfigurations', 'net472') }}:
        displayName: ${{ format('Libraries {0} {1}{2} {3} {4}', parameters.displayName, parameters.osGroup, parameters.osSubgroup, parameters.archType, parameters.buildConfig) }}
        name: ${{ format('libraries_{0}_{1}{2}_{3}_{4}', parameters.name, parameters.osGroup, parameters.osSubgroup, parameters.archType, parameters.buildConfig) }}
      ${{ if in(parameters.framework, 'allConfigurations', 'net472') }}:
        displayName: ${{ format('Libraries {0} {1} {2} {3} {4}', parameters.displayName, parameters.osGroup, parameters.framework, parameters.archType, parameters.buildConfig) }}
        name: ${{ format('libraries_{0}_{1}_{2}{3}_{4}_{5}', parameters.name, parameters.framework, parameters.osGroup, parameters.osSubgroup, parameters.archType, parameters.buildConfig) }}

      enableTelemetry: ${{ parameters.isOfficialBuild }} # TODO: figure out if it's needed
      container: ${{ parameters.container }}
      condition: and(succeeded(), ${{ parameters.condition }})
      helixRepo: dotnet/runtime
      pool: ${{ parameters.pool }}
      variables:
        - _buildScriptFileName: build
        - _BuildConfig: ${{ parameters.buildConfig }}

        - _msbuildCommonParameters: ''
        # rename this variable, due to collision with build-native.proj
        - _runtimeOSArg: ''
        - _finalFrameworkArg: ''
        - _buildScript: $(_buildScriptFileName)$(scriptExt)
        - _testScopeArg: ''
        - _extraHelixArguments: ''
        - _crossBuildPropertyArg: ''
        - _testRunNamePrefixSuffix: ''

        - librariesBuildArtifactName: ${{ format('libraries_bin_{0}{1}_{2}_{3}', parameters.osGroup, parameters.osSubgroup, parameters.archType, parameters.buildConfig) }}

        - ${{ if ne(parameters.testScope, '') }}:
          - _testScopeArg: -testscope ${{ parameters.testScope }}

        - ${{ if eq(parameters.osGroup, 'Linux') }}:
          - _crossBuildPropertyArg: /p:CrossBuild=${{ ne(parameters.crossrootfsDir, '') }}

        - ${{ if and(eq(parameters.osGroup, 'Linux'), eq(parameters.osSubGroup, '_musl')) }}:
          - _runtimeOSArg: /p:RuntimeOS=linux-musl

        - ${{ if and(eq(parameters.osGroup, 'Linux'), eq(parameters.osSubGroup, ''), eq(parameters.archType, 'arm')) }}:
          - _runtimeOSArg: /p:RuntimeOS=ubuntu.16.04

        # force a value for OS when cross-building WebAssembly
        - ${{ if eq(parameters.osGroup, 'WebAssembly') }}:
          - _runtimeOSArg: -os ${{ parameters.osGroup }}

        # force a value for OS when cross-building tvOS on OSX
        - ${{ if eq(parameters.osGroup, 'tvOS') }}:
          - _runtimeOSArg: -os ${{ parameters.osGroup }}

        # force a value for OS when cross-building iOS on OSX
        - ${{ if eq(parameters.osGroup, 'iOS') }}:
          - _runtimeOSArg: -os ${{ parameters.osGroup }}

        # force a value for OS when cross-building Android on Linux
        - ${{ if eq(parameters.osGroup, 'Android') }}:
          - _runtimeOSArg: -os ${{ parameters.osGroup }}

        - ${{ if ne(parameters.framework, '') }}:
          - _finalFrameworkArg: -framework ${{ parameters.framework }}
          - _extraHelixArguments: /p:BuildTargetFramework=${{ parameters.framework }}

        - ${{ if eq(parameters.framework, 'allConfigurations') }}:
          - _finalFrameworkArg: -allConfigurations
          - _extraHelixArguments: /p:BuildAllConfigurations=true

        - ${{ if eq(parameters.isOfficialAllConfigurations, true) }}:
          - librariesBuildArtifactName: 'libraries_bin_official_allconfigurations'

        - ${{ if eq(parameters.isOfficialBuild, 'true') }}:
          - _msbuildCommonParameters: /p:OfficialBuildId=$(Build.BuildNumber)

        - _runtimeArtifactName: ''
        - _runtimeDownloadPath: ''
        - _runtimeArtifactsPathArg: ''
        - _runtimeConfigurationArg: ''

        - ${{ if ne(parameters.liveRuntimeBuildConfig, '') }}:
          - _runtimeDownloadPath: '$(Build.SourcesDirectory)/artifacts/transport/${{ parameters.runtimeFlavor }}'
          - _runtimeConfigurationArg: -rc ${{ parameters.liveRuntimeBuildConfig }}
          # Download full product dependencies for mono or test
          - ${{ if or(ne(parameters.runtimeFlavor, 'coreclr'), ne(parameters.testScope, '')) }}:
            - _runtimeArtifactName: '$(runtimeFlavorName)Product_${{ parameters.osGroup }}${{ parameters.osSubgroup }}_${{ parameters.archType }}_${{ parameters.liveRuntimeBuildConfig }}'
            - _runtimeArtifactsPathArg: ' /p:RuntimeArtifactsPath=$(_runtimeDownloadPath)'
          - _testRunNamePrefixSuffix: $(runtimeFlavorName)_${{ parameters.liveRuntimeBuildConfig }}

<<<<<<< HEAD
          # WebAssembly uses linux implementation detail
          - ${{ if eq(parameters.osGroup, 'WebAssembly') }}:
            - _runtimeArtifactsPathArg: ' /p:RuntimeArtifactsPath=$(Build.SourcesDirectory)/artifacts/bin/coreclr/Linux.x64.Release'

=======
>>>>>>> 11bf4b8f
        # Windows variables
        - ${{ if eq(parameters.osGroup, 'Windows_NT') }}:
          - _runtimeOSArg: /p:RuntimeOS=win10

        # Non-Windows variables
        - ${{ if ne(parameters.osGroup, 'Windows_NT') }}:
          - _buildScript: ./$(_buildScriptFileName)$(scriptExt)

        - _buildArguments: $(_runtimeConfigurationArg) -configuration ${{ parameters.buildConfig }} -ci -arch ${{ parameters.archType }} $(_finalFrameworkArg) $(_testScopeArg) $(_runtimeOSArg) $(_msbuildCommonParameters) $(_runtimeArtifactsPathArg) $(_crossBuildPropertyArg)
        - ${{ parameters.variables }}

      dependsOn:
      - checkout
      - ${{ parameters.dependsOn }}
      workspace:
        clean: all

      enablePublishBuildArtifacts: true
      timeoutInMinutes: ${{ parameters.timeoutInMinutes }}

      steps:
      - template: /eng/pipelines/common/clone-checkout-bundle-step.yml

      - ${{ if and(ne(parameters.liveRuntimeBuildConfig, ''), or(ne(parameters.runtimeFlavor, 'coreclr'), ne(parameters.testScope, ''))) }}:
        - template: /eng/pipelines/common/download-artifact-step.yml
          parameters:
            unpackFolder: $(_runtimeDownloadPath)
            artifactFileName: '$(_runtimeArtifactName)$(archiveExtension)'
            artifactName: '$(_runtimeArtifactName)'
            displayName: '$(runtimeFlavorName) build drop'

      - ${{ parameters.steps }}<|MERGE_RESOLUTION|>--- conflicted
+++ resolved
@@ -107,13 +107,6 @@
             - _runtimeArtifactsPathArg: ' /p:RuntimeArtifactsPath=$(_runtimeDownloadPath)'
           - _testRunNamePrefixSuffix: $(runtimeFlavorName)_${{ parameters.liveRuntimeBuildConfig }}
 
-<<<<<<< HEAD
-          # WebAssembly uses linux implementation detail
-          - ${{ if eq(parameters.osGroup, 'WebAssembly') }}:
-            - _runtimeArtifactsPathArg: ' /p:RuntimeArtifactsPath=$(Build.SourcesDirectory)/artifacts/bin/coreclr/Linux.x64.Release'
-
-=======
->>>>>>> 11bf4b8f
         # Windows variables
         - ${{ if eq(parameters.osGroup, 'Windows_NT') }}:
           - _runtimeOSArg: /p:RuntimeOS=win10
