variables:
  - name: buildScriptFileName
    value: libraries
  - name: sourcesRoot
    value: $(Build.SourcesDirectory)/src/libraries
  - name: pipelinesPath
    value: /eng/pipelines/libraries
  - name: isOfficialBuild
<<<<<<< HEAD
    value: ${{ and(ne(variables['System.TeamProject'], 'public'), notIn(variables['Build.Reason'], 'PullRequest')) }}
=======
    value: ${{ and(ne(variables['System.TeamProject'], 'public'), notIn(variables['Build.Reason'], 'PullRequest')) }}
  - name: isFullMatrix
    value: ${{ notIn(variables['Build.Reason'], 'PullRequest') }}
>>>>>>> 9c013409
<|MERGE_RESOLUTION|>--- conflicted
+++ resolved
@@ -6,10 +6,6 @@
   - name: pipelinesPath
     value: /eng/pipelines/libraries
   - name: isOfficialBuild
-<<<<<<< HEAD
-    value: ${{ and(ne(variables['System.TeamProject'], 'public'), notIn(variables['Build.Reason'], 'PullRequest')) }}
-=======
     value: ${{ and(ne(variables['System.TeamProject'], 'public'), notIn(variables['Build.Reason'], 'PullRequest')) }}
   - name: isFullMatrix
-    value: ${{ notIn(variables['Build.Reason'], 'PullRequest') }}
->>>>>>> 9c013409
+    value: ${{ notIn(variables['Build.Reason'], 'PullRequest') }}