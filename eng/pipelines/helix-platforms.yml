# Helix Platform Definitions
# This template defines platform version aliases for Helix queue names.
# Both latest (newest) and oldest (baseline) supported versions are included.
#
# Usage in templates:
#   - template: /eng/pipelines/helix-platforms.yml
#
# Then reference platforms using:
#   ${{ variables.helix_macos_arm64 }}
#   ${{ variables.helix_linux_x64 }}
#   ${{ variables.helix_windows_x64 }}
#   etc.

variables:

  # ===========================================
  # macOS Platforms
  # ===========================================

  # macOS on ARM64 (Apple Silicon)
  # Latest: Sequoia 15 (macOS 26.x kernel)
  - name: helix_macos_arm64_latest
    value: OSX.26.Arm64.Open

  - name: helix_macos_arm64_latest_internal
    value: OSX.26.Arm64

  # Oldest: Ventura 13
  - name: helix_macos_arm64_oldest
    value: OSX.13.Arm64.Open

  - name: helix_macos_arm64_oldest_internal
    value: OSX.13.Arm64

  # macOS on x64 (Intel)
  # Latest: Sequoia 15
  - name: helix_macos_x64_latest
    value: OSX.15.Amd64.Open

  - name: helix_macos_x64_latest_internal
    value: OSX.15.Amd64

  # Oldest: Ventura 13
  - name: helix_macos_x64_oldest
    value: OSX.13.Amd64.Open

  - name: helix_macos_x64_oldest_internal
    value: OSX.13.Amd64

  # macOS for iOS/tvOS simulator (ARM64)
  # Latest: Sonoma 14
  - name: helix_macos_ios_simulator_arm64_latest
    value: OSX.15.Amd64.Open

  # Oldest: Ventura 13
  - name: helix_macos_ios_simulator_arm64_oldest
    value: OSX.13.Amd64.Open

  # macOS for iOS/tvOS simulator (x64)
  # Latest: Sonoma 15
  - name: helix_macos_ios_simulator_x64_latest
    value: OSX.15.Amd64.Open

  # Oldest: Ventura 13
  - name: helix_macos_ios_simulator_x64_oldest
    value: OSX.13.Amd64.Open

  # macOS for iOS device testing
  # Latest
  - name: helix_macos_ios_device_latest
    value: OSX.13.Amd64.Iphone.Open

  # Oldest
  - name: helix_macos_ios_device_oldest
    value: OSX.13.Amd64.Iphone.Open

  # macOS for tvOS device testing
  # Latest
  - name: helix_macos_tvos_device_latest
    value: OSX.13.Amd64.AppleTV.Open

  # Oldest
  - name: helix_macos_tvos_device_oldest
    value: OSX.13.Amd64.AppleTV.Open

  # ===========================================
  # Linux Platforms
  # ===========================================

  # Linux x64
  # Latest: Azure Linux 3.0
  - name: helix_linux_x64_latest
    value: AzureLinux.3.Amd64.Open

  - name: helix_linux_x64_latest_internal
    value: AzureLinux.3.Amd64

  # Oldest: Ubuntu 22.04
  - name: helix_linux_x64_oldest
    value: Ubuntu.2204.Amd64.Open

  - name: helix_linux_x64_oldest_internal
    value: Ubuntu.2204.Amd64

  # Ubuntu x64
  # Latest: 26.04
  - name: helix_linux_x64_ubuntu_latest
    value: (Ubuntu.2604.Amd64.Open)AzureLinux.3.Amd64.Open@mcr.microsoft.com/dotnet-buildtools/prereqs:ubuntu-26.04-helix-amd64
  
  # Oldest: 22.04
  - name: helix_linux_x64_ubuntu_oldest
    value: Ubuntu.2204.Amd64.Open

  # Debian x64
  # Latest: 13
  - name: helix_linux_x64_debian_latest
    value: (Debian.13.Amd64.Open)AzureLinux.3.Amd64.Open@mcr.microsoft.com/dotnet-buildtools/prereqs:debian-13-helix-amd64

  # Oldest: 12
  - name: helix_linux_x64_debian_oldest
    value: (Debian.12.Amd64.Open)AzureLinux.3.Amd64.Open@mcr.microsoft.com/dotnet-buildtools/prereqs:debian-12-helix-amd64

  # Fedora x64
  # Latest: 43
  - name: helix_linux_x64_fedora_latest
<<<<<<< HEAD
    value: (Fedora.42.Amd64.Open)AzureLinux.3.Amd64.Open@mcr.microsoft.com/dotnet-buildtools/prereqs:fedora-42-helix-amd64

  # Oldest: 40
  - name: helix_linux_x64_fedora_oldest
    value: (Fedora.40.Amd64.Open)AzureLinux.3.Amd64.Open@mcr.microsoft.com/dotnet-buildtools/prereqs:fedora-40-helix-amd64

=======
    value: (Fedora.43.Amd64.Open)AzureLinux.3.Amd64.Open@mcr.microsoft.com/dotnet-buildtools/prereqs:fedora-43-helix-amd64
  
  # Oldest: 42
  - name: helix_linux_x64_fedora_oldest
    value: (Fedora.42.Amd64.Open)AzureLinux.3.Amd64.Open@mcr.microsoft.com/dotnet-buildtools/prereqs:fedora-42-helix-amd64
  
>>>>>>> 3ac60776
  # openSUSE x64
  # Latest: 15.6
  - name: helix_linux_x64_opensuse_latest
    value: (openSUSE.15.6.Amd64.Open)AzureLinux.3.Amd64.Open@mcr.microsoft.com/dotnet-buildtools/prereqs:opensuse-15.6-helix-amd64

  # Oldest: 15.5
  - name: helix_linux_x64_opensuse_oldest
    value: (openSUSE.15.5.Amd64.Open)AzureLinux.3.Amd64.Open@mcr.microsoft.com/dotnet-buildtools/prereqs:opensuse-15.5-helix-amd64

  # CentOS Stream x64
  # Latest: 10
  - name: helix_linux_x64_centos_latest
    value: (Centos.10.Amd64.Open)AzureLinux.3.Amd64.Open@mcr.microsoft.com/dotnet-buildtools/prereqs:centos-stream-10-helix-amd64

  # Oldest: 9
  - name: helix_linux_x64_centos_oldest
    value: (Centos.9.Amd64.Open)AzureLinux.3.Amd64.Open@mcr.microsoft.com/dotnet-buildtools/prereqs:centos-stream-9-helix-amd64

  # Linux ARM32
  # Latest: Debian 13
  - name: helix_linux_arm32_latest
    value: (Debian.13.Arm32.Open)Ubuntu.2204.ArmArch.Open@mcr.microsoft.com/dotnet-buildtools/prereqs:debian-13-helix-arm32v7

  - name: helix_linux_arm32_latest_internal
    value: (Debian.13.Arm32)Ubuntu.2204.ArmArch@mcr.microsoft.com/dotnet-buildtools/prereqs:debian-13-helix-arm32v7

  # Oldest: Debian 12
  - name: helix_linux_arm32_oldest
    value: (Debian.12.Arm32.Open)Ubuntu.2204.ArmArch.Open@mcr.microsoft.com/dotnet-buildtools/prereqs:debian-12-helix-arm32v7

  - name: helix_linux_arm32_oldest_internal
    value: (Debian.12.Arm32)Ubuntu.2204.ArmArch@mcr.microsoft.com/dotnet-buildtools/prereqs:debian-12-helix-arm32v7

  # Linux ARM64
  # Latest: Ubuntu 26.04
  - name: helix_linux_arm64_latest
    value: (Ubuntu.2604.ArmArch.Open)Ubuntu.2204.ArmArch.Open@mcr.microsoft.com/dotnet-buildtools/prereqs:ubuntu-26.04-helix-arm64v8
  
  # Oldest: Ubuntu 22.04
  - name: helix_linux_arm64_oldest
    value: Ubuntu.2204.ArmArch.Open

  # Linux musl x64
  # Latest: Alpine edge
  - name: helix_linux_musl_x64_latest
    value: (Alpine.edge.Amd64.Open)AzureLinux.3.Amd64.Open@mcr.microsoft.com/dotnet-buildtools/prereqs:alpine-edge-helix-amd64

  # Oldest: Alpine 3.20
  - name: helix_linux_musl_x64_oldest
    value: (Alpine.320.Amd64.Open)AzureLinux.3.Amd64.Open@mcr.microsoft.com/dotnet-buildtools/prereqs:alpine-3.20-helix-amd64

  # Linux musl ARM32
  # Latest: Alpine 3.22
  - name: helix_linux_musl_arm32_latest
    value: (Alpine.322.Arm32.Open)Ubuntu.2204.ArmArch.Open@mcr.microsoft.com/dotnet-buildtools/prereqs:alpine-3.22-helix-arm32v7

  - name: helix_linux_musl_arm32_latest_internal
    value: (Alpine.322.Arm32)Ubuntu.2204.ArmArch@mcr.microsoft.com/dotnet-buildtools/prereqs:alpine-3.22-helix-arm32v7

  # Oldest: Alpine 3.20
  - name: helix_linux_musl_arm32_oldest
    value: (Alpine.320.Arm32.Open)Ubuntu.2204.ArmArch.Open@mcr.microsoft.com/dotnet-buildtools/prereqs:alpine-3.20-helix-arm32v7

  - name: helix_linux_musl_arm32_oldest_internal
    value: (Alpine.320.Arm32)Ubuntu.2204.ArmArch@mcr.microsoft.com/dotnet-buildtools/prereqs:alpine-3.20-helix-arm32v7

  # Linux musl ARM64
  # Latest: Alpine 3.22
  - name: helix_linux_musl_arm64_latest
    value: (Alpine.322.Arm64.Open)Ubuntu.2204.ArmArch.Open@mcr.microsoft.com/dotnet-buildtools/prereqs:alpine-3.22-helix-arm64v8

  - name: helix_linux_musl_arm64_latest_internal
    value: (Alpine.322.Arm64)Ubuntu.2204.ArmArch@mcr.microsoft.com/dotnet-buildtools/prereqs:alpine-3.22-helix-arm64v8

  # Oldest: Alpine 3.20
  - name: helix_linux_musl_arm64_oldest
    value: (Alpine.320.Arm64.Open)Ubuntu.2204.ArmArch.Open@mcr.microsoft.com/dotnet-buildtools/prereqs:alpine-3.20-helix-arm64v8

  - name: helix_linux_musl_arm64_oldest_internal
    value: (Alpine.320.Arm64)Ubuntu.2204.ArmArch@mcr.microsoft.com/dotnet-buildtools/prereqs:alpine-3.20-helix-arm64v8

  # ===========================================
  # Windows Platforms
  # ===========================================

  # Windows x64
  # Latest: Windows 11
  - name: helix_windows_x64_latest
    value: Windows.11.Amd64.Client.Open

  - name: helix_windows_x64_latest_internal
    value: Windows.11.Amd64

  # Oldest: Windows 10
  - name: helix_windows_x64_oldest
    value: Windows.10.Amd64.Open

  - name: helix_windows_x64_oldest_internal
    value: Windows.10.Amd64

  # Windows 11 with CET (Control-flow Enforcement Technology)
  - name: helix_windows_x64_latest_cet
    value: Windows.11.Amd64.Cet.Open

  # Windows Server
  # Latest: Server 2025
  - name: helix_windows_server_latest
    value: Windows.Server2025.Amd64.Open

  # Oldest: Server 2019
  - name: helix_windows_server_oldest
    value: Windows.Server2019.Amd64.Open

  # Windows ARM64
  # Latest: Windows 11
  - name: helix_windows_arm64_latest
    value: Windows.11.Arm64.Open

  - name: helix_windows_arm64_latest_internal
    value: Windows.11.Arm64

  # Oldest: Windows 10
  - name: helix_windows_arm64_oldest
    value: Windows.10.Arm64.Open

  - name: helix_windows_arm64_oldest_internal
    value: Windows.10.Arm64

  # ===========================================
  # Browser/WASM Platforms
  # ===========================================

  # Browser WASM
  # Latest: Ubuntu 24.04
  - name: helix_browser_wasm_latest
    value: (Ubuntu.2404.Amd64)AzureLinux.3.Amd64.Open@mcr.microsoft.com/dotnet-buildtools/prereqs:ubuntu-24.04-helix-webassembly-amd64

  # Oldest: Ubuntu 22.04
  - name: helix_browser_wasm_oldest
    value: (Ubuntu.2204.Amd64)AzureLinux.3.Amd64.Open@mcr.microsoft.com/dotnet-buildtools/prereqs:ubuntu-22.04-helix-webassembly-amd64

  # ===========================================
  # Android Platforms
  # ===========================================

  # Android on Windows (ARM/ARM64)
  # Latest
  - name: helix_android_latest
    value: Windows.11.Amd64.Android.Open

  # Oldest
  - name: helix_android_oldest
    value: Windows.10.Amd64.Android.Open

  # Android on Ubuntu (x86/x64)
  # Latest: API 29
  - name: helix_android_ubuntu_latest
    value: Ubuntu.2204.Amd64.Android.29.Open

  # Oldest: API 21
  - name: helix_android_ubuntu_oldest
    value: Ubuntu.2204.Amd64.Android.21.Open

  # ===========================================
  # Common Aliases (default to latest)
  # ===========================================

  # NB: These must be at the bottom of the file to reference the above variables.

  - name: helix_macos_arm64
    value: ${{ variables.helix_macos_arm64_latest }}

  - name: helix_macos_x64
    value: ${{ variables.helix_macos_x64_latest }}

  - name: helix_linux_x64
    value: ${{ variables.helix_linux_x64_latest }}

  - name: helix_windows_x64
    value: ${{ variables.helix_windows_x64_latest }}

  - name: helix_windows_arm64
    value: ${{ variables.helix_windows_arm64_latest }}<|MERGE_RESOLUTION|>--- conflicted
+++ resolved
@@ -123,21 +123,12 @@
   # Fedora x64
   # Latest: 43
   - name: helix_linux_x64_fedora_latest
-<<<<<<< HEAD
-    value: (Fedora.42.Amd64.Open)AzureLinux.3.Amd64.Open@mcr.microsoft.com/dotnet-buildtools/prereqs:fedora-42-helix-amd64
-
-  # Oldest: 40
-  - name: helix_linux_x64_fedora_oldest
-    value: (Fedora.40.Amd64.Open)AzureLinux.3.Amd64.Open@mcr.microsoft.com/dotnet-buildtools/prereqs:fedora-40-helix-amd64
-
-=======
     value: (Fedora.43.Amd64.Open)AzureLinux.3.Amd64.Open@mcr.microsoft.com/dotnet-buildtools/prereqs:fedora-43-helix-amd64
   
   # Oldest: 42
   - name: helix_linux_x64_fedora_oldest
     value: (Fedora.42.Amd64.Open)AzureLinux.3.Amd64.Open@mcr.microsoft.com/dotnet-buildtools/prereqs:fedora-42-helix-amd64
   
->>>>>>> 3ac60776
   # openSUSE x64
   # Latest: 15.6
   - name: helix_linux_x64_opensuse_latest
