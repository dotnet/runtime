--- conflicted
+++ resolved
@@ -105,13 +105,8 @@
   # Ubuntu x64
   # Latest: 26.04
   - name: helix_linux_x64_ubuntu_latest
-<<<<<<< HEAD
-    value: (Ubuntu.2510.Amd64.Open)AzureLinux.3.Amd64.Open@mcr.microsoft.com/dotnet-buildtools/prereqs:ubuntu-25.10-helix-amd64
-
-=======
     value: (Ubuntu.2604.Amd64.Open)AzureLinux.3.Amd64.Open@mcr.microsoft.com/dotnet-buildtools/prereqs:ubuntu-26.04-helix-amd64
   
->>>>>>> d05d76ef
   # Oldest: 22.04
   - name: helix_linux_x64_ubuntu_oldest
     value: Ubuntu.2204.Amd64.Open
@@ -170,13 +165,8 @@
   # Linux ARM64
   # Latest: Ubuntu 26.04
   - name: helix_linux_arm64_latest
-<<<<<<< HEAD
-    value: (Ubuntu.2510.ArmArch.Open)Ubuntu.2204.ArmArch.Open@mcr.microsoft.com/dotnet-buildtools/prereqs:ubuntu-25.10-helix-arm64v8
-
-=======
     value: (Ubuntu.2604.ArmArch.Open)Ubuntu.2204.ArmArch.Open@mcr.microsoft.com/dotnet-buildtools/prereqs:ubuntu-26.04-helix-arm64v8
   
->>>>>>> d05d76ef
   # Oldest: Ubuntu 22.04
   - name: helix_linux_arm64_oldest
     value: Ubuntu.2204.ArmArch.Open
