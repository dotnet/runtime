--- conflicted
+++ resolved
@@ -56,11 +56,7 @@
       agentOs: Ubuntu
     ${{ if eq(parameters.osGroup, 'freebsd') }}:
       agentOs: FreeBSD
-<<<<<<< HEAD
-    ${{ if eq(parameters.osGroup, 'osx') }}:
-=======
-    ${{ if in(parameters.osGroup, 'OSX', 'iOS') }}:
->>>>>>> 00587db4
+    ${{ if in(parameters.osGroup, 'osx', 'ios') }}:
       agentOs: MacOS
     ${{ if eq(parameters.osGroup, 'Win') }}:
       agentOs: Windows_NT
