--- conflicted
+++ resolved
@@ -13,13 +13,10 @@
   isOfficialBuild: false
   crossBuild: false
   crossrootfsDir: ''
-<<<<<<< HEAD
   dependOnEvaluatePaths: false
   dependsOn: ''
   monoCrossAOTTargetOS: ''
-=======
   useCheckoutBundle: false
->>>>>>> 533a807b
 
 ### Product build
 jobs:
