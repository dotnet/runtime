parameters:
  buildConfig: ''
  archType: ''
  osGroup: ''
  osSubgroup: ''
  platform: ''
  container: ''
  timeoutInMinutes: ''
  variables: {}
  pool: ''
  condition: true
  runtimeVariant: ''
  isOfficialBuild: false
  crossBuild: false
  crossrootfsDir: ''
<<<<<<< HEAD
  buildCross: false
  dependsOn: ''
=======
  dependOnEvaluatePaths: false
>>>>>>> c9a11fe5

### Product build
jobs:
- template: xplat-pipeline-job.yml
  parameters:
    buildConfig: ${{ parameters.buildConfig }}
    archType: ${{ parameters.archType }}
    osGroup: ${{ parameters.osGroup }}
    osSubgroup: ${{ parameters.osSubgroup }}
    helixType: 'build/product/'
    enableMicrobuild: true
    pool: ${{ parameters.pool }}
    runtimeVariant: ${{ parameters.runtimeVariant }}
    crossBuild: ${{ parameters.crossBuild }}
    buildCross: ${{ parameters.buildCross }}
    crossrootfsDir: ${{ parameters.crossroofsDir }}
    condition: ${{ parameters.condition }}
    dependOnEvaluatePaths: ${{ parameters.dependOnEvaluatePaths }}

    # Compute job name from template parameters
    name: ${{ format('mono_{0}_product_build_{1}{2}_{3}_{4}', parameters.runtimeVariant, parameters.osGroup, parameters.osSubgroup, parameters.archType, parameters.buildConfig) }}
    displayName: ${{ format('Mono {0} Product Build {1}{2} {3} {4}', parameters.runtimeVariant, parameters.osGroup, parameters.osSubgroup, parameters.archType, parameters.buildConfig) }}

    # Run all steps in the container.
    # Note that the containers are defined in platform-matrix.yml
    container: ${{ parameters.container }}

    dependsOn: ${{ parameters.dependsOn }}
    timeoutInMinutes: ${{ parameters.timeoutInMinutes }}

    gatherAssetManifests: true
    variables:
    - name: osGroup
      value: ${{ parameters.osGroup }}
    - name: osSubgroup
      value: ${{ parameters.osSubgroup }}
    - name: officialBuildIdArg
      value: ''
    - name: osOverride
      value: ''
    - name: aotCrossParameter
      value: ''
    - name: llvmParameter
      value: ''
    - ${{ if and(eq(variables['System.TeamProject'], 'internal'), ne(variables['Build.Reason'], 'PullRequest')) }}:
      - name: officialBuildIdArg
        value: '/p:officialBuildId=$(Build.BuildNumber)'
    - ${{ if and(eq(parameters.osSubgroup, '_musl'), eq(parameters.osGroup, 'Linux')) }}:
      # Set output RID manually: musl isn't properly detected. Make sure to also convert linux to
      # lowercase for RID format. (Detection normally converts, but we're preventing it.)
      - name: OutputRidArg
        value: /p:OutputRid=linux-musl-${{ parameters.archType }}
      - name: _PortableBuild
        value: true
    - ${{ if eq(parameters.osGroup, 'tvOS') }}:
      - name: osOverride
        value: -os tvOS
    - ${{ if eq(parameters.osGroup, 'iOS') }}:
      - name: osOverride
        value: -os iOS
    - ${{ if eq(parameters.osGroup, 'Android') }}:
      - name: osOverride
        value: -os Android
    - ${{ if eq(parameters.osGroup, 'Browser') }}:
      - name: archType
        value: wasm
      - name: osOverride
        value: '-os Browser'
    - ${{ if and(eq(parameters.osGroup, 'Linux'), not(eq(parameters.archType, 'x64'))) }}:
        name: llvmCxxAbi
        value: /p:MonoLLVMUseCxx11Abi=true
    - ${{ if eq(parameters.runtimeVariant, 'llvmjit') }}:
      - name: llvmParameter
        value: /p:MonoEnableLLVM=true /p:MonoBundleLLVMOptimizer=false $(llvmCxxAbi)
    - ${{ if eq(parameters.runtimeVariant, 'llvmaot') }}:
      - name: llvmParameter
        value: /p:MonoEnableLLVM=true /p:MonoBundleLLVMOptimizer=true $(llvmCxxAbi)
    - ${{ if eq(parameters.buildCross, 'android') }}:
      - name: aotCrossParameter
        value: /p:BuildMonoCrossAOT=true /p:SkipMonoCrossJitConfigure=true
    - ${{ parameters.variables }}

    steps:

    # Install native dependencies
    # Linux builds use docker images with dependencies preinstalled,
    # and FreeBSD builds use a build agent with dependencies
    # preinstalled, so we only need this step for OSX and Windows.
    - ${{ if in(parameters.osGroup, 'OSX', 'iOS', 'tvOS') }}:
      - script: $(Build.SourcesDirectory)/eng/install-native-dependencies.sh $(osGroup) ${{ parameters.archType }} azDO
        displayName: Install native dependencies
    - ${{ if eq(parameters.osGroup, 'windows') }}:
      # Necessary to install python
      - script: $(Build.SourcesDirectory)\eng\common\init-tools-native.cmd -InstallDirectory $(Build.SourcesDirectory)\native-tools -Force
        displayName: Install native dependencies

    - ${{ if eq(parameters.buildCross, 'android') }}:
      - task: DownloadPipelineArtifact@2
        displayName: Download AOT offset files
        inputs:
          artifact: Mono_Offsets__Android_x64_Debug
          path: '$(Build.SourcesDirectory)/artifacts/obj/monooffsetfiles'

    - ${{ if in(parameters.osGroup, 'OSX', 'iOS','tvOS') }}:
      - script: |
          du -sh $(Build.SourcesDirectory)/*
          df -h
        displayName: Disk Usage before Build

    # Build
    - ${{ if ne(parameters.osGroup, 'windows') }}:
      - script: ./build$(scriptExt) -subset mono -c $(buildConfig) -arch $(archType) $(osOverride) -ci $(officialBuildIdArg) $(AotCrossParameter) $(llvmParameter)
        displayName: Build product
    - ${{ if eq(parameters.osGroup, 'windows') }}:
      - script: build$(scriptExt) -subset mono -c $(buildConfig) -arch $(archType) $(osOverride) -ci $(officialBuildIdArg) $(AotCrossParameter) $(llvmParameter)
        displayName: Build product

    - ${{ if in(parameters.osGroup, 'OSX', 'iOS','tvOS') }}:
      - script: |
          du -sh $(Build.SourcesDirectory)/*
          df -h
        displayName: Disk Usage after Build

    # Publish product output directory for consumption by tests.
    - template: /eng/pipelines/common/upload-artifact-step.yml
      parameters:
        rootFolder: $(buildProductRootFolderPath)
        includeRootFolder: false
        archiveType: $(archiveType)
        tarCompression: $(tarCompression)
        archiveExtension: $(archiveExtension)
        artifactName: $(buildProductArtifactName)
        displayName: 'product build'

    # Build packages
    - ${{ if ne(parameters.osGroup, 'windows') }}:
      - script: ./build$(scriptExt) -subset mono -c $(buildConfig) -arch $(archType) $(osOverride) -ci $(officialBuildIdArg) $(llvmParameter) -pack $(OutputRidArg)
        displayName: Build nupkg
    - ${{ if eq(parameters.osGroup, 'windows') }}:
      - script: build$(scriptExt) -subset mono -c $(buildConfig) -arch $(archType) $(osOverride) -ci $(officialBuildIdArg) $(llvmParameter) -pack $(OutputRidArg)
        displayName: Build nupkg

    # Publish official build
    - ${{ if eq(parameters.publishToBlobFeed, 'true') }}:
      - ${{ if ne(parameters.osGroup, 'windows') }}:
        - script: $(Build.SourcesDirectory)/eng/common/build.sh --ci --restore --publish --configuration $(_BuildConfig) /p:DotNetPublishUsingPipelines=true /p:DotNetPublishToBlobFeed=true /p:DotNetPublishBlobFeedUrl=$(dotnetfeedUrl) /p:DotNetPublishBlobFeedKey=$(dotnetfeedPAT) /p:Configuration=$(_BuildConfig) /p:TargetArchitecture=$(archType) /p:TargetOS=$(osGroup) /p:OSIdentifier=$(osGroup)$(osSubgroup) /bl:"$(Build.SourcesDirectory)/artifacts/log/publish-pkgs.binlog" --projects $(Build.SourcesDirectory)/eng/empty.csproj
          displayName: Publish packages to blob feed
          env:
            # TODO: remove NUGET_PACKAGES once https://github.com/dotnet/arcade/issues/1578 is fixed
            NUGET_PACKAGES: $(Build.SourcesDirectory)/.packages
            ${{ if eq(parameters.osGroup, 'FreeBSD') }}:
              # Arcade uses this SDK instead of trying to restore one.
              DotNetCoreSdkDir: /usr/local/dotnet
      - ${{ if eq(parameters.osGroup, 'windows') }}:
        # TODO: pass publish feed url and access token in from the internal pipeline
        - powershell: eng\common\build.ps1 -ci -restore -publish -configuration $(_BuildConfig) /p:DotNetPublishUsingPipelines=true /p:DotNetPublishToBlobFeed=true /p:DotNetPublishBlobFeedUrl=$(dotnetfeedUrl) /p:DotNetPublishBlobFeedKey=$(dotnetfeedPAT) /p:Configuration=$(_BuildConfig) /p:TargetArchitecture=$(archType) /p:TargetOS=$(osGroup) /p:OSIdentifier=$(osGroup)$(osSubgroup) /bl:"$(Build.SourcesDirectory)\artifacts\log\publish-pkgs.binlog" -projects $(Build.SourcesDirectory)\eng\empty.csproj
          displayName: Publish packages to blob feed
          env:
            # TODO: remove NUGET_PACKAGES once https://github.com/dotnet/arcade/issues/1578 is fixed
            NUGET_PACKAGES: $(Build.SourcesDirectory)\.packages

    # Publish Logs
    - task: PublishPipelineArtifact@1
      displayName: Publish Logs
      inputs:
        targetPath: $(Build.SourcesDirectory)/artifacts/log
        artifactName: 'BuildLogs_Mono_${{ parameters.runtimeVariant }}_$(osGroup)$(osSubgroup)_$(archType)_$(buildConfig)'
      continueOnError: true
      condition: always()<|MERGE_RESOLUTION|>--- conflicted
+++ resolved
@@ -13,12 +13,9 @@
   isOfficialBuild: false
   crossBuild: false
   crossrootfsDir: ''
-<<<<<<< HEAD
+  dependOnEvaluatePaths: false
+  dependsOn: ''
   buildCross: false
-  dependsOn: ''
-=======
-  dependOnEvaluatePaths: false
->>>>>>> c9a11fe5
 
 ### Product build
 jobs:
