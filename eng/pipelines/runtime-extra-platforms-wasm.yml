# This contains only wasm-specific jobs
# These are run as part of runtime-extra-platforms by default.
# But can also be triggered manually via `runtime-wasm` name
#   /azp run runtime-wasm

parameters:
  isWasmOnlyBuild: false
  isRollingBuild: false

jobs:

#
# ************ Rolling builds: *************
# - only run eat, and aot tests
# - rest are covered by runtime, and runtime-staging
#
<<<<<<< HEAD
- template: /eng/pipelines/common/platform-matrix.yml
  parameters:
    jobTemplate: /eng/pipelines/common/global-build-job.yml
    helixQueuesTemplate: /eng/pipelines/libraries/helix-queues-setup.yml
    buildConfig: Release
    runtimeFlavor: mono
    platforms:
    - Browser_wasm
    - Browser_wasm_win
    variables:
      # map dependencies variables to local variables
      - name: librariesContainsChange
        value: $[ dependencies.evaluate_paths.outputs['SetPathVars_libraries.containsChange'] ]
      - name: monoContainsChange
        value: $[ dependencies.evaluate_paths.outputs['SetPathVars_mono.containsChange'] ]
    jobParameters:
      testGroup: innerloop
      nameSuffix: LibraryTests
      buildArgs: -s mono+libs+host+packs+libs.tests -c $(_BuildConfig) /p:ArchiveTests=true /p:BrowserHost=$(_hostedOs)
      timeoutInMinutes: 180
      # always run for runtime-wasm builds (triggered manually)
      # Always run for rolling builds
      # Else run on path changes
      condition: >-
        or(
          eq(variables['isWasmOnlyBuild'], true),
          eq(variables['isRollingBuild'], true),
          eq(dependencies.evaluate_paths.outputs['SetPathVars_libraries.containsChange'], true),
          eq(dependencies.evaluate_paths.outputs['SetPathVars_mono.containsChange'], true))
      # extra steps, run tests
      extraStepsTemplate: /eng/pipelines/libraries/helix.yml
      extraStepsParameters:
        creator: dotnet-bot
        testRunNamePrefixSuffix: Mono_$(_BuildConfig)
        extraHelixArguments: /p:BrowserHost=$(_hostedOs)
        scenarios:
        - normal
        - WasmTestOnBrowser
        #- WasmTestOnNodeJs
=======
- ${{ if eq(parameters.isRollingBuild, true) }}:
  # EAT Library tests - only run on linux
  - template: /eng/pipelines/common/templates/wasm-library-aot-tests.yml
    parameters:
      platforms:
        - Browser_wasm
      nameSuffix: _EAT
      runAOT: false
      alwaysRun: true
>>>>>>> 47259d19

  # AOT Library tests
  - template: /eng/pipelines/common/templates/wasm-library-aot-tests.yml
    parameters:
      platforms:
        - Browser_wasm
        - Browser_wasm_win
      nameSuffix: _AOT
      runAOT: true
      alwaysRun: true

#
# ********** For !rolling builds, IOW - PR builds *************
# - run everything, if relevant paths changed
# - For runtime-wasm, force run all the jobs
#
- ${{ if ne(parameters.isRollingBuild, true) }}:
  # Library tests
  - template: /eng/pipelines/common/templates/wasm-library-tests.yml
    parameters:
      platforms:
        - Browser_wasm
        - Browser_wasm_win
      # Don't run for rolling builds, as this is covered
      alwaysRun: ${{ parameters.isWasmOnlyBuild }}
      scenarios:
        - normal
        - WasmTestOnBrowser
        - WasmTestOnNodeJs

  # EAT Library tests - only run on linux
  - template: /eng/pipelines/common/templates/wasm-library-aot-tests.yml
    parameters:
      platforms:
        - Browser_wasm
      nameSuffix: _EAT
      runAOT: false
      alwaysRun: ${{ parameters.isWasmOnlyBuild }}

  # AOT Library tests
  - template: /eng/pipelines/common/templates/wasm-library-aot-tests.yml
    parameters:
      platforms:
        - Browser_wasm
        - Browser_wasm_win
      nameSuffix: _AOT
      runAOT: true
      alwaysRun: ${{ parameters.isWasmOnlyBuild }}

  # Wasm.Build.Tests
  - template: /eng/pipelines/common/templates/wasm-build-tests.yml
    parameters:
      platforms:
        - Browser_wasm
        - Browser_wasm_win
      alwaysRun: ${{ parameters.isWasmOnlyBuild }}

  # Debugger tests
  - template: /eng/pipelines/common/templates/wasm-debugger-tests.yml
    parameters:
      platforms:
        - Browser_wasm
        - Browser_wasm_win
      alwaysRun: ${{ parameters.isWasmOnlyBuild }}

  - template: /eng/pipelines/common/templates/wasm-runtime-tests.yml
    parameters:
      platforms:
        - Browser_wasm
      alwaysRun: ${{ parameters.isWasmOnlyBuild }}<|MERGE_RESOLUTION|>--- conflicted
+++ resolved
@@ -14,47 +14,6 @@
 # - only run eat, and aot tests
 # - rest are covered by runtime, and runtime-staging
 #
-<<<<<<< HEAD
-- template: /eng/pipelines/common/platform-matrix.yml
-  parameters:
-    jobTemplate: /eng/pipelines/common/global-build-job.yml
-    helixQueuesTemplate: /eng/pipelines/libraries/helix-queues-setup.yml
-    buildConfig: Release
-    runtimeFlavor: mono
-    platforms:
-    - Browser_wasm
-    - Browser_wasm_win
-    variables:
-      # map dependencies variables to local variables
-      - name: librariesContainsChange
-        value: $[ dependencies.evaluate_paths.outputs['SetPathVars_libraries.containsChange'] ]
-      - name: monoContainsChange
-        value: $[ dependencies.evaluate_paths.outputs['SetPathVars_mono.containsChange'] ]
-    jobParameters:
-      testGroup: innerloop
-      nameSuffix: LibraryTests
-      buildArgs: -s mono+libs+host+packs+libs.tests -c $(_BuildConfig) /p:ArchiveTests=true /p:BrowserHost=$(_hostedOs)
-      timeoutInMinutes: 180
-      # always run for runtime-wasm builds (triggered manually)
-      # Always run for rolling builds
-      # Else run on path changes
-      condition: >-
-        or(
-          eq(variables['isWasmOnlyBuild'], true),
-          eq(variables['isRollingBuild'], true),
-          eq(dependencies.evaluate_paths.outputs['SetPathVars_libraries.containsChange'], true),
-          eq(dependencies.evaluate_paths.outputs['SetPathVars_mono.containsChange'], true))
-      # extra steps, run tests
-      extraStepsTemplate: /eng/pipelines/libraries/helix.yml
-      extraStepsParameters:
-        creator: dotnet-bot
-        testRunNamePrefixSuffix: Mono_$(_BuildConfig)
-        extraHelixArguments: /p:BrowserHost=$(_hostedOs)
-        scenarios:
-        - normal
-        - WasmTestOnBrowser
-        #- WasmTestOnNodeJs
-=======
 - ${{ if eq(parameters.isRollingBuild, true) }}:
   # EAT Library tests - only run on linux
   - template: /eng/pipelines/common/templates/wasm-library-aot-tests.yml
@@ -64,7 +23,6 @@
       nameSuffix: _EAT
       runAOT: false
       alwaysRun: true
->>>>>>> 47259d19
 
   # AOT Library tests
   - template: /eng/pipelines/common/templates/wasm-library-aot-tests.yml
