--- conflicted
+++ resolved
@@ -14,95 +14,6 @@
 # - only run eat, and aot tests
 # - rest are covered by runtime, and runtime-staging
 #
-<<<<<<< HEAD
-- template: /eng/pipelines/common/platform-matrix.yml
-  parameters:
-    jobTemplate: /eng/pipelines/common/global-build-job.yml
-    helixQueuesTemplate: /eng/pipelines/libraries/helix-queues-setup.yml
-    buildConfig: Release
-    runtimeFlavor: mono
-    platforms:
-    - Browser_wasm
-    - Browser_wasm_win
-    variables:
-      # map dependencies variables to local variables
-      - name: librariesContainsChange
-        value: $[ dependencies.evaluate_paths.outputs['SetPathVars_libraries.containsChange'] ]
-      - name: monoContainsChange
-        value: $[ dependencies.evaluate_paths.outputs['SetPathVars_mono.containsChange'] ]
-      - name: allWasmContainsChange
-        value: $[ dependencies.evaluate_paths.outputs['SetPathVars_allwasm.containsChange'] ]
-    jobParameters:
-      testGroup: innerloop
-      nameSuffix: LibraryTests
-      buildArgs: -s mono+libs+host+packs+libs.tests -c $(_BuildConfig) /p:ArchiveTests=true /p:BrowserHost=$(_hostedOs)
-      timeoutInMinutes: 180
-      # always run for runtime-wasm builds (triggered manually)
-      # Always run for rolling builds
-      # Else run on path changes
-      condition: >-
-        or(
-          eq(variables['isWasmOnlyBuild'], true),
-          eq(variables['isRollingBuild'], true),
-          eq(dependencies.evaluate_paths.outputs['SetPathVars_libraries.containsChange'], true),
-          eq(dependencies.evaluate_paths.outputs['SetPathVars_allwasm.containsChange'], true),
-          eq(dependencies.evaluate_paths.outputs['SetPathVars_mono.containsChange'], true))
-      # extra steps, run tests
-      extraStepsTemplate: /eng/pipelines/libraries/helix.yml
-      extraStepsParameters:
-        creator: dotnet-bot
-        testRunNamePrefixSuffix: Mono_$(_BuildConfig)
-        extraHelixArguments: /p:BrowserHost=$(_hostedOs)
-        scenarios:
-        - normal
-        - WasmTestOnBrowser
-        - WasmTestOnNodeJs
-
-#
-# Build for Browser/wasm, with EnableAggressiveTrimming=true
-#
-- template: /eng/pipelines/common/platform-matrix.yml
-  parameters:
-    jobTemplate: /eng/pipelines/common/global-build-job.yml
-    helixQueuesTemplate: /eng/pipelines/libraries/helix-queues-setup.yml
-    buildConfig: Release
-    runtimeFlavor: mono
-    platforms:
-    - Browser_wasm
-    variables:
-      # map dependencies variables to local variables
-      - name: librariesContainsChange
-        value: $[ dependencies.evaluate_paths.outputs['SetPathVars_libraries.containsChange'] ]
-      - name: monoContainsChange
-        value: $[ dependencies.evaluate_paths.outputs['SetPathVars_mono.containsChange'] ]
-      - name: allWasmContainsChange
-        value: $[ dependencies.evaluate_paths.outputs['SetPathVars_allwasm.containsChange'] ]
-    jobParameters:
-      isExtraPlatforms: ${{ parameters.isExtraPlatformsBuild }}
-      testGroup: innerloop
-      nameSuffix: LibraryTests_EAT
-      buildArgs: -s mono+libs+host+packs+libs.tests -c $(_BuildConfig) /p:ArchiveTests=true $(_runSmokeTestsOnlyArg) /p:EnableAggressiveTrimming=true /p:BuildAOTTestsOnHelix=true /p:RunAOTCompilation=false
-      timeoutInMinutes: 180
-      # always run for runtime-wasm builds (triggered manually)
-      # Always run for rolling builds
-      # Else run on path changes
-      condition: >-
-        or(
-          eq(variables['isWasmOnlyBuild'], true),
-          eq(variables['isRollingBuild'], true),
-          eq(dependencies.evaluate_paths.outputs['SetPathVars_libraries.containsChange'], true),
-          eq(dependencies.evaluate_paths.outputs['SetPathVars_mono.containsChange'], true),
-          eq(dependencies.evaluate_paths.outputs['SetPathVars_allwasm.containsChange'], true),
-          eq(dependencies.evaluate_paths.outputs['SetPathVars_installer.containsChange'], true))
-      # extra steps, run tests
-      extraStepsTemplate: /eng/pipelines/libraries/helix.yml
-      extraStepsParameters:
-        creator: dotnet-bot
-        testRunNamePrefixSuffix: Mono_$(_BuildConfig)
-        extraHelixArguments: /p:NeedsToBuildWasmAppsOnHelix=true $(_runSmokeTestsOnlyArg)
-        scenarios:
-        - normal
-=======
 - ${{ if eq(parameters.isRollingBuild, true) }}:
   # EAT Library tests - only run on linux
   - template: /eng/pipelines/common/templates/wasm-library-aot-tests.yml
@@ -122,56 +33,12 @@
       nameSuffix: _AOT
       runAOT: true
       alwaysRun: true
->>>>>>> 463bd758
 
 #
 # ********** For !rolling builds, IOW - PR builds *************
 # - run everything, if relevant paths changed
 # - For runtime-wasm, force run all the jobs
 #
-<<<<<<< HEAD
-- template: /eng/pipelines/common/platform-matrix.yml
-  parameters:
-    jobTemplate: /eng/pipelines/common/global-build-job.yml
-    helixQueuesTemplate: /eng/pipelines/libraries/helix-queues-setup.yml
-    buildConfig: Release
-    runtimeFlavor: mono
-    platforms:
-    - Browser_wasm
-    - Browser_wasm_win
-    variables:
-      # map dependencies variables to local variables
-      - name: librariesContainsChange
-        value: $[ dependencies.evaluate_paths.outputs['SetPathVars_libraries.containsChange'] ]
-      - name: monoContainsChange
-        value: $[ dependencies.evaluate_paths.outputs['SetPathVars_mono.containsChange'] ]
-      - name: allWasmContainsChange
-        value: $[ dependencies.evaluate_paths.outputs['SetPathVars_allwasm.containsChange'] ]
-    jobParameters:
-      isExtraPlatforms: ${{ parameters.isExtraPlatformsBuild }}
-      testGroup: innerloop
-      nameSuffix: LibraryTests_AOT
-      buildArgs: -s mono+libs+host+packs+libs.tests -c $(_BuildConfig) /p:ArchiveTests=true $(_runSmokeTestsOnlyArg) /p:EnableAggressiveTrimming=true /p:BuildAOTTestsOnHelix=true /p:RunAOTCompilation=true /p:BrowserHost=$(_hostedOs)
-      timeoutInMinutes: 180
-      # always run for runtime-wasm builds (triggered manually)
-      # Always run for rolling builds
-      # Else run on path changes
-      condition: >-
-        or(
-          eq(variables['isWasmOnlyBuild'], true),
-          eq(variables['isRollingBuild'], true),
-          eq(dependencies.evaluate_paths.outputs['SetPathVars_libraries.containsChange'], true),
-          eq(dependencies.evaluate_paths.outputs['SetPathVars_mono.containsChange'], true),
-          eq(dependencies.evaluate_paths.outputs['SetPathVars_allwasm.containsChange'], true),
-          eq(dependencies.evaluate_paths.outputs['SetPathVars_installer.containsChange'], true))
-      # extra steps, run tests
-      extraStepsTemplate: /eng/pipelines/libraries/helix.yml
-      extraStepsParameters:
-        creator: dotnet-bot
-        testRunNamePrefixSuffix: Mono_AOT_$(_BuildConfig)_$(_hostedOs)
-        extraHelixArguments: /p:NeedsToBuildWasmAppsOnHelix=true $(_runSmokeTestsOnlyArg) /p:BrowserHost=$(_hostedOs)
-        scenarios:
-=======
 - ${{ if ne(parameters.isRollingBuild, true) }}:
   # Library tests
   - template: /eng/pipelines/common/templates/wasm-library-tests.yml
@@ -182,7 +49,6 @@
       # Don't run for rolling builds, as this is covered
       alwaysRun: ${{ parameters.isWasmOnlyBuild }}
       scenarios:
->>>>>>> 463bd758
         - normal
         - WasmTestOnBrowser
         - WasmTestOnNodeJs
@@ -196,114 +62,6 @@
       runAOT: false
       alwaysRun: ${{ parameters.isWasmOnlyBuild }}
 
-<<<<<<< HEAD
-#
-# runtime-wasm: Build the whole product using Mono and run libraries tests, for Wasm.Build.Tests
-#
-- template: /eng/pipelines/common/platform-matrix.yml
-  parameters:
-    jobTemplate: /eng/pipelines/common/global-build-job.yml
-    helixQueuesTemplate: /eng/pipelines/libraries/helix-queues-setup.yml
-    buildConfig: Release
-    runtimeFlavor: mono
-    platforms:
-    - Browser_wasm
-    - Browser_wasm_win
-    variables:
-      - name: allWasmContainsChange
-        value: $[ dependencies.evaluate_paths.outputs['SetPathVars_allwasm.containsChange'] ]
-    jobParameters:
-      testGroup: innerloop
-      nameSuffix: WasmBuildTests
-      buildArgs: -s mono+libs+host+packs+libs.tests -c $(_BuildConfig) /p:ArchiveTests=true /p:TestWasmBuildTests=true /p:TestAssemblies=false /p:BrowserHost=$(_hostedOs)
-      timeoutInMinutes: 180
-      # always run for runtime-wasm builds (triggered manually)
-      condition: >-
-        or(
-          eq(dependencies.evaluate_paths.outputs['SetPathVars_allwasm.containsChange'], true),
-          eq(variables['isWasmOnlyBuild'], true))
-      # extra steps, run tests
-      extraStepsTemplate: /eng/pipelines/libraries/helix.yml
-      extraStepsParameters:
-        creator: dotnet-bot
-        testRunNamePrefixSuffix: Mono_$(_BuildConfig)_$(_hostedOs)
-        extraHelixArguments: /p:BrowserHost=$(_hostedOs)
-        scenarios:
-        - buildwasmapps
-
-#
-# runtime-wasm: Build the whole product using Mono and run libraries tests, for wasm debugger tests
-#
-- template: /eng/pipelines/common/platform-matrix.yml
-  parameters:
-    jobTemplate: /eng/pipelines/common/global-build-job.yml
-    helixQueuesTemplate: /eng/pipelines/libraries/helix-queues-setup.yml
-    buildConfig: Release
-    runtimeFlavor: mono
-    platforms:
-    - Browser_wasm
-    - Browser_wasm_win
-    variables:
-      - name: allWasmContainsChange
-        value: $[ dependencies.evaluate_paths.outputs['SetPathVars_allwasm.containsChange'] ]
-    jobParameters:
-      testGroup: innerloop
-      nameSuffix: Mono_DebuggerTests
-      buildArgs: -s mono+libs+libs.tests -c $(_BuildConfig) /p:ArchiveTests=true /p:TestWasmDebuggerTests=true /p:TestAssemblies=false /p:BrowserHost=$(_hostedOs)
-      timeoutInMinutes: 180
-      # always run for runtime-wasm builds (triggered manually)
-      condition: >-
-        or(
-          eq(variables['isWasmOnlyBuild'], true),
-          eq(dependencies.evaluate_paths.outputs['SetPathVars_allwasm.containsChange'], true))
-      # extra steps, run tests
-      extraStepsTemplate: /eng/pipelines/libraries/helix.yml
-      extraStepsParameters:
-        creator: dotnet-bot
-        testRunNamePrefixSuffix: Mono_$(_BuildConfig)_$(_hostedOs)
-        extraHelixArguments: /p:BrowserHost=$(_hostedOs)
-        scenarios:
-        - wasmdebuggertests
-
-#
-# runtime-wasm: Build the whole product using Mono and run runtime tests
-#
-- template: /eng/pipelines/common/platform-matrix.yml
-  parameters:
-    jobTemplate: /eng/pipelines/common/global-build-job.yml
-    helixQueuesTemplate: /eng/pipelines/coreclr/templates/helix-queues-setup.yml
-    buildConfig: Release
-    runtimeFlavor: mono
-    platforms:
-    - Browser_wasm
-    variables:
-      - ${{ if and(eq(variables['System.TeamProject'], 'public'), eq(variables['Build.Reason'], 'PullRequest')) }}:
-        - name: _HelixSource
-          value: pr/dotnet/runtime/$(Build.SourceBranch)
-      - ${{ if and(eq(variables['System.TeamProject'], 'public'), ne(variables['Build.Reason'], 'PullRequest')) }}:
-        - name: _HelixSource
-          value: ci/dotnet/runtime/$(Build.SourceBranch)
-      - name: timeoutPerTestInMinutes
-        value: 10
-      - name: timeoutPerTestCollectionInMinutes
-        value: 200
-      - name: allWasmContainsChange
-        value: $[ dependencies.evaluate_paths.outputs['SetPathVars_allwasm.containsChange'] ]
-    jobParameters:
-      testGroup: innerloop
-      nameSuffix: AllSubsets_Mono_RuntimeTests
-      buildArgs: -s mono+libs -c $(_BuildConfig)
-      timeoutInMinutes: 180
-      # always run for runtime-wasm builds (triggered manually)
-      condition: >-
-        or(
-          eq(variables['isWasmOnlyBuild'], true),
-          eq(dependencies.evaluate_paths.outputs['SetPathVars_allwasm.containsChange'], true))
-      extraStepsTemplate: /eng/pipelines/common/templates/runtimes/wasm-runtime-and-send-to-helix.yml
-      extraStepsParameters:
-        creator: dotnet-bot
-        testRunNamePrefixSuffix: Mono_$(_BuildConfig)
-=======
   # AOT Library tests
   - template: /eng/pipelines/common/templates/wasm-library-aot-tests.yml
     parameters:
@@ -334,5 +92,4 @@
     parameters:
       platforms:
         - Browser_wasm
-      alwaysRun: ${{ parameters.isWasmOnlyBuild }}
->>>>>>> 463bd758
+      alwaysRun: ${{ parameters.isWasmOnlyBuild }}