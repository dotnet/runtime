--- conflicted
+++ resolved
@@ -127,29 +127,7 @@
         $(CommonMSBuildArgs)
         $(OfficialBuildArg)
 
-<<<<<<< HEAD
-  - ${{ if eq(parameters.osGroup, 'tvOS') }}:
-
-    - name: CommonMSBuildArgs
-      value: >-
-        /p:PortableBuild=true
-        /p:SkipTests=$(SkipTests)
-
-    - name: BaseJobBuildCommand
-      value: >-
-        $(Build.SourcesDirectory)/installer.sh --restore --build --ci --test
-        -configuration $(_BuildConfig)
-        -os ${{ parameters.osGroup }}
-        -arch ${{ parameters.archType }}
-        /p:StripSymbols=true
-        $(LiveOverridePathArgs)
-        $(CommonMSBuildArgs)
-        $(OfficialBuildArg)
-
-  - ${{ if eq(parameters.osGroup, 'iOS') }}:
-=======
-  - ${{ if in(parameters.osGroup, 'iOS', 'Android') }}:
->>>>>>> 986518e2
+  - ${{ if in(parameters.osGroup, 'iOS', 'tvOS', 'Android') }}:
 
     - name: CommonMSBuildArgs
       value: >-
