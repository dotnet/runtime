# Setting batch to true, triggers one build at a time.
# if there is a push while a build in progress, it will wait,
# until the running build finishes, and produce a build with all the changes
# that happened during the last build.
trigger:
  batch: true
  branches:
    include:
    - release/*.*
  paths:
    include:
    - '*'
    exclude:
    - '**.md'
    - eng/Version.Details.xml
    - .devcontainer/*
    - .github/*
    - docs/*
    - LICENSE.TXT
    - PATENTS.TXT
    - THIRD-PARTY-NOTICES.TXT
    - eng/pipelines/coreclr/perf*yml
    - eng/pipelines/coreclr/templates/build-perf*
    - eng/pipelines/coreclr/templates/perf-job.yml
    - eng/pipelines/coreclr/templates/run-perf*
    - eng/testing/performance/*

schedules:
  - cron: "0 8,20 * * *" # run at 8:00 and 20:00 (UTC) which is 00:00 and 12:00 (PST).
    displayName: Runtime default schedule
    branches:
      include:
      - main
    always: false # run only if there were changes since the last successful scheduled run.

pr:
  branches:
    include:
    - main
    - release/*.*
  paths:
    include:
    - '*'
    exclude:
    - '**.md'
    - eng/Version.Details.xml
    - .devcontainer/*
    - .github/*
    - docs/*
    - LICENSE.TXT
    - PATENTS.TXT
    - THIRD-PARTY-NOTICES.TXT

variables:
  - template: /eng/pipelines/common/variables.yml

extends:
  template:  /eng/pipelines/common/templates/pipeline-with-resources.yml
  parameters:
    isOfficialBuild: false
    stages:
    - ${{ if eq(variables['Build.Reason'], 'PullRequest') }}:
      - stage: EvaluatePaths
        displayName: Evaluate Paths
        jobs:
          - template: /eng/pipelines/common/evaluate-default-paths.yml

    - stage: Build
      jobs:

      #
      # Build CoreCLR verticals where we don't run host tests
      #
      - template: /eng/pipelines/common/platform-matrix.yml
        parameters:
          jobTemplate: /eng/pipelines/common/global-build-job.yml
          buildConfig: ${{ variables.debugOnPrReleaseOnRolling }}
          platforms:
          - linux_musl_arm
          - linux_musl_arm64
          - windows_arm64
          - linux_arm
          jobParameters:
            nameSuffix: AllSubsets_CoreCLR_ReleaseRuntimeLibs
            buildArgs: -s clr+libs+host+packs -rc Release -lc Release -c $(_BuildConfig)
            timeoutInMinutes: 120
            condition: >-
              or(
                eq(stageDependencies.EvaluatePaths.evaluate_paths.outputs['SetPathVars_non_mono_and_wasm.containsChange'], true),
                eq(variables['isRollingBuild'], true))

      - template: /eng/pipelines/common/platform-matrix.yml
        parameters:
          jobTemplate: /eng/pipelines/common/global-build-job.yml
          buildConfig: ${{ variables.debugOnPrReleaseOnRolling }}
          platforms:
          - osx_arm64
          jobParameters:
            nameSuffix: AllSubsets_CoreCLR
            buildArgs: -s clr+libs+host+packs -rc Release -c Release -lc $(_BuildConfig)
            timeoutInMinutes: 120
            condition: >-
              or(
                eq(stageDependencies.EvaluatePaths.evaluate_paths.outputs['SetPathVars_non_mono_and_wasm.containsChange'], true),
                eq(variables['isRollingBuild'], true))

      - template: /eng/pipelines/common/platform-matrix.yml
        parameters:
          jobTemplate: /eng/pipelines/common/global-build-job.yml
          buildConfig: ${{ variables.debugOnPrReleaseOnRolling }}
          platforms:
          - linux_arm64
          - linux_musl_x64
          jobParameters:
            nameSuffix: AllSubsets_CoreCLR
            buildArgs: -s clr+libs+host+packs -rc Release -c Release -lc $(_BuildConfig)
            timeoutInMinutes: 120
            condition: >-
              or(
                eq(stageDependencies.EvaluatePaths.evaluate_paths.outputs['SetPathVars_non_mono_and_wasm.containsChange'], true),
                eq(variables['isRollingBuild'], true))

      #
      # Build CoreCLR and Libraries with Libraries tests
      # For running libraries tests and installer tests
      #
      - template: /eng/pipelines/common/platform-matrix.yml
        parameters:
          jobTemplate: /eng/pipelines/common/global-build-job.yml
          buildConfig: ${{ variables.debugOnPrReleaseOnRolling }}
          platforms:
          - linux_x64
          - linux_musl_x64
          - osx_x64
          - windows_x64
          jobParameters:
            nameSuffix: CoreCLR_Libraries
            buildArgs: -s clr+libs+libs.tests -rc Release -c $(_BuildConfig) /p:ArchiveTests=true
            timeoutInMinutes: 120
            postBuildSteps:
              - template: /eng/pipelines/common/upload-artifact-step.yml
                parameters:
                  rootFolder: $(Build.SourcesDirectory)/artifacts/bin
                  includeRootFolder: false
                  archiveType: $(archiveType)
                  archiveExtension: $(archiveExtension)
                  tarCompression: $(tarCompression)
                  artifactName: CoreCLR_Libraries_BuildArtifacts_$(osGroup)$(osSubgroup)_$(archType)_$(_BuildConfig)
                  displayName: Build Assets
              - template: /eng/pipelines/common/upload-artifact-step.yml
                parameters:
                  rootFolder: $(Build.SourcesDirectory)/artifacts/helix
                  includeRootFolder: false
                  archiveType: $(archiveType)
                  archiveExtension: $(archiveExtension)
                  tarCompression: $(tarCompression)
                  artifactName: CoreCLR_Libraries_TestArtifacts_$(osGroup)$(osSubgroup)_$(archType)_$(_BuildConfig)
            condition: >-
              or(
                eq(stageDependencies.EvaluatePaths.evaluate_paths.outputs['SetPathVars_non_mono_and_wasm.containsChange'], true),
                eq(stageDependencies.EvaluatePaths.evaluate_paths.outputs['SetPathVars_libraries.containsChange'], true),
                eq(variables['isRollingBuild'], true))

      - template: /eng/pipelines/common/platform-matrix.yml
        parameters:
          jobTemplate: /eng/pipelines/common/global-build-job.yml
          buildConfig: release
          platforms:
          - windows_x86
          jobParameters:
            nameSuffix: CoreCLR_Libraries
            buildArgs: -s clr+libs+libs.tests -c $(_BuildConfig) /p:ArchiveTests=true
            timeoutInMinutes: 120
            postBuildSteps:
              - template: /eng/pipelines/common/upload-artifact-step.yml
                parameters:
                  rootFolder: $(Build.SourcesDirectory)/artifacts/bin
                  includeRootFolder: false
                  archiveType: $(archiveType)
                  archiveExtension: $(archiveExtension)
                  tarCompression: $(tarCompression)
                  artifactName: CoreCLR_Libraries_BuildArtifacts_$(osGroup)$(osSubgroup)_$(archType)_$(_BuildConfig)
                  displayName: Build Assets
              - template: /eng/pipelines/common/upload-artifact-step.yml
                parameters:
                  rootFolder: $(Build.SourcesDirectory)/artifacts/helix
                  includeRootFolder: false
                  archiveType: $(archiveType)
                  archiveExtension: $(archiveExtension)
                  tarCompression: $(tarCompression)
                  artifactName: CoreCLR_Libraries_TestArtifacts_$(osGroup)$(osSubgroup)_$(archType)_$(_BuildConfig)
            condition: >-
              or(
                eq(stageDependencies.EvaluatePaths.evaluate_paths.outputs['SetPathVars_non_mono_and_wasm.containsChange'], true),
                eq(stageDependencies.EvaluatePaths.evaluate_paths.outputs['SetPathVars_libraries.containsChange'], true),
                eq(variables['isRollingBuild'], true))

      #
      # Build CoreCLR and Libraries with the respective tests
      # for the test configurations we run.
      #
      - template: /eng/pipelines/common/platform-matrix.yml
        parameters:
          jobTemplate: /eng/pipelines/common/global-build-job.yml
          buildConfig: ${{ variables.debugOnPrReleaseOnRolling }}
          platforms:
          - linux_arm64
          - osx_x64
          jobParameters:
            nameSuffix: Libraries_CheckedCoreCLR
            buildArgs: -s clr+libs+libs.tests -c $(_BuildConfig) -rc Checked /p:ArchiveTests=true
            timeoutInMinutes: 120
            postBuildSteps:
              - template: /eng/pipelines/coreclr/templates/build-native-test-assets-step.yml
              - template: /eng/pipelines/common/upload-artifact-step.yml
                parameters:
                  rootFolder: $(Build.SourcesDirectory)/artifacts/bin
                  includeRootFolder: false
                  archiveType: $(archiveType)
                  archiveExtension: $(archiveExtension)
                  tarCompression: $(tarCompression)
                  artifactName: Libraries_CheckedCoreCLR_BuildArtifacts_$(osGroup)$(osSubgroup)_$(archType)_$(_BuildConfig)
                  displayName: Build Assets
              - template: /eng/pipelines/common/upload-artifact-step.yml
                parameters:
                  rootFolder: $(Build.SourcesDirectory)/artifacts/helix
                  includeRootFolder: false
                  archiveType: $(archiveType)
                  archiveExtension: $(archiveExtension)
                  tarCompression: $(tarCompression)
                  artifactName: Libraries_CheckedCoreCLR_TestArtifacts_$(osGroup)$(osSubgroup)_$(archType)_$(_BuildConfig)
            extraVariablesTemplates:
              - template: /eng/pipelines/common/templates/runtimes/native-test-assets-variables.yml
                parameters:
                  testGroup: innerloop
                  configOverride: Checked
            condition: >-
              or(
                eq(stageDependencies.EvaluatePaths.evaluate_paths.outputs['SetPathVars_coreclr.containsChange'], true),
                eq(stageDependencies.EvaluatePaths.evaluate_paths.outputs['SetPathVars_libraries.containsChange'], true),
                eq(stageDependencies.EvaluatePaths.evaluate_paths.outputs['SetPathVars_runtimetests.containsChange'], true),
                eq(variables['isRollingBuild'], true))

      - template: /eng/pipelines/common/platform-matrix.yml
        parameters:
          jobTemplate: /eng/pipelines/common/global-build-job.yml
          buildConfig: ${{ variables.debugOnPrReleaseOnRolling }}
          platforms:
          - linux_x64
          - windows_x64
          jobParameters:
            nameSuffix: Libraries_CheckedCoreCLR
            buildArgs: -s clr+libs -c $(_BuildConfig) -rc Checked
            timeoutInMinutes: 120
            postBuildSteps:
              - template: /eng/pipelines/coreclr/templates/build-native-test-assets-step.yml
              - template: /eng/pipelines/common/upload-artifact-step.yml
                parameters:
                  rootFolder: $(Build.SourcesDirectory)/artifacts/bin
                  includeRootFolder: false
                  archiveType: $(archiveType)
                  archiveExtension: $(archiveExtension)
                  tarCompression: $(tarCompression)
                  artifactName: Libraries_CheckedCoreCLR_BuildArtifacts_$(osGroup)$(osSubgroup)_$(archType)_$(_BuildConfig)
                  displayName: Build Assets
            extraVariablesTemplates:
              - template: /eng/pipelines/common/templates/runtimes/native-test-assets-variables.yml
                parameters:
                  testGroup: innerloop
                  configOverride: Checked
            condition: >-
              or(
                eq(stageDependencies.EvaluatePaths.evaluate_paths.outputs['SetPathVars_coreclr.containsChange'], true),
                eq(stageDependencies.EvaluatePaths.evaluate_paths.outputs['SetPathVars_runtimetests.containsChange'], true),
                eq(variables['isRollingBuild'], true))

      - template: /eng/pipelines/common/platform-matrix.yml
        parameters:
          jobTemplate: /eng/pipelines/common/global-build-job.yml
          buildConfig: ${{ variables.debugOnPrReleaseOnRolling }}
          platforms:
          - linux_musl_x64
          - windows_x86
          jobParameters:
            nameSuffix: Libraries_CheckedCoreCLR
            buildArgs: -s clr+libs+libs.tests -c $(_BuildConfig) -rc Checked /p:ArchiveTests=true
            timeoutInMinutes: 120
            postBuildSteps:
              - template: /eng/pipelines/common/upload-artifact-step.yml
                parameters:
                  rootFolder: $(Build.SourcesDirectory)/artifacts/bin
                  includeRootFolder: false
                  archiveType: $(archiveType)
                  archiveExtension: $(archiveExtension)
                  tarCompression: $(tarCompression)
                  artifactName: Libraries_CheckedCoreCLR_BuildArtifacts_$(osGroup)$(osSubgroup)_$(archType)_$(_BuildConfig)
                  displayName: Build Assets
              - template: /eng/pipelines/common/upload-artifact-step.yml
                parameters:
                  rootFolder: $(Build.SourcesDirectory)/artifacts/helix
                  includeRootFolder: false
                  archiveType: $(archiveType)
                  archiveExtension: $(archiveExtension)
                  tarCompression: $(tarCompression)
                  artifactName: Libraries_CheckedCoreCLR_TestArtifacts_$(osGroup)$(osSubgroup)_$(archType)_$(_BuildConfig)
            condition: >-
              or(
                eq(stageDependencies.EvaluatePaths.evaluate_paths.outputs['SetPathVars_coreclr.containsChange'], true),
                eq(variables['isRollingBuild'], true))

      - template: /eng/pipelines/common/platform-matrix.yml
        parameters:
          jobTemplate: /eng/pipelines/common/global-build-job.yml
          buildConfig: ${{ variables.debugOnPrReleaseOnRolling }}
          platforms:
          - osx_arm64
          jobParameters:
            nameSuffix: Libraries_CheckedCoreCLR
            buildArgs: -s clr+libs -c $(_BuildConfig) -rc Checked
            timeoutInMinutes: 120
            postBuildSteps:
              - template: /eng/pipelines/coreclr/templates/build-native-test-assets-step.yml
              - template: /eng/pipelines/common/upload-artifact-step.yml
                parameters:
                  rootFolder: $(Build.SourcesDirectory)/artifacts/bin
                  includeRootFolder: false
                  archiveType: $(archiveType)
                  archiveExtension: $(archiveExtension)
                  tarCompression: $(tarCompression)
                  artifactName: Libraries_CheckedCoreCLR_BuildArtifacts_$(osGroup)$(osSubgroup)_$(archType)_$(_BuildConfig)
                  displayName: Build Assets
            extraVariablesTemplates:
              - template: /eng/pipelines/common/templates/runtimes/native-test-assets-variables.yml
                parameters:
                  testGroup: innerloop
                  configOverride: Checked
            condition: >-
              or(
                eq(stageDependencies.EvaluatePaths.evaluate_paths.outputs['SetPathVars_coreclr_AppleSilicon.containsChange'], true),
                eq(variables['isRollingBuild'], true))

      - template: /eng/pipelines/common/platform-matrix.yml
        parameters:
          jobTemplate: /eng/pipelines/common/global-build-job.yml
          buildConfig: checked
          platforms:
          - linux_arm
          - windows_arm64
          - windows_x86
          jobParameters:
            nameSuffix: CoreCLR_ReleaseLibraries
            buildArgs: -s clr+libs -rc $(_BuildConfig) -c Release
            timeoutInMinutes: 120
            postBuildSteps:
              - template: /eng/pipelines/coreclr/templates/build-native-test-assets-step.yml
              - template: /eng/pipelines/common/upload-artifact-step.yml
                parameters:
                  rootFolder: $(Build.SourcesDirectory)/artifacts/bin
                  includeRootFolder: false
                  archiveType: $(archiveType)
                  archiveExtension: $(archiveExtension)
                  tarCompression: $(tarCompression)
                  artifactName: CoreCLR_ReleaseLibraries_BuildArtifacts_$(osGroup)$(osSubgroup)_$(archType)_$(_BuildConfig)
                  displayName: Build Assets
            extraVariablesTemplates:
              - template: /eng/pipelines/common/templates/runtimes/native-test-assets-variables.yml
                parameters:
                  testGroup: innerloop
            condition: >-
              or(
                eq(stageDependencies.EvaluatePaths.evaluate_paths.outputs['SetPathVars_coreclr.containsChange'], true),
                eq(stageDependencies.EvaluatePaths.evaluate_paths.outputs['SetPathVars_runtimetests.containsChange'], true),
                eq(variables['isRollingBuild'], true))

      - template: /eng/pipelines/common/platform-matrix.yml
        parameters:
          jobTemplate: /eng/pipelines/common/global-build-job.yml
          buildConfig: checked
          platforms:
          - linux_x64
          - linux_musl_arm
          - linux_musl_arm64
          - windows_x64
          jobParameters:
            nameSuffix: CoreCLR_ReleaseLibraries
            buildArgs: -s clr+libs+libs.tests -rc $(_BuildConfig) -c Release /p:ArchiveTests=true
            timeoutInMinutes: 120
            postBuildSteps:
              - template: /eng/pipelines/common/upload-artifact-step.yml
                parameters:
                  rootFolder: $(Build.SourcesDirectory)/artifacts/bin
                  includeRootFolder: false
                  archiveType: $(archiveType)
                  archiveExtension: $(archiveExtension)
                  tarCompression: $(tarCompression)
                  artifactName: CoreCLR_ReleaseLibraries_BuildArtifacts_$(osGroup)$(osSubgroup)_$(archType)_$(_BuildConfig)
                  displayName: Build Assets
              - template: /eng/pipelines/common/upload-artifact-step.yml
                parameters:
                  rootFolder: $(Build.SourcesDirectory)/artifacts/helix
                  includeRootFolder: false
                  archiveType: $(archiveType)
                  archiveExtension: $(archiveExtension)
                  tarCompression: $(tarCompression)
                  artifactName: CoreCLR_ReleaseLibraries_TestArtifacts_$(osGroup)$(osSubgroup)_$(archType)_$(_BuildConfig)
            condition: >-
              or(
                eq(stageDependencies.EvaluatePaths.evaluate_paths.outputs['SetPathVars_coreclr.containsChange'], true),
                eq(variables['isRollingBuild'], true))

      #
      # Build the whole product using GNU compiler toolchain
      # When CoreCLR, Mono, Libraries, Installer and src/tests are changed
      #
      - template: /eng/pipelines/common/platform-matrix.yml
        parameters:
          jobTemplate: /eng/pipelines/common/global-build-job.yml
          buildConfig: checked
          platforms:
          - gcc_linux_x64
          jobParameters:
            testGroup: innerloop
            nameSuffix: Native_GCC
            buildArgs: -s clr.native+libs.native+mono+host.native -c $(_BuildConfig) -gcc
            postBuildSteps:
              - template: /eng/pipelines/common/templates/runtimes/build-runtime-tests.yml
                parameters:
                  testBuildArgs: skipmanaged skipgeneratelayout skiprestorepackages -gcc
            condition: >-
              or(
                eq(stageDependencies.EvaluatePaths.evaluate_paths.outputs['SetPathVars_coreclr.containsChange'], true),
                eq(stageDependencies.EvaluatePaths.evaluate_paths.outputs['SetPathVars_mono_excluding_wasm.containsChange'], true),
                eq(stageDependencies.EvaluatePaths.evaluate_paths.outputs['SetPathVars_libraries.containsChange'], true),
                eq(stageDependencies.EvaluatePaths.evaluate_paths.outputs['SetPathVars_installer.containsChange'], true),
                eq(stageDependencies.EvaluatePaths.evaluate_paths.outputs['SetPathVars_runtimetests.containsChange'], true),
                eq(variables['isRollingBuild'], true))

      #
      # Build CoreCLR with no R2R
      #
      - template: /eng/pipelines/common/platform-matrix.yml
        parameters:
          jobTemplate: /eng/pipelines/common/global-build-job.yml
          helixQueuesTemplate: /eng/pipelines/libraries/helix-queues-setup.yml
          buildConfig: checked
          runtimeFlavor: coreclr
          platforms:
          - linux_x86
          jobParameters:
            testScope: innerloop
            nameSuffix: CoreCLR_NoR2R
            buildArgs: -s clr.runtime+clr.jit+clr.iltools+clr.spmi+clr.corelib -c $(_BuildConfig)
            timeoutInMinutes: 120
            condition: >-
              or(
                eq(stageDependencies.EvaluatePaths.evaluate_paths.outputs['SetPathVars_coreclr.containsChange'], true),
                eq(variables['isRollingBuild'], true))

      #
      # Build CoreCLR as a non-portable build
      #
      - template: /eng/pipelines/common/platform-matrix.yml
        parameters:
          jobTemplate: /eng/pipelines/common/global-build-job.yml
          helixQueuesTemplate: /eng/pipelines/libraries/helix-queues-setup.yml
          buildConfig: checked
          runtimeFlavor: coreclr
          platforms:
          - tizen_armel
          jobParameters:
            testScope: innerloop
            nameSuffix: CoreCLR_NonPortable
            buildArgs: -s clr.native+clr.tools+clr.corelib+clr.nativecorelib+clr.aot+clr.packages --outputrid tizen.9.0.0-armel -c $(_BuildConfig) /p:PortableBuild=false
            timeoutInMinutes: 120
            condition: >-
              or(
                eq(stageDependencies.EvaluatePaths.evaluate_paths.outputs['SetPathVars_coreclr.containsChange'], true),
                eq(variables['isRollingBuild'], true))

      #
      # Build CoreCLR + Libs + Host
      #
      - template: /eng/pipelines/common/platform-matrix.yml
        parameters:
          jobTemplate: /eng/pipelines/common/global-build-job.yml
          helixQueuesTemplate: /eng/pipelines/libraries/helix-queues-setup.yml
          buildConfig: ${{ variables.debugOnPrReleaseOnRolling }}
          runtimeFlavor: coreclr
          platforms:
          - freebsd_x64
          - linux_riscv64
          - linux_loongarch64
          jobParameters:
            testScope: innerloop
            nameSuffix: CoreCLR
<<<<<<< HEAD
            buildArgs: -s clr+libs+host -c $(_BuildConfig) -rc Checked -p:StageOneBuild=true
=======
            buildArgs: -s clr+libs+host -c $(_BuildConfig) -rc Checked
>>>>>>> 45155059
            timeoutInMinutes: 120
            postBuildSteps:
              - script: $(Build.SourcesDirectory)/build$(scriptExt) ${{ variables.debugOnPrReleaseOnRolling }} -s clr.tools+packs -c $(_BuildConfig) -rc Checked -cross -os freebsd -p:StageTwoBuild=true
                displayName: Build clr.tools and packs
            condition: >-
              or(
                eq(stageDependencies.EvaluatePaths.evaluate_paths.outputs['SetPathVars_coreclr.containsChange'], true),
                eq(variables['isRollingBuild'], true))

      #
      # CoreCLR NativeAOT debug build and smoke tests
      # Only when CoreCLR is changed
      #
      - template: /eng/pipelines/common/platform-matrix.yml
        parameters:
          jobTemplate: /eng/pipelines/common/global-build-job.yml
          helixQueuesTemplate: /eng/pipelines/coreclr/templates/helix-queues-setup.yml
          buildConfig: Debug
          platforms:
          - linux_x64
          - windows_x64
          variables:
          - name: timeoutPerTestInMinutes
            value: 60
          - name: timeoutPerTestCollectionInMinutes
            value: 180
          jobParameters:
            timeoutInMinutes: 120
            nameSuffix: NativeAOT
            buildArgs: -s clr.aot+libs -rc $(_BuildConfig) -lc Release /p:RunAnalyzers=false
            postBuildSteps:
              - template: /eng/pipelines/coreclr/nativeaot-post-build-steps.yml
                parameters:
                  creator: dotnet-bot
                  testBuildArgs: nativeaot tree nativeaot
                  liveLibrariesBuildConfig: Release
                  testRunNamePrefixSuffix: NativeAOT_$(_BuildConfig)
            extraVariablesTemplates:
              - template: /eng/pipelines/common/templates/runtimes/test-variables.yml
                parameters:
                  testGroup: innerloop
                  liveLibrariesBuildConfig: Release
            condition: >-
              or(
                eq(stageDependencies.EvaluatePaths.evaluate_paths.outputs['SetPathVars_coreclr.containsChange'], true),
                eq(stageDependencies.EvaluatePaths.evaluate_paths.outputs['SetPathVars_runtimetests.containsChange'], true),
                eq(stageDependencies.EvaluatePaths.evaluate_paths.outputs['SetPathVars_tools_illink.containsChange'], true),
                eq(variables['isRollingBuild'], true))

      #
      # CoreCLR NativeAOT checked build and smoke tests
      # Only when CoreCLR is changed
      #
      - template: /eng/pipelines/common/platform-matrix.yml
        parameters:
          jobTemplate: /eng/pipelines/common/global-build-job.yml
          helixQueuesTemplate: /eng/pipelines/coreclr/templates/helix-queues-setup.yml
          buildConfig: Checked
          platforms:
          - windows_x64
          variables:
          - name: timeoutPerTestInMinutes
            value: 60
          - name: timeoutPerTestCollectionInMinutes
            value: 180
          jobParameters:
            timeoutInMinutes: 180
            nameSuffix: NativeAOT
            buildArgs: -s clr.aot+libs.native+libs.sfx -rc $(_BuildConfig) -lc Release /p:RunAnalyzers=false
            postBuildSteps:
              - template: /eng/pipelines/coreclr/nativeaot-post-build-steps.yml
                parameters:
                  creator: dotnet-bot
                  testBuildArgs: 'nativeaot tree ";nativeaot;Loader;Interop;JIT/HardwareIntrinsics;" /p:BuildNativeAotFrameworkObjects=true'
                  liveLibrariesBuildConfig: Release
                  testRunNamePrefixSuffix: NativeAOT_$(_BuildConfig)
            extraVariablesTemplates:
              - template: /eng/pipelines/common/templates/runtimes/test-variables.yml
                parameters:
                  testGroup: innerloop
                  liveLibrariesBuildConfig: Release
            condition: >-
              or(
                eq(stageDependencies.EvaluatePaths.evaluate_paths.outputs['SetPathVars_coreclr.containsChange'], true),
                eq(stageDependencies.EvaluatePaths.evaluate_paths.outputs['SetPathVars_runtimetests.containsChange'], true),
                eq(stageDependencies.EvaluatePaths.evaluate_paths.outputs['SetPathVars_tools_illink.containsChange'], true),
                eq(variables['isRollingBuild'], true))

      #
      # CoreCLR NativeAOT release build and smoke tests
      # Only when CoreCLR is changed
      #
      - template: /eng/pipelines/common/platform-matrix.yml
        parameters:
          jobTemplate: /eng/pipelines/common/global-build-job.yml
          helixQueuesTemplate: /eng/pipelines/coreclr/templates/helix-queues-setup.yml
          buildConfig: Release
          platforms:
          - linux_x64
          - windows_x64
          - osx_x64
          - linux_arm64
          - windows_arm64
          - osx_arm64
          variables:
          - name: timeoutPerTestInMinutes
            value: 60
          - name: timeoutPerTestCollectionInMinutes
            value: 180
          jobParameters:
            testGroup: innerloop
            timeoutInMinutes: 120
            nameSuffix: NativeAOT
            buildArgs: -s clr.aot+libs+tools.illink -c $(_BuildConfig) -rc $(_BuildConfig) -lc Release /p:RunAnalyzers=false
            postBuildSteps:
              - template: /eng/pipelines/coreclr/nativeaot-post-build-steps.yml
                parameters:
                  creator: dotnet-bot
                  testBuildArgs: 'nativeaot tree ";nativeaot;tracing/eventpipe/providervalidation;"'
                  liveLibrariesBuildConfig: Release
                  testRunNamePrefixSuffix: NativeAOT_$(_BuildConfig)
            extraVariablesTemplates:
              - template: /eng/pipelines/common/templates/runtimes/test-variables.yml
                parameters:
                  testGroup: innerloop
                  liveLibrariesBuildConfig: Release
            condition: >-
              or(
                eq(stageDependencies.EvaluatePaths.evaluate_paths.outputs['SetPathVars_coreclr.containsChange'], true),
                eq(stageDependencies.EvaluatePaths.evaluate_paths.outputs['SetPathVars_runtimetests.containsChange'], true),
                eq(stageDependencies.EvaluatePaths.evaluate_paths.outputs['SetPathVars_tools_illink.containsChange'], true),
                eq(variables['isRollingBuild'], true))

      #
      # CoreCLR NativeAOT release build and libraries tests
      # Only when CoreCLR or library is changed
      #
      - template: /eng/pipelines/common/platform-matrix.yml
        parameters:
          jobTemplate: /eng/pipelines/common/global-build-job.yml
          helixQueuesTemplate: /eng/pipelines/libraries/helix-queues-setup.yml
          buildConfig: Release
          platforms:
          - windows_arm64
          - linux_arm64
          - osx_arm64
          jobParameters:
            testGroup: innerloop
            isSingleFile: true
            nameSuffix: NativeAOT_Libraries
            buildArgs: -s clr.aot+libs+libs.tests -c $(_BuildConfig) /p:TestNativeAot=true /p:RunSmokeTestsOnly=true /p:ArchiveTests=true /p:RunAnalyzers=false
            timeoutInMinutes: 240 # Doesn't actually take long, but we've seen the ARM64 Helix queue often get backlogged for 2+ hours
            # extra steps, run tests
            postBuildSteps:
              - template: /eng/pipelines/libraries/helix.yml
                parameters:
                  creator: dotnet-bot
                  testRunNamePrefixSuffix: NativeAOT_$(_BuildConfig)
            condition: >-
              or(
                eq(stageDependencies.EvaluatePaths.evaluate_paths.outputs['SetPathVars_libraries.containsChange'], true),
                eq(stageDependencies.EvaluatePaths.evaluate_paths.outputs['SetPathVars_coreclr.containsChange'], true),
                eq(stageDependencies.EvaluatePaths.evaluate_paths.outputs['SetPathVars_tools_illink.containsChange'], true),
                eq(variables['isRollingBuild'], true))

      # Build and test clr tools
      - template: /eng/pipelines/common/platform-matrix.yml
        parameters:
          jobTemplate: /eng/pipelines/common/global-build-job.yml
          buildConfig: checked
          platforms:
          - linux_x64
          jobParameters:
            timeoutInMinutes: 120
            nameSuffix: CLR_Tools_Tests
            buildArgs: -s clr.aot+clr.iltools+libs.sfx+clr.toolstests+tools.cdacreader+tools.cdacreadertests -c $(_BuildConfig) -test
            enablePublishTestResults: true
            testResultsFormat: 'xunit'
            # We want to run AOT tests when illink changes because there's share code and tests from illink which are used by AOT
            condition: >-
              or(
                eq(stageDependencies.EvaluatePaths.evaluate_paths.outputs['SetPathVars_coreclr.containsChange'], true),
                eq(stageDependencies.EvaluatePaths.evaluate_paths.outputs['SetPathVars_tools_illink.containsChange'], true),
                eq(stageDependencies.EvaluatePaths.evaluate_paths.outputs['SetPathVars_tools_cdacreader.containsChange'], true),
                eq(variables['isRollingBuild'], true))
      #
      # Build CrossDacs
      #
      - template: /eng/pipelines/common/platform-matrix.yml
        parameters:
          jobTemplate: /eng/pipelines/common/global-build-job.yml
          buildConfig: release
          platforms:
          - windows_x64
          variables:
            - name: _archParameter
              value: -arch x64,x86,arm,arm64
          jobParameters:
            buildArgs: -s linuxdac+alpinedac -c Checked,$(_BuildConfig)
            nameSuffix: CrossDac
            isOfficialBuild: false
            timeoutInMinutes: 60
            postBuildSteps:
            - publish: $(Build.SourcesDirectory)/artifacts/bin/coreclr
              displayName: Publish CrossDacs for diagnostics
              artifact: CoreCLRCrossDacArtifacts
            condition: >-
              or(
                eq(stageDependencies.EvaluatePaths.evaluate_paths.outputs['SetPathVars_non_mono_and_wasm.containsChange'], true),
                eq(variables['isRollingBuild'], true))

      # Build Mono AOT offset headers once, for validation
      # Only when mono changed
      #
      - template: /eng/pipelines/common/platform-matrix.yml
        parameters:
          jobTemplate: /eng/pipelines/common/global-build-job.yml
          buildConfig: release
          platforms:
          - android_x64
          - browser_wasm
          - wasi_wasm
          - ios_arm64 # tvos and ios use the same offsets so we only need to build once
          - maccatalyst_x64
          variables:
            - name: _osParameter
              value: -os linux
            - name: _archParameter
              value: -arch x64
          jobParameters:
            nameSuffix: MonoAOTOffsets
            buildArgs: -s mono.aotcross -c $(_BuildConfig) /p:MonoGenerateOffsetsOSGroups=$(osGroup) /p:ValidateMonoOffsets=true
            postBuildSteps:
              # Upload offset files
              - task: CopyFiles@2
                displayName: Collect offset files
                condition: failed()
                inputs:
                  sourceFolder: '$(Build.SourcesDirectory)/src/mono/mono/offsets'
                  contents: '*.h.new'
                  targetFolder: '$(Build.SourcesDirectory)/artifacts/obj/mono/offsetfiles/'

              - publish: '$(Build.SourcesDirectory)/artifacts/obj/mono/offsetfiles'
                condition: failed()
                artifact: MonoAOTOffsets_$(osGroup)$(osSubGroup)
                displayName: Upload offset files
            condition: >-
              or(
                eq(stageDependencies.EvaluatePaths.evaluate_paths.outputs['SetPathVars_mono_excluding_wasm.containsChange'], true),
                eq(stageDependencies.EvaluatePaths.evaluate_paths.outputs['SetPathVars_installer.containsChange'], true),
                eq(variables['isRollingBuild'], true))

      # Build the whole product using Mono runtime
      # Only when libraries, mono or installer are changed
      #
      - template: /eng/pipelines/common/platform-matrix.yml
        parameters:
          jobTemplate: /eng/pipelines/common/global-build-job.yml
          buildConfig: ${{ variables.debugOnPrReleaseOnRolling }}
          runtimeFlavor: mono
          platforms:
          - tvossimulator_x64
          - linux_x64
          - linux_arm
          - linux_arm64
          jobParameters:
            testGroup: innerloop
            nameSuffix: AllSubsets_Mono
            buildArgs: -s mono+libs+host+packs -c $(_BuildConfig)
            condition: >-
              or(
                eq(stageDependencies.EvaluatePaths.evaluate_paths.outputs['SetPathVars_libraries.containsChange'], true),
                eq(stageDependencies.EvaluatePaths.evaluate_paths.outputs['SetPathVars_mono_excluding_wasm.containsChange'], true),
                eq(stageDependencies.EvaluatePaths.evaluate_paths.outputs['SetPathVars_installer.containsChange'], true),
                eq(variables['isRollingBuild'], true))

      - template: /eng/pipelines/common/platform-matrix.yml
        parameters:
          jobTemplate: /eng/pipelines/common/global-build-job.yml
          buildConfig: Release
          runtimeFlavor: mono
          platforms:
          - linux_musl_x64
          - osx_x64
          jobParameters:
            testGroup: innerloop
            nameSuffix: AllSubsets_Mono
            buildArgs: -s mono+libs+host+packs -c $(_BuildConfig)
            condition: >-
              or(
                eq(stageDependencies.EvaluatePaths.evaluate_paths.outputs['SetPathVars_libraries.containsChange'], true),
                eq(stageDependencies.EvaluatePaths.evaluate_paths.outputs['SetPathVars_mono_excluding_wasm.containsChange'], true),
                eq(stageDependencies.EvaluatePaths.evaluate_paths.outputs['SetPathVars_installer.containsChange'], true),
                eq(variables['isRollingBuild'], true))

      #
      # WebAssembly legs
      #
      - template: /eng/pipelines/common/templates/wasm-library-tests.yml
        parameters:
          platforms:
            - browser_wasm
          alwaysRun: ${{ variables.isRollingBuild }}
          extraBuildArgs: /p:AotHostArchitecture=x64 /p:AotHostOS=$(_hostedOS)
          scenarios:
            - WasmTestOnChrome
            - WasmTestOnFirefox

      - template: /eng/pipelines/common/templates/wasm-library-tests.yml
        parameters:
          platforms:
            - browser_wasm_win
          alwaysRun: ${{ variables.isRollingBuild }}
          extraBuildArgs: /p:AotHostArchitecture=x64 /p:AotHostOS=$(_hostedOS)
          scenarios:
            - WasmTestOnChrome

      # Library tests with full threading
      - template: /eng/pipelines/common/templates/wasm-library-tests.yml
        parameters:
          platforms:
            - browser_wasm
            #- browser_wasm_win
          nameSuffix: _Threading
          extraBuildArgs: /p:WasmEnableThreads=true /p:AotHostArchitecture=x64 /p:AotHostOS=$(_hostedOS)
          extraHelixArguments: /p:WasmEnableThreads=true
          alwaysRun: ${{ variables.isRollingBuild }}
          shouldRunSmokeOnly: onLibrariesAndIllinkChanges
          scenarios:
            - WasmTestOnChrome

      # EAT Library tests - only run on linux
      - template: /eng/pipelines/common/templates/wasm-library-aot-tests.yml
        parameters:
          platforms:
            - browser_wasm
          nameSuffix: _EAT
          runAOT: false
          shouldRunSmokeOnly: false
          alwaysRun: ${{ variables.isRollingBuild }}
          extraBuildArgs: /p:AotHostArchitecture=x64 /p:AotHostOS=$(_hostedOS) /maxcpucount:2

      # AOT Library tests
      - template: /eng/pipelines/common/templates/wasm-library-aot-tests.yml
        parameters:
          platforms:
            - browser_wasm
            - browser_wasm_win
          nameSuffix: _Smoke_AOT
          runAOT: true
          shouldRunSmokeOnly: true
          alwaysRun: ${{ variables.isRollingBuild }}
          extraBuildArgs: /p:AotHostArchitecture=x64 /p:AotHostOS=$(_hostedOS)

      # For Wasm.Build.Tests - runtime pack builds
      - template: /eng/pipelines/common/templates/wasm-build-only.yml
        parameters:
          platforms:
            - browser_wasm
            - browser_wasm_win
          condition: or(eq(variables.isRollingBuild, true), eq(variables.wasmSingleThreadedBuildOnlyNeededOnDefaultPipeline, true))
          nameSuffix: SingleThreaded
          extraBuildArgs: /p:AotHostArchitecture=x64 /p:AotHostOS=$(_hostedOS)
          publishArtifactsForWorkload: true
          publishWBT: true

      - template: /eng/pipelines/common/templates/wasm-build-only.yml
        parameters:
          platforms:
            - browser_wasm
            - browser_wasm_win
          condition: or(eq(variables.isRollingBuild, true), eq(variables.wasmSingleThreadedBuildOnlyNeededOnDefaultPipeline, true))
          nameSuffix: MultiThreaded
          extraBuildArgs: /p:WasmEnableThreads=true /p:AotHostArchitecture=x64 /p:AotHostOS=$(_hostedOS)
          publishArtifactsForWorkload: true
          publishWBT: false

      # Browser Wasm.Build.Tests
      - template: /eng/pipelines/common/templates/browser-wasm-build-tests.yml
        parameters:
          platforms:
            - browser_wasm
            - browser_wasm_win
          alwaysRun: ${{ variables.isRollingBuild }}
          extraBuildArgs: /p:AotHostArchitecture=x64 /p:AotHostOS=$(_hostedOS)

      # Wasm runtime tests
      - template: /eng/pipelines/common/templates/wasm-runtime-tests.yml
        parameters:
          platforms:
            - browser_wasm
          alwaysRun: ${{ variables.isRollingBuild }}
          extraBuildArgs: /p:AotHostArchitecture=x64 /p:AotHostOS=$(_hostedOS)

      # WASI/WASM

      - template: /eng/pipelines/common/templates/wasm-library-tests.yml
        parameters:
          platforms:
            - wasi_wasm
            - wasi_wasm_win
          nameSuffix: '_Smoke'
          extraBuildArgs: /p:EnableAggressiveTrimming=true /p:RunWasmSamples=true /p:AotHostArchitecture=x64 /p:AotHostOS=$(_hostedOS)
          shouldRunSmokeOnly: true
          alwaysRun: ${{ variables.isRollingBuild }}
          scenarios:
            - WasmTestOnWasmtime

      - template: /eng/pipelines/common/templates/simple-wasm-build-tests.yml
        parameters:
          platforms:
            - wasi_wasm
            - wasi_wasm_win
          extraBuildArgs: /p:AotHostArchitecture=x64 /p:AotHostOS=$(_hostedOS)
          alwaysRun: ${{ variables.isRollingBuild }}

      #
      # Android devices
      # Build the whole product using Mono and run libraries tests
      #
      - template: /eng/pipelines/common/platform-matrix.yml
        parameters:
          jobTemplate: /eng/pipelines/common/global-build-job.yml
          helixQueuesTemplate: /eng/pipelines/libraries/helix-queues-setup.yml
          buildConfig: Release
          runtimeFlavor: mono
          platforms:
          - android_arm
          - android_arm64
          variables:
            # map dependencies variables to local variables
            - name: librariesContainsChange
              value: $[ stageDependencies.EvaluatePaths.evaluate_paths.outputs['SetPathVars_libraries.containsChange'] ]
            - name: monoContainsChange
              value: $[ stageDependencies.EvaluatePaths.evaluate_paths.outputs['SetPathVars_mono_excluding_wasm.containsChange'] ]
          jobParameters:
            testGroup: innerloop
            nameSuffix: AllSubsets_Mono
            buildArgs: -s mono+libs+libs.tests+host+packs -c $(_BuildConfig) /p:ArchiveTests=true /p:RunSmokeTestsOnly=true /p:EnableAdditionalTimezoneChecks=true
            timeoutInMinutes: 480
            condition: >-
              or(
                eq(stageDependencies.EvaluatePaths.evaluate_paths.outputs['SetPathVars_libraries.containsChange'], true),
                eq(stageDependencies.EvaluatePaths.evaluate_paths.outputs['SetPathVars_mono_excluding_wasm.containsChange'], true),
                eq(stageDependencies.EvaluatePaths.evaluate_paths.outputs['SetPathVars_installer.containsChange'], true),
                eq(variables['isRollingBuild'], true))
            # extra steps, run tests
            postBuildSteps:
              - template: /eng/pipelines/libraries/helix.yml
                parameters:
                  creator: dotnet-bot
                  testRunNamePrefixSuffix: Mono_$(_BuildConfig)
                  condition: >-
                    or(
                    eq(variables['librariesContainsChange'], true),
                    eq(variables['monoContainsChange'], true),
                    eq(variables['isRollingBuild'], true))

      #
      # iOS/tvOS devices - Full AOT + AggressiveTrimming to reduce size
      # Build the whole product using Mono and run libraries tests
      #
      - template: /eng/pipelines/common/platform-matrix.yml
        parameters:
          jobTemplate: /eng/pipelines/common/global-build-job.yml
          helixQueuesTemplate: /eng/pipelines/libraries/helix-queues-setup.yml
          buildConfig: Release
          runtimeFlavor: mono
          platforms:
            - ios_arm64
            - tvos_arm64
          variables:
            # map dependencies variables to local variables
            - name: librariesContainsChange
              value: $[ stageDependencies.EvaluatePaths.evaluate_paths.outputs['SetPathVars_libraries.containsChange'] ]
            - name: monoContainsChange
              value: $[ stageDependencies.EvaluatePaths.evaluate_paths.outputs['SetPathVars_mono_excluding_wasm.containsChange'] ]
            - name: illinkContainsChange
              value: $[ stageDependencies.EvaluatePaths.evaluate_paths.outputs['SetPathVars_tools_illink.containsChange'] ]
          jobParameters:
            testGroup: innerloop
            nameSuffix: AllSubsets_Mono
            buildArgs: -s mono+libs+libs.tests+host+packs -c $(_BuildConfig) /p:ArchiveTests=true /p:DevTeamProvisioning=- /p:RunAOTCompilation=true /p:RunSmokeTestsOnly=true /p:BuildTestsOnHelix=true /p:EnableAdditionalTimezoneChecks=true /p:UsePortableRuntimePack=true /p:BuildDarwinFrameworks=true /p:EnableAggressiveTrimming=true
            timeoutInMinutes: 480
            condition: >-
              or(
                eq(stageDependencies.EvaluatePaths.evaluate_paths.outputs['SetPathVars_libraries.containsChange'], true),
                eq(stageDependencies.EvaluatePaths.evaluate_paths.outputs['SetPathVars_mono_excluding_wasm.containsChange'], true),
                eq(stageDependencies.EvaluatePaths.evaluate_paths.outputs['SetPathVars_installer.containsChange'], true),
                eq(stageDependencies.EvaluatePaths.evaluate_paths.outputs['SetPathVars_tools_illink.containsChange'], true),
                eq(variables['isRollingBuild'], true))
            # extra steps, run tests
            postBuildSteps:
              - template: /eng/pipelines/libraries/helix.yml
                parameters:
                  creator: dotnet-bot
                  testRunNamePrefixSuffix: Mono_$(_BuildConfig)
                  extraHelixArguments: /p:NeedsToBuildAppsOnHelix=true
                  condition: >-
                    or(
                    eq(variables['librariesContainsChange'], true),
                    eq(variables['monoContainsChange'], true),
                    eq(variables['illinkContainsChange'], true),
                    eq(variables['isRollingBuild'], true))

      #
      # iOS/tvOS devices
      # Build the whole product using Native AOT and run libraries tests
      #
      - template: /eng/pipelines/common/platform-matrix.yml
        parameters:
          jobTemplate: /eng/pipelines/common/global-build-job.yml
          helixQueuesTemplate: /eng/pipelines/libraries/helix-queues-setup.yml
          buildConfig: Release
          runtimeFlavor: coreclr
          platforms:
            - ios_arm64
            - tvos_arm64
          variables:
            # map dependencies variables to local variables
            - name: librariesContainsChange
              value: $[ stageDependencies.EvaluatePaths.evaluate_paths.outputs['SetPathVars_libraries.containsChange'] ]
            - name: coreclrContainsChange
              value: $[ stageDependencies.EvaluatePaths.evaluate_paths.outputs['SetPathVars_coreclr.containsChange'] ]
          jobParameters:
            testGroup: innerloop
            nameSuffix: AllSubsets_NativeAOT
            buildArgs: --cross -s clr.alljits+clr.tools+clr.nativeaotruntime+clr.nativeaotlibs+libs+libs.tests -c $(_BuildConfig) /p:ArchiveTests=true /p:RunSmokeTestsOnly=true /p:DevTeamProvisioning=- /p:BuildTestsOnHelix=true /p:UseNativeAOTRuntime=true /p:RunAOTCompilation=false /p:ContinuousIntegrationBuild=true
            timeoutInMinutes: 180
            condition: >-
              or(
                eq(stageDependencies.EvaluatePaths.evaluate_paths.outputs['SetPathVars_libraries.containsChange'], true),
                eq(stageDependencies.EvaluatePaths.evaluate_paths.outputs['SetPathVars_coreclr.containsChange'], true),
                eq(stageDependencies.EvaluatePaths.evaluate_paths.outputs['SetPathVars_installer.containsChange'], true),
                eq(variables['isRollingBuild'], true))
            # extra steps, run tests
            postBuildSteps:
              - template: /eng/pipelines/libraries/helix.yml
                parameters:
                  creator: dotnet-bot
                  testRunNamePrefixSuffix: NativeAOT_$(_BuildConfig)
                  extraHelixArguments: /p:NeedsToBuildAppsOnHelix=true
                  condition: >-
                    or(
                    eq(variables['librariesContainsChange'], true),
                    eq(variables['coreclrContainsChange'], true),
                    eq(variables['isRollingBuild'], true))

      #
      # MacCatalyst interp - requires AOT Compilation and Interp flags
      # Build the whole product using Mono and run libraries tests
      #
      - template: /eng/pipelines/common/platform-matrix.yml
        parameters:
          jobTemplate: /eng/pipelines/common/global-build-job.yml
          helixQueuesTemplate: /eng/pipelines/libraries/helix-queues-setup.yml
          buildConfig: Release
          runtimeFlavor: mono
          platforms:
          - maccatalyst_x64
          - ${{ if eq(variables['isRollingBuild'], true) }}:
            - maccatalyst_arm64
          variables:
            # map dependencies variables to local variables
            - name: librariesContainsChange
              value: $[ stageDependencies.EvaluatePaths.evaluate_paths.outputs['SetPathVars_libraries.containsChange'] ]
            - name: monoContainsChange
              value: $[ stageDependencies.EvaluatePaths.evaluate_paths.outputs['SetPathVars_mono_excluding_wasm.containsChange'] ]
          jobParameters:
            testGroup: innerloop
            nameSuffix: AllSubsets_Mono
            buildArgs: -s mono+libs+host+packs+libs.tests -c $(_BuildConfig) /p:ArchiveTests=true /p:RunSmokeTestsOnly=true /p:DevTeamProvisioning=adhoc /p:RunAOTCompilation=true /p:MonoForceInterpreter=true /p:BuildDarwinFrameworks=true
            timeoutInMinutes: 180
            condition: >-
              or(
                eq(stageDependencies.EvaluatePaths.evaluate_paths.outputs['SetPathVars_libraries.containsChange'], true),
                eq(stageDependencies.EvaluatePaths.evaluate_paths.outputs['SetPathVars_mono_excluding_wasm.containsChange'], true),
                eq(stageDependencies.EvaluatePaths.evaluate_paths.outputs['SetPathVars_installer.containsChange'], true),
                eq(variables['isRollingBuild'], true))
            # extra steps, run tests
            postBuildSteps:
              - template: /eng/pipelines/libraries/helix.yml
                parameters:
                  creator: dotnet-bot
                  testRunNamePrefixSuffix: Mono_$(_BuildConfig)
                  condition: >-
                    or(
                      eq(variables['librariesContainsChange'], true),
                      eq(variables['monoContainsChange'], true),
                      eq(variables['isRollingBuild'], true))

      #
      # Build Mono and Installer on LLVMAOT mode
      #
      - template: /eng/pipelines/common/platform-matrix.yml
        parameters:
          jobTemplate: /eng/pipelines/common/global-build-job.yml
          buildConfig: Release
          runtimeFlavor: mono
          platforms:
          - linux_x64
          - linux_arm64
          jobParameters:
            testGroup: innerloop
            nameSuffix: AllSubsets_Mono_LLVMAOT
            buildArgs: -s mono+libs+host+packs -c $(_BuildConfig)
                      /p:MonoEnableLLVM=true /p:MonoAOTEnableLLVM=true /p:MonoBundleLLVMOptimizer=true
            condition: >-
              or(
                eq(stageDependencies.EvaluatePaths.evaluate_paths.outputs['SetPathVars_libraries.containsChange'], true),
                eq(stageDependencies.EvaluatePaths.evaluate_paths.outputs['SetPathVars_mono_excluding_wasm.containsChange'], true),
                eq(stageDependencies.EvaluatePaths.evaluate_paths.outputs['SetPathVars_installer.containsChange'], true),
                eq(variables['isRollingBuild'], true))

      - template: /eng/pipelines/common/platform-matrix.yml
        parameters:
          jobTemplate: /eng/pipelines/common/global-build-job.yml
          buildConfig: ${{ variables.debugOnPrReleaseOnRolling }}
          runtimeFlavor: mono
          platforms:
          - osx_x64
          jobParameters:
            testGroup: innerloop
            nameSuffix: AllSubsets_Mono_LLVMAOT
            buildArgs: -s mono+libs+host+packs -c $(_BuildConfig)
                      /p:MonoEnableLLVM=true /p:MonoAOTEnableLLVM=true /p:MonoBundleLLVMOptimizer=true
            condition: >-
              or(
                eq(stageDependencies.EvaluatePaths.evaluate_paths.outputs['SetPathVars_libraries.containsChange'], true),
                eq(stageDependencies.EvaluatePaths.evaluate_paths.outputs['SetPathVars_mono_excluding_wasm.containsChange'], true),
                eq(stageDependencies.EvaluatePaths.evaluate_paths.outputs['SetPathVars_installer.containsChange'], true),
                eq(variables['isRollingBuild'], true))

      #
      # Build Mono debug
      # Only when mono changed
      #
      - template: /eng/pipelines/common/platform-matrix.yml
        parameters:
          jobTemplate: /eng/pipelines/common/global-build-job.yml
          runtimeFlavor: mono
          buildConfig: debug
          platforms:
          - osx_x64
          - osx_arm64
          - linux_x64
          - linux_arm64
          # - linux_musl_arm64
          - windows_x64
          - windows_x86
          # - windows_arm64
          jobParameters:
            nameSuffix: Mono_Runtime
            buildArgs: -s mono -c $(_BuildConfig)
            condition: >-
              or(
                eq(stageDependencies.EvaluatePaths.evaluate_paths.outputs['SetPathVars_mono_excluding_wasm.containsChange'], true),
                eq(variables['isRollingBuild'], true))

      #
      # Build Mono release AOT cross-compilers
      # Only when mono changed
      #
      - template: /eng/pipelines/common/platform-matrix.yml
        parameters:
          jobTemplate: /eng/pipelines/common/global-build-job.yml
          runtimeFlavor: mono
          buildConfig: release
          platforms:
          - linux_x64
          - linux_musl_x64
          - linux_arm64
          - linux_musl_arm64
          - windows_arm64
          - windows_x64
          - osx_x64
          - osx_arm64
          jobParameters:
            buildArgs: -c $(_BuildConfig) /p:DotNetBuildMonoCrossAOT=true
            nameSuffix: CrossAOT_Mono
            runtimeVariant: crossaot
            condition: >-
              or(
                eq(stageDependencies.EvaluatePaths.evaluate_paths.outputs['SetPathVars_mono.containsChange'], true),
                eq(stageDependencies.EvaluatePaths.evaluate_paths.outputs['SetPathVars_installer.containsChange'], true),
                eq(variables['isRollingBuild'], true))

      #
      # Build and test libraries for .NET Framework
      #
      - template: /eng/pipelines/common/platform-matrix.yml
        parameters:
          jobTemplate: /eng/pipelines/common/global-build-job.yml
          buildConfig: Release
          platforms:
          - windows_x86
          helixQueuesTemplate: /eng/pipelines/libraries/helix-queues-setup.yml
          jobParameters:
            framework: net48
            buildArgs: -s tools+libs+libs.tests -framework net48 -c $(_BuildConfig) -testscope innerloop /p:ArchiveTests=true
            nameSuffix: Libraries_NET48
            timeoutInMinutes: 150
            postBuildSteps:
              - template: /eng/pipelines/libraries/helix.yml
                parameters:
                  creator: dotnet-bot
                  testRunNamePrefixSuffix: NET48_$(_BuildConfig)
                  extraHelixArguments: /p:BuildTargetFramework=net48
            condition: >-
              or(
                eq(stageDependencies.EvaluatePaths.evaluate_paths.outputs['SetPathVars_libraries.containsChange'], true),
                eq(variables['isRollingBuild'], true))

      #
      # Build and test libraries for all TFMs and create packages
      #
      - template: /eng/pipelines/common/platform-matrix.yml
        parameters:
          jobTemplate: /eng/pipelines/common/global-build-job.yml
          buildConfig: ${{ variables.debugOnPrReleaseOnRolling }}
          platforms:
          - windows_x64
          jobParameters:
            buildArgs: -test -s tools+libs+libs.tests -pack -c $(_BuildConfig) /p:TestAssemblies=false /p:TestPackages=true
            nameSuffix: Libraries_WithPackages
            timeoutInMinutes: 150
            condition: >-
              or(
                eq(stageDependencies.EvaluatePaths.evaluate_paths.outputs['SetPathVars_libraries.containsChange'], true),
                eq(stageDependencies.EvaluatePaths.evaluate_paths.outputs['SetPathVars_tools_illink.containsChange'], true),
                eq(variables['isRollingBuild'], true))

      #
      # Installer Build and Test
      # These are always built since they only take like 15 minutes
      # we expect these to be done before we finish libraries or coreclr testing.
      #
      - template: /eng/pipelines/common/platform-matrix.yml
        parameters:
          jobTemplate: /eng/pipelines/common/global-build-job.yml
          buildConfig: ${{ variables.debugOnPrReleaseOnRolling }}
          platforms:
            - windows_x86
          jobParameters:
            nameSuffix: Installer_Build_And_Test
            buildArgs: -s host+packs -c $(_BuildConfig) -lc Release -rc Release -test
            dependsOnGlobalBuilds:
              - nameSuffix: CoreCLR_Libraries
                buildConfig: release
            preBuildSteps:
              - template: /eng/pipelines/common/download-artifact-step.yml
                parameters:
                  artifactName: CoreCLR_Libraries_BuildArtifacts_$(osGroup)$(osSubgroup)_$(archType)_Release
                  artifactFileName: CoreCLR_Libraries_BuildArtifacts_$(osGroup)$(osSubgroup)_$(archType)_Release$(archiveExtension)
                  unpackFolder: $(Build.SourcesDirectory)/artifacts/bin
                  displayName: 'unified artifacts'
            enablePublishTestResults: true
            testRunTitle: Installer-$(osGroup)$(osSubgroup)_$(archType)
            postBuildSteps:
              - template: /eng/pipelines/installer/steps/upload-job-artifacts.yml
                parameters:
                  name: $(osGroup)$(osSubgroup)_$(archType)
            condition:
              or(
                eq(stageDependencies.EvaluatePaths.evaluate_paths.outputs['SetPathVars_non_mono_and_wasm.containsChange'], true),
                eq(variables['isRollingBuild'], true))

      - template: /eng/pipelines/common/platform-matrix.yml
        parameters:
          jobTemplate: /eng/pipelines/common/global-build-job.yml
          buildConfig: release
          platforms:
            - windows_x64
            - osx_x64
            - linux_x64
          jobParameters:
            nameSuffix: Installer_Build_And_Test
            buildArgs: -s host+packs -c $(_BuildConfig) -lc ${{ variables.debugOnPrReleaseOnRolling }} -rc Release -test
            dependsOnGlobalBuilds:
              - nameSuffix: CoreCLR_Libraries
                buildConfig: ${{ variables.debugOnPrReleaseOnRolling }}
            preBuildSteps:
              - template: /eng/pipelines/common/download-artifact-step.yml
                parameters:
                  artifactName: CoreCLR_Libraries_BuildArtifacts_$(osGroup)$(osSubgroup)_$(archType)_$(debugOnPrReleaseOnRolling)
                  artifactFileName: CoreCLR_Libraries_BuildArtifacts_$(osGroup)$(osSubgroup)_$(archType)_$(debugOnPrReleaseOnRolling)$(archiveExtension)
                  unpackFolder: $(Build.SourcesDirectory)/artifacts/bin
                  displayName: 'unified artifacts'
            enablePublishTestResults: true
            testRunTitle: Installer-$(osGroup)$(osSubgroup)_$(archType)
            postBuildSteps:
              - template: /eng/pipelines/installer/steps/upload-job-artifacts.yml
                parameters:
                  name: $(osGroup)$(osSubgroup)_$(archType)
            condition:
              or(
                eq(stageDependencies.EvaluatePaths.evaluate_paths.outputs['SetPathVars_non_mono_and_wasm.containsChange'], true),
                eq(variables['isRollingBuild'], true))

      #
      # Build the whole product using Mono and run runtime tests
      #
      - template: /eng/pipelines/common/platform-matrix.yml
        parameters:
          jobTemplate: /eng/pipelines/common/global-build-job.yml
          helixQueuesTemplate: /eng/pipelines/coreclr/templates/helix-queues-setup.yml
          buildConfig: Release
          runtimeFlavor: mono
          platforms:
            - osx_x64
            - linux_arm64
          variables:
            - name: timeoutPerTestInMinutes
              value: 60
            - name: timeoutPerTestCollectionInMinutes
              value: 180
          jobParameters:
            testGroup: innerloop
            nameSuffix: AllSubsets_Mono_Minijit_RuntimeTests
            runtimeVariant: minijit
            buildArgs: -s mono+libs+clr.hosts+clr.iltools -c Release
            timeoutInMinutes: 180
            condition: >-
                  or(
                    eq(stageDependencies.EvaluatePaths.evaluate_paths.outputs['SetPathVars_mono_excluding_wasm.containsChange'], true),
                    eq(stageDependencies.EvaluatePaths.evaluate_paths.outputs['SetPathVars_runtimetests.containsChange'], true),
                    eq(variables['isRollingBuild'], true))

            postBuildSteps:
              - template: /eng/pipelines/common/templates/runtimes/build-runtime-tests-and-send-to-helix.yml
                parameters:
                  creator: dotnet-bot
                  testRunNamePrefixSuffix: Mono_Release
            extraVariablesTemplates:
              - template: /eng/pipelines/common/templates/runtimes/test-variables.yml

      #
      # Build the whole product using Mono and run runtime tests
      #
      - template: /eng/pipelines/common/platform-matrix.yml
        parameters:
          jobTemplate: /eng/pipelines/common/global-build-job.yml
          helixQueuesTemplate: /eng/pipelines/coreclr/templates/helix-queues-setup.yml
          buildConfig: Release
          runtimeFlavor: mono
          platforms:
            - windows_x64
          variables:
            - name: timeoutPerTestInMinutes
              value: 60
            - name: timeoutPerTestCollectionInMinutes
              value: 180
          jobParameters:
            testGroup: innerloop
            nameSuffix: AllSubsets_Mono_Minijit_RuntimeTests
            runtimeVariant: minijit
            buildArgs: -s mono+libs+clr.hosts+clr.iltools -c Release -lc ${{ variables.debugOnPrReleaseOnRolling }}
            timeoutInMinutes: 180
            condition: >-
                  or(
                    eq(stageDependencies.EvaluatePaths.evaluate_paths.outputs['SetPathVars_mono_excluding_wasm.containsChange'], true),
                    eq(stageDependencies.EvaluatePaths.evaluate_paths.outputs['SetPathVars_runtimetests.containsChange'], true),
                    eq(variables['isRollingBuild'], true))

            postBuildSteps:
              - template: /eng/pipelines/common/templates/runtimes/build-runtime-tests-and-send-to-helix.yml
                parameters:
                  creator: dotnet-bot
                  testRunNamePrefixSuffix: Mono_Release
            extraVariablesTemplates:
              - template: /eng/pipelines/common/templates/runtimes/test-variables.yml
                parameters:
                  liveLibrariesBuildConfig: ${{ variables.debugOnPrReleaseOnRolling }}

      #
      # Mono CoreCLR runtime Test executions using live libraries in interpreter mode
      # Only when Mono is changed

      - template: /eng/pipelines/common/platform-matrix.yml
        parameters:
          jobTemplate: /eng/pipelines/common/global-build-job.yml
          helixQueuesTemplate: /eng/pipelines/coreclr/templates/helix-queues-setup.yml
          buildConfig: Release
          runtimeFlavor: mono
          platforms:
            - osx_x64
          variables:
            - name: timeoutPerTestInMinutes
              value: 60
            - name: timeoutPerTestCollectionInMinutes
              value: 180
          jobParameters:
            testGroup: innerloop
            nameSuffix: AllSubsets_Mono_Interpreter_RuntimeTests
            runtimeVariant: monointerpreter
            buildArgs: -s mono+libs+clr.hosts+clr.iltools -c Release
            timeoutInMinutes: 180
            condition: >-
              or(
                eq(stageDependencies.EvaluatePaths.evaluate_paths.outputs['SetPathVars_mono_excluding_wasm.containsChange'], true),
                eq(stageDependencies.EvaluatePaths.evaluate_paths.outputs['SetPathVars_runtimetests.containsChange'], true),
                eq(variables['isRollingBuild'], true))
            postBuildSteps:
              - template: /eng/pipelines/common/templates/runtimes/build-runtime-tests-and-send-to-helix.yml
                parameters:
                  creator: dotnet-bot
                  testRunNamePrefixSuffix: Mono_Release
            extraVariablesTemplates:
              - template: /eng/pipelines/common/templates/runtimes/test-variables.yml
      #
      # Mono CoreCLR runtime Test executions using live libraries and LLVM AOT
      # Only when Mono is changed
      #
      - template: /eng/pipelines/common/platform-matrix.yml
        parameters:
          jobTemplate: /eng/pipelines/common/global-build-job.yml
          helixQueuesTemplate: /eng/pipelines/coreclr/templates/helix-queues-setup.yml
          buildConfig: Release
          runtimeFlavor: mono
          platforms:
            - linux_x64
            # Disabled pending outcome of https://github.com/dotnet/runtime/issues/60234 investigation
            #- linux_arm64
          variables:
            - name: timeoutPerTestInMinutes
              value: 60
            - name: timeoutPerTestCollectionInMinutes
              value: 180
          jobParameters:
            testGroup: innerloop
            nameSuffix: AllSubsets_Mono_LLVMAot_RuntimeTests
            runtimeVariant: llvmaot
            buildArgs: -s mono+libs+clr.hosts+clr.iltools -c Release /p:MonoEnableLLVM=true /p:MonoAOTEnableLLVM=true /p:MonoBundleLLVMOptimizer=true
            timeoutInMinutes: 180

            condition: >-
              or(
                eq(stageDependencies.EvaluatePaths.evaluate_paths.outputs['SetPathVars_mono_excluding_wasm.containsChange'], true),
                eq(stageDependencies.EvaluatePaths.evaluate_paths.outputs['SetPathVars_runtimetests.containsChange'], true),
                eq(variables['isRollingBuild'], true))
            postBuildSteps:
              - template: /eng/pipelines/common/templates/runtimes/build-runtime-tests-and-send-to-helix.yml
                parameters:
                  creator: dotnet-bot
                  llvmAotStepContainer: linux_x64_llvmaot
                  testRunNamePrefixSuffix: Mono_Release
            extraVariablesTemplates:
              - template: /eng/pipelines/common/templates/runtimes/test-variables.yml

      #
      # CoreCLR Test builds using live libraries release build
      # Only when CoreCLR is changed
      #
      - template: /eng/pipelines/common/platform-matrix.yml
        parameters:
          jobTemplate: /eng/pipelines/common/templates/runtimes/build-test-job.yml
          buildConfig: checked
          platforms:
          - CoreClrTestBuildHost # Either osx_x64 or linux_x64
          jobParameters:
            testGroup: innerloop
            condition: >-
              or(
                eq(stageDependencies.EvaluatePaths.evaluate_paths.outputs['SetPathVars_coreclr.containsChange'], true),
                eq(stageDependencies.EvaluatePaths.evaluate_paths.outputs['SetPathVars_runtimetests.containsChange'], true),
                eq(variables['isRollingBuild'], true))

      #
      # CoreCLR Test executions using live libraries
      # Only when CoreCLR is changed
      #
      - template: /eng/pipelines/common/platform-matrix.yml
        parameters:
          jobTemplate: /eng/pipelines/common/templates/runtimes/run-test-job.yml
          buildConfig: checked
          platforms:
          - linux_arm
          - windows_x86
          - windows_arm64
          helixQueueGroup: pr
          helixQueuesTemplate: /eng/pipelines/coreclr/templates/helix-queues-setup.yml
          jobParameters:
            testGroup: innerloop
            liveLibrariesBuildConfig: Release
            unifiedArtifactsName: CoreCLR_ReleaseLibraries_BuildArtifacts_$(osGroup)$(osSubgroup)_$(archType)_$(_BuildConfig)
            unifiedBuildNameSuffix: CoreCLR_ReleaseLibraries
            condition: >-
              or(
                eq(stageDependencies.EvaluatePaths.evaluate_paths.outputs['SetPathVars_coreclr.containsChange'], true),
                eq(stageDependencies.EvaluatePaths.evaluate_paths.outputs['SetPathVars_runtimetests.containsChange'], true),
                eq(variables['isRollingBuild'], true))

      - template: /eng/pipelines/common/platform-matrix.yml
        parameters:
          jobTemplate: /eng/pipelines/common/templates/runtimes/run-test-job.yml
          buildConfig: checked
          platforms:
          - osx_x64
          - linux_x64
          - linux_arm64
          - windows_x64
          helixQueueGroup: pr
          helixQueuesTemplate: /eng/pipelines/coreclr/templates/helix-queues-setup.yml
          jobParameters:
            testGroup: innerloop
            liveLibrariesBuildConfig: ${{ variables.debugOnPrReleaseOnRolling }}
            unifiedArtifactsName: Libraries_CheckedCoreCLR_BuildArtifacts_$(osGroup)$(osSubgroup)_$(archType)_$(debugOnPrReleaseOnRolling)
            unifiedBuildNameSuffix: Libraries_CheckedCoreCLR
            unifiedBuildConfigOverride: ${{ variables.debugOnPrReleaseOnRolling }}
            condition: >-
              or(
                eq(stageDependencies.EvaluatePaths.evaluate_paths.outputs['SetPathVars_coreclr.containsChange'], true),
                eq(stageDependencies.EvaluatePaths.evaluate_paths.outputs['SetPathVars_runtimetests.containsChange'], true),
                eq(variables['isRollingBuild'], true))

      - template: /eng/pipelines/common/platform-matrix.yml
        parameters:
          jobTemplate: /eng/pipelines/common/templates/runtimes/run-test-job.yml
          buildConfig: checked
          platforms:
          - osx_arm64
          helixQueueGroup: pr
          helixQueuesTemplate: /eng/pipelines/coreclr/templates/helix-queues-setup.yml
          jobParameters:
            testGroup: innerloop
            liveLibrariesBuildConfig: ${{ variables.debugOnPrReleaseOnRolling }}
            unifiedArtifactsName: Libraries_CheckedCoreCLR_BuildArtifacts_$(osGroup)$(osSubgroup)_$(archType)_$(debugOnPrReleaseOnRolling)
            unifiedBuildNameSuffix: Libraries_CheckedCoreCLR
            unifiedBuildConfigOverride: ${{ variables.debugOnPrReleaseOnRolling }}
            condition: >-
              or(
                eq(stageDependencies.EvaluatePaths.evaluate_paths.outputs['SetPathVars_coreclr_AppleSilicon.containsChange'], true),
                eq(variables['isRollingBuild'], true))

      #
      # Libraries Release Test Execution against a release coreclr runtime
      # Only when the PR contains a libraries change
      #
      - template: /eng/pipelines/common/platform-matrix.yml
        parameters:
          jobTemplate: /eng/pipelines/libraries/run-test-job.yml
          buildConfig: Release
          platforms:
          - windows_x86
          helixQueuesTemplate: /eng/pipelines/libraries/helix-queues-setup.yml
          jobParameters:
            isOfficialBuild: false
            testScope: innerloop
            liveRuntimeBuildConfig: release
            unifiedArtifactsName: CoreCLR_Libraries_BuildArtifacts_$(osGroup)$(osSubgroup)_$(archType)_$(_BuildConfig)
            helixArtifactsName: CoreCLR_Libraries_TestArtifacts_$(osGroup)$(osSubgroup)_$(archType)_$(_BuildConfig)
            unifiedBuildNameSuffix: CoreCLR_Libraries
            condition: >-
              or(
                eq(stageDependencies.EvaluatePaths.evaluate_paths.outputs['SetPathVars_libraries.containsChange'], true),
                eq(variables['isRollingBuild'], true))

      #
      # Libraries Debug Test Execution against a release coreclr runtime
      # Only when the PR contains a libraries change
      #
      - template: /eng/pipelines/common/platform-matrix.yml
        parameters:
          jobTemplate: /eng/pipelines/libraries/run-test-job.yml
          buildConfig: ${{ variables.debugOnPrReleaseOnRolling }}
          platforms:
          - windows_x64
          - osx_x64
          - linux_x64
          - linux_musl_x64
          helixQueuesTemplate: /eng/pipelines/libraries/helix-queues-setup.yml
          jobParameters:
            isOfficialBuild: false
            testScope: innerloop
            liveRuntimeBuildConfig: release
            unifiedArtifactsName: CoreCLR_Libraries_BuildArtifacts_$(osGroup)$(osSubgroup)_$(archType)_$(debugOnPrReleaseOnRolling)
            helixArtifactsName: CoreCLR_Libraries_TestArtifacts_$(osGroup)$(osSubgroup)_$(archType)_$(debugOnPrReleaseOnRolling)
            unifiedBuildNameSuffix: CoreCLR_Libraries
            unifiedBuildConfigOverride: ${{ variables.debugOnPrReleaseOnRolling }}
            condition: >-
              or(
                eq(stageDependencies.EvaluatePaths.evaluate_paths.outputs['SetPathVars_libraries.containsChange'], true),
                eq(variables['isRollingBuild'], true))
      # The next three jobs run checked coreclr + <either debug or release in PR> libraries tests.
      # The matrix looks like the following, where the right columns specify which configurations
      # the libraries tests are built in.
      # ________________________________________
      # | Platform         | PR      | Rolling |
      # | ---------------- | ------- | ------- |
      # | linux-arm64      | Debug   | Release |
      # | windows-x86      | Debug   | Release |
      # | linux-musl-x64   | Debug   | Release |
      # | OSX-x64          | Debug   | Release |
      # | linux-musl-arm   | Release | Release |
      # | linux-musl-arm64 | Release | Release |
      # | linux-x64        | Release | Release |
      # | windows-x64      | Release | Release |

      #
      # Debug (PR) / Release (rolling) Libraries Test Execution against a checked runtime
      # Only when the PR contains a coreclr change
      #
      - template: /eng/pipelines/common/platform-matrix.yml
        parameters:
          jobTemplate: /eng/pipelines/libraries/run-test-job.yml
          buildConfig: ${{ variables.debugOnPrReleaseOnRolling }}
          platforms:
          - linux_arm64
          - windows_x86
          - linux_musl_x64
          helixQueuesTemplate: /eng/pipelines/coreclr/templates/helix-queues-setup.yml
          helixQueueGroup: libraries
          jobParameters:
            testScope: innerloop
            liveRuntimeBuildConfig: checked
            unifiedArtifactsName: Libraries_CheckedCoreCLR_BuildArtifacts_$(osGroup)$(osSubgroup)_$(archType)_$(_BuildConfig)
            helixArtifactsName: Libraries_CheckedCoreCLR_TestArtifacts_$(osGroup)$(osSubgroup)_$(archType)_$(_BuildConfig)
            unifiedBuildNameSuffix: Libraries_CheckedCoreCLR
            condition: >-
              or(
                eq(stageDependencies.EvaluatePaths.evaluate_paths.outputs['SetPathVars_coreclr.containsChange'], true),
                eq(variables['isRollingBuild'], true))

      #
      # Release Libraries Test Execution against a checked runtime
      # Only if CoreCLR or Libraries is changed
      #
      - template: /eng/pipelines/common/platform-matrix.yml
        parameters:
          jobTemplate: /eng/pipelines/libraries/run-test-job.yml
          buildConfig: Release
          platforms:
          - linux_musl_arm
          - linux_musl_arm64
          - linux_x64
          - windows_x64
          helixQueuesTemplate: /eng/pipelines/coreclr/templates/helix-queues-setup.yml
          helixQueueGroup: libraries
          jobParameters:
            testScope: innerloop
            liveRuntimeBuildConfig: checked
            unifiedArtifactsName: CoreCLR_ReleaseLibraries_BuildArtifacts_$(osGroup)$(osSubgroup)_$(archType)_Checked
            helixArtifactsName: CoreCLR_ReleaseLibraries_TestArtifacts_$(osGroup)$(osSubgroup)_$(archType)_Checked
            unifiedBuildNameSuffix: CoreCLR_ReleaseLibraries
            unifiedBuildConfigOverride: checked
            condition: >-
              or(
                eq(stageDependencies.EvaluatePaths.evaluate_paths.outputs['SetPathVars_coreclr.containsChange'], true),
                eq(variables['isRollingBuild'], true))

      - template: /eng/pipelines/common/platform-matrix.yml
        parameters:
          jobTemplate: /eng/pipelines/libraries/run-test-job.yml
          buildConfig: ${{ variables.debugOnPrReleaseOnRolling }}
          platforms:
          - osx_x64
          helixQueuesTemplate: /eng/pipelines/coreclr/templates/helix-queues-setup.yml
          helixQueueGroup: libraries
          jobParameters:
            testScope: innerloop
            liveRuntimeBuildConfig: checked
            unifiedArtifactsName: Libraries_CheckedCoreCLR_BuildArtifacts_$(osGroup)$(osSubgroup)_$(archType)_$(_BuildConfig)
            helixArtifactsName: Libraries_CheckedCoreCLR_TestArtifacts_$(osGroup)$(osSubgroup)_$(archType)_$(_BuildConfig)
            unifiedBuildNameSuffix: Libraries_CheckedCoreCLR
            condition: >-
              or(
                eq(stageDependencies.EvaluatePaths.evaluate_paths.outputs['SetPathVars_coreclr.containsChange'], true),
                eq(stageDependencies.EvaluatePaths.evaluate_paths.outputs['SetPathVars_libraries.containsChange'], true),
                eq(variables['isRollingBuild'], true))

      #
      # Build and test Mono Interpreter with the libraries testss
      #
      - template: /eng/pipelines/common/platform-matrix.yml
        parameters:
          jobTemplate: /eng/pipelines/common/global-build-job.yml
          helixQueuesTemplate: /eng/pipelines/libraries/helix-queues-setup.yml
          buildConfig: ${{ variables.debugOnPrReleaseOnRolling }}
          runtimeFlavor: mono
          runtimeVariant: monointerpreter
          platforms:
            - linux_x64
            #- osx_x64
            #- windows_x64
          jobParameters:
            testGroup: innerloop
            nameSuffix: Mono_Interpreter_LibrariesTests
            buildArgs: -s mono+libs+libs.tests -rc Release -c $(_BuildConfig) /p:ArchiveTests=true
            timeoutInMinutes: 480
            # extra steps, run tests
            postBuildSteps:
              - template: /eng/pipelines/libraries/helix.yml
                parameters:
                  creator: dotnet-bot
                  testRunNamePrefixSuffix: Mono_Interpreter_$(_BuildConfig)
                  interpreter: true
            condition: >-
              or(
                eq(stageDependencies.EvaluatePaths.evaluate_paths.outputs['SetPathVars_libraries.containsChange'], true),
                eq(stageDependencies.EvaluatePaths.evaluate_paths.outputs['SetPathVars_mono_excluding_wasm.containsChange'], true),
                eq(variables['isRollingBuild'], true))

      #
      # Build and test Mono Minijit with the libraries testss
      #
      - template: /eng/pipelines/common/platform-matrix.yml
        parameters:
          jobTemplate: /eng/pipelines/common/global-build-job.yml
          helixQueuesTemplate: /eng/pipelines/libraries/helix-queues-setup.yml
          buildConfig: ${{ variables.debugOnPrReleaseOnRolling }}
          runtimeFlavor: mono
          platforms:
            - linux_arm64
            - linux_x64
            - osx_x64
            #- windows_x64
          jobParameters:
            testGroup: innerloop
            nameSuffix: Mono_MiniJIT_LibrariesTests
            buildArgs: -s mono+libs+libs.tests -rc Release -c $(_BuildConfig) /p:ArchiveTests=true
            timeoutInMinutes: 480
            # extra steps, run tests
            postBuildSteps:
              - template: /eng/pipelines/libraries/helix.yml
                parameters:
                  creator: dotnet-bot
                  testRunNamePrefixSuffix: Mono_Minijit_$(_BuildConfig)
            condition: >-
              or(
                eq(stageDependencies.EvaluatePaths.evaluate_paths.outputs['SetPathVars_libraries.containsChange'], true),
                eq(stageDependencies.EvaluatePaths.evaluate_paths.outputs['SetPathVars_mono_excluding_wasm.containsChange'], true),
                eq(variables['isRollingBuild'], true))

    - stage: SourceBuild
      displayName: Source Build Validation
      dependsOn: []
      condition: eq(variables['isRollingBuild'], true)
      jobs:
        #
        # Sourcebuild legs
        # We have 3 important legs for source-build:
        # - Centos.9 (ensures that known non-portable RID is working)
        # - Linux-x64 portable (used for dependency flow and downstream PR verification)
        # - Banana.24 - Non-existent RID to ensure we don't break RIDs we don't know about.
        #
        # Running all of these everywhere is wasteful. Run Banana.24 and CentOS.9 in rolling CI,
        # Run Linux-x64 in PR.
        - template: /eng/common/templates/jobs/source-build.yml
          parameters:
            platforms:
              - name: CentOS9
                targetRID: centos.9-x64
                portableBuild: false
                container: SourceBuild_centos_x64
              - name: NonexistentRID
                baseOS: linux
                targetRID: banana.24-x64
                portableBuild: false
                container: SourceBuild_centos_x64<|MERGE_RESOLUTION|>--- conflicted
+++ resolved
@@ -493,11 +493,7 @@
           jobParameters:
             testScope: innerloop
             nameSuffix: CoreCLR
-<<<<<<< HEAD
             buildArgs: -s clr+libs+host -c $(_BuildConfig) -rc Checked -p:StageOneBuild=true
-=======
-            buildArgs: -s clr+libs+host -c $(_BuildConfig) -rc Checked
->>>>>>> 45155059
             timeoutInMinutes: 120
             postBuildSteps:
               - script: $(Build.SourcesDirectory)/build$(scriptExt) ${{ variables.debugOnPrReleaseOnRolling }} -s clr.tools+packs -c $(_BuildConfig) -rc Checked -cross -os freebsd -p:StageTwoBuild=true
