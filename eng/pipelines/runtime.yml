--- conflicted
+++ resolved
@@ -835,7 +835,6 @@
     #           eq(dependencies.evaluate_paths.outputs['SetPathVars_coreclr.containsChange'], true)
 
     #
-<<<<<<< HEAD
     # Libraries release build that only runs when coreclr is changed in PRs
     # We need these for checked coreclr + release libraries tests runs.
     #
@@ -866,24 +865,6 @@
     #         or(
     #           eq(dependencies.evaluate_paths.outputs['SetPathVars_libraries.containsChange'], true),
     #           eq(variables['isRollingBuild'], true))
-=======
-    # Mono Test builds with CoreCLR runtime tests using live libraries debug build
-    # Only when Mono is changed
-    - template: /eng/pipelines/common/platform-matrix.yml
-      parameters:
-        jobTemplate: /eng/pipelines/common/templates/runtimes/build-test-job.yml
-        buildConfig: release
-        runtimeFlavor: mono
-        platforms:
-        - CoreClrTestBuildHost # Either OSX_x64 or Linux_x64
-        jobParameters:
-          testGroup: innerloop
-          condition: >-
-            or(
-              eq(dependencies.evaluate_paths.outputs['SetPathVars_mono_excluding_wasm.containsChange'], true),
-              eq(dependencies.evaluate_paths.outputs['SetPathVars_runtimetests.containsChange'], true),
-              eq(variables['isRollingBuild'], true))
->>>>>>> 942e34e0
 
     - template: /eng/pipelines/common/platform-matrix.yml
       parameters:
@@ -947,7 +928,6 @@
     #           eq(variables['isRollingBuild'], true))
 
     #
-<<<<<<< HEAD
     # CoreCLR Test builds using live libraries release build
     # Only when CoreCLR is changed
     #
@@ -959,107 +939,11 @@
         - CoreClrTestBuildHost # Either OSX_x64 or Linux_x64
         jobParameters:
           testGroup: innerloop
-=======
-    # Build the whole product using Mono and run runtime tests
-    #
-    - template: /eng/pipelines/common/platform-matrix.yml
-      parameters:
-        jobTemplate: /eng/pipelines/common/global-build-job.yml
-        helixQueuesTemplate: /eng/pipelines/coreclr/templates/helix-queues-setup.yml
-        buildConfig: Release
-        runtimeFlavor: mono
-        platforms:
-          - OSX_x64
-        variables:
-          - name: timeoutPerTestInMinutes
-            value: 60
-          - name: timeoutPerTestCollectionInMinutes
-            value: 180
-        jobParameters:
-          testGroup: innerloop
-          nameSuffix: AllSubsets_Mono_Minijit_RuntimeTests
-          runtimeVariant: minijit
-          buildArgs: -s mono+libs+clr.hosts+clr.iltools -c Release
-          timeoutInMinutes: 180
-          condition: >-
-                or(
-                  eq(dependencies.evaluate_paths.outputs['SetPathVars_mono_excluding_wasm.containsChange'], true),
-                  eq(dependencies.evaluate_paths.outputs['SetPathVars_runtimetests.containsChange'], true),
-                  eq(variables['isRollingBuild'], true))
-
-          extraStepsTemplate: /eng/pipelines/common/templates/runtimes/build-runtime-tests-and-send-to-helix.yml
-          extraStepsParameters:
-            creator: dotnet-bot
-          testRunNamePrefixSuffix: Mono_Release
-
-    #
-    # Mono CoreCLR runtime Test executions using live libraries in interpreter mode
-    # Only when Mono is changed
-
-    - template: /eng/pipelines/common/platform-matrix.yml
-      parameters:
-        jobTemplate: /eng/pipelines/common/global-build-job.yml
-        helixQueuesTemplate: /eng/pipelines/coreclr/templates/helix-queues-setup.yml
-        buildConfig: Release
-        runtimeFlavor: mono
-        platforms:
-          - OSX_x64
-        variables:
-          - name: timeoutPerTestInMinutes
-            value: 60
-          - name: timeoutPerTestCollectionInMinutes
-            value: 180
-        jobParameters:
-          testGroup: innerloop
-          nameSuffix: AllSubsets_Mono_Interpreter_RuntimeTests
-          runtimeVariant: monointerpreter
-          buildArgs: -s mono+libs+clr.hosts+clr.iltools -c Release
-          timeoutInMinutes: 180
-          condition: >-
-            or(
-              eq(dependencies.evaluate_paths.outputs['SetPathVars_mono_excluding_wasm.containsChange'], true),
-              eq(dependencies.evaluate_paths.outputs['SetPathVars_runtimetests.containsChange'], true),
-              eq(variables['isRollingBuild'], true))
-          extraStepsTemplate: /eng/pipelines/common/templates/runtimes/build-runtime-tests-and-send-to-helix.yml
-          extraStepsParameters:
-            creator: dotnet-bot
-          testRunNamePrefixSuffix: Mono_Release
-    #
-    # Mono CoreCLR runtime Test executions using live libraries and LLVM AOT
-    # Only when Mono is changed
-    #
-    - template: /eng/pipelines/common/platform-matrix.yml
-      parameters:
-        jobTemplate: /eng/pipelines/common/global-build-job.yml
-        helixQueuesTemplate: /eng/pipelines/coreclr/templates/helix-queues-setup.yml
-        buildConfig: Release
-        runtimeFlavor: mono
-        platforms:
-          - Linux_x64
-          # Disabled pending outcome of https://github.com/dotnet/runtime/issues/60234 investigation
-          #- Linux_arm64
-        variables:
-          - name: timeoutPerTestInMinutes
-            value: 60
-          - name: timeoutPerTestCollectionInMinutes
-            value: 180
-        jobParameters:
-          testGroup: innerloop
-          nameSuffix: AllSubsets_Mono_LLVMAot_RuntimeTests
-          runtimeVariant: llvmaot
-          buildArgs: -s mono+libs+clr.hosts+clr.iltools -c Release /p:MonoEnableLLVM=true /p:MonoBundleLLVMOptimizer=true /p:MonoLLVMUseCxx11Abi=true 
-          timeoutInMinutes: 180
-
->>>>>>> 942e34e0
           condition: >-
             or(
               eq(dependencies.evaluate_paths.outputs['SetPathVars_coreclr.containsChange'], true),
               eq(dependencies.evaluate_paths.outputs['SetPathVars_runtimetests.containsChange'], true),
               eq(variables['isRollingBuild'], true))
-          extraStepsTemplate: /eng/pipelines/common/templates/runtimes/build-runtime-tests-and-send-to-helix.yml
-          extraStepsParameters:
-            creator: dotnet-bot
-          testRunNamePrefixSuffix: Mono_Release
 
     #
     # CoreCLR Test executions using live libraries
@@ -1086,7 +970,6 @@
 
     - template: /eng/pipelines/common/platform-matrix.yml
       parameters:
-<<<<<<< HEAD
         jobTemplate: /eng/pipelines/common/templates/runtimes/run-test-job.yml
         buildConfig: checked
         platforms:
@@ -1099,154 +982,134 @@
         jobParameters:
           testGroup: innerloop
           liveLibrariesBuildConfig: ${{ variables.debugOnPrReleaseOnRolling }}
-=======
-        jobTemplate: /eng/pipelines/common/global-build-job.yml
-        helixQueuesTemplate: /eng/pipelines/coreclr/templates/helix-queues-setup.yml
-        buildConfig: Release
-        runtimeFlavor: mono
-        platforms:
-          - Linux_x64
-          - Linux_arm64
-        variables:
-          - name: timeoutPerTestInMinutes
-            value: 60
-          - name: timeoutPerTestCollectionInMinutes
-            value: 180
-        jobParameters:
-          testGroup: innerloop
-          nameSuffix: AllSubsets_Mono_LLVMFullAot_RuntimeTests
-          runtimeVariant: llvmfullaot
-          buildArgs: -s mono+libs+clr.hosts+clr.iltools -c Release /p:MonoEnableLLVM=true /p:MonoBundleLLVMOptimizer=true /p:MonoLLVMUseCxx11Abi=true 
-          timeoutInMinutes: 300
-
->>>>>>> 942e34e0
           condition: >-
             or(
               eq(dependencies.evaluate_paths.outputs['SetPathVars_coreclr.containsChange'], true),
               eq(dependencies.evaluate_paths.outputs['SetPathVars_runtimetests.containsChange'], true),
               eq(variables['isRollingBuild'], true))
+
+    # - template: /eng/pipelines/common/platform-matrix.yml
+    #   parameters:
+    #     jobTemplate: /eng/pipelines/common/templates/runtimes/run-test-job.yml
+    #     buildConfig: checked
+    #     platforms:
+    #     - OSX_arm64
+    #     helixQueueGroup: pr
+    #     helixQueuesTemplate: /eng/pipelines/coreclr/templates/helix-queues-setup.yml
+    #     jobParameters:
+    #       testGroup: innerloop
+    #       liveLibrariesBuildConfig: ${{ variables.debugOnPrReleaseOnRolling }}
+    #       condition: >-
+    #         or(
+    #           eq(dependencies.evaluate_paths.outputs['SetPathVars_coreclr_AppleSilicon.containsChange'], true),
+    #           eq(variables['isRollingBuild'], true))
+
+    # #
+    # # Mono Test builds with CoreCLR runtime tests using live libraries debug build
+    # # Only when Mono is changed
+    # - template: /eng/pipelines/common/platform-matrix.yml
+    #   parameters:
+    #     jobTemplate: /eng/pipelines/common/templates/runtimes/build-test-job.yml
+    #     buildConfig: release
+    #     runtimeFlavor: mono
+    #     platforms:
+    #     - CoreClrTestBuildHost # Either OSX_x64 or Linux_x64
+    #     jobParameters:
+    #       testGroup: innerloop
+    #       condition: >-
+    #         or(
+    #           eq(dependencies.evaluate_paths.outputs['SetPathVars_mono_excluding_wasm.containsChange'], true),
+    #           eq(dependencies.evaluate_paths.outputs['SetPathVars_runtimetests.containsChange'], true),
+    #           eq(variables['isRollingBuild'], true))
+
+    # #
+    # # Mono CoreCLR runtime Test executions using live libraries in jit mode
+    # # Only when Mono is changed
+    # - template: /eng/pipelines/common/platform-matrix.yml
+    #   parameters:
+    #     jobTemplate: /eng/pipelines/common/templates/runtimes/run-test-job.yml
+    #     buildConfig: release
+    #     runtimeFlavor: mono
+    #     platforms:
+    #     - OSX_x64
+    #     - windows_x64
+    #     helixQueueGroup: pr
+    #     helixQueuesTemplate: /eng/pipelines/coreclr/templates/helix-queues-setup.yml
+    #     jobParameters:
+    #       testGroup: innerloop
+    #       liveLibrariesBuildConfig: ${{ variables.debugOnPrReleaseOnRolling }}
+    #       liveRuntimeBuildConfig: release
+    #       runtimeVariant: minijit
+    #       condition: >-
+    #         or(
+    #           eq(dependencies.evaluate_paths.outputs['SetPathVars_mono_excluding_wasm.containsChange'], true),
+    #           eq(dependencies.evaluate_paths.outputs['SetPathVars_runtimetests.containsChange'], true),
+    #           eq(variables['isRollingBuild'], true))
+
+    # #
+    # # Mono CoreCLR runtime Test executions using live libraries in interpreter mode
+    # # Only when Mono is changed
+    # - template: /eng/pipelines/common/platform-matrix.yml
+    #   parameters:
+    #     jobTemplate: /eng/pipelines/common/templates/runtimes/run-test-job.yml
+    #     buildConfig: release
+    #     runtimeFlavor: mono
+    #     platforms:
+    #     - OSX_x64
+    #     helixQueueGroup: pr
+    #     helixQueuesTemplate: /eng/pipelines/coreclr/templates/helix-queues-setup.yml
+    #     jobParameters:
+    #       testGroup: innerloop
+    #       liveLibrariesBuildConfig: ${{ variables.debugOnPrReleaseOnRolling }}
+    #       liveRuntimeBuildConfig: release
+    #       runtimeVariant: monointerpreter
+    #       condition: >-
+    #         or(
+    #           eq(dependencies.evaluate_paths.outputs['SetPathVars_mono_excluding_wasm.containsChange'], true),
+    #           eq(dependencies.evaluate_paths.outputs['SetPathVars_runtimetests.containsChange'], true),
+    #           eq(variables['isRollingBuild'], true))
+    # #
+    # # Mono CoreCLR runtime Test executions using live libraries and LLVM AOT
+    # # Only when Mono is changed
+    # #
+    # - template: /eng/pipelines/common/platform-matrix.yml
+    #   parameters:
+    #     jobTemplate: /eng/pipelines/common/templates/runtimes/run-test-job.yml
+    #     buildConfig: release
+    #     runtimeFlavor: mono
+    #     platforms:
+    #     - Linux_x64
+    #     # Disabled pending outcome of https://github.com/dotnet/runtime/issues/60234 investigation
+    #     #- Linux_arm64
+    #     helixQueueGroup: pr
+    #     helixQueuesTemplate: /eng/pipelines/coreclr/templates/helix-queues-setup.yml
+    #     jobParameters:
+    #       testGroup: innerloop
+    #       liveLibrariesBuildConfig: ${{ variables.debugOnPrReleaseOnRolling }}
+    #       liveRuntimeBuildConfig: release
+    #       runtimeVariant: llvmaot
+    #       condition: >-
+    #         or(
+    #           eq(dependencies.evaluate_paths.outputs['SetPathVars_mono_excluding_wasm.containsChange'], true),
+    #           eq(dependencies.evaluate_paths.outputs['SetPathVars_runtimetests.containsChange'], true),
+    #           eq(variables['isRollingBuild'], true))
+
+    # #
+    # # Mono CoreCLR runtime Test executions using live libraries and LLVM Full AOT
+    # # Only when Mono is changed
+    # #
+    # - template: /eng/pipelines/common/platform-matrix.yml
+    #   parameters:
+    #     jobTemplate: /eng/pipelines/common/templates/runtimes/run-test-job.yml
+    #     buildConfig: release
+    #     runtimeFlavor: mono
+    #     platforms:
+    #     - Linux_x64
           extraStepsTemplate: /eng/pipelines/common/templates/runtimes/build-runtime-tests-and-send-to-helix.yml
           extraStepsParameters:
             creator: dotnet-bot
           testRunNamePrefixSuffix: Mono_Release
-
-    # - template: /eng/pipelines/common/platform-matrix.yml
-    #   parameters:
-    #     jobTemplate: /eng/pipelines/common/templates/runtimes/run-test-job.yml
-    #     buildConfig: checked
-    #     platforms:
-    #     - OSX_arm64
-    #     helixQueueGroup: pr
-    #     helixQueuesTemplate: /eng/pipelines/coreclr/templates/helix-queues-setup.yml
-    #     jobParameters:
-    #       testGroup: innerloop
-    #       liveLibrariesBuildConfig: ${{ variables.debugOnPrReleaseOnRolling }}
-    #       condition: >-
-    #         or(
-    #           eq(dependencies.evaluate_paths.outputs['SetPathVars_coreclr_AppleSilicon.containsChange'], true),
-    #           eq(variables['isRollingBuild'], true))
-
-    # #
-    # # Mono Test builds with CoreCLR runtime tests using live libraries debug build
-    # # Only when Mono is changed
-    # - template: /eng/pipelines/common/platform-matrix.yml
-    #   parameters:
-    #     jobTemplate: /eng/pipelines/common/templates/runtimes/build-test-job.yml
-    #     buildConfig: release
-    #     runtimeFlavor: mono
-    #     platforms:
-    #     - CoreClrTestBuildHost # Either OSX_x64 or Linux_x64
-    #     jobParameters:
-    #       testGroup: innerloop
-    #       condition: >-
-    #         or(
-    #           eq(dependencies.evaluate_paths.outputs['SetPathVars_mono_excluding_wasm.containsChange'], true),
-    #           eq(dependencies.evaluate_paths.outputs['SetPathVars_runtimetests.containsChange'], true),
-    #           eq(variables['isRollingBuild'], true))
-
-    # #
-    # # Mono CoreCLR runtime Test executions using live libraries in jit mode
-    # # Only when Mono is changed
-    # - template: /eng/pipelines/common/platform-matrix.yml
-    #   parameters:
-    #     jobTemplate: /eng/pipelines/common/templates/runtimes/run-test-job.yml
-    #     buildConfig: release
-    #     runtimeFlavor: mono
-    #     platforms:
-    #     - OSX_x64
-    #     - windows_x64
-    #     helixQueueGroup: pr
-    #     helixQueuesTemplate: /eng/pipelines/coreclr/templates/helix-queues-setup.yml
-    #     jobParameters:
-    #       testGroup: innerloop
-    #       liveLibrariesBuildConfig: ${{ variables.debugOnPrReleaseOnRolling }}
-    #       liveRuntimeBuildConfig: release
-    #       runtimeVariant: minijit
-    #       condition: >-
-    #         or(
-    #           eq(dependencies.evaluate_paths.outputs['SetPathVars_mono_excluding_wasm.containsChange'], true),
-    #           eq(dependencies.evaluate_paths.outputs['SetPathVars_runtimetests.containsChange'], true),
-    #           eq(variables['isRollingBuild'], true))
-
-    # #
-    # # Mono CoreCLR runtime Test executions using live libraries in interpreter mode
-    # # Only when Mono is changed
-    # - template: /eng/pipelines/common/platform-matrix.yml
-    #   parameters:
-    #     jobTemplate: /eng/pipelines/common/templates/runtimes/run-test-job.yml
-    #     buildConfig: release
-    #     runtimeFlavor: mono
-    #     platforms:
-    #     - OSX_x64
-    #     helixQueueGroup: pr
-    #     helixQueuesTemplate: /eng/pipelines/coreclr/templates/helix-queues-setup.yml
-    #     jobParameters:
-    #       testGroup: innerloop
-    #       liveLibrariesBuildConfig: ${{ variables.debugOnPrReleaseOnRolling }}
-    #       liveRuntimeBuildConfig: release
-    #       runtimeVariant: monointerpreter
-    #       condition: >-
-    #         or(
-    #           eq(dependencies.evaluate_paths.outputs['SetPathVars_mono_excluding_wasm.containsChange'], true),
-    #           eq(dependencies.evaluate_paths.outputs['SetPathVars_runtimetests.containsChange'], true),
-    #           eq(variables['isRollingBuild'], true))
-    # #
-    # # Mono CoreCLR runtime Test executions using live libraries and LLVM AOT
-    # # Only when Mono is changed
-    # #
-    # - template: /eng/pipelines/common/platform-matrix.yml
-    #   parameters:
-    #     jobTemplate: /eng/pipelines/common/templates/runtimes/run-test-job.yml
-    #     buildConfig: release
-    #     runtimeFlavor: mono
-    #     platforms:
-    #     - Linux_x64
-    #     # Disabled pending outcome of https://github.com/dotnet/runtime/issues/60234 investigation
-    #     #- Linux_arm64
-    #     helixQueueGroup: pr
-    #     helixQueuesTemplate: /eng/pipelines/coreclr/templates/helix-queues-setup.yml
-    #     jobParameters:
-    #       testGroup: innerloop
-    #       liveLibrariesBuildConfig: ${{ variables.debugOnPrReleaseOnRolling }}
-    #       liveRuntimeBuildConfig: release
-    #       runtimeVariant: llvmaot
-    #       condition: >-
-    #         or(
-    #           eq(dependencies.evaluate_paths.outputs['SetPathVars_mono_excluding_wasm.containsChange'], true),
-    #           eq(dependencies.evaluate_paths.outputs['SetPathVars_runtimetests.containsChange'], true),
-    #           eq(variables['isRollingBuild'], true))
-
-    # #
-    # # Mono CoreCLR runtime Test executions using live libraries and LLVM Full AOT
-    # # Only when Mono is changed
-    # #
-    # - template: /eng/pipelines/common/platform-matrix.yml
-    #   parameters:
-    #     jobTemplate: /eng/pipelines/common/templates/runtimes/run-test-job.yml
-    #     buildConfig: release
-    #     runtimeFlavor: mono
-    #     platforms:
-    #     - Linux_x64
+        buildConfig: Release
     #     - Linux_arm64
     #     helixQueueGroup: pr
     #     helixQueuesTemplate: /eng/pipelines/coreclr/templates/helix-queues-setup.yml
@@ -1260,6 +1123,11 @@
     #           eq(dependencies.evaluate_paths.outputs['SetPathVars_mono_excluding_wasm.containsChange'], true),
     #           eq(dependencies.evaluate_paths.outputs['SetPathVars_runtimetests.containsChange'], true),
     #           eq(variables['isRollingBuild'], true))
+
+          extraStepsTemplate: /eng/pipelines/common/templates/runtimes/build-runtime-tests-and-send-to-helix.yml
+          extraStepsParameters:
+            creator: dotnet-bot
+          testRunNamePrefixSuffix: Mono_Release
 
     # #
     # # Libraries Release Test Execution against a release mono runtime.
@@ -1286,6 +1154,11 @@
     #           eq(dependencies.evaluate_paths.outputs['SetPathVars_libraries.containsChange'], true),
     #           eq(dependencies.evaluate_paths.outputs['SetPathVars_mono_excluding_wasm.containsChange'], true),
     #           eq(variables['isRollingBuild'], true))
+
+          extraStepsTemplate: /eng/pipelines/common/templates/runtimes/build-runtime-tests-and-send-to-helix.yml
+          extraStepsParameters:
+            creator: dotnet-bot
+          testRunNamePrefixSuffix: Mono_Release
 
     # #
     # # Libraries Release Test Execution against a release mono interpreter runtime.
