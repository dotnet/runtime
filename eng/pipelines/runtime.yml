# Setting batch to true, triggers one build at a time.
# if there is a push while a build in progress, it will wait,
# until the running build finishes, and produce a build with all the changes
# that happened during the last build.
trigger:
  batch: true
  branches:
    include:
    - release/*.*
  paths:
    include:
    - '*'
    - docs/manpages/*
    exclude:
    - eng/Version.Details.xml
    - .github/*
    - docs/*
    - CODE-OF-CONDUCT.md
    - CONTRIBUTING.md
    - LICENSE.TXT
    - PATENTS.TXT
    - README.md
    - SECURITY.md
    - THIRD-PARTY-NOTICES.TXT

schedules:
  - cron: "0 8,20 * * *" # run at 8:00 and 20:00 (UTC) which is 00:00 and 12:00 (PST).
    displayName: Runtime default schedule
    branches:
      include:
      - main
    always: false # run only if there were changes since the last successful scheduled run.

pr:
  branches:
    include:
    - main
    - release/*.*
  paths:
    include:
    - '*'
    - docs/manpages/*
    exclude:
    - eng/Version.Details.xml
    - .github/*
    - docs/*
    - CODE-OF-CONDUCT.md
    - CONTRIBUTING.md
    - LICENSE.TXT
    - PATENTS.TXT
    - README.md
    - SECURITY.md
    - THIRD-PARTY-NOTICES.TXT

variables:
  - template: /eng/pipelines/common/variables.yml

jobs:

#
# Evaluate paths
#
- ${{ if eq(variables.dependOnEvaluatePaths, true) }}:
  - template: /eng/pipelines/common/evaluate-default-paths.yml

#
# Build CoreCLR checked
# Only when CoreCLR is changed
#
- template: /eng/pipelines/common/platform-matrix.yml
  parameters:
    jobTemplate: /eng/pipelines/coreclr/templates/build-job.yml
    buildConfig: checked
    platforms:
    - Linux_x64
    - Linux_arm
    - Linux_arm64
    - Linux_musl_arm
    - Linux_musl_arm64
    - Linux_musl_x64
    - OSX_arm64
    - Tizen_armel
    - windows_x86
    - windows_x64
    - windows_arm
    - windows_arm64
    jobParameters:
      testGroup: innerloop
      condition: >-
        or(
          eq(dependencies.evaluate_paths.outputs['SetPathVars_coreclr.containsChange'], true),
          eq(dependencies.evaluate_paths.outputs['SetPathVars_runtimetests.containsChange'], true),
          eq(variables['isFullMatrix'], true))

#
# Build CoreCLR checked using GCC toolchain
# Only when CoreCLR is changed
#
- template: /eng/pipelines/common/platform-matrix.yml
  parameters:
    jobTemplate: /eng/pipelines/coreclr/templates/build-job.yml
    buildConfig: checked
    platforms:
    - Linux_x64
    container: debian-11-gcc11-amd64-20210916125744-f42d766
    jobParameters:
      testGroup: innerloop
      compilerName: gcc
      condition: >-
        or(
          eq(dependencies.evaluate_paths.outputs['SetPathVars_coreclr.containsChange'], true),
          eq(dependencies.evaluate_paths.outputs['SetPathVars_runtimetests.containsChange'], true),
          eq(variables['isFullMatrix'], true))

#
# Build CoreCLR OSX_x64 checked
# Only when CoreCLR or Libraries is changed
#
- template: /eng/pipelines/common/platform-matrix.yml
  parameters:
    jobTemplate: /eng/pipelines/coreclr/templates/build-job.yml
    buildConfig: checked
    platforms:
    - OSX_x64
    jobParameters:
      testGroup: innerloop
      condition: >-
        or(
          eq(dependencies.evaluate_paths.outputs['SetPathVars_coreclr.containsChange'], true),
          eq(dependencies.evaluate_paths.outputs['SetPathVars_libraries.containsChange'], true),
          eq(dependencies.evaluate_paths.outputs['SetPathVars_runtimetests.containsChange'], true),
          eq(variables['isFullMatrix'], true))

#
# Build CoreCLR release
# Always as they are needed by Installer and we always build and test the Installer.
#
- template: /eng/pipelines/common/platform-matrix.yml
  parameters:
    jobTemplate: /eng/pipelines/coreclr/templates/build-job.yml
    buildConfig: release
    platforms:
    - OSX_arm64
    - OSX_x64
    - Linux_x64
    - Linux_arm
    - Linux_arm64
    - Linux_musl_x64
    - Linux_musl_arm
    - Linux_musl_arm64
    - windows_x64
    - windows_x86
    - windows_arm
    - windows_arm64
    - FreeBSD_x64
    jobParameters:
      testGroup: innerloop

#
# Build PGO CoreCLR release
#
- template: /eng/pipelines/common/platform-matrix.yml
  parameters:
    jobTemplate: /eng/pipelines/coreclr/templates/build-job.yml
    buildConfig: release
    platforms:
    - windows_x64
    - windows_x86
    - Linux_x64
    jobParameters:
      testGroup: innerloop
      pgoType: 'PGO'

#
# Build CoreCLR Formatting Job
# Only when CoreCLR is changed, and only in the 'main' branch (no release branches;
# both CI and PR builds).
#
- template: /eng/pipelines/common/platform-matrix.yml
  parameters:
    jobTemplate: /eng/pipelines/coreclr/templates/format-job.yml
    platforms:
    - Linux_x64
    - windows_x64
    jobParameters:
      condition: >-
        and(
          or(
            eq(variables['Build.SourceBranchName'], 'main'),
            eq(variables['System.PullRequest.TargetBranch'], 'main')),
          or(
            eq(dependencies.evaluate_paths.outputs['SetPathVars_coreclr.containsChange'], true),
            eq(variables['isFullMatrix'], true)))

# Build and test clr tools
- template: /eng/pipelines/common/platform-matrix.yml
  parameters:
    jobTemplate: /eng/pipelines/coreclr/templates/build-job.yml
    buildConfig: checked
    platforms:
    - Linux_x64
    jobParameters:
      testGroup: clrTools
      condition: >-
        or(
          eq(dependencies.evaluate_paths.outputs['SetPathVars_coreclr.containsChange'], true),
          eq(variables['isFullMatrix'], true))

# Build Mono AOT offset headers once, for consumption elsewhere
# Only when mono changed
#
- template: /eng/pipelines/common/platform-matrix.yml
  parameters:
    jobTemplate: /eng/pipelines/mono/templates/generate-offsets.yml
    buildConfig: release
    platforms:
    - Android_x64
    - Browser_wasm
    - tvOS_arm64
    - iOS_arm64
    - MacCatalyst_x64
    jobParameters:
      condition: >-
        or(
          eq(dependencies.evaluate_paths.outputs['SetPathVars_mono.containsChange'], true),
          eq(dependencies.evaluate_paths.outputs['SetPathVars_installer.containsChange'], true),
          eq(variables['isFullMatrix'], true))

# Build the whole product using Mono runtime
# Only when libraries, mono or installer are changed
#
- template: /eng/pipelines/common/platform-matrix.yml
  parameters:
    jobTemplate: /eng/pipelines/common/global-build-job.yml
    buildConfig: ${{ variables.debugOnPrReleaseOnRolling }}
    runtimeFlavor: mono
    platforms:
    - MacCatalyst_x64
    - MacCatalyst_arm64
    - tvOSSimulator_x64
    - iOSSimulator_x86
    - iOS_arm64
    - Linux_arm
    jobParameters:
      testGroup: innerloop
      nameSuffix: AllSubsets_Mono
      buildArgs: -s mono+libs+host+packs -c $(_BuildConfig)
      condition: >-
        or(
          eq(dependencies.evaluate_paths.outputs['SetPathVars_libraries.containsChange'], true),
          eq(dependencies.evaluate_paths.outputs['SetPathVars_mono.containsChange'], true),
          eq(dependencies.evaluate_paths.outputs['SetPathVars_installer.containsChange'], true),
          eq(variables['isFullMatrix'], true))

- template: /eng/pipelines/common/platform-matrix.yml
  parameters:
    jobTemplate: /eng/pipelines/common/global-build-job.yml
    buildConfig: Release
    runtimeFlavor: mono
    platforms:
    - tvOS_arm64
    - iOS_arm
    - Linux_musl_x64
    jobParameters:
      testGroup: innerloop
      nameSuffix: AllSubsets_Mono
      buildArgs: -s mono+libs+host+packs -c $(_BuildConfig)
      condition: >-
        or(
          eq(dependencies.evaluate_paths.outputs['SetPathVars_libraries.containsChange'], true),
          eq(dependencies.evaluate_paths.outputs['SetPathVars_mono.containsChange'], true),
          eq(dependencies.evaluate_paths.outputs['SetPathVars_installer.containsChange'], true),
          eq(variables['isFullMatrix'], true))

#
# Build the whole product using Mono and run libraries tests, multi-scenario
#
- template: /eng/pipelines/common/platform-matrix.yml
  parameters:
    jobTemplate: /eng/pipelines/common/global-build-job.yml
    helixQueuesTemplate: /eng/pipelines/libraries/helix-queues-setup.yml
    buildConfig: Release
    runtimeFlavor: mono
    platforms:
    - Browser_wasm
    variables:
      # map dependencies variables to local variables
      - name: librariesContainsChange
        value: $[ dependencies.evaluate_paths.outputs['SetPathVars_libraries.containsChange'] ]
      - name: monoContainsChange
        value: $[ dependencies.evaluate_paths.outputs['SetPathVars_mono.containsChange'] ]
    jobParameters:
      testGroup: innerloop
      nameSuffix: AllSubsets_Mono
      buildArgs: -s mono+libs+host+packs+libs.tests -c $(_BuildConfig) /p:ArchiveTests=true $(_runSmokeTestsOnlyArg)
      timeoutInMinutes: 180
      condition: >-
        or(
          eq(dependencies.evaluate_paths.outputs['SetPathVars_libraries.containsChange'], true),
          eq(dependencies.evaluate_paths.outputs['SetPathVars_mono.containsChange'], true),
          eq(dependencies.evaluate_paths.outputs['SetPathVars_installer.containsChange'], true),
          eq(variables['isFullMatrix'], true))
      # extra steps, run tests
      extraStepsTemplate: /eng/pipelines/libraries/helix.yml
      extraStepsParameters:
        creator: dotnet-bot
        testRunNamePrefixSuffix: Mono_$(_BuildConfig)
        scenarios:
        - normal
        - wasmtestonbrowser
        condition: >-
          or(
          eq(variables['librariesContainsChange'], true),
          eq(variables['monoContainsChange'], true),
          eq(variables['isFullMatrix'], true))

#
# Build the whole product using Mono and run libraries tests, for Wasm.Build.Tests
#
<<<<<<< HEAD
# - template: /eng/pipelines/common/platform-matrix.yml
#   parameters:
#     jobTemplate: /eng/pipelines/common/global-build-job.yml
#     helixQueuesTemplate: /eng/pipelines/libraries/helix-queues-setup.yml
#     buildConfig: Release
#     runtimeFlavor: mono
#     # BuildWasmApps should only happen on the rolling build. No need to duplicate the build on PR's
#     - ${{ if eq(variables['isFullMatrix'], true) }}:
#       - Browser_wasm
#     variables:
#       # map dependencies variables to local variables
#       - name: monoContainsChange
#         value: $[ dependencies.evaluate_paths.outputs['SetPathVars_mono.containsChange'] ]
#       - name: installerContainsChange
#         value: $[ dependencies.evaluate_paths.outputs['SetPathVars_installer.containsChange'] ]
#     jobParameters:
#       testGroup: innerloop
#       nameSuffix: AllSubsets_Mono_WasmBuildTests
#       buildArgs: -s mono+libs+host+packs+libs.tests -c $(_BuildConfig) /p:ArchiveTests=true /p:TestWasmBuildTests=true /p:TestAssemblies=false
#       timeoutInMinutes: 180
#       condition: >-
#         or(
#           eq(dependencies.evaluate_paths.outputs['SetPathVars_mono.containsChange'], true),
#           eq(dependencies.evaluate_paths.outputs['SetPathVars_installer.containsChange'], true),
#           eq(variables['isFullMatrix'], true))
#       # extra steps, run tests
#       extraStepsTemplate: /eng/pipelines/libraries/helix.yml
#       extraStepsParameters:
#         creator: dotnet-bot
#         testRunNamePrefixSuffix: Mono_$(_BuildConfig)
#         scenarios:
#         - buildwasmapps
#         condition: >-
#           or(
#           eq(variables['monoContainsChange'], true),
#           eq(variables['installerContainsChange'], true),
#           eq(variables['isFullMatrix'], true))
=======
- template: /eng/pipelines/common/platform-matrix.yml
  parameters:
    jobTemplate: /eng/pipelines/common/global-build-job.yml
    helixQueuesTemplate: /eng/pipelines/libraries/helix-queues-setup.yml
    buildConfig: Release
    runtimeFlavor: mono
    platforms:
    - Browser_wasm
    variables:
      # map dependencies variables to local variables
      - name: monoContainsChange
        value: $[ dependencies.evaluate_paths.outputs['SetPathVars_mono.containsChange'] ]
      - name: installerContainsChange
        value: $[ dependencies.evaluate_paths.outputs['SetPathVars_installer.containsChange'] ]
    jobParameters:
      testGroup: innerloop
      nameSuffix: AllSubsets_Mono_WasmBuildTests
      buildArgs: -s mono+libs+host+packs+libs.tests -c $(_BuildConfig) /p:ArchiveTests=true /p:TestWasmBuildTests=true /p:TestAssemblies=false
      timeoutInMinutes: 180
      condition: >-
        or(
          eq(dependencies.evaluate_paths.outputs['SetPathVars_mono.containsChange'], true),
          eq(dependencies.evaluate_paths.outputs['SetPathVars_installer.containsChange'], true),
          eq(variables['isFullMatrix'], true))
      # extra steps, run tests
      extraStepsTemplate: /eng/pipelines/libraries/helix.yml
      extraStepsParameters:
        creator: dotnet-bot
        testRunNamePrefixSuffix: Mono_$(_BuildConfig)
        scenarios:
        - buildwasmapps
        condition: >-
          or(
          eq(variables['monoContainsChange'], true),
          eq(variables['installerContainsChange'], true),
          eq(variables['isFullMatrix'], true))
>>>>>>> 5a108e8d

#
# Build for Browser/wasm, with EnableAggressiveTrimming=true
#
- template: /eng/pipelines/common/platform-matrix.yml
  parameters:
    jobTemplate: /eng/pipelines/common/global-build-job.yml
    helixQueuesTemplate: /eng/pipelines/libraries/helix-queues-setup.yml
    buildConfig: Release
    runtimeFlavor: mono
    platforms:
    - Browser_wasm
    variables:
      # map dependencies variables to local variables
      - name: librariesContainsChange
        value: $[ dependencies.evaluate_paths.outputs['SetPathVars_libraries.containsChange'] ]
      - name: monoContainsChange
        value: $[ dependencies.evaluate_paths.outputs['SetPathVars_mono.containsChange'] ]
    jobParameters:
      testGroup: innerloop
      nameSuffix: AllSubsets_Mono_EAT
      buildArgs: -s mono+libs+host+packs+libs.tests -c $(_BuildConfig) /p:ArchiveTests=true $(_runSmokeTestsOnlyArg) /p:EnableAggressiveTrimming=true /p:BuildAOTTestsOnHelix=true /p:RunAOTCompilation=false
      timeoutInMinutes: 180
      condition: >-
        or(
          eq(dependencies.evaluate_paths.outputs['SetPathVars_libraries.containsChange'], true),
          eq(dependencies.evaluate_paths.outputs['SetPathVars_mono.containsChange'], true),
          eq(dependencies.evaluate_paths.outputs['SetPathVars_installer.containsChange'], true),
          eq(variables['isFullMatrix'], true))
      # extra steps, run tests
      extraStepsTemplate: /eng/pipelines/libraries/helix.yml
      extraStepsParameters:
        creator: dotnet-bot
        testRunNamePrefixSuffix: Mono_$(_BuildConfig)
        extraHelixArguments: /p:NeedsToBuildWasmAppsOnHelix=true
        scenarios:
        - normal
        condition: >-
          or(
          eq(variables['librariesContainsChange'], true),
          eq(variables['monoContainsChange'], true),
          eq(variables['isFullMatrix'], true))

#
# Build for Browser/wasm with RunAOTCompilation=true
#
- template: /eng/pipelines/common/platform-matrix.yml
  parameters:
    jobTemplate: /eng/pipelines/common/global-build-job.yml
    helixQueuesTemplate: /eng/pipelines/libraries/helix-queues-setup.yml
    buildConfig: Release
    runtimeFlavor: mono
    platforms:
    - Browser_wasm
    variables:
      # map dependencies variables to local variables
      - name: librariesContainsChange
        value: $[ dependencies.evaluate_paths.outputs['SetPathVars_libraries.containsChange'] ]
      - name: monoContainsChange
        value: $[ dependencies.evaluate_paths.outputs['SetPathVars_mono.containsChange'] ]
    jobParameters:
      testGroup: innerloop
      nameSuffix: AllSubsets_Mono_AOT
      buildArgs: -s mono+libs+host+packs+libs.tests -c $(_BuildConfig) /p:ArchiveTests=true $(_runSmokeTestsOnlyArg) /p:EnableAggressiveTrimming=true /p:BuildAOTTestsOnHelix=true /p:RunAOTCompilation=true
      timeoutInMinutes: 180
      condition: >-
        or(
          eq(dependencies.evaluate_paths.outputs['SetPathVars_libraries.containsChange'], true),
          eq(dependencies.evaluate_paths.outputs['SetPathVars_mono.containsChange'], true),
          eq(dependencies.evaluate_paths.outputs['SetPathVars_installer.containsChange'], true),
          eq(variables['isFullMatrix'], true))
      # extra steps, run tests
      extraStepsTemplate: /eng/pipelines/libraries/helix.yml
      extraStepsParameters:
        creator: dotnet-bot
        testRunNamePrefixSuffix: Mono_$(_BuildConfig)
        extraHelixArguments: /p:NeedsToBuildWasmAppsOnHelix=true
        scenarios:
        - normal
        condition: >-
          or(
          eq(variables['librariesContainsChange'], true),
          eq(variables['monoContainsChange'], true),
          eq(variables['isFullMatrix'], true))

# Build and test libraries under single-file publishing
- template: /eng/pipelines/common/platform-matrix.yml
  parameters:
    jobTemplate: /eng/pipelines/common/global-build-job.yml
    helixQueuesTemplate: /eng/pipelines/libraries/helix-queues-setup.yml
    buildConfig: Release
    platforms:
    - windows_x64
    - Linux_x64
    jobParameters:
      testGroup: innerloop
      isFullMatrix: ${{ variables.isFullMatrix }}
      isSingleFile: true
      nameSuffix: SingleFile
      buildArgs: -s clr+libs+libs.tests -c $(_BuildConfig) /p:TestSingleFile=true /p:ArchiveTests=true
      timeoutInMinutes: 120
      # extra steps, run tests
      extraStepsTemplate: /eng/pipelines/libraries/helix.yml
      extraStepsParameters:
        creator: dotnet-bot
        testRunNamePrefixSuffix: SingleFile_$(_BuildConfig)

#
# Build the whole product using Mono and run runtime tests
#
- template: /eng/pipelines/common/platform-matrix.yml
  parameters:
    jobTemplate: /eng/pipelines/common/global-build-job.yml
    helixQueuesTemplate: /eng/pipelines/coreclr/templates/helix-queues-setup.yml
    buildConfig: Release
    runtimeFlavor: mono
    platforms:
    - Browser_wasm
    variables:
      - ${{ if and(eq(variables['System.TeamProject'], 'public'), eq(variables['Build.Reason'], 'PullRequest')) }}:
        - name: _HelixSource
          value: pr/dotnet/runtime/$(Build.SourceBranch)
      - ${{ if and(eq(variables['System.TeamProject'], 'public'), ne(variables['Build.Reason'], 'PullRequest')) }}:
        - name: _HelixSource
          value: ci/dotnet/runtime/$(Build.SourceBranch)
      - name: timeoutPerTestInMinutes
        value: 10
      - name: timeoutPerTestCollectionInMinutes
        value: 200
    jobParameters:
      testGroup: innerloop
      nameSuffix: AllSubsets_Mono_RuntimeTests
      buildArgs: -s mono+libs -c $(_BuildConfig)
      timeoutInMinutes: 180
      condition: >-
        eq(variables['isFullMatrix'], true)
      # NOTE: Per PR test execution is not recommended for mobile runtime tests
      # extra steps, run tests
      extraStepsTemplate: /eng/pipelines/common/templates/runtimes/wasm-runtime-and-send-to-helix.yml
      extraStepsParameters:
        creator: dotnet-bot
        testRunNamePrefixSuffix: Mono_$(_BuildConfig)

#
# Build the whole product using Mono for Android and run runtime tests with Android emulator
#
- template: /eng/pipelines/common/platform-matrix.yml
  parameters:
    jobTemplate: /eng/pipelines/common/global-build-job.yml
    helixQueuesTemplate: /eng/pipelines/coreclr/templates/helix-queues-setup.yml
    buildConfig: Release
    runtimeFlavor: mono
    platforms:
    - Android_x64
    variables:
      - ${{ if and(eq(variables['System.TeamProject'], 'public'), eq(variables['Build.Reason'], 'PullRequest')) }}:
        - name: _HelixSource
          value: pr/dotnet/runtime/$(Build.SourceBranch)
      - ${{ if and(eq(variables['System.TeamProject'], 'public'), ne(variables['Build.Reason'], 'PullRequest')) }}:
        - name: _HelixSource
          value: ci/dotnet/runtime/$(Build.SourceBranch)
      - name: timeoutPerTestInMinutes
        value: 60
      - name: timeoutPerTestCollectionInMinutes
        value: 180
    jobParameters:
      testGroup: innerloop
      nameSuffix: AllSubsets_Mono_RuntimeTests
      buildArgs: -s mono+libs -c $(_BuildConfig)
      timeoutInMinutes: 240
      condition: >-
        eq(variables['isFullMatrix'], true)
      # NOTE: Per PR test execution is not recommended for mobile runtime tests
      # extra steps, run tests
      extraStepsTemplate: /eng/pipelines/common/templates/runtimes/android-runtime-and-send-to-helix.yml
      extraStepsParameters:
        creator: dotnet-bot
        testRunNamePrefixSuffix: Mono_$(_BuildConfig)

#
# Build Mono and Installer on LLVMJIT mode
#
- template: /eng/pipelines/common/platform-matrix.yml
  parameters:
    jobTemplate: /eng/pipelines/common/global-build-job.yml
    buildConfig: Release
    runtimeFlavor: mono
    platforms:
    - OSX_x64
    jobParameters:
      testGroup: innerloop
      nameSuffix: AllSubsets_Mono_LLVMJIT
      buildArgs: -s mono+libs+host+packs -c $(_BuildConfig)
                 /p:MonoEnableLLVM=true /p:MonoBundleLLVMOptimizer=false
      condition: >-
        or(
          eq(dependencies.evaluate_paths.outputs['SetPathVars_libraries.containsChange'], true),
          eq(dependencies.evaluate_paths.outputs['SetPathVars_mono.containsChange'], true),
          eq(dependencies.evaluate_paths.outputs['SetPathVars_installer.containsChange'], true),
          eq(variables['isFullMatrix'], true))

- template: /eng/pipelines/common/platform-matrix.yml
  parameters:
    jobTemplate: /eng/pipelines/common/global-build-job.yml
    buildConfig: ${{ variables.debugOnPrReleaseOnRolling }}
    runtimeFlavor: mono
    platforms:
    - Linux_x64
    - Linux_arm64
    jobParameters:
      testGroup: innerloop
      nameSuffix: AllSubsets_Mono_LLVMJIT
      buildArgs: -s mono+libs+host+packs -c $(_BuildConfig)
                 /p:MonoEnableLLVM=true /p:MonoBundleLLVMOptimizer=false
      condition: >-
        or(
          eq(dependencies.evaluate_paths.outputs['SetPathVars_libraries.containsChange'], true),
          eq(dependencies.evaluate_paths.outputs['SetPathVars_mono.containsChange'], true),
          eq(dependencies.evaluate_paths.outputs['SetPathVars_installer.containsChange'], true),
          eq(variables['isFullMatrix'], true))

#
# Build Mono and Installer on LLVMAOT mode
#
- template: /eng/pipelines/common/platform-matrix.yml
  parameters:
    jobTemplate: /eng/pipelines/common/global-build-job.yml
    buildConfig: Release
    runtimeFlavor: mono
    platforms:
    - Linux_x64
    - Linux_arm64
    jobParameters:
      testGroup: innerloop
      nameSuffix: AllSubsets_Mono_LLVMAOT
      buildArgs: -s mono+libs+host+packs -c $(_BuildConfig)
                 /p:MonoEnableLLVM=true /p:MonoBundleLLVMOptimizer=true
      condition: >-
        or(
          eq(dependencies.evaluate_paths.outputs['SetPathVars_libraries.containsChange'], true),
          eq(dependencies.evaluate_paths.outputs['SetPathVars_mono.containsChange'], true),
          eq(dependencies.evaluate_paths.outputs['SetPathVars_installer.containsChange'], true),
          eq(variables['isFullMatrix'], true))

- template: /eng/pipelines/common/platform-matrix.yml
  parameters:
    jobTemplate: /eng/pipelines/common/global-build-job.yml
    buildConfig: ${{ variables.debugOnPrReleaseOnRolling }}
    runtimeFlavor: mono
    platforms:
    - OSX_x64
    jobParameters:
      testGroup: innerloop
      nameSuffix: AllSubsets_Mono_LLVMAOT
      buildArgs: -s mono+libs+host+packs -c $(_BuildConfig)
                 /p:MonoEnableLLVM=true /p:MonoBundleLLVMOptimizer=true
      condition: >-
        or(
          eq(dependencies.evaluate_paths.outputs['SetPathVars_libraries.containsChange'], true),
          eq(dependencies.evaluate_paths.outputs['SetPathVars_mono.containsChange'], true),
          eq(dependencies.evaluate_paths.outputs['SetPathVars_installer.containsChange'], true),
          eq(variables['isFullMatrix'], true))

#
# Build Mono debug
# Only when libraries or mono changed
#
- template: /eng/pipelines/common/platform-matrix.yml
  parameters:
    jobTemplate: /eng/pipelines/mono/templates/build-job.yml
    runtimeFlavor: mono
    buildConfig: debug
    platforms:
    - OSX_x64
    - OSX_arm64
    - Linux_x64
    - Linux_arm64
    # - Linux_musl_arm64
    - windows_x64
    - windows_x86
    # - windows_arm
    # - windows_arm64
    jobParameters:
      condition: >-
        or(
          eq(dependencies.evaluate_paths.outputs['SetPathVars_libraries.containsChange'], true),
          eq(dependencies.evaluate_paths.outputs['SetPathVars_mono.containsChange'], true),
          eq(variables['isFullMatrix'], true))

#
# Build Mono release AOT cross-compilers
# Only when mono changed
#
- template: /eng/pipelines/common/platform-matrix.yml
  parameters:
    jobTemplate: /eng/pipelines/mono/templates/build-job.yml
    runtimeFlavor: mono
    buildConfig: release
    platforms:
    - Linux_x64
    # - Linux_arm64
    # - Linux_musl_arm64
    - Windows_x64
    # - windows_x86
    # - windows_arm
    # - windows_arm64
    jobParameters:
      runtimeVariant: crossaot
      dependsOn:
      - mono_android_offsets
      - mono_browser_offsets
      monoCrossAOTTargetOS:
      - Android
      - Browser
      condition: >-
        or(
          eq(dependencies.evaluate_paths.outputs['SetPathVars_mono.containsChange'], true),
          eq(dependencies.evaluate_paths.outputs['SetPathVars_installer.containsChange'], true),
          eq(variables['isFullMatrix'], true))

- template: /eng/pipelines/common/platform-matrix.yml
  parameters:
    jobTemplate: /eng/pipelines/mono/templates/build-job.yml
    runtimeFlavor: mono
    buildConfig: release
    platforms:
    - OSX_x64
    jobParameters:
      runtimeVariant: crossaot
      dependsOn:
      - mono_android_offsets
      - mono_browser_offsets
      - mono_tvos_offsets
      - mono_ios_offsets
      - mono_maccatalyst_offsets
      monoCrossAOTTargetOS:
      - Android
      - Browser
      - tvOS
      - iOS
      - MacCatalyst
      condition: >-
        or(
          eq(dependencies.evaluate_paths.outputs['SetPathVars_mono.containsChange'], true),
          eq(dependencies.evaluate_paths.outputs['SetPathVars_installer.containsChange'], true),
          eq(variables['isFullMatrix'], true))

#
# Build Mono release
# Only when libraries or mono changed
#
- template: /eng/pipelines/common/platform-matrix.yml
  parameters:
    jobTemplate: /eng/pipelines/mono/templates/build-job.yml
    runtimeFlavor: mono
    buildConfig: release
    platforms:
    - Linux_x64
    # - Linux_musl_arm64
    - windows_x64
    - windows_x86
    # - windows_arm
    # - windows_arm64
    jobParameters:
      condition: >-
        or(
          eq(dependencies.evaluate_paths.outputs['SetPathVars_libraries.containsChange'], true),
          eq(dependencies.evaluate_paths.outputs['SetPathVars_mono.containsChange'], true),
          eq(variables['isFullMatrix'], true))

#
# Build Mono release
# Only when libraries, mono, or the runtime tests changed
# Currently only these architectures are needed for the runtime tests.
- template: /eng/pipelines/common/platform-matrix.yml
  parameters:
    jobTemplate: /eng/pipelines/mono/templates/build-job.yml
    runtimeFlavor: mono
    buildConfig: release
    platforms:
    - OSX_x64
    - Linux_arm64
    jobParameters:
      condition: >-
        or(
          eq(dependencies.evaluate_paths.outputs['SetPathVars_libraries.containsChange'], true),
          eq(dependencies.evaluate_paths.outputs['SetPathVars_runtimetests.containsChange'], true),
          eq(dependencies.evaluate_paths.outputs['SetPathVars_mono.containsChange'], true),
          eq(variables['isFullMatrix'], true))

#
# Build Mono release with LLVM AOT
# Only when mono, or the runtime tests changed
#
- template: /eng/pipelines/common/platform-matrix.yml
  parameters:
    jobTemplate: /eng/pipelines/mono/templates/build-job.yml
    runtimeFlavor: mono
    buildConfig: release
    platforms:
    - Linux_x64
    - Linux_arm64
    jobParameters:
      runtimeVariant: llvmaot
      condition: >-
        or(
          eq(dependencies.evaluate_paths.outputs['SetPathVars_runtimetests.containsChange'], true),
          eq(dependencies.evaluate_paths.outputs['SetPathVars_mono.containsChange'], true),
          eq(variables['isFullMatrix'], true))

#
# Build libraries using live CoreLib
# These set of libraries are built always no matter what changed
# The reason for that is because Corelib and Installer needs it and
# These are part of the test matrix for Libraries changes.
#
- template: /eng/pipelines/common/platform-matrix.yml
  parameters:
    jobTemplate: /eng/pipelines/libraries/build-job.yml
    buildConfig: Release
    platforms:
    - Linux_arm
    - Linux_musl_arm
    - Linux_musl_arm64
    - windows_arm
    - windows_arm64
    - windows_x86
    jobParameters:
      liveRuntimeBuildConfig: release

- template: /eng/pipelines/common/platform-matrix.yml
  parameters:
    jobTemplate: /eng/pipelines/libraries/build-job.yml
    buildConfig: ${{ variables.debugOnPrReleaseOnRolling }}
    platforms:
    - Linux_arm64
    - Linux_musl_x64
    - Linux_x64
    - OSX_arm64
    - OSX_x64
    - windows_x64
    - FreeBSD_x64
    jobParameters:
      testScope: innerloop
      liveRuntimeBuildConfig: release

#
# Libraries Build that only run when coreclr is changed
# Only do this on PR builds since we use the Release builds for these test runs in CI
# and those are already built above
#

- ${{ if eq(variables['isFullMatrix'], false) }}:
  - template: /eng/pipelines/common/platform-matrix.yml
    parameters:
      jobTemplate: /eng/pipelines/libraries/build-job.yml
      buildConfig: Debug
      platforms:
        - Linux_arm
        - Linux_musl_arm
        - Linux_musl_arm64
      jobParameters:
        liveRuntimeBuildConfig: release
        condition: >-
          eq(dependencies.evaluate_paths.outputs['SetPathVars_coreclr.containsChange'], true)

#
# Libraries Build that only run when libraries is changed
#
- template: /eng/pipelines/common/platform-matrix.yml
  parameters:
    jobTemplate: /eng/pipelines/libraries/build-job.yml
    buildConfig: ${{ variables.debugOnPrReleaseOnRolling }}
    platforms:
    - ${{ if eq(variables['isFullMatrix'], false) }}:
      - windows_x86
    jobParameters:
      liveRuntimeBuildConfig: release
      condition: >-
        or(
          eq(dependencies.evaluate_paths.outputs['SetPathVars_libraries.containsChange'], true),
          eq(variables['isFullMatrix'], true))

- template: /eng/pipelines/common/platform-matrix.yml
  parameters:
    jobTemplate: /eng/pipelines/libraries/build-job.yml
    buildConfig: Release
    platforms:
    - windows_x86
    - ${{ if eq(variables['isFullMatrix'], true) }}:
      - windows_x64
    helixQueuesTemplate: /eng/pipelines/libraries/helix-queues-setup.yml
    jobParameters:
      isFullMatrix: ${{ variables.isFullMatrix }}
      framework: net48
      runTests: true
      testScope: innerloop
      condition: >-
        or(
          eq(dependencies.evaluate_paths.outputs['SetPathVars_libraries.containsChange'], true),
          eq(variables['isFullMatrix'], true))

- template: /eng/pipelines/common/platform-matrix.yml
  parameters:
    jobTemplate: /eng/pipelines/libraries/build-job.yml
    buildConfig: ${{ variables.debugOnPrReleaseOnRolling }}
    platforms:
    - windows_x64
    jobParameters:
      isFullMatrix: ${{ variables.isFullMatrix }}
      framework: allConfigurations
      runTests: true
      useHelix: false
      condition: >-
        or(
          eq(dependencies.evaluate_paths.outputs['SetPathVars_libraries.containsChange'], true),
          eq(variables['isFullMatrix'], true))

#
# Installer Build and Test
# These are always built since they only take like 15 minutes
# we expect these to be done before we finish libraries or coreclr testing.
#
- template: /eng/pipelines/installer/installer-matrix.yml
  parameters:
    buildConfig: ${{ variables.debugOnPrReleaseOnRolling }}
    platforms:
      - Linux_arm
      - Linux_musl_arm
      - Linux_musl_arm64
      - windows_x86
      - windows_arm
      - windows_arm64
    jobParameters:
      liveRuntimeBuildConfig: release
      liveLibrariesBuildConfig: Release

- template: /eng/pipelines/installer/installer-matrix.yml
  parameters:
    buildConfig: Release
    platforms:
      - OSX_arm64
      - OSX_x64
      - Linux_x64
      - Linux_arm64
      - Linux_musl_x64
      - windows_x64
      - FreeBSD_x64
    jobParameters:
      liveRuntimeBuildConfig: release
      liveLibrariesBuildConfig: ${{ variables.debugOnPrReleaseOnRolling }}

#
# PGO Build
#
- template: /eng/pipelines/installer/installer-matrix.yml
  parameters:
    buildConfig: Release
    jobParameters:
      isOfficialBuild: ${{ variables.isOfficialBuild }}
      liveRuntimeBuildConfig: release
      liveLibrariesBuildConfig: ${{ variables.debugOnPrReleaseOnRolling }}
      pgoType: 'PGO'
    platforms:
    - windows_x64
    - windows_x86
    - Linux_x64

#
# CoreCLR Test builds using live libraries release build
# Only when CoreCLR is changed
#
- template: /eng/pipelines/common/platform-matrix.yml
  parameters:
    jobTemplate: /eng/pipelines/common/templates/runtimes/build-test-job.yml
    buildConfig: checked
    platforms:
    - CoreClrTestBuildHost # Either OSX_x64 or Linux_x64
    jobParameters:
      testGroup: innerloop
      liveLibrariesBuildConfig: ${{ variables.debugOnPrReleaseOnRolling }}
      condition: >-
        or(
          eq(dependencies.evaluate_paths.outputs['SetPathVars_coreclr.containsChange'], true),
          eq(dependencies.evaluate_paths.outputs['SetPathVars_runtimetests.containsChange'], true),
          eq(variables['isFullMatrix'], true))

#
# CoreCLR Test executions using live libraries
# Only when CoreCLR is changed
#
- template: /eng/pipelines/common/platform-matrix.yml
  parameters:
    jobTemplate: /eng/pipelines/common/templates/runtimes/run-test-job.yml
    buildConfig: checked
    platforms:
    - Linux_arm
    - windows_x86
    - windows_arm64
    helixQueueGroup: pr
    helixQueuesTemplate: /eng/pipelines/coreclr/templates/helix-queues-setup.yml
    jobParameters:
      testGroup: innerloop
      liveLibrariesBuildConfig: Release
      condition: >-
        or(
          eq(dependencies.evaluate_paths.outputs['SetPathVars_coreclr.containsChange'], true),
          eq(dependencies.evaluate_paths.outputs['SetPathVars_runtimetests.containsChange'], true),
          eq(variables['isFullMatrix'], true))

- template: /eng/pipelines/common/platform-matrix.yml
  parameters:
    jobTemplate: /eng/pipelines/common/templates/runtimes/run-test-job.yml
    buildConfig: checked
    platforms:
    - OSX_x64
    - Linux_x64
    - Linux_arm64
    - windows_x64
    helixQueueGroup: pr
    helixQueuesTemplate: /eng/pipelines/coreclr/templates/helix-queues-setup.yml
    jobParameters:
      testGroup: innerloop
      liveLibrariesBuildConfig: ${{ variables.debugOnPrReleaseOnRolling }}
      condition: >-
        or(
          eq(dependencies.evaluate_paths.outputs['SetPathVars_coreclr.containsChange'], true),
          eq(dependencies.evaluate_paths.outputs['SetPathVars_runtimetests.containsChange'], true),
          eq(variables['isFullMatrix'], true))

- template: /eng/pipelines/common/platform-matrix.yml
  parameters:
    jobTemplate: /eng/pipelines/common/templates/runtimes/run-test-job.yml
    buildConfig: checked
    platforms:
    - OSX_arm64
    helixQueueGroup: pr
    helixQueuesTemplate: /eng/pipelines/coreclr/templates/helix-queues-setup.yml
    jobParameters:
      testGroup: innerloop
      liveLibrariesBuildConfig: ${{ variables.debugOnPrReleaseOnRolling }}
      condition: >-
        or(
          eq(dependencies.evaluate_paths.outputs['SetPathVars_coreclr_AppleSilicon.containsChange'], true),
          eq(variables['isFullMatrix'], true))

#
# Mono Test builds with CoreCLR runtime tests using live libraries debug build
# Only when Mono is changed
- template: /eng/pipelines/common/platform-matrix.yml
  parameters:
    jobTemplate: /eng/pipelines/common/templates/runtimes/build-test-job.yml
    buildConfig: release
    runtimeFlavor: mono
    platforms:
    - CoreClrTestBuildHost # Either OSX_x64 or Linux_x64
    jobParameters:
      testGroup: innerloop
      liveLibrariesBuildConfig: ${{ variables.debugOnPrReleaseOnRolling }}
      liveRuntimeBuildConfig: release
      condition: >-
        or(
          eq(dependencies.evaluate_paths.outputs['SetPathVars_mono.containsChange'], true),
          eq(dependencies.evaluate_paths.outputs['SetPathVars_runtimetests.containsChange'], true),
          eq(variables['isFullMatrix'], true))

#
# Mono CoreCLR runtime Test executions using live libraries in jit mode
# Only when Mono is changed
- template: /eng/pipelines/common/platform-matrix.yml
  parameters:
    jobTemplate: /eng/pipelines/common/templates/runtimes/run-test-job.yml
    buildConfig: release
    runtimeFlavor: mono
    platforms:
    - OSX_x64
    - Linux_arm64
    helixQueueGroup: pr
    helixQueuesTemplate: /eng/pipelines/coreclr/templates/helix-queues-setup.yml
    jobParameters:
      testGroup: innerloop
      liveLibrariesBuildConfig: ${{ variables.debugOnPrReleaseOnRolling }}
      liveRuntimeBuildConfig: release
      runtimeVariant: minijit
      condition: >-
        or(
          eq(dependencies.evaluate_paths.outputs['SetPathVars_mono.containsChange'], true),
          eq(dependencies.evaluate_paths.outputs['SetPathVars_runtimetests.containsChange'], true),
          eq(variables['isFullMatrix'], true))

#
# Mono CoreCLR runtime Test executions using live libraries in interpreter mode
# Only when Mono is changed
- template: /eng/pipelines/common/platform-matrix.yml
  parameters:
    jobTemplate: /eng/pipelines/common/templates/runtimes/run-test-job.yml
    buildConfig: release
    runtimeFlavor: mono
    platforms:
    - OSX_x64
    - Linux_arm64
    helixQueueGroup: pr
    helixQueuesTemplate: /eng/pipelines/coreclr/templates/helix-queues-setup.yml
    jobParameters:
      testGroup: innerloop
      liveLibrariesBuildConfig: ${{ variables.debugOnPrReleaseOnRolling }}
      liveRuntimeBuildConfig: release
      runtimeVariant: monointerpreter
      condition: >-
        or(
          eq(dependencies.evaluate_paths.outputs['SetPathVars_mono.containsChange'], true),
          eq(dependencies.evaluate_paths.outputs['SetPathVars_runtimetests.containsChange'], true),
          eq(variables['isFullMatrix'], true))
#
# Mono CoreCLR runtime Test executions using live libraries and LLVM AOT
# Only when Mono is changed
#
- template: /eng/pipelines/common/platform-matrix.yml
  parameters:
    jobTemplate: /eng/pipelines/common/templates/runtimes/run-test-job.yml
    buildConfig: release
    runtimeFlavor: mono
    platforms:
    - Linux_x64
    # Disabled pending outcome of https://github.com/dotnet/runtime/issues/60234 investigation
    #- Linux_arm64
    helixQueueGroup: pr
    helixQueuesTemplate: /eng/pipelines/coreclr/templates/helix-queues-setup.yml
    jobParameters:
      testGroup: innerloop
      liveLibrariesBuildConfig: ${{ variables.debugOnPrReleaseOnRolling }}
      liveRuntimeBuildConfig: release
      runtimeVariant: llvmaot
      condition: >-
        or(
          eq(dependencies.evaluate_paths.outputs['SetPathVars_mono.containsChange'], true),
          eq(dependencies.evaluate_paths.outputs['SetPathVars_runtimetests.containsChange'], true),
          eq(variables['isFullMatrix'], true))

#
# Mono CoreCLR runtime Test executions using live libraries and LLVM Full AOT
# Only when Mono is changed
#
- template: /eng/pipelines/common/platform-matrix.yml
  parameters:
    jobTemplate: /eng/pipelines/common/templates/runtimes/run-test-job.yml
    buildConfig: release
    runtimeFlavor: mono
    platforms:
    - Linux_x64
    # Disabled pending outcome of https://github.com/dotnet/runtime/issues/60234 investigation
    #- Linux_arm64
    helixQueueGroup: pr
    helixQueuesTemplate: /eng/pipelines/coreclr/templates/helix-queues-setup.yml
    jobParameters:
      testGroup: innerloop
      liveLibrariesBuildConfig: ${{ variables.debugOnPrReleaseOnRolling }}
      liveRuntimeBuildConfig: release
      runtimeVariant: llvmfullaot
      condition: >-
        or(
          eq(dependencies.evaluate_paths.outputs['SetPathVars_mono.containsChange'], true),
          eq(dependencies.evaluate_paths.outputs['SetPathVars_runtimetests.containsChange'], true),
          eq(variables['isFullMatrix'], true))

#
# Libraries Release Test Execution against a release mono runtime.
# Only when libraries or mono changed
#
- template: /eng/pipelines/common/platform-matrix.yml
  parameters:
    jobTemplate: /eng/pipelines/libraries/run-test-job.yml
    runtimeFlavor: mono
    buildConfig: ${{ variables.debugOnPrReleaseOnRolling }}
    platforms:
    # - windows_x64
    - OSX_x64
    - Linux_arm64
    - Linux_x64
    helixQueuesTemplate: /eng/pipelines/libraries/helix-queues-setup.yml
    jobParameters:
      isOfficialBuild: false
      isFullMatrix: ${{ variables.isFullMatrix }}
      runtimeDisplayName: mono
      testScope: innerloop
      liveRuntimeBuildConfig: release
      condition: >-
        or(
          eq(dependencies.evaluate_paths.outputs['SetPathVars_libraries.containsChange'], true),
          eq(dependencies.evaluate_paths.outputs['SetPathVars_mono.containsChange'], true),
          eq(variables['isFullMatrix'], true))

#
# Libraries Release Test Execution against a release mono interpreter runtime.
# Only when libraries or mono changed
#
- template: /eng/pipelines/common/platform-matrix.yml
  parameters:
    jobTemplate: /eng/pipelines/libraries/run-test-job.yml
    runtimeFlavor: mono
    buildConfig: ${{ variables.debugOnPrReleaseOnRolling }}
    platforms:
    # - windows_x64
    #- OSX_x64
    - Linux_x64
    helixQueuesTemplate: /eng/pipelines/libraries/helix-queues-setup.yml
    jobParameters:
      isOfficialBuild: false
      isFullMatrix: ${{ variables.isFullMatrix }}
      interpreter: true
      runtimeDisplayName: mono_interpreter
      testScope: innerloop
      liveRuntimeBuildConfig: release
      condition: >-
        or(
          eq(dependencies.evaluate_paths.outputs['SetPathVars_libraries.containsChange'], true),
          eq(dependencies.evaluate_paths.outputs['SetPathVars_mono.containsChange'], true),
          eq(variables['isFullMatrix'], true))

#
# Libraries Release Test Execution against a release coreclr runtime
# Only when the PR contains a libraries change
#
- template: /eng/pipelines/common/platform-matrix.yml
  parameters:
    jobTemplate: /eng/pipelines/libraries/run-test-job.yml
    buildConfig: Release
    platforms:
    - windows_x86
    - ${{ if eq(variables['isFullMatrix'], true) }}:
      - windows_arm64
    helixQueuesTemplate: /eng/pipelines/libraries/helix-queues-setup.yml
    jobParameters:
      isOfficialBuild: false
      isFullMatrix: ${{ variables.isFullMatrix }}
      testScope: innerloop
      liveRuntimeBuildConfig: release
      condition: >-
        or(
          eq(dependencies.evaluate_paths.outputs['SetPathVars_libraries.containsChange'], true),
          eq(variables['isFullMatrix'], true))

#
# Libraries Debug Test Execution against a release coreclr runtime
# Only when the PR contains a libraries change
#
- template: /eng/pipelines/common/platform-matrix.yml
  parameters:
    jobTemplate: /eng/pipelines/libraries/run-test-job.yml
    buildConfig: ${{ variables.debugOnPrReleaseOnRolling }}
    platforms:
    - windows_x64
    - OSX_x64
    - Linux_x64
    - Linux_musl_x64
    - ${{ if eq(variables['isFullMatrix'], true) }}:
      - Linux_arm64
    - ${{ if eq(variables['isFullMatrix'], false) }}:
      - windows_x86
    helixQueuesTemplate: /eng/pipelines/libraries/helix-queues-setup.yml
    jobParameters:
      isOfficialBuild: false
      isFullMatrix: ${{ variables.isFullMatrix }}
      testScope: innerloop
      liveRuntimeBuildConfig: release
      condition: >-
        or(
          eq(dependencies.evaluate_paths.outputs['SetPathVars_libraries.containsChange'], true),
          eq(variables['isFullMatrix'], true))

#
# Libraries Test Execution against a checked runtime
# Only when the PR contains a coreclr change
#
- template: /eng/pipelines/common/platform-matrix.yml
  parameters:
    jobTemplate: /eng/pipelines/libraries/run-test-job.yml
    buildConfig: ${{ variables.debugOnPrReleaseOnRolling }}
    platforms:
    # - windows_arm return this when https://github.com/dotnet/runtime/issues/1097 is fixed.
    - Linux_arm
    - Linux_musl_arm
    - Linux_musl_arm64
    - windows_x86
    helixQueuesTemplate: /eng/pipelines/coreclr/templates/helix-queues-setup.yml
    helixQueueGroup: libraries
    jobParameters:
      testScope: innerloop
      liveRuntimeBuildConfig: checked
      condition: >-
        or(
          eq(dependencies.evaluate_paths.outputs['SetPathVars_coreclr.containsChange'], true),
          eq(variables['isFullMatrix'], true))

#
# Libraries Test Execution against a checked runtime
# Only if CoreCLR or Libraries is changed
#
- template: /eng/pipelines/common/platform-matrix.yml
  parameters:
    jobTemplate: /eng/pipelines/libraries/run-test-job.yml
    buildConfig: ${{ variables.debugOnPrReleaseOnRolling }}
    platforms:
    - windows_x64
    - Linux_x64
    - Linux_musl_x64
    helixQueuesTemplate: /eng/pipelines/coreclr/templates/helix-queues-setup.yml
    helixQueueGroup: libraries
    jobParameters:
      testScope: innerloop
      liveRuntimeBuildConfig: checked
      condition: >-
        or(
          eq(dependencies.evaluate_paths.outputs['SetPathVars_coreclr.containsChange'], true),
          eq(variables['isFullMatrix'], true))

- template: /eng/pipelines/common/platform-matrix.yml
  parameters:
    jobTemplate: /eng/pipelines/libraries/run-test-job.yml
    buildConfig: ${{ variables.debugOnPrReleaseOnRolling }}
    platforms:
    - OSX_x64
    helixQueuesTemplate: /eng/pipelines/coreclr/templates/helix-queues-setup.yml
    helixQueueGroup: libraries
    jobParameters:
      testScope: innerloop
      liveRuntimeBuildConfig: checked
      condition: >-
        or(
          eq(dependencies.evaluate_paths.outputs['SetPathVars_coreclr.containsChange'], true),
          eq(dependencies.evaluate_paths.outputs['SetPathVars_libraries.containsChange'], true),
          eq(variables['isFullMatrix'], true))<|MERGE_RESOLUTION|>--- conflicted
+++ resolved
@@ -305,6 +305,7 @@
       extraStepsParameters:
         creator: dotnet-bot
         testRunNamePrefixSuffix: Mono_$(_BuildConfig)
+        extraHelixArguments: $(_runSmokeTestsOnlyArg)
         scenarios:
         - normal
         - wasmtestonbrowser
@@ -317,45 +318,6 @@
 #
 # Build the whole product using Mono and run libraries tests, for Wasm.Build.Tests
 #
-<<<<<<< HEAD
-# - template: /eng/pipelines/common/platform-matrix.yml
-#   parameters:
-#     jobTemplate: /eng/pipelines/common/global-build-job.yml
-#     helixQueuesTemplate: /eng/pipelines/libraries/helix-queues-setup.yml
-#     buildConfig: Release
-#     runtimeFlavor: mono
-#     # BuildWasmApps should only happen on the rolling build. No need to duplicate the build on PR's
-#     - ${{ if eq(variables['isFullMatrix'], true) }}:
-#       - Browser_wasm
-#     variables:
-#       # map dependencies variables to local variables
-#       - name: monoContainsChange
-#         value: $[ dependencies.evaluate_paths.outputs['SetPathVars_mono.containsChange'] ]
-#       - name: installerContainsChange
-#         value: $[ dependencies.evaluate_paths.outputs['SetPathVars_installer.containsChange'] ]
-#     jobParameters:
-#       testGroup: innerloop
-#       nameSuffix: AllSubsets_Mono_WasmBuildTests
-#       buildArgs: -s mono+libs+host+packs+libs.tests -c $(_BuildConfig) /p:ArchiveTests=true /p:TestWasmBuildTests=true /p:TestAssemblies=false
-#       timeoutInMinutes: 180
-#       condition: >-
-#         or(
-#           eq(dependencies.evaluate_paths.outputs['SetPathVars_mono.containsChange'], true),
-#           eq(dependencies.evaluate_paths.outputs['SetPathVars_installer.containsChange'], true),
-#           eq(variables['isFullMatrix'], true))
-#       # extra steps, run tests
-#       extraStepsTemplate: /eng/pipelines/libraries/helix.yml
-#       extraStepsParameters:
-#         creator: dotnet-bot
-#         testRunNamePrefixSuffix: Mono_$(_BuildConfig)
-#         scenarios:
-#         - buildwasmapps
-#         condition: >-
-#           or(
-#           eq(variables['monoContainsChange'], true),
-#           eq(variables['installerContainsChange'], true),
-#           eq(variables['isFullMatrix'], true))
-=======
 - template: /eng/pipelines/common/platform-matrix.yml
   parameters:
     jobTemplate: /eng/pipelines/common/global-build-job.yml
@@ -363,7 +325,9 @@
     buildConfig: Release
     runtimeFlavor: mono
     platforms:
-    - Browser_wasm
+    # BuildWasmApps should only happen on the rolling build. No need to duplicate the build on PR's
+    - ${{ if eq(variables['isFullMatrix'], true) }}:
+      - Browser_wasm
     variables:
       # map dependencies variables to local variables
       - name: monoContainsChange
@@ -392,7 +356,6 @@
           eq(variables['monoContainsChange'], true),
           eq(variables['installerContainsChange'], true),
           eq(variables['isFullMatrix'], true))
->>>>>>> 5a108e8d
 
 #
 # Build for Browser/wasm, with EnableAggressiveTrimming=true
@@ -427,7 +390,7 @@
       extraStepsParameters:
         creator: dotnet-bot
         testRunNamePrefixSuffix: Mono_$(_BuildConfig)
-        extraHelixArguments: /p:NeedsToBuildWasmAppsOnHelix=true
+        extraHelixArguments: /p:NeedsToBuildWasmAppsOnHelix=true $(_runSmokeTestsOnlyArg)
         scenarios:
         - normal
         condition: >-
@@ -469,7 +432,7 @@
       extraStepsParameters:
         creator: dotnet-bot
         testRunNamePrefixSuffix: Mono_$(_BuildConfig)
-        extraHelixArguments: /p:NeedsToBuildWasmAppsOnHelix=true
+        extraHelixArguments: /p:NeedsToBuildWasmAppsOnHelix=true $(_runSmokeTestsOnlyArg)
         scenarios:
         - normal
         condition: >-
