--- conflicted
+++ resolved
@@ -415,13 +415,9 @@
     - Android_x86
     - Android_arm
     - Android_arm64
-<<<<<<< HEAD
     - tvOS_x64
     - tvOS_arm64
-    - iOS_arm
-=======
     # - iOS_arm # https://github.com/dotnet/runtime/issues/34465
->>>>>>> 07187e37
     - iOS_arm64
     - iOS_x64
     jobParameters:
@@ -437,13 +433,9 @@
     - Android_x86
     - Android_arm
     - Android_arm64
-<<<<<<< HEAD
     - tvOS_x64
     - tvOS_arm64
-    - iOS_arm
-=======
     # - iOS_arm # https://github.com/dotnet/runtime/issues/34465
->>>>>>> 07187e37
     - iOS_arm64
     - iOS_x64
     jobParameters:
