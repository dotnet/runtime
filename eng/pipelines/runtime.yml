--- conflicted
+++ resolved
@@ -260,13 +260,8 @@
       testGroup: innerloop
       isSingleFile: true
       nameSuffix: NativeAOT
-<<<<<<< HEAD
-      buildArgs: -s clr.alljits+clr.tools+clr.nativeaotlibs+clr.nativeaotruntime+libs+libs.tests -c $(_BuildConfig) /p:TestNativeAot=true /p:RunSmokeTestsOnly=true /p:ArchiveTests=true
-      timeoutInMinutes: 120
-=======
       buildArgs: -s clr.alljits+clr.tools+clr.nativeaotlibs+clr.nativeaotruntime+libs+libs.tests -c $(_BuildConfig) /p:TestNativeAot=true /p:ArchiveTests=true
       timeoutInMinutes: 180
->>>>>>> 5c5e66e6
       # extra steps, run tests
       extraStepsTemplate: /eng/pipelines/libraries/helix.yml
       extraStepsParameters:
