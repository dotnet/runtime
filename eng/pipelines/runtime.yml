# Setting batch to true, triggers one build at a time.
# if there is a push while a build in progress, it will wait,
# until the running build finishes, and produce a build with all the changes
# that happened during the last build.
trigger:
  batch: true
  branches:
    include:
    - master
    - dev/infrastructure
    - release/*.*
  paths:
    include:
    - '*'
    - docs/manpages/*
    exclude:
    - eng/Version.Details.xml
    - .github/*
    - docs/*
    - CODE-OF-CONDUCT.md
    - CONTRIBUTING.md
    - LICENSE.TXT
    - PATENTS.TXT
    - README.md
    - SECURITY.md
    - THIRD-PARTY-NOTICES.TXT

pr:
  branches:
    include:
    - master
    - dev/infrastructure
    - release/*.*
  paths:
    include:
    - '*'
    - docs/manpages/*
    exclude:
    - eng/Version.Details.xml
    - .github/*
    - docs/*
    - CODE-OF-CONDUCT.md
    - CONTRIBUTING.md
    - LICENSE.TXT
    - PATENTS.TXT
    - README.md
    - SECURITY.md
    - THIRD-PARTY-NOTICES.TXT

variables:
  - template: /eng/pipelines/common/variables.yml

jobs:
#
# Checkout repository
#
- template: /eng/pipelines/common/checkout-job.yml
  parameters:
    paths:
    - subset: coreclr
      include:
      - src/libraries/System.Private.CoreLib/*
      - src/libraries/Native/Unix/System.Globalization.Native/*
      - src/libraries/Native/Unix/Common/*
      exclude:
      - eng/Version.Details.xml
      - '*.md'
      - LICENSE.TXT
      - PATENTS.TXT
      - THIRD-PARTY-NOTICES.TXT
      - docs/*
      - src/installer/*
      - src/mono/*
      - src/libraries/*
      - eng/pipelines/installer/*
      - eng/pipelines/mono/*
      - eng/pipelines/libraries/*
    - subset: mono
      include:
      - src/libraries/System.Private.CoreLib/*
      - src/libraries/Native/Unix/System.Globalization.Native/*
      - src/libraries/Native/Unix/Common/*
      exclude:
      - eng/Version.Details.xml
      - '*.md'
      - LICENSE.TXT
      - PATENTS.TXT
      - THIRD-PARTY-NOTICES.TXT
      - docs/*
      - src/installer/*
      - src/coreclr/*
      - src/libraries/*
      - eng/pipelines/installer/*
      - eng/pipelines/coreclr/*
      - eng/pipelines/libraries/*
    - subset: libraries
      exclude:
      - eng/Version.Details.xml
      - '*.md'
      - LICENSE.TXT
      - PATENTS.TXT
      - THIRD-PARTY-NOTICES.TXT
      - docs/*
      - src/installer/*
      - src/mono/*
      - src/coreclr/*
      - eng/pipelines/coreclr/*
      - eng/pipelines/mono/*
      - eng/pipelines/installer/*
    - subset: runtimetests
      include:
      - src/tests/*
      - src/coreclr/tests/*
      - src/coreclr/build-test.cmd
      - src/coreclr/build-test.sh
    - subset: installer
      include:
      - docs/manpages/*
      exclude:
      - eng/Version.Details.xml
      - '*.md'
      - LICENSE.TXT
      - PATENTS.TXT
      - THIRD-PARTY-NOTICES.TXT
      - docs/*
      - src/coreclr/*
      - src/mono/*
      - src/libraries/*
      - eng/pipelines/coreclr/*
      - eng/pipelines/mono/*
      - eng/pipelines/libraries/*
    
    # Temporary workaround to: https://github.com/dotnet/runtime/issues/39238
    - subset: testsproj
      include:
      - src/libraries/tests.proj

#
# Build CoreCLR checked
# Only when CoreCLR is changed
#
- template: /eng/pipelines/common/platform-matrix.yml
  parameters:
    jobTemplate: /eng/pipelines/coreclr/templates/build-job.yml
    buildConfig: checked
    platforms:
    - Linux_x64
    - Linux_arm
    - Linux_arm64
    - Linux_musl_arm64
    - Linux_musl_x64
    - Windows_NT_x86
    - Windows_NT_x64
    - Windows_NT_arm
    - Windows_NT_arm64
    jobParameters:
      testGroup: innerloop
      condition: >-
        or(
          eq(dependencies.checkout.outputs['SetPathVars_coreclr.containsChange'], true),
          eq(dependencies.checkout.outputs['SetPathVars_runtimetests.containsChange'], true),
          eq(variables['isFullMatrix'], true))

#
# Build CoreCLR checked using GCC toolchain
# Only when CoreCLR is changed
#
- template: /eng/pipelines/common/platform-matrix.yml
  parameters:
    jobTemplate: /eng/pipelines/coreclr/templates/build-job.yml
    buildConfig: checked
    platforms:
    - Linux_x64
    jobParameters:
      testGroup: innerloop
      compilerName: gcc
      condition: >-
        or(
          eq(dependencies.checkout.outputs['SetPathVars_coreclr.containsChange'], true),
          eq(variables['isFullMatrix'], true))

#
# Build CoreCLR OSX_x64 checked
# Only when CoreCLR or Libraries is changed
#
- template: /eng/pipelines/common/platform-matrix.yml
  parameters:
    jobTemplate: /eng/pipelines/coreclr/templates/build-job.yml
    buildConfig: checked
    platforms:
    - OSX_x64
    jobParameters:
      testGroup: innerloop
      condition: >-
        or(
          eq(dependencies.checkout.outputs['SetPathVars_coreclr.containsChange'], true),
          eq(dependencies.checkout.outputs['SetPathVars_libraries.containsChange'], true),
          eq(dependencies.checkout.outputs['SetPathVars_runtimetests.containsChange'], true),
          eq(variables['isFullMatrix'], true))

#
# Build CoreCLR release
# Always as they are needed by Installer and we always build and test the Installer.
#
- template: /eng/pipelines/common/platform-matrix.yml
  parameters:
    jobTemplate: /eng/pipelines/coreclr/templates/build-job.yml
    buildConfig: release
    platforms:
    - OSX_x64
    - Linux_x64
    - Linux_arm
    - Linux_arm64
    - Linux_musl_x64
    - Linux_musl_arm64
    - Windows_NT_x64
    - Windows_NT_x86
    - Windows_NT_arm
    - Windows_NT_arm64
    - FreeBSD_x64
    jobParameters:
      testGroup: innerloop

#
# Build CoreCLR Formatting Job
# Only when CoreCLR is changed, and only in the 'master' branch (no release branches;
# both CI and PR builds).
#
- template: /eng/pipelines/common/platform-matrix.yml
  parameters:
    jobTemplate: /eng/pipelines/coreclr/templates/format-job.yml
    platforms:
    - Linux_x64
    - Windows_NT_x64
    jobParameters:
      condition: >-
        and(
          or(
            eq(variables['Build.SourceBranchName'], 'master'),
            eq(variables['System.PullRequest.TargetBranch'], 'master')),
          or(
            eq(dependencies.checkout.outputs['SetPathVars_coreclr.containsChange'], true),
            eq(variables['isFullMatrix'], true)))

# Build and test clr tools
- template: /eng/pipelines/common/platform-matrix.yml
  parameters:
    jobTemplate: /eng/pipelines/coreclr/templates/build-job.yml
    buildConfig: checked
    platforms:
    - Linux_x64
    jobParameters:
      testGroup: clrTools
      condition: >-
        or(
          eq(dependencies.checkout.outputs['SetPathVars_coreclr.containsChange'], true),
          eq(variables['isFullMatrix'], true))

# Build the whole product using Mono runtime
# Only when libraries, mono or installer are changed
#
- template: /eng/pipelines/common/platform-matrix.yml
  parameters:
    jobTemplate: /eng/pipelines/common/global-build-job.yml
    buildConfig: ${{ variables.debugOnPrReleaseOnRolling }}
    runtimeFlavor: mono
    platforms:
    - Android_x86
    - Android_arm64
    - tvOS_x64
    - iOS_arm64
    - iOS_x86
    - Linux_arm
    jobParameters:
      testGroup: innerloop
      nameSuffix: AllSubsets_Mono
      buildArgs: -s mono+libs+installer -c $(_BuildConfig)
      condition: >-
        or(
          eq(dependencies.checkout.outputs['SetPathVars_libraries.containsChange'], true),
          eq(dependencies.checkout.outputs['SetPathVars_mono.containsChange'], true),
          eq(dependencies.checkout.outputs['SetPathVars_installer.containsChange'], true),
          eq(variables['isFullMatrix'], true))

- template: /eng/pipelines/common/platform-matrix.yml
  parameters:
    jobTemplate: /eng/pipelines/common/global-build-job.yml
    buildConfig: Release
    runtimeFlavor: mono
    platforms:
    - Android_arm
    - tvOS_arm64
    - iOS_arm
    - Linux_musl_x64
    jobParameters:
      testGroup: innerloop
      nameSuffix: AllSubsets_Mono
      buildArgs: -s mono+libs+installer -c $(_BuildConfig)
      condition: >-
        or(
          eq(dependencies.checkout.outputs['SetPathVars_libraries.containsChange'], true),
          eq(dependencies.checkout.outputs['SetPathVars_mono.containsChange'], true),
          eq(dependencies.checkout.outputs['SetPathVars_installer.containsChange'], true),
          eq(variables['isFullMatrix'], true))

#
# Build the whole product using Mono and run tests
#
- template: /eng/pipelines/common/platform-matrix.yml
  parameters:
    jobTemplate: /eng/pipelines/common/global-build-job.yml
    helixQueuesTemplate: /eng/pipelines/libraries/helix-queues-setup.yml
    buildConfig: Release
    runtimeFlavor: mono
    platforms:
<<<<<<< HEAD
    - iOS_x64
    - Android_x64
=======
    - Browser_wasm
    variables:
      # map dependencies variables to local variables
      - name: testsProjContainsChange
        value: $[ dependencies.checkout.outputs['SetPathVars_testsproj.containsChange'] ]
      - name: monoContainsChange
        value: $[ dependencies.checkout.outputs['SetPathVars_mono.containsChange'] ]
>>>>>>> 83a15e3b
    jobParameters:
      testGroup: innerloop
      nameSuffix: AllSubsets_Mono
      buildArgs: -s mono+libs+installer+libs.tests -c $(_BuildConfig) /p:ArchiveTests=true
<<<<<<< HEAD
      extraStepsTemplate: /eng/pipelines/libraries/helix.yml
      extraStepsParameters:
        creator: dotnet-bot
        testRunNamePrefixSuffix: Mono_$(_BuildConfig)
=======
      timeoutInMinutes: 120
>>>>>>> 83a15e3b
      condition: >-
        or(
          eq(dependencies.checkout.outputs['SetPathVars_libraries.containsChange'], true),
          eq(dependencies.checkout.outputs['SetPathVars_mono.containsChange'], true),
          eq(dependencies.checkout.outputs['SetPathVars_installer.containsChange'], true),
          eq(variables['isFullMatrix'], true))
<<<<<<< HEAD
=======
      # extra steps, run tests
      extraStepsTemplate: /eng/pipelines/libraries/helix.yml
      extraStepsParameters:
        creator: dotnet-bot
        testRunNamePrefixSuffix: Mono_$(_BuildConfig)
        # update once: https://github.com/dotnet/runtime/issues/39238 is fixed
        condition: >-
          or(
          eq(variables['testsProjContainsChange'], true),
          eq(variables['monoContainsChange'], true),
          eq(variables['isFullMatrix'], true))
>>>>>>> 83a15e3b

#
# Build Mono and Installer on LLVMJIT mode
#
- template: /eng/pipelines/common/platform-matrix.yml
  parameters:
    jobTemplate: /eng/pipelines/common/global-build-job.yml
    buildConfig: Release
    runtimeFlavor: mono
    platforms:
    - OSX_x64
    jobParameters:
      testGroup: innerloop
      nameSuffix: AllSubsets_Mono_LLVMJIT
      buildArgs: -s mono+libs+installer -c $(_BuildConfig)
                 /p:MonoEnableLLVM=true /p:MonoBundleLLVMOptimizer=false
      condition: >-
        or(
          eq(dependencies.checkout.outputs['SetPathVars_libraries.containsChange'], true),
          eq(dependencies.checkout.outputs['SetPathVars_mono.containsChange'], true),
          eq(dependencies.checkout.outputs['SetPathVars_installer.containsChange'], true),
          eq(variables['isFullMatrix'], true))

- template: /eng/pipelines/common/platform-matrix.yml
  parameters:
    jobTemplate: /eng/pipelines/common/global-build-job.yml
    buildConfig: ${{ variables.debugOnPrReleaseOnRolling }}
    runtimeFlavor: mono
    platforms:
    - Linux_x64
    - Linux_arm64
    jobParameters:
      testGroup: innerloop
      nameSuffix: AllSubsets_Mono_LLVMJIT
      buildArgs: -s mono+libs+installer -c $(_BuildConfig)
                 /p:MonoEnableLLVM=true /p:MonoBundleLLVMOptimizer=false
      condition: >-
        or(
          eq(dependencies.checkout.outputs['SetPathVars_libraries.containsChange'], true),
          eq(dependencies.checkout.outputs['SetPathVars_mono.containsChange'], true),
          eq(dependencies.checkout.outputs['SetPathVars_installer.containsChange'], true),
          eq(variables['isFullMatrix'], true))

#
# Build Mono and Installer on LLVMAOT mode
#
- template: /eng/pipelines/common/platform-matrix.yml
  parameters:
    jobTemplate: /eng/pipelines/common/global-build-job.yml
    buildConfig: Release
    runtimeFlavor: mono
    platforms:
    - Linux_x64
    - Linux_arm64
    jobParameters:
      testGroup: innerloop
      nameSuffix: AllSubsets_Mono_LLVMAOT
      buildArgs: -s mono+libs+installer -c $(_BuildConfig)
                 /p:MonoEnableLLVM=true /p:MonoBundleLLVMOptimizer=true
      condition: >-
        or(
          eq(dependencies.checkout.outputs['SetPathVars_libraries.containsChange'], true),
          eq(dependencies.checkout.outputs['SetPathVars_mono.containsChange'], true),
          eq(dependencies.checkout.outputs['SetPathVars_installer.containsChange'], true),
          eq(variables['isFullMatrix'], true))

- template: /eng/pipelines/common/platform-matrix.yml
  parameters:
    jobTemplate: /eng/pipelines/common/global-build-job.yml
    buildConfig: ${{ variables.debugOnPrReleaseOnRolling }}
    runtimeFlavor: mono
    platforms:
    - OSX_x64
    jobParameters:
      testGroup: innerloop
      nameSuffix: AllSubsets_Mono_LLVMAOT
      buildArgs: -s mono+libs+installer -c $(_BuildConfig)
                 /p:MonoEnableLLVM=true /p:MonoBundleLLVMOptimizer=true
      condition: >-
        or(
          eq(dependencies.checkout.outputs['SetPathVars_libraries.containsChange'], true),
          eq(dependencies.checkout.outputs['SetPathVars_mono.containsChange'], true),
          eq(dependencies.checkout.outputs['SetPathVars_installer.containsChange'], true),
          eq(variables['isFullMatrix'], true))

#
# Build Mono debug
# Only when libraries or mono changed
#
- template: /eng/pipelines/common/platform-matrix.yml
  parameters:
    jobTemplate: /eng/pipelines/mono/templates/build-job.yml
    runtimeFlavor: mono
    buildConfig: debug
    platforms:
    - OSX_x64
    - Linux_x64
    - Linux_arm64
    # - Linux_musl_arm64
    - Windows_NT_x64
    # - Windows_NT_x86
    # - Windows_NT_arm
    # - Windows_NT_arm64
    jobParameters:
      condition: >-
        or(
          eq(dependencies.checkout.outputs['SetPathVars_libraries.containsChange'], true),
          eq(dependencies.checkout.outputs['SetPathVars_mono.containsChange'], true),
          eq(variables['isFullMatrix'], true))

#
# Build Mono release
# Only when libraries or mono changed
#
- template: /eng/pipelines/common/platform-matrix.yml
  parameters:
    jobTemplate: /eng/pipelines/mono/templates/build-job.yml
    runtimeFlavor: mono
    buildConfig: release
    platforms:
    - Linux_x64
    # - Linux_musl_arm64
    - Windows_NT_x64
    # - Windows_NT_x86
    # - Windows_NT_arm
    # - Windows_NT_arm64
    jobParameters:
      condition: >-
        or(
          eq(dependencies.checkout.outputs['SetPathVars_libraries.containsChange'], true),
          eq(dependencies.checkout.outputs['SetPathVars_mono.containsChange'], true),
          eq(variables['isFullMatrix'], true))

#
# Build Mono release
# Only when libraries, mono, or the runtime tests changed
# Currently only these architectures are needed for the runtime tests.
- template: /eng/pipelines/common/platform-matrix.yml
  parameters:
    jobTemplate: /eng/pipelines/mono/templates/build-job.yml
    runtimeFlavor: mono
    buildConfig: release
    platforms:
    - OSX_x64
    - Linux_arm64
    jobParameters:
      condition: >-
        or(
          eq(dependencies.checkout.outputs['SetPathVars_libraries.containsChange'], true),
          eq(dependencies.checkout.outputs['SetPathVars_runtimetests.containsChange'], true),
          eq(dependencies.checkout.outputs['SetPathVars_mono.containsChange'], true),
          eq(variables['isFullMatrix'], true))

#
# Build Mono release with LLVM AOT
# Only when mono, or the runtime tests changed
#
- template: /eng/pipelines/common/platform-matrix.yml
  parameters:
    jobTemplate: /eng/pipelines/mono/templates/build-job.yml
    runtimeFlavor: mono
    buildConfig: release
    platforms:
    - Linux_x64
    jobParameters:
      runtimeVariant: llvmaot
      condition: >-
        or(
          eq(dependencies.checkout.outputs['SetPathVars_runtimetests.containsChange'], true),
          eq(dependencies.checkout.outputs['SetPathVars_mono.containsChange'], true),
          eq(variables['isFullMatrix'], true))

#
# Build libraries using live CoreLib
# These set of libraries are built always no matter what changed
# The reason for that is because Corelib and Installer needs it and
# These are part of the test matrix for Libraries changes.
#
- template: /eng/pipelines/common/platform-matrix.yml
  parameters:
    jobTemplate: /eng/pipelines/libraries/build-job.yml
    buildConfig: Release
    platforms:
    - Linux_arm
    - Linux_musl_arm64
    - Windows_NT_arm
    - Windows_NT_arm64
    - Windows_NT_x86
    jobParameters:
      liveRuntimeBuildConfig: release

- template: /eng/pipelines/common/platform-matrix.yml
  parameters:
    jobTemplate: /eng/pipelines/libraries/build-job.yml
    buildConfig: ${{ variables.debugOnPrReleaseOnRolling }}
    platforms:
    - Linux_arm64
    - Linux_musl_x64
    - Linux_x64
    - OSX_x64
    - Windows_NT_x64
    - FreeBSD_x64
    jobParameters:
      liveRuntimeBuildConfig: release

#
# Libraries Build that only run when libraries is changed
#
- template: /eng/pipelines/common/platform-matrix.yml
  parameters:
    jobTemplate: /eng/pipelines/libraries/build-job.yml
    buildConfig: ${{ variables.debugOnPrReleaseOnRolling }}
    platforms:
    - ${{ if eq(variables['isFullMatrix'], false) }}:
      - Windows_NT_x86
    jobParameters:
      liveRuntimeBuildConfig: release
      condition: >-
        or(
          eq(dependencies.checkout.outputs['SetPathVars_libraries.containsChange'], true),
          eq(variables['isFullMatrix'], true))

- template: /eng/pipelines/common/platform-matrix.yml
  parameters:
    jobTemplate: /eng/pipelines/libraries/build-job.yml
    buildConfig: Release
    platforms:
    - Windows_NT_x86
    - ${{ if eq(variables['isFullMatrix'], true) }}:
      - Windows_NT_x64
    helixQueuesTemplate: /eng/pipelines/libraries/helix-queues-setup.yml
    jobParameters:
      isFullMatrix: ${{ variables.isFullMatrix }}
      framework: net472
      runTests: true
      testScope: innerloop
      condition: >-
        or(
          eq(dependencies.checkout.outputs['SetPathVars_libraries.containsChange'], true),
          eq(variables['isFullMatrix'], true))

- template: /eng/pipelines/common/platform-matrix.yml
  parameters:
    jobTemplate: /eng/pipelines/libraries/build-job.yml
    buildConfig: ${{ variables.debugOnPrReleaseOnRolling }}
    platforms:
    - Windows_NT_x64
    helixQueuesTemplate: /eng/pipelines/libraries/helix-queues-setup.yml
    jobParameters:
      isFullMatrix: ${{ variables.isFullMatrix }}
      framework: allConfigurations
      runTests: true
      liveRuntimeBuildConfig: release
      condition: >-
        or(
          eq(dependencies.checkout.outputs['SetPathVars_libraries.containsChange'], true),
          eq(variables['isFullMatrix'], true))

#
# Installer Build and Test
# These are always built since they only take like 15 minutes
# we expect these to be done before we finish libraries or coreclr testing.
#
- template: /eng/pipelines/installer/installer-matrix.yml
  parameters:
    buildConfig: ${{ variables.debugOnPrReleaseOnRolling }}
    platforms:
      - Linux_arm
      - Linux_musl_arm64
      - Windows_NT_x86
      - Windows_NT_arm
      - Windows_NT_arm64
    jobParameters:
      liveRuntimeBuildConfig: release
      liveLibrariesBuildConfig: Release

- template: /eng/pipelines/installer/installer-matrix.yml
  parameters:
    buildConfig: Release
    platforms:
      - OSX_x64
      - Linux_x64
      - Linux_arm64
      - Linux_musl_x64
      - Windows_NT_x64
      - FreeBSD_x64
    jobParameters:
      liveRuntimeBuildConfig: release
      liveLibrariesBuildConfig: ${{ variables.debugOnPrReleaseOnRolling }}

#
# Libraries Test Build
# Only when CoreCLR, Mono or Libraries is changed
#
- template: /eng/pipelines/common/platform-matrix.yml
  parameters:
    jobTemplate: /eng/pipelines/libraries/build-test-job.yml
    buildConfig: ${{ variables.debugOnPrReleaseOnRolling }}
    platforms:
    - OSX_x64
    - Linux_x64
    - Windows_NT_x64
    jobParameters:
      isOfficialBuild: false
      liveRuntimeBuildConfig: release
      testScope: innerloop
      condition: >-
        or(
          eq(dependencies.checkout.outputs['SetPathVars_libraries.containsChange'], true),
          eq(dependencies.checkout.outputs['SetPathVars_coreclr.containsChange'], true),
          eq(dependencies.checkout.outputs['SetPathVars_mono.containsChange'], true),
          eq(dependencies.checkout.outputs['SetPathVars_runtimetests.containsChange'], true),
          eq(variables['isFullMatrix'], true))

#
# Crossgen-comparison jobs
# Only when CoreCLR is changed
#
- template: /eng/pipelines/common/platform-matrix.yml
  parameters:
    jobTemplate: /eng/pipelines/coreclr/templates/crossgen-comparison-job.yml
    buildConfig: checked
    platforms:
    - Linux_arm
    helixQueueGroup: pr
    helixQueuesTemplate: /eng/pipelines/coreclr/templates/helix-queues-setup.yml
    jobParameters:
      liveLibrariesBuildConfig: Release
      condition: >-
        or(
          eq(dependencies.checkout.outputs['SetPathVars_coreclr.containsChange'], true),
          eq(variables['isFullMatrix'], true))

#
# CoreCLR Test builds using live libraries release build
# Only when CoreCLR is changed
#
- template: /eng/pipelines/common/platform-matrix.yml
  parameters:
    jobTemplate: /eng/pipelines/common/templates/runtimes/build-test-job.yml
    buildConfig: checked
    platforms:
    - CoreClrTestBuildHost # Either OSX_x64 or Linux_x64
    jobParameters:
      testGroup: innerloop
      liveLibrariesBuildConfig: ${{ variables.debugOnPrReleaseOnRolling }}
      condition: >-
        or(
          eq(dependencies.checkout.outputs['SetPathVars_coreclr.containsChange'], true),
          eq(dependencies.checkout.outputs['SetPathVars_runtimetests.containsChange'], true),
          eq(variables['isFullMatrix'], true))

#
# CoreCLR Test executions using live libraries
# Only when CoreCLR is changed
#
- template: /eng/pipelines/common/platform-matrix.yml
  parameters:
    jobTemplate: /eng/pipelines/common/templates/runtimes/run-test-job.yml
    buildConfig: checked
    platforms:
    - Linux_arm
    - Windows_NT_x86
    - Windows_NT_arm
    - Windows_NT_arm64
    helixQueueGroup: pr
    helixQueuesTemplate: /eng/pipelines/coreclr/templates/helix-queues-setup.yml
    jobParameters:
      testGroup: innerloop
      liveLibrariesBuildConfig: Release
      condition: >-
        or(
          eq(dependencies.checkout.outputs['SetPathVars_coreclr.containsChange'], true),
          eq(dependencies.checkout.outputs['SetPathVars_runtimetests.containsChange'], true),
          eq(variables['isFullMatrix'], true))

- template: /eng/pipelines/common/platform-matrix.yml
  parameters:
    jobTemplate: /eng/pipelines/common/templates/runtimes/run-test-job.yml
    buildConfig: checked
    platforms:
    - OSX_x64
    - Linux_x64
    - Linux_arm64
    - Windows_NT_x64
    helixQueueGroup: pr
    helixQueuesTemplate: /eng/pipelines/coreclr/templates/helix-queues-setup.yml
    jobParameters:
      testGroup: innerloop
      liveLibrariesBuildConfig: ${{ variables.debugOnPrReleaseOnRolling }}
      condition: >-
        or(
          eq(dependencies.checkout.outputs['SetPathVars_coreclr.containsChange'], true),
          eq(dependencies.checkout.outputs['SetPathVars_runtimetests.containsChange'], true),
          eq(variables['isFullMatrix'], true))

#
# Mono Test builds with CoreCLR runtime tests using live libraries debug build
# Only when Mono is changed
- template: /eng/pipelines/common/platform-matrix.yml
  parameters:
    jobTemplate: /eng/pipelines/common/templates/runtimes/build-test-job.yml
    buildConfig: release
    runtimeFlavor: mono
    platforms:
    - CoreClrTestBuildHost # Either OSX_x64 or Linux_x64
    jobParameters:
      testGroup: innerloop
      liveLibrariesBuildConfig: ${{ variables.debugOnPrReleaseOnRolling }}
      liveRuntimeBuildConfig: release
      condition: >-
        or(
          eq(dependencies.checkout.outputs['SetPathVars_mono.containsChange'], true),
          eq(dependencies.checkout.outputs['SetPathVars_runtimetests.containsChange'], true),
          eq(variables['isFullMatrix'], true))

#
# Mono CoreCLR runtime Test executions using live libraries
# Only when Mono is changed
- template: /eng/pipelines/common/platform-matrix.yml
  parameters:
    jobTemplate: /eng/pipelines/common/templates/runtimes/run-test-job.yml
    buildConfig: release
    runtimeFlavor: mono
    platforms:
    - OSX_x64
    - Linux_arm64
    helixQueueGroup: pr
    helixQueuesTemplate: /eng/pipelines/coreclr/templates/helix-queues-setup.yml
    jobParameters:
      testGroup: innerloop
      liveLibrariesBuildConfig: ${{ variables.debugOnPrReleaseOnRolling }}
      liveRuntimeBuildConfig: release
      condition: >-
        or(
          eq(dependencies.checkout.outputs['SetPathVars_mono.containsChange'], true),
          eq(dependencies.checkout.outputs['SetPathVars_runtimetests.containsChange'], true),
          eq(variables['isFullMatrix'], true))
#
# Mono CoreCLR runtime Test executions using live libraries and LLVM AOT
# Only when Mono is changed
#
- template: /eng/pipelines/common/platform-matrix.yml
  parameters:
    jobTemplate: /eng/pipelines/common/templates/runtimes/run-test-job.yml
    buildConfig: release
    runtimeFlavor: mono
    platforms:
    - Linux_x64
    helixQueueGroup: pr
    helixQueuesTemplate: /eng/pipelines/coreclr/templates/helix-queues-setup.yml
    jobParameters:
      testGroup: innerloop
      liveLibrariesBuildConfig: ${{ variables.debugOnPrReleaseOnRolling }}
      liveRuntimeBuildConfig: release
      runtimeVariant: llvmaot
      condition: >-
        or(
          eq(dependencies.checkout.outputs['SetPathVars_mono.containsChange'], true),
          eq(dependencies.checkout.outputs['SetPathVars_runtimetests.containsChange'], true),
          eq(variables['isFullMatrix'], true))

#
# Libraries Release Test Execution against a release mono runtime.
# Only when libraries or mono changed
#
- template: /eng/pipelines/common/platform-matrix.yml
  parameters:
    jobTemplate: /eng/pipelines/libraries/run-test-job.yml
    runtimeFlavor: mono
    buildConfig: ${{ variables.debugOnPrReleaseOnRolling }}
    platforms:
    - Windows_NT_x64
    - OSX_x64
    - Linux_arm64
    - Linux_x64
    helixQueuesTemplate: /eng/pipelines/libraries/helix-queues-setup.yml
    jobParameters:
      isOfficialBuild: false
      isFullMatrix: ${{ variables.isFullMatrix }}
      runtimeDisplayName: mono
      testScope: innerloop
      liveRuntimeBuildConfig: release
      dependsOnTestBuildConfiguration: ${{ variables.debugOnPrReleaseOnRolling }}
      dependsOnTestArchitecture: x64
      condition: >-
        or(
          eq(dependencies.checkout.outputs['SetPathVars_libraries.containsChange'], true),
          eq(dependencies.checkout.outputs['SetPathVars_mono.containsChange'], true),
          eq(variables['isFullMatrix'], true))

#
# Libraries Release Test Execution against a release mono interpreter runtime.
# Only when libraries or mono changed
#
- template: /eng/pipelines/common/platform-matrix.yml
  parameters:
    jobTemplate: /eng/pipelines/libraries/run-test-job.yml
    runtimeFlavor: mono
    buildConfig: ${{ variables.debugOnPrReleaseOnRolling }}
    platforms:
    # - Windows_NT_x64
    #- OSX_x64
    - Linux_x64
    helixQueuesTemplate: /eng/pipelines/libraries/helix-queues-setup.yml
    jobParameters:
      isOfficialBuild: false
      isFullMatrix: ${{ variables.isFullMatrix }}
      interpreter: true
      runtimeDisplayName: mono_interpreter
      testScope: innerloop
      liveRuntimeBuildConfig: release
      dependsOnTestBuildConfiguration: ${{ variables.debugOnPrReleaseOnRolling }}
      dependsOnTestArchitecture: x64
      condition: >-
        or(
          eq(dependencies.checkout.outputs['SetPathVars_libraries.containsChange'], true),
          eq(dependencies.checkout.outputs['SetPathVars_mono.containsChange'], true),
          eq(variables['isFullMatrix'], true))

#
# Libraries Release Test Execution against a release coreclr runtime
# Only when the PR contains a libraries change
#
- template: /eng/pipelines/common/platform-matrix.yml
  parameters:
    jobTemplate: /eng/pipelines/libraries/run-test-job.yml
    buildConfig: Release
    platforms:
    - Windows_NT_x86
    - ${{ if eq(variables['isFullMatrix'], true) }}:
      - Windows_NT_arm
      - Windows_NT_arm64
    helixQueuesTemplate: /eng/pipelines/libraries/helix-queues-setup.yml
    jobParameters:
      isOfficialBuild: false
      isFullMatrix: ${{ variables.isFullMatrix }}
      testScope: innerloop
      liveRuntimeBuildConfig: release
      dependsOnTestBuildConfiguration: ${{ variables.debugOnPrReleaseOnRolling }}
      dependsOnTestArchitecture: x64
      condition: >-
        or(
          eq(dependencies.checkout.outputs['SetPathVars_libraries.containsChange'], true),
          eq(variables['isFullMatrix'], true))

#
# Libraries Debug Test Execution against a release coreclr runtime
# Only when the PR contains a libraries change
#
- template: /eng/pipelines/common/platform-matrix.yml
  parameters:
    jobTemplate: /eng/pipelines/libraries/run-test-job.yml
    buildConfig: ${{ variables.debugOnPrReleaseOnRolling }}
    platforms:
    - Windows_NT_x64
    - OSX_x64
    - Linux_x64
    - Linux_musl_x64
    - ${{ if eq(variables['isFullMatrix'], true) }}:
      - Linux_arm64
    - ${{ if eq(variables['isFullMatrix'], false) }}:
      - Windows_NT_x86
    helixQueuesTemplate: /eng/pipelines/libraries/helix-queues-setup.yml
    jobParameters:
      isOfficialBuild: false
      isFullMatrix: ${{ variables.isFullMatrix }}
      testScope: innerloop
      liveRuntimeBuildConfig: release
      dependsOnTestBuildConfiguration: ${{ variables.debugOnPrReleaseOnRolling }}
      dependsOnTestArchitecture: x64
      condition: >-
        or(
          eq(dependencies.checkout.outputs['SetPathVars_libraries.containsChange'], true),
          eq(variables['isFullMatrix'], true))

#
# Libraries Test Execution against a checked runtime
# Only when the PR contains a coreclr change
#
- template: /eng/pipelines/common/platform-matrix.yml
  parameters:
    jobTemplate: /eng/pipelines/libraries/run-test-job.yml
    buildConfig: Release
    platforms:
    # - Windows_NT_arm return this when https://github.com/dotnet/runtime/issues/1097 is fixed.
    - Linux_arm
    - Linux_musl_arm64
    - Windows_NT_x86
    helixQueuesTemplate: /eng/pipelines/coreclr/templates/helix-queues-setup.yml
    helixQueueGroup: libraries
    jobParameters:
      testScope: innerloop
      liveRuntimeBuildConfig: checked
      dependsOnTestBuildConfiguration: ${{ variables.debugOnPrReleaseOnRolling }}
      dependsOnTestArchitecture: x64
      condition: >-
        or(
          eq(dependencies.checkout.outputs['SetPathVars_coreclr.containsChange'], true),
          eq(variables['isFullMatrix'], true))

- template: /eng/pipelines/common/platform-matrix.yml
  parameters:
    jobTemplate: /eng/pipelines/libraries/run-test-job.yml
    buildConfig: ${{ variables.debugOnPrReleaseOnRolling }}
    platforms:
    - Windows_NT_x64
    - Linux_x64
    - Linux_musl_x64
    helixQueuesTemplate: /eng/pipelines/coreclr/templates/helix-queues-setup.yml
    helixQueueGroup: libraries
    jobParameters:
      testScope: innerloop
      liveRuntimeBuildConfig: checked
      dependsOnTestBuildConfiguration: ${{ variables.debugOnPrReleaseOnRolling }}
      dependsOnTestArchitecture: x64
      condition: >-
        or(
          eq(dependencies.checkout.outputs['SetPathVars_coreclr.containsChange'], true),
          eq(variables['isFullMatrix'], true))

#
# Libraries Test Execution against a checked runtime
# Only if CoreCLR or Libraries is changed
#
- template: /eng/pipelines/common/platform-matrix.yml
  parameters:
    jobTemplate: /eng/pipelines/libraries/run-test-job.yml
    buildConfig: ${{ variables.debugOnPrReleaseOnRolling }}
    platforms:
    - OSX_x64
    helixQueuesTemplate: /eng/pipelines/coreclr/templates/helix-queues-setup.yml
    helixQueueGroup: libraries
    jobParameters:
      testScope: innerloop
      liveRuntimeBuildConfig: checked
      dependsOnTestBuildConfiguration: ${{ variables.debugOnPrReleaseOnRolling }}
      dependsOnTestArchitecture: x64
      condition: >-
        or(
          eq(dependencies.checkout.outputs['SetPathVars_coreclr.containsChange'], true),
          eq(dependencies.checkout.outputs['SetPathVars_libraries.containsChange'], true),
          eq(variables['isFullMatrix'], true))<|MERGE_RESOLUTION|>--- conflicted
+++ resolved
@@ -313,10 +313,7 @@
     buildConfig: Release
     runtimeFlavor: mono
     platforms:
-<<<<<<< HEAD
-    - iOS_x64
     - Android_x64
-=======
     - Browser_wasm
     variables:
       # map dependencies variables to local variables
@@ -324,27 +321,17 @@
         value: $[ dependencies.checkout.outputs['SetPathVars_testsproj.containsChange'] ]
       - name: monoContainsChange
         value: $[ dependencies.checkout.outputs['SetPathVars_mono.containsChange'] ]
->>>>>>> 83a15e3b
     jobParameters:
       testGroup: innerloop
       nameSuffix: AllSubsets_Mono
       buildArgs: -s mono+libs+installer+libs.tests -c $(_BuildConfig) /p:ArchiveTests=true
-<<<<<<< HEAD
-      extraStepsTemplate: /eng/pipelines/libraries/helix.yml
-      extraStepsParameters:
-        creator: dotnet-bot
-        testRunNamePrefixSuffix: Mono_$(_BuildConfig)
-=======
       timeoutInMinutes: 120
->>>>>>> 83a15e3b
       condition: >-
         or(
           eq(dependencies.checkout.outputs['SetPathVars_libraries.containsChange'], true),
           eq(dependencies.checkout.outputs['SetPathVars_mono.containsChange'], true),
           eq(dependencies.checkout.outputs['SetPathVars_installer.containsChange'], true),
           eq(variables['isFullMatrix'], true))
-<<<<<<< HEAD
-=======
       # extra steps, run tests
       extraStepsTemplate: /eng/pipelines/libraries/helix.yml
       extraStepsParameters:
@@ -356,7 +343,6 @@
           eq(variables['testsProjContainsChange'], true),
           eq(variables['monoContainsChange'], true),
           eq(variables['isFullMatrix'], true))
->>>>>>> 83a15e3b
 
 #
 # Build Mono and Installer on LLVMJIT mode
