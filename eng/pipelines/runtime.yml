--- conflicted
+++ resolved
@@ -109,299 +109,6 @@
             compilerName: gcc
             condition: >-
               or(
-<<<<<<< HEAD
-                eq(dependencies.evaluate_paths.outputs['SetPathVars_coreclr_jit.containsChange'], true),
-                eq(variables['isRollingBuild'], true)))
-
-    #
-    # CoreCLR NativeAOT debug build and smoke tests
-    # Only when CoreCLR is changed
-    #
-    - template: /eng/pipelines/common/platform-matrix.yml
-      parameters:
-        jobTemplate: /eng/pipelines/common/global-build-job.yml
-        buildConfig: debug
-        platforms:
-        - Linux_x64
-        - windows_x64
-        jobParameters:
-          testGroup: innerloop
-          timeoutInMinutes: 120
-          nameSuffix: NativeAOT
-          buildArgs: -s clr.aot+libs -rc $(_BuildConfig) -lc Release
-          extraStepsTemplate: /eng/pipelines/coreclr/nativeaot-post-build-steps.yml
-          condition: >-
-            or(
-              eq(dependencies.evaluate_paths.outputs['SetPathVars_coreclr.containsChange'], true),
-              eq(dependencies.evaluate_paths.outputs['SetPathVars_runtimetests.containsChange'], true),
-              eq(variables['isFullMatrix'], true))
-
-    #
-    # CoreCLR NativeAOT checked build and smoke tests
-    # Only when CoreCLR is changed
-    #
-    - template: /eng/pipelines/common/platform-matrix.yml
-      parameters:
-        jobTemplate: /eng/pipelines/common/global-build-job.yml
-        buildConfig: checked
-        platforms:
-        - windows_x64
-        jobParameters:
-          testGroup: innerloop
-          timeoutInMinutes: 120
-          nameSuffix: NativeAOT
-          buildArgs: -s clr.aot+libs -rc $(_BuildConfig) -lc Release
-          extraStepsTemplate: /eng/pipelines/coreclr/nativeaot-post-build-steps.yml
-          condition: >-
-            or(
-              eq(dependencies.evaluate_paths.outputs['SetPathVars_coreclr.containsChange'], true),
-              eq(dependencies.evaluate_paths.outputs['SetPathVars_runtimetests.containsChange'], true),
-              eq(variables['isFullMatrix'], true))
-
-    #
-    # CoreCLR NativeAOT release build and smoke tests
-    # Only when CoreCLR is changed
-    #
-    - template: /eng/pipelines/common/platform-matrix.yml
-      parameters:
-        jobTemplate: /eng/pipelines/common/global-build-job.yml
-        buildConfig: release
-        platforms:
-        - Linux_x64
-        - windows_x64
-        - OSX_x64
-        jobParameters:
-          testGroup: innerloop
-          timeoutInMinutes: 120
-          nameSuffix: NativeAOT
-          buildArgs: -s clr.aot+libs -rc $(_BuildConfig) -lc Release
-          extraStepsTemplate: /eng/pipelines/coreclr/nativeaot-post-build-steps.yml
-          condition: >-
-            or(
-              eq(dependencies.evaluate_paths.outputs['SetPathVars_coreclr.containsChange'], true),
-              eq(dependencies.evaluate_paths.outputs['SetPathVars_runtimetests.containsChange'], true),
-              eq(variables['isFullMatrix'], true))
-
-    #
-    # CoreCLR NativeAOT release build and libraries tests
-    # Only when CoreCLR or library is changed
-    #
-    - template: /eng/pipelines/common/platform-matrix.yml
-      parameters:
-        jobTemplate: /eng/pipelines/common/global-build-job.yml
-        helixQueuesTemplate: /eng/pipelines/libraries/helix-queues-setup.yml
-        buildConfig: Release
-        platforms:
-        - windows_arm64
-        - Linux_arm64
-        - OSX_arm64
-        jobParameters:
-          testGroup: innerloop
-          isSingleFile: true
-          nameSuffix: NativeAOT
-          buildArgs: -s clr.aot+libs+libs.tests -c $(_BuildConfig) /p:TestNativeAot=true /p:RunSmokeTestsOnly=true /p:ArchiveTests=true
-          timeoutInMinutes: 240 # Doesn't actually take long, but we've seen the ARM64 Helix queue often get backlogged for 2+ hours
-          # extra steps, run tests
-          extraStepsTemplate: /eng/pipelines/libraries/helix.yml
-          extraStepsParameters:
-            creator: dotnet-bot
-            testRunNamePrefixSuffix: NativeAOT_$(_BuildConfig)
-          condition: >-
-            or(
-              eq(dependencies.evaluate_paths.outputs['SetPathVars_libraries.containsChange'], true),
-              eq(dependencies.evaluate_paths.outputs['SetPathVars_coreclr.containsChange'], true),
-              eq(variables['isFullMatrix'], true))
-
-    # Build and test clr tools
-    - template: /eng/pipelines/common/platform-matrix.yml
-      parameters:
-        jobTemplate: /eng/pipelines/coreclr/templates/build-job.yml
-        buildConfig: checked
-        platforms:
-        - Linux_x64
-        jobParameters:
-          testGroup: clrTools
-          timeoutInMinutes: 120
-          condition: >-
-            or(
-              eq(dependencies.evaluate_paths.outputs['SetPathVars_coreclr.containsChange'], true),
-              eq(variables['isRollingBuild'], true))
-
-    # Build Mono AOT offset headers once, for consumption elsewhere
-    # Only when mono changed
-    #
-    - template: /eng/pipelines/common/platform-matrix.yml
-      parameters:
-        jobTemplate: /eng/pipelines/mono/templates/generate-offsets.yml
-        buildConfig: release
-        platforms:
-        - Android_x64
-        #- Browser_wasm - unused
-        - tvOS_arm64
-        - iOS_arm64
-        - MacCatalyst_x64
-        jobParameters:
-          isOfficialBuild: ${{ variables.isOfficialBuild }}
-          # needed by crossaot
-          condition: >-
-            or(
-              eq(dependencies.evaluate_paths.outputs['SetPathVars_mono_excluding_wasm.containsChange'], true),
-              eq(dependencies.evaluate_paths.outputs['SetPathVars_installer.containsChange'], true),
-              eq(variables['isRollingBuild'], true))
-
-    # Build the whole product using Mono runtime
-    # Only when libraries, mono or installer are changed
-    #
-    - template: /eng/pipelines/common/platform-matrix.yml
-      parameters:
-        jobTemplate: /eng/pipelines/common/global-build-job.yml
-        buildConfig: ${{ variables.debugOnPrReleaseOnRolling }}
-        runtimeFlavor: mono
-        platforms:
-        - tvOSSimulator_x64
-        - iOSSimulator_x86
-        - Linux_arm
-        jobParameters:
-          testGroup: innerloop
-          nameSuffix: AllSubsets_Mono
-          buildArgs: -s mono+libs+host+packs -c $(_BuildConfig)
-          condition: >-
-            or(
-              eq(dependencies.evaluate_paths.outputs['SetPathVars_libraries.containsChange'], true),
-              eq(dependencies.evaluate_paths.outputs['SetPathVars_mono_excluding_wasm.containsChange'], true),
-              eq(dependencies.evaluate_paths.outputs['SetPathVars_installer.containsChange'], true),
-              eq(variables['isRollingBuild'], true))
-
-    - template: /eng/pipelines/common/platform-matrix.yml
-      parameters:
-        jobTemplate: /eng/pipelines/common/global-build-job.yml
-        buildConfig: Release
-        runtimeFlavor: mono
-        platforms:
-        - iOS_arm
-        - Linux_musl_x64
-        jobParameters:
-          testGroup: innerloop
-          nameSuffix: AllSubsets_Mono
-          buildArgs: -s mono+libs+host+packs -c $(_BuildConfig)
-          condition: >-
-            or(
-              eq(dependencies.evaluate_paths.outputs['SetPathVars_libraries.containsChange'], true),
-              eq(dependencies.evaluate_paths.outputs['SetPathVars_mono_excluding_wasm.containsChange'], true),
-              eq(dependencies.evaluate_paths.outputs['SetPathVars_installer.containsChange'], true),
-              eq(variables['isRollingBuild'], true))
-
-    #
-    # WebAssembly legs
-    #
-    - template: /eng/pipelines/common/templates/wasm-library-tests.yml
-      parameters:
-        platforms:
-          - Browser_wasm
-        buildAndRunWasi: true
-        alwaysRun: ${{ variables.isRollingBuild }}
-        scenarios:
-          - normal
-          - WasmTestOnBrowser
-
-    - template: /eng/pipelines/common/templates/wasm-library-tests.yml
-      parameters:
-        platforms:
-          - Browser_wasm_win
-        alwaysRun: ${{ variables.isRollingBuild }}
-        scenarios:
-          - WasmTestOnBrowser
-
-    # EAT Library tests - only run on linux
-    - template: /eng/pipelines/common/templates/wasm-library-aot-tests.yml
-      parameters:
-        platforms:
-          - Browser_wasm
-        nameSuffix: _EAT
-        runAOT: false
-        shouldRunSmokeOnly: false
-        alwaysRun: ${{ variables.isRollingBuild }}
-
-    # AOT Library tests
-    - template: /eng/pipelines/common/templates/wasm-library-aot-tests.yml
-      parameters:
-        platforms:
-          - Browser_wasm
-        nameSuffix: _AOT
-        runAOT: true
-        shouldRunSmokeOnly: true
-        alwaysRun: ${{ variables.isRollingBuild }}
-
-    - template: /eng/pipelines/common/templates/wasm-library-aot-tests.yml
-      parameters:
-        platforms:
-          - Browser_wasm_win
-        nameSuffix: _AOT
-        runAOT: true
-        shouldRunSmokeOnly: true
-        alwaysRun: ${{ variables.isRollingBuild }}
-
-    # Wasm.Build.Tests
-    - template: /eng/pipelines/common/templates/wasm-build-tests.yml
-      parameters:
-        platforms:
-          - Browser_wasm
-          - Browser_wasm_win
-        alwaysRun: ${{ variables.isRollingBuild }}
-
-    # Wasm Debugger tests
-    - template: /eng/pipelines/common/templates/wasm-debugger-tests.yml
-      parameters:
-        platforms:
-          - Browser_wasm
-          - Browser_wasm_win
-        alwaysRun: ${{ variables.isRollingBuild }}
-
-    # Wasm runtime tests
-    - template: /eng/pipelines/common/templates/wasm-runtime-tests.yml
-      parameters:
-        platforms:
-          - Browser_wasm
-        alwaysRun: ${{ variables.isRollingBuild }}
-
-    # BUILD ONLY - Wasm Threading Legs
-    - template: /eng/pipelines/common/templates/wasm-build-only.yml
-      parameters:
-        platforms:
-          - Browser_wasm
-        nameSuffix: _Threading
-        extraBuildArgs: /p:WasmEnableThreads=true
-        alwaysRun: ${{ variables.isRollingBuild }}
-
-    - template: /eng/pipelines/common/templates/wasm-build-only.yml
-      parameters:
-        platforms:
-          - Browser_wasm
-        nameSuffix: _Threading_PerfTracing
-        extraBuildArgs: /p:WasmEnablePerfTracing=true
-        alwaysRun: ${{ variables.isRollingBuild }}
-
-    # BUILD ONLY - WASI/Wasm
-    - template: /eng/pipelines/common/templates/wasi-build-only.yml
-      parameters:
-        platforms:
-          - wasi_wasm
-        extraBuildArgs: /p:WasmEnableThreads=true
-        alwaysRun: ${{ variables.isRollingBuild }}
-
-    #
-    # iOS/tvOS devices - Full AOT + AggressiveTrimming to reduce size
-    # Build the whole product using Mono and run libraries tests
-    #
-    - template: /eng/pipelines/common/platform-matrix.yml
-      parameters:
-        jobTemplate: /eng/pipelines/common/global-build-job.yml
-        helixQueuesTemplate: /eng/pipelines/libraries/helix-queues-setup.yml
-        buildConfig: Release
-        runtimeFlavor: mono
-        platforms:
-          - iOS_arm64
-=======
                 eq(dependencies.evaluate_paths.outputs['SetPathVars_coreclr.containsChange'], true),
                 eq(dependencies.evaluate_paths.outputs['SetPathVars_mono_excluding_wasm.containsChange'], true),
                 eq(dependencies.evaluate_paths.outputs['SetPathVars_libraries.containsChange'], true),
@@ -605,7 +312,6 @@
           platforms:
           - Android_x64
           #- Browser_wasm - unused
->>>>>>> 063c18a7
           - tvOS_arm64
           - iOS_arm64
           - MacCatalyst_x64
