# Setting batch to true, triggers one build at a time.
# if there is a push while a build in progress, it will wait,
# until the running build finishes, and produce a build with all the changes
# that happened during the last build.
trigger:
  batch: true
  branches:
    include:
    - release/*.*
  paths:
    include:
    - '*'
    - docs/manpages/*
    exclude:
    - eng/Version.Details.xml
    - .github/*
    - docs/*
    - CODE-OF-CONDUCT.md
    - CONTRIBUTING.md
    - LICENSE.TXT
    - PATENTS.TXT
    - README.md
    - SECURITY.md
    - THIRD-PARTY-NOTICES.TXT

schedules:
  - cron: "0 8,20 * * *" # run at 8:00 and 20:00 (UTC) which is 00:00 and 12:00 (PST).
    displayName: Runtime default schedule
    branches:
      include:
      - main
    always: false # run only if there were changes since the last successful scheduled run.

pr:
  branches:
    include:
    - main
    - release/*.*
  paths:
    include:
    - '*'
    - docs/manpages/*
    exclude:
    - eng/Version.Details.xml
    - .github/*
    - docs/*
    - CODE-OF-CONDUCT.md
    - CONTRIBUTING.md
    - LICENSE.TXT
    - PATENTS.TXT
    - README.md
    - SECURITY.md
    - THIRD-PARTY-NOTICES.TXT

variables:
  - template: /eng/pipelines/common/variables.yml

jobs:

#
# Evaluate paths
#
- ${{ if eq(variables.dependOnEvaluatePaths, true) }}:
  - template: /eng/pipelines/common/evaluate-default-paths.yml

#
# Build CoreCLR checked
# Only when CoreCLR is changed
#
- template: /eng/pipelines/common/platform-matrix.yml
  parameters:
    jobTemplate: /eng/pipelines/coreclr/templates/build-job.yml
    buildConfig: checked
    platforms:
    - Linux_x86
    - Linux_x64
    - Linux_arm
    - Linux_arm64
    - Linux_musl_arm
    - Linux_musl_arm64
    - Linux_musl_x64
    - OSX_arm64
    - Tizen_armel
    - windows_x86
    - windows_x64
    - windows_arm
    - windows_arm64
    jobParameters:
      testGroup: innerloop
      condition: >-
        or(
          eq(dependencies.evaluate_paths.outputs['SetPathVars_coreclr.containsChange'], true),
          eq(dependencies.evaluate_paths.outputs['SetPathVars_runtimetests.containsChange'], true),
          eq(variables['isRollingBuild'], true))

#
# Build the whole product using GNU compiler toolchain
# When CoreCLR, Mono, Libraries, Installer and src/tests are changed
#
- template: /eng/pipelines/common/platform-matrix.yml
  parameters:
    jobTemplate: /eng/pipelines/coreclr/templates/build-job.yml
    buildConfig: checked
    platforms:
    - Linux_x64
    container: debian-11-gcc11-amd64-20210916125744-f42d766
    jobParameters:
      testGroup: innerloop
      compilerName: gcc
      condition: >-
        or(
          eq(dependencies.evaluate_paths.outputs['SetPathVars_coreclr.containsChange'], true),
          eq(dependencies.evaluate_paths.outputs['SetPathVars_mono.containsChange'], true),
          eq(dependencies.evaluate_paths.outputs['SetPathVars_libraries.containsChange'], true),
          eq(dependencies.evaluate_paths.outputs['SetPathVars_installer.containsChange'], true),
          eq(dependencies.evaluate_paths.outputs['SetPathVars_runtimetests.containsChange'], true),
          eq(variables['isRollingBuild'], true))

#
# Build CoreCLR OSX_x64 checked
# Only when CoreCLR or Libraries is changed
#
- template: /eng/pipelines/common/platform-matrix.yml
  parameters:
    jobTemplate: /eng/pipelines/coreclr/templates/build-job.yml
    buildConfig: checked
    platforms:
    - OSX_x64
    jobParameters:
      testGroup: innerloop
      condition: >-
        or(
          eq(dependencies.evaluate_paths.outputs['SetPathVars_coreclr.containsChange'], true),
          eq(dependencies.evaluate_paths.outputs['SetPathVars_libraries.containsChange'], true),
          eq(dependencies.evaluate_paths.outputs['SetPathVars_runtimetests.containsChange'], true),
          eq(variables['isRollingBuild'], true))

#
# Build CoreCLR release
# Always as they are needed by Installer and we always build and test the Installer.
#
- template: /eng/pipelines/common/platform-matrix.yml
  parameters:
    jobTemplate: /eng/pipelines/coreclr/templates/build-job.yml
    buildConfig: release
    platforms:
    - OSX_arm64
    - OSX_x64
    - Linux_x64
    - Linux_arm
    - Linux_arm64
    - Linux_musl_x64
    - Linux_musl_arm
    - Linux_musl_arm64
    - windows_x64
    - windows_x86
    - windows_arm
    - windows_arm64
    - FreeBSD_x64
    jobParameters:
      testGroup: innerloop

#
# Build CoreCLR Formatting Job
# Only when CoreCLR is changed, and only in the 'main' branch (no release branches;
# both Rolling and PR builds).
#
- template: /eng/pipelines/common/platform-matrix.yml
  parameters:
    jobTemplate: /eng/pipelines/coreclr/templates/format-job.yml
    platforms:
    - Linux_x64
    - windows_x64
    jobParameters:
      condition: >-
        and(
          or(
            eq(variables['Build.SourceBranchName'], 'main'),
            eq(variables['System.PullRequest.TargetBranch'], 'main')),
          or(
            eq(dependencies.evaluate_paths.outputs['SetPathVars_coreclr_jit.containsChange'], true),
            eq(variables['isRollingBuild'], true)))

#
# CoreCLR NativeAOT debug build and smoke tests
# Only when CoreCLR is changed
#
- template: /eng/pipelines/common/platform-matrix.yml
  parameters:
    jobTemplate: /eng/pipelines/common/global-build-job.yml
    buildConfig: debug
    platforms:
    - Linux_x64
    - windows_x64
    jobParameters:
      testGroup: innerloop
      timeoutInMinutes: 120
      nameSuffix: NativeAOT
      buildArgs: -s clr.alljits+clr.tools+clr.nativeaotlibs+clr.nativeaotruntime+libs -rc $(_BuildConfig) -lc Release
      extraStepsTemplate: /eng/pipelines/coreclr/nativeaot-post-build-steps.yml
      condition: >-
        or(
          eq(dependencies.evaluate_paths.outputs['SetPathVars_coreclr.containsChange'], true),
          eq(dependencies.evaluate_paths.outputs['SetPathVars_runtimetests.containsChange'], true),
          eq(variables['isFullMatrix'], true))

#
# CoreCLR NativeAOT checked build and smoke tests
# Only when CoreCLR is changed
#
- template: /eng/pipelines/common/platform-matrix.yml
  parameters:
    jobTemplate: /eng/pipelines/common/global-build-job.yml
    buildConfig: checked
    platforms:
    - windows_x64
    jobParameters:
      testGroup: innerloop
      timeoutInMinutes: 120
      nameSuffix: NativeAOT
      buildArgs: -s clr.alljits+clr.tools+clr.nativeaotlibs+clr.nativeaotruntime+libs -rc $(_BuildConfig) -lc Release
      extraStepsTemplate: /eng/pipelines/coreclr/nativeaot-post-build-steps.yml
      condition: >-
        or(
          eq(dependencies.evaluate_paths.outputs['SetPathVars_coreclr.containsChange'], true),
          eq(dependencies.evaluate_paths.outputs['SetPathVars_runtimetests.containsChange'], true),
          eq(variables['isFullMatrix'], true))

#
# CoreCLR NativeAOT release build and smoke tests
# Only when CoreCLR is changed
#
- template: /eng/pipelines/common/platform-matrix.yml
  parameters:
    jobTemplate: /eng/pipelines/common/global-build-job.yml
    buildConfig: release
    platforms:
    - Linux_x64
    - windows_x64
    - OSX_x64
    jobParameters:
      testGroup: innerloop
      timeoutInMinutes: 120
      nameSuffix: NativeAOT
      buildArgs: -s clr.alljits+clr.tools+clr.nativeaotlibs+clr.nativeaotruntime+libs -rc $(_BuildConfig) -lc Release
      extraStepsTemplate: /eng/pipelines/coreclr/nativeaot-post-build-steps.yml
      condition: >-
        or(
          eq(dependencies.evaluate_paths.outputs['SetPathVars_coreclr.containsChange'], true),
          eq(dependencies.evaluate_paths.outputs['SetPathVars_runtimetests.containsChange'], true),
          eq(variables['isFullMatrix'], true))

#
# CoreCLR NativeAOT release build and libraries tests
# Only when CoreCLR is changed
#
- template: /eng/pipelines/common/platform-matrix.yml
  parameters:
    jobTemplate: /eng/pipelines/common/global-build-job.yml
    helixQueuesTemplate: /eng/pipelines/libraries/helix-queues-setup.yml
    buildConfig: Release
    platforms:
    - windows_arm64
    - Linux_arm64
    jobParameters:
      testGroup: innerloop
      isSingleFile: true
      nameSuffix: NativeAOT
      buildArgs: -s clr.alljits+clr.tools+clr.nativeaotlibs+clr.nativeaotruntime+libs+libs.tests -c $(_BuildConfig) /p:TestNativeAot=true /p:ArchiveTests=true
      timeoutInMinutes: 120
      # extra steps, run tests
      extraStepsTemplate: /eng/pipelines/libraries/helix.yml
      extraStepsParameters:
        creator: dotnet-bot
        testRunNamePrefixSuffix: NativeAOT_$(_BuildConfig)
      condition: >-
        or(
          eq(dependencies.evaluate_paths.outputs['SetPathVars_coreclr.containsChange'], true),
          eq(variables['isFullMatrix'], true))

# Build and test clr tools
- template: /eng/pipelines/common/platform-matrix.yml
  parameters:
    jobTemplate: /eng/pipelines/coreclr/templates/build-job.yml
    buildConfig: checked
    platforms:
    - Linux_x64
    jobParameters:
      testGroup: clrTools
      condition: >-
        or(
          eq(dependencies.evaluate_paths.outputs['SetPathVars_coreclr.containsChange'], true),
          eq(variables['isRollingBuild'], true))

# Build Mono AOT offset headers once, for consumption elsewhere
# Only when mono changed
#
- template: /eng/pipelines/common/platform-matrix.yml
  parameters:
    jobTemplate: /eng/pipelines/mono/templates/generate-offsets.yml
    buildConfig: release
    platforms:
    - Android_x64
    - Browser_wasm
    - tvOS_arm64
    - iOS_arm64
    - MacCatalyst_x64
    jobParameters:
      condition: >-
        or(
          eq(dependencies.evaluate_paths.outputs['SetPathVars_mono.containsChange'], true),
          eq(dependencies.evaluate_paths.outputs['SetPathVars_installer.containsChange'], true),
          eq(variables['isRollingBuild'], true))

#
# WebAssembly legs
#
- template: /eng/pipelines/common/templates/wasm-library-tests.yml
  parameters:
    platforms:
      - Browser_wasm
    alwaysRun: ${{ variables.isRollingBuild }}
    scenarios:
      - normal
      - WasmTestOnBrowser

# EAT Library tests - only run on linux
- template: /eng/pipelines/common/templates/wasm-library-aot-tests.yml
  parameters:
    platforms:
      - Browser_wasm
    nameSuffix: _EAT
    runAOT: false
    runSmokeOnlyArg: $(_runSmokeTestsOnlyArg)
    alwaysRun: ${{ variables.isRollingBuild }}

# AOT Library tests
- template: /eng/pipelines/common/templates/wasm-library-aot-tests.yml
  parameters:
    platforms:
      - Browser_wasm
    nameSuffix: _AOT
    runAOT: true
    runSmokeOnlyArg: $(_runSmokeTestsOnlyArg)
    alwaysRun: ${{ variables.isRollingBuild }}

- template: /eng/pipelines/common/templates/wasm-build-tests.yml
  parameters:
    platforms:
      - Browser_wasm
    alwaysRun: ${{ variables.isRollingBuild }}

- template: /eng/pipelines/common/templates/wasm-runtime-tests.yml
  parameters:
    platforms:
      - Browser_wasm
    alwaysRun: ${{ variables.isRollingBuild }}

# Build the whole product using Mono runtime
# Only when libraries, mono or installer are changed
#
- template: /eng/pipelines/common/platform-matrix.yml
  parameters:
    jobTemplate: /eng/pipelines/common/global-build-job.yml
    buildConfig: ${{ variables.debugOnPrReleaseOnRolling }}
    runtimeFlavor: mono
    platforms:
    - tvOSSimulator_x64
    - iOSSimulator_x86
    - Linux_arm
    jobParameters:
      testGroup: innerloop
      nameSuffix: AllSubsets_Mono
      buildArgs: -s mono+libs+host+packs -c $(_BuildConfig)
      condition: >-
        or(
          eq(dependencies.evaluate_paths.outputs['SetPathVars_libraries.containsChange'], true),
          eq(dependencies.evaluate_paths.outputs['SetPathVars_mono.containsChange'], true),
          eq(dependencies.evaluate_paths.outputs['SetPathVars_installer.containsChange'], true),
          eq(variables['isRollingBuild'], true))

- template: /eng/pipelines/common/platform-matrix.yml
  parameters:
    jobTemplate: /eng/pipelines/common/global-build-job.yml
    buildConfig: Release
    runtimeFlavor: mono
    platforms:
    - iOS_arm
    - Linux_musl_x64
    jobParameters:
      testGroup: innerloop
      nameSuffix: AllSubsets_Mono
      buildArgs: -s mono+libs+host+packs -c $(_BuildConfig)
      condition: >-
        or(
          eq(dependencies.evaluate_paths.outputs['SetPathVars_libraries.containsChange'], true),
          eq(dependencies.evaluate_paths.outputs['SetPathVars_mono.containsChange'], true),
          eq(dependencies.evaluate_paths.outputs['SetPathVars_installer.containsChange'], true),
          eq(variables['isRollingBuild'], true))

#
# iOS/tvOS devices - Full AOT + AggressiveTrimming to reduce size
# Build the whole product using Mono and run libraries tests
#
- template: /eng/pipelines/common/platform-matrix.yml
  parameters:
    jobTemplate: /eng/pipelines/common/global-build-job.yml
    helixQueuesTemplate: /eng/pipelines/libraries/helix-queues-setup.yml
    buildConfig: Release
    runtimeFlavor: mono
    platforms:
      - iOS_arm64
      - tvOS_arm64
    variables:
      # map dependencies variables to local variables
      - name: librariesContainsChange
        value: $[ dependencies.evaluate_paths.outputs['SetPathVars_libraries.containsChange'] ]
      - name: monoContainsChange
        value: $[ dependencies.evaluate_paths.outputs['SetPathVars_mono.containsChange'] ]
    jobParameters:
      testGroup: innerloop
      nameSuffix: AllSubsets_Mono
      buildArgs: -s mono+libs+libs.tests+host+packs -c $(_BuildConfig) /p:ArchiveTests=true /p:DevTeamProvisioning=- /p:RunAOTCompilation=true /p:RunSmokeTestsOnly=true /p:BuildTestsOnHelix=true /p:UsePortableRuntimePack=true /p:BuildDarwinFrameworks=true
      timeoutInMinutes: 180
      condition: >-
        or(
          eq(dependencies.evaluate_paths.outputs['SetPathVars_libraries.containsChange'], true),
          eq(dependencies.evaluate_paths.outputs['SetPathVars_mono.containsChange'], true),
          eq(dependencies.evaluate_paths.outputs['SetPathVars_installer.containsChange'], true),
          eq(variables['isRollingBuild'], true))
      # extra steps, run tests
      extraStepsTemplate: /eng/pipelines/libraries/helix.yml
      extraStepsParameters:
        creator: dotnet-bot
        testRunNamePrefixSuffix: Mono_$(_BuildConfig)
        extraHelixArguments: /p:NeedsToBuildAppsOnHelix=true
        condition: >-
          or(
          eq(variables['librariesContainsChange'], true),
          eq(variables['monoContainsChange'], true),
          eq(variables['isRollingBuild'], true))

#
# MacCatalyst interp - requires AOT Compilation and Interp flags
# Build the whole product using Mono and run libraries tests
#
- template: /eng/pipelines/common/platform-matrix.yml
  parameters:
    jobTemplate: /eng/pipelines/common/global-build-job.yml
    helixQueuesTemplate: /eng/pipelines/libraries/helix-queues-setup.yml
    buildConfig: Release
    runtimeFlavor: mono
    platforms:
    - MacCatalyst_x64
    - ${{ if eq(variables['isRollingBuild'], true) }}:
      - MacCatalyst_arm64
    variables:
      # map dependencies variables to local variables
      - name: librariesContainsChange
        value: $[ dependencies.evaluate_paths.outputs['SetPathVars_libraries.containsChange'] ]
      - name: monoContainsChange
        value: $[ dependencies.evaluate_paths.outputs['SetPathVars_mono.containsChange'] ]
    jobParameters:
      testGroup: innerloop
      nameSuffix: AllSubsets_Mono
      buildArgs: -s mono+libs+host+packs+libs.tests -c $(_BuildConfig) /p:ArchiveTests=true /p:RunSmokeTestsOnly=true /p:DevTeamProvisioning=adhoc /p:RunAOTCompilation=true /p:MonoForceInterpreter=true /p:BuildDarwinFrameworks=true
      timeoutInMinutes: 180
      condition: >-
        or(
          eq(dependencies.evaluate_paths.outputs['SetPathVars_libraries.containsChange'], true),
          eq(dependencies.evaluate_paths.outputs['SetPathVars_mono.containsChange'], true),
          eq(dependencies.evaluate_paths.outputs['SetPathVars_installer.containsChange'], true),
          eq(variables['isRollingBuild'], true))
      # extra steps, run tests
      extraStepsTemplate: /eng/pipelines/libraries/helix.yml
      extraStepsParameters:
        creator: dotnet-bot
        testRunNamePrefixSuffix: Mono_$(_BuildConfig)
        condition: >-
          or(
            eq(variables['librariesContainsChange'], true),
            eq(variables['monoContainsChange'], true),
            eq(variables['isRollingBuild'], true))

<<<<<<< HEAD
# Build and test libraries under single-file publishing
=======
#
# Build the whole product using Mono and run libraries tests, for Wasm.Build.Tests
#
>>>>>>> 36a79fcf
- template: /eng/pipelines/common/platform-matrix.yml
  parameters:
    jobTemplate: /eng/pipelines/common/global-build-job.yml
    helixQueuesTemplate: /eng/pipelines/libraries/helix-queues-setup.yml
    buildConfig: Release
<<<<<<< HEAD
    platforms:
    - windows_x64
    - Linux_x64
    jobParameters:
      testGroup: innerloop
      isSingleFile: true
      nameSuffix: SingleFile
      buildArgs: -s clr+libs+libs.tests -c $(_BuildConfig) /p:TestSingleFile=true /p:ArchiveTests=true
      timeoutInMinutes: 120
=======
    runtimeFlavor: mono
    platforms:
    - Browser_wasm
    variables:
      # map dependencies variables to local variables
      - name: wasmbuildtestsContainsChange
        value: $[ dependencies.evaluate_paths.outputs['SetPathVars_wasmbuildtests.containsChange'] ]
    jobParameters:
      testGroup: innerloop
      nameSuffix: WasmBuildTests
      buildArgs: -s mono+libs+host+packs+libs.tests -c $(_BuildConfig) /p:ArchiveTests=true /p:TestWasmBuildTests=true /p:TestAssemblies=false
      timeoutInMinutes: 180
      condition: >-
        or(
          eq(dependencies.evaluate_paths.outputs['SetPathVars_wasmbuildtests.containsChange'], true),
          eq(variables['isRollingBuild'], true))
>>>>>>> 36a79fcf
      # extra steps, run tests
      extraStepsTemplate: /eng/pipelines/libraries/helix.yml
      extraStepsParameters:
        creator: dotnet-bot
<<<<<<< HEAD
        testRunNamePrefixSuffix: SingleFile_$(_BuildConfig)
=======
        testRunNamePrefixSuffix: Mono_$(_BuildConfig)
        scenarios:
        - buildwasmapps
        condition: >-
          or(
            eq(variables['wasmbuildtestsContainsChange'], true),
            eq(variables['isRollingBuild'], true))

#
# Build for Browser/wasm, with EnableAggressiveTrimming=true
#
- template: /eng/pipelines/common/platform-matrix.yml
  parameters:
    jobTemplate: /eng/pipelines/common/global-build-job.yml
    helixQueuesTemplate: /eng/pipelines/libraries/helix-queues-setup.yml
    buildConfig: Release
    runtimeFlavor: mono
    platforms:
    - Browser_wasm
    variables:
      # map dependencies variables to local variables
      - name: librariesContainsChange
        value: $[ dependencies.evaluate_paths.outputs['SetPathVars_libraries.containsChange'] ]
      - name: monoContainsChange
        value: $[ dependencies.evaluate_paths.outputs['SetPathVars_mono.containsChange'] ]
    jobParameters:
      testGroup: innerloop
      nameSuffix: LibraryTests_EAT
      buildArgs: -s mono+libs+host+packs+libs.tests -c $(_BuildConfig) /p:ArchiveTests=true $(_runSmokeTestsOnlyArg) /p:EnableAggressiveTrimming=true /p:BuildAOTTestsOnHelix=true /p:RunAOTCompilation=false
      timeoutInMinutes: 180
      condition: >-
        or(
          eq(dependencies.evaluate_paths.outputs['SetPathVars_libraries.containsChange'], true),
          eq(dependencies.evaluate_paths.outputs['SetPathVars_mono.containsChange'], true),
          eq(dependencies.evaluate_paths.outputs['SetPathVars_installer.containsChange'], true),
          eq(variables['isRollingBuild'], true))
      # extra steps, run tests
      extraStepsTemplate: /eng/pipelines/libraries/helix.yml
      extraStepsParameters:
        creator: dotnet-bot
        testRunNamePrefixSuffix: Mono_$(_BuildConfig)
        extraHelixArguments: /p:NeedsToBuildWasmAppsOnHelix=true $(_runSmokeTestsOnlyArg)
        scenarios:
        - normal
        condition: >-
          or(
          eq(variables['librariesContainsChange'], true),
          eq(variables['monoContainsChange'], true),
          eq(variables['isRollingBuild'], true))

#
# Build for Browser/wasm with RunAOTCompilation=true
#
- template: /eng/pipelines/common/platform-matrix.yml
  parameters:
    jobTemplate: /eng/pipelines/common/global-build-job.yml
    helixQueuesTemplate: /eng/pipelines/libraries/helix-queues-setup.yml
    buildConfig: Release
    runtimeFlavor: mono
    platforms:
    - Browser_wasm
    variables:
      # map dependencies variables to local variables
      - name: librariesContainsChange
        value: $[ dependencies.evaluate_paths.outputs['SetPathVars_libraries.containsChange'] ]
      - name: monoContainsChange
        value: $[ dependencies.evaluate_paths.outputs['SetPathVars_mono.containsChange'] ]
    jobParameters:
      testGroup: innerloop
      nameSuffix: LibraryTests_AOT
      buildArgs: -s mono+libs+host+packs+libs.tests -c $(_BuildConfig) /p:ArchiveTests=true $(_runSmokeTestsOnlyArg) /p:EnableAggressiveTrimming=true /p:BuildAOTTestsOnHelix=true /p:RunAOTCompilation=true
      timeoutInMinutes: 180
      condition: >-
        or(
          eq(dependencies.evaluate_paths.outputs['SetPathVars_libraries.containsChange'], true),
          eq(dependencies.evaluate_paths.outputs['SetPathVars_mono.containsChange'], true),
          eq(dependencies.evaluate_paths.outputs['SetPathVars_installer.containsChange'], true),
          eq(variables['isRollingBuild'], true))
      # extra steps, run tests
      extraStepsTemplate: /eng/pipelines/libraries/helix.yml
      extraStepsParameters:
        creator: dotnet-bot
        testRunNamePrefixSuffix: Mono_$(_BuildConfig)
        extraHelixArguments: /p:NeedsToBuildWasmAppsOnHelix=true $(_runSmokeTestsOnlyArg)
        scenarios:
        - normal
        condition: >-
          or(
          eq(variables['librariesContainsChange'], true),
          eq(variables['monoContainsChange'], true),
          eq(variables['isRollingBuild'], true))

#
# Build the whole product using Mono and run runtime tests
#
- template: /eng/pipelines/common/platform-matrix.yml
  parameters:
    jobTemplate: /eng/pipelines/common/global-build-job.yml
    helixQueuesTemplate: /eng/pipelines/coreclr/templates/helix-queues-setup.yml
    buildConfig: Release
    runtimeFlavor: mono
    platforms:
    - Browser_wasm
    variables:
      - ${{ if and(eq(variables['System.TeamProject'], 'public'), eq(variables['Build.Reason'], 'PullRequest')) }}:
        - name: _HelixSource
          value: pr/dotnet/runtime/$(Build.SourceBranch)
      - ${{ if and(eq(variables['System.TeamProject'], 'public'), ne(variables['Build.Reason'], 'PullRequest')) }}:
        - name: _HelixSource
          value: ci/dotnet/runtime/$(Build.SourceBranch)
      - name: timeoutPerTestInMinutes
        value: 10
      - name: timeoutPerTestCollectionInMinutes
        value: 200
    jobParameters:
      testGroup: innerloop
      nameSuffix: AllSubsets_Mono_RuntimeTests
      buildArgs: -s mono+libs -c $(_BuildConfig)
      timeoutInMinutes: 180
      condition: >-
        or(
          eq(dependencies.evaluate_paths.outputs['SetPathVars_mono.containsChange'], true),
          eq(dependencies.evaluate_paths.outputs['SetPathVars_runtimetests.containsChange'], true),
          eq(variables['isRollingBuild'], true))
      extraStepsTemplate: /eng/pipelines/common/templates/runtimes/wasm-runtime-and-send-to-helix.yml
      extraStepsParameters:
        creator: dotnet-bot
        testRunNamePrefixSuffix: Mono_$(_BuildConfig)
>>>>>>> 36a79fcf

#
# Build Mono and Installer on LLVMJIT mode
#
- template: /eng/pipelines/common/platform-matrix.yml
  parameters:
    jobTemplate: /eng/pipelines/common/global-build-job.yml
    buildConfig: Release
    runtimeFlavor: mono
    platforms:
    - OSX_x64
    jobParameters:
      testGroup: innerloop
      nameSuffix: AllSubsets_Mono_LLVMJIT
      buildArgs: -s mono+libs+host+packs -c $(_BuildConfig)
                 /p:MonoEnableLLVM=true /p:MonoBundleLLVMOptimizer=false
      condition: >-
        or(
          eq(dependencies.evaluate_paths.outputs['SetPathVars_libraries.containsChange'], true),
          eq(dependencies.evaluate_paths.outputs['SetPathVars_mono.containsChange'], true),
          eq(dependencies.evaluate_paths.outputs['SetPathVars_installer.containsChange'], true),
          eq(variables['isRollingBuild'], true))

- template: /eng/pipelines/common/platform-matrix.yml
  parameters:
    jobTemplate: /eng/pipelines/common/global-build-job.yml
    buildConfig: ${{ variables.debugOnPrReleaseOnRolling }}
    runtimeFlavor: mono
    platforms:
    - Linux_x64
    - Linux_arm64
    jobParameters:
      testGroup: innerloop
      nameSuffix: AllSubsets_Mono_LLVMJIT
      buildArgs: -s mono+libs+host+packs -c $(_BuildConfig)
                 /p:MonoEnableLLVM=true /p:MonoBundleLLVMOptimizer=false
      condition: >-
        or(
          eq(dependencies.evaluate_paths.outputs['SetPathVars_libraries.containsChange'], true),
          eq(dependencies.evaluate_paths.outputs['SetPathVars_mono.containsChange'], true),
          eq(dependencies.evaluate_paths.outputs['SetPathVars_installer.containsChange'], true),
          eq(variables['isRollingBuild'], true))

#
# Build Mono and Installer on LLVMAOT mode
#
- template: /eng/pipelines/common/platform-matrix.yml
  parameters:
    jobTemplate: /eng/pipelines/common/global-build-job.yml
    buildConfig: Release
    runtimeFlavor: mono
    platforms:
    - Linux_x64
    - Linux_arm64
    jobParameters:
      testGroup: innerloop
      nameSuffix: AllSubsets_Mono_LLVMAOT
      buildArgs: -s mono+libs+host+packs -c $(_BuildConfig)
                 /p:MonoEnableLLVM=true /p:MonoBundleLLVMOptimizer=true
      condition: >-
        or(
          eq(dependencies.evaluate_paths.outputs['SetPathVars_libraries.containsChange'], true),
          eq(dependencies.evaluate_paths.outputs['SetPathVars_mono.containsChange'], true),
          eq(dependencies.evaluate_paths.outputs['SetPathVars_installer.containsChange'], true),
          eq(variables['isRollingBuild'], true))

- template: /eng/pipelines/common/platform-matrix.yml
  parameters:
    jobTemplate: /eng/pipelines/common/global-build-job.yml
    buildConfig: ${{ variables.debugOnPrReleaseOnRolling }}
    runtimeFlavor: mono
    platforms:
    - OSX_x64
    jobParameters:
      testGroup: innerloop
      nameSuffix: AllSubsets_Mono_LLVMAOT
      buildArgs: -s mono+libs+host+packs -c $(_BuildConfig)
                 /p:MonoEnableLLVM=true /p:MonoBundleLLVMOptimizer=true
      condition: >-
        or(
          eq(dependencies.evaluate_paths.outputs['SetPathVars_libraries.containsChange'], true),
          eq(dependencies.evaluate_paths.outputs['SetPathVars_mono.containsChange'], true),
          eq(dependencies.evaluate_paths.outputs['SetPathVars_installer.containsChange'], true),
          eq(variables['isRollingBuild'], true))

#
# Build Mono debug
# Only when libraries or mono changed
#
- template: /eng/pipelines/common/platform-matrix.yml
  parameters:
    jobTemplate: /eng/pipelines/mono/templates/build-job.yml
    runtimeFlavor: mono
    buildConfig: debug
    platforms:
    - OSX_x64
    - OSX_arm64
    - Linux_x64
    - Linux_arm64
    # - Linux_musl_arm64
    - windows_x64
    - windows_x86
    # - windows_arm
    # - windows_arm64
    jobParameters:
      condition: >-
        or(
          eq(dependencies.evaluate_paths.outputs['SetPathVars_libraries.containsChange'], true),
          eq(dependencies.evaluate_paths.outputs['SetPathVars_mono.containsChange'], true),
          eq(variables['isRollingBuild'], true))

#
# Build Mono release AOT cross-compilers
# Only when mono changed
#
- template: /eng/pipelines/common/platform-matrix.yml
  parameters:
    jobTemplate: /eng/pipelines/mono/templates/build-job.yml
    runtimeFlavor: mono
    buildConfig: release
    platforms:
    - Linux_x64
    # - Linux_arm64
    # - Linux_musl_arm64
    - Windows_x64
    # - windows_x86
    # - windows_arm
    # - windows_arm64
    jobParameters:
      runtimeVariant: crossaot
      dependsOn:
      - mono_android_offsets
      - mono_browser_offsets
      monoCrossAOTTargetOS:
      - Android
      - Browser
      condition: >-
        or(
          eq(dependencies.evaluate_paths.outputs['SetPathVars_mono.containsChange'], true),
          eq(dependencies.evaluate_paths.outputs['SetPathVars_installer.containsChange'], true),
          eq(variables['isRollingBuild'], true))

- template: /eng/pipelines/common/platform-matrix.yml
  parameters:
    jobTemplate: /eng/pipelines/mono/templates/build-job.yml
    runtimeFlavor: mono
    buildConfig: release
    platforms:
    - OSX_x64
    jobParameters:
      runtimeVariant: crossaot
      dependsOn:
      - mono_android_offsets
      - mono_browser_offsets
      - mono_tvos_offsets
      - mono_ios_offsets
      - mono_maccatalyst_offsets
      monoCrossAOTTargetOS:
      - Android
      - Browser
      - tvOS
      - iOS
      - MacCatalyst
      condition: >-
        or(
          eq(dependencies.evaluate_paths.outputs['SetPathVars_mono.containsChange'], true),
          eq(dependencies.evaluate_paths.outputs['SetPathVars_installer.containsChange'], true),
          eq(variables['isRollingBuild'], true))

#
# Build Mono release
# Only when libraries or mono changed
#
- template: /eng/pipelines/common/platform-matrix.yml
  parameters:
    jobTemplate: /eng/pipelines/mono/templates/build-job.yml
    runtimeFlavor: mono
    buildConfig: release
    platforms:
    - Linux_x64
    # - Linux_musl_arm64
    - windows_x64
    - windows_x86
    # - windows_arm
    # - windows_arm64
    jobParameters:
      condition: >-
        or(
          eq(dependencies.evaluate_paths.outputs['SetPathVars_libraries.containsChange'], true),
          eq(dependencies.evaluate_paths.outputs['SetPathVars_mono.containsChange'], true),
          eq(variables['isRollingBuild'], true))

#
# Build Mono release
# Only when libraries, mono, or the runtime tests changed
# Currently only these architectures are needed for the runtime tests.
- template: /eng/pipelines/common/platform-matrix.yml
  parameters:
    jobTemplate: /eng/pipelines/mono/templates/build-job.yml
    runtimeFlavor: mono
    buildConfig: release
    platforms:
    - OSX_x64
    - Linux_arm64
    jobParameters:
      condition: >-
        or(
          eq(dependencies.evaluate_paths.outputs['SetPathVars_libraries.containsChange'], true),
          eq(dependencies.evaluate_paths.outputs['SetPathVars_runtimetests.containsChange'], true),
          eq(dependencies.evaluate_paths.outputs['SetPathVars_mono.containsChange'], true),
          eq(variables['isRollingBuild'], true))

#
# Build Mono release with LLVM AOT
# Only when mono, or the runtime tests changed
#
- template: /eng/pipelines/common/platform-matrix.yml
  parameters:
    jobTemplate: /eng/pipelines/mono/templates/build-job.yml
    runtimeFlavor: mono
    buildConfig: release
    platforms:
    - Linux_x64
    - Linux_arm64
    jobParameters:
      runtimeVariant: llvmaot
      condition: >-
        or(
          eq(dependencies.evaluate_paths.outputs['SetPathVars_runtimetests.containsChange'], true),
          eq(dependencies.evaluate_paths.outputs['SetPathVars_mono.containsChange'], true),
          eq(variables['isRollingBuild'], true))

#
# Build libraries using live CoreLib
# These set of libraries are built always no matter what changed
# The reason for that is because Corelib and Installer needs it and
# These are part of the test matrix for Libraries changes.
#
- template: /eng/pipelines/common/platform-matrix.yml
  parameters:
    jobTemplate: /eng/pipelines/libraries/build-job.yml
    buildConfig: Release
    platforms:
    - Linux_arm
    - Linux_musl_arm
    - Linux_musl_arm64
    - windows_arm
    - windows_arm64
    - windows_x86

- template: /eng/pipelines/common/platform-matrix.yml
  parameters:
    jobTemplate: /eng/pipelines/libraries/build-job.yml
    buildConfig: ${{ variables.debugOnPrReleaseOnRolling }}
    platforms:
    - Linux_arm64
    - Linux_musl_x64
    - Linux_x64
    - OSX_arm64
    - OSX_x64
    - windows_x64
    - FreeBSD_x64
    - ${{ if eq(variables['isRollingBuild'], false) }}:
      # we need to build windows_x86 for debug on PRs in order to test
      # against a checked runtime when the PR contains coreclr changes
      - windows_x86
    jobParameters:
      testScope: innerloop

#
# Libraries Build that only run when coreclr is changed
# Only do this on PR builds since we use the Release builds for these test runs in CI
# and those are already built above
#

- ${{ if eq(variables['isRollingBuild'], false) }}:
  - template: /eng/pipelines/common/platform-matrix.yml
    parameters:
      jobTemplate: /eng/pipelines/libraries/build-job.yml
      buildConfig: Debug
      platforms:
        - Linux_arm
        - Linux_musl_arm
        - Linux_musl_arm64
      jobParameters:
        condition: >-
          eq(dependencies.evaluate_paths.outputs['SetPathVars_coreclr.containsChange'], true)

- template: /eng/pipelines/common/platform-matrix.yml
  parameters:
    jobTemplate: /eng/pipelines/libraries/build-job.yml
    buildConfig: Release
    platforms:
    - windows_x86
    helixQueuesTemplate: /eng/pipelines/libraries/helix-queues-setup.yml
    jobParameters:
      framework: net48
      runTests: true
      testScope: innerloop
      condition: >-
        or(
          eq(dependencies.evaluate_paths.outputs['SetPathVars_libraries.containsChange'], true),
          eq(variables['isRollingBuild'], true))

- template: /eng/pipelines/common/platform-matrix.yml
  parameters:
    jobTemplate: /eng/pipelines/libraries/build-job.yml
    buildConfig: ${{ variables.debugOnPrReleaseOnRolling }}
    platforms:
    - windows_x64
    jobParameters:
      framework: allConfigurations
      runTests: true
      useHelix: false
      condition: >-
        or(
          eq(dependencies.evaluate_paths.outputs['SetPathVars_libraries.containsChange'], true),
          eq(variables['isRollingBuild'], true))

#
# Installer Build and Test
# These are always built since they only take like 15 minutes
# we expect these to be done before we finish libraries or coreclr testing.
#
- template: /eng/pipelines/installer/installer-matrix.yml
  parameters:
    buildConfig: ${{ variables.debugOnPrReleaseOnRolling }}
    platforms:
      - Linux_arm
      - Linux_musl_arm
      - Linux_musl_arm64
      - windows_x86
      - windows_arm
      - windows_arm64
    jobParameters:
      liveRuntimeBuildConfig: release
      liveLibrariesBuildConfig: Release

- template: /eng/pipelines/installer/installer-matrix.yml
  parameters:
    buildConfig: Release
    platforms:
      - OSX_arm64
      - OSX_x64
      - Linux_x64
      - Linux_arm64
      - Linux_musl_x64
      - windows_x64
      - FreeBSD_x64
    jobParameters:
      liveRuntimeBuildConfig: release
      liveLibrariesBuildConfig: ${{ variables.debugOnPrReleaseOnRolling }}

#
# CoreCLR Test builds using live libraries release build
# Only when CoreCLR is changed
#
- template: /eng/pipelines/common/platform-matrix.yml
  parameters:
    jobTemplate: /eng/pipelines/common/templates/runtimes/build-test-job.yml
    buildConfig: checked
    platforms:
    - CoreClrTestBuildHost # Either OSX_x64 or Linux_x64
    jobParameters:
      testGroup: innerloop
      condition: >-
        or(
          eq(dependencies.evaluate_paths.outputs['SetPathVars_coreclr.containsChange'], true),
          eq(dependencies.evaluate_paths.outputs['SetPathVars_runtimetests.containsChange'], true),
          eq(variables['isRollingBuild'], true))

#
# CoreCLR Test executions using live libraries
# Only when CoreCLR is changed
#
- template: /eng/pipelines/common/platform-matrix.yml
  parameters:
    jobTemplate: /eng/pipelines/common/templates/runtimes/run-test-job.yml
    buildConfig: checked
    platforms:
    - Linux_arm
    - windows_x86
    - windows_arm64
    helixQueueGroup: pr
    helixQueuesTemplate: /eng/pipelines/coreclr/templates/helix-queues-setup.yml
    jobParameters:
      testGroup: innerloop
      liveLibrariesBuildConfig: Release
      condition: >-
        or(
          eq(dependencies.evaluate_paths.outputs['SetPathVars_coreclr.containsChange'], true),
          eq(dependencies.evaluate_paths.outputs['SetPathVars_runtimetests.containsChange'], true),
          eq(variables['isRollingBuild'], true))

- template: /eng/pipelines/common/platform-matrix.yml
  parameters:
    jobTemplate: /eng/pipelines/common/templates/runtimes/run-test-job.yml
    buildConfig: checked
    platforms:
    - OSX_x64
    - Linux_x64
    - Linux_arm64
    - windows_x64
    helixQueueGroup: pr
    helixQueuesTemplate: /eng/pipelines/coreclr/templates/helix-queues-setup.yml
    jobParameters:
      testGroup: innerloop
      liveLibrariesBuildConfig: ${{ variables.debugOnPrReleaseOnRolling }}
      condition: >-
        or(
          eq(dependencies.evaluate_paths.outputs['SetPathVars_coreclr.containsChange'], true),
          eq(dependencies.evaluate_paths.outputs['SetPathVars_runtimetests.containsChange'], true),
          eq(variables['isRollingBuild'], true))

- template: /eng/pipelines/common/platform-matrix.yml
  parameters:
    jobTemplate: /eng/pipelines/common/templates/runtimes/run-test-job.yml
    buildConfig: checked
    platforms:
    - OSX_arm64
    helixQueueGroup: pr
    helixQueuesTemplate: /eng/pipelines/coreclr/templates/helix-queues-setup.yml
    jobParameters:
      testGroup: innerloop
      liveLibrariesBuildConfig: ${{ variables.debugOnPrReleaseOnRolling }}
      condition: >-
        or(
          eq(dependencies.evaluate_paths.outputs['SetPathVars_coreclr_AppleSilicon.containsChange'], true),
          eq(variables['isRollingBuild'], true))

#
# Mono Test builds with CoreCLR runtime tests using live libraries debug build
# Only when Mono is changed
- template: /eng/pipelines/common/platform-matrix.yml
  parameters:
    jobTemplate: /eng/pipelines/common/templates/runtimes/build-test-job.yml
    buildConfig: release
    runtimeFlavor: mono
    platforms:
    - CoreClrTestBuildHost # Either OSX_x64 or Linux_x64
    jobParameters:
      testGroup: innerloop
      condition: >-
        or(
          eq(dependencies.evaluate_paths.outputs['SetPathVars_mono.containsChange'], true),
          eq(dependencies.evaluate_paths.outputs['SetPathVars_runtimetests.containsChange'], true),
          eq(variables['isRollingBuild'], true))

#
# Mono CoreCLR runtime Test executions using live libraries in jit mode
# Only when Mono is changed
- template: /eng/pipelines/common/platform-matrix.yml
  parameters:
    jobTemplate: /eng/pipelines/common/templates/runtimes/run-test-job.yml
    buildConfig: release
    runtimeFlavor: mono
    platforms:
    - OSX_x64
    helixQueueGroup: pr
    helixQueuesTemplate: /eng/pipelines/coreclr/templates/helix-queues-setup.yml
    jobParameters:
      testGroup: innerloop
      liveLibrariesBuildConfig: ${{ variables.debugOnPrReleaseOnRolling }}
      liveRuntimeBuildConfig: release
      runtimeVariant: minijit
      condition: >-
        or(
          eq(dependencies.evaluate_paths.outputs['SetPathVars_mono.containsChange'], true),
          eq(dependencies.evaluate_paths.outputs['SetPathVars_runtimetests.containsChange'], true),
          eq(variables['isRollingBuild'], true))

#
# Mono CoreCLR runtime Test executions using live libraries in interpreter mode
# Only when Mono is changed
- template: /eng/pipelines/common/platform-matrix.yml
  parameters:
    jobTemplate: /eng/pipelines/common/templates/runtimes/run-test-job.yml
    buildConfig: release
    runtimeFlavor: mono
    platforms:
    - OSX_x64
    helixQueueGroup: pr
    helixQueuesTemplate: /eng/pipelines/coreclr/templates/helix-queues-setup.yml
    jobParameters:
      testGroup: innerloop
      liveLibrariesBuildConfig: ${{ variables.debugOnPrReleaseOnRolling }}
      liveRuntimeBuildConfig: release
      runtimeVariant: monointerpreter
      condition: >-
        or(
          eq(dependencies.evaluate_paths.outputs['SetPathVars_mono.containsChange'], true),
          eq(dependencies.evaluate_paths.outputs['SetPathVars_runtimetests.containsChange'], true),
          eq(variables['isRollingBuild'], true))
#
# Mono CoreCLR runtime Test executions using live libraries and LLVM AOT
# Only when Mono is changed
#
- template: /eng/pipelines/common/platform-matrix.yml
  parameters:
    jobTemplate: /eng/pipelines/common/templates/runtimes/run-test-job.yml
    buildConfig: release
    runtimeFlavor: mono
    platforms:
    - Linux_x64
    # Disabled pending outcome of https://github.com/dotnet/runtime/issues/60234 investigation
    #- Linux_arm64
    helixQueueGroup: pr
    helixQueuesTemplate: /eng/pipelines/coreclr/templates/helix-queues-setup.yml
    jobParameters:
      testGroup: innerloop
      liveLibrariesBuildConfig: ${{ variables.debugOnPrReleaseOnRolling }}
      liveRuntimeBuildConfig: release
      runtimeVariant: llvmaot
      condition: >-
        or(
          eq(dependencies.evaluate_paths.outputs['SetPathVars_mono.containsChange'], true),
          eq(dependencies.evaluate_paths.outputs['SetPathVars_runtimetests.containsChange'], true),
          eq(variables['isRollingBuild'], true))

#
# Mono CoreCLR runtime Test executions using live libraries and LLVM Full AOT
# Only when Mono is changed
#
- template: /eng/pipelines/common/platform-matrix.yml
  parameters:
    jobTemplate: /eng/pipelines/common/templates/runtimes/run-test-job.yml
    buildConfig: release
    runtimeFlavor: mono
    platforms:
    - Linux_x64
    - Linux_arm64
    helixQueueGroup: pr
    helixQueuesTemplate: /eng/pipelines/coreclr/templates/helix-queues-setup.yml
    jobParameters:
      testGroup: innerloop
      liveLibrariesBuildConfig: ${{ variables.debugOnPrReleaseOnRolling }}
      liveRuntimeBuildConfig: release
      runtimeVariant: llvmfullaot
      condition: >-
        or(
          eq(dependencies.evaluate_paths.outputs['SetPathVars_mono.containsChange'], true),
          eq(dependencies.evaluate_paths.outputs['SetPathVars_runtimetests.containsChange'], true),
          eq(variables['isRollingBuild'], true))

#
# Libraries Release Test Execution against a release mono runtime.
# Only when libraries or mono changed
#
- template: /eng/pipelines/common/platform-matrix.yml
  parameters:
    jobTemplate: /eng/pipelines/libraries/run-test-job.yml
    runtimeFlavor: mono
    buildConfig: ${{ variables.debugOnPrReleaseOnRolling }}
    platforms:
    # - windows_x64
    - OSX_x64
    - Linux_arm64
    - Linux_x64
    helixQueuesTemplate: /eng/pipelines/libraries/helix-queues-setup.yml
    jobParameters:
      isOfficialBuild: false
      runtimeDisplayName: mono
      testScope: innerloop
      liveRuntimeBuildConfig: release
      condition: >-
        or(
          eq(dependencies.evaluate_paths.outputs['SetPathVars_libraries.containsChange'], true),
          eq(dependencies.evaluate_paths.outputs['SetPathVars_mono.containsChange'], true),
          eq(variables['isRollingBuild'], true))

#
# Libraries Release Test Execution against a release mono interpreter runtime.
# Only when libraries or mono changed
#
- template: /eng/pipelines/common/platform-matrix.yml
  parameters:
    jobTemplate: /eng/pipelines/libraries/run-test-job.yml
    runtimeFlavor: mono
    buildConfig: ${{ variables.debugOnPrReleaseOnRolling }}
    platforms:
    # - windows_x64
    #- OSX_x64
    - Linux_x64
    helixQueuesTemplate: /eng/pipelines/libraries/helix-queues-setup.yml
    jobParameters:
      isOfficialBuild: false
      interpreter: true
      runtimeDisplayName: mono_interpreter
      testScope: innerloop
      liveRuntimeBuildConfig: release
      condition: >-
        or(
          eq(dependencies.evaluate_paths.outputs['SetPathVars_libraries.containsChange'], true),
          eq(dependencies.evaluate_paths.outputs['SetPathVars_mono.containsChange'], true),
          eq(variables['isRollingBuild'], true))

#
# Libraries Release Test Execution against a release coreclr runtime
# Only when the PR contains a libraries change
#
- template: /eng/pipelines/common/platform-matrix.yml
  parameters:
    jobTemplate: /eng/pipelines/libraries/run-test-job.yml
    buildConfig: Release
    platforms:
    - windows_x86
    helixQueuesTemplate: /eng/pipelines/libraries/helix-queues-setup.yml
    jobParameters:
      isOfficialBuild: false
      testScope: innerloop
      liveRuntimeBuildConfig: release
      condition: >-
        or(
          eq(dependencies.evaluate_paths.outputs['SetPathVars_libraries.containsChange'], true),
          eq(variables['isRollingBuild'], true))

#
# Libraries Debug Test Execution against a release coreclr runtime
# Only when the PR contains a libraries change
#
- template: /eng/pipelines/common/platform-matrix.yml
  parameters:
    jobTemplate: /eng/pipelines/libraries/run-test-job.yml
    buildConfig: ${{ variables.debugOnPrReleaseOnRolling }}
    platforms:
    - windows_x64
    - OSX_x64
    - Linux_x64
    - Linux_musl_x64
    helixQueuesTemplate: /eng/pipelines/libraries/helix-queues-setup.yml
    jobParameters:
      isOfficialBuild: false
      testScope: innerloop
      liveRuntimeBuildConfig: release
      condition: >-
        or(
          eq(dependencies.evaluate_paths.outputs['SetPathVars_libraries.containsChange'], true),
          eq(variables['isRollingBuild'], true))

#
# Libraries Test Execution against a checked runtime
# Only when the PR contains a coreclr change
#
- template: /eng/pipelines/common/platform-matrix.yml
  parameters:
    jobTemplate: /eng/pipelines/libraries/run-test-job.yml
    buildConfig: ${{ variables.debugOnPrReleaseOnRolling }}
    platforms:
    # - windows_arm return this when https://github.com/dotnet/runtime/issues/1097 is fixed.
    - Linux_arm
    - Linux_musl_arm
    - Linux_musl_arm64
    - windows_x86
    helixQueuesTemplate: /eng/pipelines/coreclr/templates/helix-queues-setup.yml
    helixQueueGroup: libraries
    jobParameters:
      testScope: innerloop
      liveRuntimeBuildConfig: checked
      condition: >-
        or(
          eq(dependencies.evaluate_paths.outputs['SetPathVars_coreclr.containsChange'], true),
          eq(variables['isRollingBuild'], true))

#
# Libraries Test Execution against a checked runtime
# Only if CoreCLR or Libraries is changed
#
- template: /eng/pipelines/common/platform-matrix.yml
  parameters:
    jobTemplate: /eng/pipelines/libraries/run-test-job.yml
    buildConfig: ${{ variables.debugOnPrReleaseOnRolling }}
    platforms:
    - windows_x64
    - Linux_x64
    - Linux_musl_x64
    helixQueuesTemplate: /eng/pipelines/coreclr/templates/helix-queues-setup.yml
    helixQueueGroup: libraries
    jobParameters:
      testScope: innerloop
      liveRuntimeBuildConfig: checked
      condition: >-
        or(
          eq(dependencies.evaluate_paths.outputs['SetPathVars_coreclr.containsChange'], true),
          eq(variables['isRollingBuild'], true))

- template: /eng/pipelines/common/platform-matrix.yml
  parameters:
    jobTemplate: /eng/pipelines/libraries/run-test-job.yml
    buildConfig: ${{ variables.debugOnPrReleaseOnRolling }}
    platforms:
    - OSX_x64
    helixQueuesTemplate: /eng/pipelines/coreclr/templates/helix-queues-setup.yml
    helixQueueGroup: libraries
    jobParameters:
      testScope: innerloop
      liveRuntimeBuildConfig: checked
      condition: >-
        or(
          eq(dependencies.evaluate_paths.outputs['SetPathVars_coreclr.containsChange'], true),
          eq(dependencies.evaluate_paths.outputs['SetPathVars_libraries.containsChange'], true),
          eq(variables['isRollingBuild'], true))<|MERGE_RESOLUTION|>--- conflicted
+++ resolved
@@ -312,6 +312,48 @@
           eq(dependencies.evaluate_paths.outputs['SetPathVars_installer.containsChange'], true),
           eq(variables['isRollingBuild'], true))
 
+# Build the whole product using Mono runtime
+# Only when libraries, mono or installer are changed
+#
+- template: /eng/pipelines/common/platform-matrix.yml
+  parameters:
+    jobTemplate: /eng/pipelines/common/global-build-job.yml
+    buildConfig: ${{ variables.debugOnPrReleaseOnRolling }}
+    runtimeFlavor: mono
+    platforms:
+    - tvOSSimulator_x64
+    - iOSSimulator_x86
+    - Linux_arm
+    jobParameters:
+      testGroup: innerloop
+      nameSuffix: AllSubsets_Mono
+      buildArgs: -s mono+libs+host+packs -c $(_BuildConfig)
+      condition: >-
+        or(
+          eq(dependencies.evaluate_paths.outputs['SetPathVars_libraries.containsChange'], true),
+          eq(dependencies.evaluate_paths.outputs['SetPathVars_mono.containsChange'], true),
+          eq(dependencies.evaluate_paths.outputs['SetPathVars_installer.containsChange'], true),
+          eq(variables['isRollingBuild'], true))
+
+- template: /eng/pipelines/common/platform-matrix.yml
+  parameters:
+    jobTemplate: /eng/pipelines/common/global-build-job.yml
+    buildConfig: Release
+    runtimeFlavor: mono
+    platforms:
+    - iOS_arm
+    - Linux_musl_x64
+    jobParameters:
+      testGroup: innerloop
+      nameSuffix: AllSubsets_Mono
+      buildArgs: -s mono+libs+host+packs -c $(_BuildConfig)
+      condition: >-
+        or(
+          eq(dependencies.evaluate_paths.outputs['SetPathVars_libraries.containsChange'], true),
+          eq(dependencies.evaluate_paths.outputs['SetPathVars_mono.containsChange'], true),
+          eq(dependencies.evaluate_paths.outputs['SetPathVars_installer.containsChange'], true),
+          eq(variables['isRollingBuild'], true))
+
 #
 # WebAssembly legs
 #
@@ -355,48 +397,6 @@
     platforms:
       - Browser_wasm
     alwaysRun: ${{ variables.isRollingBuild }}
-
-# Build the whole product using Mono runtime
-# Only when libraries, mono or installer are changed
-#
-- template: /eng/pipelines/common/platform-matrix.yml
-  parameters:
-    jobTemplate: /eng/pipelines/common/global-build-job.yml
-    buildConfig: ${{ variables.debugOnPrReleaseOnRolling }}
-    runtimeFlavor: mono
-    platforms:
-    - tvOSSimulator_x64
-    - iOSSimulator_x86
-    - Linux_arm
-    jobParameters:
-      testGroup: innerloop
-      nameSuffix: AllSubsets_Mono
-      buildArgs: -s mono+libs+host+packs -c $(_BuildConfig)
-      condition: >-
-        or(
-          eq(dependencies.evaluate_paths.outputs['SetPathVars_libraries.containsChange'], true),
-          eq(dependencies.evaluate_paths.outputs['SetPathVars_mono.containsChange'], true),
-          eq(dependencies.evaluate_paths.outputs['SetPathVars_installer.containsChange'], true),
-          eq(variables['isRollingBuild'], true))
-
-- template: /eng/pipelines/common/platform-matrix.yml
-  parameters:
-    jobTemplate: /eng/pipelines/common/global-build-job.yml
-    buildConfig: Release
-    runtimeFlavor: mono
-    platforms:
-    - iOS_arm
-    - Linux_musl_x64
-    jobParameters:
-      testGroup: innerloop
-      nameSuffix: AllSubsets_Mono
-      buildArgs: -s mono+libs+host+packs -c $(_BuildConfig)
-      condition: >-
-        or(
-          eq(dependencies.evaluate_paths.outputs['SetPathVars_libraries.containsChange'], true),
-          eq(dependencies.evaluate_paths.outputs['SetPathVars_mono.containsChange'], true),
-          eq(dependencies.evaluate_paths.outputs['SetPathVars_installer.containsChange'], true),
-          eq(variables['isRollingBuild'], true))
 
 #
 # iOS/tvOS devices - Full AOT + AggressiveTrimming to reduce size
@@ -481,183 +481,6 @@
             eq(variables['librariesContainsChange'], true),
             eq(variables['monoContainsChange'], true),
             eq(variables['isRollingBuild'], true))
-
-<<<<<<< HEAD
-# Build and test libraries under single-file publishing
-=======
-#
-# Build the whole product using Mono and run libraries tests, for Wasm.Build.Tests
-#
->>>>>>> 36a79fcf
-- template: /eng/pipelines/common/platform-matrix.yml
-  parameters:
-    jobTemplate: /eng/pipelines/common/global-build-job.yml
-    helixQueuesTemplate: /eng/pipelines/libraries/helix-queues-setup.yml
-    buildConfig: Release
-<<<<<<< HEAD
-    platforms:
-    - windows_x64
-    - Linux_x64
-    jobParameters:
-      testGroup: innerloop
-      isSingleFile: true
-      nameSuffix: SingleFile
-      buildArgs: -s clr+libs+libs.tests -c $(_BuildConfig) /p:TestSingleFile=true /p:ArchiveTests=true
-      timeoutInMinutes: 120
-=======
-    runtimeFlavor: mono
-    platforms:
-    - Browser_wasm
-    variables:
-      # map dependencies variables to local variables
-      - name: wasmbuildtestsContainsChange
-        value: $[ dependencies.evaluate_paths.outputs['SetPathVars_wasmbuildtests.containsChange'] ]
-    jobParameters:
-      testGroup: innerloop
-      nameSuffix: WasmBuildTests
-      buildArgs: -s mono+libs+host+packs+libs.tests -c $(_BuildConfig) /p:ArchiveTests=true /p:TestWasmBuildTests=true /p:TestAssemblies=false
-      timeoutInMinutes: 180
-      condition: >-
-        or(
-          eq(dependencies.evaluate_paths.outputs['SetPathVars_wasmbuildtests.containsChange'], true),
-          eq(variables['isRollingBuild'], true))
->>>>>>> 36a79fcf
-      # extra steps, run tests
-      extraStepsTemplate: /eng/pipelines/libraries/helix.yml
-      extraStepsParameters:
-        creator: dotnet-bot
-<<<<<<< HEAD
-        testRunNamePrefixSuffix: SingleFile_$(_BuildConfig)
-=======
-        testRunNamePrefixSuffix: Mono_$(_BuildConfig)
-        scenarios:
-        - buildwasmapps
-        condition: >-
-          or(
-            eq(variables['wasmbuildtestsContainsChange'], true),
-            eq(variables['isRollingBuild'], true))
-
-#
-# Build for Browser/wasm, with EnableAggressiveTrimming=true
-#
-- template: /eng/pipelines/common/platform-matrix.yml
-  parameters:
-    jobTemplate: /eng/pipelines/common/global-build-job.yml
-    helixQueuesTemplate: /eng/pipelines/libraries/helix-queues-setup.yml
-    buildConfig: Release
-    runtimeFlavor: mono
-    platforms:
-    - Browser_wasm
-    variables:
-      # map dependencies variables to local variables
-      - name: librariesContainsChange
-        value: $[ dependencies.evaluate_paths.outputs['SetPathVars_libraries.containsChange'] ]
-      - name: monoContainsChange
-        value: $[ dependencies.evaluate_paths.outputs['SetPathVars_mono.containsChange'] ]
-    jobParameters:
-      testGroup: innerloop
-      nameSuffix: LibraryTests_EAT
-      buildArgs: -s mono+libs+host+packs+libs.tests -c $(_BuildConfig) /p:ArchiveTests=true $(_runSmokeTestsOnlyArg) /p:EnableAggressiveTrimming=true /p:BuildAOTTestsOnHelix=true /p:RunAOTCompilation=false
-      timeoutInMinutes: 180
-      condition: >-
-        or(
-          eq(dependencies.evaluate_paths.outputs['SetPathVars_libraries.containsChange'], true),
-          eq(dependencies.evaluate_paths.outputs['SetPathVars_mono.containsChange'], true),
-          eq(dependencies.evaluate_paths.outputs['SetPathVars_installer.containsChange'], true),
-          eq(variables['isRollingBuild'], true))
-      # extra steps, run tests
-      extraStepsTemplate: /eng/pipelines/libraries/helix.yml
-      extraStepsParameters:
-        creator: dotnet-bot
-        testRunNamePrefixSuffix: Mono_$(_BuildConfig)
-        extraHelixArguments: /p:NeedsToBuildWasmAppsOnHelix=true $(_runSmokeTestsOnlyArg)
-        scenarios:
-        - normal
-        condition: >-
-          or(
-          eq(variables['librariesContainsChange'], true),
-          eq(variables['monoContainsChange'], true),
-          eq(variables['isRollingBuild'], true))
-
-#
-# Build for Browser/wasm with RunAOTCompilation=true
-#
-- template: /eng/pipelines/common/platform-matrix.yml
-  parameters:
-    jobTemplate: /eng/pipelines/common/global-build-job.yml
-    helixQueuesTemplate: /eng/pipelines/libraries/helix-queues-setup.yml
-    buildConfig: Release
-    runtimeFlavor: mono
-    platforms:
-    - Browser_wasm
-    variables:
-      # map dependencies variables to local variables
-      - name: librariesContainsChange
-        value: $[ dependencies.evaluate_paths.outputs['SetPathVars_libraries.containsChange'] ]
-      - name: monoContainsChange
-        value: $[ dependencies.evaluate_paths.outputs['SetPathVars_mono.containsChange'] ]
-    jobParameters:
-      testGroup: innerloop
-      nameSuffix: LibraryTests_AOT
-      buildArgs: -s mono+libs+host+packs+libs.tests -c $(_BuildConfig) /p:ArchiveTests=true $(_runSmokeTestsOnlyArg) /p:EnableAggressiveTrimming=true /p:BuildAOTTestsOnHelix=true /p:RunAOTCompilation=true
-      timeoutInMinutes: 180
-      condition: >-
-        or(
-          eq(dependencies.evaluate_paths.outputs['SetPathVars_libraries.containsChange'], true),
-          eq(dependencies.evaluate_paths.outputs['SetPathVars_mono.containsChange'], true),
-          eq(dependencies.evaluate_paths.outputs['SetPathVars_installer.containsChange'], true),
-          eq(variables['isRollingBuild'], true))
-      # extra steps, run tests
-      extraStepsTemplate: /eng/pipelines/libraries/helix.yml
-      extraStepsParameters:
-        creator: dotnet-bot
-        testRunNamePrefixSuffix: Mono_$(_BuildConfig)
-        extraHelixArguments: /p:NeedsToBuildWasmAppsOnHelix=true $(_runSmokeTestsOnlyArg)
-        scenarios:
-        - normal
-        condition: >-
-          or(
-          eq(variables['librariesContainsChange'], true),
-          eq(variables['monoContainsChange'], true),
-          eq(variables['isRollingBuild'], true))
-
-#
-# Build the whole product using Mono and run runtime tests
-#
-- template: /eng/pipelines/common/platform-matrix.yml
-  parameters:
-    jobTemplate: /eng/pipelines/common/global-build-job.yml
-    helixQueuesTemplate: /eng/pipelines/coreclr/templates/helix-queues-setup.yml
-    buildConfig: Release
-    runtimeFlavor: mono
-    platforms:
-    - Browser_wasm
-    variables:
-      - ${{ if and(eq(variables['System.TeamProject'], 'public'), eq(variables['Build.Reason'], 'PullRequest')) }}:
-        - name: _HelixSource
-          value: pr/dotnet/runtime/$(Build.SourceBranch)
-      - ${{ if and(eq(variables['System.TeamProject'], 'public'), ne(variables['Build.Reason'], 'PullRequest')) }}:
-        - name: _HelixSource
-          value: ci/dotnet/runtime/$(Build.SourceBranch)
-      - name: timeoutPerTestInMinutes
-        value: 10
-      - name: timeoutPerTestCollectionInMinutes
-        value: 200
-    jobParameters:
-      testGroup: innerloop
-      nameSuffix: AllSubsets_Mono_RuntimeTests
-      buildArgs: -s mono+libs -c $(_BuildConfig)
-      timeoutInMinutes: 180
-      condition: >-
-        or(
-          eq(dependencies.evaluate_paths.outputs['SetPathVars_mono.containsChange'], true),
-          eq(dependencies.evaluate_paths.outputs['SetPathVars_runtimetests.containsChange'], true),
-          eq(variables['isRollingBuild'], true))
-      extraStepsTemplate: /eng/pipelines/common/templates/runtimes/wasm-runtime-and-send-to-helix.yml
-      extraStepsParameters:
-        creator: dotnet-bot
-        testRunNamePrefixSuffix: Mono_$(_BuildConfig)
->>>>>>> 36a79fcf
 
 #
 # Build Mono and Installer on LLVMJIT mode
