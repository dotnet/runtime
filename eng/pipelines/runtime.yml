--- conflicted
+++ resolved
@@ -68,7 +68,6 @@
     - stage: Build
       jobs:
 
-<<<<<<< HEAD
         #
     #   # Build CoreCLR verticals where we don't run host tests
     #   #
@@ -832,18 +831,19 @@
     #             eq(stageDependencies.EvaluatePaths.evaluate_paths.outputs['SetPathVars_installer.containsChange'], true),
     #             eq(variables['isRollingBuild'], true))
 
-    #   #
-    #   # WebAssembly legs
-    #   #
-    #   - template: /eng/pipelines/common/templates/wasm-library-tests.yml
-    #     parameters:
-    #       platforms:
-    #         - browser_wasm
-    #       alwaysRun: ${{ variables.isRollingBuild }}
-    #       extraBuildArgs: /p:AotHostArchitecture=x64 /p:AotHostOS=$(_hostedOS)
-    #       scenarios:
-    #         - WasmTestOnV8
-    #         - WasmTestOnChrome
+      #
+      # WebAssembly legs
+      #
+      - template: /eng/pipelines/common/templates/wasm-library-tests.yml
+        parameters:
+          platforms:
+            - browser_wasm
+          alwaysRun: ${{ variables.isRollingBuild }}
+          extraBuildArgs: /p:AotHostArchitecture=x64 /p:AotHostOS=$(_hostedOS)
+          scenarios:
+            - WasmTestOnV8
+            - WasmTestOnChrome
+            - WasmTestOnFirefox
 
     #   - template: /eng/pipelines/common/templates/wasm-library-tests.yml
     #     parameters:
@@ -854,19 +854,21 @@
     #       scenarios:
     #         - WasmTestOnChrome
 
-    #   # Library tests with full threading
-    #   - template: /eng/pipelines/common/templates/wasm-library-tests.yml
-    #     parameters:
-    #       platforms:
-    #         - browser_wasm
-    #         #- browser_wasm_win
-    #       nameSuffix: _Threading
-    #       extraBuildArgs: /p:WasmEnableThreads=true /p:AotHostArchitecture=x64 /p:AotHostOS=$(_hostedOS)
-    #       alwaysRun: ${{ variables.isRollingBuild }}
-    #       shouldRunSmokeOnly: onLibrariesAndIllinkChanges
-    #       scenarios:
-    #         - WasmTestOnChrome
-    #         #- WasmTestOnNodeJS - this is not supported yet, https://github.com/dotnet/runtime/issues/85592
+      # Library tests with full threading
+      - template: /eng/pipelines/common/templates/wasm-library-tests.yml
+        parameters:
+          platforms:
+            - browser_wasm
+            #- browser_wasm_win
+          nameSuffix: _Threading
+          extraBuildArgs: /p:WasmEnableThreads=true /p:AotHostArchitecture=x64 /p:AotHostOS=$(_hostedOS)
+          extraHelixArguments: /p:WasmEnableThreads=true
+          alwaysRun: ${{ variables.isRollingBuild }}
+          shouldRunSmokeOnly: onLibrariesAndIllinkChanges
+          scenarios:
+            - WasmTestOnChrome
+            - WasmTestOnFirefox
+            #- WasmTestOnNodeJS - this is not supported yet, https://github.com/dotnet/runtime/issues/85592
 
     #   # EAT Library tests - only run on linux
     #   - template: /eng/pipelines/common/templates/wasm-library-aot-tests.yml
@@ -1931,885 +1933,6 @@
             isExtraPlatformsBuild: ${{ variables.isExtraPlatformsBuild }}
             isWasmOnlyBuild: ${{ variables.isWasmOnlyBuild }}
             isRollingBuild: ${{ variables.isRollingBuild }}
-=======
-      #
-      # Build CoreCLR verticals where we don't run host tests
-      #
-      - template: /eng/pipelines/common/platform-matrix.yml
-        parameters:
-          jobTemplate: /eng/pipelines/common/global-build-job.yml
-          buildConfig: ${{ variables.debugOnPrReleaseOnRolling }}
-          platforms:
-          - linux_musl_arm
-          - linux_musl_arm64
-          - windows_arm64
-          - linux_arm
-          jobParameters:
-            nameSuffix: AllSubsets_CoreCLR_ReleaseRuntimeLibs
-            buildArgs: -s clr+libs+host+packs -rc Release -lc Release -c $(_BuildConfig)
-            timeoutInMinutes: 120
-            condition: >-
-              or(
-                eq(stageDependencies.EvaluatePaths.evaluate_paths.outputs['SetPathVars_non_mono_and_wasm.containsChange'], true),
-                eq(variables['isRollingBuild'], true))
-
-      - template: /eng/pipelines/common/platform-matrix.yml
-        parameters:
-          jobTemplate: /eng/pipelines/common/global-build-job.yml
-          buildConfig: ${{ variables.debugOnPrReleaseOnRolling }}
-          platforms:
-          - osx_arm64
-          jobParameters:
-            nameSuffix: AllSubsets_CoreCLR
-            buildArgs: -s clr+libs+host+packs -rc Release -c Release -lc $(_BuildConfig)
-            timeoutInMinutes: 120
-            condition: >-
-              or(
-                eq(stageDependencies.EvaluatePaths.evaluate_paths.outputs['SetPathVars_non_mono_and_wasm.containsChange'], true),
-                eq(variables['isRollingBuild'], true))
-
-      - template: /eng/pipelines/common/platform-matrix.yml
-        parameters:
-          jobTemplate: /eng/pipelines/common/global-build-job.yml
-          buildConfig: ${{ variables.debugOnPrReleaseOnRolling }}
-          platforms:
-          - linux_arm64
-          - linux_musl_x64
-          jobParameters:
-            nameSuffix: AllSubsets_CoreCLR
-            buildArgs: -s clr+libs+host+packs -rc Release -c Release -lc $(_BuildConfig)
-            timeoutInMinutes: 120
-            postBuildSteps:
-              - template: /eng/pipelines/installer/steps/build-linux-package.yml
-                parameters:
-                  packageType: rpm
-                  target: rpmpkg
-                  packagingArgs: -c Release -lc $(_BuildConfig) /p:BuildRpmPackage=true
-                  condition: and(succeeded(), eq(variables.osSubgroup, ''))
-            condition: >-
-              or(
-                eq(stageDependencies.EvaluatePaths.evaluate_paths.outputs['SetPathVars_non_mono_and_wasm.containsChange'], true),
-                eq(variables['isRollingBuild'], true))
-
-      #
-      # Build CoreCLR and Libraries with Libraries tests
-      # For running libraries tests and installer tests
-      #
-      - template: /eng/pipelines/common/platform-matrix.yml
-        parameters:
-          jobTemplate: /eng/pipelines/common/global-build-job.yml
-          buildConfig: ${{ variables.debugOnPrReleaseOnRolling }}
-          platforms:
-          - linux_x64
-          - linux_musl_x64
-          - osx_x64
-          - windows_x64
-          jobParameters:
-            nameSuffix: CoreCLR_Libraries
-            buildArgs: -s clr+libs+libs.tests -rc Release -c $(_BuildConfig) /p:ArchiveTests=true
-            timeoutInMinutes: 120
-            postBuildSteps:
-              - template: /eng/pipelines/common/upload-artifact-step.yml
-                parameters:
-                  rootFolder: $(Build.SourcesDirectory)/artifacts/bin
-                  includeRootFolder: false
-                  archiveType: $(archiveType)
-                  archiveExtension: $(archiveExtension)
-                  tarCompression: $(tarCompression)
-                  artifactName: CoreCLR_Libraries_BuildArtifacts_$(osGroup)$(osSubgroup)_$(archType)_$(_BuildConfig)
-                  displayName: Build Assets
-              - template: /eng/pipelines/common/upload-artifact-step.yml
-                parameters:
-                  rootFolder: $(Build.SourcesDirectory)/artifacts/helix
-                  includeRootFolder: false
-                  archiveType: $(archiveType)
-                  archiveExtension: $(archiveExtension)
-                  tarCompression: $(tarCompression)
-                  artifactName: CoreCLR_Libraries_TestArtifacts_$(osGroup)$(osSubgroup)_$(archType)_$(_BuildConfig)
-            condition: >-
-              or(
-                eq(stageDependencies.EvaluatePaths.evaluate_paths.outputs['SetPathVars_non_mono_and_wasm.containsChange'], true),
-                eq(stageDependencies.EvaluatePaths.evaluate_paths.outputs['SetPathVars_libraries.containsChange'], true),
-                eq(variables['isRollingBuild'], true))
-
-      - template: /eng/pipelines/common/platform-matrix.yml
-        parameters:
-          jobTemplate: /eng/pipelines/common/global-build-job.yml
-          buildConfig: release
-          platforms:
-          - windows_x86
-          jobParameters:
-            nameSuffix: CoreCLR_Libraries
-            buildArgs: -s clr+libs+libs.tests -c $(_BuildConfig) /p:ArchiveTests=true
-            timeoutInMinutes: 120
-            postBuildSteps:
-              - template: /eng/pipelines/common/upload-artifact-step.yml
-                parameters:
-                  rootFolder: $(Build.SourcesDirectory)/artifacts/bin
-                  includeRootFolder: false
-                  archiveType: $(archiveType)
-                  archiveExtension: $(archiveExtension)
-                  tarCompression: $(tarCompression)
-                  artifactName: CoreCLR_Libraries_BuildArtifacts_$(osGroup)$(osSubgroup)_$(archType)_$(_BuildConfig)
-                  displayName: Build Assets
-              - template: /eng/pipelines/common/upload-artifact-step.yml
-                parameters:
-                  rootFolder: $(Build.SourcesDirectory)/artifacts/helix
-                  includeRootFolder: false
-                  archiveType: $(archiveType)
-                  archiveExtension: $(archiveExtension)
-                  tarCompression: $(tarCompression)
-                  artifactName: CoreCLR_Libraries_TestArtifacts_$(osGroup)$(osSubgroup)_$(archType)_$(_BuildConfig)
-            condition: >-
-              or(
-                eq(stageDependencies.EvaluatePaths.evaluate_paths.outputs['SetPathVars_non_mono_and_wasm.containsChange'], true),
-                eq(stageDependencies.EvaluatePaths.evaluate_paths.outputs['SetPathVars_libraries.containsChange'], true),
-                eq(variables['isRollingBuild'], true))
-
-      #
-      # Build CoreCLR and Libraries with the respective tests
-      # for the test configurations we run.
-      #
-      - template: /eng/pipelines/common/platform-matrix.yml
-        parameters:
-          jobTemplate: /eng/pipelines/common/global-build-job.yml
-          buildConfig: ${{ variables.debugOnPrReleaseOnRolling }}
-          platforms:
-          - linux_arm64
-          - osx_x64
-          jobParameters:
-            nameSuffix: Libraries_CheckedCoreCLR
-            buildArgs: -s clr+libs+libs.tests -c $(_BuildConfig) -rc Checked /p:ArchiveTests=true
-            timeoutInMinutes: 120
-            postBuildSteps:
-              - template: /eng/pipelines/coreclr/templates/build-native-test-assets-step.yml
-              - template: /eng/pipelines/common/upload-artifact-step.yml
-                parameters:
-                  rootFolder: $(Build.SourcesDirectory)/artifacts/bin
-                  includeRootFolder: false
-                  archiveType: $(archiveType)
-                  archiveExtension: $(archiveExtension)
-                  tarCompression: $(tarCompression)
-                  artifactName: Libraries_CheckedCoreCLR_BuildArtifacts_$(osGroup)$(osSubgroup)_$(archType)_$(_BuildConfig)
-                  displayName: Build Assets
-              - template: /eng/pipelines/common/upload-artifact-step.yml
-                parameters:
-                  rootFolder: $(Build.SourcesDirectory)/artifacts/helix
-                  includeRootFolder: false
-                  archiveType: $(archiveType)
-                  archiveExtension: $(archiveExtension)
-                  tarCompression: $(tarCompression)
-                  artifactName: Libraries_CheckedCoreCLR_TestArtifacts_$(osGroup)$(osSubgroup)_$(archType)_$(_BuildConfig)
-            extraVariablesTemplates:
-              - template: /eng/pipelines/common/templates/runtimes/native-test-assets-variables.yml
-                parameters:
-                  testGroup: innerloop
-                  configOverride: Checked
-            condition: >-
-              or(
-                eq(stageDependencies.EvaluatePaths.evaluate_paths.outputs['SetPathVars_coreclr.containsChange'], true),
-                eq(stageDependencies.EvaluatePaths.evaluate_paths.outputs['SetPathVars_libraries.containsChange'], true),
-                eq(stageDependencies.EvaluatePaths.evaluate_paths.outputs['SetPathVars_runtimetests.containsChange'], true),
-                eq(variables['isRollingBuild'], true))
-
-      - template: /eng/pipelines/common/platform-matrix.yml
-        parameters:
-          jobTemplate: /eng/pipelines/common/global-build-job.yml
-          buildConfig: ${{ variables.debugOnPrReleaseOnRolling }}
-          platforms:
-          - linux_x64
-          - windows_x64
-          jobParameters:
-            nameSuffix: Libraries_CheckedCoreCLR
-            buildArgs: -s clr+libs -c $(_BuildConfig) -rc Checked
-            timeoutInMinutes: 120
-            postBuildSteps:
-              - template: /eng/pipelines/coreclr/templates/build-native-test-assets-step.yml
-              - template: /eng/pipelines/common/upload-artifact-step.yml
-                parameters:
-                  rootFolder: $(Build.SourcesDirectory)/artifacts/bin
-                  includeRootFolder: false
-                  archiveType: $(archiveType)
-                  archiveExtension: $(archiveExtension)
-                  tarCompression: $(tarCompression)
-                  artifactName: Libraries_CheckedCoreCLR_BuildArtifacts_$(osGroup)$(osSubgroup)_$(archType)_$(_BuildConfig)
-                  displayName: Build Assets
-            extraVariablesTemplates:
-              - template: /eng/pipelines/common/templates/runtimes/native-test-assets-variables.yml
-                parameters:
-                  testGroup: innerloop
-                  configOverride: Checked
-            condition: >-
-              or(
-                eq(stageDependencies.EvaluatePaths.evaluate_paths.outputs['SetPathVars_coreclr.containsChange'], true),
-                eq(stageDependencies.EvaluatePaths.evaluate_paths.outputs['SetPathVars_runtimetests.containsChange'], true),
-                eq(variables['isRollingBuild'], true))
-
-      - template: /eng/pipelines/common/platform-matrix.yml
-        parameters:
-          jobTemplate: /eng/pipelines/common/global-build-job.yml
-          buildConfig: ${{ variables.debugOnPrReleaseOnRolling }}
-          platforms:
-          - linux_musl_x64
-          - windows_x86
-          jobParameters:
-            nameSuffix: Libraries_CheckedCoreCLR
-            buildArgs: -s clr+libs+libs.tests -c $(_BuildConfig) -rc Checked /p:ArchiveTests=true
-            timeoutInMinutes: 120
-            postBuildSteps:
-              - template: /eng/pipelines/common/upload-artifact-step.yml
-                parameters:
-                  rootFolder: $(Build.SourcesDirectory)/artifacts/bin
-                  includeRootFolder: false
-                  archiveType: $(archiveType)
-                  archiveExtension: $(archiveExtension)
-                  tarCompression: $(tarCompression)
-                  artifactName: Libraries_CheckedCoreCLR_BuildArtifacts_$(osGroup)$(osSubgroup)_$(archType)_$(_BuildConfig)
-                  displayName: Build Assets
-              - template: /eng/pipelines/common/upload-artifact-step.yml
-                parameters:
-                  rootFolder: $(Build.SourcesDirectory)/artifacts/helix
-                  includeRootFolder: false
-                  archiveType: $(archiveType)
-                  archiveExtension: $(archiveExtension)
-                  tarCompression: $(tarCompression)
-                  artifactName: Libraries_CheckedCoreCLR_TestArtifacts_$(osGroup)$(osSubgroup)_$(archType)_$(_BuildConfig)
-            condition: >-
-              or(
-                eq(stageDependencies.EvaluatePaths.evaluate_paths.outputs['SetPathVars_coreclr.containsChange'], true),
-                eq(variables['isRollingBuild'], true))
-
-      - template: /eng/pipelines/common/platform-matrix.yml
-        parameters:
-          jobTemplate: /eng/pipelines/common/global-build-job.yml
-          buildConfig: ${{ variables.debugOnPrReleaseOnRolling }}
-          platforms:
-          - osx_arm64
-          jobParameters:
-            nameSuffix: Libraries_CheckedCoreCLR
-            buildArgs: -s clr+libs -c $(_BuildConfig) -rc Checked
-            timeoutInMinutes: 120
-            postBuildSteps:
-              - template: /eng/pipelines/coreclr/templates/build-native-test-assets-step.yml
-              - template: /eng/pipelines/common/upload-artifact-step.yml
-                parameters:
-                  rootFolder: $(Build.SourcesDirectory)/artifacts/bin
-                  includeRootFolder: false
-                  archiveType: $(archiveType)
-                  archiveExtension: $(archiveExtension)
-                  tarCompression: $(tarCompression)
-                  artifactName: Libraries_CheckedCoreCLR_BuildArtifacts_$(osGroup)$(osSubgroup)_$(archType)_$(_BuildConfig)
-                  displayName: Build Assets
-            extraVariablesTemplates:
-              - template: /eng/pipelines/common/templates/runtimes/native-test-assets-variables.yml
-                parameters:
-                  testGroup: innerloop
-                  configOverride: Checked
-            condition: >-
-              or(
-                eq(stageDependencies.EvaluatePaths.evaluate_paths.outputs['SetPathVars_coreclr_AppleSilicon.containsChange'], true),
-                eq(variables['isRollingBuild'], true))
-
-      - template: /eng/pipelines/common/platform-matrix.yml
-        parameters:
-          jobTemplate: /eng/pipelines/common/global-build-job.yml
-          buildConfig: checked
-          platforms:
-          - linux_arm
-          - windows_arm64
-          - windows_x86
-          jobParameters:
-            nameSuffix: CoreCLR_ReleaseLibraries
-            buildArgs: -s clr+libs -rc $(_BuildConfig) -c Release
-            timeoutInMinutes: 120
-            postBuildSteps:
-              - template: /eng/pipelines/coreclr/templates/build-native-test-assets-step.yml
-              - template: /eng/pipelines/common/upload-artifact-step.yml
-                parameters:
-                  rootFolder: $(Build.SourcesDirectory)/artifacts/bin
-                  includeRootFolder: false
-                  archiveType: $(archiveType)
-                  archiveExtension: $(archiveExtension)
-                  tarCompression: $(tarCompression)
-                  artifactName: CoreCLR_ReleaseLibraries_BuildArtifacts_$(osGroup)$(osSubgroup)_$(archType)_$(_BuildConfig)
-                  displayName: Build Assets
-            extraVariablesTemplates:
-              - template: /eng/pipelines/common/templates/runtimes/native-test-assets-variables.yml
-                parameters:
-                  testGroup: innerloop
-            condition: >-
-              or(
-                eq(stageDependencies.EvaluatePaths.evaluate_paths.outputs['SetPathVars_coreclr.containsChange'], true),
-                eq(stageDependencies.EvaluatePaths.evaluate_paths.outputs['SetPathVars_runtimetests.containsChange'], true),
-                eq(variables['isRollingBuild'], true))
-
-      - template: /eng/pipelines/common/platform-matrix.yml
-        parameters:
-          jobTemplate: /eng/pipelines/common/global-build-job.yml
-          buildConfig: checked
-          platforms:
-          - linux_x64
-          - linux_musl_arm
-          - linux_musl_arm64
-          - windows_x64
-          jobParameters:
-            nameSuffix: CoreCLR_ReleaseLibraries
-            buildArgs: -s clr+libs+libs.tests -rc $(_BuildConfig) -c Release /p:ArchiveTests=true
-            timeoutInMinutes: 120
-            postBuildSteps:
-              - template: /eng/pipelines/common/upload-artifact-step.yml
-                parameters:
-                  rootFolder: $(Build.SourcesDirectory)/artifacts/bin
-                  includeRootFolder: false
-                  archiveType: $(archiveType)
-                  archiveExtension: $(archiveExtension)
-                  tarCompression: $(tarCompression)
-                  artifactName: CoreCLR_ReleaseLibraries_BuildArtifacts_$(osGroup)$(osSubgroup)_$(archType)_$(_BuildConfig)
-                  displayName: Build Assets
-              - template: /eng/pipelines/common/upload-artifact-step.yml
-                parameters:
-                  rootFolder: $(Build.SourcesDirectory)/artifacts/helix
-                  includeRootFolder: false
-                  archiveType: $(archiveType)
-                  archiveExtension: $(archiveExtension)
-                  tarCompression: $(tarCompression)
-                  artifactName: CoreCLR_ReleaseLibraries_TestArtifacts_$(osGroup)$(osSubgroup)_$(archType)_$(_BuildConfig)
-            condition: >-
-              or(
-                eq(stageDependencies.EvaluatePaths.evaluate_paths.outputs['SetPathVars_coreclr.containsChange'], true),
-                eq(variables['isRollingBuild'], true))
-
-      #
-      # Build the whole product using GNU compiler toolchain
-      # When CoreCLR, Mono, Libraries, Installer and src/tests are changed
-      #
-      - template: /eng/pipelines/common/platform-matrix.yml
-        parameters:
-          jobTemplate: /eng/pipelines/common/global-build-job.yml
-          buildConfig: checked
-          platforms:
-          - gcc_linux_x64
-          jobParameters:
-            testGroup: innerloop
-            nameSuffix: Native_GCC
-            buildArgs: -s clr.native+libs.native+mono+host.native -c $(_BuildConfig) -gcc
-            postBuildSteps:
-              - template: /eng/pipelines/common/templates/runtimes/build-runtime-tests.yml
-                parameters:
-                  testBuildArgs: skipmanaged skipgeneratelayout skiprestorepackages -gcc
-            condition: >-
-              or(
-                eq(stageDependencies.EvaluatePaths.evaluate_paths.outputs['SetPathVars_coreclr.containsChange'], true),
-                eq(stageDependencies.EvaluatePaths.evaluate_paths.outputs['SetPathVars_mono_excluding_wasm.containsChange'], true),
-                eq(stageDependencies.EvaluatePaths.evaluate_paths.outputs['SetPathVars_libraries.containsChange'], true),
-                eq(stageDependencies.EvaluatePaths.evaluate_paths.outputs['SetPathVars_installer.containsChange'], true),
-                eq(stageDependencies.EvaluatePaths.evaluate_paths.outputs['SetPathVars_runtimetests.containsChange'], true),
-                eq(variables['isRollingBuild'], true))
-
-      #
-      # Build CoreCLR Formatting Job
-      # Only when CoreCLR is changed, and only in the 'main' branch (no release branches;
-      # both Rolling and PR builds).
-      #
-      - template: /eng/pipelines/common/platform-matrix.yml
-        parameters:
-          jobTemplate: /eng/pipelines/coreclr/templates/format-job.yml
-          platforms:
-          - linux_x64
-          - windows_x64
-          jobParameters:
-            condition: >-
-              and(
-                or(
-                  eq(variables['Build.SourceBranchName'], 'main'),
-                  eq(variables['System.PullRequest.TargetBranch'], 'main')),
-                or(
-                  eq(stageDependencies.EvaluatePaths.evaluate_paths.outputs['SetPathVars_coreclr_jit.containsChange'], true),
-                  eq(variables['isRollingBuild'], true)))
-
-      #
-      # Build CoreCLR with no R2R
-      #
-      - template: /eng/pipelines/common/platform-matrix.yml
-        parameters:
-          jobTemplate: /eng/pipelines/common/global-build-job.yml
-          helixQueuesTemplate: /eng/pipelines/libraries/helix-queues-setup.yml
-          buildConfig: checked
-          runtimeFlavor: coreclr
-          platforms:
-          - linux_x86
-          jobParameters:
-            testScope: innerloop
-            nameSuffix: CoreCLR_NoR2R
-            buildArgs: -s clr.runtime+clr.jit+clr.iltools+clr.spmi+clr.corelib -c $(_BuildConfig)
-            timeoutInMinutes: 120
-            condition: >-
-              or(
-                eq(stageDependencies.EvaluatePaths.evaluate_paths.outputs['SetPathVars_coreclr.containsChange'], true),
-                eq(variables['isRollingBuild'], true))
-
-      #
-      # Build CoreCLR as a non-portable build
-      #
-      - template: /eng/pipelines/common/platform-matrix.yml
-        parameters:
-          jobTemplate: /eng/pipelines/common/global-build-job.yml
-          helixQueuesTemplate: /eng/pipelines/libraries/helix-queues-setup.yml
-          buildConfig: checked
-          runtimeFlavor: coreclr
-          platforms:
-          - tizen_armel
-          jobParameters:
-            testScope: innerloop
-            nameSuffix: CoreCLR_NonPortable
-            buildArgs: -s clr.native+clr.tools+clr.corelib+clr.nativecorelib+clr.aot+clr.packages -c $(_BuildConfig) /p:PortableBuild=false
-            timeoutInMinutes: 120
-            condition: >-
-              or(
-                eq(stageDependencies.EvaluatePaths.evaluate_paths.outputs['SetPathVars_coreclr.containsChange'], true),
-                eq(variables['isRollingBuild'], true))
-
-      #
-      # Build CoreCLR without building test assets
-      #
-      - template: /eng/pipelines/common/platform-matrix.yml
-        parameters:
-          jobTemplate: /eng/pipelines/common/global-build-job.yml
-          helixQueuesTemplate: /eng/pipelines/libraries/helix-queues-setup.yml
-          buildConfig: checked
-          runtimeFlavor: coreclr
-          platforms:
-          - linux_riscv64
-          jobParameters:
-            testScope: innerloop
-            nameSuffix: CoreCLR
-            buildArgs: -s clr.native+clr.tools+clr.corelib+clr.nativecorelib+clr.aot+clr.packages -c $(_BuildConfig)
-            timeoutInMinutes: 120
-            condition: >-
-              or(
-                eq(stageDependencies.EvaluatePaths.evaluate_paths.outputs['SetPathVars_coreclr.containsChange'], true),
-                eq(variables['isRollingBuild'], true))
-
-      #
-      # Build CoreCLR + Libs + Host + Packs
-      #
-      - template: /eng/pipelines/common/platform-matrix.yml
-        parameters:
-          jobTemplate: /eng/pipelines/common/global-build-job.yml
-          helixQueuesTemplate: /eng/pipelines/libraries/helix-queues-setup.yml
-          buildConfig: ${{ variables.debugOnPrReleaseOnRolling }}
-          runtimeFlavor: coreclr
-          platforms:
-          - freebsd_x64
-          jobParameters:
-            testScope: innerloop
-            nameSuffix: CoreCLR
-            buildArgs: -s clr+libs+host+packs -c $(_BuildConfig) -rc Checked
-            timeoutInMinutes: 120
-            condition: >-
-              or(
-                eq(stageDependencies.EvaluatePaths.evaluate_paths.outputs['SetPathVars_coreclr.containsChange'], true),
-                eq(variables['isRollingBuild'], true))
-
-      #
-      # CoreCLR NativeAOT debug build and smoke tests
-      # Only when CoreCLR is changed
-      #
-      - template: /eng/pipelines/common/platform-matrix.yml
-        parameters:
-          jobTemplate: /eng/pipelines/common/global-build-job.yml
-          helixQueuesTemplate: /eng/pipelines/coreclr/templates/helix-queues-setup.yml
-          buildConfig: Debug
-          platforms:
-          - linux_x64
-          - windows_x64
-          variables:
-          - name: timeoutPerTestInMinutes
-            value: 60
-          - name: timeoutPerTestCollectionInMinutes
-            value: 180
-          jobParameters:
-            timeoutInMinutes: 120
-            nameSuffix: NativeAOT
-            buildArgs: -s clr.aot+libs -rc $(_BuildConfig) -lc Release /p:RunAnalyzers=false
-            postBuildSteps:
-              - template: /eng/pipelines/coreclr/nativeaot-post-build-steps.yml
-                parameters:
-                  creator: dotnet-bot
-                  testBuildArgs: nativeaot tree nativeaot
-                  liveLibrariesBuildConfig: Release
-                  testRunNamePrefixSuffix: NativeAOT_$(_BuildConfig)
-            extraVariablesTemplates:
-              - template: /eng/pipelines/common/templates/runtimes/test-variables.yml
-                parameters:
-                  testGroup: innerloop
-                  liveLibrariesBuildConfig: Release
-            condition: >-
-              or(
-                eq(stageDependencies.EvaluatePaths.evaluate_paths.outputs['SetPathVars_coreclr.containsChange'], true),
-                eq(stageDependencies.EvaluatePaths.evaluate_paths.outputs['SetPathVars_runtimetests.containsChange'], true),
-                eq(stageDependencies.EvaluatePaths.evaluate_paths.outputs['SetPathVars_tools_illink.containsChange'], true),
-                eq(variables['isRollingBuild'], true))
-
-      #
-      # CoreCLR NativeAOT checked build and smoke tests
-      # Only when CoreCLR is changed
-      #
-      - template: /eng/pipelines/common/platform-matrix.yml
-        parameters:
-          jobTemplate: /eng/pipelines/common/global-build-job.yml
-          helixQueuesTemplate: /eng/pipelines/coreclr/templates/helix-queues-setup.yml
-          buildConfig: Checked
-          platforms:
-          - windows_x64
-          variables:
-          - name: timeoutPerTestInMinutes
-            value: 60
-          - name: timeoutPerTestCollectionInMinutes
-            value: 180
-          jobParameters:
-            timeoutInMinutes: 180
-            nameSuffix: NativeAOT
-            buildArgs: -s clr.aot+libs.native+libs.sfx -rc $(_BuildConfig) -lc Release /p:RunAnalyzers=false
-            postBuildSteps:
-              - template: /eng/pipelines/coreclr/nativeaot-post-build-steps.yml
-                parameters:
-                  creator: dotnet-bot
-                  testBuildArgs: 'nativeaot tree ";nativeaot;Loader;Interop;" /p:BuildNativeAotFrameworkObjects=true'
-                  liveLibrariesBuildConfig: Release
-                  testRunNamePrefixSuffix: NativeAOT_$(_BuildConfig)
-            extraVariablesTemplates:
-              - template: /eng/pipelines/common/templates/runtimes/test-variables.yml
-                parameters:
-                  testGroup: innerloop
-                  liveLibrariesBuildConfig: Release
-            condition: >-
-              or(
-                eq(stageDependencies.EvaluatePaths.evaluate_paths.outputs['SetPathVars_coreclr.containsChange'], true),
-                eq(stageDependencies.EvaluatePaths.evaluate_paths.outputs['SetPathVars_runtimetests.containsChange'], true),
-                eq(stageDependencies.EvaluatePaths.evaluate_paths.outputs['SetPathVars_tools_illink.containsChange'], true),
-                eq(variables['isRollingBuild'], true))
-
-      #
-      # CoreCLR NativeAOT release build and smoke tests
-      # Only when CoreCLR is changed
-      #
-      - template: /eng/pipelines/common/platform-matrix.yml
-        parameters:
-          jobTemplate: /eng/pipelines/common/global-build-job.yml
-          helixQueuesTemplate: /eng/pipelines/coreclr/templates/helix-queues-setup.yml
-          buildConfig: Release
-          platforms:
-          - linux_x64
-          - windows_x64
-          - osx_x64
-          - linux_arm64
-          - windows_arm64
-          - osx_arm64
-          variables:
-          - name: timeoutPerTestInMinutes
-            value: 60
-          - name: timeoutPerTestCollectionInMinutes
-            value: 180
-          jobParameters:
-            testGroup: innerloop
-            timeoutInMinutes: 120
-            nameSuffix: NativeAOT
-            buildArgs: -s clr.aot+libs+tools.illink -c $(_BuildConfig) -rc $(_BuildConfig) -lc Release /p:RunAnalyzers=false
-            postBuildSteps:
-              - template: /eng/pipelines/coreclr/nativeaot-post-build-steps.yml
-                parameters:
-                  creator: dotnet-bot
-                  testBuildArgs: 'nativeaot tree ";nativeaot;tracing/eventpipe/providervalidation;"'
-                  liveLibrariesBuildConfig: Release
-                  testRunNamePrefixSuffix: NativeAOT_$(_BuildConfig)
-            extraVariablesTemplates:
-              - template: /eng/pipelines/common/templates/runtimes/test-variables.yml
-                parameters:
-                  testGroup: innerloop
-                  liveLibrariesBuildConfig: Release
-            condition: >-
-              or(
-                eq(stageDependencies.EvaluatePaths.evaluate_paths.outputs['SetPathVars_coreclr.containsChange'], true),
-                eq(stageDependencies.EvaluatePaths.evaluate_paths.outputs['SetPathVars_runtimetests.containsChange'], true),
-                eq(stageDependencies.EvaluatePaths.evaluate_paths.outputs['SetPathVars_tools_illink.containsChange'], true),
-                eq(variables['isRollingBuild'], true))
-
-      #
-      # CoreCLR NativeAOT release build and libraries tests
-      # Only when CoreCLR or library is changed
-      #
-      - template: /eng/pipelines/common/platform-matrix.yml
-        parameters:
-          jobTemplate: /eng/pipelines/common/global-build-job.yml
-          helixQueuesTemplate: /eng/pipelines/libraries/helix-queues-setup.yml
-          buildConfig: Release
-          platforms:
-          - windows_arm64
-          - linux_arm64
-          - osx_arm64
-          jobParameters:
-            testGroup: innerloop
-            isSingleFile: true
-            nameSuffix: NativeAOT_Libraries
-            buildArgs: -s clr.aot+libs+libs.tests -c $(_BuildConfig) /p:TestNativeAot=true /p:RunSmokeTestsOnly=true /p:ArchiveTests=true /p:RunAnalyzers=false
-            timeoutInMinutes: 240 # Doesn't actually take long, but we've seen the ARM64 Helix queue often get backlogged for 2+ hours
-            # extra steps, run tests
-            postBuildSteps:
-              - template: /eng/pipelines/libraries/helix.yml
-                parameters:
-                  creator: dotnet-bot
-                  testRunNamePrefixSuffix: NativeAOT_$(_BuildConfig)
-            condition: >-
-              or(
-                eq(stageDependencies.EvaluatePaths.evaluate_paths.outputs['SetPathVars_libraries.containsChange'], true),
-                eq(stageDependencies.EvaluatePaths.evaluate_paths.outputs['SetPathVars_coreclr.containsChange'], true),
-                eq(stageDependencies.EvaluatePaths.evaluate_paths.outputs['SetPathVars_tools_illink.containsChange'], true),
-                eq(variables['isRollingBuild'], true))
-
-      # Build and test clr tools
-      - template: /eng/pipelines/common/platform-matrix.yml
-        parameters:
-          jobTemplate: /eng/pipelines/common/global-build-job.yml
-          buildConfig: checked
-          platforms:
-          - linux_x64
-          jobParameters:
-            timeoutInMinutes: 120
-            nameSuffix: CLR_Tools_Tests
-            buildArgs: -s clr.aot+clr.iltools+libs.sfx+clr.toolstests+tools.cdacreadertests -c $(_BuildConfig) -test
-            enablePublishTestResults: true
-            testResultsFormat: 'xunit'
-            # We want to run AOT tests when illink changes because there's share code and tests from illink which are used by AOT
-            condition: >-
-              or(
-                eq(stageDependencies.EvaluatePaths.evaluate_paths.outputs['SetPathVars_coreclr.containsChange'], true),
-                eq(stageDependencies.EvaluatePaths.evaluate_paths.outputs['SetPathVars_tools_illink.containsChange'], true),
-                eq(stageDependencies.EvaluatePaths.evaluate_paths.outputs['SetPathVars_tools_cdacreader.containsChange'], true),
-                eq(variables['isRollingBuild'], true))
-      #
-      # Build CrossDacs
-      #
-      - template: /eng/pipelines/common/platform-matrix.yml
-        parameters:
-          jobTemplate: /eng/pipelines/common/global-build-job.yml
-          buildConfig: release
-          platforms:
-          - windows_x64
-          variables:
-            - name: _archParameter
-              value: -arch x64,x86,arm,arm64
-          jobParameters:
-            buildArgs: -s linuxdac+alpinedac -c Checked,$(_BuildConfig)
-            nameSuffix: CrossDac
-            isOfficialBuild: false
-            timeoutInMinutes: 60
-            postBuildSteps:
-            - publish: $(Build.SourcesDirectory)/artifacts/bin/coreclr
-              displayName: Publish CrossDacs for diagnostics
-              artifact: CoreCLRCrossDacArtifacts
-            condition: >-
-              or(
-                eq(stageDependencies.EvaluatePaths.evaluate_paths.outputs['SetPathVars_non_mono_and_wasm.containsChange'], true),
-                eq(variables['isRollingBuild'], true))
-
-      # Build Mono AOT offset headers once, for consumption elsewhere
-      # Only when mono changed
-      #
-      - template: /eng/pipelines/common/platform-matrix.yml
-        parameters:
-          jobTemplate: /eng/pipelines/common/global-build-job.yml
-          buildConfig: release
-          platforms:
-          - android_x64
-          - browser_wasm
-          - wasi_wasm
-          - tvos_arm64
-          - ios_arm64
-          - maccatalyst_x64
-          variables:
-            - name: _osParameter
-              value: -os linux
-            - name: _archParameter
-              value: -arch x64
-          jobParameters:
-            nameSuffix: MonoAOTOffsets
-            buildArgs: -s mono.aotcross -c $(_BuildConfig) /p:MonoGenerateOffsetsOSGroups=$(osGroup)
-            postBuildSteps:
-              # Upload offset files
-              - task: CopyFiles@2
-                displayName: Collect offset files
-                inputs:
-                  sourceFolder: '$(Build.SourcesDirectory)/artifacts/obj/mono/'
-                  contents: '**/offsets-*.h'
-                  targetFolder: '$(Build.SourcesDirectory)/artifacts/obj/mono/offsetfiles/'
-
-              - publish: '$(Build.SourcesDirectory)/artifacts/obj/mono/offsetfiles'
-                artifact: Mono_Offsets_$(osGroup)$(osSubGroup)
-                displayName: Upload offset files
-            # needed by crossaot
-            condition: >-
-              or(
-                eq(stageDependencies.EvaluatePaths.evaluate_paths.outputs['SetPathVars_mono_excluding_wasm.containsChange'], true),
-                eq(stageDependencies.EvaluatePaths.evaluate_paths.outputs['SetPathVars_installer.containsChange'], true),
-                eq(variables['isRollingBuild'], true))
-
-      # Build the whole product using Mono runtime
-      # Only when libraries, mono or installer are changed
-      #
-      - template: /eng/pipelines/common/platform-matrix.yml
-        parameters:
-          jobTemplate: /eng/pipelines/common/global-build-job.yml
-          buildConfig: ${{ variables.debugOnPrReleaseOnRolling }}
-          runtimeFlavor: mono
-          platforms:
-          - tvossimulator_x64
-          - linux_arm
-          jobParameters:
-            testGroup: innerloop
-            nameSuffix: AllSubsets_Mono
-            buildArgs: -s mono+libs+host+packs -c $(_BuildConfig)
-            condition: >-
-              or(
-                eq(stageDependencies.EvaluatePaths.evaluate_paths.outputs['SetPathVars_libraries.containsChange'], true),
-                eq(stageDependencies.EvaluatePaths.evaluate_paths.outputs['SetPathVars_mono_excluding_wasm.containsChange'], true),
-                eq(stageDependencies.EvaluatePaths.evaluate_paths.outputs['SetPathVars_installer.containsChange'], true),
-                eq(variables['isRollingBuild'], true))
-
-      - template: /eng/pipelines/common/platform-matrix.yml
-        parameters:
-          jobTemplate: /eng/pipelines/common/global-build-job.yml
-          buildConfig: Release
-          runtimeFlavor: mono
-          platforms:
-          - linux_musl_x64
-          - linux_riscv64
-          jobParameters:
-            testGroup: innerloop
-            nameSuffix: AllSubsets_Mono
-            buildArgs: -s mono+libs+host+packs -c $(_BuildConfig)
-            condition: >-
-              or(
-                eq(stageDependencies.EvaluatePaths.evaluate_paths.outputs['SetPathVars_libraries.containsChange'], true),
-                eq(stageDependencies.EvaluatePaths.evaluate_paths.outputs['SetPathVars_mono_excluding_wasm.containsChange'], true),
-                eq(stageDependencies.EvaluatePaths.evaluate_paths.outputs['SetPathVars_installer.containsChange'], true),
-                eq(variables['isRollingBuild'], true))
-
-      #
-      # WebAssembly legs
-      #
-      - template: /eng/pipelines/common/templates/wasm-library-tests.yml
-        parameters:
-          platforms:
-            - browser_wasm
-          alwaysRun: ${{ variables.isRollingBuild }}
-          extraBuildArgs: /p:AotHostArchitecture=x64 /p:AotHostOS=$(_hostedOS)
-          scenarios:
-            - WasmTestOnV8
-            - WasmTestOnChrome
-            - WasmTestOnFirefox
-
-      - template: /eng/pipelines/common/templates/wasm-library-tests.yml
-        parameters:
-          platforms:
-            - browser_wasm_win
-          alwaysRun: ${{ variables.isRollingBuild }}
-          extraBuildArgs: /p:AotHostArchitecture=x64 /p:AotHostOS=$(_hostedOS)
-          scenarios:
-            - WasmTestOnChrome
-
-      # Library tests with full threading
-      - template: /eng/pipelines/common/templates/wasm-library-tests.yml
-        parameters:
-          platforms:
-            - browser_wasm
-            #- browser_wasm_win
-          nameSuffix: _Threading
-          extraBuildArgs: /p:WasmEnableThreads=true /p:AotHostArchitecture=x64 /p:AotHostOS=$(_hostedOS)
-          extraHelixArguments: /p:WasmEnableThreads=true
-          alwaysRun: ${{ variables.isRollingBuild }}
-          shouldRunSmokeOnly: onLibrariesAndIllinkChanges
-          scenarios:
-            - WasmTestOnChrome
-            - WasmTestOnFirefox
-            #- WasmTestOnNodeJS - this is not supported yet, https://github.com/dotnet/runtime/issues/85592
-
-      # EAT Library tests - only run on linux
-      - template: /eng/pipelines/common/templates/wasm-library-aot-tests.yml
-        parameters:
-          platforms:
-            - browser_wasm
-          nameSuffix: _EAT
-          runAOT: false
-          shouldRunSmokeOnly: false
-          alwaysRun: ${{ variables.isRollingBuild }}
-          extraBuildArgs: /p:AotHostArchitecture=x64 /p:AotHostOS=$(_hostedOS) /maxcpucount:2
-
-      # AOT Library tests
-      - template: /eng/pipelines/common/templates/wasm-library-aot-tests.yml
-        parameters:
-          platforms:
-            - browser_wasm
-            - browser_wasm_win
-            - wasi_wasm
-            - wasi_wasm_win
-          nameSuffix: _Smoke_AOT
-          runAOT: true
-          shouldRunSmokeOnly: true
-          alwaysRun: ${{ variables.isRollingBuild }}
-          extraBuildArgs: /p:AotHostArchitecture=x64 /p:AotHostOS=$(_hostedOS)
-
-      # For Wasm.Build.Tests - runtime pack builds
-      - template: /eng/pipelines/common/templates/wasm-build-only.yml
-        parameters:
-          platforms:
-            - browser_wasm
-            - browser_wasm_win
-          condition: or(eq(variables.isRollingBuild, true), eq(variables.wasmSingleThreadedBuildOnlyNeededOnDefaultPipeline, true))
-          nameSuffix: SingleThreaded
-          extraBuildArgs: /p:AotHostArchitecture=x64 /p:AotHostOS=$(_hostedOS)
-          publishArtifactsForWorkload: true
-          publishWBT: true
-
-      - template: /eng/pipelines/common/templates/wasm-build-only.yml
-        parameters:
-          platforms:
-            - browser_wasm
-            - browser_wasm_win
-          condition: or(eq(variables.isRollingBuild, true), eq(variables.wasmSingleThreadedBuildOnlyNeededOnDefaultPipeline, true))
-          nameSuffix: MultiThreaded
-          extraBuildArgs: /p:WasmEnableThreads=true /p:AotHostArchitecture=x64 /p:AotHostOS=$(_hostedOS)
-          publishArtifactsForWorkload: true
-          publishWBT: false
-
-      # Browser Wasm.Build.Tests
-      - template: /eng/pipelines/common/templates/browser-wasm-build-tests.yml
-        parameters:
-          platforms:
-            - browser_wasm
-            - browser_wasm_win
-          alwaysRun: ${{ variables.isRollingBuild }}
-          extraBuildArgs: /p:AotHostArchitecture=x64 /p:AotHostOS=$(_hostedOS)
-
-      # Wasm Debugger tests
-      - template: /eng/pipelines/common/templates/wasm-debugger-tests.yml
-        parameters:
-          platforms:
-            - browser_wasm
-            - browser_wasm_win
-          alwaysRun: ${{ variables.isRollingBuild }}
-          extraBuildArgs: /p:AotHostArchitecture=x64 /p:AotHostOS=$(_hostedOS)
-
-      # Wasm runtime tests
-      - template: /eng/pipelines/common/templates/wasm-runtime-tests.yml
-        parameters:
-          platforms:
-            - browser_wasm
-          alwaysRun: ${{ variables.isRollingBuild }}
-          extraBuildArgs: /p:AotHostArchitecture=x64 /p:AotHostOS=$(_hostedOS)
-
-      # WASI/WASM
->>>>>>> 74d92796
 
       # Add iOS/tvOS jobs
       - template: /eng/pipelines/extra-platforms/runtime-extra-platforms-ioslike.yml
