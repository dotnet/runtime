# Setting batch to true, triggers one build at a time.
# if there is a push while a build in progress, it will wait,
# until the running build finishes, and produce a build with all the changes
# that happened during the last build.
trigger:
  batch: true
  branches:
    include:
    - release/*.*
  paths:
    include:
    - '*'
    exclude:
    - '**.md'
    - eng/Version.Details.xml
    - .devcontainer/*
    - .github/*
    - docs/*
    - LICENSE.TXT
    - PATENTS.TXT
    - THIRD-PARTY-NOTICES.TXT
    - eng/pipelines/performance/*
    - eng/testing/performance/*

schedules:
  - cron: "0 8,20 * * *" # run at 8:00 and 20:00 (UTC) which is 00:00 and 12:00 (PST).
    displayName: Runtime default schedule
    branches:
      include:
      - main
    always: false # run only if there were changes since the last successful scheduled run.

pr:
  branches:
    include:
    - main
    - release/*.*
  paths:
    include:
    - '*'
    exclude:
    - '**.md'
    - eng/Version.Details.xml
    - .devcontainer/*
    - .github/*
    - docs/*
    - LICENSE.TXT
    - PATENTS.TXT
    - THIRD-PARTY-NOTICES.TXT

variables:
  - template: /eng/pipelines/common/variables.yml
  - template: /eng/pipelines/helix-platforms.yml

extends:
  template:  /eng/pipelines/common/templates/pipeline-with-resources.yml
  parameters:
    isOfficialBuild: false
    stages:
    - ${{ if eq(variables['Build.Reason'], 'PullRequest') }}:
      - stage: EvaluatePaths
        displayName: Evaluate Paths
        jobs:
          - template: /eng/pipelines/common/evaluate-default-paths.yml

    - stage: Build
      jobs:

      #
      # Build CoreCLR verticals where we don't run host tests
      #
<<<<<<< HEAD
      # - template: /eng/pipelines/common/platform-matrix.yml
      #   parameters:
      #     jobTemplate: /eng/pipelines/common/global-build-job.yml
      #     buildConfig: ${{ variables.debugOnPrReleaseOnRolling }}
      #     platforms:
      #     - linux_musl_arm
      #     - linux_musl_arm64
      #     - windows_arm64
      #     - linux_arm
      #     jobParameters:
      #       nameSuffix: AllSubsets_CoreCLR_ReleaseRuntimeLibs
      #       buildArgs: -s clr+libs+host+packs -rc Release -lc Release -c $(_BuildConfig)
      #       timeoutInMinutes: 120
      #       condition: >-
      #         or(
      #           eq(stageDependencies.EvaluatePaths.evaluate_paths.outputs['SetPathVars_non_mono_and_wasm.containsChange'], true),
      #           eq(variables['isRollingBuild'], true))

      # - template: /eng/pipelines/common/platform-matrix.yml
      #   parameters:
      #     jobTemplate: /eng/pipelines/common/global-build-job.yml
      #     buildConfig: ${{ variables.debugOnPrReleaseOnRolling }}
      #     platforms:
      #     - linux_arm64
      #     - linux_musl_x64
      #     jobParameters:
      #       nameSuffix: AllSubsets_CoreCLR
      #       buildArgs: -s clr+libs+host+packs -rc Release -c Release -lc $(_BuildConfig)
      #       timeoutInMinutes: 120
      #       condition: >-
      #         or(
      #           eq(stageDependencies.EvaluatePaths.evaluate_paths.outputs['SetPathVars_non_mono_and_wasm.containsChange'], true),
      #           eq(variables['isRollingBuild'], true))

      # - template: /eng/pipelines/common/platform-matrix.yml
      #   parameters:
      #     jobTemplate: /eng/pipelines/common/global-build-job.yml
      #     buildConfig: Debug
      #     platforms:
      #     - browser_wasm
      #     - browser_wasm_win
      #     jobParameters:
      #       nameSuffix: AllSubsets_CoreCLR
      #       buildArgs: -s clr+libs -c $(_BuildConfig) -lc Release
      #       timeoutInMinutes: 120
      #       postBuildSteps:
      #         - template: /eng/pipelines/common/templates/runtimes/build-runtime-tests.yml
      #           parameters:
      #             testBuildArgs: test JIT/interpreter/Interpreter.csproj
      #       extraVariablesTemplates:
      #         - template: /eng/pipelines/common/templates/runtimes/test-variables.yml
      #           parameters:
      #             testGroup: innerloop
      #             liveLibrariesBuildConfig: Release
      #       condition: >-
      #         or(
      #           eq(variables['wasmDarcDependenciesChanged'], true),
      #           eq(stageDependencies.EvaluatePaths.evaluate_paths.outputs['SetPathVars_tools_illink.containsChange'], true),
      #           eq(stageDependencies.EvaluatePaths.evaluate_paths.outputs['SetPathVars_wasm_coreclr_runtimetests.containsChange'], true),
      #           eq(variables['isRollingBuild'], true))
=======
      - template: /eng/pipelines/common/platform-matrix.yml
        parameters:
          jobTemplate: /eng/pipelines/common/global-build-job.yml
          buildConfig: ${{ variables.debugOnPrReleaseOnRolling }}
          platforms:
          - linux_musl_arm
          - linux_musl_arm64
          - windows_arm64
          - linux_arm
          jobParameters:
            nameSuffix: AllSubsets_CoreCLR_ReleaseRuntimeLibs
            buildArgs: -s clr+libs+host+packs -rc Release -lc Release -c $(_BuildConfig)
            timeoutInMinutes: 120
            condition: >-
              or(
                eq(stageDependencies.EvaluatePaths.evaluate_paths.outputs['SetPathVars_non_mono_and_wasm.containsChange'], true),
                eq(variables['isRollingBuild'], true))

      - template: /eng/pipelines/common/platform-matrix.yml
        parameters:
          jobTemplate: /eng/pipelines/common/global-build-job.yml
          buildConfig: ${{ variables.debugOnPrReleaseOnRolling }}
          platforms:
          - linux_arm64
          - linux_musl_x64
          jobParameters:
            nameSuffix: AllSubsets_CoreCLR
            buildArgs: -s clr+libs+host+packs -rc Release -c Release -lc $(_BuildConfig)
            timeoutInMinutes: 120
            condition: >-
              or(
                eq(stageDependencies.EvaluatePaths.evaluate_paths.outputs['SetPathVars_non_mono_and_wasm.containsChange'], true),
                eq(variables['isRollingBuild'], true))

      - template: /eng/pipelines/common/platform-matrix.yml
        parameters:
          jobTemplate: /eng/pipelines/common/global-build-job.yml
          buildConfig: Debug
          platforms:
          - browser_wasm
          - browser_wasm_win
          jobParameters:
            nameSuffix: AllSubsets_CoreCLR
            buildArgs: -s clr+libs+packs -c $(_BuildConfig) -lc Release
            timeoutInMinutes: 120
            postBuildSteps:
              - template: /eng/pipelines/common/templates/runtimes/build-runtime-tests.yml
                parameters:
                  testBuildArgs: test JIT/interpreter/Interpreter.csproj
            extraVariablesTemplates:
              - template: /eng/pipelines/common/templates/runtimes/test-variables.yml
                parameters:
                  testGroup: innerloop
                  liveLibrariesBuildConfig: Release
            condition: >-
              or(
                eq(variables['wasmDarcDependenciesChanged'], true),
                eq(stageDependencies.EvaluatePaths.evaluate_paths.outputs['SetPathVars_tools_illink.containsChange'], true),
                eq(stageDependencies.EvaluatePaths.evaluate_paths.outputs['SetPathVars_wasm_coreclr_runtimetests.containsChange'], true),
                eq(variables['isRollingBuild'], true))
>>>>>>> fed27579

      #
      # Build CoreCLR and Libraries with Libraries tests
      # For running libraries tests and installer tests
      #
      # - template: /eng/pipelines/common/platform-matrix.yml
      #   parameters:
      #     jobTemplate: /eng/pipelines/common/global-build-job.yml
      #     buildConfig: ${{ variables.debugOnPrReleaseOnRolling }}
      #     platforms:
      #     - linux_x64
      #     - linux_musl_x64
      #     - osx_x64
      #     - windows_x64
      #     jobParameters:
      #       nameSuffix: CoreCLR_Libraries
      #       buildArgs: -s clr+libs+libs.tests -rc Release -c $(_BuildConfig) /p:ArchiveTests=true
      #       timeoutInMinutes: 120
      #       postBuildSteps:
      #         - template: /eng/pipelines/common/upload-artifact-step.yml
      #           parameters:
      #             rootFolder: $(Build.SourcesDirectory)/artifacts/bin
      #             includeRootFolder: false
      #             archiveType: $(archiveType)
      #             archiveExtension: $(archiveExtension)
      #             tarCompression: $(tarCompression)
      #             artifactName: CoreCLR_Libraries_BuildArtifacts_$(osGroup)$(osSubgroup)_$(archType)_$(_BuildConfig)
      #             displayName: Build Assets
      #         - template: /eng/pipelines/common/upload-artifact-step.yml
      #           parameters:
      #             rootFolder: $(Build.SourcesDirectory)/artifacts/helix
      #             includeRootFolder: false
      #             archiveType: $(archiveType)
      #             archiveExtension: $(archiveExtension)
      #             tarCompression: $(tarCompression)
      #             artifactName: CoreCLR_Libraries_TestArtifacts_$(osGroup)$(osSubgroup)_$(archType)_$(_BuildConfig)
      #       condition: >-
      #         or(
      #           eq(stageDependencies.EvaluatePaths.evaluate_paths.outputs['SetPathVars_non_mono_and_wasm.containsChange'], true),
      #           eq(stageDependencies.EvaluatePaths.evaluate_paths.outputs['SetPathVars_libraries.containsChange'], true),
      #           eq(variables['isRollingBuild'], true))

      # - template: /eng/pipelines/common/platform-matrix.yml
      #   parameters:
      #     jobTemplate: /eng/pipelines/common/global-build-job.yml
      #     buildConfig: release
      #     platforms:
      #     - windows_x86
      #     jobParameters:
      #       nameSuffix: CoreCLR_Libraries
      #       buildArgs: -s clr+libs+libs.tests -c $(_BuildConfig) /p:ArchiveTests=true
      #       timeoutInMinutes: 120
      #       postBuildSteps:
      #         - template: /eng/pipelines/common/upload-artifact-step.yml
      #           parameters:
      #             rootFolder: $(Build.SourcesDirectory)/artifacts/bin
      #             includeRootFolder: false
      #             archiveType: $(archiveType)
      #             archiveExtension: $(archiveExtension)
      #             tarCompression: $(tarCompression)
      #             artifactName: CoreCLR_Libraries_BuildArtifacts_$(osGroup)$(osSubgroup)_$(archType)_$(_BuildConfig)
      #             displayName: Build Assets
      #         - template: /eng/pipelines/common/upload-artifact-step.yml
      #           parameters:
      #             rootFolder: $(Build.SourcesDirectory)/artifacts/helix
      #             includeRootFolder: false
      #             archiveType: $(archiveType)
      #             archiveExtension: $(archiveExtension)
      #             tarCompression: $(tarCompression)
      #             artifactName: CoreCLR_Libraries_TestArtifacts_$(osGroup)$(osSubgroup)_$(archType)_$(_BuildConfig)
      #       condition: >-
      #         or(
      #           eq(stageDependencies.EvaluatePaths.evaluate_paths.outputs['SetPathVars_non_mono_and_wasm.containsChange'], true),
      #           eq(stageDependencies.EvaluatePaths.evaluate_paths.outputs['SetPathVars_libraries.containsChange'], true),
      #           eq(variables['isRollingBuild'], true))

      #
      # Build CoreCLR and Libraries
      # For running installer tests
      #
      # - template: /eng/pipelines/common/platform-matrix.yml
      #   parameters:
      #     jobTemplate: /eng/pipelines/common/global-build-job.yml
      #     buildConfig: release
      #     platforms:
      #     - osx_arm64
      #     jobParameters:
      #       nameSuffix: CoreCLR_Libraries
      #       buildArgs: -s clr+libs -c $(_BuildConfig)
      #       timeoutInMinutes: 120
      #       postBuildSteps:
      #         - template: /eng/pipelines/common/upload-artifact-step.yml
      #           parameters:
      #             rootFolder: $(Build.SourcesDirectory)/artifacts/bin
      #             includeRootFolder: false
      #             archiveType: $(archiveType)
      #             archiveExtension: $(archiveExtension)
      #             tarCompression: $(tarCompression)
      #             artifactName: CoreCLR_Libraries_BuildArtifacts_$(osGroup)$(osSubgroup)_$(archType)_$(_BuildConfig)
      #             displayName: Build Assets
      #       condition: >-
      #         or(
      #           eq(stageDependencies.EvaluatePaths.evaluate_paths.outputs['SetPathVars_non_mono_and_wasm.containsChange'], true),
      #           eq(stageDependencies.EvaluatePaths.evaluate_paths.outputs['SetPathVars_libraries.containsChange'], true),
      #           eq(variables['isRollingBuild'], true))

      #
      # Build CoreCLR and Libraries with the respective tests
      # for the test configurations we run.
      #
      - template: /eng/pipelines/common/platform-matrix.yml
        parameters:
          jobTemplate: /eng/pipelines/common/global-build-job.yml
          buildConfig: ${{ variables.debugOnPrReleaseOnRolling }}
          platforms:
          - linux_arm64
          # - osx_x64
          jobParameters:
            nameSuffix: Libraries_CheckedCoreCLR
            buildArgs: -s clr+libs+libs.tests -c $(_BuildConfig) -rc Checked /p:ArchiveTests=true
            timeoutInMinutes: 120
            postBuildSteps:
              - template: /eng/pipelines/coreclr/templates/build-native-test-assets-step.yml
              - template: /eng/pipelines/common/upload-artifact-step.yml
                parameters:
                  rootFolder: $(Build.SourcesDirectory)/artifacts/bin
                  includeRootFolder: false
                  archiveType: $(archiveType)
                  archiveExtension: $(archiveExtension)
                  tarCompression: $(tarCompression)
                  artifactName: Libraries_CheckedCoreCLR_BuildArtifacts_$(osGroup)$(osSubgroup)_$(archType)_$(_BuildConfig)
                  displayName: Build Assets
              - template: /eng/pipelines/common/upload-artifact-step.yml
                parameters:
                  rootFolder: $(Build.SourcesDirectory)/artifacts/helix
                  includeRootFolder: false
                  archiveType: $(archiveType)
                  archiveExtension: $(archiveExtension)
                  tarCompression: $(tarCompression)
                  artifactName: Libraries_CheckedCoreCLR_TestArtifacts_$(osGroup)$(osSubgroup)_$(archType)_$(_BuildConfig)
            extraVariablesTemplates:
              - template: /eng/pipelines/common/templates/runtimes/native-test-assets-variables.yml
                parameters:
                  testGroup: innerloop
                  configOverride: Checked
            condition: >-
              or(
                eq(stageDependencies.EvaluatePaths.evaluate_paths.outputs['SetPathVars_coreclr.containsChange'], true),
                eq(stageDependencies.EvaluatePaths.evaluate_paths.outputs['SetPathVars_libraries.containsChange'], true),
                eq(stageDependencies.EvaluatePaths.evaluate_paths.outputs['SetPathVars_runtimetests.containsChange'], true),
                eq(variables['isRollingBuild'], true))

      - template: /eng/pipelines/common/platform-matrix.yml
        parameters:
          jobTemplate: /eng/pipelines/common/global-build-job.yml
          buildConfig: ${{ variables.debugOnPrReleaseOnRolling }}
          platforms:
          - linux_x64
<<<<<<< HEAD
          # - windows_x64
=======
          - windows_x64
          jobParameters:
            nameSuffix: Libraries_CheckedCoreCLR
            buildArgs: -s clr+clr.wasmjit+libs -c $(_BuildConfig) -rc Checked
            timeoutInMinutes: 120
            postBuildSteps:
              - template: /eng/pipelines/coreclr/templates/build-native-test-assets-step.yml
              - template: /eng/pipelines/common/upload-artifact-step.yml
                parameters:
                  rootFolder: $(Build.SourcesDirectory)/artifacts/bin
                  includeRootFolder: false
                  archiveType: $(archiveType)
                  archiveExtension: $(archiveExtension)
                  tarCompression: $(tarCompression)
                  artifactName: Libraries_CheckedCoreCLR_BuildArtifacts_$(osGroup)$(osSubgroup)_$(archType)_$(_BuildConfig)
                  displayName: Build Assets
            extraVariablesTemplates:
              - template: /eng/pipelines/common/templates/runtimes/native-test-assets-variables.yml
                parameters:
                  testGroup: innerloop
                  configOverride: Checked
            condition: >-
              or(
                eq(stageDependencies.EvaluatePaths.evaluate_paths.outputs['SetPathVars_coreclr.containsChange'], true),
                eq(stageDependencies.EvaluatePaths.evaluate_paths.outputs['SetPathVars_runtimetests.containsChange'], true),
                eq(variables['isRollingBuild'], true))

      - template: /eng/pipelines/common/platform-matrix.yml
        parameters:
          jobTemplate: /eng/pipelines/common/global-build-job.yml
          buildConfig: ${{ variables.debugOnPrReleaseOnRolling }}
          platforms:
          - linux_musl_x64
          - windows_x86
          jobParameters:
            nameSuffix: Libraries_CheckedCoreCLR
            buildArgs: -s clr+libs+libs.tests -c $(_BuildConfig) -rc Checked /p:ArchiveTests=true
            timeoutInMinutes: 120
            postBuildSteps:
              - template: /eng/pipelines/common/upload-artifact-step.yml
                parameters:
                  rootFolder: $(Build.SourcesDirectory)/artifacts/bin
                  includeRootFolder: false
                  archiveType: $(archiveType)
                  archiveExtension: $(archiveExtension)
                  tarCompression: $(tarCompression)
                  artifactName: Libraries_CheckedCoreCLR_BuildArtifacts_$(osGroup)$(osSubgroup)_$(archType)_$(_BuildConfig)
                  displayName: Build Assets
              - template: /eng/pipelines/common/upload-artifact-step.yml
                parameters:
                  rootFolder: $(Build.SourcesDirectory)/artifacts/helix
                  includeRootFolder: false
                  archiveType: $(archiveType)
                  archiveExtension: $(archiveExtension)
                  tarCompression: $(tarCompression)
                  artifactName: Libraries_CheckedCoreCLR_TestArtifacts_$(osGroup)$(osSubgroup)_$(archType)_$(_BuildConfig)
            condition: >-
              or(
                eq(stageDependencies.EvaluatePaths.evaluate_paths.outputs['SetPathVars_coreclr.containsChange'], true),
                eq(variables['isRollingBuild'], true))

      - template: /eng/pipelines/common/platform-matrix.yml
        parameters:
          jobTemplate: /eng/pipelines/common/global-build-job.yml
          buildConfig: ${{ variables.debugOnPrReleaseOnRolling }}
          platforms:
          - osx_arm64
>>>>>>> fed27579
          jobParameters:
            nameSuffix: Libraries_CheckedCoreCLR
            buildArgs: -s clr+libs -c $(_BuildConfig) -rc Checked
            timeoutInMinutes: 120
            postBuildSteps:
              - template: /eng/pipelines/coreclr/templates/build-native-test-assets-step.yml
              - template: /eng/pipelines/common/upload-artifact-step.yml
                parameters:
                  rootFolder: $(Build.SourcesDirectory)/artifacts/bin
                  includeRootFolder: false
                  archiveType: $(archiveType)
                  archiveExtension: $(archiveExtension)
                  tarCompression: $(tarCompression)
                  artifactName: Libraries_CheckedCoreCLR_BuildArtifacts_$(osGroup)$(osSubgroup)_$(archType)_$(_BuildConfig)
                  displayName: Build Assets
            extraVariablesTemplates:
              - template: /eng/pipelines/common/templates/runtimes/native-test-assets-variables.yml
                parameters:
                  testGroup: innerloop
                  configOverride: Checked
            condition: >-
              or(
                eq(stageDependencies.EvaluatePaths.evaluate_paths.outputs['SetPathVars_coreclr.containsChange'], true),
                eq(stageDependencies.EvaluatePaths.evaluate_paths.outputs['SetPathVars_runtimetests.containsChange'], true),
                eq(variables['isRollingBuild'], true))

      # - template: /eng/pipelines/common/platform-matrix.yml
      #   parameters:
      #     jobTemplate: /eng/pipelines/common/global-build-job.yml
      #     buildConfig: ${{ variables.debugOnPrReleaseOnRolling }}
      #     platforms:
      #     - linux_musl_x64
      #     - windows_x86
      #     jobParameters:
      #       nameSuffix: Libraries_CheckedCoreCLR
      #       buildArgs: -s clr+libs+libs.tests -c $(_BuildConfig) -rc Checked /p:ArchiveTests=true
      #       timeoutInMinutes: 120
      #       postBuildSteps:
      #         - template: /eng/pipelines/common/upload-artifact-step.yml
      #           parameters:
      #             rootFolder: $(Build.SourcesDirectory)/artifacts/bin
      #             includeRootFolder: false
      #             archiveType: $(archiveType)
      #             archiveExtension: $(archiveExtension)
      #             tarCompression: $(tarCompression)
      #             artifactName: Libraries_CheckedCoreCLR_BuildArtifacts_$(osGroup)$(osSubgroup)_$(archType)_$(_BuildConfig)
      #             displayName: Build Assets
      #         - template: /eng/pipelines/common/upload-artifact-step.yml
      #           parameters:
      #             rootFolder: $(Build.SourcesDirectory)/artifacts/helix
      #             includeRootFolder: false
      #             archiveType: $(archiveType)
      #             archiveExtension: $(archiveExtension)
      #             tarCompression: $(tarCompression)
      #             artifactName: Libraries_CheckedCoreCLR_TestArtifacts_$(osGroup)$(osSubgroup)_$(archType)_$(_BuildConfig)
      #       condition: >-
      #         or(
      #           eq(stageDependencies.EvaluatePaths.evaluate_paths.outputs['SetPathVars_coreclr.containsChange'], true),
      #           eq(variables['isRollingBuild'], true))

      # - template: /eng/pipelines/common/platform-matrix.yml
      #   parameters:
      #     jobTemplate: /eng/pipelines/common/global-build-job.yml
      #     buildConfig: ${{ variables.debugOnPrReleaseOnRolling }}
      #     platforms:
      #     - osx_arm64
      #     jobParameters:
      #       nameSuffix: Libraries_CheckedCoreCLR
      #       buildArgs: -s clr+libs -c $(_BuildConfig) -rc Checked
      #       timeoutInMinutes: 120
      #       postBuildSteps:
      #         - template: /eng/pipelines/coreclr/templates/build-native-test-assets-step.yml
      #         - template: /eng/pipelines/common/upload-artifact-step.yml
      #           parameters:
      #             rootFolder: $(Build.SourcesDirectory)/artifacts/bin
      #             includeRootFolder: false
      #             archiveType: $(archiveType)
      #             archiveExtension: $(archiveExtension)
      #             tarCompression: $(tarCompression)
      #             artifactName: Libraries_CheckedCoreCLR_BuildArtifacts_$(osGroup)$(osSubgroup)_$(archType)_$(_BuildConfig)
      #             displayName: Build Assets
      #       extraVariablesTemplates:
      #         - template: /eng/pipelines/common/templates/runtimes/native-test-assets-variables.yml
      #           parameters:
      #             testGroup: innerloop
      #             configOverride: Checked
      #       condition: >-
      #         or(
      #           eq(stageDependencies.EvaluatePaths.evaluate_paths.outputs['SetPathVars_coreclr_AppleSilicon.containsChange'], true),
      #           eq(variables['isRollingBuild'], true))

      # - template: /eng/pipelines/common/platform-matrix.yml
      #   parameters:
      #     jobTemplate: /eng/pipelines/common/global-build-job.yml
      #     buildConfig: checked
      #     platforms:
      #     - linux_arm
      #     - windows_arm64
      #     - windows_x86
      #     jobParameters:
      #       nameSuffix: CoreCLR_ReleaseLibraries
      #       buildArgs: -s clr+libs -rc $(_BuildConfig) -c Release
      #       timeoutInMinutes: 120
      #       postBuildSteps:
      #         - template: /eng/pipelines/coreclr/templates/build-native-test-assets-step.yml
      #         - template: /eng/pipelines/common/upload-artifact-step.yml
      #           parameters:
      #             rootFolder: $(Build.SourcesDirectory)/artifacts/bin
      #             includeRootFolder: false
      #             archiveType: $(archiveType)
      #             archiveExtension: $(archiveExtension)
      #             tarCompression: $(tarCompression)
      #             artifactName: CoreCLR_ReleaseLibraries_BuildArtifacts_$(osGroup)$(osSubgroup)_$(archType)_$(_BuildConfig)
      #             displayName: Build Assets
      #       extraVariablesTemplates:
      #         - template: /eng/pipelines/common/templates/runtimes/native-test-assets-variables.yml
      #           parameters:
      #             testGroup: innerloop
      #       condition: >-
      #         or(
      #           eq(stageDependencies.EvaluatePaths.evaluate_paths.outputs['SetPathVars_coreclr.containsChange'], true),
      #           eq(stageDependencies.EvaluatePaths.evaluate_paths.outputs['SetPathVars_runtimetests.containsChange'], true),
      #           eq(variables['isRollingBuild'], true))

      # - template: /eng/pipelines/common/platform-matrix.yml
      #   parameters:
      #     jobTemplate: /eng/pipelines/common/global-build-job.yml
      #     buildConfig: checked
      #     platforms:
      #     - linux_x64
      #     - linux_musl_arm
      #     - linux_musl_arm64
      #     - windows_x64
      #     jobParameters:
      #       nameSuffix: CoreCLR_ReleaseLibraries
      #       buildArgs: -s clr+libs+libs.tests -rc $(_BuildConfig) -c Release /p:ArchiveTests=true
      #       timeoutInMinutes: 120
      #       postBuildSteps:
      #         - template: /eng/pipelines/common/upload-artifact-step.yml
      #           parameters:
      #             rootFolder: $(Build.SourcesDirectory)/artifacts/bin
      #             includeRootFolder: false
      #             archiveType: $(archiveType)
      #             archiveExtension: $(archiveExtension)
      #             tarCompression: $(tarCompression)
      #             artifactName: CoreCLR_ReleaseLibraries_BuildArtifacts_$(osGroup)$(osSubgroup)_$(archType)_$(_BuildConfig)
      #             displayName: Build Assets
      #         - template: /eng/pipelines/common/upload-artifact-step.yml
      #           parameters:
      #             rootFolder: $(Build.SourcesDirectory)/artifacts/helix
      #             includeRootFolder: false
      #             archiveType: $(archiveType)
      #             archiveExtension: $(archiveExtension)
      #             tarCompression: $(tarCompression)
      #             artifactName: CoreCLR_ReleaseLibraries_TestArtifacts_$(osGroup)$(osSubgroup)_$(archType)_$(_BuildConfig)
      #       condition: >-
      #         or(
      #           eq(stageDependencies.EvaluatePaths.evaluate_paths.outputs['SetPathVars_coreclr.containsChange'], true),
      #           eq(variables['isRollingBuild'], true))

      #
      # Build the whole product using GNU compiler toolchain
      # When CoreCLR, Mono, Libraries, Installer and src/tests are changed
      #
      # - template: /eng/pipelines/common/platform-matrix.yml
      #   parameters:
      #     jobTemplate: /eng/pipelines/common/global-build-job.yml
      #     buildConfig: checked
      #     platforms:
      #     - gcc_linux_x64
      #     jobParameters:
      #       testGroup: innerloop
      #       nameSuffix: Native_GCC
      #       buildArgs: -s clr.native+libs.native+mono+host.native -c $(_BuildConfig) -gcc
      #       postBuildSteps:
      #         - template: /eng/pipelines/common/templates/runtimes/build-runtime-tests.yml
      #           parameters:
      #             testBuildArgs: skipmanaged skipgeneratelayout skiprestorepackages -gcc
      #       condition: >-
      #         or(
      #           eq(stageDependencies.EvaluatePaths.evaluate_paths.outputs['SetPathVars_coreclr.containsChange'], true),
      #           eq(stageDependencies.EvaluatePaths.evaluate_paths.outputs['SetPathVars_mono_excluding_wasm.containsChange'], true),
      #           eq(stageDependencies.EvaluatePaths.evaluate_paths.outputs['SetPathVars_libraries.containsChange'], true),
      #           eq(stageDependencies.EvaluatePaths.evaluate_paths.outputs['SetPathVars_installer.containsChange'], true),
      #           eq(stageDependencies.EvaluatePaths.evaluate_paths.outputs['SetPathVars_runtimetests.containsChange'], true),
      #           eq(variables['isRollingBuild'], true))

      #
      # Build CoreCLR and run crossgen on S.P.CoreLib
      #
      # - template: /eng/pipelines/common/platform-matrix.yml
      #   parameters:
      #     jobTemplate: /eng/pipelines/common/global-build-job.yml
      #     helixQueuesTemplate: /eng/pipelines/libraries/helix-queues-setup.yml
      #     buildConfig: checked
      #     runtimeFlavor: coreclr
      #     platforms:
      #     - linux_x86
      #     jobParameters:
      #       testScope: innerloop
      #       nameSuffix: CoreCLR
      #       buildArgs: -s clr.runtime+clr.jit+clr.iltools+clr.spmi+clr.corelib+clr.nativecorelib -c $(_BuildConfig)
      #       timeoutInMinutes: 120
      #       condition: >-
      #         or(
      #           eq(stageDependencies.EvaluatePaths.evaluate_paths.outputs['SetPathVars_coreclr.containsChange'], true),
      #           eq(variables['isRollingBuild'], true))

      #
      # Build CoreCLR as a non-portable build
      #
      # - template: /eng/pipelines/common/platform-matrix.yml
      #   parameters:
      #     jobTemplate: /eng/pipelines/common/global-build-job.yml
      #     helixQueuesTemplate: /eng/pipelines/libraries/helix-queues-setup.yml
      #     buildConfig: checked
      #     runtimeFlavor: coreclr
      #     platforms:
      #     - tizen_armel
      #     jobParameters:
      #       testScope: innerloop
      #       nameSuffix: CoreCLR_NonPortable
      #       buildArgs: -s clr.native+clr.tools+clr.corelib+clr.nativecorelib+clr.aot+clr.packages --targetrid tizen.9.0.0-armel -c $(_BuildConfig) /p:PortableBuild=false
      #       timeoutInMinutes: 120
      #       condition: >-
      #         or(
      #           eq(stageDependencies.EvaluatePaths.evaluate_paths.outputs['SetPathVars_coreclr.containsChange'], true),
      #           eq(variables['isRollingBuild'], true))

      #
      # Build CoreCLR + Libs + Host
      #
      # - template: /eng/pipelines/common/platform-matrix.yml
      #   parameters:
      #     jobTemplate: /eng/pipelines/common/global-build-job.yml
      #     helixQueuesTemplate: /eng/pipelines/libraries/helix-queues-setup.yml
      #     buildConfig: ${{ variables.debugOnPrReleaseOnRolling }}
      #     runtimeFlavor: coreclr
      #     platforms:
      #     - freebsd_x64
      #     - linux_riscv64
      #     - linux_loongarch64
      #     jobParameters:
      #       testScope: innerloop
      #       nameSuffix: CoreCLR_Bootstrapped
      #       buildArgs: -s clr+libs+host+packs+tools.cdac -c $(_BuildConfig) -rc Checked --bootstrap
      #       timeoutInMinutes: 120
      #       condition: >-
      #         or(
      #           eq(stageDependencies.EvaluatePaths.evaluate_paths.outputs['SetPathVars_coreclr.containsChange'], true),
      #           eq(stageDependencies.EvaluatePaths.evaluate_paths.outputs['SetPathVars_installer.containsChange'], true),
      #           eq(variables['isRollingBuild'], true))

      #
      # CoreCLR NativeAOT debug build and smoke tests
      # Only when CoreCLR is changed
      #
      # - template: /eng/pipelines/common/platform-matrix.yml
      #   parameters:
      #     jobTemplate: /eng/pipelines/common/global-build-job.yml
      #     helixQueuesTemplate: /eng/pipelines/coreclr/templates/helix-queues-setup.yml
      #     buildConfig: Debug
      #     platforms:
      #     - linux_x64
      #     - windows_x64
      #     variables:
      #     - name: timeoutPerTestInMinutes
      #       value: 60
      #     - name: timeoutPerTestCollectionInMinutes
      #       value: 180
      #     jobParameters:
      #       timeoutInMinutes: 180
      #       nameSuffix: NativeAOT
      #       buildArgs: -s clr.aot+libs -rc $(_BuildConfig) -lc Release /p:RunAnalyzers=false
      #       postBuildSteps:
      #         - template: /eng/pipelines/coreclr/nativeaot-post-build-steps.yml
      #           parameters:
      #             creator: dotnet-bot
      #             testBuildArgs: nativeaot tree nativeaot
      #             liveLibrariesBuildConfig: Release
      #             testRunNamePrefixSuffix: NativeAOT_$(_BuildConfig)
      #       extraVariablesTemplates:
      #         - template: /eng/pipelines/common/templates/runtimes/test-variables.yml
      #           parameters:
      #             testGroup: innerloop
      #             liveLibrariesBuildConfig: Release
      #       condition: >-
      #         or(
      #           eq(stageDependencies.EvaluatePaths.evaluate_paths.outputs['SetPathVars_coreclr.containsChange'], true),
      #           eq(stageDependencies.EvaluatePaths.evaluate_paths.outputs['SetPathVars_runtimetests.containsChange'], true),
      #           eq(stageDependencies.EvaluatePaths.evaluate_paths.outputs['SetPathVars_tools_illink.containsChange'], true),
      #           eq(variables['isRollingBuild'], true))

      #
      # CoreCLR NativeAOT checked build and smoke tests
      # Only when CoreCLR is changed
      #
<<<<<<< HEAD
      # - template: /eng/pipelines/common/platform-matrix.yml
      #   parameters:
      #     jobTemplate: /eng/pipelines/common/global-build-job.yml
      #     helixQueuesTemplate: /eng/pipelines/coreclr/templates/helix-queues-setup.yml
      #     buildConfig: Checked
      #     platforms:
      #     - windows_x64
      #     variables:
      #     - name: timeoutPerTestInMinutes
      #       value: 60
      #     - name: timeoutPerTestCollectionInMinutes
      #       value: 180
      #     jobParameters:
      #       timeoutInMinutes: 180
      #       nameSuffix: NativeAOT
      #       buildArgs: -s clr.aot+libs.native+libs.sfx -rc $(_BuildConfig) -lc Release /p:RunAnalyzers=false
      #       postBuildSteps:
      #         - template: /eng/pipelines/coreclr/nativeaot-post-build-steps.yml
      #           parameters:
      #             creator: dotnet-bot
      #             testBuildArgs: 'nativeaot tree ";nativeaot;Loader;Interop;" /p:BuildNativeAotFrameworkObjects=true'
      #             liveLibrariesBuildConfig: Release
      #             testRunNamePrefixSuffix: NativeAOT_$(_BuildConfig)
      #       extraVariablesTemplates:
      #         - template: /eng/pipelines/common/templates/runtimes/test-variables.yml
      #           parameters:
      #             testGroup: innerloop
      #             liveLibrariesBuildConfig: Release
      #       condition: >-
      #         or(
      #           eq(stageDependencies.EvaluatePaths.evaluate_paths.outputs['SetPathVars_coreclr.containsChange'], true),
      #           eq(stageDependencies.EvaluatePaths.evaluate_paths.outputs['SetPathVars_runtimetests.containsChange'], true),
      #           eq(stageDependencies.EvaluatePaths.evaluate_paths.outputs['SetPathVars_tools_illink.containsChange'], true),
      #           eq(variables['isRollingBuild'], true))
=======
      - template: /eng/pipelines/common/platform-matrix.yml
        parameters:
          jobTemplate: /eng/pipelines/common/global-build-job.yml
          helixQueuesTemplate: /eng/pipelines/coreclr/templates/helix-queues-setup.yml
          buildConfig: Checked
          platforms:
          - windows_x64
          variables:
          - name: timeoutPerTestInMinutes
            value: 60
          - name: timeoutPerTestCollectionInMinutes
            value: 180
          jobParameters:
            timeoutInMinutes: 180
            nameSuffix: NativeAOT
            buildArgs: -s clr.aot+libs.native+libs.sfx -rc $(_BuildConfig) -lc Release /p:RunAnalyzers=false
            postBuildSteps:
              - template: /eng/pipelines/coreclr/nativeaot-post-build-steps.yml
                parameters:
                  creator: dotnet-bot
                  testBuildArgs: 'nativeaot tree ";nativeaot;Loader;Interop;async;" /p:BuildNativeAotFrameworkObjects=true'
                  liveLibrariesBuildConfig: Release
                  testRunNamePrefixSuffix: NativeAOT_$(_BuildConfig)
            extraVariablesTemplates:
              - template: /eng/pipelines/common/templates/runtimes/test-variables.yml
                parameters:
                  testGroup: innerloop
                  liveLibrariesBuildConfig: Release
            condition: >-
              or(
                eq(stageDependencies.EvaluatePaths.evaluate_paths.outputs['SetPathVars_coreclr.containsChange'], true),
                eq(stageDependencies.EvaluatePaths.evaluate_paths.outputs['SetPathVars_runtimetests.containsChange'], true),
                eq(stageDependencies.EvaluatePaths.evaluate_paths.outputs['SetPathVars_tools_illink.containsChange'], true),
                eq(variables['isRollingBuild'], true))
>>>>>>> fed27579

      #
      # CoreCLR NativeAOT release build and smoke tests
      # Only when CoreCLR is changed
      #
      # - template: /eng/pipelines/common/platform-matrix.yml
      #   parameters:
      #     jobTemplate: /eng/pipelines/common/global-build-job.yml
      #     helixQueuesTemplate: /eng/pipelines/coreclr/templates/helix-queues-setup.yml
      #     buildConfig: Release
      #     platforms:
      #     - linux_x64
      #     - windows_x64
      #     - osx_x64
      #     - linux_arm64
      #     - windows_arm64
      #     variables:
      #     - name: timeoutPerTestInMinutes
      #       value: 60
      #     - name: timeoutPerTestCollectionInMinutes
      #       value: 180
      #     jobParameters:
      #       testGroup: innerloop
      #       timeoutInMinutes: 180
      #       nameSuffix: NativeAOT
      #       buildArgs: -s clr.aot+libs+tools.illink -c $(_BuildConfig) -rc $(_BuildConfig) -lc Release /p:RunAnalyzers=false
      #       postBuildSteps:
      #         - template: /eng/pipelines/coreclr/nativeaot-post-build-steps.yml
      #           parameters:
      #             creator: dotnet-bot
      #             testBuildArgs: 'nativeaot tree ";nativeaot;tracing/eventpipe/providervalidation;"'
      #             liveLibrariesBuildConfig: Release
      #             testRunNamePrefixSuffix: NativeAOT_$(_BuildConfig)
      #       extraVariablesTemplates:
      #         - template: /eng/pipelines/common/templates/runtimes/test-variables.yml
      #           parameters:
      #             testGroup: innerloop
      #             liveLibrariesBuildConfig: Release
      #       condition: >-
      #         or(
      #           eq(stageDependencies.EvaluatePaths.evaluate_paths.outputs['SetPathVars_coreclr.containsChange'], true),
      #           eq(stageDependencies.EvaluatePaths.evaluate_paths.outputs['SetPathVars_runtimetests.containsChange'], true),
      #           eq(stageDependencies.EvaluatePaths.evaluate_paths.outputs['SetPathVars_tools_illink.containsChange'], true),
      #           eq(variables['isRollingBuild'], true))

      #
      # CoreCLR NativeAOT release build and libraries tests
      # Only when CoreCLR or library is changed
      #
      # - template: /eng/pipelines/common/platform-matrix.yml
      #   parameters:
      #     jobTemplate: /eng/pipelines/common/global-build-job.yml
      #     helixQueuesTemplate: /eng/pipelines/libraries/helix-queues-setup.yml
      #     buildConfig: Release
      #     platforms:
      #     - windows_arm64
      #     - linux_arm64
      #     - osx_arm64
      #     jobParameters:
      #       testGroup: innerloop
      #       isSingleFile: true
      #       nameSuffix: NativeAOT_Libraries
      #       buildArgs: -s clr.aot+libs+libs.tests -c $(_BuildConfig) /p:TestNativeAot=true /p:RunSmokeTestsOnly=true /p:ArchiveTests=true /p:RunAnalyzers=false
      #       timeoutInMinutes: 240 # Doesn't actually take long, but we've seen the ARM64 Helix queue often get backlogged for 2+ hours
      #       # extra steps, run tests
      #       postBuildSteps:
      #         - template: /eng/pipelines/libraries/helix.yml
      #           parameters:
      #             creator: dotnet-bot
      #             testRunNamePrefixSuffix: NativeAOT_$(_BuildConfig)
      #       condition: >-
      #         or(
      #           eq(stageDependencies.EvaluatePaths.evaluate_paths.outputs['SetPathVars_libraries.containsChange'], true),
      #           eq(stageDependencies.EvaluatePaths.evaluate_paths.outputs['SetPathVars_coreclr.containsChange'], true),
      #           eq(stageDependencies.EvaluatePaths.evaluate_paths.outputs['SetPathVars_tools_illink.containsChange'], true),
      #           eq(variables['isRollingBuild'], true))

      # Build and test clr tools
      # - template: /eng/pipelines/common/platform-matrix.yml
      #   parameters:
      #     jobTemplate: /eng/pipelines/common/global-build-job.yml
      #     buildConfig: checked
      #     platforms:
      #     - linux_x64
      #     jobParameters:
      #       timeoutInMinutes: 120
      #       nameSuffix: CLR_Tools_Tests
      #       buildArgs: -s clr.aot+clr.iltools+libs.sfx+clr.toolstests+tools.cdac+tools.cdactests -c $(_BuildConfig) -test
      #       enablePublishTestResults: true
      #       testResultsFormat: 'xunit'
      #       # We want to run AOT tests when illink changes because there's share code and tests from illink which are used by AOT
      #       condition: >-
      #         or(
      #           eq(stageDependencies.EvaluatePaths.evaluate_paths.outputs['SetPathVars_coreclr.containsChange'], true),
      #           eq(stageDependencies.EvaluatePaths.evaluate_paths.outputs['SetPathVars_tools_illink.containsChange'], true),
      #           eq(stageDependencies.EvaluatePaths.evaluate_paths.outputs['SetPathVars_tools_cdac.containsChange'], true),
      #           eq(variables['isRollingBuild'], true))
      #
      # Build CrossDacs
      #
      # - template: /eng/pipelines/common/platform-matrix.yml
      #   parameters:
      #     jobTemplate: /eng/pipelines/common/global-build-job.yml
      #     buildConfig: release
      #     platforms:
      #     - windows_x64
      #     variables:
      #       - name: _archParameter
      #         value: -arch x64,x86,arm,arm64
      #     jobParameters:
      #       buildArgs: -s linuxdac+alpinedac -c Checked,$(_BuildConfig)
      #       nameSuffix: CrossDac
      #       isOfficialBuild: false
      #       timeoutInMinutes: 60
      #       postBuildSteps:
      #       - publish: $(Build.SourcesDirectory)/artifacts/bin/coreclr
      #         displayName: Publish CrossDacs for diagnostics
      #         artifact: CoreCLRCrossDacArtifacts
      #       condition: >-
      #         or(
      #           eq(stageDependencies.EvaluatePaths.evaluate_paths.outputs['SetPathVars_non_mono_and_wasm.containsChange'], true),
      #           eq(variables['isRollingBuild'], true))

      # Build Mono AOT offset headers once, for validation
      # Only when mono changed
      #
      # - template: /eng/pipelines/common/platform-matrix.yml
      #   parameters:
      #     jobTemplate: /eng/pipelines/common/global-build-job.yml
      #     buildConfig: release
      #     platforms:
      #     - android_x64
      #     - browser_wasm
      #     - wasi_wasm
      #     - ios_arm64 # tvos and ios use the same offsets so we only need to build once
      #     - maccatalyst_x64
      #     variables:
      #       - name: _osParameter
      #         value: -os linux
      #       - name: _archParameter
      #         value: -arch x64
      #     jobParameters:
      #       nameSuffix: MonoAOTOffsets
      #       buildArgs: -s mono.aotcross -c $(_BuildConfig) /p:MonoGenerateOffsetsOSGroups=$(osGroup) /p:ValidateMonoOffsets=true
      #       postBuildSteps:
      #         # Upload offset files
      #         - task: CopyFiles@2
      #           displayName: Collect offset files
      #           condition: failed()
      #           inputs:
      #             sourceFolder: '$(Build.SourcesDirectory)/src/mono/mono/offsets'
      #             contents: '*.h.new'
      #             targetFolder: '$(Build.SourcesDirectory)/artifacts/obj/mono/offsetfiles/'

      #         - publish: '$(Build.SourcesDirectory)/artifacts/obj/mono/offsetfiles'
      #           condition: failed()
      #           artifact: MonoAOTOffsets_$(osGroup)$(osSubGroup)
      #           displayName: Upload offset files
      #       condition: >-
      #         or(
      #           eq(stageDependencies.EvaluatePaths.evaluate_paths.outputs['SetPathVars_mono_excluding_wasm.containsChange'], true),
      #           eq(stageDependencies.EvaluatePaths.evaluate_paths.outputs['SetPathVars_installer.containsChange'], true),
      #           eq(variables['isRollingBuild'], true))

      # Build the whole product using Mono runtime
      # Only when libraries, mono or installer are changed
      #
      # - template: /eng/pipelines/common/platform-matrix.yml
      #   parameters:
      #     jobTemplate: /eng/pipelines/common/global-build-job.yml
      #     buildConfig: ${{ variables.debugOnPrReleaseOnRolling }}
      #     runtimeFlavor: mono
      #     platforms:
      #     - tvossimulator_x64
      #     - linux_x64
      #     - linux_arm
      #     - linux_arm64
      #     jobParameters:
      #       testGroup: innerloop
      #       nameSuffix: AllSubsets_Mono
      #       buildArgs: -s mono+libs+host+packs -c $(_BuildConfig)
      #       condition: >-
      #         or(
      #           eq(stageDependencies.EvaluatePaths.evaluate_paths.outputs['SetPathVars_libraries.containsChange'], true),
      #           eq(stageDependencies.EvaluatePaths.evaluate_paths.outputs['SetPathVars_mono_excluding_wasm.containsChange'], true),
      #           eq(stageDependencies.EvaluatePaths.evaluate_paths.outputs['SetPathVars_installer.containsChange'], true),
      #           eq(variables['isRollingBuild'], true))

      # - template: /eng/pipelines/common/platform-matrix.yml
      #   parameters:
      #     jobTemplate: /eng/pipelines/common/global-build-job.yml
      #     buildConfig: Release
      #     runtimeFlavor: mono
      #     platforms:
      #     - linux_musl_x64
      #     - osx_x64
      #     jobParameters:
      #       testGroup: innerloop
      #       nameSuffix: AllSubsets_Mono
      #       buildArgs: -s mono+libs+host+packs -c $(_BuildConfig)
      #       condition: >-
      #         or(
      #           eq(stageDependencies.EvaluatePaths.evaluate_paths.outputs['SetPathVars_libraries.containsChange'], true),
      #           eq(stageDependencies.EvaluatePaths.evaluate_paths.outputs['SetPathVars_mono_excluding_wasm.containsChange'], true),
      #           eq(stageDependencies.EvaluatePaths.evaluate_paths.outputs['SetPathVars_installer.containsChange'], true),
      #           eq(variables['isRollingBuild'], true))

      #
      # WebAssembly legs
      #
      # - template: /eng/pipelines/common/templates/wasm-library-tests.yml
      #   parameters:
      #     platforms:
      #       - browser_wasm
      #     alwaysRun: ${{ variables.isRollingBuild }}
      #     extraBuildArgs: /p:AotHostArchitecture=x64 /p:AotHostOS=$(_hostedOS)
      #     scenarios:
      #       - WasmTestOnChrome
      #       - WasmTestOnFirefox

      # - template: /eng/pipelines/common/templates/wasm-library-tests.yml
      #   parameters:
      #     platforms:
      #       - browser_wasm_win
      #     alwaysRun: ${{ variables.isRollingBuild }}
      #     extraBuildArgs: /p:AotHostArchitecture=x64 /p:AotHostOS=$(_hostedOS)
      #     scenarios:
      #       - WasmTestOnChrome

      # EAT Library tests - only run on linux
      # - template: /eng/pipelines/common/templates/wasm-library-aot-tests.yml
      #   parameters:
      #     platforms:
      #       - browser_wasm
      #     nameSuffix: _EAT
      #     runAOT: false
      #     shouldRunSmokeOnly: false
      #     alwaysRun: ${{ variables.isRollingBuild }}
      #     extraBuildArgs: /p:AotHostArchitecture=x64 /p:AotHostOS=$(_hostedOS) /maxcpucount:2

      # AOT Library tests
      # - template: /eng/pipelines/common/templates/wasm-library-aot-tests.yml
      #   parameters:
      #     platforms:
      #       - browser_wasm
      #       - browser_wasm_win
      #     nameSuffix: _Smoke_AOT
      #     runAOT: true
      #     shouldRunSmokeOnly: true
      #     alwaysRun: ${{ variables.isRollingBuild }}
      #     extraBuildArgs: /p:AotHostArchitecture=x64 /p:AotHostOS=$(_hostedOS)

      # For Wasm.Build.Tests - runtime pack builds
      # - template: /eng/pipelines/common/templates/wasm-build-only.yml
      #   parameters:
      #     platforms:
      #       - browser_wasm
      #       - browser_wasm_win
      #     condition: or(eq(variables.isRollingBuild, true), eq(variables.wasmSingleThreadedBuildOnlyNeededOnDefaultPipeline, true))
      #     nameSuffix: SingleThreaded
      #     extraBuildArgs: /p:AotHostArchitecture=x64 /p:AotHostOS=$(_hostedOS)
      #     publishArtifactsForWorkload: true
      #     publishWBT: true

      # - template: /eng/pipelines/common/templates/wasm-build-only.yml
      #   parameters:
      #     platforms:
      #       - browser_wasm
      #       - browser_wasm_win
      #     condition: or(eq(variables.isRollingBuild, true), eq(variables.wasmSingleThreadedBuildOnlyNeededOnDefaultPipeline, true))
      #     nameSuffix: MultiThreaded
      #     extraBuildArgs: /p:WasmEnableThreads=true /p:AotHostArchitecture=x64 /p:AotHostOS=$(_hostedOS)
      #     publishArtifactsForWorkload: true
      #     publishWBT: false

      # Browser Wasm.Build.Tests
      # - template: /eng/pipelines/common/templates/browser-wasm-build-tests.yml
      #   parameters:
      #     platforms:
      #       - browser_wasm
      #       - browser_wasm_win
      #     alwaysRun: ${{ variables.isRollingBuild }}
      #     extraBuildArgs: /p:AotHostArchitecture=x64 /p:AotHostOS=$(_hostedOS)

      # Wasm runtime tests
      # - template: /eng/pipelines/common/templates/wasm-runtime-tests.yml
      #   parameters:
      #     platforms:
      #       - browser_wasm
      #     alwaysRun: ${{ variables.isRollingBuild }}
      #     extraBuildArgs: /p:AotHostArchitecture=x64 /p:AotHostOS=$(_hostedOS)

      # WASI/WASM

      # - template: /eng/pipelines/common/templates/wasm-build-only.yml
      #   parameters:
      #     platforms:
      #       - wasi_wasm
      #       - wasi_wasm_win
      #     extraBuildArgs: /p:AotHostArchitecture=x64 /p:AotHostOS=$(_hostedOS)
      #     condition: or(eq(variables.isRollingBuild, true), eq(variables.wasmSingleThreadedBuildOnlyNeededOnDefaultPipeline, true))
      #     publishArtifactsForWorkload: false
      #     publishWBT: false

      #
      # Android devices
      # Build the whole product using Mono and run libraries tests
      #
      # - template: /eng/pipelines/common/platform-matrix.yml
      #   parameters:
      #     jobTemplate: /eng/pipelines/common/global-build-job.yml
      #     helixQueuesTemplate: /eng/pipelines/libraries/helix-queues-setup.yml
      #     buildConfig: Release
      #     runtimeFlavor: mono
      #     platforms:
      #     - android_arm
      #     - android_arm64
      #     variables:
      #       # map dependencies variables to local variables
      #       - name: librariesContainsChange
      #         value: $[ stageDependencies.EvaluatePaths.evaluate_paths.outputs['SetPathVars_libraries.containsChange'] ]
      #       - name: monoContainsChange
      #         value: $[ stageDependencies.EvaluatePaths.evaluate_paths.outputs['SetPathVars_mono_excluding_wasm.containsChange'] ]
      #     jobParameters:
      #       testGroup: innerloop
      #       nameSuffix: AllSubsets_Mono
      #       buildArgs: -s mono+libs+libs.tests+host+packs -c $(_BuildConfig) /p:ArchiveTests=true /p:RunSmokeTestsOnly=true /p:EnableAdditionalTimezoneChecks=true
      #       timeoutInMinutes: 120
      #       condition: >-
      #         or(
      #           eq(stageDependencies.EvaluatePaths.evaluate_paths.outputs['SetPathVars_libraries.containsChange'], true),
      #           eq(stageDependencies.EvaluatePaths.evaluate_paths.outputs['SetPathVars_mono_excluding_wasm.containsChange'], true),
      #           eq(stageDependencies.EvaluatePaths.evaluate_paths.outputs['SetPathVars_installer.containsChange'], true),
      #           eq(variables['isRollingBuild'], true))
      #       # extra steps, run tests
      #       postBuildSteps:
      #         - template: /eng/pipelines/libraries/helix.yml
      #           parameters:
      #             creator: dotnet-bot
      #             testRunNamePrefixSuffix: Mono_$(_BuildConfig)
      #             condition: >-
      #               or(
      #               eq(variables['librariesContainsChange'], true),
      #               eq(variables['monoContainsChange'], true),
      #               eq(variables['isRollingBuild'], true))

      #
      # Android arm64 devices and x64 emulators
      # Build the whole product using CoreCLR and run functional tests
      #
      # - template: /eng/pipelines/common/platform-matrix.yml
      #   parameters:
      #     jobTemplate: /eng/pipelines/common/global-build-job.yml
      #     helixQueuesTemplate: /eng/pipelines/libraries/helix-queues-setup.yml
      #     buildConfig: Release
      #     runtimeFlavor: coreclr
      #     platforms:
      #     - android_x64
      #     - android_arm64
      #     variables:
      #       # map dependencies variables to local variables
      #       - name: librariesContainsChange
      #         value: $[ stageDependencies.EvaluatePaths.evaluate_paths.outputs['SetPathVars_libraries.containsChange'] ]
      #       - name: coreclrContainsChange
      #         value: $[ stageDependencies.EvaluatePaths.evaluate_paths.outputs['SetPathVars_coreclr.containsChange'] ]
      #     jobParameters:
      #       testGroup: innerloop
      #       nameSuffix: AllSubsets_CoreCLR
      #       buildArgs: -s clr.runtime+clr.alljits+clr.corelib+clr.nativecorelib+clr.tools+clr.packages+libs+libs.tests+host+packs -c $(_BuildConfig) /p:ArchiveTests=true /p:RunSmokeTestsOnly=true
      #       timeoutInMinutes: 180
      #       condition: >-
      #         or(
      #           eq(stageDependencies.EvaluatePaths.evaluate_paths.outputs['SetPathVars_libraries.containsChange'], true),
      #           eq(stageDependencies.EvaluatePaths.evaluate_paths.outputs['SetPathVars_coreclr.containsChange'], true),
      #           eq(stageDependencies.EvaluatePaths.evaluate_paths.outputs['SetPathVars_installer.containsChange'], true),
      #           eq(variables['isRollingBuild'], true))
      #       # extra steps, run tests
      #       postBuildSteps:
      #         - template: /eng/pipelines/libraries/helix.yml
      #           parameters:
      #             creator: dotnet-bot
      #             testRunNamePrefixSuffix: CoreCLR_$(_BuildConfig)
      #             condition: >-
      #               or(
      #               eq(variables['librariesContainsChange'], true),
      #               eq(variables['coreclrContainsChange'], true),
      #               eq(variables['isRollingBuild'], true))

      #
      # iOS/tvOS devices - Full AOT + AggressiveTrimming to reduce size
      # Build the whole product using Mono and run libraries tests
      #
<<<<<<< HEAD
      # - template: /eng/pipelines/common/platform-matrix.yml
      #   parameters:
      #     jobTemplate: /eng/pipelines/common/global-build-job.yml
      #     helixQueuesTemplate: /eng/pipelines/libraries/helix-queues-setup.yml
      #     buildConfig: Release
      #     runtimeFlavor: mono
      #     platforms:
      #       - ios_arm64
      #       - tvos_arm64
      #     variables:
      #       # map dependencies variables to local variables
      #       - name: librariesContainsChange
      #         value: $[ stageDependencies.EvaluatePaths.evaluate_paths.outputs['SetPathVars_libraries.containsChange'] ]
      #       - name: monoContainsChange
      #         value: $[ stageDependencies.EvaluatePaths.evaluate_paths.outputs['SetPathVars_mono_excluding_wasm.containsChange'] ]
      #       - name: illinkContainsChange
      #         value: $[ stageDependencies.EvaluatePaths.evaluate_paths.outputs['SetPathVars_tools_illink.containsChange'] ]
      #     jobParameters:
      #       testGroup: innerloop
      #       nameSuffix: AllSubsets_Mono
      #       buildArgs: -s mono+libs+libs.tests+host+packs -c $(_BuildConfig) /p:ArchiveTests=true /p:DevTeamProvisioning=- /p:RunAOTCompilation=true /p:RunSmokeTestsOnly=true /p:BuildTestsOnHelix=true /p:EnableAdditionalTimezoneChecks=true /p:UsePortableRuntimePack=false /p:EnableAggressiveTrimming=true
      #       timeoutInMinutes: 120
      #       condition: >-
      #         or(
      #           eq(stageDependencies.EvaluatePaths.evaluate_paths.outputs['SetPathVars_libraries.containsChange'], true),
      #           eq(stageDependencies.EvaluatePaths.evaluate_paths.outputs['SetPathVars_mono_excluding_wasm.containsChange'], true),
      #           eq(stageDependencies.EvaluatePaths.evaluate_paths.outputs['SetPathVars_installer.containsChange'], true),
      #           eq(stageDependencies.EvaluatePaths.evaluate_paths.outputs['SetPathVars_tools_illink.containsChange'], true),
      #           eq(variables['isRollingBuild'], true))
      #       # extra steps, run tests
      #       postBuildSteps:
      #         - template: /eng/pipelines/libraries/helix.yml
      #           parameters:
      #             creator: dotnet-bot
      #             testRunNamePrefixSuffix: Mono_$(_BuildConfig)
      #             extraHelixArguments: /p:NeedsToBuildAppsOnHelix=true
      #             condition: >-
      #               or(
      #               eq(variables['librariesContainsChange'], true),
      #               eq(variables['monoContainsChange'], true),
      #               eq(variables['illinkContainsChange'], true),
      #               eq(variables['isRollingBuild'], true))
=======
      - template: /eng/pipelines/common/platform-matrix.yml
        parameters:
          jobTemplate: /eng/pipelines/common/global-build-job.yml
          helixQueuesTemplate: /eng/pipelines/libraries/helix-queues-setup.yml
          buildConfig: Release
          runtimeFlavor: mono
          platforms:
            - ios_arm64
            - tvos_arm64
          variables:
            # map dependencies variables to local variables
            - name: librariesContainsChange
              value: $[ stageDependencies.EvaluatePaths.evaluate_paths.outputs['SetPathVars_libraries.containsChange'] ]
            - name: monoContainsChange
              value: $[ stageDependencies.EvaluatePaths.evaluate_paths.outputs['SetPathVars_mono_excluding_wasm.containsChange'] ]
            - name: illinkContainsChange
              value: $[ stageDependencies.EvaluatePaths.evaluate_paths.outputs['SetPathVars_tools_illink.containsChange'] ]
          jobParameters:
            testGroup: innerloop
            nameSuffix: AllSubsets_Mono
            buildArgs: -s mono+libs+libs.tests+host+packs -c $(_BuildConfig) /p:ArchiveTests=true /p:DevTeamProvisioning=- /p:RunAOTCompilation=true /p:RunSmokeTestsOnly=true /p:BuildTestsOnHelix=true /p:EnableAdditionalTimezoneChecks=true /p:UsePortableRuntimePack=false /p:EnableAggressiveTrimming=true
            timeoutInMinutes: 120
            condition: >-
              or(
                eq(stageDependencies.EvaluatePaths.evaluate_paths.outputs['SetPathVars_libraries.containsChange'], true),
                eq(stageDependencies.EvaluatePaths.evaluate_paths.outputs['SetPathVars_mono_excluding_wasm.containsChange'], true),
                eq(stageDependencies.EvaluatePaths.evaluate_paths.outputs['SetPathVars_installer.containsChange'], true),
                eq(stageDependencies.EvaluatePaths.evaluate_paths.outputs['SetPathVars_tools_illink.containsChange'], true),
                eq(variables['isRollingBuild'], true))
            # extra steps, run tests
            # Disable tests on ios/tvos - mono - https://github.com/dotnet/runtime/issues/121967
            # postBuildSteps:
            #   - template: /eng/pipelines/libraries/helix.yml
            #     parameters:
            #       creator: dotnet-bot
            #       testRunNamePrefixSuffix: Mono_$(_BuildConfig)
            #       extraHelixArguments: /p:NeedsToBuildAppsOnHelix=true
            #       condition: >-
            #         or(
            #         eq(variables['librariesContainsChange'], true),
            #         eq(variables['monoContainsChange'], true),
            #         eq(variables['illinkContainsChange'], true),
            #         eq(variables['isRollingBuild'], true))
>>>>>>> fed27579

      #
      # Build the whole product using CoreCLR and run functional tests
      #
<<<<<<< HEAD
      # - template: /eng/pipelines/common/platform-matrix.yml
      #   parameters:
      #     jobTemplate: /eng/pipelines/common/global-build-job.yml
      #     helixQueuesTemplate: /eng/pipelines/libraries/helix-queues-setup.yml
      #     buildConfig: Release
      #     runtimeFlavor: coreclr
      #     platforms:
      #       - ios_arm64
      #     variables:
      #       # map dependencies variables to local variables
      #       - name: librariesContainsChange
      #         value: $[ stageDependencies.EvaluatePaths.evaluate_paths.outputs['SetPathVars_libraries.containsChange'] ]
      #       - name: coreclrContainsChange
      #         value: $[ stageDependencies.EvaluatePaths.evaluate_paths.outputs['SetPathVars_coreclr.containsChange'] ]
      #       - name: illinkContainsChange
      #         value: $[ stageDependencies.EvaluatePaths.evaluate_paths.outputs['SetPathVars_tools_illink.containsChange'] ]
      #     jobParameters:
      #       testGroup: innerloop
      #       nameSuffix: AllSubsets_CoreCLR
      #       buildArgs: -s clr+clr.runtime+libs+packs+libs.tests -c $(_BuildConfig) /p:ArchiveTests=true /p:DevTeamProvisioning=- /p:RunAOTCompilation=false /p:UseMonoRuntime=false /p:MonoForceInterpreter=false /p:BuildTestsOnHelix=false /p:UseNativeAOTRuntime=false /p:RunSmokeTestsOnly=true
      #       timeoutInMinutes: 120
      #       condition: >-
      #         or(
      #           eq(stageDependencies.EvaluatePaths.evaluate_paths.outputs['SetPathVars_libraries.containsChange'], true),
      #           eq(stageDependencies.EvaluatePaths.evaluate_paths.outputs['SetPathVars_coreclr.containsChange'], true),
      #           eq(stageDependencies.EvaluatePaths.evaluate_paths.outputs['SetPathVars_tools_illink.containsChange'], true),
      #           eq(variables['isRollingBuild'], true))
      #       # extra steps, run tests
      #       postBuildSteps:
      #         - template: /eng/pipelines/libraries/helix.yml
      #           parameters:
      #             creator: dotnet-bot
      #             testRunNamePrefixSuffix: CoreCLR_$(_BuildConfig)
      #             condition: >-
      #               or(
      #               eq(variables['librariesContainsChange'], true),
      #               eq(variables['coreclrContainsChange'], true),
      #               eq(variables['illinkContainsChange'], true),
      #               eq(variables['isRollingBuild'], true))
=======
      - template: /eng/pipelines/common/platform-matrix.yml
        parameters:
          jobTemplate: /eng/pipelines/common/global-build-job.yml
          helixQueuesTemplate: /eng/pipelines/libraries/helix-queues-setup.yml
          buildConfig: Release
          runtimeFlavor: coreclr
          platforms:
            - ios_arm64
          variables:
            # map dependencies variables to local variables
            - name: librariesContainsChange
              value: $[ stageDependencies.EvaluatePaths.evaluate_paths.outputs['SetPathVars_libraries.containsChange'] ]
            - name: coreclrContainsChange
              value: $[ stageDependencies.EvaluatePaths.evaluate_paths.outputs['SetPathVars_coreclr.containsChange'] ]
            - name: illinkContainsChange
              value: $[ stageDependencies.EvaluatePaths.evaluate_paths.outputs['SetPathVars_tools_illink.containsChange'] ]
          jobParameters:
            testGroup: innerloop
            nameSuffix: AllSubsets_CoreCLR
            buildArgs: -s clr+clr.runtime+libs+packs+libs.tests -c $(_BuildConfig) /p:ArchiveTests=true /p:DevTeamProvisioning=- /p:RunAOTCompilation=false /p:UseMonoRuntime=false /p:MonoForceInterpreter=false /p:BuildTestsOnHelix=false /p:UseNativeAOTRuntime=false /p:RunSmokeTestsOnly=true
            timeoutInMinutes: 120
            condition: >-
              or(
                eq(stageDependencies.EvaluatePaths.evaluate_paths.outputs['SetPathVars_libraries.containsChange'], true),
                eq(stageDependencies.EvaluatePaths.evaluate_paths.outputs['SetPathVars_coreclr.containsChange'], true),
                eq(stageDependencies.EvaluatePaths.evaluate_paths.outputs['SetPathVars_tools_illink.containsChange'], true),
                eq(variables['isRollingBuild'], true))
            # extra steps, run tests
            postBuildSteps:
              - template: /eng/pipelines/libraries/helix.yml
                parameters:
                  creator: dotnet-bot
                  testRunNamePrefixSuffix: CoreCLR_$(_BuildConfig)
                  condition: >-
                    or(
                    eq(variables['librariesContainsChange'], true),
                    eq(variables['coreclrContainsChange'], true),
                    eq(variables['illinkContainsChange'], true),
                    eq(variables['isRollingBuild'], true))
>>>>>>> fed27579

      #
      # iOS/tvOS devices
      # Build the whole product using Native AOT and run libraries tests
      #
      # - template: /eng/pipelines/common/platform-matrix.yml
      #   parameters:
      #     jobTemplate: /eng/pipelines/common/global-build-job.yml
      #     helixQueuesTemplate: /eng/pipelines/libraries/helix-queues-setup.yml
      #     buildConfig: Release
      #     runtimeFlavor: coreclr
      #     platforms:
      #       - ios_arm64
      #       - tvos_arm64
      #     variables:
      #       # map dependencies variables to local variables
      #       - name: librariesContainsChange
      #         value: $[ stageDependencies.EvaluatePaths.evaluate_paths.outputs['SetPathVars_libraries.containsChange'] ]
      #       - name: coreclrContainsChange
      #         value: $[ stageDependencies.EvaluatePaths.evaluate_paths.outputs['SetPathVars_coreclr.containsChange'] ]
      #     jobParameters:
      #       testGroup: innerloop
      #       nameSuffix: AllSubsets_NativeAOT
      #       buildArgs: --cross -s clr.alljits+clr.tools+clr.nativeaotruntime+clr.nativeaotlibs+libs+libs.tests -c $(_BuildConfig) /p:ArchiveTests=true /p:RunSmokeTestsOnly=true /p:DevTeamProvisioning=- /p:BuildTestsOnHelix=true /p:UseNativeAOTRuntime=true /p:RunAOTCompilation=false /p:ContinuousIntegrationBuild=true
      #       timeoutInMinutes: 180
      #       condition: >-
      #         or(
      #           eq(stageDependencies.EvaluatePaths.evaluate_paths.outputs['SetPathVars_libraries.containsChange'], true),
      #           eq(stageDependencies.EvaluatePaths.evaluate_paths.outputs['SetPathVars_coreclr.containsChange'], true),
      #           eq(stageDependencies.EvaluatePaths.evaluate_paths.outputs['SetPathVars_installer.containsChange'], true),
      #           eq(variables['isRollingBuild'], true))
      #       # extra steps, run tests
      #       postBuildSteps:
      #         - template: /eng/pipelines/libraries/helix.yml
      #           parameters:
      #             creator: dotnet-bot
      #             testRunNamePrefixSuffix: NativeAOT_$(_BuildConfig)
      #             extraHelixArguments: /p:NeedsToBuildAppsOnHelix=true
      #             condition: >-
      #               or(
      #               eq(variables['librariesContainsChange'], true),
      #               eq(variables['coreclrContainsChange'], true),
      #               eq(variables['isRollingBuild'], true))

      #
      # MacCatalyst interp - requires AOT Compilation and Interp flags
      # Build the whole product using Mono and run libraries tests
      #
      # - template: /eng/pipelines/common/platform-matrix.yml
      #   parameters:
      #     jobTemplate: /eng/pipelines/common/global-build-job.yml
      #     helixQueuesTemplate: /eng/pipelines/libraries/helix-queues-setup.yml
      #     buildConfig: Release
      #     runtimeFlavor: mono
      #     platforms:
      #     - maccatalyst_x64
      #     - maccatalyst_arm64
      #     variables:
      #       # map dependencies variables to local variables
      #       - name: librariesContainsChange
      #         value: $[ stageDependencies.EvaluatePaths.evaluate_paths.outputs['SetPathVars_libraries.containsChange'] ]
      #       - name: monoContainsChange
      #         value: $[ stageDependencies.EvaluatePaths.evaluate_paths.outputs['SetPathVars_mono_excluding_wasm.containsChange'] ]
      #     jobParameters:
      #       testGroup: innerloop
      #       nameSuffix: AllSubsets_Mono
      #       buildArgs: -s mono+libs+host+packs+libs.tests -c $(_BuildConfig) /p:ArchiveTests=true /p:RunSmokeTestsOnly=true /p:DevTeamProvisioning=adhoc /p:RunAOTCompilation=true /p:MonoForceInterpreter=true
      #       timeoutInMinutes: 180
      #       condition: >-
      #         or(
      #           eq(stageDependencies.EvaluatePaths.evaluate_paths.outputs['SetPathVars_libraries.containsChange'], true),
      #           eq(stageDependencies.EvaluatePaths.evaluate_paths.outputs['SetPathVars_mono_excluding_wasm.containsChange'], true),
      #           eq(stageDependencies.EvaluatePaths.evaluate_paths.outputs['SetPathVars_installer.containsChange'], true),
      #           eq(variables['isRollingBuild'], true))
      #       # extra steps, run tests
      #       postBuildSteps:
      #         - template: /eng/pipelines/libraries/helix.yml
      #           parameters:
      #             creator: dotnet-bot
      #             testRunNamePrefixSuffix: Mono_$(_BuildConfig)
      #             condition: >-
      #               or(
      #                 eq(variables['librariesContainsChange'], true),
      #                 eq(variables['monoContainsChange'], true),
      #                 eq(variables['isRollingBuild'], true))

      #
      # Build Mono and Installer on LLVMAOT mode
      #
      # - template: /eng/pipelines/common/platform-matrix.yml
      #   parameters:
      #     jobTemplate: /eng/pipelines/common/global-build-job.yml
      #     buildConfig: Release
      #     runtimeFlavor: mono
      #     platforms:
      #     - linux_x64
      #     - linux_arm64
      #     jobParameters:
      #       testGroup: innerloop
      #       nameSuffix: AllSubsets_Mono_LLVMAOT
      #       buildArgs: -s mono+libs+host+packs -c $(_BuildConfig)
      #                 /p:MonoEnableLLVM=true /p:MonoAOTEnableLLVM=true /p:MonoBundleLLVMOptimizer=true
      #       condition: >-
      #         or(
      #           eq(stageDependencies.EvaluatePaths.evaluate_paths.outputs['SetPathVars_libraries.containsChange'], true),
      #           eq(stageDependencies.EvaluatePaths.evaluate_paths.outputs['SetPathVars_mono_excluding_wasm.containsChange'], true),
      #           eq(stageDependencies.EvaluatePaths.evaluate_paths.outputs['SetPathVars_installer.containsChange'], true),
      #           eq(variables['isRollingBuild'], true))

      # - template: /eng/pipelines/common/platform-matrix.yml
      #   parameters:
      #     jobTemplate: /eng/pipelines/common/global-build-job.yml
      #     buildConfig: ${{ variables.debugOnPrReleaseOnRolling }}
      #     runtimeFlavor: mono
      #     platforms:
      #     - osx_x64
      #     jobParameters:
      #       testGroup: innerloop
      #       nameSuffix: AllSubsets_Mono_LLVMAOT
      #       buildArgs: -s mono+libs+host+packs -c $(_BuildConfig)
      #                 /p:MonoEnableLLVM=true /p:MonoAOTEnableLLVM=true /p:MonoBundleLLVMOptimizer=true
      #       condition: >-
      #         or(
      #           eq(stageDependencies.EvaluatePaths.evaluate_paths.outputs['SetPathVars_libraries.containsChange'], true),
      #           eq(stageDependencies.EvaluatePaths.evaluate_paths.outputs['SetPathVars_mono_excluding_wasm.containsChange'], true),
      #           eq(stageDependencies.EvaluatePaths.evaluate_paths.outputs['SetPathVars_installer.containsChange'], true),
      #           eq(variables['isRollingBuild'], true))

      #
      # Build Mono debug
      # Only when mono changed
      #
      # - template: /eng/pipelines/common/platform-matrix.yml
      #   parameters:
      #     jobTemplate: /eng/pipelines/common/global-build-job.yml
      #     runtimeFlavor: mono
      #     buildConfig: debug
      #     platforms:
      #     - osx_x64
      #     - osx_arm64
      #     - linux_x64
      #     - linux_arm64
      #     # - linux_musl_arm64
      #     - windows_x64
      #     - windows_x86
      #     # - windows_arm64
      #     jobParameters:
      #       nameSuffix: Mono_Runtime
      #       buildArgs: -s mono -c $(_BuildConfig)
      #       condition: >-
      #         or(
      #           eq(stageDependencies.EvaluatePaths.evaluate_paths.outputs['SetPathVars_mono_excluding_wasm.containsChange'], true),
      #           eq(variables['isRollingBuild'], true))

      #
      # Build Mono release AOT cross-compilers
      # Only when mono changed
      #
      # - template: /eng/pipelines/common/platform-matrix.yml
      #   parameters:
      #     jobTemplate: /eng/pipelines/common/global-build-job.yml
      #     runtimeFlavor: mono
      #     buildConfig: release
      #     platforms:
      #     - linux_x64
      #     - linux_musl_x64
      #     - linux_arm64
      #     - linux_musl_arm64
      #     - windows_arm64
      #     - windows_x64
      #     - osx_x64
      #     - osx_arm64
      #     jobParameters:
      #       buildArgs: -c $(_BuildConfig) /p:DotNetBuildMonoCrossAOT=true
      #       nameSuffix: CrossAOT_Mono
      #       runtimeVariant: crossaot
      #       condition: >-
      #         or(
      #           eq(stageDependencies.EvaluatePaths.evaluate_paths.outputs['SetPathVars_mono.containsChange'], true),
      #           eq(stageDependencies.EvaluatePaths.evaluate_paths.outputs['SetPathVars_installer.containsChange'], true),
      #           eq(variables['isRollingBuild'], true))

      #
      # Build and test libraries for .NET Framework
      #
      # - template: /eng/pipelines/common/platform-matrix.yml
      #   parameters:
      #     jobTemplate: /eng/pipelines/common/global-build-job.yml
      #     buildConfig: Release
      #     platforms:
      #     - windows_x86
      #     helixQueuesTemplate: /eng/pipelines/libraries/helix-queues-setup.yml
      #     jobParameters:
      #       framework: net481
      #       buildArgs: -s tools+libs+libs.tests -framework net481 -c $(_BuildConfig) -testscope innerloop /p:ArchiveTests=true
      #       nameSuffix: Libraries_NET481
      #       timeoutInMinutes: 150
      #       postBuildSteps:
      #         - template: /eng/pipelines/libraries/helix.yml
      #           parameters:
      #             creator: dotnet-bot
      #             testRunNamePrefixSuffix: NET481_$(_BuildConfig)
      #             extraHelixArguments: /p:BuildTargetFramework=net481
      #       condition: >-
      #         or(
      #           eq(stageDependencies.EvaluatePaths.evaluate_paths.outputs['SetPathVars_libraries.containsChange'], true),
      #           eq(variables['isRollingBuild'], true))

      #
      # Build and test libraries for all TFMs and create packages
      #
      # - template: /eng/pipelines/common/platform-matrix.yml
      #   parameters:
      #     jobTemplate: /eng/pipelines/common/global-build-job.yml
      #     buildConfig: ${{ variables.debugOnPrReleaseOnRolling }}
      #     platforms:
      #     - windows_x64
      #     jobParameters:
      #       buildArgs: -test -s tools.illink+libs+libs.tests -pack -c $(_BuildConfig) /p:TestAssemblies=false /p:TestPackages=true
      #       nameSuffix: Libraries_WithPackages
      #       timeoutInMinutes: 150
      #       condition: >-
      #         or(
      #           eq(stageDependencies.EvaluatePaths.evaluate_paths.outputs['SetPathVars_libraries.containsChange'], true),
      #           eq(stageDependencies.EvaluatePaths.evaluate_paths.outputs['SetPathVars_tools_illink.containsChange'], true),
      #           eq(variables['isRollingBuild'], true))

      #
      # Installer Build and Test
      # These are always built since they only take like 15 minutes
      # we expect these to be done before we finish libraries or coreclr testing.
      #
      # - template: /eng/pipelines/common/platform-matrix.yml
      #   parameters:
      #     jobTemplate: /eng/pipelines/common/global-build-job.yml
      #     buildConfig: ${{ variables.debugOnPrReleaseOnRolling }}
      #     platforms:
      #       - windows_x86
      #       - osx_arm64
      #     helixQueuesTemplate: /eng/pipelines/installer/helix-queues-setup.yml
      #     jobParameters:
      #       nameSuffix: Installer_Build_And_Test
      #       buildArgs: -s host+packs -c $(_BuildConfig) -lc Release -rc Release
      #       dependsOnGlobalBuilds:
      #         - nameSuffix: CoreCLR_Libraries
      #           buildConfig: release
      #       preBuildSteps:
      #         - template: /eng/pipelines/common/download-artifact-step.yml
      #           parameters:
      #             artifactName: CoreCLR_Libraries_BuildArtifacts_$(osGroup)$(osSubgroup)_$(archType)_Release
      #             artifactFileName: CoreCLR_Libraries_BuildArtifacts_$(osGroup)$(osSubgroup)_$(archType)_Release$(archiveExtension)
      #             unpackFolder: $(Build.SourcesDirectory)/artifacts/bin
      #             displayName: 'unified artifacts'
      #       timeoutInMinutes: 150
      #       postBuildSteps:
      #         - template: /eng/pipelines/installer/helix.yml
      #           parameters:
      #             creator: dotnet-bot
      #       condition:
      #         or(
      #           eq(stageDependencies.EvaluatePaths.evaluate_paths.outputs['SetPathVars_non_mono_and_wasm.containsChange'], true),
      #           eq(variables['isRollingBuild'], true))

      # - template: /eng/pipelines/common/platform-matrix.yml
      #   parameters:
      #     jobTemplate: /eng/pipelines/common/global-build-job.yml
      #     buildConfig: release
      #     platforms:
      #       - windows_x64
      #       - osx_x64
      #       - linux_x64
      #     helixQueuesTemplate: /eng/pipelines/installer/helix-queues-setup.yml
      #     jobParameters:
      #       nameSuffix: Installer_Build_And_Test
      #       buildArgs: -s host+packs -c $(_BuildConfig) -lc ${{ variables.debugOnPrReleaseOnRolling }} -rc Release
      #       dependsOnGlobalBuilds:
      #         - nameSuffix: CoreCLR_Libraries
      #           buildConfig: ${{ variables.debugOnPrReleaseOnRolling }}
      #       preBuildSteps:
      #         - template: /eng/pipelines/common/download-artifact-step.yml
      #           parameters:
      #             artifactName: CoreCLR_Libraries_BuildArtifacts_$(osGroup)$(osSubgroup)_$(archType)_$(debugOnPrReleaseOnRolling)
      #             artifactFileName: CoreCLR_Libraries_BuildArtifacts_$(osGroup)$(osSubgroup)_$(archType)_$(debugOnPrReleaseOnRolling)$(archiveExtension)
      #             unpackFolder: $(Build.SourcesDirectory)/artifacts/bin
      #             displayName: 'unified artifacts'
      #       timeoutInMinutes: 150
      #       postBuildSteps:
      #         - template: /eng/pipelines/installer/helix.yml
      #           parameters:
      #             creator: dotnet-bot
      #       condition:
      #         or(
      #           eq(stageDependencies.EvaluatePaths.evaluate_paths.outputs['SetPathVars_non_mono_and_wasm.containsChange'], true),
      #           eq(variables['isRollingBuild'], true))

      #
      # Build the whole product using Mono and run runtime tests
      #
      # - template: /eng/pipelines/common/platform-matrix.yml
      #   parameters:
      #     jobTemplate: /eng/pipelines/common/global-build-job.yml
      #     helixQueuesTemplate: /eng/pipelines/coreclr/templates/helix-queues-setup.yml
      #     buildConfig: Release
      #     runtimeFlavor: mono
      #     platforms:
      #       - osx_x64
      #       - linux_arm64
      #     variables:
      #       - name: timeoutPerTestInMinutes
      #         value: 60
      #       - name: timeoutPerTestCollectionInMinutes
      #         value: 180
      #     jobParameters:
      #       testGroup: innerloop
      #       nameSuffix: AllSubsets_Mono_Minijit_RuntimeTests
      #       runtimeVariant: minijit
      #       buildArgs: -s mono+libs+clr.hosts+clr.iltools -c Release
      #       timeoutInMinutes: 180
      #       condition: >-
      #             or(
      #               eq(stageDependencies.EvaluatePaths.evaluate_paths.outputs['SetPathVars_mono_excluding_wasm.containsChange'], true),
      #               eq(stageDependencies.EvaluatePaths.evaluate_paths.outputs['SetPathVars_runtimetests.containsChange'], true),
      #               eq(variables['isRollingBuild'], true))

      #       postBuildSteps:
      #         - template: /eng/pipelines/common/templates/runtimes/build-runtime-tests-and-send-to-helix.yml
      #           parameters:
      #             creator: dotnet-bot
      #             testRunNamePrefixSuffix: Mono_Release
      #       extraVariablesTemplates:
      #         - template: /eng/pipelines/common/templates/runtimes/test-variables.yml

      #
      # Build the whole product using Mono and run runtime tests
      #
      # - template: /eng/pipelines/common/platform-matrix.yml
      #   parameters:
      #     jobTemplate: /eng/pipelines/common/global-build-job.yml
      #     helixQueuesTemplate: /eng/pipelines/coreclr/templates/helix-queues-setup.yml
      #     buildConfig: Release
      #     runtimeFlavor: mono
      #     platforms:
      #       - windows_x64
      #     variables:
      #       - name: timeoutPerTestInMinutes
      #         value: 60
      #       - name: timeoutPerTestCollectionInMinutes
      #         value: 180
      #     jobParameters:
      #       testGroup: innerloop
      #       nameSuffix: AllSubsets_Mono_Minijit_RuntimeTests
      #       runtimeVariant: minijit
      #       buildArgs: -s mono+libs+clr.hosts+clr.iltools -c Release -lc ${{ variables.debugOnPrReleaseOnRolling }}
      #       timeoutInMinutes: 180
      #       condition: >-
      #             or(
      #               eq(stageDependencies.EvaluatePaths.evaluate_paths.outputs['SetPathVars_mono_excluding_wasm.containsChange'], true),
      #               eq(stageDependencies.EvaluatePaths.evaluate_paths.outputs['SetPathVars_runtimetests.containsChange'], true),
      #               eq(variables['isRollingBuild'], true))

      #       postBuildSteps:
      #         - template: /eng/pipelines/common/templates/runtimes/build-runtime-tests-and-send-to-helix.yml
      #           parameters:
      #             creator: dotnet-bot
      #             testRunNamePrefixSuffix: Mono_Release
      #       extraVariablesTemplates:
      #         - template: /eng/pipelines/common/templates/runtimes/test-variables.yml
      #           parameters:
      #             liveLibrariesBuildConfig: ${{ variables.debugOnPrReleaseOnRolling }}

      #
      # Mono CoreCLR runtime Test executions using live libraries in interpreter mode
      # Only when Mono is changed

      # - template: /eng/pipelines/common/platform-matrix.yml
      #   parameters:
      #     jobTemplate: /eng/pipelines/common/global-build-job.yml
      #     helixQueuesTemplate: /eng/pipelines/coreclr/templates/helix-queues-setup.yml
      #     buildConfig: Release
      #     runtimeFlavor: mono
      #     platforms:
      #       - osx_x64
      #     variables:
      #       - name: timeoutPerTestInMinutes
      #         value: 60
      #       - name: timeoutPerTestCollectionInMinutes
      #         value: 180
      #     jobParameters:
      #       testGroup: innerloop
      #       nameSuffix: AllSubsets_Mono_Interpreter_RuntimeTests
      #       runtimeVariant: monointerpreter
      #       buildArgs: -s mono+libs+clr.hosts+clr.iltools -c Release
      #       timeoutInMinutes: 180
      #       condition: >-
      #         or(
      #           eq(stageDependencies.EvaluatePaths.evaluate_paths.outputs['SetPathVars_mono_excluding_wasm.containsChange'], true),
      #           eq(stageDependencies.EvaluatePaths.evaluate_paths.outputs['SetPathVars_runtimetests.containsChange'], true),
      #           eq(variables['isRollingBuild'], true))
      #       postBuildSteps:
      #         - template: /eng/pipelines/common/templates/runtimes/build-runtime-tests-and-send-to-helix.yml
      #           parameters:
      #             creator: dotnet-bot
      #             testRunNamePrefixSuffix: Mono_Release
      #       extraVariablesTemplates:
      #         - template: /eng/pipelines/common/templates/runtimes/test-variables.yml
      #
      # Mono CoreCLR runtime Test executions using live libraries and LLVM AOT
      # Only when Mono is changed
      #
      # - template: /eng/pipelines/common/platform-matrix.yml
      #   parameters:
      #     jobTemplate: /eng/pipelines/common/global-build-job.yml
      #     helixQueuesTemplate: /eng/pipelines/coreclr/templates/helix-queues-setup.yml
      #     buildConfig: Release
      #     runtimeFlavor: mono
      #     platforms:
      #       - linux_x64
      #       # Disabled pending outcome of https://github.com/dotnet/runtime/issues/60234 investigation
      #       #- linux_arm64
      #     variables:
      #       - name: timeoutPerTestInMinutes
      #         value: 60
      #       - name: timeoutPerTestCollectionInMinutes
      #         value: 180
      #     jobParameters:
      #       testGroup: innerloop
      #       nameSuffix: AllSubsets_Mono_LLVMAot_RuntimeTests
      #       runtimeVariant: llvmaot
      #       buildArgs: -s mono+libs+clr.hosts+clr.iltools -c Release /p:MonoEnableLLVM=true /p:MonoAOTEnableLLVM=true /p:MonoBundleLLVMOptimizer=true
      #       timeoutInMinutes: 180

      #       condition: >-
      #         or(
      #           eq(stageDependencies.EvaluatePaths.evaluate_paths.outputs['SetPathVars_mono_excluding_wasm.containsChange'], true),
      #           eq(stageDependencies.EvaluatePaths.evaluate_paths.outputs['SetPathVars_runtimetests.containsChange'], true),
      #           eq(variables['isRollingBuild'], true))
      #       postBuildSteps:
      #         - template: /eng/pipelines/common/templates/runtimes/build-runtime-tests-and-send-to-helix.yml
      #           parameters:
      #             creator: dotnet-bot
      #             llvmAotStepContainer: linux_x64_llvmaot
      #             testRunNamePrefixSuffix: Mono_Release
      #       extraVariablesTemplates:
      #         - template: /eng/pipelines/common/templates/runtimes/test-variables.yml

      #
      # CoreCLR Test builds using live libraries release build
      # Only when CoreCLR is changed
      #
      - template: /eng/pipelines/common/platform-matrix.yml
        parameters:
          jobTemplate: /eng/pipelines/common/templates/runtimes/build-test-job.yml
          buildConfig: checked
          platforms:
          - CoreClrTestBuildHost # Either osx_x64 or linux_x64
          jobParameters:
            testGroup: innerloop
            condition: >-
              or(
                eq(stageDependencies.EvaluatePaths.evaluate_paths.outputs['SetPathVars_coreclr.containsChange'], true),
                eq(stageDependencies.EvaluatePaths.evaluate_paths.outputs['SetPathVars_runtimetests.containsChange'], true),
                eq(variables['isRollingBuild'], true))

      #
      # CoreCLR Test executions using live libraries
      # Only when CoreCLR is changed
      #
      # - template: /eng/pipelines/common/platform-matrix.yml
      #   parameters:
      #     jobTemplate: /eng/pipelines/common/templates/runtimes/run-test-job.yml
      #     buildConfig: checked
      #     platforms:
      #     - linux_arm
      #     - windows_x86
      #     - windows_arm64
      #     helixQueueGroup: pr
      #     helixQueuesTemplate: /eng/pipelines/coreclr/templates/helix-queues-setup.yml
      #     jobParameters:
      #       testGroup: innerloop
      #       liveLibrariesBuildConfig: Release
      #       unifiedArtifactsName: CoreCLR_ReleaseLibraries_BuildArtifacts_$(osGroup)$(osSubgroup)_$(archType)_$(_BuildConfig)
      #       unifiedBuildNameSuffix: CoreCLR_ReleaseLibraries
      #       condition: >-
      #         or(
      #           eq(stageDependencies.EvaluatePaths.evaluate_paths.outputs['SetPathVars_coreclr.containsChange'], true),
      #           eq(stageDependencies.EvaluatePaths.evaluate_paths.outputs['SetPathVars_runtimetests.containsChange'], true),
      #           eq(variables['isRollingBuild'], true))

      - template: /eng/pipelines/common/platform-matrix.yml
        parameters:
          jobTemplate: /eng/pipelines/common/templates/runtimes/run-test-job.yml
          buildConfig: checked
          platforms:
          # - osx_x64
          - linux_x64
          - linux_arm64
          # - windows_x64
          helixQueueGroup: pr
          helixQueuesTemplate: /eng/pipelines/coreclr/templates/helix-queues-setup.yml
          jobParameters:
            testGroup: innerloop
            liveLibrariesBuildConfig: ${{ variables.debugOnPrReleaseOnRolling }}
            unifiedArtifactsName: Libraries_CheckedCoreCLR_BuildArtifacts_$(osGroup)$(osSubgroup)_$(archType)_$(debugOnPrReleaseOnRolling)
            unifiedBuildNameSuffix: Libraries_CheckedCoreCLR
            unifiedBuildConfigOverride: ${{ variables.debugOnPrReleaseOnRolling }}
            condition: >-
              or(
                eq(stageDependencies.EvaluatePaths.evaluate_paths.outputs['SetPathVars_coreclr.containsChange'], true),
                eq(stageDependencies.EvaluatePaths.evaluate_paths.outputs['SetPathVars_runtimetests.containsChange'], true),
                eq(variables['isRollingBuild'], true))

      # - template: /eng/pipelines/common/platform-matrix.yml
      #   parameters:
      #     jobTemplate: /eng/pipelines/common/templates/runtimes/run-test-job.yml
      #     buildConfig: checked
      #     platforms:
      #     - osx_arm64
      #     helixQueueGroup: pr
      #     helixQueuesTemplate: /eng/pipelines/coreclr/templates/helix-queues-setup.yml
      #     jobParameters:
      #       testGroup: innerloop
      #       liveLibrariesBuildConfig: ${{ variables.debugOnPrReleaseOnRolling }}
      #       unifiedArtifactsName: Libraries_CheckedCoreCLR_BuildArtifacts_$(osGroup)$(osSubgroup)_$(archType)_$(debugOnPrReleaseOnRolling)
      #       unifiedBuildNameSuffix: Libraries_CheckedCoreCLR
      #       unifiedBuildConfigOverride: ${{ variables.debugOnPrReleaseOnRolling }}
      #       condition: >-
      #         or(
      #           eq(stageDependencies.EvaluatePaths.evaluate_paths.outputs['SetPathVars_coreclr_AppleSilicon.containsChange'], true),
      #           eq(variables['isRollingBuild'], true))

      #
      # Libraries Release Test Execution against a release coreclr runtime
      # Only when the PR contains a libraries change
      #
      # - template: /eng/pipelines/common/platform-matrix.yml
      #   parameters:
      #     jobTemplate: /eng/pipelines/libraries/run-test-job.yml
      #     buildConfig: Release
      #     platforms:
      #     - windows_x86
      #     helixQueuesTemplate: /eng/pipelines/libraries/helix-queues-setup.yml
      #     jobParameters:
      #       isOfficialBuild: false
      #       testScope: innerloop
      #       liveRuntimeBuildConfig: release
      #       unifiedArtifactsName: CoreCLR_Libraries_BuildArtifacts_$(osGroup)$(osSubgroup)_$(archType)_$(_BuildConfig)
      #       helixArtifactsName: CoreCLR_Libraries_TestArtifacts_$(osGroup)$(osSubgroup)_$(archType)_$(_BuildConfig)
      #       unifiedBuildNameSuffix: CoreCLR_Libraries
      #       condition: >-
      #         or(
      #           eq(stageDependencies.EvaluatePaths.evaluate_paths.outputs['SetPathVars_libraries.containsChange'], true),
      #           eq(variables['isRollingBuild'], true))

      #
      # Libraries Debug Test Execution against a release coreclr runtime
      # Only when the PR contains a libraries change
      #
      # - template: /eng/pipelines/common/platform-matrix.yml
      #   parameters:
      #     jobTemplate: /eng/pipelines/libraries/run-test-job.yml
      #     buildConfig: ${{ variables.debugOnPrReleaseOnRolling }}
      #     platforms:
      #     - windows_x64
      #     - osx_x64
      #     - linux_x64
      #     - linux_musl_x64
      #     helixQueuesTemplate: /eng/pipelines/libraries/helix-queues-setup.yml
      #     jobParameters:
      #       isOfficialBuild: false
      #       testScope: innerloop
      #       liveRuntimeBuildConfig: release
      #       unifiedArtifactsName: CoreCLR_Libraries_BuildArtifacts_$(osGroup)$(osSubgroup)_$(archType)_$(debugOnPrReleaseOnRolling)
      #       helixArtifactsName: CoreCLR_Libraries_TestArtifacts_$(osGroup)$(osSubgroup)_$(archType)_$(debugOnPrReleaseOnRolling)
      #       unifiedBuildNameSuffix: CoreCLR_Libraries
      #       unifiedBuildConfigOverride: ${{ variables.debugOnPrReleaseOnRolling }}
      #       condition: >-
      #         or(
      #           eq(stageDependencies.EvaluatePaths.evaluate_paths.outputs['SetPathVars_libraries.containsChange'], true),
      #           eq(variables['isRollingBuild'], true))
      # The next three jobs run checked coreclr + <either debug or release in PR> libraries tests.
      # The matrix looks like the following, where the right columns specify which configurations
      # the libraries tests are built in.
      # ________________________________________
      # | Platform         | PR      | Rolling |
      # | ---------------- | ------- | ------- |
      # | linux-arm64      | Debug   | Release |
      # | windows-x86      | Debug   | Release |
      # | linux-musl-x64   | Debug   | Release |
      # | OSX-x64          | Debug   | Release |
      # | linux-musl-arm   | Release | Release |
      # | linux-musl-arm64 | Release | Release |
      # | linux-x64        | Release | Release |
      # | windows-x64      | Release | Release |

      #
      # Debug (PR) / Release (rolling) Libraries Test Execution against a checked runtime
      # Only when the PR contains a coreclr change
      #
      # - template: /eng/pipelines/common/platform-matrix.yml
      #   parameters:
      #     jobTemplate: /eng/pipelines/libraries/run-test-job.yml
      #     buildConfig: ${{ variables.debugOnPrReleaseOnRolling }}
      #     platforms:
      #     - linux_arm64
      #     - windows_x86
      #     - linux_musl_x64
      #     helixQueuesTemplate: /eng/pipelines/coreclr/templates/helix-queues-setup.yml
      #     helixQueueGroup: libraries
      #     jobParameters:
      #       testScope: innerloop
      #       liveRuntimeBuildConfig: checked
      #       unifiedArtifactsName: Libraries_CheckedCoreCLR_BuildArtifacts_$(osGroup)$(osSubgroup)_$(archType)_$(_BuildConfig)
      #       helixArtifactsName: Libraries_CheckedCoreCLR_TestArtifacts_$(osGroup)$(osSubgroup)_$(archType)_$(_BuildConfig)
      #       unifiedBuildNameSuffix: Libraries_CheckedCoreCLR
      #       condition: >-
      #         or(
      #           eq(stageDependencies.EvaluatePaths.evaluate_paths.outputs['SetPathVars_coreclr.containsChange'], true),
      #           eq(variables['isRollingBuild'], true))

      #
      # Release Libraries Test Execution against a checked runtime
      # Only if CoreCLR or Libraries is changed
      #
      # - template: /eng/pipelines/common/platform-matrix.yml
      #   parameters:
      #     jobTemplate: /eng/pipelines/libraries/run-test-job.yml
      #     buildConfig: Release
      #     platforms:
      #     - linux_musl_arm
      #     - linux_musl_arm64
      #     - linux_x64
      #     - windows_x64
      #     helixQueuesTemplate: /eng/pipelines/coreclr/templates/helix-queues-setup.yml
      #     helixQueueGroup: libraries
      #     jobParameters:
      #       testScope: innerloop
      #       liveRuntimeBuildConfig: checked
      #       unifiedArtifactsName: CoreCLR_ReleaseLibraries_BuildArtifacts_$(osGroup)$(osSubgroup)_$(archType)_Checked
      #       helixArtifactsName: CoreCLR_ReleaseLibraries_TestArtifacts_$(osGroup)$(osSubgroup)_$(archType)_Checked
      #       unifiedBuildNameSuffix: CoreCLR_ReleaseLibraries
      #       unifiedBuildConfigOverride: checked
      #       condition: >-
      #         or(
      #           eq(stageDependencies.EvaluatePaths.evaluate_paths.outputs['SetPathVars_coreclr.containsChange'], true),
      #           eq(variables['isRollingBuild'], true))

      # - template: /eng/pipelines/common/platform-matrix.yml
      #   parameters:
      #     jobTemplate: /eng/pipelines/libraries/run-test-job.yml
      #     buildConfig: ${{ variables.debugOnPrReleaseOnRolling }}
      #     platforms:
      #     - osx_x64
      #     helixQueuesTemplate: /eng/pipelines/coreclr/templates/helix-queues-setup.yml
      #     helixQueueGroup: libraries
      #     jobParameters:
      #       testScope: innerloop
      #       liveRuntimeBuildConfig: checked
      #       unifiedArtifactsName: Libraries_CheckedCoreCLR_BuildArtifacts_$(osGroup)$(osSubgroup)_$(archType)_$(_BuildConfig)
      #       helixArtifactsName: Libraries_CheckedCoreCLR_TestArtifacts_$(osGroup)$(osSubgroup)_$(archType)_$(_BuildConfig)
      #       unifiedBuildNameSuffix: Libraries_CheckedCoreCLR
      #       condition: >-
      #         or(
      #           eq(stageDependencies.EvaluatePaths.evaluate_paths.outputs['SetPathVars_coreclr.containsChange'], true),
      #           eq(stageDependencies.EvaluatePaths.evaluate_paths.outputs['SetPathVars_libraries.containsChange'], true),
      #           eq(variables['isRollingBuild'], true))

      #
      # Build and test Mono Interpreter with the libraries testss
      #
      # - template: /eng/pipelines/common/platform-matrix.yml
      #   parameters:
      #     jobTemplate: /eng/pipelines/common/global-build-job.yml
      #     helixQueuesTemplate: /eng/pipelines/libraries/helix-queues-setup.yml
      #     buildConfig: ${{ variables.debugOnPrReleaseOnRolling }}
      #     runtimeFlavor: mono
      #     runtimeVariant: monointerpreter
      #     platforms:
      #       - linux_x64
      #       #- osx_x64
      #       #- windows_x64
      #     jobParameters:
      #       testGroup: innerloop
      #       nameSuffix: Mono_Interpreter_LibrariesTests
      #       buildArgs: -s mono+libs+libs.tests -rc Release -c $(_BuildConfig) /p:ArchiveTests=true
      #       timeoutInMinutes: 480
      #       # extra steps, run tests
      #       postBuildSteps:
      #         - template: /eng/pipelines/libraries/helix.yml
      #           parameters:
      #             creator: dotnet-bot
      #             testRunNamePrefixSuffix: Mono_Interpreter_$(_BuildConfig)
      #             interpreter: true
      #       condition: >-
      #         or(
      #           eq(stageDependencies.EvaluatePaths.evaluate_paths.outputs['SetPathVars_libraries.containsChange'], true),
      #           eq(stageDependencies.EvaluatePaths.evaluate_paths.outputs['SetPathVars_mono_excluding_wasm.containsChange'], true),
      #           eq(variables['isRollingBuild'], true))

      #
      # Build and test Mono Minijit with the libraries testss
      #
      # - template: /eng/pipelines/common/platform-matrix.yml
      #   parameters:
      #     jobTemplate: /eng/pipelines/common/global-build-job.yml
      #     helixQueuesTemplate: /eng/pipelines/libraries/helix-queues-setup.yml
      #     buildConfig: ${{ variables.debugOnPrReleaseOnRolling }}
      #     runtimeFlavor: mono
      #     platforms:
      #       - linux_arm64
      #       - linux_x64
      #       - osx_x64
      #       #- windows_x64
      #     jobParameters:
      #       testGroup: innerloop
      #       nameSuffix: Mono_MiniJIT_LibrariesTests
      #       buildArgs: -s mono+libs+libs.tests -rc Release -c $(_BuildConfig) /p:ArchiveTests=true
      #       timeoutInMinutes: 480
      #       # extra steps, run tests
      #       postBuildSteps:
      #         - template: /eng/pipelines/libraries/helix.yml
      #           parameters:
      #             creator: dotnet-bot
      #             testRunNamePrefixSuffix: Mono_Minijit_$(_BuildConfig)
      #       condition: >-
      #         or(
      #           eq(stageDependencies.EvaluatePaths.evaluate_paths.outputs['SetPathVars_libraries.containsChange'], true),
      #           eq(stageDependencies.EvaluatePaths.evaluate_paths.outputs['SetPathVars_mono_excluding_wasm.containsChange'], true),
      #           eq(variables['isRollingBuild'], true))

    # - stage: SourceBuild
    #   displayName: Source Build Validation
    #   dependsOn: []
    #   condition: eq(variables['isRollingBuild'], true)
    #   jobs:
    #     #
    #     # Sourcebuild legs
    #     # We have 3 important legs for source-build:
    #     # - Centos.9 (ensures that known non-portable RID is working)
    #     # - Linux-x64 portable (used for dependency flow and downstream PR verification)
    #     # - Banana.24 - Non-existent RID to ensure we don't break RIDs we don't know about.
    #     #
    #     # Running all of these everywhere is wasteful. Run Banana.24 and CentOS.9 in rolling CI,
    #     # Run Linux-x64 in PR.
    #     - template: /eng/common/templates/jobs/source-build.yml
    #       parameters:
    #         platforms:
    #           - name: CentOS9
    #             targetRID: centos.9-x64
    #             portableBuild: false
    #             container: SourceBuild_centos_x64
    #           - name: NonexistentRID
    #             targetRID: banana.24-x64
    #             portableBuild: false
    #             container: SourceBuild_centos_x64<|MERGE_RESOLUTION|>--- conflicted
+++ resolved
@@ -69,7 +69,6 @@
       #
       # Build CoreCLR verticals where we don't run host tests
       #
-<<<<<<< HEAD
       # - template: /eng/pipelines/common/platform-matrix.yml
       #   parameters:
       #     jobTemplate: /eng/pipelines/common/global-build-job.yml
@@ -113,7 +112,7 @@
       #     - browser_wasm_win
       #     jobParameters:
       #       nameSuffix: AllSubsets_CoreCLR
-      #       buildArgs: -s clr+libs -c $(_BuildConfig) -lc Release
+      #       buildArgs: -s clr+libs+packs -c $(_BuildConfig) -lc Release
       #       timeoutInMinutes: 120
       #       postBuildSteps:
       #         - template: /eng/pipelines/common/templates/runtimes/build-runtime-tests.yml
@@ -130,68 +129,6 @@
       #           eq(stageDependencies.EvaluatePaths.evaluate_paths.outputs['SetPathVars_tools_illink.containsChange'], true),
       #           eq(stageDependencies.EvaluatePaths.evaluate_paths.outputs['SetPathVars_wasm_coreclr_runtimetests.containsChange'], true),
       #           eq(variables['isRollingBuild'], true))
-=======
-      - template: /eng/pipelines/common/platform-matrix.yml
-        parameters:
-          jobTemplate: /eng/pipelines/common/global-build-job.yml
-          buildConfig: ${{ variables.debugOnPrReleaseOnRolling }}
-          platforms:
-          - linux_musl_arm
-          - linux_musl_arm64
-          - windows_arm64
-          - linux_arm
-          jobParameters:
-            nameSuffix: AllSubsets_CoreCLR_ReleaseRuntimeLibs
-            buildArgs: -s clr+libs+host+packs -rc Release -lc Release -c $(_BuildConfig)
-            timeoutInMinutes: 120
-            condition: >-
-              or(
-                eq(stageDependencies.EvaluatePaths.evaluate_paths.outputs['SetPathVars_non_mono_and_wasm.containsChange'], true),
-                eq(variables['isRollingBuild'], true))
-
-      - template: /eng/pipelines/common/platform-matrix.yml
-        parameters:
-          jobTemplate: /eng/pipelines/common/global-build-job.yml
-          buildConfig: ${{ variables.debugOnPrReleaseOnRolling }}
-          platforms:
-          - linux_arm64
-          - linux_musl_x64
-          jobParameters:
-            nameSuffix: AllSubsets_CoreCLR
-            buildArgs: -s clr+libs+host+packs -rc Release -c Release -lc $(_BuildConfig)
-            timeoutInMinutes: 120
-            condition: >-
-              or(
-                eq(stageDependencies.EvaluatePaths.evaluate_paths.outputs['SetPathVars_non_mono_and_wasm.containsChange'], true),
-                eq(variables['isRollingBuild'], true))
-
-      - template: /eng/pipelines/common/platform-matrix.yml
-        parameters:
-          jobTemplate: /eng/pipelines/common/global-build-job.yml
-          buildConfig: Debug
-          platforms:
-          - browser_wasm
-          - browser_wasm_win
-          jobParameters:
-            nameSuffix: AllSubsets_CoreCLR
-            buildArgs: -s clr+libs+packs -c $(_BuildConfig) -lc Release
-            timeoutInMinutes: 120
-            postBuildSteps:
-              - template: /eng/pipelines/common/templates/runtimes/build-runtime-tests.yml
-                parameters:
-                  testBuildArgs: test JIT/interpreter/Interpreter.csproj
-            extraVariablesTemplates:
-              - template: /eng/pipelines/common/templates/runtimes/test-variables.yml
-                parameters:
-                  testGroup: innerloop
-                  liveLibrariesBuildConfig: Release
-            condition: >-
-              or(
-                eq(variables['wasmDarcDependenciesChanged'], true),
-                eq(stageDependencies.EvaluatePaths.evaluate_paths.outputs['SetPathVars_tools_illink.containsChange'], true),
-                eq(stageDependencies.EvaluatePaths.evaluate_paths.outputs['SetPathVars_wasm_coreclr_runtimetests.containsChange'], true),
-                eq(variables['isRollingBuild'], true))
->>>>>>> fed27579
 
       #
       # Build CoreCLR and Libraries with Libraries tests
@@ -350,10 +287,7 @@
           buildConfig: ${{ variables.debugOnPrReleaseOnRolling }}
           platforms:
           - linux_x64
-<<<<<<< HEAD
           # - windows_x64
-=======
-          - windows_x64
           jobParameters:
             nameSuffix: Libraries_CheckedCoreCLR
             buildArgs: -s clr+clr.wasmjit+libs -c $(_BuildConfig) -rc Checked
@@ -380,73 +314,6 @@
                 eq(stageDependencies.EvaluatePaths.evaluate_paths.outputs['SetPathVars_runtimetests.containsChange'], true),
                 eq(variables['isRollingBuild'], true))
 
-      - template: /eng/pipelines/common/platform-matrix.yml
-        parameters:
-          jobTemplate: /eng/pipelines/common/global-build-job.yml
-          buildConfig: ${{ variables.debugOnPrReleaseOnRolling }}
-          platforms:
-          - linux_musl_x64
-          - windows_x86
-          jobParameters:
-            nameSuffix: Libraries_CheckedCoreCLR
-            buildArgs: -s clr+libs+libs.tests -c $(_BuildConfig) -rc Checked /p:ArchiveTests=true
-            timeoutInMinutes: 120
-            postBuildSteps:
-              - template: /eng/pipelines/common/upload-artifact-step.yml
-                parameters:
-                  rootFolder: $(Build.SourcesDirectory)/artifacts/bin
-                  includeRootFolder: false
-                  archiveType: $(archiveType)
-                  archiveExtension: $(archiveExtension)
-                  tarCompression: $(tarCompression)
-                  artifactName: Libraries_CheckedCoreCLR_BuildArtifacts_$(osGroup)$(osSubgroup)_$(archType)_$(_BuildConfig)
-                  displayName: Build Assets
-              - template: /eng/pipelines/common/upload-artifact-step.yml
-                parameters:
-                  rootFolder: $(Build.SourcesDirectory)/artifacts/helix
-                  includeRootFolder: false
-                  archiveType: $(archiveType)
-                  archiveExtension: $(archiveExtension)
-                  tarCompression: $(tarCompression)
-                  artifactName: Libraries_CheckedCoreCLR_TestArtifacts_$(osGroup)$(osSubgroup)_$(archType)_$(_BuildConfig)
-            condition: >-
-              or(
-                eq(stageDependencies.EvaluatePaths.evaluate_paths.outputs['SetPathVars_coreclr.containsChange'], true),
-                eq(variables['isRollingBuild'], true))
-
-      - template: /eng/pipelines/common/platform-matrix.yml
-        parameters:
-          jobTemplate: /eng/pipelines/common/global-build-job.yml
-          buildConfig: ${{ variables.debugOnPrReleaseOnRolling }}
-          platforms:
-          - osx_arm64
->>>>>>> fed27579
-          jobParameters:
-            nameSuffix: Libraries_CheckedCoreCLR
-            buildArgs: -s clr+libs -c $(_BuildConfig) -rc Checked
-            timeoutInMinutes: 120
-            postBuildSteps:
-              - template: /eng/pipelines/coreclr/templates/build-native-test-assets-step.yml
-              - template: /eng/pipelines/common/upload-artifact-step.yml
-                parameters:
-                  rootFolder: $(Build.SourcesDirectory)/artifacts/bin
-                  includeRootFolder: false
-                  archiveType: $(archiveType)
-                  archiveExtension: $(archiveExtension)
-                  tarCompression: $(tarCompression)
-                  artifactName: Libraries_CheckedCoreCLR_BuildArtifacts_$(osGroup)$(osSubgroup)_$(archType)_$(_BuildConfig)
-                  displayName: Build Assets
-            extraVariablesTemplates:
-              - template: /eng/pipelines/common/templates/runtimes/native-test-assets-variables.yml
-                parameters:
-                  testGroup: innerloop
-                  configOverride: Checked
-            condition: >-
-              or(
-                eq(stageDependencies.EvaluatePaths.evaluate_paths.outputs['SetPathVars_coreclr.containsChange'], true),
-                eq(stageDependencies.EvaluatePaths.evaluate_paths.outputs['SetPathVars_runtimetests.containsChange'], true),
-                eq(variables['isRollingBuild'], true))
-
       # - template: /eng/pipelines/common/platform-matrix.yml
       #   parameters:
       #     jobTemplate: /eng/pipelines/common/global-build-job.yml
@@ -718,7 +585,6 @@
       # CoreCLR NativeAOT checked build and smoke tests
       # Only when CoreCLR is changed
       #
-<<<<<<< HEAD
       # - template: /eng/pipelines/common/platform-matrix.yml
       #   parameters:
       #     jobTemplate: /eng/pipelines/common/global-build-job.yml
@@ -739,7 +605,7 @@
       #         - template: /eng/pipelines/coreclr/nativeaot-post-build-steps.yml
       #           parameters:
       #             creator: dotnet-bot
-      #             testBuildArgs: 'nativeaot tree ";nativeaot;Loader;Interop;" /p:BuildNativeAotFrameworkObjects=true'
+      #             testBuildArgs: 'nativeaot tree ";nativeaot;Loader;Interop;async;" /p:BuildNativeAotFrameworkObjects=true'
       #             liveLibrariesBuildConfig: Release
       #             testRunNamePrefixSuffix: NativeAOT_$(_BuildConfig)
       #       extraVariablesTemplates:
@@ -753,42 +619,6 @@
       #           eq(stageDependencies.EvaluatePaths.evaluate_paths.outputs['SetPathVars_runtimetests.containsChange'], true),
       #           eq(stageDependencies.EvaluatePaths.evaluate_paths.outputs['SetPathVars_tools_illink.containsChange'], true),
       #           eq(variables['isRollingBuild'], true))
-=======
-      - template: /eng/pipelines/common/platform-matrix.yml
-        parameters:
-          jobTemplate: /eng/pipelines/common/global-build-job.yml
-          helixQueuesTemplate: /eng/pipelines/coreclr/templates/helix-queues-setup.yml
-          buildConfig: Checked
-          platforms:
-          - windows_x64
-          variables:
-          - name: timeoutPerTestInMinutes
-            value: 60
-          - name: timeoutPerTestCollectionInMinutes
-            value: 180
-          jobParameters:
-            timeoutInMinutes: 180
-            nameSuffix: NativeAOT
-            buildArgs: -s clr.aot+libs.native+libs.sfx -rc $(_BuildConfig) -lc Release /p:RunAnalyzers=false
-            postBuildSteps:
-              - template: /eng/pipelines/coreclr/nativeaot-post-build-steps.yml
-                parameters:
-                  creator: dotnet-bot
-                  testBuildArgs: 'nativeaot tree ";nativeaot;Loader;Interop;async;" /p:BuildNativeAotFrameworkObjects=true'
-                  liveLibrariesBuildConfig: Release
-                  testRunNamePrefixSuffix: NativeAOT_$(_BuildConfig)
-            extraVariablesTemplates:
-              - template: /eng/pipelines/common/templates/runtimes/test-variables.yml
-                parameters:
-                  testGroup: innerloop
-                  liveLibrariesBuildConfig: Release
-            condition: >-
-              or(
-                eq(stageDependencies.EvaluatePaths.evaluate_paths.outputs['SetPathVars_coreclr.containsChange'], true),
-                eq(stageDependencies.EvaluatePaths.evaluate_paths.outputs['SetPathVars_runtimetests.containsChange'], true),
-                eq(stageDependencies.EvaluatePaths.evaluate_paths.outputs['SetPathVars_tools_illink.containsChange'], true),
-                eq(variables['isRollingBuild'], true))
->>>>>>> fed27579
 
       #
       # CoreCLR NativeAOT release build and smoke tests
@@ -1181,7 +1011,6 @@
       # iOS/tvOS devices - Full AOT + AggressiveTrimming to reduce size
       # Build the whole product using Mono and run libraries tests
       #
-<<<<<<< HEAD
       # - template: /eng/pipelines/common/platform-matrix.yml
       #   parameters:
       #     jobTemplate: /eng/pipelines/common/global-build-job.yml
@@ -1212,68 +1041,23 @@
       #           eq(stageDependencies.EvaluatePaths.evaluate_paths.outputs['SetPathVars_tools_illink.containsChange'], true),
       #           eq(variables['isRollingBuild'], true))
       #       # extra steps, run tests
-      #       postBuildSteps:
-      #         - template: /eng/pipelines/libraries/helix.yml
-      #           parameters:
-      #             creator: dotnet-bot
-      #             testRunNamePrefixSuffix: Mono_$(_BuildConfig)
-      #             extraHelixArguments: /p:NeedsToBuildAppsOnHelix=true
-      #             condition: >-
-      #               or(
-      #               eq(variables['librariesContainsChange'], true),
-      #               eq(variables['monoContainsChange'], true),
-      #               eq(variables['illinkContainsChange'], true),
-      #               eq(variables['isRollingBuild'], true))
-=======
-      - template: /eng/pipelines/common/platform-matrix.yml
-        parameters:
-          jobTemplate: /eng/pipelines/common/global-build-job.yml
-          helixQueuesTemplate: /eng/pipelines/libraries/helix-queues-setup.yml
-          buildConfig: Release
-          runtimeFlavor: mono
-          platforms:
-            - ios_arm64
-            - tvos_arm64
-          variables:
-            # map dependencies variables to local variables
-            - name: librariesContainsChange
-              value: $[ stageDependencies.EvaluatePaths.evaluate_paths.outputs['SetPathVars_libraries.containsChange'] ]
-            - name: monoContainsChange
-              value: $[ stageDependencies.EvaluatePaths.evaluate_paths.outputs['SetPathVars_mono_excluding_wasm.containsChange'] ]
-            - name: illinkContainsChange
-              value: $[ stageDependencies.EvaluatePaths.evaluate_paths.outputs['SetPathVars_tools_illink.containsChange'] ]
-          jobParameters:
-            testGroup: innerloop
-            nameSuffix: AllSubsets_Mono
-            buildArgs: -s mono+libs+libs.tests+host+packs -c $(_BuildConfig) /p:ArchiveTests=true /p:DevTeamProvisioning=- /p:RunAOTCompilation=true /p:RunSmokeTestsOnly=true /p:BuildTestsOnHelix=true /p:EnableAdditionalTimezoneChecks=true /p:UsePortableRuntimePack=false /p:EnableAggressiveTrimming=true
-            timeoutInMinutes: 120
-            condition: >-
-              or(
-                eq(stageDependencies.EvaluatePaths.evaluate_paths.outputs['SetPathVars_libraries.containsChange'], true),
-                eq(stageDependencies.EvaluatePaths.evaluate_paths.outputs['SetPathVars_mono_excluding_wasm.containsChange'], true),
-                eq(stageDependencies.EvaluatePaths.evaluate_paths.outputs['SetPathVars_installer.containsChange'], true),
-                eq(stageDependencies.EvaluatePaths.evaluate_paths.outputs['SetPathVars_tools_illink.containsChange'], true),
-                eq(variables['isRollingBuild'], true))
-            # extra steps, run tests
-            # Disable tests on ios/tvos - mono - https://github.com/dotnet/runtime/issues/121967
-            # postBuildSteps:
-            #   - template: /eng/pipelines/libraries/helix.yml
-            #     parameters:
-            #       creator: dotnet-bot
-            #       testRunNamePrefixSuffix: Mono_$(_BuildConfig)
-            #       extraHelixArguments: /p:NeedsToBuildAppsOnHelix=true
-            #       condition: >-
-            #         or(
-            #         eq(variables['librariesContainsChange'], true),
-            #         eq(variables['monoContainsChange'], true),
-            #         eq(variables['illinkContainsChange'], true),
-            #         eq(variables['isRollingBuild'], true))
->>>>>>> fed27579
+      #       # Disable tests on ios/tvos - mono - https://github.com/dotnet/runtime/issues/121967
+      #       # postBuildSteps:
+      #       #   - template: /eng/pipelines/libraries/helix.yml
+      #       #     parameters:
+      #       #       creator: dotnet-bot
+      #       #       testRunNamePrefixSuffix: Mono_$(_BuildConfig)
+      #       #       extraHelixArguments: /p:NeedsToBuildAppsOnHelix=true
+      #       #       condition: >-
+      #       #         or(
+      #       #         eq(variables['librariesContainsChange'], true),
+      #       #         eq(variables['monoContainsChange'], true),
+      #       #         eq(variables['illinkContainsChange'], true),
+      #       #         eq(variables['isRollingBuild'], true))
 
       #
       # Build the whole product using CoreCLR and run functional tests
       #
-<<<<<<< HEAD
       # - template: /eng/pipelines/common/platform-matrix.yml
       #   parameters:
       #     jobTemplate: /eng/pipelines/common/global-build-job.yml
@@ -1313,47 +1097,6 @@
       #               eq(variables['coreclrContainsChange'], true),
       #               eq(variables['illinkContainsChange'], true),
       #               eq(variables['isRollingBuild'], true))
-=======
-      - template: /eng/pipelines/common/platform-matrix.yml
-        parameters:
-          jobTemplate: /eng/pipelines/common/global-build-job.yml
-          helixQueuesTemplate: /eng/pipelines/libraries/helix-queues-setup.yml
-          buildConfig: Release
-          runtimeFlavor: coreclr
-          platforms:
-            - ios_arm64
-          variables:
-            # map dependencies variables to local variables
-            - name: librariesContainsChange
-              value: $[ stageDependencies.EvaluatePaths.evaluate_paths.outputs['SetPathVars_libraries.containsChange'] ]
-            - name: coreclrContainsChange
-              value: $[ stageDependencies.EvaluatePaths.evaluate_paths.outputs['SetPathVars_coreclr.containsChange'] ]
-            - name: illinkContainsChange
-              value: $[ stageDependencies.EvaluatePaths.evaluate_paths.outputs['SetPathVars_tools_illink.containsChange'] ]
-          jobParameters:
-            testGroup: innerloop
-            nameSuffix: AllSubsets_CoreCLR
-            buildArgs: -s clr+clr.runtime+libs+packs+libs.tests -c $(_BuildConfig) /p:ArchiveTests=true /p:DevTeamProvisioning=- /p:RunAOTCompilation=false /p:UseMonoRuntime=false /p:MonoForceInterpreter=false /p:BuildTestsOnHelix=false /p:UseNativeAOTRuntime=false /p:RunSmokeTestsOnly=true
-            timeoutInMinutes: 120
-            condition: >-
-              or(
-                eq(stageDependencies.EvaluatePaths.evaluate_paths.outputs['SetPathVars_libraries.containsChange'], true),
-                eq(stageDependencies.EvaluatePaths.evaluate_paths.outputs['SetPathVars_coreclr.containsChange'], true),
-                eq(stageDependencies.EvaluatePaths.evaluate_paths.outputs['SetPathVars_tools_illink.containsChange'], true),
-                eq(variables['isRollingBuild'], true))
-            # extra steps, run tests
-            postBuildSteps:
-              - template: /eng/pipelines/libraries/helix.yml
-                parameters:
-                  creator: dotnet-bot
-                  testRunNamePrefixSuffix: CoreCLR_$(_BuildConfig)
-                  condition: >-
-                    or(
-                    eq(variables['librariesContainsChange'], true),
-                    eq(variables['coreclrContainsChange'], true),
-                    eq(variables['illinkContainsChange'], true),
-                    eq(variables['isRollingBuild'], true))
->>>>>>> fed27579
 
       #
       # iOS/tvOS devices
