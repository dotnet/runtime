# Setting batch to true, triggers one build at a time.
# if there is a push while a build in progress, it will wait,
# until the running build finishes, and produce a build with all the changes
# that happened during the last build.
trigger:
  batch: true
  branches:
    include:
    - main
    - release/*.*
  paths:
    include:
    - '*'
    - docs/manpages/*
    exclude:
    - eng/Version.Details.xml
    - .github/*
    - docs/*
    - CODE-OF-CONDUCT.md
    - CONTRIBUTING.md
    - LICENSE.TXT
    - PATENTS.TXT
    - README.md
    - SECURITY.md
    - THIRD-PARTY-NOTICES.TXT

pr:
  branches:
    include:
    - main
    - release/*.*
  paths:
    include:
    - '*'
    - docs/manpages/*
    exclude:
    - eng/Version.Details.xml
    - .github/*
    - docs/*
    - CODE-OF-CONDUCT.md
    - CONTRIBUTING.md
    - LICENSE.TXT
    - PATENTS.TXT
    - README.md
    - SECURITY.md
    - THIRD-PARTY-NOTICES.TXT

variables:
  - template: /eng/pipelines/common/variables.yml

jobs:

#
# Evaluate paths
#
- ${{ if eq(variables.dependOnEvaluatePaths, true) }}:
  - template: /eng/pipelines/common/evaluate-default-paths.yml

#
# Build CoreCLR checked
# Only when CoreCLR is changed
#
- template: /eng/pipelines/common/platform-matrix.yml
  parameters:
    jobTemplate: /eng/pipelines/coreclr/templates/build-job.yml
    buildConfig: checked
    platforms:
    - Linux_x64
    - Linux_arm
    - Linux_arm64
    - Linux_musl_arm
    - Linux_musl_arm64
    - Linux_musl_x64
    - OSX_arm64
    - windows_x86
    - windows_x64
    - windows_arm
    - windows_arm64
    jobParameters:
      testGroup: innerloop
      condition: >-
        or(
          eq(dependencies.evaluate_paths.outputs['SetPathVars_coreclr.containsChange'], true),
          eq(dependencies.evaluate_paths.outputs['SetPathVars_runtimetests.containsChange'], true),
          eq(variables['isFullMatrix'], true))

#
# Build CoreCLR checked using GCC toolchain
# Only when CoreCLR is changed
#
- template: /eng/pipelines/common/platform-matrix.yml
  parameters:
    jobTemplate: /eng/pipelines/coreclr/templates/build-job.yml
    buildConfig: checked
    platforms:
    - Linux_x64
    jobParameters:
      testGroup: innerloop
      compilerName: gcc
      condition: >-
        or(
          eq(dependencies.evaluate_paths.outputs['SetPathVars_coreclr.containsChange'], true),
          eq(variables['isFullMatrix'], true))

#
# Build CoreCLR OSX_x64 checked
# Only when CoreCLR or Libraries is changed
#
- template: /eng/pipelines/common/platform-matrix.yml
  parameters:
    jobTemplate: /eng/pipelines/coreclr/templates/build-job.yml
    buildConfig: checked
    platforms:
    - OSX_x64
    jobParameters:
      testGroup: innerloop
      condition: >-
        or(
          eq(dependencies.evaluate_paths.outputs['SetPathVars_coreclr.containsChange'], true),
          eq(dependencies.evaluate_paths.outputs['SetPathVars_libraries.containsChange'], true),
          eq(dependencies.evaluate_paths.outputs['SetPathVars_runtimetests.containsChange'], true),
          eq(variables['isFullMatrix'], true))

#
# Build CoreCLR release
# Always as they are needed by Installer and we always build and test the Installer.
#
- template: /eng/pipelines/common/platform-matrix.yml
  parameters:
    jobTemplate: /eng/pipelines/coreclr/templates/build-job.yml
    buildConfig: release
    platforms:
    - OSX_arm64
    - OSX_x64
    - Linux_x64
    - Linux_arm
    - Linux_arm64
    - Linux_musl_x64
    - Linux_musl_arm
    - Linux_musl_arm64
    - windows_x64
    - windows_x86
    - windows_arm
    - windows_arm64
    - FreeBSD_x64
    jobParameters:
      testGroup: innerloop

#
# Build PGO CoreCLR release
#
- template: /eng/pipelines/common/platform-matrix.yml
  parameters:
    jobTemplate: /eng/pipelines/coreclr/templates/build-job.yml
    buildConfig: release
    platforms:
    - windows_x64
    jobParameters:
      testGroup: innerloop
      pgoType: 'PGO'

#
# Build CoreCLR Formatting Job
# Only when CoreCLR is changed, and only in the 'main' branch (no release branches;
# both CI and PR builds).
#
- template: /eng/pipelines/common/platform-matrix.yml
  parameters:
    jobTemplate: /eng/pipelines/coreclr/templates/format-job.yml
    platforms:
    - Linux_x64
    - windows_x64
    jobParameters:
      condition: >-
        and(
          or(
            eq(variables['Build.SourceBranchName'], 'main'),
            eq(variables['System.PullRequest.TargetBranch'], 'main')),
          or(
            eq(dependencies.evaluate_paths.outputs['SetPathVars_coreclr.containsChange'], true),
            eq(variables['isFullMatrix'], true)))

# Build and test clr tools
- template: /eng/pipelines/common/platform-matrix.yml
  parameters:
    jobTemplate: /eng/pipelines/coreclr/templates/build-job.yml
    buildConfig: checked
    platforms:
    - Linux_x64
    jobParameters:
      testGroup: clrTools
      condition: >-
        or(
          eq(dependencies.evaluate_paths.outputs['SetPathVars_coreclr.containsChange'], true),
          eq(variables['isFullMatrix'], true))

# Build Mono AOT offset headers once, for consumption elsewhere
# Only when mono changed
#
- template: /eng/pipelines/common/platform-matrix.yml
  parameters:
    jobTemplate: /eng/pipelines/mono/templates/generate-offsets.yml
    buildConfig: release
    platforms:
    - Android_x64
    - Browser_wasm
    - tvOS_x64
    - iOS_x64
    jobParameters:
      condition: >-
        or(
          eq(dependencies.evaluate_paths.outputs['SetPathVars_mono.containsChange'], true),
          eq(dependencies.evaluate_paths.outputs['SetPathVars_installer.containsChange'], true),
          eq(variables['isFullMatrix'], true))

# Build the whole product using Mono runtime
# Only when libraries, mono or installer are changed
#
- template: /eng/pipelines/common/platform-matrix.yml
  parameters:
    jobTemplate: /eng/pipelines/common/global-build-job.yml
    buildConfig: ${{ variables.debugOnPrReleaseOnRolling }}
    runtimeFlavor: mono
    platforms:
    - Android_x86
    - MacCatalyst_x64
    - MacCatalyst_arm64
    - tvOS_x64
    - iOS_arm64
    - iOS_x86
    - Linux_arm
    jobParameters:
      testGroup: innerloop
      nameSuffix: AllSubsets_Mono
      buildArgs: -s mono+libs+host+packs -c $(_BuildConfig)
      condition: >-
        or(
          eq(dependencies.evaluate_paths.outputs['SetPathVars_libraries.containsChange'], true),
          eq(dependencies.evaluate_paths.outputs['SetPathVars_mono.containsChange'], true),
          eq(dependencies.evaluate_paths.outputs['SetPathVars_installer.containsChange'], true),
          eq(variables['isFullMatrix'], true))

- template: /eng/pipelines/common/platform-matrix.yml
  parameters:
    jobTemplate: /eng/pipelines/common/global-build-job.yml
    buildConfig: Release
    runtimeFlavor: mono
    platforms:
    - Android_arm
    - tvOS_arm64
    - iOS_arm
    - Linux_musl_x64
    jobParameters:
      testGroup: innerloop
      nameSuffix: AllSubsets_Mono
      buildArgs: -s mono+libs+host+packs -c $(_BuildConfig)
      condition: >-
        or(
          eq(dependencies.evaluate_paths.outputs['SetPathVars_libraries.containsChange'], true),
          eq(dependencies.evaluate_paths.outputs['SetPathVars_mono.containsChange'], true),
          eq(dependencies.evaluate_paths.outputs['SetPathVars_installer.containsChange'], true),
          eq(variables['isFullMatrix'], true))

#
# Build the whole product using Mono and run libraries tests, multi-scenario
#
- template: /eng/pipelines/common/platform-matrix.yml
  parameters:
    jobTemplate: /eng/pipelines/common/global-build-job.yml
    helixQueuesTemplate: /eng/pipelines/libraries/helix-queues-setup.yml
    buildConfig: Release
    runtimeFlavor: mono
    platforms:
    - Browser_wasm
    variables:
      # map dependencies variables to local variables
      - name: librariesContainsChange
        value: $[ dependencies.evaluate_paths.outputs['SetPathVars_libraries.containsChange'] ]
      - name: monoContainsChange
        value: $[ dependencies.evaluate_paths.outputs['SetPathVars_mono.containsChange'] ]
    jobParameters:
      testGroup: innerloop
      nameSuffix: AllSubsets_Mono
<<<<<<< HEAD
      buildArgs: -s mono+libs+host+packs+libs.tests -c $(_BuildConfig) /p:ArchiveTests=true /p:EnableAggressiveTrimming=true
      timeoutInMinutes: 120
=======
      buildArgs: -s mono+libs+host+packs+libs.tests -c $(_BuildConfig) /p:ArchiveTests=true
      timeoutInMinutes: 180
>>>>>>> 8c64e307
      condition: >-
        or(
          eq(dependencies.evaluate_paths.outputs['SetPathVars_libraries.containsChange'], true),
          eq(dependencies.evaluate_paths.outputs['SetPathVars_mono.containsChange'], true),
          eq(dependencies.evaluate_paths.outputs['SetPathVars_installer.containsChange'], true),
          eq(variables['isFullMatrix'], true))
      # extra steps, run tests
      extraStepsTemplate: /eng/pipelines/libraries/helix.yml
      extraStepsParameters:
        creator: dotnet-bot
        testRunNamePrefixSuffix: Mono_$(_BuildConfig)
        scenarios:
        - normal
        - wasmtestonbrowser
        - buildwasmapps
        condition: >-
          or(
          eq(variables['librariesContainsChange'], true),
          eq(variables['monoContainsChange'], true),
          eq(variables['isFullMatrix'], true))

#
# Build the whole product using Mono and run runtime tests
#
- template: /eng/pipelines/common/platform-matrix.yml
  parameters:
    jobTemplate: /eng/pipelines/common/global-build-job.yml
    helixQueuesTemplate: /eng/pipelines/coreclr/templates/helix-queues-setup.yml
    buildConfig: Release
    runtimeFlavor: mono
    platforms:
    - Browser_wasm
    variables:
      - ${{ if and(eq(variables['System.TeamProject'], 'public'), eq(variables['Build.Reason'], 'PullRequest')) }}:
        - name: _HelixSource
          value: pr/dotnet/runtime/$(Build.SourceBranch)
      - ${{ if and(eq(variables['System.TeamProject'], 'public'), ne(variables['Build.Reason'], 'PullRequest')) }}:
        - name: _HelixSource
          value: ci/dotnet/runtime/$(Build.SourceBranch)
      - name: timeoutPerTestInMinutes
        value: 10
      - name: timeoutPerTestCollectionInMinutes
        value: 200
    jobParameters:
      testGroup: innerloop
      nameSuffix: AllSubsets_Mono_RuntimeTests
      buildArgs: -s mono+libs -c $(_BuildConfig)
      timeoutInMinutes: 180
      condition: >-
        or(
          eq(dependencies.evaluate_paths.outputs['SetPathVars_runtimetests.containsChange'], true),
          eq(dependencies.evaluate_paths.outputs['SetPathVars_mono.containsChange'], true),
          eq(variables['isFullMatrix'], true))
      # extra steps, run tests
      extraStepsTemplate: /eng/pipelines/common/templates/runtimes/wasm-runtime-and-send-to-helix.yml
      extraStepsParameters:
        creator: dotnet-bot
        testRunNamePrefixSuffix: Mono_$(_BuildConfig)

#
# Build Mono and Installer on LLVMJIT mode
#
- template: /eng/pipelines/common/platform-matrix.yml
  parameters:
    jobTemplate: /eng/pipelines/common/global-build-job.yml
    buildConfig: Release
    runtimeFlavor: mono
    platforms:
    - OSX_x64
    jobParameters:
      testGroup: innerloop
      nameSuffix: AllSubsets_Mono_LLVMJIT
      buildArgs: -s mono+libs+host+packs -c $(_BuildConfig)
                 /p:MonoEnableLLVM=true /p:MonoBundleLLVMOptimizer=false
      condition: >-
        or(
          eq(dependencies.evaluate_paths.outputs['SetPathVars_libraries.containsChange'], true),
          eq(dependencies.evaluate_paths.outputs['SetPathVars_mono.containsChange'], true),
          eq(dependencies.evaluate_paths.outputs['SetPathVars_installer.containsChange'], true),
          eq(variables['isFullMatrix'], true))

- template: /eng/pipelines/common/platform-matrix.yml
  parameters:
    jobTemplate: /eng/pipelines/common/global-build-job.yml
    buildConfig: ${{ variables.debugOnPrReleaseOnRolling }}
    runtimeFlavor: mono
    platforms:
    - Linux_x64
    - Linux_arm64
    jobParameters:
      testGroup: innerloop
      nameSuffix: AllSubsets_Mono_LLVMJIT
      buildArgs: -s mono+libs+host+packs -c $(_BuildConfig)
                 /p:MonoEnableLLVM=true /p:MonoBundleLLVMOptimizer=false
      condition: >-
        or(
          eq(dependencies.evaluate_paths.outputs['SetPathVars_libraries.containsChange'], true),
          eq(dependencies.evaluate_paths.outputs['SetPathVars_mono.containsChange'], true),
          eq(dependencies.evaluate_paths.outputs['SetPathVars_installer.containsChange'], true),
          eq(variables['isFullMatrix'], true))

#
# Build Mono and Installer on LLVMAOT mode
#
- template: /eng/pipelines/common/platform-matrix.yml
  parameters:
    jobTemplate: /eng/pipelines/common/global-build-job.yml
    buildConfig: Release
    runtimeFlavor: mono
    platforms:
    - Linux_x64
    - Linux_arm64
    jobParameters:
      testGroup: innerloop
      nameSuffix: AllSubsets_Mono_LLVMAOT
      buildArgs: -s mono+libs+host+packs -c $(_BuildConfig)
                 /p:MonoEnableLLVM=true /p:MonoBundleLLVMOptimizer=true
      condition: >-
        or(
          eq(dependencies.evaluate_paths.outputs['SetPathVars_libraries.containsChange'], true),
          eq(dependencies.evaluate_paths.outputs['SetPathVars_mono.containsChange'], true),
          eq(dependencies.evaluate_paths.outputs['SetPathVars_installer.containsChange'], true),
          eq(variables['isFullMatrix'], true))

- template: /eng/pipelines/common/platform-matrix.yml
  parameters:
    jobTemplate: /eng/pipelines/common/global-build-job.yml
    buildConfig: ${{ variables.debugOnPrReleaseOnRolling }}
    runtimeFlavor: mono
    platforms:
    - OSX_x64
    jobParameters:
      testGroup: innerloop
      nameSuffix: AllSubsets_Mono_LLVMAOT
      buildArgs: -s mono+libs+host+packs -c $(_BuildConfig)
                 /p:MonoEnableLLVM=true /p:MonoBundleLLVMOptimizer=true
      condition: >-
        or(
          eq(dependencies.evaluate_paths.outputs['SetPathVars_libraries.containsChange'], true),
          eq(dependencies.evaluate_paths.outputs['SetPathVars_mono.containsChange'], true),
          eq(dependencies.evaluate_paths.outputs['SetPathVars_installer.containsChange'], true),
          eq(variables['isFullMatrix'], true))

#
# Build Mono debug
# Only when libraries or mono changed
#
- template: /eng/pipelines/common/platform-matrix.yml
  parameters:
    jobTemplate: /eng/pipelines/mono/templates/build-job.yml
    runtimeFlavor: mono
    buildConfig: debug
    platforms:
    - OSX_x64
    - OSX_arm64
    - Linux_x64
    - Linux_arm64
    # - Linux_musl_arm64
    - windows_x64
    - windows_x86
    # - windows_arm
    # - windows_arm64
    jobParameters:
      condition: >-
        or(
          eq(dependencies.evaluate_paths.outputs['SetPathVars_libraries.containsChange'], true),
          eq(dependencies.evaluate_paths.outputs['SetPathVars_mono.containsChange'], true),
          eq(variables['isFullMatrix'], true))

#
# Build Mono release AOT cross-compilers
# Only when mono changed
#
- template: /eng/pipelines/common/platform-matrix.yml
  parameters:
    jobTemplate: /eng/pipelines/mono/templates/build-job.yml
    runtimeFlavor: mono
    buildConfig: release
    platforms:
    - Linux_x64
    # - Linux_arm64
    # - Linux_musl_arm64
    - Windows_x64
    # - windows_x86
    # - windows_arm
    # - windows_arm64
    jobParameters:
      runtimeVariant: crossaot
      dependsOn:
      - mono_android_offsets
      - mono_browser_offsets
      monoCrossAOTTargetOS:
      - Android
      - Browser
      condition: >-
        or(
          eq(dependencies.evaluate_paths.outputs['SetPathVars_mono.containsChange'], true),
          eq(dependencies.evaluate_paths.outputs['SetPathVars_installer.containsChange'], true),
          eq(variables['isFullMatrix'], true))

- template: /eng/pipelines/common/platform-matrix.yml
  parameters:
    jobTemplate: /eng/pipelines/mono/templates/build-job.yml
    runtimeFlavor: mono
    buildConfig: release
    platforms:
    - OSX_x64
    jobParameters:
      runtimeVariant: crossaot
      dependsOn:
      - mono_android_offsets
      - mono_browser_offsets
      - mono_tvos_offsets
      - mono_ios_offsets
      monoCrossAOTTargetOS:
      - Android
      - Browser
      - tvOS
      - iOS
      condition: >-
        or(
          eq(dependencies.evaluate_paths.outputs['SetPathVars_mono.containsChange'], true),
          eq(dependencies.evaluate_paths.outputs['SetPathVars_installer.containsChange'], true),
          eq(variables['isFullMatrix'], true))

#
# Build Mono release
# Only when libraries or mono changed
#
- template: /eng/pipelines/common/platform-matrix.yml
  parameters:
    jobTemplate: /eng/pipelines/mono/templates/build-job.yml
    runtimeFlavor: mono
    buildConfig: release
    platforms:
    - Linux_x64
    # - Linux_musl_arm64
    - windows_x64
    - windows_x86
    # - windows_arm
    # - windows_arm64
    jobParameters:
      condition: >-
        or(
          eq(dependencies.evaluate_paths.outputs['SetPathVars_libraries.containsChange'], true),
          eq(dependencies.evaluate_paths.outputs['SetPathVars_mono.containsChange'], true),
          eq(variables['isFullMatrix'], true))

#
# Build Mono release
# Only when libraries, mono, or the runtime tests changed
# Currently only these architectures are needed for the runtime tests.
- template: /eng/pipelines/common/platform-matrix.yml
  parameters:
    jobTemplate: /eng/pipelines/mono/templates/build-job.yml
    runtimeFlavor: mono
    buildConfig: release
    platforms:
    - OSX_x64
    - Linux_arm64
    jobParameters:
      condition: >-
        or(
          eq(dependencies.evaluate_paths.outputs['SetPathVars_libraries.containsChange'], true),
          eq(dependencies.evaluate_paths.outputs['SetPathVars_runtimetests.containsChange'], true),
          eq(dependencies.evaluate_paths.outputs['SetPathVars_mono.containsChange'], true),
          eq(variables['isFullMatrix'], true))

#
# Build Mono release with LLVM AOT
# Only when mono, or the runtime tests changed
#
- template: /eng/pipelines/common/platform-matrix.yml
  parameters:
    jobTemplate: /eng/pipelines/mono/templates/build-job.yml
    runtimeFlavor: mono
    buildConfig: release
    platforms:
    - Linux_x64
    - Linux_arm64
    jobParameters:
      runtimeVariant: llvmaot
      condition: >-
        or(
          eq(dependencies.evaluate_paths.outputs['SetPathVars_runtimetests.containsChange'], true),
          eq(dependencies.evaluate_paths.outputs['SetPathVars_mono.containsChange'], true),
          eq(variables['isFullMatrix'], true))

#
# Build libraries using live CoreLib
# These set of libraries are built always no matter what changed
# The reason for that is because Corelib and Installer needs it and
# These are part of the test matrix for Libraries changes.
#
- template: /eng/pipelines/common/platform-matrix.yml
  parameters:
    jobTemplate: /eng/pipelines/libraries/build-job.yml
    buildConfig: Release
    platforms:
    - Linux_arm
    - Linux_musl_arm
    - Linux_musl_arm64
    - windows_arm
    - windows_arm64
    - windows_x86
    jobParameters:
      liveRuntimeBuildConfig: release

- template: /eng/pipelines/common/platform-matrix.yml
  parameters:
    jobTemplate: /eng/pipelines/libraries/build-job.yml
    buildConfig: ${{ variables.debugOnPrReleaseOnRolling }}
    platforms:
    - Linux_arm64
    - Linux_musl_x64
    - Linux_x64
    - OSX_arm64
    - OSX_x64
    - windows_x64
    - FreeBSD_x64
    jobParameters:
      testScope: innerloop
      testBuildPlatforms:
      - Linux_x64
      - windows_x64
      - OSX_x64
      liveRuntimeBuildConfig: release

#
# Libraries Build that only run when libraries is changed
#
- template: /eng/pipelines/common/platform-matrix.yml
  parameters:
    jobTemplate: /eng/pipelines/libraries/build-job.yml
    buildConfig: ${{ variables.debugOnPrReleaseOnRolling }}
    platforms:
    - ${{ if eq(variables['isFullMatrix'], false) }}:
      - windows_x86
    jobParameters:
      liveRuntimeBuildConfig: release
      condition: >-
        or(
          eq(dependencies.evaluate_paths.outputs['SetPathVars_libraries.containsChange'], true),
          eq(variables['isFullMatrix'], true))

- template: /eng/pipelines/common/platform-matrix.yml
  parameters:
    jobTemplate: /eng/pipelines/libraries/build-job.yml
    buildConfig: Release
    platforms:
    - windows_x86
    - ${{ if eq(variables['isFullMatrix'], true) }}:
      - windows_x64
    helixQueuesTemplate: /eng/pipelines/libraries/helix-queues-setup.yml
    jobParameters:
      isFullMatrix: ${{ variables.isFullMatrix }}
      framework: net48
      runTests: true
      testScope: innerloop
      condition: >-
        or(
          eq(dependencies.evaluate_paths.outputs['SetPathVars_libraries.containsChange'], true),
          eq(variables['isFullMatrix'], true))

- template: /eng/pipelines/common/platform-matrix.yml
  parameters:
    jobTemplate: /eng/pipelines/libraries/build-job.yml
    buildConfig: ${{ variables.debugOnPrReleaseOnRolling }}
    platforms:
    - windows_x64
    helixQueuesTemplate: /eng/pipelines/libraries/helix-queues-setup.yml
    jobParameters:
      isFullMatrix: ${{ variables.isFullMatrix }}
      framework: allConfigurations
      runTests: true
      condition: >-
        or(
          eq(dependencies.evaluate_paths.outputs['SetPathVars_libraries.containsChange'], true),
          eq(variables['isFullMatrix'], true))

#
# Installer Build and Test
# These are always built since they only take like 15 minutes
# we expect these to be done before we finish libraries or coreclr testing.
#
- template: /eng/pipelines/installer/installer-matrix.yml
  parameters:
    buildConfig: ${{ variables.debugOnPrReleaseOnRolling }}
    platforms:
      - Linux_arm
      - Linux_musl_arm
      - Linux_musl_arm64
      - windows_x86
      - windows_arm
      - windows_arm64
    jobParameters:
      liveRuntimeBuildConfig: release
      liveLibrariesBuildConfig: Release

- template: /eng/pipelines/installer/installer-matrix.yml
  parameters:
    buildConfig: Release
    platforms:
      - OSX_arm64
      - OSX_x64
      - Linux_x64
      - Linux_arm64
      - Linux_musl_x64
      - windows_x64
      - FreeBSD_x64
    jobParameters:
      liveRuntimeBuildConfig: release
      liveLibrariesBuildConfig: ${{ variables.debugOnPrReleaseOnRolling }}

#
# PGO Build
#
- template: /eng/pipelines/installer/installer-matrix.yml
  parameters:
    buildConfig: Release
    jobParameters:
      isOfficialBuild: ${{ variables.isOfficialBuild }}
      liveRuntimeBuildConfig: release
      liveLibrariesBuildConfig: ${{ variables.debugOnPrReleaseOnRolling }}
      pgoType: 'PGO'
    platforms:
    - windows_x64

#
# Crossgen-comparison jobs
# Only when CoreCLR is changed
#
- template: /eng/pipelines/common/platform-matrix.yml
  parameters:
    jobTemplate: /eng/pipelines/coreclr/templates/crossgen-comparison-job.yml
    buildConfig: checked
    platforms:
    - Linux_arm
    helixQueueGroup: pr
    helixQueuesTemplate: /eng/pipelines/coreclr/templates/helix-queues-setup.yml
    jobParameters:
      liveLibrariesBuildConfig: Release
      condition: >-
        or(
          eq(dependencies.evaluate_paths.outputs['SetPathVars_coreclr.containsChange'], true),
          eq(variables['isFullMatrix'], true))

#
# CoreCLR Test builds using live libraries release build
# Only when CoreCLR is changed
#
- template: /eng/pipelines/common/platform-matrix.yml
  parameters:
    jobTemplate: /eng/pipelines/common/templates/runtimes/build-test-job.yml
    buildConfig: checked
    platforms:
    - CoreClrTestBuildHost # Either OSX_x64 or Linux_x64
    jobParameters:
      testGroup: innerloop
      liveLibrariesBuildConfig: ${{ variables.debugOnPrReleaseOnRolling }}
      condition: >-
        or(
          eq(dependencies.evaluate_paths.outputs['SetPathVars_coreclr.containsChange'], true),
          eq(dependencies.evaluate_paths.outputs['SetPathVars_runtimetests.containsChange'], true),
          eq(variables['isFullMatrix'], true))

#
# CoreCLR Test executions using live libraries
# Only when CoreCLR is changed
#
- template: /eng/pipelines/common/platform-matrix.yml
  parameters:
    jobTemplate: /eng/pipelines/common/templates/runtimes/run-test-job.yml
    buildConfig: checked
    platforms:
    - Linux_arm
    - windows_x86
    - windows_arm64
    helixQueueGroup: pr
    helixQueuesTemplate: /eng/pipelines/coreclr/templates/helix-queues-setup.yml
    jobParameters:
      testGroup: innerloop
      liveLibrariesBuildConfig: Release
      condition: >-
        or(
          eq(dependencies.evaluate_paths.outputs['SetPathVars_coreclr.containsChange'], true),
          eq(dependencies.evaluate_paths.outputs['SetPathVars_runtimetests.containsChange'], true),
          eq(variables['isFullMatrix'], true))

- template: /eng/pipelines/common/platform-matrix.yml
  parameters:
    jobTemplate: /eng/pipelines/common/templates/runtimes/run-test-job.yml
    buildConfig: checked
    platforms:
    - OSX_x64
    - Linux_x64
    - Linux_arm64
    - windows_x64
    helixQueueGroup: pr
    helixQueuesTemplate: /eng/pipelines/coreclr/templates/helix-queues-setup.yml
    jobParameters:
      testGroup: innerloop
      liveLibrariesBuildConfig: ${{ variables.debugOnPrReleaseOnRolling }}
      condition: >-
        or(
          eq(dependencies.evaluate_paths.outputs['SetPathVars_coreclr.containsChange'], true),
          eq(dependencies.evaluate_paths.outputs['SetPathVars_runtimetests.containsChange'], true),
          eq(variables['isFullMatrix'], true))

#
# Mono Test builds with CoreCLR runtime tests using live libraries debug build
# Only when Mono is changed
- template: /eng/pipelines/common/platform-matrix.yml
  parameters:
    jobTemplate: /eng/pipelines/common/templates/runtimes/build-test-job.yml
    buildConfig: release
    runtimeFlavor: mono
    platforms:
    - CoreClrTestBuildHost # Either OSX_x64 or Linux_x64
    jobParameters:
      testGroup: innerloop
      liveLibrariesBuildConfig: ${{ variables.debugOnPrReleaseOnRolling }}
      liveRuntimeBuildConfig: release
      condition: >-
        or(
          eq(dependencies.evaluate_paths.outputs['SetPathVars_mono.containsChange'], true),
          eq(dependencies.evaluate_paths.outputs['SetPathVars_runtimetests.containsChange'], true),
          eq(variables['isFullMatrix'], true))

#
# Mono CoreCLR runtime Test executions using live libraries
# Only when Mono is changed
- template: /eng/pipelines/common/platform-matrix.yml
  parameters:
    jobTemplate: /eng/pipelines/common/templates/runtimes/run-test-job.yml
    buildConfig: release
    runtimeFlavor: mono
    platforms:
    - OSX_x64
    - Linux_arm64
    helixQueueGroup: pr
    helixQueuesTemplate: /eng/pipelines/coreclr/templates/helix-queues-setup.yml
    jobParameters:
      testGroup: innerloop
      liveLibrariesBuildConfig: ${{ variables.debugOnPrReleaseOnRolling }}
      liveRuntimeBuildConfig: release
      condition: >-
        or(
          eq(dependencies.evaluate_paths.outputs['SetPathVars_mono.containsChange'], true),
          eq(dependencies.evaluate_paths.outputs['SetPathVars_runtimetests.containsChange'], true),
          eq(variables['isFullMatrix'], true))
#
# Mono CoreCLR runtime Test executions using live libraries and LLVM AOT
# Only when Mono is changed
#
- template: /eng/pipelines/common/platform-matrix.yml
  parameters:
    jobTemplate: /eng/pipelines/common/templates/runtimes/run-test-job.yml
    buildConfig: release
    runtimeFlavor: mono
    platforms:
    - Linux_x64
    - Linux_arm64
    helixQueueGroup: pr
    helixQueuesTemplate: /eng/pipelines/coreclr/templates/helix-queues-setup.yml
    jobParameters:
      testGroup: innerloop
      liveLibrariesBuildConfig: ${{ variables.debugOnPrReleaseOnRolling }}
      liveRuntimeBuildConfig: release
      runtimeVariant: llvmaot
      condition: >-
        or(
          eq(dependencies.evaluate_paths.outputs['SetPathVars_mono.containsChange'], true),
          eq(dependencies.evaluate_paths.outputs['SetPathVars_runtimetests.containsChange'], true),
          eq(variables['isFullMatrix'], true))

#
# Libraries Release Test Execution against a release mono runtime.
# Only when libraries or mono changed
#
- template: /eng/pipelines/common/platform-matrix.yml
  parameters:
    jobTemplate: /eng/pipelines/libraries/run-test-job.yml
    runtimeFlavor: mono
    buildConfig: ${{ variables.debugOnPrReleaseOnRolling }}
    platforms:
    - windows_x64
    - OSX_x64
    - Linux_arm64
    - Linux_x64
    helixQueuesTemplate: /eng/pipelines/libraries/helix-queues-setup.yml
    jobParameters:
      isOfficialBuild: false
      isFullMatrix: ${{ variables.isFullMatrix }}
      runtimeDisplayName: mono
      testScope: innerloop
      liveRuntimeBuildConfig: release
      dependsOnTestBuildConfiguration: ${{ variables.debugOnPrReleaseOnRolling }}
      dependsOnTestArchitecture: x64
      condition: >-
        or(
          eq(dependencies.evaluate_paths.outputs['SetPathVars_libraries.containsChange'], true),
          eq(dependencies.evaluate_paths.outputs['SetPathVars_mono.containsChange'], true),
          eq(variables['isFullMatrix'], true))

#
# Libraries Release Test Execution against a release mono interpreter runtime.
# Only when libraries or mono changed
#
- template: /eng/pipelines/common/platform-matrix.yml
  parameters:
    jobTemplate: /eng/pipelines/libraries/run-test-job.yml
    runtimeFlavor: mono
    buildConfig: ${{ variables.debugOnPrReleaseOnRolling }}
    platforms:
    # - windows_x64
    #- OSX_x64
    - Linux_x64
    helixQueuesTemplate: /eng/pipelines/libraries/helix-queues-setup.yml
    jobParameters:
      isOfficialBuild: false
      isFullMatrix: ${{ variables.isFullMatrix }}
      interpreter: true
      runtimeDisplayName: mono_interpreter
      testScope: innerloop
      liveRuntimeBuildConfig: release
      dependsOnTestBuildConfiguration: ${{ variables.debugOnPrReleaseOnRolling }}
      dependsOnTestArchitecture: x64
      condition: >-
        or(
          eq(dependencies.evaluate_paths.outputs['SetPathVars_libraries.containsChange'], true),
          eq(dependencies.evaluate_paths.outputs['SetPathVars_mono.containsChange'], true),
          eq(variables['isFullMatrix'], true))

#
# Libraries Release Test Execution against a release coreclr runtime
# Only when the PR contains a libraries change
#
- template: /eng/pipelines/common/platform-matrix.yml
  parameters:
    jobTemplate: /eng/pipelines/libraries/run-test-job.yml
    buildConfig: Release
    platforms:
    - windows_x86
    - ${{ if eq(variables['isFullMatrix'], true) }}:
      - windows_arm64
    helixQueuesTemplate: /eng/pipelines/libraries/helix-queues-setup.yml
    jobParameters:
      isOfficialBuild: false
      isFullMatrix: ${{ variables.isFullMatrix }}
      testScope: innerloop
      liveRuntimeBuildConfig: release
      dependsOnTestBuildConfiguration: ${{ variables.debugOnPrReleaseOnRolling }}
      dependsOnTestArchitecture: x64
      condition: >-
        or(
          eq(dependencies.evaluate_paths.outputs['SetPathVars_libraries.containsChange'], true),
          eq(variables['isFullMatrix'], true))

#
# Libraries Debug Test Execution against a release coreclr runtime
# Only when the PR contains a libraries change
#
- template: /eng/pipelines/common/platform-matrix.yml
  parameters:
    jobTemplate: /eng/pipelines/libraries/run-test-job.yml
    buildConfig: ${{ variables.debugOnPrReleaseOnRolling }}
    platforms:
    - windows_x64
    - OSX_x64
    - Linux_x64
    - Linux_musl_x64
    - ${{ if eq(variables['isFullMatrix'], true) }}:
      - Linux_arm64
    - ${{ if eq(variables['isFullMatrix'], false) }}:
      - windows_x86
    helixQueuesTemplate: /eng/pipelines/libraries/helix-queues-setup.yml
    jobParameters:
      isOfficialBuild: false
      isFullMatrix: ${{ variables.isFullMatrix }}
      testScope: innerloop
      liveRuntimeBuildConfig: release
      dependsOnTestBuildConfiguration: ${{ variables.debugOnPrReleaseOnRolling }}
      dependsOnTestArchitecture: x64
      condition: >-
        or(
          eq(dependencies.evaluate_paths.outputs['SetPathVars_libraries.containsChange'], true),
          eq(variables['isFullMatrix'], true))

#
# Libraries Test Execution against a checked runtime
# Only when the PR contains a coreclr change
#
- template: /eng/pipelines/common/platform-matrix.yml
  parameters:
    jobTemplate: /eng/pipelines/libraries/run-test-job.yml
    buildConfig: Release
    platforms:
    # - windows_arm return this when https://github.com/dotnet/runtime/issues/1097 is fixed.
    - Linux_arm
    - Linux_musl_arm
    - Linux_musl_arm64
    - windows_x86
    helixQueuesTemplate: /eng/pipelines/coreclr/templates/helix-queues-setup.yml
    helixQueueGroup: libraries
    jobParameters:
      testScope: innerloop
      liveRuntimeBuildConfig: checked
      dependsOnTestBuildConfiguration: ${{ variables.debugOnPrReleaseOnRolling }}
      dependsOnTestArchitecture: x64
      condition: >-
        or(
          eq(dependencies.evaluate_paths.outputs['SetPathVars_coreclr.containsChange'], true),
          eq(variables['isFullMatrix'], true))

#
# Libraries Test Execution against a checked runtime
# Only if CoreCLR or Libraries is changed
#
- template: /eng/pipelines/common/platform-matrix.yml
  parameters:
    jobTemplate: /eng/pipelines/libraries/run-test-job.yml
    buildConfig: ${{ variables.debugOnPrReleaseOnRolling }}
    platforms:
    - windows_x64
    - Linux_x64
    - Linux_musl_x64
    helixQueuesTemplate: /eng/pipelines/coreclr/templates/helix-queues-setup.yml
    helixQueueGroup: libraries
    jobParameters:
      testScope: innerloop
      liveRuntimeBuildConfig: checked
      dependsOnTestBuildConfiguration: ${{ variables.debugOnPrReleaseOnRolling }}
      dependsOnTestArchitecture: x64
      condition: >-
        or(
          eq(dependencies.evaluate_paths.outputs['SetPathVars_coreclr.containsChange'], true),
          eq(variables['isFullMatrix'], true))

- template: /eng/pipelines/common/platform-matrix.yml
  parameters:
    jobTemplate: /eng/pipelines/libraries/run-test-job.yml
    buildConfig: ${{ variables.debugOnPrReleaseOnRolling }}
    platforms:
    - OSX_x64
    helixQueuesTemplate: /eng/pipelines/coreclr/templates/helix-queues-setup.yml
    helixQueueGroup: libraries
    jobParameters:
      testScope: innerloop
      liveRuntimeBuildConfig: checked
      dependsOnTestBuildConfiguration: ${{ variables.debugOnPrReleaseOnRolling }}
      dependsOnTestArchitecture: x64
      condition: >-
        or(
          eq(dependencies.evaluate_paths.outputs['SetPathVars_coreclr.containsChange'], true),
          eq(dependencies.evaluate_paths.outputs['SetPathVars_libraries.containsChange'], true),
          eq(variables['isFullMatrix'], true))<|MERGE_RESOLUTION|>--- conflicted
+++ resolved
@@ -281,13 +281,8 @@
     jobParameters:
       testGroup: innerloop
       nameSuffix: AllSubsets_Mono
-<<<<<<< HEAD
       buildArgs: -s mono+libs+host+packs+libs.tests -c $(_BuildConfig) /p:ArchiveTests=true /p:EnableAggressiveTrimming=true
-      timeoutInMinutes: 120
-=======
-      buildArgs: -s mono+libs+host+packs+libs.tests -c $(_BuildConfig) /p:ArchiveTests=true
       timeoutInMinutes: 180
->>>>>>> 8c64e307
       condition: >-
         or(
           eq(dependencies.evaluate_paths.outputs['SetPathVars_libraries.containsChange'], true),
