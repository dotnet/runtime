--- conflicted
+++ resolved
@@ -317,54 +317,15 @@
 #
 # Build the whole product using Mono and run libraries tests, for Wasm.Build.Tests
 #
-<<<<<<< HEAD
-- template: /eng/pipelines/common/platform-matrix.yml
-  parameters:
-    jobTemplate: /eng/pipelines/common/global-build-job.yml
-    helixQueuesTemplate: /eng/pipelines/libraries/helix-queues-setup.yml
-    buildConfig: Release
-    runtimeFlavor: mono
-    platforms:
-    # BuildWasmApps should only happen on the rolling build. No need to duplicate the build on PR's
-    - ${{ if eq(variables['isFullMatrix'], true) }}:
-      - Browser_wasm
-    variables:
-      # map dependencies variables to local variables
-      - name: monoContainsChange
-        value: $[ dependencies.evaluate_paths.outputs['SetPathVars_mono.containsChange'] ]
-      - name: installerContainsChange
-        value: $[ dependencies.evaluate_paths.outputs['SetPathVars_installer.containsChange'] ]
-    jobParameters:
-      testGroup: innerloop
-      nameSuffix: AllSubsets_Mono_WasmBuildTests
-      buildArgs: -s mono+libs+host+packs+libs.tests -c $(_BuildConfig) /p:ArchiveTests=true /p:TestWasmBuildTests=true /p:TestAssemblies=false
-      timeoutInMinutes: 180
-      condition: >-
-        or(
-          eq(dependencies.evaluate_paths.outputs['SetPathVars_mono.containsChange'], true),
-          eq(dependencies.evaluate_paths.outputs['SetPathVars_installer.containsChange'], true),
-          eq(variables['isFullMatrix'], true))
-      # extra steps, run tests
-      extraStepsTemplate: /eng/pipelines/libraries/helix.yml
-      extraStepsParameters:
-        creator: dotnet-bot
-        testRunNamePrefixSuffix: Mono_$(_BuildConfig)
-        scenarios:
-        - buildwasmapps
-        condition: >-
-          or(
-          eq(variables['monoContainsChange'], true),
-          eq(variables['installerContainsChange'], true),
-          eq(variables['isFullMatrix'], true))
-=======
 # - template: /eng/pipelines/common/platform-matrix.yml
 #   parameters:
 #     jobTemplate: /eng/pipelines/common/global-build-job.yml
 #     helixQueuesTemplate: /eng/pipelines/libraries/helix-queues-setup.yml
 #     buildConfig: Release
 #     runtimeFlavor: mono
-#     platforms:
-#     - Browser_wasm
+#     # BuildWasmApps should only happen on the rolling build. No need to duplicate the build on PR's
+#     - ${{ if eq(variables['isFullMatrix'], true) }}:
+#       - Browser_wasm
 #     variables:
 #       # map dependencies variables to local variables
 #       - name: monoContainsChange
@@ -393,7 +354,6 @@
 #           eq(variables['monoContainsChange'], true),
 #           eq(variables['installerContainsChange'], true),
 #           eq(variables['isFullMatrix'], true))
->>>>>>> bc9682cd
 
 #
 # Build for Browser/wasm, with EnableAggressiveTrimming=true
