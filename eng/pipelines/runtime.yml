# Setting batch to true, triggers one build at a time.
# if there is a push while a build in progress, it will wait,
# until the running build finishes, and produce a build with all the changes
# that happened during the last build.
trigger:
  batch: true
  branches:
    include:
    - release/*.*
  paths:
    include:
    - '*'
    exclude:
    - '**.md'
    - eng/Version.Details.xml
    - .devcontainer/*
    - .github/*
    - docs/*
    - LICENSE.TXT
    - PATENTS.TXT
    - THIRD-PARTY-NOTICES.TXT

schedules:
  - cron: "0 8,20 * * *" # run at 8:00 and 20:00 (UTC) which is 00:00 and 12:00 (PST).
    displayName: Runtime default schedule
    branches:
      include:
      - main
    always: false # run only if there were changes since the last successful scheduled run.

pr:
  branches:
    include:
    - main
    - release/*.*
  paths:
    include:
    - '*'
    exclude:
    - '**.md'
    - eng/Version.Details.xml
    - .devcontainer/*
    - .github/*
    - docs/*
    - LICENSE.TXT
    - PATENTS.TXT
    - THIRD-PARTY-NOTICES.TXT

variables:
  - template: /eng/pipelines/common/variables.yml

extends:
  template:  /eng/pipelines/common/templates/pipeline-with-resources.yml
  parameters:
    stages:
    - stage: Build
      jobs:
      #
      # Evaluate paths
      #
      - ${{ if eq(variables.dependOnEvaluatePaths, true) }}:
        - template: /eng/pipelines/common/evaluate-default-paths.yml

      #
      # Build CoreCLR checked
      # Only when CoreCLR is changed
      #
      - template: /eng/pipelines/common/platform-matrix.yml
        parameters:
          jobTemplate: /eng/pipelines/coreclr/templates/build-job.yml
          buildConfig: checked
          platforms:
          - linux_x86
          - linux_x64
          - linux_arm
          - linux_arm64
          - linux_riscv64
          - linux_musl_arm
          - linux_musl_arm64
          - linux_musl_x64
          - osx_arm64
          - tizen_armel
          - windows_x86
          - windows_x64
          - windows_arm64
          jobParameters:
            testGroup: innerloop
            condition: >-
              or(
                eq(dependencies.evaluate_paths.outputs['SetPathVars_coreclr.containsChange'], true),
                eq(dependencies.evaluate_paths.outputs['SetPathVars_runtimetests.containsChange'], true),
                eq(variables['isRollingBuild'], true))

      #
      # Build the whole product using GNU compiler toolchain
      # When CoreCLR, Mono, Libraries, Installer and src/tests are changed
      #
      - template: /eng/pipelines/common/platform-matrix.yml
        parameters:
          jobTemplate: /eng/pipelines/common/global-build-job.yml
          buildConfig: checked
          platforms:
          - gcc_linux_x64
          jobParameters:
            testGroup: innerloop
            nameSuffix: Native_GCC
            buildArgs: -s clr.native+libs.native+mono+host.native -c $(_BuildConfig) -gcc
            extraStepsTemplate: /eng/pipelines/common/templates/runtimes/build-runtime-tests.yml
            extraStepsParameters:
              testBuildArgs: skipmanaged skipgeneratelayout skiprestorepackages -gcc
            condition: >-
              or(
                eq(dependencies.evaluate_paths.outputs['SetPathVars_coreclr.containsChange'], true),
                eq(dependencies.evaluate_paths.outputs['SetPathVars_mono_excluding_wasm.containsChange'], true),
                eq(dependencies.evaluate_paths.outputs['SetPathVars_libraries.containsChange'], true),
                eq(dependencies.evaluate_paths.outputs['SetPathVars_installer.containsChange'], true),
                eq(dependencies.evaluate_paths.outputs['SetPathVars_runtimetests.containsChange'], true),
                eq(variables['isRollingBuild'], true))

      #
      # Build CoreCLR osx_x64 checked
      # Only when CoreCLR or Libraries is changed
      #
      - template: /eng/pipelines/common/platform-matrix.yml
        parameters:
          jobTemplate: /eng/pipelines/coreclr/templates/build-job.yml
          buildConfig: checked
          platforms:
          - osx_x64
          jobParameters:
            testGroup: innerloop
            condition: >-
              or(
                eq(dependencies.evaluate_paths.outputs['SetPathVars_coreclr.containsChange'], true),
                eq(dependencies.evaluate_paths.outputs['SetPathVars_libraries.containsChange'], true),
                eq(dependencies.evaluate_paths.outputs['SetPathVars_runtimetests.containsChange'], true),
                eq(variables['isRollingBuild'], true))

      #
      # Build CoreCLR release
      # Always as they are needed by Installer and we always build and test the Installer.
      #
      - template: /eng/pipelines/common/platform-matrix.yml
        parameters:
          jobTemplate: /eng/pipelines/coreclr/templates/build-job.yml
          buildConfig: release
          platforms:
          - osx_arm64
          - osx_x64
          - linux_x64
          - linux_arm
          - linux_arm64
          - linux_musl_x64
          - linux_musl_arm
          - linux_musl_arm64
          - windows_x64
          - windows_x86
          - windows_arm64
          - freebsd_x64
          jobParameters:
            testGroup: innerloop
            # Mono/runtimetests also need this, but skip for wasm
            condition:
              or(
                eq(dependencies.evaluate_paths.outputs['SetPathVars_non_mono_and_wasm.containsChange'], true),
                eq(dependencies.evaluate_paths.outputs['SetPathVars_mono_excluding_wasm.containsChange'], true),
                eq(dependencies.evaluate_paths.outputs['SetPathVars_runtimetests.containsChange'], true),
                eq(variables['isRollingBuild'], true))

      #
      # Build CoreCLR Formatting Job
      # Only when CoreCLR is changed, and only in the 'main' branch (no release branches;
      # both Rolling and PR builds).
      #
      - template: /eng/pipelines/common/platform-matrix.yml
        parameters:
          jobTemplate: /eng/pipelines/coreclr/templates/format-job.yml
          platforms:
          - linux_x64
          - windows_x64
          jobParameters:
            condition: >-
              and(
                or(
                  eq(variables['Build.SourceBranchName'], 'main'),
                  eq(variables['System.PullRequest.TargetBranch'], 'main')),
                or(
                  eq(dependencies.evaluate_paths.outputs['SetPathVars_coreclr_jit.containsChange'], true),
                  eq(variables['isRollingBuild'], true)))

      #
      # CoreCLR NativeAOT debug build and smoke tests
      # Only when CoreCLR is changed
      #
      - template: /eng/pipelines/common/platform-matrix.yml
        parameters:
          jobTemplate: /eng/pipelines/common/global-build-job.yml
          helixQueuesTemplate: /eng/pipelines/coreclr/templates/helix-queues-setup.yml
          buildConfig: Debug
          platforms:
          - linux_x64
          - windows_x64
          variables:
          - name: timeoutPerTestInMinutes
            value: 60
          - name: timeoutPerTestCollectionInMinutes
            value: 180
          jobParameters:
            timeoutInMinutes: 120
            nameSuffix: NativeAOT
            buildArgs: -s clr.aot+host.native+libs -rc $(_BuildConfig) -lc Release -hc Release
            extraStepsTemplate: /eng/pipelines/coreclr/nativeaot-post-build-steps.yml
            extraStepsParameters:
              creator: dotnet-bot
              testBuildArgs: nativeaot tree nativeaot
              liveLibrariesBuildConfig: Release
            testRunNamePrefixSuffix: NativeAOT_$(_BuildConfig)
            extraVariablesTemplates:
              - template: /eng/pipelines/common/templates/runtimes/test-variables.yml
                parameters:
                  testGroup: innerloop
            condition: >-
              or(
                eq(dependencies.evaluate_paths.outputs['SetPathVars_coreclr.containsChange'], true),
                eq(dependencies.evaluate_paths.outputs['SetPathVars_runtimetests.containsChange'], true),
                eq(variables['isFullMatrix'], true))

      #
      # CoreCLR NativeAOT checked build and smoke tests
      # Only when CoreCLR is changed
      #
      - template: /eng/pipelines/common/platform-matrix.yml
        parameters:
          jobTemplate: /eng/pipelines/common/global-build-job.yml
          helixQueuesTemplate: /eng/pipelines/coreclr/templates/helix-queues-setup.yml
          buildConfig: Checked
          platforms:
          - windows_x64
          variables:
          - name: timeoutPerTestInMinutes
            value: 60
          - name: timeoutPerTestCollectionInMinutes
            value: 180
          jobParameters:
            timeoutInMinutes: 120
            nameSuffix: NativeAOT
            buildArgs: -s clr.aot+host.native+libs -rc $(_BuildConfig) -lc Release -hc Release
            extraStepsTemplate: /eng/pipelines/coreclr/nativeaot-post-build-steps.yml
            extraStepsParameters:
              creator: dotnet-bot
              testBuildArgs: 'nativeaot tree ";nativeaot;Loader;Interop;tracing/eventpipe/config;tracing/eventpipe/diagnosticport;tracing/eventpipe/reverse;" test tracing/eventcounter/runtimecounters.csproj /p:BuildNativeAotFrameworkObjects=true'
              liveLibrariesBuildConfig: Release
            testRunNamePrefixSuffix: NativeAOT_$(_BuildConfig)
            extraVariablesTemplates:
              - template: /eng/pipelines/common/templates/runtimes/test-variables.yml
                parameters:
                  testGroup: innerloop
            condition: >-
              or(
                eq(dependencies.evaluate_paths.outputs['SetPathVars_coreclr.containsChange'], true),
                eq(dependencies.evaluate_paths.outputs['SetPathVars_runtimetests.containsChange'], true),
                eq(variables['isFullMatrix'], true))

      #
      # CoreCLR NativeAOT release build and smoke tests
      # Only when CoreCLR is changed
      #
      - template: /eng/pipelines/common/platform-matrix.yml
        parameters:
          jobTemplate: /eng/pipelines/common/global-build-job.yml
          helixQueuesTemplate: /eng/pipelines/coreclr/templates/helix-queues-setup.yml
          buildConfig: Release
          platforms:
          - linux_x64
          - windows_x64
          - osx_x64
          - linux_arm64
          - windows_arm64
          - osx_arm64
          variables:
          - name: timeoutPerTestInMinutes
            value: 60
          - name: timeoutPerTestCollectionInMinutes
            value: 180
          jobParameters:
            testGroup: innerloop
            timeoutInMinutes: 120
            nameSuffix: NativeAOT
            buildArgs: -s clr.aot+host.native+libs -rc $(_BuildConfig) -lc Release -hc Release
            extraStepsTemplate: /eng/pipelines/coreclr/nativeaot-post-build-steps.yml
            extraStepsParameters:
              creator: dotnet-bot
              testBuildArgs: 'nativeaot tree ";nativeaot;tracing/eventpipe/simpleprovidervalidation;"'
              liveLibrariesBuildConfig: Release
            testRunNamePrefixSuffix: NativeAOT_$(_BuildConfig)
            extraVariablesTemplates:
              - template: /eng/pipelines/common/templates/runtimes/test-variables.yml
                parameters:
                  testGroup: innerloop
            condition: >-
              or(
                eq(dependencies.evaluate_paths.outputs['SetPathVars_coreclr.containsChange'], true),
                eq(dependencies.evaluate_paths.outputs['SetPathVars_runtimetests.containsChange'], true),
                eq(variables['isFullMatrix'], true))

      #
      # CoreCLR NativeAOT release build and libraries tests
      # Only when CoreCLR or library is changed
      #
      - template: /eng/pipelines/common/platform-matrix.yml
        parameters:
          jobTemplate: /eng/pipelines/common/global-build-job.yml
          helixQueuesTemplate: /eng/pipelines/libraries/helix-queues-setup.yml
          buildConfig: Release
          platforms:
          - windows_arm64
          - linux_arm64
          - osx_arm64
          jobParameters:
            testGroup: innerloop
            isSingleFile: true
            nameSuffix: NativeAOT_Libraries
            buildArgs: -s clr.aot+host.native+libs+libs.tests -c $(_BuildConfig) /p:TestNativeAot=true /p:RunSmokeTestsOnly=true /p:ArchiveTests=true
            timeoutInMinutes: 240 # Doesn't actually take long, but we've seen the ARM64 Helix queue often get backlogged for 2+ hours
            # extra steps, run tests
            extraStepsTemplate: /eng/pipelines/libraries/helix.yml
            extraStepsParameters:
              creator: dotnet-bot
              testRunNamePrefixSuffix: NativeAOT_$(_BuildConfig)
            condition: >-
              or(
                eq(dependencies.evaluate_paths.outputs['SetPathVars_libraries.containsChange'], true),
                eq(dependencies.evaluate_paths.outputs['SetPathVars_coreclr.containsChange'], true),
                eq(variables['isFullMatrix'], true))

      # Build and test clr tools
      - template: /eng/pipelines/common/platform-matrix.yml
        parameters:
          jobTemplate: /eng/pipelines/common/global-build-job.yml
          buildConfig: checked
          platforms:
          - linux_x64
          jobParameters:
            timeoutInMinutes: 120
            nameSuffix: CLR_Tools_Tests
            buildArgs: -s clr.aot+clr.iltools+libs+clr.toolstests -c $(_BuildConfig) -test
            enablePublishTestResults: true
            testResultsFormat: 'xunit'
            condition: >-
              or(
                eq(dependencies.evaluate_paths.outputs['SetPathVars_coreclr.containsChange'], true),
                eq(variables['isRollingBuild'], true))

      # Build Mono AOT offset headers once, for consumption elsewhere
      # Only when mono changed
      #
      - template: /eng/pipelines/common/platform-matrix.yml
        parameters:
          jobTemplate: /eng/pipelines/mono/templates/generate-offsets.yml
          buildConfig: release
          platforms:
          - android_x64
          - browser_wasm
          - tvos_arm64
          - ios_arm64
          - maccatalyst_x64
          jobParameters:
            isOfficialBuild: ${{ variables.isOfficialBuild }}
            # needed by crossaot
            condition: >-
              or(
                eq(dependencies.evaluate_paths.outputs['SetPathVars_mono_excluding_wasm.containsChange'], true),
                eq(dependencies.evaluate_paths.outputs['SetPathVars_installer.containsChange'], true),
                eq(variables['isRollingBuild'], true))

      # Build the whole product using Mono runtime
      # Only when libraries, mono or installer are changed
      #
      - template: /eng/pipelines/common/platform-matrix.yml
        parameters:
          jobTemplate: /eng/pipelines/common/global-build-job.yml
          buildConfig: ${{ variables.debugOnPrReleaseOnRolling }}
          runtimeFlavor: mono
          platforms:
          - tvossimulator_x64
          - linux_arm
          jobParameters:
            testGroup: innerloop
            nameSuffix: AllSubsets_Mono
            buildArgs: -s mono+libs+host+packs -c $(_BuildConfig)
            condition: >-
              or(
                eq(dependencies.evaluate_paths.outputs['SetPathVars_libraries.containsChange'], true),
                eq(dependencies.evaluate_paths.outputs['SetPathVars_mono_excluding_wasm.containsChange'], true),
                eq(dependencies.evaluate_paths.outputs['SetPathVars_installer.containsChange'], true),
                eq(variables['isRollingBuild'], true))

      - template: /eng/pipelines/common/platform-matrix.yml
        parameters:
          jobTemplate: /eng/pipelines/common/global-build-job.yml
          buildConfig: Release
          runtimeFlavor: mono
          platforms:
          - linux_musl_x64
          - linux_riscv64
          jobParameters:
            testGroup: innerloop
            nameSuffix: AllSubsets_Mono
            buildArgs: -s mono+libs+host+packs -c $(_BuildConfig)
            condition: >-
              or(
                eq(dependencies.evaluate_paths.outputs['SetPathVars_libraries.containsChange'], true),
                eq(dependencies.evaluate_paths.outputs['SetPathVars_mono_excluding_wasm.containsChange'], true),
                eq(dependencies.evaluate_paths.outputs['SetPathVars_installer.containsChange'], true),
                eq(variables['isRollingBuild'], true))

      #
      # WebAssembly legs
      #
<<<<<<< HEAD
      #- template: /eng/pipelines/common/templates/wasm-library-tests.yml
        #parameters:
          #platforms:
            #- browser_wasm
          #alwaysRun: ${{ variables.isRollingBuild }}
          #scenarios:
            #- normal
            #- WasmTestOnBrowser

      #- template: /eng/pipelines/common/templates/wasm-library-tests.yml
        #parameters:
          #platforms:
            #- browser_wasm_win
          #alwaysRun: ${{ variables.isRollingBuild }}
          #scenarios:
            #- WasmTestOnBrowser

      ## EAT Library tests - only run on linux
      #- template: /eng/pipelines/common/templates/wasm-library-aot-tests.yml
        #parameters:
          #platforms:
            #- browser_wasm
          #nameSuffix: _EAT
          #runAOT: false
          #shouldRunSmokeOnly: false
          #alwaysRun: ${{ variables.isRollingBuild }}

      ## AOT Library tests
      #- template: /eng/pipelines/common/templates/wasm-library-aot-tests.yml
        #parameters:
          #platforms:
            #- browser_wasm
          #nameSuffix: _AOT
          #runAOT: true
          #shouldRunSmokeOnly: true
          #alwaysRun: ${{ variables.isRollingBuild }}

      #- template: /eng/pipelines/common/templates/wasm-library-aot-tests.yml
        #parameters:
          #platforms:
            #- browser_wasm_win
          #nameSuffix: _AOT
          #runAOT: true
          #shouldRunSmokeOnly: true
          #alwaysRun: ${{ variables.isRollingBuild }}

      ## Wasm.Build.Tests
      #- template: /eng/pipelines/common/templates/wasm-build-tests.yml
        #parameters:
          #platforms:
            #- browser_wasm
            #- browser_wasm_win
          #alwaysRun: ${{ variables.isRollingBuild }}

      ## Wasm Debugger tests
      #- template: /eng/pipelines/common/templates/wasm-debugger-tests.yml
        #parameters:
          #platforms:
            #- browser_wasm
            #- browser_wasm_win
          #alwaysRun: ${{ variables.isRollingBuild }}

      ## Wasm runtime tests
      #- template: /eng/pipelines/common/templates/wasm-runtime-tests.yml
        #parameters:
          #platforms:
            #- browser_wasm
          #alwaysRun: ${{ variables.isRollingBuild }}

      ## Build and Smoke Tests only - Wasm Threading Legs
      #- template: /eng/pipelines/common/templates/wasm-library-tests.yml
        #parameters:
          #platforms:
            #- browser_wasm
          #nameSuffix: _Threading_Smoke
          #extraBuildArgs: /p:MonoWasmBuildVariant=multithread /p:_WasmPThreadPoolSize=8
          #shouldRunSmokeOnly: true
          #alwaysRun: ${{ variables.isRollingBuild }}
          #scenarios:
            #- WasmTestOnBrowser

      #- template: /eng/pipelines/common/templates/wasm-build-only.yml
        #parameters:
          #platforms:
            #- browser_wasm
          #nameSuffix: _Threading_PerfTracing
          #extraBuildArgs: /p:MonoWasmBuildVariant=perftrace
          #alwaysRun: ${{ variables.isRollingBuild }}

      ## WASI/WASM

      #- template: /eng/pipelines/common/templates/wasm-library-tests.yml
        #parameters:
          #platforms:
            #- wasi_wasm
            #- wasi_wasm_win
          #nameSuffix: '_Smoke'
          #extraBuildArgs: /p:EnableAggressiveTrimming=true /p:RunWasmSamples=true
          #shouldContinueOnError: true
          #shouldRunSmokeOnly: true
          #alwaysRun: ${{ variables.isRollingBuild }}
          #scenarios:
            #- normal

      #- template: /eng/pipelines/common/templates/wasm-build-tests.yml
        #parameters:
          #platforms:
            #- wasi_wasm
            #- wasi_wasm_win
          #alwaysRun: ${{ variables.isRollingBuild }}
=======
      - template: /eng/pipelines/common/templates/wasm-library-tests.yml
        parameters:
          platforms:
            - browser_wasm
          alwaysRun: ${{ variables.isRollingBuild }}
          extraBuildArgs: /p:AotHostArchitecture=x64 /p:AotHostOS=$(_hostedOS)
          scenarios:
            - normal
            - WasmTestOnBrowser

      - template: /eng/pipelines/common/templates/wasm-library-tests.yml
        parameters:
          platforms:
            - browser_wasm_win
          alwaysRun: ${{ variables.isRollingBuild }}
          extraBuildArgs: /p:AotHostArchitecture=x64 /p:AotHostOS=$(_hostedOS)
          scenarios:
            - WasmTestOnBrowser

      # EAT Library tests - only run on linux
      - template: /eng/pipelines/common/templates/wasm-library-aot-tests.yml
        parameters:
          platforms:
            - browser_wasm
          nameSuffix: _EAT
          runAOT: false
          shouldRunSmokeOnly: false
          alwaysRun: ${{ variables.isRollingBuild }}
          extraBuildArgs: /p:AotHostArchitecture=x64 /p:AotHostOS=$(_hostedOS)

      # AOT Library tests
      - template: /eng/pipelines/common/templates/wasm-library-aot-tests.yml
        parameters:
          platforms:
            - browser_wasm
          nameSuffix: _AOT
          runAOT: true
          shouldRunSmokeOnly: true
          alwaysRun: ${{ variables.isRollingBuild }}
          extraBuildArgs: /p:AotHostArchitecture=x64 /p:AotHostOS=$(_hostedOS)

      - template: /eng/pipelines/common/templates/wasm-library-aot-tests.yml
        parameters:
          platforms:
            - browser_wasm_win
          nameSuffix: _AOT
          runAOT: true
          shouldRunSmokeOnly: true
          alwaysRun: ${{ variables.isRollingBuild }}

      # Wasm.Build.Tests
      - template: /eng/pipelines/common/templates/wasm-build-tests.yml
        parameters:
          platforms:
            - browser_wasm
            - browser_wasm_win
          alwaysRun: ${{ variables.isRollingBuild }}
          extraBuildArgs: /p:AotHostArchitecture=x64 /p:AotHostOS=$(_hostedOS)

      # Wasm Debugger tests
      - template: /eng/pipelines/common/templates/wasm-debugger-tests.yml
        parameters:
          platforms:
            - browser_wasm
            - browser_wasm_win
          alwaysRun: ${{ variables.isRollingBuild }}
          extraBuildArgs: /p:AotHostArchitecture=x64 /p:AotHostOS=$(_hostedOS)

      # Wasm runtime tests
      - template: /eng/pipelines/common/templates/wasm-runtime-tests.yml
        parameters:
          platforms:
            - browser_wasm
          alwaysRun: ${{ variables.isRollingBuild }}
          extraBuildArgs: /p:AotHostArchitecture=x64 /p:AotHostOS=$(_hostedOS)

      # Build and Smoke Tests only - Wasm Threading Legs
      - template: /eng/pipelines/common/templates/wasm-library-tests.yml
        parameters:
          platforms:
            - browser_wasm
          nameSuffix: _Threading_Smoke
          extraBuildArgs: /p:MonoWasmBuildVariant=multithread /p:_WasmPThreadPoolSize=8 /p:AotHostArchitecture=x64 /p:AotHostOS=$(_hostedOS)
          shouldRunSmokeOnly: true
          alwaysRun: ${{ variables.isRollingBuild }}
          scenarios:
            - WasmTestOnBrowser

      - template: /eng/pipelines/common/templates/wasm-build-only.yml
        parameters:
          platforms:
            - browser_wasm
          nameSuffix: _Threading_PerfTracing
          extraBuildArgs: /p:MonoWasmBuildVariant=perftrace /p:AotHostArchitecture=x64 /p:AotHostOS=$(_hostedOS)
          alwaysRun: ${{ variables.isRollingBuild }}

      # WASI/WASM

      - template: /eng/pipelines/common/templates/wasm-library-tests.yml
        parameters:
          platforms:
            - wasi_wasm
            - wasi_wasm_win
          nameSuffix: '_Smoke'
          extraBuildArgs: /p:EnableAggressiveTrimming=true /p:RunWasmSamples=true /p:AotHostArchitecture=x64 /p:AotHostOS=$(_hostedOS)
          shouldContinueOnError: true
          shouldRunSmokeOnly: true
          alwaysRun: ${{ variables.isRollingBuild }}
          scenarios:
            - normal

      - template: /eng/pipelines/common/templates/wasm-build-tests.yml
        parameters:
          platforms:
            - wasi_wasm
            - wasi_wasm_win
          extraBuildArgs: /p:AotHostArchitecture=x64 /p:AotHostOS=$(_hostedOS)
          alwaysRun: ${{ variables.isRollingBuild }}
>>>>>>> 873b0089

      #
      # iOS/tvOS devices - Full AOT + AggressiveTrimming to reduce size
      # Build the whole product using Mono and run libraries tests
      #
      - template: /eng/pipelines/common/platform-matrix.yml
        parameters:
          jobTemplate: /eng/pipelines/common/global-build-job.yml
          helixQueuesTemplate: /eng/pipelines/libraries/helix-queues-setup.yml
          buildConfig: Release
          runtimeFlavor: mono
          platforms:
            - ios_arm64
            - tvos_arm64
          variables:
            # map dependencies variables to local variables
            - name: librariesContainsChange
              value: $[ dependencies.evaluate_paths.outputs['SetPathVars_libraries.containsChange'] ]
            - name: monoContainsChange
              value: $[ dependencies.evaluate_paths.outputs['SetPathVars_mono_excluding_wasm.containsChange'] ]
          jobParameters:
            testGroup: innerloop
            nameSuffix: AllSubsets_Mono
            buildArgs: -s mono+libs+libs.tests+host+packs -c $(_BuildConfig) /p:ArchiveTests=true /p:DevTeamProvisioning=- /p:RunAOTCompilation=true /p:RunSmokeTestsOnly=true /p:BuildTestsOnHelix=true /p:EnableAdditionalTimezoneChecks=true /p:UsePortableRuntimePack=true /p:BuildDarwinFrameworks=true
            timeoutInMinutes: 180
            condition: >-
              or(
                eq(dependencies.evaluate_paths.outputs['SetPathVars_libraries.containsChange'], true),
                eq(dependencies.evaluate_paths.outputs['SetPathVars_mono_excluding_wasm.containsChange'], true),
                eq(dependencies.evaluate_paths.outputs['SetPathVars_installer.containsChange'], true),
                eq(variables['isRollingBuild'], true))
            # extra steps, run tests
            extraStepsTemplate: /eng/pipelines/libraries/helix.yml
            extraStepsParameters:
              creator: dotnet-bot
              testRunNamePrefixSuffix: Mono_$(_BuildConfig)
              extraHelixArguments: /p:NeedsToBuildAppsOnHelix=true
              condition: >-
                or(
                eq(variables['librariesContainsChange'], true),
                eq(variables['monoContainsChange'], true),
                eq(variables['isRollingBuild'], true))

      #
      # MacCatalyst interp - requires AOT Compilation and Interp flags
      # Build the whole product using Mono and run libraries tests
      #
      #
      # Disabled pending queue backup investigation
      #
      #- template: /eng/pipelines/common/platform-matrix.yml
      #  parameters:
      #    jobTemplate: /eng/pipelines/common/global-build-job.yml
      #    helixQueuesTemplate: /eng/pipelines/libraries/helix-queues-setup.yml
      #    buildConfig: Release
      #    runtimeFlavor: mono
      #    platforms:
      #    - maccatalyst_x64
      #    - ${{ if eq(variables['isRollingBuild'], true) }}:
      #      - maccatalyst_arm64
      #    variables:
      #      # map dependencies variables to local variables
      #      - name: librariesContainsChange
      #        value: $[ dependencies.evaluate_paths.outputs['SetPathVars_libraries.containsChange'] ]
      #      - name: monoContainsChange
      #        value: $[ dependencies.evaluate_paths.outputs['SetPathVars_mono_excluding_wasm.containsChange'] ]
      #    jobParameters:
      #      testGroup: innerloop
      #      nameSuffix: AllSubsets_Mono
      #      buildArgs: -s mono+libs+host+packs+libs.tests -c $(_BuildConfig) /p:ArchiveTests=true /p:RunSmokeTestsOnly=true /p:DevTeamProvisioning=adhoc /p:RunAOTCompilation=true /p:MonoForceInterpreter=true /p:BuildDarwinFrameworks=true
      #      timeoutInMinutes: 180
      #      condition: >-
      #        or(
      #          eq(dependencies.evaluate_paths.outputs['SetPathVars_libraries.containsChange'], true),
      #          eq(dependencies.evaluate_paths.outputs['SetPathVars_mono_excluding_wasm.containsChange'], true),
      #          eq(dependencies.evaluate_paths.outputs['SetPathVars_installer.containsChange'], true),
      #          eq(variables['isRollingBuild'], true))
      #      # extra steps, run tests
      #      extraStepsTemplate: /eng/pipelines/libraries/helix.yml
      #      extraStepsParameters:
      #        creator: dotnet-bot
      #        testRunNamePrefixSuffix: Mono_$(_BuildConfig)
      #        condition: >-
      #          or(
      #            eq(variables['librariesContainsChange'], true),
      #            eq(variables['monoContainsChange'], true),
      #            eq(variables['isRollingBuild'], true))

      #
      # Build Mono and Installer on LLVMJIT mode
      #
      - template: /eng/pipelines/common/platform-matrix.yml
        parameters:
          jobTemplate: /eng/pipelines/common/global-build-job.yml
          buildConfig: Release
          runtimeFlavor: mono
          platforms:
          - osx_x64
          jobParameters:
            testGroup: innerloop
            nameSuffix: AllSubsets_Mono_LLVMJIT
            buildArgs: -s mono+libs+host+packs -c $(_BuildConfig)
                      /p:MonoEnableLLVM=true /p:MonoBundleLLVMOptimizer=false
            condition: >-
              or(
                eq(dependencies.evaluate_paths.outputs['SetPathVars_libraries.containsChange'], true),
                eq(dependencies.evaluate_paths.outputs['SetPathVars_mono_excluding_wasm.containsChange'], true),
                eq(dependencies.evaluate_paths.outputs['SetPathVars_installer.containsChange'], true),
                eq(variables['isRollingBuild'], true))

      - template: /eng/pipelines/common/platform-matrix.yml
        parameters:
          jobTemplate: /eng/pipelines/common/global-build-job.yml
          buildConfig: ${{ variables.debugOnPrReleaseOnRolling }}
          runtimeFlavor: mono
          platforms:
          - linux_x64
          - linux_arm64
          jobParameters:
            testGroup: innerloop
            nameSuffix: AllSubsets_Mono_LLVMJIT
            buildArgs: -s mono+libs+host+packs -c $(_BuildConfig)
                      /p:MonoEnableLLVM=true /p:MonoBundleLLVMOptimizer=false
            condition: >-
              or(
                eq(dependencies.evaluate_paths.outputs['SetPathVars_libraries.containsChange'], true),
                eq(dependencies.evaluate_paths.outputs['SetPathVars_mono_excluding_wasm.containsChange'], true),
                eq(dependencies.evaluate_paths.outputs['SetPathVars_installer.containsChange'], true),
                eq(variables['isRollingBuild'], true))

      #
      # Build Mono and Installer on LLVMAOT mode
      #
      - template: /eng/pipelines/common/platform-matrix.yml
        parameters:
          jobTemplate: /eng/pipelines/common/global-build-job.yml
          buildConfig: Release
          runtimeFlavor: mono
          platforms:
          - linux_x64
          - linux_arm64
          jobParameters:
            testGroup: innerloop
            nameSuffix: AllSubsets_Mono_LLVMAOT
            buildArgs: -s mono+libs+host+packs -c $(_BuildConfig)
                      /p:MonoEnableLLVM=true /p:MonoBundleLLVMOptimizer=true
            condition: >-
              or(
                eq(dependencies.evaluate_paths.outputs['SetPathVars_libraries.containsChange'], true),
                eq(dependencies.evaluate_paths.outputs['SetPathVars_mono_excluding_wasm.containsChange'], true),
                eq(dependencies.evaluate_paths.outputs['SetPathVars_installer.containsChange'], true),
                eq(variables['isRollingBuild'], true))

      - template: /eng/pipelines/common/platform-matrix.yml
        parameters:
          jobTemplate: /eng/pipelines/common/global-build-job.yml
          buildConfig: ${{ variables.debugOnPrReleaseOnRolling }}
          runtimeFlavor: mono
          platforms:
          - osx_x64
          jobParameters:
            testGroup: innerloop
            nameSuffix: AllSubsets_Mono_LLVMAOT
            buildArgs: -s mono+libs+host+packs -c $(_BuildConfig)
                      /p:MonoEnableLLVM=true /p:MonoBundleLLVMOptimizer=true
            condition: >-
              or(
                eq(dependencies.evaluate_paths.outputs['SetPathVars_libraries.containsChange'], true),
                eq(dependencies.evaluate_paths.outputs['SetPathVars_mono_excluding_wasm.containsChange'], true),
                eq(dependencies.evaluate_paths.outputs['SetPathVars_installer.containsChange'], true),
                eq(variables['isRollingBuild'], true))

      #
      # Build Mono debug
      # Only when mono changed
      #
      - template: /eng/pipelines/common/platform-matrix.yml
        parameters:
          jobTemplate: /eng/pipelines/mono/templates/build-job.yml
          runtimeFlavor: mono
          buildConfig: debug
          platforms:
          - osx_x64
          - osx_arm64
          - linux_x64
          - linux_arm64
          # - linux_musl_arm64
          - windows_x64
          - windows_x86
          # - windows_arm64
          jobParameters:
            condition: >-
              or(
                eq(dependencies.evaluate_paths.outputs['SetPathVars_mono_excluding_wasm.containsChange'], true),
                eq(variables['isRollingBuild'], true))

      #
      # Build Mono release AOT cross-compilers
      # Only when mono changed
      #
      - template: /eng/pipelines/common/platform-matrix.yml
        parameters:
          jobTemplate: /eng/pipelines/mono/templates/build-job.yml
          runtimeFlavor: mono
          buildConfig: release
          platforms:
          - linux_x64
          # - linux_arm64
          # - linux_musl_arm64
          - windows_x64
          # - windows_x86
          # - windows_arm64
          jobParameters:
            runtimeVariant: crossaot
            dependsOn:
            - mono_android_offsets
            - mono_browser_offsets
            monoCrossAOTTargetOS:
            - android
            - browser
            condition: >-
              or(
                eq(dependencies.evaluate_paths.outputs['SetPathVars_mono_excluding_wasm.containsChange'], true),
                eq(dependencies.evaluate_paths.outputs['SetPathVars_installer.containsChange'], true),
                eq(variables['isRollingBuild'], true))

      - template: /eng/pipelines/common/platform-matrix.yml
        parameters:
          jobTemplate: /eng/pipelines/mono/templates/build-job.yml
          runtimeFlavor: mono
          buildConfig: release
          platforms:
          - osx_x64
          jobParameters:
            runtimeVariant: crossaot
            dependsOn:
            - mono_android_offsets
            - mono_browser_offsets
            - mono_tvos_offsets
            - mono_ios_offsets
            - mono_maccatalyst_offsets
            monoCrossAOTTargetOS:
            - android
            - browser
            - tvos
            - ios
            - maccatalyst
            condition: >-
              or(
                eq(dependencies.evaluate_paths.outputs['SetPathVars_mono.containsChange'], true),
                eq(dependencies.evaluate_paths.outputs['SetPathVars_installer.containsChange'], true),
                eq(variables['isRollingBuild'], true))

      - template: /eng/pipelines/common/platform-matrix.yml
        parameters:
          jobTemplate: /eng/pipelines/mono/templates/build-job.yml
          runtimeFlavor: mono
          buildConfig: release
          platforms:
          - linux_arm64
          - osx_arm64
          jobParameters:
            runtimeVariant: crossaot
            dependsOn:
            - mono_browser_offsets
            monoCrossAOTTargetOS:
            - browser
            condition: >-
              or(
                eq(dependencies.evaluate_paths.outputs['SetPathVars_mono.containsChange'], true),
                eq(dependencies.evaluate_paths.outputs['SetPathVars_installer.containsChange'], true),
                eq(variables['isRollingBuild'], true))

      #
      # Build Mono release
      # Only when libraries or mono changed
      #
      - template: /eng/pipelines/common/platform-matrix.yml
        parameters:
          jobTemplate: /eng/pipelines/mono/templates/build-job.yml
          runtimeFlavor: mono
          buildConfig: release
          platforms:
          - linux_x64
          # - linux_musl_arm64
          - windows_x64
          - windows_x86
          # - windows_arm64
          jobParameters:
            condition: >-
              or(
                eq(dependencies.evaluate_paths.outputs['SetPathVars_libraries.containsChange'], true),
                eq(dependencies.evaluate_paths.outputs['SetPathVars_mono_excluding_wasm.containsChange'], true),
                eq(variables['isRollingBuild'], true))

      #
      # Build Mono release
      # Only when libraries, mono, or the runtime tests changed
      # Currently only these architectures are needed for the runtime tests.
      - template: /eng/pipelines/common/platform-matrix.yml
        parameters:
          jobTemplate: /eng/pipelines/mono/templates/build-job.yml
          runtimeFlavor: mono
          buildConfig: release
          platforms:
          - osx_x64
          - linux_arm64
          jobParameters:
            condition: >-
              or(
                eq(dependencies.evaluate_paths.outputs['SetPathVars_libraries.containsChange'], true),
                eq(dependencies.evaluate_paths.outputs['SetPathVars_runtimetests.containsChange'], true),
                eq(dependencies.evaluate_paths.outputs['SetPathVars_mono_excluding_wasm.containsChange'], true),
                eq(variables['isRollingBuild'], true))

      #
      # Build Mono release with LLVM AOT
      # Only when mono, or the runtime tests changed
      #
      - template: /eng/pipelines/common/platform-matrix.yml
        parameters:
          jobTemplate: /eng/pipelines/mono/templates/build-job.yml
          runtimeFlavor: mono
          buildConfig: release
          platforms:
          - linux_x64
          - linux_arm64
          jobParameters:
            runtimeVariant: llvmaot
            condition: >-
              or(
                eq(dependencies.evaluate_paths.outputs['SetPathVars_runtimetests.containsChange'], true),
                eq(dependencies.evaluate_paths.outputs['SetPathVars_mono_excluding_wasm.containsChange'], true),
                eq(variables['isRollingBuild'], true))

      #
      # Build libraries using live CoreLib
      # These set of libraries are built always no matter what changed
      # The reason for that is because Corelib and Installer needs it and
      # These are part of the test matrix for Libraries changes.
      #
      - template: /eng/pipelines/common/platform-matrix.yml
        parameters:
          jobTemplate: /eng/pipelines/libraries/build-job.yml
          buildConfig: Release
          platforms:
          - linux_arm
          - linux_musl_arm
          - linux_musl_arm64
          - windows_arm64
          - windows_x86
          jobParameters:
            condition:
              or(
                eq(dependencies.evaluate_paths.outputs['SetPathVars_coreclr.containsChange'], true),
                eq(dependencies.evaluate_paths.outputs['SetPathVars_libraries.containsChange'], true),
                eq(dependencies.evaluate_paths.outputs['SetPathVars_installer.containsChange'], true),
                eq(dependencies.evaluate_paths.outputs['SetPathVars_runtimetests.containsChange'], true),
                eq(dependencies.evaluate_paths.outputs['SetPathVars_mono_excluding_wasm.containsChange'], true),
                eq(variables['isRollingBuild'], true))

      - template: /eng/pipelines/common/platform-matrix.yml
        parameters:
          jobTemplate: /eng/pipelines/libraries/build-job.yml
          buildConfig: ${{ variables.debugOnPrReleaseOnRolling }}
          platforms:
          - linux_arm64
          - linux_musl_x64
          - linux_x64
          - osx_arm64
          - osx_x64
          - windows_x64
          - freebsd_x64
          jobParameters:
            testScope: innerloop
            condition:
              or(
                eq(dependencies.evaluate_paths.outputs['SetPathVars_coreclr.containsChange'], true),
                eq(dependencies.evaluate_paths.outputs['SetPathVars_libraries.containsChange'], true),
                eq(dependencies.evaluate_paths.outputs['SetPathVars_installer.containsChange'], true),
                eq(dependencies.evaluate_paths.outputs['SetPathVars_runtimetests.containsChange'], true),
                eq(dependencies.evaluate_paths.outputs['SetPathVars_mono_excluding_wasm.containsChange'], true),
                eq(variables['isRollingBuild'], true))

      #
      # Libraries debug build that only runs when coreclr is changed
      # Only do this on PR builds since we use the Release builds for these test runs in CI
      # and those are already built above
      #
      - ${{ if eq(variables['isRollingBuild'], false) }}:
        - template: /eng/pipelines/common/platform-matrix.yml
          parameters:
            jobTemplate: /eng/pipelines/libraries/build-job.yml
            buildConfig: Debug
            platforms:
            - windows_x86
            jobParameters:
              condition: >-
                eq(dependencies.evaluate_paths.outputs['SetPathVars_coreclr.containsChange'], true)

      #
      # Libraries release build that only runs when coreclr is changed in PRs
      # We need these for checked coreclr + release libraries tests runs.
      #
      - ${{ if eq(variables['isRollingBuild'], false) }}:
        - template: /eng/pipelines/common/platform-matrix.yml
          parameters:
            jobTemplate: /eng/pipelines/libraries/build-job.yml
            buildConfig: Release
            platforms:
            - linux_x64
            - windows_x64
            jobParameters:
              condition: >-
                eq(dependencies.evaluate_paths.outputs['SetPathVars_coreclr.containsChange'], true)

      - template: /eng/pipelines/common/platform-matrix.yml
        parameters:
          jobTemplate: /eng/pipelines/libraries/build-job.yml
          buildConfig: Release
          platforms:
          - windows_x86
          helixQueuesTemplate: /eng/pipelines/libraries/helix-queues-setup.yml
          jobParameters:
            framework: net48
            runTests: true
            testScope: innerloop
            condition: >-
              or(
                eq(dependencies.evaluate_paths.outputs['SetPathVars_libraries.containsChange'], true),
                eq(variables['isRollingBuild'], true))

      - template: /eng/pipelines/common/platform-matrix.yml
        parameters:
          jobTemplate: /eng/pipelines/libraries/build-job.yml
          buildConfig: ${{ variables.debugOnPrReleaseOnRolling }}
          platforms:
          - windows_x64
          jobParameters:
            framework: allConfigurations
            runTests: true
            useHelix: false
            condition: >-
              or(
                eq(dependencies.evaluate_paths.outputs['SetPathVars_libraries.containsChange'], true),
                eq(dependencies.evaluate_paths.outputs['SetPathVars_tools_illink.containsChange'], true),
                eq(variables['isRollingBuild'], true))

      #
      # Installer Build and Test
      # These are always built since they only take like 15 minutes
      # we expect these to be done before we finish libraries or coreclr testing.
      #
      - template: /eng/pipelines/common/platform-matrix.yml
        parameters:
          jobTemplate: /eng/pipelines/installer/jobs/build-job.yml
          buildConfig: ${{ variables.debugOnPrReleaseOnRolling }}
          platforms:
            - linux_musl_arm
            - linux_musl_arm64
            - windows_x86
            - windows_arm64
            - linux_arm
          jobParameters:
            liveRuntimeBuildConfig: release
            liveLibrariesBuildConfig: Release
            runOnlyIfDependenciesSucceeded: true
            condition:
              or(
                eq(dependencies.evaluate_paths.outputs['SetPathVars_non_mono_and_wasm.containsChange'], true),
                eq(variables['isRollingBuild'], true))

      - template: /eng/pipelines/common/platform-matrix.yml
        parameters:
          jobTemplate: /eng/pipelines/installer/jobs/build-job.yml
          buildConfig: Release
          platforms:
            - osx_arm64
            - osx_x64
            - linux_x64
            - linux_arm64
            - linux_musl_x64
            - windows_x64
            - freebsd_x64
          jobParameters:
            liveRuntimeBuildConfig: release
            liveLibrariesBuildConfig: ${{ variables.debugOnPrReleaseOnRolling }}
            runOnlyIfDependenciesSucceeded: true
            condition:
              or(
                eq(dependencies.evaluate_paths.outputs['SetPathVars_non_mono_and_wasm.containsChange'], true),
                eq(variables['isRollingBuild'], true))

      #
      # CoreCLR Test builds using live libraries release build
      # Only when CoreCLR is changed
      #
      - template: /eng/pipelines/common/platform-matrix.yml
        parameters:
          jobTemplate: /eng/pipelines/common/templates/runtimes/build-test-job.yml
          buildConfig: checked
          platforms:
          - CoreClrTestBuildHost # Either osx_x64 or linux_x64
          jobParameters:
            testGroup: innerloop
            condition: >-
              or(
                eq(dependencies.evaluate_paths.outputs['SetPathVars_coreclr.containsChange'], true),
                eq(dependencies.evaluate_paths.outputs['SetPathVars_runtimetests.containsChange'], true),
                eq(variables['isRollingBuild'], true))

      #
      # CoreCLR Test executions using live libraries
      # Only when CoreCLR is changed
      #
      - template: /eng/pipelines/common/platform-matrix.yml
        parameters:
          jobTemplate: /eng/pipelines/common/templates/runtimes/run-test-job.yml
          buildConfig: checked
          platforms:
          - linux_arm
          - windows_x86
          - windows_arm64
          helixQueueGroup: pr
          helixQueuesTemplate: /eng/pipelines/coreclr/templates/helix-queues-setup.yml
          jobParameters:
            testGroup: innerloop
            liveLibrariesBuildConfig: Release
            condition: >-
              or(
                eq(dependencies.evaluate_paths.outputs['SetPathVars_coreclr.containsChange'], true),
                eq(dependencies.evaluate_paths.outputs['SetPathVars_runtimetests.containsChange'], true),
                eq(variables['isRollingBuild'], true))

      - template: /eng/pipelines/common/platform-matrix.yml
        parameters:
          jobTemplate: /eng/pipelines/common/templates/runtimes/run-test-job.yml
          buildConfig: checked
          platforms:
          - osx_x64
          - linux_x64
          - linux_arm64
          - windows_x64
          helixQueueGroup: pr
          helixQueuesTemplate: /eng/pipelines/coreclr/templates/helix-queues-setup.yml
          jobParameters:
            testGroup: innerloop
            liveLibrariesBuildConfig: ${{ variables.debugOnPrReleaseOnRolling }}
            condition: >-
              or(
                eq(dependencies.evaluate_paths.outputs['SetPathVars_coreclr.containsChange'], true),
                eq(dependencies.evaluate_paths.outputs['SetPathVars_runtimetests.containsChange'], true),
                eq(variables['isRollingBuild'], true))

      - template: /eng/pipelines/common/platform-matrix.yml
        parameters:
          jobTemplate: /eng/pipelines/common/templates/runtimes/run-test-job.yml
          buildConfig: checked
          platforms:
          - osx_arm64
          helixQueueGroup: pr
          helixQueuesTemplate: /eng/pipelines/coreclr/templates/helix-queues-setup.yml
          jobParameters:
            testGroup: innerloop
            liveLibrariesBuildConfig: ${{ variables.debugOnPrReleaseOnRolling }}
            condition: >-
              or(
                eq(dependencies.evaluate_paths.outputs['SetPathVars_coreclr_AppleSilicon.containsChange'], true),
                eq(variables['isRollingBuild'], true))

      #
      # Mono Test builds with CoreCLR runtime tests using live libraries debug build
      # Only when Mono is changed
      - template: /eng/pipelines/common/platform-matrix.yml
        parameters:
          jobTemplate: /eng/pipelines/common/templates/runtimes/build-test-job.yml
          buildConfig: release
          runtimeFlavor: mono
          platforms:
          - CoreClrTestBuildHost # Either osx_x64 or linux_x64
          jobParameters:
            testGroup: innerloop
            condition: >-
              or(
                eq(dependencies.evaluate_paths.outputs['SetPathVars_mono_excluding_wasm.containsChange'], true),
                eq(dependencies.evaluate_paths.outputs['SetPathVars_runtimetests.containsChange'], true),
                eq(variables['isRollingBuild'], true))

      - template: /eng/pipelines/common/platform-matrix.yml
        parameters:
          jobTemplate: /eng/pipelines/common/templates/runtimes/run-test-job.yml
          buildConfig: release
          runtimeFlavor: mono
          platforms:
          - windows_x64
          helixQueueGroup: pr
          helixQueuesTemplate: /eng/pipelines/coreclr/templates/helix-queues-setup.yml
          jobParameters:
            testGroup: innerloop
            liveLibrariesBuildConfig: ${{ variables.debugOnPrReleaseOnRolling }}
            liveRuntimeBuildConfig: release
            runtimeVariant: minijit
            condition: >-
              or(
                eq(dependencies.evaluate_paths.outputs['SetPathVars_mono_excluding_wasm.containsChange'], true),
                eq(dependencies.evaluate_paths.outputs['SetPathVars_runtimetests.containsChange'], true),
                eq(variables['isRollingBuild'], true))

      #
      # Build the whole product using Mono and run runtime tests
      #
      - template: /eng/pipelines/common/platform-matrix.yml
        parameters:
          jobTemplate: /eng/pipelines/common/global-build-job.yml
          helixQueuesTemplate: /eng/pipelines/coreclr/templates/helix-queues-setup.yml
          buildConfig: Release
          runtimeFlavor: mono
          platforms:
            - osx_x64
            - linux_arm64
          variables:
            - name: timeoutPerTestInMinutes
              value: 60
            - name: timeoutPerTestCollectionInMinutes
              value: 180
          jobParameters:
            testGroup: innerloop
            nameSuffix: AllSubsets_Mono_Minijit_RuntimeTests
            runtimeVariant: minijit
            buildArgs: -s mono+libs+clr.hosts+clr.iltools -c Release
            timeoutInMinutes: 180
            condition: >-
                  or(
                    eq(dependencies.evaluate_paths.outputs['SetPathVars_mono_excluding_wasm.containsChange'], true),
                    eq(dependencies.evaluate_paths.outputs['SetPathVars_runtimetests.containsChange'], true),
                    eq(variables['isRollingBuild'], true))

            extraStepsTemplate: /eng/pipelines/common/templates/runtimes/build-runtime-tests-and-send-to-helix.yml
            extraStepsParameters:
              creator: dotnet-bot
            testRunNamePrefixSuffix: Mono_Release
            extraVariablesTemplates:
              - template: /eng/pipelines/common/templates/runtimes/test-variables.yml

      #
      # Mono CoreCLR runtime Test executions using live libraries in interpreter mode
      # Only when Mono is changed

      - template: /eng/pipelines/common/platform-matrix.yml
        parameters:
          jobTemplate: /eng/pipelines/common/global-build-job.yml
          helixQueuesTemplate: /eng/pipelines/coreclr/templates/helix-queues-setup.yml
          buildConfig: Release
          runtimeFlavor: mono
          platforms:
            - osx_x64
          variables:
            - name: timeoutPerTestInMinutes
              value: 60
            - name: timeoutPerTestCollectionInMinutes
              value: 180
          jobParameters:
            testGroup: innerloop
            nameSuffix: AllSubsets_Mono_Interpreter_RuntimeTests
            runtimeVariant: monointerpreter
            buildArgs: -s mono+libs+clr.hosts+clr.iltools -c Release
            timeoutInMinutes: 180
            condition: >-
              or(
                eq(dependencies.evaluate_paths.outputs['SetPathVars_mono_excluding_wasm.containsChange'], true),
                eq(dependencies.evaluate_paths.outputs['SetPathVars_runtimetests.containsChange'], true),
                eq(variables['isRollingBuild'], true))
            extraStepsTemplate: /eng/pipelines/common/templates/runtimes/build-runtime-tests-and-send-to-helix.yml
            extraStepsParameters:
              creator: dotnet-bot
            testRunNamePrefixSuffix: Mono_Release
            extraVariablesTemplates:
              - template: /eng/pipelines/common/templates/runtimes/test-variables.yml
      #
      # Mono CoreCLR runtime Test executions using live libraries and LLVM AOT
      # Only when Mono is changed
      #
      - template: /eng/pipelines/common/platform-matrix.yml
        parameters:
          jobTemplate: /eng/pipelines/common/global-build-job.yml
          helixQueuesTemplate: /eng/pipelines/coreclr/templates/helix-queues-setup.yml
          buildConfig: Release
          runtimeFlavor: mono
          platforms:
            - linux_x64
            # Disabled pending outcome of https://github.com/dotnet/runtime/issues/60234 investigation
            #- linux_arm64
          variables:
            - name: timeoutPerTestInMinutes
              value: 60
            - name: timeoutPerTestCollectionInMinutes
              value: 180
          jobParameters:
            testGroup: innerloop
            nameSuffix: AllSubsets_Mono_LLVMAot_RuntimeTests
            runtimeVariant: llvmaot
            buildArgs: -s mono+libs+clr.hosts+clr.iltools -c Release /p:MonoEnableLLVM=true /p:MonoBundleLLVMOptimizer=true /p:MonoLLVMUseCxx11Abi=true
            timeoutInMinutes: 180

            condition: >-
              or(
                eq(dependencies.evaluate_paths.outputs['SetPathVars_mono_excluding_wasm.containsChange'], true),
                eq(dependencies.evaluate_paths.outputs['SetPathVars_runtimetests.containsChange'], true),
                eq(variables['isRollingBuild'], true))
            extraStepsTemplate: /eng/pipelines/common/templates/runtimes/build-runtime-tests-and-send-to-helix.yml
            extraStepsParameters:
              creator: dotnet-bot
              llvmAotStepContainer: linux_x64_llvmaot
            testRunNamePrefixSuffix: Mono_Release
            extraVariablesTemplates:
              - template: /eng/pipelines/common/templates/runtimes/test-variables.yml

      #
      # Libraries Release Test Execution against a release mono runtime.
      # Only when libraries or mono changed
      #
      - template: /eng/pipelines/common/platform-matrix.yml
        parameters:
          jobTemplate: /eng/pipelines/libraries/run-test-job.yml
          runtimeFlavor: mono
          buildConfig: ${{ variables.debugOnPrReleaseOnRolling }}
          platforms:
          # - windows_x64
          - osx_x64
          - linux_arm64
          - linux_x64
          helixQueuesTemplate: /eng/pipelines/libraries/helix-queues-setup.yml
          jobParameters:
            isOfficialBuild: false
            runtimeDisplayName: mono
            testScope: innerloop
            liveRuntimeBuildConfig: release
            condition: >-
              or(
                eq(dependencies.evaluate_paths.outputs['SetPathVars_libraries.containsChange'], true),
                eq(dependencies.evaluate_paths.outputs['SetPathVars_mono_excluding_wasm.containsChange'], true),
                eq(variables['isRollingBuild'], true))

      #
      # Libraries Release Test Execution against a release mono interpreter runtime.
      # Only when libraries or mono changed
      #
      - template: /eng/pipelines/common/platform-matrix.yml
        parameters:
          jobTemplate: /eng/pipelines/libraries/run-test-job.yml
          runtimeFlavor: mono
          buildConfig: ${{ variables.debugOnPrReleaseOnRolling }}
          platforms:
          # - windows_x64
          #- osx_x64
          - linux_x64
          helixQueuesTemplate: /eng/pipelines/libraries/helix-queues-setup.yml
          jobParameters:
            isOfficialBuild: false
            interpreter: true
            runtimeDisplayName: mono_interpreter
            testScope: innerloop
            liveRuntimeBuildConfig: release
            condition: >-
              or(
                eq(dependencies.evaluate_paths.outputs['SetPathVars_libraries.containsChange'], true),
                eq(dependencies.evaluate_paths.outputs['SetPathVars_mono_excluding_wasm.containsChange'], true),
                eq(variables['isRollingBuild'], true))

      #
      # Libraries Release Test Execution against a release coreclr runtime
      # Only when the PR contains a libraries change
      #
      - template: /eng/pipelines/common/platform-matrix.yml
        parameters:
          jobTemplate: /eng/pipelines/libraries/run-test-job.yml
          buildConfig: Release
          platforms:
          - windows_x86
          helixQueuesTemplate: /eng/pipelines/libraries/helix-queues-setup.yml
          jobParameters:
            isOfficialBuild: false
            testScope: innerloop
            liveRuntimeBuildConfig: release
            condition: >-
              or(
                eq(dependencies.evaluate_paths.outputs['SetPathVars_libraries.containsChange'], true),
                eq(variables['isRollingBuild'], true))

      #
      # Libraries Debug Test Execution against a release coreclr runtime
      # Only when the PR contains a libraries change
      #
      - template: /eng/pipelines/common/platform-matrix.yml
        parameters:
          jobTemplate: /eng/pipelines/libraries/run-test-job.yml
          buildConfig: ${{ variables.debugOnPrReleaseOnRolling }}
          platforms:
          - windows_x64
          - osx_x64
          - linux_x64
          - linux_musl_x64
          helixQueuesTemplate: /eng/pipelines/libraries/helix-queues-setup.yml
          jobParameters:
            isOfficialBuild: false
            testScope: innerloop
            liveRuntimeBuildConfig: release
            condition: >-
              or(
                eq(dependencies.evaluate_paths.outputs['SetPathVars_libraries.containsChange'], true),
                eq(variables['isRollingBuild'], true))

      # The next three jobs run checked coreclr + <either debug or release in PR> libraries tests.
      # The matrix looks like the following, where the right columns specify which configurations
      # the libraries tests are built in.
      # ________________________________________
      # | Platform         | PR      | Rolling |
      # | ---------------- | ------- | ------- |
      # | linux-arm64      | Debug   | Release |
      # | windows-x86      | Debug   | Release |
      # | linux-musl-x64   | Debug   | Release |
      # | OSX-x64          | Debug   | Release |
      # | linux-musl-arm   | Release | Release |
      # | linux-musl-arm64 | Release | Release |
      # | linux-x64        | Release | Release |
      # | windows-x64      | Release | Release |

      #
      # Debug (PR) / Release (rolling) Libraries Test Execution against a checked runtime
      # Only when the PR contains a coreclr change
      #
      - template: /eng/pipelines/common/platform-matrix.yml
        parameters:
          jobTemplate: /eng/pipelines/libraries/run-test-job.yml
          buildConfig: ${{ variables.debugOnPrReleaseOnRolling }}
          platforms:
          - linux_arm64
          - windows_x86
          - linux_musl_x64
          helixQueuesTemplate: /eng/pipelines/coreclr/templates/helix-queues-setup.yml
          helixQueueGroup: libraries
          jobParameters:
            testScope: innerloop
            liveRuntimeBuildConfig: checked
            condition: >-
              or(
                eq(dependencies.evaluate_paths.outputs['SetPathVars_coreclr.containsChange'], true),
                eq(variables['isRollingBuild'], true))

      #
      # Release Libraries Test Execution against a checked runtime
      # Only if CoreCLR or Libraries is changed
      #
      - template: /eng/pipelines/common/platform-matrix.yml
        parameters:
          jobTemplate: /eng/pipelines/libraries/run-test-job.yml
          buildConfig: Release
          platforms:
          - linux_musl_arm
          - linux_musl_arm64
          - linux_x64
          - windows_x64
          helixQueuesTemplate: /eng/pipelines/coreclr/templates/helix-queues-setup.yml
          helixQueueGroup: libraries
          jobParameters:
            testScope: innerloop
            liveRuntimeBuildConfig: checked
            condition: >-
              or(
                eq(dependencies.evaluate_paths.outputs['SetPathVars_coreclr.containsChange'], true),
                eq(variables['isRollingBuild'], true))

      - template: /eng/pipelines/common/platform-matrix.yml
        parameters:
          jobTemplate: /eng/pipelines/libraries/run-test-job.yml
          buildConfig: ${{ variables.debugOnPrReleaseOnRolling }}
          platforms:
          - osx_x64
          helixQueuesTemplate: /eng/pipelines/coreclr/templates/helix-queues-setup.yml
          helixQueueGroup: libraries
          jobParameters:
            testScope: innerloop
            liveRuntimeBuildConfig: checked
            condition: >-
              or(
                eq(dependencies.evaluate_paths.outputs['SetPathVars_coreclr.containsChange'], true),
                eq(dependencies.evaluate_paths.outputs['SetPathVars_libraries.containsChange'], true),
                eq(variables['isRollingBuild'], true))

      #
      # Sourcebuild legs
      # We have 3 important legs for source-build:
      # - Centos.8 (ensures that known non-portable RID is working)
      # - Linux-x64 portable (used for dependency flow and downstream PR verification)
      # - Banana.24 - Non-existent RID to ensure we don't break RIDs we don't know about.
      #
      # Running all of these everywhere is wasteful. Run Banana.24 and CentOS.8 in rolling CI,
      # Run Linux-x64 in PR.

      - template: /eng/pipelines/common/platform-matrix.yml
        parameters:
          jobTemplate: /eng/pipelines/common/global-build-job.yml
          buildConfig: Release
          helixQueueGroup: pr
          platforms:
          - SourceBuild_centos8_x64
          jobParameters:
            nameSuffix: centos8SourceBuild
            extraStepsParameters:
              name: SourceBuildPackages
            timeoutInMinutes: 95
            condition: eq(variables['isRollingBuild'], true)

      - template: /eng/pipelines/common/platform-matrix.yml
        parameters:
          jobTemplate: /eng/pipelines/common/global-build-job.yml
          buildConfig: Release
          helixQueueGroup: pr
          platforms:
          - SourceBuild_banana24_x64
          jobParameters:
            nameSuffix: banana24SourceBuild
            extraStepsParameters:
              name: SourceBuildPackages
            timeoutInMinutes: 95
            condition: eq(variables['isRollingBuild'], true)<|MERGE_RESOLUTION|>--- conflicted
+++ resolved
@@ -417,118 +417,6 @@
       #
       # WebAssembly legs
       #
-<<<<<<< HEAD
-      #- template: /eng/pipelines/common/templates/wasm-library-tests.yml
-        #parameters:
-          #platforms:
-            #- browser_wasm
-          #alwaysRun: ${{ variables.isRollingBuild }}
-          #scenarios:
-            #- normal
-            #- WasmTestOnBrowser
-
-      #- template: /eng/pipelines/common/templates/wasm-library-tests.yml
-        #parameters:
-          #platforms:
-            #- browser_wasm_win
-          #alwaysRun: ${{ variables.isRollingBuild }}
-          #scenarios:
-            #- WasmTestOnBrowser
-
-      ## EAT Library tests - only run on linux
-      #- template: /eng/pipelines/common/templates/wasm-library-aot-tests.yml
-        #parameters:
-          #platforms:
-            #- browser_wasm
-          #nameSuffix: _EAT
-          #runAOT: false
-          #shouldRunSmokeOnly: false
-          #alwaysRun: ${{ variables.isRollingBuild }}
-
-      ## AOT Library tests
-      #- template: /eng/pipelines/common/templates/wasm-library-aot-tests.yml
-        #parameters:
-          #platforms:
-            #- browser_wasm
-          #nameSuffix: _AOT
-          #runAOT: true
-          #shouldRunSmokeOnly: true
-          #alwaysRun: ${{ variables.isRollingBuild }}
-
-      #- template: /eng/pipelines/common/templates/wasm-library-aot-tests.yml
-        #parameters:
-          #platforms:
-            #- browser_wasm_win
-          #nameSuffix: _AOT
-          #runAOT: true
-          #shouldRunSmokeOnly: true
-          #alwaysRun: ${{ variables.isRollingBuild }}
-
-      ## Wasm.Build.Tests
-      #- template: /eng/pipelines/common/templates/wasm-build-tests.yml
-        #parameters:
-          #platforms:
-            #- browser_wasm
-            #- browser_wasm_win
-          #alwaysRun: ${{ variables.isRollingBuild }}
-
-      ## Wasm Debugger tests
-      #- template: /eng/pipelines/common/templates/wasm-debugger-tests.yml
-        #parameters:
-          #platforms:
-            #- browser_wasm
-            #- browser_wasm_win
-          #alwaysRun: ${{ variables.isRollingBuild }}
-
-      ## Wasm runtime tests
-      #- template: /eng/pipelines/common/templates/wasm-runtime-tests.yml
-        #parameters:
-          #platforms:
-            #- browser_wasm
-          #alwaysRun: ${{ variables.isRollingBuild }}
-
-      ## Build and Smoke Tests only - Wasm Threading Legs
-      #- template: /eng/pipelines/common/templates/wasm-library-tests.yml
-        #parameters:
-          #platforms:
-            #- browser_wasm
-          #nameSuffix: _Threading_Smoke
-          #extraBuildArgs: /p:MonoWasmBuildVariant=multithread /p:_WasmPThreadPoolSize=8
-          #shouldRunSmokeOnly: true
-          #alwaysRun: ${{ variables.isRollingBuild }}
-          #scenarios:
-            #- WasmTestOnBrowser
-
-      #- template: /eng/pipelines/common/templates/wasm-build-only.yml
-        #parameters:
-          #platforms:
-            #- browser_wasm
-          #nameSuffix: _Threading_PerfTracing
-          #extraBuildArgs: /p:MonoWasmBuildVariant=perftrace
-          #alwaysRun: ${{ variables.isRollingBuild }}
-
-      ## WASI/WASM
-
-      #- template: /eng/pipelines/common/templates/wasm-library-tests.yml
-        #parameters:
-          #platforms:
-            #- wasi_wasm
-            #- wasi_wasm_win
-          #nameSuffix: '_Smoke'
-          #extraBuildArgs: /p:EnableAggressiveTrimming=true /p:RunWasmSamples=true
-          #shouldContinueOnError: true
-          #shouldRunSmokeOnly: true
-          #alwaysRun: ${{ variables.isRollingBuild }}
-          #scenarios:
-            #- normal
-
-      #- template: /eng/pipelines/common/templates/wasm-build-tests.yml
-        #parameters:
-          #platforms:
-            #- wasi_wasm
-            #- wasi_wasm_win
-          #alwaysRun: ${{ variables.isRollingBuild }}
-=======
       - template: /eng/pipelines/common/templates/wasm-library-tests.yml
         parameters:
           platforms:
@@ -647,7 +535,6 @@
             - wasi_wasm_win
           extraBuildArgs: /p:AotHostArchitecture=x64 /p:AotHostOS=$(_hostedOS)
           alwaysRun: ${{ variables.isRollingBuild }}
->>>>>>> 873b0089
 
       #
       # iOS/tvOS devices - Full AOT + AggressiveTrimming to reduce size
