# Setting batch to true, triggers one build at a time.
# if there is a push while a build in progress, it will wait,
# until the running build finishes, and produce a build with all the changes
# that happened during the last build.
trigger:
  batch: true
  branches:
    include:
    - release/*.*
  paths:
    include:
    - '*'
    exclude:
    - '**.md'
    - eng/Version.Details.xml
    - .devcontainer/*
    - .github/*
    - docs/*
    - LICENSE.TXT
    - PATENTS.TXT
    - THIRD-PARTY-NOTICES.TXT

schedules:
  - cron: "0 8,20 * * *" # run at 8:00 and 20:00 (UTC) which is 00:00 and 12:00 (PST).
    displayName: Runtime default schedule
    branches:
      include:
      - main
    always: false # run only if there were changes since the last successful scheduled run.

pr:
  branches:
    include:
    - main
    - release/*.*
  paths:
    include:
    - '*'
    exclude:
    - '**.md'
    - eng/Version.Details.xml
    - .devcontainer/*
    - .github/*
    - docs/*
    - LICENSE.TXT
    - PATENTS.TXT
    - THIRD-PARTY-NOTICES.TXT

variables:
  - template: /eng/pipelines/common/variables.yml

extends:
  template:  /eng/pipelines/common/templates/pipeline-with-resources.yml
  parameters:
    stages:
    - stage: Build
      jobs:
      #
      # Evaluate paths
      #
      - ${{ if eq(variables.dependOnEvaluatePaths, true) }}:
        - template: /eng/pipelines/common/evaluate-default-paths.yml

      #
      # Build CoreCLR checked
      # Only when CoreCLR is changed
      #
      - template: /eng/pipelines/common/platform-matrix.yml
        parameters:
          jobTemplate: /eng/pipelines/coreclr/templates/build-job.yml
          buildConfig: checked
          platforms:
          - linux_x86
          - linux_x64
          - linux_arm
          - linux_arm64
          - linux_musl_arm
          - linux_musl_arm64
          - linux_musl_x64
          - osx_arm64
          - tizen_armel
          - windows_x86
          - windows_x64
          - windows_arm
          - windows_arm64
          jobParameters:
            testGroup: innerloop
            condition: >-
              or(
                eq(dependencies.evaluate_paths.outputs['SetPathVars_coreclr.containsChange'], true),
                eq(dependencies.evaluate_paths.outputs['SetPathVars_runtimetests.containsChange'], true),
                eq(variables['isRollingBuild'], true))

      #
      # Build the whole product using GNU compiler toolchain
      # When CoreCLR, Mono, Libraries, Installer and src/tests are changed
      #
      - template: /eng/pipelines/common/platform-matrix.yml
        parameters:
          jobTemplate: /eng/pipelines/coreclr/templates/build-job.yml
          buildConfig: checked
          platforms:
          - gcc_linux_x64
          jobParameters:
            testGroup: innerloop
            condition: >-
              or(
                eq(dependencies.evaluate_paths.outputs['SetPathVars_coreclr.containsChange'], true),
                eq(dependencies.evaluate_paths.outputs['SetPathVars_mono_excluding_wasm.containsChange'], true),
                eq(dependencies.evaluate_paths.outputs['SetPathVars_libraries.containsChange'], true),
                eq(dependencies.evaluate_paths.outputs['SetPathVars_installer.containsChange'], true),
                eq(dependencies.evaluate_paths.outputs['SetPathVars_runtimetests.containsChange'], true),
                eq(variables['isRollingBuild'], true))

      #
      # Build CoreCLR osx_x64 checked
      # Only when CoreCLR or Libraries is changed
      #
      - template: /eng/pipelines/common/platform-matrix.yml
        parameters:
          jobTemplate: /eng/pipelines/coreclr/templates/build-job.yml
          buildConfig: checked
          platforms:
          - osx_x64
          jobParameters:
            testGroup: innerloop
            condition: >-
              or(
                eq(dependencies.evaluate_paths.outputs['SetPathVars_coreclr.containsChange'], true),
                eq(dependencies.evaluate_paths.outputs['SetPathVars_libraries.containsChange'], true),
                eq(dependencies.evaluate_paths.outputs['SetPathVars_runtimetests.containsChange'], true),
                eq(variables['isRollingBuild'], true))

      #
      # Build CoreCLR release
      # Always as they are needed by Installer and we always build and test the Installer.
      #
      - template: /eng/pipelines/common/platform-matrix.yml
        parameters:
          jobTemplate: /eng/pipelines/coreclr/templates/build-job.yml
          buildConfig: release
          platforms:
          - osx_arm64
          - osx_x64
          - linux_x64
          - linux_arm
          - linux_arm64
          - linux_musl_x64
          - linux_musl_arm
          - linux_musl_arm64
          - windows_x64
          - windows_x86
          - windows_arm
          - windows_arm64
          - freebsd_x64
          jobParameters:
            testGroup: innerloop
            # Mono/runtimetests also need this, but skip for wasm
            condition:
              or(
                eq(dependencies.evaluate_paths.outputs['SetPathVars_non_mono_and_wasm.containsChange'], true),
                eq(dependencies.evaluate_paths.outputs['SetPathVars_mono_excluding_wasm.containsChange'], true),
                eq(dependencies.evaluate_paths.outputs['SetPathVars_runtimetests.containsChange'], true),
                eq(variables['isRollingBuild'], true))

      #
      # Build CoreCLR Formatting Job
      # Only when CoreCLR is changed, and only in the 'main' branch (no release branches;
      # both Rolling and PR builds).
      #
      - template: /eng/pipelines/common/platform-matrix.yml
        parameters:
          jobTemplate: /eng/pipelines/coreclr/templates/format-job.yml
          platforms:
          - linux_x64
          - windows_x64
          jobParameters:
            condition: >-
              and(
                or(
                  eq(variables['Build.SourceBranchName'], 'main'),
                  eq(variables['System.PullRequest.TargetBranch'], 'main')),
                or(
                  eq(dependencies.evaluate_paths.outputs['SetPathVars_coreclr_jit.containsChange'], true),
                  eq(variables['isRollingBuild'], true)))

      #
      # CoreCLR NativeAOT debug build and smoke tests
      # Only when CoreCLR is changed
      #
      - template: /eng/pipelines/common/platform-matrix.yml
        parameters:
          jobTemplate: /eng/pipelines/common/global-build-job.yml
          helixQueuesTemplate: /eng/pipelines/coreclr/templates/helix-queues-setup.yml
          buildConfig: Debug
          platforms:
          - linux_x64
          - windows_x64
          variables:
          - name: timeoutPerTestInMinutes
            value: 60
          - name: timeoutPerTestCollectionInMinutes
            value: 180
          jobParameters:
            timeoutInMinutes: 120
            nameSuffix: NativeAOT
            buildArgs: -s clr.aot+host.native+libs -rc $(_BuildConfig) -lc Release -hc Release
            extraStepsTemplate: /eng/pipelines/coreclr/nativeaot-post-build-steps.yml
            extraStepsParameters:
              creator: dotnet-bot
              testBuildArgs: nativeaot tree nativeaot
              liveLibrariesBuildConfig: Release
            testRunNamePrefixSuffix: NativeAOT_$(_BuildConfig)
            extraVariablesTemplates:
              - template: /eng/pipelines/common/templates/runtimes/test-variables.yml
                parameters:
                  testGroup: innerloop
            condition: >-
              or(
                eq(dependencies.evaluate_paths.outputs['SetPathVars_coreclr.containsChange'], true),
                eq(dependencies.evaluate_paths.outputs['SetPathVars_runtimetests.containsChange'], true),
                eq(variables['isFullMatrix'], true))

      #
      # CoreCLR NativeAOT checked build and smoke tests
      # Only when CoreCLR is changed
      #
      - template: /eng/pipelines/common/platform-matrix.yml
        parameters:
          jobTemplate: /eng/pipelines/common/global-build-job.yml
          helixQueuesTemplate: /eng/pipelines/coreclr/templates/helix-queues-setup.yml
          buildConfig: Checked
          platforms:
          - windows_x64
          variables:
          - name: timeoutPerTestInMinutes
            value: 60
          - name: timeoutPerTestCollectionInMinutes
            value: 180
          jobParameters:
            timeoutInMinutes: 120
            nameSuffix: NativeAOT
            buildArgs: -s clr.aot+host.native+libs -rc $(_BuildConfig) -lc Release -hc Release
            extraStepsTemplate: /eng/pipelines/coreclr/nativeaot-post-build-steps.yml
            extraStepsParameters:
              creator: dotnet-bot
<<<<<<< HEAD
              testBuildArgs: 'nativeaot tree ";nativeaot;tracing;" /p:BuildNativeAotFrameworkObjects=true'
=======
              testBuildArgs: 'nativeaot tree ";nativeaot;Loader;Interop;" /p:BuildNativeAotFrameworkObjects=true'
>>>>>>> 33b18692
              liveLibrariesBuildConfig: Release
            testRunNamePrefixSuffix: NativeAOT_$(_BuildConfig)
            extraVariablesTemplates:
              - template: /eng/pipelines/common/templates/runtimes/test-variables.yml
                parameters:
                  testGroup: innerloop
            condition: >-
              or(
                eq(dependencies.evaluate_paths.outputs['SetPathVars_coreclr.containsChange'], true),
                eq(dependencies.evaluate_paths.outputs['SetPathVars_runtimetests.containsChange'], true),
                eq(variables['isFullMatrix'], true))

      #
      # CoreCLR NativeAOT release build and smoke tests
      # Only when CoreCLR is changed
      #
      - template: /eng/pipelines/common/platform-matrix.yml
        parameters:
          jobTemplate: /eng/pipelines/common/global-build-job.yml
          helixQueuesTemplate: /eng/pipelines/coreclr/templates/helix-queues-setup.yml
          buildConfig: Release
          platforms:
          - linux_x64
          - windows_x64
          - osx_x64
          variables:
          - name: timeoutPerTestInMinutes
            value: 60
          - name: timeoutPerTestCollectionInMinutes
            value: 180
          jobParameters:
            testGroup: innerloop
            timeoutInMinutes: 120
            nameSuffix: NativeAOT
            buildArgs: -s clr.aot+host.native+libs -rc $(_BuildConfig) -lc Release -hc Release
            extraStepsTemplate: /eng/pipelines/coreclr/nativeaot-post-build-steps.yml
            extraStepsParameters:
              creator: dotnet-bot
              testBuildArgs: nativeaot tree nativeaot
              liveLibrariesBuildConfig: Release
            testRunNamePrefixSuffix: NativeAOT_$(_BuildConfig)
            extraVariablesTemplates:
              - template: /eng/pipelines/common/templates/runtimes/test-variables.yml
                parameters:
                  testGroup: innerloop
            condition: >-
              or(
                eq(dependencies.evaluate_paths.outputs['SetPathVars_coreclr.containsChange'], true),
                eq(dependencies.evaluate_paths.outputs['SetPathVars_runtimetests.containsChange'], true),
                eq(variables['isFullMatrix'], true))

      #
      # CoreCLR NativeAOT release build and libraries tests
      # Only when CoreCLR or library is changed
      #
      - template: /eng/pipelines/common/platform-matrix.yml
        parameters:
          jobTemplate: /eng/pipelines/common/global-build-job.yml
          helixQueuesTemplate: /eng/pipelines/libraries/helix-queues-setup.yml
          buildConfig: Release
          platforms:
          - windows_arm64
          - linux_arm64
          - osx_arm64
          jobParameters:
            testGroup: innerloop
            isSingleFile: true
            nameSuffix: NativeAOT
            buildArgs: -s clr.aot+host.native+libs+libs.tests -c $(_BuildConfig) /p:TestNativeAot=true /p:RunSmokeTestsOnly=true /p:ArchiveTests=true
            timeoutInMinutes: 240 # Doesn't actually take long, but we've seen the ARM64 Helix queue often get backlogged for 2+ hours
            # extra steps, run tests
            extraStepsTemplate: /eng/pipelines/libraries/helix.yml
            extraStepsParameters:
              creator: dotnet-bot
              testRunNamePrefixSuffix: NativeAOT_$(_BuildConfig)
            condition: >-
              or(
                eq(dependencies.evaluate_paths.outputs['SetPathVars_libraries.containsChange'], true),
                eq(dependencies.evaluate_paths.outputs['SetPathVars_coreclr.containsChange'], true),
                eq(variables['isFullMatrix'], true))

      # Build and test clr tools
      - template: /eng/pipelines/common/platform-matrix.yml
        parameters:
          jobTemplate: /eng/pipelines/coreclr/templates/build-job.yml
          buildConfig: checked
          platforms:
          - linux_x64
          jobParameters:
            testGroup: clrTools
            timeoutInMinutes: 120
            condition: >-
              or(
                eq(dependencies.evaluate_paths.outputs['SetPathVars_coreclr.containsChange'], true),
                eq(variables['isRollingBuild'], true))

      # Build Mono AOT offset headers once, for consumption elsewhere
      # Only when mono changed
      #
      - template: /eng/pipelines/common/platform-matrix.yml
        parameters:
          jobTemplate: /eng/pipelines/mono/templates/generate-offsets.yml
          buildConfig: release
          platforms:
          - android_x64
          - browser_wasm
          - tvos_arm64
          - ios_arm64
          - maccatalyst_x64
          jobParameters:
            isOfficialBuild: ${{ variables.isOfficialBuild }}
            # needed by crossaot
            condition: >-
              or(
                eq(dependencies.evaluate_paths.outputs['SetPathVars_mono_excluding_wasm.containsChange'], true),
                eq(dependencies.evaluate_paths.outputs['SetPathVars_installer.containsChange'], true),
                eq(variables['isRollingBuild'], true))

      # Build the whole product using Mono runtime
      # Only when libraries, mono or installer are changed
      #
      - template: /eng/pipelines/common/platform-matrix.yml
        parameters:
          jobTemplate: /eng/pipelines/common/global-build-job.yml
          buildConfig: ${{ variables.debugOnPrReleaseOnRolling }}
          runtimeFlavor: mono
          platforms:
          - tvossimulator_x64
          - linux_arm
          jobParameters:
            testGroup: innerloop
            nameSuffix: AllSubsets_Mono
            buildArgs: -s mono+libs+host+packs -c $(_BuildConfig)
            condition: >-
              or(
                eq(dependencies.evaluate_paths.outputs['SetPathVars_libraries.containsChange'], true),
                eq(dependencies.evaluate_paths.outputs['SetPathVars_mono_excluding_wasm.containsChange'], true),
                eq(dependencies.evaluate_paths.outputs['SetPathVars_installer.containsChange'], true),
                eq(variables['isRollingBuild'], true))

      - template: /eng/pipelines/common/platform-matrix.yml
        parameters:
          jobTemplate: /eng/pipelines/common/global-build-job.yml
          buildConfig: Release
          runtimeFlavor: mono
          platforms:
          - linux_musl_x64
          jobParameters:
            testGroup: innerloop
            nameSuffix: AllSubsets_Mono
            buildArgs: -s mono+libs+host+packs -c $(_BuildConfig)
            condition: >-
              or(
                eq(dependencies.evaluate_paths.outputs['SetPathVars_libraries.containsChange'], true),
                eq(dependencies.evaluate_paths.outputs['SetPathVars_mono_excluding_wasm.containsChange'], true),
                eq(dependencies.evaluate_paths.outputs['SetPathVars_installer.containsChange'], true),
                eq(variables['isRollingBuild'], true))

      #
      # WebAssembly legs
      #
      - template: /eng/pipelines/common/templates/wasm-library-tests.yml
        parameters:
          platforms:
            - browser_wasm
          alwaysRun: ${{ variables.isRollingBuild }}
          scenarios:
            - normal
            - WasmTestOnBrowser

      - template: /eng/pipelines/common/templates/wasm-library-tests.yml
        parameters:
          platforms:
            - browser_wasm_win
          alwaysRun: ${{ variables.isRollingBuild }}
          scenarios:
            - WasmTestOnBrowser

      # EAT Library tests - only run on linux
      - template: /eng/pipelines/common/templates/wasm-library-aot-tests.yml
        parameters:
          platforms:
            - browser_wasm
          nameSuffix: _EAT
          runAOT: false
          shouldRunSmokeOnly: false
          alwaysRun: ${{ variables.isRollingBuild }}

      # AOT Library tests
      - template: /eng/pipelines/common/templates/wasm-library-aot-tests.yml
        parameters:
          platforms:
            - browser_wasm
          nameSuffix: _AOT
          runAOT: true
          shouldRunSmokeOnly: true
          alwaysRun: ${{ variables.isRollingBuild }}

      - template: /eng/pipelines/common/templates/wasm-library-aot-tests.yml
        parameters:
          platforms:
            - browser_wasm_win
          nameSuffix: _AOT
          runAOT: true
          shouldRunSmokeOnly: true
          alwaysRun: ${{ variables.isRollingBuild }}

      # Wasm.Build.Tests
      - template: /eng/pipelines/common/templates/wasm-build-tests.yml
        parameters:
          platforms:
            - browser_wasm
            - browser_wasm_win
          alwaysRun: ${{ variables.isRollingBuild }}

      # Wasm Debugger tests
      - template: /eng/pipelines/common/templates/wasm-debugger-tests.yml
        parameters:
          platforms:
            - browser_wasm
            - browser_wasm_win
          alwaysRun: ${{ variables.isRollingBuild }}

      # Wasm runtime tests
      - template: /eng/pipelines/common/templates/wasm-runtime-tests.yml
        parameters:
          platforms:
            - browser_wasm
          alwaysRun: ${{ variables.isRollingBuild }}

      # Build and Smoke Tests only - Wasm Threading Legs
      - template: /eng/pipelines/common/templates/wasm-library-tests.yml
        parameters:
          platforms:
            - browser_wasm
          nameSuffix: _Threading_Smoke
          extraBuildArgs: /p:MonoWasmBuildVariant=multithread /p:_WasmPThreadPoolSize=8
          shouldRunSmokeOnly: true
          alwaysRun: ${{ variables.isRollingBuild }}
          scenarios:
            - WasmTestOnBrowser

      - template: /eng/pipelines/common/templates/wasm-build-only.yml
        parameters:
          platforms:
            - browser_wasm
          nameSuffix: _Threading_PerfTracing
          extraBuildArgs: /p:MonoWasmBuildVariant=perftrace
          alwaysRun: ${{ variables.isRollingBuild }}

      # WASI/WASM

      - template: /eng/pipelines/common/templates/wasm-library-tests.yml
        parameters:
          platforms:
            - wasi_wasm
            - wasi_wasm_win
          nameSuffix: '_Smoke'
          extraBuildArgs: /p:EnableAggressiveTrimming=true /p:RunWasmSamples=true
          shouldContinueOnError: true
          shouldRunSmokeOnly: true
          alwaysRun: ${{ variables.isRollingBuild }}
          scenarios:
            - normal

      - template: /eng/pipelines/common/templates/wasm-build-tests.yml
        parameters:
          platforms:
            - wasi_wasm
            - wasi_wasm_win
          alwaysRun: ${{ variables.isRollingBuild }}

      #
      # iOS/tvOS devices - Full AOT + AggressiveTrimming to reduce size
      # Build the whole product using Mono and run libraries tests
      #
      - template: /eng/pipelines/common/platform-matrix.yml
        parameters:
          jobTemplate: /eng/pipelines/common/global-build-job.yml
          helixQueuesTemplate: /eng/pipelines/libraries/helix-queues-setup.yml
          buildConfig: Release
          runtimeFlavor: mono
          platforms:
            - ios_arm64
            - tvos_arm64
          variables:
            # map dependencies variables to local variables
            - name: librariesContainsChange
              value: $[ dependencies.evaluate_paths.outputs['SetPathVars_libraries.containsChange'] ]
            - name: monoContainsChange
              value: $[ dependencies.evaluate_paths.outputs['SetPathVars_mono_excluding_wasm.containsChange'] ]
          jobParameters:
            testGroup: innerloop
            nameSuffix: AllSubsets_Mono
            buildArgs: -s mono+libs+libs.tests+host+packs -c $(_BuildConfig) /p:ArchiveTests=true /p:DevTeamProvisioning=- /p:RunAOTCompilation=true /p:RunSmokeTestsOnly=true /p:BuildTestsOnHelix=true /p:EnableAdditionalTimezoneChecks=true /p:UsePortableRuntimePack=true /p:BuildDarwinFrameworks=true
            timeoutInMinutes: 180
            condition: >-
              or(
                eq(dependencies.evaluate_paths.outputs['SetPathVars_libraries.containsChange'], true),
                eq(dependencies.evaluate_paths.outputs['SetPathVars_mono_excluding_wasm.containsChange'], true),
                eq(dependencies.evaluate_paths.outputs['SetPathVars_installer.containsChange'], true),
                eq(variables['isRollingBuild'], true))
            # extra steps, run tests
            extraStepsTemplate: /eng/pipelines/libraries/helix.yml
            extraStepsParameters:
              creator: dotnet-bot
              testRunNamePrefixSuffix: Mono_$(_BuildConfig)
              extraHelixArguments: /p:NeedsToBuildAppsOnHelix=true
              condition: >-
                or(
                eq(variables['librariesContainsChange'], true),
                eq(variables['monoContainsChange'], true),
                eq(variables['isRollingBuild'], true))

      #
      # MacCatalyst interp - requires AOT Compilation and Interp flags
      # Build the whole product using Mono and run libraries tests
      #
      #
      # Disabled pending queue backup investigation 
      #
      #- template: /eng/pipelines/common/platform-matrix.yml
      #  parameters:
      #    jobTemplate: /eng/pipelines/common/global-build-job.yml
      #    helixQueuesTemplate: /eng/pipelines/libraries/helix-queues-setup.yml
      #    buildConfig: Release
      #    runtimeFlavor: mono
      #    platforms:
      #    - maccatalyst_x64
      #    - ${{ if eq(variables['isRollingBuild'], true) }}:
      #      - maccatalyst_arm64
      #    variables:
      #      # map dependencies variables to local variables
      #      - name: librariesContainsChange
      #        value: $[ dependencies.evaluate_paths.outputs['SetPathVars_libraries.containsChange'] ]
      #      - name: monoContainsChange
      #        value: $[ dependencies.evaluate_paths.outputs['SetPathVars_mono_excluding_wasm.containsChange'] ]
      #    jobParameters:
      #      testGroup: innerloop
      #      nameSuffix: AllSubsets_Mono
      #      buildArgs: -s mono+libs+host+packs+libs.tests -c $(_BuildConfig) /p:ArchiveTests=true /p:RunSmokeTestsOnly=true /p:DevTeamProvisioning=adhoc /p:RunAOTCompilation=true /p:MonoForceInterpreter=true /p:BuildDarwinFrameworks=true
      #      timeoutInMinutes: 180
      #      condition: >-
      #        or(
      #          eq(dependencies.evaluate_paths.outputs['SetPathVars_libraries.containsChange'], true),
      #          eq(dependencies.evaluate_paths.outputs['SetPathVars_mono_excluding_wasm.containsChange'], true),
      #          eq(dependencies.evaluate_paths.outputs['SetPathVars_installer.containsChange'], true),
      #          eq(variables['isRollingBuild'], true))
      #      # extra steps, run tests
      #      extraStepsTemplate: /eng/pipelines/libraries/helix.yml
      #      extraStepsParameters:
      #        creator: dotnet-bot
      #        testRunNamePrefixSuffix: Mono_$(_BuildConfig)
      #        condition: >-
      #          or(
      #            eq(variables['librariesContainsChange'], true),
      #            eq(variables['monoContainsChange'], true),
      #            eq(variables['isRollingBuild'], true))

      #
      # Build Mono and Installer on LLVMJIT mode
      #
      - template: /eng/pipelines/common/platform-matrix.yml
        parameters:
          jobTemplate: /eng/pipelines/common/global-build-job.yml
          buildConfig: Release
          runtimeFlavor: mono
          platforms:
          - osx_x64
          jobParameters:
            testGroup: innerloop
            nameSuffix: AllSubsets_Mono_LLVMJIT
            buildArgs: -s mono+libs+host+packs -c $(_BuildConfig)
                      /p:MonoEnableLLVM=true /p:MonoBundleLLVMOptimizer=false
            condition: >-
              or(
                eq(dependencies.evaluate_paths.outputs['SetPathVars_libraries.containsChange'], true),
                eq(dependencies.evaluate_paths.outputs['SetPathVars_mono_excluding_wasm.containsChange'], true),
                eq(dependencies.evaluate_paths.outputs['SetPathVars_installer.containsChange'], true),
                eq(variables['isRollingBuild'], true))

      - template: /eng/pipelines/common/platform-matrix.yml
        parameters:
          jobTemplate: /eng/pipelines/common/global-build-job.yml
          buildConfig: ${{ variables.debugOnPrReleaseOnRolling }}
          runtimeFlavor: mono
          platforms:
          - linux_x64
          - linux_arm64
          jobParameters:
            testGroup: innerloop
            nameSuffix: AllSubsets_Mono_LLVMJIT
            buildArgs: -s mono+libs+host+packs -c $(_BuildConfig)
                      /p:MonoEnableLLVM=true /p:MonoBundleLLVMOptimizer=false
            condition: >-
              or(
                eq(dependencies.evaluate_paths.outputs['SetPathVars_libraries.containsChange'], true),
                eq(dependencies.evaluate_paths.outputs['SetPathVars_mono_excluding_wasm.containsChange'], true),
                eq(dependencies.evaluate_paths.outputs['SetPathVars_installer.containsChange'], true),
                eq(variables['isRollingBuild'], true))

      #
      # Build Mono and Installer on LLVMAOT mode
      #
      - template: /eng/pipelines/common/platform-matrix.yml
        parameters:
          jobTemplate: /eng/pipelines/common/global-build-job.yml
          buildConfig: Release
          runtimeFlavor: mono
          platforms:
          - linux_x64
          - linux_arm64
          jobParameters:
            testGroup: innerloop
            nameSuffix: AllSubsets_Mono_LLVMAOT
            buildArgs: -s mono+libs+host+packs -c $(_BuildConfig)
                      /p:MonoEnableLLVM=true /p:MonoBundleLLVMOptimizer=true
            condition: >-
              or(
                eq(dependencies.evaluate_paths.outputs['SetPathVars_libraries.containsChange'], true),
                eq(dependencies.evaluate_paths.outputs['SetPathVars_mono_excluding_wasm.containsChange'], true),
                eq(dependencies.evaluate_paths.outputs['SetPathVars_installer.containsChange'], true),
                eq(variables['isRollingBuild'], true))

      - template: /eng/pipelines/common/platform-matrix.yml
        parameters:
          jobTemplate: /eng/pipelines/common/global-build-job.yml
          buildConfig: ${{ variables.debugOnPrReleaseOnRolling }}
          runtimeFlavor: mono
          platforms:
          - osx_x64
          jobParameters:
            testGroup: innerloop
            nameSuffix: AllSubsets_Mono_LLVMAOT
            buildArgs: -s mono+libs+host+packs -c $(_BuildConfig)
                      /p:MonoEnableLLVM=true /p:MonoBundleLLVMOptimizer=true
            condition: >-
              or(
                eq(dependencies.evaluate_paths.outputs['SetPathVars_libraries.containsChange'], true),
                eq(dependencies.evaluate_paths.outputs['SetPathVars_mono_excluding_wasm.containsChange'], true),
                eq(dependencies.evaluate_paths.outputs['SetPathVars_installer.containsChange'], true),
                eq(variables['isRollingBuild'], true))

      #
      # Build Mono debug
      # Only when mono changed
      #
      - template: /eng/pipelines/common/platform-matrix.yml
        parameters:
          jobTemplate: /eng/pipelines/mono/templates/build-job.yml
          runtimeFlavor: mono
          buildConfig: debug
          platforms:
          - osx_x64
          - osx_arm64
          - linux_x64
          - linux_arm64
          # - linux_musl_arm64
          - windows_x64
          - windows_x86
          # - windows_arm
          # - windows_arm64
          jobParameters:
            condition: >-
              or(
                eq(dependencies.evaluate_paths.outputs['SetPathVars_mono_excluding_wasm.containsChange'], true),
                eq(variables['isRollingBuild'], true))

      #
      # Build Mono release AOT cross-compilers
      # Only when mono changed
      #
      - template: /eng/pipelines/common/platform-matrix.yml
        parameters:
          jobTemplate: /eng/pipelines/mono/templates/build-job.yml
          runtimeFlavor: mono
          buildConfig: release
          platforms:
          - linux_x64
          # - linux_arm64
          # - linux_musl_arm64
          - windows_x64
          # - windows_x86
          # - windows_arm
          # - windows_arm64
          jobParameters:
            runtimeVariant: crossaot
            dependsOn:
            - mono_android_offsets
            - mono_browser_offsets
            monoCrossAOTTargetOS:
            - android
            - browser
            condition: >-
              or(
                eq(dependencies.evaluate_paths.outputs['SetPathVars_mono_excluding_wasm.containsChange'], true),
                eq(dependencies.evaluate_paths.outputs['SetPathVars_installer.containsChange'], true),
                eq(variables['isRollingBuild'], true))

      - template: /eng/pipelines/common/platform-matrix.yml
        parameters:
          jobTemplate: /eng/pipelines/mono/templates/build-job.yml
          runtimeFlavor: mono
          buildConfig: release
          platforms:
          - osx_x64
          jobParameters:
            runtimeVariant: crossaot
            dependsOn:
            - mono_android_offsets
            - mono_browser_offsets
            - mono_tvos_offsets
            - mono_ios_offsets
            - mono_maccatalyst_offsets
            monoCrossAOTTargetOS:
            - android
            - browser
            - tvos
            - ios
            - maccatalyst
            condition: >-
              or(
                eq(dependencies.evaluate_paths.outputs['SetPathVars_mono.containsChange'], true),
                eq(dependencies.evaluate_paths.outputs['SetPathVars_installer.containsChange'], true),
                eq(variables['isRollingBuild'], true))

      - template: /eng/pipelines/common/platform-matrix.yml
        parameters:
          jobTemplate: /eng/pipelines/mono/templates/build-job.yml
          runtimeFlavor: mono
          buildConfig: release
          platforms:
          - linux_arm64
          - osx_arm64
          jobParameters:
            runtimeVariant: crossaot
            dependsOn:
            - mono_browser_offsets
            monoCrossAOTTargetOS:
            - browser
            condition: >-
              or(
                eq(dependencies.evaluate_paths.outputs['SetPathVars_mono.containsChange'], true),
                eq(dependencies.evaluate_paths.outputs['SetPathVars_installer.containsChange'], true),
                eq(variables['isRollingBuild'], true))

      #
      # Build Mono release
      # Only when libraries or mono changed
      #
      - template: /eng/pipelines/common/platform-matrix.yml
        parameters:
          jobTemplate: /eng/pipelines/mono/templates/build-job.yml
          runtimeFlavor: mono
          buildConfig: release
          platforms:
          - linux_x64
          # - linux_musl_arm64
          - windows_x64
          - windows_x86
          # - windows_arm
          # - windows_arm64
          jobParameters:
            condition: >-
              or(
                eq(dependencies.evaluate_paths.outputs['SetPathVars_libraries.containsChange'], true),
                eq(dependencies.evaluate_paths.outputs['SetPathVars_mono_excluding_wasm.containsChange'], true),
                eq(variables['isRollingBuild'], true))

      #
      # Build Mono release
      # Only when libraries, mono, or the runtime tests changed
      # Currently only these architectures are needed for the runtime tests.
      - template: /eng/pipelines/common/platform-matrix.yml
        parameters:
          jobTemplate: /eng/pipelines/mono/templates/build-job.yml
          runtimeFlavor: mono
          buildConfig: release
          platforms:
          - osx_x64
          - linux_arm64
          jobParameters:
            condition: >-
              or(
                eq(dependencies.evaluate_paths.outputs['SetPathVars_libraries.containsChange'], true),
                eq(dependencies.evaluate_paths.outputs['SetPathVars_runtimetests.containsChange'], true),
                eq(dependencies.evaluate_paths.outputs['SetPathVars_mono_excluding_wasm.containsChange'], true),
                eq(variables['isRollingBuild'], true))

      #
      # Build Mono release with LLVM AOT
      # Only when mono, or the runtime tests changed
      #
      - template: /eng/pipelines/common/platform-matrix.yml
        parameters:
          jobTemplate: /eng/pipelines/mono/templates/build-job.yml
          runtimeFlavor: mono
          buildConfig: release
          platforms:
          - linux_x64
          - linux_arm64
          jobParameters:
            runtimeVariant: llvmaot
            condition: >-
              or(
                eq(dependencies.evaluate_paths.outputs['SetPathVars_runtimetests.containsChange'], true),
                eq(dependencies.evaluate_paths.outputs['SetPathVars_mono_excluding_wasm.containsChange'], true),
                eq(variables['isRollingBuild'], true))

      #
      # Build libraries using live CoreLib
      # These set of libraries are built always no matter what changed
      # The reason for that is because Corelib and Installer needs it and
      # These are part of the test matrix for Libraries changes.
      #
      - template: /eng/pipelines/common/platform-matrix.yml
        parameters:
          jobTemplate: /eng/pipelines/libraries/build-job.yml
          buildConfig: Release
          platforms:
          - linux_arm
          - linux_musl_arm
          - linux_musl_arm64
          - windows_arm
          - windows_arm64
          - windows_x86
          jobParameters:
            condition:
              or(
                eq(dependencies.evaluate_paths.outputs['SetPathVars_coreclr.containsChange'], true),
                eq(dependencies.evaluate_paths.outputs['SetPathVars_libraries.containsChange'], true),
                eq(dependencies.evaluate_paths.outputs['SetPathVars_installer.containsChange'], true),
                eq(dependencies.evaluate_paths.outputs['SetPathVars_runtimetests.containsChange'], true),
                eq(dependencies.evaluate_paths.outputs['SetPathVars_mono_excluding_wasm.containsChange'], true),
                eq(variables['isRollingBuild'], true))

      - template: /eng/pipelines/common/platform-matrix.yml
        parameters:
          jobTemplate: /eng/pipelines/libraries/build-job.yml
          buildConfig: ${{ variables.debugOnPrReleaseOnRolling }}
          platforms:
          - linux_arm64
          - linux_musl_x64
          - linux_x64
          - osx_arm64
          - osx_x64
          - windows_x64
          - freebsd_x64
          jobParameters:
            testScope: innerloop
            condition:
              or(
                eq(dependencies.evaluate_paths.outputs['SetPathVars_coreclr.containsChange'], true),
                eq(dependencies.evaluate_paths.outputs['SetPathVars_libraries.containsChange'], true),
                eq(dependencies.evaluate_paths.outputs['SetPathVars_installer.containsChange'], true),
                eq(dependencies.evaluate_paths.outputs['SetPathVars_runtimetests.containsChange'], true),
                eq(dependencies.evaluate_paths.outputs['SetPathVars_mono_excluding_wasm.containsChange'], true),
                eq(variables['isRollingBuild'], true))

      #
      # Libraries debug build that only runs when coreclr is changed
      # Only do this on PR builds since we use the Release builds for these test runs in CI
      # and those are already built above
      #
      - ${{ if eq(variables['isRollingBuild'], false) }}:
        - template: /eng/pipelines/common/platform-matrix.yml
          parameters:
            jobTemplate: /eng/pipelines/libraries/build-job.yml
            buildConfig: Debug
            platforms:
            - windows_x86
            jobParameters:
              condition: >-
                eq(dependencies.evaluate_paths.outputs['SetPathVars_coreclr.containsChange'], true)

      #
      # Libraries release build that only runs when coreclr is changed in PRs
      # We need these for checked coreclr + release libraries tests runs.
      #
      - ${{ if eq(variables['isRollingBuild'], false) }}:
        - template: /eng/pipelines/common/platform-matrix.yml
          parameters:
            jobTemplate: /eng/pipelines/libraries/build-job.yml
            buildConfig: Release
            platforms:
            - linux_x64
            - windows_x64
            jobParameters:
              condition: >-
                eq(dependencies.evaluate_paths.outputs['SetPathVars_coreclr.containsChange'], true)

      - template: /eng/pipelines/common/platform-matrix.yml
        parameters:
          jobTemplate: /eng/pipelines/libraries/build-job.yml
          buildConfig: Release
          platforms:
          - windows_x86
          helixQueuesTemplate: /eng/pipelines/libraries/helix-queues-setup.yml
          jobParameters:
            framework: net48
            runTests: true
            testScope: innerloop
            condition: >-
              or(
                eq(dependencies.evaluate_paths.outputs['SetPathVars_libraries.containsChange'], true),
                eq(variables['isRollingBuild'], true))

      - template: /eng/pipelines/common/platform-matrix.yml
        parameters:
          jobTemplate: /eng/pipelines/libraries/build-job.yml
          buildConfig: ${{ variables.debugOnPrReleaseOnRolling }}
          platforms:
          - windows_x64
          jobParameters:
            framework: allConfigurations
            runTests: true
            useHelix: false
            condition: >-
              or(
                eq(dependencies.evaluate_paths.outputs['SetPathVars_libraries.containsChange'], true),
                eq(dependencies.evaluate_paths.outputs['SetPathVars_tools_illink.containsChange'], true),
                eq(variables['isRollingBuild'], true))

      #
      # Installer Build and Test
      # These are always built since they only take like 15 minutes
      # we expect these to be done before we finish libraries or coreclr testing.
      #
      - template: /eng/pipelines/common/platform-matrix.yml
        parameters:
          jobTemplate: /eng/pipelines/installer/jobs/build-job.yml
          buildConfig: ${{ variables.debugOnPrReleaseOnRolling }}
          platforms:
            - linux_musl_arm
            - linux_musl_arm64
            - windows_x86
            - windows_arm
            - windows_arm64
            - linux_arm
          jobParameters:
            liveRuntimeBuildConfig: release
            liveLibrariesBuildConfig: Release
            runOnlyIfDependenciesSucceeded: true
            condition:
              or(
                eq(dependencies.evaluate_paths.outputs['SetPathVars_non_mono_and_wasm.containsChange'], true),
                eq(variables['isRollingBuild'], true))

      - template: /eng/pipelines/common/platform-matrix.yml
        parameters:
          jobTemplate: /eng/pipelines/installer/jobs/build-job.yml
          buildConfig: Release
          platforms:
            - osx_arm64
            - osx_x64
            - linux_x64
            - linux_arm64
            - linux_musl_x64
            - windows_x64
            - freebsd_x64
          jobParameters:
            liveRuntimeBuildConfig: release
            liveLibrariesBuildConfig: ${{ variables.debugOnPrReleaseOnRolling }}
            runOnlyIfDependenciesSucceeded: true
            condition:
              or(
                eq(dependencies.evaluate_paths.outputs['SetPathVars_non_mono_and_wasm.containsChange'], true),
                eq(variables['isRollingBuild'], true))

      #
      # CoreCLR Test builds using live libraries release build
      # Only when CoreCLR is changed
      #
      - template: /eng/pipelines/common/platform-matrix.yml
        parameters:
          jobTemplate: /eng/pipelines/common/templates/runtimes/build-test-job.yml
          buildConfig: checked
          platforms:
          - CoreClrTestBuildHost # Either osx_x64 or linux_x64
          jobParameters:
            testGroup: innerloop
            condition: >-
              or(
                eq(dependencies.evaluate_paths.outputs['SetPathVars_coreclr.containsChange'], true),
                eq(dependencies.evaluate_paths.outputs['SetPathVars_runtimetests.containsChange'], true),
                eq(variables['isRollingBuild'], true))

      #
      # CoreCLR Test executions using live libraries
      # Only when CoreCLR is changed
      #
      - template: /eng/pipelines/common/platform-matrix.yml
        parameters:
          jobTemplate: /eng/pipelines/common/templates/runtimes/run-test-job.yml
          buildConfig: checked
          platforms:
          - linux_arm
          - windows_x86
          - windows_arm64
          helixQueueGroup: pr
          helixQueuesTemplate: /eng/pipelines/coreclr/templates/helix-queues-setup.yml
          jobParameters:
            testGroup: innerloop
            liveLibrariesBuildConfig: Release
            condition: >-
              or(
                eq(dependencies.evaluate_paths.outputs['SetPathVars_coreclr.containsChange'], true),
                eq(dependencies.evaluate_paths.outputs['SetPathVars_runtimetests.containsChange'], true),
                eq(variables['isRollingBuild'], true))

      - template: /eng/pipelines/common/platform-matrix.yml
        parameters:
          jobTemplate: /eng/pipelines/common/templates/runtimes/run-test-job.yml
          buildConfig: checked
          platforms:
          - osx_x64
          - linux_x64
          - linux_arm64
          - windows_x64
          helixQueueGroup: pr
          helixQueuesTemplate: /eng/pipelines/coreclr/templates/helix-queues-setup.yml
          jobParameters:
            testGroup: innerloop
            liveLibrariesBuildConfig: ${{ variables.debugOnPrReleaseOnRolling }}
            condition: >-
              or(
                eq(dependencies.evaluate_paths.outputs['SetPathVars_coreclr.containsChange'], true),
                eq(dependencies.evaluate_paths.outputs['SetPathVars_runtimetests.containsChange'], true),
                eq(variables['isRollingBuild'], true))

      - template: /eng/pipelines/common/platform-matrix.yml
        parameters:
          jobTemplate: /eng/pipelines/common/templates/runtimes/run-test-job.yml
          buildConfig: checked
          platforms:
          - osx_arm64
          helixQueueGroup: pr
          helixQueuesTemplate: /eng/pipelines/coreclr/templates/helix-queues-setup.yml
          jobParameters:
            testGroup: innerloop
            liveLibrariesBuildConfig: ${{ variables.debugOnPrReleaseOnRolling }}
            condition: >-
              or(
                eq(dependencies.evaluate_paths.outputs['SetPathVars_coreclr_AppleSilicon.containsChange'], true),
                eq(variables['isRollingBuild'], true))

      #
      # Mono Test builds with CoreCLR runtime tests using live libraries debug build
      # Only when Mono is changed
      - template: /eng/pipelines/common/platform-matrix.yml
        parameters:
          jobTemplate: /eng/pipelines/common/templates/runtimes/build-test-job.yml
          buildConfig: release
          runtimeFlavor: mono
          platforms:
          - CoreClrTestBuildHost # Either osx_x64 or linux_x64
          jobParameters:
            testGroup: innerloop
            condition: >-
              or(
                eq(dependencies.evaluate_paths.outputs['SetPathVars_mono_excluding_wasm.containsChange'], true),
                eq(dependencies.evaluate_paths.outputs['SetPathVars_runtimetests.containsChange'], true),
                eq(variables['isRollingBuild'], true))

      - template: /eng/pipelines/common/platform-matrix.yml
        parameters:
          jobTemplate: /eng/pipelines/common/templates/runtimes/run-test-job.yml
          buildConfig: release
          runtimeFlavor: mono
          platforms:
          - windows_x64
          helixQueueGroup: pr
          helixQueuesTemplate: /eng/pipelines/coreclr/templates/helix-queues-setup.yml
          jobParameters:
            testGroup: innerloop
            liveLibrariesBuildConfig: ${{ variables.debugOnPrReleaseOnRolling }}
            liveRuntimeBuildConfig: release
            runtimeVariant: minijit
            condition: >-
              or(
                eq(dependencies.evaluate_paths.outputs['SetPathVars_mono_excluding_wasm.containsChange'], true),
                eq(dependencies.evaluate_paths.outputs['SetPathVars_runtimetests.containsChange'], true),
                eq(variables['isRollingBuild'], true))

      #
      # Build the whole product using Mono and run runtime tests
      #
      - template: /eng/pipelines/common/platform-matrix.yml
        parameters:
          jobTemplate: /eng/pipelines/common/global-build-job.yml
          helixQueuesTemplate: /eng/pipelines/coreclr/templates/helix-queues-setup.yml
          buildConfig: Release
          runtimeFlavor: mono
          platforms:
            - osx_x64
            - linux_arm64
          variables:
            - name: timeoutPerTestInMinutes
              value: 60
            - name: timeoutPerTestCollectionInMinutes
              value: 180
          jobParameters:
            testGroup: innerloop
            nameSuffix: AllSubsets_Mono_Minijit_RuntimeTests
            runtimeVariant: minijit
            buildArgs: -s mono+libs+clr.hosts+clr.iltools -c Release
            timeoutInMinutes: 180
            condition: >-
                  or(
                    eq(dependencies.evaluate_paths.outputs['SetPathVars_mono_excluding_wasm.containsChange'], true),
                    eq(dependencies.evaluate_paths.outputs['SetPathVars_runtimetests.containsChange'], true),
                    eq(variables['isRollingBuild'], true))

            extraStepsTemplate: /eng/pipelines/common/templates/runtimes/build-runtime-tests-and-send-to-helix.yml
            extraStepsParameters:
              creator: dotnet-bot
            testRunNamePrefixSuffix: Mono_Release
            extraVariablesTemplates:
              - template: /eng/pipelines/common/templates/runtimes/test-variables.yml

      #
      # Mono CoreCLR runtime Test executions using live libraries in interpreter mode
      # Only when Mono is changed

      - template: /eng/pipelines/common/platform-matrix.yml
        parameters:
          jobTemplate: /eng/pipelines/common/global-build-job.yml
          helixQueuesTemplate: /eng/pipelines/coreclr/templates/helix-queues-setup.yml
          buildConfig: Release
          runtimeFlavor: mono
          platforms:
            - osx_x64
          variables:
            - name: timeoutPerTestInMinutes
              value: 60
            - name: timeoutPerTestCollectionInMinutes
              value: 180
          jobParameters:
            testGroup: innerloop
            nameSuffix: AllSubsets_Mono_Interpreter_RuntimeTests
            runtimeVariant: monointerpreter
            buildArgs: -s mono+libs+clr.hosts+clr.iltools -c Release
            timeoutInMinutes: 180
            condition: >-
              or(
                eq(dependencies.evaluate_paths.outputs['SetPathVars_mono_excluding_wasm.containsChange'], true),
                eq(dependencies.evaluate_paths.outputs['SetPathVars_runtimetests.containsChange'], true),
                eq(variables['isRollingBuild'], true))
            extraStepsTemplate: /eng/pipelines/common/templates/runtimes/build-runtime-tests-and-send-to-helix.yml
            extraStepsParameters:
              creator: dotnet-bot
            testRunNamePrefixSuffix: Mono_Release
            extraVariablesTemplates:
              - template: /eng/pipelines/common/templates/runtimes/test-variables.yml
      #
      # Mono CoreCLR runtime Test executions using live libraries and LLVM AOT
      # Only when Mono is changed
      #
      - template: /eng/pipelines/common/platform-matrix.yml
        parameters:
          jobTemplate: /eng/pipelines/common/global-build-job.yml
          helixQueuesTemplate: /eng/pipelines/coreclr/templates/helix-queues-setup.yml
          buildConfig: Release
          runtimeFlavor: mono
          platforms:
            - linux_x64_llvmaot
            # Disabled pending outcome of https://github.com/dotnet/runtime/issues/60234 investigation
            #- linux_arm64
          variables:
            - name: timeoutPerTestInMinutes
              value: 60
            - name: timeoutPerTestCollectionInMinutes
              value: 180
          jobParameters:
            testGroup: innerloop
            nameSuffix: AllSubsets_Mono_LLVMAot_RuntimeTests
            runtimeVariant: llvmaot
            buildArgs: -s mono+libs+clr.hosts+clr.iltools -c Release /p:MonoEnableLLVM=true /p:MonoBundleLLVMOptimizer=true /p:MonoLLVMUseCxx11Abi=true
            timeoutInMinutes: 180

            condition: >-
              or(
                eq(dependencies.evaluate_paths.outputs['SetPathVars_mono_excluding_wasm.containsChange'], true),
                eq(dependencies.evaluate_paths.outputs['SetPathVars_runtimetests.containsChange'], true),
                eq(variables['isRollingBuild'], true))
            extraStepsTemplate: /eng/pipelines/common/templates/runtimes/build-runtime-tests-and-send-to-helix.yml
            extraStepsParameters:
              creator: dotnet-bot
            testRunNamePrefixSuffix: Mono_Release
            extraVariablesTemplates:
              - template: /eng/pipelines/common/templates/runtimes/test-variables.yml

      #
      # Libraries Release Test Execution against a release mono runtime.
      # Only when libraries or mono changed
      #
      - template: /eng/pipelines/common/platform-matrix.yml
        parameters:
          jobTemplate: /eng/pipelines/libraries/run-test-job.yml
          runtimeFlavor: mono
          buildConfig: ${{ variables.debugOnPrReleaseOnRolling }}
          platforms:
          # - windows_x64
          - osx_x64
          - linux_arm64
          - linux_x64
          helixQueuesTemplate: /eng/pipelines/libraries/helix-queues-setup.yml
          jobParameters:
            isOfficialBuild: false
            runtimeDisplayName: mono
            testScope: innerloop
            liveRuntimeBuildConfig: release
            condition: >-
              or(
                eq(dependencies.evaluate_paths.outputs['SetPathVars_libraries.containsChange'], true),
                eq(dependencies.evaluate_paths.outputs['SetPathVars_mono_excluding_wasm.containsChange'], true),
                eq(variables['isRollingBuild'], true))

      #
      # Libraries Release Test Execution against a release mono interpreter runtime.
      # Only when libraries or mono changed
      #
      - template: /eng/pipelines/common/platform-matrix.yml
        parameters:
          jobTemplate: /eng/pipelines/libraries/run-test-job.yml
          runtimeFlavor: mono
          buildConfig: ${{ variables.debugOnPrReleaseOnRolling }}
          platforms:
          # - windows_x64
          #- osx_x64
          - linux_x64
          helixQueuesTemplate: /eng/pipelines/libraries/helix-queues-setup.yml
          jobParameters:
            isOfficialBuild: false
            interpreter: true
            runtimeDisplayName: mono_interpreter
            testScope: innerloop
            liveRuntimeBuildConfig: release
            condition: >-
              or(
                eq(dependencies.evaluate_paths.outputs['SetPathVars_libraries.containsChange'], true),
                eq(dependencies.evaluate_paths.outputs['SetPathVars_mono_excluding_wasm.containsChange'], true),
                eq(variables['isRollingBuild'], true))

      #
      # Libraries Release Test Execution against a release coreclr runtime
      # Only when the PR contains a libraries change
      #
      - template: /eng/pipelines/common/platform-matrix.yml
        parameters:
          jobTemplate: /eng/pipelines/libraries/run-test-job.yml
          buildConfig: Release
          platforms:
          - windows_x86
          helixQueuesTemplate: /eng/pipelines/libraries/helix-queues-setup.yml
          jobParameters:
            isOfficialBuild: false
            testScope: innerloop
            liveRuntimeBuildConfig: release
            condition: >-
              or(
                eq(dependencies.evaluate_paths.outputs['SetPathVars_libraries.containsChange'], true),
                eq(variables['isRollingBuild'], true))

      #
      # Libraries Debug Test Execution against a release coreclr runtime
      # Only when the PR contains a libraries change
      #
      - template: /eng/pipelines/common/platform-matrix.yml
        parameters:
          jobTemplate: /eng/pipelines/libraries/run-test-job.yml
          buildConfig: ${{ variables.debugOnPrReleaseOnRolling }}
          platforms:
          - windows_x64
          - osx_x64
          - linux_x64
          - linux_musl_x64
          helixQueuesTemplate: /eng/pipelines/libraries/helix-queues-setup.yml
          jobParameters:
            isOfficialBuild: false
            testScope: innerloop
            liveRuntimeBuildConfig: release
            condition: >-
              or(
                eq(dependencies.evaluate_paths.outputs['SetPathVars_libraries.containsChange'], true),
                eq(variables['isRollingBuild'], true))

      # The next three jobs run checked coreclr + <either debug or release in PR> libraries tests.
      # The matrix looks like the following, where the right columns specify which configurations
      # the libraries tests are built in.
      # ________________________________________
      # | Platform         | PR      | Rolling |
      # | ---------------- | ------- | ------- |
      # | linux-arm64      | Debug   | Release |
      # | windows-x86      | Debug   | Release |
      # | linux-musl-x64   | Debug   | Release |
      # | OSX-x64          | Debug   | Release |
      # | linux-musl-arm   | Release | Release |
      # | linux-musl-arm64 | Release | Release |
      # | linux-x64        | Release | Release |
      # | windows-x64      | Release | Release |

      #
      # Debug (PR) / Release (rolling) Libraries Test Execution against a checked runtime
      # Only when the PR contains a coreclr change
      #
      - template: /eng/pipelines/common/platform-matrix.yml
        parameters:
          jobTemplate: /eng/pipelines/libraries/run-test-job.yml
          buildConfig: ${{ variables.debugOnPrReleaseOnRolling }}
          platforms:
          - linux_arm64
          - windows_x86
          - linux_musl_x64
          helixQueuesTemplate: /eng/pipelines/coreclr/templates/helix-queues-setup.yml
          helixQueueGroup: libraries
          jobParameters:
            testScope: innerloop
            liveRuntimeBuildConfig: checked
            condition: >-
              or(
                eq(dependencies.evaluate_paths.outputs['SetPathVars_coreclr.containsChange'], true),
                eq(variables['isRollingBuild'], true))

      #
      # Release Libraries Test Execution against a checked runtime
      # Only if CoreCLR or Libraries is changed
      #
      - template: /eng/pipelines/common/platform-matrix.yml
        parameters:
          jobTemplate: /eng/pipelines/libraries/run-test-job.yml
          buildConfig: Release
          platforms:
          - linux_musl_arm
          - linux_musl_arm64
          - linux_x64
          - windows_x64
          helixQueuesTemplate: /eng/pipelines/coreclr/templates/helix-queues-setup.yml
          helixQueueGroup: libraries
          jobParameters:
            testScope: innerloop
            liveRuntimeBuildConfig: checked
            condition: >-
              or(
                eq(dependencies.evaluate_paths.outputs['SetPathVars_coreclr.containsChange'], true),
                eq(variables['isRollingBuild'], true))

      - template: /eng/pipelines/common/platform-matrix.yml
        parameters:
          jobTemplate: /eng/pipelines/libraries/run-test-job.yml
          buildConfig: ${{ variables.debugOnPrReleaseOnRolling }}
          platforms:
          - osx_x64
          helixQueuesTemplate: /eng/pipelines/coreclr/templates/helix-queues-setup.yml
          helixQueueGroup: libraries
          jobParameters:
            testScope: innerloop
            liveRuntimeBuildConfig: checked
            condition: >-
              or(
                eq(dependencies.evaluate_paths.outputs['SetPathVars_coreclr.containsChange'], true),
                eq(dependencies.evaluate_paths.outputs['SetPathVars_libraries.containsChange'], true),
                eq(variables['isRollingBuild'], true))

      #
      # Sourcebuild legs
      # We have 3 important legs for source-build:
      # - Centos.7 (ensures that RH keeps working)
      # - Linux-x64 portable (used for dependency flow and downstream PR verification)
      # - Banana.24 - Non-existent RID to ensure we don't break RIDs we don't know about.
      #
      # Running all of these everywhere is wasteful. Run Banana.24 and CentOS.7 in rolling CI,
      # Run Linux-x64 in PR.

      - template: /eng/pipelines/common/platform-matrix.yml
        parameters:
          jobTemplate: /eng/pipelines/common/global-build-job.yml
          buildConfig: Release
          helixQueueGroup: pr
          platforms:
          - SourceBuild_centos7_x64
          jobParameters:
            nameSuffix: centos7SourceBuild
            extraStepsParameters:
              name: SourceBuildPackages
            timeoutInMinutes: 95
            condition: eq(variables['isRollingBuild'], true)

      - template: /eng/pipelines/common/platform-matrix.yml
        parameters:
          jobTemplate: /eng/pipelines/common/global-build-job.yml
          buildConfig: Release
          helixQueueGroup: pr
          platforms:
          - SourceBuild_banana24_x64
          jobParameters:
            nameSuffix: banana24SourceBuild
            extraStepsParameters:
              name: SourceBuildPackages
            timeoutInMinutes: 95
            condition: eq(variables['isRollingBuild'], true)<|MERGE_RESOLUTION|>--- conflicted
+++ resolved
@@ -244,11 +244,7 @@
             extraStepsTemplate: /eng/pipelines/coreclr/nativeaot-post-build-steps.yml
             extraStepsParameters:
               creator: dotnet-bot
-<<<<<<< HEAD
-              testBuildArgs: 'nativeaot tree ";nativeaot;tracing;" /p:BuildNativeAotFrameworkObjects=true'
-=======
-              testBuildArgs: 'nativeaot tree ";nativeaot;Loader;Interop;" /p:BuildNativeAotFrameworkObjects=true'
->>>>>>> 33b18692
+              testBuildArgs: 'nativeaot tree ";nativeaot;Loader;Interop;tracing;" /p:BuildNativeAotFrameworkObjects=true'
               liveLibrariesBuildConfig: Release
             testRunNamePrefixSuffix: NativeAOT_$(_BuildConfig)
             extraVariablesTemplates:
