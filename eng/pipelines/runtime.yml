--- conflicted
+++ resolved
@@ -109,7 +109,9 @@
       - eng/pipelines/installer/*
     - subset: runtimetests
       include:
+      - src/tests/*
       - src/coreclr/tests/*
+      - src/coreclr/build-test.cmd
       - src/coreclr/build-test.sh
     - subset: installer
       include:
@@ -129,179 +131,6 @@
       - eng/pipelines/libraries/*
 
 #
-<<<<<<< HEAD
-=======
-# Build CoreCLR checked
-# Only when CoreCLR is changed
-#
-- template: /eng/pipelines/common/platform-matrix.yml
-  parameters:
-    jobTemplate: /eng/pipelines/coreclr/templates/build-job.yml
-    buildConfig: checked
-    platforms:
-    - Linux_x64
-    - Linux_arm
-    - Linux_arm64
-    - Linux_musl_arm64
-    - Linux_musl_x64
-    - Windows_NT_x86
-    - Windows_NT_x64
-    - Windows_NT_arm
-    - Windows_NT_arm64
-    jobParameters:
-      testGroup: innerloop
-      condition: >-
-        or(
-          eq(dependencies.checkout.outputs['SetPathVars_coreclr.containsChange'], true),
-          eq(dependencies.checkout.outputs['SetPathVars_runtimetests.containsChange'], true),
-          eq(variables['isFullMatrix'], true))
-
-#
-# Build CoreCLR checked using GCC toolchain
-# Only when CoreCLR is changed
-# 
-- template: /eng/pipelines/common/platform-matrix.yml
-  parameters:
-    jobTemplate: /eng/pipelines/coreclr/templates/build-job.yml
-    buildConfig: checked
-    platforms:
-    - Linux_x64
-    jobParameters:
-      testGroup: innerloop
-      compilerName: gcc
-      condition: >-
-        or(
-          eq(dependencies.checkout.outputs['SetPathVars_coreclr.containsChange'], true),
-          eq(variables['isFullMatrix'], true))
-
-#
-# Build CoreCLR OSX_x64 checked
-# Only when CoreCLR or Libraries is changed
-#
-- template: /eng/pipelines/common/platform-matrix.yml
-  parameters:
-    jobTemplate: /eng/pipelines/coreclr/templates/build-job.yml
-    buildConfig: checked
-    platforms:
-    - OSX_x64
-    jobParameters:
-      testGroup: innerloop
-      condition: >-
-        or(
-          eq(dependencies.checkout.outputs['SetPathVars_coreclr.containsChange'], true),
-          eq(dependencies.checkout.outputs['SetPathVars_libraries.containsChange'], true),
-          eq(dependencies.checkout.outputs['SetPathVars_runtimetests.containsChange'], true),
-          eq(variables['isFullMatrix'], true))
-
-#
-# Build CoreCLR release
-# Always as they are needed by Installer and we always build and test the Installer.
-#
-- template: /eng/pipelines/common/platform-matrix.yml
-  parameters:
-    jobTemplate: /eng/pipelines/coreclr/templates/build-job.yml
-    buildConfig: release
-    platforms:
-    - OSX_x64
-    - Linux_x64
-    - Linux_arm
-    - Linux_arm64
-    - Linux_musl_x64
-    - Linux_musl_arm64
-    - Windows_NT_x64
-    - Windows_NT_x86
-    - Windows_NT_arm
-    - Windows_NT_arm64
-    - FreeBSD_x64
-    jobParameters:
-      testGroup: innerloop
-
-#
-# Build CoreCLR Formatting Job
-# Only when CoreCLR is changed, and only in the 'master' branch (no release branches;
-# both CI and PR builds).
-#
-- template: /eng/pipelines/common/platform-matrix.yml
-  parameters:
-    jobTemplate: /eng/pipelines/coreclr/templates/format-job.yml
-    platforms:
-    - Linux_x64
-    - Windows_NT_x64
-    jobParameters:
-      condition: >-
-        and(
-          or(
-            eq(variables['Build.SourceBranchName'], 'master'),
-            eq(variables['System.PullRequest.TargetBranch'], 'master')),
-          or(
-            eq(dependencies.checkout.outputs['SetPathVars_coreclr.containsChange'], true),
-            eq(variables['isFullMatrix'], true)))
-
-# Build and test clr tools
-- template: /eng/pipelines/common/platform-matrix.yml
-  parameters:
-    jobTemplate: /eng/pipelines/coreclr/templates/build-job.yml
-    buildConfig: checked
-    platforms:
-    - Linux_x64
-    jobParameters:
-      testGroup: clrTools
-      condition: >-
-        or(
-          eq(dependencies.checkout.outputs['SetPathVars_coreclr.containsChange'], true),
-          eq(variables['isFullMatrix'], true))
-  
-# Build the whole product using Mono runtime
-# Only when libraries, mono or installer are changed
-#
-- template: /eng/pipelines/common/platform-matrix.yml
-  parameters:
-    jobTemplate: /eng/pipelines/common/global-build-job.yml
-    buildConfig: ${{ variables.debugOnPrReleaseOnRolling }}
-    runtimeFlavor: mono
-    platforms:
-    - Android_x86
-    - Android_arm64
-    - tvOS_x64
-    - iOS_arm64
-    - iOS_x86
-    - Linux_arm
-    jobParameters:
-      testGroup: innerloop
-      nameSuffix: AllSubsets_Mono
-      buildArgs: -s mono+libs+installer -c $(_BuildConfig)
-      condition: >-
-        or(
-          eq(dependencies.checkout.outputs['SetPathVars_libraries.containsChange'], true),
-          eq(dependencies.checkout.outputs['SetPathVars_mono.containsChange'], true),
-          eq(dependencies.checkout.outputs['SetPathVars_installer.containsChange'], true),
-          eq(variables['isFullMatrix'], true))
-
-- template: /eng/pipelines/common/platform-matrix.yml
-  parameters:
-    jobTemplate: /eng/pipelines/common/global-build-job.yml
-    buildConfig: Release
-    runtimeFlavor: mono
-    platforms:
-    - Android_x64
-    - Android_arm
-    - tvOS_arm64
-    - iOS_arm
-    - iOS_x64
-    - Linux_musl_x64
-    jobParameters:
-      testGroup: innerloop
-      nameSuffix: AllSubsets_Mono
-      buildArgs: -s mono+libs+installer -c $(_BuildConfig)
-      condition: >-
-        or(
-          eq(dependencies.checkout.outputs['SetPathVars_libraries.containsChange'], true),
-          eq(dependencies.checkout.outputs['SetPathVars_mono.containsChange'], true),
-          eq(dependencies.checkout.outputs['SetPathVars_installer.containsChange'], true),
-          eq(variables['isFullMatrix'], true))
-
-#
->>>>>>> 52cb61ce
 # Build the whole product using Mono and run tests
 #
 - template: /eng/pipelines/common/platform-matrix.yml
