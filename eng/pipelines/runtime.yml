--- conflicted
+++ resolved
@@ -54,7 +54,6 @@
 extends:
   template:  /eng/pipelines/common/templates/single-stage-pipeline-with-resources.yml
   parameters:
-<<<<<<< HEAD
     jobs:
     #
     # Evaluate paths
@@ -1291,57 +1290,41 @@
               eq(dependencies.evaluate_paths.outputs['SetPathVars_coreclr.containsChange'], true),
               eq(dependencies.evaluate_paths.outputs['SetPathVars_libraries.containsChange'], true),
               eq(variables['isRollingBuild'], true))
-=======
-    jobTemplate: /eng/pipelines/libraries/run-test-job.yml
-    buildConfig: ${{ variables.debugOnPrReleaseOnRolling }}
-    platforms:
-    - OSX_x64
-    helixQueuesTemplate: /eng/pipelines/coreclr/templates/helix-queues-setup.yml
-    helixQueueGroup: libraries
-    jobParameters:
-      testScope: innerloop
-      liveRuntimeBuildConfig: checked
-      condition: >-
-        or(
-          eq(dependencies.evaluate_paths.outputs['SetPathVars_coreclr.containsChange'], true),
-          eq(dependencies.evaluate_paths.outputs['SetPathVars_libraries.containsChange'], true),
-          eq(variables['isRollingBuild'], true))
-
-#
-# Sourcebuild legs
-# We have 3 important legs for source-build:
-# - Centos.7 (ensures that RH keeps working)
-# - Linux-x64 portable (used for dependency flow and downstream PR verification)
-# - Banana.24 - Non-existent RID to ensure we don't break RIDs we don't know about.
-#
-# Running all of these everywhere is wasteful. Run Banana.24 and CentOS.7 in rolling CI,
-# Run Linux-x64 in PR.
-
-- template: /eng/pipelines/common/platform-matrix.yml
-  parameters:
-    jobTemplate: /eng/pipelines/common/global-build-job.yml
-    buildConfig: Release
-    helixQueueGroup: pr
-    platforms:
-    - SourceBuild_Centos7_x64
-    jobParameters:
-      nameSuffix: Centos7SourceBuild
-      extraStepsParameters:
-        name: SourceBuildPackages
-      timeoutInMinutes: 95
-      condition: eq(variables['isRollingBuild'], true)
-
-- template: /eng/pipelines/common/platform-matrix.yml
-  parameters:
-    jobTemplate: /eng/pipelines/common/global-build-job.yml
-    buildConfig: Debug
-    helixQueueGroup: pr
-    platforms:
-    - SourceBuild_Banana24_x64
-    jobParameters:
-      nameSuffix: Banana24SourceBuild
-      extraStepsParameters:
-        name: SourceBuildPackages
-      timeoutInMinutes: 95
-      condition: eq(variables['isRollingBuild'], true)
->>>>>>> d462be07
+
+    #
+    # Sourcebuild legs
+    # We have 3 important legs for source-build:
+    # - Centos.7 (ensures that RH keeps working)
+    # - Linux-x64 portable (used for dependency flow and downstream PR verification)
+    # - Banana.24 - Non-existent RID to ensure we don't break RIDs we don't know about.
+    #
+    # Running all of these everywhere is wasteful. Run Banana.24 and CentOS.7 in rolling CI,
+    # Run Linux-x64 in PR.
+
+    - template: /eng/pipelines/common/platform-matrix.yml
+      parameters:
+        jobTemplate: /eng/pipelines/common/global-build-job.yml
+        buildConfig: Release
+        helixQueueGroup: pr
+        platforms:
+        - SourceBuild_Centos7_x64
+        jobParameters:
+          nameSuffix: Centos7SourceBuild
+          extraStepsParameters:
+            name: SourceBuildPackages
+          timeoutInMinutes: 95
+          condition: eq(variables['isRollingBuild'], true)
+
+    - template: /eng/pipelines/common/platform-matrix.yml
+      parameters:
+        jobTemplate: /eng/pipelines/common/global-build-job.yml
+        buildConfig: Debug
+        helixQueueGroup: pr
+        platforms:
+        - SourceBuild_Banana24_x64
+        jobParameters:
+          nameSuffix: Banana24SourceBuild
+          extraStepsParameters:
+            name: SourceBuildPackages
+          timeoutInMinutes: 95
+          condition: eq(variables['isRollingBuild'], true)