--- conflicted
+++ resolved
@@ -162,8 +162,6 @@
           eq(dependencies.checkout.outputs['SetPathVars_libraries.containsChange'], true),
           eq(dependencies.checkout.outputs['SetPathVars_mono.containsChange'], true),
           eq(dependencies.checkout.outputs['SetPathVars_installer.containsChange'], true),
-<<<<<<< HEAD
-=======
           eq(variables['isFullMatrix'], true))
       # extra steps, run tests
       extraStepsTemplate: /eng/pipelines/libraries/helix.yml
@@ -175,648 +173,4 @@
           or(
           eq(variables['testsProjContainsChange'], true),
           eq(variables['monoContainsChange'], true),
-          eq(variables['isFullMatrix'], true))
-
-#
-# Build Mono and Installer on LLVMJIT mode
-#
-- template: /eng/pipelines/common/platform-matrix.yml
-  parameters:
-    jobTemplate: /eng/pipelines/common/global-build-job.yml
-    buildConfig: Release
-    runtimeFlavor: mono
-    platforms:
-    - OSX_x64
-    jobParameters:
-      testGroup: innerloop
-      nameSuffix: AllSubsets_Mono_LLVMJIT
-      buildArgs: -s mono+libs+installer -c $(_BuildConfig)
-                 /p:MonoEnableLLVM=true /p:MonoBundleLLVMOptimizer=false
-      condition: >-
-        or(
-          eq(dependencies.checkout.outputs['SetPathVars_libraries.containsChange'], true),
-          eq(dependencies.checkout.outputs['SetPathVars_mono.containsChange'], true),
-          eq(dependencies.checkout.outputs['SetPathVars_installer.containsChange'], true),
-          eq(variables['isFullMatrix'], true))
-
-- template: /eng/pipelines/common/platform-matrix.yml
-  parameters:
-    jobTemplate: /eng/pipelines/common/global-build-job.yml
-    buildConfig: ${{ variables.debugOnPrReleaseOnRolling }}
-    runtimeFlavor: mono
-    platforms:
-    - Linux_x64
-    - Linux_arm64
-    jobParameters:
-      testGroup: innerloop
-      nameSuffix: AllSubsets_Mono_LLVMJIT
-      buildArgs: -s mono+libs+installer -c $(_BuildConfig)
-                 /p:MonoEnableLLVM=true /p:MonoBundleLLVMOptimizer=false
-      condition: >-
-        or(
-          eq(dependencies.checkout.outputs['SetPathVars_libraries.containsChange'], true),
-          eq(dependencies.checkout.outputs['SetPathVars_mono.containsChange'], true),
-          eq(dependencies.checkout.outputs['SetPathVars_installer.containsChange'], true),
-          eq(variables['isFullMatrix'], true))
-
-#
-# Build Mono and Installer on LLVMAOT mode
-#
-- template: /eng/pipelines/common/platform-matrix.yml
-  parameters:
-    jobTemplate: /eng/pipelines/common/global-build-job.yml
-    buildConfig: Release
-    runtimeFlavor: mono
-    platforms:
-    - Linux_x64
-    - Linux_arm64
-    jobParameters:
-      testGroup: innerloop
-      nameSuffix: AllSubsets_Mono_LLVMAOT
-      buildArgs: -s mono+libs+installer -c $(_BuildConfig)
-                 /p:MonoEnableLLVM=true /p:MonoBundleLLVMOptimizer=true
-      condition: >-
-        or(
-          eq(dependencies.checkout.outputs['SetPathVars_libraries.containsChange'], true),
-          eq(dependencies.checkout.outputs['SetPathVars_mono.containsChange'], true),
-          eq(dependencies.checkout.outputs['SetPathVars_installer.containsChange'], true),
-          eq(variables['isFullMatrix'], true))
-
-- template: /eng/pipelines/common/platform-matrix.yml
-  parameters:
-    jobTemplate: /eng/pipelines/common/global-build-job.yml
-    buildConfig: ${{ variables.debugOnPrReleaseOnRolling }}
-    runtimeFlavor: mono
-    platforms:
-    - OSX_x64
-    jobParameters:
-      testGroup: innerloop
-      nameSuffix: AllSubsets_Mono_LLVMAOT
-      buildArgs: -s mono+libs+installer -c $(_BuildConfig)
-                 /p:MonoEnableLLVM=true /p:MonoBundleLLVMOptimizer=true
-      condition: >-
-        or(
-          eq(dependencies.checkout.outputs['SetPathVars_libraries.containsChange'], true),
-          eq(dependencies.checkout.outputs['SetPathVars_mono.containsChange'], true),
-          eq(dependencies.checkout.outputs['SetPathVars_installer.containsChange'], true),
-          eq(variables['isFullMatrix'], true))
-
-#
-# Build Mono debug
-# Only when libraries or mono changed
-#
-- template: /eng/pipelines/common/platform-matrix.yml
-  parameters:
-    jobTemplate: /eng/pipelines/mono/templates/build-job.yml
-    runtimeFlavor: mono
-    buildConfig: debug
-    platforms:
-    - OSX_x64
-    - Linux_x64
-    - Linux_arm64
-    # - Linux_musl_arm64
-    - Windows_NT_x64
-    # - Windows_NT_x86
-    # - Windows_NT_arm
-    # - Windows_NT_arm64
-    jobParameters:
-      condition: >-
-        or(
-          eq(dependencies.checkout.outputs['SetPathVars_libraries.containsChange'], true),
-          eq(dependencies.checkout.outputs['SetPathVars_mono.containsChange'], true),
-          eq(variables['isFullMatrix'], true))
-
-#
-# Build Mono release
-# Only when libraries or mono changed
-#
-- template: /eng/pipelines/common/platform-matrix.yml
-  parameters:
-    jobTemplate: /eng/pipelines/mono/templates/build-job.yml
-    runtimeFlavor: mono
-    buildConfig: release
-    platforms:
-    - Linux_x64
-    # - Linux_musl_arm64
-    - Windows_NT_x64
-    # - Windows_NT_x86
-    # - Windows_NT_arm
-    # - Windows_NT_arm64
-    jobParameters:
-      condition: >-
-        or(
-          eq(dependencies.checkout.outputs['SetPathVars_libraries.containsChange'], true),
-          eq(dependencies.checkout.outputs['SetPathVars_mono.containsChange'], true),
-          eq(variables['isFullMatrix'], true))
-
-#
-# Build Mono release
-# Only when libraries, mono, or the runtime tests changed
-# Currently only these architectures are needed for the runtime tests.
-- template: /eng/pipelines/common/platform-matrix.yml
-  parameters:
-    jobTemplate: /eng/pipelines/mono/templates/build-job.yml
-    runtimeFlavor: mono
-    buildConfig: release
-    platforms:
-    - OSX_x64
-    - Linux_arm64
-    jobParameters:
-      condition: >-
-        or(
-          eq(dependencies.checkout.outputs['SetPathVars_libraries.containsChange'], true),
-          eq(dependencies.checkout.outputs['SetPathVars_runtimetests.containsChange'], true),
-          eq(dependencies.checkout.outputs['SetPathVars_mono.containsChange'], true),
-          eq(variables['isFullMatrix'], true))
-
-#
-# Build Mono release with LLVM AOT
-# Only when mono, or the runtime tests changed
-#
-- template: /eng/pipelines/common/platform-matrix.yml
-  parameters:
-    jobTemplate: /eng/pipelines/mono/templates/build-job.yml
-    runtimeFlavor: mono
-    buildConfig: release
-    platforms:
-    - Linux_x64
-    jobParameters:
-      runtimeVariant: llvmaot
-      condition: >-
-        or(
-          eq(dependencies.checkout.outputs['SetPathVars_runtimetests.containsChange'], true),
-          eq(dependencies.checkout.outputs['SetPathVars_mono.containsChange'], true),
-          eq(variables['isFullMatrix'], true))
-
-#
-# Build libraries using live CoreLib
-# These set of libraries are built always no matter what changed
-# The reason for that is because Corelib and Installer needs it and
-# These are part of the test matrix for Libraries changes.
-#
-- template: /eng/pipelines/common/platform-matrix.yml
-  parameters:
-    jobTemplate: /eng/pipelines/libraries/build-job.yml
-    buildConfig: Release
-    platforms:
-    - Linux_arm
-    - Linux_musl_arm64
-    - Windows_NT_arm
-    - Windows_NT_arm64
-    - Windows_NT_x86
-    jobParameters:
-      liveRuntimeBuildConfig: release
-
-- template: /eng/pipelines/common/platform-matrix.yml
-  parameters:
-    jobTemplate: /eng/pipelines/libraries/build-job.yml
-    buildConfig: ${{ variables.debugOnPrReleaseOnRolling }}
-    platforms:
-    - Linux_arm64
-    - Linux_musl_x64
-    - Linux_x64
-    - OSX_x64
-    - Windows_NT_x64
-    - FreeBSD_x64
-    jobParameters:
-      liveRuntimeBuildConfig: release
-
-#
-# Libraries Build that only run when libraries is changed
-#
-- template: /eng/pipelines/common/platform-matrix.yml
-  parameters:
-    jobTemplate: /eng/pipelines/libraries/build-job.yml
-    buildConfig: ${{ variables.debugOnPrReleaseOnRolling }}
-    platforms:
-    - ${{ if eq(variables['isFullMatrix'], false) }}:
-      - Windows_NT_x86
-    jobParameters:
-      liveRuntimeBuildConfig: release
-      condition: >-
-        or(
-          eq(dependencies.checkout.outputs['SetPathVars_libraries.containsChange'], true),
-          eq(variables['isFullMatrix'], true))
-
-- template: /eng/pipelines/common/platform-matrix.yml
-  parameters:
-    jobTemplate: /eng/pipelines/libraries/build-job.yml
-    buildConfig: Release
-    platforms:
-    - Windows_NT_x86
-    - ${{ if eq(variables['isFullMatrix'], true) }}:
-      - Windows_NT_x64
-    helixQueuesTemplate: /eng/pipelines/libraries/helix-queues-setup.yml
-    jobParameters:
-      isFullMatrix: ${{ variables.isFullMatrix }}
-      framework: net472
-      runTests: true
-      testScope: innerloop
-      condition: >-
-        or(
-          eq(dependencies.checkout.outputs['SetPathVars_libraries.containsChange'], true),
-          eq(variables['isFullMatrix'], true))
-
-- template: /eng/pipelines/common/platform-matrix.yml
-  parameters:
-    jobTemplate: /eng/pipelines/libraries/build-job.yml
-    buildConfig: ${{ variables.debugOnPrReleaseOnRolling }}
-    platforms:
-    - Windows_NT_x64
-    helixQueuesTemplate: /eng/pipelines/libraries/helix-queues-setup.yml
-    jobParameters:
-      isFullMatrix: ${{ variables.isFullMatrix }}
-      framework: allConfigurations
-      runTests: true
-      liveRuntimeBuildConfig: release
-      condition: >-
-        or(
-          eq(dependencies.checkout.outputs['SetPathVars_libraries.containsChange'], true),
-          eq(variables['isFullMatrix'], true))
-
-#
-# Installer Build and Test
-# These are always built since they only take like 15 minutes
-# we expect these to be done before we finish libraries or coreclr testing.
-#
-- template: /eng/pipelines/installer/installer-matrix.yml
-  parameters:
-    buildConfig: ${{ variables.debugOnPrReleaseOnRolling }}
-    platforms:
-      - Linux_arm
-      - Linux_musl_arm64
-      - Windows_NT_x86
-      - Windows_NT_arm
-      - Windows_NT_arm64
-    jobParameters:
-      liveRuntimeBuildConfig: release
-      liveLibrariesBuildConfig: Release
-
-- template: /eng/pipelines/installer/installer-matrix.yml
-  parameters:
-    buildConfig: Release
-    platforms:
-      - OSX_x64
-      - Linux_x64
-      - Linux_arm64
-      - Linux_musl_x64
-      - Windows_NT_x64
-      - FreeBSD_x64
-    jobParameters:
-      liveRuntimeBuildConfig: release
-      liveLibrariesBuildConfig: ${{ variables.debugOnPrReleaseOnRolling }}
-
-#
-# Libraries Test Build
-# Only when CoreCLR, Mono or Libraries is changed
-#
-- template: /eng/pipelines/common/platform-matrix.yml
-  parameters:
-    jobTemplate: /eng/pipelines/libraries/build-test-job.yml
-    buildConfig: ${{ variables.debugOnPrReleaseOnRolling }}
-    platforms:
-    - OSX_x64
-    - Linux_x64
-    - Windows_NT_x64
-    jobParameters:
-      isOfficialBuild: false
-      liveRuntimeBuildConfig: release
-      testScope: innerloop
-      condition: >-
-        or(
-          eq(dependencies.checkout.outputs['SetPathVars_libraries.containsChange'], true),
-          eq(dependencies.checkout.outputs['SetPathVars_coreclr.containsChange'], true),
-          eq(dependencies.checkout.outputs['SetPathVars_mono.containsChange'], true),
-          eq(dependencies.checkout.outputs['SetPathVars_runtimetests.containsChange'], true),
-          eq(variables['isFullMatrix'], true))
-
-#
-# Crossgen-comparison jobs
-# Only when CoreCLR is changed
-#
-- template: /eng/pipelines/common/platform-matrix.yml
-  parameters:
-    jobTemplate: /eng/pipelines/coreclr/templates/crossgen-comparison-job.yml
-    buildConfig: checked
-    platforms:
-    - Linux_arm
-    helixQueueGroup: pr
-    helixQueuesTemplate: /eng/pipelines/coreclr/templates/helix-queues-setup.yml
-    jobParameters:
-      liveLibrariesBuildConfig: Release
-      condition: >-
-        or(
-          eq(dependencies.checkout.outputs['SetPathVars_coreclr.containsChange'], true),
-          eq(variables['isFullMatrix'], true))
-
-#
-# CoreCLR Test builds using live libraries release build
-# Only when CoreCLR is changed
-#
-- template: /eng/pipelines/common/platform-matrix.yml
-  parameters:
-    jobTemplate: /eng/pipelines/common/templates/runtimes/build-test-job.yml
-    buildConfig: checked
-    platforms:
-    - CoreClrTestBuildHost # Either OSX_x64 or Linux_x64
-    jobParameters:
-      testGroup: innerloop
-      liveLibrariesBuildConfig: ${{ variables.debugOnPrReleaseOnRolling }}
-      condition: >-
-        or(
-          eq(dependencies.checkout.outputs['SetPathVars_coreclr.containsChange'], true),
-          eq(dependencies.checkout.outputs['SetPathVars_runtimetests.containsChange'], true),
-          eq(variables['isFullMatrix'], true))
-
-#
-# CoreCLR Test executions using live libraries
-# Only when CoreCLR is changed
-#
-- template: /eng/pipelines/common/platform-matrix.yml
-  parameters:
-    jobTemplate: /eng/pipelines/common/templates/runtimes/run-test-job.yml
-    buildConfig: checked
-    platforms:
-    - Linux_arm
-    - Windows_NT_x86
-    - Windows_NT_arm
-    - Windows_NT_arm64
-    helixQueueGroup: pr
-    helixQueuesTemplate: /eng/pipelines/coreclr/templates/helix-queues-setup.yml
-    jobParameters:
-      testGroup: innerloop
-      liveLibrariesBuildConfig: Release
-      condition: >-
-        or(
-          eq(dependencies.checkout.outputs['SetPathVars_coreclr.containsChange'], true),
-          eq(dependencies.checkout.outputs['SetPathVars_runtimetests.containsChange'], true),
-          eq(variables['isFullMatrix'], true))
-
-- template: /eng/pipelines/common/platform-matrix.yml
-  parameters:
-    jobTemplate: /eng/pipelines/common/templates/runtimes/run-test-job.yml
-    buildConfig: checked
-    platforms:
-    - OSX_x64
-    - Linux_x64
-    - Linux_arm64
-    - Windows_NT_x64
-    helixQueueGroup: pr
-    helixQueuesTemplate: /eng/pipelines/coreclr/templates/helix-queues-setup.yml
-    jobParameters:
-      testGroup: innerloop
-      liveLibrariesBuildConfig: ${{ variables.debugOnPrReleaseOnRolling }}
-      condition: >-
-        or(
-          eq(dependencies.checkout.outputs['SetPathVars_coreclr.containsChange'], true),
-          eq(dependencies.checkout.outputs['SetPathVars_runtimetests.containsChange'], true),
-          eq(variables['isFullMatrix'], true))
-
-#
-# Mono Test builds with CoreCLR runtime tests using live libraries debug build
-# Only when Mono is changed
-- template: /eng/pipelines/common/platform-matrix.yml
-  parameters:
-    jobTemplate: /eng/pipelines/common/templates/runtimes/build-test-job.yml
-    buildConfig: release
-    runtimeFlavor: mono
-    platforms:
-    - CoreClrTestBuildHost # Either OSX_x64 or Linux_x64
-    jobParameters:
-      testGroup: innerloop
-      liveLibrariesBuildConfig: ${{ variables.debugOnPrReleaseOnRolling }}
-      liveRuntimeBuildConfig: release
-      condition: >-
-        or(
-          eq(dependencies.checkout.outputs['SetPathVars_mono.containsChange'], true),
-          eq(dependencies.checkout.outputs['SetPathVars_runtimetests.containsChange'], true),
-          eq(variables['isFullMatrix'], true))
-
-#
-# Mono CoreCLR runtime Test executions using live libraries
-# Only when Mono is changed
-- template: /eng/pipelines/common/platform-matrix.yml
-  parameters:
-    jobTemplate: /eng/pipelines/common/templates/runtimes/run-test-job.yml
-    buildConfig: release
-    runtimeFlavor: mono
-    platforms:
-    - OSX_x64
-    - Linux_arm64
-    helixQueueGroup: pr
-    helixQueuesTemplate: /eng/pipelines/coreclr/templates/helix-queues-setup.yml
-    jobParameters:
-      testGroup: innerloop
-      liveLibrariesBuildConfig: ${{ variables.debugOnPrReleaseOnRolling }}
-      liveRuntimeBuildConfig: release
-      condition: >-
-        or(
-          eq(dependencies.checkout.outputs['SetPathVars_mono.containsChange'], true),
-          eq(dependencies.checkout.outputs['SetPathVars_runtimetests.containsChange'], true),
-          eq(variables['isFullMatrix'], true))
-#
-# Mono CoreCLR runtime Test executions using live libraries and LLVM AOT
-# Only when Mono is changed
-#
-- template: /eng/pipelines/common/platform-matrix.yml
-  parameters:
-    jobTemplate: /eng/pipelines/common/templates/runtimes/run-test-job.yml
-    buildConfig: release
-    runtimeFlavor: mono
-    platforms:
-    - Linux_x64
-    helixQueueGroup: pr
-    helixQueuesTemplate: /eng/pipelines/coreclr/templates/helix-queues-setup.yml
-    jobParameters:
-      testGroup: innerloop
-      liveLibrariesBuildConfig: ${{ variables.debugOnPrReleaseOnRolling }}
-      liveRuntimeBuildConfig: release
-      runtimeVariant: llvmaot
-      condition: >-
-        or(
-          eq(dependencies.checkout.outputs['SetPathVars_mono.containsChange'], true),
-          eq(dependencies.checkout.outputs['SetPathVars_runtimetests.containsChange'], true),
-          eq(variables['isFullMatrix'], true))
-
-#
-# Libraries Release Test Execution against a release mono runtime.
-# Only when libraries or mono changed
-#
-- template: /eng/pipelines/common/platform-matrix.yml
-  parameters:
-    jobTemplate: /eng/pipelines/libraries/run-test-job.yml
-    runtimeFlavor: mono
-    buildConfig: ${{ variables.debugOnPrReleaseOnRolling }}
-    platforms:
-    - Windows_NT_x64
-    - OSX_x64
-    - Linux_arm64
-    - Linux_x64
-    helixQueuesTemplate: /eng/pipelines/libraries/helix-queues-setup.yml
-    jobParameters:
-      isOfficialBuild: false
-      isFullMatrix: ${{ variables.isFullMatrix }}
-      runtimeDisplayName: mono
-      testScope: innerloop
-      liveRuntimeBuildConfig: release
-      dependsOnTestBuildConfiguration: ${{ variables.debugOnPrReleaseOnRolling }}
-      dependsOnTestArchitecture: x64
-      condition: >-
-        or(
-          eq(dependencies.checkout.outputs['SetPathVars_libraries.containsChange'], true),
-          eq(dependencies.checkout.outputs['SetPathVars_mono.containsChange'], true),
-          eq(variables['isFullMatrix'], true))
-
-#
-# Libraries Release Test Execution against a release mono interpreter runtime.
-# Only when libraries or mono changed
-#
-- template: /eng/pipelines/common/platform-matrix.yml
-  parameters:
-    jobTemplate: /eng/pipelines/libraries/run-test-job.yml
-    runtimeFlavor: mono
-    buildConfig: ${{ variables.debugOnPrReleaseOnRolling }}
-    platforms:
-    # - Windows_NT_x64
-    #- OSX_x64
-    - Linux_x64
-    helixQueuesTemplate: /eng/pipelines/libraries/helix-queues-setup.yml
-    jobParameters:
-      isOfficialBuild: false
-      isFullMatrix: ${{ variables.isFullMatrix }}
-      interpreter: true
-      runtimeDisplayName: mono_interpreter
-      testScope: innerloop
-      liveRuntimeBuildConfig: release
-      dependsOnTestBuildConfiguration: ${{ variables.debugOnPrReleaseOnRolling }}
-      dependsOnTestArchitecture: x64
-      condition: >-
-        or(
-          eq(dependencies.checkout.outputs['SetPathVars_libraries.containsChange'], true),
-          eq(dependencies.checkout.outputs['SetPathVars_mono.containsChange'], true),
-          eq(variables['isFullMatrix'], true))
-
-#
-# Libraries Release Test Execution against a release coreclr runtime
-# Only when the PR contains a libraries change
-#
-- template: /eng/pipelines/common/platform-matrix.yml
-  parameters:
-    jobTemplate: /eng/pipelines/libraries/run-test-job.yml
-    buildConfig: Release
-    platforms:
-    - Windows_NT_x86
-    - ${{ if eq(variables['isFullMatrix'], true) }}:
-      - Windows_NT_arm
-      - Windows_NT_arm64
-    helixQueuesTemplate: /eng/pipelines/libraries/helix-queues-setup.yml
-    jobParameters:
-      isOfficialBuild: false
-      isFullMatrix: ${{ variables.isFullMatrix }}
-      testScope: innerloop
-      liveRuntimeBuildConfig: release
-      dependsOnTestBuildConfiguration: ${{ variables.debugOnPrReleaseOnRolling }}
-      dependsOnTestArchitecture: x64
-      condition: >-
-        or(
-          eq(dependencies.checkout.outputs['SetPathVars_libraries.containsChange'], true),
-          eq(variables['isFullMatrix'], true))
-
-#
-# Libraries Debug Test Execution against a release coreclr runtime
-# Only when the PR contains a libraries change
-#
-- template: /eng/pipelines/common/platform-matrix.yml
-  parameters:
-    jobTemplate: /eng/pipelines/libraries/run-test-job.yml
-    buildConfig: ${{ variables.debugOnPrReleaseOnRolling }}
-    platforms:
-    - Windows_NT_x64
-    - OSX_x64
-    - Linux_x64
-    - Linux_musl_x64
-    - ${{ if eq(variables['isFullMatrix'], true) }}:
-      - Linux_arm64
-    - ${{ if eq(variables['isFullMatrix'], false) }}:
-      - Windows_NT_x86
-    helixQueuesTemplate: /eng/pipelines/libraries/helix-queues-setup.yml
-    jobParameters:
-      isOfficialBuild: false
-      isFullMatrix: ${{ variables.isFullMatrix }}
-      testScope: innerloop
-      liveRuntimeBuildConfig: release
-      dependsOnTestBuildConfiguration: ${{ variables.debugOnPrReleaseOnRolling }}
-      dependsOnTestArchitecture: x64
-      condition: >-
-        or(
-          eq(dependencies.checkout.outputs['SetPathVars_libraries.containsChange'], true),
-          eq(variables['isFullMatrix'], true))
-
-#
-# Libraries Test Execution against a checked runtime
-# Only when the PR contains a coreclr change
-#
-- template: /eng/pipelines/common/platform-matrix.yml
-  parameters:
-    jobTemplate: /eng/pipelines/libraries/run-test-job.yml
-    buildConfig: Release
-    platforms:
-    # - Windows_NT_arm return this when https://github.com/dotnet/runtime/issues/1097 is fixed.
-    - Linux_arm
-    - Linux_musl_arm64
-    - Windows_NT_x86
-    helixQueuesTemplate: /eng/pipelines/coreclr/templates/helix-queues-setup.yml
-    helixQueueGroup: libraries
-    jobParameters:
-      testScope: innerloop
-      liveRuntimeBuildConfig: checked
-      dependsOnTestBuildConfiguration: ${{ variables.debugOnPrReleaseOnRolling }}
-      dependsOnTestArchitecture: x64
-      condition: >-
-        or(
-          eq(dependencies.checkout.outputs['SetPathVars_coreclr.containsChange'], true),
-          eq(variables['isFullMatrix'], true))
-
-- template: /eng/pipelines/common/platform-matrix.yml
-  parameters:
-    jobTemplate: /eng/pipelines/libraries/run-test-job.yml
-    buildConfig: ${{ variables.debugOnPrReleaseOnRolling }}
-    platforms:
-    - Windows_NT_x64
-    - Linux_x64
-    - Linux_musl_x64
-    helixQueuesTemplate: /eng/pipelines/coreclr/templates/helix-queues-setup.yml
-    helixQueueGroup: libraries
-    jobParameters:
-      testScope: innerloop
-      liveRuntimeBuildConfig: checked
-      dependsOnTestBuildConfiguration: ${{ variables.debugOnPrReleaseOnRolling }}
-      dependsOnTestArchitecture: x64
-      condition: >-
-        or(
-          eq(dependencies.checkout.outputs['SetPathVars_coreclr.containsChange'], true),
-          eq(variables['isFullMatrix'], true))
-
-#
-# Libraries Test Execution against a checked runtime
-# Only if CoreCLR or Libraries is changed
-#
-- template: /eng/pipelines/common/platform-matrix.yml
-  parameters:
-    jobTemplate: /eng/pipelines/libraries/run-test-job.yml
-    buildConfig: ${{ variables.debugOnPrReleaseOnRolling }}
-    platforms:
-    - OSX_x64
-    helixQueuesTemplate: /eng/pipelines/coreclr/templates/helix-queues-setup.yml
-    helixQueueGroup: libraries
-    jobParameters:
-      testScope: innerloop
-      liveRuntimeBuildConfig: checked
-      dependsOnTestBuildConfiguration: ${{ variables.debugOnPrReleaseOnRolling }}
-      dependsOnTestArchitecture: x64
-      condition: >-
-        or(
-          eq(dependencies.checkout.outputs['SetPathVars_coreclr.containsChange'], true),
-          eq(dependencies.checkout.outputs['SetPathVars_libraries.containsChange'], true),
->>>>>>> 37cf387b
           eq(variables['isFullMatrix'], true))