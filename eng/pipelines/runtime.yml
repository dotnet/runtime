--- conflicted
+++ resolved
@@ -806,31 +806,6 @@
           eq(variables['isFullMatrix'], true))
 
 #
-<<<<<<< HEAD
-# Mono CoreCLR runtime Test executions using live libraries
-# Only when Mono is changed
-- template: /eng/pipelines/common/platform-matrix.yml
-  parameters:
-    jobTemplate: /eng/pipelines/common/templates/runtimes/run-test-job.yml
-    buildConfig: release
-    runtimeFlavor: mono
-    platforms:
-    - OSX_x64
-    helixQueueGroup: pr
-    helixQueuesTemplate: /eng/pipelines/coreclr/templates/helix-queues-setup.yml
-    jobParameters:
-      testGroup: innerloop
-      liveLibrariesBuildConfig: ${{ variables.debugOnPrReleaseOnRolling }}
-      liveRuntimeBuildConfig: release
-      runtimeVariant: 'Interpreter'
-      condition: >-
-        or(
-          eq(dependencies.checkout.outputs['SetPathVars_mono.containsChange'], true),
-          eq(variables['isFullMatrix'], true))
-
-#
-=======
->>>>>>> 54e08b66
 # Libraries Release Test Execution against a release mono runtime.
 # Only when libraries or mono changed
 #
