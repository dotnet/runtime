# Setting batch to true, triggers one build at a time.
# if there is a push while a build in progress, it will wait,
# until the running build finishes, and produce a build with all the changes
# that happened during the last build.
trigger:
  batch: true
  branches:
    include:
    - master
    - dev/infrastructure
    - release/*.*
  paths:
    include:
    - '*'
    - docs/manpages/*
    exclude:
    - eng/Version.Details.xml
    - .github/*
    - docs/*
    - CODE-OF-CONDUCT.md
    - CONTRIBUTING.md
    - LICENSE.TXT
    - PATENTS.TXT
    - README.md
    - SECURITY.md
    - THIRD-PARTY-NOTICES.TXT

pr:
  branches:
    include:
    - master
    - dev/infrastructure
    - release/*.*
  paths:
    include:
    - '*'
    - docs/manpages/*
    exclude:
    - eng/Version.Details.xml
    - .github/*
    - docs/*
    - CODE-OF-CONDUCT.md
    - CONTRIBUTING.md
    - LICENSE.TXT
    - PATENTS.TXT
    - README.md
    - SECURITY.md
    - THIRD-PARTY-NOTICES.TXT

variables:
  - template: /eng/pipelines/common/variables.yml

jobs:
#
# Checkout repository
#
- template: /eng/pipelines/common/checkout-job.yml
  parameters:
    paths:
    - subset: coreclr
      include:
      - src/libraries/System.Private.CoreLib/*
      - src/libraries/Native/Unix/System.Globalization.Native/*
      - src/libraries/Native/Unix/Common/*
      exclude:
      - eng/Version.Details.xml
      - '*.md'
      - LICENSE.TXT
      - PATENTS.TXT
      - THIRD-PARTY-NOTICES.TXT
      - docs/*
      - src/installer/*
      - src/mono/*
      - src/libraries/*
      - eng/pipelines/installer/*
      - eng/pipelines/mono/*
      - eng/pipelines/libraries/*
    - subset: mono
      include:
      - src/libraries/System.Private.CoreLib/*
      - src/libraries/Native/Unix/System.Globalization.Native/*
      - src/libraries/Native/Unix/Common/*
      exclude:
      - eng/Version.Details.xml
      - '*.md'
      - LICENSE.TXT
      - PATENTS.TXT
      - THIRD-PARTY-NOTICES.TXT
      - docs/*
      - src/installer/*
      - src/coreclr/*
      - src/libraries/*
      - eng/pipelines/installer/*
      - eng/pipelines/coreclr/*
      - eng/pipelines/libraries/*
    - subset: libraries
      exclude:
      - eng/Version.Details.xml
      - '*.md'
      - LICENSE.TXT
      - PATENTS.TXT
      - THIRD-PARTY-NOTICES.TXT
      - docs/*
      - src/installer/*
      - src/mono/*
      - src/coreclr/*
      - eng/pipelines/coreclr/*
      - eng/pipelines/mono/*
      - eng/pipelines/installer/*
    - subset: runtimetests
      include:
      - src/tests/*
      - src/coreclr/tests/*
    - subset: installer
      include:
      - docs/manpages/*
      exclude:
      - eng/Version.Details.xml
      - '*.md'
      - LICENSE.TXT
      - PATENTS.TXT
      - THIRD-PARTY-NOTICES.TXT
      - docs/*
      - src/coreclr/*
      - src/mono/*
      - src/libraries/*
      - eng/pipelines/coreclr/*
      - eng/pipelines/mono/*
      - eng/pipelines/libraries/*

#
# Build CoreCLR checked
# Only when CoreCLR is changed
#
- template: /eng/pipelines/common/platform-matrix.yml
  parameters:
    jobTemplate: /eng/pipelines/coreclr/templates/build-job.yml
    buildConfig: checked
    platforms:
    - Linux_x64
    - Linux_arm
    - Linux_arm64
    - Linux_musl_arm
    - Linux_musl_arm64
    - Linux_musl_x64
    - OSX_arm64
<<<<<<< HEAD
    - Windows_NT_x86
    - Windows_NT_x64
    - Windows_NT_arm
    - Windows_NT_arm64
=======
    - windows_x86
    - windows_x64
    - windows_arm
    - windows_arm64
>>>>>>> 1c1757c0
    jobParameters:
      testGroup: innerloop
      condition: >-
        or(
          eq(dependencies.checkout.outputs['SetPathVars_coreclr.containsChange'], true),
          eq(dependencies.checkout.outputs['SetPathVars_runtimetests.containsChange'], true),
          eq(variables['isFullMatrix'], true))

#
# Build CoreCLR checked using GCC toolchain
# Only when CoreCLR is changed
#
- template: /eng/pipelines/common/platform-matrix.yml
  parameters:
    jobTemplate: /eng/pipelines/coreclr/templates/build-job.yml
    buildConfig: checked
    platforms:
    - Linux_x64
    jobParameters:
      testGroup: innerloop
      compilerName: gcc
      condition: >-
        or(
          eq(dependencies.checkout.outputs['SetPathVars_coreclr.containsChange'], true),
          eq(variables['isFullMatrix'], true))

#
# Build CoreCLR OSX_x64 checked
# Only when CoreCLR or Libraries is changed
#
- template: /eng/pipelines/common/platform-matrix.yml
  parameters:
    jobTemplate: /eng/pipelines/coreclr/templates/build-job.yml
    buildConfig: checked
    platforms:
    - OSX_x64
    jobParameters:
      testGroup: innerloop
      condition: >-
        or(
          eq(dependencies.checkout.outputs['SetPathVars_coreclr.containsChange'], true),
          eq(dependencies.checkout.outputs['SetPathVars_libraries.containsChange'], true),
          eq(dependencies.checkout.outputs['SetPathVars_runtimetests.containsChange'], true),
          eq(variables['isFullMatrix'], true))

#
# Build CoreCLR release
# Always as they are needed by Installer and we always build and test the Installer.
#
- template: /eng/pipelines/common/platform-matrix.yml
  parameters:
    jobTemplate: /eng/pipelines/coreclr/templates/build-job.yml
    buildConfig: release
    platforms:
    - OSX_arm64
    - OSX_x64
    - Linux_x64
    - Linux_arm
    - Linux_arm64
    - Linux_musl_x64
    - Linux_musl_arm
    - Linux_musl_arm64
    - windows_x64
    - windows_x86
    - windows_arm
    - windows_arm64
    - FreeBSD_x64
    jobParameters:
      testGroup: innerloop

#
# Build CoreCLR Formatting Job
# Only when CoreCLR is changed, and only in the 'master' branch (no release branches;
# both CI and PR builds).
#
- template: /eng/pipelines/common/platform-matrix.yml
  parameters:
    jobTemplate: /eng/pipelines/coreclr/templates/format-job.yml
    platforms:
    - Linux_x64
    # Issue: https://github.com/dotnet/runtime/issues/40034
<<<<<<< HEAD
    #- Windows_NT_x64
=======
    #- windows_x64
>>>>>>> 1c1757c0
    jobParameters:
      condition: >-
        and(
          or(
            eq(variables['Build.SourceBranchName'], 'master'),
            eq(variables['System.PullRequest.TargetBranch'], 'master')),
          or(
            eq(dependencies.checkout.outputs['SetPathVars_coreclr.containsChange'], true),
            eq(variables['isFullMatrix'], true)))

# Build and test clr tools
- template: /eng/pipelines/common/platform-matrix.yml
  parameters:
    jobTemplate: /eng/pipelines/coreclr/templates/build-job.yml
    buildConfig: checked
    platforms:
    - Linux_x64
    jobParameters:
      testGroup: clrTools
      condition: >-
        or(
          eq(dependencies.checkout.outputs['SetPathVars_coreclr.containsChange'], true),
          eq(variables['isFullMatrix'], true))

# Build the whole product using Mono runtime
# Only when libraries, mono or installer are changed
#
- template: /eng/pipelines/common/platform-matrix.yml
  parameters:
    jobTemplate: /eng/pipelines/common/global-build-job.yml
    buildConfig: ${{ variables.debugOnPrReleaseOnRolling }}
    runtimeFlavor: mono
    platforms:
    - Android_x86
    - tvOS_x64
    - iOS_arm64
    - iOS_x86
    - Linux_arm
    jobParameters:
      testGroup: innerloop
      nameSuffix: AllSubsets_Mono
      buildArgs: -s mono+libs+installer -c $(_BuildConfig)
      condition: >-
        or(
          eq(dependencies.checkout.outputs['SetPathVars_libraries.containsChange'], true),
          eq(dependencies.checkout.outputs['SetPathVars_mono.containsChange'], true),
          eq(dependencies.checkout.outputs['SetPathVars_installer.containsChange'], true),
          eq(variables['isFullMatrix'], true))

- template: /eng/pipelines/common/platform-matrix.yml
  parameters:
    jobTemplate: /eng/pipelines/common/global-build-job.yml
    buildConfig: Release
    runtimeFlavor: mono
    platforms:
    - Android_arm
    - tvOS_arm64
    - iOS_arm
    - Linux_musl_x64
    jobParameters:
      testGroup: innerloop
      nameSuffix: AllSubsets_Mono
      buildArgs: -s mono+libs+installer -c $(_BuildConfig)
      condition: >-
        or(
          eq(dependencies.checkout.outputs['SetPathVars_libraries.containsChange'], true),
          eq(dependencies.checkout.outputs['SetPathVars_mono.containsChange'], true),
          eq(dependencies.checkout.outputs['SetPathVars_installer.containsChange'], true),
          eq(variables['isFullMatrix'], true))

#
# Build the whole product using Mono and run libraries tests, multi-scenario
#
- template: /eng/pipelines/common/platform-matrix.yml
  parameters:
    jobTemplate: /eng/pipelines/common/global-build-job.yml
    helixQueuesTemplate: /eng/pipelines/libraries/helix-queues-setup.yml
    buildConfig: Release
    runtimeFlavor: mono
    platforms:
    - Browser_wasm
    variables:
      # map dependencies variables to local variables
      - name: librariesContainsChange
        value: $[ dependencies.checkout.outputs['SetPathVars_libraries.containsChange'] ]
      - name: monoContainsChange
        value: $[ dependencies.checkout.outputs['SetPathVars_mono.containsChange'] ]
    jobParameters:
      testGroup: innerloop
      nameSuffix: AllSubsets_Mono
      buildArgs: -s mono+libs+installer+libs.tests -c $(_BuildConfig) /p:ArchiveTests=true
      timeoutInMinutes: 120
      condition: >-
        or(
          eq(dependencies.checkout.outputs['SetPathVars_libraries.containsChange'], true),
          eq(dependencies.checkout.outputs['SetPathVars_mono.containsChange'], true),
          eq(dependencies.checkout.outputs['SetPathVars_installer.containsChange'], true),
          eq(variables['isFullMatrix'], true))
      # extra steps, run tests
      extraStepsTemplate: /eng/pipelines/libraries/helix.yml
      extraStepsParameters:
        creator: dotnet-bot
        testRunNamePrefixSuffix: Mono_$(_BuildConfig)
        scenarios:
        - normal
        - wasmtestonbrowser
        condition: >-
          or(
          eq(variables['librariesContainsChange'], true),
          eq(variables['monoContainsChange'], true),
          eq(variables['isFullMatrix'], true))


#
# Build the whole product using Mono and run libraries tests
#
- template: /eng/pipelines/common/platform-matrix.yml
  parameters:
    jobTemplate: /eng/pipelines/common/global-build-job.yml
    helixQueuesTemplate: /eng/pipelines/libraries/helix-queues-setup.yml
    buildConfig: Release
    runtimeFlavor: mono
    platforms:
    - Android_arm64
    - Android_x64
    - iOS_x64
    variables:
      # map dependencies variables to local variables
      - name: librariesContainsChange
        value: $[ dependencies.checkout.outputs['SetPathVars_libraries.containsChange'] ]
      - name: monoContainsChange
        value: $[ dependencies.checkout.outputs['SetPathVars_mono.containsChange'] ]
    jobParameters:
      testGroup: innerloop
      nameSuffix: AllSubsets_Mono
      buildArgs: -s mono+libs+installer+libs.tests -c $(_BuildConfig) /p:ArchiveTests=true
      timeoutInMinutes: 120
      condition: >-
        or(
          eq(dependencies.checkout.outputs['SetPathVars_libraries.containsChange'], true),
          eq(dependencies.checkout.outputs['SetPathVars_mono.containsChange'], true),
          eq(dependencies.checkout.outputs['SetPathVars_installer.containsChange'], true),
          eq(variables['isFullMatrix'], true))
      # extra steps, run tests
      extraStepsTemplate: /eng/pipelines/libraries/helix.yml
      extraStepsParameters:
        creator: dotnet-bot
        testRunNamePrefixSuffix: Mono_$(_BuildConfig)
        condition: >-
          or(
          eq(variables['librariesContainsChange'], true),
          eq(variables['monoContainsChange'], true),
          eq(variables['isFullMatrix'], true))

#
# Build the whole product using Mono and run runtime tests
#
- template: /eng/pipelines/common/platform-matrix.yml
  parameters:
    jobTemplate: /eng/pipelines/common/global-build-job.yml
    helixQueuesTemplate: /eng/pipelines/coreclr/templates/helix-queues-setup.yml
    buildConfig: Release
    runtimeFlavor: mono
    platforms:
    - Browser_wasm
    variables:
      - ${{ if and(eq(variables['System.TeamProject'], 'public'), eq(variables['Build.Reason'], 'PullRequest')) }}:
        - name: _HelixSource
          value: pr/dotnet/runtime/$(Build.SourceBranch)
      - ${{ if and(eq(variables['System.TeamProject'], 'public'), ne(variables['Build.Reason'], 'PullRequest')) }}:
        - name: _HelixSource
          value: ci/dotnet/runtime/$(Build.SourceBranch)
      - name: timeoutPerTestInMinutes
        value: 10
      - name: timeoutPerTestCollectionInMinutes
        value: 200
    jobParameters:
      testGroup: innerloop
      nameSuffix: AllSubsets_Mono_RuntimeTests
      buildArgs: -s mono+libs -c $(_BuildConfig)
      timeoutInMinutes: 180
      condition: >-
        or(
          eq(dependencies.checkout.outputs['SetPathVars_runtimetests.containsChange'], true),
          eq(dependencies.checkout.outputs['SetPathVars_mono.containsChange'], true),
          eq(variables['isFullMatrix'], true))
      # extra steps, run tests
      extraStepsTemplate: /eng/pipelines/common/templates/runtimes/wasm-runtime-and-send-to-helix.yml
      extraStepsParameters:
        creator: dotnet-bot
        testRunNamePrefixSuffix: Mono_$(_BuildConfig)

#
# Build the whole product using Mono for Android and run runtime tests with Android emulator
#
- template: /eng/pipelines/common/platform-matrix.yml
  parameters:
    jobTemplate: /eng/pipelines/common/global-build-job.yml
    helixQueuesTemplate: /eng/pipelines/coreclr/templates/helix-queues-setup.yml
    buildConfig: Release
    runtimeFlavor: mono
    platforms:
    - Android_x64
    variables:
      - ${{ if and(eq(variables['System.TeamProject'], 'public'), eq(variables['Build.Reason'], 'PullRequest')) }}:
        - name: _HelixSource
          value: pr/dotnet/runtime/$(Build.SourceBranch)
      - ${{ if and(eq(variables['System.TeamProject'], 'public'), ne(variables['Build.Reason'], 'PullRequest')) }}:
        - name: _HelixSource
          value: ci/dotnet/runtime/$(Build.SourceBranch)
      - name: timeoutPerTestInMinutes
        value: 60
      - name: timeoutPerTestCollectionInMinutes
        value: 300
    jobParameters:
      testGroup: innerloop
      nameSuffix: AllSubsets_Mono_RuntimeTests
      buildArgs: -s mono+libs -c $(_BuildConfig)
      timeoutInMinutes: 300
      condition: >-
        or(
          eq(dependencies.checkout.outputs['SetPathVars_runtimetests.containsChange'], true),
          eq(dependencies.checkout.outputs['SetPathVars_mono.containsChange'], true),
          eq(variables['isFullMatrix'], true))
      # extra steps, run tests
      extraStepsTemplate: /eng/pipelines/common/templates/runtimes/android-runtime-and-send-to-helix.yml
      extraStepsParameters:
        creator: dotnet-bot
        testRunNamePrefixSuffix: Mono_$(_BuildConfig)

#
# Build Mono and Installer on LLVMJIT mode
#
- template: /eng/pipelines/common/platform-matrix.yml
  parameters:
    jobTemplate: /eng/pipelines/common/global-build-job.yml
    buildConfig: Release
    runtimeFlavor: mono
    platforms:
    - OSX_x64
    jobParameters:
      testGroup: innerloop
      nameSuffix: AllSubsets_Mono_LLVMJIT
      buildArgs: -s mono+libs+installer -c $(_BuildConfig)
                 /p:MonoEnableLLVM=true /p:MonoBundleLLVMOptimizer=false
      condition: >-
        or(
          eq(dependencies.checkout.outputs['SetPathVars_libraries.containsChange'], true),
          eq(dependencies.checkout.outputs['SetPathVars_mono.containsChange'], true),
          eq(dependencies.checkout.outputs['SetPathVars_installer.containsChange'], true),
          eq(variables['isFullMatrix'], true))

- template: /eng/pipelines/common/platform-matrix.yml
  parameters:
    jobTemplate: /eng/pipelines/common/global-build-job.yml
    buildConfig: ${{ variables.debugOnPrReleaseOnRolling }}
    runtimeFlavor: mono
    platforms:
    - Linux_x64
    - Linux_arm64
    jobParameters:
      testGroup: innerloop
      nameSuffix: AllSubsets_Mono_LLVMJIT
      buildArgs: -s mono+libs+installer -c $(_BuildConfig)
                 /p:MonoEnableLLVM=true /p:MonoBundleLLVMOptimizer=false
      condition: >-
        or(
          eq(dependencies.checkout.outputs['SetPathVars_libraries.containsChange'], true),
          eq(dependencies.checkout.outputs['SetPathVars_mono.containsChange'], true),
          eq(dependencies.checkout.outputs['SetPathVars_installer.containsChange'], true),
          eq(variables['isFullMatrix'], true))

#
# Build Mono and Installer on LLVMAOT mode
#
- template: /eng/pipelines/common/platform-matrix.yml
  parameters:
    jobTemplate: /eng/pipelines/common/global-build-job.yml
    buildConfig: Release
    runtimeFlavor: mono
    platforms:
    - Linux_x64
    - Linux_arm64
    jobParameters:
      testGroup: innerloop
      nameSuffix: AllSubsets_Mono_LLVMAOT
      buildArgs: -s mono+libs+installer -c $(_BuildConfig)
                 /p:MonoEnableLLVM=true /p:MonoBundleLLVMOptimizer=true
      condition: >-
        or(
          eq(dependencies.checkout.outputs['SetPathVars_libraries.containsChange'], true),
          eq(dependencies.checkout.outputs['SetPathVars_mono.containsChange'], true),
          eq(dependencies.checkout.outputs['SetPathVars_installer.containsChange'], true),
          eq(variables['isFullMatrix'], true))

- template: /eng/pipelines/common/platform-matrix.yml
  parameters:
    jobTemplate: /eng/pipelines/common/global-build-job.yml
    buildConfig: ${{ variables.debugOnPrReleaseOnRolling }}
    runtimeFlavor: mono
    platforms:
    - OSX_x64
    jobParameters:
      testGroup: innerloop
      nameSuffix: AllSubsets_Mono_LLVMAOT
      buildArgs: -s mono+libs+installer -c $(_BuildConfig)
                 /p:MonoEnableLLVM=true /p:MonoBundleLLVMOptimizer=true
      condition: >-
        or(
          eq(dependencies.checkout.outputs['SetPathVars_libraries.containsChange'], true),
          eq(dependencies.checkout.outputs['SetPathVars_mono.containsChange'], true),
          eq(dependencies.checkout.outputs['SetPathVars_installer.containsChange'], true),
          eq(variables['isFullMatrix'], true))

#
# Build Mono debug
# Only when libraries or mono changed
#
- template: /eng/pipelines/common/platform-matrix.yml
  parameters:
    jobTemplate: /eng/pipelines/mono/templates/build-job.yml
    runtimeFlavor: mono
    buildConfig: debug
    platforms:
    - OSX_x64
    - Linux_x64
    - Linux_arm64
    # - Linux_musl_arm64
    - windows_x64
    # - windows_x86
    # - windows_arm
    # - windows_arm64
    jobParameters:
      condition: >-
        or(
          eq(dependencies.checkout.outputs['SetPathVars_libraries.containsChange'], true),
          eq(dependencies.checkout.outputs['SetPathVars_mono.containsChange'], true),
          eq(variables['isFullMatrix'], true))

#
# Build Mono release
# Only when libraries or mono changed
#
- template: /eng/pipelines/common/platform-matrix.yml
  parameters:
    jobTemplate: /eng/pipelines/mono/templates/build-job.yml
    runtimeFlavor: mono
    buildConfig: release
    platforms:
    - Linux_x64
    # - Linux_musl_arm64
    - windows_x64
    # - windows_x86
    # - windows_arm
    # - windows_arm64
    jobParameters:
      condition: >-
        or(
          eq(dependencies.checkout.outputs['SetPathVars_libraries.containsChange'], true),
          eq(dependencies.checkout.outputs['SetPathVars_mono.containsChange'], true),
          eq(variables['isFullMatrix'], true))

#
# Build Mono release
# Only when libraries, mono, or the runtime tests changed
# Currently only these architectures are needed for the runtime tests.
- template: /eng/pipelines/common/platform-matrix.yml
  parameters:
    jobTemplate: /eng/pipelines/mono/templates/build-job.yml
    runtimeFlavor: mono
    buildConfig: release
    platforms:
    - OSX_x64
    - Linux_arm64
    jobParameters:
      condition: >-
        or(
          eq(dependencies.checkout.outputs['SetPathVars_libraries.containsChange'], true),
          eq(dependencies.checkout.outputs['SetPathVars_runtimetests.containsChange'], true),
          eq(dependencies.checkout.outputs['SetPathVars_mono.containsChange'], true),
          eq(variables['isFullMatrix'], true))

#
# Build Mono release with LLVM AOT
# Only when mono, or the runtime tests changed
#
- template: /eng/pipelines/common/platform-matrix.yml
  parameters:
    jobTemplate: /eng/pipelines/mono/templates/build-job.yml
    runtimeFlavor: mono
    buildConfig: release
    platforms:
    - Linux_x64
    - Linux_arm64
    jobParameters:
      runtimeVariant: llvmaot
      condition: >-
        or(
          eq(dependencies.checkout.outputs['SetPathVars_runtimetests.containsChange'], true),
          eq(dependencies.checkout.outputs['SetPathVars_mono.containsChange'], true),
          eq(variables['isFullMatrix'], true))

#
# Build libraries using live CoreLib
# These set of libraries are built always no matter what changed
# The reason for that is because Corelib and Installer needs it and
# These are part of the test matrix for Libraries changes.
#
- template: /eng/pipelines/common/platform-matrix.yml
  parameters:
    jobTemplate: /eng/pipelines/libraries/build-job.yml
    buildConfig: Release
    platforms:
    - Linux_arm
    - Linux_musl_arm
    - Linux_musl_arm64
    - windows_arm
    - windows_arm64
    - windows_x86
    jobParameters:
      liveRuntimeBuildConfig: release

- template: /eng/pipelines/common/platform-matrix.yml
  parameters:
    jobTemplate: /eng/pipelines/libraries/build-job.yml
    buildConfig: ${{ variables.debugOnPrReleaseOnRolling }}
    platforms:
    - Linux_arm64
    - Linux_musl_x64
    - Linux_x64
    - OSX_arm64
    - OSX_x64
    - windows_x64
    - FreeBSD_x64
    jobParameters:
      testScope: innerloop
      testBuildPlatforms:
      - Linux_x64
      - windows_x64
      - OSX_x64
      liveRuntimeBuildConfig: release

#
# Libraries Build that only run when libraries is changed
#
- template: /eng/pipelines/common/platform-matrix.yml
  parameters:
    jobTemplate: /eng/pipelines/libraries/build-job.yml
    buildConfig: ${{ variables.debugOnPrReleaseOnRolling }}
    platforms:
    - ${{ if eq(variables['isFullMatrix'], false) }}:
      - windows_x86
    jobParameters:
      liveRuntimeBuildConfig: release
      condition: >-
        or(
          eq(dependencies.checkout.outputs['SetPathVars_libraries.containsChange'], true),
          eq(variables['isFullMatrix'], true))

- template: /eng/pipelines/common/platform-matrix.yml
  parameters:
    jobTemplate: /eng/pipelines/libraries/build-job.yml
    buildConfig: Release
    platforms:
    - windows_x86
    - ${{ if eq(variables['isFullMatrix'], true) }}:
      - windows_x64
    helixQueuesTemplate: /eng/pipelines/libraries/helix-queues-setup.yml
    jobParameters:
      isFullMatrix: ${{ variables.isFullMatrix }}
      framework: net48
      runTests: true
      testScope: innerloop
      condition: >-
        or(
          eq(dependencies.checkout.outputs['SetPathVars_libraries.containsChange'], true),
          eq(variables['isFullMatrix'], true))

- template: /eng/pipelines/common/platform-matrix.yml
  parameters:
    jobTemplate: /eng/pipelines/libraries/build-job.yml
    buildConfig: ${{ variables.debugOnPrReleaseOnRolling }}
    platforms:
    - windows_x64
    helixQueuesTemplate: /eng/pipelines/libraries/helix-queues-setup.yml
    jobParameters:
      isFullMatrix: ${{ variables.isFullMatrix }}
      framework: allConfigurations
      runTests: true
      condition: >-
        or(
          eq(dependencies.checkout.outputs['SetPathVars_libraries.containsChange'], true),
          eq(variables['isFullMatrix'], true))

#
# Installer Build and Test
# These are always built since they only take like 15 minutes
# we expect these to be done before we finish libraries or coreclr testing.
#
- template: /eng/pipelines/installer/installer-matrix.yml
  parameters:
    buildConfig: ${{ variables.debugOnPrReleaseOnRolling }}
    platforms:
      - Linux_arm
      - Linux_musl_arm
      - Linux_musl_arm64
      - windows_x86
      - windows_arm
      - windows_arm64
    jobParameters:
      liveRuntimeBuildConfig: release
      liveLibrariesBuildConfig: Release

- template: /eng/pipelines/installer/installer-matrix.yml
  parameters:
    buildConfig: Release
    platforms:
      - OSX_arm64
      - OSX_x64
      - Linux_x64
      - Linux_arm64
      - Linux_musl_x64
      - windows_x64
      - FreeBSD_x64
    jobParameters:
      liveRuntimeBuildConfig: release
      liveLibrariesBuildConfig: ${{ variables.debugOnPrReleaseOnRolling }}

#
# Crossgen-comparison jobs
# Only when CoreCLR is changed
#
- template: /eng/pipelines/common/platform-matrix.yml
  parameters:
    jobTemplate: /eng/pipelines/coreclr/templates/crossgen-comparison-job.yml
    buildConfig: checked
    platforms:
    - Linux_arm
    helixQueueGroup: pr
    helixQueuesTemplate: /eng/pipelines/coreclr/templates/helix-queues-setup.yml
    jobParameters:
      liveLibrariesBuildConfig: Release
      condition: >-
        or(
          eq(dependencies.checkout.outputs['SetPathVars_coreclr.containsChange'], true),
          eq(variables['isFullMatrix'], true))

#
# CoreCLR Test builds using live libraries release build
# Only when CoreCLR is changed
#
- template: /eng/pipelines/common/platform-matrix.yml
  parameters:
    jobTemplate: /eng/pipelines/common/templates/runtimes/build-test-job.yml
    buildConfig: checked
    platforms:
    - CoreClrTestBuildHost # Either OSX_x64 or Linux_x64
    jobParameters:
      testGroup: innerloop
      liveLibrariesBuildConfig: ${{ variables.debugOnPrReleaseOnRolling }}
      condition: >-
        or(
          eq(dependencies.checkout.outputs['SetPathVars_coreclr.containsChange'], true),
          eq(dependencies.checkout.outputs['SetPathVars_runtimetests.containsChange'], true),
          eq(variables['isFullMatrix'], true))

#
# CoreCLR Test executions using live libraries
# Only when CoreCLR is changed
#
- template: /eng/pipelines/common/platform-matrix.yml
  parameters:
    jobTemplate: /eng/pipelines/common/templates/runtimes/run-test-job.yml
    buildConfig: checked
    platforms:
    - Linux_arm
<<<<<<< HEAD
    - Windows_NT_x86
    - Windows_NT_arm64
=======
    - windows_x86
    - windows_arm64
>>>>>>> 1c1757c0
    helixQueueGroup: pr
    helixQueuesTemplate: /eng/pipelines/coreclr/templates/helix-queues-setup.yml
    jobParameters:
      testGroup: innerloop
      liveLibrariesBuildConfig: Release
      condition: >-
        or(
          eq(dependencies.checkout.outputs['SetPathVars_coreclr.containsChange'], true),
          eq(dependencies.checkout.outputs['SetPathVars_runtimetests.containsChange'], true),
          eq(variables['isFullMatrix'], true))

- template: /eng/pipelines/common/platform-matrix.yml
  parameters:
    jobTemplate: /eng/pipelines/common/templates/runtimes/run-test-job.yml
    buildConfig: checked
    platforms:
    - OSX_x64
    - Linux_x64
    - Linux_arm64
    - windows_x64
    helixQueueGroup: pr
    helixQueuesTemplate: /eng/pipelines/coreclr/templates/helix-queues-setup.yml
    jobParameters:
      testGroup: innerloop
      liveLibrariesBuildConfig: ${{ variables.debugOnPrReleaseOnRolling }}
      condition: >-
        or(
          eq(dependencies.checkout.outputs['SetPathVars_coreclr.containsChange'], true),
          eq(dependencies.checkout.outputs['SetPathVars_runtimetests.containsChange'], true),
          eq(variables['isFullMatrix'], true))

#
# Mono Test builds with CoreCLR runtime tests using live libraries debug build
# Only when Mono is changed
- template: /eng/pipelines/common/platform-matrix.yml
  parameters:
    jobTemplate: /eng/pipelines/common/templates/runtimes/build-test-job.yml
    buildConfig: release
    runtimeFlavor: mono
    platforms:
    - CoreClrTestBuildHost # Either OSX_x64 or Linux_x64
    jobParameters:
      testGroup: innerloop
      liveLibrariesBuildConfig: ${{ variables.debugOnPrReleaseOnRolling }}
      liveRuntimeBuildConfig: release
      condition: >-
        or(
          eq(dependencies.checkout.outputs['SetPathVars_mono.containsChange'], true),
          eq(dependencies.checkout.outputs['SetPathVars_runtimetests.containsChange'], true),
          eq(variables['isFullMatrix'], true))

#
# Mono CoreCLR runtime Test executions using live libraries
# Only when Mono is changed
- template: /eng/pipelines/common/platform-matrix.yml
  parameters:
    jobTemplate: /eng/pipelines/common/templates/runtimes/run-test-job.yml
    buildConfig: release
    runtimeFlavor: mono
    platforms:
    - OSX_x64
    - Linux_arm64
    helixQueueGroup: pr
    helixQueuesTemplate: /eng/pipelines/coreclr/templates/helix-queues-setup.yml
    jobParameters:
      testGroup: innerloop
      liveLibrariesBuildConfig: ${{ variables.debugOnPrReleaseOnRolling }}
      liveRuntimeBuildConfig: release
      condition: >-
        or(
          eq(dependencies.checkout.outputs['SetPathVars_mono.containsChange'], true),
          eq(dependencies.checkout.outputs['SetPathVars_runtimetests.containsChange'], true),
          eq(variables['isFullMatrix'], true))
#
# Mono CoreCLR runtime Test executions using live libraries and LLVM AOT
# Only when Mono is changed
#
- template: /eng/pipelines/common/platform-matrix.yml
  parameters:
    jobTemplate: /eng/pipelines/common/templates/runtimes/run-test-job.yml
    buildConfig: release
    runtimeFlavor: mono
    platforms:
    - Linux_x64
    - Linux_arm64
    helixQueueGroup: pr
    helixQueuesTemplate: /eng/pipelines/coreclr/templates/helix-queues-setup.yml
    jobParameters:
      testGroup: innerloop
      liveLibrariesBuildConfig: ${{ variables.debugOnPrReleaseOnRolling }}
      liveRuntimeBuildConfig: release
      runtimeVariant: llvmaot
      condition: >-
        or(
          eq(dependencies.checkout.outputs['SetPathVars_mono.containsChange'], true),
          eq(dependencies.checkout.outputs['SetPathVars_runtimetests.containsChange'], true),
          eq(variables['isFullMatrix'], true))

#
# Libraries Release Test Execution against a release mono runtime.
# Only when libraries or mono changed
#
- template: /eng/pipelines/common/platform-matrix.yml
  parameters:
    jobTemplate: /eng/pipelines/libraries/run-test-job.yml
    runtimeFlavor: mono
    buildConfig: ${{ variables.debugOnPrReleaseOnRolling }}
    platforms:
    - windows_x64
    - OSX_x64
    - Linux_arm64
    - Linux_x64
    helixQueuesTemplate: /eng/pipelines/libraries/helix-queues-setup.yml
    jobParameters:
      isOfficialBuild: false
      isFullMatrix: ${{ variables.isFullMatrix }}
      runtimeDisplayName: mono
      testScope: innerloop
      liveRuntimeBuildConfig: release
      dependsOnTestBuildConfiguration: ${{ variables.debugOnPrReleaseOnRolling }}
      dependsOnTestArchitecture: x64
      condition: >-
        or(
          eq(dependencies.checkout.outputs['SetPathVars_libraries.containsChange'], true),
          eq(dependencies.checkout.outputs['SetPathVars_mono.containsChange'], true),
          eq(variables['isFullMatrix'], true))

#
# Libraries Release Test Execution against a release mono interpreter runtime.
# Only when libraries or mono changed
#
- template: /eng/pipelines/common/platform-matrix.yml
  parameters:
    jobTemplate: /eng/pipelines/libraries/run-test-job.yml
    runtimeFlavor: mono
    buildConfig: ${{ variables.debugOnPrReleaseOnRolling }}
    platforms:
    # - windows_x64
    #- OSX_x64
    - Linux_x64
    helixQueuesTemplate: /eng/pipelines/libraries/helix-queues-setup.yml
    jobParameters:
      isOfficialBuild: false
      isFullMatrix: ${{ variables.isFullMatrix }}
      interpreter: true
      runtimeDisplayName: mono_interpreter
      testScope: innerloop
      liveRuntimeBuildConfig: release
      dependsOnTestBuildConfiguration: ${{ variables.debugOnPrReleaseOnRolling }}
      dependsOnTestArchitecture: x64
      condition: >-
        or(
          eq(dependencies.checkout.outputs['SetPathVars_libraries.containsChange'], true),
          eq(dependencies.checkout.outputs['SetPathVars_mono.containsChange'], true),
          eq(variables['isFullMatrix'], true))

#
# Libraries Release Test Execution against a release coreclr runtime
# Only when the PR contains a libraries change
#
- template: /eng/pipelines/common/platform-matrix.yml
  parameters:
    jobTemplate: /eng/pipelines/libraries/run-test-job.yml
    buildConfig: Release
    platforms:
    - windows_x86
    - ${{ if eq(variables['isFullMatrix'], true) }}:
<<<<<<< HEAD
      - Windows_NT_arm64
=======
      - windows_arm64
>>>>>>> 1c1757c0
    helixQueuesTemplate: /eng/pipelines/libraries/helix-queues-setup.yml
    jobParameters:
      isOfficialBuild: false
      isFullMatrix: ${{ variables.isFullMatrix }}
      testScope: innerloop
      liveRuntimeBuildConfig: release
      dependsOnTestBuildConfiguration: ${{ variables.debugOnPrReleaseOnRolling }}
      dependsOnTestArchitecture: x64
      condition: >-
        or(
          eq(dependencies.checkout.outputs['SetPathVars_libraries.containsChange'], true),
          eq(variables['isFullMatrix'], true))

#
# Libraries Debug Test Execution against a release coreclr runtime
# Only when the PR contains a libraries change
#
- template: /eng/pipelines/common/platform-matrix.yml
  parameters:
    jobTemplate: /eng/pipelines/libraries/run-test-job.yml
    buildConfig: ${{ variables.debugOnPrReleaseOnRolling }}
    platforms:
    - windows_x64
    - OSX_x64
    - Linux_x64
    - Linux_musl_x64
    - ${{ if eq(variables['isFullMatrix'], true) }}:
      - Linux_arm64
    - ${{ if eq(variables['isFullMatrix'], false) }}:
      - windows_x86
    helixQueuesTemplate: /eng/pipelines/libraries/helix-queues-setup.yml
    jobParameters:
      isOfficialBuild: false
      isFullMatrix: ${{ variables.isFullMatrix }}
      testScope: innerloop
      liveRuntimeBuildConfig: release
      dependsOnTestBuildConfiguration: ${{ variables.debugOnPrReleaseOnRolling }}
      dependsOnTestArchitecture: x64
      condition: >-
        or(
          eq(dependencies.checkout.outputs['SetPathVars_libraries.containsChange'], true),
          eq(variables['isFullMatrix'], true))

#
# Libraries Test Execution against a checked runtime
# Only when the PR contains a coreclr change
#
- template: /eng/pipelines/common/platform-matrix.yml
  parameters:
    jobTemplate: /eng/pipelines/libraries/run-test-job.yml
    buildConfig: Release
    platforms:
    # - windows_arm return this when https://github.com/dotnet/runtime/issues/1097 is fixed.
    - Linux_arm
    - Linux_musl_arm
    - Linux_musl_arm64
    - windows_x86
    helixQueuesTemplate: /eng/pipelines/coreclr/templates/helix-queues-setup.yml
    helixQueueGroup: libraries
    jobParameters:
      testScope: innerloop
      liveRuntimeBuildConfig: checked
      dependsOnTestBuildConfiguration: ${{ variables.debugOnPrReleaseOnRolling }}
      dependsOnTestArchitecture: x64
      condition: >-
        or(
          eq(dependencies.checkout.outputs['SetPathVars_coreclr.containsChange'], true),
          eq(variables['isFullMatrix'], true))

- template: /eng/pipelines/common/platform-matrix.yml
  parameters:
    jobTemplate: /eng/pipelines/libraries/run-test-job.yml
    buildConfig: ${{ variables.debugOnPrReleaseOnRolling }}
    platforms:
    - windows_x64
    - Linux_x64
    - Linux_musl_x64
    helixQueuesTemplate: /eng/pipelines/coreclr/templates/helix-queues-setup.yml
    helixQueueGroup: libraries
    jobParameters:
      testScope: innerloop
      liveRuntimeBuildConfig: checked
      dependsOnTestBuildConfiguration: ${{ variables.debugOnPrReleaseOnRolling }}
      dependsOnTestArchitecture: x64
      condition: >-
        or(
          eq(dependencies.checkout.outputs['SetPathVars_coreclr.containsChange'], true),
          eq(variables['isFullMatrix'], true))

#
# Libraries Test Execution against a checked runtime
# Only if CoreCLR or Libraries is changed
#
- template: /eng/pipelines/common/platform-matrix.yml
  parameters:
    jobTemplate: /eng/pipelines/libraries/run-test-job.yml
    buildConfig: ${{ variables.debugOnPrReleaseOnRolling }}
    platforms:
    - OSX_x64
    helixQueuesTemplate: /eng/pipelines/coreclr/templates/helix-queues-setup.yml
    helixQueueGroup: libraries
    jobParameters:
      testScope: innerloop
      liveRuntimeBuildConfig: checked
      dependsOnTestBuildConfiguration: ${{ variables.debugOnPrReleaseOnRolling }}
      dependsOnTestArchitecture: x64
      condition: >-
        or(
          eq(dependencies.checkout.outputs['SetPathVars_coreclr.containsChange'], true),
          eq(dependencies.checkout.outputs['SetPathVars_libraries.containsChange'], true),
          eq(variables['isFullMatrix'], true))<|MERGE_RESOLUTION|>--- conflicted
+++ resolved
@@ -144,17 +144,10 @@
     - Linux_musl_arm64
     - Linux_musl_x64
     - OSX_arm64
-<<<<<<< HEAD
-    - Windows_NT_x86
-    - Windows_NT_x64
-    - Windows_NT_arm
-    - Windows_NT_arm64
-=======
     - windows_x86
     - windows_x64
     - windows_arm
     - windows_arm64
->>>>>>> 1c1757c0
     jobParameters:
       testGroup: innerloop
       condition: >-
@@ -236,11 +229,7 @@
     platforms:
     - Linux_x64
     # Issue: https://github.com/dotnet/runtime/issues/40034
-<<<<<<< HEAD
-    #- Windows_NT_x64
-=======
     #- windows_x64
->>>>>>> 1c1757c0
     jobParameters:
       condition: >-
         and(
@@ -817,13 +806,8 @@
     buildConfig: checked
     platforms:
     - Linux_arm
-<<<<<<< HEAD
-    - Windows_NT_x86
-    - Windows_NT_arm64
-=======
     - windows_x86
     - windows_arm64
->>>>>>> 1c1757c0
     helixQueueGroup: pr
     helixQueuesTemplate: /eng/pipelines/coreclr/templates/helix-queues-setup.yml
     jobParameters:
@@ -991,11 +975,7 @@
     platforms:
     - windows_x86
     - ${{ if eq(variables['isFullMatrix'], true) }}:
-<<<<<<< HEAD
-      - Windows_NT_arm64
-=======
       - windows_arm64
->>>>>>> 1c1757c0
     helixQueuesTemplate: /eng/pipelines/libraries/helix-queues-setup.yml
     jobParameters:
       isOfficialBuild: false
