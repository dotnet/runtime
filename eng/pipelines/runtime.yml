# Setting batch to true, triggers one build at a time.
# if there is a push while a build in progress, it will wait,
# until the running build finishes, and produce a build with all the changes
# that happened during the last build.
trigger:
  batch: true
  branches:
    include:
    - release/*.*
  paths:
    include:
    - '*'
    exclude:
    - '**.md'
    - eng/Version.Details.xml
    - .devcontainer/*
    - .github/*
    - docs/*
    - LICENSE.TXT
    - PATENTS.TXT
    - THIRD-PARTY-NOTICES.TXT
    - eng/pipelines/coreclr/perf*yml
    - eng/pipelines/coreclr/templates/build-perf*
    - eng/pipelines/coreclr/templates/perf-job.yml
    - eng/pipelines/coreclr/templates/run-perf*
    - eng/testing/performance/*

schedules:
  - cron: "0 8,20 * * *" # run at 8:00 and 20:00 (UTC) which is 00:00 and 12:00 (PST).
    displayName: Runtime default schedule
    branches:
      include:
      - main
    always: false # run only if there were changes since the last successful scheduled run.

pr:
  branches:
    include:
    - main
    - release/*.*
  paths:
    include:
    - '*'
    exclude:
    - '**.md'
    - eng/Version.Details.xml
    - .devcontainer/*
    - .github/*
    - docs/*
    - LICENSE.TXT
    - PATENTS.TXT
    - THIRD-PARTY-NOTICES.TXT

variables:
  - template: /eng/pipelines/common/variables.yml

extends:
  template:  /eng/pipelines/common/templates/pipeline-with-resources.yml
  parameters:
    stages:
    - stage: Build
      jobs:
      #
      # Evaluate paths
      #
      - ${{ if eq(variables.dependOnEvaluatePaths, true) }}:
        - template: /eng/pipelines/common/evaluate-default-paths.yml

      #
      # Build CoreCLR checked
      # Only when CoreCLR is changed
      #
      - template: /eng/pipelines/common/platform-matrix.yml
        parameters:
          jobTemplate: /eng/pipelines/coreclr/templates/build-job.yml
          buildConfig: checked
          platforms:
          - linux_x64
          - linux_arm
          - linux_arm64
          - linux_riscv64
          - linux_musl_arm
          - linux_musl_arm64
          - linux_musl_x64
          - osx_arm64
          - windows_x86
          - windows_x64
          - windows_arm64
          jobParameters:
            testGroup: innerloop
            condition: >-
              or(
                eq(dependencies.evaluate_paths.outputs['SetPathVars_coreclr.containsChange'], true),
                eq(dependencies.evaluate_paths.outputs['SetPathVars_runtimetests.containsChange'], true),
                eq(variables['isRollingBuild'], true))

      #
      # Build the whole product using GNU compiler toolchain
      # When CoreCLR, Mono, Libraries, Installer and src/tests are changed
      #
      - template: /eng/pipelines/common/platform-matrix.yml
        parameters:
          jobTemplate: /eng/pipelines/common/global-build-job.yml
          buildConfig: checked
          platforms:
          - gcc_linux_x64
          jobParameters:
            testGroup: innerloop
            nameSuffix: Native_GCC
            buildArgs: -s clr.native+libs.native+mono+host.native -c $(_BuildConfig) -gcc
            postBuildSteps:
              - template: /eng/pipelines/common/templates/runtimes/build-runtime-tests.yml
                parameters:
                  testBuildArgs: skipmanaged skipgeneratelayout skiprestorepackages -gcc
            condition: >-
              or(
                eq(dependencies.evaluate_paths.outputs['SetPathVars_coreclr.containsChange'], true),
                eq(dependencies.evaluate_paths.outputs['SetPathVars_mono_excluding_wasm.containsChange'], true),
                eq(dependencies.evaluate_paths.outputs['SetPathVars_libraries.containsChange'], true),
                eq(dependencies.evaluate_paths.outputs['SetPathVars_installer.containsChange'], true),
                eq(dependencies.evaluate_paths.outputs['SetPathVars_runtimetests.containsChange'], true),
                eq(variables['isRollingBuild'], true))

      #
      # Build CoreCLR osx_x64 checked
      # Only when CoreCLR or Libraries is changed
      #
      - template: /eng/pipelines/common/platform-matrix.yml
        parameters:
          jobTemplate: /eng/pipelines/coreclr/templates/build-job.yml
          buildConfig: checked
          platforms:
          - osx_x64
          jobParameters:
            testGroup: innerloop
            condition: >-
              or(
                eq(dependencies.evaluate_paths.outputs['SetPathVars_coreclr.containsChange'], true),
                eq(dependencies.evaluate_paths.outputs['SetPathVars_libraries.containsChange'], true),
                eq(dependencies.evaluate_paths.outputs['SetPathVars_runtimetests.containsChange'], true),
                eq(variables['isRollingBuild'], true))

      #
      # Build CoreCLR release
      # Always as they are needed by Installer and we always build and test the Installer.
      #
      - template: /eng/pipelines/common/platform-matrix.yml
        parameters:
          jobTemplate: /eng/pipelines/coreclr/templates/build-job.yml
          buildConfig: release
          platforms:
          - osx_arm64
          - osx_x64
          - linux_x64
          - linux_arm
          - linux_arm64
          - linux_musl_x64
          - linux_musl_arm
          - linux_musl_arm64
          - windows_x64
          - windows_x86
          - windows_arm64
          - freebsd_x64
          jobParameters:
            testGroup: innerloop
            # Mono/runtimetests also need this, but skip for wasm
            condition:
              or(
                eq(dependencies.evaluate_paths.outputs['SetPathVars_non_mono_and_wasm.containsChange'], true),
                eq(dependencies.evaluate_paths.outputs['SetPathVars_mono_excluding_wasm.containsChange'], true),
                eq(dependencies.evaluate_paths.outputs['SetPathVars_runtimetests.containsChange'], true),
                eq(variables['isRollingBuild'], true))

      #
      # Build CoreCLR Formatting Job
      # Only when CoreCLR is changed, and only in the 'main' branch (no release branches;
      # both Rolling and PR builds).
      #
      - template: /eng/pipelines/common/platform-matrix.yml
        parameters:
          jobTemplate: /eng/pipelines/coreclr/templates/format-job.yml
          platforms:
          - linux_x64
          - windows_x64
          jobParameters:
            condition: >-
              and(
                or(
                  eq(variables['Build.SourceBranchName'], 'main'),
                  eq(variables['System.PullRequest.TargetBranch'], 'main')),
                or(
                  eq(dependencies.evaluate_paths.outputs['SetPathVars_coreclr_jit.containsChange'], true),
                  eq(variables['isRollingBuild'], true)))

      #
      # Build CoreCLR with no R2R
      #
      - template: /eng/pipelines/common/platform-matrix.yml
        parameters:
          jobTemplate: /eng/pipelines/common/global-build-job.yml
          helixQueuesTemplate: /eng/pipelines/libraries/helix-queues-setup.yml
          buildConfig: checked
          runtimeFlavor: coreclr
          platforms:
          - linux_x86
          jobParameters:
            testScope: innerloop
            nameSuffix: CoreCLR_NoR2R
            buildArgs: -s clr.runtime+clr.jit+clr.iltools+clr.spmi+clr.corelib -c $(_BuildConfig)
            timeoutInMinutes: 120
            condition: >-
              or(
                eq(dependencies.evaluate_paths.outputs['SetPathVars_coreclr.containsChange'], true),
                eq(variables['isRollingBuild'], true))

      #
      # Build CoreCLR as a non-portable build
      #
      - template: /eng/pipelines/common/platform-matrix.yml
        parameters:
          jobTemplate: /eng/pipelines/common/global-build-job.yml
          helixQueuesTemplate: /eng/pipelines/libraries/helix-queues-setup.yml
          buildConfig: checked
          runtimeFlavor: coreclr
          platforms:
          - tizen_armel
          jobParameters:
            testScope: innerloop
            nameSuffix: CoreCLR_NonPortable
            buildArgs: -s clr.native+clr.tools+clr.corelib+clr.nativecorelib+clr.aot+clr.packages -c $(_BuildConfig) /p:PortableBuild=false
            timeoutInMinutes: 120
            condition: >-
              or(
                eq(dependencies.evaluate_paths.outputs['SetPathVars_coreclr.containsChange'], true),
                eq(variables['isRollingBuild'], true))

      #
      # CoreCLR NativeAOT debug build and smoke tests
      # Only when CoreCLR is changed
      #
      - template: /eng/pipelines/common/platform-matrix.yml
        parameters:
          jobTemplate: /eng/pipelines/common/global-build-job.yml
          helixQueuesTemplate: /eng/pipelines/coreclr/templates/helix-queues-setup.yml
          buildConfig: Debug
          platforms:
          - linux_x64
          - windows_x64
          variables:
          - name: timeoutPerTestInMinutes
            value: 60
          - name: timeoutPerTestCollectionInMinutes
            value: 180
          jobParameters:
            timeoutInMinutes: 120
            nameSuffix: NativeAOT
            buildArgs: -s clr.aot+host.native+libs -rc $(_BuildConfig) -lc Release -hc Release
            postBuildSteps:
              - template: /eng/pipelines/coreclr/nativeaot-post-build-steps.yml
                parameters:
                  creator: dotnet-bot
                  testBuildArgs: nativeaot tree nativeaot
                  liveLibrariesBuildConfig: Release
                  testRunNamePrefixSuffix: NativeAOT_$(_BuildConfig)
            extraVariablesTemplates:
              - template: /eng/pipelines/common/templates/runtimes/test-variables.yml
                parameters:
                  testGroup: innerloop
                  liveLibrariesBuildConfig: Release
            condition: >-
              or(
                eq(dependencies.evaluate_paths.outputs['SetPathVars_coreclr.containsChange'], true),
                eq(dependencies.evaluate_paths.outputs['SetPathVars_runtimetests.containsChange'], true),
                eq(variables['isFullMatrix'], true))

      #
      # CoreCLR NativeAOT checked build and smoke tests
      # Only when CoreCLR is changed
      #
      - template: /eng/pipelines/common/platform-matrix.yml
        parameters:
          jobTemplate: /eng/pipelines/common/global-build-job.yml
          helixQueuesTemplate: /eng/pipelines/coreclr/templates/helix-queues-setup.yml
          buildConfig: Checked
          platforms:
          - windows_x64
          variables:
          - name: timeoutPerTestInMinutes
            value: 60
          - name: timeoutPerTestCollectionInMinutes
            value: 180
          jobParameters:
            timeoutInMinutes: 180
            nameSuffix: NativeAOT
            buildArgs: -s clr.aot+host.native+libs -rc $(_BuildConfig) -lc Release -hc Release
<<<<<<< HEAD
            extraStepsTemplate: /eng/pipelines/coreclr/nativeaot-post-build-steps.yml
            extraStepsParameters:
              creator: dotnet-bot
              testBuildArgs: 'nativeaot tree ";nativeaot;Loader;Interop;" /p:BuildNativeAotFrameworkObjects=true'
              liveLibrariesBuildConfig: Release
            testRunNamePrefixSuffix: NativeAOT_$(_BuildConfig)
=======
            postBuildSteps:
              - template: /eng/pipelines/coreclr/nativeaot-post-build-steps.yml
                parameters:
                  creator: dotnet-bot
                  testBuildArgs: 'nativeaot tree ";nativeaot;Loader;Interop;tracing;" /p:BuildNativeAotFrameworkObjects=true'
                  liveLibrariesBuildConfig: Release
                  testRunNamePrefixSuffix: NativeAOT_$(_BuildConfig)
>>>>>>> 087ca466
            extraVariablesTemplates:
              - template: /eng/pipelines/common/templates/runtimes/test-variables.yml
                parameters:
                  testGroup: innerloop
                  liveLibrariesBuildConfig: Release
            condition: >-
              or(
                eq(dependencies.evaluate_paths.outputs['SetPathVars_coreclr.containsChange'], true),
                eq(dependencies.evaluate_paths.outputs['SetPathVars_runtimetests.containsChange'], true),
                eq(variables['isFullMatrix'], true))

      #
      # CoreCLR NativeAOT release build and smoke tests
      # Only when CoreCLR is changed
      #
      - template: /eng/pipelines/common/platform-matrix.yml
        parameters:
          jobTemplate: /eng/pipelines/common/global-build-job.yml
          helixQueuesTemplate: /eng/pipelines/coreclr/templates/helix-queues-setup.yml
          buildConfig: Release
          platforms:
          - linux_x64
          - windows_x64
          - osx_x64
          - linux_arm64
          - windows_arm64
          - osx_arm64
          variables:
          - name: timeoutPerTestInMinutes
            value: 60
          - name: timeoutPerTestCollectionInMinutes
            value: 180
          jobParameters:
            testGroup: innerloop
            timeoutInMinutes: 120
            nameSuffix: NativeAOT
            buildArgs: -s clr.aot+host.native+libs+tools.illink -c $(_BuildConfig) -rc $(_BuildConfig) -lc Release -hc Release
            postBuildSteps:
              - template: /eng/pipelines/coreclr/nativeaot-post-build-steps.yml
                parameters:
                  creator: dotnet-bot
                  testBuildArgs: 'nativeaot tree ";nativeaot;tracing/eventpipe/providervalidation;"'
                  liveLibrariesBuildConfig: Release
                  testRunNamePrefixSuffix: NativeAOT_$(_BuildConfig)
            extraVariablesTemplates:
              - template: /eng/pipelines/common/templates/runtimes/test-variables.yml
                parameters:
                  testGroup: innerloop
                  liveLibrariesBuildConfig: Release
            condition: >-
              or(
                eq(dependencies.evaluate_paths.outputs['SetPathVars_coreclr.containsChange'], true),
                eq(dependencies.evaluate_paths.outputs['SetPathVars_runtimetests.containsChange'], true),
                eq(variables['isFullMatrix'], true))

      #
      # CoreCLR NativeAOT release build and libraries tests
      # Only when CoreCLR or library is changed
      #
      - template: /eng/pipelines/common/platform-matrix.yml
        parameters:
          jobTemplate: /eng/pipelines/common/global-build-job.yml
          helixQueuesTemplate: /eng/pipelines/libraries/helix-queues-setup.yml
          buildConfig: Release
          platforms:
          - windows_arm64
          - linux_arm64
          - osx_arm64
          jobParameters:
            testGroup: innerloop
            isSingleFile: true
            nameSuffix: NativeAOT_Libraries
            buildArgs: -s clr.aot+host.native+libs+libs.tests -c $(_BuildConfig) /p:TestNativeAot=true /p:RunSmokeTestsOnly=true /p:ArchiveTests=true
            timeoutInMinutes: 240 # Doesn't actually take long, but we've seen the ARM64 Helix queue often get backlogged for 2+ hours
            # extra steps, run tests
            postBuildSteps:
              - template: /eng/pipelines/libraries/helix.yml
                parameters:
                  creator: dotnet-bot
                  testRunNamePrefixSuffix: NativeAOT_$(_BuildConfig)
            condition: >-
              or(
                eq(dependencies.evaluate_paths.outputs['SetPathVars_libraries.containsChange'], true),
                eq(dependencies.evaluate_paths.outputs['SetPathVars_coreclr.containsChange'], true),
                eq(variables['isFullMatrix'], true))

      # Build and test clr tools
      - template: /eng/pipelines/common/platform-matrix.yml
        parameters:
          jobTemplate: /eng/pipelines/common/global-build-job.yml
          buildConfig: checked
          platforms:
          - linux_x64
          jobParameters:
            timeoutInMinutes: 120
            nameSuffix: CLR_Tools_Tests
            buildArgs: -s clr.aot+clr.iltools+libs.sfx+clr.toolstests -c $(_BuildConfig) -test
            enablePublishTestResults: true
            testResultsFormat: 'xunit'
            # We want to run AOT tests when illink changes because there's share code and tests from illink which are used by AOT
            condition: >-
              or(
                eq(dependencies.evaluate_paths.outputs['SetPathVars_coreclr.containsChange'], true),
                eq(dependencies.evaluate_paths.outputs['SetPathVars_tools_illink.containsChange'], true),
                eq(variables['isRollingBuild'], true))

      # Build Mono AOT offset headers once, for consumption elsewhere
      # Only when mono changed
      #
      - template: /eng/pipelines/common/platform-matrix.yml
        parameters:
          jobTemplate: /eng/pipelines/mono/templates/generate-offsets.yml
          buildConfig: release
          platforms:
          - android_x64
          - browser_wasm
          - tvos_arm64
          - ios_arm64
          - maccatalyst_x64
          jobParameters:
            isOfficialBuild: ${{ variables.isOfficialBuild }}
            # needed by crossaot
            condition: >-
              or(
                eq(dependencies.evaluate_paths.outputs['SetPathVars_mono_excluding_wasm.containsChange'], true),
                eq(dependencies.evaluate_paths.outputs['SetPathVars_installer.containsChange'], true),
                eq(variables['isRollingBuild'], true))

      # Build the whole product using Mono runtime
      # Only when libraries, mono or installer are changed
      #
      - template: /eng/pipelines/common/platform-matrix.yml
        parameters:
          jobTemplate: /eng/pipelines/common/global-build-job.yml
          buildConfig: ${{ variables.debugOnPrReleaseOnRolling }}
          runtimeFlavor: mono
          platforms:
          - tvossimulator_x64
          - linux_arm
          jobParameters:
            testGroup: innerloop
            nameSuffix: AllSubsets_Mono
            buildArgs: -s mono+libs+host+packs -c $(_BuildConfig)
            condition: >-
              or(
                eq(dependencies.evaluate_paths.outputs['SetPathVars_libraries.containsChange'], true),
                eq(dependencies.evaluate_paths.outputs['SetPathVars_mono_excluding_wasm.containsChange'], true),
                eq(dependencies.evaluate_paths.outputs['SetPathVars_installer.containsChange'], true),
                eq(variables['isRollingBuild'], true))

      - template: /eng/pipelines/common/platform-matrix.yml
        parameters:
          jobTemplate: /eng/pipelines/common/global-build-job.yml
          buildConfig: Release
          runtimeFlavor: mono
          platforms:
          - linux_musl_x64
          - linux_riscv64
          jobParameters:
            testGroup: innerloop
            nameSuffix: AllSubsets_Mono
            buildArgs: -s mono+libs+host+packs -c $(_BuildConfig)
            condition: >-
              or(
                eq(dependencies.evaluate_paths.outputs['SetPathVars_libraries.containsChange'], true),
                eq(dependencies.evaluate_paths.outputs['SetPathVars_mono_excluding_wasm.containsChange'], true),
                eq(dependencies.evaluate_paths.outputs['SetPathVars_installer.containsChange'], true),
                eq(variables['isRollingBuild'], true))

      #
      # WebAssembly legs
      #
      - template: /eng/pipelines/common/templates/wasm-library-tests.yml
        parameters:
          platforms:
            - browser_wasm
          alwaysRun: ${{ variables.isRollingBuild }}
          extraBuildArgs: /p:AotHostArchitecture=x64 /p:AotHostOS=$(_hostedOS)
          scenarios:
            - normal
            - WasmTestOnBrowser

      - template: /eng/pipelines/common/templates/wasm-library-tests.yml
        parameters:
          platforms:
            - browser_wasm_win
          alwaysRun: ${{ variables.isRollingBuild }}
          extraBuildArgs: /p:AotHostArchitecture=x64 /p:AotHostOS=$(_hostedOS)
          scenarios:
            - WasmTestOnBrowser

      # EAT Library tests - only run on linux
      - template: /eng/pipelines/common/templates/wasm-library-aot-tests.yml
        parameters:
          platforms:
            - browser_wasm
          nameSuffix: _EAT
          runAOT: false
          shouldRunSmokeOnly: false
          alwaysRun: ${{ variables.isRollingBuild }}
          extraBuildArgs: /p:AotHostArchitecture=x64 /p:AotHostOS=$(_hostedOS)

      # AOT Library tests
      - template: /eng/pipelines/common/templates/wasm-library-aot-tests.yml
        parameters:
          platforms:
            - browser_wasm
          nameSuffix: _AOT
          runAOT: true
          shouldRunSmokeOnly: true
          alwaysRun: ${{ variables.isRollingBuild }}
          extraBuildArgs: /p:AotHostArchitecture=x64 /p:AotHostOS=$(_hostedOS)

      - template: /eng/pipelines/common/templates/wasm-library-aot-tests.yml
        parameters:
          platforms:
            - browser_wasm_win
          nameSuffix: _AOT
          runAOT: true
          shouldRunSmokeOnly: true
          alwaysRun: ${{ variables.isRollingBuild }}

      # For Wasm.Build.Tests - runtime pack builds
      - template: /eng/pipelines/common/templates/wasm-build-only.yml
        parameters:
          platforms:
            - browser_wasm
            - browser_wasm_win
          condition: or(eq(variables.isRollingBuild, true), eq(variables.wasmSingleThreadedBuildOnlyNeededOnDefaultPipeline, true))
          nameSuffix: SingleThreaded
          extraBuildArgs: /p:AotHostArchitecture=x64 /p:AotHostOS=$(_hostedOS)
          publishArtifactsForWorkload: true
          publishWBT: true

      - template: /eng/pipelines/common/templates/wasm-build-only.yml
        parameters:
          platforms:
            - browser_wasm
            - browser_wasm_win
          condition: or(eq(variables.isRollingBuild, true), eq(variables.wasmSingleThreadedBuildOnlyNeededOnDefaultPipeline, true))
          nameSuffix: MultiThreaded
          extraBuildArgs: /p:MonoWasmBuildVariant=multithread /p:WasmEnableThreads=true /p:_WasmPThreadPoolSize=8 /p:AotHostArchitecture=x64 /p:AotHostOS=$(_hostedOS)
          publishArtifactsForWorkload: true
          publishWBT: false

      # Browser Wasm.Build.Tests
      - template: /eng/pipelines/common/templates/browser-wasm-build-tests.yml
        parameters:
          platforms:
            - browser_wasm
            - browser_wasm_win
          alwaysRun: ${{ variables.isRollingBuild }}
          extraBuildArgs: /p:AotHostArchitecture=x64 /p:AotHostOS=$(_hostedOS)

      # Wasm Debugger tests
      - template: /eng/pipelines/common/templates/wasm-debugger-tests.yml
        parameters:
          platforms:
            - browser_wasm
            - browser_wasm_win
          alwaysRun: ${{ variables.isRollingBuild }}
          extraBuildArgs: /p:AotHostArchitecture=x64 /p:AotHostOS=$(_hostedOS)

      # Wasm runtime tests
      - template: /eng/pipelines/common/templates/wasm-runtime-tests.yml
        parameters:
          platforms:
            - browser_wasm
          alwaysRun: ${{ variables.isRollingBuild }}
          extraBuildArgs: /p:AotHostArchitecture=x64 /p:AotHostOS=$(_hostedOS)

      # Build and Smoke Tests only - Wasm Threading Legs
      - template: /eng/pipelines/common/templates/wasm-library-tests.yml
        parameters:
          platforms:
            - browser_wasm
          nameSuffix: _Threading_Smoke
          extraBuildArgs: /p:MonoWasmBuildVariant=multithread /p:_WasmPThreadPoolSize=8 /p:AotHostArchitecture=x64 /p:AotHostOS=$(_hostedOS)
          shouldRunSmokeOnly: true
          alwaysRun: ${{ variables.isRollingBuild }}
          scenarios:
            - WasmTestOnBrowser

      # WASI/WASM

      - template: /eng/pipelines/common/templates/wasm-library-tests.yml
        parameters:
          platforms:
            - wasi_wasm
            - wasi_wasm_win
          nameSuffix: '_Smoke'
          extraBuildArgs: /p:EnableAggressiveTrimming=true /p:RunWasmSamples=true /p:AotHostArchitecture=x64 /p:AotHostOS=$(_hostedOS)
          shouldContinueOnError: true
          shouldRunSmokeOnly: true
          alwaysRun: ${{ variables.isRollingBuild }}
          scenarios:
            - normal

      - template: /eng/pipelines/common/templates/simple-wasm-build-tests.yml
        parameters:
          platforms:
            - wasi_wasm
            - wasi_wasm_win
          extraBuildArgs: /p:AotHostArchitecture=x64 /p:AotHostOS=$(_hostedOS)
          alwaysRun: ${{ variables.isRollingBuild }}

      #
      # Android devices
      # Build the whole product using Mono and run libraries tests
      #
      - template: /eng/pipelines/common/platform-matrix.yml
        parameters:
          jobTemplate: /eng/pipelines/common/global-build-job.yml
          helixQueuesTemplate: /eng/pipelines/libraries/helix-queues-setup.yml
          buildConfig: Release
          runtimeFlavor: mono
          platforms:
          - android_arm
          - android_arm64
          variables:
            # map dependencies variables to local variables
            - name: librariesContainsChange
              value: $[ dependencies.evaluate_paths.outputs['SetPathVars_libraries.containsChange'] ]
            - name: monoContainsChange
              value: $[ dependencies.evaluate_paths.outputs['SetPathVars_mono_excluding_wasm.containsChange'] ]
          jobParameters:
            testGroup: innerloop
            nameSuffix: AllSubsets_Mono
            buildArgs: -s mono+libs+libs.tests+host+packs -c $(_BuildConfig) /p:ArchiveTests=true /p:RunSmokeTestsOnly=true /p:EnableAdditionalTimezoneChecks=true
            timeoutInMinutes: 480
            condition: >-
              or(
                eq(dependencies.evaluate_paths.outputs['SetPathVars_libraries.containsChange'], true),
                eq(dependencies.evaluate_paths.outputs['SetPathVars_mono_excluding_wasm.containsChange'], true),
                eq(dependencies.evaluate_paths.outputs['SetPathVars_installer.containsChange'], true),
                eq(variables['isRollingBuild'], true))
            # extra steps, run tests
            extraStepsTemplate: /eng/pipelines/libraries/helix.yml
            extraStepsParameters:
              creator: dotnet-bot
              testRunNamePrefixSuffix: Mono_$(_BuildConfig)
              condition: >-
                or(
                eq(variables['librariesContainsChange'], true),
                eq(variables['monoContainsChange'], true),
                eq(variables['isRollingBuild'], true))

      #
      # iOS/tvOS devices - Full AOT + AggressiveTrimming to reduce size
      # Build the whole product using Mono and run libraries tests
      #
      - template: /eng/pipelines/common/platform-matrix.yml
        parameters:
          jobTemplate: /eng/pipelines/common/global-build-job.yml
          helixQueuesTemplate: /eng/pipelines/libraries/helix-queues-setup.yml
          buildConfig: Release
          runtimeFlavor: mono
          platforms:
            - ios_arm64
            - tvos_arm64
          variables:
            # map dependencies variables to local variables
            - name: librariesContainsChange
              value: $[ dependencies.evaluate_paths.outputs['SetPathVars_libraries.containsChange'] ]
            - name: monoContainsChange
              value: $[ dependencies.evaluate_paths.outputs['SetPathVars_mono_excluding_wasm.containsChange'] ]
          jobParameters:
            testGroup: innerloop
            nameSuffix: AllSubsets_Mono
            buildArgs: -s mono+libs+libs.tests+host+packs -c $(_BuildConfig) /p:ArchiveTests=true /p:DevTeamProvisioning=- /p:RunAOTCompilation=true /p:RunSmokeTestsOnly=true /p:BuildTestsOnHelix=true /p:EnableAdditionalTimezoneChecks=true /p:UsePortableRuntimePack=true /p:BuildDarwinFrameworks=true
            timeoutInMinutes: 480
            condition: >-
              or(
                eq(dependencies.evaluate_paths.outputs['SetPathVars_libraries.containsChange'], true),
                eq(dependencies.evaluate_paths.outputs['SetPathVars_mono_excluding_wasm.containsChange'], true),
                eq(dependencies.evaluate_paths.outputs['SetPathVars_installer.containsChange'], true),
                eq(variables['isRollingBuild'], true))
            # extra steps, run tests
            postBuildSteps:
              - template: /eng/pipelines/libraries/helix.yml
                parameters:
                  creator: dotnet-bot
                  testRunNamePrefixSuffix: Mono_$(_BuildConfig)
                  extraHelixArguments: /p:NeedsToBuildAppsOnHelix=true
                  condition: >-
                    or(
                    eq(variables['librariesContainsChange'], true),
                    eq(variables['monoContainsChange'], true),
                    eq(variables['isRollingBuild'], true))

      #
      # iOS/tvOS devices
      # Build the whole product using Native AOT and run libraries tests
      #
      - template: /eng/pipelines/common/platform-matrix.yml
        parameters:
          jobTemplate: /eng/pipelines/common/global-build-job.yml
          helixQueuesTemplate: /eng/pipelines/libraries/helix-queues-setup.yml
          buildConfig: Release
          runtimeFlavor: coreclr
          platforms:
            - ios_arm64
            - tvos_arm64
          variables:
            # map dependencies variables to local variables
            - name: librariesContainsChange
              value: $[ dependencies.evaluate_paths.outputs['SetPathVars_libraries.containsChange'] ]
            - name: coreclrContainsChange
              value: $[ dependencies.evaluate_paths.outputs['SetPathVars_coreclr.containsChange'] ]
          jobParameters:
            testGroup: innerloop
            nameSuffix: AllSubsets_NativeAOT
            buildArgs: --cross -s clr.alljits+clr.tools+clr.nativeaotruntime+clr.nativeaotlibs+libs+libs.tests -c $(_BuildConfig) /p:ArchiveTests=true /p:RunSmokeTestsOnly=true /p:DevTeamProvisioning=- /p:BuildTestsOnHelix=true /p:UseNativeAOTRuntime=true /p:RunAOTCompilation=false /p:ContinuousIntegrationBuild=true
            timeoutInMinutes: 180
            condition: >-
              or(
                eq(dependencies.evaluate_paths.outputs['SetPathVars_libraries.containsChange'], true),
                eq(dependencies.evaluate_paths.outputs['SetPathVars_coreclr.containsChange'], true),
                eq(dependencies.evaluate_paths.outputs['SetPathVars_installer.containsChange'], true),
                eq(variables['isRollingBuild'], true))
            # extra steps, run tests
            postBuildSteps:
              - template: /eng/pipelines/libraries/helix.yml
                parameters:
                  creator: dotnet-bot
                  testRunNamePrefixSuffix: NativeAOT_$(_BuildConfig)
                  extraHelixArguments: /p:NeedsToBuildAppsOnHelix=true
                  condition: >-
                    or(
                    eq(variables['librariesContainsChange'], true),
                    eq(variables['coreclrContainsChange'], true),
                    eq(variables['isRollingBuild'], true))

      #
      # MacCatalyst interp - requires AOT Compilation and Interp flags
      # Build the whole product using Mono and run libraries tests
      #
      - template: /eng/pipelines/common/platform-matrix.yml
        parameters:
          jobTemplate: /eng/pipelines/common/global-build-job.yml
          helixQueuesTemplate: /eng/pipelines/libraries/helix-queues-setup.yml
          buildConfig: Release
          runtimeFlavor: mono
          platforms:
          - maccatalyst_x64
          - ${{ if eq(variables['isRollingBuild'], true) }}:
            - maccatalyst_arm64
          variables:
            # map dependencies variables to local variables
            - name: librariesContainsChange
              value: $[ dependencies.evaluate_paths.outputs['SetPathVars_libraries.containsChange'] ]
            - name: monoContainsChange
              value: $[ dependencies.evaluate_paths.outputs['SetPathVars_mono_excluding_wasm.containsChange'] ]
          jobParameters:
            testGroup: innerloop
            nameSuffix: AllSubsets_Mono
            buildArgs: -s mono+libs+host+packs+libs.tests -c $(_BuildConfig) /p:ArchiveTests=true /p:RunSmokeTestsOnly=true /p:DevTeamProvisioning=adhoc /p:RunAOTCompilation=true /p:MonoForceInterpreter=true /p:BuildDarwinFrameworks=true
            timeoutInMinutes: 180
            condition: >-
              or(
                eq(dependencies.evaluate_paths.outputs['SetPathVars_libraries.containsChange'], true),
                eq(dependencies.evaluate_paths.outputs['SetPathVars_mono_excluding_wasm.containsChange'], true),
                eq(dependencies.evaluate_paths.outputs['SetPathVars_installer.containsChange'], true),
                eq(variables['isRollingBuild'], true))
            # extra steps, run tests
            postBuildSteps:
              - template: /eng/pipelines/libraries/helix.yml
                parameters:
                  creator: dotnet-bot
                  testRunNamePrefixSuffix: Mono_$(_BuildConfig)
                  condition: >-
                    or(
                      eq(variables['librariesContainsChange'], true),
                      eq(variables['monoContainsChange'], true),
                      eq(variables['isRollingBuild'], true))

      #
      # Build Mono and Installer on LLVMJIT mode
      #
      - template: /eng/pipelines/common/platform-matrix.yml
        parameters:
          jobTemplate: /eng/pipelines/common/global-build-job.yml
          buildConfig: Release
          runtimeFlavor: mono
          platforms:
          - osx_x64
          jobParameters:
            testGroup: innerloop
            nameSuffix: AllSubsets_Mono_LLVMJIT
            buildArgs: -s mono+libs+host+packs -c $(_BuildConfig)
                      /p:MonoEnableLLVM=true /p:MonoBundleLLVMOptimizer=false
            condition: >-
              or(
                eq(dependencies.evaluate_paths.outputs['SetPathVars_libraries.containsChange'], true),
                eq(dependencies.evaluate_paths.outputs['SetPathVars_mono_excluding_wasm.containsChange'], true),
                eq(dependencies.evaluate_paths.outputs['SetPathVars_installer.containsChange'], true),
                eq(variables['isRollingBuild'], true))

      - template: /eng/pipelines/common/platform-matrix.yml
        parameters:
          jobTemplate: /eng/pipelines/common/global-build-job.yml
          buildConfig: ${{ variables.debugOnPrReleaseOnRolling }}
          runtimeFlavor: mono
          platforms:
          - linux_x64
          - linux_arm64
          jobParameters:
            testGroup: innerloop
            nameSuffix: AllSubsets_Mono_LLVMJIT
            buildArgs: -s mono+libs+host+packs -c $(_BuildConfig)
                      /p:MonoEnableLLVM=true /p:MonoBundleLLVMOptimizer=false
            condition: >-
              or(
                eq(dependencies.evaluate_paths.outputs['SetPathVars_libraries.containsChange'], true),
                eq(dependencies.evaluate_paths.outputs['SetPathVars_mono_excluding_wasm.containsChange'], true),
                eq(dependencies.evaluate_paths.outputs['SetPathVars_installer.containsChange'], true),
                eq(variables['isRollingBuild'], true))

      #
      # Build Mono and Installer on LLVMAOT mode
      #
      - template: /eng/pipelines/common/platform-matrix.yml
        parameters:
          jobTemplate: /eng/pipelines/common/global-build-job.yml
          buildConfig: Release
          runtimeFlavor: mono
          platforms:
          - linux_x64
          - linux_arm64
          jobParameters:
            testGroup: innerloop
            nameSuffix: AllSubsets_Mono_LLVMAOT
            buildArgs: -s mono+libs+host+packs -c $(_BuildConfig)
                      /p:MonoEnableLLVM=true /p:MonoAOTEnableLLVM=true /p:MonoBundleLLVMOptimizer=true
            condition: >-
              or(
                eq(dependencies.evaluate_paths.outputs['SetPathVars_libraries.containsChange'], true),
                eq(dependencies.evaluate_paths.outputs['SetPathVars_mono_excluding_wasm.containsChange'], true),
                eq(dependencies.evaluate_paths.outputs['SetPathVars_installer.containsChange'], true),
                eq(variables['isRollingBuild'], true))

      - template: /eng/pipelines/common/platform-matrix.yml
        parameters:
          jobTemplate: /eng/pipelines/common/global-build-job.yml
          buildConfig: ${{ variables.debugOnPrReleaseOnRolling }}
          runtimeFlavor: mono
          platforms:
          - osx_x64
          jobParameters:
            testGroup: innerloop
            nameSuffix: AllSubsets_Mono_LLVMAOT
            buildArgs: -s mono+libs+host+packs -c $(_BuildConfig)
                      /p:MonoEnableLLVM=true /p:MonoAOTEnableLLVM=true /p:MonoBundleLLVMOptimizer=true
            condition: >-
              or(
                eq(dependencies.evaluate_paths.outputs['SetPathVars_libraries.containsChange'], true),
                eq(dependencies.evaluate_paths.outputs['SetPathVars_mono_excluding_wasm.containsChange'], true),
                eq(dependencies.evaluate_paths.outputs['SetPathVars_installer.containsChange'], true),
                eq(variables['isRollingBuild'], true))

      #
      # Build Mono debug
      # Only when mono changed
      #
      - template: /eng/pipelines/common/platform-matrix.yml
        parameters:
          jobTemplate: /eng/pipelines/mono/templates/build-job.yml
          runtimeFlavor: mono
          buildConfig: debug
          platforms:
          - osx_x64
          - osx_arm64
          - linux_x64
          - linux_arm64
          # - linux_musl_arm64
          - windows_x64
          - windows_x86
          # - windows_arm64
          jobParameters:
            condition: >-
              or(
                eq(dependencies.evaluate_paths.outputs['SetPathVars_mono_excluding_wasm.containsChange'], true),
                eq(variables['isRollingBuild'], true))

      #
      # Build Mono release AOT cross-compilers
      # Only when mono changed
      #
      - template: /eng/pipelines/common/platform-matrix.yml
        parameters:
          jobTemplate: /eng/pipelines/mono/templates/build-job.yml
          runtimeFlavor: mono
          buildConfig: release
          platforms:
          - linux_x64
          - linux_musl_x64
          - linux_arm64
          - linux_musl_arm64
          - windows_x64
          # - windows_x86
          # - windows_arm64
          jobParameters:
            runtimeVariant: crossaot
            dependsOn:
            - mono_android_offsets
            - mono_browser_offsets
            monoCrossAOTTargetOS:
            - android
            - browser
            condition: >-
              or(
                eq(dependencies.evaluate_paths.outputs['SetPathVars_mono_excluding_wasm.containsChange'], true),
                eq(dependencies.evaluate_paths.outputs['SetPathVars_installer.containsChange'], true),
                eq(variables['isRollingBuild'], true))

      - template: /eng/pipelines/common/platform-matrix.yml
        parameters:
          jobTemplate: /eng/pipelines/mono/templates/build-job.yml
          runtimeFlavor: mono
          buildConfig: release
          platforms:
          - osx_x64
          - osx_arm64
          jobParameters:
            runtimeVariant: crossaot
            dependsOn:
            - mono_android_offsets
            - mono_browser_offsets
            - mono_tvos_offsets
            - mono_ios_offsets
            - mono_maccatalyst_offsets
            monoCrossAOTTargetOS:
            - android
            - browser
            - tvos
            - ios
            - maccatalyst
            condition: >-
              or(
                eq(dependencies.evaluate_paths.outputs['SetPathVars_mono.containsChange'], true),
                eq(dependencies.evaluate_paths.outputs['SetPathVars_installer.containsChange'], true),
                eq(variables['isRollingBuild'], true))

      #
      # Build Mono release
      # Only when libraries or mono changed
      #
      - template: /eng/pipelines/common/platform-matrix.yml
        parameters:
          jobTemplate: /eng/pipelines/mono/templates/build-job.yml
          runtimeFlavor: mono
          buildConfig: release
          platforms:
          - linux_x64
          # - linux_musl_arm64
          - windows_x64
          - windows_x86
          # - windows_arm64
          jobParameters:
            condition: >-
              or(
                eq(dependencies.evaluate_paths.outputs['SetPathVars_libraries.containsChange'], true),
                eq(dependencies.evaluate_paths.outputs['SetPathVars_mono_excluding_wasm.containsChange'], true),
                eq(variables['isRollingBuild'], true))

      #
      # Build Mono release
      # Only when libraries, mono, or the runtime tests changed
      # Currently only these architectures are needed for the runtime tests.
      - template: /eng/pipelines/common/platform-matrix.yml
        parameters:
          jobTemplate: /eng/pipelines/mono/templates/build-job.yml
          runtimeFlavor: mono
          buildConfig: release
          platforms:
          - osx_x64
          - linux_arm64
          jobParameters:
            condition: >-
              or(
                eq(dependencies.evaluate_paths.outputs['SetPathVars_libraries.containsChange'], true),
                eq(dependencies.evaluate_paths.outputs['SetPathVars_runtimetests.containsChange'], true),
                eq(dependencies.evaluate_paths.outputs['SetPathVars_mono_excluding_wasm.containsChange'], true),
                eq(variables['isRollingBuild'], true))

      #
      # Build Mono release with LLVM AOT
      # Only when mono, or the runtime tests changed
      #
      - template: /eng/pipelines/common/platform-matrix.yml
        parameters:
          jobTemplate: /eng/pipelines/mono/templates/build-job.yml
          runtimeFlavor: mono
          buildConfig: release
          platforms:
          - linux_x64
          - linux_arm64
          jobParameters:
            runtimeVariant: llvmaot
            condition: >-
              or(
                eq(dependencies.evaluate_paths.outputs['SetPathVars_runtimetests.containsChange'], true),
                eq(dependencies.evaluate_paths.outputs['SetPathVars_mono_excluding_wasm.containsChange'], true),
                eq(variables['isRollingBuild'], true))

      #
      # Build libraries using live CoreLib
      # These set of libraries are built always no matter what changed
      # The reason for that is because Corelib and Installer needs it and
      # These are part of the test matrix for Libraries changes.
      #
      - template: /eng/pipelines/common/platform-matrix.yml
        parameters:
          jobTemplate: /eng/pipelines/libraries/build-job.yml
          buildConfig: Release
          platforms:
          - linux_arm
          - linux_musl_arm
          - linux_musl_arm64
          - windows_arm64
          - windows_x86
          jobParameters:
            condition:
              or(
                eq(dependencies.evaluate_paths.outputs['SetPathVars_coreclr.containsChange'], true),
                eq(dependencies.evaluate_paths.outputs['SetPathVars_libraries.containsChange'], true),
                eq(dependencies.evaluate_paths.outputs['SetPathVars_installer.containsChange'], true),
                eq(dependencies.evaluate_paths.outputs['SetPathVars_runtimetests.containsChange'], true),
                eq(dependencies.evaluate_paths.outputs['SetPathVars_mono_excluding_wasm.containsChange'], true),
                eq(variables['isRollingBuild'], true))

      - template: /eng/pipelines/common/platform-matrix.yml
        parameters:
          jobTemplate: /eng/pipelines/libraries/build-job.yml
          buildConfig: ${{ variables.debugOnPrReleaseOnRolling }}
          platforms:
          - linux_arm64
          - linux_musl_x64
          - linux_x64
          - osx_arm64
          - osx_x64
          - windows_x64
          - freebsd_x64
          jobParameters:
            testScope: innerloop
            condition:
              or(
                eq(dependencies.evaluate_paths.outputs['SetPathVars_coreclr.containsChange'], true),
                eq(dependencies.evaluate_paths.outputs['SetPathVars_libraries.containsChange'], true),
                eq(dependencies.evaluate_paths.outputs['SetPathVars_installer.containsChange'], true),
                eq(dependencies.evaluate_paths.outputs['SetPathVars_runtimetests.containsChange'], true),
                eq(dependencies.evaluate_paths.outputs['SetPathVars_mono_excluding_wasm.containsChange'], true),
                eq(variables['isRollingBuild'], true))

      #
      # Libraries debug build that only runs when coreclr is changed
      # Only do this on PR builds since we use the Release builds for these test runs in CI
      # and those are already built above
      #
      - ${{ if eq(variables['isRollingBuild'], false) }}:
        - template: /eng/pipelines/common/platform-matrix.yml
          parameters:
            jobTemplate: /eng/pipelines/libraries/build-job.yml
            buildConfig: Debug
            platforms:
            - windows_x86
            jobParameters:
              condition: >-
                eq(dependencies.evaluate_paths.outputs['SetPathVars_coreclr.containsChange'], true)

      #
      # Libraries release build that only runs when coreclr is changed in PRs
      # We need these for checked coreclr + release libraries tests runs.
      #
      - ${{ if eq(variables['isRollingBuild'], false) }}:
        - template: /eng/pipelines/common/platform-matrix.yml
          parameters:
            jobTemplate: /eng/pipelines/libraries/build-job.yml
            buildConfig: Release
            platforms:
            - linux_x64
            - windows_x64
            jobParameters:
              condition: >-
                eq(dependencies.evaluate_paths.outputs['SetPathVars_coreclr.containsChange'], true)

      - template: /eng/pipelines/common/platform-matrix.yml
        parameters:
          jobTemplate: /eng/pipelines/libraries/build-job.yml
          buildConfig: Release
          platforms:
          - windows_x86
          helixQueuesTemplate: /eng/pipelines/libraries/helix-queues-setup.yml
          jobParameters:
            framework: net48
            runTests: true
            testScope: innerloop
            condition: >-
              or(
                eq(dependencies.evaluate_paths.outputs['SetPathVars_libraries.containsChange'], true),
                eq(variables['isRollingBuild'], true))

      - template: /eng/pipelines/common/platform-matrix.yml
        parameters:
          jobTemplate: /eng/pipelines/libraries/build-job.yml
          buildConfig: ${{ variables.debugOnPrReleaseOnRolling }}
          platforms:
          - windows_x64
          jobParameters:
            framework: allConfigurations
            runTests: true
            useHelix: false
            condition: >-
              or(
                eq(dependencies.evaluate_paths.outputs['SetPathVars_libraries.containsChange'], true),
                eq(dependencies.evaluate_paths.outputs['SetPathVars_tools_illink.containsChange'], true),
                eq(variables['isRollingBuild'], true))

      #
      # Installer Build and Test
      # These are always built since they only take like 15 minutes
      # we expect these to be done before we finish libraries or coreclr testing.
      #
      - template: /eng/pipelines/common/platform-matrix.yml
        parameters:
          jobTemplate: /eng/pipelines/installer/jobs/build-job.yml
          buildConfig: ${{ variables.debugOnPrReleaseOnRolling }}
          platforms:
            - linux_musl_arm
            - linux_musl_arm64
            - windows_x86
            - windows_arm64
            - linux_arm
          jobParameters:
            liveRuntimeBuildConfig: release
            liveLibrariesBuildConfig: Release
            runOnlyIfDependenciesSucceeded: true
            condition:
              or(
                eq(dependencies.evaluate_paths.outputs['SetPathVars_non_mono_and_wasm.containsChange'], true),
                eq(variables['isRollingBuild'], true))

      - template: /eng/pipelines/common/platform-matrix.yml
        parameters:
          jobTemplate: /eng/pipelines/installer/jobs/build-job.yml
          buildConfig: Release
          platforms:
            - osx_arm64
            - osx_x64
            - linux_x64
            - linux_arm64
            - linux_musl_x64
            - windows_x64
            - freebsd_x64
          jobParameters:
            liveRuntimeBuildConfig: release
            liveLibrariesBuildConfig: ${{ variables.debugOnPrReleaseOnRolling }}
            runOnlyIfDependenciesSucceeded: true
            condition:
              or(
                eq(dependencies.evaluate_paths.outputs['SetPathVars_non_mono_and_wasm.containsChange'], true),
                eq(variables['isRollingBuild'], true))

      #
      # CoreCLR Test builds using live libraries release build
      # Only when CoreCLR is changed
      #
      - template: /eng/pipelines/common/platform-matrix.yml
        parameters:
          jobTemplate: /eng/pipelines/common/templates/runtimes/build-test-job.yml
          buildConfig: checked
          platforms:
          - CoreClrTestBuildHost # Either osx_x64 or linux_x64
          jobParameters:
            testGroup: innerloop
            condition: >-
              or(
                eq(dependencies.evaluate_paths.outputs['SetPathVars_coreclr.containsChange'], true),
                eq(dependencies.evaluate_paths.outputs['SetPathVars_runtimetests.containsChange'], true),
                eq(variables['isRollingBuild'], true))

      #
      # CoreCLR Test executions using live libraries
      # Only when CoreCLR is changed
      #
      - template: /eng/pipelines/common/platform-matrix.yml
        parameters:
          jobTemplate: /eng/pipelines/common/templates/runtimes/run-test-job.yml
          buildConfig: checked
          platforms:
          - linux_arm
          - windows_x86
          - windows_arm64
          helixQueueGroup: pr
          helixQueuesTemplate: /eng/pipelines/coreclr/templates/helix-queues-setup.yml
          jobParameters:
            testGroup: innerloop
            liveLibrariesBuildConfig: Release
            condition: >-
              or(
                eq(dependencies.evaluate_paths.outputs['SetPathVars_coreclr.containsChange'], true),
                eq(dependencies.evaluate_paths.outputs['SetPathVars_runtimetests.containsChange'], true),
                eq(variables['isRollingBuild'], true))

      - template: /eng/pipelines/common/platform-matrix.yml
        parameters:
          jobTemplate: /eng/pipelines/common/templates/runtimes/run-test-job.yml
          buildConfig: checked
          platforms:
          - osx_x64
          - linux_x64
          - linux_arm64
          - windows_x64
          helixQueueGroup: pr
          helixQueuesTemplate: /eng/pipelines/coreclr/templates/helix-queues-setup.yml
          jobParameters:
            testGroup: innerloop
            liveLibrariesBuildConfig: ${{ variables.debugOnPrReleaseOnRolling }}
            condition: >-
              or(
                eq(dependencies.evaluate_paths.outputs['SetPathVars_coreclr.containsChange'], true),
                eq(dependencies.evaluate_paths.outputs['SetPathVars_runtimetests.containsChange'], true),
                eq(variables['isRollingBuild'], true))

      - template: /eng/pipelines/common/platform-matrix.yml
        parameters:
          jobTemplate: /eng/pipelines/common/templates/runtimes/run-test-job.yml
          buildConfig: checked
          platforms:
          - osx_arm64
          helixQueueGroup: pr
          helixQueuesTemplate: /eng/pipelines/coreclr/templates/helix-queues-setup.yml
          jobParameters:
            testGroup: innerloop
            liveLibrariesBuildConfig: ${{ variables.debugOnPrReleaseOnRolling }}
            condition: >-
              or(
                eq(dependencies.evaluate_paths.outputs['SetPathVars_coreclr_AppleSilicon.containsChange'], true),
                eq(variables['isRollingBuild'], true))

      #
      # Mono Test builds with CoreCLR runtime tests using live libraries debug build
      # Only when Mono is changed
      - template: /eng/pipelines/common/platform-matrix.yml
        parameters:
          jobTemplate: /eng/pipelines/common/templates/runtimes/build-test-job.yml
          buildConfig: release
          runtimeFlavor: mono
          platforms:
          - CoreClrTestBuildHost # Either osx_x64 or linux_x64
          jobParameters:
            testGroup: innerloop
            condition: >-
              or(
                eq(dependencies.evaluate_paths.outputs['SetPathVars_mono_excluding_wasm.containsChange'], true),
                eq(dependencies.evaluate_paths.outputs['SetPathVars_runtimetests.containsChange'], true),
                eq(variables['isRollingBuild'], true))

      - template: /eng/pipelines/common/platform-matrix.yml
        parameters:
          jobTemplate: /eng/pipelines/common/templates/runtimes/run-test-job.yml
          buildConfig: release
          runtimeFlavor: mono
          platforms:
          - windows_x64
          helixQueueGroup: pr
          helixQueuesTemplate: /eng/pipelines/coreclr/templates/helix-queues-setup.yml
          jobParameters:
            testGroup: innerloop
            liveLibrariesBuildConfig: ${{ variables.debugOnPrReleaseOnRolling }}
            liveRuntimeBuildConfig: release
            runtimeVariant: minijit
            condition: >-
              or(
                eq(dependencies.evaluate_paths.outputs['SetPathVars_mono_excluding_wasm.containsChange'], true),
                eq(dependencies.evaluate_paths.outputs['SetPathVars_runtimetests.containsChange'], true),
                eq(variables['isRollingBuild'], true))

      #
      # Build the whole product using Mono and run runtime tests
      #
      - template: /eng/pipelines/common/platform-matrix.yml
        parameters:
          jobTemplate: /eng/pipelines/common/global-build-job.yml
          helixQueuesTemplate: /eng/pipelines/coreclr/templates/helix-queues-setup.yml
          buildConfig: Release
          runtimeFlavor: mono
          platforms:
            - osx_x64
            - linux_arm64
          variables:
            - name: timeoutPerTestInMinutes
              value: 60
            - name: timeoutPerTestCollectionInMinutes
              value: 180
          jobParameters:
            testGroup: innerloop
            nameSuffix: AllSubsets_Mono_Minijit_RuntimeTests
            runtimeVariant: minijit
            buildArgs: -s mono+libs+clr.hosts+clr.iltools -c Release
            timeoutInMinutes: 180
            condition: >-
                  or(
                    eq(dependencies.evaluate_paths.outputs['SetPathVars_mono_excluding_wasm.containsChange'], true),
                    eq(dependencies.evaluate_paths.outputs['SetPathVars_runtimetests.containsChange'], true),
                    eq(variables['isRollingBuild'], true))

            postBuildSteps:
              - template: /eng/pipelines/common/templates/runtimes/build-runtime-tests-and-send-to-helix.yml
                parameters:
                  creator: dotnet-bot
                  testRunNamePrefixSuffix: Mono_Release
            extraVariablesTemplates:
              - template: /eng/pipelines/common/templates/runtimes/test-variables.yml

      #
      # Mono CoreCLR runtime Test executions using live libraries in interpreter mode
      # Only when Mono is changed

      - template: /eng/pipelines/common/platform-matrix.yml
        parameters:
          jobTemplate: /eng/pipelines/common/global-build-job.yml
          helixQueuesTemplate: /eng/pipelines/coreclr/templates/helix-queues-setup.yml
          buildConfig: Release
          runtimeFlavor: mono
          platforms:
            - osx_x64
          variables:
            - name: timeoutPerTestInMinutes
              value: 60
            - name: timeoutPerTestCollectionInMinutes
              value: 180
          jobParameters:
            testGroup: innerloop
            nameSuffix: AllSubsets_Mono_Interpreter_RuntimeTests
            runtimeVariant: monointerpreter
            buildArgs: -s mono+libs+clr.hosts+clr.iltools -c Release
            timeoutInMinutes: 180
            condition: >-
              or(
                eq(dependencies.evaluate_paths.outputs['SetPathVars_mono_excluding_wasm.containsChange'], true),
                eq(dependencies.evaluate_paths.outputs['SetPathVars_runtimetests.containsChange'], true),
                eq(variables['isRollingBuild'], true))
            postBuildSteps:
              - template: /eng/pipelines/common/templates/runtimes/build-runtime-tests-and-send-to-helix.yml
                parameters:
                  creator: dotnet-bot
                  testRunNamePrefixSuffix: Mono_Release
            extraVariablesTemplates:
              - template: /eng/pipelines/common/templates/runtimes/test-variables.yml
      #
      # Mono CoreCLR runtime Test executions using live libraries and LLVM AOT
      # Only when Mono is changed
      #
      - template: /eng/pipelines/common/platform-matrix.yml
        parameters:
          jobTemplate: /eng/pipelines/common/global-build-job.yml
          helixQueuesTemplate: /eng/pipelines/coreclr/templates/helix-queues-setup.yml
          buildConfig: Release
          runtimeFlavor: mono
          platforms:
            - linux_x64
            # Disabled pending outcome of https://github.com/dotnet/runtime/issues/60234 investigation
            #- linux_arm64
          variables:
            - name: timeoutPerTestInMinutes
              value: 60
            - name: timeoutPerTestCollectionInMinutes
              value: 180
          jobParameters:
            testGroup: innerloop
            nameSuffix: AllSubsets_Mono_LLVMAot_RuntimeTests
            runtimeVariant: llvmaot
            buildArgs: -s mono+libs+clr.hosts+clr.iltools -c Release /p:MonoEnableLLVM=true /p:MonoAOTEnableLLVM=true /p:MonoBundleLLVMOptimizer=true
            timeoutInMinutes: 180

            condition: >-
              or(
                eq(dependencies.evaluate_paths.outputs['SetPathVars_mono_excluding_wasm.containsChange'], true),
                eq(dependencies.evaluate_paths.outputs['SetPathVars_runtimetests.containsChange'], true),
                eq(variables['isRollingBuild'], true))
            postBuildSteps:
              - template: /eng/pipelines/common/templates/runtimes/build-runtime-tests-and-send-to-helix.yml
                parameters:
                  creator: dotnet-bot
                  llvmAotStepContainer: linux_x64_llvmaot
                  testRunNamePrefixSuffix: Mono_Release
            extraVariablesTemplates:
              - template: /eng/pipelines/common/templates/runtimes/test-variables.yml

      #
      # Libraries Release Test Execution against a release mono runtime.
      # Only when libraries or mono changed
      #
      - template: /eng/pipelines/common/platform-matrix.yml
        parameters:
          jobTemplate: /eng/pipelines/libraries/run-test-job.yml
          runtimeFlavor: mono
          buildConfig: ${{ variables.debugOnPrReleaseOnRolling }}
          platforms:
          # - windows_x64
          - osx_x64
          - linux_arm64
          - linux_x64
          helixQueuesTemplate: /eng/pipelines/libraries/helix-queues-setup.yml
          jobParameters:
            isOfficialBuild: false
            runtimeDisplayName: mono
            testScope: innerloop
            liveRuntimeBuildConfig: release
            condition: >-
              or(
                eq(dependencies.evaluate_paths.outputs['SetPathVars_libraries.containsChange'], true),
                eq(dependencies.evaluate_paths.outputs['SetPathVars_mono_excluding_wasm.containsChange'], true),
                eq(variables['isRollingBuild'], true))

      #
      # Libraries Release Test Execution against a release mono interpreter runtime.
      # Only when libraries or mono changed
      #
      - template: /eng/pipelines/common/platform-matrix.yml
        parameters:
          jobTemplate: /eng/pipelines/libraries/run-test-job.yml
          runtimeFlavor: mono
          buildConfig: ${{ variables.debugOnPrReleaseOnRolling }}
          platforms:
          # - windows_x64
          #- osx_x64
          - linux_x64
          helixQueuesTemplate: /eng/pipelines/libraries/helix-queues-setup.yml
          jobParameters:
            isOfficialBuild: false
            interpreter: true
            runtimeDisplayName: mono_interpreter
            testScope: innerloop
            liveRuntimeBuildConfig: release
            condition: >-
              or(
                eq(dependencies.evaluate_paths.outputs['SetPathVars_libraries.containsChange'], true),
                eq(dependencies.evaluate_paths.outputs['SetPathVars_mono_excluding_wasm.containsChange'], true),
                eq(variables['isRollingBuild'], true))

      #
      # Libraries Release Test Execution against a release coreclr runtime
      # Only when the PR contains a libraries change
      #
      - template: /eng/pipelines/common/platform-matrix.yml
        parameters:
          jobTemplate: /eng/pipelines/libraries/run-test-job.yml
          buildConfig: Release
          platforms:
          - windows_x86
          helixQueuesTemplate: /eng/pipelines/libraries/helix-queues-setup.yml
          jobParameters:
            isOfficialBuild: false
            testScope: innerloop
            liveRuntimeBuildConfig: release
            condition: >-
              or(
                eq(dependencies.evaluate_paths.outputs['SetPathVars_libraries.containsChange'], true),
                eq(variables['isRollingBuild'], true))

      #
      # Libraries Debug Test Execution against a release coreclr runtime
      # Only when the PR contains a libraries change
      #
      - template: /eng/pipelines/common/platform-matrix.yml
        parameters:
          jobTemplate: /eng/pipelines/libraries/run-test-job.yml
          buildConfig: ${{ variables.debugOnPrReleaseOnRolling }}
          platforms:
          - windows_x64
          - osx_x64
          - linux_x64
          - linux_musl_x64
          helixQueuesTemplate: /eng/pipelines/libraries/helix-queues-setup.yml
          jobParameters:
            isOfficialBuild: false
            testScope: innerloop
            liveRuntimeBuildConfig: release
            condition: >-
              or(
                eq(dependencies.evaluate_paths.outputs['SetPathVars_libraries.containsChange'], true),
                eq(variables['isRollingBuild'], true))

      # The next three jobs run checked coreclr + <either debug or release in PR> libraries tests.
      # The matrix looks like the following, where the right columns specify which configurations
      # the libraries tests are built in.
      # ________________________________________
      # | Platform         | PR      | Rolling |
      # | ---------------- | ------- | ------- |
      # | linux-arm64      | Debug   | Release |
      # | windows-x86      | Debug   | Release |
      # | linux-musl-x64   | Debug   | Release |
      # | OSX-x64          | Debug   | Release |
      # | linux-musl-arm   | Release | Release |
      # | linux-musl-arm64 | Release | Release |
      # | linux-x64        | Release | Release |
      # | windows-x64      | Release | Release |

      #
      # Debug (PR) / Release (rolling) Libraries Test Execution against a checked runtime
      # Only when the PR contains a coreclr change
      #
      - template: /eng/pipelines/common/platform-matrix.yml
        parameters:
          jobTemplate: /eng/pipelines/libraries/run-test-job.yml
          buildConfig: ${{ variables.debugOnPrReleaseOnRolling }}
          platforms:
          - linux_arm64
          - windows_x86
          - linux_musl_x64
          helixQueuesTemplate: /eng/pipelines/coreclr/templates/helix-queues-setup.yml
          helixQueueGroup: libraries
          jobParameters:
            testScope: innerloop
            liveRuntimeBuildConfig: checked
            condition: >-
              or(
                eq(dependencies.evaluate_paths.outputs['SetPathVars_coreclr.containsChange'], true),
                eq(variables['isRollingBuild'], true))

      #
      # Release Libraries Test Execution against a checked runtime
      # Only if CoreCLR or Libraries is changed
      #
      - template: /eng/pipelines/common/platform-matrix.yml
        parameters:
          jobTemplate: /eng/pipelines/libraries/run-test-job.yml
          buildConfig: Release
          platforms:
          - linux_musl_arm
          - linux_musl_arm64
          - linux_x64
          - windows_x64
          helixQueuesTemplate: /eng/pipelines/coreclr/templates/helix-queues-setup.yml
          helixQueueGroup: libraries
          jobParameters:
            testScope: innerloop
            liveRuntimeBuildConfig: checked
            condition: >-
              or(
                eq(dependencies.evaluate_paths.outputs['SetPathVars_coreclr.containsChange'], true),
                eq(variables['isRollingBuild'], true))

      - template: /eng/pipelines/common/platform-matrix.yml
        parameters:
          jobTemplate: /eng/pipelines/libraries/run-test-job.yml
          buildConfig: ${{ variables.debugOnPrReleaseOnRolling }}
          platforms:
          - osx_x64
          helixQueuesTemplate: /eng/pipelines/coreclr/templates/helix-queues-setup.yml
          helixQueueGroup: libraries
          jobParameters:
            testScope: innerloop
            liveRuntimeBuildConfig: checked
            condition: >-
              or(
                eq(dependencies.evaluate_paths.outputs['SetPathVars_coreclr.containsChange'], true),
                eq(dependencies.evaluate_paths.outputs['SetPathVars_libraries.containsChange'], true),
                eq(variables['isRollingBuild'], true))

      #
      # Sourcebuild legs
      # We have 3 important legs for source-build:
      # - Centos.8 (ensures that known non-portable RID is working)
      # - Linux-x64 portable (used for dependency flow and downstream PR verification)
      # - Banana.24 - Non-existent RID to ensure we don't break RIDs we don't know about.
      #
      # Running all of these everywhere is wasteful. Run Banana.24 and CentOS.8 in rolling CI,
      # Run Linux-x64 in PR.

      - template: /eng/pipelines/common/platform-matrix.yml
        parameters:
          jobTemplate: /eng/pipelines/common/global-build-job.yml
          buildConfig: Release
          helixQueueGroup: pr
          platforms:
          - SourceBuild_centos8_x64
          jobParameters:
            nameSuffix: centos8SourceBuild
            extraStepsParameters:
              name: SourceBuildPackages
            timeoutInMinutes: 95
            condition: eq(variables['isRollingBuild'], true)

      - template: /eng/pipelines/common/platform-matrix.yml
        parameters:
          jobTemplate: /eng/pipelines/common/global-build-job.yml
          buildConfig: Release
          helixQueueGroup: pr
          platforms:
          - SourceBuild_banana24_x64
          jobParameters:
            nameSuffix: banana24SourceBuild
            extraStepsParameters:
              name: SourceBuildPackages
            timeoutInMinutes: 95
            condition: eq(variables['isRollingBuild'], true)<|MERGE_RESOLUTION|>--- conflicted
+++ resolved
@@ -293,22 +293,13 @@
             timeoutInMinutes: 180
             nameSuffix: NativeAOT
             buildArgs: -s clr.aot+host.native+libs -rc $(_BuildConfig) -lc Release -hc Release
-<<<<<<< HEAD
-            extraStepsTemplate: /eng/pipelines/coreclr/nativeaot-post-build-steps.yml
-            extraStepsParameters:
-              creator: dotnet-bot
-              testBuildArgs: 'nativeaot tree ";nativeaot;Loader;Interop;" /p:BuildNativeAotFrameworkObjects=true'
-              liveLibrariesBuildConfig: Release
-            testRunNamePrefixSuffix: NativeAOT_$(_BuildConfig)
-=======
             postBuildSteps:
               - template: /eng/pipelines/coreclr/nativeaot-post-build-steps.yml
                 parameters:
                   creator: dotnet-bot
-                  testBuildArgs: 'nativeaot tree ";nativeaot;Loader;Interop;tracing;" /p:BuildNativeAotFrameworkObjects=true'
+                  testBuildArgs: 'nativeaot tree ";nativeaot;Loader;Interop;" /p:BuildNativeAotFrameworkObjects=true'
                   liveLibrariesBuildConfig: Release
                   testRunNamePrefixSuffix: NativeAOT_$(_BuildConfig)
->>>>>>> 087ca466
             extraVariablesTemplates:
               - template: /eng/pipelines/common/templates/runtimes/test-variables.yml
                 parameters:
