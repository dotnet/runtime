# Setting batch to true, triggers one build at a time.
# if there is a push while a build in progress, it will wait,
# until the running build finishes, and produce a build with all the changes
# that happened during the last build.
trigger:
  batch: true
  branches:
    include:
    - master
    - dev/infrastructure
    - release/*.*
  paths:
    include:
    - '*'
    - docs/manpages/*
    exclude:
    - eng/Version.Details.xml
    - .github/*
    - docs/*
    - CODE-OF-CONDUCT.md
    - CONTRIBUTING.md
    - LICENSE.TXT
    - PATENTS.TXT
    - README.md
    - SECURITY.md
    - THIRD-PARTY-NOTICES.TXT

pr:
  branches:
    include:
    - master
    - dev/infrastructure
    - release/*.*
  paths:
    include:
    - '*'
    - docs/manpages/*
    exclude:
    - eng/Version.Details.xml
    - .github/*
    - docs/*
    - CODE-OF-CONDUCT.md
    - CONTRIBUTING.md
    - LICENSE.TXT
    - PATENTS.TXT
    - README.md
    - SECURITY.md
    - THIRD-PARTY-NOTICES.TXT

variables:
  - template: /eng/pipelines/common/variables.yml

jobs:
#
# Checkout repository
#
- template: /eng/pipelines/common/checkout-job.yml
  parameters:
    paths:
    - subset: coreclr
      include:
      - src/libraries/System.Private.CoreLib/*
      - src/libraries/Native/Unix/System.Globalization.Native/*
      - src/libraries/Native/Unix/Common/*
      exclude:
      - eng/Version.Details.xml
      - '*.md'
      - LICENSE.TXT
      - PATENTS.TXT
      - THIRD-PARTY-NOTICES.TXT
      - docs/*
      - src/installer/*
      - src/mono/*
      - src/libraries/*
      - eng/pipelines/installer/*
      - eng/pipelines/mono/*
      - eng/pipelines/libraries/*
    - subset: mono
      include:
      - src/libraries/System.Private.CoreLib/*
      - src/libraries/Native/Unix/System.Globalization.Native/*
      - src/libraries/Native/Unix/Common/*
      exclude:
      - eng/Version.Details.xml
      - '*.md'
      - LICENSE.TXT
      - PATENTS.TXT
      - THIRD-PARTY-NOTICES.TXT
      - docs/*
      - src/installer/*
      - src/coreclr/*
      - src/libraries/*
      - eng/pipelines/installer/*
      - eng/pipelines/coreclr/*
      - eng/pipelines/libraries/*
    - subset: libraries
      exclude:
      - eng/Version.Details.xml
      - '*.md'
      - LICENSE.TXT
      - PATENTS.TXT
      - THIRD-PARTY-NOTICES.TXT
      - docs/*
      - src/installer/*
      - src/mono/*
      - src/coreclr/*
      - eng/pipelines/coreclr/*
      - eng/pipelines/mono/*
      - eng/pipelines/installer/*
    - subset: runtimetests
      include:
      - src/coreclr/tests/*
      - src/coreclr/build-test.sh
    - subset: installer
      include:
      - docs/manpages/*
      exclude:
      - eng/Version.Details.xml
      - '*.md'
      - LICENSE.TXT
      - PATENTS.TXT
      - THIRD-PARTY-NOTICES.TXT
      - docs/*
      - src/coreclr/*
      - src/mono/*
      - src/libraries/*
      - eng/pipelines/coreclr/*
      - eng/pipelines/mono/*
      - eng/pipelines/libraries/*

#
# Build CoreCLR checked
# Only when CoreCLR is changed
#
- template: /eng/pipelines/common/platform-matrix.yml
  parameters:
    jobTemplate: /eng/pipelines/coreclr/templates/build-job.yml
    buildConfig: checked
    platforms:
    - Linux_x64
    - Linux_arm
    - Linux_arm64
    - Linux_musl_x64
    - Windows_NT_x86
    - Windows_NT_x64
    - Windows_NT_arm
    - Windows_NT_arm64
    jobParameters:
      testGroup: innerloop
      condition: >-
        or(
          eq(dependencies.checkout.outputs['SetPathVars_coreclr.containsChange'], true),
          eq(variables['isFullMatrix'], true))

#
# Build CoreCLR checked using GCC toolchain
# Only when CoreCLR is changed
# 
- template: /eng/pipelines/common/platform-matrix.yml
  parameters:
    jobTemplate: /eng/pipelines/coreclr/templates/build-job.yml
    buildConfig: checked
    platforms:
    - Linux_x64
    jobParameters:
      testGroup: innerloop
      compilerName: gcc
      condition: >-
        or(
          eq(dependencies.checkout.outputs['SetPathVars_coreclr.containsChange'], true),
          eq(variables['isFullMatrix'], true))

#
# Build CoreCLR OSX_x64 checked
# Only when CoreCLR or Libraries is changed
#
- template: /eng/pipelines/common/platform-matrix.yml
  parameters:
    jobTemplate: /eng/pipelines/coreclr/templates/build-job.yml
    buildConfig: checked
    platforms:
    - OSX_x64
    jobParameters:
      testGroup: innerloop
      condition: >-
        or(
          eq(dependencies.checkout.outputs['SetPathVars_coreclr.containsChange'], true),
          eq(dependencies.checkout.outputs['SetPathVars_libraries.containsChange'], true),
          eq(variables['isFullMatrix'], true))

#
# Build CoreCLR release
# Always as they are needed by Installer and we always build and test the Installer.
#
- template: /eng/pipelines/common/platform-matrix.yml
  parameters:
    jobTemplate: /eng/pipelines/coreclr/templates/build-job.yml
    buildConfig: release
    platforms:
    - OSX_x64
    - Linux_x64
    - Linux_arm
    - Linux_arm64
    - Linux_musl_x64
    - Linux_musl_arm64
    - Windows_NT_x64
    - Windows_NT_x86
    - Windows_NT_arm
    - Windows_NT_arm64
    - FreeBSD_x64
    jobParameters:
      testGroup: innerloop

#
# Build CoreCLR Formatting Job
# Only when CoreCLR is changed, and only in the 'master' branch (no release branches;
# both CI and PR builds).
#
- template: /eng/pipelines/common/platform-matrix.yml
  parameters:
    jobTemplate: /eng/pipelines/coreclr/templates/format-job.yml
    platforms:
    - Linux_x64
    - Windows_NT_x64
    jobParameters:
      condition: >-
        and(
          or(
            eq(variables['Build.SourceBranchName'], 'master'),
            eq(variables['System.PullRequest.TargetBranch'], 'master')),
          or(
            eq(dependencies.checkout.outputs['SetPathVars_coreclr.containsChange'], true),
            eq(variables['isFullMatrix'], true)))

#
# Build Mono debug
# Only when libraries or mono changed
#
- template: /eng/pipelines/common/platform-matrix.yml
  parameters:
    jobTemplate: /eng/pipelines/mono/templates/build-job.yml
    runtimeFlavor: mono
    buildConfig: debug
    platforms:
    - Android_x64
    - Android_x86
    - Android_arm
    - Android_arm64
    - tvOS_x64
    - tvOS_arm64
    - iOS_x64
    - iOS_x86
    - iOS_arm
    - iOS_arm64
    - OSX_x64
    - Linux_x64
    - Linux_arm
    - Linux_arm64
    - Linux_musl_x64
    - Browser_wasm
    # - Linux_musl_arm64
    - Windows_NT_x64
    # - Windows_NT_x86
    # - Windows_NT_arm
    # - Windows_NT_arm64
    jobParameters:
      condition: >-
        or(
          eq(dependencies.checkout.outputs['SetPathVars_libraries.containsChange'], true),
          eq(dependencies.checkout.outputs['SetPathVars_mono.containsChange'], true),
          eq(variables['isFullMatrix'], true))

#
# Build Mono release
# Only when libraries or mono changed
#
- template: /eng/pipelines/common/platform-matrix.yml
  parameters:
    jobTemplate: /eng/pipelines/mono/templates/build-job.yml
    runtimeFlavor: mono
    buildConfig: release
    platforms:
    - Android_x64
    - Android_x86
    - Android_arm
    - Android_arm64
    - tvOS_x64
    - tvOS_arm64
    - iOS_x64
    - iOS_x86
    - iOS_arm
    - iOS_arm64
    - Linux_x64
    - Linux_arm
    - Linux_arm64
    - Linux_musl_x64
    - Browser_wasm
    # - Linux_musl_arm64
    - Windows_NT_x64
    # - Windows_NT_x86
    # - Windows_NT_arm
    # - Windows_NT_arm64
    jobParameters:
      condition: >-
        or(
          eq(dependencies.checkout.outputs['SetPathVars_libraries.containsChange'], true),
          eq(dependencies.checkout.outputs['SetPathVars_mono.containsChange'], true),
          eq(variables['isFullMatrix'], true))

#
# Build Mono release
# Only when libraries, mono, or the runtime tests changed
# Currently only these architectures are needed for the runtime tests.
- template: /eng/pipelines/common/platform-matrix.yml
  parameters:
    jobTemplate: /eng/pipelines/mono/templates/build-job.yml
    runtimeFlavor: mono
    buildConfig: release
    platforms:
    - OSX_x64
    jobParameters:
      condition: >-
        or(
          eq(dependencies.checkout.outputs['SetPathVars_libraries.containsChange'], true),
          eq(dependencies.checkout.outputs['SetPathVars_runtimetests.containsChange'], true),
          eq(dependencies.checkout.outputs['SetPathVars_mono.containsChange'], true),
          eq(variables['isFullMatrix'], true))



#
# Build Mono LLVM debug
# Only when libraries or mono changed
#
- template: /eng/pipelines/common/platform-matrix.yml
  parameters:
    jobTemplate: /eng/pipelines/mono/templates/build-job.yml
    runtimeFlavor: mono
    buildConfig: debug
    platforms:
    - OSX_x64
    - Linux_x64
    # - Linux_arm
    # - Linux_arm64
    # - Linux_musl_x64
    # - Linux_musl_arm64
    # - Windows_NT_x64
    # - Windows_NT_x86
    # - Windows_NT_arm
    # - Windows_NT_arm64
    jobParameters:
      runtimeVariant: LLVMJIT
      condition: >-
        or(
          eq(dependencies.checkout.outputs['SetPathVars_libraries.containsChange'], true),
          eq(dependencies.checkout.outputs['SetPathVars_mono.containsChange'], true),
          eq(variables['isFullMatrix'], true))

- template: /eng/pipelines/common/platform-matrix.yml
  parameters:
    jobTemplate: /eng/pipelines/mono/templates/build-job.yml
    runtimeFlavor: mono
    buildConfig: debug
    platforms:
    - OSX_x64
    - Linux_x64
    # - Linux_arm
    # - Linux_arm64
    # - Linux_musl_x64
    # - Linux_musl_arm64
    # - Windows_NT_x64
    # - Windows_NT_x86
    # - Windows_NT_arm
    # - Windows_NT_arm64
    jobParameters:
      runtimeVariant: LLVMAOT
      condition: >-
        or(
          eq(dependencies.checkout.outputs['SetPathVars_libraries.containsChange'], true),
          eq(dependencies.checkout.outputs['SetPathVars_mono.containsChange'], true),
          eq(variables['isFullMatrix'], true))

#
# Build Mono LLVM release
# Only when libraries or mono changed
#
- template: /eng/pipelines/common/platform-matrix.yml
  parameters:
    jobTemplate: /eng/pipelines/mono/templates/build-job.yml
    runtimeFlavor: mono
    buildConfig: release
    platforms:
    - OSX_x64
    - Linux_x64
    # - Linux_arm
    # - Linux_arm64
    # - Linux_musl_x64
    # - Linux_musl_arm64
    # - Windows_NT_x64
    # - Windows_NT_x86
    # - Windows_NT_arm
    # - Windows_NT_arm64
    jobParameters:
      runtimeVariant: LLVMJIT
      condition: >-
        or(
          eq(dependencies.checkout.outputs['SetPathVars_libraries.containsChange'], true),
          eq(dependencies.checkout.outputs['SetPathVars_mono.containsChange'], true),
          eq(variables['isFullMatrix'], true))

- template: /eng/pipelines/common/platform-matrix.yml
  parameters:
    jobTemplate: /eng/pipelines/mono/templates/build-job.yml
    runtimeFlavor: mono
    buildConfig: release
    platforms:
    - OSX_x64
    - Linux_x64
    # - Linux_arm
    # - Linux_arm64
    # - Linux_musl_x64
    # - Linux_musl_arm64
    # - Windows_NT_x64
    # - Windows_NT_x86
    # - Windows_NT_arm
    # - Windows_NT_arm64
    jobParameters:
      runtimeVariant: LLVMAOT
      condition: >-
        or(
          eq(dependencies.checkout.outputs['SetPathVars_libraries.containsChange'], true),
          eq(dependencies.checkout.outputs['SetPathVars_mono.containsChange'], true),
          eq(variables['isFullMatrix'], true))

#
# Build libraries using live CoreLib
# These set of libraries are built always no matter what changed
# The reason for that is because Corelib and Installer needs it and
# These are part of the test matrix for Libraries changes.
#
- template: /eng/pipelines/common/platform-matrix.yml
  parameters:
    jobTemplate: /eng/pipelines/libraries/build-job.yml
    buildConfig: Release
    platforms:
    - Linux_arm
    - Linux_musl_arm64
    - Windows_NT_arm
    - Windows_NT_arm64
    - Windows_NT_x86
    jobParameters:
      liveRuntimeBuildConfig: release

- template: /eng/pipelines/common/platform-matrix.yml
  parameters:
    jobTemplate: /eng/pipelines/libraries/build-job.yml
    buildConfig: ${{ variables.debugOnPrReleaseOnRolling }}
    platforms:
    - Linux_arm64
    - Linux_musl_x64
    - Linux_x64
    - OSX_x64
    - Windows_NT_x64
    - FreeBSD_x64
    jobParameters:
      liveRuntimeBuildConfig: release

#
# Build libraries using Mono CoreLib only
#
- template: /eng/pipelines/common/platform-matrix.yml
  parameters:
    jobTemplate: /eng/pipelines/libraries/build-job.yml
    buildConfig: Release
    runtimeFlavor: mono
    platforms:
    - Android_x64
    - Android_arm
    - tvOS_arm64
    - iOS_arm
    - iOS_x64
    jobParameters:
      liveRuntimeBuildConfig: release

- template: /eng/pipelines/common/platform-matrix.yml
  parameters:
    jobTemplate: /eng/pipelines/libraries/build-job.yml
    buildConfig: ${{ variables.debugOnPrReleaseOnRolling }}
    runtimeFlavor: mono
    platforms:
    - Android_x86
    - Android_arm64
    - tvOS_x64
    - iOS_arm64
    - iOS_x86
    - Browser_wasm
    jobParameters:
      liveRuntimeBuildConfig: debug

#
# Libraries Build that only run when libraries is changed
#
- template: /eng/pipelines/common/platform-matrix.yml
  parameters:
    jobTemplate: /eng/pipelines/libraries/build-job.yml
    buildConfig: ${{ variables.debugOnPrReleaseOnRolling }}
    platforms:
    - ${{ if eq(variables['isFullMatrix'], false) }}:
      - Windows_NT_x86
    jobParameters:
      liveRuntimeBuildConfig: release
      condition: >-
        or(
          eq(dependencies.checkout.outputs['SetPathVars_libraries.containsChange'], true),
          eq(variables['isFullMatrix'], true))

- template: /eng/pipelines/common/platform-matrix.yml
  parameters:
    jobTemplate: /eng/pipelines/libraries/build-job.yml
    buildConfig: Release
    platforms:
    - Windows_NT_x86
    - ${{ if eq(variables['isFullMatrix'], true) }}:
      - Windows_NT_x64
    helixQueuesTemplate: /eng/pipelines/libraries/helix-queues-setup.yml
    jobParameters:
      isFullMatrix: ${{ variables.isFullMatrix }}
      framework: net472
      runTests: true
      testScope: innerloop
      condition: >-
        or(
          eq(dependencies.checkout.outputs['SetPathVars_libraries.containsChange'], true),
          eq(variables['isFullMatrix'], true))

- template: /eng/pipelines/common/platform-matrix.yml
  parameters:
    jobTemplate: /eng/pipelines/libraries/build-job.yml
    buildConfig: ${{ variables.debugOnPrReleaseOnRolling }}
    platforms:
    - Windows_NT_x64
    helixQueuesTemplate: /eng/pipelines/libraries/helix-queues-setup.yml
    jobParameters:
      isFullMatrix: ${{ variables.isFullMatrix }}
      framework: allConfigurations
      runTests: true
      liveRuntimeBuildConfig: release
      condition: >-
        or(
          eq(dependencies.checkout.outputs['SetPathVars_libraries.containsChange'], true),
          eq(variables['isFullMatrix'], true))

#
# Installer Build and Test
# These are always built since they only take like 15 minutes
# we expect these to be done before we finish libraries or coreclr testing.
#
- template: /eng/pipelines/installer/installer-matrix.yml
  parameters:
    buildConfig: ${{ variables.debugOnPrReleaseOnRolling }}
    platforms:
      - Linux_arm
      - Linux_musl_arm64
      - Windows_NT_x86
      - Windows_NT_arm
      - Windows_NT_arm64
    jobParameters:
      liveRuntimeBuildConfig: release
      liveLibrariesBuildConfig: Release

- template: /eng/pipelines/installer/installer-matrix.yml
  parameters:
    buildConfig: Release
    platforms:
      - OSX_x64
      - Linux_x64
      - Linux_arm64
      - Linux_musl_x64
      - Windows_NT_x64
      - FreeBSD_x64
    jobParameters:
      liveRuntimeBuildConfig: release
      liveLibrariesBuildConfig: ${{ variables.debugOnPrReleaseOnRolling }}

- template: /eng/pipelines/installer/installer-matrix.yml
  parameters:
    buildConfig: Release
    runtimeFlavor: mono
    platforms:
    - Android_x64
    - Android_arm
    - tvOS_arm64
    - iOS_arm
    - iOS_x64
    jobParameters:
      liveRuntimeBuildConfig: release
      liveLibrariesBuildConfig: Release

- template: /eng/pipelines/installer/installer-matrix.yml
  parameters:
    buildConfig: ${{ variables.debugOnPrReleaseOnRolling }}
    runtimeFlavor: mono
    platforms:
    - Android_x86
    - Android_arm64
    - tvOS_x64
    - iOS_arm64
    - iOS_x86
    - OSX_x64
    - Linux_x64
    - Browser_wasm
    jobParameters:
      liveRuntimeBuildConfig: release
      liveLibrariesBuildConfig: ${{ variables.debugOnPrReleaseOnRolling }}

- template: /eng/pipelines/installer/installer-matrix.yml
  parameters:
    buildConfig: ${{ variables.debugOnPrReleaseOnRolling }}
    runtimeFlavor: mono
    platforms:
    - OSX_x64
    - Linux_x64
    jobParameters:
      runtimeVariant: LLVMJIT
      liveRuntimeBuildConfig: release
      liveLibrariesBuildConfig: ${{ variables.debugOnPrReleaseOnRolling }}

- template: /eng/pipelines/installer/installer-matrix.yml
  parameters:
    buildConfig: ${{ variables.debugOnPrReleaseOnRolling }}
    runtimeFlavor: mono
    platforms:
    - OSX_x64
    - Linux_x64
    jobParameters:
      runtimeVariant: LLVMAOT
      liveRuntimeBuildConfig: release
      liveLibrariesBuildConfig: ${{ variables.debugOnPrReleaseOnRolling }}

#
# Libraries Test Build
# Only when CoreCLR, Mono or Libraries is changed
#
- template: /eng/pipelines/common/platform-matrix.yml
  parameters:
    jobTemplate: /eng/pipelines/libraries/build-test-job.yml
    buildConfig: ${{ variables.debugOnPrReleaseOnRolling }}
    platforms:
    - OSX_x64
    - Linux_x64
    - Windows_NT_x64
    jobParameters:
      isOfficialBuild: false
      liveRuntimeBuildConfig: release
      testScope: innerloop
      condition: >- 
        or(
          eq(dependencies.checkout.outputs['SetPathVars_libraries.containsChange'], true),
          eq(dependencies.checkout.outputs['SetPathVars_coreclr.containsChange'], true),
          eq(dependencies.checkout.outputs['SetPathVars_mono.containsChange'], true),
          eq(variables['isFullMatrix'], true))

#
# Crossgen-comparison jobs
# Only when CoreCLR is changed
#
- template: /eng/pipelines/common/platform-matrix.yml
  parameters:
    jobTemplate: /eng/pipelines/coreclr/templates/crossgen-comparison-job.yml
    buildConfig: checked
    platforms:
    - Linux_arm
    helixQueueGroup: pr
    helixQueuesTemplate: /eng/pipelines/coreclr/templates/helix-queues-setup.yml
    jobParameters:
      liveLibrariesBuildConfig: Release
      condition: >-
        or(
          eq(dependencies.checkout.outputs['SetPathVars_coreclr.containsChange'], true),
          eq(variables['isFullMatrix'], true))

#
# CoreCLR Test builds using live libraries release build
# Only when CoreCLR is changed
#
- template: /eng/pipelines/common/platform-matrix.yml
  parameters:
    jobTemplate: /eng/pipelines/common/templates/runtimes/build-test-job.yml
    buildConfig: checked
    platforms:
    - CoreClrTestBuildHost # Either OSX_x64 or Linux_x64
    jobParameters:
      testGroup: innerloop
      liveLibrariesBuildConfig: ${{ variables.debugOnPrReleaseOnRolling }}
      condition: >-
        or(
          eq(dependencies.checkout.outputs['SetPathVars_coreclr.containsChange'], true),
          eq(variables['isFullMatrix'], true))

#
# CoreCLR Test executions using live libraries
# Only when CoreCLR is changed
#
- template: /eng/pipelines/common/platform-matrix.yml
  parameters:
    jobTemplate: /eng/pipelines/common/templates/runtimes/run-test-job.yml
    buildConfig: checked
    platforms:
    - Linux_arm
    - Windows_NT_x86
    - Windows_NT_arm
    - Windows_NT_arm64
    helixQueueGroup: pr
    helixQueuesTemplate: /eng/pipelines/coreclr/templates/helix-queues-setup.yml
    jobParameters:
      testGroup: innerloop
      liveLibrariesBuildConfig: Release
      condition: >-
        or(
          eq(dependencies.checkout.outputs['SetPathVars_coreclr.containsChange'], true),
          eq(variables['isFullMatrix'], true))

- template: /eng/pipelines/common/platform-matrix.yml
  parameters:
    jobTemplate: /eng/pipelines/common/templates/runtimes/run-test-job.yml
    buildConfig: checked
    platforms:
    - OSX_x64
    - Linux_x64
    - Linux_arm64
    - Windows_NT_x64
    helixQueueGroup: pr
    helixQueuesTemplate: /eng/pipelines/coreclr/templates/helix-queues-setup.yml
    jobParameters:
      testGroup: innerloop
      liveLibrariesBuildConfig: ${{ variables.debugOnPrReleaseOnRolling }}
      condition: >-
        or(
          eq(dependencies.checkout.outputs['SetPathVars_coreclr.containsChange'], true),
          eq(variables['isFullMatrix'], true))

#
# Mono Test builds with CoreCLR runtime tests using live libraries debug build
# Only when Mono is changed
- template: /eng/pipelines/common/platform-matrix.yml
  parameters:
    jobTemplate: /eng/pipelines/common/templates/runtimes/build-test-job.yml
    buildConfig: release
    runtimeFlavor: mono
    platforms:
<<<<<<< HEAD
    - OSX_x64
    - Linux_arm64
=======
    - CoreClrTestBuildHost # Either OSX_x64 or Linux_x64
>>>>>>> 6b98352a
    jobParameters:
      testGroup: innerloop
      liveLibrariesBuildConfig: ${{ variables.debugOnPrReleaseOnRolling }}
      liveRuntimeBuildConfig: release
      condition: >-
        or(
          eq(dependencies.checkout.outputs['SetPathVars_mono.containsChange'], true),
          eq(dependencies.checkout.outputs['SetPathVars_runtimetests.containsChange'], true),
          eq(variables['isFullMatrix'], true))

#
# Mono CoreCLR runtime Test executions using live libraries
# Only when Mono is changed
- template: /eng/pipelines/common/platform-matrix.yml
  parameters:
    jobTemplate: /eng/pipelines/common/templates/runtimes/run-test-job.yml
    buildConfig: release
    runtimeFlavor: mono
    platforms:
    - OSX_x64
    - Linux_arm64
    helixQueueGroup: pr
    helixQueuesTemplate: /eng/pipelines/coreclr/templates/helix-queues-setup.yml
    jobParameters:
      testGroup: innerloop
      liveLibrariesBuildConfig: ${{ variables.debugOnPrReleaseOnRolling }}
      liveRuntimeBuildConfig: release
      condition: >-
        or(
          eq(dependencies.checkout.outputs['SetPathVars_mono.containsChange'], true),
          eq(dependencies.checkout.outputs['SetPathVars_runtimetests.containsChange'], true),
          eq(variables['isFullMatrix'], true))

#
# Libraries Release Test Execution against a release mono runtime.
# Only when libraries or mono changed
#
- template: /eng/pipelines/common/platform-matrix.yml
  parameters:
    jobTemplate: /eng/pipelines/libraries/run-test-job.yml
    runtimeFlavor: mono
    buildConfig: ${{ variables.debugOnPrReleaseOnRolling }}
    platforms:
    - Windows_NT_x64
    - OSX_x64
    - Linux_arm64
    - Linux_x64
    helixQueuesTemplate: /eng/pipelines/libraries/helix-queues-setup.yml
    jobParameters:
      isOfficialBuild: false
      isFullMatrix: ${{ variables.isFullMatrix }}
      testScope: innerloop
      liveRuntimeBuildConfig: release
      dependsOnTestBuildConfiguration: ${{ variables.debugOnPrReleaseOnRolling }}
      dependsOnTestArchitecture: x64
      condition: >-
        or(
          eq(dependencies.checkout.outputs['SetPathVars_libraries.containsChange'], true),
          eq(dependencies.checkout.outputs['SetPathVars_mono.containsChange'], true),
          eq(variables['isFullMatrix'], true))

#
# Libraries Release Test Execution against a release coreclr runtime
# Only when the PR contains a libraries change
#
- template: /eng/pipelines/common/platform-matrix.yml
  parameters:
    jobTemplate: /eng/pipelines/libraries/run-test-job.yml
    buildConfig: Release
    platforms:
    - Windows_NT_x86
    - ${{ if eq(variables['isFullMatrix'], true) }}:
      - Windows_NT_arm
      - Windows_NT_arm64
    helixQueuesTemplate: /eng/pipelines/libraries/helix-queues-setup.yml
    jobParameters:
      isOfficialBuild: false
      isFullMatrix: ${{ variables.isFullMatrix }}
      testScope: innerloop
      liveRuntimeBuildConfig: release
      dependsOnTestBuildConfiguration: ${{ variables.debugOnPrReleaseOnRolling }}
      dependsOnTestArchitecture: x64
      condition: >-
        or(
          eq(dependencies.checkout.outputs['SetPathVars_libraries.containsChange'], true),
          eq(variables['isFullMatrix'], true))

#
# Libraries Debug Test Execution against a release coreclr runtime
# Only when the PR contains a libraries change
#
- template: /eng/pipelines/common/platform-matrix.yml
  parameters:
    jobTemplate: /eng/pipelines/libraries/run-test-job.yml
    buildConfig: ${{ variables.debugOnPrReleaseOnRolling }}
    platforms:
    - Windows_NT_x64
    - OSX_x64
    - Linux_x64
    - Linux_musl_x64
    - ${{ if eq(variables['isFullMatrix'], true) }}:
      - Linux_arm
      - Linux_arm64
      - Linux_musl_arm64
    - ${{ if eq(variables['isFullMatrix'], false) }}:
      - Windows_NT_x86
    helixQueuesTemplate: /eng/pipelines/libraries/helix-queues-setup.yml
    jobParameters:
      isOfficialBuild: false
      isFullMatrix: ${{ variables.isFullMatrix }}
      testScope: innerloop
      liveRuntimeBuildConfig: release
      dependsOnTestBuildConfiguration: ${{ variables.debugOnPrReleaseOnRolling }}
      dependsOnTestArchitecture: x64
      condition: >-
        or(
          eq(dependencies.checkout.outputs['SetPathVars_libraries.containsChange'], true),
          eq(variables['isFullMatrix'], true))

#
# Libraries Test Execution against a checked runtime
# Only when the PR contains a coreclr change
#
- template: /eng/pipelines/common/platform-matrix.yml
  parameters:
    jobTemplate: /eng/pipelines/libraries/run-test-job.yml
    buildConfig: Release
    platforms:
    # - Windows_NT_arm return this when https://github.com/dotnet/runtime/issues/1097 is fixed.
    - Windows_NT_x86
    helixQueuesTemplate: /eng/pipelines/coreclr/templates/helix-queues-setup.yml
    helixQueueGroup: libraries
    jobParameters:
      testScope: innerloop
      liveRuntimeBuildConfig: checked
      dependsOnTestBuildConfiguration: ${{ variables.debugOnPrReleaseOnRolling }}
      dependsOnTestArchitecture: x64
      condition: >-
        or(
          eq(dependencies.checkout.outputs['SetPathVars_coreclr.containsChange'], true),
          eq(variables['isFullMatrix'], true))

- template: /eng/pipelines/common/platform-matrix.yml
  parameters:
    jobTemplate: /eng/pipelines/libraries/run-test-job.yml
    buildConfig: ${{ variables.debugOnPrReleaseOnRolling }}
    platforms:
    - Windows_NT_x64
    - Linux_x64
    - Linux_musl_x64
    helixQueuesTemplate: /eng/pipelines/coreclr/templates/helix-queues-setup.yml
    helixQueueGroup: libraries
    jobParameters:
      testScope: innerloop
      liveRuntimeBuildConfig: checked
      dependsOnTestBuildConfiguration: ${{ variables.debugOnPrReleaseOnRolling }}
      dependsOnTestArchitecture: x64
      condition: >-
        or(
          eq(dependencies.checkout.outputs['SetPathVars_coreclr.containsChange'], true),
          eq(variables['isFullMatrix'], true))

#
# Libraries Test Execution against a checked runtime
# Only if CoreCLR or Libraries is changed
#
- template: /eng/pipelines/common/platform-matrix.yml
  parameters:
    jobTemplate: /eng/pipelines/libraries/run-test-job.yml
    buildConfig: ${{ variables.debugOnPrReleaseOnRolling }}
    platforms:
    - OSX_x64
    helixQueuesTemplate: /eng/pipelines/coreclr/templates/helix-queues-setup.yml
    helixQueueGroup: libraries
    jobParameters:
      testScope: innerloop
      liveRuntimeBuildConfig: checked
      dependsOnTestBuildConfiguration: ${{ variables.debugOnPrReleaseOnRolling }}
      dependsOnTestArchitecture: x64
      condition: >-
        or(
          eq(dependencies.checkout.outputs['SetPathVars_coreclr.containsChange'], true),
          eq(dependencies.checkout.outputs['SetPathVars_libraries.containsChange'], true),
          eq(variables['isFullMatrix'], true))<|MERGE_RESOLUTION|>--- conflicted
+++ resolved
@@ -748,12 +748,7 @@
     buildConfig: release
     runtimeFlavor: mono
     platforms:
-<<<<<<< HEAD
-    - OSX_x64
-    - Linux_arm64
-=======
     - CoreClrTestBuildHost # Either OSX_x64 or Linux_x64
->>>>>>> 6b98352a
     jobParameters:
       testGroup: innerloop
       liveLibrariesBuildConfig: ${{ variables.debugOnPrReleaseOnRolling }}
