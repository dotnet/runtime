--- conflicted
+++ resolved
@@ -54,337 +54,378 @@
 extends:
   template:  /eng/pipelines/common/templates/pipeline-with-resources.yml
   parameters:
-<<<<<<< HEAD
-    jobs:
-    #
-    # Evaluate paths
-    #
-    - ${{ if eq(variables.dependOnEvaluatePaths, true) }}:
-      - template: /eng/pipelines/common/evaluate-default-paths.yml
-
-    #
-    # Build CoreCLR checked
-    # Only when CoreCLR is changed
-    #
-    - template: /eng/pipelines/common/platform-matrix.yml
-      parameters:
-        jobTemplate: /eng/pipelines/coreclr/templates/build-job.yml
-        buildConfig: checked
-        platforms:
-        - Linux_x86
-        - Linux_x64
-        - Linux_arm
-        - Linux_arm64
-        - Linux_musl_arm
-        - Linux_musl_arm64
-        - Linux_musl_x64
-        - OSX_arm64
-        - Tizen_armel
-        - windows_x86
-        - windows_x64
-        - windows_arm
-        - windows_arm64
-        jobParameters:
-          testGroup: innerloop
-          condition: >-
-            or(
-              eq(dependencies.evaluate_paths.outputs['SetPathVars_coreclr.containsChange'], true),
-              eq(dependencies.evaluate_paths.outputs['SetPathVars_runtimetests.containsChange'], true),
-              eq(variables['isRollingBuild'], true))
-
-    #
-    # Build the whole product using GNU compiler toolchain
-    # When CoreCLR, Mono, Libraries, Installer and src/tests are changed
-    #
-    - template: /eng/pipelines/common/platform-matrix.yml
-      parameters:
-        jobTemplate: /eng/pipelines/coreclr/templates/build-job.yml
-        buildConfig: checked
-        platforms:
-        - Linux_x64
-        container: debian-11-gcc12-amd64-20220511124845-b7a6185
-        jobParameters:
-          testGroup: innerloop
-          compilerName: gcc
-          condition: >-
-            or(
-              eq(dependencies.evaluate_paths.outputs['SetPathVars_coreclr.containsChange'], true),
-              eq(dependencies.evaluate_paths.outputs['SetPathVars_mono_excluding_wasm.containsChange'], true),
-              eq(dependencies.evaluate_paths.outputs['SetPathVars_libraries.containsChange'], true),
-              eq(dependencies.evaluate_paths.outputs['SetPathVars_installer.containsChange'], true),
-              eq(dependencies.evaluate_paths.outputs['SetPathVars_runtimetests.containsChange'], true),
-              eq(variables['isRollingBuild'], true))
-
-    #
-    # Build CoreCLR OSX_x64 checked
-    # Only when CoreCLR or Libraries is changed
-    #
-    - template: /eng/pipelines/common/platform-matrix.yml
-      parameters:
-        jobTemplate: /eng/pipelines/coreclr/templates/build-job.yml
-        buildConfig: checked
-        platforms:
-        - OSX_x64
-        jobParameters:
-          testGroup: innerloop
-          condition: >-
-            or(
-              eq(dependencies.evaluate_paths.outputs['SetPathVars_coreclr.containsChange'], true),
-              eq(dependencies.evaluate_paths.outputs['SetPathVars_libraries.containsChange'], true),
-              eq(dependencies.evaluate_paths.outputs['SetPathVars_runtimetests.containsChange'], true),
-              eq(variables['isRollingBuild'], true))
-
-    #
-    # Build CoreCLR release
-    # Always as they are needed by Installer and we always build and test the Installer.
-    #
-    - template: /eng/pipelines/common/platform-matrix.yml
-      parameters:
-        jobTemplate: /eng/pipelines/coreclr/templates/build-job.yml
-        buildConfig: release
-        platforms:
-        - OSX_arm64
-        - OSX_x64
-        - Linux_x64
-        - Linux_arm
-        - Linux_arm64
-        - Linux_musl_x64
-        - Linux_musl_arm
-        - Linux_musl_arm64
-        - windows_x64
-        - windows_x86
-        - windows_arm
-        - windows_arm64
-        - FreeBSD_x64
-        jobParameters:
-          testGroup: innerloop
-          # Mono/runtimetests also need this, but skip for wasm
-          condition:
-            or(
-              eq(dependencies.evaluate_paths.outputs['SetPathVars_non_mono_and_wasm.containsChange'], true),
-              eq(dependencies.evaluate_paths.outputs['SetPathVars_mono_excluding_wasm.containsChange'], true),
-              eq(dependencies.evaluate_paths.outputs['SetPathVars_runtimetests.containsChange'], true),
-              eq(variables['isRollingBuild'], true))
-
-    #
-    # Build CoreCLR Formatting Job
-    # Only when CoreCLR is changed, and only in the 'main' branch (no release branches;
-    # both Rolling and PR builds).
-    #
-    - template: /eng/pipelines/common/platform-matrix.yml
-      parameters:
-        jobTemplate: /eng/pipelines/coreclr/templates/format-job.yml
-        platforms:
-        - Linux_x64
-        - windows_x64
-        jobParameters:
-          condition: >-
-            and(
-              or(
-                eq(variables['Build.SourceBranchName'], 'main'),
-                eq(variables['System.PullRequest.TargetBranch'], 'main')),
-              or(
-                eq(dependencies.evaluate_paths.outputs['SetPathVars_coreclr_jit.containsChange'], true),
-                eq(variables['isRollingBuild'], true)))
-
-    #
-    # CoreCLR NativeAOT debug build and smoke tests
-    # Only when CoreCLR is changed
-    #
-    - template: /eng/pipelines/common/platform-matrix.yml
-      parameters:
-        jobTemplate: /eng/pipelines/common/global-build-job.yml
-        buildConfig: debug
-        platforms:
-        - Linux_x64
-        - windows_x64
-        jobParameters:
-          testGroup: innerloop
-          timeoutInMinutes: 120
-          nameSuffix: NativeAOT
-          buildArgs: -s clr.aot+libs -rc $(_BuildConfig) -lc Release
-          extraStepsTemplate: /eng/pipelines/coreclr/nativeaot-post-build-steps.yml
-          condition: >-
-            or(
-              eq(dependencies.evaluate_paths.outputs['SetPathVars_coreclr.containsChange'], true),
-              eq(dependencies.evaluate_paths.outputs['SetPathVars_runtimetests.containsChange'], true),
-              eq(variables['isFullMatrix'], true))
-
-    #
-    # CoreCLR NativeAOT checked build and smoke tests
-    # Only when CoreCLR is changed
-    #
-    - template: /eng/pipelines/common/platform-matrix.yml
-      parameters:
-        jobTemplate: /eng/pipelines/common/global-build-job.yml
-        buildConfig: checked
-        platforms:
-        - windows_x64
-        jobParameters:
-          testGroup: innerloop
-          timeoutInMinutes: 120
-          nameSuffix: NativeAOT
-          buildArgs: -s clr.aot+libs -rc $(_BuildConfig) -lc Release
-          extraStepsTemplate: /eng/pipelines/coreclr/nativeaot-post-build-steps.yml
-          condition: >-
-            or(
-              eq(dependencies.evaluate_paths.outputs['SetPathVars_coreclr.containsChange'], true),
-              eq(dependencies.evaluate_paths.outputs['SetPathVars_runtimetests.containsChange'], true),
-              eq(variables['isFullMatrix'], true))
-
-    #
-    # CoreCLR NativeAOT release build and smoke tests
-    # Only when CoreCLR is changed
-    #
-    - template: /eng/pipelines/common/platform-matrix.yml
-      parameters:
-        jobTemplate: /eng/pipelines/common/global-build-job.yml
-        buildConfig: release
-        platforms:
-        - Linux_x64
-        - windows_x64
-        - OSX_x64
-        jobParameters:
-          testGroup: innerloop
-          timeoutInMinutes: 120
-          nameSuffix: NativeAOT
-          buildArgs: -s clr.aot+libs -rc $(_BuildConfig) -lc Release
-          extraStepsTemplate: /eng/pipelines/coreclr/nativeaot-post-build-steps.yml
-          condition: >-
-            or(
-              eq(dependencies.evaluate_paths.outputs['SetPathVars_coreclr.containsChange'], true),
-              eq(dependencies.evaluate_paths.outputs['SetPathVars_runtimetests.containsChange'], true),
-              eq(variables['isFullMatrix'], true))
-
-    #
-    # CoreCLR NativeAOT release build and libraries tests
-    # Only when CoreCLR or library is changed
-    #
-    - template: /eng/pipelines/common/platform-matrix.yml
-      parameters:
-        jobTemplate: /eng/pipelines/common/global-build-job.yml
-        helixQueuesTemplate: /eng/pipelines/libraries/helix-queues-setup.yml
-        buildConfig: Release
-        platforms:
-        - windows_arm64
-        - Linux_arm64
-        - OSX_arm64
-        jobParameters:
-          testGroup: innerloop
-          isSingleFile: true
-          nameSuffix: NativeAOT
-          buildArgs: -s clr.aot+libs+libs.tests -c $(_BuildConfig) /p:TestNativeAot=true /p:RunSmokeTestsOnly=true /p:ArchiveTests=true
-          timeoutInMinutes: 240 # Doesn't actually take long, but we've seen the ARM64 Helix queue often get backlogged for 2+ hours
-          # extra steps, run tests
-          extraStepsTemplate: /eng/pipelines/libraries/helix.yml
-          extraStepsParameters:
-            creator: dotnet-bot
+    stages:
+    - stage: Build
+      jobs:
+      #
+      # Evaluate paths
+      #
+      - ${{ if eq(variables.dependOnEvaluatePaths, true) }}:
+        - template: /eng/pipelines/common/evaluate-default-paths.yml
+
+      #
+      # Build CoreCLR checked
+      # Only when CoreCLR is changed
+      #
+      - template: /eng/pipelines/common/platform-matrix.yml
+        parameters:
+          jobTemplate: /eng/pipelines/coreclr/templates/build-job.yml
+          buildConfig: checked
+          platforms:
+          - linux_x86
+          - linux_x64
+          - linux_arm
+          - linux_arm64
+          - linux_musl_arm
+          - linux_musl_arm64
+          - linux_musl_x64
+          - osx_arm64
+          - tizen_armel
+          - windows_x86
+          - windows_x64
+          - windows_arm
+          - windows_arm64
+          jobParameters:
+            testGroup: innerloop
+            condition: >-
+              or(
+                eq(dependencies.evaluate_paths.outputs['SetPathVars_coreclr.containsChange'], true),
+                eq(dependencies.evaluate_paths.outputs['SetPathVars_runtimetests.containsChange'], true),
+                eq(variables['isRollingBuild'], true))
+
+      #
+      # Build the whole product using GNU compiler toolchain
+      # When CoreCLR, Mono, Libraries, Installer and src/tests are changed
+      #
+      - template: /eng/pipelines/common/platform-matrix.yml
+        parameters:
+          jobTemplate: /eng/pipelines/coreclr/templates/build-job.yml
+          buildConfig: checked
+          platforms:
+          - linux_x64
+          container: debian-11-gcc12-amd64
+          jobParameters:
+            testGroup: innerloop
+            compilerName: gcc
+            condition: >-
+              or(
+                eq(dependencies.evaluate_paths.outputs['SetPathVars_coreclr.containsChange'], true),
+                eq(dependencies.evaluate_paths.outputs['SetPathVars_mono_excluding_wasm.containsChange'], true),
+                eq(dependencies.evaluate_paths.outputs['SetPathVars_libraries.containsChange'], true),
+                eq(dependencies.evaluate_paths.outputs['SetPathVars_installer.containsChange'], true),
+                eq(dependencies.evaluate_paths.outputs['SetPathVars_runtimetests.containsChange'], true),
+                eq(variables['isRollingBuild'], true))
+
+      #
+      # Build CoreCLR osx_x64 checked
+      # Only when CoreCLR or Libraries is changed
+      #
+      - template: /eng/pipelines/common/platform-matrix.yml
+        parameters:
+          jobTemplate: /eng/pipelines/coreclr/templates/build-job.yml
+          buildConfig: checked
+          platforms:
+          - osx_x64
+          jobParameters:
+            testGroup: innerloop
+            condition: >-
+              or(
+                eq(dependencies.evaluate_paths.outputs['SetPathVars_coreclr.containsChange'], true),
+                eq(dependencies.evaluate_paths.outputs['SetPathVars_libraries.containsChange'], true),
+                eq(dependencies.evaluate_paths.outputs['SetPathVars_runtimetests.containsChange'], true),
+                eq(variables['isRollingBuild'], true))
+
+      #
+      # Build CoreCLR release
+      # Always as they are needed by Installer and we always build and test the Installer.
+      #
+      - template: /eng/pipelines/common/platform-matrix.yml
+        parameters:
+          jobTemplate: /eng/pipelines/coreclr/templates/build-job.yml
+          buildConfig: release
+          platforms:
+          - osx_arm64
+          - osx_x64
+          - linux_x64
+          - linux_arm
+          - linux_arm64
+          - linux_musl_x64
+          - linux_musl_arm
+          - linux_musl_arm64
+          - windows_x64
+          - windows_x86
+          - windows_arm
+          - windows_arm64
+          - freebsd_x64
+          jobParameters:
+            testGroup: innerloop
+            # Mono/runtimetests also need this, but skip for wasm
+            condition:
+              or(
+                eq(dependencies.evaluate_paths.outputs['SetPathVars_non_mono_and_wasm.containsChange'], true),
+                eq(dependencies.evaluate_paths.outputs['SetPathVars_mono_excluding_wasm.containsChange'], true),
+                eq(dependencies.evaluate_paths.outputs['SetPathVars_runtimetests.containsChange'], true),
+                eq(variables['isRollingBuild'], true))
+
+      #
+      # Build CoreCLR Formatting Job
+      # Only when CoreCLR is changed, and only in the 'main' branch (no release branches;
+      # both Rolling and PR builds).
+      #
+      - template: /eng/pipelines/common/platform-matrix.yml
+        parameters:
+          jobTemplate: /eng/pipelines/coreclr/templates/format-job.yml
+          platforms:
+          - linux_x64
+          - windows_x64
+          jobParameters:
+            condition: >-
+              and(
+                or(
+                  eq(variables['Build.SourceBranchName'], 'main'),
+                  eq(variables['System.PullRequest.TargetBranch'], 'main')),
+                or(
+                  eq(dependencies.evaluate_paths.outputs['SetPathVars_coreclr_jit.containsChange'], true),
+                  eq(variables['isRollingBuild'], true)))
+
+      #
+      # CoreCLR NativeAOT debug build and smoke tests
+      # Only when CoreCLR is changed
+      #
+      - template: /eng/pipelines/common/platform-matrix.yml
+        parameters:
+          jobTemplate: /eng/pipelines/common/global-build-job.yml
+          helixQueuesTemplate: /eng/pipelines/coreclr/templates/helix-queues-setup.yml
+          buildConfig: Debug
+          platforms:
+          - linux_x64
+          - windows_x64
+          variables:
+          - name: timeoutPerTestInMinutes
+            value: 60
+          - name: timeoutPerTestCollectionInMinutes
+            value: 180
+          jobParameters:
+            timeoutInMinutes: 120
+            nameSuffix: NativeAOT
+            buildArgs: -s clr.aot+host.native+libs -rc $(_BuildConfig) -lc Release -hc Release
+            extraStepsTemplate: /eng/pipelines/coreclr/nativeaot-post-build-steps.yml
+            extraStepsParameters:
+              creator: dotnet-bot
+              testBuildArgs: nativeaot tree nativeaot
+              liveLibrariesBuildConfig: Release
             testRunNamePrefixSuffix: NativeAOT_$(_BuildConfig)
-          condition: >-
-            or(
-              eq(dependencies.evaluate_paths.outputs['SetPathVars_libraries.containsChange'], true),
-              eq(dependencies.evaluate_paths.outputs['SetPathVars_coreclr.containsChange'], true),
-              eq(variables['isFullMatrix'], true))
-
-    # Build and test clr tools
-    - template: /eng/pipelines/common/platform-matrix.yml
-      parameters:
-        jobTemplate: /eng/pipelines/coreclr/templates/build-job.yml
-        buildConfig: checked
-        platforms:
-        - Linux_x64
-        jobParameters:
-          testGroup: clrTools
-          timeoutInMinutes: 120
-          condition: >-
-            or(
-              eq(dependencies.evaluate_paths.outputs['SetPathVars_coreclr.containsChange'], true),
-              eq(variables['isRollingBuild'], true))
-
-    # Build Mono AOT offset headers once, for consumption elsewhere
-    # Only when mono changed
-    #
-    - template: /eng/pipelines/common/platform-matrix.yml
-      parameters:
-        jobTemplate: /eng/pipelines/mono/templates/generate-offsets.yml
-        buildConfig: release
-        platforms:
-        - Android_x64
-        #- Browser_wasm - unused
-        - tvOS_arm64
-        - iOS_arm64
-        - MacCatalyst_x64
-        jobParameters:
-          isOfficialBuild: ${{ variables.isOfficialBuild }}
-          # needed by crossaot
-          condition: >-
-            or(
-              eq(dependencies.evaluate_paths.outputs['SetPathVars_mono_excluding_wasm.containsChange'], true),
-              eq(dependencies.evaluate_paths.outputs['SetPathVars_installer.containsChange'], true),
-              eq(variables['isRollingBuild'], true))
-
-    # Build the whole product using Mono runtime
-    # Only when libraries, mono or installer are changed
-    #
-    - template: /eng/pipelines/common/platform-matrix.yml
-      parameters:
-        jobTemplate: /eng/pipelines/common/global-build-job.yml
-        buildConfig: ${{ variables.debugOnPrReleaseOnRolling }}
-        runtimeFlavor: mono
-        platforms:
-        - tvOSSimulator_x64
-        - iOSSimulator_x86
-        - Linux_arm
-        jobParameters:
-          testGroup: innerloop
-          nameSuffix: AllSubsets_Mono
-          buildArgs: -s mono+libs+host+packs -c $(_BuildConfig)
-          condition: >-
-            or(
-              eq(dependencies.evaluate_paths.outputs['SetPathVars_libraries.containsChange'], true),
-              eq(dependencies.evaluate_paths.outputs['SetPathVars_mono_excluding_wasm.containsChange'], true),
-              eq(dependencies.evaluate_paths.outputs['SetPathVars_installer.containsChange'], true),
-              eq(variables['isRollingBuild'], true))
-
-    - template: /eng/pipelines/common/platform-matrix.yml
-      parameters:
-        jobTemplate: /eng/pipelines/common/global-build-job.yml
-        buildConfig: Release
-        runtimeFlavor: mono
-        platforms:
-        - iOS_arm
-        - Linux_musl_x64
-        jobParameters:
-          testGroup: innerloop
-          nameSuffix: AllSubsets_Mono
-          buildArgs: -s mono+libs+host+packs -c $(_BuildConfig)
-          condition: >-
-            or(
-              eq(dependencies.evaluate_paths.outputs['SetPathVars_libraries.containsChange'], true),
-              eq(dependencies.evaluate_paths.outputs['SetPathVars_mono_excluding_wasm.containsChange'], true),
-              eq(dependencies.evaluate_paths.outputs['SetPathVars_installer.containsChange'], true),
-              eq(variables['isRollingBuild'], true))
-
-    #
-    # WebAssembly legs
-    #
-    - template: /eng/pipelines/common/templates/wasm-library-tests.yml
-      parameters:
-        platforms:
-          - Browser_wasm
-        buildAndRunWasi: true
-        alwaysRun: ${{ variables.isRollingBuild }}
-        scenarios:
-          - normal
-          - WasmTestOnBrowser
-
-    - template: /eng/pipelines/common/templates/wasm-library-tests.yml
-      parameters:
-        platforms:
-          - Browser_wasm_win
-        alwaysRun: ${{ variables.isRollingBuild }}
-        scenarios:
-          - WasmTestOnBrowser
+            extraVariablesTemplates:
+              - template: /eng/pipelines/common/templates/runtimes/test-variables.yml
+                parameters:
+                  testGroup: innerloop
+            condition: >-
+              or(
+                eq(dependencies.evaluate_paths.outputs['SetPathVars_coreclr.containsChange'], true),
+                eq(dependencies.evaluate_paths.outputs['SetPathVars_runtimetests.containsChange'], true),
+                eq(variables['isFullMatrix'], true))
+
+      #
+      # CoreCLR NativeAOT checked build and smoke tests
+      # Only when CoreCLR is changed
+      #
+      - template: /eng/pipelines/common/platform-matrix.yml
+        parameters:
+          jobTemplate: /eng/pipelines/common/global-build-job.yml
+          helixQueuesTemplate: /eng/pipelines/coreclr/templates/helix-queues-setup.yml
+          buildConfig: Checked
+          platforms:
+          - windows_x64
+          variables:
+          - name: timeoutPerTestInMinutes
+            value: 60
+          - name: timeoutPerTestCollectionInMinutes
+            value: 180
+          jobParameters:
+            timeoutInMinutes: 120
+            nameSuffix: NativeAOT
+            buildArgs: -s clr.aot+host.native+libs -rc $(_BuildConfig) -lc Release -hc Release
+            extraStepsTemplate: /eng/pipelines/coreclr/nativeaot-post-build-steps.yml
+            extraStepsParameters:
+              creator: dotnet-bot
+              testBuildArgs: nativeaot tree nativeaot /p:BuildNativeAotFrameworkObjects=true
+              liveLibrariesBuildConfig: Release
+            testRunNamePrefixSuffix: NativeAOT_$(_BuildConfig)
+            extraVariablesTemplates:
+              - template: /eng/pipelines/common/templates/runtimes/test-variables.yml
+                parameters:
+                  testGroup: innerloop
+            condition: >-
+              or(
+                eq(dependencies.evaluate_paths.outputs['SetPathVars_coreclr.containsChange'], true),
+                eq(dependencies.evaluate_paths.outputs['SetPathVars_runtimetests.containsChange'], true),
+                eq(variables['isFullMatrix'], true))
+
+      #
+      # CoreCLR NativeAOT release build and smoke tests
+      # Only when CoreCLR is changed
+      #
+      - template: /eng/pipelines/common/platform-matrix.yml
+        parameters:
+          jobTemplate: /eng/pipelines/common/global-build-job.yml
+          helixQueuesTemplate: /eng/pipelines/coreclr/templates/helix-queues-setup.yml
+          buildConfig: Release
+          platforms:
+          - linux_x64
+          - windows_x64
+          - osx_x64
+          variables:
+          - name: timeoutPerTestInMinutes
+            value: 60
+          - name: timeoutPerTestCollectionInMinutes
+            value: 180
+          jobParameters:
+            testGroup: innerloop
+            timeoutInMinutes: 120
+            nameSuffix: NativeAOT
+            buildArgs: -s clr.aot+host.native+libs -rc $(_BuildConfig) -lc Release -hc Release
+            extraStepsTemplate: /eng/pipelines/coreclr/nativeaot-post-build-steps.yml
+            extraStepsParameters:
+              creator: dotnet-bot
+              testBuildArgs: nativeaot tree nativeaot
+              liveLibrariesBuildConfig: Release
+            testRunNamePrefixSuffix: NativeAOT_$(_BuildConfig)
+            extraVariablesTemplates:
+              - template: /eng/pipelines/common/templates/runtimes/test-variables.yml
+                parameters:
+                  testGroup: innerloop
+            condition: >-
+              or(
+                eq(dependencies.evaluate_paths.outputs['SetPathVars_coreclr.containsChange'], true),
+                eq(dependencies.evaluate_paths.outputs['SetPathVars_runtimetests.containsChange'], true),
+                eq(variables['isFullMatrix'], true))
+
+      #
+      # CoreCLR NativeAOT release build and libraries tests
+      # Only when CoreCLR or library is changed
+      #
+      - template: /eng/pipelines/common/platform-matrix.yml
+        parameters:
+          jobTemplate: /eng/pipelines/common/global-build-job.yml
+          helixQueuesTemplate: /eng/pipelines/libraries/helix-queues-setup.yml
+          buildConfig: Release
+          platforms:
+          - windows_arm64
+          - linux_arm64
+          - osx_arm64
+          jobParameters:
+            testGroup: innerloop
+            isSingleFile: true
+            nameSuffix: NativeAOT
+            buildArgs: -s clr.aot+host.native+libs+libs.tests -c $(_BuildConfig) /p:TestNativeAot=true /p:RunSmokeTestsOnly=true /p:ArchiveTests=true
+            timeoutInMinutes: 240 # Doesn't actually take long, but we've seen the ARM64 Helix queue often get backlogged for 2+ hours
+            # extra steps, run tests
+            extraStepsTemplate: /eng/pipelines/libraries/helix.yml
+            extraStepsParameters:
+              creator: dotnet-bot
+              testRunNamePrefixSuffix: NativeAOT_$(_BuildConfig)
+            condition: >-
+              or(
+                eq(dependencies.evaluate_paths.outputs['SetPathVars_libraries.containsChange'], true),
+                eq(dependencies.evaluate_paths.outputs['SetPathVars_coreclr.containsChange'], true),
+                eq(variables['isFullMatrix'], true))
+
+      # Build and test clr tools
+      - template: /eng/pipelines/common/platform-matrix.yml
+        parameters:
+          jobTemplate: /eng/pipelines/coreclr/templates/build-job.yml
+          buildConfig: checked
+          platforms:
+          - linux_x64
+          jobParameters:
+            testGroup: clrTools
+            timeoutInMinutes: 120
+            condition: >-
+              or(
+                eq(dependencies.evaluate_paths.outputs['SetPathVars_coreclr.containsChange'], true),
+                eq(variables['isRollingBuild'], true))
+
+      # Build Mono AOT offset headers once, for consumption elsewhere
+      # Only when mono changed
+      #
+      - template: /eng/pipelines/common/platform-matrix.yml
+        parameters:
+          jobTemplate: /eng/pipelines/mono/templates/generate-offsets.yml
+          buildConfig: release
+          platforms:
+          - android_x64
+          - browser_wasm
+          - tvos_arm64
+          - ios_arm64
+          - maccatalyst_x64
+          jobParameters:
+            isOfficialBuild: ${{ variables.isOfficialBuild }}
+            # needed by crossaot
+            condition: >-
+              or(
+                eq(dependencies.evaluate_paths.outputs['SetPathVars_mono_excluding_wasm.containsChange'], true),
+                eq(dependencies.evaluate_paths.outputs['SetPathVars_installer.containsChange'], true),
+                eq(variables['isRollingBuild'], true))
+
+      # Build the whole product using Mono runtime
+      # Only when libraries, mono or installer are changed
+      #
+      - template: /eng/pipelines/common/platform-matrix.yml
+        parameters:
+          jobTemplate: /eng/pipelines/common/global-build-job.yml
+          buildConfig: ${{ variables.debugOnPrReleaseOnRolling }}
+          runtimeFlavor: mono
+          platforms:
+          - tvossimulator_x64
+          - linux_arm
+          jobParameters:
+            testGroup: innerloop
+            nameSuffix: AllSubsets_Mono
+            buildArgs: -s mono+libs+host+packs -c $(_BuildConfig)
+            condition: >-
+              or(
+                eq(dependencies.evaluate_paths.outputs['SetPathVars_libraries.containsChange'], true),
+                eq(dependencies.evaluate_paths.outputs['SetPathVars_mono_excluding_wasm.containsChange'], true),
+                eq(dependencies.evaluate_paths.outputs['SetPathVars_installer.containsChange'], true),
+                eq(variables['isRollingBuild'], true))
+
+      - template: /eng/pipelines/common/platform-matrix.yml
+        parameters:
+          jobTemplate: /eng/pipelines/common/global-build-job.yml
+          buildConfig: Release
+          runtimeFlavor: mono
+          platforms:
+          - linux_musl_x64
+          jobParameters:
+            testGroup: innerloop
+            nameSuffix: AllSubsets_Mono
+            buildArgs: -s mono+libs+host+packs -c $(_BuildConfig)
+            condition: >-
+              or(
+                eq(dependencies.evaluate_paths.outputs['SetPathVars_libraries.containsChange'], true),
+                eq(dependencies.evaluate_paths.outputs['SetPathVars_mono_excluding_wasm.containsChange'], true),
+                eq(dependencies.evaluate_paths.outputs['SetPathVars_installer.containsChange'], true),
+                eq(variables['isRollingBuild'], true))
+
+      #
+      # WebAssembly legs
+      #
+      - template: /eng/pipelines/common/templates/wasm-library-tests.yml
+        parameters:
+          platforms:
+            - browser_wasm
+          alwaysRun: ${{ variables.isRollingBuild }}
+          scenarios:
+            - normal
+            - WasmTestOnBrowser
+
+      - template: /eng/pipelines/common/templates/wasm-library-tests.yml
+        parameters:
+          platforms:
+            - browser_wasm_win
+          alwaysRun: ${{ variables.isRollingBuild }}
+          scenarios:
+            - WasmTestOnBrowser
 
     # Node JS smoke tests
     
@@ -408,486 +449,6 @@
         scenarios:
           - WasmTestOnNodeJS
 
-    # EAT Library tests - only run on linux
-    - template: /eng/pipelines/common/templates/wasm-library-aot-tests.yml
-      parameters:
-        platforms:
-          - Browser_wasm
-        nameSuffix: _EAT
-        runAOT: false
-        shouldRunSmokeOnly: false
-        alwaysRun: ${{ variables.isRollingBuild }}
-
-    # AOT Library tests
-    - template: /eng/pipelines/common/templates/wasm-library-aot-tests.yml
-      parameters:
-        platforms:
-          - Browser_wasm
-        nameSuffix: _AOT
-        runAOT: true
-        shouldRunSmokeOnly: true
-        alwaysRun: ${{ variables.isRollingBuild }}
-
-    - template: /eng/pipelines/common/templates/wasm-library-aot-tests.yml
-      parameters:
-        platforms:
-          - Browser_wasm_win
-        nameSuffix: _AOT
-        runAOT: true
-        shouldRunSmokeOnly: true
-        alwaysRun: ${{ variables.isRollingBuild }}
-
-    # Wasm.Build.Tests
-    - template: /eng/pipelines/common/templates/wasm-build-tests.yml
-      parameters:
-        platforms:
-          - Browser_wasm
-          - Browser_wasm_win
-        alwaysRun: ${{ variables.isRollingBuild }}
-
-    # Wasm Debugger tests
-    - template: /eng/pipelines/common/templates/wasm-debugger-tests.yml
-      parameters:
-        platforms:
-          - Browser_wasm
-          - Browser_wasm_win
-        alwaysRun: ${{ variables.isRollingBuild }}
-
-    # Wasm runtime tests
-    - template: /eng/pipelines/common/templates/wasm-runtime-tests.yml
-      parameters:
-        platforms:
-          - Browser_wasm
-        alwaysRun: ${{ variables.isRollingBuild }}
-
-    # BUILD ONLY - Wasm Threading Legs
-    - template: /eng/pipelines/common/templates/wasm-build-only.yml
-      parameters:
-        platforms:
-          - Browser_wasm
-        nameSuffix: _Threading
-        extraBuildArgs: /p:WasmEnableThreads=true
-        alwaysRun: ${{ variables.isRollingBuild }}
-
-    - template: /eng/pipelines/common/templates/wasm-build-only.yml
-      parameters:
-        platforms:
-          - Browser_wasm
-        nameSuffix: _Threading_PerfTracing
-        extraBuildArgs: /p:WasmEnablePerfTracing=true
-        alwaysRun: ${{ variables.isRollingBuild }}
-
-    #
-    # iOS/tvOS devices - Full AOT + AggressiveTrimming to reduce size
-    # Build the whole product using Mono and run libraries tests
-    #
-    - template: /eng/pipelines/common/platform-matrix.yml
-      parameters:
-        jobTemplate: /eng/pipelines/common/global-build-job.yml
-        helixQueuesTemplate: /eng/pipelines/libraries/helix-queues-setup.yml
-        buildConfig: Release
-        runtimeFlavor: mono
-        platforms:
-          - iOS_arm64
-          - tvOS_arm64
-        variables:
-          # map dependencies variables to local variables
-          - name: librariesContainsChange
-            value: $[ dependencies.evaluate_paths.outputs['SetPathVars_libraries.containsChange'] ]
-          - name: monoContainsChange
-            value: $[ dependencies.evaluate_paths.outputs['SetPathVars_mono_excluding_wasm.containsChange'] ]
-        jobParameters:
-          testGroup: innerloop
-          nameSuffix: AllSubsets_Mono
-          buildArgs: -s mono+libs+libs.tests+host+packs -c $(_BuildConfig) /p:ArchiveTests=true /p:DevTeamProvisioning=- /p:RunAOTCompilation=true /p:RunSmokeTestsOnly=true /p:BuildTestsOnHelix=true /p:EnableAdditionalTimezoneChecks=true /p:UsePortableRuntimePack=true /p:BuildDarwinFrameworks=true
-          timeoutInMinutes: 180
-          condition: >-
-            or(
-              eq(dependencies.evaluate_paths.outputs['SetPathVars_libraries.containsChange'], true),
-              eq(dependencies.evaluate_paths.outputs['SetPathVars_mono_excluding_wasm.containsChange'], true),
-              eq(dependencies.evaluate_paths.outputs['SetPathVars_installer.containsChange'], true),
-              eq(variables['isRollingBuild'], true))
-          # extra steps, run tests
-          extraStepsTemplate: /eng/pipelines/libraries/helix.yml
-          extraStepsParameters:
-            creator: dotnet-bot
-            testRunNamePrefixSuffix: Mono_$(_BuildConfig)
-            extraHelixArguments: /p:NeedsToBuildAppsOnHelix=true
-=======
-    stages:
-    - stage: Build
-      jobs:
-      #
-      # Evaluate paths
-      #
-      - ${{ if eq(variables.dependOnEvaluatePaths, true) }}:
-        - template: /eng/pipelines/common/evaluate-default-paths.yml
-
-      #
-      # Build CoreCLR checked
-      # Only when CoreCLR is changed
-      #
-      - template: /eng/pipelines/common/platform-matrix.yml
-        parameters:
-          jobTemplate: /eng/pipelines/coreclr/templates/build-job.yml
-          buildConfig: checked
-          platforms:
-          - linux_x86
-          - linux_x64
-          - linux_arm
-          - linux_arm64
-          - linux_musl_arm
-          - linux_musl_arm64
-          - linux_musl_x64
-          - osx_arm64
-          - tizen_armel
-          - windows_x86
-          - windows_x64
-          - windows_arm
-          - windows_arm64
-          jobParameters:
-            testGroup: innerloop
->>>>>>> 30283dfb
-            condition: >-
-              or(
-                eq(dependencies.evaluate_paths.outputs['SetPathVars_coreclr.containsChange'], true),
-                eq(dependencies.evaluate_paths.outputs['SetPathVars_runtimetests.containsChange'], true),
-                eq(variables['isRollingBuild'], true))
-
-      #
-      # Build the whole product using GNU compiler toolchain
-      # When CoreCLR, Mono, Libraries, Installer and src/tests are changed
-      #
-      - template: /eng/pipelines/common/platform-matrix.yml
-        parameters:
-          jobTemplate: /eng/pipelines/coreclr/templates/build-job.yml
-          buildConfig: checked
-          platforms:
-          - linux_x64
-          container: debian-11-gcc12-amd64
-          jobParameters:
-            testGroup: innerloop
-            compilerName: gcc
-            condition: >-
-              or(
-                eq(dependencies.evaluate_paths.outputs['SetPathVars_coreclr.containsChange'], true),
-                eq(dependencies.evaluate_paths.outputs['SetPathVars_mono_excluding_wasm.containsChange'], true),
-                eq(dependencies.evaluate_paths.outputs['SetPathVars_libraries.containsChange'], true),
-                eq(dependencies.evaluate_paths.outputs['SetPathVars_installer.containsChange'], true),
-                eq(dependencies.evaluate_paths.outputs['SetPathVars_runtimetests.containsChange'], true),
-                eq(variables['isRollingBuild'], true))
-
-      #
-      # Build CoreCLR osx_x64 checked
-      # Only when CoreCLR or Libraries is changed
-      #
-      - template: /eng/pipelines/common/platform-matrix.yml
-        parameters:
-          jobTemplate: /eng/pipelines/coreclr/templates/build-job.yml
-          buildConfig: checked
-          platforms:
-          - osx_x64
-          jobParameters:
-            testGroup: innerloop
-            condition: >-
-              or(
-                eq(dependencies.evaluate_paths.outputs['SetPathVars_coreclr.containsChange'], true),
-                eq(dependencies.evaluate_paths.outputs['SetPathVars_libraries.containsChange'], true),
-                eq(dependencies.evaluate_paths.outputs['SetPathVars_runtimetests.containsChange'], true),
-                eq(variables['isRollingBuild'], true))
-
-      #
-      # Build CoreCLR release
-      # Always as they are needed by Installer and we always build and test the Installer.
-      #
-      - template: /eng/pipelines/common/platform-matrix.yml
-        parameters:
-          jobTemplate: /eng/pipelines/coreclr/templates/build-job.yml
-          buildConfig: release
-          platforms:
-          - osx_arm64
-          - osx_x64
-          - linux_x64
-          - linux_arm
-          - linux_arm64
-          - linux_musl_x64
-          - linux_musl_arm
-          - linux_musl_arm64
-          - windows_x64
-          - windows_x86
-          - windows_arm
-          - windows_arm64
-          - freebsd_x64
-          jobParameters:
-            testGroup: innerloop
-            # Mono/runtimetests also need this, but skip for wasm
-            condition:
-              or(
-                eq(dependencies.evaluate_paths.outputs['SetPathVars_non_mono_and_wasm.containsChange'], true),
-                eq(dependencies.evaluate_paths.outputs['SetPathVars_mono_excluding_wasm.containsChange'], true),
-                eq(dependencies.evaluate_paths.outputs['SetPathVars_runtimetests.containsChange'], true),
-                eq(variables['isRollingBuild'], true))
-
-      #
-      # Build CoreCLR Formatting Job
-      # Only when CoreCLR is changed, and only in the 'main' branch (no release branches;
-      # both Rolling and PR builds).
-      #
-      - template: /eng/pipelines/common/platform-matrix.yml
-        parameters:
-          jobTemplate: /eng/pipelines/coreclr/templates/format-job.yml
-          platforms:
-          - linux_x64
-          - windows_x64
-          jobParameters:
-            condition: >-
-              and(
-                or(
-                  eq(variables['Build.SourceBranchName'], 'main'),
-                  eq(variables['System.PullRequest.TargetBranch'], 'main')),
-                or(
-                  eq(dependencies.evaluate_paths.outputs['SetPathVars_coreclr_jit.containsChange'], true),
-                  eq(variables['isRollingBuild'], true)))
-
-      #
-      # CoreCLR NativeAOT debug build and smoke tests
-      # Only when CoreCLR is changed
-      #
-      - template: /eng/pipelines/common/platform-matrix.yml
-        parameters:
-          jobTemplate: /eng/pipelines/common/global-build-job.yml
-          helixQueuesTemplate: /eng/pipelines/coreclr/templates/helix-queues-setup.yml
-          buildConfig: Debug
-          platforms:
-          - linux_x64
-          - windows_x64
-          variables:
-          - name: timeoutPerTestInMinutes
-            value: 60
-          - name: timeoutPerTestCollectionInMinutes
-            value: 180
-          jobParameters:
-            timeoutInMinutes: 120
-            nameSuffix: NativeAOT
-            buildArgs: -s clr.aot+host.native+libs -rc $(_BuildConfig) -lc Release -hc Release
-            extraStepsTemplate: /eng/pipelines/coreclr/nativeaot-post-build-steps.yml
-            extraStepsParameters:
-              creator: dotnet-bot
-              testBuildArgs: nativeaot tree nativeaot
-              liveLibrariesBuildConfig: Release
-            testRunNamePrefixSuffix: NativeAOT_$(_BuildConfig)
-            extraVariablesTemplates:
-              - template: /eng/pipelines/common/templates/runtimes/test-variables.yml
-                parameters:
-                  testGroup: innerloop
-            condition: >-
-              or(
-                eq(dependencies.evaluate_paths.outputs['SetPathVars_coreclr.containsChange'], true),
-                eq(dependencies.evaluate_paths.outputs['SetPathVars_runtimetests.containsChange'], true),
-                eq(variables['isFullMatrix'], true))
-
-      #
-      # CoreCLR NativeAOT checked build and smoke tests
-      # Only when CoreCLR is changed
-      #
-      - template: /eng/pipelines/common/platform-matrix.yml
-        parameters:
-          jobTemplate: /eng/pipelines/common/global-build-job.yml
-          helixQueuesTemplate: /eng/pipelines/coreclr/templates/helix-queues-setup.yml
-          buildConfig: Checked
-          platforms:
-          - windows_x64
-          variables:
-          - name: timeoutPerTestInMinutes
-            value: 60
-          - name: timeoutPerTestCollectionInMinutes
-            value: 180
-          jobParameters:
-            timeoutInMinutes: 120
-            nameSuffix: NativeAOT
-            buildArgs: -s clr.aot+host.native+libs -rc $(_BuildConfig) -lc Release -hc Release
-            extraStepsTemplate: /eng/pipelines/coreclr/nativeaot-post-build-steps.yml
-            extraStepsParameters:
-              creator: dotnet-bot
-              testBuildArgs: nativeaot tree nativeaot /p:BuildNativeAotFrameworkObjects=true
-              liveLibrariesBuildConfig: Release
-            testRunNamePrefixSuffix: NativeAOT_$(_BuildConfig)
-            extraVariablesTemplates:
-              - template: /eng/pipelines/common/templates/runtimes/test-variables.yml
-                parameters:
-                  testGroup: innerloop
-            condition: >-
-              or(
-                eq(dependencies.evaluate_paths.outputs['SetPathVars_coreclr.containsChange'], true),
-                eq(dependencies.evaluate_paths.outputs['SetPathVars_runtimetests.containsChange'], true),
-                eq(variables['isFullMatrix'], true))
-
-      #
-      # CoreCLR NativeAOT release build and smoke tests
-      # Only when CoreCLR is changed
-      #
-      - template: /eng/pipelines/common/platform-matrix.yml
-        parameters:
-          jobTemplate: /eng/pipelines/common/global-build-job.yml
-          helixQueuesTemplate: /eng/pipelines/coreclr/templates/helix-queues-setup.yml
-          buildConfig: Release
-          platforms:
-          - linux_x64
-          - windows_x64
-          - osx_x64
-          variables:
-          - name: timeoutPerTestInMinutes
-            value: 60
-          - name: timeoutPerTestCollectionInMinutes
-            value: 180
-          jobParameters:
-            testGroup: innerloop
-            timeoutInMinutes: 120
-            nameSuffix: NativeAOT
-            buildArgs: -s clr.aot+host.native+libs -rc $(_BuildConfig) -lc Release -hc Release
-            extraStepsTemplate: /eng/pipelines/coreclr/nativeaot-post-build-steps.yml
-            extraStepsParameters:
-              creator: dotnet-bot
-              testBuildArgs: nativeaot tree nativeaot
-              liveLibrariesBuildConfig: Release
-            testRunNamePrefixSuffix: NativeAOT_$(_BuildConfig)
-            extraVariablesTemplates:
-              - template: /eng/pipelines/common/templates/runtimes/test-variables.yml
-                parameters:
-                  testGroup: innerloop
-            condition: >-
-              or(
-                eq(dependencies.evaluate_paths.outputs['SetPathVars_coreclr.containsChange'], true),
-                eq(dependencies.evaluate_paths.outputs['SetPathVars_runtimetests.containsChange'], true),
-                eq(variables['isFullMatrix'], true))
-
-      #
-      # CoreCLR NativeAOT release build and libraries tests
-      # Only when CoreCLR or library is changed
-      #
-      - template: /eng/pipelines/common/platform-matrix.yml
-        parameters:
-          jobTemplate: /eng/pipelines/common/global-build-job.yml
-          helixQueuesTemplate: /eng/pipelines/libraries/helix-queues-setup.yml
-          buildConfig: Release
-          platforms:
-          - windows_arm64
-          - linux_arm64
-          - osx_arm64
-          jobParameters:
-            testGroup: innerloop
-            isSingleFile: true
-            nameSuffix: NativeAOT
-            buildArgs: -s clr.aot+host.native+libs+libs.tests -c $(_BuildConfig) /p:TestNativeAot=true /p:RunSmokeTestsOnly=true /p:ArchiveTests=true
-            timeoutInMinutes: 240 # Doesn't actually take long, but we've seen the ARM64 Helix queue often get backlogged for 2+ hours
-            # extra steps, run tests
-            extraStepsTemplate: /eng/pipelines/libraries/helix.yml
-            extraStepsParameters:
-              creator: dotnet-bot
-              testRunNamePrefixSuffix: NativeAOT_$(_BuildConfig)
-            condition: >-
-              or(
-                eq(dependencies.evaluate_paths.outputs['SetPathVars_libraries.containsChange'], true),
-                eq(dependencies.evaluate_paths.outputs['SetPathVars_coreclr.containsChange'], true),
-                eq(variables['isFullMatrix'], true))
-
-      # Build and test clr tools
-      - template: /eng/pipelines/common/platform-matrix.yml
-        parameters:
-          jobTemplate: /eng/pipelines/coreclr/templates/build-job.yml
-          buildConfig: checked
-          platforms:
-          - linux_x64
-          jobParameters:
-            testGroup: clrTools
-            timeoutInMinutes: 120
-            condition: >-
-              or(
-                eq(dependencies.evaluate_paths.outputs['SetPathVars_coreclr.containsChange'], true),
-                eq(variables['isRollingBuild'], true))
-
-      # Build Mono AOT offset headers once, for consumption elsewhere
-      # Only when mono changed
-      #
-      - template: /eng/pipelines/common/platform-matrix.yml
-        parameters:
-          jobTemplate: /eng/pipelines/mono/templates/generate-offsets.yml
-          buildConfig: release
-          platforms:
-          - android_x64
-          - browser_wasm
-          - tvos_arm64
-          - ios_arm64
-          - maccatalyst_x64
-          jobParameters:
-            isOfficialBuild: ${{ variables.isOfficialBuild }}
-            # needed by crossaot
-            condition: >-
-              or(
-                eq(dependencies.evaluate_paths.outputs['SetPathVars_mono_excluding_wasm.containsChange'], true),
-                eq(dependencies.evaluate_paths.outputs['SetPathVars_installer.containsChange'], true),
-                eq(variables['isRollingBuild'], true))
-
-      # Build the whole product using Mono runtime
-      # Only when libraries, mono or installer are changed
-      #
-      - template: /eng/pipelines/common/platform-matrix.yml
-        parameters:
-          jobTemplate: /eng/pipelines/common/global-build-job.yml
-          buildConfig: ${{ variables.debugOnPrReleaseOnRolling }}
-          runtimeFlavor: mono
-          platforms:
-          - tvossimulator_x64
-          - linux_arm
-          jobParameters:
-            testGroup: innerloop
-            nameSuffix: AllSubsets_Mono
-            buildArgs: -s mono+libs+host+packs -c $(_BuildConfig)
-            condition: >-
-              or(
-                eq(dependencies.evaluate_paths.outputs['SetPathVars_libraries.containsChange'], true),
-                eq(dependencies.evaluate_paths.outputs['SetPathVars_mono_excluding_wasm.containsChange'], true),
-                eq(dependencies.evaluate_paths.outputs['SetPathVars_installer.containsChange'], true),
-                eq(variables['isRollingBuild'], true))
-
-      - template: /eng/pipelines/common/platform-matrix.yml
-        parameters:
-          jobTemplate: /eng/pipelines/common/global-build-job.yml
-          buildConfig: Release
-          runtimeFlavor: mono
-          platforms:
-          - linux_musl_x64
-          jobParameters:
-            testGroup: innerloop
-            nameSuffix: AllSubsets_Mono
-            buildArgs: -s mono+libs+host+packs -c $(_BuildConfig)
-            condition: >-
-              or(
-                eq(dependencies.evaluate_paths.outputs['SetPathVars_libraries.containsChange'], true),
-                eq(dependencies.evaluate_paths.outputs['SetPathVars_mono_excluding_wasm.containsChange'], true),
-                eq(dependencies.evaluate_paths.outputs['SetPathVars_installer.containsChange'], true),
-                eq(variables['isRollingBuild'], true))
-
-      #
-      # WebAssembly legs
-      #
-      - template: /eng/pipelines/common/templates/wasm-library-tests.yml
-        parameters:
-          platforms:
-            - browser_wasm
-          alwaysRun: ${{ variables.isRollingBuild }}
-          scenarios:
-            - normal
-            - WasmTestOnBrowser
-
-      - template: /eng/pipelines/common/templates/wasm-library-tests.yml
-        parameters:
-          platforms:
-            - browser_wasm_win
-          alwaysRun: ${{ variables.isRollingBuild }}
-          scenarios:
-            - WasmTestOnBrowser
-
       # EAT Library tests - only run on linux
       - template: /eng/pipelines/common/templates/wasm-library-aot-tests.yml
         parameters:
