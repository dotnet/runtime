# Setting batch to true, triggers one build at a time.
# if there is a push while a build in progress, it will wait,
# until the running build finishes, and produce a build with all the changes
# that happened during the last build.
trigger:
  batch: true
  branches:
    include:
    - main
    - release/*.*
  paths:
    include:
    - '*'
    - docs/manpages/*
    exclude:
    - eng/Version.Details.xml
    - .github/*
    - docs/*
    - CODE-OF-CONDUCT.md
    - CONTRIBUTING.md
    - LICENSE.TXT
    - PATENTS.TXT
    - README.md
    - SECURITY.md
    - THIRD-PARTY-NOTICES.TXT

pr:
  branches:
    include:
    - main
    - release/*.*
  paths:
    include:
    - '*'
    - docs/manpages/*
    exclude:
    - eng/Version.Details.xml
    - .github/*
    - docs/*
    - CODE-OF-CONDUCT.md
    - CONTRIBUTING.md
    - LICENSE.TXT
    - PATENTS.TXT
    - README.md
    - SECURITY.md
    - THIRD-PARTY-NOTICES.TXT

variables:
  - template: /eng/pipelines/common/variables.yml

jobs:

#
# Evaluate paths
#
- ${{ if eq(variables.dependOnEvaluatePaths, true) }}:
  - template: /eng/pipelines/common/evaluate-default-paths.yml

#
# Build CoreCLR checked
# Only when CoreCLR is changed
#
- template: /eng/pipelines/common/platform-matrix.yml
  parameters:
    jobTemplate: /eng/pipelines/coreclr/templates/build-job.yml
    buildConfig: checked
    platforms:
    - Linux_x64
    - Linux_arm
    - Linux_arm64
    - Linux_musl_arm
    - Linux_musl_arm64
    - Linux_musl_x64
    - OSX_arm64
    - windows_x86
    - windows_x64
    - windows_arm
    - windows_arm64
    jobParameters:
      testGroup: innerloop
      condition: >-
        or(
          eq(dependencies.evaluate_paths.outputs['SetPathVars_coreclr.containsChange'], true),
          eq(dependencies.evaluate_paths.outputs['SetPathVars_runtimetests.containsChange'], true),
          eq(variables['isFullMatrix'], true))

#
# Build CoreCLR checked using GCC toolchain
# Only when CoreCLR is changed
#
- template: /eng/pipelines/common/platform-matrix.yml
  parameters:
    jobTemplate: /eng/pipelines/coreclr/templates/build-job.yml
    buildConfig: checked
    platforms:
    - Linux_x64
    jobParameters:
      testGroup: innerloop
      compilerName: gcc
      condition: >-
        or(
          eq(dependencies.evaluate_paths.outputs['SetPathVars_coreclr.containsChange'], true),
          eq(variables['isFullMatrix'], true))

#
# Build CoreCLR OSX_x64 checked
# Only when CoreCLR or Libraries is changed
#
- template: /eng/pipelines/common/platform-matrix.yml
  parameters:
    jobTemplate: /eng/pipelines/coreclr/templates/build-job.yml
    buildConfig: checked
    platforms:
    - OSX_x64
    jobParameters:
      testGroup: innerloop
      condition: >-
        or(
          eq(dependencies.evaluate_paths.outputs['SetPathVars_coreclr.containsChange'], true),
          eq(dependencies.evaluate_paths.outputs['SetPathVars_libraries.containsChange'], true),
          eq(dependencies.evaluate_paths.outputs['SetPathVars_runtimetests.containsChange'], true),
          eq(variables['isFullMatrix'], true))

#
# Build CoreCLR release
# Always as they are needed by Installer and we always build and test the Installer.
#
- template: /eng/pipelines/common/platform-matrix.yml
  parameters:
    jobTemplate: /eng/pipelines/coreclr/templates/build-job.yml
    buildConfig: release
    platforms:
    - OSX_arm64
    - OSX_x64
    - Linux_x64
    - Linux_arm
    - Linux_arm64
    - Linux_musl_x64
    - Linux_musl_arm
    - Linux_musl_arm64
    - windows_x64
    - windows_x86
    - windows_arm
    - windows_arm64
    - FreeBSD_x64
    jobParameters:
      testGroup: innerloop

#
# Build PGO CoreCLR release
#
- template: /eng/pipelines/common/platform-matrix.yml
  parameters:
    jobTemplate: /eng/pipelines/coreclr/templates/build-job.yml
    buildConfig: release
    platforms:
    - windows_x64
    - windows_x86
    - Linux_x64
    jobParameters:
      testGroup: innerloop
      pgoType: 'PGO'

#
# Build CoreCLR Formatting Job
# Only when CoreCLR is changed, and only in the 'main' branch (no release branches;
# both CI and PR builds).
#
- template: /eng/pipelines/common/platform-matrix.yml
  parameters:
    jobTemplate: /eng/pipelines/coreclr/templates/format-job.yml
    platforms:
    - Linux_x64
    - windows_x64
    jobParameters:
      condition: >-
        and(
          or(
            eq(variables['Build.SourceBranchName'], 'main'),
            eq(variables['System.PullRequest.TargetBranch'], 'main')),
          or(
            eq(dependencies.evaluate_paths.outputs['SetPathVars_coreclr.containsChange'], true),
            eq(variables['isFullMatrix'], true)))

# Build and test clr tools
- template: /eng/pipelines/common/platform-matrix.yml
  parameters:
    jobTemplate: /eng/pipelines/coreclr/templates/build-job.yml
    buildConfig: checked
    platforms:
    - Linux_x64
    jobParameters:
      testGroup: clrTools
      condition: >-
        or(
          eq(dependencies.evaluate_paths.outputs['SetPathVars_coreclr.containsChange'], true),
          eq(variables['isFullMatrix'], true))

# Build Mono AOT offset headers once, for consumption elsewhere
# Only when mono changed
#
- template: /eng/pipelines/common/platform-matrix.yml
  parameters:
    jobTemplate: /eng/pipelines/mono/templates/generate-offsets.yml
    buildConfig: release
    platforms:
    - Android_x64
    - Browser_wasm
    - tvOS_arm64
    - iOS_arm64
    - MacCatalyst_x64
    jobParameters:
      condition: >-
        or(
          eq(dependencies.evaluate_paths.outputs['SetPathVars_mono.containsChange'], true),
          eq(dependencies.evaluate_paths.outputs['SetPathVars_installer.containsChange'], true),
          eq(variables['isFullMatrix'], true))

# Build the whole product using Mono runtime
# Only when libraries, mono or installer are changed
#
- template: /eng/pipelines/common/platform-matrix.yml
  parameters:
    jobTemplate: /eng/pipelines/common/global-build-job.yml
    buildConfig: ${{ variables.debugOnPrReleaseOnRolling }}
    runtimeFlavor: mono
    platforms:
    - MacCatalyst_x64
    - MacCatalyst_arm64
    - tvOSSimulator_x64
    - iOSSimulator_x86
    - iOS_arm64
    - Linux_arm
    jobParameters:
      testGroup: innerloop
      nameSuffix: AllSubsets_Mono
      buildArgs: -s mono+libs+host+packs -c $(_BuildConfig)
      condition: >-
        or(
          eq(dependencies.evaluate_paths.outputs['SetPathVars_libraries.containsChange'], true),
          eq(dependencies.evaluate_paths.outputs['SetPathVars_mono.containsChange'], true),
          eq(dependencies.evaluate_paths.outputs['SetPathVars_installer.containsChange'], true),
          eq(variables['isFullMatrix'], true))

- template: /eng/pipelines/common/platform-matrix.yml
  parameters:
    jobTemplate: /eng/pipelines/common/global-build-job.yml
    buildConfig: Release
    runtimeFlavor: mono
    platforms:
    - tvOS_arm64
    - iOS_arm
    - Linux_musl_x64
    jobParameters:
      testGroup: innerloop
      nameSuffix: AllSubsets_Mono
      buildArgs: -s mono+libs+host+packs -c $(_BuildConfig)
      condition: >-
        or(
          eq(dependencies.evaluate_paths.outputs['SetPathVars_libraries.containsChange'], true),
          eq(dependencies.evaluate_paths.outputs['SetPathVars_mono.containsChange'], true),
          eq(dependencies.evaluate_paths.outputs['SetPathVars_installer.containsChange'], true),
          eq(variables['isFullMatrix'], true))

#
# Build the whole product using Mono and run libraries tests, multi-scenario
#
- template: /eng/pipelines/common/platform-matrix.yml
  parameters:
    jobTemplate: /eng/pipelines/common/global-build-job.yml
    helixQueuesTemplate: /eng/pipelines/libraries/helix-queues-setup.yml
    buildConfig: Release
    runtimeFlavor: mono
    platforms:
    - Browser_wasm
    variables:
      # map dependencies variables to local variables
      - name: librariesContainsChange
        value: $[ dependencies.evaluate_paths.outputs['SetPathVars_libraries.containsChange'] ]
      - name: monoContainsChange
        value: $[ dependencies.evaluate_paths.outputs['SetPathVars_mono.containsChange'] ]
    jobParameters:
      testGroup: innerloop
      nameSuffix: AllSubsets_Mono
      buildArgs: -s mono+libs+host+packs+libs.tests -c $(_BuildConfig) /p:ArchiveTests=true
      timeoutInMinutes: 180
      condition: >-
        or(
          eq(dependencies.evaluate_paths.outputs['SetPathVars_libraries.containsChange'], true),
          eq(dependencies.evaluate_paths.outputs['SetPathVars_mono.containsChange'], true),
          eq(dependencies.evaluate_paths.outputs['SetPathVars_installer.containsChange'], true),
          eq(variables['isFullMatrix'], true))
      # extra steps, run tests
      extraStepsTemplate: /eng/pipelines/libraries/helix.yml
      extraStepsParameters:
        creator: dotnet-bot
        testRunNamePrefixSuffix: Mono_$(_BuildConfig)
        scenarios:
        - normal
        - wasmtestonbrowser
        condition: >-
          or(
          eq(variables['librariesContainsChange'], true),
          eq(variables['monoContainsChange'], true),
          eq(variables['isFullMatrix'], true))

#
<<<<<<< HEAD
# Build the whole product using Mono and run libraries tests, multi-scenario for NodeJS
=======
# Build the whole product using Mono and run libraries tests, for Wasm.Build.Tests
>>>>>>> 62c9312f
#
- template: /eng/pipelines/common/platform-matrix.yml
  parameters:
    jobTemplate: /eng/pipelines/common/global-build-job.yml
    helixQueuesTemplate: /eng/pipelines/libraries/helix-queues-setup.yml
    buildConfig: Release
    runtimeFlavor: mono
    platforms:
    - Browser_wasm
    variables:
      # map dependencies variables to local variables
<<<<<<< HEAD
      - name: librariesContainsChange
        value: $[ dependencies.evaluate_paths.outputs['SetPathVars_libraries.containsChange'] ]
      - name: monoContainsChange
        value: $[ dependencies.evaluate_paths.outputs['SetPathVars_mono.containsChange'] ]
    jobParameters:
      testGroup: innerloop
      nameSuffix: AllSubsets_Mono_NodeJS
      buildArgs: -s mono+libs+host+packs+libs.tests -c $(_BuildConfig) /p:ArchiveTests=true /p:ForNode=true /p:JSEngine=NodeJS
      timeoutInMinutes: 180
      condition: >-
        or(
          eq(dependencies.evaluate_paths.outputs['SetPathVars_libraries.containsChange'], true),
=======
      - name: monoContainsChange
        value: $[ dependencies.evaluate_paths.outputs['SetPathVars_mono.containsChange'] ]
      - name: installerContainsChange
        value: $[ dependencies.evaluate_paths.outputs['SetPathVars_installer.containsChange'] ]
    jobParameters:
      testGroup: innerloop
      nameSuffix: AllSubsets_Mono_WasmBuildTests
      buildArgs: -s mono+libs+host+packs+libs.tests -c $(_BuildConfig) /p:ArchiveTests=true
      timeoutInMinutes: 180
      condition: >-
        or(
>>>>>>> 62c9312f
          eq(dependencies.evaluate_paths.outputs['SetPathVars_mono.containsChange'], true),
          eq(dependencies.evaluate_paths.outputs['SetPathVars_installer.containsChange'], true),
          eq(variables['isFullMatrix'], true))
      # extra steps, run tests
      extraStepsTemplate: /eng/pipelines/libraries/helix.yml
      extraStepsParameters:
        creator: dotnet-bot
        testRunNamePrefixSuffix: Mono_$(_BuildConfig)
<<<<<<< HEAD
        extraHelixArguments: /p:ForNode=true /p:JSEngine=NodeJS
        scenarios:
        - buildwasmapps
        - normal
        condition: >-
          or(
          eq(variables['librariesContainsChange'], true),
          eq(variables['monoContainsChange'], true),
=======
        scenarios:
        - buildwasmapps
        condition: >-
          or(
          eq(variables['monoContainsChange'], true),
          eq(variables['installerContainsChange'], true),
>>>>>>> 62c9312f
          eq(variables['isFullMatrix'], true))

#
# Build for Browser/wasm, with EnableAggressiveTrimming=true
#
- template: /eng/pipelines/common/platform-matrix.yml
  parameters:
    jobTemplate: /eng/pipelines/common/global-build-job.yml
    helixQueuesTemplate: /eng/pipelines/libraries/helix-queues-setup.yml
    buildConfig: Release
    runtimeFlavor: mono
    platforms:
    - Browser_wasm
    variables:
      # map dependencies variables to local variables
      - name: librariesContainsChange
        value: $[ dependencies.evaluate_paths.outputs['SetPathVars_libraries.containsChange'] ]
      - name: monoContainsChange
        value: $[ dependencies.evaluate_paths.outputs['SetPathVars_mono.containsChange'] ]
    jobParameters:
      testGroup: innerloop
      nameSuffix: AllSubsets_Mono_EAT
      buildArgs: -s mono+libs+host+packs+libs.tests -c $(_BuildConfig) /p:ArchiveTests=true /p:EnableAggressiveTrimming=true /p:BuildAOTTestsOnHelix=true /p:RunAOTCompilation=false
      timeoutInMinutes: 180
      condition: >-
        or(
          eq(dependencies.evaluate_paths.outputs['SetPathVars_libraries.containsChange'], true),
          eq(dependencies.evaluate_paths.outputs['SetPathVars_mono.containsChange'], true),
          eq(dependencies.evaluate_paths.outputs['SetPathVars_installer.containsChange'], true),
          eq(variables['isFullMatrix'], true))
      # extra steps, run tests
      extraStepsTemplate: /eng/pipelines/libraries/helix.yml
      extraStepsParameters:
        creator: dotnet-bot
        testRunNamePrefixSuffix: Mono_$(_BuildConfig)
        extraHelixArguments: /p:NeedsToBuildWasmAppsOnHelix=true
        scenarios:
        - normal
        condition: >-
          or(
          eq(variables['librariesContainsChange'], true),
          eq(variables['monoContainsChange'], true),
          eq(variables['isFullMatrix'], true))

#
# Build for Browser/wasm, with EnableAggressiveTrimming=true for NodeJS
#
- template: /eng/pipelines/common/platform-matrix.yml
  parameters:
    jobTemplate: /eng/pipelines/common/global-build-job.yml
    helixQueuesTemplate: /eng/pipelines/libraries/helix-queues-setup.yml
    buildConfig: Release
    runtimeFlavor: mono
    platforms:
    - Browser_wasm
    variables:
      # map dependencies variables to local variables
      - name: librariesContainsChange
        value: $[ dependencies.evaluate_paths.outputs['SetPathVars_libraries.containsChange'] ]
      - name: monoContainsChange
        value: $[ dependencies.evaluate_paths.outputs['SetPathVars_mono.containsChange'] ]
    jobParameters:
      testGroup: innerloop
      nameSuffix: AllSubsets_Mono_EAT_NodeJS
      buildArgs: -s mono+libs+host+packs+libs.tests -c $(_BuildConfig) /p:ArchiveTests=true /p:EnableAggressiveTrimming=true /p:BuildAOTTestsOnHelix=true /p:RunAOTCompilation=false /p:ForNode=true /p:JSEngine=NodeJS
      timeoutInMinutes: 180
      condition: >-
        or(
          eq(dependencies.evaluate_paths.outputs['SetPathVars_libraries.containsChange'], true),
          eq(dependencies.evaluate_paths.outputs['SetPathVars_mono.containsChange'], true),
          eq(dependencies.evaluate_paths.outputs['SetPathVars_installer.containsChange'], true),
          eq(variables['isFullMatrix'], true))
      # extra steps, run tests
      extraStepsTemplate: /eng/pipelines/libraries/helix.yml
      extraStepsParameters:
        creator: dotnet-bot
        testRunNamePrefixSuffix: Mono_$(_BuildConfig)
        extraHelixArguments: /p:NeedsToBuildWasmAppsOnHelix=true /p:ForNode=true /p:JSEngine=NodeJS
        scenarios:
        - normal
        condition: >-
          or(
          eq(variables['librariesContainsChange'], true),
          eq(variables['monoContainsChange'], true),
          eq(variables['isFullMatrix'], true))

#
# Build for Browser/wasm with RunAOTCompilation=true
#
- template: /eng/pipelines/common/platform-matrix.yml
  parameters:
    jobTemplate: /eng/pipelines/common/global-build-job.yml
    helixQueuesTemplate: /eng/pipelines/libraries/helix-queues-setup.yml
    buildConfig: Release
    runtimeFlavor: mono
    platforms:
    - Browser_wasm
    variables:
      # map dependencies variables to local variables
      - name: librariesContainsChange
        value: $[ dependencies.evaluate_paths.outputs['SetPathVars_libraries.containsChange'] ]
      - name: monoContainsChange
        value: $[ dependencies.evaluate_paths.outputs['SetPathVars_mono.containsChange'] ]
    jobParameters:
      testGroup: innerloop
      nameSuffix: AllSubsets_Mono_AOT
      buildArgs: -s mono+libs+host+packs+libs.tests -c $(_BuildConfig) /p:ArchiveTests=true /p:EnableAggressiveTrimming=true /p:BuildAOTTestsOnHelix=true /p:RunAOTCompilation=true
      timeoutInMinutes: 180
      condition: >-
        or(
          eq(dependencies.evaluate_paths.outputs['SetPathVars_libraries.containsChange'], true),
          eq(dependencies.evaluate_paths.outputs['SetPathVars_mono.containsChange'], true),
          eq(dependencies.evaluate_paths.outputs['SetPathVars_installer.containsChange'], true),
          eq(variables['isFullMatrix'], true))
      # extra steps, run tests
      extraStepsTemplate: /eng/pipelines/libraries/helix.yml
      extraStepsParameters:
        creator: dotnet-bot
        testRunNamePrefixSuffix: Mono_$(_BuildConfig)
        extraHelixArguments: /p:NeedsToBuildWasmAppsOnHelix=true
        scenarios:
        - normal
        condition: >-
          or(
          eq(variables['librariesContainsChange'], true),
          eq(variables['monoContainsChange'], true),
          eq(variables['isFullMatrix'], true))

#
# Build for Browser/wasm with RunAOTCompilation=true for NodeJS
#
- template: /eng/pipelines/common/platform-matrix.yml
  parameters:
    jobTemplate: /eng/pipelines/common/global-build-job.yml
    helixQueuesTemplate: /eng/pipelines/libraries/helix-queues-setup.yml
    buildConfig: Release
    runtimeFlavor: mono
    platforms:
    - Browser_wasm
    variables:
      # map dependencies variables to local variables
      - name: librariesContainsChange
        value: $[ dependencies.evaluate_paths.outputs['SetPathVars_libraries.containsChange'] ]
      - name: monoContainsChange
        value: $[ dependencies.evaluate_paths.outputs['SetPathVars_mono.containsChange'] ]
    jobParameters:
      testGroup: innerloop
      nameSuffix: AllSubsets_Mono_AOT_NodeJS
      buildArgs: -s mono+libs+host+packs+libs.tests -c $(_BuildConfig) /p:ArchiveTests=true /p:EnableAggressiveTrimming=true /p:BuildAOTTestsOnHelix=true /p:RunAOTCompilation=true /p:ForNode=true /p:JSEngine=NodeJS
      timeoutInMinutes: 180
      condition: >-
        or(
          eq(dependencies.evaluate_paths.outputs['SetPathVars_libraries.containsChange'], true),
          eq(dependencies.evaluate_paths.outputs['SetPathVars_mono.containsChange'], true),
          eq(dependencies.evaluate_paths.outputs['SetPathVars_installer.containsChange'], true),
          eq(variables['isFullMatrix'], true))
      # extra steps, run tests
      extraStepsTemplate: /eng/pipelines/libraries/helix.yml
      extraStepsParameters:
        creator: dotnet-bot
        testRunNamePrefixSuffix: Mono_$(_BuildConfig)
        extraHelixArguments: /p:NeedsToBuildWasmAppsOnHelix=true /p:ForNode=true /p:JSEngine=NodeJS
        scenarios:
        - normal
        condition: >-
          or(
          eq(variables['librariesContainsChange'], true),
          eq(variables['monoContainsChange'], true),
          eq(variables['isFullMatrix'], true))

# Build and test libraries under single-file publishing
- template: /eng/pipelines/common/platform-matrix.yml
  parameters:
    jobTemplate: /eng/pipelines/common/global-build-job.yml
    helixQueuesTemplate: /eng/pipelines/libraries/helix-queues-setup.yml
    buildConfig: Release
    platforms:
    - windows_x64
    - Linux_x64
    jobParameters:
      testGroup: innerloop
      isFullMatrix: ${{ variables.isFullMatrix }}
      isSingleFile: true
      nameSuffix: SingleFile
      buildArgs: -s clr+libs+libs.tests -c $(_BuildConfig) /p:TestSingleFile=true /p:ArchiveTests=true
      timeoutInMinutes: 120
      # extra steps, run tests
      extraStepsTemplate: /eng/pipelines/libraries/helix.yml
      extraStepsParameters:
        creator: dotnet-bot
        testRunNamePrefixSuffix: SingleFile_$(_BuildConfig)

#
# Build the whole product using Mono and run runtime tests
#
- template: /eng/pipelines/common/platform-matrix.yml
  parameters:
    jobTemplate: /eng/pipelines/common/global-build-job.yml
    helixQueuesTemplate: /eng/pipelines/coreclr/templates/helix-queues-setup.yml
    buildConfig: Release
    runtimeFlavor: mono
    platforms:
    - Browser_wasm
    variables:
      - ${{ if and(eq(variables['System.TeamProject'], 'public'), eq(variables['Build.Reason'], 'PullRequest')) }}:
        - name: _HelixSource
          value: pr/dotnet/runtime/$(Build.SourceBranch)
      - ${{ if and(eq(variables['System.TeamProject'], 'public'), ne(variables['Build.Reason'], 'PullRequest')) }}:
        - name: _HelixSource
          value: ci/dotnet/runtime/$(Build.SourceBranch)
      - name: timeoutPerTestInMinutes
        value: 10
      - name: timeoutPerTestCollectionInMinutes
        value: 200
    jobParameters:
      testGroup: innerloop
      nameSuffix: AllSubsets_Mono_RuntimeTests
      buildArgs: -s mono+libs -c $(_BuildConfig)
      timeoutInMinutes: 180
      condition: >-
        or(
          eq(dependencies.evaluate_paths.outputs['SetPathVars_runtimetests.containsChange'], true),
          eq(dependencies.evaluate_paths.outputs['SetPathVars_mono.containsChange'], true),
          eq(variables['isFullMatrix'], true))
      # extra steps, run tests
      extraStepsTemplate: /eng/pipelines/common/templates/runtimes/wasm-runtime-and-send-to-helix.yml
      extraStepsParameters:
        creator: dotnet-bot
        testRunNamePrefixSuffix: Mono_$(_BuildConfig)

#
# Build the whole product using Mono and run runtime tests for NodeJS
#
- template: /eng/pipelines/common/platform-matrix.yml
  parameters:
    jobTemplate: /eng/pipelines/common/global-build-job.yml
    helixQueuesTemplate: /eng/pipelines/coreclr/templates/helix-queues-setup.yml
    buildConfig: Release
    runtimeFlavor: mono
    platforms:
    - Browser_wasm
    variables:
      - ${{ if and(eq(variables['System.TeamProject'], 'public'), eq(variables['Build.Reason'], 'PullRequest')) }}:
        - name: _HelixSource
          value: pr/dotnet/runtime/$(Build.SourceBranch)
      - ${{ if and(eq(variables['System.TeamProject'], 'public'), ne(variables['Build.Reason'], 'PullRequest')) }}:
        - name: _HelixSource
          value: ci/dotnet/runtime/$(Build.SourceBranch)
      - name: timeoutPerTestInMinutes
        value: 10
      - name: timeoutPerTestCollectionInMinutes
        value: 200
    jobParameters:
      testGroup: innerloop
      nameSuffix: AllSubsets_Mono_RuntimeTests_NodeJS
      buildArgs: -s mono+libs -c $(_BuildConfig) /p:ForNode=true
      timeoutInMinutes: 180
      condition: >-
        or(
          eq(dependencies.evaluate_paths.outputs['SetPathVars_runtimetests.containsChange'], true),
          eq(dependencies.evaluate_paths.outputs['SetPathVars_mono.containsChange'], true),
          eq(variables['isFullMatrix'], true))
      # extra steps, run tests
      extraStepsTemplate: /eng/pipelines/common/templates/runtimes/wasm-runtime-and-send-to-helix.yml
      extraStepsParameters:
        creator: dotnet-bot
        testRunNamePrefixSuffix: Mono_$(_BuildConfig)
        extraHelixArguments: /p:ForNode=true

#
# Build the whole product using Mono for Android and run runtime tests with Android emulator
#
- template: /eng/pipelines/common/platform-matrix.yml
  parameters:
    jobTemplate: /eng/pipelines/common/global-build-job.yml
    helixQueuesTemplate: /eng/pipelines/coreclr/templates/helix-queues-setup.yml
    buildConfig: Release
    runtimeFlavor: mono
    platforms:
    - Android_x64
    variables:
      - ${{ if and(eq(variables['System.TeamProject'], 'public'), eq(variables['Build.Reason'], 'PullRequest')) }}:
        - name: _HelixSource
          value: pr/dotnet/runtime/$(Build.SourceBranch)
      - ${{ if and(eq(variables['System.TeamProject'], 'public'), ne(variables['Build.Reason'], 'PullRequest')) }}:
        - name: _HelixSource
          value: ci/dotnet/runtime/$(Build.SourceBranch)
      - name: timeoutPerTestInMinutes
        value: 60
      - name: timeoutPerTestCollectionInMinutes
        value: 180
    jobParameters:
      testGroup: innerloop
      nameSuffix: AllSubsets_Mono_RuntimeTests
      buildArgs: -s mono+libs -c $(_BuildConfig)
      timeoutInMinutes: 240
      condition: >-
        or(
          eq(dependencies.evaluate_paths.outputs['SetPathVars_runtimetests.containsChange'], true),
          eq(dependencies.evaluate_paths.outputs['SetPathVars_mono.containsChange'], true),
          eq(variables['isFullMatrix'], true))
      # extra steps, run tests
      extraStepsTemplate: /eng/pipelines/common/templates/runtimes/android-runtime-and-send-to-helix.yml
      extraStepsParameters:
        creator: dotnet-bot
        testRunNamePrefixSuffix: Mono_$(_BuildConfig)

#
# Build Mono and Installer on LLVMJIT mode
#
- template: /eng/pipelines/common/platform-matrix.yml
  parameters:
    jobTemplate: /eng/pipelines/common/global-build-job.yml
    buildConfig: Release
    runtimeFlavor: mono
    platforms:
    - OSX_x64
    jobParameters:
      testGroup: innerloop
      nameSuffix: AllSubsets_Mono_LLVMJIT
      buildArgs: -s mono+libs+host+packs -c $(_BuildConfig)
                 /p:MonoEnableLLVM=true /p:MonoBundleLLVMOptimizer=false
      condition: >-
        or(
          eq(dependencies.evaluate_paths.outputs['SetPathVars_libraries.containsChange'], true),
          eq(dependencies.evaluate_paths.outputs['SetPathVars_mono.containsChange'], true),
          eq(dependencies.evaluate_paths.outputs['SetPathVars_installer.containsChange'], true),
          eq(variables['isFullMatrix'], true))

- template: /eng/pipelines/common/platform-matrix.yml
  parameters:
    jobTemplate: /eng/pipelines/common/global-build-job.yml
    buildConfig: ${{ variables.debugOnPrReleaseOnRolling }}
    runtimeFlavor: mono
    platforms:
    - Linux_x64
    - Linux_arm64
    jobParameters:
      testGroup: innerloop
      nameSuffix: AllSubsets_Mono_LLVMJIT
      buildArgs: -s mono+libs+host+packs -c $(_BuildConfig)
                 /p:MonoEnableLLVM=true /p:MonoBundleLLVMOptimizer=false
      condition: >-
        or(
          eq(dependencies.evaluate_paths.outputs['SetPathVars_libraries.containsChange'], true),
          eq(dependencies.evaluate_paths.outputs['SetPathVars_mono.containsChange'], true),
          eq(dependencies.evaluate_paths.outputs['SetPathVars_installer.containsChange'], true),
          eq(variables['isFullMatrix'], true))

#
# Build Mono and Installer on LLVMAOT mode
#
- template: /eng/pipelines/common/platform-matrix.yml
  parameters:
    jobTemplate: /eng/pipelines/common/global-build-job.yml
    buildConfig: Release
    runtimeFlavor: mono
    platforms:
    - Linux_x64
    - Linux_arm64
    jobParameters:
      testGroup: innerloop
      nameSuffix: AllSubsets_Mono_LLVMAOT
      buildArgs: -s mono+libs+host+packs -c $(_BuildConfig)
                 /p:MonoEnableLLVM=true /p:MonoBundleLLVMOptimizer=true
      condition: >-
        or(
          eq(dependencies.evaluate_paths.outputs['SetPathVars_libraries.containsChange'], true),
          eq(dependencies.evaluate_paths.outputs['SetPathVars_mono.containsChange'], true),
          eq(dependencies.evaluate_paths.outputs['SetPathVars_installer.containsChange'], true),
          eq(variables['isFullMatrix'], true))

- template: /eng/pipelines/common/platform-matrix.yml
  parameters:
    jobTemplate: /eng/pipelines/common/global-build-job.yml
    buildConfig: ${{ variables.debugOnPrReleaseOnRolling }}
    runtimeFlavor: mono
    platforms:
    - OSX_x64
    jobParameters:
      testGroup: innerloop
      nameSuffix: AllSubsets_Mono_LLVMAOT
      buildArgs: -s mono+libs+host+packs -c $(_BuildConfig)
                 /p:MonoEnableLLVM=true /p:MonoBundleLLVMOptimizer=true
      condition: >-
        or(
          eq(dependencies.evaluate_paths.outputs['SetPathVars_libraries.containsChange'], true),
          eq(dependencies.evaluate_paths.outputs['SetPathVars_mono.containsChange'], true),
          eq(dependencies.evaluate_paths.outputs['SetPathVars_installer.containsChange'], true),
          eq(variables['isFullMatrix'], true))

#
# Build Mono debug
# Only when libraries or mono changed
#
- template: /eng/pipelines/common/platform-matrix.yml
  parameters:
    jobTemplate: /eng/pipelines/mono/templates/build-job.yml
    runtimeFlavor: mono
    buildConfig: debug
    platforms:
    - OSX_x64
    - OSX_arm64
    - Linux_x64
    - Linux_arm64
    # - Linux_musl_arm64
    - windows_x64
    - windows_x86
    # - windows_arm
    # - windows_arm64
    jobParameters:
      condition: >-
        or(
          eq(dependencies.evaluate_paths.outputs['SetPathVars_libraries.containsChange'], true),
          eq(dependencies.evaluate_paths.outputs['SetPathVars_mono.containsChange'], true),
          eq(variables['isFullMatrix'], true))

#
# Build Mono release AOT cross-compilers
# Only when mono changed
#
- template: /eng/pipelines/common/platform-matrix.yml
  parameters:
    jobTemplate: /eng/pipelines/mono/templates/build-job.yml
    runtimeFlavor: mono
    buildConfig: release
    platforms:
    - Linux_x64
    # - Linux_arm64
    # - Linux_musl_arm64
    - Windows_x64
    # - windows_x86
    # - windows_arm
    # - windows_arm64
    jobParameters:
      runtimeVariant: crossaot
      dependsOn:
      - mono_android_offsets
      - mono_browser_offsets
      monoCrossAOTTargetOS:
      - Android
      - Browser
      condition: >-
        or(
          eq(dependencies.evaluate_paths.outputs['SetPathVars_mono.containsChange'], true),
          eq(dependencies.evaluate_paths.outputs['SetPathVars_installer.containsChange'], true),
          eq(variables['isFullMatrix'], true))

- template: /eng/pipelines/common/platform-matrix.yml
  parameters:
    jobTemplate: /eng/pipelines/mono/templates/build-job.yml
    runtimeFlavor: mono
    buildConfig: release
    platforms:
    - OSX_x64
    jobParameters:
      runtimeVariant: crossaot
      dependsOn:
      - mono_android_offsets
      - mono_browser_offsets
      - mono_tvos_offsets
      - mono_ios_offsets
      - mono_maccatalyst_offsets
      monoCrossAOTTargetOS:
      - Android
      - Browser
      - tvOS
      - iOS
      - MacCatalyst
      condition: >-
        or(
          eq(dependencies.evaluate_paths.outputs['SetPathVars_mono.containsChange'], true),
          eq(dependencies.evaluate_paths.outputs['SetPathVars_installer.containsChange'], true),
          eq(variables['isFullMatrix'], true))

#
# Build Mono release
# Only when libraries or mono changed
#
- template: /eng/pipelines/common/platform-matrix.yml
  parameters:
    jobTemplate: /eng/pipelines/mono/templates/build-job.yml
    runtimeFlavor: mono
    buildConfig: release
    platforms:
    - Linux_x64
    # - Linux_musl_arm64
    - windows_x64
    - windows_x86
    # - windows_arm
    # - windows_arm64
    jobParameters:
      condition: >-
        or(
          eq(dependencies.evaluate_paths.outputs['SetPathVars_libraries.containsChange'], true),
          eq(dependencies.evaluate_paths.outputs['SetPathVars_mono.containsChange'], true),
          eq(variables['isFullMatrix'], true))

#
# Build Mono release
# Only when libraries, mono, or the runtime tests changed
# Currently only these architectures are needed for the runtime tests.
- template: /eng/pipelines/common/platform-matrix.yml
  parameters:
    jobTemplate: /eng/pipelines/mono/templates/build-job.yml
    runtimeFlavor: mono
    buildConfig: release
    platforms:
    - OSX_x64
    - Linux_arm64
    jobParameters:
      condition: >-
        or(
          eq(dependencies.evaluate_paths.outputs['SetPathVars_libraries.containsChange'], true),
          eq(dependencies.evaluate_paths.outputs['SetPathVars_runtimetests.containsChange'], true),
          eq(dependencies.evaluate_paths.outputs['SetPathVars_mono.containsChange'], true),
          eq(variables['isFullMatrix'], true))

#
# Build Mono release with LLVM AOT
# Only when mono, or the runtime tests changed
#
- template: /eng/pipelines/common/platform-matrix.yml
  parameters:
    jobTemplate: /eng/pipelines/mono/templates/build-job.yml
    runtimeFlavor: mono
    buildConfig: release
    platforms:
    - Linux_x64
    - Linux_arm64
    jobParameters:
      runtimeVariant: llvmaot
      condition: >-
        or(
          eq(dependencies.evaluate_paths.outputs['SetPathVars_runtimetests.containsChange'], true),
          eq(dependencies.evaluate_paths.outputs['SetPathVars_mono.containsChange'], true),
          eq(variables['isFullMatrix'], true))

#
# Build libraries using live CoreLib
# These set of libraries are built always no matter what changed
# The reason for that is because Corelib and Installer needs it and
# These are part of the test matrix for Libraries changes.
#
- template: /eng/pipelines/common/platform-matrix.yml
  parameters:
    jobTemplate: /eng/pipelines/libraries/build-job.yml
    buildConfig: Release
    platforms:
    - Linux_arm
    - Linux_musl_arm
    - Linux_musl_arm64
    - windows_arm
    - windows_arm64
    - windows_x86
    jobParameters:
      liveRuntimeBuildConfig: release

- template: /eng/pipelines/common/platform-matrix.yml
  parameters:
    jobTemplate: /eng/pipelines/libraries/build-job.yml
    buildConfig: ${{ variables.debugOnPrReleaseOnRolling }}
    platforms:
    - Linux_arm64
    - Linux_musl_x64
    - Linux_x64
    - OSX_arm64
    - OSX_x64
    - windows_x64
    - FreeBSD_x64
    jobParameters:
      testScope: innerloop
      testBuildPlatforms:
      - Linux_x64
      - windows_x64
      - OSX_x64
      liveRuntimeBuildConfig: release

#
# Libraries Build that only run when libraries is changed
#
- template: /eng/pipelines/common/platform-matrix.yml
  parameters:
    jobTemplate: /eng/pipelines/libraries/build-job.yml
    buildConfig: ${{ variables.debugOnPrReleaseOnRolling }}
    platforms:
    - ${{ if eq(variables['isFullMatrix'], false) }}:
      - windows_x86
    jobParameters:
      liveRuntimeBuildConfig: release
      condition: >-
        or(
          eq(dependencies.evaluate_paths.outputs['SetPathVars_libraries.containsChange'], true),
          eq(variables['isFullMatrix'], true))

- template: /eng/pipelines/common/platform-matrix.yml
  parameters:
    jobTemplate: /eng/pipelines/libraries/build-job.yml
    buildConfig: Release
    platforms:
    - windows_x86
    - ${{ if eq(variables['isFullMatrix'], true) }}:
      - windows_x64
    helixQueuesTemplate: /eng/pipelines/libraries/helix-queues-setup.yml
    jobParameters:
      isFullMatrix: ${{ variables.isFullMatrix }}
      framework: net48
      runTests: true
      testScope: innerloop
      condition: >-
        or(
          eq(dependencies.evaluate_paths.outputs['SetPathVars_libraries.containsChange'], true),
          eq(variables['isFullMatrix'], true))

- template: /eng/pipelines/common/platform-matrix.yml
  parameters:
    jobTemplate: /eng/pipelines/libraries/build-job.yml
    buildConfig: ${{ variables.debugOnPrReleaseOnRolling }}
    platforms:
    - windows_x64
    jobParameters:
      isFullMatrix: ${{ variables.isFullMatrix }}
      framework: allConfigurations
      runTests: true
      useHelix: false
      condition: >-
        or(
          eq(dependencies.evaluate_paths.outputs['SetPathVars_libraries.containsChange'], true),
          eq(variables['isFullMatrix'], true))

#
# Installer Build and Test
# These are always built since they only take like 15 minutes
# we expect these to be done before we finish libraries or coreclr testing.
#
- template: /eng/pipelines/installer/installer-matrix.yml
  parameters:
    buildConfig: ${{ variables.debugOnPrReleaseOnRolling }}
    platforms:
      - Linux_arm
      - Linux_musl_arm
      - Linux_musl_arm64
      - windows_x86
      - windows_arm
      - windows_arm64
    jobParameters:
      liveRuntimeBuildConfig: release
      liveLibrariesBuildConfig: Release

- template: /eng/pipelines/installer/installer-matrix.yml
  parameters:
    buildConfig: Release
    platforms:
      - OSX_arm64
      - OSX_x64
      - Linux_x64
      - Linux_arm64
      - Linux_musl_x64
      - windows_x64
      - FreeBSD_x64
    jobParameters:
      liveRuntimeBuildConfig: release
      liveLibrariesBuildConfig: ${{ variables.debugOnPrReleaseOnRolling }}

#
# PGO Build
#
- template: /eng/pipelines/installer/installer-matrix.yml
  parameters:
    buildConfig: Release
    jobParameters:
      isOfficialBuild: ${{ variables.isOfficialBuild }}
      liveRuntimeBuildConfig: release
      liveLibrariesBuildConfig: ${{ variables.debugOnPrReleaseOnRolling }}
      pgoType: 'PGO'
    platforms:
    - windows_x64
    - windows_x86
    - Linux_x64

#
# Crossgen-comparison jobs
# Only when CoreCLR is changed
#
- template: /eng/pipelines/common/platform-matrix.yml
  parameters:
    jobTemplate: /eng/pipelines/coreclr/templates/crossgen-comparison-job.yml
    buildConfig: checked
    platforms:
    - Linux_arm
    helixQueueGroup: pr
    helixQueuesTemplate: /eng/pipelines/coreclr/templates/helix-queues-setup.yml
    jobParameters:
      liveLibrariesBuildConfig: Release
      condition: >-
        or(
          eq(dependencies.evaluate_paths.outputs['SetPathVars_coreclr.containsChange'], true),
          eq(variables['isFullMatrix'], true))

#
# CoreCLR Test builds using live libraries release build
# Only when CoreCLR is changed
#
- template: /eng/pipelines/common/platform-matrix.yml
  parameters:
    jobTemplate: /eng/pipelines/common/templates/runtimes/build-test-job.yml
    buildConfig: checked
    platforms:
    - CoreClrTestBuildHost # Either OSX_x64 or Linux_x64
    jobParameters:
      testGroup: innerloop
      liveLibrariesBuildConfig: ${{ variables.debugOnPrReleaseOnRolling }}
      condition: >-
        or(
          eq(dependencies.evaluate_paths.outputs['SetPathVars_coreclr.containsChange'], true),
          eq(dependencies.evaluate_paths.outputs['SetPathVars_runtimetests.containsChange'], true),
          eq(variables['isFullMatrix'], true))

#
# CoreCLR Test executions using live libraries
# Only when CoreCLR is changed
#
- template: /eng/pipelines/common/platform-matrix.yml
  parameters:
    jobTemplate: /eng/pipelines/common/templates/runtimes/run-test-job.yml
    buildConfig: checked
    platforms:
    - Linux_arm
    - windows_x86
    - windows_arm64
    helixQueueGroup: pr
    helixQueuesTemplate: /eng/pipelines/coreclr/templates/helix-queues-setup.yml
    jobParameters:
      testGroup: innerloop
      liveLibrariesBuildConfig: Release
      condition: >-
        or(
          eq(dependencies.evaluate_paths.outputs['SetPathVars_coreclr.containsChange'], true),
          eq(dependencies.evaluate_paths.outputs['SetPathVars_runtimetests.containsChange'], true),
          eq(variables['isFullMatrix'], true))

- template: /eng/pipelines/common/platform-matrix.yml
  parameters:
    jobTemplate: /eng/pipelines/common/templates/runtimes/run-test-job.yml
    buildConfig: checked
    platforms:
    - OSX_x64
    - Linux_x64
    - Linux_arm64
    - windows_x64
    helixQueueGroup: pr
    helixQueuesTemplate: /eng/pipelines/coreclr/templates/helix-queues-setup.yml
    jobParameters:
      testGroup: innerloop
      liveLibrariesBuildConfig: ${{ variables.debugOnPrReleaseOnRolling }}
      condition: >-
        or(
          eq(dependencies.evaluate_paths.outputs['SetPathVars_coreclr.containsChange'], true),
          eq(dependencies.evaluate_paths.outputs['SetPathVars_runtimetests.containsChange'], true),
          eq(variables['isFullMatrix'], true))

- template: /eng/pipelines/common/platform-matrix.yml
  parameters:
    jobTemplate: /eng/pipelines/common/templates/runtimes/run-test-job.yml
    buildConfig: checked
    platforms:
    - OSX_arm64
    helixQueueGroup: pr
    helixQueuesTemplate: /eng/pipelines/coreclr/templates/helix-queues-setup.yml
    jobParameters:
      testGroup: innerloop
      liveLibrariesBuildConfig: ${{ variables.debugOnPrReleaseOnRolling }}
      condition: >-
        or(
          eq(dependencies.evaluate_paths.outputs['SetPathVars_coreclr_AppleSilicon.containsChange'], true),
          eq(variables['isFullMatrix'], true))

#
# Mono Test builds with CoreCLR runtime tests using live libraries debug build
# Only when Mono is changed
- template: /eng/pipelines/common/platform-matrix.yml
  parameters:
    jobTemplate: /eng/pipelines/common/templates/runtimes/build-test-job.yml
    buildConfig: release
    runtimeFlavor: mono
    platforms:
    - CoreClrTestBuildHost # Either OSX_x64 or Linux_x64
    jobParameters:
      testGroup: innerloop
      liveLibrariesBuildConfig: ${{ variables.debugOnPrReleaseOnRolling }}
      liveRuntimeBuildConfig: release
      condition: >-
        or(
          eq(dependencies.evaluate_paths.outputs['SetPathVars_mono.containsChange'], true),
          eq(dependencies.evaluate_paths.outputs['SetPathVars_runtimetests.containsChange'], true),
          eq(variables['isFullMatrix'], true))

#
# Mono CoreCLR runtime Test executions using live libraries in jit mode
# Only when Mono is changed
- template: /eng/pipelines/common/platform-matrix.yml
  parameters:
    jobTemplate: /eng/pipelines/common/templates/runtimes/run-test-job.yml
    buildConfig: release
    runtimeFlavor: mono
    platforms:
    - OSX_x64
    - Linux_arm64
    helixQueueGroup: pr
    helixQueuesTemplate: /eng/pipelines/coreclr/templates/helix-queues-setup.yml
    jobParameters:
      testGroup: innerloop
      liveLibrariesBuildConfig: ${{ variables.debugOnPrReleaseOnRolling }}
      liveRuntimeBuildConfig: release
      runtimeVariant: minijit
      condition: >-
        or(
          eq(dependencies.evaluate_paths.outputs['SetPathVars_mono.containsChange'], true),
          eq(dependencies.evaluate_paths.outputs['SetPathVars_runtimetests.containsChange'], true),
          eq(variables['isFullMatrix'], true))

#
# Mono CoreCLR runtime Test executions using live libraries in interpreter mode
# Only when Mono is changed
- template: /eng/pipelines/common/platform-matrix.yml
  parameters:
    jobTemplate: /eng/pipelines/common/templates/runtimes/run-test-job.yml
    buildConfig: release
    runtimeFlavor: mono
    platforms:
    - OSX_x64
    - Linux_arm64
    helixQueueGroup: pr
    helixQueuesTemplate: /eng/pipelines/coreclr/templates/helix-queues-setup.yml
    jobParameters:
      testGroup: innerloop
      liveLibrariesBuildConfig: ${{ variables.debugOnPrReleaseOnRolling }}
      liveRuntimeBuildConfig: release
      runtimeVariant: monointerpreter
      condition: >-
        or(
          eq(dependencies.evaluate_paths.outputs['SetPathVars_mono.containsChange'], true),
          eq(dependencies.evaluate_paths.outputs['SetPathVars_runtimetests.containsChange'], true),
          eq(variables['isFullMatrix'], true))
#
# Mono CoreCLR runtime Test executions using live libraries and LLVM AOT
# Only when Mono is changed
#
- template: /eng/pipelines/common/platform-matrix.yml
  parameters:
    jobTemplate: /eng/pipelines/common/templates/runtimes/run-test-job.yml
    buildConfig: release
    runtimeFlavor: mono
    platforms:
    - Linux_x64
    - Linux_arm64
    helixQueueGroup: pr
    helixQueuesTemplate: /eng/pipelines/coreclr/templates/helix-queues-setup.yml
    jobParameters:
      testGroup: innerloop
      liveLibrariesBuildConfig: ${{ variables.debugOnPrReleaseOnRolling }}
      liveRuntimeBuildConfig: release
      runtimeVariant: llvmaot
      condition: >-
        or(
          eq(dependencies.evaluate_paths.outputs['SetPathVars_mono.containsChange'], true),
          eq(dependencies.evaluate_paths.outputs['SetPathVars_runtimetests.containsChange'], true),
          eq(variables['isFullMatrix'], true))

#
# Libraries Release Test Execution against a release mono runtime.
# Only when libraries or mono changed
#
- template: /eng/pipelines/common/platform-matrix.yml
  parameters:
    jobTemplate: /eng/pipelines/libraries/run-test-job.yml
    runtimeFlavor: mono
    buildConfig: ${{ variables.debugOnPrReleaseOnRolling }}
    platforms:
    # - windows_x64
    - OSX_x64
    - Linux_arm64
    - Linux_x64
    helixQueuesTemplate: /eng/pipelines/libraries/helix-queues-setup.yml
    jobParameters:
      isOfficialBuild: false
      isFullMatrix: ${{ variables.isFullMatrix }}
      runtimeDisplayName: mono
      testScope: innerloop
      liveRuntimeBuildConfig: release
      dependsOnTestBuildConfiguration: ${{ variables.debugOnPrReleaseOnRolling }}
      dependsOnTestArchitecture: x64
      condition: >-
        or(
          eq(dependencies.evaluate_paths.outputs['SetPathVars_libraries.containsChange'], true),
          eq(dependencies.evaluate_paths.outputs['SetPathVars_mono.containsChange'], true),
          eq(variables['isFullMatrix'], true))

#
# Libraries Release Test Execution against a release mono interpreter runtime.
# Only when libraries or mono changed
#
- template: /eng/pipelines/common/platform-matrix.yml
  parameters:
    jobTemplate: /eng/pipelines/libraries/run-test-job.yml
    runtimeFlavor: mono
    buildConfig: ${{ variables.debugOnPrReleaseOnRolling }}
    platforms:
    # - windows_x64
    #- OSX_x64
    - Linux_x64
    helixQueuesTemplate: /eng/pipelines/libraries/helix-queues-setup.yml
    jobParameters:
      isOfficialBuild: false
      isFullMatrix: ${{ variables.isFullMatrix }}
      interpreter: true
      runtimeDisplayName: mono_interpreter
      testScope: innerloop
      liveRuntimeBuildConfig: release
      dependsOnTestBuildConfiguration: ${{ variables.debugOnPrReleaseOnRolling }}
      dependsOnTestArchitecture: x64
      condition: >-
        or(
          eq(dependencies.evaluate_paths.outputs['SetPathVars_libraries.containsChange'], true),
          eq(dependencies.evaluate_paths.outputs['SetPathVars_mono.containsChange'], true),
          eq(variables['isFullMatrix'], true))

#
# Libraries Release Test Execution against a release coreclr runtime
# Only when the PR contains a libraries change
#
- template: /eng/pipelines/common/platform-matrix.yml
  parameters:
    jobTemplate: /eng/pipelines/libraries/run-test-job.yml
    buildConfig: Release
    platforms:
    - windows_x86
    - ${{ if eq(variables['isFullMatrix'], true) }}:
      - windows_arm64
    helixQueuesTemplate: /eng/pipelines/libraries/helix-queues-setup.yml
    jobParameters:
      isOfficialBuild: false
      isFullMatrix: ${{ variables.isFullMatrix }}
      testScope: innerloop
      liveRuntimeBuildConfig: release
      dependsOnTestBuildConfiguration: ${{ variables.debugOnPrReleaseOnRolling }}
      dependsOnTestArchitecture: x64
      condition: >-
        or(
          eq(dependencies.evaluate_paths.outputs['SetPathVars_libraries.containsChange'], true),
          eq(variables['isFullMatrix'], true))

#
# Libraries Debug Test Execution against a release coreclr runtime
# Only when the PR contains a libraries change
#
- template: /eng/pipelines/common/platform-matrix.yml
  parameters:
    jobTemplate: /eng/pipelines/libraries/run-test-job.yml
    buildConfig: ${{ variables.debugOnPrReleaseOnRolling }}
    platforms:
    - windows_x64
    - OSX_x64
    - Linux_x64
    - Linux_musl_x64
    - ${{ if eq(variables['isFullMatrix'], true) }}:
      - Linux_arm64
    - ${{ if eq(variables['isFullMatrix'], false) }}:
      - windows_x86
    helixQueuesTemplate: /eng/pipelines/libraries/helix-queues-setup.yml
    jobParameters:
      isOfficialBuild: false
      isFullMatrix: ${{ variables.isFullMatrix }}
      testScope: innerloop
      liveRuntimeBuildConfig: release
      dependsOnTestBuildConfiguration: ${{ variables.debugOnPrReleaseOnRolling }}
      dependsOnTestArchitecture: x64
      condition: >-
        or(
          eq(dependencies.evaluate_paths.outputs['SetPathVars_libraries.containsChange'], true),
          eq(variables['isFullMatrix'], true))

#
# Libraries Test Execution against a checked runtime
# Only when the PR contains a coreclr change
#
- template: /eng/pipelines/common/platform-matrix.yml
  parameters:
    jobTemplate: /eng/pipelines/libraries/run-test-job.yml
    buildConfig: Release
    platforms:
    # - windows_arm return this when https://github.com/dotnet/runtime/issues/1097 is fixed.
    - Linux_arm
    - Linux_musl_arm
    - Linux_musl_arm64
    - windows_x86
    helixQueuesTemplate: /eng/pipelines/coreclr/templates/helix-queues-setup.yml
    helixQueueGroup: libraries
    jobParameters:
      testScope: innerloop
      liveRuntimeBuildConfig: checked
      dependsOnTestBuildConfiguration: ${{ variables.debugOnPrReleaseOnRolling }}
      dependsOnTestArchitecture: x64
      condition: >-
        or(
          eq(dependencies.evaluate_paths.outputs['SetPathVars_coreclr.containsChange'], true),
          eq(variables['isFullMatrix'], true))

#
# Libraries Test Execution against a checked runtime
# Only if CoreCLR or Libraries is changed
#
- template: /eng/pipelines/common/platform-matrix.yml
  parameters:
    jobTemplate: /eng/pipelines/libraries/run-test-job.yml
    buildConfig: ${{ variables.debugOnPrReleaseOnRolling }}
    platforms:
    - windows_x64
    - Linux_x64
    - Linux_musl_x64
    helixQueuesTemplate: /eng/pipelines/coreclr/templates/helix-queues-setup.yml
    helixQueueGroup: libraries
    jobParameters:
      testScope: innerloop
      liveRuntimeBuildConfig: checked
      dependsOnTestBuildConfiguration: ${{ variables.debugOnPrReleaseOnRolling }}
      dependsOnTestArchitecture: x64
      condition: >-
        or(
          eq(dependencies.evaluate_paths.outputs['SetPathVars_coreclr.containsChange'], true),
          eq(variables['isFullMatrix'], true))

- template: /eng/pipelines/common/platform-matrix.yml
  parameters:
    jobTemplate: /eng/pipelines/libraries/run-test-job.yml
    buildConfig: ${{ variables.debugOnPrReleaseOnRolling }}
    platforms:
    - OSX_x64
    helixQueuesTemplate: /eng/pipelines/coreclr/templates/helix-queues-setup.yml
    helixQueueGroup: libraries
    jobParameters:
      testScope: innerloop
      liveRuntimeBuildConfig: checked
      dependsOnTestBuildConfiguration: ${{ variables.debugOnPrReleaseOnRolling }}
      dependsOnTestArchitecture: x64
      condition: >-
        or(
          eq(dependencies.evaluate_paths.outputs['SetPathVars_coreclr.containsChange'], true),
          eq(dependencies.evaluate_paths.outputs['SetPathVars_libraries.containsChange'], true),
          eq(variables['isFullMatrix'], true))<|MERGE_RESOLUTION|>--- conflicted
+++ resolved
@@ -305,11 +305,7 @@
           eq(variables['isFullMatrix'], true))
 
 #
-<<<<<<< HEAD
-# Build the whole product using Mono and run libraries tests, multi-scenario for NodeJS
-=======
 # Build the whole product using Mono and run libraries tests, for Wasm.Build.Tests
->>>>>>> 62c9312f
 #
 - template: /eng/pipelines/common/platform-matrix.yml
   parameters:
@@ -321,20 +317,6 @@
     - Browser_wasm
     variables:
       # map dependencies variables to local variables
-<<<<<<< HEAD
-      - name: librariesContainsChange
-        value: $[ dependencies.evaluate_paths.outputs['SetPathVars_libraries.containsChange'] ]
-      - name: monoContainsChange
-        value: $[ dependencies.evaluate_paths.outputs['SetPathVars_mono.containsChange'] ]
-    jobParameters:
-      testGroup: innerloop
-      nameSuffix: AllSubsets_Mono_NodeJS
-      buildArgs: -s mono+libs+host+packs+libs.tests -c $(_BuildConfig) /p:ArchiveTests=true /p:ForNode=true /p:JSEngine=NodeJS
-      timeoutInMinutes: 180
-      condition: >-
-        or(
-          eq(dependencies.evaluate_paths.outputs['SetPathVars_libraries.containsChange'], true),
-=======
       - name: monoContainsChange
         value: $[ dependencies.evaluate_paths.outputs['SetPathVars_mono.containsChange'] ]
       - name: installerContainsChange
@@ -346,7 +328,6 @@
       timeoutInMinutes: 180
       condition: >-
         or(
->>>>>>> 62c9312f
           eq(dependencies.evaluate_paths.outputs['SetPathVars_mono.containsChange'], true),
           eq(dependencies.evaluate_paths.outputs['SetPathVars_installer.containsChange'], true),
           eq(variables['isFullMatrix'], true))
@@ -355,23 +336,53 @@
       extraStepsParameters:
         creator: dotnet-bot
         testRunNamePrefixSuffix: Mono_$(_BuildConfig)
-<<<<<<< HEAD
-        extraHelixArguments: /p:ForNode=true /p:JSEngine=NodeJS
-        scenarios:
-        - buildwasmapps
-        - normal
-        condition: >-
-          or(
-          eq(variables['librariesContainsChange'], true),
-          eq(variables['monoContainsChange'], true),
-=======
         scenarios:
         - buildwasmapps
         condition: >-
           or(
           eq(variables['monoContainsChange'], true),
           eq(variables['installerContainsChange'], true),
->>>>>>> 62c9312f
+          eq(variables['isFullMatrix'], true))
+#
+# Build the whole product using Mono and run libraries tests, multi-scenario for NodeJS
+#
+- template: /eng/pipelines/common/platform-matrix.yml
+  parameters:
+    jobTemplate: /eng/pipelines/common/global-build-job.yml
+    helixQueuesTemplate: /eng/pipelines/libraries/helix-queues-setup.yml
+    buildConfig: Release
+    runtimeFlavor: mono
+    platforms:
+    - Browser_wasm
+    variables:
+      # map dependencies variables to local variables
+      - name: librariesContainsChange
+        value: $[ dependencies.evaluate_paths.outputs['SetPathVars_libraries.containsChange'] ]
+      - name: monoContainsChange
+        value: $[ dependencies.evaluate_paths.outputs['SetPathVars_mono.containsChange'] ]
+    jobParameters:
+      testGroup: innerloop
+      nameSuffix: AllSubsets_Mono_NodeJS
+      buildArgs: -s mono+libs+host+packs+libs.tests -c $(_BuildConfig) /p:ArchiveTests=true /p:ForNode=true /p:JSEngine=NodeJS
+      timeoutInMinutes: 180
+      condition: >-
+        or(
+          eq(dependencies.evaluate_paths.outputs['SetPathVars_libraries.containsChange'], true),
+          eq(dependencies.evaluate_paths.outputs['SetPathVars_mono.containsChange'], true),
+          eq(dependencies.evaluate_paths.outputs['SetPathVars_installer.containsChange'], true),
+          eq(variables['isFullMatrix'], true))
+      # extra steps, run tests
+      extraStepsTemplate: /eng/pipelines/libraries/helix.yml
+      extraStepsParameters:
+        creator: dotnet-bot
+        testRunNamePrefixSuffix: Mono_$(_BuildConfig)
+        extraHelixArguments: /p:ForNode=true /p:JSEngine=NodeJS
+        scenarios:
+        - normal
+        condition: >-
+          or(
+          eq(variables['librariesContainsChange'], true),
+          eq(variables['monoContainsChange'], true),
           eq(variables['isFullMatrix'], true))
 
 #
