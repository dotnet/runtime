--- conflicted
+++ resolved
@@ -574,7 +574,6 @@
       # MacCatalyst interp - requires AOT Compilation and Interp flags
       # Build the whole product using Mono and run libraries tests
       #
-<<<<<<< HEAD
       - template: /eng/pipelines/common/platform-matrix.yml
         parameters:
           jobTemplate: /eng/pipelines/common/global-build-job.yml
@@ -612,48 +611,6 @@
                   eq(variables['librariesContainsChange'], true),
                   eq(variables['monoContainsChange'], true),
                   eq(variables['isRollingBuild'], true))
-=======
-      #
-      # Disabled pending queue backup investigation
-      #
-      #- template: /eng/pipelines/common/platform-matrix.yml
-      #  parameters:
-      #    jobTemplate: /eng/pipelines/common/global-build-job.yml
-      #    helixQueuesTemplate: /eng/pipelines/libraries/helix-queues-setup.yml
-      #    buildConfig: Release
-      #    runtimeFlavor: mono
-      #    platforms:
-      #    - maccatalyst_x64
-      #    - ${{ if eq(variables['isRollingBuild'], true) }}:
-      #      - maccatalyst_arm64
-      #    variables:
-      #      # map dependencies variables to local variables
-      #      - name: librariesContainsChange
-      #        value: $[ dependencies.evaluate_paths.outputs['SetPathVars_libraries.containsChange'] ]
-      #      - name: monoContainsChange
-      #        value: $[ dependencies.evaluate_paths.outputs['SetPathVars_mono_excluding_wasm.containsChange'] ]
-      #    jobParameters:
-      #      testGroup: innerloop
-      #      nameSuffix: AllSubsets_Mono
-      #      buildArgs: -s mono+libs+host+packs+libs.tests -c $(_BuildConfig) /p:ArchiveTests=true /p:RunSmokeTestsOnly=true /p:DevTeamProvisioning=adhoc /p:RunAOTCompilation=true /p:MonoForceInterpreter=true /p:BuildDarwinFrameworks=true
-      #      timeoutInMinutes: 180
-      #      condition: >-
-      #        or(
-      #          eq(dependencies.evaluate_paths.outputs['SetPathVars_libraries.containsChange'], true),
-      #          eq(dependencies.evaluate_paths.outputs['SetPathVars_mono_excluding_wasm.containsChange'], true),
-      #          eq(dependencies.evaluate_paths.outputs['SetPathVars_installer.containsChange'], true),
-      #          eq(variables['isRollingBuild'], true))
-      #      # extra steps, run tests
-      #      extraStepsTemplate: /eng/pipelines/libraries/helix.yml
-      #      extraStepsParameters:
-      #        creator: dotnet-bot
-      #        testRunNamePrefixSuffix: Mono_$(_BuildConfig)
-      #        condition: >-
-      #          or(
-      #            eq(variables['librariesContainsChange'], true),
-      #            eq(variables['monoContainsChange'], true),
-      #            eq(variables['isRollingBuild'], true))
->>>>>>> 2bf8f1aa
 
       #
       # Build Mono and Installer on LLVMJIT mode
