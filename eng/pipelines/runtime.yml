# Setting batch to true, triggers one build at a time.
# if there is a push while a build in progress, it will wait,
# until the running build finishes, and produce a build with all the changes
# that happened during the last build.
trigger:
  batch: true
  branches:
    include:
    - release/*.*
  paths:
    include:
    - '*'
    exclude:
    - '**.md'
    - eng/Version.Details.xml
    - .devcontainer/*
    - .github/*
    - docs/*
    - LICENSE.TXT
    - PATENTS.TXT
    - THIRD-PARTY-NOTICES.TXT

schedules:
  - cron: "0 8,20 * * *" # run at 8:00 and 20:00 (UTC) which is 00:00 and 12:00 (PST).
    displayName: Runtime default schedule
    branches:
      include:
      - main
    always: false # run only if there were changes since the last successful scheduled run.

pr:
  branches:
    include:
    - main
    - release/*.*
  paths:
    include:
    - '*'
    exclude:
    - '**.md'
    - eng/Version.Details.xml
    - .devcontainer/*
    - .github/*
    - docs/*
    - LICENSE.TXT
    - PATENTS.TXT
    - THIRD-PARTY-NOTICES.TXT

variables:
  - template: /eng/pipelines/common/variables.yml

extends:
  template:  /eng/pipelines/common/templates/pipeline-with-resources.yml
  parameters:
    stages:
    - stage: Build
      jobs:
      #
      # Evaluate paths
      #
      - ${{ if eq(variables.dependOnEvaluatePaths, true) }}:
        - template: /eng/pipelines/common/evaluate-default-paths.yml

      #
      # Build CoreCLR checked
      # Only when CoreCLR is changed
      #
      - template: /eng/pipelines/common/platform-matrix.yml
        parameters:
          jobTemplate: /eng/pipelines/coreclr/templates/build-job.yml
          buildConfig: checked
          platforms:
          - linux_x86
          - linux_x64
          - linux_arm
          - linux_arm64
          - linux_riscv64
          - linux_musl_arm
          - linux_musl_arm64
          - linux_musl_x64
          - osx_arm64
          - tizen_armel
          - windows_x86
          - windows_x64
          - windows_arm64
          jobParameters:
            testGroup: innerloop
            condition: >-
              or(
                eq(dependencies.evaluate_paths.outputs['SetPathVars_coreclr.containsChange'], true),
                eq(dependencies.evaluate_paths.outputs['SetPathVars_runtimetests.containsChange'], true),
                eq(variables['isRollingBuild'], true))

      #
      # Build the whole product using GNU compiler toolchain
      # When CoreCLR, Mono, Libraries, Installer and src/tests are changed
      #
      - template: /eng/pipelines/common/platform-matrix.yml
        parameters:
          jobTemplate: /eng/pipelines/common/global-build-job.yml
          buildConfig: checked
          platforms:
          - gcc_linux_x64
          jobParameters:
            testGroup: innerloop
            nameSuffix: Native_GCC
            buildArgs: -s clr.native+libs.native+mono+host.native -c $(_BuildConfig) -gcc
            extraStepsTemplate: /eng/pipelines/common/templates/runtimes/build-runtime-tests.yml
            extraStepsParameters:
              testBuildArgs: skipmanaged skipgeneratelayout skiprestorepackages -gcc
            condition: >-
              or(
                eq(dependencies.evaluate_paths.outputs['SetPathVars_coreclr.containsChange'], true),
                eq(dependencies.evaluate_paths.outputs['SetPathVars_mono_excluding_wasm.containsChange'], true),
                eq(dependencies.evaluate_paths.outputs['SetPathVars_libraries.containsChange'], true),
                eq(dependencies.evaluate_paths.outputs['SetPathVars_installer.containsChange'], true),
                eq(dependencies.evaluate_paths.outputs['SetPathVars_runtimetests.containsChange'], true),
                eq(variables['isRollingBuild'], true))

      #
      # Build CoreCLR osx_x64 checked
      # Only when CoreCLR or Libraries is changed
      #
      - template: /eng/pipelines/common/platform-matrix.yml
        parameters:
          jobTemplate: /eng/pipelines/coreclr/templates/build-job.yml
          buildConfig: checked
          platforms:
          - osx_x64
          jobParameters:
            testGroup: innerloop
            condition: >-
              or(
                eq(dependencies.evaluate_paths.outputs['SetPathVars_coreclr.containsChange'], true),
                eq(dependencies.evaluate_paths.outputs['SetPathVars_libraries.containsChange'], true),
                eq(dependencies.evaluate_paths.outputs['SetPathVars_runtimetests.containsChange'], true),
                eq(variables['isRollingBuild'], true))

      #
      # Build CoreCLR release
      # Always as they are needed by Installer and we always build and test the Installer.
      #
      - template: /eng/pipelines/common/platform-matrix.yml
        parameters:
          jobTemplate: /eng/pipelines/coreclr/templates/build-job.yml
          buildConfig: release
          platforms:
          - osx_arm64
          - osx_x64
          - linux_x64
          - linux_arm
          - linux_arm64
          - linux_musl_x64
          - linux_musl_arm
          - linux_musl_arm64
          - windows_x64
          - windows_x86
          - windows_arm64
          - freebsd_x64
          jobParameters:
            testGroup: innerloop
            # Mono/runtimetests also need this, but skip for wasm
            condition:
              or(
                eq(dependencies.evaluate_paths.outputs['SetPathVars_non_mono_and_wasm.containsChange'], true),
                eq(dependencies.evaluate_paths.outputs['SetPathVars_mono_excluding_wasm.containsChange'], true),
                eq(dependencies.evaluate_paths.outputs['SetPathVars_runtimetests.containsChange'], true),
                eq(variables['isRollingBuild'], true))

      #
      # Build CoreCLR Formatting Job
      # Only when CoreCLR is changed, and only in the 'main' branch (no release branches;
      # both Rolling and PR builds).
      #
      - template: /eng/pipelines/common/platform-matrix.yml
        parameters:
          jobTemplate: /eng/pipelines/coreclr/templates/format-job.yml
          platforms:
          - linux_x64
          - windows_x64
          jobParameters:
            condition: >-
              and(
                or(
                  eq(variables['Build.SourceBranchName'], 'main'),
                  eq(variables['System.PullRequest.TargetBranch'], 'main')),
                or(
                  eq(dependencies.evaluate_paths.outputs['SetPathVars_coreclr_jit.containsChange'], true),
                  eq(variables['isRollingBuild'], true)))

      #
      # CoreCLR NativeAOT debug build and smoke tests
      # Only when CoreCLR is changed
      #
      - template: /eng/pipelines/common/platform-matrix.yml
        parameters:
          jobTemplate: /eng/pipelines/common/global-build-job.yml
          helixQueuesTemplate: /eng/pipelines/coreclr/templates/helix-queues-setup.yml
          buildConfig: Debug
          platforms:
          - linux_x64
          - windows_x64
          variables:
          - name: timeoutPerTestInMinutes
            value: 60
          - name: timeoutPerTestCollectionInMinutes
            value: 180
          jobParameters:
            timeoutInMinutes: 120
            nameSuffix: NativeAOT
            buildArgs: -s clr.aot+host.native+libs -rc $(_BuildConfig) -lc Release -hc Release
            extraStepsTemplate: /eng/pipelines/coreclr/nativeaot-post-build-steps.yml
            extraStepsParameters:
              creator: dotnet-bot
              testBuildArgs: nativeaot tree nativeaot
              liveLibrariesBuildConfig: Release
            testRunNamePrefixSuffix: NativeAOT_$(_BuildConfig)
            extraVariablesTemplates:
              - template: /eng/pipelines/common/templates/runtimes/test-variables.yml
                parameters:
                  testGroup: innerloop
            condition: >-
              or(
                eq(dependencies.evaluate_paths.outputs['SetPathVars_coreclr.containsChange'], true),
                eq(dependencies.evaluate_paths.outputs['SetPathVars_runtimetests.containsChange'], true),
                eq(variables['isFullMatrix'], true))

      #
      # CoreCLR NativeAOT checked build and smoke tests
      # Only when CoreCLR is changed
      #
      - template: /eng/pipelines/common/platform-matrix.yml
        parameters:
          jobTemplate: /eng/pipelines/common/global-build-job.yml
          helixQueuesTemplate: /eng/pipelines/coreclr/templates/helix-queues-setup.yml
          buildConfig: Checked
          platforms:
          - windows_x64
          variables:
          - name: timeoutPerTestInMinutes
            value: 60
          - name: timeoutPerTestCollectionInMinutes
            value: 180
          jobParameters:
            timeoutInMinutes: 120
            nameSuffix: NativeAOT
            buildArgs: -s clr.aot+host.native+libs -rc $(_BuildConfig) -lc Release -hc Release
            extraStepsTemplate: /eng/pipelines/coreclr/nativeaot-post-build-steps.yml
            extraStepsParameters:
              creator: dotnet-bot
              testBuildArgs: 'nativeaot tree ";nativeaot;Loader;Interop;tracing/eventpipe/config;tracing/eventpipe/diagnosticport;tracing/eventpipe/reverse;" test tracing/eventcounter/runtimecounters.csproj /p:BuildNativeAotFrameworkObjects=true'
              liveLibrariesBuildConfig: Release
            testRunNamePrefixSuffix: NativeAOT_$(_BuildConfig)
            extraVariablesTemplates:
              - template: /eng/pipelines/common/templates/runtimes/test-variables.yml
                parameters:
                  testGroup: innerloop
            condition: >-
              or(
                eq(dependencies.evaluate_paths.outputs['SetPathVars_coreclr.containsChange'], true),
                eq(dependencies.evaluate_paths.outputs['SetPathVars_runtimetests.containsChange'], true),
                eq(variables['isFullMatrix'], true))

      #
      # CoreCLR NativeAOT release build and smoke tests
      # Only when CoreCLR is changed
      #
      - template: /eng/pipelines/common/platform-matrix.yml
        parameters:
          jobTemplate: /eng/pipelines/common/global-build-job.yml
          helixQueuesTemplate: /eng/pipelines/coreclr/templates/helix-queues-setup.yml
          buildConfig: Release
          platforms:
          - linux_x64
          - windows_x64
          - osx_x64
          - linux_arm64
          - windows_arm64
          - osx_arm64
          variables:
          - name: timeoutPerTestInMinutes
            value: 60
          - name: timeoutPerTestCollectionInMinutes
            value: 180
          jobParameters:
            testGroup: innerloop
            timeoutInMinutes: 120
            nameSuffix: NativeAOT
            buildArgs: -s clr.aot+host.native+libs -rc $(_BuildConfig) -lc Release -hc Release
            extraStepsTemplate: /eng/pipelines/coreclr/nativeaot-post-build-steps.yml
            extraStepsParameters:
              creator: dotnet-bot
              testBuildArgs: 'nativeaot tree ";nativeaot;tracing/eventpipe/simpleprovidervalidation;"'
              liveLibrariesBuildConfig: Release
            testRunNamePrefixSuffix: NativeAOT_$(_BuildConfig)
            extraVariablesTemplates:
              - template: /eng/pipelines/common/templates/runtimes/test-variables.yml
                parameters:
                  testGroup: innerloop
            condition: >-
              or(
                eq(dependencies.evaluate_paths.outputs['SetPathVars_coreclr.containsChange'], true),
                eq(dependencies.evaluate_paths.outputs['SetPathVars_runtimetests.containsChange'], true),
                eq(variables['isFullMatrix'], true))

      #
      # CoreCLR NativeAOT release build and libraries tests
      # Only when CoreCLR or library is changed
      #
      - template: /eng/pipelines/common/platform-matrix.yml
        parameters:
          jobTemplate: /eng/pipelines/common/global-build-job.yml
          helixQueuesTemplate: /eng/pipelines/libraries/helix-queues-setup.yml
          buildConfig: Release
          platforms:
          - windows_arm64
          - linux_arm64
          - osx_arm64
          jobParameters:
            testGroup: innerloop
            isSingleFile: true
            nameSuffix: NativeAOT_Libraries
            buildArgs: -s clr.aot+host.native+libs+libs.tests -c $(_BuildConfig) /p:TestNativeAot=true /p:RunSmokeTestsOnly=true /p:ArchiveTests=true
            timeoutInMinutes: 240 # Doesn't actually take long, but we've seen the ARM64 Helix queue often get backlogged for 2+ hours
            # extra steps, run tests
            extraStepsTemplate: /eng/pipelines/libraries/helix.yml
            extraStepsParameters:
              creator: dotnet-bot
              testRunNamePrefixSuffix: NativeAOT_$(_BuildConfig)
            condition: >-
              or(
                eq(dependencies.evaluate_paths.outputs['SetPathVars_libraries.containsChange'], true),
                eq(dependencies.evaluate_paths.outputs['SetPathVars_coreclr.containsChange'], true),
                eq(variables['isFullMatrix'], true))

      # Build and test clr tools
      - template: /eng/pipelines/common/platform-matrix.yml
        parameters:
          jobTemplate: /eng/pipelines/common/global-build-job.yml
          buildConfig: checked
          platforms:
          - linux_x64
          jobParameters:
            timeoutInMinutes: 120
            nameSuffix: CLR_Tools_Tests
            buildArgs: -s clr.aot+clr.iltools+libs+clr.toolstests -c $(_BuildConfig) -test
            enablePublishTestResults: true
            testResultsFormat: 'xunit'
            condition: >-
              or(
                eq(dependencies.evaluate_paths.outputs['SetPathVars_coreclr.containsChange'], true),
                eq(variables['isRollingBuild'], true))

      # Build Mono AOT offset headers once, for consumption elsewhere
      # Only when mono changed
      #
      - template: /eng/pipelines/common/platform-matrix.yml
        parameters:
          jobTemplate: /eng/pipelines/mono/templates/generate-offsets.yml
          buildConfig: release
          platforms:
          - android_x64
          - browser_wasm
          - tvos_arm64
          - ios_arm64
          - maccatalyst_x64
          jobParameters:
            isOfficialBuild: ${{ variables.isOfficialBuild }}
            # needed by crossaot
            condition: >-
              or(
                eq(dependencies.evaluate_paths.outputs['SetPathVars_mono_excluding_wasm.containsChange'], true),
                eq(dependencies.evaluate_paths.outputs['SetPathVars_installer.containsChange'], true),
                eq(variables['isRollingBuild'], true))

      # Build the whole product using Mono runtime
      # Only when libraries, mono or installer are changed
      #
      - template: /eng/pipelines/common/platform-matrix.yml
        parameters:
          jobTemplate: /eng/pipelines/common/global-build-job.yml
          buildConfig: ${{ variables.debugOnPrReleaseOnRolling }}
          runtimeFlavor: mono
          platforms:
          - tvossimulator_x64
          - linux_arm
          jobParameters:
            testGroup: innerloop
            nameSuffix: AllSubsets_Mono
            buildArgs: -s mono+libs+host+packs -c $(_BuildConfig)
            condition: >-
              or(
                eq(dependencies.evaluate_paths.outputs['SetPathVars_libraries.containsChange'], true),
                eq(dependencies.evaluate_paths.outputs['SetPathVars_mono_excluding_wasm.containsChange'], true),
                eq(dependencies.evaluate_paths.outputs['SetPathVars_installer.containsChange'], true),
                eq(variables['isRollingBuild'], true))

      - template: /eng/pipelines/common/platform-matrix.yml
        parameters:
          jobTemplate: /eng/pipelines/common/global-build-job.yml
          buildConfig: Release
          runtimeFlavor: mono
          platforms:
          - linux_musl_x64
          - linux_riscv64
          jobParameters:
            testGroup: innerloop
            nameSuffix: AllSubsets_Mono
            buildArgs: -s mono+libs+host+packs -c $(_BuildConfig)
            condition: >-
              or(
                eq(dependencies.evaluate_paths.outputs['SetPathVars_libraries.containsChange'], true),
                eq(dependencies.evaluate_paths.outputs['SetPathVars_mono_excluding_wasm.containsChange'], true),
                eq(dependencies.evaluate_paths.outputs['SetPathVars_installer.containsChange'], true),
                eq(variables['isRollingBuild'], true))

      #
      # WebAssembly legs
      #
<<<<<<< HEAD
      #- template: /eng/pipelines/common/templates/wasm-library-tests.yml
        #parameters:
          #platforms:
            #- browser_wasm
          #alwaysRun: ${{ variables.isRollingBuild }}
          #scenarios:
            #- normal
            #- WasmTestOnBrowser

      #- template: /eng/pipelines/common/templates/wasm-library-tests.yml
        #parameters:
          #platforms:
            #- browser_wasm_win
          #alwaysRun: ${{ variables.isRollingBuild }}
          #scenarios:
            #- WasmTestOnBrowser

      ## EAT Library tests - only run on linux
      #- template: /eng/pipelines/common/templates/wasm-library-aot-tests.yml
        #parameters:
          #platforms:
            #- browser_wasm
          #nameSuffix: _EAT
          #runAOT: false
          #shouldRunSmokeOnly: false
          #alwaysRun: ${{ variables.isRollingBuild }}

      ## AOT Library tests
      #- template: /eng/pipelines/common/templates/wasm-library-aot-tests.yml
        #parameters:
          #platforms:
            #- browser_wasm
          #nameSuffix: _AOT
          #runAOT: true
          #shouldRunSmokeOnly: true
          #alwaysRun: ${{ variables.isRollingBuild }}

      #- template: /eng/pipelines/common/templates/wasm-library-aot-tests.yml
        #parameters:
          #platforms:
            #- browser_wasm_win
          #nameSuffix: _AOT
          #runAOT: true
          #shouldRunSmokeOnly: true
          #alwaysRun: ${{ variables.isRollingBuild }}
=======
      - template: /eng/pipelines/common/templates/wasm-library-tests.yml
        parameters:
          platforms:
            - browser_wasm
          alwaysRun: ${{ variables.isRollingBuild }}
          extraBuildArgs: /p:AotHostArchitecture=x64 /p:AotHostOS=$(_hostedOS)
          scenarios:
            - normal
            - WasmTestOnBrowser

      - template: /eng/pipelines/common/templates/wasm-library-tests.yml
        parameters:
          platforms:
            - browser_wasm_win
          alwaysRun: ${{ variables.isRollingBuild }}
          extraBuildArgs: /p:AotHostArchitecture=x64 /p:AotHostOS=$(_hostedOS)
          scenarios:
            - WasmTestOnBrowser

      # EAT Library tests - only run on linux
      - template: /eng/pipelines/common/templates/wasm-library-aot-tests.yml
        parameters:
          platforms:
            - browser_wasm
          nameSuffix: _EAT
          runAOT: false
          shouldRunSmokeOnly: false
          alwaysRun: ${{ variables.isRollingBuild }}
          extraBuildArgs: /p:AotHostArchitecture=x64 /p:AotHostOS=$(_hostedOS)

      # AOT Library tests
      - template: /eng/pipelines/common/templates/wasm-library-aot-tests.yml
        parameters:
          platforms:
            - browser_wasm
          nameSuffix: _AOT
          runAOT: true
          shouldRunSmokeOnly: true
          alwaysRun: ${{ variables.isRollingBuild }}
          extraBuildArgs: /p:AotHostArchitecture=x64 /p:AotHostOS=$(_hostedOS)

      - template: /eng/pipelines/common/templates/wasm-library-aot-tests.yml
        parameters:
          platforms:
            - browser_wasm_win
          nameSuffix: _AOT
          runAOT: true
          shouldRunSmokeOnly: true
          alwaysRun: ${{ variables.isRollingBuild }}
>>>>>>> 5ff4fdd0

      # Wasm.Build.Tests
      - template: /eng/pipelines/common/templates/wasm-build-tests.yml
        parameters:
          platforms:
            - browser_wasm
            - browser_wasm_win
          alwaysRun: ${{ variables.isRollingBuild }}
          extraBuildArgs: /p:AotHostArchitecture=x64 /p:AotHostOS=$(_hostedOS)

      # Wasm Debugger tests
<<<<<<< HEAD
      #- template: /eng/pipelines/common/templates/wasm-debugger-tests.yml
        #parameters:
          #platforms:
            #- browser_wasm
            #- browser_wasm_win
          #alwaysRun: ${{ variables.isRollingBuild }}

      ## Wasm runtime tests
      #- template: /eng/pipelines/common/templates/wasm-runtime-tests.yml
        #parameters:
          #platforms:
            #- browser_wasm
          #alwaysRun: ${{ variables.isRollingBuild }}

      ## Build and Smoke Tests only - Wasm Threading Legs
      #- template: /eng/pipelines/common/templates/wasm-library-tests.yml
        #parameters:
          #platforms:
            #- browser_wasm
          #nameSuffix: _Threading_Smoke
          #extraBuildArgs: /p:MonoWasmBuildVariant=multithread /p:_WasmPThreadPoolSize=8
          #shouldRunSmokeOnly: true
          #alwaysRun: ${{ variables.isRollingBuild }}
          #scenarios:
            #- WasmTestOnBrowser

      #- template: /eng/pipelines/common/templates/wasm-build-only.yml
        #parameters:
          #platforms:
            #- browser_wasm
          #nameSuffix: _Threading_PerfTracing
          #extraBuildArgs: /p:MonoWasmBuildVariant=perftrace
          #alwaysRun: ${{ variables.isRollingBuild }}

      # WASI/WASM

      #- template: /eng/pipelines/common/templates/wasm-library-tests.yml
        #parameters:
          #platforms:
            #- wasi_wasm
            #- wasi_wasm_win
          #nameSuffix: '_Smoke'
          #extraBuildArgs: /p:EnableAggressiveTrimming=true /p:RunWasmSamples=true
          #shouldContinueOnError: true
          #shouldRunSmokeOnly: true
          #alwaysRun: ${{ variables.isRollingBuild }}
          #scenarios:
            #- normal
=======
      - template: /eng/pipelines/common/templates/wasm-debugger-tests.yml
        parameters:
          platforms:
            - browser_wasm
            - browser_wasm_win
          alwaysRun: ${{ variables.isRollingBuild }}
          extraBuildArgs: /p:AotHostArchitecture=x64 /p:AotHostOS=$(_hostedOS)

      # Wasm runtime tests
      - template: /eng/pipelines/common/templates/wasm-runtime-tests.yml
        parameters:
          platforms:
            - browser_wasm
          alwaysRun: ${{ variables.isRollingBuild }}
          extraBuildArgs: /p:AotHostArchitecture=x64 /p:AotHostOS=$(_hostedOS)

      # Build and Smoke Tests only - Wasm Threading Legs
      - template: /eng/pipelines/common/templates/wasm-library-tests.yml
        parameters:
          platforms:
            - browser_wasm
          nameSuffix: _Threading_Smoke
          extraBuildArgs: /p:MonoWasmBuildVariant=multithread /p:_WasmPThreadPoolSize=8 /p:AotHostArchitecture=x64 /p:AotHostOS=$(_hostedOS)
          shouldRunSmokeOnly: true
          alwaysRun: ${{ variables.isRollingBuild }}
          scenarios:
            - WasmTestOnBrowser

      # WASI/WASM

      - template: /eng/pipelines/common/templates/wasm-library-tests.yml
        parameters:
          platforms:
            - wasi_wasm
            - wasi_wasm_win
          nameSuffix: '_Smoke'
          extraBuildArgs: /p:EnableAggressiveTrimming=true /p:RunWasmSamples=true /p:AotHostArchitecture=x64 /p:AotHostOS=$(_hostedOS)
          shouldContinueOnError: true
          shouldRunSmokeOnly: true
          alwaysRun: ${{ variables.isRollingBuild }}
          scenarios:
            - normal
>>>>>>> 5ff4fdd0

      - template: /eng/pipelines/common/templates/wasm-build-tests.yml
        parameters:
          platforms:
            - wasi_wasm
            - wasi_wasm_win
<<<<<<< HEAD
          alwaysRun: true
=======
          extraBuildArgs: /p:AotHostArchitecture=x64 /p:AotHostOS=$(_hostedOS)
          alwaysRun: ${{ variables.isRollingBuild }}
>>>>>>> 5ff4fdd0

      #
      # iOS/tvOS devices - Full AOT + AggressiveTrimming to reduce size
      # Build the whole product using Mono and run libraries tests
      #
      - template: /eng/pipelines/common/platform-matrix.yml
        parameters:
          jobTemplate: /eng/pipelines/common/global-build-job.yml
          helixQueuesTemplate: /eng/pipelines/libraries/helix-queues-setup.yml
          buildConfig: Release
          runtimeFlavor: mono
          platforms:
            - ios_arm64
            - tvos_arm64
          variables:
            # map dependencies variables to local variables
            - name: librariesContainsChange
              value: $[ dependencies.evaluate_paths.outputs['SetPathVars_libraries.containsChange'] ]
            - name: monoContainsChange
              value: $[ dependencies.evaluate_paths.outputs['SetPathVars_mono_excluding_wasm.containsChange'] ]
          jobParameters:
            testGroup: innerloop
            nameSuffix: AllSubsets_Mono
            buildArgs: -s mono+libs+libs.tests+host+packs -c $(_BuildConfig) /p:ArchiveTests=true /p:DevTeamProvisioning=- /p:RunAOTCompilation=true /p:RunSmokeTestsOnly=true /p:BuildTestsOnHelix=true /p:EnableAdditionalTimezoneChecks=true /p:UsePortableRuntimePack=true /p:BuildDarwinFrameworks=true
            timeoutInMinutes: 180
            condition: >-
              or(
                eq(dependencies.evaluate_paths.outputs['SetPathVars_libraries.containsChange'], true),
                eq(dependencies.evaluate_paths.outputs['SetPathVars_mono_excluding_wasm.containsChange'], true),
                eq(dependencies.evaluate_paths.outputs['SetPathVars_installer.containsChange'], true),
                eq(variables['isRollingBuild'], true))
            # extra steps, run tests
            extraStepsTemplate: /eng/pipelines/libraries/helix.yml
            extraStepsParameters:
              creator: dotnet-bot
              testRunNamePrefixSuffix: Mono_$(_BuildConfig)
              extraHelixArguments: /p:NeedsToBuildAppsOnHelix=true
              condition: >-
                or(
                eq(variables['librariesContainsChange'], true),
                eq(variables['monoContainsChange'], true),
                eq(variables['isRollingBuild'], true))

      #
      # MacCatalyst interp - requires AOT Compilation and Interp flags
      # Build the whole product using Mono and run libraries tests
      #
      - template: /eng/pipelines/common/platform-matrix.yml
        parameters:
          jobTemplate: /eng/pipelines/common/global-build-job.yml
          helixQueuesTemplate: /eng/pipelines/libraries/helix-queues-setup.yml
          buildConfig: Release
          runtimeFlavor: mono
          platforms:
          - maccatalyst_x64
          - ${{ if eq(variables['isRollingBuild'], true) }}:
            - maccatalyst_arm64
          variables:
            # map dependencies variables to local variables
            - name: librariesContainsChange
              value: $[ dependencies.evaluate_paths.outputs['SetPathVars_libraries.containsChange'] ]
            - name: monoContainsChange
              value: $[ dependencies.evaluate_paths.outputs['SetPathVars_mono_excluding_wasm.containsChange'] ]
          jobParameters:
            testGroup: innerloop
            nameSuffix: AllSubsets_Mono
            buildArgs: -s mono+libs+host+packs+libs.tests -c $(_BuildConfig) /p:ArchiveTests=true /p:RunSmokeTestsOnly=true /p:DevTeamProvisioning=adhoc /p:RunAOTCompilation=true /p:MonoForceInterpreter=true /p:BuildDarwinFrameworks=true
            timeoutInMinutes: 180
            condition: >-
              or(
                eq(dependencies.evaluate_paths.outputs['SetPathVars_libraries.containsChange'], true),
                eq(dependencies.evaluate_paths.outputs['SetPathVars_mono_excluding_wasm.containsChange'], true),
                eq(dependencies.evaluate_paths.outputs['SetPathVars_installer.containsChange'], true),
                eq(variables['isRollingBuild'], true))
            # extra steps, run tests
            extraStepsTemplate: /eng/pipelines/libraries/helix.yml
            extraStepsParameters:
              creator: dotnet-bot
              testRunNamePrefixSuffix: Mono_$(_BuildConfig)
              condition: >-
                or(
                  eq(variables['librariesContainsChange'], true),
                  eq(variables['monoContainsChange'], true),
                  eq(variables['isRollingBuild'], true))

      #
      # Build Mono and Installer on LLVMJIT mode
      #
      - template: /eng/pipelines/common/platform-matrix.yml
        parameters:
          jobTemplate: /eng/pipelines/common/global-build-job.yml
          buildConfig: Release
          runtimeFlavor: mono
          platforms:
          - osx_x64
          jobParameters:
            testGroup: innerloop
            nameSuffix: AllSubsets_Mono_LLVMJIT
            buildArgs: -s mono+libs+host+packs -c $(_BuildConfig)
                      /p:MonoEnableLLVM=true /p:MonoBundleLLVMOptimizer=false
            condition: >-
              or(
                eq(dependencies.evaluate_paths.outputs['SetPathVars_libraries.containsChange'], true),
                eq(dependencies.evaluate_paths.outputs['SetPathVars_mono_excluding_wasm.containsChange'], true),
                eq(dependencies.evaluate_paths.outputs['SetPathVars_installer.containsChange'], true),
                eq(variables['isRollingBuild'], true))

      - template: /eng/pipelines/common/platform-matrix.yml
        parameters:
          jobTemplate: /eng/pipelines/common/global-build-job.yml
          buildConfig: ${{ variables.debugOnPrReleaseOnRolling }}
          runtimeFlavor: mono
          platforms:
          - linux_x64
          - linux_arm64
          jobParameters:
            testGroup: innerloop
            nameSuffix: AllSubsets_Mono_LLVMJIT
            buildArgs: -s mono+libs+host+packs -c $(_BuildConfig)
                      /p:MonoEnableLLVM=true /p:MonoBundleLLVMOptimizer=false
            condition: >-
              or(
                eq(dependencies.evaluate_paths.outputs['SetPathVars_libraries.containsChange'], true),
                eq(dependencies.evaluate_paths.outputs['SetPathVars_mono_excluding_wasm.containsChange'], true),
                eq(dependencies.evaluate_paths.outputs['SetPathVars_installer.containsChange'], true),
                eq(variables['isRollingBuild'], true))

      #
      # Build Mono and Installer on LLVMAOT mode
      #
      - template: /eng/pipelines/common/platform-matrix.yml
        parameters:
          jobTemplate: /eng/pipelines/common/global-build-job.yml
          buildConfig: Release
          runtimeFlavor: mono
          platforms:
          - linux_x64
          - linux_arm64
          jobParameters:
            testGroup: innerloop
            nameSuffix: AllSubsets_Mono_LLVMAOT
            buildArgs: -s mono+libs+host+packs -c $(_BuildConfig)
                      /p:MonoEnableLLVM=true /p:MonoBundleLLVMOptimizer=true
            condition: >-
              or(
                eq(dependencies.evaluate_paths.outputs['SetPathVars_libraries.containsChange'], true),
                eq(dependencies.evaluate_paths.outputs['SetPathVars_mono_excluding_wasm.containsChange'], true),
                eq(dependencies.evaluate_paths.outputs['SetPathVars_installer.containsChange'], true),
                eq(variables['isRollingBuild'], true))

      - template: /eng/pipelines/common/platform-matrix.yml
        parameters:
          jobTemplate: /eng/pipelines/common/global-build-job.yml
          buildConfig: ${{ variables.debugOnPrReleaseOnRolling }}
          runtimeFlavor: mono
          platforms:
          - osx_x64
          jobParameters:
            testGroup: innerloop
            nameSuffix: AllSubsets_Mono_LLVMAOT
            buildArgs: -s mono+libs+host+packs -c $(_BuildConfig)
                      /p:MonoEnableLLVM=true /p:MonoBundleLLVMOptimizer=true
            condition: >-
              or(
                eq(dependencies.evaluate_paths.outputs['SetPathVars_libraries.containsChange'], true),
                eq(dependencies.evaluate_paths.outputs['SetPathVars_mono_excluding_wasm.containsChange'], true),
                eq(dependencies.evaluate_paths.outputs['SetPathVars_installer.containsChange'], true),
                eq(variables['isRollingBuild'], true))

      #
      # Build Mono debug
      # Only when mono changed
      #
      - template: /eng/pipelines/common/platform-matrix.yml
        parameters:
          jobTemplate: /eng/pipelines/mono/templates/build-job.yml
          runtimeFlavor: mono
          buildConfig: debug
          platforms:
          - osx_x64
          - osx_arm64
          - linux_x64
          - linux_arm64
          # - linux_musl_arm64
          - windows_x64
          - windows_x86
          # - windows_arm64
          jobParameters:
            condition: >-
              or(
                eq(dependencies.evaluate_paths.outputs['SetPathVars_mono_excluding_wasm.containsChange'], true),
                eq(variables['isRollingBuild'], true))

      #
      # Build Mono release AOT cross-compilers
      # Only when mono changed
      #
      - template: /eng/pipelines/common/platform-matrix.yml
        parameters:
          jobTemplate: /eng/pipelines/mono/templates/build-job.yml
          runtimeFlavor: mono
          buildConfig: release
          platforms:
          - linux_x64
          # - linux_arm64
          # - linux_musl_arm64
          - windows_x64
          # - windows_x86
          # - windows_arm64
          jobParameters:
            runtimeVariant: crossaot
            dependsOn:
            - mono_android_offsets
            - mono_browser_offsets
            monoCrossAOTTargetOS:
            - android
            - browser
            condition: >-
              or(
                eq(dependencies.evaluate_paths.outputs['SetPathVars_mono_excluding_wasm.containsChange'], true),
                eq(dependencies.evaluate_paths.outputs['SetPathVars_installer.containsChange'], true),
                eq(variables['isRollingBuild'], true))

      - template: /eng/pipelines/common/platform-matrix.yml
        parameters:
          jobTemplate: /eng/pipelines/mono/templates/build-job.yml
          runtimeFlavor: mono
          buildConfig: release
          platforms:
          - osx_x64
          jobParameters:
            runtimeVariant: crossaot
            dependsOn:
            - mono_android_offsets
            - mono_browser_offsets
            - mono_tvos_offsets
            - mono_ios_offsets
            - mono_maccatalyst_offsets
            monoCrossAOTTargetOS:
            - android
            - browser
            - tvos
            - ios
            - maccatalyst
            condition: >-
              or(
                eq(dependencies.evaluate_paths.outputs['SetPathVars_mono.containsChange'], true),
                eq(dependencies.evaluate_paths.outputs['SetPathVars_installer.containsChange'], true),
                eq(variables['isRollingBuild'], true))

      - template: /eng/pipelines/common/platform-matrix.yml
        parameters:
          jobTemplate: /eng/pipelines/mono/templates/build-job.yml
          runtimeFlavor: mono
          buildConfig: release
          platforms:
          - linux_arm64
          - osx_arm64
          jobParameters:
            runtimeVariant: crossaot
            dependsOn:
            - mono_browser_offsets
            monoCrossAOTTargetOS:
            - browser
            condition: >-
              or(
                eq(dependencies.evaluate_paths.outputs['SetPathVars_mono.containsChange'], true),
                eq(dependencies.evaluate_paths.outputs['SetPathVars_installer.containsChange'], true),
                eq(variables['isRollingBuild'], true))

      #
      # Build Mono release
      # Only when libraries or mono changed
      #
      - template: /eng/pipelines/common/platform-matrix.yml
        parameters:
          jobTemplate: /eng/pipelines/mono/templates/build-job.yml
          runtimeFlavor: mono
          buildConfig: release
          platforms:
          - linux_x64
          # - linux_musl_arm64
          - windows_x64
          - windows_x86
          # - windows_arm64
          jobParameters:
            condition: >-
              or(
                eq(dependencies.evaluate_paths.outputs['SetPathVars_libraries.containsChange'], true),
                eq(dependencies.evaluate_paths.outputs['SetPathVars_mono_excluding_wasm.containsChange'], true),
                eq(variables['isRollingBuild'], true))

      #
      # Build Mono release
      # Only when libraries, mono, or the runtime tests changed
      # Currently only these architectures are needed for the runtime tests.
      - template: /eng/pipelines/common/platform-matrix.yml
        parameters:
          jobTemplate: /eng/pipelines/mono/templates/build-job.yml
          runtimeFlavor: mono
          buildConfig: release
          platforms:
          - osx_x64
          - linux_arm64
          jobParameters:
            condition: >-
              or(
                eq(dependencies.evaluate_paths.outputs['SetPathVars_libraries.containsChange'], true),
                eq(dependencies.evaluate_paths.outputs['SetPathVars_runtimetests.containsChange'], true),
                eq(dependencies.evaluate_paths.outputs['SetPathVars_mono_excluding_wasm.containsChange'], true),
                eq(variables['isRollingBuild'], true))

      #
      # Build Mono release with LLVM AOT
      # Only when mono, or the runtime tests changed
      #
      - template: /eng/pipelines/common/platform-matrix.yml
        parameters:
          jobTemplate: /eng/pipelines/mono/templates/build-job.yml
          runtimeFlavor: mono
          buildConfig: release
          platforms:
          - linux_x64
          - linux_arm64
          jobParameters:
            runtimeVariant: llvmaot
            condition: >-
              or(
                eq(dependencies.evaluate_paths.outputs['SetPathVars_runtimetests.containsChange'], true),
                eq(dependencies.evaluate_paths.outputs['SetPathVars_mono_excluding_wasm.containsChange'], true),
                eq(variables['isRollingBuild'], true))

      #
      # Build libraries using live CoreLib
      # These set of libraries are built always no matter what changed
      # The reason for that is because Corelib and Installer needs it and
      # These are part of the test matrix for Libraries changes.
      #
      - template: /eng/pipelines/common/platform-matrix.yml
        parameters:
          jobTemplate: /eng/pipelines/libraries/build-job.yml
          buildConfig: Release
          platforms:
          - linux_arm
          - linux_musl_arm
          - linux_musl_arm64
          - windows_arm64
          - windows_x86
          jobParameters:
            condition:
              or(
                eq(dependencies.evaluate_paths.outputs['SetPathVars_coreclr.containsChange'], true),
                eq(dependencies.evaluate_paths.outputs['SetPathVars_libraries.containsChange'], true),
                eq(dependencies.evaluate_paths.outputs['SetPathVars_installer.containsChange'], true),
                eq(dependencies.evaluate_paths.outputs['SetPathVars_runtimetests.containsChange'], true),
                eq(dependencies.evaluate_paths.outputs['SetPathVars_mono_excluding_wasm.containsChange'], true),
                eq(variables['isRollingBuild'], true))

      - template: /eng/pipelines/common/platform-matrix.yml
        parameters:
          jobTemplate: /eng/pipelines/libraries/build-job.yml
          buildConfig: ${{ variables.debugOnPrReleaseOnRolling }}
          platforms:
          - linux_arm64
          - linux_musl_x64
          - linux_x64
          - osx_arm64
          - osx_x64
          - windows_x64
          - freebsd_x64
          jobParameters:
            testScope: innerloop
            condition:
              or(
                eq(dependencies.evaluate_paths.outputs['SetPathVars_coreclr.containsChange'], true),
                eq(dependencies.evaluate_paths.outputs['SetPathVars_libraries.containsChange'], true),
                eq(dependencies.evaluate_paths.outputs['SetPathVars_installer.containsChange'], true),
                eq(dependencies.evaluate_paths.outputs['SetPathVars_runtimetests.containsChange'], true),
                eq(dependencies.evaluate_paths.outputs['SetPathVars_mono_excluding_wasm.containsChange'], true),
                eq(variables['isRollingBuild'], true))

      #
      # Libraries debug build that only runs when coreclr is changed
      # Only do this on PR builds since we use the Release builds for these test runs in CI
      # and those are already built above
      #
      - ${{ if eq(variables['isRollingBuild'], false) }}:
        - template: /eng/pipelines/common/platform-matrix.yml
          parameters:
            jobTemplate: /eng/pipelines/libraries/build-job.yml
            buildConfig: Debug
            platforms:
            - windows_x86
            jobParameters:
              condition: >-
                eq(dependencies.evaluate_paths.outputs['SetPathVars_coreclr.containsChange'], true)

      #
      # Libraries release build that only runs when coreclr is changed in PRs
      # We need these for checked coreclr + release libraries tests runs.
      #
      - ${{ if eq(variables['isRollingBuild'], false) }}:
        - template: /eng/pipelines/common/platform-matrix.yml
          parameters:
            jobTemplate: /eng/pipelines/libraries/build-job.yml
            buildConfig: Release
            platforms:
            - linux_x64
            - windows_x64
            jobParameters:
              condition: >-
                eq(dependencies.evaluate_paths.outputs['SetPathVars_coreclr.containsChange'], true)

      - template: /eng/pipelines/common/platform-matrix.yml
        parameters:
          jobTemplate: /eng/pipelines/libraries/build-job.yml
          buildConfig: Release
          platforms:
          - windows_x86
          helixQueuesTemplate: /eng/pipelines/libraries/helix-queues-setup.yml
          jobParameters:
            framework: net48
            runTests: true
            testScope: innerloop
            condition: >-
              or(
                eq(dependencies.evaluate_paths.outputs['SetPathVars_libraries.containsChange'], true),
                eq(variables['isRollingBuild'], true))

      - template: /eng/pipelines/common/platform-matrix.yml
        parameters:
          jobTemplate: /eng/pipelines/libraries/build-job.yml
          buildConfig: ${{ variables.debugOnPrReleaseOnRolling }}
          platforms:
          - windows_x64
          jobParameters:
            framework: allConfigurations
            runTests: true
            useHelix: false
            condition: >-
              or(
                eq(dependencies.evaluate_paths.outputs['SetPathVars_libraries.containsChange'], true),
                eq(dependencies.evaluate_paths.outputs['SetPathVars_tools_illink.containsChange'], true),
                eq(variables['isRollingBuild'], true))

      #
      # Installer Build and Test
      # These are always built since they only take like 15 minutes
      # we expect these to be done before we finish libraries or coreclr testing.
      #
      - template: /eng/pipelines/common/platform-matrix.yml
        parameters:
          jobTemplate: /eng/pipelines/installer/jobs/build-job.yml
          buildConfig: ${{ variables.debugOnPrReleaseOnRolling }}
          platforms:
            - linux_musl_arm
            - linux_musl_arm64
            - windows_x86
            - windows_arm64
            - linux_arm
          jobParameters:
            liveRuntimeBuildConfig: release
            liveLibrariesBuildConfig: Release
            runOnlyIfDependenciesSucceeded: true
            condition:
              or(
                eq(dependencies.evaluate_paths.outputs['SetPathVars_non_mono_and_wasm.containsChange'], true),
                eq(variables['isRollingBuild'], true))

      - template: /eng/pipelines/common/platform-matrix.yml
        parameters:
          jobTemplate: /eng/pipelines/installer/jobs/build-job.yml
          buildConfig: Release
          platforms:
            - osx_arm64
            - osx_x64
            - linux_x64
            - linux_arm64
            - linux_musl_x64
            - windows_x64
            - freebsd_x64
          jobParameters:
            liveRuntimeBuildConfig: release
            liveLibrariesBuildConfig: ${{ variables.debugOnPrReleaseOnRolling }}
            runOnlyIfDependenciesSucceeded: true
            condition:
              or(
                eq(dependencies.evaluate_paths.outputs['SetPathVars_non_mono_and_wasm.containsChange'], true),
                eq(variables['isRollingBuild'], true))

      #
      # CoreCLR Test builds using live libraries release build
      # Only when CoreCLR is changed
      #
      - template: /eng/pipelines/common/platform-matrix.yml
        parameters:
          jobTemplate: /eng/pipelines/common/templates/runtimes/build-test-job.yml
          buildConfig: checked
          platforms:
          - CoreClrTestBuildHost # Either osx_x64 or linux_x64
          jobParameters:
            testGroup: innerloop
            condition: >-
              or(
                eq(dependencies.evaluate_paths.outputs['SetPathVars_coreclr.containsChange'], true),
                eq(dependencies.evaluate_paths.outputs['SetPathVars_runtimetests.containsChange'], true),
                eq(variables['isRollingBuild'], true))

      #
      # CoreCLR Test executions using live libraries
      # Only when CoreCLR is changed
      #
      - template: /eng/pipelines/common/platform-matrix.yml
        parameters:
          jobTemplate: /eng/pipelines/common/templates/runtimes/run-test-job.yml
          buildConfig: checked
          platforms:
          - linux_arm
          - windows_x86
          - windows_arm64
          helixQueueGroup: pr
          helixQueuesTemplate: /eng/pipelines/coreclr/templates/helix-queues-setup.yml
          jobParameters:
            testGroup: innerloop
            liveLibrariesBuildConfig: Release
            condition: >-
              or(
                eq(dependencies.evaluate_paths.outputs['SetPathVars_coreclr.containsChange'], true),
                eq(dependencies.evaluate_paths.outputs['SetPathVars_runtimetests.containsChange'], true),
                eq(variables['isRollingBuild'], true))

      - template: /eng/pipelines/common/platform-matrix.yml
        parameters:
          jobTemplate: /eng/pipelines/common/templates/runtimes/run-test-job.yml
          buildConfig: checked
          platforms:
          - osx_x64
          - linux_x64
          - linux_arm64
          - windows_x64
          helixQueueGroup: pr
          helixQueuesTemplate: /eng/pipelines/coreclr/templates/helix-queues-setup.yml
          jobParameters:
            testGroup: innerloop
            liveLibrariesBuildConfig: ${{ variables.debugOnPrReleaseOnRolling }}
            condition: >-
              or(
                eq(dependencies.evaluate_paths.outputs['SetPathVars_coreclr.containsChange'], true),
                eq(dependencies.evaluate_paths.outputs['SetPathVars_runtimetests.containsChange'], true),
                eq(variables['isRollingBuild'], true))

      - template: /eng/pipelines/common/platform-matrix.yml
        parameters:
          jobTemplate: /eng/pipelines/common/templates/runtimes/run-test-job.yml
          buildConfig: checked
          platforms:
          - osx_arm64
          helixQueueGroup: pr
          helixQueuesTemplate: /eng/pipelines/coreclr/templates/helix-queues-setup.yml
          jobParameters:
            testGroup: innerloop
            liveLibrariesBuildConfig: ${{ variables.debugOnPrReleaseOnRolling }}
            condition: >-
              or(
                eq(dependencies.evaluate_paths.outputs['SetPathVars_coreclr_AppleSilicon.containsChange'], true),
                eq(variables['isRollingBuild'], true))

      #
      # Mono Test builds with CoreCLR runtime tests using live libraries debug build
      # Only when Mono is changed
      - template: /eng/pipelines/common/platform-matrix.yml
        parameters:
          jobTemplate: /eng/pipelines/common/templates/runtimes/build-test-job.yml
          buildConfig: release
          runtimeFlavor: mono
          platforms:
          - CoreClrTestBuildHost # Either osx_x64 or linux_x64
          jobParameters:
            testGroup: innerloop
            condition: >-
              or(
                eq(dependencies.evaluate_paths.outputs['SetPathVars_mono_excluding_wasm.containsChange'], true),
                eq(dependencies.evaluate_paths.outputs['SetPathVars_runtimetests.containsChange'], true),
                eq(variables['isRollingBuild'], true))

      - template: /eng/pipelines/common/platform-matrix.yml
        parameters:
          jobTemplate: /eng/pipelines/common/templates/runtimes/run-test-job.yml
          buildConfig: release
          runtimeFlavor: mono
          platforms:
          - windows_x64
          helixQueueGroup: pr
          helixQueuesTemplate: /eng/pipelines/coreclr/templates/helix-queues-setup.yml
          jobParameters:
            testGroup: innerloop
            liveLibrariesBuildConfig: ${{ variables.debugOnPrReleaseOnRolling }}
            liveRuntimeBuildConfig: release
            runtimeVariant: minijit
            condition: >-
              or(
                eq(dependencies.evaluate_paths.outputs['SetPathVars_mono_excluding_wasm.containsChange'], true),
                eq(dependencies.evaluate_paths.outputs['SetPathVars_runtimetests.containsChange'], true),
                eq(variables['isRollingBuild'], true))

      #
      # Build the whole product using Mono and run runtime tests
      #
      - template: /eng/pipelines/common/platform-matrix.yml
        parameters:
          jobTemplate: /eng/pipelines/common/global-build-job.yml
          helixQueuesTemplate: /eng/pipelines/coreclr/templates/helix-queues-setup.yml
          buildConfig: Release
          runtimeFlavor: mono
          platforms:
            - osx_x64
            - linux_arm64
          variables:
            - name: timeoutPerTestInMinutes
              value: 60
            - name: timeoutPerTestCollectionInMinutes
              value: 180
          jobParameters:
            testGroup: innerloop
            nameSuffix: AllSubsets_Mono_Minijit_RuntimeTests
            runtimeVariant: minijit
            buildArgs: -s mono+libs+clr.hosts+clr.iltools -c Release
            timeoutInMinutes: 180
            condition: >-
                  or(
                    eq(dependencies.evaluate_paths.outputs['SetPathVars_mono_excluding_wasm.containsChange'], true),
                    eq(dependencies.evaluate_paths.outputs['SetPathVars_runtimetests.containsChange'], true),
                    eq(variables['isRollingBuild'], true))

            extraStepsTemplate: /eng/pipelines/common/templates/runtimes/build-runtime-tests-and-send-to-helix.yml
            extraStepsParameters:
              creator: dotnet-bot
            testRunNamePrefixSuffix: Mono_Release
            extraVariablesTemplates:
              - template: /eng/pipelines/common/templates/runtimes/test-variables.yml

      #
      # Mono CoreCLR runtime Test executions using live libraries in interpreter mode
      # Only when Mono is changed

      - template: /eng/pipelines/common/platform-matrix.yml
        parameters:
          jobTemplate: /eng/pipelines/common/global-build-job.yml
          helixQueuesTemplate: /eng/pipelines/coreclr/templates/helix-queues-setup.yml
          buildConfig: Release
          runtimeFlavor: mono
          platforms:
            - osx_x64
          variables:
            - name: timeoutPerTestInMinutes
              value: 60
            - name: timeoutPerTestCollectionInMinutes
              value: 180
          jobParameters:
            testGroup: innerloop
            nameSuffix: AllSubsets_Mono_Interpreter_RuntimeTests
            runtimeVariant: monointerpreter
            buildArgs: -s mono+libs+clr.hosts+clr.iltools -c Release
            timeoutInMinutes: 180
            condition: >-
              or(
                eq(dependencies.evaluate_paths.outputs['SetPathVars_mono_excluding_wasm.containsChange'], true),
                eq(dependencies.evaluate_paths.outputs['SetPathVars_runtimetests.containsChange'], true),
                eq(variables['isRollingBuild'], true))
            extraStepsTemplate: /eng/pipelines/common/templates/runtimes/build-runtime-tests-and-send-to-helix.yml
            extraStepsParameters:
              creator: dotnet-bot
            testRunNamePrefixSuffix: Mono_Release
            extraVariablesTemplates:
              - template: /eng/pipelines/common/templates/runtimes/test-variables.yml
      #
      # Mono CoreCLR runtime Test executions using live libraries and LLVM AOT
      # Only when Mono is changed
      #
      - template: /eng/pipelines/common/platform-matrix.yml
        parameters:
          jobTemplate: /eng/pipelines/common/global-build-job.yml
          helixQueuesTemplate: /eng/pipelines/coreclr/templates/helix-queues-setup.yml
          buildConfig: Release
          runtimeFlavor: mono
          platforms:
            - linux_x64
            # Disabled pending outcome of https://github.com/dotnet/runtime/issues/60234 investigation
            #- linux_arm64
          variables:
            - name: timeoutPerTestInMinutes
              value: 60
            - name: timeoutPerTestCollectionInMinutes
              value: 180
          jobParameters:
            testGroup: innerloop
            nameSuffix: AllSubsets_Mono_LLVMAot_RuntimeTests
            runtimeVariant: llvmaot
            buildArgs: -s mono+libs+clr.hosts+clr.iltools -c Release /p:MonoEnableLLVM=true /p:MonoBundleLLVMOptimizer=true /p:MonoLLVMUseCxx11Abi=true
            timeoutInMinutes: 180

            condition: >-
              or(
                eq(dependencies.evaluate_paths.outputs['SetPathVars_mono_excluding_wasm.containsChange'], true),
                eq(dependencies.evaluate_paths.outputs['SetPathVars_runtimetests.containsChange'], true),
                eq(variables['isRollingBuild'], true))
            extraStepsTemplate: /eng/pipelines/common/templates/runtimes/build-runtime-tests-and-send-to-helix.yml
            extraStepsParameters:
              creator: dotnet-bot
              llvmAotStepContainer: linux_x64_llvmaot
            testRunNamePrefixSuffix: Mono_Release
            extraVariablesTemplates:
              - template: /eng/pipelines/common/templates/runtimes/test-variables.yml

      #
      # Libraries Release Test Execution against a release mono runtime.
      # Only when libraries or mono changed
      #
      - template: /eng/pipelines/common/platform-matrix.yml
        parameters:
          jobTemplate: /eng/pipelines/libraries/run-test-job.yml
          runtimeFlavor: mono
          buildConfig: ${{ variables.debugOnPrReleaseOnRolling }}
          platforms:
          # - windows_x64
          - osx_x64
          - linux_arm64
          - linux_x64
          helixQueuesTemplate: /eng/pipelines/libraries/helix-queues-setup.yml
          jobParameters:
            isOfficialBuild: false
            runtimeDisplayName: mono
            testScope: innerloop
            liveRuntimeBuildConfig: release
            condition: >-
              or(
                eq(dependencies.evaluate_paths.outputs['SetPathVars_libraries.containsChange'], true),
                eq(dependencies.evaluate_paths.outputs['SetPathVars_mono_excluding_wasm.containsChange'], true),
                eq(variables['isRollingBuild'], true))

      #
      # Libraries Release Test Execution against a release mono interpreter runtime.
      # Only when libraries or mono changed
      #
      - template: /eng/pipelines/common/platform-matrix.yml
        parameters:
          jobTemplate: /eng/pipelines/libraries/run-test-job.yml
          runtimeFlavor: mono
          buildConfig: ${{ variables.debugOnPrReleaseOnRolling }}
          platforms:
          # - windows_x64
          #- osx_x64
          - linux_x64
          helixQueuesTemplate: /eng/pipelines/libraries/helix-queues-setup.yml
          jobParameters:
            isOfficialBuild: false
            interpreter: true
            runtimeDisplayName: mono_interpreter
            testScope: innerloop
            liveRuntimeBuildConfig: release
            condition: >-
              or(
                eq(dependencies.evaluate_paths.outputs['SetPathVars_libraries.containsChange'], true),
                eq(dependencies.evaluate_paths.outputs['SetPathVars_mono_excluding_wasm.containsChange'], true),
                eq(variables['isRollingBuild'], true))

      #
      # Libraries Release Test Execution against a release coreclr runtime
      # Only when the PR contains a libraries change
      #
      - template: /eng/pipelines/common/platform-matrix.yml
        parameters:
          jobTemplate: /eng/pipelines/libraries/run-test-job.yml
          buildConfig: Release
          platforms:
          - windows_x86
          helixQueuesTemplate: /eng/pipelines/libraries/helix-queues-setup.yml
          jobParameters:
            isOfficialBuild: false
            testScope: innerloop
            liveRuntimeBuildConfig: release
            condition: >-
              or(
                eq(dependencies.evaluate_paths.outputs['SetPathVars_libraries.containsChange'], true),
                eq(variables['isRollingBuild'], true))

      #
      # Libraries Debug Test Execution against a release coreclr runtime
      # Only when the PR contains a libraries change
      #
      - template: /eng/pipelines/common/platform-matrix.yml
        parameters:
          jobTemplate: /eng/pipelines/libraries/run-test-job.yml
          buildConfig: ${{ variables.debugOnPrReleaseOnRolling }}
          platforms:
          - windows_x64
          - osx_x64
          - linux_x64
          - linux_musl_x64
          helixQueuesTemplate: /eng/pipelines/libraries/helix-queues-setup.yml
          jobParameters:
            isOfficialBuild: false
            testScope: innerloop
            liveRuntimeBuildConfig: release
            condition: >-
              or(
                eq(dependencies.evaluate_paths.outputs['SetPathVars_libraries.containsChange'], true),
                eq(variables['isRollingBuild'], true))

      # The next three jobs run checked coreclr + <either debug or release in PR> libraries tests.
      # The matrix looks like the following, where the right columns specify which configurations
      # the libraries tests are built in.
      # ________________________________________
      # | Platform         | PR      | Rolling |
      # | ---------------- | ------- | ------- |
      # | linux-arm64      | Debug   | Release |
      # | windows-x86      | Debug   | Release |
      # | linux-musl-x64   | Debug   | Release |
      # | OSX-x64          | Debug   | Release |
      # | linux-musl-arm   | Release | Release |
      # | linux-musl-arm64 | Release | Release |
      # | linux-x64        | Release | Release |
      # | windows-x64      | Release | Release |

      #
      # Debug (PR) / Release (rolling) Libraries Test Execution against a checked runtime
      # Only when the PR contains a coreclr change
      #
      - template: /eng/pipelines/common/platform-matrix.yml
        parameters:
          jobTemplate: /eng/pipelines/libraries/run-test-job.yml
          buildConfig: ${{ variables.debugOnPrReleaseOnRolling }}
          platforms:
          - linux_arm64
          - windows_x86
          - linux_musl_x64
          helixQueuesTemplate: /eng/pipelines/coreclr/templates/helix-queues-setup.yml
          helixQueueGroup: libraries
          jobParameters:
            testScope: innerloop
            liveRuntimeBuildConfig: checked
            condition: >-
              or(
                eq(dependencies.evaluate_paths.outputs['SetPathVars_coreclr.containsChange'], true),
                eq(variables['isRollingBuild'], true))

      #
      # Release Libraries Test Execution against a checked runtime
      # Only if CoreCLR or Libraries is changed
      #
      - template: /eng/pipelines/common/platform-matrix.yml
        parameters:
          jobTemplate: /eng/pipelines/libraries/run-test-job.yml
          buildConfig: Release
          platforms:
          - linux_musl_arm
          - linux_musl_arm64
          - linux_x64
          - windows_x64
          helixQueuesTemplate: /eng/pipelines/coreclr/templates/helix-queues-setup.yml
          helixQueueGroup: libraries
          jobParameters:
            testScope: innerloop
            liveRuntimeBuildConfig: checked
            condition: >-
              or(
                eq(dependencies.evaluate_paths.outputs['SetPathVars_coreclr.containsChange'], true),
                eq(variables['isRollingBuild'], true))

      - template: /eng/pipelines/common/platform-matrix.yml
        parameters:
          jobTemplate: /eng/pipelines/libraries/run-test-job.yml
          buildConfig: ${{ variables.debugOnPrReleaseOnRolling }}
          platforms:
          - osx_x64
          helixQueuesTemplate: /eng/pipelines/coreclr/templates/helix-queues-setup.yml
          helixQueueGroup: libraries
          jobParameters:
            testScope: innerloop
            liveRuntimeBuildConfig: checked
            condition: >-
              or(
                eq(dependencies.evaluate_paths.outputs['SetPathVars_coreclr.containsChange'], true),
                eq(dependencies.evaluate_paths.outputs['SetPathVars_libraries.containsChange'], true),
                eq(variables['isRollingBuild'], true))

      #
      # Sourcebuild legs
      # We have 3 important legs for source-build:
      # - Centos.8 (ensures that known non-portable RID is working)
      # - Linux-x64 portable (used for dependency flow and downstream PR verification)
      # - Banana.24 - Non-existent RID to ensure we don't break RIDs we don't know about.
      #
      # Running all of these everywhere is wasteful. Run Banana.24 and CentOS.8 in rolling CI,
      # Run Linux-x64 in PR.

      - template: /eng/pipelines/common/platform-matrix.yml
        parameters:
          jobTemplate: /eng/pipelines/common/global-build-job.yml
          buildConfig: Release
          helixQueueGroup: pr
          platforms:
          - SourceBuild_centos8_x64
          jobParameters:
            nameSuffix: centos8SourceBuild
            extraStepsParameters:
              name: SourceBuildPackages
            timeoutInMinutes: 95
            condition: eq(variables['isRollingBuild'], true)

      - template: /eng/pipelines/common/platform-matrix.yml
        parameters:
          jobTemplate: /eng/pipelines/common/global-build-job.yml
          buildConfig: Release
          helixQueueGroup: pr
          platforms:
          - SourceBuild_banana24_x64
          jobParameters:
            nameSuffix: banana24SourceBuild
            extraStepsParameters:
              name: SourceBuildPackages
            timeoutInMinutes: 95
            condition: eq(variables['isRollingBuild'], true)<|MERGE_RESOLUTION|>--- conflicted
+++ resolved
@@ -417,7 +417,6 @@
       #
       # WebAssembly legs
       #
-<<<<<<< HEAD
       #- template: /eng/pipelines/common/templates/wasm-library-tests.yml
         #parameters:
           #platforms:
@@ -463,57 +462,6 @@
           #runAOT: true
           #shouldRunSmokeOnly: true
           #alwaysRun: ${{ variables.isRollingBuild }}
-=======
-      - template: /eng/pipelines/common/templates/wasm-library-tests.yml
-        parameters:
-          platforms:
-            - browser_wasm
-          alwaysRun: ${{ variables.isRollingBuild }}
-          extraBuildArgs: /p:AotHostArchitecture=x64 /p:AotHostOS=$(_hostedOS)
-          scenarios:
-            - normal
-            - WasmTestOnBrowser
-
-      - template: /eng/pipelines/common/templates/wasm-library-tests.yml
-        parameters:
-          platforms:
-            - browser_wasm_win
-          alwaysRun: ${{ variables.isRollingBuild }}
-          extraBuildArgs: /p:AotHostArchitecture=x64 /p:AotHostOS=$(_hostedOS)
-          scenarios:
-            - WasmTestOnBrowser
-
-      # EAT Library tests - only run on linux
-      - template: /eng/pipelines/common/templates/wasm-library-aot-tests.yml
-        parameters:
-          platforms:
-            - browser_wasm
-          nameSuffix: _EAT
-          runAOT: false
-          shouldRunSmokeOnly: false
-          alwaysRun: ${{ variables.isRollingBuild }}
-          extraBuildArgs: /p:AotHostArchitecture=x64 /p:AotHostOS=$(_hostedOS)
-
-      # AOT Library tests
-      - template: /eng/pipelines/common/templates/wasm-library-aot-tests.yml
-        parameters:
-          platforms:
-            - browser_wasm
-          nameSuffix: _AOT
-          runAOT: true
-          shouldRunSmokeOnly: true
-          alwaysRun: ${{ variables.isRollingBuild }}
-          extraBuildArgs: /p:AotHostArchitecture=x64 /p:AotHostOS=$(_hostedOS)
-
-      - template: /eng/pipelines/common/templates/wasm-library-aot-tests.yml
-        parameters:
-          platforms:
-            - browser_wasm_win
-          nameSuffix: _AOT
-          runAOT: true
-          shouldRunSmokeOnly: true
-          alwaysRun: ${{ variables.isRollingBuild }}
->>>>>>> 5ff4fdd0
 
       # Wasm.Build.Tests
       - template: /eng/pipelines/common/templates/wasm-build-tests.yml
@@ -525,111 +473,14 @@
           extraBuildArgs: /p:AotHostArchitecture=x64 /p:AotHostOS=$(_hostedOS)
 
       # Wasm Debugger tests
-<<<<<<< HEAD
-      #- template: /eng/pipelines/common/templates/wasm-debugger-tests.yml
-        #parameters:
-          #platforms:
-            #- browser_wasm
-            #- browser_wasm_win
-          #alwaysRun: ${{ variables.isRollingBuild }}
-
-      ## Wasm runtime tests
-      #- template: /eng/pipelines/common/templates/wasm-runtime-tests.yml
-        #parameters:
-          #platforms:
-            #- browser_wasm
-          #alwaysRun: ${{ variables.isRollingBuild }}
-
-      ## Build and Smoke Tests only - Wasm Threading Legs
-      #- template: /eng/pipelines/common/templates/wasm-library-tests.yml
-        #parameters:
-          #platforms:
-            #- browser_wasm
-          #nameSuffix: _Threading_Smoke
-          #extraBuildArgs: /p:MonoWasmBuildVariant=multithread /p:_WasmPThreadPoolSize=8
-          #shouldRunSmokeOnly: true
-          #alwaysRun: ${{ variables.isRollingBuild }}
-          #scenarios:
-            #- WasmTestOnBrowser
-
-      #- template: /eng/pipelines/common/templates/wasm-build-only.yml
-        #parameters:
-          #platforms:
-            #- browser_wasm
-          #nameSuffix: _Threading_PerfTracing
-          #extraBuildArgs: /p:MonoWasmBuildVariant=perftrace
-          #alwaysRun: ${{ variables.isRollingBuild }}
-
-      # WASI/WASM
-
-      #- template: /eng/pipelines/common/templates/wasm-library-tests.yml
-        #parameters:
-          #platforms:
-            #- wasi_wasm
-            #- wasi_wasm_win
-          #nameSuffix: '_Smoke'
-          #extraBuildArgs: /p:EnableAggressiveTrimming=true /p:RunWasmSamples=true
-          #shouldContinueOnError: true
-          #shouldRunSmokeOnly: true
-          #alwaysRun: ${{ variables.isRollingBuild }}
-          #scenarios:
-            #- normal
-=======
-      - template: /eng/pipelines/common/templates/wasm-debugger-tests.yml
-        parameters:
-          platforms:
-            - browser_wasm
-            - browser_wasm_win
-          alwaysRun: ${{ variables.isRollingBuild }}
-          extraBuildArgs: /p:AotHostArchitecture=x64 /p:AotHostOS=$(_hostedOS)
-
-      # Wasm runtime tests
-      - template: /eng/pipelines/common/templates/wasm-runtime-tests.yml
-        parameters:
-          platforms:
-            - browser_wasm
-          alwaysRun: ${{ variables.isRollingBuild }}
-          extraBuildArgs: /p:AotHostArchitecture=x64 /p:AotHostOS=$(_hostedOS)
-
-      # Build and Smoke Tests only - Wasm Threading Legs
-      - template: /eng/pipelines/common/templates/wasm-library-tests.yml
-        parameters:
-          platforms:
-            - browser_wasm
-          nameSuffix: _Threading_Smoke
-          extraBuildArgs: /p:MonoWasmBuildVariant=multithread /p:_WasmPThreadPoolSize=8 /p:AotHostArchitecture=x64 /p:AotHostOS=$(_hostedOS)
-          shouldRunSmokeOnly: true
-          alwaysRun: ${{ variables.isRollingBuild }}
-          scenarios:
-            - WasmTestOnBrowser
-
-      # WASI/WASM
-
-      - template: /eng/pipelines/common/templates/wasm-library-tests.yml
+
+      - template: /eng/pipelines/common/templates/wasm-build-tests.yml
         parameters:
           platforms:
             - wasi_wasm
             - wasi_wasm_win
-          nameSuffix: '_Smoke'
-          extraBuildArgs: /p:EnableAggressiveTrimming=true /p:RunWasmSamples=true /p:AotHostArchitecture=x64 /p:AotHostOS=$(_hostedOS)
-          shouldContinueOnError: true
-          shouldRunSmokeOnly: true
-          alwaysRun: ${{ variables.isRollingBuild }}
-          scenarios:
-            - normal
->>>>>>> 5ff4fdd0
-
-      - template: /eng/pipelines/common/templates/wasm-build-tests.yml
-        parameters:
-          platforms:
-            - wasi_wasm
-            - wasi_wasm_win
-<<<<<<< HEAD
+          extraBuildArgs: /p:AotHostArchitecture=x64 /p:AotHostOS=$(_hostedOS)
           alwaysRun: true
-=======
-          extraBuildArgs: /p:AotHostArchitecture=x64 /p:AotHostOS=$(_hostedOS)
-          alwaysRun: ${{ variables.isRollingBuild }}
->>>>>>> 5ff4fdd0
 
       #
       # iOS/tvOS devices - Full AOT + AggressiveTrimming to reduce size
