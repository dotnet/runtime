--- conflicted
+++ resolved
@@ -137,12 +137,7 @@
     "test"                 { $arguments += " -test" }
     "configuration"        { $configuration = (Get-Culture).TextInfo.ToTitleCase($($PSBoundParameters[$argument])); $arguments += " /p:ConfigurationGroup=$configuration -configuration $configuration" }
     "runtimeConfiguration" { $arguments += " /p:RuntimeConfiguration=$((Get-Culture).TextInfo.ToTitleCase($($PSBoundParameters[$argument])))" }
-<<<<<<< HEAD
-    # This should be removed after we have finalized our ci build pipeline.
-    "framework"            { if ($PSBoundParameters[$argument].ToLowerInvariant() -eq 'netcoreapp') { $arguments += " /p:BuildTargetFramework=netcoreapp5.0" } else { if ($PSBoundParameters[$argument].ToLowerInvariant() -eq 'netfx') { $arguments += " /p:BuildTargetFramework=net472" } else { $arguments += " /p:BuildTargetFramework=$($PSBoundParameters[$argument].ToLowerInvariant())"}}}
-=======
-    "framework"            { $arguments += " /p:TargetGroup=$($PSBoundParameters[$argument].ToLowerInvariant())" }
->>>>>>> fb41486c
+    "framework"            { $arguments += " /p:BuildTargetFramework=$($PSBoundParameters[$argument].ToLowerInvariant())" }
     "os"                   { $arguments += " /p:OSGroup=$($PSBoundParameters[$argument])" }
     "allconfigurations"    { $arguments += " /p:BuildAllConfigurations=true" }
     "arch"                 { $arguments += " /p:ArchGroup=$($PSBoundParameters[$argument]) /p:TargetArchitecture=$($PSBoundParameters[$argument])" }
