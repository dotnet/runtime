[CmdletBinding(PositionalBinding=$false)]
Param(
  [switch][Alias('h')]$help,
  [switch][Alias('t')]$test,
  [ValidateSet("Debug","Release","Checked")][string[]][Alias('c')]$configuration = @("Debug"),
  [string][Alias('f')]$framework,
  [string]$vs,
  [string][Alias('v')]$verbosity = "minimal",
  [ValidateSet("windows","linux","osx","android","browser","wasi")][string]$os,
  [switch]$allconfigurations,
  [switch]$coverage,
  [string]$testscope,
  [switch]$testnobuild,
  [ValidateSet("x86","x64","arm","arm64","wasm")][string[]][Alias('a')]$arch = @([System.Runtime.InteropServices.RuntimeInformation]::ProcessArchitecture.ToString().ToLowerInvariant()),
  [string][Alias('s')]$subset,
  [ValidateSet("Debug","Release","Checked")][string][Alias('rc')]$runtimeConfiguration,
  [ValidateSet("Debug","Release")][string][Alias('lc')]$librariesConfiguration,
  [ValidateSet("CoreCLR","Mono")][string][Alias('rf')]$runtimeFlavor,
  [ValidateSet("Debug","Release","Checked")][string][Alias('hc')]$hostConfiguration,
  [switch]$usemonoruntime = $false,
  [switch]$ninja,
  [switch]$msbuild,
  [string]$cmakeargs,
  [switch]$pgoinstrument,
  [string[]]$fsanitize,
  [Parameter(ValueFromRemainingArguments=$true)][String[]]$properties
)

function Get-Help() {
  Write-Host "Common settings:"
  Write-Host "  -arch (-a)                     Target platform: x86, x64, arm, arm64, or wasm."
  Write-Host "                                 Pass a comma-separated list to build for multiple architectures."
  Write-Host ("                                 [Default: {0} (Depends on your console's architecture.)]" -f [System.Runtime.InteropServices.RuntimeInformation]::ProcessArchitecture.ToString().ToLowerInvariant())
  Write-Host "  -binaryLog (-bl)               Output binary log."
  Write-Host "  -configuration (-c)            Build configuration: Debug, Release or Checked."
  Write-Host "                                 Checked is exclusive to the CLR subset. It is the same as Debug, except code is"
  Write-Host "                                 compiled with optimizations enabled."
  Write-Host "                                 Pass a comma-separated list to build for multiple configurations."
  Write-Host "                                 [Default: Debug]"
  Write-Host "  -help (-h)                     Print help and exit."
  Write-Host "  -hostConfiguration (-hc)       Host build configuration: Debug, Release or Checked."
  Write-Host "                                 [Default: Debug]"
  Write-Host "  -librariesConfiguration (-lc)  Libraries build configuration: Debug or Release."
  Write-Host "                                 [Default: Debug]"
  Write-Host "  -os                            Target operating system: windows, linux, osx, android, wasi or browser."
  Write-Host "                                 [Default: Your machine's OS.]"
  Write-Host "  -runtimeConfiguration (-rc)    Runtime build configuration: Debug, Release or Checked."
  Write-Host "                                 Checked is exclusive to the CLR runtime. It is the same as Debug, except code is"
  Write-Host "                                 compiled with optimizations enabled."
  Write-Host "                                 [Default: Debug]"
  Write-Host "  -runtimeFlavor (-rf)           Runtime flavor: CoreCLR or Mono."
  Write-Host "                                 [Default: CoreCLR]"
  Write-Host "  -subset (-s)                   Build a subset, print available subsets with -subset help."
  Write-Host "                                 '-subset' can be omitted if the subset is given as the first argument."
  Write-Host "                                 [Default: Builds the entire repo.]"
  Write-Host "  -usemonoruntime                Product a .NET runtime with Mono as the underlying runtime."
  Write-Host "  -verbosity (-v)                MSBuild verbosity: q[uiet], m[inimal], n[ormal], d[etailed], and diag[nostic]."
  Write-Host "                                 [Default: Minimal]"
  Write-Host "  -vs                            Open the solution with Visual Studio using the locally acquired SDK."
  Write-Host "                                 Path or any project or solution name is accepted."
  Write-Host "                                 (Example: -vs Microsoft.CSharp or -vs CoreCLR.sln)"
  Write-Host ""

  Write-Host "Actions (defaults to -restore -build):"
  Write-Host "  -build (-b)             Build all source projects."
  Write-Host "                          This assumes -restore has been run already."
  Write-Host "  -clean                  Clean the solution."
  Write-Host "  -pack                   Package build outputs into NuGet packages."
  Write-Host "  -publish                Publish artifacts (e.g. symbols)."
  Write-Host "                          This assumes -build has been run already."
  Write-Host "  -rebuild                Rebuild all source projects."
  Write-Host "  -restore                Restore dependencies."
  Write-Host "  -sign                   Sign build outputs."
  Write-Host "  -test (-t)              Incrementally builds and runs tests."
  Write-Host "                          Use in conjunction with -testnobuild to only run tests."
  Write-Host ""

  Write-Host "Libraries settings:"
  Write-Host "  -allconfigurations      Build packages for all build configurations."
  Write-Host "  -coverage               Collect code coverage when testing."
  Write-Host "  -framework (-f)         Build framework: net9.0 or net48."
  Write-Host "                          [Default: net9.0]"
  Write-Host "  -testnobuild            Skip building tests when invoking -test."
  Write-Host "  -testscope              Scope tests, allowed values: innerloop, outerloop, all."
  Write-Host ""

  Write-Host "Native build settings:"
  Write-Host "  -cmakeargs                User-settable additional arguments passed to CMake."
  Write-Host "  -ninja                    Use Ninja to drive the native build. (default)"
  Write-Host "  -msbuild                  Use MSBuild to drive the native build. This is a no-op for Mono."
  Write-Host "  -pgoinstrument            Build the CLR with PGO instrumentation."
  Write-Host "  -fsanitize (address)      Build the native components with the specified sanitizers."
  Write-Host "                            Sanitizers can be specified with a comma-separated list."
  Write-Host ""

  Write-Host "Command-line arguments not listed above are passed through to MSBuild."
  Write-Host "The above arguments can be shortened as much as to be unambiguous."
  Write-Host "(Example: -con for configuration, -t for test, etc.)."
  Write-Host ""

  Write-Host "Here are some quick examples. These assume you are on a Windows x64 machine:"
  Write-Host ""
  Write-Host "* Build CoreCLR for Windows x64 on Release configuration:"
  Write-Host ".\build.cmd clr -c release"
  Write-Host ""
  Write-Host "* Cross-compile CoreCLR runtime for Windows ARM64 on Release configuration."
  Write-Host ".\build.cmd clr.runtime -arch arm64 -c release"
  Write-Host ""
  Write-Host "* Build Debug libraries with a Release runtime for Windows x64."
  Write-Host ".\build.cmd clr+libs -rc release"
  Write-Host ""
  Write-Host "* Build Release libraries and their tests with a Checked runtime for Windows x64, and run the tests."
  Write-Host ".\build.cmd clr+libs+libs.tests -rc checked -lc release -test"
  Write-Host ""
  Write-Host "* Build Mono runtime for Windows x64 on Release configuration."
  Write-Host ".\build.cmd mono -c release"
  Write-Host ""
  Write-Host "* Build Release coreclr corelib, crossgen corelib and update Debug libraries testhost to run test on an updated corelib."
  Write-Host ".\build.cmd clr.corelib+clr.nativecorelib+libs.pretest -rc release"
  Write-Host ""
  Write-Host "* Build Debug mono corelib and update Release libraries testhost to run test on an updated corelib."
  Write-Host ".\build.cmd mono.corelib+libs.pretest -rc debug -c release"
  Write-Host ""
  Write-Host ""
  Write-Host "For more information, check out https://github.com/dotnet/runtime/blob/main/docs/workflow/README.md"
}

if ($help) {
  Get-Help
  exit 0
}

# check the first argument if subset is not explicitly passed in
if (-not $PSBoundParameters.ContainsKey("subset") -and $properties.Length -gt 0 -and $properties[0] -match '^[a-zA-Z\.\+]+$') {
  $subset = $properties[0]
  $PSBoundParameters.Add("subset", $subset)
  $properties = $properties | Select-Object -Skip 1
}

if ($subset -eq 'help') {
  Invoke-Expression "& `"$PSScriptRoot/common/build.ps1`" -restore -build /p:subset=help /clp:nosummary"
  exit 0
}

# Lower-case the passed in OS string.
if ($os) {
  $os = $os.ToLowerInvariant()
}

if ($os -eq "browser") {
  # override default arch for Browser, we only support wasm
  $arch = "wasm"

  if ($msbuild -eq $True) {
    Write-Error "Using the -msbuild option isn't supported when building for Browser on Windows, we need need ninja for Emscripten."
    exit 1
  }
}

if ($os -eq "wasi") {
  # override default arch for wasi, we only support wasm
  $arch = "wasm"

  if ($msbuild -eq $True) {
    Write-Error "Using the -msbuild option isn't supported when building for WASI on Windows, we need ninja for WASI-SDK."
    exit 1
  }
}

if ($vs) {
  $archToOpen = $arch[0]
  $configToOpen = $configuration[0]
  $repoRoot = Split-Path $PSScriptRoot -Parent
  if ($runtimeConfiguration) {
    $configToOpen = $runtimeConfiguration
  }

  if ($vs -ieq "coreclr.sln") {
    # If someone passes in coreclr.sln (case-insensitive),
    # launch the generated CMake solution.
    $vs = Split-Path $PSScriptRoot -Parent | Join-Path -ChildPath "artifacts\obj\coreclr" | Join-Path -ChildPath "windows.$archToOpen.$((Get-Culture).TextInfo.ToTitleCase($configToOpen))" | Join-Path -ChildPath "ide" | Join-Path -ChildPath "CoreCLR.sln"
    if (-Not (Test-Path $vs)) {
      Invoke-Expression "& `"$repoRoot/src/coreclr/build-runtime.cmd`" -configureonly -$archToOpen -$configToOpen -msbuild"
      if ($lastExitCode -ne 0) {
        Write-Error "Failed to generate the CoreCLR solution file."
        exit 1
      }
      if (-Not (Test-Path $vs)) {
        Write-Error "Unable to find the CoreCLR solution file at $vs."
      }
    }
  }
  elseif ($vs -ieq "corehost.sln") {
    $vs = Split-Path $PSScriptRoot -Parent | Join-Path -ChildPath "artifacts\obj\" | Join-Path -ChildPath "win-$archToOpen.$((Get-Culture).TextInfo.ToTitleCase($configToOpen))" | Join-Path -ChildPath "corehost" | Join-Path -ChildPath "ide" | Join-Path -ChildPath "corehost.sln"
    if (-Not (Test-Path $vs)) {
      Invoke-Expression "& `"$repoRoot/eng/common/msbuild.ps1`" $repoRoot/src/native/corehost/corehost.proj /clp:nosummary /restore /p:Ninja=false /p:Configuration=$configToOpen /p:TargetArchitecture=$archToOpen /p:ConfigureOnly=true"
      if ($lastExitCode -ne 0) {
        Write-Error "Failed to generate the CoreHost solution file."
        exit 1
      }
      if (-Not (Test-Path $vs)) {
        Write-Error "Unable to find the CoreHost solution file at $vs."
      }
    }
  }
  elseif (-Not (Test-Path $vs)) {
    $solution = $vs

    if ($runtimeFlavor -eq "Mono") {
      # Search for the solution in mono
      $vs = Split-Path $PSScriptRoot -Parent | Join-Path -ChildPath "src\mono" | Join-Path -ChildPath $vs | Join-Path -ChildPath "$vs.sln"
    } else {
      # Search for the solution in coreclr
      $vs = Split-Path $PSScriptRoot -Parent | Join-Path -ChildPath "src\coreclr" | Join-Path -ChildPath $vs | Join-Path -ChildPath "$vs.sln"
    }

    if (-Not (Test-Path $vs)) {
      $vs = $solution

      # Search for the solution in libraries
      $vs = Split-Path $PSScriptRoot -Parent | Join-Path -ChildPath "src\libraries" | Join-Path -ChildPath $vs | Join-Path -ChildPath "$vs.sln"

      if (-Not (Test-Path $vs)) {
        $vs = $solution

        # Search for the solution in installer
        if (-Not ($vs.endswith(".sln"))) {
          $vs = "$vs.sln"
        }

        $vs = Split-Path $PSScriptRoot -Parent | Join-Path -ChildPath "src\installer" | Join-Path -ChildPath $vs

        if (-Not (Test-Path $vs)) {
          Write-Error "Passed in solution cannot be resolved."
          exit 1
        }
      }
    }
  }

  . $PSScriptRoot\common\tools.ps1

  # This tells .NET Core to use the bootstrapped runtime
  $env:DOTNET_ROOT=InitializeDotNetCli -install:$true -createSdkLocationFile:$true

  # This tells MSBuild to load the SDK from the directory of the bootstrapped SDK
  $env:DOTNET_MSBUILD_SDK_RESOLVER_CLI_DIR=$env:DOTNET_ROOT

  # This tells .NET Core not to go looking for .NET Core in other places
  $env:DOTNET_MULTILEVEL_LOOKUP=0;

  # Put our local dotnet.exe on PATH first so Visual Studio knows which one to use
  $env:PATH=($env:DOTNET_ROOT + ";" + $env:PATH);

  # Disable .NET runtime signature validation errors which errors for local builds
  $env:VSDebugger_ValidateDotnetDebugLibSignatures=0;

  # Respect the RuntimeConfiguration variable for building inside VS with different runtime configurations
  if ($runtimeConfiguration)
  {
    $env:RUNTIMECONFIGURATION=$runtimeConfiguration
  }

<<<<<<< HEAD
  if ($librariesConfiguration)
  {
    # Respect the LibrariesConfiguration variable for building inside VS with different libraries configurations
    $env:LIBRARIESCONFIGURATION=$librariesConfiguration
=======
  # Respect the RuntimeFlavor variable for building inside VS with a different CoreLib and runtime
  if ($runtimeFlavor)
  {
    $env:RUNTIMEFLAVOR=$runtimeFlavor
  }

  # Respect the TargetOS variable for building non AnyOS libraries
  if ($os) {
    $env:TARGETOS=$os
  }

  # Respect the TargetArchitecture variable for building non AnyCPU libraries
  if ($arch) {
    $env:TARGETARCHITECTURE=$arch
>>>>>>> 8b62de42
  }

  # Launch Visual Studio with the locally defined environment variables
  ."$vs"

  exit 0
}

# Check if an action is passed in
$actions = "b","build","r","restore","rebuild","sign","testnobuild","publish","clean"
$actionPassedIn = @(Compare-Object -ReferenceObject @($PSBoundParameters.Keys) -DifferenceObject $actions -ExcludeDifferent -IncludeEqual).Length -ne 0
if ($null -ne $properties -and $actionPassedIn -ne $true) {
  $actionPassedIn = @(Compare-Object -ReferenceObject $properties -DifferenceObject $actions.ForEach({ "-" + $_ }) -ExcludeDifferent -IncludeEqual).Length -ne 0
}

if (!$actionPassedIn) {
  $arguments = "-restore -build"
}

foreach ($argument in $PSBoundParameters.Keys)
{
  switch($argument)
  {
    "runtimeConfiguration"   { $arguments += " /p:RuntimeConfiguration=$((Get-Culture).TextInfo.ToTitleCase($($PSBoundParameters[$argument])))" }
    "runtimeFlavor"          { $arguments += " /p:RuntimeFlavor=$($PSBoundParameters[$argument].ToLowerInvariant())" }
    "usemonoruntime"         { $arguments += " /p:PrimaryRuntimeFlavor=Mono" }
    "librariesConfiguration" { $arguments += " /p:LibrariesConfiguration=$((Get-Culture).TextInfo.ToTitleCase($($PSBoundParameters[$argument])))" }
    "hostConfiguration"      { $arguments += " /p:HostConfiguration=$((Get-Culture).TextInfo.ToTitleCase($($PSBoundParameters[$argument])))" }
    "framework"              { $arguments += " /p:BuildTargetFramework=$($PSBoundParameters[$argument].ToLowerInvariant())" }
    "os"                     { $arguments += " /p:TargetOS=$($PSBoundParameters[$argument])" }
    "allconfigurations"      { $arguments += " /p:BuildAllConfigurations=true" }
    "properties"             { $arguments += " " + $properties }
    "verbosity"              { $arguments += " -$argument " + $($PSBoundParameters[$argument]) }
    "cmakeargs"              { $arguments += " /p:CMakeArgs=`"$($PSBoundParameters[$argument])`"" }
    # The -ninja switch is a no-op since Ninja is the default generator on Windows.
    "ninja"                  { }
    "msbuild"                { $arguments += " /p:Ninja=false" }
    "pgoinstrument"          { $arguments += " /p:PgoInstrument=$($PSBoundParameters[$argument])"}
    # configuration and arch can be specified multiple times, so they should be no-ops here
    "configuration"          {}
    "arch"                   {}
    "fsanitize"              { $arguments += " /p:EnableNativeSanitizers=$($PSBoundParameters[$argument])"}
    default                  { $arguments += " /p:$argument=$($PSBoundParameters[$argument])" }
  }
}

if ($env:TreatWarningsAsErrors -eq 'false') {
  $arguments += " -warnAsError 0"
}

# disable terminal logger for now: https://github.com/dotnet/runtime/issues/97211
$arguments += " /tl:false"

# Disable targeting pack caching as we reference a partially constructed targeting pack and update it later.
# The later changes are ignored when using the cache.
$env:DOTNETSDK_ALLOW_TARGETING_PACK_CACHING=0

$failedBuilds = @()

foreach ($config in $configuration) {
  $argumentsWithConfig = $arguments + " -configuration $((Get-Culture).TextInfo.ToTitleCase($config))";
  foreach ($singleArch in $arch) {
    $argumentsWithArch =  "/p:TargetArchitecture=$singleArch " + $argumentsWithConfig
    Invoke-Expression "& `"$PSScriptRoot/common/build.ps1`" $argumentsWithArch"
    if ($lastExitCode -ne 0) {
        $failedBuilds += "Configuration: $config, Architecture: $singleArch"
    }
  }
}

if ($failedBuilds.Count -ne 0) {
    Write-Host "Some builds failed:"
    foreach ($failedBuild in $failedBuilds) {
        Write-Host "`t$failedBuild"
    }
    exit 1
}

if ($ninja) {
    Write-Host "The -ninja option has no effect on Windows builds since the Ninja generator is the default generator."
}

exit 0<|MERGE_RESOLUTION|>--- conflicted
+++ resolved
@@ -261,12 +261,12 @@
     $env:RUNTIMECONFIGURATION=$runtimeConfiguration
   }
 
-<<<<<<< HEAD
   if ($librariesConfiguration)
   {
     # Respect the LibrariesConfiguration variable for building inside VS with different libraries configurations
     $env:LIBRARIESCONFIGURATION=$librariesConfiguration
-=======
+  }
+
   # Respect the RuntimeFlavor variable for building inside VS with a different CoreLib and runtime
   if ($runtimeFlavor)
   {
@@ -281,7 +281,6 @@
   # Respect the TargetArchitecture variable for building non AnyCPU libraries
   if ($arch) {
     $env:TARGETARCHITECTURE=$arch
->>>>>>> 8b62de42
   }
 
   # Launch Visual Studio with the locally defined environment variables
