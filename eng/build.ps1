--- conflicted
+++ resolved
@@ -24,15 +24,9 @@
   Write-Host "  -subset                   Build a subset, print available subsets with -subset help"
   Write-Host "  -subsetCategory           Build a subsetCategory, print available subsetCategories with -subset help"
   Write-Host "  -vs                       Open the solution with VS for Test Explorer support. Path or solution name (ie -vs Microsoft.CSharp)"
-<<<<<<< HEAD
   Write-Host "  -os                       Build operating system: win or unix"
-  Write-Host "  -arch                     Build platform: x86, x64, arm or arm64"
-  Write-Host "  -configuration            Build configuration: Debug, Release or [CoreCLR]Checked (short: -c)"
-=======
-  Write-Host "  -os                       Build operating system: Windows_NT or Unix"
   Write-Host "  -arch                     Build platform: x86, x64, arm or arm64 (short: -a). Pass a comma-separated list to build for multiple architectures."
   Write-Host "  -configuration            Build configuration: Debug, Release or [CoreCLR]Checked (short: -c). Pass a comma-separated list to build for multiple configurations"
->>>>>>> 3567519a
   Write-Host "  -runtimeConfiguration     Runtime build configuration: Debug, Release or [CoreCLR]Checked"
   Write-Host "  -librariesConfiguration   Libraries build configuration: Debug or Release"
   Write-Host "  -verbosity                MSBuild verbosity: q[uiet], m[inimal], n[ormal], d[etailed], and diag[nostic] (short: -v)"
