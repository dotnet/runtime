[CmdletBinding(PositionalBinding=$false)]
Param(
  [switch][Alias('h')]$help,
  [switch][Alias('t')]$test,
  [ValidateSet("Debug","Release","Checked")][string[]][Alias('c')]$configuration = @("Debug"),
  [string][Alias('f')]$framework,
  [string]$vs,
  [string][Alias('v')]$verbosity = "minimal",
  [ValidateSet("windows","Linux","OSX","Browser")][string]$os,
  [switch]$allconfigurations,
  [switch]$coverage,
  [string]$testscope,
  [switch]$testnobuild,
  [ValidateSet("x86","x64","arm","arm64","wasm")][string[]][Alias('a')]$arch = @([System.Runtime.InteropServices.RuntimeInformation]::ProcessArchitecture.ToString().ToLowerInvariant()),
  [Parameter(Position=0)][string][Alias('s')]$subset,
  [ValidateSet("Debug","Release","Checked")][string][Alias('rc')]$runtimeConfiguration,
  [ValidateSet("Debug","Release")][string][Alias('lc')]$librariesConfiguration,
  [ValidateSet("CoreCLR","Mono")][string][Alias('rf')]$runtimeFlavor,
  [switch]$ninja,
  [Parameter(ValueFromRemainingArguments=$true)][String[]]$properties
)

function Get-Help() {
  Write-Host "Common settings:"
  Write-Host "  -arch (-a)                     Target platform: x86, x64, arm, arm64, or wasm."
  Write-Host "                                 Pass a comma-separated list to build for multiple architectures."
  Write-Host "                                 [Default: Your machine's architecture.]"
  Write-Host "  -binaryLog (-bl)               Output binary log."
  Write-Host "  -configuration (-c)            Build configuration: Debug, Release or Checked."
  Write-Host "                                 Checked is exclusive to the CLR subset. It is the same as Debug, except code is"
  Write-Host "                                 compiled with optimizations enabled."
  Write-Host "                                 Pass a comma-separated list to build for multiple configurations."
  Write-Host "                                 [Default: Debug]"
  Write-Host "  -help (-h)                     Print help and exit."
  Write-Host "  -librariesConfiguration (-lc)  Libraries build configuration: Debug or Release."
  Write-Host "                                 [Default: Debug]"
  Write-Host "  -os                            Target operating system: windows, Linux, OSX, or Browser."
  Write-Host "                                 [Default: Your machine's OS.]"
  Write-Host "  -runtimeConfiguration (-rc)    Runtime build configuration: Debug, Release or Checked."
  Write-Host "                                 Checked is exclusive to the CLR runtime. It is the same as Debug, except code is"
  Write-Host "                                 compiled with optimizations enabled."
  Write-Host "                                 [Default: Debug]"
  Write-Host "  -runtimeFlavor (-rf)           Runtime flavor: CoreCLR or Mono."
  Write-Host "                                 [Default: CoreCLR]"
  Write-Host "  -subset (-s)                   Build a subset, print available subsets with -subset help."
  Write-Host "                                 '-subset' can be omitted if the subset is given as the first argument."
  Write-Host "                                 [Default: Builds the entire repo.]"
  Write-Host "  -verbosity (-v)                MSBuild verbosity: q[uiet], m[inimal], n[ormal], d[etailed], and diag[nostic]."
  Write-Host "                                 [Default: Minimal]"
  Write-Host "  -vs                            Open the solution with Visual Studio using the locally acquired SDK."
  Write-Host "                                 Path or any project or solution name is accepted."
  Write-Host "                                 (Example: -vs Microsoft.CSharp)"
  Write-Host ""

  Write-Host "Actions (defaults to -restore -build):"
  Write-Host "  -build (-b)             Build all source projects."
  Write-Host "                          This assumes -restore has been run already."
  Write-Host "  -clean                  Clean the solution."
  Write-Host "  -pack                   Package build outputs into NuGet packages."
  Write-Host "  -publish                Publish artifacts (e.g. symbols)."
  Write-Host "                          This assumes -build has been run already."
  Write-Host "  -rebuild                Rebuild all source projects."
  Write-Host "  -restore                Restore dependencies."
  Write-Host "  -sign                   Sign build outputs."
  Write-Host "  -test (-t)              Incrementally builds and runs tests."
  Write-Host "                          Use in conjuction with -testnobuild to only run tests."
  Write-Host ""

  Write-Host "Libraries settings:"
  Write-Host "  -allconfigurations      Build packages for all build configurations."
  Write-Host "  -coverage               Collect code coverage when testing."
  Write-Host "  -framework (-f)         Build framework: net6.0 or net48."
  Write-Host "                          [Default: net6.0]"
  Write-Host "  -testnobuild            Skip building tests when invoking -test."
  Write-Host "  -testscope              Scope tests, allowed values: innerloop, outerloop, all."
  Write-Host ""

  Write-Host "Native build settings:"
  Write-Host "  -ninja                  Use Ninja instead of MSBuild to run the native build."

  Write-Host "Command-line arguments not listed above are passed through to MSBuild."
  Write-Host "The above arguments can be shortened as much as to be unambiguous."
  Write-Host "(Example: -con for configuration, -t for test, etc.)."
  Write-Host ""

  Write-Host "Here are some quick examples. These assume you are on a Windows x64 machine:"
  Write-Host ""
  Write-Host "* Build CoreCLR for Windows x64 on Release configuration:"
  Write-Host ".\build.cmd clr -c release"
  Write-Host ""
  Write-Host "* Cross-compile CoreCLR runtime for Windows ARM64 on Release configuration."
  Write-Host ".\build.cmd clr.runtime -arch arm64 -c release"
  Write-Host ""
  Write-Host "* Build Debug libraries with a Release runtime for Windows x64."
  Write-Host ".\build.cmd clr+libs -rc release"
  Write-Host ""
  Write-Host "* Build Release libraries and their tests with a Checked runtime for Windows x64, and run the tests."
  Write-Host ".\build.cmd clr+libs+libs.tests -rc checked -lc release -test"
  Write-Host ""
  Write-Host "* Build Mono runtime for Windows x64 on Release configuration."
  Write-Host ".\build.cmd mono -c release"
  Write-Host ""
  Write-Host "* Build Release coreclr corelib, crossgen corelib and update Debug libraries testhost to run test on an updated corelib."
  Write-Host ".\build.cmd clr.corelib+clr.nativecorelib+libs.pretest -rc release"
  Write-Host ""
  Write-Host "* Build Debug mono corelib and update Release libraries testhost to run test on an updated corelib."
  Write-Host ".\build.cmd mono.corelib+libs.pretest -rc debug -c release"
  Write-Host ""
  Write-Host ""
  Write-Host "For more information, check out https://github.com/dotnet/runtime/blob/master/docs/workflow/README.md"
}

if ($help) {
  Get-Help
  exit 0
}

if ($subset -eq 'help') {
  Invoke-Expression "& `"$PSScriptRoot/common/build.ps1`" -restore -build /p:subset=help /clp:nosummary"
  exit 0
}

if ($vs) {
  if ($vs -ieq "coreclr.sln") {
    # If someone passes in coreclr.sln (case-insensitive),
    # launch the generated CMake solution.
    $archToOpen = $arch[0]
    $configToOpen = $configuration[0]
    if ($runtimeConfiguration) {
      $configToOpen = $runtimeConfiguration
    }
<<<<<<< HEAD
    $vs = Split-Path $PSScriptRoot -Parent | Join-Path -ChildPath "artifacts\obj\coreclr" | Join-Path -ChildPath "Windows_NT.$archToOpen.$((Get-Culture).TextInfo.ToTitleCase($configToOpen))" | Join-Path -ChildPath "CoreCLR.sln"
=======
    $vs = Split-Path $PSScriptRoot -Parent | Join-Path -ChildPath "artifacts\obj\coreclr" | Join-Path -ChildPath "windows.$archToOpen.$((Get-Culture).TextInfo.ToTitleCase($configToOpen))" | Join-Path -ChildPath "CoreCLR.sln"
>>>>>>> 1c1757c0
    if (-Not (Test-Path $vs)) {
      $repoRoot = Split-Path $PSScriptRoot -Parent
      Invoke-Expression "& `"$repoRoot/src/coreclr/build-runtime.cmd`" -configureonly -$archToOpen -$configToOpen"
      if ($lastExitCode -ne 0) {
        Write-Error "Failed to generate the CoreCLR solution file."
        exit 1
      }
      if (-Not (Test-Path $vs)) {
        Write-Error "Unable to find the CoreCLR solution file at $vs."
      }
    }
  }
  elseif (-Not (Test-Path $vs)) {
    $solution = $vs

    if ($runtimeFlavor -eq "Mono") {
      # Search for the solution in mono
      $vs = Split-Path $PSScriptRoot -Parent | Join-Path -ChildPath "src\mono\netcore" | Join-Path -ChildPath $vs | Join-Path -ChildPath "$vs.sln"
    } else {
      # Search for the solution in coreclr
      $vs = Split-Path $PSScriptRoot -Parent | Join-Path -ChildPath "src\coreclr\src" | Join-Path -ChildPath $vs | Join-Path -ChildPath "$vs.sln"
    }

    if (-Not (Test-Path $vs)) {
      $vs = $solution

      # Search for the solution in libraries
      $vs = Split-Path $PSScriptRoot -Parent | Join-Path -ChildPath "src\libraries" | Join-Path -ChildPath $vs | Join-Path -ChildPath "$vs.sln"

      if (-Not (Test-Path $vs)) {
        $vs = $solution

        # Search for the solution in installer
        if (-Not ($vs.endswith(".sln"))) {
          $vs = "$vs.sln"
        }

        $vs = Split-Path $PSScriptRoot -Parent | Join-Path -ChildPath "src\installer" | Join-Path -ChildPath $vs

        if (-Not (Test-Path $vs)) {
          Write-Error "Passed in solution cannot be resolved."
          exit 1
        }
      }
    }
  }
  
  . $PSScriptRoot\common\tools.ps1

  # This tells .NET Core to use the bootstrapped runtime
  $env:DOTNET_ROOT=InitializeDotNetCli -install:$true -createSdkLocationFile:$true

  # This tells MSBuild to load the SDK from the directory of the bootstrapped SDK
  $env:DOTNET_MSBUILD_SDK_RESOLVER_CLI_DIR=$env:DOTNET_ROOT

  # This tells .NET Core not to go looking for .NET Core in other places
  $env:DOTNET_MULTILEVEL_LOOKUP=0;

  # Put our local dotnet.exe on PATH first so Visual Studio knows which one to use
  $env:PATH=($env:DOTNET_ROOT + ";" + $env:PATH);

  if ($runtimeConfiguration)
  {
    # Respect the RuntimeConfiguration variable for building inside VS with different runtime configurations
    $env:RUNTIMECONFIGURATION=$runtimeConfiguration
  }

  # Restore the solution to workaround https://github.com/dotnet/runtime/issues/32205
  Invoke-Expression "& dotnet restore $vs"

  # Launch Visual Studio with the locally defined environment variables
  ."$vs"

  exit 0
}

# Check if an action is passed in
$actions = "b","build","r","restore","rebuild","sign","testnobuild","publish","clean"
$actionPassedIn = @(Compare-Object -ReferenceObject @($PSBoundParameters.Keys) -DifferenceObject $actions -ExcludeDifferent -IncludeEqual).Length -ne 0
if ($null -ne $properties -and $actionPassedIn -ne $true) {
  $actionPassedIn = @(Compare-Object -ReferenceObject $properties -DifferenceObject $actions.ForEach({ "-" + $_ }) -ExcludeDifferent -IncludeEqual).Length -ne 0
}

if (!$actionPassedIn) {
  $arguments = "-restore -build"
}

foreach ($argument in $PSBoundParameters.Keys)
{
  switch($argument)
  {
    "runtimeConfiguration"   { $arguments += " /p:RuntimeConfiguration=$((Get-Culture).TextInfo.ToTitleCase($($PSBoundParameters[$argument])))" }
    "runtimeFlavor"          { $arguments += " /p:RuntimeFlavor=$($PSBoundParameters[$argument].ToLowerInvariant())" }
    "librariesConfiguration" { $arguments += " /p:LibrariesConfiguration=$((Get-Culture).TextInfo.ToTitleCase($($PSBoundParameters[$argument])))" }
    "framework"              { $arguments += " /p:BuildTargetFramework=$($PSBoundParameters[$argument].ToLowerInvariant())" }
    "os"                     { $arguments += " /p:TargetOS=$($PSBoundParameters[$argument])" }
    "allconfigurations"      { $arguments += " /p:BuildAllConfigurations=true" }
    "properties"             { $arguments += " " + $properties }
    "verbosity"              { $arguments += " -$argument " + $($PSBoundParameters[$argument]) }
    "ninja"                  { $arguments += " /p:Ninja=$($PSBoundParameters[$argument])" }
    # configuration and arch can be specified multiple times, so they should be no-ops here
    "configuration"          {}
    "arch"                   {}
    default                  { $arguments += " /p:$argument=$($PSBoundParameters[$argument])" }
  }
}

$failedBuilds = @()

foreach ($config in $configuration) {
  $argumentsWithConfig = $arguments + " -configuration $((Get-Culture).TextInfo.ToTitleCase($config))";
  foreach ($singleArch in $arch) {
    $argumentsWithArch =  "/p:TargetArchitecture=$singleArch " + $argumentsWithConfig
    $env:__DistroRid="win-$singleArch"
    Invoke-Expression "& `"$PSScriptRoot/common/build.ps1`" $argumentsWithArch"
    if ($lastExitCode -ne 0) {
        $failedBuilds += "Configuration: $config, Architecture: $singleArch"
    }
  }
}

if ($failedBuilds.Count -ne 0) {
    Write-Host "Some builds failed:"
    foreach ($failedBuild in $failedBuilds) {
        Write-Host "`t$failedBuild"
    }
    exit 1
}

exit 0<|MERGE_RESOLUTION|>--- conflicted
+++ resolved
@@ -129,11 +129,7 @@
     if ($runtimeConfiguration) {
       $configToOpen = $runtimeConfiguration
     }
-<<<<<<< HEAD
-    $vs = Split-Path $PSScriptRoot -Parent | Join-Path -ChildPath "artifacts\obj\coreclr" | Join-Path -ChildPath "Windows_NT.$archToOpen.$((Get-Culture).TextInfo.ToTitleCase($configToOpen))" | Join-Path -ChildPath "CoreCLR.sln"
-=======
     $vs = Split-Path $PSScriptRoot -Parent | Join-Path -ChildPath "artifacts\obj\coreclr" | Join-Path -ChildPath "windows.$archToOpen.$((Get-Culture).TextInfo.ToTitleCase($configToOpen))" | Join-Path -ChildPath "CoreCLR.sln"
->>>>>>> 1c1757c0
     if (-Not (Test-Path $vs)) {
       $repoRoot = Split-Path $PSScriptRoot -Parent
       Invoke-Expression "& `"$repoRoot/src/coreclr/build-runtime.cmd`" -configureonly -$archToOpen -$configToOpen"
