--- conflicted
+++ resolved
@@ -1,13 +1,7 @@
 #!/usr/bin/env bash
 
-<<<<<<< HEAD
-# SetCommands defined in eng\testing\tests.wasm.targets
-[[SetCommands]]
-[[SetCommandsEcho]]
-=======
 EXECUTION_DIR=$(dirname $0)
 SCENARIO=${SCENARIO-$3}
->>>>>>> d2730869
 
 EXECUTION_DIR=$(dirname $0)
 if [[ -n "$3" ]]; then
