--- conflicted
+++ resolved
@@ -47,15 +47,7 @@
 	fi
 
 	if [[ -z "$JS_ENGINE_ARGS" ]]; then
-<<<<<<< HEAD
-		if [[ "$SCENARIO" == "WasmTestOnNodeJS" || "$SCENARIO" == "wasmtestonnodejs" ]]; then
-			JS_ENGINE_ARGS="--engine-arg=--stack-trace-limit=1000"
-		else
-			JS_ENGINE_ARGS="--engine-arg=--stack-trace-limit=1000"
-		fi
-=======
 		JS_ENGINE_ARGS="--engine-arg=--stack-trace-limit=1000"
->>>>>>> 673afec8
 	fi
 fi
 
