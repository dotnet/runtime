#!/usr/bin/env bash

# SetCommands defined in eng\testing\tests.wasm.targets
[[SetCommands]]
[[SetCommandsEcho]]

export PATH="$HOME/.jsvu/bin:$PATH"

EXECUTION_DIR=$(dirname $0)
if [[ -n "$3" ]]; then
	SCENARIO=$3
fi

if [[ -z "$HELIX_WORKITEM_UPLOAD_ROOT" ]]; then
	XHARNESS_OUT="$EXECUTION_DIR/xharness-output"
else
	XHARNESS_OUT="$HELIX_WORKITEM_UPLOAD_ROOT/xharness-output"
fi

if [[ -n "$XHARNESS_CLI_PATH" ]]; then
	# When running in CI, we only have the .NET runtime available
	# We need to call the XHarness CLI DLL directly via dotnet exec
	HARNESS_RUNNER="dotnet exec $XHARNESS_CLI_PATH"
else
	HARNESS_RUNNER="dotnet xharness"
fi

if [[ -z "$XHARNESS_COMMAND" ]]; then
	if [[ "$SCENARIO" == "WasmTestOnBrowser" || "$SCENARIO" == "wasmtestonbrowser" ]]; then
		XHARNESS_COMMAND="test-browser"
	else
		XHARNESS_COMMAND="test"
	fi
fi

if [[ "$XHARNESS_COMMAND" == "test" ]]; then
	if [[ -z "$JS_ENGINE_ARGS" ]]; then
		JS_ENGINE_ARGS="--engine-arg=--stack-trace-limit=1000"
	fi

	if [[ -z "$JS_ENGINE" ]]; then
		if [[ "$SCENARIO" == "WasmTestOnNodeJS" || "$SCENARIO" == "wasmtestonnodejs" ]]; then
			JS_ENGINE="--engine=NodeJS"
		else
<<<<<<< HEAD
			JS_ENGINE="--engine=NodeJS"
			JS_ENGINE_ARGS="$JS_ENGINE_ARGS --engine-arg=--experimental-wasm-simd"
=======
			JS_ENGINE="--engine=V8"
>>>>>>> 673afec8
		fi
	fi

	if [[ -z "$MAIN_JS" ]]; then
		MAIN_JS="--js-file=test-main.js"
	fi
fi

if [[ -z "$XHARNESS_ARGS" ]]; then
	XHARNESS_ARGS="$JS_ENGINE $JS_ENGINE_ARGS $MAIN_JS"
fi

echo PATH=$PATH
echo EXECUTION_DIR=$EXECUTION_DIR
echo SCENARIO=$SCENARIO
echo XHARNESS_OUT=$XHARNESS_OUT
echo XHARNESS_CLI_PATH=$XHARNESS_CLI_PATH
echo HARNESS_RUNNER=$HARNESS_RUNNER
echo XHARNESS_COMMAND=$XHARNESS_COMMAND
echo MAIN_JS=$MAIN_JS
echo JS_ENGINE=$JS_ENGINE
echo JS_ENGINE_ARGS=$JS_ENGINE_ARGS
echo XHARNESS_ARGS=$XHARNESS_ARGS

function _buildAOTFunc()
{
	local projectFile=$1
	local binLog=$2
	shift 2

	time dotnet msbuild $projectFile /bl:$binLog $*
	local buildExitCode=$?

	echo "\n** Performance summary for the build **\n"
	dotnet msbuild $binLog -clp:PerformanceSummary -v:q -nologo
	if [[ "$(uname -s)" == "Linux" && $buildExitCode -ne 0 ]]; then
		echo "\nLast few messages from dmesg:\n"
		local lastLines=`dmesg | tail -n 20`
		echo $lastLines

		if [[ "$lastLines" =~ "oom-kill" ]]; then
			return 9200 # OOM
		fi
	fi

	echo
	echo

    if [[ $buildExitCode -ne 0 ]]; then
        return 9100 # aot build failure
    fi

	return 0
}


pushd $EXECUTION_DIR

# ========================= BEGIN Test Execution ============================= 
echo ----- start $(date) ===============  To repro directly: ===================================================== 
echo pushd $EXECUTION_DIR
# RunCommands defined in eng\testing\tests.wasm.targets
[[RunCommandsEcho]]
echo popd
echo ===========================================================================================================
pushd $EXECUTION_DIR
# RunCommands defined in eng\testing\tests.wasm.targets
[[RunCommands]]
_exitCode=$?
popd
echo ----- end $(date) ----- exit code $_exitCode ----------------------------------------------------------

echo "XHarness artifacts: $XHARNESS_OUT"

exit $_exitCode<|MERGE_RESOLUTION|>--- conflicted
+++ resolved
@@ -42,12 +42,7 @@
 		if [[ "$SCENARIO" == "WasmTestOnNodeJS" || "$SCENARIO" == "wasmtestonnodejs" ]]; then
 			JS_ENGINE="--engine=NodeJS"
 		else
-<<<<<<< HEAD
 			JS_ENGINE="--engine=NodeJS"
-			JS_ENGINE_ARGS="$JS_ENGINE_ARGS --engine-arg=--experimental-wasm-simd"
-=======
-			JS_ENGINE="--engine=V8"
->>>>>>> 673afec8
 		fi
 	fi
 
