<Project>
  <PropertyGroup>
    <RunScriptInputName Condition="'$(TargetOS)' == 'Windows_NT'">RunnerTemplate.cmd</RunScriptInputName>
    <RunScriptInputName Condition="'$(TargetOS)' != 'Windows_NT'">RunnerTemplate.sh</RunScriptInputName>
    <RunScriptInputName Condition="'$(TargetOS)' == 'iOS'">AppleRunnerTemplate.sh</RunScriptInputName>
    <RunScriptInputName Condition="'$(TargetOS)' == 'Android'">AndroidRunnerTemplate.sh</RunScriptInputName>

    <RunScriptInputPath>$(MSBuildThisFileDirectory)$(RunScriptInputName)</RunScriptInputPath>

    <RunScriptOutputName Condition="'$(TargetOS)' == 'Windows_NT'">RunTests.cmd</RunScriptOutputName>
    <RunScriptOutputName Condition="'$(TargetOS)' != 'Windows_NT'">RunTests.sh</RunScriptOutputName>
    <RunScriptOutputPath>$([MSBuild]::NormalizePath('$(OutDir)', '$(RunScriptOutputName)'))</RunScriptOutputPath>

    <RunScriptHostDir Condition="'$(TargetOS)' == 'Windows_NT'">%RUNTIME_PATH%\</RunScriptHostDir>
    <RunScriptHostDir Condition="'$(TargetOS)' != 'Windows_NT'">$RUNTIME_PATH/</RunScriptHostDir>

    <RunScriptHost Condition="'$(TargetOS)' == 'Windows_NT'">$(RunScriptHostDir)dotnet.exe</RunScriptHost>
    <RunScriptHost Condition="'$(TargetOS)' != 'Windows_NT'">$(RunScriptHostDir)dotnet</RunScriptHost>
  </PropertyGroup>

  <!-- Set env variable to use the local netfx assemblies instead of the ones in the GAC. -->
  <ItemGroup Condition="'$(TargetFrameworkIdentifier)' == '.NETFramework'">
    <RunScriptCommands Include="set DEVPATH=%RUNTIME_PATH%" />
  </ItemGroup>

  <!-- Archive test binaries. -->
  <Target Name="ArchiveTests"
          Condition="'$(ArchiveTests)' == 'true' and '$(IgnoreForCI)' != 'true'"
          AfterTargets="PrepareForRun"
          DependsOnTargets="GenerateRunScript">
    <Error Condition="'$(TestArchiveTestsDir)' == ''" Text="TestArchiveTestsDir property to archive the test folder must be set." />

    <MakeDir Directories="$(TestArchiveTestsDir)" />
    <ZipDirectory SourceDirectory="$(OutDir)"
                  DestinationFile="$([MSBuild]::NormalizePath('$(TestArchiveTestsDir)', '$(TestProjectName).zip'))"
                  Overwrite="true" />
  </Target>

  <UsingTask TaskName="GenerateRunScript" AssemblyFile="$(InstallerTasksAssemblyPath)"/>
  <Target Name="GenerateRunScript">
    <PropertyGroup>
      <!-- RSP file support. -->
      <RunScriptCommand Condition="'$(TargetOS)' == 'Windows_NT'">$(RunScriptCommand) %RSP_FILE%</RunScriptCommand>
      <RunScriptCommand Condition="'$(TargetOS)' != 'Windows_NT'">$(RunScriptCommand) $RSP_FILE</RunScriptCommand>

      <!-- Escape potential user input. -->
      <RunScriptCommand>$([MSBuild]::Escape('$(RunScriptCommand)'))</RunScriptCommand>
    </PropertyGroup>

    <!-- Set $(TestDebugger) to eg c:\debuggers\windbg.exe to run tests under a debugger. -->
    <PropertyGroup Condition="'$(TestDebugger)' != ''">
      <RunScriptCommand Condition="!$(TestDebugger.Contains('devenv'))">$(TestDebugger) $(RunScriptCommand)</RunScriptCommand>
      <RunScriptCommand Condition=" $(TestDebugger.Contains('devenv'))">$(TestDebugger) /debugexe $(RunScriptCommand)</RunScriptCommand>
    </PropertyGroup>

    <ItemGroup>
      <!--
        If the PreExecutionTestScript property is set, then it should be set to the full path to a script that will be directly incorporated
        into the generated runtests script, immediately before the test is run. This can be used to set a number of JIT stress modes,
        for example. It is intended that this be as late as possible in the generated script, as close as possible to the running of the
        test. That is why this doesn't appear higher in this file. The idea is that if the included script alters managed code behavior, such as
        setting various JIT stress modes, we don't want those changes to affect any other managed code invocation (such as test infrastructure
        written in managed code).
      -->
      <RunScriptCommands Condition="'$(PreExecutionTestScript)' != ''" Include="$([System.IO.File]::ReadAllText('$(PreExecutionTestScript)'))" />

      <RunScriptCommands Include="$(RunScriptCommand)" />

      <!-- Do not put anything between this and the GenerateRunScript invocation. -->
      <RunScriptCommands Include="@(PostRunScriptCommands)" />
    </ItemGroup>

    <GenerateRunScript RunCommands="@(RunScriptCommands)"
                       TemplatePath="$(RunScriptInputPath)"
                       OutputPath="$(RunScriptOutputPath)" />

    <Exec Condition="'$(TargetOS)' != 'Windows_NT' and '$(OS)' != 'Windows_NT'" Command="chmod +x $(RunScriptOutputPath)" />
  </Target>

  <Target Name="RunTests">
    <PropertyGroup>
      <RunTestsCommand>"$(RunScriptOutputPath)" --runtime-path "$(TestHostRootPath.TrimEnd('\/'))"</RunTestsCommand>
      <RunTestsCommand Condition="'$(TestRspFile)' != '' and '$(RuntimeFlavor)' != 'Mono'">$(RunTestsCommand) --rsp-file "$(TestRspFile)"</RunTestsCommand>
      <RunTestsCommand Condition="'$(TargetsMobile)' == 'true'">"$(RunScriptOutputPath)" $(AssemblyName) $(TargetArchitecture)</RunTestsCommand>
    </PropertyGroup>

    <!-- Invoke the run script with the test host as the runtime path. -->
    <Exec Command="$(RunTestsCommand)"
          ContinueOnError="true"
          IgnoreExitCode="true"
          IgnoreStandardErrorWarningFormat="true">
      <Output PropertyName="TestRunExitCode" TaskParameter="ExitCode" />
    </Exec>

    <PropertyGroup Condition="'$(TestRunExitCode)' != '0'">
      <TestResultsPath>$(OutputPath)$(TestResultsName)</TestResultsPath>
      <TestRunErrorMessage>One or more tests failed while running tests from '$(TestProjectName)'.</TestRunErrorMessage>
      <TestRunErrorMessage Condition="Exists('$(TestResultsPath)')">$(TestRunErrorMessage) Please check $(TestResultsPath) for details!</TestRunErrorMessage>
    </PropertyGroup>

    <Error Condition="'$(TestRunExitCode)' != '0'" Text="$(TestRunErrorMessage)" />
  </Target>

 <!-- Generate a self-contained app bundle for Android with tests.
       This target is executed once build is done for a test lib (after CopyFilesToOutputDirectory target) -->
  <UsingTask TaskName="AndroidAppBuilderTask" 
             AssemblyFile="$(ArtifactsObjDir)mono\AndroidAppBuilder\$(HostArch)\$(Configuration)\AndroidAppBuilder.dll" />
  <Target Condition="'$(TargetOS)' == 'Android'" Name="BundleTestAndroidApp" AfterTargets="CopyFilesToOutputDirectory">
    <PropertyGroup>
      <BundleDir>$(OutDir)\Bundle</BundleDir>
      <AndroidTestRunner>$(RepoRoot)\src\mono\msbuild\AndroidTestRunner\bin</AndroidTestRunner>
      <AndroidAbi Condition="'$(TargetArchitecture)'=='arm64'">arm64-v8a</AndroidAbi>
      <AndroidAbi Condition="'$(TargetArchitecture)'=='arm'">armeabi</AndroidAbi>
      <AndroidAbi Condition="'$(TargetArchitecture)'=='x64'">x86_64</AndroidAbi>
      <AndroidAbi Condition="'$(AndroidAbi)'==''">$(TargetArchitecture)</AndroidAbi>
    </PropertyGroup>
    <!-- TEMP: We need to copy additional stuff into $(OutDir)\Bundle
         1) The whole BCL
         2) Test Runner (with xharness client-side lib)
      -->
    <ItemGroup>
      <TestBinaries Include="$(OutDir)\*.*"/>
      <AndroidTestRunnerBinaries Include="$(AndroidTestRunner)\*.*" />
      <BclBinaries Include="$(NETCoreAppRuntimePackLibPath)\*.*"
                   Exclude="$(NETCoreAppRuntimePackLibPath)\System.Runtime.WindowsRuntime.dll" />
      <BclBinaries Include="$(NETCoreAppRuntimePackNativePath)\*.*" Exclude="$(NETCoreAppRuntimePackNativePath)\libmono.dylib" />
      
      <!-- remove PDBs and DBGs to save some space until we integrate ILLink -->
      <BclBinaries Remove="$(NETCoreAppRuntimePackLibPath)\*.pdb" />
      <BclBinaries Remove="$(NETCoreAppRuntimePackLibPath)\*.dbg" />
    </ItemGroup>

    <Error Condition="!Exists('$(AndroidTestRunner)')" Text="AndroidTestRunner=$(AndroidTestRunner) doesn't exist" />
    <Error Condition="!Exists('$(NETCoreAppRuntimePackRIDPath)')" Text="NETCoreAppRuntimePackRIDPath=$(NETCoreAppRuntimePackRIDPath) doesn't exist" />
    <RemoveDir Directories="$(BundleDir)" />
    <Copy SourceFiles="@(TestBinaries)" DestinationFolder="$(BundleDir)" SkipUnchangedFiles="true"/>
    <Copy SourceFiles="@(AndroidTestRunnerBinaries)" DestinationFolder="$(BundleDir)\%(RecursiveDir)" SkipUnchangedFiles="true"/>
    <Copy SourceFiles="@(BclBinaries)" DestinationFolder="$(BundleDir)\%(RecursiveDir)" SkipUnchangedFiles="true"/>

    <!-- TEMP: consume OpenSSL binaries from external sources via env. variables -->
    <Copy Condition="'$(AndroidOpenSslCryptoLib)' != ''"
          SourceFiles="$(AndroidOpenSslCryptoLib)"
          DestinationFolder="$(BundleDir)" SkipUnchangedFiles="true"/>
    <Copy Condition="'$(AndroidOpenSslLib)' != ''"
          SourceFiles="$(AndroidOpenSslLib)"
          DestinationFolder="$(BundleDir)" SkipUnchangedFiles="true"/>

    <WriteLinesToFile File="$(BundleDir)\xunit-excludes.txt" Lines="$(_withoutCategories.Replace(';', '%0dcategory='))" />

    <AndroidAppBuilderTask 
        Abi="$(AndroidAbi)"
        ProjectName="$(AssemblyName)"
        MonoRuntimeHeaders="$(NETCoreAppRuntimePackNativePath)\include\mono-2.0"
        MainLibraryFileName="AndroidTestRunner.dll"
        OutputDir="$(BundleDir)"
        SourceDir="$(BundleDir)">
        <Output TaskParameter="ApkPackageId"  PropertyName="ApkPackageId" />
        <Output TaskParameter="ApkBundlePath" PropertyName="ApkBundlePath" />
    </AndroidAppBuilderTask>
    <Message Importance="High" Text="PackageId:       $(ApkPackageId)"/>
    <Message Importance="High" Text="Instrumentation: net.dot.MonoRunner"/>
    <Message Importance="High" Text="Apk:             $(ApkBundlePath)"/>
  </Target>

  <!-- Generate a self-contained app bundle for iOS with tests.
       This target is executed once build is done for a test lib (after CopyFilesToOutputDirectory target) -->
  <UsingTask TaskName="AppleAppBuilderTask" 
             AssemblyFile="$(ArtifactsObjDir)mono\AppleAppBuilder\$(HostArch)\$(Configuration)\AppleAppBuilder.dll" />
  <Target Condition="'$(TargetOS)' == 'iOS'" Name="BundleTestAppleApp" AfterTargets="CopyFilesToOutputDirectory">
    <PropertyGroup>
      <BundleDir>$(OutDir)\Bundle</BundleDir>
    </PropertyGroup>
    <!-- We need to copy additional stuff into $(OutDir)\Bundle
         1) The whole BCL
         2) Test Runner (with xharness client-side lib)
      -->
    <ItemGroup>
      <TestBinaries Include="$(OutDir)\*.*"/>
      <AppleTestRunnerBinaries Include="$(AppleTestRunner)\*.*" />
      <BclBinaries Include="$(NETCoreAppRuntimePackLibPath)\*.*" Exclude="$(NETCoreAppRuntimePackLibPath)\System.Runtime.WindowsRuntime.dll" />
      <BclBinaries Include="$(NETCoreAppRuntimePackNativePath)\*.*" Exclude="$(NETCoreAppRuntimePackNativePath)\libmono.dylib" /> <!-- we use static libmono.a -->
      
      <!-- remove PDBs to save some space until we integrate ILLink -->
      <BclBinaries Remove="$(NETCoreAppRuntimePackLibPath)\*.pdb" />
    </ItemGroup>
    <Error Condition="!Exists('$(AppleTestRunner)')" Text="AppleTestRunner=$(AppleTestRunner) doesn't exist" />
    <Error Condition="!Exists('$(NETCoreAppRuntimePackRIDPath)')" Text="NETCoreAppRuntimePackRIDPath=$(NETCoreAppRuntimePackRIDPath) doesn't exist" />
    <RemoveDir Directories="$(BundleDir)" />
    <Copy SourceFiles="@(TestBinaries)" DestinationFolder="$(BundleDir)" SkipUnchangedFiles="true"/>
    <Copy SourceFiles="@(AppleTestRunnerBinaries)" DestinationFolder="$(BundleDir)\%(RecursiveDir)" SkipUnchangedFiles="true"/>
    <Copy SourceFiles="@(BclBinaries)" DestinationFolder="$(BundleDir)\%(RecursiveDir)" SkipUnchangedFiles="true"/>

    <WriteLinesToFile File="$(BundleDir)\xunit-excludes.txt" Lines="$(_withoutCategories.Replace(';', '%0dcategory='))" />
    <!-- Run App bundler, it should AOT libs (if needed), link all native bits, compile simple UI (written in ObjC)
         and produce an app bundle (with xcode project) -->
    <AppleAppBuilderTask 
        Arch="$(TargetArchitecture)"
        ProjectName="$(AssemblyName)"
<<<<<<< HEAD
        MonoRuntimeHeaders="$(RuntimePackDir)\native\include\mono-2.0"
        CrossCompiler="$(RuntimePackDir)\native\cross\mono-aot-cross"
        MainLibraryFileName="$(AppleTestRunner)\$(HostArch)\$(Configuration)\AppleTestRunner.dll"
=======
        MonoRuntimeHeaders="$(NETCoreAppRuntimePackNativePath)\include\mono-2.0"
        CrossCompiler="$(NETCoreAppRuntimePackNativePath)\cross\mono-aot-cross"
        MainLibraryFileName="AppleTestRunner.dll"
>>>>>>> da6a5f9f
        UseConsoleUITemplate="True"
        GenerateXcodeProject="True"
        BuildAppBundle="True"
        Optimized="True"
        UseLlvm="$(MonoEnableLLVM)"
        LlvmPath="$(NETCoreAppRuntimePackNativePath)\cross"
        DevTeamProvisioning="$(DevTeamProvisioning)"
        OutputDirectory="$(BundleDir)"
        AppDir="$(BundleDir)">
        <Output TaskParameter="AppBundlePath" PropertyName="AppBundlePath" />
        <Output TaskParameter="XcodeProjectPath" PropertyName="XcodeProjectPath" />
    </AppleAppBuilderTask>
    <Message Importance="High" Text="Xcode: $(XcodeProjectPath)"/>
    <Message Importance="High" Text="App: $(AppBundlePath)"/>
    <Error Condition="$(TargetArchitecture.StartsWith('arm')) and '$(DevTeamProvisioning)' == ''" 
           Text="'DevTeamProvisioning' shouldn't be empty for arm64" />
    <!-- This app is now can be consumed by xharness CLI to deploy on a device or simulator -->
  </Target>

  <Import Project="$(MSBuildThisFileDirectory)runsettings.targets" />
  <Import Project="$(MSBuildThisFileDirectory)xunit\xunit.targets" Condition="'$(TestFramework)' == 'xunit'" />

  <!-- Main test targets -->
  <Target Name="Test" DependsOnTargets="$(TestDependsOn)" />
  
  <Import Project="$(MSBuildThisFileDirectory)outerBuild.targets" Condition="'$(IsCrossTargetingBuild)' == 'true'" />
</Project><|MERGE_RESOLUTION|>--- conflicted
+++ resolved
@@ -196,15 +196,9 @@
     <AppleAppBuilderTask 
         Arch="$(TargetArchitecture)"
         ProjectName="$(AssemblyName)"
-<<<<<<< HEAD
-        MonoRuntimeHeaders="$(RuntimePackDir)\native\include\mono-2.0"
-        CrossCompiler="$(RuntimePackDir)\native\cross\mono-aot-cross"
-        MainLibraryFileName="$(AppleTestRunner)\$(HostArch)\$(Configuration)\AppleTestRunner.dll"
-=======
         MonoRuntimeHeaders="$(NETCoreAppRuntimePackNativePath)\include\mono-2.0"
         CrossCompiler="$(NETCoreAppRuntimePackNativePath)\cross\mono-aot-cross"
         MainLibraryFileName="AppleTestRunner.dll"
->>>>>>> da6a5f9f
         UseConsoleUITemplate="True"
         GenerateXcodeProject="True"
         BuildAppBundle="True"
