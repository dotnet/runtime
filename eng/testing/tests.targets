--- conflicted
+++ resolved
@@ -96,14 +96,9 @@
       <RunTestsCommand Condition="'$(TargetFrameworkIdentifier)' == '.NETCoreApp' and
                                   $([MSBuild]::VersionGreaterThanOrEquals($(TargetFrameworkVersion), '$(NETCoreAppCurrentVersion)'))">$(RunTestsCommand) --runtime-path "$(TestHostRootPath.TrimEnd('\/'))"</RunTestsCommand>
       <RunTestsCommand Condition="'$(TestRspFile)' != '' and '$(RuntimeFlavor)' != 'Mono'">$(RunTestsCommand) --rsp-file "$(TestRspFile)"</RunTestsCommand>
-<<<<<<< HEAD
-      <RunTestsCommand Condition="'$(TargetsMobile)' == 'true'">"$(RunScriptOutputPath)" $(AssemblyName) $(TargetArchitecture) $(TargetOS) $(TestProjectName)</RunTestsCommand>
+      <RunTestsCommand Condition="'$(TargetsMobile)' == 'true'">"$(RunScriptOutputPath)" $(AssemblyName) $(TargetArchitecture) $(TargetOS) $(TestProjectName) $(ExpectedExitCode)</RunTestsCommand>
       <!--<RunTestsCommand Condition="'$(TargetOS)' == 'Browser' and '$(IsWasmDebuggerTestProject)' == 'true'">$(RunScriptOutputPath)</RunTestsCommand>-->
-      <RunTestsCommand Condition="'$(TargetOS)' == 'Browser'">"$(RunScriptOutputPath)" $(JSEngine) $(AssemblyName).dll $(_withoutCategories.Replace(';', ' -notrait category='))</RunTestsCommand>
-=======
-      <RunTestsCommand Condition="'$(TargetsMobile)' == 'true'">"$(RunScriptOutputPath)" $(AssemblyName) $(TargetArchitecture) $(TargetOS) $(TestProjectName) $(ExpectedExitCode)</RunTestsCommand>
       <RunTestsCommand Condition="'$(TargetOS)' == 'Browser'">"$(RunScriptOutputPath)" $(JSEngine) $(AssemblyName).dll $(Scenario)</RunTestsCommand>
->>>>>>> 69582a15
     </PropertyGroup>
 
     <!-- Invoke the run script with the test host as the runtime path. -->
