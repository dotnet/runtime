--- conflicted
+++ resolved
@@ -131,11 +131,8 @@
       <_ApplePropertyNames Include="UseConsoleUITemplate" />
       <_ApplePropertyNames Include="UseRuntimeComponents" />
       <_ApplePropertyNames Include="IncludesTestRunner" />
-<<<<<<< HEAD
       <_ApplePropertyNames Include="_NetCoreAppToolCurrent" />
-=======
       <_ApplePropertyNames Include="ShouldILStrip" />
->>>>>>> b76ef7fa
 
       <_ApplePropertiesToPass
         Include="$(%(_ApplePropertyNames.Identity))"
