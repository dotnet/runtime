--- conflicted
+++ resolved
@@ -30,13 +30,8 @@
     <_AppleExpectedExitCode Condition="'$(ExpectedExitCode)' != ''">--expected-exit-code $(ExpectedExitCode)</_AppleExpectedExitCode>
     <_AfterBuildCommands>
       mv $XHARNESS_OUT/AOTBuild.binlog &quot;$HELIX_WORKITEM_UPLOAD_ROOT&quot;
-<<<<<<< HEAD
-      sign &quot;$app&quot;
+      $(_AppleSignCommand)
       xharness $(_AppleBuildCommand) --app &quot;$app&quot; --output-directory &quot;$output_directory&quot; --target &quot;$target&quot; --timeout &quot;$timeout&quot; --xcode &quot;$xcode_path&quot; -v --launch-timeout &quot;$launch_timeout&quot; $(_ResetSimulatorSwitch) $(_SignalAppEndSwitch) $(_AppleExpectedExitCode) -- </_AfterBuildCommands>
-=======
-      $(_AppleSignCommand)
-      xharness apple test --app &quot;$app&quot; --output-directory &quot;$output_directory&quot; --target &quot;$target&quot; --timeout &quot;$timeout&quot; --xcode &quot;$xcode_path&quot; -v --launch-timeout &quot;$launch_timeout&quot; $(_ResetSimulatorSwitch) $(_SignalAppEndSwitch) -- </_AfterBuildCommands>
->>>>>>> 5bc100ed
 
     <RunScriptCommand>$(_AOTBuildCommand) $(_AfterBuildCommands)</RunScriptCommand>
   </PropertyGroup>
@@ -121,13 +116,10 @@
       <_ApplePropertyNames Include="HybridGlobalization" />
       <_ApplePropertyNames Include="AssemblyName" />
       <_ApplePropertyNames Include="MonoEnableLLVM" />
-<<<<<<< HEAD
       <_ApplePropertyNames Include="MainLibraryFileName" />
       <_ApplePropertyNames Include="UseConsoleUITemplate" />
-=======
       <_ApplePropertyNames Include="UseRuntimeComponents" />
       <_ApplePropertyNames Include="IsRuntimeTests" />
->>>>>>> 5bc100ed
 
       <_ApplePropertiesToPass
         Include="$(%(_ApplePropertyNames.Identity))"
@@ -162,11 +154,7 @@
 
     <PropertyGroup>
       <Optimized Condition="'$(Configuration)' == 'Release'">true</Optimized>
-<<<<<<< HEAD
-      <MainLibraryFileName Condition="'$(MainLibraryFileName)' == '' and '$(UseNativeAOTRuntime)' != 'true'">AppleTestRunner.dll</MainLibraryFileName>
-=======
-      <MainLibraryFileName Condition="'$(MainLibraryFileName)' == '' and '$(IsRuntimeTests)' != 'true'">AppleTestRunner.dll</MainLibraryFileName>
->>>>>>> 5bc100ed
+      <MainLibraryFileName Condition="'$(MainLibraryFileName)' == '' and '$(IsRuntimeTests)' != 'true' and '$(UseNativeAOTRuntime)' != 'true'">AppleTestRunner.dll</MainLibraryFileName>
     
       <AppleBuildDir>$(PublishDir)</AppleBuildDir>
       <AppleBundleDir>$(BundleDir)</AppleBundleDir>
