<Project>
  <PropertyGroup>
    <!-- OutDir is not set early enough to set this property in .props file. -->
    <BundleDir>$([MSBuild]::NormalizeDirectory('$(OutDir)', 'AppBundle'))</BundleDir>
    <BundleBinDir>$([MSBuild]::NormalizeDirectory('$(BundleDir)', 'bin'))</BundleBinDir>
    <RunScriptOutputPath>$([MSBuild]::NormalizePath('$(BundleBinDir)', '$(RunScriptOutputName)'))</RunScriptOutputPath>
    <RunAOTCompilation Condition="'$(TargetOS)' == 'iOS' and $(TargetArchitecture.StartsWith('arm'))">true</RunAOTCompilation>
  </PropertyGroup>

  <ItemGroup>
    <RunScriptCommands Include="TEST_NAME=$(TestProjectName)" />
  </ItemGroup>

  <Target Name="GenerateRunScript">
    <GenerateRunScript RunCommands="@(RunScriptCommands)"
                       TemplatePath="$(RunScriptInputPath)"
                       OutputPath="$(RunScriptOutputPath)" />

    <Exec Condition="'$(TargetOS)' != 'Windows_NT' and '$(OS)' != 'Windows_NT'" Command="chmod +x $(RunScriptOutputPath)" />
  </Target>

  <!-- Generate a self-contained app bundle for Android with tests. -->
  <UsingTask Condition="'$(TargetOS)' == 'Android'"
             TaskName="AndroidAppBuilderTask"
             AssemblyFile="$(AndroidAppBuilderTasksAssemblyPath)" />

  <Target Condition="'$(TargetOS)' == 'Android'" Name="BundleTestAndroidApp">
    <PropertyGroup>
      <AndroidAbi Condition="'$(TargetArchitecture)' == 'arm64'">arm64-v8a</AndroidAbi>
      <AndroidAbi Condition="'$(TargetArchitecture)' == 'arm'">armeabi-v7a</AndroidAbi>
      <AndroidAbi Condition="'$(TargetArchitecture)' == 'x64'">x86_64</AndroidAbi>
      <AndroidAbi Condition="'$(TargetArchitecture)' == 'x86'">x86</AndroidAbi>
    </PropertyGroup>

    <Error Condition="!Exists('$(RuntimePackRidDir)')" Text="RuntimePackRidDir=$(RuntimePackRidDir) doesn't exist" />

    <Exec Command="df -h"/>

    <!-- TEMP: consume OpenSSL binaries from external sources via env. variables -->
    <Copy Condition="'$(ANDROID_OPENSSL_AAR)' != ''"
          SourceFiles="$(ANDROID_OPENSSL_AAR)\prefab\modules\crypto\libs\android.$(AndroidAbi)\libcrypto.so"
          DestinationFolder="$(PublishDir)" SkipUnchangedFiles="true"/>
    <Copy Condition="'$(ANDROID_OPENSSL_AAR)' != ''"
          SourceFiles="$(ANDROID_OPENSSL_AAR)\prefab\modules\ssl\libs\android.$(AndroidAbi)\libssl.so"
          DestinationFolder="$(PublishDir)" SkipUnchangedFiles="true"/>

    <WriteLinesToFile File="$(PublishDir)xunit-excludes.txt" Lines="$(_withoutCategories.Replace(';', '%0dcategory='))" />

    <RemoveDir Directories="$(BundleDir)" />
    <AndroidAppBuilderTask
        Abi="$(AndroidAbi)"
        ProjectName="$(AssemblyName)"
        MonoRuntimeHeaders="$(RuntimePackNativeDir)include\mono-2.0"
        MainLibraryFileName="AndroidTestRunner.dll"
        StripDebugSymbols="False"
        OutputDir="$(BundleDir)"
        SourceDir="$(PublishDir)">
        <Output TaskParameter="ApkPackageId"  PropertyName="ApkPackageId" />
        <Output TaskParameter="ApkBundlePath" PropertyName="ApkBundlePath" />
    </AndroidAppBuilderTask>
    <Message Importance="High" Text="PackageId:       $(ApkPackageId)"/>
    <Message Importance="High" Text="Instrumentation: net.dot.MonoRunner"/>
    <Message Importance="High" Text="Apk:             $(ApkBundlePath)"/>
  </Target>

  <!-- Generate a self-contained app bundle for iOS with tests. -->
  <UsingTask Condition="'$(TargetOS)' == 'iOS' or '$(TargetOS)' == 'tvOS'"
             TaskName="AppleAppBuilderTask"
             AssemblyFile="$(AppleAppBuilderTasksAssemblyPath)" />
  <UsingTask TaskName="MonoAOTCompiler"
             AssemblyFile="$(MonoAOTCompilerTasksAssemblyPath)" />

  <Import Project="$(MonoAOTCompilerDir)MonoAOTCompiler.props" />

  <Target Condition="'$(TargetOS)' == 'iOS'" Name="BundleTestAppleApp">
    <Error Condition="!Exists('$(RuntimePackRidDir)')" Text="RuntimePackRidDir=$(RuntimePackRidDir) doesn't exist" />
    <Error Condition="('$(TargetArchitecture)' == 'arm64' or '$(TargetArchitecture)' == 'arm') and '$(DevTeamProvisioning)' == ''"
           Text="'DevTeamProvisioning' needs to be set for device builds. Set it to 'UBF8T346G9' if you're part of the Microsoft team account." />

    <WriteLinesToFile File="$(PublishDir)xunit-excludes.txt" Lines="$(_withoutCategories.Replace(';', '%0dcategory='))" />

    <ItemGroup>
      <AotInputAssemblies Condition="'$(RunAOTCompilation)' == 'true'" Include="$(PublishDir)*.dll" Exclude="$(PublishDir)System.Runtime.WindowsRuntime.dll">
        <AotArguments>@(MonoAOTCompilerDefaultAotArguments, ';')</AotArguments>
        <ProcessArguments>@(MonoAOTCompilerDefaultProcessArguments, ';')</ProcessArguments>
      </AotInputAssemblies>
      <BundleAssemblies Condition="'$(RunAOTCompilation)' != 'true'" Include="$(PublishDir)*.dll" />
    </ItemGroup>

    <MonoAOTCompiler Condition="'$(RunAOTCompilation)' == 'true'"
        CompilerBinaryPath="$(RuntimePackNativeDir)cross\mono-aot-cross"
        Mode="Full"
        OutputType="AsmOnly"
        Assemblies="@(AotInputAssemblies)"
        UseLLVM="$(MonoEnableLLVM)"
        LLVMPath="$(RuntimePackNativeDir)cross">
        <Output TaskParameter="CompiledAssemblies" ItemName="BundleAssemblies" />
    </MonoAOTCompiler>

    <!-- Run App bundler, it uses AOT libs (if needed), link all native bits, compile simple UI (written in ObjC)
         and produce an app bundle (with xcode project) -->
    <RemoveDir Directories="$(BundleDir)" />
    <AppleAppBuilderTask
        Arch="$(TargetArchitecture)"
        ProjectName="$(AssemblyName)"
        MonoRuntimeHeaders="$(RuntimePackNativeDir)include\mono-2.0"
        Assemblies="@(BundleAssemblies)"
        MainLibraryFileName="AppleTestRunner.dll"
        UseConsoleUITemplate="True"
        GenerateXcodeProject="True"
        BuildAppBundle="True"
        Optimized="True"
        DevTeamProvisioning="$(DevTeamProvisioning)"
        OutputDirectory="$(BundleDir)"
        AppDir="$(PublishDir)">
        <Output TaskParameter="AppBundlePath" PropertyName="AppBundlePath" />
        <Output TaskParameter="XcodeProjectPath" PropertyName="XcodeProjectPath" />
    </AppleAppBuilderTask>
    <Message Importance="High" Text="Xcode: $(XcodeProjectPath)"/>
    <Message Importance="High" Text="App: $(AppBundlePath)"/>
    <!-- This app is now can be consumed by xharness CLI to deploy on a device or simulator -->
  </Target>

<<<<<<< HEAD
  <!-- Overrides ArchiveTests in tests.targets -->
  <Target Name="ArchiveTests"
          Condition="'$(ArchiveTests)' == 'true' and '$(IgnoreForCI)' != 'true'"
          DependsOnTargets="GenerateRunScript">

    <Error Condition="'$(TestArchiveTestsDir)' == ''" Text="TestArchiveTestsDir property to archive the test folder must be set." />

    <MakeDir Directories="$(TestArchiveTestsDir)" />
    <ZipDirectory SourceDirectory="$(BundleBinDir)"
                  DestinationFile="$([MSBuild]::NormalizePath('$(TestArchiveTestsDir)', '$(TestProjectName).zip'))"
                  Overwrite="true" />
    <RemoveDir Directories="$(BundleDir)" />
  </Target>

  <Target Name="Cleanup">
    <RemoveDir Directories="$(PublishDir)" />
=======
  <UsingTask TaskName="WasmAppBuilder"
             AssemblyFile="$(WasmAppBuilderTasksAssemblyPath)" />

  <Target Condition="'$(TargetOS)' == 'Browser'" Name="BundleTestWasmApp">
    <ItemGroup>
      <AssemblySearchPaths Include="$(PublishDir)"/>
    </ItemGroup>
    <Error Condition="!Exists('$(RuntimePackRidDir)')" Text="RuntimePackRidDir=$(RuntimePackRidDir) doesn't exist" />
    <WasmAppBuilder
      AppDir="$(BundleDir)"
      RuntimePackDir="$(RuntimePackRidDir)"
      MainAssembly="$(PublishDir)\WasmTestRunner.dll"
      MainJS="$(MonoProjectRoot)\wasm\runtime-test.js"
      ExtraAssemblies="$(PublishDir)\$(AssemblyName).dll"
      AssemblySearchPaths="@(AssemblySearchPaths)"/>
>>>>>>> d9ba7001
  </Target>

  <Target Name="AddTestRunnersToPublishedFiles"
          AfterTargets="ComputeResolvedFilesToPublishList">
    <ItemGroup>
      <_runnerFilesToPublish Include="$(AndroidTestRunnerDir)*" Condition="'$(TargetOS)' == 'Android'" />
      <_runnerFilesToPublish Include="$(AppleTestRunnerDir)*" Condition="'$(TargetOS)' == 'iOS' or '$(TargetOS)' == 'tvOS'" />
      <_runnerFilesToPublish Include="$(WasmTestRunnerDir)*" Condition="'$(TargetOS)' == 'Browser'" />

      <ResolvedFileToPublish Include="@(_runnerFilesToPublish)" RelativePath="%(FileName)%(Extension)" CopyToPublishDirectory="PreserveNewest" PostprocessAssembly="true" />
    </ItemGroup>
  </Target>

  <Target Name="AddFrameworkReference">
    <ItemGroup>
      <FrameworkReference Include="$(SharedFrameworkName)" />
    </ItemGroup>
  </Target>

  <Target Name="UpdateRuntimePack"
          DependsOnTargets="AddFrameworkReference;ResolveFrameworkReferences">
    <ItemGroup>
      <ResolvedRuntimePack Update="@(ResolvedRuntimePack)" PackageDirectory="$(RuntimePackDir)" />
    </ItemGroup>
  </Target>

  <Target Name="PublishTestAsSelfContained"
          Condition="'$(IsCrossTargetingBuild)' != 'true'"
          AfterTargets="Build"
<<<<<<< HEAD
          DependsOnTargets="UpdateRuntimePack;Publish;BundleTestAppleApp;BundleTestAndroidApp;ArchiveTests;Cleanup" />
=======
          DependsOnTargets="UpdateRuntimePack;Publish;BundleTestAppleApp;BundleTestAndroidApp;BundleTestWasmApp" />
>>>>>>> d9ba7001
</Project><|MERGE_RESOLUTION|>--- conflicted
+++ resolved
@@ -121,7 +121,6 @@
     <!-- This app is now can be consumed by xharness CLI to deploy on a device or simulator -->
   </Target>
 
-<<<<<<< HEAD
   <!-- Overrides ArchiveTests in tests.targets -->
   <Target Name="ArchiveTests"
           Condition="'$(ArchiveTests)' == 'true' and '$(IgnoreForCI)' != 'true'"
@@ -138,7 +137,6 @@
 
   <Target Name="Cleanup">
     <RemoveDir Directories="$(PublishDir)" />
-=======
   <UsingTask TaskName="WasmAppBuilder"
              AssemblyFile="$(WasmAppBuilderTasksAssemblyPath)" />
 
@@ -154,7 +152,6 @@
       MainJS="$(MonoProjectRoot)\wasm\runtime-test.js"
       ExtraAssemblies="$(PublishDir)\$(AssemblyName).dll"
       AssemblySearchPaths="@(AssemblySearchPaths)"/>
->>>>>>> d9ba7001
   </Target>
 
   <Target Name="AddTestRunnersToPublishedFiles"
@@ -184,9 +181,5 @@
   <Target Name="PublishTestAsSelfContained"
           Condition="'$(IsCrossTargetingBuild)' != 'true'"
           AfterTargets="Build"
-<<<<<<< HEAD
-          DependsOnTargets="UpdateRuntimePack;Publish;BundleTestAppleApp;BundleTestAndroidApp;ArchiveTests;Cleanup" />
-=======
-          DependsOnTargets="UpdateRuntimePack;Publish;BundleTestAppleApp;BundleTestAndroidApp;BundleTestWasmApp" />
->>>>>>> d9ba7001
+          DependsOnTargets="UpdateRuntimePack;Publish;BundleTestAppleApp;BundleTestAndroidApp;BundleTestWasmApp;ArchiveTests;Cleanup" />
 </Project>