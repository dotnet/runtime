<Project>
  <PropertyGroup>
    <!-- OutDir is not set early enough to set this property in .props file. -->
    <BundleDir>$([MSBuild]::NormalizeDirectory('$(OutDir)', 'AppBundle'))</BundleDir>
    <RunScriptOutputPath>$([MSBuild]::NormalizePath('$(BundleDir)', '$(RunScriptOutputName)'))</RunScriptOutputPath>
    <RunAOTCompilation Condition="'$(TargetOS)' == 'iOS' and $(TargetArchitecture.StartsWith('arm'))">true</RunAOTCompilation>
    <JSEngine Condition="'$(TargetOS)' == 'Browser' and '$(JSEngine)' == ''">V8</JSEngine>
    <JSEngineArgs Condition="'$(JSEngine)' == 'V8'">$(JSEngineArgs) --engine-arg=--stack-trace-limit=1000</JSEngineArgs>
  </PropertyGroup>

  <ItemGroup>
    <RunScriptCommands Include="TARGET_ARCH=$(TargetArchitecture)" />
  </ItemGroup>

  <PropertyGroup Condition="'$(TargetOS)' == 'Browser'">
    <!-- We need to set this in order to get extensibility on xunit category traits and other arguments we pass down to xunit via MSBuild properties -->
<<<<<<< HEAD
    <RunScriptCommand>$HARNESS_RUNNER xharness wasm test --engine=$(JSEngine) --js-file=runtime.js -v --output-directory=$XHARNESS_OUT -- ---enable-zoneinfo -run WasmTestRunner.dll $(AssemblyName).dll</RunScriptCommand>
=======
    <RunScriptCommand>$HARNESS_RUNNER wasm test --engine=$(JSEngine) $(JSEngineArgs) --js-file=runtime.js -v --output-directory=$XHARNESS_OUT -- --run WasmTestRunner.dll $(AssemblyName).dll</RunScriptCommand>
>>>>>>> f6c65039
  </PropertyGroup>

  <!-- Generate a self-contained app bundle for Android with tests. -->
  <UsingTask Condition="'$(TargetOS)' == 'Android'"
             TaskName="AndroidAppBuilderTask"
             AssemblyFile="$(AndroidAppBuilderTasksAssemblyPath)" />

  <Target Condition="'$(TargetOS)' == 'Android'" Name="BundleTestAndroidApp">
    <PropertyGroup>
      <AndroidAbi Condition="'$(TargetArchitecture)' == 'arm64'">arm64-v8a</AndroidAbi>
      <AndroidAbi Condition="'$(TargetArchitecture)' == 'arm'">armeabi-v7a</AndroidAbi>
      <AndroidAbi Condition="'$(TargetArchitecture)' == 'x64'">x86_64</AndroidAbi>
      <AndroidAbi Condition="'$(TargetArchitecture)' == 'x86'">x86</AndroidAbi>
    </PropertyGroup>

    <Error Condition="!Exists('$(MicrosoftNetCoreAppRuntimePackRidDir)')" Text="MicrosoftNetCoreAppRuntimePackRidDir=$(MicrosoftNetCoreAppRuntimePackRidDir) doesn't exist" />

    <!-- TEMP: consume OpenSSL binaries from external sources via env. variables -->
    <Copy Condition="'$(ANDROID_OPENSSL_AAR)' != ''"
          SourceFiles="$(ANDROID_OPENSSL_AAR)\prefab\modules\crypto\libs\android.$(AndroidAbi)\libcrypto.so"
          DestinationFolder="$(PublishDir)" SkipUnchangedFiles="true"/>
    <Copy Condition="'$(ANDROID_OPENSSL_AAR)' != ''"
          SourceFiles="$(ANDROID_OPENSSL_AAR)\prefab\modules\ssl\libs\android.$(AndroidAbi)\libssl.so"
          DestinationFolder="$(PublishDir)" SkipUnchangedFiles="true"/>

    <WriteLinesToFile File="$(PublishDir)xunit-excludes.txt" Lines="$(_withoutCategories.Replace(';', '%0dcategory='))" />

    <RemoveDir Directories="$(BundleDir)" />
    <AndroidAppBuilderTask
        Abi="$(AndroidAbi)"
        ProjectName="$(AssemblyName)"
        MonoRuntimeHeaders="$(MicrosoftNetCoreAppRuntimePackNativeDir)include\mono-2.0"
        MainLibraryFileName="AndroidTestRunner.dll"
        StripDebugSymbols="False"
        OutputDir="$(BundleDir)"
        SourceDir="$(PublishDir)">
        <Output TaskParameter="ApkPackageId"  PropertyName="ApkPackageId" />
        <Output TaskParameter="ApkBundlePath" PropertyName="ApkBundlePath" />
    </AndroidAppBuilderTask>
    <Message Importance="High" Text="PackageId:       $(ApkPackageId)"/>
    <Message Importance="High" Text="Instrumentation: net.dot.MonoRunner"/>
    <Message Importance="High" Text="Apk:             $(ApkBundlePath)"/>
  </Target>

  <!-- Generate a self-contained app bundle for iOS with tests. -->
  <UsingTask Condition="'$(TargetOS)' == 'iOS' or '$(TargetOS)' == 'tvOS'"
             TaskName="AppleAppBuilderTask"
             AssemblyFile="$(AppleAppBuilderTasksAssemblyPath)" />
  <UsingTask TaskName="MonoAOTCompiler"
             AssemblyFile="$(MonoAOTCompilerTasksAssemblyPath)" />

  <Import Project="$(MonoAOTCompilerDir)MonoAOTCompiler.props" />

  <Target Condition="'$(TargetOS)' == 'iOS'" Name="BundleTestAppleApp">
    <Error Condition="!Exists('$(MicrosoftNetCoreAppRuntimePackRidDir)')" Text="MicrosoftNetCoreAppRuntimePackRidDir=$(MicrosoftNetCoreAppRuntimePackRidDir) doesn't exist" />
    <Error Condition="('$(TargetArchitecture)' == 'arm64' or '$(TargetArchitecture)' == 'arm') and '$(DevTeamProvisioning)' == ''"
           Text="'DevTeamProvisioning' needs to be set for device builds. Set it to 'UBF8T346G9' if you're part of the Microsoft team account." />

    <WriteLinesToFile File="$(PublishDir)xunit-excludes.txt" Lines="$(_withoutCategories.Replace(';', '%0dcategory='))" />

    <ItemGroup>
      <AotInputAssemblies Condition="'$(RunAOTCompilation)' == 'true'" Include="$(PublishDir)*.dll" Exclude="$(PublishDir)System.Runtime.WindowsRuntime.dll">
        <AotArguments>@(MonoAOTCompilerDefaultAotArguments, ';')</AotArguments>
        <ProcessArguments>@(MonoAOTCompilerDefaultProcessArguments, ';')</ProcessArguments>
      </AotInputAssemblies>
      <BundleAssemblies Condition="'$(RunAOTCompilation)' != 'true'" Include="$(PublishDir)*.dll" />
    </ItemGroup>

    <MonoAOTCompiler Condition="'$(RunAOTCompilation)' == 'true'"
        CompilerBinaryPath="$(MicrosoftNetCoreAppRuntimePackNativeDir)cross\mono-aot-cross"
        Mode="Full"
        OutputType="AsmOnly"
        Assemblies="@(AotInputAssemblies)"
        UseLLVM="$(MonoEnableLLVM)"
        LLVMPath="$(MicrosoftNetCoreAppRuntimePackNativeDir)cross">
        <Output TaskParameter="CompiledAssemblies" ItemName="BundleAssemblies" />
    </MonoAOTCompiler>

    <!-- Run App bundler, it uses AOT libs (if needed), link all native bits, compile simple UI (written in ObjC)
         and produce an app bundle (with xcode project) -->
    <RemoveDir Directories="$(BundleDir)" />
    <AppleAppBuilderTask
        Arch="$(TargetArchitecture)"
        ProjectName="$(AssemblyName)"
        MonoRuntimeHeaders="$(MicrosoftNetCoreAppRuntimePackNativeDir)include\mono-2.0"
        Assemblies="@(BundleAssemblies)"
        MainLibraryFileName="AppleTestRunner.dll"
        UseConsoleUITemplate="True"
        GenerateXcodeProject="True"
        BuildAppBundle="True"
        Optimized="True"
        DevTeamProvisioning="$(DevTeamProvisioning)"
        OutputDirectory="$(BundleDir)"
        AppDir="$(PublishDir)">
        <Output TaskParameter="AppBundlePath" PropertyName="AppBundlePath" />
        <Output TaskParameter="XcodeProjectPath" PropertyName="XcodeProjectPath" />
    </AppleAppBuilderTask>
    <Message Importance="High" Text="Xcode: $(XcodeProjectPath)"/>
    <Message Importance="High" Text="App: $(AppBundlePath)"/>
    <!-- This app is now can be consumed by xharness CLI to deploy on a device or simulator -->
  </Target>

  <UsingTask TaskName="WasmAppBuilder"
             AssemblyFile="$(WasmAppBuilderTasksAssemblyPath)" />

  <Target Condition="'$(TargetOS)' == 'Browser'" Name="BundleTestWasmApp">
    <ItemGroup>
      <AssemblySearchPaths Include="$(PublishDir)"/>
      <WasmFilesToIncludeInFileSystem Include="@(ContentWithTargetPath)" />
      <WasmFilesToIncludeInFileSystem Include="@(ReferenceCopyLocalPaths)" Condition="'%(ReferenceCopyLocalPaths.BuildReference)' == 'true'" />
    </ItemGroup>

    <Error Condition="!Exists('$(MicrosoftNetCoreAppRuntimePackRidDir)')" Text="MicrosoftNetCoreAppRuntimePackRidDir=$(MicrosoftNetCoreAppRuntimePackRidDir) doesn't exist" />
    <WasmAppBuilder
      AppDir="$(BundleDir)"
      MicrosoftNetCoreAppRuntimePackDir="$(MicrosoftNetCoreAppRuntimePackRidDir)"
      MainAssembly="$(PublishDir)WasmTestRunner.dll"
      MainJS="$(MonoProjectRoot)\wasm\runtime-test.js"
      ExtraAssemblies="$(PublishDir)$(AssemblyName).dll"
      FilesToIncludeInFileSystem="@(WasmFilesToIncludeInFileSystem)"
      AssemblySearchPaths="@(AssemblySearchPaths)" />
  </Target>

  <Target Name="AddTestRunnersToPublishedFiles"
          AfterTargets="ComputeResolvedFilesToPublishList">
    <ItemGroup>
      <_runnerFilesToPublish Include="$(AndroidTestRunnerDir)*" Condition="'$(TargetOS)' == 'Android'" />
      <_runnerFilesToPublish Include="$(AppleTestRunnerDir)*" Condition="'$(TargetOS)' == 'iOS' or '$(TargetOS)' == 'tvOS'" />
      <_runnerFilesToPublish Include="$(WasmTestRunnerDir)*" Condition="'$(TargetOS)' == 'Browser'" />

      <!-- Exclude xunit assemblies as those should be resolved by our own package references -->
      <ResolvedFileToPublish Include="@(_runnerFilesToPublish)" Condition="!$([System.String]::Copy('%(Filename)').StartsWith('xunit.'))" RelativePath="%(FileName)%(Extension)" CopyToPublishDirectory="PreserveNewest" PostprocessAssembly="true" />
    </ItemGroup>
  </Target>

  <Target Name="AddFrameworkReference">
    <ItemGroup>
      <FrameworkReference Include="$(SharedFrameworkName)" />
    </ItemGroup>
  </Target>

  <Target Name="UpdateRuntimePack"
          DependsOnTargets="AddFrameworkReference;ResolveFrameworkReferences">
    <ItemGroup>
      <ResolvedRuntimePack Update="@(ResolvedRuntimePack)" PackageDirectory="$(MicrosoftNetCoreAppRuntimePackDir)" />
    </ItemGroup>
  </Target>

  <Target Name="PublishTestAsSelfContained"
          Condition="'$(IsCrossTargetingBuild)' != 'true'"
          AfterTargets="Build"
          DependsOnTargets="UpdateRuntimePack;Publish;BundleTestAppleApp;BundleTestAndroidApp;BundleTestWasmApp;ArchiveTests" />
</Project><|MERGE_RESOLUTION|>--- conflicted
+++ resolved
@@ -14,11 +14,7 @@
 
   <PropertyGroup Condition="'$(TargetOS)' == 'Browser'">
     <!-- We need to set this in order to get extensibility on xunit category traits and other arguments we pass down to xunit via MSBuild properties -->
-<<<<<<< HEAD
-    <RunScriptCommand>$HARNESS_RUNNER xharness wasm test --engine=$(JSEngine) --js-file=runtime.js -v --output-directory=$XHARNESS_OUT -- ---enable-zoneinfo -run WasmTestRunner.dll $(AssemblyName).dll</RunScriptCommand>
-=======
-    <RunScriptCommand>$HARNESS_RUNNER wasm test --engine=$(JSEngine) $(JSEngineArgs) --js-file=runtime.js -v --output-directory=$XHARNESS_OUT -- --run WasmTestRunner.dll $(AssemblyName).dll</RunScriptCommand>
->>>>>>> f6c65039
+    <RunScriptCommand>$HARNESS_RUNNER wasm test --engine=$(JSEngine) $(JSEngineArgs) --js-file=runtime.js -v --output-directory=$XHARNESS_OUT -- --enable-zoneinfo --run WasmTestRunner.dll $(AssemblyName).dll</RunScriptCommand>
   </PropertyGroup>
 
   <!-- Generate a self-contained app bundle for Android with tests. -->
