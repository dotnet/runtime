<Project>
  <PropertyGroup>
    <!-- OutDir is not set early enough to set this property in .props file. -->
    <BundleDir>$([MSBuild]::NormalizeDirectory('$(OutDir)', 'AppBundle'))</BundleDir>
    <RunScriptOutputPath>$([MSBuild]::NormalizePath('$(BundleDir)', '$(RunScriptOutputName)'))</RunScriptOutputPath>
    <RunAOTCompilation Condition="'$(TargetOS)' == 'iOS' and $(TargetArchitecture.StartsWith('arm'))">true</RunAOTCompilation>
    <JSEngine Condition="'$(TargetOS)' == 'Browser' and '$(JSEngine)' == ''">V8</JSEngine>
    <JSEngineArgs Condition="'$(JSEngine)' == 'V8'">$(JSEngineArgs) --engine-arg=--stack-trace-limit=1000</JSEngineArgs>

    <PublishingTestsRun>true</PublishingTestsRun>
  </PropertyGroup>

  <PropertyGroup Condition="'$(TargetOS)' == 'Browser' And '$(UseDefaultBlazorWASMFeatureSwitches)' != 'false'">
    <ShouldBuildWasmLocally
      Condition="'$(ContinuousIntegrationBuild)' != 'true' or ('$(RunAOTCompilation)' != 'true' and '$(ContinuousIntegrationBuild)' == 'true')">true</ShouldBuildWasmLocally>

    <AOTScriptCommand Condition="'$(ShouldBuildWasmLocally)' != 'true'">dotnet msbuild publish/aot-build.proj &amp;&amp; </AOTScriptCommand>

    <!-- We need to set this in order to get extensibility on xunit category traits and other arguments we pass down to xunit via MSBuild properties -->
<<<<<<< HEAD
    <RunScriptCommand Condition="'$(IsFunctionalTest)' != 'true'">$(AOTScriptCommand)$HARNESS_RUNNER wasm $XHARNESS_COMMAND  --app=. --engine=$(JSEngine) $(JSEngineArgs) --js-file=runtime.js --output-directory=$XHARNESS_OUT --  $(RunTestsJSArguments) --run WasmTestRunner.dll $(AssemblyName).dll</RunScriptCommand>
=======
    <RunScriptCommand Condition="'$(IsFunctionalTest)' != 'true' and '$(Scenario)' != 'BuildWasmApps'">$(AOTScriptCommand)$HARNESS_RUNNER wasm $XHARNESS_COMMAND  --app=. --engine=$(JSEngine) $(JSEngineArgs) --js-file=runtime.js --output-directory=$XHARNESS_OUT --  $(RunTestsJSArguments) --run WasmTestRunner.dll $(AssemblyName).dll</RunScriptCommand>
>>>>>>> 7c3e7bc4
    <RunScriptCommand Condition="'$(IsFunctionalTest)' == 'true'">$(AOTScriptCommand)$HARNESS_RUNNER wasm $XHARNESS_COMMAND  --app=. --engine=$(JSEngine) $(JSEngineArgs) --js-file=runtime.js --output-directory=$XHARNESS_OUT --expected-exit-code=$(ExpectedExitCode) --  $(RunTestsJSArguments) --run $(AssemblyName).dll --testing</RunScriptCommand>
    <EventSourceSupport>false</EventSourceSupport>
    <UseSystemResourceKeys>false</UseSystemResourceKeys>
    <EnableUnsafeUTF7Encoding>false</EnableUnsafeUTF7Encoding>
    <HttpActivityPropagationSupport>false</HttpActivityPropagationSupport>
    <DebuggerSupport>true</DebuggerSupport>
  </PropertyGroup>

  <PropertyGroup Condition="'$(TargetOS)' == 'Android' and '$(UseDefaultAndroidFeatureSwitches)' != 'false'">
    <DebuggerSupport>false</DebuggerSupport>
    <EnableUnsafeUTF7Encoding>false</EnableUnsafeUTF7Encoding>
    <EnableUnsafeBinaryFormatterSerialization>false</EnableUnsafeBinaryFormatterSerialization>
    <EventSourceSupport>false</EventSourceSupport>
    <InvariantGlobalization>false</InvariantGlobalization>
    <UseSystemResourceKeys>true</UseSystemResourceKeys>
    <HttpActivityPropagationSupport>false</HttpActivityPropagationSupport>
    <StartupHookSupport>false</StartupHookSupport>
    <UseNativeHttpHandler>true</UseNativeHttpHandler>
  </PropertyGroup>

  <PropertyGroup Condition="'$(EnableAggressiveTrimming)' == 'true'">
    <PublishTrimmed>true</PublishTrimmed>
  </PropertyGroup>

  <UsingTask Condition="'$(RunAOTCompilation)' == 'true'" TaskName="MonoAOTCompiler" AssemblyFile="$(MonoAOTCompilerTasksAssemblyPath)" />
  <Import Condition="'$(RunAOTCompilation)' == 'true'" Project="$(MonoAOTCompilerDir)MonoAOTCompiler.props" />

  <PropertyGroup Condition="'$(RunAOTCompilation)' == 'true'">
    <_MobileIntermediateOutputPath>$(IntermediateOutputPath)mobile</_MobileIntermediateOutputPath>
  </PropertyGroup>

  <!-- Generate a self-contained app bundle for Android with tests. -->
  <UsingTask Condition="'$(TargetOS)' == 'Android'"
             TaskName="AndroidAppBuilderTask"
             AssemblyFile="$(AndroidAppBuilderTasksAssemblyPath)" />

  <Target Condition="'$(TargetOS)' == 'Android'" Name="BundleTestAndroidApp">
    <Error Condition="!Exists('$(MicrosoftNetCoreAppRuntimePackRidDir)')" Text="MicrosoftNetCoreAppRuntimePackRidDir=$(MicrosoftNetCoreAppRuntimePackRidDir) doesn't exist" />

    <!-- TEMP: consume OpenSSL binaries from external sources via env. variables.-->
    <PropertyGroup>
      <AndroidAbi Condition="'$(TargetArchitecture)' == 'arm64'">arm64-v8a</AndroidAbi>
      <AndroidAbi Condition="'$(TargetArchitecture)' == 'arm'">armeabi-v7a</AndroidAbi>
      <AndroidAbi Condition="'$(TargetArchitecture)' == 'x64'">x86_64</AndroidAbi>
      <AndroidAbi Condition="'$(TargetArchitecture)' == 'x86'">x86</AndroidAbi>

      <MainLibraryFileName Condition="'$(MainLibraryFileName)' == ''">AndroidTestRunner.dll</MainLibraryFileName>
    </PropertyGroup>
    <ItemGroup Condition="'$(RunAOTCompilation)' == 'true'">
      <AotInputAssemblies Include="$(PublishDir)\*.dll">
        <AotArguments>@(MonoAOTCompilerDefaultAotArguments, ';')</AotArguments>
        <ProcessArguments>@(MonoAOTCompilerDefaultProcessArguments, ';')</ProcessArguments>
      </AotInputAssemblies>
    </ItemGroup>

    <Copy Condition="'$(ANDROID_OPENSSL_AAR)' != ''"
          SourceFiles="$(ANDROID_OPENSSL_AAR)\prefab\modules\crypto\libs\android.$(AndroidAbi)\libcrypto.so"
          DestinationFolder="$(PublishDir)" SkipUnchangedFiles="true"/>
    <Copy Condition="'$(ANDROID_OPENSSL_AAR)' != ''"
          SourceFiles="$(ANDROID_OPENSSL_AAR)\prefab\modules\ssl\libs\android.$(AndroidAbi)\libssl.so"
          DestinationFolder="$(PublishDir)" SkipUnchangedFiles="true"/>

    <WriteLinesToFile File="$(PublishDir)xunit-excludes.txt" Lines="$(XunitExcludesTxtFileContent)" />
    
    <MakeDir Directories="$(_MobileIntermediateOutputPath)" 
             Condition="'$(RunAOTCompilation)' == 'true'"/>
    <RemoveDir Directories="$(BundleDir)" />

    <MonoAOTCompiler Condition="'$(RunAOTCompilation)' == 'true'"
        CompilerBinaryPath="$(MicrosoftNetCoreAppRuntimePackNativeDir)cross\$(PackageRID)\mono-aot-cross"
        OutputDir="$(_MobileIntermediateOutputPath)"
        Mode="Full"
        OutputType="AsmOnly"
        Assemblies="@(AotInputAssemblies)"
        AotModulesTablePath="$(BundleDir)\modules.c"
        UseLLVM="$(MonoEnableLLVM)"
        LLVMPath="$(MicrosoftNetCoreAppRuntimePackNativeDir)cross\$(PackageRID)">
        <Output TaskParameter="CompiledAssemblies" ItemName="BundleAssemblies" />
    </MonoAOTCompiler>

    <AndroidAppBuilderTask
        RuntimeIdentifier="$(RuntimeIdentifier)"
        ProjectName="$(AssemblyName)"
        MonoRuntimeHeaders="$(MicrosoftNetCoreAppRuntimePackNativeDir)include\mono-2.0"
        Assemblies="@(BundleAssemblies)"
        MainLibraryFileName="$(MainLibraryFileName)"
        ForceAOT="$(RunAOTCompilation)"
        ForceInterpreter="$(MonoForceInterpreter)"
        StripDebugSymbols="False"
        OutputDir="$(BundleDir)"
        AppDir="$(PublishDir)">
        <Output TaskParameter="ApkPackageId"  PropertyName="ApkPackageId" />
        <Output TaskParameter="ApkBundlePath" PropertyName="ApkBundlePath" />
    </AndroidAppBuilderTask>

    <Message Importance="High" Text="PackageId:       $(ApkPackageId)"/>
    <Message Importance="High" Text="Instrumentation: net.dot.MonoRunner"/>
    <Message Importance="High" Text="Apk:             $(ApkBundlePath)"/>

    <Copy SourceFiles="$(ApkBundlePath)"
          DestinationFolder="$(TestArchiveTestsDir)"
          SkipUnchangedFiles="true"
          Condition="'$(ArchiveTests)' == 'true' and '$(IgnoreForCI)' != 'true'" />
  </Target>

  <!-- Generate a self-contained app bundle for iOS with tests. -->
  <UsingTask Condition="'$(TargetOS)' == 'MacCatalyst' or '$(TargetOS)' == 'iOS' or '$(TargetOS)' == 'tvOS'"
             TaskName="AppleAppBuilderTask"
             AssemblyFile="$(AppleAppBuilderTasksAssemblyPath)" />

  <PropertyGroup>
    <DevTeamProvisioning Condition="'$(TargetOS)' == 'MacCatalyst' and '$(DevTeamProvisioning)' == ''">-</DevTeamProvisioning>
  </PropertyGroup>

  <Target Condition="'$(TargetOS)' == 'MacCatalyst' or '$(TargetOS)' == 'iOS' or '$(TargetOS)' == 'tvOS'" Name="BundleTestAppleApp">
    <Error Condition="!Exists('$(MicrosoftNetCoreAppRuntimePackRidDir)')" Text="MicrosoftNetCoreAppRuntimePackRidDir=$(MicrosoftNetCoreAppRuntimePackRidDir) doesn't exist" />
    <Error Condition="('$(TargetArchitecture)' == 'arm64' or '$(TargetArchitecture)' == 'arm' or '$(TargetOS)' == 'MacCatalyst') and '$(DevTeamProvisioning)' == ''"
           Text="'DevTeamProvisioning' needs to be set for device builds. Set it to 'UBF8T346G9' if you're part of the Microsoft team account." />
    <Error Condition="'$(TestArchiveTestsDir)' == ''" Text="TestArchiveTestsDir property to archive the test folder must be set." />

    <WriteLinesToFile File="$(PublishDir)xunit-excludes.txt" Lines="$(XunitExcludesTxtFileContent)" />

    <PropertyGroup>
      <Optimized>true</Optimized>
      <MainLibraryFileName Condition="'$(MainLibraryFileName)' == ''">AppleTestRunner.dll</MainLibraryFileName>
      <_MobileIntermediateOutputPath Condition="'$(RunAOTCompilation)' == 'true'">$(IntermediateOutputPath)mobile</_MobileIntermediateOutputPath>
    </PropertyGroup>
    <ItemGroup>
      <AotInputAssemblies Condition="'$(RunAOTCompilation)' == 'true'" Include="$(PublishDir)*.dll" Exclude="$(PublishDir)System.Runtime.WindowsRuntime.dll">
        <AotArguments>@(MonoAOTCompilerDefaultAotArguments, ';')</AotArguments>
        <ProcessArguments>@(MonoAOTCompilerDefaultProcessArguments, ';')</ProcessArguments>
      </AotInputAssemblies>
      <BundleAssemblies Condition="'$(RunAOTCompilation)' != 'true'" Include="$(PublishDir)*.dll" />
    </ItemGroup>

    <MakeDir Directories="$(_MobileIntermediateOutputPath)"
             Condition="'$(RunAOTCompilation)' == 'true'"/>
    <RemoveDir Directories="$(BundleDir)" />

    <MonoAOTCompiler Condition="'$(RunAOTCompilation)' == 'true'"
        CompilerBinaryPath="$(MicrosoftNetCoreAppRuntimePackNativeDir)cross\$(PackageRID)\mono-aot-cross"
        OutputDir="$(_MobileIntermediateOutputPath)"
        Mode="Full"
        OutputType="AsmOnly"
        Assemblies="@(AotInputAssemblies)"
        AotModulesTablePath="$(BundleDir)\modules.m"
        AotModulesTableLanguage="ObjC"
        UseLLVM="$(MonoEnableLLVM)"
        LLVMPath="$(MicrosoftNetCoreAppRuntimePackNativeDir)cross\$(PackageRID)">
        <Output TaskParameter="CompiledAssemblies" ItemName="BundleAssemblies" />
    </MonoAOTCompiler>

    <!-- Run App bundler, it uses AOT libs (if needed), link all native bits, compile simple UI (written in ObjC)
         and produce an app bundle (with xcode project) -->
    <AppleAppBuilderTask
        TargetOS="$(TargetOS)"
        Arch="$(TargetArchitecture)"
        ProjectName="$(AssemblyName)"
        MonoRuntimeHeaders="$(MicrosoftNetCoreAppRuntimePackNativeDir)include\mono-2.0"
        Assemblies="@(BundleAssemblies)"
        MainLibraryFileName="$(MainLibraryFileName)"
        ForceAOT="$(RunAOTCompilation)"
        ForceInterpreter="$(MonoForceInterpreter)"
        InvariantGlobalization="$(InvariantGlobalization)"
        UseConsoleUITemplate="True"
        GenerateXcodeProject="True"
        BuildAppBundle="True"
        Optimized="$(Optimized)"
        DevTeamProvisioning="$(DevTeamProvisioning)"
        OutputDirectory="$(BundleDir)"
        AppDir="$(PublishDir)">
        <Output TaskParameter="AppBundlePath" PropertyName="AppBundlePath" />
        <Output TaskParameter="XcodeProjectPath" PropertyName="XcodeProjectPath" />
    </AppleAppBuilderTask>
    <Message Importance="High" Text="Xcode: $(XcodeProjectPath)"/>
    <Message Importance="High" Text="App: $(AppBundlePath)"/>

    <ItemGroup>
      <_appFiles Include="$(AppBundlePath)/../**/*" />
    </ItemGroup>

    <Copy SourceFiles="@(_appFiles)"
          DestinationFolder="$(TestArchiveTestsDir)/%(RecursiveDir)"
          SkipUnchangedFiles="true"
          Condition="'$(ArchiveTests)' == 'true' and '$(IgnoreForCI)' != 'true'" />

  </Target>

  <!-- This .targets file is also imported by the runtime Trimming tests, and we want to be able to manually configure trimming in them so this
  should be considered if we ever want to change the Condition of the ConfigureTrimming target -->
  <Target Name="ConfigureTrimming" Condition="'$(EnableAggressiveTrimming)' == 'true' And '$(SkipConfigureTrimming)' != 'true'" AfterTargets="AddTestRunnersToPublishedFiles">
    <PropertyGroup>
      <TrimMode>link</TrimMode>
    </PropertyGroup>

    <ItemGroup>
      <!-- Mark all the assemblies for link. We will explicitly mark the non-trimmable ones -->
      <ResolvedFileToPublish TrimMode="link" />

      <!-- Don't trim the main assembly.
           TrimMode="" is needed so the root assemblies are correctly identified -->
      <ResolvedFileToPublish TrimMode="" Condition="'%(FileName)' == '$(AssemblyName)'" />

      <!-- Even though we are trimming the test runner assembly, we want it to be treated
           as a root -->
      <TrimmerRootAssembly
          Condition="$([System.String]::Copy('%(ResolvedFileToPublish.FileName)%(ResolvedFileToPublish.Extension)').EndsWith('TestRunner.dll'))"
          Include="%(ResolvedFileToPublish.FullPath)" />
    </ItemGroup>

    <ItemGroup>
      <TrimmerRootDescriptor Include="$(MSBuildThisFileDirectory)ILLink.Descriptor.xunit.xml" />
    </ItemGroup>
  </Target>

  <!-- Don't include InTree.props here, because the test projects themselves can set the target* properties -->
  <Import Project="$(MonoProjectRoot)\wasm\build\WasmApp.props"
          Condition="'$(ShouldBuildWasmLocally)' == 'true'" />
  <Import Project="$(MonoProjectRoot)\wasm\build\WasmApp.InTree.targets"
          Condition="'$(ShouldBuildWasmLocally)' == 'true'" />
  <PropertyGroup>
      <WasmBuildAppDependsOn>PrepareForWasmBuildApp;$(WasmBuildAppDependsOn)</WasmBuildAppDependsOn>
      <EmSdkDir>$([MSBuild]::NormalizeDirectory('$(RepoRoot)', 'src', 'mono', 'wasm', 'emsdk'))</EmSdkDir>
  </PropertyGroup>

<<<<<<< HEAD
  <Target Condition="'$(ShouldBuildWasmLocally)' == 'true'" Name="BundleTestWasmApp" DependsOnTargets="WasmBuildApp" />
=======
  <Target Condition="'$(ShouldBuildWasmLocally)' == 'true'" Name="BundleTestWasmApp" DependsOnTargets="WasmBuildApp;StageEmSdkForHelix" />
>>>>>>> 7c3e7bc4

  <Target Name="BundleTestWasmApp"
          Condition="'$(TargetOS)' == 'Browser' and '$(ShouldBuildWasmLocally)' != 'true'">

    <PropertyGroup>
      <DestEmsdkDir>$([MSBuild]::NormalizeDirectory('$(RepoRoot)', 'src', 'mono', 'wasm', 'emsdk'))</DestEmsdkDir>
      <ShouldCopyEmsdkFiles Condition="!Exists('$(DestEmsdkDir)')">true</ShouldCopyEmsdkFiles>
    </PropertyGroup>
    <ItemGroup>
      <BundleFiles Include="$(PublishDir)\*.*" />
      <BundleFiles Include="$(MonoProjectRoot)\wasm\build\aot-build.proj" />
      <BundleFiles Include="$(MonoProjectRoot)\wasm\runtime-test.js" />
      <EmsdkFiles Include="$(EMSDK_PATH)\**\*.*" />
    </ItemGroup>

    <MakeDir Condition="'$(ShouldCopyEmsdkFiles)' == 'true'"
             Directories="$(DestEmsdkDir)" />

    <!-- Stage Emscripten in repo for helix submission -->
    <Copy Condition="'$(ShouldCopyEmsdkFiles)' == 'true'"
          SourceFiles="@(EmsdkFiles)"
          DestinationFolder="$(DestEmsdkDir)\%(RecursiveDir)" />

    <Copy SourceFiles="@(BundleFiles)"
          DestinationFolder="$(BundleDir)publish" />
  </Target>
<<<<<<< HEAD
=======

  <!-- CI has emscripten provisioned in $(EMSDK_PATH) as `/usr/local/emscripten`. Because helix tasks will
   attempt to write a .payload file, we cannot use $(EMSDK_PATH) to package emsdk as a helix correlation 
   payload. Instead, we copy over the files to a new directory `src/mono/wasm/emsdk` and use that. -->
  <Target Name="StageEmSdkForHelix" Condition="'$(TargetOS)' == 'Browser' and '$(Scenario)' == 'BuildWasmApps' and '$(ContinuousIntegrationBuild)' == 'true' and !Exists($(EmSdkDir))">
    <Error Condition="!Exists($(EMSDK_PATH))" Text="Could not find emscripten sdk in $(EmSdkDir) or in EMSDK_PATH=$(EMSDK_PATH)" />

    <ItemGroup>
      <EmSdkFiles Include="$(EMSDK_PATH)\**\*" Exclude="$(EMSDK_PATH)\.git\**\*" />
    </ItemGroup>

    <MakeDir Directories="$(EmSdkDir)" />
    <Copy SourceFiles="@(EmSdkFiles)" DestinationFolder="$(EmSdkDir)\%(RecursiveDir)" />
  </Target>
>>>>>>> 7c3e7bc4

  <Target Condition="'$(TargetOS)' == 'Browser'" Name="PrepareForWasmBuildApp">
    <PropertyGroup>
      <WasmAppDir>$(BundleDir)</WasmAppDir>
      <WasmMainAssemblyFileName Condition="'$(WasmMainAssemblyFileName)' == ''">WasmTestRunner.dll</WasmMainAssemblyFileName>
      <WasmMainJSPath Condition="'$(WasmMainJSPath)' == ''">$(MonoProjectRoot)\wasm\runtime-test.js</WasmMainJSPath>
      <WasmInvariantGlobalization>$(InvariantGlobalization)</WasmInvariantGlobalization>
      <WasmGenerateRunV8Script>true</WasmGenerateRunV8Script>
    </PropertyGroup>

    <ItemGroup>
      <WasmSatelliteAssemblies Include="$(PublishDir)*\*.resources.dll" />
      <WasmSatelliteAssemblies>
        <CultureName>$([System.IO.Directory]::GetParent('%(Identity)').Name)</CultureName>
      </WasmSatelliteAssemblies>

      <WasmAssembliesToBundle Include="$(PublishDir)\*.dll"/>

      <WasmFilesToIncludeInFileSystem Include="@(ContentWithTargetPath)" />
      <WasmFilesToIncludeInFileSystem Include="@(ReferenceCopyLocalPaths)" Condition="'%(ReferenceCopyLocalPaths.BuildReference)' == 'true' and !$([System.String]::new('%(ReferenceCopyLocalPaths.Identity)').EndsWith('.resources.dll'))" />
      <WasmFilesToIncludeInFileSystem Include="@(WasmSatelliteAssemblies)" TargetPath="%(WasmSatelliteAssemblies.CultureName)\%(WasmSatelliteAssemblies.Filename)%(WasmSatelliteAssemblies.Extension)" />
      <!-- Include files specified by test projects from publish dir -->
      <WasmFilesToIncludeInFileSystem Include="@(WasmFilesToIncludeFromPublishDir -> '$(PublishDir)%(Identity)')" />
    </ItemGroup>
  </Target>

  <Target Name="AddTestRunnersToPublishedFiles"
          AfterTargets="ComputeResolvedFilesToPublishList">
    <ItemGroup>
      <_runnerFilesToPublish Include="$(AndroidTestRunnerDir)*" Condition="'$(TargetOS)' == 'Android'" />
      <_runnerFilesToPublish Include="$(AppleTestRunnerDir)*" Condition="'$(TargetOS)' == 'MacCatalyst' or '$(TargetOS)' == 'iOS' or '$(TargetOS)' == 'tvOS'" />
      <_runnerFilesToPublish Include="$(WasmTestRunnerDir)*" Condition="'$(TargetOS)' == 'Browser'" />

      <!-- Remove runner files that already exist in ResolvedFileToPublish to avoid double publishing -->
      <_resolvedFilesToPublishToFileName Include="@(ResolvedFileToPublish -> '%(FileName)%(Extension)')" />

      <_runnerFilesToPublishToFileName Include="@(_runnerFilesToPublish -> '%(FileName)%(Extension)')">
        <OriginalIdentity>%(Identity)</OriginalIdentity>
      </_runnerFilesToPublishToFileName>
      <_runnerFilesToPublishToFileName Remove="@(_resolvedFilesToPublishToFileName)" />

      <ResolvedFileToPublish Include="@(_runnerFilesToPublishToFileName -> '%(OriginalIdentity)')" RelativePath="%(FileName)%(Extension)" CopyToPublishDirectory="PreserveNewest" PostprocessAssembly="true" />
    </ItemGroup>
  </Target>

  <Target Name="PublishTestAsSelfContained"
          Condition="'$(IsCrossTargetingBuild)' != 'true'"
          AfterTargets="Build"
          DependsOnTargets="Publish;BundleTestAppleApp;BundleTestAndroidApp;BundleTestWasmApp;ArchiveTests" />

  <Import Project="$(RepositoryEngineeringDir)illink.targets" Condition="'$(SkipImportRepoLinkerTargets)' != 'true'" />
</Project><|MERGE_RESOLUTION|>--- conflicted
+++ resolved
@@ -17,11 +17,7 @@
     <AOTScriptCommand Condition="'$(ShouldBuildWasmLocally)' != 'true'">dotnet msbuild publish/aot-build.proj &amp;&amp; </AOTScriptCommand>
 
     <!-- We need to set this in order to get extensibility on xunit category traits and other arguments we pass down to xunit via MSBuild properties -->
-<<<<<<< HEAD
-    <RunScriptCommand Condition="'$(IsFunctionalTest)' != 'true'">$(AOTScriptCommand)$HARNESS_RUNNER wasm $XHARNESS_COMMAND  --app=. --engine=$(JSEngine) $(JSEngineArgs) --js-file=runtime.js --output-directory=$XHARNESS_OUT --  $(RunTestsJSArguments) --run WasmTestRunner.dll $(AssemblyName).dll</RunScriptCommand>
-=======
     <RunScriptCommand Condition="'$(IsFunctionalTest)' != 'true' and '$(Scenario)' != 'BuildWasmApps'">$(AOTScriptCommand)$HARNESS_RUNNER wasm $XHARNESS_COMMAND  --app=. --engine=$(JSEngine) $(JSEngineArgs) --js-file=runtime.js --output-directory=$XHARNESS_OUT --  $(RunTestsJSArguments) --run WasmTestRunner.dll $(AssemblyName).dll</RunScriptCommand>
->>>>>>> 7c3e7bc4
     <RunScriptCommand Condition="'$(IsFunctionalTest)' == 'true'">$(AOTScriptCommand)$HARNESS_RUNNER wasm $XHARNESS_COMMAND  --app=. --engine=$(JSEngine) $(JSEngineArgs) --js-file=runtime.js --output-directory=$XHARNESS_OUT --expected-exit-code=$(ExpectedExitCode) --  $(RunTestsJSArguments) --run $(AssemblyName).dll --testing</RunScriptCommand>
     <EventSourceSupport>false</EventSourceSupport>
     <UseSystemResourceKeys>false</UseSystemResourceKeys>
@@ -247,11 +243,7 @@
       <EmSdkDir>$([MSBuild]::NormalizeDirectory('$(RepoRoot)', 'src', 'mono', 'wasm', 'emsdk'))</EmSdkDir>
   </PropertyGroup>
 
-<<<<<<< HEAD
-  <Target Condition="'$(ShouldBuildWasmLocally)' == 'true'" Name="BundleTestWasmApp" DependsOnTargets="WasmBuildApp" />
-=======
   <Target Condition="'$(ShouldBuildWasmLocally)' == 'true'" Name="BundleTestWasmApp" DependsOnTargets="WasmBuildApp;StageEmSdkForHelix" />
->>>>>>> 7c3e7bc4
 
   <Target Name="BundleTestWasmApp"
           Condition="'$(TargetOS)' == 'Browser' and '$(ShouldBuildWasmLocally)' != 'true'">
@@ -278,8 +270,6 @@
     <Copy SourceFiles="@(BundleFiles)"
           DestinationFolder="$(BundleDir)publish" />
   </Target>
-<<<<<<< HEAD
-=======
 
   <!-- CI has emscripten provisioned in $(EMSDK_PATH) as `/usr/local/emscripten`. Because helix tasks will
    attempt to write a .payload file, we cannot use $(EMSDK_PATH) to package emsdk as a helix correlation 
@@ -294,7 +284,6 @@
     <MakeDir Directories="$(EmSdkDir)" />
     <Copy SourceFiles="@(EmSdkFiles)" DestinationFolder="$(EmSdkDir)\%(RecursiveDir)" />
   </Target>
->>>>>>> 7c3e7bc4
 
   <Target Condition="'$(TargetOS)' == 'Browser'" Name="PrepareForWasmBuildApp">
     <PropertyGroup>
