<Project>
  <PropertyGroup>
    <!-- OutDir is not set early enough to set this property in .props file. -->
    <BundleDir>$([MSBuild]::NormalizeDirectory('$(OutDir)', 'AppBundle'))</BundleDir>
    <RunScriptOutputPath>$([MSBuild]::NormalizePath('$(BundleDir)', '$(RunScriptOutputName)'))</RunScriptOutputPath>
    <RunAOTCompilation Condition="'$(TargetOS)' == 'iOS' or '$(TargetOS)' == 'tvOS'">true</RunAOTCompilation>
    <JSEngine Condition="'$(TargetOS)' == 'Browser' and '$(JSEngine)' == ''">V8</JSEngine>
    <JSEngineArgs Condition="'$(JSEngine)' == 'V8'">$(JSEngineArgs) --engine-arg=--stack-trace-limit=1000</JSEngineArgs>

    <PublishingTestsRun>true</PublishingTestsRun>
    <UseDefaultBlazorWASMFeatureSwitches Condition="'$(UseDefaultBlazorWASMFeatureSwitches)' == ''">true</UseDefaultBlazorWASMFeatureSwitches>
    <UseDefaultAndroidFeatureSwitches Condition="'$(UseDefaultAndroidFeatureSwitches)' == ''">true</UseDefaultAndroidFeatureSwitches>
    <UseDefaultiOSFeatureSwitches Condition="'$(UseDefaultiOSFeatureSwitches)' == ''">true</UseDefaultiOSFeatureSwitches>
  </PropertyGroup>

<<<<<<< HEAD
  <PropertyGroup Condition="'$(TargetOS)' == 'Browser' And '$(UseDefaultBlazorWASMFeatureSwitches)' == 'true'">
    <ShouldBuildWasmLocally
      Condition="'$(ContinuousIntegrationBuild)' != 'true' or ('$(RunAOTCompilation)' != 'true' and '$(ContinuousIntegrationBuild)' == 'true')">true</ShouldBuildWasmLocally>

    <AOTScriptCommand Condition="'$(ShouldBuildWasmLocally)' != 'true'">ls -al $HELIX_CORRELATION_PAYLOAD &amp;&amp; ls -al $HELIX_CORRELATION_PAYLOAD/build &amp;&amp; ls -al $HELIX_CORRELATION_PAYLOAD/build/microsoft.netcore.app.runtime.browser-wasm/runtimes/ &amp;&amp; ls -al $HELIX_CORRELATION_PAYLOAD/build/microsoft.netcore.app.runtime.browser-wasm/runtimes/browser-wasm/ &amp;&amp; ls -al $HELIX_CORRELATION_PAYLOAD/build/microsoft.netcore.app.runtime.browser-wasm/runtimes/browser-wasm/native/src/ &amp;&amp; dotnet msbuild publish/aot-build.proj /p:WasmBuildSupportDir=$HELIX_CORRELATION_PAYLOAD/build /p:EMSDK_PATH=$HELIX_CORRELATION_PAYLOAD/build/emsdk &amp;&amp; </AOTScriptCommand>

    <!-- We need to set this in order to get extensibility on xunit category traits and other arguments we pass down to xunit via MSBuild properties -->
    <RunScriptCommand Condition="'$(IsFunctionalTest)' != 'true' and '$(Scenario)' != 'BuildWasmApps'">$(AOTScriptCommand)$HARNESS_RUNNER wasm $XHARNESS_COMMAND  --app=. --engine=$(JSEngine) $(JSEngineArgs) --js-file=runtime.js --output-directory=$XHARNESS_OUT --  $(RunTestsJSArguments) --run WasmTestRunner.dll $(AssemblyName).dll</RunScriptCommand>
    <RunScriptCommand Condition="'$(IsFunctionalTest)' == 'true'">$(AOTScriptCommand)$HARNESS_RUNNER wasm $XHARNESS_COMMAND  --app=. --engine=$(JSEngine) $(JSEngineArgs) --js-file=runtime.js --output-directory=$XHARNESS_OUT --expected-exit-code=$(ExpectedExitCode) --  $(RunTestsJSArguments) --run $(AssemblyName).dll --testing</RunScriptCommand>
=======
  <PropertyGroup Condition="'$(TargetOS)' == 'Browser'">
    <BuildWasmTestsOn Condition="'$(ContinuousIntegrationBuild)' == 'true' and '$(Scenario)' == 'BuildWasmApps'">helix</BuildWasmTestsOn>
    <BuildWasmTestsOn Condition="'$(ContinuousIntegrationBuild)' == 'true' and '$(BuildWasmAOTTestsOnHelix)' == 'true'">helix</BuildWasmTestsOn>
    <BuildWasmTestsOn Condition="'$(BuildWasmTestsOn)' == ''">local</BuildWasmTestsOn>
  </PropertyGroup>

  <PropertyGroup Condition="'$(TargetOS)' == 'Browser' and '$(BuildWasmAOTTestsOnHelix)' == 'true'">
    <RunScriptCommand>dotnet msbuild publish/aot-build.proj /p:WasmBuildSupportDir=$HELIX_CORRELATION_PAYLOAD/build /bl:$XHARNESS_OUT/AOTBuild.binlog</RunScriptCommand>
    <RunScriptCommand Condition="'$(RunAOTCompilation)' != ''">$(RunScriptCommand) /p:RunAOTCompilation=$(RunAOTCompilation)</RunScriptCommand>

    <RunScriptCommand>$(RunScriptCommand) &amp;&amp; cd AppBundle &amp;&amp;</RunScriptCommand>
  </PropertyGroup>

  <PropertyGroup Condition="'$(TargetOS)' == 'Browser'">
    <!-- We need to set this in order to get extensibility on xunit category traits and other arguments we pass down to xunit via MSBuild properties -->
    <RunScriptCommand Condition="'$(IsFunctionalTest)' != 'true' and '$(Scenario)' != 'BuildWasmApps'">$(RunScriptCommand) $HARNESS_RUNNER wasm $XHARNESS_COMMAND  --app=. --engine=$(JSEngine) $(JSEngineArgs) --js-file=runtime.js --output-directory=$XHARNESS_OUT --  $(RunTestsJSArguments) --run WasmTestRunner.dll $(AssemblyName).dll</RunScriptCommand>
    <RunScriptCommand Condition="'$(IsFunctionalTest)' == 'true'">$(RunScriptCommand) $HARNESS_RUNNER wasm $XHARNESS_COMMAND  --app=. --engine=$(JSEngine) $(JSEngineArgs) --js-file=runtime.js --output-directory=$XHARNESS_OUT --expected-exit-code=$(ExpectedExitCode) --  $(RunTestsJSArguments) --run $(AssemblyName).dll --testing</RunScriptCommand>
  </PropertyGroup>

  <PropertyGroup Condition="'$(TargetOS)' == 'Browser' And '$(UseDefaultBlazorWASMFeatureSwitches)' == 'true'">
>>>>>>> 8ad9bdfc
    <EventSourceSupport>false</EventSourceSupport>
    <UseSystemResourceKeys>false</UseSystemResourceKeys>
    <EnableUnsafeUTF7Encoding>false</EnableUnsafeUTF7Encoding>
    <HttpActivityPropagationSupport>false</HttpActivityPropagationSupport>
    <DebuggerSupport>true</DebuggerSupport>
  </PropertyGroup>

  <PropertyGroup Condition="'$(TargetOS)' == 'Android' and '$(UseDefaultAndroidFeatureSwitches)' == 'true'">
    <DebuggerSupport>false</DebuggerSupport>
    <EnableUnsafeUTF7Encoding>false</EnableUnsafeUTF7Encoding>
    <EnableUnsafeBinaryFormatterSerialization>false</EnableUnsafeBinaryFormatterSerialization>
    <EventSourceSupport>false</EventSourceSupport>
    <InvariantGlobalization>false</InvariantGlobalization>
    <UseSystemResourceKeys>true</UseSystemResourceKeys>
    <HttpActivityPropagationSupport>false</HttpActivityPropagationSupport>
    <StartupHookSupport>false</StartupHookSupport>
    <UseNativeHttpHandler>true</UseNativeHttpHandler>
  </PropertyGroup>

  <PropertyGroup Condition="('$(TargetOS)' == 'iOS' or '$(TargetOS)' == 'iOSSimulator') and '$(UseDefaultiOSFeatureSwitches)' == 'true'">
    <EnableUnsafeBinaryFormatterSerialization>false</EnableUnsafeBinaryFormatterSerialization>
    <EnableUnsafeUTF7Encoding>false</EnableUnsafeUTF7Encoding>
    <EventSourceSupport>false</EventSourceSupport>
    <HttpActivityPropagationSupport>false</HttpActivityPropagationSupport>
    <StartupHookSupport>false</StartupHookSupport>
    <UseSystemResourceKeys>true</UseSystemResourceKeys>
    <UseNativeHttpHandler>true</UseNativeHttpHandler>
  </PropertyGroup>

  <PropertyGroup Condition="'$(EnableAggressiveTrimming)' == 'true'">
    <PublishTrimmed>true</PublishTrimmed>
  </PropertyGroup>

  <PropertyGroup>
    <AdditionalXHarnessArguments Condition="'$(ExpectedExitCode)' != ''">--expected-exit-code $(ExpectedExitCode)</AdditionalXHarnessArguments>
  </PropertyGroup>

  <PropertyGroup Condition="'$(TargetOS)' == 'Android'">
    <!-- The -arg flag for xharness passes the arguments along to the instrumentation app -->
    <AdditionalXHarnessArguments Condition="'$(XUnitMethodName)' != ''">$(AdditionalXHarnessArguments) --arg=-m=$(XUnitMethodName)</AdditionalXHarnessArguments>
    <AdditionalXHarnessArguments Condition="'$(XUnitClassName)' != ''">$(AdditionalXHarnessArguments) --arg=-c=$(XUnitClassName)</AdditionalXHarnessArguments>
  </PropertyGroup>

  <UsingTask Condition="'$(RunAOTCompilation)' == 'true'" TaskName="MonoAOTCompiler" AssemblyFile="$(MonoAOTCompilerTasksAssemblyPath)" />
  <Import Condition="'$(RunAOTCompilation)' == 'true'" Project="$(MonoAOTCompilerDir)MonoAOTCompiler.props" />

  <PropertyGroup Condition="'$(RunAOTCompilation)' == 'true'">
    <_MobileIntermediateOutputPath>$(IntermediateOutputPath)mobile</_MobileIntermediateOutputPath>
  </PropertyGroup>

  <!-- Generate a self-contained app bundle for Android with tests. -->
  <UsingTask Condition="'$(TargetOS)' == 'Android'"
             TaskName="AndroidAppBuilderTask"
             AssemblyFile="$(AndroidAppBuilderTasksAssemblyPath)" />

  <Target Condition="'$(TargetOS)' == 'Android'" Name="BundleTestAndroidApp">
    <Error Condition="!Exists('$(MicrosoftNetCoreAppRuntimePackRidDir)')" Text="MicrosoftNetCoreAppRuntimePackRidDir=$(MicrosoftNetCoreAppRuntimePackRidDir) doesn't exist" />

    <PropertyGroup>
      <AndroidAbi Condition="'$(TargetArchitecture)' == 'arm64'">arm64-v8a</AndroidAbi>
      <AndroidAbi Condition="'$(TargetArchitecture)' == 'arm'">armeabi-v7a</AndroidAbi>
      <AndroidAbi Condition="'$(TargetArchitecture)' == 'x64'">x86_64</AndroidAbi>
      <AndroidAbi Condition="'$(TargetArchitecture)' == 'x86'">x86</AndroidAbi>

      <MainLibraryFileName Condition="'$(MainLibraryFileName)' == ''">AndroidTestRunner.dll</MainLibraryFileName>
    </PropertyGroup>
    <ItemGroup Condition="'$(RunAOTCompilation)' == 'true'">
      <AotInputAssemblies Include="$(PublishDir)\*.dll">
        <AotArguments>@(MonoAOTCompilerDefaultAotArguments, ';')</AotArguments>
        <ProcessArguments>@(MonoAOTCompilerDefaultProcessArguments, ';')</ProcessArguments>
      </AotInputAssemblies>
    </ItemGroup>

    <WriteLinesToFile File="$(PublishDir)xunit-excludes.txt" Lines="$(XunitExcludesTxtFileContent)" Overwrite="true" />

    <MakeDir Directories="$(_MobileIntermediateOutputPath)"
             Condition="'$(RunAOTCompilation)' == 'true'"/>
    <RemoveDir Directories="$(BundleDir)" />

    <MonoAOTCompiler Condition="'$(RunAOTCompilation)' == 'true'"
        CompilerBinaryPath="$(MicrosoftNetCoreAppRuntimePackNativeDir)cross\$(PackageRID)\mono-aot-cross"
        OutputDir="$(_MobileIntermediateOutputPath)"
        Mode="Full"
        OutputType="AsmOnly"
        Assemblies="@(AotInputAssemblies)"
        AotModulesTablePath="$(BundleDir)\modules.c"
        UseLLVM="$(MonoEnableLLVM)"
        LLVMPath="$(MicrosoftNetCoreAppRuntimePackNativeDir)cross\$(PackageRID)">
        <Output TaskParameter="CompiledAssemblies" ItemName="BundleAssemblies" />
    </MonoAOTCompiler>

    <AndroidAppBuilderTask
        RuntimeIdentifier="$(RuntimeIdentifier)"
        ProjectName="$(AssemblyName)"
        MonoRuntimeHeaders="$(MicrosoftNetCoreAppRuntimePackNativeDir)include\mono-2.0"
        Assemblies="@(BundleAssemblies)"
        MainLibraryFileName="$(MainLibraryFileName)"
        ForceAOT="$(RunAOTCompilation)"
        ForceInterpreter="$(MonoForceInterpreter)"
        StripDebugSymbols="False"
        OutputDir="$(BundleDir)"
        AppDir="$(PublishDir)">
        <Output TaskParameter="ApkPackageId"  PropertyName="ApkPackageId" />
        <Output TaskParameter="ApkBundlePath" PropertyName="ApkBundlePath" />
    </AndroidAppBuilderTask>

    <Message Importance="High" Text="PackageId:       $(ApkPackageId)"/>
    <Message Importance="High" Text="Instrumentation: net.dot.MonoRunner"/>
    <Message Importance="High" Text="Apk:             $(ApkBundlePath)"/>

    <Copy SourceFiles="$(ApkBundlePath)"
          DestinationFolder="$(TestArchiveTestsDir)"
          SkipUnchangedFiles="true"
          Condition="'$(ArchiveTests)' == 'true' and '$(IgnoreForCI)' != 'true'" />
  </Target>

  <!-- Generate a self-contained app bundle for iOS with tests. -->
  <UsingTask Condition="'$(TargetOS)' == 'MacCatalyst' or '$(TargetOS)' == 'iOS' or '$(TargetOS)' == 'iOSSimulator' or '$(TargetOS)' == 'tvOS' or '$(TargetOS)' == 'tvOSSimulator'"
             TaskName="AppleAppBuilderTask"
             AssemblyFile="$(AppleAppBuilderTasksAssemblyPath)" />

  <PropertyGroup>
    <DevTeamProvisioning Condition="'$(TargetOS)' == 'MacCatalyst' and '$(DevTeamProvisioning)' == ''">-</DevTeamProvisioning>
  </PropertyGroup>

  <Target Condition="'$(TargetOS)' == 'MacCatalyst' or '$(TargetOS)' == 'iOS' or '$(TargetOS)' == 'iOSSimulator' or '$(TargetOS)' == 'tvOS' or '$(TargetOS)' == 'tvOSSimulator'" Name="BundleTestAppleApp">
    <Error Condition="!Exists('$(MicrosoftNetCoreAppRuntimePackRidDir)')" Text="MicrosoftNetCoreAppRuntimePackRidDir=$(MicrosoftNetCoreAppRuntimePackRidDir) doesn't exist" />
    <Error Condition="('$(TargetArchitecture)' == 'arm64' or '$(TargetArchitecture)' == 'arm' or '$(TargetOS)' == 'MacCatalyst') and '$(DevTeamProvisioning)' == ''"
           Text="'DevTeamProvisioning' needs to be set for device builds. Set it to 'UBF8T346G9' if you're part of the Microsoft team account." />
    <Error Condition="'$(TestArchiveTestsDir)' == ''" Text="TestArchiveTestsDir property to archive the test folder must be set." />

    <WriteLinesToFile File="$(PublishDir)xunit-excludes.txt" Lines="$(XunitExcludesTxtFileContent)" Overwrite="true" />

    <PropertyGroup>
      <Optimized>true</Optimized>
      <MainLibraryFileName Condition="'$(MainLibraryFileName)' == ''">AppleTestRunner.dll</MainLibraryFileName>
      <_MobileIntermediateOutputPath Condition="'$(RunAOTCompilation)' == 'true'">$(IntermediateOutputPath)mobile</_MobileIntermediateOutputPath>
    </PropertyGroup>
    <ItemGroup>
      <AotInputAssemblies Condition="'$(RunAOTCompilation)' == 'true'" Include="$(PublishDir)*.dll" Exclude="$(PublishDir)System.Runtime.WindowsRuntime.dll">
        <AotArguments>@(MonoAOTCompilerDefaultAotArguments, ';')</AotArguments>
        <ProcessArguments>@(MonoAOTCompilerDefaultProcessArguments, ';')</ProcessArguments>
      </AotInputAssemblies>
      <BundleAssemblies Condition="'$(RunAOTCompilation)' != 'true'" Include="$(PublishDir)*.dll" />
    </ItemGroup>

    <MakeDir Directories="$(_MobileIntermediateOutputPath)"
             Condition="'$(RunAOTCompilation)' == 'true'"/>
    <RemoveDir Directories="$(BundleDir)" />

    <MonoAOTCompiler Condition="'$(RunAOTCompilation)' == 'true'"
        CompilerBinaryPath="$(MicrosoftNetCoreAppRuntimePackNativeDir)cross\$(PackageRID)\mono-aot-cross"
        OutputDir="$(_MobileIntermediateOutputPath)"
        Mode="Full"
        OutputType="AsmOnly"
        Assemblies="@(AotInputAssemblies)"
        AotModulesTablePath="$(BundleDir)\modules.m"
        AotModulesTableLanguage="ObjC"
        UseLLVM="$(MonoEnableLLVM)"
        LLVMPath="$(MicrosoftNetCoreAppRuntimePackNativeDir)cross\$(PackageRID)">
        <Output TaskParameter="CompiledAssemblies" ItemName="BundleAssemblies" />
    </MonoAOTCompiler>

    <!-- Run App bundler, it uses AOT libs (if needed), link all native bits, compile simple UI (written in ObjC)
         and produce an app bundle (with xcode project) -->
    <AppleAppBuilderTask
        TargetOS="$(TargetOS)"
        Arch="$(TargetArchitecture)"
        ProjectName="$(AssemblyName)"
        MonoRuntimeHeaders="$(MicrosoftNetCoreAppRuntimePackNativeDir)include\mono-2.0"
        Assemblies="@(BundleAssemblies)"
        MainLibraryFileName="$(MainLibraryFileName)"
        ForceAOT="$(RunAOTCompilation)"
        ForceInterpreter="$(MonoForceInterpreter)"
        InvariantGlobalization="$(InvariantGlobalization)"
        UseConsoleUITemplate="True"
        GenerateXcodeProject="True"
        BuildAppBundle="True"
        Optimized="$(Optimized)"
        DevTeamProvisioning="$(DevTeamProvisioning)"
        OutputDirectory="$(BundleDir)"
        AppDir="$(PublishDir)">
        <Output TaskParameter="AppBundlePath" PropertyName="AppBundlePath" />
        <Output TaskParameter="XcodeProjectPath" PropertyName="XcodeProjectPath" />
    </AppleAppBuilderTask>
    <Message Importance="High" Text="Xcode: $(XcodeProjectPath)"/>
    <Message Importance="High" Text="App: $(AppBundlePath)"/>

    <ItemGroup>
      <_appFiles Include="$(AppBundlePath)/../**/*" />
    </ItemGroup>

    <Copy SourceFiles="@(_appFiles)"
          DestinationFolder="$(TestArchiveTestsDir)/%(RecursiveDir)"
          SkipUnchangedFiles="true"
          Condition="'$(ArchiveTests)' == 'true' and '$(IgnoreForCI)' != 'true'" />

  </Target>

  <!-- This .targets file is also imported by the runtime Trimming tests, and we want to be able to manually configure trimming in them so this
  should be considered if we ever want to change the Condition of the ConfigureTrimming target -->
  <Target Name="ConfigureTrimming" Condition="'$(EnableAggressiveTrimming)' == 'true' And '$(SkipConfigureTrimming)' != 'true'" AfterTargets="AddTestRunnersToPublishedFiles">
    <PropertyGroup>
      <TrimMode>link</TrimMode>
    </PropertyGroup>

    <ItemGroup>
      <!-- Mark all the assemblies for link. We will explicitly mark the non-trimmable ones -->
      <ResolvedFileToPublish TrimMode="link" />

      <!-- Don't trim the main assembly.
           TrimMode="" is needed so the root assemblies are correctly identified -->
      <ResolvedFileToPublish TrimMode="" Condition="'%(FileName)' == '$(AssemblyName)'" />

      <!-- Even though we are trimming the test runner assembly, we want it to be treated
           as a root -->
      <TrimmerRootAssembly
          Condition="$([System.String]::Copy('%(ResolvedFileToPublish.FileName)%(ResolvedFileToPublish.Extension)').EndsWith('TestRunner.dll'))"
          Include="%(ResolvedFileToPublish.FullPath)" />
    </ItemGroup>

    <ItemGroup>
      <TrimmerRootDescriptor Include="$(MSBuildThisFileDirectory)ILLink.Descriptor.xunit.xml" />
      <TrimmerRootDescriptor Include="$(MSBuildThisFileDirectory)ILLink.Descriptor.TestUtilities.xml" Condition="'$(SkipTestUtilitiesReference)' != 'true'" />
    </ItemGroup>
  </Target>

  <!-- Don't include InTree.props here, because the test projects themselves can set the target* properties -->
  <Import Project="$(MonoProjectRoot)\wasm\build\WasmApp.props"
<<<<<<< HEAD
          Condition="'$(ShouldBuildWasmLocally)' == 'true'" />
  <Import Project="$(MonoProjectRoot)\wasm\build\WasmApp.InTree.targets"
          Condition="'$(ShouldBuildWasmLocally)' == 'true'" />
  <PropertyGroup>
=======
          Condition="'$(TargetOS)' == 'Browser' and '$(BuildWasmTestsOn)' == 'local'" />
  <Import Project="$(MonoProjectRoot)\wasm\build\WasmApp.InTree.targets"
          Condition="'$(TargetOS)' == 'Browser' and '$(BuildWasmTestsOn)' == 'local'" />

  <PropertyGroup Condition="'$(TargetOS)' == 'Browser'">
>>>>>>> 8ad9bdfc
      <WasmBuildAppDependsOn>PrepareForWasmBuildApp;$(WasmBuildAppDependsOn)</WasmBuildAppDependsOn>
      <EmSdkDirForHelixPayload>$([MSBuild]::NormalizeDirectory('$(RepoRoot)', 'src', 'mono', 'wasm', 'emsdk'))</EmSdkDirForHelixPayload>

      <BundleTestWasmAppDependsOn Condition="'$(BuildWasmTestsOn)' == 'local'">WasmBuildApp</BundleTestWasmAppDependsOn>
      <BundleTestWasmAppDependsOn Condition="'$(BuildWasmTestsOn)' == 'helix'">StageEmSdkForHelix</BundleTestWasmAppDependsOn>

      <BundleTestWasmAppDependsOn Condition="'$(BuildWasmAOTTestsOnHelix)' == 'true'">$(BundleTestWasmAppDependsOn);_BundleAOTTestWasmAppForHelix</BundleTestWasmAppDependsOn>
  </PropertyGroup>

<<<<<<< HEAD
  <Target Condition="'$(ShouldBuildWasmLocally)' == 'true'" Name="BundleTestWasmApp" DependsOnTargets="WasmBuildApp;StageEmSdkForHelix" />

  <Target Name="BundleTestWasmApp"
          Condition="'$(TargetOS)' == 'Browser' and '$(ShouldBuildWasmLocally)' != 'true'">

    <PropertyGroup>
      <DestEmsdkDir>$([MSBuild]::NormalizeDirectory('$(RepoRoot)', 'src', 'mono', 'wasm', 'emsdk'))</DestEmsdkDir>
      <ShouldCopyEmsdkFiles Condition="!Exists('$(DestEmsdkDir)')">true</ShouldCopyEmsdkFiles>
    </PropertyGroup>
    <ItemGroup>
      <BundleFiles Include="$(PublishDir)\*.*" />
      <BundleFiles Include="$(MonoProjectRoot)\wasm\build\aot-build.proj" />
      <BundleFiles Include="$(MonoProjectRoot)\wasm\build\Directory.Build.Props" />
      <BundleFiles Include="$(MonoProjectRoot)\wasm\build\Directory.Build.Targets" />
      <BundleFiles Include="$(MonoProjectRoot)\wasm\runtime-test.js" />
      <EmsdkFiles Include="$(EMSDK_PATH)\**\*.*" />
    </ItemGroup>

    <MakeDir Condition="'$(ShouldCopyEmsdkFiles)' == 'true'"
             Directories="$(DestEmsdkDir)" />

    <!-- Stage Emscripten in repo for helix submission -->
    <Copy Condition="'$(ShouldCopyEmsdkFiles)' == 'true'"
          SourceFiles="@(EmsdkFiles)"
          DestinationFolder="$(DestEmsdkDir)\%(RecursiveDir)" />

    <Copy SourceFiles="@(BundleFiles)"
          DestinationFolder="$(BundleDir)publish" />
=======
  <Target Name="BundleTestWasmApp" Condition="'$(TargetOS)' == 'Browser'" DependsOnTargets="$(BundleTestWasmAppDependsOn)" />

  <Target Name="_BundleAOTTestWasmAppForHelix" DependsOnTargets="PrepareForWasmBuildApp">
    <ItemGroup>
      <BundleFiles Include="$(WasmMainJSPath)"                  TargetDir="publish" />
      <BundleFiles Include="@(WasmSatelliteAssemblies)"         TargetDir="%(WasmSatelliteAssemblies.CultureName)" />
      <BundleFiles Include="@(WasmAssembliesToBundle)"          TargetDir="publish" />

      <BundleFiles Include="$(MonoProjectRoot)\wasm\data\aot-tests\*" TargetDir="publish" />
    </ItemGroup>

    <Copy SourceFiles="@(BundleFiles)" DestinationFolder="$(BundleDir)%(TargetDir)" />
    <Copy SourceFiles="@(WasmFilesToIncludeInFileSystem)"  DestinationFiles="$(BundleDir)\extraFiles\%(WasmFilesToIncludeInFileSystem.TargetPath)" Condition="'%(WasmFilesToIncludeInFileSystem.TargetPath)' != ''" />
>>>>>>> 8ad9bdfc
  </Target>

  <!-- CI has emscripten provisioned in $(EMSDK_PATH) as `/usr/local/emscripten`. Because helix tasks will
   attempt to write a .payload file, we cannot use $(EMSDK_PATH) to package emsdk as a helix correlation 
   payload. Instead, we copy over the files to a new directory `src/mono/wasm/emsdk` and use that. -->
  <Target Name="StageEmSdkForHelix" Condition="'$(TargetOS)' == 'Browser' and ('$(EmSdkDirForHelixPayload)' == '' or !Exists($(EmSdkDirForHelixPayload)))">
    <Error Condition="'$(EMSDK_PATH)' == '' or !Exists($(EMSDK_PATH))" Text="Could not find emscripten sdk in $(EmSdkDirForHelixPayload) or in EMSDK_PATH=$(EMSDK_PATH)" />

    <ItemGroup>
      <EmSdkFiles Include="$(EMSDK_PATH)\**\*" Exclude="$(EMSDK_PATH)\.git\**\*" />
    </ItemGroup>

    <MakeDir Directories="$(EmSdkDirForHelixPayload)" />
    <Copy SourceFiles="@(EmSdkFiles)" DestinationFolder="$(EmSdkDirForHelixPayload)\%(RecursiveDir)" />
  </Target>

  <Target Condition="'$(TargetOS)' == 'Browser'" Name="PrepareForWasmBuildApp">
    <PropertyGroup>
      <WasmAppDir>$(BundleDir)</WasmAppDir>
      <WasmMainAssemblyFileName Condition="'$(WasmMainAssemblyFileName)' == ''">WasmTestRunner.dll</WasmMainAssemblyFileName>
      <WasmMainJSPath Condition="'$(WasmMainJSPath)' == ''">$(MonoProjectRoot)\wasm\runtime-test.js</WasmMainJSPath>
      <WasmInvariantGlobalization>$(InvariantGlobalization)</WasmInvariantGlobalization>
      <WasmGenerateRunV8Script>true</WasmGenerateRunV8Script>
      <WasmNativeStrip>false</WasmNativeStrip>
    </PropertyGroup>

    <ItemGroup>
      <WasmSatelliteAssemblies Include="$(PublishDir)*\*.resources.dll" />
      <WasmSatelliteAssemblies>
        <CultureName>$([System.IO.Directory]::GetParent('%(Identity)').Name)</CultureName>
      </WasmSatelliteAssemblies>

      <WasmAssembliesToBundle Include="$(PublishDir)\*.dll"/>

      <WasmFilesToIncludeInFileSystem Include="@(ContentWithTargetPath)" />

      <_CopyLocalPaths Include="@(ReferenceCopyLocalPaths)" Condition="'%(ReferenceCopyLocalPaths.BuildReference)' == 'true' and !$([System.String]::new('%(ReferenceCopyLocalPaths.Identity)').EndsWith('.resources.dll'))" />
      <_CopyLocalPaths TargetPath="%(_CopyLocalPaths.RelativePath)" Condition="'%(_CopyLocalPaths.RelativePath)' != ''" />
      <_CopyLocalPaths TargetPath="%(FileName)%(Extension)" Condition="'%(_CopyLocalPaths.RelativePath)' == ''" />
      <WasmFilesToIncludeInFileSystem Include="@(_CopyLocalPaths)" />

      <WasmFilesToIncludeInFileSystem Include="@(WasmSatelliteAssemblies)" TargetPath="%(WasmSatelliteAssemblies.CultureName)\%(WasmSatelliteAssemblies.Filename)%(WasmSatelliteAssemblies.Extension)" />

      <!-- Include files specified by test projects from publish dir -->
      <WasmFilesToIncludeInFileSystem Include="$(PublishDir)%(WasmFilesToIncludeFromPublishDir.Identity)" TargetPath="%(WasmFilesToIncludeFromPublishDir.Identity)" Condition="'%(WasmFilesToIncludeFromPublishDir.Identity)' != ''" />
    </ItemGroup>
  </Target>

  <Target Name="AddTestRunnersToPublishedFiles"
          AfterTargets="ComputeResolvedFilesToPublishList">
    <ItemGroup>
      <_runnerFilesToPublish Include="$(AndroidTestRunnerDir)*" Condition="'$(TargetOS)' == 'Android'" />
      <_runnerFilesToPublish Include="$(AppleTestRunnerDir)*" Condition="'$(TargetOS)' == 'MacCatalyst' or '$(TargetOS)' == 'iOS' or '$(TargetOS)' == 'iOSSimulator' or '$(TargetOS)' == 'tvOS' or '$(TargetOS)' == 'tvOSSimulator'" />
      <_runnerFilesToPublish Include="$(WasmTestRunnerDir)*" Condition="'$(TargetOS)' == 'Browser'" />

      <!-- Remove runner files that already exist in ResolvedFileToPublish to avoid double publishing -->
      <_resolvedFilesToPublishToFileName Include="@(ResolvedFileToPublish -> '%(FileName)%(Extension)')" />

      <_runnerFilesToPublishToFileName Include="@(_runnerFilesToPublish -> '%(FileName)%(Extension)')">
        <OriginalIdentity>%(Identity)</OriginalIdentity>
      </_runnerFilesToPublishToFileName>
      <_runnerFilesToPublishToFileName Remove="@(_resolvedFilesToPublishToFileName)" />

      <ResolvedFileToPublish Include="@(_runnerFilesToPublishToFileName -> '%(OriginalIdentity)')" RelativePath="%(FileName)%(Extension)" CopyToPublishDirectory="PreserveNewest" PostprocessAssembly="true" />
    </ItemGroup>
  </Target>

  <Target Name="PublishTestAsSelfContained"
          Condition="'$(IsCrossTargetingBuild)' != 'true'"
          AfterTargets="Build"
          DependsOnTargets="Publish;BundleTestAppleApp;BundleTestAndroidApp;BundleTestWasmApp;ArchiveTests" />

  <Import Project="$(RepositoryEngineeringDir)illink.targets" Condition="'$(SkipImportRepoLinkerTargets)' != 'true'" />
</Project><|MERGE_RESOLUTION|>--- conflicted
+++ resolved
@@ -13,17 +13,6 @@
     <UseDefaultiOSFeatureSwitches Condition="'$(UseDefaultiOSFeatureSwitches)' == ''">true</UseDefaultiOSFeatureSwitches>
   </PropertyGroup>
 
-<<<<<<< HEAD
-  <PropertyGroup Condition="'$(TargetOS)' == 'Browser' And '$(UseDefaultBlazorWASMFeatureSwitches)' == 'true'">
-    <ShouldBuildWasmLocally
-      Condition="'$(ContinuousIntegrationBuild)' != 'true' or ('$(RunAOTCompilation)' != 'true' and '$(ContinuousIntegrationBuild)' == 'true')">true</ShouldBuildWasmLocally>
-
-    <AOTScriptCommand Condition="'$(ShouldBuildWasmLocally)' != 'true'">ls -al $HELIX_CORRELATION_PAYLOAD &amp;&amp; ls -al $HELIX_CORRELATION_PAYLOAD/build &amp;&amp; ls -al $HELIX_CORRELATION_PAYLOAD/build/microsoft.netcore.app.runtime.browser-wasm/runtimes/ &amp;&amp; ls -al $HELIX_CORRELATION_PAYLOAD/build/microsoft.netcore.app.runtime.browser-wasm/runtimes/browser-wasm/ &amp;&amp; ls -al $HELIX_CORRELATION_PAYLOAD/build/microsoft.netcore.app.runtime.browser-wasm/runtimes/browser-wasm/native/src/ &amp;&amp; dotnet msbuild publish/aot-build.proj /p:WasmBuildSupportDir=$HELIX_CORRELATION_PAYLOAD/build /p:EMSDK_PATH=$HELIX_CORRELATION_PAYLOAD/build/emsdk &amp;&amp; </AOTScriptCommand>
-
-    <!-- We need to set this in order to get extensibility on xunit category traits and other arguments we pass down to xunit via MSBuild properties -->
-    <RunScriptCommand Condition="'$(IsFunctionalTest)' != 'true' and '$(Scenario)' != 'BuildWasmApps'">$(AOTScriptCommand)$HARNESS_RUNNER wasm $XHARNESS_COMMAND  --app=. --engine=$(JSEngine) $(JSEngineArgs) --js-file=runtime.js --output-directory=$XHARNESS_OUT --  $(RunTestsJSArguments) --run WasmTestRunner.dll $(AssemblyName).dll</RunScriptCommand>
-    <RunScriptCommand Condition="'$(IsFunctionalTest)' == 'true'">$(AOTScriptCommand)$HARNESS_RUNNER wasm $XHARNESS_COMMAND  --app=. --engine=$(JSEngine) $(JSEngineArgs) --js-file=runtime.js --output-directory=$XHARNESS_OUT --expected-exit-code=$(ExpectedExitCode) --  $(RunTestsJSArguments) --run $(AssemblyName).dll --testing</RunScriptCommand>
-=======
   <PropertyGroup Condition="'$(TargetOS)' == 'Browser'">
     <BuildWasmTestsOn Condition="'$(ContinuousIntegrationBuild)' == 'true' and '$(Scenario)' == 'BuildWasmApps'">helix</BuildWasmTestsOn>
     <BuildWasmTestsOn Condition="'$(ContinuousIntegrationBuild)' == 'true' and '$(BuildWasmAOTTestsOnHelix)' == 'true'">helix</BuildWasmTestsOn>
@@ -44,7 +33,6 @@
   </PropertyGroup>
 
   <PropertyGroup Condition="'$(TargetOS)' == 'Browser' And '$(UseDefaultBlazorWASMFeatureSwitches)' == 'true'">
->>>>>>> 8ad9bdfc
     <EventSourceSupport>false</EventSourceSupport>
     <UseSystemResourceKeys>false</UseSystemResourceKeys>
     <EnableUnsafeUTF7Encoding>false</EnableUnsafeUTF7Encoding>
@@ -274,18 +262,11 @@
 
   <!-- Don't include InTree.props here, because the test projects themselves can set the target* properties -->
   <Import Project="$(MonoProjectRoot)\wasm\build\WasmApp.props"
-<<<<<<< HEAD
-          Condition="'$(ShouldBuildWasmLocally)' == 'true'" />
-  <Import Project="$(MonoProjectRoot)\wasm\build\WasmApp.InTree.targets"
-          Condition="'$(ShouldBuildWasmLocally)' == 'true'" />
-  <PropertyGroup>
-=======
           Condition="'$(TargetOS)' == 'Browser' and '$(BuildWasmTestsOn)' == 'local'" />
   <Import Project="$(MonoProjectRoot)\wasm\build\WasmApp.InTree.targets"
           Condition="'$(TargetOS)' == 'Browser' and '$(BuildWasmTestsOn)' == 'local'" />
 
   <PropertyGroup Condition="'$(TargetOS)' == 'Browser'">
->>>>>>> 8ad9bdfc
       <WasmBuildAppDependsOn>PrepareForWasmBuildApp;$(WasmBuildAppDependsOn)</WasmBuildAppDependsOn>
       <EmSdkDirForHelixPayload>$([MSBuild]::NormalizeDirectory('$(RepoRoot)', 'src', 'mono', 'wasm', 'emsdk'))</EmSdkDirForHelixPayload>
 
@@ -295,36 +276,6 @@
       <BundleTestWasmAppDependsOn Condition="'$(BuildWasmAOTTestsOnHelix)' == 'true'">$(BundleTestWasmAppDependsOn);_BundleAOTTestWasmAppForHelix</BundleTestWasmAppDependsOn>
   </PropertyGroup>
 
-<<<<<<< HEAD
-  <Target Condition="'$(ShouldBuildWasmLocally)' == 'true'" Name="BundleTestWasmApp" DependsOnTargets="WasmBuildApp;StageEmSdkForHelix" />
-
-  <Target Name="BundleTestWasmApp"
-          Condition="'$(TargetOS)' == 'Browser' and '$(ShouldBuildWasmLocally)' != 'true'">
-
-    <PropertyGroup>
-      <DestEmsdkDir>$([MSBuild]::NormalizeDirectory('$(RepoRoot)', 'src', 'mono', 'wasm', 'emsdk'))</DestEmsdkDir>
-      <ShouldCopyEmsdkFiles Condition="!Exists('$(DestEmsdkDir)')">true</ShouldCopyEmsdkFiles>
-    </PropertyGroup>
-    <ItemGroup>
-      <BundleFiles Include="$(PublishDir)\*.*" />
-      <BundleFiles Include="$(MonoProjectRoot)\wasm\build\aot-build.proj" />
-      <BundleFiles Include="$(MonoProjectRoot)\wasm\build\Directory.Build.Props" />
-      <BundleFiles Include="$(MonoProjectRoot)\wasm\build\Directory.Build.Targets" />
-      <BundleFiles Include="$(MonoProjectRoot)\wasm\runtime-test.js" />
-      <EmsdkFiles Include="$(EMSDK_PATH)\**\*.*" />
-    </ItemGroup>
-
-    <MakeDir Condition="'$(ShouldCopyEmsdkFiles)' == 'true'"
-             Directories="$(DestEmsdkDir)" />
-
-    <!-- Stage Emscripten in repo for helix submission -->
-    <Copy Condition="'$(ShouldCopyEmsdkFiles)' == 'true'"
-          SourceFiles="@(EmsdkFiles)"
-          DestinationFolder="$(DestEmsdkDir)\%(RecursiveDir)" />
-
-    <Copy SourceFiles="@(BundleFiles)"
-          DestinationFolder="$(BundleDir)publish" />
-=======
   <Target Name="BundleTestWasmApp" Condition="'$(TargetOS)' == 'Browser'" DependsOnTargets="$(BundleTestWasmAppDependsOn)" />
 
   <Target Name="_BundleAOTTestWasmAppForHelix" DependsOnTargets="PrepareForWasmBuildApp">
@@ -338,7 +289,6 @@
 
     <Copy SourceFiles="@(BundleFiles)" DestinationFolder="$(BundleDir)%(TargetDir)" />
     <Copy SourceFiles="@(WasmFilesToIncludeInFileSystem)"  DestinationFiles="$(BundleDir)\extraFiles\%(WasmFilesToIncludeInFileSystem.TargetPath)" Condition="'%(WasmFilesToIncludeInFileSystem.TargetPath)' != ''" />
->>>>>>> 8ad9bdfc
   </Target>
 
   <!-- CI has emscripten provisioned in $(EMSDK_PATH) as `/usr/local/emscripten`. Because helix tasks will
