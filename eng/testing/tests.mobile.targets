<Project>
  <PropertyGroup>
    <!-- OutDir is not set early enough to set this property in .props file. -->
    <BundleDir>$([MSBuild]::NormalizeDirectory('$(OutDir)', 'AppBundle'))</BundleDir>
    <RunScriptOutputPath>$([MSBuild]::NormalizePath('$(BundleDir)', '$(RunScriptOutputName)'))</RunScriptOutputPath>
    <RunAOTCompilation Condition="'$(TargetOS)' == 'iOS' and $(TargetArchitecture.StartsWith('arm'))">true</RunAOTCompilation>
    <JSEngine Condition="'$(TargetOS)' == 'Browser' and '$(JSEngine)' == ''">V8</JSEngine>
    <JSEngineArgs Condition="'$(JSEngine)' == 'V8'">$(JSEngineArgs) --engine-arg=--stack-trace-limit=1000</JSEngineArgs>

    <PublishingTestsRun>true</PublishingTestsRun>
  </PropertyGroup>

  <PropertyGroup Condition="'$(TargetOS)' == 'Browser'">
    <!-- We need to set this in order to get extensibility on xunit category traits and other arguments we pass down to xunit via MSBuild properties -->
    <RunScriptCommand>$HARNESS_RUNNER wasm $XHARNESS_COMMAND  --app=. --engine=$(JSEngine) $(JSEngineArgs) --js-file=runtime.js --output-directory=$XHARNESS_OUT --  $(RunTestsJSArguments) --run WasmTestRunner.dll $(AssemblyName).dll</RunScriptCommand>
    <EventSourceSupport>false</EventSourceSupport>
    <UseSystemResourceKeys>true</UseSystemResourceKeys>
    <EnableUnsafeUTF7Encoding>false</EnableUnsafeUTF7Encoding>
    <HttpActivityPropagationSupport>false</HttpActivityPropagationSupport>
    <DebuggerSupport>false</DebuggerSupport>
  </PropertyGroup>

  <PropertyGroup Condition="'$(EnableAggressiveTrimming)' == 'true'">
    <PublishTrimmed>true</PublishTrimmed>
  </PropertyGroup>

  <!-- Generate a self-contained app bundle for Android with tests. -->
  <UsingTask Condition="'$(TargetOS)' == 'Android'"
             TaskName="AndroidAppBuilderTask"
             AssemblyFile="$(AndroidAppBuilderTasksAssemblyPath)" />

  <Target Condition="'$(TargetOS)' == 'Android'" Name="BundleTestAndroidApp">
    <Error Condition="!Exists('$(MicrosoftNetCoreAppRuntimePackRidDir)')" Text="MicrosoftNetCoreAppRuntimePackRidDir=$(MicrosoftNetCoreAppRuntimePackRidDir) doesn't exist" />

    <!-- TEMP: consume OpenSSL binaries from external sources via env. variables.-->
    <PropertyGroup>
      <AndroidAbi Condition="'$(TargetArchitecture)' == 'arm64'">arm64-v8a</AndroidAbi>
      <AndroidAbi Condition="'$(TargetArchitecture)' == 'arm'">armeabi-v7a</AndroidAbi>
      <AndroidAbi Condition="'$(TargetArchitecture)' == 'x64'">x86_64</AndroidAbi>
      <AndroidAbi Condition="'$(TargetArchitecture)' == 'x86'">x86</AndroidAbi>
    </PropertyGroup>

    <Copy Condition="'$(ANDROID_OPENSSL_AAR)' != ''"
          SourceFiles="$(ANDROID_OPENSSL_AAR)\prefab\modules\crypto\libs\android.$(AndroidAbi)\libcrypto.so"
          DestinationFolder="$(PublishDir)" SkipUnchangedFiles="true"/>
    <Copy Condition="'$(ANDROID_OPENSSL_AAR)' != ''"
          SourceFiles="$(ANDROID_OPENSSL_AAR)\prefab\modules\ssl\libs\android.$(AndroidAbi)\libssl.so"
          DestinationFolder="$(PublishDir)" SkipUnchangedFiles="true"/>

    <WriteLinesToFile File="$(PublishDir)xunit-excludes.txt" Lines="$(XunitExcludesTxtFileContent)" />

    <RemoveDir Directories="$(BundleDir)" />
    <AndroidAppBuilderTask
        RuntimeIdentifier="$(RuntimeIdentifier)"
        ProjectName="$(AssemblyName)"
        MonoRuntimeHeaders="$(MicrosoftNetCoreAppRuntimePackNativeDir)include\mono-2.0"
        MainLibraryFileName="AndroidTestRunner.dll"
        ForceInterpreter="$(MonoForceInterpreter)"
        StripDebugSymbols="False"
        OutputDir="$(BundleDir)"
        SourceDir="$(PublishDir)">
        <Output TaskParameter="ApkPackageId"  PropertyName="ApkPackageId" />
        <Output TaskParameter="ApkBundlePath" PropertyName="ApkBundlePath" />
    </AndroidAppBuilderTask>

    <Message Importance="High" Text="PackageId:       $(ApkPackageId)"/>
    <Message Importance="High" Text="Instrumentation: net.dot.MonoRunner"/>
    <Message Importance="High" Text="Apk:             $(ApkBundlePath)"/>

    <Copy SourceFiles="$(ApkBundlePath)"
          DestinationFolder="$(TestArchiveTestsDir)"
          SkipUnchangedFiles="true"
          Condition="'$(ArchiveTests)' == 'true' and '$(IgnoreForCI)' != 'true'" />
  </Target>

  <!-- Generate a self-contained app bundle for iOS with tests. -->
  <UsingTask Condition="'$(TargetOS)' == 'iOS' or '$(TargetOS)' == 'tvOS'"
             TaskName="AppleAppBuilderTask"
             AssemblyFile="$(AppleAppBuilderTasksAssemblyPath)" />
  <UsingTask TaskName="MonoAOTCompiler"
             AssemblyFile="$(MonoAOTCompilerTasksAssemblyPath)" />

  <Import Project="$(MonoAOTCompilerDir)MonoAOTCompiler.props" />

  <Target Condition="'$(TargetOS)' == 'iOS' or '$(TargetOS)' == 'tvOS'" Name="BundleTestAppleApp">
    <Error Condition="!Exists('$(MicrosoftNetCoreAppRuntimePackRidDir)')" Text="MicrosoftNetCoreAppRuntimePackRidDir=$(MicrosoftNetCoreAppRuntimePackRidDir) doesn't exist" />
    <Error Condition="('$(TargetArchitecture)' == 'arm64' or '$(TargetArchitecture)' == 'arm') and '$(DevTeamProvisioning)' == ''"
           Text="'DevTeamProvisioning' needs to be set for device builds. Set it to 'UBF8T346G9' if you're part of the Microsoft team account." />
    <Error Condition="'$(TestArchiveTestsDir)' == ''" Text="TestArchiveTestsDir property to archive the test folder must be set." />

    <WriteLinesToFile File="$(PublishDir)xunit-excludes.txt" Lines="$(XunitExcludesTxtFileContent)" />

    <PropertyGroup>
      <Optimized>true</Optimized>
    </PropertyGroup>
    <ItemGroup>
      <AotInputAssemblies Condition="'$(RunAOTCompilation)' == 'true'" Include="$(PublishDir)*.dll" Exclude="$(PublishDir)System.Runtime.WindowsRuntime.dll">
        <AotArguments>@(MonoAOTCompilerDefaultAotArguments, ';')</AotArguments>
        <ProcessArguments>@(MonoAOTCompilerDefaultProcessArguments, ';')</ProcessArguments>
      </AotInputAssemblies>
      <BundleAssemblies Condition="'$(RunAOTCompilation)' != 'true'" Include="$(PublishDir)*.dll" />
    </ItemGroup>

    <MonoAOTCompiler Condition="'$(RunAOTCompilation)' == 'true'"
        CompilerBinaryPath="$(MicrosoftNetCoreAppRuntimePackNativeDir)cross\mono-aot-cross"
        Mode="Full"
        OutputType="AsmOnly"
        Assemblies="@(AotInputAssemblies)"
        AotModulesTablePath="$(BundleDir)\modules.m"
        AotModulesTableLanguage="ObjC"
        UseLLVM="$(MonoEnableLLVM)"
        LLVMPath="$(MicrosoftNetCoreAppRuntimePackNativeDir)cross">
        <Output TaskParameter="CompiledAssemblies" ItemName="BundleAssemblies" />
    </MonoAOTCompiler>

    <!-- Run App bundler, it uses AOT libs (if needed), link all native bits, compile simple UI (written in ObjC)
         and produce an app bundle (with xcode project) -->
    <RemoveDir Directories="$(BundleDir)" />
    <AppleAppBuilderTask
        TargetOS="$(TargetOS)"
        Arch="$(TargetArchitecture)"
        ProjectName="$(AssemblyName)"
        MonoRuntimeHeaders="$(MicrosoftNetCoreAppRuntimePackNativeDir)include\mono-2.0"
        Assemblies="@(BundleAssemblies)"
        MainLibraryFileName="AppleTestRunner.dll"
        ForceInterpreter="$(MonoForceInterpreter)"
        UseConsoleUITemplate="True"
        GenerateXcodeProject="True"
        BuildAppBundle="True"
        Optimized="$(Optimized)"
        DevTeamProvisioning="$(DevTeamProvisioning)"
        OutputDirectory="$(BundleDir)"
        AppDir="$(PublishDir)">
        <Output TaskParameter="AppBundlePath" PropertyName="AppBundlePath" />
        <Output TaskParameter="XcodeProjectPath" PropertyName="XcodeProjectPath" />
    </AppleAppBuilderTask>
    <Message Importance="High" Text="Xcode: $(XcodeProjectPath)"/>
    <Message Importance="High" Text="App: $(AppBundlePath)"/>

    <ItemGroup>
      <_appFiles Include="$(AppBundlePath)/../**/*" />
    </ItemGroup>

    <Copy SourceFiles="@(_appFiles)"
          DestinationFolder="$(TestArchiveTestsDir)/%(RecursiveDir)"
          SkipUnchangedFiles="true"
          Condition="'$(ArchiveTests)' == 'true' and '$(IgnoreForCI)' != 'true'" />

  </Target>

  <Target Name="ConfigureTrimming" Condition="'$(EnableAggressiveTrimming)' == 'true'" AfterTargets="AddTestRunnersToPublishedFiles">
    <PropertyGroup>
      <TrimMode>link</TrimMode>
    </PropertyGroup>

    <ItemGroup>
      <!-- Mark all the assemblies for link. We will explicitly mark the non-trimmable ones -->
      <ResolvedFileToPublish TrimMode="link" />

      <!-- Don't trim the main assembly.
           TrimMode="" is needed so the root assemblies are correctly identified -->
      <ResolvedFileToPublish TrimMode="" Condition="'%(FileName)' == '$(AssemblyName)'" />

      <!-- Even though we are trimming the test runner assembly, we want it to be treated
           as a root -->
      <TrimmerRootAssembly
          Condition="$([System.String]::Copy('%(ResolvedFileToPublish.FileName)%(ResolvedFileToPublish.Extension)').EndsWith('TestRunner.dll'))"
          Include="%(ResolvedFileToPublish.FileName)" />
    </ItemGroup>

    <ItemGroup>
      <TrimmerRootDescriptor Include="$(MSBuildThisFileDirectory)ILLink.Descriptor.xunit.xml" />
    </ItemGroup>
  </Target>

  <!-- Don't include InTree.props here, because the test projects themselves can set the target* properties -->
  <Import Project="$(MonoProjectRoot)\wasm\build\WasmApp.props" Condition="'$(TargetOS)' == 'Browser'" />
  <Import Project="$(MonoProjectRoot)\wasm\build\WasmApp.InTree.targets" Condition="'$(TargetOS)' == 'Browser'" />
  <PropertyGroup>
      <WasmBuildAppDependsOn>PrepareForWasmBuildApp;$(WasmBuildAppDependsOn)</WasmBuildAppDependsOn>
  </PropertyGroup>

  <Target Condition="'$(TargetOS)' == 'Browser'" Name="BundleTestWasmApp" DependsOnTargets="WasmBuildApp" />

  <Target Condition="'$(TargetOS)' == 'Browser'" Name="PrepareForWasmBuildApp">
    <PropertyGroup>
      <WasmAppDir>$(BundleDir)</WasmAppDir>
<<<<<<< HEAD
      <WasmBuildDir>$(PublishDir)</WasmBuildDir>
=======
      <WasmAotDir>$(PublishDir)</WasmAotDir>
>>>>>>> Add Wasm AOT steps into WasmApp.targets (#46081)
      <WasmMainAssemblyPath>$(PublishDir)WasmTestRunner.dll</WasmMainAssemblyPath>
      <WasmMainJSPath>$(MonoProjectRoot)\wasm\runtime-test.js</WasmMainJSPath>
      <WasmInvariantGlobalization>$(InvariantGlobalization)</WasmInvariantGlobalization>
      <WasmGenerateRunV8Script>true</WasmGenerateRunV8Script>
    </PropertyGroup>

    <ItemGroup>
      <WasmSatelliteAssemblies Include="$(PublishDir)*\*.resources.dll" />
      <WasmSatelliteAssemblies>
        <CultureName>$([System.IO.Directory]::GetParent('%(Identity)').Name)</CultureName>
      </WasmSatelliteAssemblies>

      <WasmAssembliesToBundle Include="$(PublishDir)\*.dll"/>

      <WasmFilesToIncludeInFileSystem Include="@(ContentWithTargetPath)" />
      <WasmFilesToIncludeInFileSystem Include="@(ReferenceCopyLocalPaths)" Condition="'%(ReferenceCopyLocalPaths.BuildReference)' == 'true' and !$([System.String]::new('%(ReferenceCopyLocalPaths.Identity)').EndsWith('.resources.dll'))" />
      <WasmFilesToIncludeInFileSystem Include="@(WasmSatelliteAssemblies)" TargetPath="%(WasmSatelliteAssemblies.CultureName)\%(WasmSatelliteAssemblies.Filename)%(WasmSatelliteAssemblies.Extension)" />
      <!-- Include files specified by test projects from publish dir -->
      <WasmFilesToIncludeInFileSystem Include="@(WasmFilesToIncludeFromPublishDir -> '$(PublishDir)%(Identity)')" />
    </ItemGroup>
  </Target>

  <Target Name="AddTestRunnersToPublishedFiles"
          AfterTargets="ComputeResolvedFilesToPublishList">
    <ItemGroup>
      <_runnerFilesToPublish Include="$(AndroidTestRunnerDir)*" Condition="'$(TargetOS)' == 'Android'" />
      <_runnerFilesToPublish Include="$(AppleTestRunnerDir)*" Condition="'$(TargetOS)' == 'iOS' or '$(TargetOS)' == 'tvOS'" />
      <_runnerFilesToPublish Include="$(WasmTestRunnerDir)*" Condition="'$(TargetOS)' == 'Browser'" />

      <ResolvedFileToPublish Include="@(_runnerFilesToPublish)" RelativePath="%(FileName)%(Extension)" CopyToPublishDirectory="PreserveNewest" PostprocessAssembly="true" />
    </ItemGroup>
  </Target>

  <Target Name="PublishTestAsSelfContained"
          Condition="'$(IsCrossTargetingBuild)' != 'true'"
          AfterTargets="Build"
          DependsOnTargets="Publish;BundleTestAppleApp;BundleTestAndroidApp;BundleTestWasmApp;ArchiveTests" />

  <Import Project="$(RepositoryEngineeringDir)illink.targets" />
</Project><|MERGE_RESOLUTION|>--- conflicted
+++ resolved
@@ -185,11 +185,7 @@
   <Target Condition="'$(TargetOS)' == 'Browser'" Name="PrepareForWasmBuildApp">
     <PropertyGroup>
       <WasmAppDir>$(BundleDir)</WasmAppDir>
-<<<<<<< HEAD
       <WasmBuildDir>$(PublishDir)</WasmBuildDir>
-=======
-      <WasmAotDir>$(PublishDir)</WasmAotDir>
->>>>>>> Add Wasm AOT steps into WasmApp.targets (#46081)
       <WasmMainAssemblyPath>$(PublishDir)WasmTestRunner.dll</WasmMainAssemblyPath>
       <WasmMainJSPath>$(MonoProjectRoot)\wasm\runtime-test.js</WasmMainJSPath>
       <WasmInvariantGlobalization>$(InvariantGlobalization)</WasmInvariantGlobalization>
