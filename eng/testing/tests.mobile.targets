--- conflicted
+++ resolved
@@ -10,9 +10,6 @@
     <PublishingTestsRun>true</PublishingTestsRun>
     <PublishTestAsSelfContainedDependsOn>Publish</PublishTestAsSelfContainedDependsOn>
 
-<<<<<<< HEAD
-    <SkipWorkloadsTestingTargetsImport Condition="'$(SkipWorkloadsTestingTargetsImport)' == ''">true</SkipWorkloadsTestingTargetsImport>
-=======
   <PropertyGroup Condition="'$(TargetOS)' == 'Browser' And '$(UseDefaultBlazorWASMFeatureSwitches)' == 'true'">
     <!-- We need to set this in order to get extensibility on xunit category traits and other arguments we pass down to xunit via MSBuild properties -->
     <_XHarnessArgs>wasm $XHARNESS_COMMAND --app=. --output-directory=$XHARNESS_OUT</_XHarnessArgs>
@@ -33,7 +30,6 @@
     <EnableUnsafeUTF7Encoding>false</EnableUnsafeUTF7Encoding>
     <HttpActivityPropagationSupport>false</HttpActivityPropagationSupport>
     <DebuggerSupport>false</DebuggerSupport>
->>>>>>> d2730869
   </PropertyGroup>
 
   <PropertyGroup>
