--- conflicted
+++ resolved
@@ -9,43 +9,7 @@
     <UseDefaultBlazorWASMFeatureSwitches Condition="'$(UseDefaultBlazorWASMFeatureSwitches)' == ''">true</UseDefaultBlazorWASMFeatureSwitches>
     <UseDefaultAndroidFeatureSwitches Condition="'$(UseDefaultAndroidFeatureSwitches)' == ''">true</UseDefaultAndroidFeatureSwitches>
     <UseDefaultiOSFeatureSwitches Condition="'$(UseDefaultiOSFeatureSwitches)' == ''">true</UseDefaultiOSFeatureSwitches>
-<<<<<<< HEAD
-  </PropertyGroup>
-
-  <PropertyGroup Condition="'$(TargetOS)' == 'Browser'">
-    <BuildAOTTestsOn Condition="'$(ContinuousIntegrationBuild)' == 'true' and '$(Scenario)' == 'BuildWasmApps'">helix</BuildAOTTestsOn>
-    <BuildAOTTestsOn Condition="'$(BuildAOTTestsOnHelix)' == 'true'">helix</BuildAOTTestsOn>
-    <BuildAOTTestsOn Condition="'$(BuildAOTTestsOn)' == ''">local</BuildAOTTestsOn>
-  </PropertyGroup>
-
-  <PropertyGroup Condition="'$(TargetOS)' == 'Browser' and '$(BuildAOTTestsOnHelix)' == 'true'">
-    <RunScriptCommand>dotnet msbuild publish/AOTTestProjectForHelix.proj /bl:$XHARNESS_OUT/AOTBuild.binlog</RunScriptCommand>
-
-    <!-- running aot-helix tests locally, so we can test with the same project file as CI -->
-    <RunScriptCommand Condition="'$(ContinuousIntegrationBuild)' != 'true'">$(RunScriptCommand) /p:RuntimeSrcDir=$(RepoRoot) /p:RuntimeConfig=$(Configuration)</RunScriptCommand>
-
-    <RunScriptCommand>$(RunScriptCommand) /p:RunAOTCompilation=$(RunAOTCompilation)</RunScriptCommand>
-    <RunScriptCommand>$(RunScriptCommand) &amp;&amp; cd wasm_build/AppBundle</RunScriptCommand>
-  </PropertyGroup>
-
-  <PropertyGroup Condition="'$(TargetOS)' == 'Browser'">
-    <!-- We need to set this in order to get extensibility on xunit category traits and other arguments we pass down to xunit via MSBuild properties -->
-    <_XHarnessCommandLine Condition="'$(IsFunctionalTest)' != 'true' and '$(Scenario)' != 'BuildWasmApps'">$HARNESS_RUNNER wasm $XHARNESS_COMMAND  --app=. --engine=$(JSEngine) $(JSEngineArgs) --js-file=runtime.js --output-directory=$XHARNESS_OUT --  $(RunTestsJSArguments) --run WasmTestRunner.dll $(AssemblyName).dll</_XHarnessCommandLine>
-    <_XHarnessCommandLine Condition="'$(IsFunctionalTest)' == 'true'">$HARNESS_RUNNER wasm $XHARNESS_COMMAND  --app=. --engine=$(JSEngine) $(JSEngineArgs) --js-file=runtime.js --output-directory=$XHARNESS_OUT --expected-exit-code=$(ExpectedExitCode) --  $(RunTestsJSArguments) --run $(AssemblyName).dll --testing</_XHarnessCommandLine>
-
-    <RunScriptCommand Condition="'$(_XHarnessCommandLine)' != '' and '$(RunScriptCommand)' != ''">$(RunScriptCommand) &amp;&amp; $(_XHarnessCommandLine)</RunScriptCommand>
-    <RunScriptCommand Condition="'$(_XHarnessCommandLine)' != '' and '$(RunScriptCommand)' == ''">$(_XHarnessCommandLine)</RunScriptCommand>
-  </PropertyGroup>
-
-  <PropertyGroup Condition="'$(TargetOS)' == 'Browser' And '$(UseDefaultBlazorWASMFeatureSwitches)' == 'true'">
-    <EventSourceSupport>false</EventSourceSupport>
-    <UseSystemResourceKeys>false</UseSystemResourceKeys>
-    <EnableUnsafeUTF7Encoding>false</EnableUnsafeUTF7Encoding>
-    <HttpActivityPropagationSupport>false</HttpActivityPropagationSupport>
-    <DebuggerSupport>true</DebuggerSupport>
-=======
     <BundleTestAppTargets>BundleTestAppleApp;BundleTestAndroidApp</BundleTestAppTargets>
->>>>>>> 8a1101d2
   </PropertyGroup>
 
   <PropertyGroup Condition="'$(TargetOS)' == 'Android' and '$(UseDefaultAndroidFeatureSwitches)' == 'true'">
@@ -284,111 +248,6 @@
     </ItemGroup>
   </Target>
 
-<<<<<<< HEAD
-  <!-- Don't include InTree.props here, because the test projects themselves can set the target* properties -->
-  <Import Project="$(MonoProjectRoot)\wasm\build\WasmApp.props"
-          Condition="'$(TargetOS)' == 'Browser' and '$(BuildAOTTestsOn)' == 'local'" />
-  <Import Project="$(MonoProjectRoot)\wasm\build\WasmApp.InTree.targets"
-          Condition="'$(TargetOS)' == 'Browser' and '$(BuildAOTTestsOn)' == 'local'" />
-
-  <PropertyGroup Condition="'$(TargetOS)' == 'Browser'">
-      <WasmBuildAppDependsOn>PrepareForWasmBuildApp;$(WasmBuildAppDependsOn)</WasmBuildAppDependsOn>
-      <EmSdkDirForHelixPayload>$([MSBuild]::NormalizeDirectory('$(RepoRoot)', 'src', 'mono', 'wasm', 'emsdk'))</EmSdkDirForHelixPayload>
-
-      <BundleTestWasmAppDependsOn Condition="'$(BuildAOTTestsOn)' == 'local'">WasmBuildApp</BundleTestWasmAppDependsOn>
-      <BundleTestWasmAppDependsOn Condition="'$(BuildAOTTestsOn)' == 'helix'">StageEmSdkForHelix</BundleTestWasmAppDependsOn>
-
-      <BundleTestWasmAppDependsOn Condition="'$(BuildAOTTestsOnHelix)' == 'true'">$(BundleTestWasmAppDependsOn);_BundleAOTTestWasmAppForHelix</BundleTestWasmAppDependsOn>
-  </PropertyGroup>
-
-  <Target Name="BundleTestWasmApp" Condition="'$(TargetOS)' == 'Browser'" DependsOnTargets="$(BundleTestWasmAppDependsOn)" />
-
-  <UsingTask Condition="'$(BuildAOTTestsOnHelix)' == 'true' and '$(TargetOS)' == 'Browser'"
-             TaskName="Microsoft.WebAssembly.Build.Tasks.GenerateAOTProps"
-             AssemblyFile="$(WasmBuildTasksAssemblyPath)" />
-  <Target Name="_BundleAOTTestWasmAppForHelix" DependsOnTargets="PrepareForWasmBuildApp">
-    <ItemGroup>
-      <BundleFiles Include="$(WasmMainJSPath)"                  TargetDir="publish" />
-      <BundleFiles Include="@(WasmSatelliteAssemblies)"         TargetDir="%(WasmSatelliteAssemblies.CultureName)" />
-      <BundleFiles Include="@(WasmAssembliesToBundle)"          TargetDir="publish" />
-
-      <BundleFiles Include="$(MonoProjectRoot)\wasm\data\aot-tests\*" TargetDir="publish" />
-    </ItemGroup>
-
-    <!-- To recreate the original project on helix, we need to set the wasm properties also, same as the
-         library test project. Eg. $(InvariantGlobalization) -->
-    <ItemGroup>
-      <_WasmPropertyNames Include="InvariantGlobalization" />
-      <_WasmPropertyNames Include="AOTMode" />
-      <_WasmPropertyNames Include="WasmDebugLevel" />
-      <_WasmPropertyNames Include="WasmBuildNative" />
-      <_WasmPropertyNames Include="_WasmDevel" />
-      <_WasmPropertyNames Include="WasmLinkIcalls" />
-      <_WasmPropertyNames Include="WasmDedup" />
-
-      <_WasmPropertiesToPass
-        Include="$(%(_WasmPropertyNames.Identity))"
-        Name="%(_WasmPropertyNames.Identity)"
-        ConditionToUse="%(_WasmPropertyNames.ConditionToUse)" />
-    </ItemGroup>
-
-    <!-- This file gets imported by the project file on helix -->
-    <GenerateAOTProps
-        Properties="@(_WasmPropertiesToPass)"
-        OutputFile="$(BundleDir)publish\AOTTestProjectForHelix.props" />
-
-    <Copy SourceFiles="@(BundleFiles)" DestinationFolder="$(BundleDir)%(TargetDir)" />
-    <Copy SourceFiles="@(WasmFilesToIncludeInFileSystem)"  DestinationFiles="$(BundleDir)\extraFiles\%(WasmFilesToIncludeInFileSystem.TargetPath)" Condition="'%(WasmFilesToIncludeInFileSystem.TargetPath)' != ''" />
-  </Target>
-
-  <!-- CI has emscripten provisioned in $(EMSDK_PATH) as `/usr/local/emscripten`. Because helix tasks will
-   attempt to write a .payload file, we cannot use $(EMSDK_PATH) to package emsdk as a helix correlation 
-   payload. Instead, we copy over the files to a new directory `src/mono/wasm/emsdk` and use that. -->
-  <Target Name="StageEmSdkForHelix" Condition="'$(TargetOS)' == 'Browser' and ('$(EmSdkDirForHelixPayload)' == '' or !Exists($(EmSdkDirForHelixPayload)))">
-    <Error Condition="'$(EMSDK_PATH)' == '' or !Exists($(EMSDK_PATH))" Text="Could not find emscripten sdk in $(EmSdkDirForHelixPayload) or in EMSDK_PATH=$(EMSDK_PATH)" />
-
-    <ItemGroup>
-      <EmSdkFiles Include="$(EMSDK_PATH)\**\*" Exclude="$(EMSDK_PATH)\.git\**\*" />
-    </ItemGroup>
-
-    <MakeDir Directories="$(EmSdkDirForHelixPayload)" />
-    <Copy SourceFiles="@(EmSdkFiles)" DestinationFolder="$(EmSdkDirForHelixPayload)\%(RecursiveDir)" />
-  </Target>
-
-  <Target Condition="'$(TargetOS)' == 'Browser'" Name="PrepareForWasmBuildApp">
-    <PropertyGroup>
-      <WasmAppDir>$(BundleDir)</WasmAppDir>
-      <WasmMainAssemblyFileName Condition="'$(WasmMainAssemblyFileName)' == ''">WasmTestRunner.dll</WasmMainAssemblyFileName>
-      <WasmMainJSPath Condition="'$(WasmMainJSPath)' == ''">$(MonoProjectRoot)\wasm\runtime-test.js</WasmMainJSPath>
-      <WasmInvariantGlobalization>$(InvariantGlobalization)</WasmInvariantGlobalization>
-      <WasmGenerateRunV8Script>true</WasmGenerateRunV8Script>
-      <WasmNativeStrip>false</WasmNativeStrip>
-    </PropertyGroup>
-
-    <ItemGroup>
-      <WasmSatelliteAssemblies Include="$(PublishDir)*\*.resources.dll" />
-      <WasmSatelliteAssemblies>
-        <CultureName>$([System.IO.Directory]::GetParent('%(Identity)').Name)</CultureName>
-      </WasmSatelliteAssemblies>
-
-      <WasmAssembliesToBundle Include="$(PublishDir)\*.dll"/>
-
-      <WasmFilesToIncludeInFileSystem Include="@(ContentWithTargetPath)" />
-
-      <_CopyLocalPaths Include="@(ReferenceCopyLocalPaths)" Condition="'%(ReferenceCopyLocalPaths.BuildReference)' == 'true' and !$([System.String]::new('%(ReferenceCopyLocalPaths.Identity)').EndsWith('.resources.dll'))" />
-      <_CopyLocalPaths TargetPath="%(_CopyLocalPaths.RelativePath)" Condition="'%(_CopyLocalPaths.RelativePath)' != ''" />
-      <_CopyLocalPaths TargetPath="%(FileName)%(Extension)" Condition="'%(_CopyLocalPaths.RelativePath)' == ''" />
-      <WasmFilesToIncludeInFileSystem Include="@(_CopyLocalPaths)" />
-
-      <WasmFilesToIncludeInFileSystem Include="@(WasmSatelliteAssemblies)" TargetPath="%(WasmSatelliteAssemblies.CultureName)\%(WasmSatelliteAssemblies.Filename)%(WasmSatelliteAssemblies.Extension)" />
-
-      <!-- Include files specified by test projects from publish dir -->
-      <WasmFilesToIncludeInFileSystem Include="$(PublishDir)%(WasmFilesToIncludeFromPublishDir.Identity)" TargetPath="%(WasmFilesToIncludeFromPublishDir.Identity)" Condition="'%(WasmFilesToIncludeFromPublishDir.Identity)' != ''" />
-    </ItemGroup>
-  </Target>
-
-=======
->>>>>>> 8a1101d2
   <Target Name="AddTestRunnersToPublishedFiles"
           AfterTargets="ComputeResolvedFilesToPublishList">
     <ItemGroup>
