--- conflicted
+++ resolved
@@ -222,9 +222,5 @@
           AfterTargets="Build"
           DependsOnTargets="Publish;BundleTestAppleApp;BundleTestAndroidApp;BundleTestWasmApp;ArchiveTests" />
 
-<<<<<<< HEAD
-=======
-  <Import Project="$(MonoProjectRoot)\wasm\build\WasmApp.targets" Condition="'$(TargetOS)' == 'Browser'" />
->>>>>>> fd8e34c8
   <Import Project="$(RepositoryEngineeringDir)illink.targets" Condition="'$(TargetOS)' == 'Browser'" />
 </Project>