<Project>
  <PropertyGroup>
    <!-- OutDir is not set early enough to set this property in .props file. -->
    <BundleDir>$([MSBuild]::NormalizeDirectory('$(OutDir)', 'AppBundle'))</BundleDir>
    <PublishDir Condition="'$(UseAppBundleRootForBuildingTests)' == 'true' and '$(IgnoreForCI)' != 'true' and '$(IsFunctionalTest)' != 'true'">$(AppBundleRoot)tests\$(AssemblyName)</PublishDir>
    <PublishDir Condition="'$(UseAppBundleRootForBuildingTests)' == 'true' and '$(IgnoreForCI)' != 'true' and '$(IsFunctionalTest)' == 'true'">$(AppBundleRoot)runonly\$(AssemblyName)</PublishDir>
    <BundleDir Condition="'$(UseAppBundleRootForBuildingTests)' == 'true' and '$(IgnoreForCI)' != 'true'">$([MSBuild]::NormalizeDirectory('$(PublishDir)', 'AppBundle'))</BundleDir>
    <RunScriptOutputPath>$([MSBuild]::NormalizePath('$(BundleDir)', '$(RunScriptOutputName)'))</RunScriptOutputPath>

    <PublishingTestsRun>true</PublishingTestsRun>
<<<<<<< HEAD
    <BundleTestAppTargets>BundleTestAppleApp;BundleTestAndroidApp</BundleTestAppTargets>
    <PublishTestAsSelfContainedDependsOn>Publish</PublishTestAsSelfContainedDependsOn>
=======
    <BundleTestAppTargets>BundleTestAndroidApp</BundleTestAppTargets>
    <PublishTestAsSelfContainedDependsOn>Publish</PublishTestAsSelfContainedDependsOn>
  </PropertyGroup>

  <PropertyGroup>
    <RunAOTCompilation Condition="'$(TargetOS)' == 'iOS' or '$(TargetOS)' == 'tvOS'">true</RunAOTCompilation>
>>>>>>> eb51b02b
  </PropertyGroup>

  <PropertyGroup Condition="'$(EnableAggressiveTrimming)' == 'true' or '$(EnableSoftTrimming)' == 'true'">
    <PublishTrimmed>true</PublishTrimmed>
    <!-- Suppress linker warnings as these are tests -->
    <SuppressTrimAnalysisWarnings>true</SuppressTrimAnalysisWarnings>
    <NoWarn>$(NoWarn);IL2103;IL2105;IL2025;IL2111</NoWarn>
    <!-- Warns about missing Xamarin.iOS.dll -->
    <NoWarn Condition="'$(EnableSoftTrimming)' == 'true'">$(NoWarn);IL2035</NoWarn>
    <!-- https://github.com/dotnet/sdk/issues/18581 tracks needing to set 2 properties to disable warnings. -->
    <EnableTrimAnalyzer>false</EnableTrimAnalyzer>

    <!-- Reduce library test app size by trimming framework library features  -->
    <DebuggerSupport Condition="'$(DebuggerSupport)' == '' and '$(Configuration)' != 'Debug'">false</DebuggerSupport>
    <EnableUnsafeUTF7Encoding Condition="'$(EnableUnsafeUTF7Encoding)' == ''">false</EnableUnsafeUTF7Encoding>
    <EventSourceSupport Condition="'$(EventSourceSupport)' == ''">false</EventSourceSupport>
    <HttpActivityPropagationSupport Condition="'$(HttpActivityPropagationSupport)' == ''">false</HttpActivityPropagationSupport>
    <UseSystemResourceKeys Condition="'$(UseSystemResourceKeys)' == ''">false</UseSystemResourceKeys>
    <UseNativeHttpHandler Condition="'$(UseNativeHttpHandler)' == ''">false</UseNativeHttpHandler>
  </PropertyGroup>

  <PropertyGroup>
    <AdditionalXHarnessArguments Condition="'$(ExpectedExitCode)' != ''">$(AdditionalXHarnessArguments) --expected-exit-code $(ExpectedExitCode)</AdditionalXHarnessArguments>
  </PropertyGroup>

  <PropertyGroup Condition="'$(TargetOS)' == 'Android'">
    <!-- The -arg flag for xharness passes the arguments along to the instrumentation app -->
    <AdditionalXHarnessArguments Condition="'$(XUnitMethodName)' != ''">$(AdditionalXHarnessArguments) --arg=-m=$(XUnitMethodName)</AdditionalXHarnessArguments>
    <AdditionalXHarnessArguments Condition="'$(XUnitClassName)' != ''">$(AdditionalXHarnessArguments) --arg=-c=$(XUnitClassName)</AdditionalXHarnessArguments>
  </PropertyGroup>

  <PropertyGroup Condition="'$(TargetOS)' == 'MacCatalyst' or '$(TargetOS)' == 'iOS' or '$(TargetOS)' == 'iOSSimulator' or '$(TargetOS)' == 'tvOS' or '$(TargetOS)' == 'tvOSSimulator'">
    <!-- Pass the -m or -c flag along to the app bundle, note that due to the double hyphen this needs to be the last argument -->
    <AdditionalXHarnessArguments Condition="'$(XUnitMethodName)' != ''">$(AdditionalXHarnessArguments) -- -m=$(XUnitMethodName)</AdditionalXHarnessArguments>
    <AdditionalXHarnessArguments Condition="'$(XUnitClassName)' != ''">$(AdditionalXHarnessArguments) -- -c=$(XUnitClassName)</AdditionalXHarnessArguments>
  </PropertyGroup>

  <ItemGroup Condition="'$(XUnitUseRandomizedTestOrderer)' == 'true'">
    <Compile Include="$(RepoRoot)src\libraries\Common\tests\Tests\RandomizedTestOrderAssemblyInfo.cs" />
  </ItemGroup>

  <UsingTask Condition="'$(RunAOTCompilation)' == 'true'" TaskName="MonoAOTCompiler" AssemblyFile="$(MonoAOTCompilerTasksAssemblyPath)" />
  <Import Condition="'$(RunAOTCompilation)' == 'true'" Project="$(MonoAOTCompilerDir)MonoAOTCompiler.props" />

  <Import Project="$(MSBuildThisFileDirectory)tests.ioslike.targets"
          Condition="'$(TargetsAppleMobile)' == 'true'" />
  <Import Project="$(MSBuildThisFileDirectory)tests.wasm.targets"
          Condition="'$(TargetOS)' == 'Browser'" />

  <PropertyGroup Condition="'$(RunAOTCompilation)' == 'true'">
    <_MobileIntermediateOutputPath>$(IntermediateOutputPath)mobile</_MobileIntermediateOutputPath>
  </PropertyGroup>

  <UsingTask TaskName="RuntimeConfigParserTask"
             AssemblyFile="$(MonoTargetsTasksAssemblyPath)"
             Condition="'$(MonoTargetsTasksAssemblyPath)' != ''" />

  <Target Name="GenerateRuntimeConfig" Condition="'$(TargetOS)' != 'Browser'"
                                       Inputs="$(PublishDir)$(AssemblyName).runtimeconfig.json"
                                       Outputs="$(PublishDir)runtimeconfig.bin">
    <PropertyGroup>
      <RuntimeConfigFilePath>$(PublishDir)$(AssemblyName).runtimeconfig.json</RuntimeConfigFilePath>
      <ParsedRuntimeConfigFilePath>$(PublishDir)runtimeconfig.bin</ParsedRuntimeConfigFilePath>
    </PropertyGroup>

    <ItemGroup>
      <RuntimeConfigReservedProperties Include="RUNTIME_IDENTIFIER"/>
      <RuntimeConfigReservedProperties Include="APP_CONTEXT_BASE_DIRECTORY"/>
    </ItemGroup>

    <!-- Parse runtimeconfig.template.json file -->
    <RuntimeConfigParserTask
        RuntimeConfigFile="$(RuntimeConfigFilePath)"
        OutputFile="$(ParsedRuntimeConfigFilePath)"
        RuntimeConfigReservedProperties="@(RuntimeConfigReservedProperties)">
    </RuntimeConfigParserTask>
  </Target>

  <!-- Generate a self-contained app bundle for Android with tests. -->
  <UsingTask Condition="'$(TargetOS)' == 'Android'"
             TaskName="AndroidAppBuilderTask"
             AssemblyFile="$(AndroidAppBuilderTasksAssemblyPath)" />

  <Target Condition="'$(TargetOS)' == 'Android'" Name="BundleTestAndroidApp" DependsOnTargets="GenerateRuntimeConfig">
    <Error Condition="!Exists('$(MicrosoftNetCoreAppRuntimePackRidDir)')" Text="MicrosoftNetCoreAppRuntimePackRidDir=$(MicrosoftNetCoreAppRuntimePackRidDir) doesn't exist" />

    <PropertyGroup>
      <AndroidAbi Condition="'$(TargetArchitecture)' == 'arm64'">arm64-v8a</AndroidAbi>
      <AndroidAbi Condition="'$(TargetArchitecture)' == 'arm'">armeabi-v7a</AndroidAbi>
      <AndroidAbi Condition="'$(TargetArchitecture)' == 'x64'">x86_64</AndroidAbi>
      <AndroidAbi Condition="'$(TargetArchitecture)' == 'x86'">x86</AndroidAbi>

      <MainLibraryFileName Condition="'$(MainLibraryFileName)' == ''">AndroidTestRunner.dll</MainLibraryFileName>
    </PropertyGroup>
    <ItemGroup Condition="'$(RunAOTCompilation)' == 'true'">
      <AotInputAssemblies Include="$(PublishDir)\*.dll">
        <AotArguments>@(MonoAOTCompilerDefaultAotArguments, ';')</AotArguments>
        <ProcessArguments>@(MonoAOTCompilerDefaultProcessArguments, ';')</ProcessArguments>
      </AotInputAssemblies>
    </ItemGroup>

    <WriteLinesToFile File="$(PublishDir)xunit-excludes.txt" Lines="$(XunitExcludesTxtFileContent)" Overwrite="true" />

    <MakeDir Directories="$(_MobileIntermediateOutputPath)"
             Condition="'$(RunAOTCompilation)' == 'true'"/>
    <RemoveDir Directories="$(BundleDir)" />

    <MonoAOTCompiler Condition="'$(RunAOTCompilation)' == 'true'"
        CompilerBinaryPath="@(MonoAotCrossCompiler->WithMetadataValue('RuntimeIdentifier','$(TargetOS.ToLowerInvariant())-$(TargetArchitecture.ToLowerInvariant())'))"
        OutputDir="$(_MobileIntermediateOutputPath)"
        Mode="Full"
        OutputType="AsmOnly"
        Assemblies="@(AotInputAssemblies)"
        AotModulesTablePath="$(BundleDir)\modules.c"
        IntermediateOutputPath="$(IntermediateOutputPath)"
        UseLLVM="$(MonoEnableLLVM)"
        LLVMPath="$(MonoAotCrossDir)">
        <Output TaskParameter="CompiledAssemblies" ItemName="BundleAssemblies" />
    </MonoAOTCompiler>

    <AndroidAppBuilderTask
        RuntimeIdentifier="$(RuntimeIdentifier)"
        ProjectName="$(AssemblyName)"
        MonoRuntimeHeaders="$(MicrosoftNetCoreAppRuntimePackNativeDir)include\mono-2.0"
        Assemblies="@(BundleAssemblies)"
        MainLibraryFileName="$(MainLibraryFileName)"
        ForceAOT="$(RunAOTCompilation)"
        ForceInterpreter="$(MonoForceInterpreter)"
        StripDebugSymbols="False"
        OutputDir="$(BundleDir)"
        AppDir="$(PublishDir)">
        <Output TaskParameter="ApkPackageId"  PropertyName="ApkPackageId" />
        <Output TaskParameter="ApkBundlePath" PropertyName="ApkBundlePath" />
    </AndroidAppBuilderTask>

    <Message Importance="High" Text="PackageId:       $(ApkPackageId)"/>
    <Message Importance="High" Text="Instrumentation: net.dot.MonoRunner"/>
    <Message Importance="High" Text="Apk:             $(ApkBundlePath)"/>

    <Copy SourceFiles="$(ApkBundlePath)"
          DestinationFolder="$(TestArchiveTestsDir)"
          SkipUnchangedFiles="true"
          Condition="'$(ArchiveTests)' == 'true' and '$(IgnoreForCI)' != 'true'" />
  </Target>

<<<<<<< HEAD
  <!-- Generate a self-contained app bundle for iOS with tests. -->
  <UsingTask Condition="'$(TargetOS)' == 'MacCatalyst' or '$(TargetOS)' == 'iOS' or '$(TargetOS)' == 'iOSSimulator' or '$(TargetOS)' == 'tvOS' or '$(TargetOS)' == 'tvOSSimulator'"
             TaskName="AppleAppBuilderTask"
             AssemblyFile="$(AppleAppBuilderTasksAssemblyPath)" />

  <PropertyGroup>
    <DevTeamProvisioning Condition="'$(TargetOS)' == 'MacCatalyst' and '$(DevTeamProvisioning)' == ''">adhoc</DevTeamProvisioning>
  </PropertyGroup>

  <Target Condition="'$(TargetOS)' == 'MacCatalyst' or '$(TargetOS)' == 'iOS' or '$(TargetOS)' == 'iOSSimulator' or '$(TargetOS)' == 'tvOS' or '$(TargetOS)' == 'tvOSSimulator'" Name="BundleTestAppleApp" DependsOnTargets="GenerateRuntimeConfig">
    <Error Condition="!Exists('$(MicrosoftNetCoreAppRuntimePackRidDir)')" Text="MicrosoftNetCoreAppRuntimePackRidDir=$(MicrosoftNetCoreAppRuntimePackRidDir) doesn't exist" />
    <Error Condition="('$(TargetOS)' == 'iOS' or '$(TargetOS)' == 'tvOS' or '$(TargetOS)' == 'MacCatalyst') and '$(DevTeamProvisioning)' == ''"
           Text="'DevTeamProvisioning' needs to be set for device builds. Set it to 'UBF8T346G9' if you're part of the Microsoft team account, or 'adhoc' to sign with an adhoc key.." />
    <Error Condition="'$(TestArchiveTestsDir)' == ''" Text="TestArchiveTestsDir property to archive the test folder must be set." />

    <WriteLinesToFile File="$(PublishDir)xunit-excludes.txt" Lines="$(XunitExcludesTxtFileContent)" Overwrite="true" />

    <PropertyGroup>
      <Optimized>true</Optimized>
      <MainLibraryFileName Condition="'$(MainLibraryFileName)' == ''">AppleTestRunner.dll</MainLibraryFileName>
      <_MobileIntermediateOutputPath Condition="'$(RunAOTCompilation)' == 'true'">$(IntermediateOutputPath)mobile</_MobileIntermediateOutputPath>
      <GenerateXcodeProject>true</GenerateXcodeProject>
      <GenerateCMakeProject>false</GenerateCMakeProject>
      <GenerateXcodeProject Condition="'$(UseAppBundleRootForBuildingTests)' == 'true'">false</GenerateXcodeProject>
      <GenerateCMakeProject Condition="'$(UseAppBundleRootForBuildingTests)' == 'true' and '$(IgnoreForCI)' != 'true'">true</GenerateCMakeProject>
    </PropertyGroup>
    <PropertyGroup>
      <AOTMode Condition="'$(TargetOS)' != 'MacCatalyst'">Full</AOTMode>
      <AOTMode Condition="'$(TargetOS)' == 'MacCatalyst' and '$(MonoForceInterpreter)' != 'true'">Full</AOTMode>
      <AOTMode Condition="'$(RunAOTCompilation)' == 'true' and '$(MonoForceInterpreter)' == 'true'">JustInterp</AOTMode>
    </PropertyGroup>
    <ItemGroup>
      <_AotExcludeAssemblies Include="$(PublishDir)System.Runtime.WindowsRuntime.dll" />
      <_AotExcludeAssemblies Include="@(NativeLibraries->'$(PublishDir)%(Identity)')" />

      <!-- JustInterp only needs to AOT CoreLib, the other assemblies will just get added to BundleAssemblies via _BundleNonAotAssemblies -->
      <_AotIncludeAssemblies Condition="'$(RunAOTCompilation)' == 'true' and '$(AOTMode)' == 'JustInterp'" Include="$(PublishDir)System.Private.CoreLib.dll" />
      <_AotIncludeAssemblies Condition="'$(RunAOTCompilation)' == 'true' and '$(AOTMode)' != 'JustInterp'" Include="$(PublishDir)*.dll" />

      <AotInputAssemblies Condition="'$(RunAOTCompilation)' == 'true'" Include="@(_AotIncludeAssemblies)" Exclude="@(_AotExcludeAssemblies)">
        <AotArguments>@(MonoAOTCompilerDefaultAotArguments, ';')</AotArguments>
        <ProcessArguments>@(MonoAOTCompilerDefaultProcessArguments, ';')</ProcessArguments>
      </AotInputAssemblies>
      <BundleAssemblies Condition="'$(RunAOTCompilation)' != 'true'" Include="$(PublishDir)*.dll" />
      <_BundleNonAotAssemblies Condition="'$(RunAOTCompilation)' == 'true' and '$(AOTMode)' == 'JustInterp'" Include="$(PublishDir)*.dll" Exclude="$(PublishDir)System.Private.CoreLib.dll" />
    </ItemGroup>

    <MakeDir Directories="$(_MobileIntermediateOutputPath)"
             Condition="'$(RunAOTCompilation)' == 'true'"/>
    <RemoveDir Directories="$(BundleDir)" />

    <MonoAOTCompiler Condition="'$(RunAOTCompilation)' == 'true'"
        CompilerBinaryPath="@(MonoAotCrossCompiler->WithMetadataValue('RuntimeIdentifier','$(TargetOS.ToLowerInvariant())-$(TargetArchitecture.ToLowerInvariant())'))"
        OutputDir="$(_MobileIntermediateOutputPath)"
        Mode="$(AOTMode)"
        OutputType="AsmOnly"
        Assemblies="@(AotInputAssemblies)"
        AotModulesTablePath="$(BundleDir)\modules.m"
        AotModulesTableLanguage="ObjC"
        IntermediateOutputPath="$(IntermediateOutputPath)"
        UseLLVM="$(MonoEnableLLVM)"
        LLVMPath="$(MonoAotCrossDir)">
        <Output TaskParameter="CompiledAssemblies" ItemName="BundleAssemblies" />
    </MonoAOTCompiler>

    <ItemGroup>
      <BundleAssemblies Include="@(_BundleNonAotAssemblies)" />
    </ItemGroup>

    <!-- Run App bundler, it uses AOT libs (if needed), link all native bits, compile simple UI (written in ObjC)
         and produce an app bundle (with xcode project) -->
    <AppleAppBuilderTask
        TargetOS="$(TargetOS)"
        Arch="$(TargetArchitecture)"
        ProjectName="$(AssemblyName)"
        MonoRuntimeHeaders="$(MicrosoftNetCoreAppRuntimePackNativeDir)include\mono-2.0"
        Assemblies="@(BundleAssemblies)"
        MainLibraryFileName="$(MainLibraryFileName)"
        ForceAOT="$(RunAOTCompilation)"
        ForceInterpreter="$(MonoForceInterpreter)"
        InvariantGlobalization="$(InvariantGlobalization)"
        UseConsoleUITemplate="True"
        GenerateXcodeProject="$(GenerateXcodeProject)"
        GenerateCMakeProject="$(GenerateCMakeProject)"
        BuildAppBundle="$(GenerateXcodeProject)"
        Optimized="$(Optimized)"
        DevTeamProvisioning="$(DevTeamProvisioning)"
        OutputDirectory="$(BundleDir)"
        AppDir="$(PublishDir)">
        <Output TaskParameter="AppBundlePath" PropertyName="AppBundlePath" />
        <Output TaskParameter="XcodeProjectPath" PropertyName="XcodeProjectPath" />
    </AppleAppBuilderTask>
    <Message Importance="High" Text="Xcode: $(XcodeProjectPath)" Condition="'$(GenerateXcodeProject)' == 'true'" />
    <Message Importance="High" Text="App: $(AppBundlePath)" Condition="'$(GenerateXcodeProject)' == 'true'"/>

    <ItemGroup Condition="'$(GenerateXcodeProject)' == 'true'">
      <_appFiles Include="$(AppBundlePath)/../**/*" />
    </ItemGroup>

    <Copy SourceFiles="@(_appFiles)"
          DestinationFolder="$(TestArchiveTestsDir)/%(RecursiveDir)"
          SkipUnchangedFiles="true"
          Condition="'$(ArchiveTests)' == 'true' and '$(IgnoreForCI)' != 'true' and '$(GenerateXcodeProject)' == 'true'" />

    <RemoveDir Condition="'$(ArchiveTests)' == 'true' and '$(IgnoreForCI)' != 'true'" 
               Directories="$(OutDir)" />
  </Target>

=======
>>>>>>> eb51b02b
  <!-- This .targets file is also imported by the runtime Trimming tests, and we want to be able to manually configure trimming in them so this
  should be considered if we ever want to change the Condition of the ConfigureTrimming target -->
  <Target Name="ConfigureTrimming" Condition="('$(EnableAggressiveTrimming)' == 'true' or '$(EnableSoftTrimming)' == 'true') And '$(SkipConfigureTrimming)' != 'true'" AfterTargets="AddTestRunnersToPublishedFiles">
    <PropertyGroup>
      <TrimMode Condition="'$(EnableAggressiveTrimming)' == 'true'">link</TrimMode>
      <TrimMode Condition="'$(EnableSoftTrimming)' == 'true'">copyused</TrimMode>
    </PropertyGroup>

    <ItemGroup>
      <!-- Mark all the assemblies for link. We will explicitly mark the non-trimmable ones -->
      <ResolvedFileToPublish TrimMode="$(TrimMode)" />

      <!-- Don't trim the main assembly.
           TrimMode="" is needed so the root assemblies are correctly identified -->
      <ResolvedFileToPublish TrimMode="" Condition="'%(FileName)' == '$(AssemblyName)'" />

      <!-- TODO: find out why these assemblies aren't copied by copyused even though they're referenced -->
      <ResolvedFileToPublish TrimMode="Copy" Condition="'$(EnableSoftTrimming)' == 'true' and '%(FileName)' == 'System.ComponentModel.EventBasedAsync'" />
      <ResolvedFileToPublish TrimMode="Copy" Condition="'$(EnableSoftTrimming)' == 'true' and '%(FileName)' == 'System.Diagnostics.FileVersionInfo'" />
      <ResolvedFileToPublish TrimMode="Copy" Condition="'$(EnableSoftTrimming)' == 'true' and '%(FileName)' == 'System.Drawing.Primitives'" />
      <ResolvedFileToPublish TrimMode="Copy" Condition="'$(EnableSoftTrimming)' == 'true' and '%(FileName)' == 'System.IO.Pipelines'" />
      <ResolvedFileToPublish TrimMode="Copy" Condition="'$(EnableSoftTrimming)' == 'true' and '%(FileName)' == 'System.Memory'" />
      <ResolvedFileToPublish TrimMode="Copy" Condition="'$(EnableSoftTrimming)' == 'true' and '%(FileName)' == 'System.Net.WebHeaderCollection'" />
      <ResolvedFileToPublish TrimMode="Copy" Condition="'$(EnableSoftTrimming)' == 'true' and '%(FileName)' == 'System.Runtime.Serialization.Formatters'" />
      <ResolvedFileToPublish TrimMode="Copy" Condition="'$(EnableSoftTrimming)' == 'true' and '%(FileName)' == 'System.Security.AccessControl'" />
      <ResolvedFileToPublish TrimMode="Copy" Condition="'$(EnableSoftTrimming)' == 'true' and '%(FileName)' == 'System.Security.Claims'" />
      <ResolvedFileToPublish TrimMode="Copy" Condition="'$(EnableSoftTrimming)' == 'true' and '%(FileName)' == 'System.Security.Permissions'" />
      <ResolvedFileToPublish TrimMode="Copy" Condition="'$(EnableSoftTrimming)' == 'true' and '%(FileName)' == 'System.Transactions.Local'" />

      <!-- Even though we are trimming the test runner assembly, we want it to be treated
           as a root -->
      <TrimmerRootAssembly
          Condition="$([System.String]::Copy('%(ResolvedFileToPublish.FileName)%(ResolvedFileToPublish.Extension)').EndsWith('TestRunner.dll'))"
          Include="%(ResolvedFileToPublish.FullPath)" />
    </ItemGroup>

    <ItemGroup>
      <TrimmerRootDescriptor Include="$(MSBuildThisFileDirectory)ILLink.Descriptor.xunit.xml" Condition="'$(SkipXunitTrimmerDescriptor)' != 'true'"  />
      <TrimmerRootDescriptor Include="$(MSBuildThisFileDirectory)ILLink.Descriptor.TestUtilities.xml" Condition="'$(SkipTestUtilitiesReference)' != 'true'" />
    </ItemGroup>
  </Target>

  <Target Name="AddTestRunnersToPublishedFiles"
          AfterTargets="ComputeResolvedFilesToPublishList"
          Condition="'$(TestFramework)' == 'xunit'">
    <ItemGroup>
      <_runnerFilesToPublish Include="$(AndroidTestRunnerDir)*" Condition="'$(TargetOS)' == 'Android'" />
      <_runnerFilesToPublish Include="$(AppleTestRunnerDir)*" Condition="'$(TargetOS)' == 'MacCatalyst' or '$(TargetOS)' == 'iOS' or '$(TargetOS)' == 'iOSSimulator' or '$(TargetOS)' == 'tvOS' or '$(TargetOS)' == 'tvOSSimulator'" />
      <_runnerFilesToPublish Include="$(WasmTestRunnerDir)*" Condition="'$(TargetOS)' == 'Browser'" />

      <!-- Remove runner files that already exist in ResolvedFileToPublish to avoid double publishing -->
      <_resolvedFilesToPublishToFileName Include="@(ResolvedFileToPublish -> '%(FileName)%(Extension)')" />

      <_runnerFilesToPublishToFileName Include="@(_runnerFilesToPublish -> '%(FileName)%(Extension)')">
        <OriginalIdentity>%(Identity)</OriginalIdentity>
      </_runnerFilesToPublishToFileName>
      <_runnerFilesToPublishToFileName Remove="@(_resolvedFilesToPublishToFileName)" />

      <ResolvedFileToPublish Include="@(_runnerFilesToPublishToFileName -> '%(OriginalIdentity)')" RelativePath="%(FileName)%(Extension)" CopyToPublishDirectory="PreserveNewest" PostprocessAssembly="true" />
    </ItemGroup>
  </Target>

  <Import Project="$(MSBuildThisFileDirectory)workloads-testing.targets" />

  <Target Name="PublishTestAsSelfContained"
          Condition="'$(IsCrossTargetingBuild)' != 'true'"
          AfterTargets="Build"
          DependsOnTargets="$(PublishTestAsSelfContainedDependsOn);$(BundleTestAppTargets);ArchiveTests" />

  <Target Name="PrepareForTestUsingWorkloads"
          BeforeTargets="Test"
          DependsOnTargets="InstallWorkloadUsingArtifacts"
          Condition="'$(InstallWorkloadForTesting)' == 'true'" />

  <Import Project="$(RepositoryEngineeringDir)illink.targets" Condition="'$(EnableAggressiveTrimming)' == 'true' or '$(EnableSoftTrimming)' == 'true'" />
</Project><|MERGE_RESOLUTION|>--- conflicted
+++ resolved
@@ -8,17 +8,12 @@
     <RunScriptOutputPath>$([MSBuild]::NormalizePath('$(BundleDir)', '$(RunScriptOutputName)'))</RunScriptOutputPath>
 
     <PublishingTestsRun>true</PublishingTestsRun>
-<<<<<<< HEAD
-    <BundleTestAppTargets>BundleTestAppleApp;BundleTestAndroidApp</BundleTestAppTargets>
-    <PublishTestAsSelfContainedDependsOn>Publish</PublishTestAsSelfContainedDependsOn>
-=======
     <BundleTestAppTargets>BundleTestAndroidApp</BundleTestAppTargets>
     <PublishTestAsSelfContainedDependsOn>Publish</PublishTestAsSelfContainedDependsOn>
   </PropertyGroup>
 
   <PropertyGroup>
     <RunAOTCompilation Condition="'$(TargetOS)' == 'iOS' or '$(TargetOS)' == 'tvOS'">true</RunAOTCompilation>
->>>>>>> eb51b02b
   </PropertyGroup>
 
   <PropertyGroup Condition="'$(EnableAggressiveTrimming)' == 'true' or '$(EnableSoftTrimming)' == 'true'">
@@ -164,117 +159,6 @@
           Condition="'$(ArchiveTests)' == 'true' and '$(IgnoreForCI)' != 'true'" />
   </Target>
 
-<<<<<<< HEAD
-  <!-- Generate a self-contained app bundle for iOS with tests. -->
-  <UsingTask Condition="'$(TargetOS)' == 'MacCatalyst' or '$(TargetOS)' == 'iOS' or '$(TargetOS)' == 'iOSSimulator' or '$(TargetOS)' == 'tvOS' or '$(TargetOS)' == 'tvOSSimulator'"
-             TaskName="AppleAppBuilderTask"
-             AssemblyFile="$(AppleAppBuilderTasksAssemblyPath)" />
-
-  <PropertyGroup>
-    <DevTeamProvisioning Condition="'$(TargetOS)' == 'MacCatalyst' and '$(DevTeamProvisioning)' == ''">adhoc</DevTeamProvisioning>
-  </PropertyGroup>
-
-  <Target Condition="'$(TargetOS)' == 'MacCatalyst' or '$(TargetOS)' == 'iOS' or '$(TargetOS)' == 'iOSSimulator' or '$(TargetOS)' == 'tvOS' or '$(TargetOS)' == 'tvOSSimulator'" Name="BundleTestAppleApp" DependsOnTargets="GenerateRuntimeConfig">
-    <Error Condition="!Exists('$(MicrosoftNetCoreAppRuntimePackRidDir)')" Text="MicrosoftNetCoreAppRuntimePackRidDir=$(MicrosoftNetCoreAppRuntimePackRidDir) doesn't exist" />
-    <Error Condition="('$(TargetOS)' == 'iOS' or '$(TargetOS)' == 'tvOS' or '$(TargetOS)' == 'MacCatalyst') and '$(DevTeamProvisioning)' == ''"
-           Text="'DevTeamProvisioning' needs to be set for device builds. Set it to 'UBF8T346G9' if you're part of the Microsoft team account, or 'adhoc' to sign with an adhoc key.." />
-    <Error Condition="'$(TestArchiveTestsDir)' == ''" Text="TestArchiveTestsDir property to archive the test folder must be set." />
-
-    <WriteLinesToFile File="$(PublishDir)xunit-excludes.txt" Lines="$(XunitExcludesTxtFileContent)" Overwrite="true" />
-
-    <PropertyGroup>
-      <Optimized>true</Optimized>
-      <MainLibraryFileName Condition="'$(MainLibraryFileName)' == ''">AppleTestRunner.dll</MainLibraryFileName>
-      <_MobileIntermediateOutputPath Condition="'$(RunAOTCompilation)' == 'true'">$(IntermediateOutputPath)mobile</_MobileIntermediateOutputPath>
-      <GenerateXcodeProject>true</GenerateXcodeProject>
-      <GenerateCMakeProject>false</GenerateCMakeProject>
-      <GenerateXcodeProject Condition="'$(UseAppBundleRootForBuildingTests)' == 'true'">false</GenerateXcodeProject>
-      <GenerateCMakeProject Condition="'$(UseAppBundleRootForBuildingTests)' == 'true' and '$(IgnoreForCI)' != 'true'">true</GenerateCMakeProject>
-    </PropertyGroup>
-    <PropertyGroup>
-      <AOTMode Condition="'$(TargetOS)' != 'MacCatalyst'">Full</AOTMode>
-      <AOTMode Condition="'$(TargetOS)' == 'MacCatalyst' and '$(MonoForceInterpreter)' != 'true'">Full</AOTMode>
-      <AOTMode Condition="'$(RunAOTCompilation)' == 'true' and '$(MonoForceInterpreter)' == 'true'">JustInterp</AOTMode>
-    </PropertyGroup>
-    <ItemGroup>
-      <_AotExcludeAssemblies Include="$(PublishDir)System.Runtime.WindowsRuntime.dll" />
-      <_AotExcludeAssemblies Include="@(NativeLibraries->'$(PublishDir)%(Identity)')" />
-
-      <!-- JustInterp only needs to AOT CoreLib, the other assemblies will just get added to BundleAssemblies via _BundleNonAotAssemblies -->
-      <_AotIncludeAssemblies Condition="'$(RunAOTCompilation)' == 'true' and '$(AOTMode)' == 'JustInterp'" Include="$(PublishDir)System.Private.CoreLib.dll" />
-      <_AotIncludeAssemblies Condition="'$(RunAOTCompilation)' == 'true' and '$(AOTMode)' != 'JustInterp'" Include="$(PublishDir)*.dll" />
-
-      <AotInputAssemblies Condition="'$(RunAOTCompilation)' == 'true'" Include="@(_AotIncludeAssemblies)" Exclude="@(_AotExcludeAssemblies)">
-        <AotArguments>@(MonoAOTCompilerDefaultAotArguments, ';')</AotArguments>
-        <ProcessArguments>@(MonoAOTCompilerDefaultProcessArguments, ';')</ProcessArguments>
-      </AotInputAssemblies>
-      <BundleAssemblies Condition="'$(RunAOTCompilation)' != 'true'" Include="$(PublishDir)*.dll" />
-      <_BundleNonAotAssemblies Condition="'$(RunAOTCompilation)' == 'true' and '$(AOTMode)' == 'JustInterp'" Include="$(PublishDir)*.dll" Exclude="$(PublishDir)System.Private.CoreLib.dll" />
-    </ItemGroup>
-
-    <MakeDir Directories="$(_MobileIntermediateOutputPath)"
-             Condition="'$(RunAOTCompilation)' == 'true'"/>
-    <RemoveDir Directories="$(BundleDir)" />
-
-    <MonoAOTCompiler Condition="'$(RunAOTCompilation)' == 'true'"
-        CompilerBinaryPath="@(MonoAotCrossCompiler->WithMetadataValue('RuntimeIdentifier','$(TargetOS.ToLowerInvariant())-$(TargetArchitecture.ToLowerInvariant())'))"
-        OutputDir="$(_MobileIntermediateOutputPath)"
-        Mode="$(AOTMode)"
-        OutputType="AsmOnly"
-        Assemblies="@(AotInputAssemblies)"
-        AotModulesTablePath="$(BundleDir)\modules.m"
-        AotModulesTableLanguage="ObjC"
-        IntermediateOutputPath="$(IntermediateOutputPath)"
-        UseLLVM="$(MonoEnableLLVM)"
-        LLVMPath="$(MonoAotCrossDir)">
-        <Output TaskParameter="CompiledAssemblies" ItemName="BundleAssemblies" />
-    </MonoAOTCompiler>
-
-    <ItemGroup>
-      <BundleAssemblies Include="@(_BundleNonAotAssemblies)" />
-    </ItemGroup>
-
-    <!-- Run App bundler, it uses AOT libs (if needed), link all native bits, compile simple UI (written in ObjC)
-         and produce an app bundle (with xcode project) -->
-    <AppleAppBuilderTask
-        TargetOS="$(TargetOS)"
-        Arch="$(TargetArchitecture)"
-        ProjectName="$(AssemblyName)"
-        MonoRuntimeHeaders="$(MicrosoftNetCoreAppRuntimePackNativeDir)include\mono-2.0"
-        Assemblies="@(BundleAssemblies)"
-        MainLibraryFileName="$(MainLibraryFileName)"
-        ForceAOT="$(RunAOTCompilation)"
-        ForceInterpreter="$(MonoForceInterpreter)"
-        InvariantGlobalization="$(InvariantGlobalization)"
-        UseConsoleUITemplate="True"
-        GenerateXcodeProject="$(GenerateXcodeProject)"
-        GenerateCMakeProject="$(GenerateCMakeProject)"
-        BuildAppBundle="$(GenerateXcodeProject)"
-        Optimized="$(Optimized)"
-        DevTeamProvisioning="$(DevTeamProvisioning)"
-        OutputDirectory="$(BundleDir)"
-        AppDir="$(PublishDir)">
-        <Output TaskParameter="AppBundlePath" PropertyName="AppBundlePath" />
-        <Output TaskParameter="XcodeProjectPath" PropertyName="XcodeProjectPath" />
-    </AppleAppBuilderTask>
-    <Message Importance="High" Text="Xcode: $(XcodeProjectPath)" Condition="'$(GenerateXcodeProject)' == 'true'" />
-    <Message Importance="High" Text="App: $(AppBundlePath)" Condition="'$(GenerateXcodeProject)' == 'true'"/>
-
-    <ItemGroup Condition="'$(GenerateXcodeProject)' == 'true'">
-      <_appFiles Include="$(AppBundlePath)/../**/*" />
-    </ItemGroup>
-
-    <Copy SourceFiles="@(_appFiles)"
-          DestinationFolder="$(TestArchiveTestsDir)/%(RecursiveDir)"
-          SkipUnchangedFiles="true"
-          Condition="'$(ArchiveTests)' == 'true' and '$(IgnoreForCI)' != 'true' and '$(GenerateXcodeProject)' == 'true'" />
-
-    <RemoveDir Condition="'$(ArchiveTests)' == 'true' and '$(IgnoreForCI)' != 'true'" 
-               Directories="$(OutDir)" />
-  </Target>
-
-=======
->>>>>>> eb51b02b
   <!-- This .targets file is also imported by the runtime Trimming tests, and we want to be able to manually configure trimming in them so this
   should be considered if we ever want to change the Condition of the ConfigureTrimming target -->
   <Target Name="ConfigureTrimming" Condition="('$(EnableAggressiveTrimming)' == 'true' or '$(EnableSoftTrimming)' == 'true') And '$(SkipConfigureTrimming)' != 'true'" AfterTargets="AddTestRunnersToPublishedFiles">
