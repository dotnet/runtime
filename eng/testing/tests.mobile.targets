<Project>
  <PropertyGroup>
    <!-- OutDir is not set early enough to set this property in .props file. -->
    <BundleDir>$([MSBuild]::NormalizeDirectory('$(OutDir)', 'AppBundle'))</BundleDir>
    <PublishDir Condition="'$(UseAppBundleRootForBuildingTests)' == 'true' and '$(IgnoreForCI)' != 'true' and '$(IsFunctionalTest)' != 'true'">$(AppBundleRoot)tests\$(AssemblyName)</PublishDir>
    <PublishDir Condition="'$(UseAppBundleRootForBuildingTests)' == 'true' and '$(IgnoreForCI)' != 'true' and '$(IsFunctionalTest)' == 'true'">$(AppBundleRoot)runonly\$(AssemblyName)</PublishDir>
    <BundleDir Condition="'$(UseAppBundleRootForBuildingTests)' == 'true' and '$(IgnoreForCI)' != 'true'">$([MSBuild]::NormalizeDirectory('$(PublishDir)', 'AppBundle'))</BundleDir>
    <RunScriptOutputPath>$([MSBuild]::NormalizePath('$(BundleDir)', '$(RunScriptOutputName)'))</RunScriptOutputPath>

    <PublishingTestsRun>true</PublishingTestsRun>
    <PublishTestAsSelfContainedDependsOn Condition="'$(PublishTestAsSelfContainedDependsOn)' == ''">Publish</PublishTestAsSelfContainedDependsOn>
    <PublishTestAsSelfContainedAfterTargets Condition="'$(PublishTestAsSelfContainedAfterTargets)' == ''">Build</PublishTestAsSelfContainedAfterTargets>

    <SkipWorkloadsTestingTargetsImport Condition="'$(SkipWorkloadsTestingTargetsImport)' == ''">true</SkipWorkloadsTestingTargetsImport>
  </PropertyGroup>

  <PropertyGroup Condition="'$(TargetOS)' == 'ios' or '$(TargetOS)' == 'tvos'">
    <RunAOTCompilation Condition="'$(RuntimeFlavor)' == 'Mono' ">true</RunAOTCompilation>
    <UseNativeAOTRuntime Condition="'$(RuntimeFlavor)' == 'CoreCLR'">true</UseNativeAOTRuntime>
  </PropertyGroup>

  <PropertyGroup>
    <DotnetPgoToolDir>$([MSBuild]::NormalizeDirectory('$(CoreCLRToolPath)', 'dotnet-pgo'))</DotnetPgoToolDir>
    <DotnetPgoToolPath>$([MSBuild]::NormalizePath('$(DotnetPgoToolDir)', 'dotnet-pgo'))</DotnetPgoToolPath>
  </PropertyGroup>

  <!-- Invoke ILLink on build machines to match ILLink features -->
  <PropertyGroup Condition="'$(EnableAggressiveTrimming)' == 'true'">
    <PublishTrimmed>true</PublishTrimmed>
    <!-- Suppress trimming warnings as these are tests -->
    <SuppressTrimAnalysisWarnings>true</SuppressTrimAnalysisWarnings>
    <NoWarn>$(NoWarn);IL2103;IL2025;IL2111;IL2122</NoWarn>

    <!-- Reduce library test app size by trimming framework library features  -->
<<<<<<< HEAD
    <DebuggerSupport Condition="'$(DebuggerSupport)' == '' and '$(Configuration)' != 'Debug'">false</DebuggerSupport>
=======
    <EnableUnsafeUTF7Encoding Condition="'$(EnableUnsafeUTF7Encoding)' == ''">false</EnableUnsafeUTF7Encoding>
>>>>>>> 2b21c73f
    <UseSystemResourceKeys Condition="'$(UseSystemResourceKeys)' == ''">false</UseSystemResourceKeys>
  </PropertyGroup>

  <!-- Override default trimming switches for Apple mobile -->
  <PropertyGroup Condition="'$(EnableAggressiveTrimming)' == 'true' and '$(TargetsAppleMobile)' == 'true'">
    <DynamicCodeSupport Condition="'$(DynamicCodeSupport)' == '' and '$(MonoForceInterpreter)' != 'true'">false</DynamicCodeSupport>
    <_DefaultValueAttributeSupport Condition="'$(OverrideDefaultValueAndDesignerHostSupport)' == 'true'">true</_DefaultValueAttributeSupport>
    <_DesignerHostSupport Condition="'$(OverrideDefaultValueAndDesignerHostSupport)' == 'true'">true</_DesignerHostSupport>
  </PropertyGroup>

  <!-- When trimming non-exe projects, root the whole intermediate assembly.
       The SDK settings root only the entry point by default. These targets are used not only for standard
       console apps, but also for test projects without an entry point. -->
  <Target Name="RootEntireIntermediateAssembly" AfterTargets="PrepareForILLink" Condition="'$(OutputType)' != 'Exe'">
    <ItemGroup>
      <TrimmerRootAssembly Condition="'%(Identity)' == '@(IntermediateAssembly)'">
        <RootMode>all</RootMode>
      </TrimmerRootAssembly>
    </ItemGroup>
  </Target>

  <PropertyGroup>
    <AdditionalXHarnessArguments Condition="'$(ExpectedExitCode)' != ''">$(AdditionalXHarnessArguments) --expected-exit-code $(ExpectedExitCode)</AdditionalXHarnessArguments>
  </PropertyGroup>

  <PropertyGroup>
    <DiagnosticPorts Condition="'$(DiagnosticStartupMode)' != ''">$(DiagnosticPorts),$(DiagnosticStartupMode)</DiagnosticPorts>
  </PropertyGroup>

  <PropertyGroup Condition="'$(TargetOS)' == 'android'">
    <!-- The -arg flag for xharness passes the arguments along to the instrumentation app -->
    <AdditionalXHarnessArguments Condition="'$(XUnitMethodName)' != ''">$(AdditionalXHarnessArguments) --arg=-m=$(XUnitMethodName)</AdditionalXHarnessArguments>
    <AdditionalXHarnessArguments Condition="'$(XUnitClassName)' != ''">$(AdditionalXHarnessArguments) --arg=-c=$(XUnitClassName)</AdditionalXHarnessArguments>
  </PropertyGroup>

  <PropertyGroup Condition="'$(TargetOS)' == 'maccatalyst' or '$(TargetOS)' == 'ios' or '$(TargetOS)' == 'iossimulator' or '$(TargetOS)' == 'tvos' or '$(TargetOS)' == 'tvossimulator'">
    <!-- Pass the -m or -c flag along to the app bundle, note that due to the double hyphen this needs to be the last argument -->
    <AdditionalXHarnessArguments Condition="'$(XUnitMethodName)' != ''">$(AdditionalXHarnessArguments) -- -m=$(XUnitMethodName)</AdditionalXHarnessArguments>
    <AdditionalXHarnessArguments Condition="'$(XUnitClassName)' != ''">$(AdditionalXHarnessArguments) -- -c=$(XUnitClassName)</AdditionalXHarnessArguments>
  </PropertyGroup>

  <ItemGroup Condition="'$(XUnitUseRandomizedTestOrderer)' == 'true'">
    <Compile Include="$(RepoRoot)src\libraries\Common\tests\Tests\RandomizedTestOrderAssemblyInfo.cs" />
  </ItemGroup>

  <Import Project="$(MSBuildThisFileDirectory)tests.android.targets"
          Condition="'$(TargetOS)' == 'android'" />
  <Import Project="$(MSBuildThisFileDirectory)tests.ioslike.targets"
          Condition="'$(TargetsAppleMobile)' == 'true'" />
  <Import Project="$(MSBuildThisFileDirectory)tests.browser.targets"
          Condition="'$(TargetOS)' == 'browser'" />
  <Import Project="$(MSBuildThisFileDirectory)tests.wasi.targets"
          Condition="'$(TargetOS)' == 'wasi'" />

  <PropertyGroup Condition="'$(RunAOTCompilation)' == 'true'">
    <_MobileIntermediateOutputPath>$(IntermediateOutputPath)mobile</_MobileIntermediateOutputPath>
  </PropertyGroup>

  <!-- This .targets file is also imported by the runtime Trimming tests, and we want to be able to manually configure trimming in them so this
  should be considered if we ever want to change the Condition of the ConfigureTrimming target -->
  <Target Name="ConfigureTrimming" Condition="'$(EnableAggressiveTrimming)' == 'true' And '$(SkipConfigureTrimming)' != 'true'" AfterTargets="AddTestRunnersToPublishedFiles">
    <PropertyGroup>
      <TrimMode>link</TrimMode>
    </PropertyGroup>

    <ItemGroup>
      <!-- Mark all the assemblies for link. We will explicitly mark the non-trimmable ones -->
      <ResolvedFileToPublish TrimMode="$(TrimMode)" />

      <!-- Don't trim the main assembly.
           TrimMode="" is needed so the root assemblies are correctly identified -->
      <ResolvedFileToPublish TrimMode="" Condition="'%(FileName)' == '$(AssemblyName)'" />

      <!-- Even though we are trimming the test runner assembly, we want it to be treated
           as a root -->
      <TrimmerRootAssembly
          Condition="$([System.String]::Copy('%(ResolvedFileToPublish.FileName)%(ResolvedFileToPublish.Extension)').EndsWith('TestRunner.dll'))"
          Include="%(ResolvedFileToPublish.FileName)" />
    </ItemGroup>

    <ItemGroup>
      <TrimmerRootDescriptor Include="$(MSBuildThisFileDirectory)ILLink.Descriptor.xunit.xml" Condition="'$(SkipXunitTrimmerDescriptor)' != 'true'"  />
      <TrimmerRootDescriptor Include="$(MSBuildThisFileDirectory)ILLink.Descriptor.TestUtilities.xml" Condition="'$(SkipTestUtilitiesReference)' != 'true'" />
    </ItemGroup>
  </Target>

  <Target Name="AddTestRunnersToPublishedFiles"
          AfterTargets="ComputeResolvedFilesToPublishList"
          Condition="'$(TestFramework)' == 'xunit'">
    <ItemGroup>
      <_runnerFilesToPublish Include="$(AndroidTestRunnerDir)*" Condition="'$(TargetOS)' == 'android'" />
      <_runnerFilesToPublish Include="$(AppleTestRunnerDir)*" Condition="'$(TargetOS)' == 'maccatalyst' or '$(TargetOS)' == 'ios' or '$(TargetOS)' == 'iossimulator' or '$(TargetOS)' == 'tvos' or '$(TargetOS)' == 'tvossimulator'" />
      <_runnerFilesToPublish Include="$(WasmTestRunnerDir)*" Condition="'$(TargetOS)' == 'Browser' or '$(TargetOS)' == 'wasi'" />

      <!-- Remove runner files that already exist in ResolvedFileToPublish to avoid double publishing -->
      <_resolvedFilesToPublishToFileName Include="@(ResolvedFileToPublish -> '%(FileName)%(Extension)')" />

      <_runnerFilesToPublishToFileName Include="@(_runnerFilesToPublish -> '%(FileName)%(Extension)')">
        <OriginalIdentity>%(Identity)</OriginalIdentity>
      </_runnerFilesToPublishToFileName>
      <_runnerFilesToPublishToFileName Remove="@(_resolvedFilesToPublishToFileName)" />

      <ResolvedFileToPublish Include="@(_runnerFilesToPublishToFileName -> '%(OriginalIdentity)')" RelativePath="%(FileName)%(Extension)" CopyToPublishDirectory="PreserveNewest" PostprocessAssembly="true" />
    </ItemGroup>
  </Target>

  <Import Project="$(MSBuildThisFileDirectory)workloads-testing.targets" Condition="'$(SkipWorkloadsTestingTargetsImport)' == 'true'" />

  <Target Name="PublishTestAsSelfContained"
          Condition="'$(IsCrossTargetingBuild)' != 'true'"
          AfterTargets="$(PublishTestAsSelfContainedAfterTargets)"
          DependsOnTargets="$(PublishTestAsSelfContainedDependsOn);$(BundleTestAppTargets);ArchiveTests" />

  <Target Name="PrepareForTestUsingWorkloads"
          BeforeTargets="Test"
          DependsOnTargets="InstallWorkloadUsingArtifacts"
          Condition="'$(InstallWorkloadForTesting)' == 'true'" />

</Project><|MERGE_RESOLUTION|>--- conflicted
+++ resolved
@@ -32,11 +32,7 @@
     <NoWarn>$(NoWarn);IL2103;IL2025;IL2111;IL2122</NoWarn>
 
     <!-- Reduce library test app size by trimming framework library features  -->
-<<<<<<< HEAD
     <DebuggerSupport Condition="'$(DebuggerSupport)' == '' and '$(Configuration)' != 'Debug'">false</DebuggerSupport>
-=======
-    <EnableUnsafeUTF7Encoding Condition="'$(EnableUnsafeUTF7Encoding)' == ''">false</EnableUnsafeUTF7Encoding>
->>>>>>> 2b21c73f
     <UseSystemResourceKeys Condition="'$(UseSystemResourceKeys)' == ''">false</UseSystemResourceKeys>
   </PropertyGroup>
 
