--- conflicted
+++ resolved
@@ -155,7 +155,6 @@
 
   </Target>
 
-<<<<<<< HEAD
   <Target Name="ConfigureTrimming"
           BeforeTargets="PrepareForILLink">
     <ItemGroup>
@@ -179,24 +178,19 @@
       </TrimmerRootDescriptor>
     </ItemGroup>
   </Target>
-=======
+
   <Import Project="$(MonoProjectRoot)\wasm\build\WasmApp.targets" Condition="'$(TargetOS)' == 'Browser'" />
   <PropertyGroup>
       <WasmBuildAppDependsOn>PrepareForWasmBuildApp;$(WasmBuildAppDependsOn)</WasmBuildAppDependsOn>
   </PropertyGroup>
->>>>>>> b783c5b4
 
   <Target Condition="'$(TargetOS)' == 'Browser'" Name="BundleTestWasmApp" DependsOnTargets="WasmBuildApp" />
 
   <Target Condition="'$(TargetOS)' == 'Browser'" Name="PrepareForWasmBuildApp">
     <PropertyGroup>
       <WasmAppDir>$(BundleDir)</WasmAppDir>
-<<<<<<< HEAD
-      <WasmMainAssemblyPath>$(WasmTestRunnerDir)\WasmTestRunner.dll</WasmMainAssemblyPath>
-=======
       <WasmAotDir>$(PublishDir)</WasmAotDir>
       <WasmMainAssemblyPath>$(PublishDir)WasmTestRunner.dll</WasmMainAssemblyPath>
->>>>>>> b783c5b4
       <WasmMainJSPath>$(MonoProjectRoot)\wasm\runtime-test.js</WasmMainJSPath>
       <WasmInvariantGlobalization>$(InvariantGlobalization)</WasmInvariantGlobalization>
       <WasmGenerateRunV8Script>true</WasmGenerateRunV8Script>
@@ -209,7 +203,6 @@
       </WasmSatelliteAssemblies>
 
       <WasmAssembliesToBundle Include="$(PublishDir)\*.dll"/>
-<<<<<<< HEAD
       <!-- WasmTestRunner referenced assemblies -->
       <!--
       <WasmAssembliesToBundle Include="$(OutDir)\System.Globalization.dll" />
@@ -219,8 +212,6 @@
       <WasmAssembliesToBundle Include="$(OutDir)\System.Threading.dll" />
       <WasmAssembliesToBundle Include="$(OutDir)\System.Xml.XDocument.dll" />
       -->
-=======
->>>>>>> b783c5b4
 
       <WasmFilesToIncludeInFileSystem Include="@(ContentWithTargetPath)" />
       <WasmFilesToIncludeInFileSystem Include="@(ReferenceCopyLocalPaths)" Condition="'%(ReferenceCopyLocalPaths.BuildReference)' == 'true' and !$([System.String]::new('%(ReferenceCopyLocalPaths.Identity)').EndsWith('.resources.dll'))" />
