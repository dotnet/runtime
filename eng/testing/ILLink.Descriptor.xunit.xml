<!-- xunit 2.x version is not under development. We make xunit trimming compatible in methods which ILLink cannot track by providing XML descriptor to keep the dependencies -->
<linker>
  <assembly fullname="xunit.execution.dotnet">
    <type fullname="Xunit.Sdk.ReflectionAssemblyInfo">
      <method signature="System.Void .ctor(System.String)" />
    </type>
    <type fullname="Xunit.Sdk.TestFrameworkProxy">
      <method signature="System.Void .ctor(System.Object,System.Object,System.Object)" />
    </type>
    <type fullname="Xunit.Sdk.FactDiscoverer" />
  </assembly>
  <assembly fullname="xunit.core">
    <namespace fullname="Xunit" />
  </assembly>
<<<<<<< HEAD
  <!-- Temporary until https://github.com/mono/linker/issues/1713 is resolved -->
  <!--
  <assembly fullname="Microsoft.DotNet.RemoteExecutor">
    <type fullname="Microsoft.DotNet.RemoteExecutor.Program">
      <method signature="System.Int32 Main(System.String[])" />
    </type>
  </assembly>
  -->
=======
>>>>>>> 891c6d36
</linker><|MERGE_RESOLUTION|>--- conflicted
+++ resolved
@@ -12,15 +12,4 @@
   <assembly fullname="xunit.core">
     <namespace fullname="Xunit" />
   </assembly>
-<<<<<<< HEAD
-  <!-- Temporary until https://github.com/mono/linker/issues/1713 is resolved -->
-  <!--
-  <assembly fullname="Microsoft.DotNet.RemoteExecutor">
-    <type fullname="Microsoft.DotNet.RemoteExecutor.Program">
-      <method signature="System.Int32 Main(System.String[])" />
-    </type>
-  </assembly>
-  -->
-=======
->>>>>>> 891c6d36
 </linker>