<Project TreatAsLocalProperty="ArchiveTests">
  <Import Project="tests.wasm.targets" />

  <!-- We need to set this in order to get extensibility on xunit category traits and other arguments we pass down to xunit via MSBuild properties -->
  <PropertyGroup>
    <IsWasiProject Condition="'$(IsWasiProject)' == ''">true</IsWasiProject>

    <WasmSingleFileBundle Condition="'$(WasmSingleFileBundle)' == ''">false</WasmSingleFileBundle>
    <WasmMainAssemblyFileName Condition="'$(WasmMainAssemblyFileName)' == ''">WasmTestRunner.dll</WasmMainAssemblyFileName>

    <!--<InstallWorkloadUsingArtifactsDependsOn>_GetWorkloadsToInstall;$(InstallWorkloadUsingArtifactsDependsOn)</InstallWorkloadUsingArtifactsDependsOn>-->
    <GetWorkloadInputsDependsOn>_GetWorkloadsToInstall;$(GetWorkloadInputsDependsOn)</GetWorkloadInputsDependsOn>
    <WASI_SDK_PATH Condition="'$(WASI_SDK_PATH)' == ''">$([MSBuild]::NormalizeDirectory($(MonoProjectRoot), 'wasi', 'wasi-sdk'))</WASI_SDK_PATH>
  </PropertyGroup>

  <!-- On CI this is installed as part of pretest, but it should still be installed
       for WBT, and debugger tests -->
  <Import Project="$(MSBuildThisFileDirectory)wasi-provisioning.targets" />

  <PropertyGroup>
    <_AppArgs Condition="'$(WasmSingleFileBundle)' == 'true'">$([System.IO.Path]::GetFileNameWithoutExtension('$(WasmMainAssemblyFileName)')).wasm</_AppArgs>
    <_AppArgs Condition="'$(WasmSingleFileBundle)' != 'true'">dotnet.wasm WasmTestRunner</_AppArgs>

    <_AppArgs Condition="'$(IsFunctionalTest)' != 'true' and '$(WasmSingleFileBundle)' != 'true'">$(_AppArgs) managed/$(AssemblyName).dll</_AppArgs>
    <_AppArgs Condition="'$(IsFunctionalTest)' != 'true' and '$(WasmSingleFileBundle)' == 'true'">$(_AppArgs) $(AssemblyName).dll</_AppArgs>
    <_AppArgs Condition="'$(WasmTestAppArgs)' != ''">$(_AppArgs) -- $(WasmTestAppArgs)</_AppArgs>

    <!-- FIXME: wasttime specific param name -->
    <WasmXHarnessMonoArgs Condition="'$(XunitShowProgress)' == 'true'">$(WasmXHarnessMonoArgs) --env=XHARNESS_LOG_TEST_START=1</WasmXHarnessMonoArgs>
  </PropertyGroup>

  <PropertyGroup Condition="'$(RunScriptCommand)' == ''">
    <_XHarnessArgs Condition="'$(OS)' != 'Windows_NT'">wasi $XHARNESS_COMMAND --app=. --output-directory=$XHARNESS_OUT</_XHarnessArgs>
    <_XHarnessArgs Condition="'$(OS)' == 'Windows_NT'">wasi %XHARNESS_COMMAND% --app=. --output-directory=%XHARNESS_OUT%</_XHarnessArgs>

    <!-- FIXME: workaround till xharness correctly defaults to using wasmtime.exe -->
    <_XHarnessArgs Condition="'$(OS)' == 'Windows_NT' and '$(ContinuousIntegrationBuild)' != 'true'">$(_XHarnessArgs) --wasm-engine-path=$(WasmtimeDir)wasmtime.exe</_XHarnessArgs>
    <_XHarnessArgs Condition="'$(OS)' == 'Windows_NT' and '$(ContinuousIntegrationBuild)' == 'true'">$(_XHarnessArgs) --wasm-engine-path=%HELIX_CORRELATION_PAYLOAD%\wasmtime\wasmtime.exe</_XHarnessArgs>

    <_XHarnessArgs Condition="'$(WasmSingleFileBundle)' != 'true'" >$(_XHarnessArgs) --engine-arg=--dir=.</_XHarnessArgs>
    <_XHarnessArgs Condition="'$(IsFunctionalTest)' == 'true'"     >$(_XHarnessArgs) --expected-exit-code=$(ExpectedExitCode)</_XHarnessArgs>
    <_XHarnessArgs Condition="'$(WasmXHarnessArgs)' != ''"         >$(_XHarnessArgs) $(WasmXHarnessArgs)</_XHarnessArgs>
    <_XHarnessArgs Condition="'$(_XHarnessTestsTimeout)' != ''   " >$(_XHarnessArgs) &quot;--timeout=$(_XHarnessTestsTimeout)&quot;</_XHarnessArgs>
    <_XHarnessArgs Condition="'$(WasmXHarnessArgsCli)' != ''"      >$(_XHarnessArgs) $(WasmXHarnessArgsCli)</_XHarnessArgs>

    <!-- There two flavors of WasmXHarnessArgs and WasmXHarnessMonoArgs, one is MSBuild property and the other is environment variable -->
    <RunScriptCommand Condition="'$(OS)' != 'Windows_NT'">$HARNESS_RUNNER $(_XHarnessArgs) %24XHARNESS_ARGS %24WasmXHarnessArgs -- $(WasmXHarnessMonoArgs) %24WasmXHarnessMonoArgs $(_AppArgs) %24WasmTestAppArgs</RunScriptCommand>
    <RunScriptCommand Condition="'$(OS)' == 'Windows_NT'">%HARNESS_RUNNER% $(_XHarnessArgs) %XHARNESS_ARGS% %WasmXHarnessArgs%  -- $(WasmXHarnessMonoArgs) %WasmXHarnessMonoArgs% $(_AppArgs) %WasmTestAppArgs%</RunScriptCommand>
  </PropertyGroup>

  <PropertyGroup Condition="'$(BuildAOTTestsOnHelix)' == 'true'">
    <_AOTBuildCommand Condition="'$(BrowserHost)' != 'windows'">_buildAOTFunc publish/ProxyProjectForAOTOnHelix.proj $XHARNESS_OUT/AOTBuild.binlog</_AOTBuildCommand>
    <_AOTBuildCommand Condition="'$(BrowserHost)' == 'windows'">dotnet msbuild publish/ProxyProjectForAOTOnHelix.proj /bl:%XHARNESS_OUT%/AOTBuild.binlog</_AOTBuildCommand>

    <_AOTBuildCommand  Condition="'$(BrowserHost)' == 'windows'">$(_AOTBuildCommand) &quot;/p:WasmCachePath=%USERPROFILE%\.emscripten-cache&quot;</_AOTBuildCommand>

    <!-- running aot-helix tests locally, so we can test with the same project file as CI -->
    <_AOTBuildCommand Condition="'$(ContinuousIntegrationBuild)' != 'true'">$(_AOTBuildCommand) /p:RuntimeSrcDir=$(RepoRoot) /p:RuntimeConfig=$(Configuration)</_AOTBuildCommand>

    <_AOTBuildCommand>$(_AOTBuildCommand) /p:RunAOTCompilation=$(RunAOTCompilation)</_AOTBuildCommand>
    <_AOTBuildCommand>$(_AOTBuildCommand) $(_ShellCommandSeparator) cd wasm_build/AppBundle</_AOTBuildCommand>

    <RunScriptCommand Condition="'$(RunScriptCommand)' == ''">$(_AOTBuildCommand)</RunScriptCommand>
    <RunScriptCommand Condition="'$(RunScriptCommand)' != ''">$(_AOTBuildCommand) $(_ShellCommandSeparator) $(RunScriptCommand)</RunScriptCommand>
  </PropertyGroup>

  <!-- Don't include InTree.props here, because the test projects themselves can set the target* properties -->
  <Import Project="$(MonoProjectRoot)\wasi\build\WasiApp.props"
          Condition="'$(BuildAOTTestsOn)' == 'local'" />
  <Import Project="$(MonoProjectRoot)\wasi\build\WasiApp.InTree.targets"
          Condition="'$(BuildAOTTestsOn)' == 'local'" />

  <PropertyGroup Condition="'$(BuildAOTTestsOnHelix)' == 'true'">
    <!-- wasm targets are not imported at all, in this case, because we run the wasm build on helix -->
  </PropertyGroup>

  <PropertyGroup Condition="'$(BuildAOTTestsOnHelix)' != 'true'">
    <WasmBuildOnlyAfterPublish>true</WasmBuildOnlyAfterPublish>

    <!-- wasm's publish targets will trigger publish, so we shouldn't do that -->
    <PublishTestAsSelfContainedDependsOn />
    <WasmNestedPublishAppDependsOn>PrepareForWasiBuildApp;$(WasmNestedPublishAppDependsOn)</WasmNestedPublishAppDependsOn>
  </PropertyGroup>

<<<<<<< HEAD
  <ItemGroup>
    <WasmExtraFilesToDeploy Condition="'$(_UseWasmSymbolicator)' == 'true'" Include="$(MonoProjectRoot)wasm\data\wasm-symbol-patterns.txt" />
    <WasmExtraFilesToDeploy Condition="'$(_UseWasmSymbolicator)' == 'true'" Include="$(ArtifactsBinDir)WasmSymbolicator\$(Configuration)\$(NetCoreAppToolCurrent)\WasmSymbolicator.dll" />
  </ItemGroup>

  <Target Name="BundleTestWasmApp" DependsOnTargets="$(BundleTestWasmAppDependsOn)" />

  <UsingTask Condition="'$(BuildAOTTestsOnHelix)' == 'true'"
             TaskName="Microsoft.WebAssembly.Build.Tasks.GenerateAOTProps"
             AssemblyFile="$(WasmBuildTasksAssemblyPath)" />

  <Target Name="_BundleAOTTestWasmAppForHelix" DependsOnTargets="PrepareForWasmBuildApp">
    <PropertyGroup Condition="'$(IsHighAotMemoryUsageTest)' == 'true' and '$(ContinuousIntegrationBuild)' == 'true'">
      <DisableParallelEmccCompile Condition="'$(DisableParallelEmccCompile)' == ''">true</DisableParallelEmccCompile>
      <EmccLinkOptimizationFlag Condition="'$(EmccLinkOptimizationFlag)' == ''">-O2</EmccLinkOptimizationFlag>
    </PropertyGroup>

    <PropertyGroup>
      <_MainAssemblyPath Condition="'%(WasmAssembliesToBundle.FileName)' == $(AssemblyName) and '%(WasmAssembliesToBundle.Extension)' == '.dll'">%(WasmAssembliesToBundle.Identity)</_MainAssemblyPath>
      <RuntimeConfigFilePath>$([System.IO.Path]::ChangeExtension($(_MainAssemblyPath), '.runtimeconfig.json'))</RuntimeConfigFilePath>
      <EmccLinkOptimizationFlag Condition="'$(EmccLinkOptimizationFlag)' == ''">-Oz -Wl,-O0 -Wl,--lto-O0</EmccLinkOptimizationFlag>
    </PropertyGroup>

    <Error Text="Item WasmAssembliesToBundle is empty. This is likely an authoring error." Condition="@(WasmAssembliesToBundle->Count()) == 0" />

    <ItemGroup>
      <BundleFiles Include="$(WasmMainJSPath)"                  TargetDir="publish" />
      <BundleFiles Include="@(WasmAssembliesToBundle)"          TargetDir="publish\%(WasmAssembliesToBundle.RecursiveDir)" />
      <BundleFiles Include="$(RuntimeConfigFilePath)"           TargetDir="publish" />

      <BundleFiles Include="$(MonoProjectRoot)\wasm\data\aot-tests\*" TargetDir="publish" />
    </ItemGroup>

    <ItemGroup Condition="'$(DebuggerSupport)' == 'true'">
      <!-- Add any pdb files, if available -->
      <_BundlePdbFiles Include="$([System.IO.Path]::ChangeExtension('%(WasmAssembliesToBundle.Identity)', '.pdb'))" />
      <BundleFiles Include="@(_BundlePdbFiles)" TargetDir="publish" Condition="Exists(%(_BundlePdbFiles.Identity))" />
    </ItemGroup>

    <!-- To recreate the original project on helix, we need to set the wasm properties also, same as the
         library test project. Eg. $(InvariantGlobalization) -->
    <ItemGroup>
      <_WasmPropertyNames Include="AOTMode" />
      <_WasmPropertyNames Include="AssemblyName" />
      <_WasmPropertyNames Include="DisableParallelAot" />
      <_WasmPropertyNames Include="DisableParallelEmccCompile" />
      <_WasmPropertyNames Include="EmccCompileOptimizationFlag" />
      <_WasmPropertyNames Include="EmccLinkOptimizationFlag" />
      <_WasmPropertyNames Include="IncludeSatelliteAssembliesInVFS" />
      <_WasmPropertyNames Include="InvariantGlobalization" />
      <_WasmPropertyNames Include="WasmBuildNative" />
      <_WasmPropertyNames Include="WasmDebugLevel" />
      <_WasmPropertyNames Include="WasmDedup" />
      <_WasmPropertyNames Include="WasmLinkIcalls" />
      <_WasmPropertyNames Include="WasmNativeStrip" />
      <_WasmPropertyNames Include="_WasmDevel" />
      <_WasmPropertyNames Include="_WasmStrictVersionMatch" />
      <_WasmPropertyNames Include="WasmEmitSymbolMap" />

      <_WasmPropertiesToPass
        Include="$(%(_WasmPropertyNames.Identity))"
        Name="%(_WasmPropertyNames.Identity)"
        ConditionToUse__="%(_WasmPropertyNames.ConditionToUse__)" />

      <_WasmVFSFilesToCopy Include="@(WasmFilesToIncludeInFileSystem)" />
      <_WasmVFSFilesToCopy TargetPath="%(FileName)%(Extension)" Condition="'%(_WasmVFSFilesToCopy.TargetPath)' == ''" />

      <_WasmExtraFilesToCopy Include="@(WasmExtraFilesToDeploy)" />
      <_WasmExtraFilesToCopy TargetPath="%(FileName)%(Extension)" Condition="'%(_WasmExtraFilesToCopy.TargetPath)' == ''" />

      <!-- Example of passing items to the project

          <_WasmItemsToPass Include="@(BundleFiles)" OriginalItemName__="BundleFiles" ConditionToUse__="'$(Foo)' != 'true'" />

      -->

      <_WasmItemsToPass Include="@(_AOT_InternalForceInterpretAssemblies)" OriginalItemName__="_AOT_InternalForceInterpretAssemblies" />

    </ItemGroup>

    <!-- This file gets imported by the project file on helix -->
    <GenerateAOTProps
        Properties="@(_WasmPropertiesToPass)"
        Items="@(_WasmItemsToPass)"
        OutputFile="$(BundleDir)publish\ProxyProjectForAOTOnHelix.props" />

    <Copy SourceFiles="@(BundleFiles)"         DestinationFolder="$(BundleDir)%(TargetDir)" />
    <Copy SourceFiles="@(_WasmVFSFilesToCopy)" DestinationFiles="$(BundleDir)\vfsFiles\%(_WasmVFSFilesToCopy.TargetPath)" />
    <Copy SourceFiles="@(_WasmExtraFilesToCopy)" DestinationFiles="$(BundleDir)\extraFiles\%(_WasmExtraFilesToCopy.TargetPath)" />
  </Target>

  <Target Name="PrepareForWasmBuildApp">
=======
  <Target Name="PrepareForWasiBuildApp">
>>>>>>> 06dd1262
    <PropertyGroup>
      <WasmAppDir>$(BundleDir)</WasmAppDir>
      <WasmInvariantGlobalization>$(InvariantGlobalization)</WasmInvariantGlobalization>

      <WasmNativeDebugSymbols Condition="'$(DebuggerSupport)' == 'true' and '$(WasmNativeDebugSymbols)' == ''">true</WasmNativeDebugSymbols>
      <WasmDebugLevel Condition="'$(DebuggerSupport)' == 'true' and '$(WasmDebugLevel)' == ''">-1</WasmDebugLevel>
    </PropertyGroup>

    <ItemGroup Condition="'$(IncludeSatelliteAssembliesInVFS)' == 'true' and '$(BuildAOTTestsOnHelix)' != 'true'">
      <_SatelliteAssemblies Include="$(PublishDir)*\*.resources.dll" />
      <_SatelliteAssemblies CultureName="$([System.IO.Directory]::GetParent('%(Identity)').Name)" />
      <_SatelliteAssemblies TargetPath="%(CultureName)\%(FileName)%(Extension)" />

      <WasmFilesToIncludeInFileSystem Include="@(_SatelliteAssemblies)" />
    </ItemGroup>

    <ItemGroup>
      <WasmAssembliesToBundle Include="$(PublishDir)\**\*.dll" Condition="'$(BuildAOTTestsOnHelix)' == 'true'" />
      <WasmFilesToIncludeInFileSystem Include="@(ContentWithTargetPath)" />

      <_CopyLocalPaths
              Include="@(PublishItemsOutputGroupOutputs)"
              Condition="'%(PublishItemsOutputGroupOutputs.BuildReference)' == 'true' and
                         !$([System.String]::new('%(PublishItemsOutputGroupOutputs.Identity)').EndsWith('.resources.dll'))" />

      <_CopyLocalPaths TargetPath="%(_CopyLocalPaths.RelativePath)" Condition="'%(_CopyLocalPaths.RelativePath)' != ''" />
      <_CopyLocalPaths TargetPath="%(FileName)%(Extension)"         Condition="'%(_CopyLocalPaths.RelativePath)' == ''" />
      <WasmFilesToIncludeInFileSystem Include="@(_CopyLocalPaths)" />

      <!-- Include files specified by test projects from publish dir -->
      <WasmFilesToIncludeInFileSystem
              Include="$(PublishDir)%(WasmFilesToIncludeFromPublishDir.Identity)"
              TargetPath="%(WasmFilesToIncludeFromPublishDir.Identity)"
              Condition="'%(WasmFilesToIncludeFromPublishDir.Identity)' != ''" />
    </ItemGroup>
  </Target>

  <Target Name="_WasiAddToRunScript" BeforeTargets="GenerateRunScript">
    <ItemGroup Condition="'$(OS)' != 'Windows_NT'">
      <SetScriptCommands Condition="'$(InstallWasmtimeForTests)' == 'true' and Exists($(WasmtimeDir))" Include="export PREPEND_PATH=$(WasmtimeDir)" />
    </ItemGroup>
    <ItemGroup Condition="'$(OS)' == 'Windows_NT'">
      <SetScriptCommands Condition="'$(InstallWasmtimeForTests)' == 'true' and Exists($(WasmtimeDir))" Include="set PREPEND_PATH=$(WasmtimeDir)" />
    </ItemGroup>
  </Target>

  <Target Name="_GetWorkloadsToInstall" DependsOnTargets="_SetPackageVersionForWorkloadsTesting" Returns="@(WorkloadIdForTesting);@(WorkloadCombinationsToInstall)">
    <ItemGroup>
      <WorkloadIdForTesting Include="wasi-experimental"
                            ManifestName="Microsoft.NET.Workload.Mono.ToolChain.Current"
                            Variant="latest"
                            Version="$(PackageVersionForWorkloadManifests)"
                            VersionBand="$(SdkBandVersion)" />
      <WorkloadCombinationsToInstall Include="latest" Variants="latest" />
    </ItemGroup>
  </Target>
</Project><|MERGE_RESOLUTION|>--- conflicted
+++ resolved
@@ -82,102 +82,7 @@
     <WasmNestedPublishAppDependsOn>PrepareForWasiBuildApp;$(WasmNestedPublishAppDependsOn)</WasmNestedPublishAppDependsOn>
   </PropertyGroup>
 
-<<<<<<< HEAD
-  <ItemGroup>
-    <WasmExtraFilesToDeploy Condition="'$(_UseWasmSymbolicator)' == 'true'" Include="$(MonoProjectRoot)wasm\data\wasm-symbol-patterns.txt" />
-    <WasmExtraFilesToDeploy Condition="'$(_UseWasmSymbolicator)' == 'true'" Include="$(ArtifactsBinDir)WasmSymbolicator\$(Configuration)\$(NetCoreAppToolCurrent)\WasmSymbolicator.dll" />
-  </ItemGroup>
-
-  <Target Name="BundleTestWasmApp" DependsOnTargets="$(BundleTestWasmAppDependsOn)" />
-
-  <UsingTask Condition="'$(BuildAOTTestsOnHelix)' == 'true'"
-             TaskName="Microsoft.WebAssembly.Build.Tasks.GenerateAOTProps"
-             AssemblyFile="$(WasmBuildTasksAssemblyPath)" />
-
-  <Target Name="_BundleAOTTestWasmAppForHelix" DependsOnTargets="PrepareForWasmBuildApp">
-    <PropertyGroup Condition="'$(IsHighAotMemoryUsageTest)' == 'true' and '$(ContinuousIntegrationBuild)' == 'true'">
-      <DisableParallelEmccCompile Condition="'$(DisableParallelEmccCompile)' == ''">true</DisableParallelEmccCompile>
-      <EmccLinkOptimizationFlag Condition="'$(EmccLinkOptimizationFlag)' == ''">-O2</EmccLinkOptimizationFlag>
-    </PropertyGroup>
-
-    <PropertyGroup>
-      <_MainAssemblyPath Condition="'%(WasmAssembliesToBundle.FileName)' == $(AssemblyName) and '%(WasmAssembliesToBundle.Extension)' == '.dll'">%(WasmAssembliesToBundle.Identity)</_MainAssemblyPath>
-      <RuntimeConfigFilePath>$([System.IO.Path]::ChangeExtension($(_MainAssemblyPath), '.runtimeconfig.json'))</RuntimeConfigFilePath>
-      <EmccLinkOptimizationFlag Condition="'$(EmccLinkOptimizationFlag)' == ''">-Oz -Wl,-O0 -Wl,--lto-O0</EmccLinkOptimizationFlag>
-    </PropertyGroup>
-
-    <Error Text="Item WasmAssembliesToBundle is empty. This is likely an authoring error." Condition="@(WasmAssembliesToBundle->Count()) == 0" />
-
-    <ItemGroup>
-      <BundleFiles Include="$(WasmMainJSPath)"                  TargetDir="publish" />
-      <BundleFiles Include="@(WasmAssembliesToBundle)"          TargetDir="publish\%(WasmAssembliesToBundle.RecursiveDir)" />
-      <BundleFiles Include="$(RuntimeConfigFilePath)"           TargetDir="publish" />
-
-      <BundleFiles Include="$(MonoProjectRoot)\wasm\data\aot-tests\*" TargetDir="publish" />
-    </ItemGroup>
-
-    <ItemGroup Condition="'$(DebuggerSupport)' == 'true'">
-      <!-- Add any pdb files, if available -->
-      <_BundlePdbFiles Include="$([System.IO.Path]::ChangeExtension('%(WasmAssembliesToBundle.Identity)', '.pdb'))" />
-      <BundleFiles Include="@(_BundlePdbFiles)" TargetDir="publish" Condition="Exists(%(_BundlePdbFiles.Identity))" />
-    </ItemGroup>
-
-    <!-- To recreate the original project on helix, we need to set the wasm properties also, same as the
-         library test project. Eg. $(InvariantGlobalization) -->
-    <ItemGroup>
-      <_WasmPropertyNames Include="AOTMode" />
-      <_WasmPropertyNames Include="AssemblyName" />
-      <_WasmPropertyNames Include="DisableParallelAot" />
-      <_WasmPropertyNames Include="DisableParallelEmccCompile" />
-      <_WasmPropertyNames Include="EmccCompileOptimizationFlag" />
-      <_WasmPropertyNames Include="EmccLinkOptimizationFlag" />
-      <_WasmPropertyNames Include="IncludeSatelliteAssembliesInVFS" />
-      <_WasmPropertyNames Include="InvariantGlobalization" />
-      <_WasmPropertyNames Include="WasmBuildNative" />
-      <_WasmPropertyNames Include="WasmDebugLevel" />
-      <_WasmPropertyNames Include="WasmDedup" />
-      <_WasmPropertyNames Include="WasmLinkIcalls" />
-      <_WasmPropertyNames Include="WasmNativeStrip" />
-      <_WasmPropertyNames Include="_WasmDevel" />
-      <_WasmPropertyNames Include="_WasmStrictVersionMatch" />
-      <_WasmPropertyNames Include="WasmEmitSymbolMap" />
-
-      <_WasmPropertiesToPass
-        Include="$(%(_WasmPropertyNames.Identity))"
-        Name="%(_WasmPropertyNames.Identity)"
-        ConditionToUse__="%(_WasmPropertyNames.ConditionToUse__)" />
-
-      <_WasmVFSFilesToCopy Include="@(WasmFilesToIncludeInFileSystem)" />
-      <_WasmVFSFilesToCopy TargetPath="%(FileName)%(Extension)" Condition="'%(_WasmVFSFilesToCopy.TargetPath)' == ''" />
-
-      <_WasmExtraFilesToCopy Include="@(WasmExtraFilesToDeploy)" />
-      <_WasmExtraFilesToCopy TargetPath="%(FileName)%(Extension)" Condition="'%(_WasmExtraFilesToCopy.TargetPath)' == ''" />
-
-      <!-- Example of passing items to the project
-
-          <_WasmItemsToPass Include="@(BundleFiles)" OriginalItemName__="BundleFiles" ConditionToUse__="'$(Foo)' != 'true'" />
-
-      -->
-
-      <_WasmItemsToPass Include="@(_AOT_InternalForceInterpretAssemblies)" OriginalItemName__="_AOT_InternalForceInterpretAssemblies" />
-
-    </ItemGroup>
-
-    <!-- This file gets imported by the project file on helix -->
-    <GenerateAOTProps
-        Properties="@(_WasmPropertiesToPass)"
-        Items="@(_WasmItemsToPass)"
-        OutputFile="$(BundleDir)publish\ProxyProjectForAOTOnHelix.props" />
-
-    <Copy SourceFiles="@(BundleFiles)"         DestinationFolder="$(BundleDir)%(TargetDir)" />
-    <Copy SourceFiles="@(_WasmVFSFilesToCopy)" DestinationFiles="$(BundleDir)\vfsFiles\%(_WasmVFSFilesToCopy.TargetPath)" />
-    <Copy SourceFiles="@(_WasmExtraFilesToCopy)" DestinationFiles="$(BundleDir)\extraFiles\%(_WasmExtraFilesToCopy.TargetPath)" />
-  </Target>
-
-  <Target Name="PrepareForWasmBuildApp">
-=======
   <Target Name="PrepareForWasiBuildApp">
->>>>>>> 06dd1262
     <PropertyGroup>
       <WasmAppDir>$(BundleDir)</WasmAppDir>
       <WasmInvariantGlobalization>$(InvariantGlobalization)</WasmInvariantGlobalization>
