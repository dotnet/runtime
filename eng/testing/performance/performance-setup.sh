--- conflicted
+++ resolved
@@ -339,21 +339,21 @@
     extra_benchmark_dotnet_arguments="$extra_benchmark_dotnet_arguments"
 fi
 
-<<<<<<< HEAD
 if [[ "$iosnativeaot" == "true" ]]; then
     configurations="$configurations"
     extra_benchmark_dotnet_arguments="$extra_benchmark_dotnet_arguments"
-=======
+
 if [[ "$nopgo" == "true" ]]; then
     configurations="$configurations PGOType=nopgo"
 fi
+
 if [[ "$dynamicpgo" == "true" ]]; then
     configurations="$configurations PGOType=dynamicpgo"
 fi
+
 if [[ "$fullpgo" == "true" ]]; then
     configurations="$configurations PGOType=fullpgo"
     extra_benchmark_dotnet_arguments="$extra_benchmark_dotnet_arguments --category-exclusion-filter NoAOT"
->>>>>>> a23e797b
 fi
 
 cleaned_branch_name="main"
