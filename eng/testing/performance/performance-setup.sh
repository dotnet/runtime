#!/usr/bin/env bash

source_directory=$BUILD_SOURCESDIRECTORY
core_root_directory=
baseline_core_root_directory=
architecture=x64
framework=net5.0
compilation_mode=tiered
repository=$BUILD_REPOSITORY_NAME
branch=$BUILD_SOURCEBRANCH
commit_sha=$BUILD_SOURCEVERSION
build_number=$BUILD_BUILDNUMBER
internal=false
compare=false
mono_dotnet=
kind="micro"
llvm=false
monointerpreter=false
monoaot=false
monoaot_path=
run_categories="Libraries Runtime"
csproj="src\benchmarks\micro\MicroBenchmarks.csproj"
configurations="CompliationMode=$compilation_mode RunKind=$kind"
run_from_perf_repo=false
use_core_run=true
use_baseline_core_run=true
using_mono=false
wasm_runtime_loc=
using_wasm=false
use_latest_dotnet=false
logical_machine=
javascript_engine="v8"

while (($# > 0)); do
  lowerI="$(echo $1 | tr "[:upper:]" "[:lower:]")"
  case $lowerI in
    --sourcedirectory)
      source_directory=$2
      shift 2
      ;;
    --corerootdirectory)
      core_root_directory=$2
      shift 2
      ;;
    --baselinecorerootdirectory)
      baseline_core_root_directory=$2
      shift 2
      ;;
    --architecture)
      architecture=$2
      shift 2
      ;;
    --framework)
      framework=$2
      shift 2
      ;;
    --compilationmode)
      compilation_mode=$2
      shift 2
      ;;
    --logicalmachine)
      logical_machine=$2
      shift 2
      ;;
    --repository)
      repository=$2
      shift 2
      ;;
    --branch)
      branch=$2
      shift 2
      ;;
    --commitsha)
      commit_sha=$2
      shift 2
      ;;
    --buildnumber)
      build_number=$2
      shift 2
      ;;
    --javascriptengine)
      javascript_engine=$2
      shift 2
      ;;
    --kind)
      kind=$2
      configurations="CompilationMode=$compilation_mode RunKind=$kind"
      shift 2
      ;;
    --runcategories)
      run_categories=$2
      shift 2
      ;;
    --csproj)
      csproj=$2
      shift 2
      ;;
    --internal)
      internal=true
      shift 1
      ;;
    --alpine)
      alpine=true
      shift 1
      ;;
    --llvm)
      llvm=true
      shift 1
      ;;
    --monointerpreter)
      monointerpreter=true
      shift 1
      ;;
    --monoaot)
      monoaot=true
      monoaot_path=$2
      shift 2
      ;;
    --monodotnet)
      mono_dotnet=$2
      shift 2
      ;;
    --wasm)
      wasm_runtime_loc=$2
      shift 2
      ;;
    --wasmaot)
      wasmaot=true
      shift 1
      ;;
    --compare)
      compare=true
      shift 1
      ;;
    --configurations)
      configurations=$2
      shift 2
      ;;
    --latestdotnet)
      use_latest_dotnet=true
      shift 1
      ;;
    *)
      echo "Common settings:"
      echo "  --corerootdirectory <value>    Directory where Core_Root exists, if running perf testing with --corerun"
      echo "  --architecture <value>         Architecture of the testing being run"
      echo "  --configurations <value>       List of key=value pairs that will be passed to perf testing infrastructure."
      echo "                                 ex: --configurations \"CompilationMode=Tiered OptimzationLevel=PGO\""
      echo "  --help                         Print help and exit"
      echo ""
      echo "Advanced settings:"
      echo "  --framework <value>            The framework to run, if not running in master"
      echo "  --compliationmode <value>      The compilation mode if not passing --configurations"
      echo "  --sourcedirectory <value>      The directory of the sources. Defaults to env:BUILD_SOURCESDIRECTORY"
      echo "  --repository <value>           The name of the repository in the <owner>/<repository name> format. Defaults to env:BUILD_REPOSITORY_NAME"
      echo "  --branch <value>               The name of the branch. Defaults to env:BUILD_SOURCEBRANCH"
      echo "  --commitsha <value>            The commit sha1 to run against. Defaults to env:BUILD_SOURCEVERSION"
      echo "  --buildnumber <value>          The build number currently running. Defaults to env:BUILD_BUILDNUMBER"
      echo "  --csproj                       The relative path to the benchmark csproj whose tests should be run. Defaults to src\benchmarks\micro\MicroBenchmarks.csproj"
      echo "  --kind <value>                 Related to csproj. The kind of benchmarks that should be run. Defaults to micro"
      echo "  --runcategories <value>        Related to csproj. Categories of benchmarks to run. Defaults to \"coreclr corefx\""
      echo "  --internal                     If the benchmarks are running as an official job."
      echo "  --monodotnet                   Pass the path to the mono dotnet for mono performance testing."
      echo "  --wasm                         Path to the unpacked wasm runtime pack."
      echo "  --wasmaot                      Indicate wasm aot"  
      echo "  --latestdotnet                 --dotnet-versions will not be specified. --dotnet-versions defaults to LKG version in global.json "
      echo "  --alpine                       Set for runs on Alpine"
      echo ""
      exit 0
      ;;
  esac
done

if [ "$repository" == "dotnet/performance" ] || [ "$repository" == "dotnet-performance" ]; then
    run_from_perf_repo=true
fi

if [ -z "$configurations" ]; then
    configurations="CompilationMode=$compilation_mode"
fi

if [ -z "$core_root_directory" ]; then
    use_core_run=false
fi

if [ -z "$baseline_core_root_directory" ]; then
    use_baseline_core_run=false
fi

payload_directory=$source_directory/Payload
performance_directory=$payload_directory/performance
workitem_directory=$source_directory/workitem
extra_benchmark_dotnet_arguments="--iterationCount 1 --warmupCount 0 --invocationCount 1 --unrollFactor 1 --strategy ColdStart --stopOnFirstError true"
perflab_arguments=
queue=Ubuntu.1804.Amd64.Open
creator=$BUILD_DEFINITIONNAME
helix_source_prefix="pr"

if [[ "$internal" == true ]]; then
    perflab_arguments="--upload-to-perflab-container"
    helix_source_prefix="official"
    creator=
    extra_benchmark_dotnet_arguments=
    
    if [[ "$architecture" = "arm64" ]]; then
        queue=Ubuntu.1804.Arm64.Perf
    else
        if [[ "$logical_machine" = "perfowl" ]]; then
            queue=Ubuntu.1804.Amd64.Owl.Perf
        else
            queue=Ubuntu.1804.Amd64.Tiger.Perf
        fi
    fi

    if [[ "$alpine" = "true" ]]; then
        queue=alpine.amd64.tiger.perf
    fi
else
    if [[ "$architecture" = "arm64" ]]; then
        queue=ubuntu.1804.armarch.open
    else
        queue=Ubuntu.1804.Amd64.Open
    fi

    if [[ "$alpine" = "true" ]]; then
        queue=alpine.amd64.tiger.perf
    fi
fi

if [[ "$mono_dotnet" != "" ]] && [[ "$monointerpreter" == "false" ]]; then
    configurations="$configurations LLVM=$llvm MonoInterpreter=$monointerpreter MonoAOT=$monoaot"
    extra_benchmark_dotnet_arguments="$extra_benchmark_dotnet_arguments --category-exclusion-filter NoMono"
fi

if [[ "$wasm_runtime_loc" != "" ]]; then
    configurations="CompilationMode=wasm RunKind=$kind"
    if [[ "$javascript_engine" == "javascriptcore" ]]; then
      configurations="$configurations JSEngine=javascriptcore"
    fi
    extra_benchmark_dotnet_arguments="$extra_benchmark_dotnet_arguments --category-exclusion-filter NoInterpreter NoWASM NoMono"
fi

if [[ "$mono_dotnet" != "" ]] && [[ "$monointerpreter" == "true" ]]; then
    configurations="$configurations LLVM=$llvm MonoInterpreter=$monointerpreter MonoAOT=$monoaot"
    extra_benchmark_dotnet_arguments="$extra_benchmark_dotnet_arguments --category-exclusion-filter NoInterpreter NoMono"
fi

if [[ "$monoaot" == "true" ]]; then
    configurations="$configurations LLVM=$llvm MonoInterpreter=$monointerpreter MonoAOT=$monoaot"
    extra_benchmark_dotnet_arguments="$extra_benchmark_dotnet_arguments --category-exclusion-filter NoAOT"
fi

common_setup_arguments="--channel main --queue $queue --build-number $build_number --build-configs $configurations --architecture $architecture"
setup_arguments="--repository https://github.com/$repository --branch $branch --get-perf-hash --commit-sha $commit_sha $common_setup_arguments"

if [[ "$run_from_perf_repo" = true ]]; then
    payload_directory=
    workitem_directory=$source_directory
    performance_directory=$workitem_directory
    setup_arguments="--perf-hash $commit_sha $common_setup_arguments"
else
    git clone --branch main --depth 1 --quiet https://github.com/dotnet/performance $performance_directory
    
    docs_directory=$performance_directory/docs
    mv $docs_directory $workitem_directory
fi

if [[ "$wasm_runtime_loc" != "" ]]; then
    using_wasm=true
    wasm_dotnet_path=$payload_directory/dotnet-wasm
    mv $wasm_runtime_loc $wasm_dotnet_path
<<<<<<< HEAD
    cp -R $source_directory $wasm_dotnet_path
=======
    cp $source_directory $wasm_dotnet_path
>>>>>>> a6716462
    if [[ "$wasmaot" == "true" ]]; then
        extra_benchmark_dotnet_arguments="$extra_benchmark_dotnet_arguments --wasmMainJS \$HELIX_CORRELATION_PAYLOAD/dotnet-wasm/runtime-test.js --wasmEngine /home/helixbot/.jsvu/$javascript_engine --customRuntimePack \$HELIX_CORRELATION_PAYLOAD/dotnet-wasm --aotcompilermode wasm --runtimeSrcDir \$HELIX_CORRELATION_PAYLOAD/dotnet-wasm --buildTimeout 3600" 
    else
        extra_benchmark_dotnet_arguments="$extra_benchmark_dotnet_arguments --wasmMainJS \$HELIX_CORRELATION_PAYLOAD/dotnet-wasm/runtime-test.js --wasmEngine /home/helixbot/.jsvu/$javascript_engine --customRuntimePack \$HELIX_CORRELATION_PAYLOAD/dotnet-wasm"
    fi
fi

if [[ "$mono_dotnet" != "" ]] && [[ "$monoaot" == "false" ]]; then
    using_mono=true
    mono_dotnet_path=$payload_directory/dotnet-mono
    mv $mono_dotnet $mono_dotnet_path
fi

if [[ "$monoaot" == "true" ]]; then
    monoaot_dotnet_path=$payload_directory/monoaot
    mv $monoaot_path $monoaot_dotnet_path
    extra_benchmark_dotnet_arguments="$extra_benchmark_dotnet_arguments --runtimes monoaotllvm --aotcompilerpath \$HELIX_CORRELATION_PAYLOAD/monoaot/sgen/mini/mono-sgen --customruntimepack \$HELIX_CORRELATION_PAYLOAD/monoaot/pack --aotcompilermode llvm"
fi

if [[ "$use_core_run" = true ]]; then
    new_core_root=$payload_directory/Core_Root
    mv $core_root_directory $new_core_root
fi

if [[ "$use_baseline_core_run" = true ]]; then
  new_baseline_core_root=$payload_directory/Baseline_Core_Root
  mv $baseline_core_root_directory $new_baseline_core_root
fi

ci=true

_script_dir=$(pwd)/eng/common
. "$_script_dir/pipeline-logging-functions.sh"

# Make sure all of our variables are available for future steps
Write-PipelineSetVariable -name "UseCoreRun" -value "$use_core_run" -is_multi_job_variable false
Write-PipelineSetVariable -name "UseBaselineCoreRun" -value "$use_baseline_core_run" -is_multi_job_variable false
Write-PipelineSetVariable -name "Architecture" -value "$architecture" -is_multi_job_variable false
Write-PipelineSetVariable -name "PayloadDirectory" -value "$payload_directory" -is_multi_job_variable false
Write-PipelineSetVariable -name "PerformanceDirectory" -value "$performance_directory" -is_multi_job_variable false
Write-PipelineSetVariable -name "WorkItemDirectory" -value "$workitem_directory" -is_multi_job_variable false
Write-PipelineSetVariable -name "Queue" -value "$queue" -is_multi_job_variable false
Write-PipelineSetVariable -name "SetupArguments" -value "$setup_arguments" -is_multi_job_variable false
Write-PipelineSetVariable -name "Python" -value "python3" -is_multi_job_variable false
Write-PipelineSetVariable -name "PerfLabArguments" -value "$perflab_arguments" -is_multi_job_variable false
Write-PipelineSetVariable -name "ExtraBenchmarkDotNetArguments" -value "$extra_benchmark_dotnet_arguments" -is_multi_job_variable false
Write-PipelineSetVariable -name "BDNCategories" -value "$run_categories" -is_multi_job_variable false
Write-PipelineSetVariable -name "TargetCsproj" -value "$csproj" -is_multi_job_variable false
Write-PipelineSetVariable -name "RunFromPerfRepo" -value "$run_from_perf_repo" -is_multi_job_variable false
Write-PipelineSetVariable -name "Creator" -value "$creator" -is_multi_job_variable false
Write-PipelineSetVariable -name "HelixSourcePrefix" -value "$helix_source_prefix" -is_multi_job_variable false
Write-PipelineSetVariable -name "Kind" -value "$kind" -is_multi_job_variable false
Write-PipelineSetVariable -name "_BuildConfig" -value "$architecture.$kind.$framework" -is_multi_job_variable false
Write-PipelineSetVariable -name "Compare" -value "$compare" -is_multi_job_variable false
Write-PipelineSetVariable -name "MonoDotnet" -value "$using_mono" -is_multi_job_variable false
Write-PipelineSetVariable -name "WasmDotnet" -value "$using_wasm" -is_multi_job_variable false<|MERGE_RESOLUTION|>--- conflicted
+++ resolved
@@ -269,11 +269,7 @@
     using_wasm=true
     wasm_dotnet_path=$payload_directory/dotnet-wasm
     mv $wasm_runtime_loc $wasm_dotnet_path
-<<<<<<< HEAD
     cp -R $source_directory $wasm_dotnet_path
-=======
-    cp $source_directory $wasm_dotnet_path
->>>>>>> a6716462
     if [[ "$wasmaot" == "true" ]]; then
         extra_benchmark_dotnet_arguments="$extra_benchmark_dotnet_arguments --wasmMainJS \$HELIX_CORRELATION_PAYLOAD/dotnet-wasm/runtime-test.js --wasmEngine /home/helixbot/.jsvu/$javascript_engine --customRuntimePack \$HELIX_CORRELATION_PAYLOAD/dotnet-wasm --aotcompilermode wasm --runtimeSrcDir \$HELIX_CORRELATION_PAYLOAD/dotnet-wasm --buildTimeout 3600" 
     else
