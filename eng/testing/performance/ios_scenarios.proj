<Project Sdk="Microsoft.DotNet.Helix.Sdk" DefaultTargets="Test">
  <PropertyGroup>
    <IncludeXHarnessCli>true</IncludeXHarnessCli>
  </PropertyGroup>
  <PropertyGroup Condition="'$(AGENT_OS)' != 'Windows_NT'">
    <Python>python3</Python>
    <HelixPreCommands>$(HelixPreCommands);chmod +x $HELIX_WORKITEM_PAYLOAD/SOD/SizeOnDisk</HelixPreCommands>
    <HelixPreCommands>$(HelixPreCommands);chmod +x $HELIX_WORKITEM_PAYLOAD/startup/Startup</HelixPreCommands>
  </PropertyGroup>

  <ItemGroup>
    <HelixCorrelationPayload Include="$(CorrelationPayloadDirectory)">
      <PayloadDirectory>%(Identity)</PayloadDirectory>
    </HelixCorrelationPayload>
  </ItemGroup>

  <PropertyGroup>
    <LlvmPath>nollvm</LlvmPath>
    <LlvmPath Condition="'$(iOSLlvmBuild)' == 'True'">llvm</LlvmPath>
  </PropertyGroup>

  <PropertyGroup Condition="'$(AGENT_OS)' == 'Windows_NT'">
    <ScenarioDirectory>%HELIX_CORRELATION_PAYLOAD%\performance\src\scenarios\</ScenarioDirectory>

  </PropertyGroup>
  <PropertyGroup Condition="'$(AGENT_OS)' != 'Windows_NT'">
    <ScenarioDirectory>$HELIX_CORRELATION_PAYLOAD/performance/src/scenarios/</ScenarioDirectory>
  </PropertyGroup>

  <ItemGroup>
    <HelixWorkItem Include="SOD - iOS HelloWorld .app Size">
      <PayloadDirectory>$(WorkItemDirectory)</PayloadDirectory>
      <PreCommands>cd $(ScenarioDirectory)helloios;cp -rf $HELIX_CORRELATION_PAYLOAD/iosHelloWorld/$(LlvmPath) ./app;$(Python) pre.py --name app</PreCommands>
      <Command>$(Python) test.py sod --scenario-name &quot;%(Identity)&quot;</Command>
      <PostCommands>$(Python) post.py</PostCommands>
    </HelixWorkItem>
    <HelixWorkItem Include="SOD - iOS HelloWorld Mono Zip Size $(LlvmPath)">
      <PayloadDirectory>$(WorkItemDirectory)</PayloadDirectory>
      <PreCommands>cd $(ScenarioDirectory)helloios;cp -v $HELIX_CORRELATION_PAYLOAD/iosHelloWorldZip/$(LlvmPath)zip/iOSSampleApp$(LlvmPath)/iOSSampleApp$(LlvmPath).zip .;$(Python) pre.py --name iOSSampleApp$(LlvmPath).zip</PreCommands>
      <Command>$(Python) test.py sod --scenario-name &quot;%(Identity)&quot;</Command>
      <PostCommands>$(Python) post.py</PostCommands>
    </HelixWorkItem>
    <XHarnessAppBundleToTest Include="Device Startup - iOS Mono HelloWorld $(LlvmPath)">
      <AppBundlePath>$(WorkItemDirectory).zip</AppBundlePath>
      <WorkItemTimeout>00:15:00</WorkItemTimeout>
      <TestTarget>ios-device</TestTarget>
      <CustomCommands>
        <![CDATA[
          # PreCommands
          export XHARNESSPATH=$XHARNESS_CLI_PATH

          cp -r $HELIX_CORRELATION_PAYLOAD/iosHelloWorld/$(LlvmPath)/HelloiOS.app $(ScenarioDirectory)helloios/HelloiOS.app
          cp -f embedded.mobileprovision $(ScenarioDirectory)helloios/HelloiOS.app
          cd $(ScenarioDirectory)helloios
          sign HelloiOS.app

          $(Python) pre.py --name HelloiOS.app

          # Testing commands
          $(Python) test.py devicestartup --device-type ios --package-path HelloiOS.app --package-name net.dot.HelloiOS --scenario-name "%(Identity)"
          ((result=$?))
          
          # Post commands
          $(Python) post.py
          exit $result
        ]]>
      </CustomCommands>
    </XHarnessAppBundleToTest>
    <HelixWorkItem Include="SOD - Maui MacCatalyst .app Size" Condition="'$(iOSLlvmBuild)' == 'False'">
      <PayloadDirectory>$(WorkItemDirectory)</PayloadDirectory>
      <PreCommands>cd $(ScenarioDirectory)mauiios;cp -rf $HELIX_CORRELATION_PAYLOAD/MauiMacCatalystDefault ./app;$(Python) pre.py --name app</PreCommands>
      <Command>$(Python) test.py sod --scenario-name &quot;%(Identity)&quot;</Command>
      <PostCommands>$(Python) post.py</PostCommands>
    </HelixWorkItem>
    <HelixWorkItem Include="SOD - Maui iOS IPA Size" Condition="'$(iOSLlvmBuild)' == 'False'">
      <PayloadDirectory>$(WorkItemDirectory)</PayloadDirectory>
      <PreCommands>cd $(ScenarioDirectory)mauiios;cp $HELIX_CORRELATION_PAYLOAD/MauiiOSDefault.ipa .;$(Python) pre.py --name MauiiOSDefault.ipa</PreCommands>
      <Command>$(Python) test.py sod --scenario-name &quot;%(Identity)&quot;</Command>
      <PostCommands>$(Python) post.py</PostCommands>
    </HelixWorkItem>
    <HelixWorkItem Include="SOD - Maui iOS IPA Size Unzipped" Condition="'$(iOSLlvmBuild)' == 'False'">
      <PayloadDirectory>$(WorkItemDirectory)</PayloadDirectory>
      <PreCommands>cd $(ScenarioDirectory)mauiios;cp $HELIX_CORRELATION_PAYLOAD/MauiiOSDefault.ipa .;$(Python) pre.py --unzip --name MauiiOSDefault.ipa</PreCommands>
      <Command>$(Python) test.py sod --scenario-name &quot;%(Identity)&quot;</Command>
      <PostCommands>$(Python) post.py</PostCommands>
    </HelixWorkItem>
    <HelixWorkItem Include="SOD - Maui Blazor iOS IPA Size" Condition="'$(iOSLlvmBuild)' == 'False'">
      <PayloadDirectory>$(WorkItemDirectory)</PayloadDirectory>
      <PreCommands>cd $(ScenarioDirectory)mauiblazorios;cp $HELIX_CORRELATION_PAYLOAD/MauiBlazoriOSDefault.ipa .;$(Python) pre.py --name MauiBlazoriOSDefault.ipa</PreCommands>
      <Command>$(Python) test.py sod --scenario-name &quot;%(Identity)&quot;</Command>
      <PostCommands>$(Python) post.py</PostCommands>
    </HelixWorkItem>
    <HelixWorkItem Include="SOD - Maui Blazor iOS IPA Size Unzipped" Condition="'$(iOSLlvmBuild)' == 'False'">
      <PayloadDirectory>$(WorkItemDirectory)</PayloadDirectory>
      <PreCommands>cd $(ScenarioDirectory)mauiblazorios;cp $HELIX_CORRELATION_PAYLOAD/MauiBlazoriOSDefault.ipa .;$(Python) pre.py --unzip --name MauiBlazoriOSDefault.ipa</PreCommands>
      <Command>$(Python) test.py sod --scenario-name &quot;%(Identity)&quot;</Command>
      <PostCommands>$(Python) post.py</PostCommands>
    </HelixWorkItem>
    <HelixWorkItem Include="SOD - Maui Blazor MacCatalyst .app Size" Condition="'$(iOSLlvmBuild)' == 'False'">
      <PayloadDirectory>$(WorkItemDirectory)</PayloadDirectory>
      <PreCommands>cd $(ScenarioDirectory)mauiblazorios;cp -rf $HELIX_CORRELATION_PAYLOAD/MauiBlazorMacCatalystDefault ./app;$(Python) pre.py --name app</PreCommands>
      <Command>$(Python) test.py sod --scenario-name &quot;%(Identity)&quot;</Command>
      <PostCommands>$(Python) post.py</PostCommands>
    </HelixWorkItem>
    <HelixWorkItem Include="SOD - Maui iOS Podcast IPA Size" Condition="'$(iOSLlvmBuild)' == 'False'">
      <PayloadDirectory>$(WorkItemDirectory)</PayloadDirectory>
      <PreCommands>cd $(ScenarioDirectory)mauiios;cp $HELIX_CORRELATION_PAYLOAD/MauiiOSPodcast.ipa .;$(Python) pre.py --name MauiiOSPodcast.ipa</PreCommands>
      <Command>$(Python) test.py sod --scenario-name &quot;%(Identity)&quot;</Command>
      <PostCommands>$(Python) post.py</PostCommands>
    </HelixWorkItem>
    <HelixWorkItem Include="SOD - Maui iOS Podcast IPA Size Unzipped" Condition="'$(iOSLlvmBuild)' == 'False'">
      <PayloadDirectory>$(WorkItemDirectory)</PayloadDirectory>
      <PreCommands>cd $(ScenarioDirectory)mauiios;cp $HELIX_CORRELATION_PAYLOAD/MauiiOSPodcast.ipa .;$(Python) pre.py --unzip --name MauiiOSPodcast.ipa</PreCommands>
      <Command>$(Python) test.py sod --scenario-name &quot;%(Identity)&quot;</Command>
      <PostCommands>$(Python) post.py</PostCommands>
    </HelixWorkItem>
<<<<<<< HEAD
    <XHarnessAppBundleToTest Include="Device Startup - iOS Maui Default" Condition="'$(iOSLlvmBuild)' == 'False'">
      <AppBundlePath>$(WorkItemDirectory).zip</AppBundlePath>
      <WorkItemTimeout>00:05:00</WorkItemTimeout>
      <TestTarget>ios-device</TestTarget>
      <CustomCommands>
        <![CDATA[
=======
	<XHarnessAppBundleToTest Include="Device Startup - iOS Maui Default" Condition="'$(iOSLlvmBuild)' == 'False'">
    <AppBundlePath>$(WorkItemDirectory).zip</AppBundlePath>
    <WorkItemTimeout>00:15:00</WorkItemTimeout>
	  <TestTarget>ios-device</TestTarget>
	  <CustomCommands>
	   	<![CDATA[
>>>>>>> 844b0999
          # PreCommands
          export XHARNESSPATH=$XHARNESS_CLI_PATH

          cp -r $HELIX_CORRELATION_PAYLOAD/MauiTesting.app $(ScenarioDirectory)mauiios/MauiTesting.app
          cp -f embedded.mobileprovision $(ScenarioDirectory)mauiios/MauiTesting.app
          cd $(ScenarioDirectory)mauiios
          sign MauiTesting.app

          $(Python) pre.py --name MauiTesting.app

          # Testing commands
          $(Python) test.py devicestartup --device-type ios --package-path MauiTesting.app --package-name net.dot.mauitesting --scenario-name "%(Identity)"
          ((result=$?))
          
          # Post commands
          $(Python) post.py
          exit $result
        ]]>
      </CustomCommands>
    </XHarnessAppBundleToTest>
    <XHarnessAppBundleToTest Include="Device Startup - iOS Maui Blazor Default" Condition="'$(iOSLlvmBuild)' == 'False'">
      <AppBundlePath>$(WorkItemDirectory).zip</AppBundlePath>
      <WorkItemTimeout>00:05:00</WorkItemTimeout>
      <TestTarget>ios-device</TestTarget>
      <CustomCommands>
        <![CDATA[
          # PreCommands
          export XHARNESSPATH=$XHARNESS_CLI_PATH

          cp -r $HELIX_CORRELATION_PAYLOAD/MauiBlazorTesting.app $(ScenarioDirectory)mauiblazorios/MauiBlazorTesting.app
          cp -f embedded.mobileprovision $(ScenarioDirectory)mauiblazorios/MauiBlazorTesting.app
          cd $(ScenarioDirectory)mauiblazorios
          sign MauiBlazorTesting.app

          $(Python) pre.py --name MauiBlazorTesting.app

          # Testing commands
          $(Python) test.py devicestartup --device-type ios --package-path MauiBlazorTesting.app --package-name net.dot.mauiblazortesting --scenario-name "%(Identity)" --use-fully-drawn-time --fully-drawn-magic-string __MAUI_Blazor_WebView_OnAfterRender__

          # Post commands
          $(Python) post.py
          exit $result
        ]]>
      </CustomCommands>
    </XHarnessAppBundleToTest>
    <XHarnessAppBundleToTest Include="Device Startup - iOS Maui Podcast" Condition="'$(iOSLlvmBuild)' == 'False'">
<<<<<<< HEAD
      <AppBundlePath>$(WorkItemDirectory).zip</AppBundlePath>
      <WorkItemTimeout>00:05:00</WorkItemTimeout>
      <TestTarget>ios-device</TestTarget>
      <CustomCommands>
        <![CDATA[
=======
    <AppBundlePath>$(WorkItemDirectory).zip</AppBundlePath>
    <WorkItemTimeout>00:15:00</WorkItemTimeout>
	  <TestTarget>ios-device</TestTarget>
	  <CustomCommands>
	   	<![CDATA[
>>>>>>> 844b0999
          # PreCommands
          export XHARNESSPATH=$XHARNESS_CLI_PATH

          cp -r $HELIX_CORRELATION_PAYLOAD/Microsoft.NetConf2021.Maui.app $(ScenarioDirectory)mauiios/Microsoft.NetConf2021.Maui.app
          cp -f embedded.mobileprovision $(ScenarioDirectory)mauiios/Microsoft.NetConf2021.Maui.app
          cd $(ScenarioDirectory)mauiios
          sign Microsoft.NetConf2021.Maui.app

          $(Python) pre.py --name Microsoft.NetConf2021.Maui.app

          # Testing commands
          $(Python) test.py devicestartup --device-type ios --package-path Microsoft.NetConf2021.Maui.app --package-name net.dot.netconf2021.maui --scenario-name "%(Identity)"
          ((result=$?))
          
          # Post commands
          $(Python) post.py
          exit $result
        ]]>
      </CustomCommands>
    </XHarnessAppBundleToTest>
  </ItemGroup>
  <!--
    This target is to work around the XHarness command that depend on scripts in ORIGPYPATH
    being run before we get to run our normal Post commands. AddXHarnessCLI is the XHarness
    Target so we just make sure we add this after that.
  -->
  <Target Name="ResetPYTHONPATHBeforeXHarnessCommand" AfterTargets="AddXHarnessCLI">
    <PropertyGroup>
      <HelixPostCommands>export PYTHONPATH=$ORIGPYPATH;$(HelixPostCommands)</HelixPostCommands>
    </PropertyGroup>
  </Target>
</Project><|MERGE_RESOLUTION|>--- conflicted
+++ resolved
@@ -114,80 +114,63 @@
       <Command>$(Python) test.py sod --scenario-name &quot;%(Identity)&quot;</Command>
       <PostCommands>$(Python) post.py</PostCommands>
     </HelixWorkItem>
-<<<<<<< HEAD
     <XHarnessAppBundleToTest Include="Device Startup - iOS Maui Default" Condition="'$(iOSLlvmBuild)' == 'False'">
       <AppBundlePath>$(WorkItemDirectory).zip</AppBundlePath>
-      <WorkItemTimeout>00:05:00</WorkItemTimeout>
-      <TestTarget>ios-device</TestTarget>
-      <CustomCommands>
-        <![CDATA[
-=======
-	<XHarnessAppBundleToTest Include="Device Startup - iOS Maui Default" Condition="'$(iOSLlvmBuild)' == 'False'">
-    <AppBundlePath>$(WorkItemDirectory).zip</AppBundlePath>
-    <WorkItemTimeout>00:15:00</WorkItemTimeout>
-	  <TestTarget>ios-device</TestTarget>
-	  <CustomCommands>
-	   	<![CDATA[
->>>>>>> 844b0999
+      <WorkItemTimeout>00:15:00</WorkItemTimeout>
+      <TestTarget>ios-device</TestTarget>
+      <CustomCommands>
+        <![CDATA[
+            # PreCommands
+            export XHARNESSPATH=$XHARNESS_CLI_PATH
+
+            cp -r $HELIX_CORRELATION_PAYLOAD/MauiTesting.app $(ScenarioDirectory)mauiios/MauiTesting.app
+            cp -f embedded.mobileprovision $(ScenarioDirectory)mauiios/MauiTesting.app
+            cd $(ScenarioDirectory)mauiios
+            sign MauiTesting.app
+
+            $(Python) pre.py --name MauiTesting.app
+
+            # Testing commands
+            $(Python) test.py devicestartup --device-type ios --package-path MauiTesting.app --package-name net.dot.mauitesting --scenario-name "%(Identity)"
+            ((result=$?))
+
+            # Post commands
+            $(Python) post.py
+            exit $result
+          ]]>
+        </CustomCommands>
+    </XHarnessAppBundleToTest>
+    <XHarnessAppBundleToTest Include="Device Startup - iOS Maui Blazor Default" Condition="'$(iOSLlvmBuild)' == 'False'">
+      <AppBundlePath>$(WorkItemDirectory).zip</AppBundlePath>
+      <WorkItemTimeout>00:15:00</WorkItemTimeout>
+      <TestTarget>ios-device</TestTarget>
+      <CustomCommands>
+        <![CDATA[
           # PreCommands
           export XHARNESSPATH=$XHARNESS_CLI_PATH
 
-          cp -r $HELIX_CORRELATION_PAYLOAD/MauiTesting.app $(ScenarioDirectory)mauiios/MauiTesting.app
-          cp -f embedded.mobileprovision $(ScenarioDirectory)mauiios/MauiTesting.app
-          cd $(ScenarioDirectory)mauiios
-          sign MauiTesting.app
-
-          $(Python) pre.py --name MauiTesting.app
+          cp -r $HELIX_CORRELATION_PAYLOAD/MauiBlazorTesting.app $(ScenarioDirectory)mauiblazorios/MauiBlazorTesting.app
+          cp -f embedded.mobileprovision $(ScenarioDirectory)mauiblazorios/MauiBlazorTesting.app
+          cd $(ScenarioDirectory)mauiblazorios
+          sign MauiBlazorTesting.app
+
+          $(Python) pre.py --name MauiBlazorTesting.app
 
           # Testing commands
-          $(Python) test.py devicestartup --device-type ios --package-path MauiTesting.app --package-name net.dot.mauitesting --scenario-name "%(Identity)"
-          ((result=$?))
-          
+          $(Python) test.py devicestartup --device-type ios --package-path MauiBlazorTesting.app --package-name net.dot.mauiblazortesting --scenario-name "%(Identity)" --use-fully-drawn-time --fully-drawn-magic-string __MAUI_Blazor_WebView_OnAfterRender__
+
           # Post commands
           $(Python) post.py
           exit $result
         ]]>
       </CustomCommands>
     </XHarnessAppBundleToTest>
-    <XHarnessAppBundleToTest Include="Device Startup - iOS Maui Blazor Default" Condition="'$(iOSLlvmBuild)' == 'False'">
-      <AppBundlePath>$(WorkItemDirectory).zip</AppBundlePath>
-      <WorkItemTimeout>00:05:00</WorkItemTimeout>
-      <TestTarget>ios-device</TestTarget>
-      <CustomCommands>
-        <![CDATA[
-          # PreCommands
-          export XHARNESSPATH=$XHARNESS_CLI_PATH
-
-          cp -r $HELIX_CORRELATION_PAYLOAD/MauiBlazorTesting.app $(ScenarioDirectory)mauiblazorios/MauiBlazorTesting.app
-          cp -f embedded.mobileprovision $(ScenarioDirectory)mauiblazorios/MauiBlazorTesting.app
-          cd $(ScenarioDirectory)mauiblazorios
-          sign MauiBlazorTesting.app
-
-          $(Python) pre.py --name MauiBlazorTesting.app
-
-          # Testing commands
-          $(Python) test.py devicestartup --device-type ios --package-path MauiBlazorTesting.app --package-name net.dot.mauiblazortesting --scenario-name "%(Identity)" --use-fully-drawn-time --fully-drawn-magic-string __MAUI_Blazor_WebView_OnAfterRender__
-
-          # Post commands
-          $(Python) post.py
-          exit $result
-        ]]>
-      </CustomCommands>
-    </XHarnessAppBundleToTest>
     <XHarnessAppBundleToTest Include="Device Startup - iOS Maui Podcast" Condition="'$(iOSLlvmBuild)' == 'False'">
-<<<<<<< HEAD
-      <AppBundlePath>$(WorkItemDirectory).zip</AppBundlePath>
-      <WorkItemTimeout>00:05:00</WorkItemTimeout>
-      <TestTarget>ios-device</TestTarget>
-      <CustomCommands>
-        <![CDATA[
-=======
-    <AppBundlePath>$(WorkItemDirectory).zip</AppBundlePath>
-    <WorkItemTimeout>00:15:00</WorkItemTimeout>
-	  <TestTarget>ios-device</TestTarget>
-	  <CustomCommands>
-	   	<![CDATA[
->>>>>>> 844b0999
+      <AppBundlePath>$(WorkItemDirectory).zip</AppBundlePath>
+      <WorkItemTimeout>00:15:00</WorkItemTimeout>
+      <TestTarget>ios-device</TestTarget>
+      <CustomCommands>
+        <![CDATA[
           # PreCommands
           export XHARNESSPATH=$XHARNESS_CLI_PATH
 
