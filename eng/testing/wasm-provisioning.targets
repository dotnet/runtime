<Project>
  <PropertyGroup>
    <!--
      Set ChromeChannel properties to get the latest versions
    -->
    <ChromeChannel>stable</ChromeChannel>

    <ChromeOSIdentifier Condition="$([MSBuild]::IsOSPlatform('windows'))">Windows</ChromeOSIdentifier>
    <ChromeOSIdentifier Condition="$([MSBuild]::IsOSPlatform('linux'))">Linux</ChromeOSIdentifier>
    <ChromeOSIdentifier Condition="'$(ChromeOSIdentifier)' == ''">unsupported-platform</ChromeOSIdentifier>

    <!-- disable by default on unsupported platforms -->
    <InstallChromeForTests Condition="'$(InstallChromeForTests)' == '' and '$(ChromeOSIdentifier)' == ''">false</InstallChromeForTests>
    <InstallV8ForTests Condition="'$(InstallV8ForTests)' == ''">false</InstallV8ForTests>

    <FirefoxDir>$(ArtifactsBinDir)firefox\</FirefoxDir>
    <FirefoxStampFile>$([MSBuild]::NormalizePath($(FirefoxDir), '.install-firefox-$(FirefoxRevision).stamp'))</FirefoxStampFile>
    <_BrowserStampDir>$(ArtifactsBinDir)\</_BrowserStampDir>

    <WasmProvisionAfterTarget Condition="'$(WasmProvisionAfterTarget)' == ''">Build</WasmProvisionAfterTarget>
  </PropertyGroup>

  <Import Project="$(MSBuildThisFileDirectory)ChromeVersions.props" />

  <PropertyGroup Condition="'$(BrowserHost)' != 'windows'">
    <FirefoxRevision>108.0.1</FirefoxRevision>
    <FirefoxUrl>https://ftp.mozilla.org/pub/firefox/releases/$(FirefoxRevision)/linux-x86_64/en-US/firefox-$(FirefoxRevision).tar.bz2</FirefoxUrl>
    <FirefoxBinaryName>firefox</FirefoxBinaryName>
  </PropertyGroup>

  <PropertyGroup Condition="$([MSBuild]::IsOSPlatform('linux'))">
    <ChromeDirName>chrome-linux</ChromeDirName>
    <ChromeDriverDirName>chromedriver_linux64</ChromeDriverDirName>
    <ChromeBinaryName>chrome</ChromeBinaryName>
    <ChromeDriverBinaryName>chromedriver</ChromeDriverBinaryName>
    <_ChromeOSPrefix>Linux_x64</_ChromeOSPrefix>

    <ChromeVersion>$(linux_ChromeVersion)</ChromeVersion>
    <ChromeRevision>$(linux_ChromeRevision)</ChromeRevision>
    <_ChromeBaseSnapshotUrl>$(linux_ChromeBaseSnapshotUrl)</_ChromeBaseSnapshotUrl>

    <ChromeUrl>$(linux_ChromeBaseSnapshotUrl)/chrome-linux.zip</ChromeUrl>
    <ChromeDriverUrl>$(linux_ChromeBaseSnapshotUrl)/chromedriver_linux64.zip</ChromeDriverUrl>

    <V8Version>$(linux_V8Version)</V8Version>
    <V8DirName>v8-$(linux_V8Version)</V8DirName>
    <V8BinaryName>$(V8DirName).sh</V8BinaryName>
    <_V8PlatformId>linux64</_V8PlatformId>
  </PropertyGroup>

  <PropertyGroup Condition="$([MSBuild]::IsOSPlatform('windows'))">
    <ChromeDirName>chrome-win</ChromeDirName>
    <ChromeDriverDirName>chromedriver_win32</ChromeDriverDirName>
    <ChromeBinaryName>chrome.exe</ChromeBinaryName>
    <ChromeDriverBinaryName>chromedriver.exe</ChromeDriverBinaryName>
    <_ChromeOSPrefix>Win_x64</_ChromeOSPrefix>

    <ChromeVersion>$(win_ChromeVersion)</ChromeVersion>
    <ChromeRevision>$(win_ChromeRevision)</ChromeRevision>
    <_ChromeBaseSnapshotUrl>$(win_ChromeBaseSnapshotUrl)</_ChromeBaseSnapshotUrl>

    <ChromeUrl>$(win_ChromeBaseSnapshotUrl)/chrome-win.zip</ChromeUrl>
    <ChromeDriverUrl>$(win_ChromeBaseSnapshotUrl)/chromedriver_win32.zip</ChromeDriverUrl>

    <V8Version>$(win_V8Version)</V8Version>
    <V8DirName>v8-$(win_V8Version)</V8DirName>
    <V8BinaryName>$(V8DirName).cmd</V8BinaryName>
    <_V8PlatformId>win32</_V8PlatformId>
  </PropertyGroup>

  <PropertyGroup Condition="'$(ChromeVersion)' != ''">
    <ChromeDir>$(ArtifactsBinDir)chrome\</ChromeDir>
    <ChromeDriverDir>$(ArtifactsBinDir)chromedriver\</ChromeDriverDir>
    <ChromeStampFile>$([MSBuild]::NormalizePath('$(ChromeDir)', '.install-$(ChromeVersion)-$(ChromeRevision).stamp'))</ChromeStampFile>
    <ChromeDriverStampFile>$([MSBuild]::NormalizePath('$(ChromeDriverDir)', '.install-$(ChromeVersion)-$(ChromeRevision).stamp'))</ChromeDriverStampFile>

    <ChromeBinaryPath>$([MSBuild]::NormalizePath($(ChromeDir), $(ChromeDirName), $(ChromeBinaryName)))</ChromeBinaryPath>
    <ChromeDriverBinaryPath>$([MSBuild]::NormalizePath($(ChromeDriverDir), $(ChromeDriverDirName), $(ChromeDriverBinaryName)))</ChromeDriverBinaryPath>
  </PropertyGroup>

  <PropertyGroup Condition="'$(V8Version)' != ''">
    <V8Dir>$(ArtifactsBinDir)$(V8DirName)\</V8Dir>
    <V8StampFile>$([MSBuild]::NormalizePath('$(V8Dir)', '.install-$(V8Version).stamp'))</V8StampFile>
    <V8BinaryPath>$([MSBuild]::NormalizePath($(V8Dir), $(V8BinaryName)))</V8BinaryPath>
  </PropertyGroup>

  <PropertyGroup Condition="'$(BrowserHost)' != 'windows'">
    <FirefoxRevision>108.0.1</FirefoxRevision>
    <FirefoxUrl>https://ftp.mozilla.org/pub/firefox/releases/$(FirefoxRevision)/linux-x86_64/en-US/firefox-$(FirefoxRevision).tar.bz2</FirefoxUrl>
    <FirefoxBinaryName>firefox</FirefoxBinaryName>
  </PropertyGroup>

  <Target Name="DownloadAndInstallChrome"
          AfterTargets="$(WasmProvisionAfterTarget)"
          Condition="(!Exists($(ChromeStampFile)) or !Exists($(ChromeBinaryPath))) and '$(InstallChromeForTests)' == 'true'">

    <Error Condition="!$([MSBuild]::IsOSPlatform('linux')) and !$([MSBuild]::IsOSPlatform('windows'))"
           Text="Chrome provisioning only supported on Linux, and windows." />
    <Error Condition="'$(ChromeVersion)' == ''"
           Text="No %24(ChromeVersion) set. This can be set in eng/testing/ChromeVersions.props" />

    <RemoveDir Directories="$(ChromeDir)" />

    <Message Text="** Installing chrome version $(ChromeVersion), rev: $(ChromeRevision). To disable this set the msuild property InstallChromeForTests=false ."
             Importance="High" />

    <DownloadFile SourceUrl="$(ChromeUrl)" DestinationFolder="$(ArtifactsObjDir)" SkipUnchangedFiles="false">
      <Output TaskParameter="DownloadedFile" PropertyName="_DownloadedFile" />
    </DownloadFile>
    <Unzip SourceFiles="$(_DownloadedFile)" DestinationFolder="$(ChromeDir)" />
    <Delete Files="$(_DownloadedFile)" />

    <Error Text="Cannot find chrome at $(ChromeBinaryPath) in the downloaded copy"
           Condition="!Exists($(ChromeBinaryPath))" />

    <Exec Command="chmod +x $(ChromeBinaryPath)" Condition="!$([MSBuild]::IsOSPlatform('windows'))" />

    <Touch Files="$(ChromeStampFile)" AlwaysCreate="true" />
  </Target>

  <Target Name="DownloadAndInstallChromeDriver"
          AfterTargets="$(WasmProvisionAfterTarget)"
          Condition="(!Exists($(ChromeDriverStampFile)) or !Exists($(ChromeDriverBinaryPath))) and '$(InstallChromeForTests)' == 'true'">

    <Error Condition="!$([MSBuild]::IsOSPlatform('linux')) and !$([MSBuild]::IsOSPlatform('windows'))"
           Text="ChromeDriver provisioning only supported on Linux, and windows." />
    <Error Condition="'$(ChromeVersion)' == ''"
           Text="No %24(ChromeVersion) set. This can be set in eng/testing/ChromeVersions.props" />

    <RemoveDir Directories="$(ChromeDriverDir)" />

    <Message Text="** Installing chromedriver version $(ChromeVersion), rev: $(ChromeRevision). To disable this set the msuild property InstallChromeForTests=false ."
             Importance="High" />

    <DownloadFile SourceUrl="$(ChromeDriverUrl)" DestinationFolder="$(ArtifactsObjDir)" SkipUnchangedFiles="false">
      <Output TaskParameter="DownloadedFile" PropertyName="_DownloadedFile" />
    </DownloadFile>
    <Unzip SourceFiles="$(_DownloadedFile)" DestinationFolder="$(ChromeDriverDir)" />

    <Error Text="Cannot find chromedriver at $(ChromeDriverBinaryPath) in the downloaded copy"
           Condition="!Exists($(ChromeDriverBinaryPath))" />

    <Exec Command="chmod +x $(ChromeDriverBinaryPath)" Condition="!$([MSBuild]::IsOSPlatform('windows'))" />

    <Touch Files="$(ChromeDriverStampFile)" AlwaysCreate="true" />
  </Target>

  <Target Name="DownloadAndInstallV8"
          AfterTargets="$(WasmProvisionAfterTarget)"
          Condition="(!Exists($(V8StampFile)) or !Exists($(V8BinaryPath))) and '$(InstallV8ForTests)' == 'true'">

    <Error Condition="!$([MSBuild]::IsOSPlatform('linux')) and !$([MSBuild]::IsOSPlatform('windows'))"
           Text="V8 provisioning only supported on Linux, and windows." />
    <Error Condition="'$(V8Version)' == ''" Text="%24(V8Version) not set" />
    <Error Condition="'$(_V8PlatformId)' == ''" Text="%24(_V8PlatformId) not set, needed for constructing the snapshot url." />

    <PropertyGroup>
      <_V8SnapshotUrl>https://storage.googleapis.com/chromium-v8/official/canary/v8-$(_V8PlatformId)-rel-$(V8Version).zip</_V8SnapshotUrl>

      <_V8Script Condition="$([MSBuild]::IsOSPlatform('linux'))">#!/usr/bin/env bash
export __SCRIPT_DIR=%24( cd -- "%24( dirname -- "%24{BASH_SOURCE[0]}" )" &amp;> /dev/null &amp;&amp; pwd )
"$__SCRIPT_DIR/d8" --snapshot_blob="$__SCRIPT_DIR/snapshot_blob.bin" "$@"
      </_V8Script>
      <_V8Script Condition="$([MSBuild]::IsOSPlatform('windows'))">@echo off
"%~dp0\d8.exe --snapshot_blob="%~dp0\snapshot_blob.bin" %*
      </_V8Script>
    </PropertyGroup>

    <DownloadFile SourceUrl="$(_V8SnapshotUrl)" DestinationFolder="$(V8Dir)" SkipUnchangedFiles="true">
      <Output TaskParameter="DownloadedFile" PropertyName="_DownloadedFile" />
    </DownloadFile>

    <Unzip SourceFiles="$(_DownloadedFile)" DestinationFolder="$(V8Dir)" />

    <WriteLinesToFile Lines="$(_V8Script)" File="$(V8BinaryPath)" Overwrite="true" />
    <Exec Command="chmod +x $(V8BinaryPath) $(V8Dir)/d8" Condition="$([MSBuild]::IsOSPlatform('linux'))" />
<<<<<<< HEAD
=======

    <Touch Files="$(V8StampFile)" AlwaysCreate="true" />
>>>>>>> 82fee269
  </Target>

  <Target Name="DownloadAndInstallFirefox"
          AfterTargets="$(WasmProvisionAfterTarget)"
          Condition="!Exists($(FirefoxStampFile)) and '$(InstallFirefoxForTests)' == 'true' and !$([MSBuild]::IsOSPlatform('windows'))">
    <ItemGroup>
      <_StampFile Include="$(_BrowserStampDir).install-firefox*.stamp" />
    </ItemGroup>

    <Delete Files="@(_StampFile)" />
    <RemoveDir Directories="$(FirefoxDir)" />

    <DownloadFile SourceUrl="$(FirefoxUrl)" DestinationFolder="$(FirefoxDir)" SkipUnchangedFiles="true">
      <Output TaskParameter="DownloadedFile" PropertyName="_DownloadedFile" />
    </DownloadFile>
    <Exec Command="tar -xf $(_DownloadedFile) -C $(FirefoxDir)"/>
    <Exec Command="rm -rf $(_DownloadedFile)"/>

    <PropertyGroup>
      <_FirefoxBinaryPath>$([MSBuild]::NormalizePath($(FirefoxDir), $(FirefoxBinaryName)))</_FirefoxBinaryPath>
    </PropertyGroup>

    <Error Text="Cannot find firefox at $(_FirefoxBinaryPath) in the downloaded copy"
           Condition="!Exists($(_FirefoxBinaryPath))" />

    <Exec Command="chmod +x $(_FirefoxBinaryPath)"/>

    <Touch Files="$(FirefoxStampFile)" AlwaysCreate="true" />
  </Target>
</Project><|MERGE_RESOLUTION|>--- conflicted
+++ resolved
@@ -174,11 +174,8 @@
 
     <WriteLinesToFile Lines="$(_V8Script)" File="$(V8BinaryPath)" Overwrite="true" />
     <Exec Command="chmod +x $(V8BinaryPath) $(V8Dir)/d8" Condition="$([MSBuild]::IsOSPlatform('linux'))" />
-<<<<<<< HEAD
-=======
 
     <Touch Files="$(V8StampFile)" AlwaysCreate="true" />
->>>>>>> 82fee269
   </Target>
 
   <Target Name="DownloadAndInstallFirefox"
