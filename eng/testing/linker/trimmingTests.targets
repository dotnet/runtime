--- conflicted
+++ resolved
@@ -91,12 +91,8 @@
                                                  .Replace('{PublishAot}','$(IsNativeAotTestProject)')
                                                  .Replace('{ExtraTrimmerArgs}', '%(TestConsoleApps.ExtraTrimmerArgs)')
                                                  .Replace('{AdditionalProperties}', '$(_additionalPropertiesString)')
-<<<<<<< HEAD
                                                  .Replace('{ToolsILLinkDir}', '$(ToolsILLinkDir)')
-                                                 .Replace('{IlcToolsPath}', '$(CoreCLRILCompilerDir)')
-=======
                                                  .Replace('{IlcToolsPath}', '$(IlcToolsPath)')
->>>>>>> fb2ae671
                                                  .Replace('{IlcBuildTasksPath}', '$(CoreCLRILCompilerDir)netstandard/ILCompiler.Build.Tasks.dll')
                                                  .Replace('{IlcSdkPath}', '$(CoreCLRAotSdkDir)')
                                                  .Replace('{IlcFrameworkPath}', '$(MicrosoftNetCoreAppRuntimePackRidLibTfmDir)')
