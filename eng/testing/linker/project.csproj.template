--- conflicted
+++ resolved
@@ -61,9 +61,6 @@
                       IsImplicitlyDefined="true" />
   </ItemGroup>
 
-<<<<<<< HEAD
-  <Import Project="{NativeSanitizersTargets}" />
-=======
   <Target Name="LocateNativeCompiler"
           Condition="'$(PublishAot)' == 'true' and '$(_hostOS)' != 'win'"
           BeforeTargets="SetupOSSpecificProps">
@@ -85,5 +82,5 @@
     </PropertyGroup>
   </Target>
 
->>>>>>> bc766529
+  <Import Project="{NativeSanitizersTargets}" />
 </Project>