<Project>
  <!-- We need to set this in order to get extensibility on xunit category traits and other arguments we pass down to xunit via MSBuild properties -->
  <PropertyGroup>
    <BundleTestAppTargets>$(BundleTestAppTargets);BundleTestWasmApp</BundleTestAppTargets>
    <DebuggerSupport Condition="'$(DebuggerSupport)' == '' and '$(Configuration)' == 'Debug'">true</DebuggerSupport>
    <!-- Some tests expect to load satellite assemblies by path, eg. System.Runtime.Loader.Tests,
         so, just setting it true by default -->
    <IncludeSatelliteAssembliesInVFS Condition="'$(IncludeSatelliteAssembliesInVFS)' == ''">true</IncludeSatelliteAssembliesInVFS>
  </PropertyGroup>

  <PropertyGroup>
    <BuildAOTTestsOn Condition="'$(ContinuousIntegrationBuild)' == 'true' and '$(Scenario)' == 'BuildWasmApps'">helix</BuildAOTTestsOn>
    <BuildAOTTestsOn Condition="'$(BuildAOTTestsOnHelix)' == 'true'">helix</BuildAOTTestsOn>
    <BuildAOTTestsOn Condition="'$(BuildAOTTestsOn)' == ''">local</BuildAOTTestsOn>
  </PropertyGroup>

  <PropertyGroup Condition="'$(RunScriptCommand)' == ''">
    <JSEngine Condition="'$(JSEngine)' == ''">V8</JSEngine>
    <JSEngineArgs Condition="'$(JSEngine)' == 'V8'">$(JSEngineArgs) --engine-arg=--stack-trace-limit=1000</JSEngineArgs>

    <_XHarnessArgs Condition="'$(OS)' != 'Windows_NT'">wasm $XHARNESS_COMMAND --app=. --output-directory=$XHARNESS_OUT</_XHarnessArgs>
    <_XHarnessArgs Condition="'$(OS)' == 'Windows_NT'">wasm %XHARNESS_COMMAND% --app=. --output-directory=%XHARNESS_OUT%</_XHarnessArgs>

    <_XHarnessArgs Condition="'$(Scenario)' != 'WasmTestOnBrowser'">$(_XHarnessArgs) --engine=$(JSEngine) $(JSEngineArgs) --js-file=runtime.js</_XHarnessArgs>
    <_XHarnessArgs Condition="'$(IsFunctionalTest)' == 'true'"     >$(_XHarnessArgs) --expected-exit-code=$(ExpectedExitCode)</_XHarnessArgs>
    <_XHarnessArgs Condition="'$(WasmXHarnessArgs)' != ''"         >$(_XHarnessArgs) $(WasmXHarnessArgs)</_XHarnessArgs>

    <_AppArgs Condition="'$(IsFunctionalTest)' != 'true' and '$(Scenario)' != 'BuildWasmApps'">--run WasmTestRunner.dll $(AssemblyName).dll</_AppArgs>
    <_AppArgs Condition="'$(IsFunctionalTest)' == 'true'">--run $(AssemblyName).dll --testing</_AppArgs>

    <_AppArgs Condition="'$(WasmTestAppArgs)' != ''">$(_AppArgs) $(WasmTestAppArgs)</_AppArgs>

    <RunScriptCommand Condition="'$(OS)' != 'Windows_NT'">$HARNESS_RUNNER $(_XHarnessArgs) %24WasmXHarnessArgs -- $(WasmXHarnessMonoArgs) %24WasmXHarnessMonoArgs $(_AppArgs) %24WasmTestAppArgs</RunScriptCommand>
    <RunScriptCommand Condition="'$(OS)' == 'Windows_NT'">%HARNESS_RUNNER% $(_XHarnessArgs) %WasmXHarnessArgs%  -- $(WasmXHarnessMonoArgs) %WasmXHarnessMonoArgs% $(_AppArgs) %WasmTestAppArgs%</RunScriptCommand>
  </PropertyGroup>

  <PropertyGroup Condition="'$(BuildAOTTestsOnHelix)' == 'true'">
    <_AOTBuildCommand>dotnet msbuild publish/ProxyProjectForAOTOnHelix.proj /bl:$XHARNESS_OUT/AOTBuild.binlog</_AOTBuildCommand>

    <!-- running aot-helix tests locally, so we can test with the same project file as CI -->
    <_AOTBuildCommand Condition="'$(ContinuousIntegrationBuild)' != 'true'">$(_AOTBuildCommand) /p:RuntimeSrcDir=$(RepoRoot) /p:RuntimeConfig=$(Configuration)</_AOTBuildCommand>

    <_AOTBuildCommand>$(_AOTBuildCommand) /p:RunAOTCompilation=$(RunAOTCompilation) /p:EmccLinkOptimizationFlag='-Oz -Wl%252C-O0 -Wl%252C-lto-O0'</_AOTBuildCommand>
    <_AOTBuildCommand>$(_AOTBuildCommand) &amp;&amp; cd wasm_build/AppBundle</_AOTBuildCommand>

    <RunScriptCommand Condition="'$(RunScriptCommand)' == ''">$(_AOTBuildCommand)</RunScriptCommand>
    <RunScriptCommand Condition="'$(RunScriptCommand)' != ''">$(_AOTBuildCommand) &amp;&amp; $(RunScriptCommand)</RunScriptCommand>
  </PropertyGroup>

  <!-- Don't include InTree.props here, because the test projects themselves can set the target* properties -->
  <Import Project="$(MonoProjectRoot)\wasm\build\WasmApp.props"
          Condition="'$(BuildAOTTestsOn)' == 'local'" />
  <Import Project="$(MonoProjectRoot)\wasm\build\WasmApp.InTree.targets"
          Condition="'$(BuildAOTTestsOn)' == 'local'" />

  <PropertyGroup>
      <WasmBuildAppDependsOn>PrepareForWasmBuildApp;$(WasmBuildAppDependsOn)</WasmBuildAppDependsOn>

      <BundleTestWasmAppDependsOn Condition="'$(BuildAOTTestsOn)' == 'local'">WasmBuildApp</BundleTestWasmAppDependsOn>
      <BundleTestWasmAppDependsOn Condition="'$(BuildAOTTestsOnHelix)' == 'true'">$(BundleTestWasmAppDependsOn);_BundleAOTTestWasmAppForHelix</BundleTestWasmAppDependsOn>
  </PropertyGroup>

  <ItemGroup>
    <WorkloadIdForTesting Include="wasm-tools"
<<<<<<< HEAD
                          Name="microsoft.net.workload.mono.toolchain"
=======
>>>>>>> acad866f
                          ManifestName="Microsoft.NET.Workload.Mono.ToolChain"
                          Version="$(PackageVersion)"
                          VersionBand="$(SdkBandVersion)" />
  </ItemGroup>

  <Target Name="BundleTestWasmApp" DependsOnTargets="$(BundleTestWasmAppDependsOn)" />

  <UsingTask Condition="'$(BuildAOTTestsOnHelix)' == 'true'"
             TaskName="Microsoft.WebAssembly.Build.Tasks.GenerateAOTProps"
             AssemblyFile="$(WasmBuildTasksAssemblyPath)" />

  <Target Name="_BundleAOTTestWasmAppForHelix" DependsOnTargets="PrepareForWasmBuildApp">
    <ItemGroup>
      <BundleFiles Include="$(WasmMainJSPath)"                  TargetDir="publish" />
      <BundleFiles Include="@(WasmAssembliesToBundle)"          TargetDir="publish\%(WasmAssembliesToBundle.RecursiveDir)" />

      <BundleFiles Include="$(MonoProjectRoot)\wasm\data\aot-tests\*" TargetDir="publish" />
    </ItemGroup>

    <ItemGroup Condition="'$(DebuggerSupport)' == 'true'">
      <!-- Add any pdb files, if available -->
      <_BundlePdbFiles Include="$([System.IO.Path]::ChangeExtension('%(WasmAssembliesToBundle.Identity)', '.pdb'))" />
      <BundleFiles Include="@(_BundlePdbFiles)" TargetDir="publish" Condition="Exists(%(_BundlePdbFiles.Identity))" />
    </ItemGroup>

    <!-- To recreate the original project on helix, we need to set the wasm properties also, same as the
         library test project. Eg. $(InvariantGlobalization) -->
    <ItemGroup>
      <_WasmPropertyNames Include="InvariantGlobalization" />
      <_WasmPropertyNames Include="AOTMode" />
      <_WasmPropertyNames Include="WasmDebugLevel" />
      <_WasmPropertyNames Include="WasmBuildNative" />
      <_WasmPropertyNames Include="_WasmDevel" />
      <_WasmPropertyNames Include="WasmLinkIcalls" />
      <_WasmPropertyNames Include="WasmDedup" />
      <_WasmPropertyNames Include="IncludeSatelliteAssembliesInVFS" />

      <_WasmPropertiesToPass
        Include="$(%(_WasmPropertyNames.Identity))"
        Name="%(_WasmPropertyNames.Identity)"
        ConditionToUse__="%(_WasmPropertyNames.ConditionToUse__)" />

      <_WasmVFSFilesToCopy Include="@(WasmFilesToIncludeInFileSystem)" />
      <_WasmVFSFilesToCopy TargetPath="%(FileName)%(Extension)" Condition="'%(TargetPath)' == ''" />

      <!-- Example of passing items to the project

          <_WasmItemsToPass Include="@(BundleFiles)" OriginalItemName__="BundleFiles" ConditionToUse__="'$(Foo)' != 'true'" />

      -->
    </ItemGroup>

    <!-- This file gets imported by the project file on helix -->
    <GenerateAOTProps
        Properties="@(_WasmPropertiesToPass)"
        Items="@(_WasmItemsToPass)"
        OutputFile="$(BundleDir)publish\ProxyProjectForAOTOnHelix.props" />

    <Copy SourceFiles="@(BundleFiles)"         DestinationFolder="$(BundleDir)%(TargetDir)" />
    <Copy SourceFiles="@(_WasmVFSFilesToCopy)" DestinationFiles="$(BundleDir)\extraFiles\%(_WasmVFSFilesToCopy.TargetPath)" />
  </Target>

  <Target Name="PrepareForWasmBuildApp">
    <PropertyGroup>
      <WasmAppDir>$(BundleDir)</WasmAppDir>
      <WasmMainAssemblyFileName Condition="'$(WasmMainAssemblyFileName)' == ''">WasmTestRunner.dll</WasmMainAssemblyFileName>
      <WasmMainJSPath Condition="'$(WasmMainJSPath)' == ''">$(MonoProjectRoot)\wasm\runtime-test.js</WasmMainJSPath>
      <WasmInvariantGlobalization>$(InvariantGlobalization)</WasmInvariantGlobalization>
      <WasmGenerateRunV8Script>true</WasmGenerateRunV8Script>
      <WasmNativeStrip>false</WasmNativeStrip>

      <WasmNativeDebugSymbols Condition="'$(DebuggerSupport)' == 'true' and '$(WasmNativeDebugSymbols)' == ''">true</WasmNativeDebugSymbols>
      <WasmDebugLevel Condition="'$(DebuggerSupport)' == 'true' and '$(WasmDebugLevel)' == ''">-1</WasmDebugLevel>
    </PropertyGroup>

    <ItemGroup Condition="'$(IncludeSatelliteAssembliesInVFS)' == 'true'">
      <_SatelliteAssemblies Include="$(PublishDir)*\*.resources.dll" />
      <_SatelliteAssemblies CultureName="$([System.IO.Directory]::GetParent('%(Identity)').Name)" />
      <_SatelliteAssemblies TargetPath="%(CultureName)\%(FileName)%(Extension)" />

      <WasmFilesToIncludeInFileSystem Include="@(_SatelliteAssemblies)" />
    </ItemGroup>

    <ItemGroup>
      <WasmAssembliesToBundle Include="$(PublishDir)\**\*.dll"/>
      <WasmFilesToIncludeInFileSystem Include="@(ContentWithTargetPath)" />

      <_CopyLocalPaths
              Include="@(PublishItemsOutputGroupOutputs)"
              Condition="'%(PublishItemsOutputGroupOutputs.BuildReference)' == 'true' and
                         !$([System.String]::new('%(PublishItemsOutputGroupOutputs.Identity)').EndsWith('.resources.dll'))" />

      <_CopyLocalPaths TargetPath="%(_CopyLocalPaths.RelativePath)" Condition="'%(_CopyLocalPaths.RelativePath)' != ''" />
      <_CopyLocalPaths TargetPath="%(FileName)%(Extension)"         Condition="'%(_CopyLocalPaths.RelativePath)' == ''" />
      <WasmFilesToIncludeInFileSystem Include="@(_CopyLocalPaths)" />

      <!-- Include files specified by test projects from publish dir -->
      <WasmFilesToIncludeInFileSystem
              Include="$(PublishDir)%(WasmFilesToIncludeFromPublishDir.Identity)"
              TargetPath="%(WasmFilesToIncludeFromPublishDir.Identity)"
              Condition="'%(WasmFilesToIncludeFromPublishDir.Identity)' != ''" />
    </ItemGroup>
  </Target>

  <!-- linker automatically picks up the .pdb files, but they are not added to the publish list.
       Add them explicitly here, so they can be used with WasmAppBuilder -->
  <Target Name="AddPdbFilesToPublishList" AfterTargets="ILLink" Condition="'$(DebuggerSupport)' == 'true'">
    <ItemGroup>
      <_PdbFilesToCheck Include="$([System.IO.Path]::ChangeExtension('%(ResolvedFileToPublish.Identity)', '.pdb'))"
                        Condition="'%(ResolvedFileToPublish.Extension)' == '.dll'" />

      <ResolvedFileToPublish Include="@(_PdbFilesToCheck)"
                             Condition="Exists(%(_PdbFilesToCheck.Identity))"
                             RelativePath="%(_PdbFilesToCheck.FileName)%(_PdbFilesToCheck.Extension)" />
    </ItemGroup>
  </Target>
</Project><|MERGE_RESOLUTION|>--- conflicted
+++ resolved
@@ -62,10 +62,6 @@
 
   <ItemGroup>
     <WorkloadIdForTesting Include="wasm-tools"
-<<<<<<< HEAD
-                          Name="microsoft.net.workload.mono.toolchain"
-=======
->>>>>>> acad866f
                           ManifestName="Microsoft.NET.Workload.Mono.ToolChain"
                           Version="$(PackageVersion)"
                           VersionBand="$(SdkBandVersion)" />
