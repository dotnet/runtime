--- conflicted
+++ resolved
@@ -47,13 +47,9 @@
     <UseSystemResourceKeys>false</UseSystemResourceKeys>
     <EnableUnsafeUTF7Encoding>false</EnableUnsafeUTF7Encoding>
     <HttpActivityPropagationSupport>false</HttpActivityPropagationSupport>
-<<<<<<< HEAD
-    <DebuggerSupport>true</DebuggerSupport>
-=======
 
     <!-- we want to default to what Blazor has, except if we are building in Debug config -->
     <DebuggerSupport Condition="'$(Configuration)' != 'Debug'">false</DebuggerSupport>
->>>>>>> 8d102e3f
   </PropertyGroup>
 
   <!-- Don't include InTree.props here, because the test projects themselves can set the target* properties -->
