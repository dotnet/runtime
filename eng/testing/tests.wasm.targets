<Project>
  <!-- We need to set this in order to get extensibility on xunit category traits and other arguments we pass down to xunit via MSBuild properties -->
  <PropertyGroup>
    <IsWasmProject Condition="'$(IsWasmProject)' == ''">true</IsWasmProject>
    <WasmGenerateAppBundle Condition="'$(WasmGenerateAppBundle)' == ''">true</WasmGenerateAppBundle>
    <BundleTestAppTargets>$(BundleTestAppTargets);BundleTestWasmApp</BundleTestAppTargets>
    <DebuggerSupport Condition="'$(DebuggerSupport)' == '' and '$(Configuration)' == 'Debug'">true</DebuggerSupport>

    <!-- set this when provisioning emsdk on CI -->
    <EMSDK_PATH Condition="'$(EMSDK_PATH)' == '' and '$(ContinuousIntegrationBuild)' == 'true' and '$(MonoProjectRoot)' != ''">$([MSBuild]::NormalizeDirectory($(MonoProjectRoot), 'wasm', 'emsdk'))</EMSDK_PATH>

    <!-- Some tests expect to load satellite assemblies by path, eg. System.Runtime.Loader.Tests,
         so, just setting it true by default -->
    <IncludeSatelliteAssembliesInVFS Condition="'$(IncludeSatelliteAssembliesInVFS)' == ''">true</IncludeSatelliteAssembliesInVFS>

    <!--
      - For regular library tests, it will use the symbols file from the runtime pack.
      - for AOT library tests, we use WasmNativeStrip=false, so we already have symbols
    -->
    <WasmNativeStrip Condition="'$(WasmNativeStrip)' == ''">false</WasmNativeStrip>
    <WasmEmitSymbolMap Condition="'$(WasmEmitSymbolMap)' == '' and '$(RunAOTCompilation)' != 'true'">true</WasmEmitSymbolMap>

    <!-- Run only if previous command succeeded -->
    <_ShellCommandSeparator Condition="'$(OS)' == 'Windows_NT'">&amp;&amp;</_ShellCommandSeparator>
    <_ShellCommandSeparator Condition="'$(OS)' != 'Windows_NT'">&amp;&amp;</_ShellCommandSeparator>
    <_WasmMainJSFileName Condition="'$(WasmMainJSPath)' != ''">$([System.IO.Path]::GetFileName('$(WasmMainJSPath)'))</_WasmMainJSFileName>
    <_WasmStrictVersionMatch Condition="'$(ContinuousIntegrationBuild)' == 'true'">true</_WasmStrictVersionMatch>
    <XUnitUseRandomizedTestOrderer Condition="'$(XUnitUseRandomizedTestOrderer)' == '' and '$(IsTestProject)' == 'true'">true</XUnitUseRandomizedTestOrderer>
  </PropertyGroup>

  <PropertyGroup>
    <BuildAOTTestsOn Condition="'$(ContinuousIntegrationBuild)' == 'true' and '$(Scenario)' == 'BuildWasmApps'">helix</BuildAOTTestsOn>
    <BuildAOTTestsOn Condition="'$(BuildAOTTestsOnHelix)' == 'true'">helix</BuildAOTTestsOn>
    <BuildAOTTestsOn Condition="'$(BuildAOTTestsOn)' == ''">local</BuildAOTTestsOn>
  </PropertyGroup>

  <ItemGroup>
    <_AOT_InternalForceInterpretAssemblies Include="@(HighAotMemoryUsageAssembly)" />
  </ItemGroup>

  <!--
    This is running during compile time and therefore $(Scenario) is empty, unless the specific project sets it.
    Any settings in the project file could be replaced on Helix.
    See also eng\testing\WasmRunnerTemplate.sh
    -->
  <ItemGroup Condition="'$(OS)' != 'Windows_NT'">
    <SetScriptCommands Condition="'$(Scenario)' != '' and '$(ContinuousIntegrationBuild)' != 'true'" Include="export SCENARIO=$(Scenario)" />
    <SetScriptCommands Condition="'$(JSEngine)' != ''" Include="export JS_ENGINE=--engine=$(JSEngine)" />
    <SetScriptCommands Condition="'$(JSEngineArgs)' != ''" Include="export JS_ENGINE_ARGS=$(JSEngineArgs)" />
    <SetScriptCommands Condition="'$(_WasmMainJSFileName)' != ''" Include="export MAIN_JS=--js-file=$(_WasmMainJSFileName)" />
  </ItemGroup>
  <ItemGroup Condition="'$(OS)' == 'Windows_NT'">
    <SetScriptCommands Condition="'$(Scenario)' != '' and '$(ContinuousIntegrationBuild)' != 'true'" Include="set &quot;SCENARIO=$(Scenario)&quot;" />
    <SetScriptCommands Condition="'$(JSEngine)' != ''" Include="set &quot;JS_ENGINE=--engine^=$(JSEngine)&quot;" />
    <SetScriptCommands Condition="'$(JSEngineArgs)' != ''" Include="set &quot;JS_ENGINE_ARGS=$(JSEngineArgs)&quot;" />
    <SetScriptCommands Condition="'$(_WasmMainJSFileName)' != ''" Include="set &quot;MAIN_JS=--js-file^=$(_WasmMainJSFileName)&quot;" />
  </ItemGroup>
<<<<<<< HEAD
  <PropertyGroup Condition="'$(RunScriptCommand)' == ''">
    <_XHarnessArgs Condition="'$(OS)' != 'Windows_NT'">wasm $XHARNESS_COMMAND --app=. --output-directory=$XHARNESS_OUT</_XHarnessArgs>
    <_XHarnessArgs Condition="'$(OS)' == 'Windows_NT'">wasm %XHARNESS_COMMAND% --app=. --output-directory=%XHARNESS_OUT%</_XHarnessArgs>

    <_XHarnessArgs Condition="'$(IsFunctionalTest)' == 'true'"     >$(_XHarnessArgs) --expected-exit-code=$(ExpectedExitCode)</_XHarnessArgs>
    <_XHarnessArgs Condition="'$(WasmXHarnessArgs)' != ''"         >$(_XHarnessArgs) $(WasmXHarnessArgs)</_XHarnessArgs>
    <_XHarnessArgs                                                 >$(_XHarnessArgs) -s dotnet.js.symbols</_XHarnessArgs>
    <_XHarnessArgs                                                 >$(_XHarnessArgs) --symbol-patterns wasm-symbol-patterns.txt</_XHarnessArgs>
    <_XHarnessArgs                                                 >$(_XHarnessArgs) --symbolicator WasmSymbolicator.dll,Microsoft.WebAssembly.Internal.SymbolicatorWrapperForXHarness</_XHarnessArgs>
    <_XHarnessArgs Condition="'$(WasmXHarnessArgsCli)' != ''"      >$(_XHarnessArgs) $(WasmXHarnessArgsCli)</_XHarnessArgs>
=======
>>>>>>> 6b3ea401

  <PropertyGroup>
    <_AppArgs Condition="'$(IsFunctionalTest)' != 'true' and '$(Scenario)' != 'BuildWasmApps' and '$(WasmMainAssemblyFileName)' == ''">--run WasmTestRunner.dll $(AssemblyName).dll</_AppArgs>
    <_AppArgs Condition="'$(IsFunctionalTest)' != 'true' and '$(WasmMainAssemblyFileName)' != ''">--run $(WasmMainAssemblyFileName)</_AppArgs>
    <_AppArgs Condition="'$(IsFunctionalTest)' == 'true'">--run $(AssemblyName).dll</_AppArgs>

    <_AppArgs Condition="'$(WasmTestAppArgs)' != ''">$(_AppArgs) $(WasmTestAppArgs)</_AppArgs>

    <WasmXHarnessMonoArgs Condition="'$(XunitShowProgress)' == 'true'">$(WasmXHarnessMonoArgs) --setenv=XHARNESS_LOG_TEST_START=1</WasmXHarnessMonoArgs>
  </PropertyGroup>

  <PropertyGroup Condition="'$(RunScriptCommand)' == ''">
    <_XHarnessArgs Condition="'$(OS)' != 'Windows_NT'">wasm $XHARNESS_COMMAND --app=. --output-directory=$XHARNESS_OUT</_XHarnessArgs>
    <_XHarnessArgs Condition="'$(OS)' == 'Windows_NT'">wasm %XHARNESS_COMMAND% --app=. --output-directory=%XHARNESS_OUT%</_XHarnessArgs>

    <_XHarnessArgs Condition="'$(IsFunctionalTest)' == 'true'"     >$(_XHarnessArgs) --expected-exit-code=$(ExpectedExitCode)</_XHarnessArgs>
    <_XHarnessArgs Condition="'$(WasmXHarnessArgs)' != ''"         >$(_XHarnessArgs) $(WasmXHarnessArgs)</_XHarnessArgs>
    <_XHarnessArgs                                                 >$(_XHarnessArgs) -s dotnet.js.symbols</_XHarnessArgs>
    <_XHarnessArgs Condition="'$(WasmXHarnessArgsCli)' != ''"      >$(_XHarnessArgs) $(WasmXHarnessArgsCli)</_XHarnessArgs>

    <!-- There two flavors of WasmXHarnessArgs and WasmXHarnessMonoArgs, one is MSBuild property and the other is environment variable -->
    <RunScriptCommand Condition="'$(OS)' != 'Windows_NT'">$HARNESS_RUNNER $(_XHarnessArgs) %24XHARNESS_ARGS %24WasmXHarnessArgs -- $(WasmXHarnessMonoArgs) %24WasmXHarnessMonoArgs $(_AppArgs) %24WasmTestAppArgs</RunScriptCommand>
    <RunScriptCommand Condition="'$(OS)' == 'Windows_NT'">%HARNESS_RUNNER% $(_XHarnessArgs) %XHARNESS_ARGS% %WasmXHarnessArgs%  -- $(WasmXHarnessMonoArgs) %WasmXHarnessMonoArgs% $(_AppArgs) %WasmTestAppArgs%</RunScriptCommand>
  </PropertyGroup>

  <PropertyGroup Condition="'$(BuildAOTTestsOnHelix)' == 'true'">
    <_AOTBuildCommand Condition="'$(BrowserHost)' != 'windows'">_buildAOTFunc publish/ProxyProjectForAOTOnHelix.proj $XHARNESS_OUT/AOTBuild.binlog</_AOTBuildCommand>
    <_AOTBuildCommand Condition="'$(BrowserHost)' == 'windows'">dotnet msbuild publish/ProxyProjectForAOTOnHelix.proj /bl:%XHARNESS_OUT%/AOTBuild.binlog</_AOTBuildCommand>

    <_AOTBuildCommand  Condition="'$(BrowserHost)' == 'windows'">$(_AOTBuildCommand) &quot;/p:WasmCachePath=%USERPROFILE%\.emscripten-cache&quot;</_AOTBuildCommand>

    <!-- running aot-helix tests locally, so we can test with the same project file as CI -->
    <_AOTBuildCommand Condition="'$(ContinuousIntegrationBuild)' != 'true'">$(_AOTBuildCommand) /p:RuntimeSrcDir=$(RepoRoot) /p:RuntimeConfig=$(Configuration)</_AOTBuildCommand>

    <_AOTBuildCommand>$(_AOTBuildCommand) /p:RunAOTCompilation=$(RunAOTCompilation)</_AOTBuildCommand>
    <_AOTBuildCommand>$(_AOTBuildCommand) $(_ShellCommandSeparator) cd wasm_build/AppBundle</_AOTBuildCommand>

    <RunScriptCommand Condition="'$(RunScriptCommand)' == ''">$(_AOTBuildCommand)</RunScriptCommand>
    <RunScriptCommand Condition="'$(RunScriptCommand)' != ''">$(_AOTBuildCommand) $(_ShellCommandSeparator) $(RunScriptCommand)</RunScriptCommand>
  </PropertyGroup>

  <!-- Don't include InTree.props here, because the test projects themselves can set the target* properties -->
  <Import Project="$(MonoProjectRoot)\wasm\build\WasmApp.props"
          Condition="'$(BuildAOTTestsOn)' == 'local'" />
  <Import Project="$(MonoProjectRoot)\wasm\build\WasmApp.InTree.targets"
          Condition="'$(BuildAOTTestsOn)' == 'local'" />

  <PropertyGroup>
    <BundleTestWasmAppDependsOn Condition="'$(BuildAOTTestsOn)' == 'local'">WasmTriggerPublishApp</BundleTestWasmAppDependsOn>
    <BundleTestWasmAppDependsOn Condition="'$(BuildAOTTestsOnHelix)' == 'true'">$(BundleTestWasmAppDependsOn);_BundleAOTTestWasmAppForHelix</BundleTestWasmAppDependsOn>

    <RunCommand>$(WasmAppHostDir)/WasmAppHost</RunCommand>
    <!-- Use BundleDir here, since WasmAppDir is set in a target, and `dotnet run` reads
         $(Run*) without running any targets -->
    <RunArguments>--runtime-config $(BundleDir)/WasmTestRunner.runtimeconfig.json $(WasmHostArguments) $(StartArguments) $(WasmXHarnessMonoArgs) $(_AppArgs)</RunArguments>
  </PropertyGroup>

  <PropertyGroup Condition="'$(BuildAOTTestsOnHelix)' == 'true'">
    <!-- wasm targets are not imported at all, in this case, because we run the wasm build on helix -->
  </PropertyGroup>

  <PropertyGroup Condition="'$(BuildAOTTestsOnHelix)' != 'true'">
    <WasmBuildOnlyAfterPublish>true</WasmBuildOnlyAfterPublish>

    <!-- wasm's publish targets will trigger publish, so we shouldn't do that -->
    <PublishTestAsSelfContainedDependsOn />
    <WasmNestedPublishAppDependsOn>PrepareForWasmBuildApp;$(WasmNestedPublishAppDependsOn)</WasmNestedPublishAppDependsOn>
  </PropertyGroup>

  <ItemGroup>
    <WorkloadIdForTesting Include="wasm-tools"
                          ManifestName="Microsoft.NET.Workload.Mono.ToolChain"
                          Version="$(PackageVersion)"
                          VersionBand="$(SdkBandVersion)" />

    <WasmExtraFilesToDeploy Include="$(MonoProjectRoot)wasm\data\wasm-symbol-patterns.txt" />
    <WasmExtraFilesToDeploy Include="$(ArtifactsBinDir)WasmSymbolicator\$(Configuration)\$(NetCoreAppToolCurrent)\WasmSymbolicator.dll" />
  </ItemGroup>

  <Target Name="BundleTestWasmApp" DependsOnTargets="$(BundleTestWasmAppDependsOn)" />

  <UsingTask Condition="'$(BuildAOTTestsOnHelix)' == 'true'"
             TaskName="Microsoft.WebAssembly.Build.Tasks.GenerateAOTProps"
             AssemblyFile="$(WasmBuildTasksAssemblyPath)" />

  <Target Name="_BundleAOTTestWasmAppForHelix" DependsOnTargets="PrepareForWasmBuildApp">
    <PropertyGroup Condition="'$(IsHighAotMemoryUsageTest)' == 'true' and '$(ContinuousIntegrationBuild)' == 'true'">
      <DisableParallelEmccCompile Condition="'$(DisableParallelEmccCompile)' == ''">true</DisableParallelEmccCompile>
      <EmccLinkOptimizationFlag Condition="'$(EmccLinkOptimizationFlag)' == ''">-O2</EmccLinkOptimizationFlag>
    </PropertyGroup>

    <PropertyGroup>
      <_MainAssemblyPath Condition="'%(WasmAssembliesToBundle.FileName)' == $(AssemblyName) and '%(WasmAssembliesToBundle.Extension)' == '.dll'">%(WasmAssembliesToBundle.Identity)</_MainAssemblyPath>
      <RuntimeConfigFilePath>$([System.IO.Path]::ChangeExtension($(_MainAssemblyPath), '.runtimeconfig.json'))</RuntimeConfigFilePath>
      <EmccLinkOptimizationFlag Condition="'$(EmccLinkOptimizationFlag)' == ''">-Oz -Wl,-O0 -Wl,-lto-O0</EmccLinkOptimizationFlag>
    </PropertyGroup>

    <Error Text="Item WasmAssembliesToBundle is empty. This is likely an authoring error." Condition="@(WasmAssembliesToBundle->Count()) == 0" />

    <ItemGroup>
      <BundleFiles Include="$(WasmMainJSPath)"                  TargetDir="publish" />
      <BundleFiles Include="@(WasmAssembliesToBundle)"          TargetDir="publish\%(WasmAssembliesToBundle.RecursiveDir)" />
      <BundleFiles Include="$(RuntimeConfigFilePath)"           TargetDir="publish" />

      <BundleFiles Include="$(MonoProjectRoot)\wasm\data\aot-tests\*" TargetDir="publish" />
    </ItemGroup>

    <ItemGroup Condition="'$(DebuggerSupport)' == 'true'">
      <!-- Add any pdb files, if available -->
      <_BundlePdbFiles Include="$([System.IO.Path]::ChangeExtension('%(WasmAssembliesToBundle.Identity)', '.pdb'))" />
      <BundleFiles Include="@(_BundlePdbFiles)" TargetDir="publish" Condition="Exists(%(_BundlePdbFiles.Identity))" />
    </ItemGroup>

    <!-- To recreate the original project on helix, we need to set the wasm properties also, same as the
         library test project. Eg. $(InvariantGlobalization) -->
    <ItemGroup>
      <_WasmPropertyNames Include="AOTMode" />
      <_WasmPropertyNames Include="AssemblyName" />
      <_WasmPropertyNames Include="DisableParallelAot" />
      <_WasmPropertyNames Include="DisableParallelEmccCompile" />
      <_WasmPropertyNames Include="EmccCompileOptimizationFlag" />
      <_WasmPropertyNames Include="EmccLinkOptimizationFlag" />
      <_WasmPropertyNames Include="IncludeSatelliteAssembliesInVFS" />
      <_WasmPropertyNames Include="InvariantGlobalization" />
      <_WasmPropertyNames Include="WasmBuildNative" />
      <_WasmPropertyNames Include="WasmDebugLevel" />
      <_WasmPropertyNames Include="WasmDedup" />
      <_WasmPropertyNames Include="WasmLinkIcalls" />
      <_WasmPropertyNames Include="WasmNativeStrip" />
      <_WasmPropertyNames Include="WasmEnableES6" />
      <_WasmPropertyNames Include="_WasmDevel" />
      <_WasmPropertyNames Include="_WasmStrictVersionMatch" />
      <_WasmPropertyNames Include="WasmEmitSymbolMap" />

      <_WasmPropertiesToPass
        Include="$(%(_WasmPropertyNames.Identity))"
        Name="%(_WasmPropertyNames.Identity)"
        ConditionToUse__="%(_WasmPropertyNames.ConditionToUse__)" />

      <_WasmVFSFilesToCopy Include="@(WasmFilesToIncludeInFileSystem)" />
      <_WasmVFSFilesToCopy TargetPath="%(FileName)%(Extension)" Condition="'%(_WasmVFSFilesToCopy.TargetPath)' == ''" />

      <_WasmExtraFilesToCopy Include="@(WasmExtraFilesToDeploy)" />
      <_WasmExtraFilesToCopy TargetPath="%(FileName)%(Extension)" Condition="'%(_WasmExtraFilesToCopy.TargetPath)' == ''" />

      <!-- Example of passing items to the project

          <_WasmItemsToPass Include="@(BundleFiles)" OriginalItemName__="BundleFiles" ConditionToUse__="'$(Foo)' != 'true'" />

      -->

      <_WasmItemsToPass Include="@(_AOT_InternalForceInterpretAssemblies)" OriginalItemName__="_AOT_InternalForceInterpretAssemblies" />

    </ItemGroup>

    <!-- This file gets imported by the project file on helix -->
    <GenerateAOTProps
        Properties="@(_WasmPropertiesToPass)"
        Items="@(_WasmItemsToPass)"
        OutputFile="$(BundleDir)publish\ProxyProjectForAOTOnHelix.props" />

    <Copy SourceFiles="@(BundleFiles)"         DestinationFolder="$(BundleDir)%(TargetDir)" />
    <Copy SourceFiles="@(_WasmVFSFilesToCopy)" DestinationFiles="$(BundleDir)\vfsFiles\%(_WasmVFSFilesToCopy.TargetPath)" />
    <Copy SourceFiles="@(_WasmExtraFilesToCopy)" DestinationFiles="$(BundleDir)\extraFiles\%(_WasmExtraFilesToCopy.TargetPath)" />
  </Target>

  <Target Name="PrepareForWasmBuildApp">
    <PropertyGroup>
      <WasmAppDir>$(BundleDir)</WasmAppDir>
      <WasmMainAssemblyFileName Condition="'$(WasmMainAssemblyFileName)' == ''">WasmTestRunner.dll</WasmMainAssemblyFileName>
      <WasmMainJSPath Condition="'$(WasmMainJSPath)' == ''">$(MonoProjectRoot)\wasm\test-main.js</WasmMainJSPath>
      <WasmInvariantGlobalization>$(InvariantGlobalization)</WasmInvariantGlobalization>
      <WasmGenerateRunV8Script>true</WasmGenerateRunV8Script>

      <WasmNativeDebugSymbols Condition="'$(DebuggerSupport)' == 'true' and '$(WasmNativeDebugSymbols)' == ''">true</WasmNativeDebugSymbols>
      <WasmDebugLevel Condition="'$(DebuggerSupport)' == 'true' and '$(WasmDebugLevel)' == ''">-1</WasmDebugLevel>
    </PropertyGroup>

    <ItemGroup Condition="'$(IncludeSatelliteAssembliesInVFS)' == 'true' and '$(BuildAOTTestsOnHelix)' != 'true'">
      <_SatelliteAssemblies Include="$(PublishDir)*\*.resources.dll" />
      <_SatelliteAssemblies CultureName="$([System.IO.Directory]::GetParent('%(Identity)').Name)" />
      <_SatelliteAssemblies TargetPath="%(CultureName)\%(FileName)%(Extension)" />

      <WasmFilesToIncludeInFileSystem Include="@(_SatelliteAssemblies)" />
    </ItemGroup>

    <ItemGroup>
      <WasmAssembliesToBundle Include="$(PublishDir)\**\*.dll" Condition="'$(BuildAOTTestsOnHelix)' == 'true'" />
      <WasmFilesToIncludeInFileSystem Include="@(ContentWithTargetPath)" />

      <_CopyLocalPaths
              Include="@(PublishItemsOutputGroupOutputs)"
              Condition="'%(PublishItemsOutputGroupOutputs.BuildReference)' == 'true' and
                         !$([System.String]::new('%(PublishItemsOutputGroupOutputs.Identity)').EndsWith('.resources.dll'))" />

      <_CopyLocalPaths TargetPath="%(_CopyLocalPaths.RelativePath)" Condition="'%(_CopyLocalPaths.RelativePath)' != ''" />
      <_CopyLocalPaths TargetPath="%(FileName)%(Extension)"         Condition="'%(_CopyLocalPaths.RelativePath)' == ''" />
      <WasmFilesToIncludeInFileSystem Include="@(_CopyLocalPaths)" />

      <!-- Include files specified by test projects from publish dir -->
      <WasmFilesToIncludeInFileSystem
              Include="$(PublishDir)%(WasmFilesToIncludeFromPublishDir.Identity)"
              TargetPath="%(WasmFilesToIncludeFromPublishDir.Identity)"
              Condition="'%(WasmFilesToIncludeFromPublishDir.Identity)' != ''" />
    </ItemGroup>
  </Target>

  <!-- linker automatically picks up the .pdb files, but they are not added to the publish list.
       Add them explicitly here, so they can be used with WasmAppBuilder -->
  <Target Name="AddPdbFilesToPublishList" AfterTargets="ILLink" Condition="'$(DebuggerSupport)' == 'true'">
    <ItemGroup>
      <_PdbFilesToCheck Include="$([System.IO.Path]::ChangeExtension('%(ResolvedFileToPublish.Identity)', '.pdb'))"
                        Condition="'%(ResolvedFileToPublish.Extension)' == '.dll'" />

      <ResolvedFileToPublish Include="@(_PdbFilesToCheck)"
                             Condition="Exists(%(_PdbFilesToCheck.Identity))"
                             RelativePath="%(_PdbFilesToCheck.FileName)%(_PdbFilesToCheck.Extension)" />
    </ItemGroup>
  </Target>

  <Target Name="ProvideNodeNpmRestoreScripts" BeforeTargets="GenerateRunScript">
    <!-- Combine optional alias on all NodeNpmModule and trim separator where alias is empty -->
    <ItemGroup>
      <_NodeNpmModuleString Include="%(NodeNpmModule.Identity):%(NodeNpmModule.Alias)" />
      <_NodeNpmModuleStringTrimmed Include="@(_NodeNpmModuleString->Trim(':'))" />
    </ItemGroup>
    <PropertyGroup>
      <NodeNpmModuleString>@(_NodeNpmModuleStringTrimmed, ',')</NodeNpmModuleString>
    </PropertyGroup>

    <!-- Restore NPM packages -->
    <ItemGroup Condition="'$(OS)' != 'Windows_NT'">
      <SetScriptCommands Include="if [[ &quot;$SCENARIO&quot; == &quot;WasmTestOnNodeJs&quot; || &quot;$SCENARIO&quot; == &quot;wasmtestonnodejs&quot; ]]; then export WasmXHarnessMonoArgs=&quot;$WasmXHarnessMonoArgs --setenv=NPM_MODULES=$(NodeNpmModuleString)&quot;; fi" />
      <RunScriptCommands Include="if [[ &quot;$SCENARIO&quot; == &quot;WasmTestOnNodeJs&quot; || &quot;$SCENARIO&quot; == &quot;wasmtestonnodejs&quot; ]]; then npm ci; fi" />
    </ItemGroup>
    <ItemGroup Condition="'$(OS)' == 'Windows_NT'">
      <SetScriptCommands Include="if /I [%SCENARIO%]==[WasmTestOnNodeJS] ( set &quot;WasmXHarnessMonoArgs=%WasmXHarnessMonoArgs% --setenv=NPM_MODULES^=$(NodeNpmModuleString)&quot; )" />
      <RunScriptCommands Include="if /I [%SCENARIO%]==[WasmTestOnNodeJS] ( call npm ci )" />
    </ItemGroup>
  </Target>
</Project><|MERGE_RESOLUTION|>--- conflicted
+++ resolved
@@ -55,7 +55,17 @@
     <SetScriptCommands Condition="'$(JSEngineArgs)' != ''" Include="set &quot;JS_ENGINE_ARGS=$(JSEngineArgs)&quot;" />
     <SetScriptCommands Condition="'$(_WasmMainJSFileName)' != ''" Include="set &quot;MAIN_JS=--js-file^=$(_WasmMainJSFileName)&quot;" />
   </ItemGroup>
-<<<<<<< HEAD
+
+  <PropertyGroup>
+    <_AppArgs Condition="'$(IsFunctionalTest)' != 'true' and '$(Scenario)' != 'BuildWasmApps' and '$(WasmMainAssemblyFileName)' == ''">--run WasmTestRunner.dll $(AssemblyName).dll</_AppArgs>
+    <_AppArgs Condition="'$(IsFunctionalTest)' != 'true' and '$(WasmMainAssemblyFileName)' != ''">--run $(WasmMainAssemblyFileName)</_AppArgs>
+    <_AppArgs Condition="'$(IsFunctionalTest)' == 'true'">--run $(AssemblyName).dll</_AppArgs>
+
+    <_AppArgs Condition="'$(WasmTestAppArgs)' != ''">$(_AppArgs) $(WasmTestAppArgs)</_AppArgs>
+
+    <WasmXHarnessMonoArgs Condition="'$(XunitShowProgress)' == 'true'">$(WasmXHarnessMonoArgs) --setenv=XHARNESS_LOG_TEST_START=1</WasmXHarnessMonoArgs>
+  </PropertyGroup>
+
   <PropertyGroup Condition="'$(RunScriptCommand)' == ''">
     <_XHarnessArgs Condition="'$(OS)' != 'Windows_NT'">wasm $XHARNESS_COMMAND --app=. --output-directory=$XHARNESS_OUT</_XHarnessArgs>
     <_XHarnessArgs Condition="'$(OS)' == 'Windows_NT'">wasm %XHARNESS_COMMAND% --app=. --output-directory=%XHARNESS_OUT%</_XHarnessArgs>
@@ -65,27 +75,6 @@
     <_XHarnessArgs                                                 >$(_XHarnessArgs) -s dotnet.js.symbols</_XHarnessArgs>
     <_XHarnessArgs                                                 >$(_XHarnessArgs) --symbol-patterns wasm-symbol-patterns.txt</_XHarnessArgs>
     <_XHarnessArgs                                                 >$(_XHarnessArgs) --symbolicator WasmSymbolicator.dll,Microsoft.WebAssembly.Internal.SymbolicatorWrapperForXHarness</_XHarnessArgs>
-    <_XHarnessArgs Condition="'$(WasmXHarnessArgsCli)' != ''"      >$(_XHarnessArgs) $(WasmXHarnessArgsCli)</_XHarnessArgs>
-=======
->>>>>>> 6b3ea401
-
-  <PropertyGroup>
-    <_AppArgs Condition="'$(IsFunctionalTest)' != 'true' and '$(Scenario)' != 'BuildWasmApps' and '$(WasmMainAssemblyFileName)' == ''">--run WasmTestRunner.dll $(AssemblyName).dll</_AppArgs>
-    <_AppArgs Condition="'$(IsFunctionalTest)' != 'true' and '$(WasmMainAssemblyFileName)' != ''">--run $(WasmMainAssemblyFileName)</_AppArgs>
-    <_AppArgs Condition="'$(IsFunctionalTest)' == 'true'">--run $(AssemblyName).dll</_AppArgs>
-
-    <_AppArgs Condition="'$(WasmTestAppArgs)' != ''">$(_AppArgs) $(WasmTestAppArgs)</_AppArgs>
-
-    <WasmXHarnessMonoArgs Condition="'$(XunitShowProgress)' == 'true'">$(WasmXHarnessMonoArgs) --setenv=XHARNESS_LOG_TEST_START=1</WasmXHarnessMonoArgs>
-  </PropertyGroup>
-
-  <PropertyGroup Condition="'$(RunScriptCommand)' == ''">
-    <_XHarnessArgs Condition="'$(OS)' != 'Windows_NT'">wasm $XHARNESS_COMMAND --app=. --output-directory=$XHARNESS_OUT</_XHarnessArgs>
-    <_XHarnessArgs Condition="'$(OS)' == 'Windows_NT'">wasm %XHARNESS_COMMAND% --app=. --output-directory=%XHARNESS_OUT%</_XHarnessArgs>
-
-    <_XHarnessArgs Condition="'$(IsFunctionalTest)' == 'true'"     >$(_XHarnessArgs) --expected-exit-code=$(ExpectedExitCode)</_XHarnessArgs>
-    <_XHarnessArgs Condition="'$(WasmXHarnessArgs)' != ''"         >$(_XHarnessArgs) $(WasmXHarnessArgs)</_XHarnessArgs>
-    <_XHarnessArgs                                                 >$(_XHarnessArgs) -s dotnet.js.symbols</_XHarnessArgs>
     <_XHarnessArgs Condition="'$(WasmXHarnessArgsCli)' != ''"      >$(_XHarnessArgs) $(WasmXHarnessArgsCli)</_XHarnessArgs>
 
     <!-- There two flavors of WasmXHarnessArgs and WasmXHarnessMonoArgs, one is MSBuild property and the other is environment variable -->
