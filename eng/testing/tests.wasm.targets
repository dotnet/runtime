--- conflicted
+++ resolved
@@ -36,6 +36,7 @@
     -->
     <WasmNativeStrip Condition="'$(WasmNativeStrip)' == ''">false</WasmNativeStrip>
     <WasmEmitSymbolMap Condition="'$(WasmEmitSymbolMap)' == ''">true</WasmEmitSymbolMap>
+    <WasmMainAssemblyFileName Condition="'$(WasmMainAssemblyFileName)' == ''">WasmTestRunner.dll</WasmMainAssemblyFileName>
 
     <!-- Run only if previous command succeeded -->
     <_ShellCommandSeparator Condition="'$(OS)' == 'Windows_NT'">&amp;&amp;</_ShellCommandSeparator>
@@ -47,17 +48,13 @@
     <WasmIgnoreNet6WorkloadInstallErrors Condition="'$(WasmIgnoreNet6WorkloadInstallErrors)' == ''">true</WasmIgnoreNet6WorkloadInstallErrors>
     <WasmIgnoreNet6WorkloadInstallErrors Condition="'$(WasmIgnoreNet6WorkloadInstallErrors)' != 'true'">false</WasmIgnoreNet6WorkloadInstallErrors>
     <InstallWorkloadUsingArtifactsDependsOn>_GetWorkloadsToInstall;$(InstallWorkloadUsingArtifactsDependsOn)</InstallWorkloadUsingArtifactsDependsOn>
-<<<<<<< HEAD
-=======
     <InstallChromeForTests Condition="'$(InstallChromeForTests)' == '' and
                                         ('$(ContinuousIntegrationBuild)' != 'true' or Exists('/.dockerenv')) and
                                         '$(Scenario)' == 'WasmTestOnBrowser'">true</InstallChromeForTests>
     <_XHarnessTestsTimeout>00:30:00</_XHarnessTestsTimeout>
     <RunWorkingDirectory>$(BundleDir)</RunWorkingDirectory>
   </PropertyGroup>
->>>>>>> bda8c8da
-
-    <!--<WasmMainAssemblyFileName Condition="'$(WasmMainAssemblyFileName)' == ''">WasmTestRunner.dll</WasmMainAssemblyFileName>-->
+
   </PropertyGroup>
 
   <PropertyGroup Condition="'$(EnableAggressiveTrimming)' == 'true'">
