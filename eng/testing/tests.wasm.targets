<Project>
  <!-- We need to set this in order to get extensibility on xunit category traits and other arguments we pass down to xunit via MSBuild properties -->
  <PropertyGroup>
    <IsWasmProject Condition="'$(IsWasmProject)' == ''">true</IsWasmProject>
    <WasmGenerateAppBundle Condition="'$(WasmGenerateAppBundle)' == ''">true</WasmGenerateAppBundle>
    <BundleTestAppTargets>$(BundleTestAppTargets);BundleTestWasmApp</BundleTestAppTargets>
    <DebuggerSupport Condition="'$(DebuggerSupport)' == '' and '$(Configuration)' == 'Debug'">true</DebuggerSupport>
    <!-- Some tests expect to load satellite assemblies by path, eg. System.Runtime.Loader.Tests,
         so, just setting it true by default -->
    <IncludeSatelliteAssembliesInVFS Condition="'$(IncludeSatelliteAssembliesInVFS)' == ''">true</IncludeSatelliteAssembliesInVFS>

<<<<<<< HEAD
    <WasmNativeStrip>false</WasmNativeStrip>
=======
    <!--
      - For regular library tests, it will use the symbols file from the runtime pack.
      - for AOT library tests, we use WasmNativeStrip=false, so we already have symbols
    -->
    <WasmNativeStrip Condition="'$(WasmNativeStrip)' == ''">false</WasmNativeStrip>
    <WasmEmitSymbolMap Condition="'$(WasmEmitSymbolMap)' == '' and '$(RunAOTCompilation)' != 'true'">true</WasmEmitSymbolMap>

    <!-- Run only if previous command succeeded -->
    <_ShellCommandSeparator Condition="'$(OS)' == 'Windows_NT'">&amp;&amp;</_ShellCommandSeparator>
    <_ShellCommandSeparator Condition="'$(OS)' != 'Windows_NT'">&amp;&amp;</_ShellCommandSeparator>
    <_WasmMainJSFileName Condition="'$(WasmMainJSPath)' != ''">$([System.IO.Path]::GetFileName('$(WasmMainJSPath)'))</_WasmMainJSFileName>
    <_WasmStrictVersionMatch Condition="'$(ContinuousIntegrationBuild)' == 'true'">true</_WasmStrictVersionMatch>
    <XUnitUseRandomizedTestOrderer Condition="'$(XUnitUseRandomizedTestOrderer)' == '' and '$(IsTestProject)' == 'true'">true</XUnitUseRandomizedTestOrderer>
>>>>>>> eb51b02b
  </PropertyGroup>

  <PropertyGroup>
    <BuildAOTTestsOn Condition="'$(ContinuousIntegrationBuild)' == 'true' and '$(Scenario)' == 'BuildWasmApps'">helix</BuildAOTTestsOn>
    <BuildAOTTestsOn Condition="'$(BuildAOTTestsOnHelix)' == 'true'">helix</BuildAOTTestsOn>
    <BuildAOTTestsOn Condition="'$(BuildAOTTestsOn)' == ''">local</BuildAOTTestsOn>
  </PropertyGroup>

  <ItemGroup>
    <_AOT_InternalForceInterpretAssemblies Include="@(HighAotMemoryUsageAssembly)" />
  </ItemGroup>

  <!-- 
    This is running during compile time and therefore $(Scenario) is empty, unless the specific project sets it.
    Any settings in the project file could be replaced on Helix.
    See also eng\testing\WasmRunnerTemplate.sh
    -->
  <ItemGroup Condition="'$(OS)' != 'Windows_NT'">
    <SetScriptCommands Condition="'$(Scenario)' != '' and '$(ContinuousIntegrationBuild)' != 'true'" Include="export SCENARIO=$(Scenario)" />
    <SetScriptCommands Condition="'$(JSEngine)' != ''" Include="export JS_ENGINE=--engine=$(JSEngine)" />
    <SetScriptCommands Condition="'$(JSEngineArgs)' != ''" Include="export JS_ENGINE_ARGS=$(JSEngineArgs)" />
    <SetScriptCommands Condition="'$(_WasmMainJSFileName)' != ''" Include="export MAIN_JS=--js-file=$(_WasmMainJSFileName)" />
  </ItemGroup>
  <ItemGroup Condition="'$(OS)' == 'Windows_NT'">
    <SetScriptCommands Condition="'$(Scenario)' != '' and '$(ContinuousIntegrationBuild)' != 'true'" Include="set &quot;SCENARIO=$(Scenario)&quot;" />
    <SetScriptCommands Condition="'$(JSEngine)' != ''" Include="set &quot;JS_ENGINE=--engine^=$(JSEngine)&quot;" />
    <SetScriptCommands Condition="'$(JSEngineArgs)' != ''" Include="set &quot;JS_ENGINE_ARGS=$(JSEngineArgs)&quot;" />
    <SetScriptCommands Condition="'$(_WasmMainJSFileName)' != ''" Include="set &quot;MAIN_JS=--js-file^=$(_WasmMainJSFileName)&quot;" />
  </ItemGroup>
  <PropertyGroup Condition="'$(RunScriptCommand)' == ''">
    <_XHarnessArgs Condition="'$(OS)' != 'Windows_NT'">wasm $XHARNESS_COMMAND --app=. --output-directory=$XHARNESS_OUT</_XHarnessArgs>
    <_XHarnessArgs Condition="'$(OS)' == 'Windows_NT'">wasm %XHARNESS_COMMAND% --app=. --output-directory=%XHARNESS_OUT%</_XHarnessArgs>

    <_XHarnessArgs Condition="'$(IsFunctionalTest)' == 'true'"     >$(_XHarnessArgs) --expected-exit-code=$(ExpectedExitCode)</_XHarnessArgs>
    <_XHarnessArgs Condition="'$(WasmXHarnessArgs)' != ''"         >$(_XHarnessArgs) $(WasmXHarnessArgs)</_XHarnessArgs>
    <_XHarnessArgs                                                 >$(_XHarnessArgs) -s dotnet.js.symbols</_XHarnessArgs>
    <_XHarnessArgs Condition="'$(WasmXHarnessArgsCli)' != ''"      >$(_XHarnessArgs) $(WasmXHarnessArgsCli)</_XHarnessArgs>

    <_AppArgs Condition="'$(IsFunctionalTest)' != 'true' and '$(Scenario)' != 'BuildWasmApps' and '$(WasmMainAssemblyFileName)' == ''">--run WasmTestRunner.dll $(AssemblyName).dll</_AppArgs>
    <_AppArgs Condition="'$(IsFunctionalTest)' != 'true' and '$(WasmMainAssemblyFileName)' != ''">--run $(WasmMainAssemblyFileName)</_AppArgs>
    <_AppArgs Condition="'$(IsFunctionalTest)' == 'true'">--run $(AssemblyName).dll</_AppArgs>

    <_AppArgs Condition="'$(WasmTestAppArgs)' != ''">$(_AppArgs) $(WasmTestAppArgs)</_AppArgs>

    <WasmXHarnessMonoArgs Condition="'$(XunitShowProgress)' == 'true'">$(WasmXHarnessMonoArgs) --setenv=XHARNESS_LOG_TEST_START=1</WasmXHarnessMonoArgs>

    <!-- There two flavors of WasmXHarnessArgs and WasmXHarnessMonoArgs, one is MSBuild property and the other is environment variable -->
    <RunScriptCommand Condition="'$(OS)' != 'Windows_NT'">$HARNESS_RUNNER $(_XHarnessArgs) %24XHARNESS_ARGS %24WasmXHarnessArgs -- $(WasmXHarnessMonoArgs) %24WasmXHarnessMonoArgs $(_AppArgs) %24WasmTestAppArgs</RunScriptCommand>
    <RunScriptCommand Condition="'$(OS)' == 'Windows_NT'">%HARNESS_RUNNER% $(_XHarnessArgs) %XHARNESS_ARGS% %WasmXHarnessArgs%  -- $(WasmXHarnessMonoArgs) %WasmXHarnessMonoArgs% $(_AppArgs) %WasmTestAppArgs%</RunScriptCommand>
  </PropertyGroup>

  <PropertyGroup Condition="'$(BuildAOTTestsOnHelix)' == 'true'">
    <_AOTBuildCommand Condition="'$(BrowserHost)' != 'windows'">_buildAOTFunc publish/ProxyProjectForAOTOnHelix.proj $XHARNESS_OUT/AOTBuild.binlog</_AOTBuildCommand>
    <_AOTBuildCommand Condition="'$(BrowserHost)' == 'windows'">dotnet msbuild publish/ProxyProjectForAOTOnHelix.proj /bl:%XHARNESS_OUT%/AOTBuild.binlog</_AOTBuildCommand>

    <_AOTBuildCommand  Condition="'$(BrowserHost)' == 'windows'">$(_AOTBuildCommand) &quot;/p:WasmCachePath=%USERPROFILE%\.emscripten-cache&quot;</_AOTBuildCommand>

    <!-- running aot-helix tests locally, so we can test with the same project file as CI -->
    <_AOTBuildCommand Condition="'$(ContinuousIntegrationBuild)' != 'true'">$(_AOTBuildCommand) /p:RuntimeSrcDir=$(RepoRoot) /p:RuntimeConfig=$(Configuration)</_AOTBuildCommand>

    <_AOTBuildCommand>$(_AOTBuildCommand) /p:RunAOTCompilation=$(RunAOTCompilation)</_AOTBuildCommand>
    <_AOTBuildCommand>$(_AOTBuildCommand) $(_ShellCommandSeparator) cd wasm_build/AppBundle</_AOTBuildCommand>

    <RunScriptCommand Condition="'$(RunScriptCommand)' == ''">$(_AOTBuildCommand)</RunScriptCommand>
    <RunScriptCommand Condition="'$(RunScriptCommand)' != ''">$(_AOTBuildCommand) $(_ShellCommandSeparator) $(RunScriptCommand)</RunScriptCommand>
  </PropertyGroup>

  <!-- Don't include InTree.props here, because the test projects themselves can set the target* properties -->
  <Import Project="$(MonoProjectRoot)\wasm\build\WasmApp.props"
          Condition="'$(BuildAOTTestsOn)' == 'local'" />
  <Import Project="$(MonoProjectRoot)\wasm\build\WasmApp.InTree.targets"
          Condition="'$(BuildAOTTestsOn)' == 'local'" />

  <PropertyGroup>
    <BundleTestWasmAppDependsOn Condition="'$(BuildAOTTestsOn)' == 'local'">WasmTriggerPublishApp</BundleTestWasmAppDependsOn>
    <BundleTestWasmAppDependsOn Condition="'$(BuildAOTTestsOnHelix)' == 'true'">$(BundleTestWasmAppDependsOn);_BundleAOTTestWasmAppForHelix</BundleTestWasmAppDependsOn>
  </PropertyGroup>

  <PropertyGroup Condition="'$(BuildAOTTestsOnHelix)' == 'true'">
    <!-- wasm targets are not imported at all, in this case, because we run the wasm build on helix -->
  </PropertyGroup>

  <PropertyGroup Condition="'$(BuildAOTTestsOnHelix)' != 'true'">
    <WasmBuildOnlyAfterPublish>true</WasmBuildOnlyAfterPublish>

    <!-- wasm's publish targets will trigger publish, so we shouldn't do that -->
    <PublishTestAsSelfContainedDependsOn />
    <WasmNestedPublishAppDependsOn>PrepareForWasmBuildApp;$(WasmNestedPublishAppDependsOn)</WasmNestedPublishAppDependsOn>
  </PropertyGroup>

  <ItemGroup>
    <WorkloadIdForTesting Include="wasm-tools"
                          ManifestName="Microsoft.NET.Workload.Mono.ToolChain"
                          Version="$(PackageVersion)"
                          VersionBand="$(SdkBandVersion)" />
  </ItemGroup>

  <Target Name="BundleTestWasmApp" DependsOnTargets="$(BundleTestWasmAppDependsOn)" />

  <UsingTask Condition="'$(BuildAOTTestsOnHelix)' == 'true'"
             TaskName="Microsoft.WebAssembly.Build.Tasks.GenerateAOTProps"
             AssemblyFile="$(WasmBuildTasksAssemblyPath)" />

  <Target Name="_BundleAOTTestWasmAppForHelix" DependsOnTargets="PrepareForWasmBuildApp">
    <PropertyGroup Condition="'$(IsHighAotMemoryUsageTest)' == 'true' and '$(ContinuousIntegrationBuild)' == 'true'">
      <DisableParallelEmccCompile Condition="'$(DisableParallelEmccCompile)' == ''">true</DisableParallelEmccCompile>
      <EmccLinkOptimizationFlag Condition="'$(EmccLinkOptimizationFlag)' == ''">-O2</EmccLinkOptimizationFlag>
    </PropertyGroup>

    <PropertyGroup>
      <_MainAssemblyPath Condition="'%(WasmAssembliesToBundle.FileName)' == $(AssemblyName) and '%(WasmAssembliesToBundle.Extension)' == '.dll'">%(WasmAssembliesToBundle.Identity)</_MainAssemblyPath>
      <RuntimeConfigFilePath>$([System.IO.Path]::ChangeExtension($(_MainAssemblyPath), '.runtimeconfig.json'))</RuntimeConfigFilePath>
      <EmccLinkOptimizationFlag Condition="'$(EmccLinkOptimizationFlag)' == ''">-Oz -Wl,-O0 -Wl,-lto-O0</EmccLinkOptimizationFlag>
    </PropertyGroup>

    <Error Text="Item WasmAssembliesToBundle is empty. This is likely an authoring error." Condition="@(WasmAssembliesToBundle->Count()) == 0" />

    <ItemGroup>
      <BundleFiles Include="$(WasmMainJSPath)"                  TargetDir="publish" />
      <BundleFiles Include="@(WasmAssembliesToBundle)"          TargetDir="publish\%(WasmAssembliesToBundle.RecursiveDir)" />
      <BundleFiles Include="$(RuntimeConfigFilePath)"           TargetDir="publish" />

      <BundleFiles Include="$(MonoProjectRoot)\wasm\data\aot-tests\*" TargetDir="publish" />
    </ItemGroup>

    <ItemGroup Condition="'$(DebuggerSupport)' == 'true'">
      <!-- Add any pdb files, if available -->
      <_BundlePdbFiles Include="$([System.IO.Path]::ChangeExtension('%(WasmAssembliesToBundle.Identity)', '.pdb'))" />
      <BundleFiles Include="@(_BundlePdbFiles)" TargetDir="publish" Condition="Exists(%(_BundlePdbFiles.Identity))" />
    </ItemGroup>

    <!-- To recreate the original project on helix, we need to set the wasm properties also, same as the
         library test project. Eg. $(InvariantGlobalization) -->
    <ItemGroup>
      <_WasmPropertyNames Include="AOTMode" />
      <_WasmPropertyNames Include="AssemblyName" />
      <_WasmPropertyNames Include="DisableParallelAot" />
      <_WasmPropertyNames Include="DisableParallelEmccCompile" />
      <_WasmPropertyNames Include="EmccCompileOptimizationFlag" />
      <_WasmPropertyNames Include="EmccLinkOptimizationFlag" />
      <_WasmPropertyNames Include="IncludeSatelliteAssembliesInVFS" />
      <_WasmPropertyNames Include="InvariantGlobalization" />
      <_WasmPropertyNames Include="WasmBuildNative" />
      <_WasmPropertyNames Include="WasmDebugLevel" />
      <_WasmPropertyNames Include="WasmDedup" />
      <_WasmPropertyNames Include="WasmLinkIcalls" />
      <_WasmPropertyNames Include="WasmNativeStrip" />
      <_WasmPropertyNames Include="WasmEnableES6" />
      <_WasmPropertyNames Include="_WasmDevel" />
      <_WasmPropertyNames Include="_WasmStrictVersionMatch" />
      <_WasmPropertyNames Include="WasmEmitSymbolMap" />

      <_WasmPropertiesToPass
        Include="$(%(_WasmPropertyNames.Identity))"
        Name="%(_WasmPropertyNames.Identity)"
        ConditionToUse__="%(_WasmPropertyNames.ConditionToUse__)" />

      <_WasmVFSFilesToCopy Include="@(WasmFilesToIncludeInFileSystem)" />
      <_WasmVFSFilesToCopy TargetPath="%(FileName)%(Extension)" Condition="'%(_WasmVFSFilesToCopy.TargetPath)' == ''" />

      <_WasmExtraFilesToCopy Include="@(WasmExtraFilesToDeploy)" />
      <_WasmExtraFilesToCopy TargetPath="%(FileName)%(Extension)" Condition="'%(_WasmExtraFilesToCopy.TargetPath)' == ''" />

      <!-- Example of passing items to the project

          <_WasmItemsToPass Include="@(BundleFiles)" OriginalItemName__="BundleFiles" ConditionToUse__="'$(Foo)' != 'true'" />

      -->

      <_WasmItemsToPass Include="@(_AOT_InternalForceInterpretAssemblies)" OriginalItemName__="_AOT_InternalForceInterpretAssemblies" />

    </ItemGroup>

    <!-- This file gets imported by the project file on helix -->
    <GenerateAOTProps
        Properties="@(_WasmPropertiesToPass)"
        Items="@(_WasmItemsToPass)"
        OutputFile="$(BundleDir)publish\ProxyProjectForAOTOnHelix.props" />

    <Copy SourceFiles="@(BundleFiles)"         DestinationFolder="$(BundleDir)%(TargetDir)" />
    <Copy SourceFiles="@(_WasmVFSFilesToCopy)" DestinationFiles="$(BundleDir)\vfsFiles\%(_WasmVFSFilesToCopy.TargetPath)" />
    <Copy SourceFiles="@(_WasmExtraFilesToCopy)" DestinationFiles="$(BundleDir)\extraFiles\%(_WasmExtraFilesToCopy.TargetPath)" />
  </Target>

  <Target Name="PrepareForWasmBuildApp">
    <PropertyGroup>
      <WasmAppDir>$(BundleDir)</WasmAppDir>
      <WasmMainAssemblyFileName Condition="'$(WasmMainAssemblyFileName)' == ''">WasmTestRunner.dll</WasmMainAssemblyFileName>
      <WasmMainJSPath Condition="'$(WasmMainJSPath)' == ''">$(MonoProjectRoot)\wasm\test-main.js</WasmMainJSPath>
      <WasmInvariantGlobalization>$(InvariantGlobalization)</WasmInvariantGlobalization>
      <WasmGenerateRunV8Script>true</WasmGenerateRunV8Script>

      <WasmNativeDebugSymbols Condition="'$(DebuggerSupport)' == 'true' and '$(WasmNativeDebugSymbols)' == ''">true</WasmNativeDebugSymbols>
      <WasmDebugLevel Condition="'$(DebuggerSupport)' == 'true' and '$(WasmDebugLevel)' == ''">-1</WasmDebugLevel>
    </PropertyGroup>

    <ItemGroup Condition="'$(IncludeSatelliteAssembliesInVFS)' == 'true' and '$(BuildAOTTestsOnHelix)' != 'true'">
      <_SatelliteAssemblies Include="$(PublishDir)*\*.resources.dll" />
      <_SatelliteAssemblies CultureName="$([System.IO.Directory]::GetParent('%(Identity)').Name)" />
      <_SatelliteAssemblies TargetPath="%(CultureName)\%(FileName)%(Extension)" />

      <WasmFilesToIncludeInFileSystem Include="@(_SatelliteAssemblies)" />
    </ItemGroup>

    <ItemGroup>
      <WasmAssembliesToBundle Include="$(PublishDir)\**\*.dll" Condition="'$(BuildAOTTestsOnHelix)' == 'true'" />
      <WasmFilesToIncludeInFileSystem Include="@(ContentWithTargetPath)" />

      <_CopyLocalPaths
              Include="@(PublishItemsOutputGroupOutputs)"
              Condition="'%(PublishItemsOutputGroupOutputs.BuildReference)' == 'true' and
                         !$([System.String]::new('%(PublishItemsOutputGroupOutputs.Identity)').EndsWith('.resources.dll'))" />

      <_CopyLocalPaths TargetPath="%(_CopyLocalPaths.RelativePath)" Condition="'%(_CopyLocalPaths.RelativePath)' != ''" />
      <_CopyLocalPaths TargetPath="%(FileName)%(Extension)"         Condition="'%(_CopyLocalPaths.RelativePath)' == ''" />
      <WasmFilesToIncludeInFileSystem Include="@(_CopyLocalPaths)" />

      <!-- Include files specified by test projects from publish dir -->
      <WasmFilesToIncludeInFileSystem
              Include="$(PublishDir)%(WasmFilesToIncludeFromPublishDir.Identity)"
              TargetPath="%(WasmFilesToIncludeFromPublishDir.Identity)"
              Condition="'%(WasmFilesToIncludeFromPublishDir.Identity)' != ''" />
    </ItemGroup>
  </Target>

  <!-- linker automatically picks up the .pdb files, but they are not added to the publish list.
       Add them explicitly here, so they can be used with WasmAppBuilder -->
  <Target Name="AddPdbFilesToPublishList" AfterTargets="ILLink" Condition="'$(DebuggerSupport)' == 'true'">
    <ItemGroup>
      <_PdbFilesToCheck Include="$([System.IO.Path]::ChangeExtension('%(ResolvedFileToPublish.Identity)', '.pdb'))"
                        Condition="'%(ResolvedFileToPublish.Extension)' == '.dll'" />

      <ResolvedFileToPublish Include="@(_PdbFilesToCheck)"
                             Condition="Exists(%(_PdbFilesToCheck.Identity))"
                             RelativePath="%(_PdbFilesToCheck.FileName)%(_PdbFilesToCheck.Extension)" />
    </ItemGroup>
  </Target>

  <Target Name="ProvideNodeNpmRestoreScripts" BeforeTargets="GenerateRunScript">
    <!-- Combine optional alias on all NodeNpmModule and trim separator where alias is empty -->
    <ItemGroup>
      <_NodeNpmModuleString Include="%(NodeNpmModule.Identity):%(NodeNpmModule.Alias)" />
      <_NodeNpmModuleStringTrimmed Include="@(_NodeNpmModuleString->Trim(':'))" />
    </ItemGroup>
    <PropertyGroup>
      <NodeNpmModuleString>@(_NodeNpmModuleStringTrimmed, ',')</NodeNpmModuleString>
    </PropertyGroup>

    <!-- Restore NPM packages -->
    <ItemGroup Condition="'$(OS)' != 'Windows_NT'">
      <SetScriptCommands Include="if [[ &quot;$SCENARIO&quot; == &quot;WasmTestOnNodeJs&quot; || &quot;$SCENARIO&quot; == &quot;wasmtestonnodejs&quot; ]]; then export WasmXHarnessMonoArgs=&quot;$WasmXHarnessMonoArgs --setenv=NPM_MODULES=$(NodeNpmModuleString)&quot;; fi" />
      <RunScriptCommands Include="if [[ &quot;$SCENARIO&quot; == &quot;WasmTestOnNodeJs&quot; || &quot;$SCENARIO&quot; == &quot;wasmtestonnodejs&quot; ]]; then npm ci; fi" />
    </ItemGroup>
    <ItemGroup Condition="'$(OS)' == 'Windows_NT'">
      <SetScriptCommands Include="if /I [%SCENARIO%]==[WasmTestOnNodeJS] ( set &quot;WasmXHarnessMonoArgs=%WasmXHarnessMonoArgs% --setenv=NPM_MODULES^=$(NodeNpmModuleString)&quot; )" />
      <RunScriptCommands Include="if /I [%SCENARIO%]==[WasmTestOnNodeJS] ( call npm ci )" />
    </ItemGroup>
  </Target>
</Project><|MERGE_RESOLUTION|>--- conflicted
+++ resolved
@@ -9,9 +9,6 @@
          so, just setting it true by default -->
     <IncludeSatelliteAssembliesInVFS Condition="'$(IncludeSatelliteAssembliesInVFS)' == ''">true</IncludeSatelliteAssembliesInVFS>
 
-<<<<<<< HEAD
-    <WasmNativeStrip>false</WasmNativeStrip>
-=======
     <!--
       - For regular library tests, it will use the symbols file from the runtime pack.
       - for AOT library tests, we use WasmNativeStrip=false, so we already have symbols
@@ -25,7 +22,6 @@
     <_WasmMainJSFileName Condition="'$(WasmMainJSPath)' != ''">$([System.IO.Path]::GetFileName('$(WasmMainJSPath)'))</_WasmMainJSFileName>
     <_WasmStrictVersionMatch Condition="'$(ContinuousIntegrationBuild)' == 'true'">true</_WasmStrictVersionMatch>
     <XUnitUseRandomizedTestOrderer Condition="'$(XUnitUseRandomizedTestOrderer)' == '' and '$(IsTestProject)' == 'true'">true</XUnitUseRandomizedTestOrderer>
->>>>>>> eb51b02b
   </PropertyGroup>
 
   <PropertyGroup>
