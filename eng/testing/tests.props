<Project>
  <PropertyGroup>
    <TestProjectName Condition="'$(TestProjectName)' == ''">$(MSBuildProjectName)</TestProjectName>
    <TestFramework Condition="'$(TestFramework)' == ''">xunit</TestFramework>
    <!-- Implicit test build support when invoking the Test target on the project directly. -->
    <TestDependsOn Condition="'$(TestNoBuild)' != 'true' and '$(BuildAllProjects)' != 'true'">Build</TestDependsOn>
    <TestDependsOn>$(TestDependsOn);GenerateRunScript;RunTests</TestDependsOn>
    <VSTestNoLogo>true</VSTestNoLogo>
  </PropertyGroup>

  <PropertyGroup>
    <!-- Default and user defined categories -->
    <_withCategories Condition="'$(WithCategories)' != ''">;$(WithCategories.Trim(';'))</_withCategories>
    <_withoutCategories Condition="'$(WithoutCategories)' != ''">;$(WithoutCategories.Trim(';'))</_withoutCategories>

    <TestScope Condition="'$(TestScope)' == '' and '$(Outerloop)' == 'true'">all</TestScope>
    <_withCategories Condition="'$(TestScope)' == 'outerloop'">$(_withCategories);OuterLoop</_withCategories>
    <_withoutCategories Condition="'$(ArchiveTests)' == 'true'">$(_withoutCategories);IgnoreForCI</_withoutCategories>
    <_withoutCategories Condition="'$(TestScope)' == '' or '$(TestScope)' == 'innerloop'">$(_withoutCategories);OuterLoop</_withoutCategories>
    <_withoutCategories Condition="!$(_withCategories.Contains('failing'))">$(_withoutCategories);failing</_withoutCategories>
  </PropertyGroup>

<<<<<<< HEAD
  <PropertyGroup>
    <AppleAppBuilder>$([MSBuild]::NormalizeDirectory('$(ArtifactsBinDir)', 'AppleAppBuilder'))</AppleAppBuilder>
    <AppleTestRunner>$([MSBuild]::NormalizeDirectory('$(ArtifactsBinDir)', 'AppleTestRunner'))</AppleTestRunner>
  </PropertyGroup>

  <!-- Set env variable to use the local netfx assemblies instead of the ones in the GAC. -->
  <ItemGroup Condition="$(TargetFramework.StartsWith('net4'))">
    <RunScriptCommands Include="set DEVPATH=%RUNTIME_PATH%" />
  </ItemGroup>

=======
>>>>>>> da6a5f9f
  <!--
    Unit/Functional/Integration test support.
    Supported runners: xunit.
  -->
  <Import Project="$(MSBuildThisFileDirectory)xunit\xunit.props" Condition="'$(TestFramework)' == 'xunit'" />
</Project><|MERGE_RESOLUTION|>--- conflicted
+++ resolved
@@ -20,19 +20,11 @@
     <_withoutCategories Condition="!$(_withCategories.Contains('failing'))">$(_withoutCategories);failing</_withoutCategories>
   </PropertyGroup>
 
-<<<<<<< HEAD
   <PropertyGroup>
     <AppleAppBuilder>$([MSBuild]::NormalizeDirectory('$(ArtifactsBinDir)', 'AppleAppBuilder'))</AppleAppBuilder>
     <AppleTestRunner>$([MSBuild]::NormalizeDirectory('$(ArtifactsBinDir)', 'AppleTestRunner'))</AppleTestRunner>
   </PropertyGroup>
 
-  <!-- Set env variable to use the local netfx assemblies instead of the ones in the GAC. -->
-  <ItemGroup Condition="$(TargetFramework.StartsWith('net4'))">
-    <RunScriptCommands Include="set DEVPATH=%RUNTIME_PATH%" />
-  </ItemGroup>
-
-=======
->>>>>>> da6a5f9f
   <!--
     Unit/Functional/Integration test support.
     Supported runners: xunit.
