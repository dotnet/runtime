<Project>
  <PropertyGroup>
    <ProducesDotNetReleaseShippingAssets>true</ProducesDotNetReleaseShippingAssets>
    <!-- This avoids creating VS.*.symbols.nupkg packages that are identical to the original package. -->
    <AutoGenerateSymbolPackages>false</AutoGenerateSymbolPackages>
  </PropertyGroup>

  <!-- The PGO runtime should always have External visibility, even if someone changes the default artifact visibility -->
  <ItemGroup>
    <Artifact Update="$(ArtifactsNonShippingPackagesDir)dotnet-runtime-pgo-*" Visibility="External" />
  </ItemGroup>

  <!--
    Mark host-RID-targeting assets as Vertical visibility when building in the VMR.
    We can't use NETCoreSdkRuntimeIdentifier here as the Arcade SDK projects don't import the .NET SDK.
    Instead, just make sure we include the assets targeting "not the output rid", which will catch the host assets.
  -->
  <ItemGroup Condition="'$(EnableDefaultRidSpecificArtifacts)' != 'true' and '$(DotNetBuildFromVMR)' == 'true'">
    <_HostArtifact Include="$(ArtifactsPackagesDir)**\runtime.*.Microsoft.NETCore.ILAsm.*.nupkg"
                    Exclude="$(ArtifactsPackagesDir)**\runtime.$(TargetRid).Microsoft.NETCore.ILAsm.*.nupkg" />

    <_HostArtifact Include="$(ArtifactsPackagesDir)**\runtime.*.Microsoft.NETCore.ILDAsm.*.nupkg"
                    Exclude="$(ArtifactsPackagesDir)**\runtime.$(TargetRid).Microsoft.NETCore.ILDAsm.*.nupkg" />

    <_HostArtifact Include="$(ArtifactsPackagesDir)**\runtime.*.Microsoft.DotNet.ILCompiler.*.nupkg"
                    Exclude="$(ArtifactsPackagesDir)**\runtime.$(TargetRid).Microsoft.DotNet.ILCompiler.*.nupkg" />

    <_HostArtifact Include="$(ArtifactsPackagesDir)**\Microsoft.NETCore.App.Crossgen2.*.nupkg"
                    Exclude="$(ArtifactsPackagesDir)**\Microsoft.NETCore.App.Crossgen2.$(TargetRid).*.nupkg" />

    <Artifact Update="@(_HostArtifact)"
              Visibility="Vertical"
              IsShipping="false" />
  </ItemGroup>

  <Target Name="GetNonStableProductVersion">
    <!-- Retrieve the non-stable runtime pack product version.
         Don't stabilize the package version in order to retrieve the VersionSuffix. -->
    <MSBuild Projects="$(RepoRoot)src/installer/pkg/sfx/Microsoft.NETCore.App/Microsoft.NETCore.App.Runtime.CoreCLR.sfxproj"
             Targets="ReturnProductVersion"
             Properties="IsShipping=false;
                         Crossgen2SdkOverridePropsPath=;
                         Crossgen2SdkOverrideTargetsPath=">
      <Output TaskParameter="TargetOutputs" PropertyName="NonStableProductVersion" />
    </MSBuild>
  </Target>

  <!--
    Only generate the productVersion.txt and runtime-productVersion.txt files when we're building
    either the full VMR repo or not building in the VMR infrastructure.
    This ensures that we don't produce these files in the "Repo source build" builds,
    but we do produce them in both the VMR and the runtime official build.
  -->
<<<<<<< HEAD
  <PropertyGroup Condition="'$(DotNetBuildFromVMR)' == 'true'">
    <ShouldGenerateProductVersionFiles Condition="'$(OutputRID)' == 'win-x64' and ('$(DotNetBuildPass)' == '' or '$(DotNetBuildPass)' == '1')">true</ShouldGenerateProductVersionFiles>
=======
  <PropertyGroup Condition="'$(DotNetBuildOrchestrator)' == 'true'">
    <ShouldGenerateProductVersionFiles Condition="'$(TargetRid)' == 'win-x64' and ('$(DotNetBuildPass)' == '' or '$(DotNetBuildPass)' == '1')">true</ShouldGenerateProductVersionFiles>
>>>>>>> dda99964
    <ShouldGenerateProductVersionFiles Condition="'$(DotNetBuildSourceOnly)' == 'true'">true</ShouldGenerateProductVersionFiles>
  </PropertyGroup>

  <Target Name="GenerateProductVersionFiles"
          DependsOnTargets="GetNonStableProductVersion"
          BeforeTargets="PublishToAzureDevOpsArtifacts"
          Condition="'$(ShouldGenerateProductVersionFiles)' == 'true'">
    <!-- Retrieve the runtime pack product version. -->
    <MSBuild Projects="$(RepoRoot)src/installer/pkg/sfx/Microsoft.NETCore.App/Microsoft.NETCore.App.Runtime.CoreCLR.sfxproj"
             Targets="ReturnProductVersion"
             Properties="Crossgen2SdkOverridePropsPath=;
                         Crossgen2SdkOverrideTargetsPath=">
      <Output TaskParameter="TargetOutputs" PropertyName="ProductVersionForVersionsFile" />
    </MSBuild>

    <ItemGroup>
      <ProductVersionFile Include="$(ArtifactsShippingPackagesDir)productVersion.txt" />
      <ProductVersionFile Include="$(ArtifactsShippingPackagesDir)runtime-productVersion.txt" />
    </ItemGroup>

    <!-- Generate productVersion.txt file containing the product version. -->
    <WriteLinesToFile File="%(ProductVersionFile.Identity)"
                      Lines="$(ProductVersionForVersionsFile)"
                      Overwrite="true"
                      Encoding="ASCII" />

    <ItemGroup>
      <Artifact Include="@(ProductVersionFile)"
                RelativeBlobPath="Runtime/$(NonStableProductVersion)/%(Filename)%(Extension)" />
    </ItemGroup>
  </Target>

  <Target Name="AddRelativeBlobPathToInstallerArtifacts"
          DependsOnTargets="GetNonStableProductVersion"
          BeforeTargets="PublishToAzureDevOpsArtifacts"
          AfterTargets="GenerateChecksumsFromArtifacts">
    <ItemGroup Condition="'$(DotNetBuildFromVMR)' == 'true'">
      <Artifact Condition="'%(Artifact.Kind)' != 'Package' and '%(Artifact.RelativeBlobPath)' == ''"
                RelativeBlobPath="Runtime/$(NonStableProductVersion)/%(Artifact.SubBlobFolder)%(Filename)%(Extension)" />
    </ItemGroup>
    <!-- In vertical dotnet/runtime legs outside of the VMR, set the "relative blob path" to shipping vs non-shipping to make our download/upload work. -->
    <ItemGroup Condition="'$(DotNetBuildFromVMR)' != 'true'">
      <Artifact Condition="'%(Artifact.Kind)' == 'Blob' and '%(Artifact.IsShipping)' == 'true'"
                RelativeBlobPath="packages/$(Configuration)/Shipping/%(Filename)%(Extension)" />
      <Artifact Condition="'%(Artifact.Kind)' == 'Blob' and '%(Artifact.IsShipping)' != 'true'"
                RelativeBlobPath="packages/$(Configuration)/NonShipping/%(Filename)%(Extension)" />
      <ItemsToPushToBlobFeed Condition="'%(ItemsToPushToBlobFeed.Kind)' == 'Blob' and '%(ItemsToPushToBlobFeed.IsShipping)' == 'true'"
                             RelativeBlobPath="packages/$(Configuration)/Shipping/%(Filename)%(Extension)" />
      <ItemsToPushToBlobFeed Condition="'%(ItemsToPushToBlobFeed.Kind)' == 'Blob' and '%(ItemsToPushToBlobFeed.IsShipping)' != 'true'"
                             RelativeBlobPath="packages/$(Configuration)/NonShipping/%(Filename)%(Extension)" />

      <Artifact Condition="'%(Artifact.IsVSSetup)' == 'true'"
                RelativeBlobPath="VSSetup/%(Filename)%(Extension)" />
    </ItemGroup>
  </Target>
</Project><|MERGE_RESOLUTION|>--- conflicted
+++ resolved
@@ -51,13 +51,8 @@
     This ensures that we don't produce these files in the "Repo source build" builds,
     but we do produce them in both the VMR and the runtime official build.
   -->
-<<<<<<< HEAD
   <PropertyGroup Condition="'$(DotNetBuildFromVMR)' == 'true'">
-    <ShouldGenerateProductVersionFiles Condition="'$(OutputRID)' == 'win-x64' and ('$(DotNetBuildPass)' == '' or '$(DotNetBuildPass)' == '1')">true</ShouldGenerateProductVersionFiles>
-=======
-  <PropertyGroup Condition="'$(DotNetBuildOrchestrator)' == 'true'">
     <ShouldGenerateProductVersionFiles Condition="'$(TargetRid)' == 'win-x64' and ('$(DotNetBuildPass)' == '' or '$(DotNetBuildPass)' == '1')">true</ShouldGenerateProductVersionFiles>
->>>>>>> dda99964
     <ShouldGenerateProductVersionFiles Condition="'$(DotNetBuildSourceOnly)' == 'true'">true</ShouldGenerateProductVersionFiles>
   </PropertyGroup>
 
