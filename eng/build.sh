--- conflicted
+++ resolved
@@ -457,11 +457,7 @@
         echo "No value for targetrid is supplied. See help (--help) for supported values." 1>&2
         exit 1
       fi
-<<<<<<< HEAD
-      arguments+=("/p:OutputRID=$(echo "$2" | tr "[:upper:]" "[:lower:]")")
-=======
-      arguments="$arguments /p:TargetRid=$(echo "$2" | tr "[:upper:]" "[:lower:]")"
->>>>>>> dda99964
+      arguments+=("/p:TargetRid=$(echo "$2" | tr "[:upper:]" "[:lower:]")")
       shift 2
       ;;
 
