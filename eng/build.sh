#!/usr/bin/env bash

set -ue

source="${BASH_SOURCE[0]}"

# resolve $source until the file is no longer a symlink
while [[ -h "$source" ]]; do
  scriptroot="$( cd -P "$( dirname "$source" )" && pwd )"
  source="$(readlink "$source")"
  # if $source was a relative symlink, we need to resolve it relative to the path where the
  # symlink file was located
  [[ $source != /* ]] && source="$scriptroot/$source"
done
scriptroot="$( cd -P "$( dirname "$source" )" && pwd )"

usage()
{
  echo "Common settings:"
  echo "  --subset                   Build a subset, print available subsets with -subset help (short: -s)"
<<<<<<< HEAD
  echo "  --os                       Build operating system: Windows_NT, Linux, FreeBSD, OSX, tvOS, iOS, Android, Browser, or SunOS"
=======
  echo "  --os                       Build operating system: Windows_NT, Linux, FreeBSD, OSX, tvOS, iOS, Android, Browser, NetBSD or SunOS"
>>>>>>> 7fb42d90
  echo "  --arch                     Build platform: x86, x64, arm, armel, arm64 or wasm"
  echo "  --configuration            Build configuration: Debug, Release or [CoreCLR]Checked (short: -c)"
  echo "  --runtimeConfiguration     Runtime build configuration: Debug, Release or [CoreCLR]Checked (short: -rc)"
  echo "  --librariesConfiguration   Libraries build configuration: Debug or Release (short: -lc)"
  echo "  --projects <value>         Project or solution file(s) to build"
  echo "  --verbosity                MSBuild verbosity: q[uiet], m[inimal], n[ormal], d[etailed], and diag[nostic] (short: -v)"
  echo "  --binaryLog                Output binary log (short: -bl)"
  echo "  --cross                    Optional argument to signify cross compilation"
  echo "  --help                     Print help and exit (short: -h)"
  echo ""

  echo "Actions (defaults to --restore --build):"
  echo "  --restore                  Restore dependencies (short: -r)"
  echo "  --build                    Build all source projects (short: -b)"
  echo "  --rebuild                  Rebuild all source projects"
  echo "  --test                     Build and run tests (short: -t)"
  echo "  --pack                     Package build outputs into NuGet packages"
  echo "  --sign                     Sign build outputs"
  echo "  --publish                  Publish artifacts (e.g. symbols)"
  echo "  --clean                    Clean the solution"
  echo ""

  echo "Libraries settings:"
  echo "  --framework                Build framework: net5.0 or net472 (short: -f)"
  echo "  --coverage                 Collect code coverage when testing"
  echo "  --testscope                Test scope, allowed values: innerloop, outerloop, all"
  echo "  --testnobuild              Skip building tests when invoking -test"
  echo "  --allconfigurations        Build packages for all build configurations"
  echo ""

  echo "Native build settings:"
  echo "  --clang                    Optional argument to build using clang in PATH (default)"
  echo "  --clangx.y                 Optional argument to build using clang version x.y"
  echo "  --cmakeargs                User-settable additional arguments passed to CMake."
  echo "  --gcc                      Optional argument to build using gcc in PATH (default)"
  echo "  --gccx.y                   Optional argument to build using gcc version x.y"

  echo "Command line arguments starting with '/p:' are passed through to MSBuild."
  echo "Arguments can also be passed in with a single hyphen."
}

initDistroRid()
{
    source $scriptroot/native/init-distro-rid.sh

    local passedRootfsDir=""
    local targetOs="$1"
    local buildArch="$2"
    local isCrossBuild="$3"
    # For RID calculation purposes, say we are always a portable build
    # All of our packages that use the distro rid (CoreCLR packages) are portable.
    local isPortableBuild=1

    # Only pass ROOTFS_DIR if __DoCrossArchBuild is specified.
    if (( isCrossBuild == 1 )); then
        passedRootfsDir=${ROOTFS_DIR}
    fi
    initDistroRidGlobal ${targetOs} ${buildArch} ${isPortableBuild} ${passedRootfsDir}
}

arguments=''
cmakeargs=''
extraargs=''
crossBuild=0

source $scriptroot/native/init-os-and-arch.sh

# Check if an action is passed in
declare -a actions=("b" "build" "r" "restore" "rebuild" "testnobuild" "sign" "publish" "clean")
actInt=($(comm -12 <(printf '%s\n' "${actions[@]/#/-}" | sort) <(printf '%s\n' "${@/#--/-}" | sort)))
firstArgumentChecked=0

while [[ $# > 0 ]]; do
  opt="$(echo "${1/#--/-}" | awk '{print tolower($0)}')"

  if [[ $firstArgumentChecked -eq 0 && $opt =~ ^[a-zA-Z.+]+$ ]]; then
    arguments="$arguments /p:Subset=$1"
    shift 1
    continue
  fi

  firstArgumentChecked=1

  case "$opt" in
     -help|-h)
      usage
      exit 0
      ;;

     -subset|-s)
      if [ -z ${2+x} ]; then
        arguments="$arguments /p:Subset=help"
        shift 1
      else
        arguments="$arguments /p:Subset=$2"
        shift 2
      fi
      ;;

     -arch)
      if [ -z ${2+x} ]; then
        echo "No architecture supplied. See help (--help) for supported architectures." 1>&2
        exit 1
      fi
      passedArch="$(echo "$2" | awk '{print tolower($0)}')"
      case "$passedArch" in
        x64|x86|arm|armel|arm64|wasm)
          arch=$passedArch
          ;;
        *)
          echo "Unsupported target architecture '$2'."
          echo "The allowed values are x86, x64, arm, armel, arm64, and wasm."
          exit 1
          ;;
      esac
      shift 2
      ;;

     -configuration|-c)
<<<<<<< HEAD
      if [ -z ${2+x} ]; then 
=======
     if [ -z ${2+x} ]; then
>>>>>>> 7fb42d90
        echo "No configuration supplied. See help (--help) for supported configurations." 1>&2
        exit 1
      fi
      passedConfig="$(echo "$2" | awk '{print tolower($0)}')"
      case "$passedConfig" in
        debug|release|checked)
          val="$(tr '[:lower:]' '[:upper:]' <<< ${passedConfig:0:1})${passedConfig:1}"
          ;;
        *)
          echo "Unsupported target configuration '$2'."
          echo "The allowed values are Debug, Release, and Checked."
          exit 1
          ;;
      esac
      arguments="$arguments -configuration $val"
      shift 2
      ;;

     -framework|-f)
      if [ -z ${2+x} ]; then
        echo "No framework supplied. See help (--help) for supported frameworks." 1>&2
        exit 1
      fi
      val="$(echo "$2" | awk '{print tolower($0)}')"
      arguments="$arguments /p:BuildTargetFramework=$val"
      shift 2
      ;;

     -os)
      if [ -z ${2+x} ]; then
        echo "No target operating system supplied. See help (--help) for supported target operating systems." 1>&2
        exit 1
      fi
      passedOS="$(echo "$2" | awk '{print tolower($0)}')"
      case "$passedOS" in
        windows_nt)
          os="Windows_NT" ;;
        linux)
          os="Linux" ;;
        freebsd)
          os="FreeBSD" ;;
        osx)
          os="OSX" ;;
        tvos)
          os="tvOS" ;;
        ios)
          os="iOS" ;;
        android)
          os="Android" ;;
        browser)
          os="Browser" ;;
        sunos)
          os="SunOS" ;;
        *)
          echo "Unsupported target OS '$2'."
          echo "The allowed values are Windows_NT, Linux, FreeBSD, OSX, tvOS, iOS, Android, Browser, and SunOS."
          exit 1
          ;;
      esac
      arguments="$arguments /p:TargetOS=$os"
      shift 2
      ;;

     -allconfigurations)
      arguments="$arguments /p:BuildAllConfigurations=true"
      shift 1
      ;;

     -testscope)
      if [ -z ${2+x} ]; then
        echo "No test scope supplied. See help (--help) for supported test scope values." 1>&2
        exit 1
      fi
      arguments="$arguments /p:TestScope=$2"
      shift 2
      ;;

     -testnobuild)
      arguments="$arguments /p:TestNoBuild=true"
      shift 1
      ;;

     -coverage)
      arguments="$arguments /p:Coverage=true"
      shift 1
      ;;

     -runtimeconfiguration|-rc)
      if [ -z ${2+x} ]; then
        echo "No runtime configuration supplied. See help (--help) for supported runtime configurations." 1>&2
        exit 1
      fi
      passedRuntimeConf="$(echo "$2" | awk '{print tolower($0)}')"
      case "$passedRuntimeConf" in
        debug|release|checked)
          val="$(tr '[:lower:]' '[:upper:]' <<< ${passedRuntimeConf:0:1})${passedRuntimeConf:1}"
          ;;
        *)
          echo "Unsupported runtime configuration '$2'."
          echo "The allowed values are Debug, Release, and Checked."
          exit 1
          ;;
      esac
      arguments="$arguments /p:RuntimeConfiguration=$val"
      shift 2
      ;;

     -librariesconfiguration|-lc)
      if [ -z ${2+x} ]; then
        echo "No libraries configuration supplied. See help (--help) for supported libraries configurations." 1>&2
        exit 1
      fi
      passedLibConf="$(echo "$2" | awk '{print tolower($0)}')"
      case "$passedLibConf" in
        debug|release)
          val="$(tr '[:lower:]' '[:upper:]' <<< ${passedLibConf:0:1})${passedLibConf:1}"
          ;;
        *)
          echo "Unsupported libraries configuration '$2'."
          echo "The allowed values are Debug and Release."
          exit 1
          ;;
      esac
      arguments="$arguments /p:LibrariesConfiguration=$val"
      shift 2
      ;;

     -cross)
      crossBuild=1
      arguments="$arguments /p:CrossBuild=True"
      shift 1
      ;;

     -clang*)
      arguments="$arguments /p:Compiler=$opt"
      shift 1
      ;;

     -cmakeargs)
      if [ -z ${2+x} ]; then
        echo "No cmake args supplied." 1>&2
        exit 1
      fi
      cmakeargs="${cmakeargs} ${opt} $2"
      shift 2
      ;;

     -gcc*)
      arguments="$arguments /p:Compiler=$opt"
      shift 1
      ;;

      *)
      extraargs="$extraargs $1"
      shift 1
      ;;
  esac
done

if [ ${#actInt[@]} -eq 0 ]; then
    arguments="-restore -build $arguments"
fi

initDistroRid $os $arch $crossBuild

# URL-encode space (%20) to avoid quoting issues until the msbuild call in /eng/common/tools.sh.
# In *proj files (XML docs), URL-encoded string are rendered in their decoded form.
cmakeargs="${cmakeargs// /%20}"
arguments="$arguments /p:TargetArchitecture=$arch"
arguments="$arguments /p:CMakeArgs=\"$cmakeargs\" $extraargs"
"$scriptroot/common/build.sh" $arguments<|MERGE_RESOLUTION|>--- conflicted
+++ resolved
@@ -18,11 +18,7 @@
 {
   echo "Common settings:"
   echo "  --subset                   Build a subset, print available subsets with -subset help (short: -s)"
-<<<<<<< HEAD
-  echo "  --os                       Build operating system: Windows_NT, Linux, FreeBSD, OSX, tvOS, iOS, Android, Browser, or SunOS"
-=======
   echo "  --os                       Build operating system: Windows_NT, Linux, FreeBSD, OSX, tvOS, iOS, Android, Browser, NetBSD or SunOS"
->>>>>>> 7fb42d90
   echo "  --arch                     Build platform: x86, x64, arm, armel, arm64 or wasm"
   echo "  --configuration            Build configuration: Debug, Release or [CoreCLR]Checked (short: -c)"
   echo "  --runtimeConfiguration     Runtime build configuration: Debug, Release or [CoreCLR]Checked (short: -rc)"
@@ -142,11 +138,7 @@
       ;;
 
      -configuration|-c)
-<<<<<<< HEAD
       if [ -z ${2+x} ]; then 
-=======
-     if [ -z ${2+x} ]; then
->>>>>>> 7fb42d90
         echo "No configuration supplied. See help (--help) for supported configurations." 1>&2
         exit 1
       fi
