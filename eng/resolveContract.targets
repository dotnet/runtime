<Project>
  <PropertyGroup>
    <ContractDependencyPaths Condition="'$(DisableImplicitFrameworkReferences)' == 'true' and
                                        '$(TargetFrameworkIdentifier)' == '.NETCoreApp'">$(MicrosoftNetCoreAppRefPackRefDir)</ContractDependencyPaths>
    <!-- Use implementation referencepath if no contract tfm is set. -->
    <ContractDependencyPaths Condition="'$(ContractDependencyPaths)' == ''">$(ContractDependencyPaths);@(ReferencePath->'%(RelativeDir)'->Distinct())</ContractDependencyPaths>
  </PropertyGroup>

  <PropertyGroup Condition="'$(IsSourceProject)' == 'true'">
    <ContractProject Condition="'$(ContractProject)' == ''">$(LibrariesProjectRoot)$(MSBuildProjectName)\ref\$(MSBuildProjectName).csproj</ContractProject>
    <HasMatchingContract Condition="'$(HasMatchingContract)' == '' and Exists('$(ContractProject)')">true</HasMatchingContract>
    <ContractAssemblyPath Condition="'$(ContractAssemblyPath)' == '' and
                                     '$(TargetFrameworkIdentifier)' == '.NETCoreApp' and
                                     $([MSBuild]::VersionGreaterThanOrEquals($(TargetFrameworkVersion), '$(NETCoreAppCurrentVersion)'))">$(NetCoreAppCurrentRefPath)$(TargetFileName)</ContractAssemblyPath>
<<<<<<< HEAD
    <ContractAssemblyPath Condition="'$(ContractAssemblyPath)' == ''">$([MSBuild]::NormalizePath('$(BaseOutputPath)', 'ref', '$(TargetFramework)-$(Configuration)', '$(TargetFileName)'))</ContractAssemblyPath>

=======
    <_TargetFrameworkWithoutPlatform>$([System.Text.RegularExpressions.Regex]::Replace('$(TargetFramework)', '(-[^;]+)', ''))</_TargetFrameworkWithoutPlatform>
    <ContractAssemblyPath Condition="'$(ContractAssemblyPath)' == ''">$([MSBuild]::NormalizePath('$(BaseOutputPath)', 'ref', '$(_TargetFrameworkWithoutPlatform)-$(Configuration)', '$(TargetFileName)'))</ContractAssemblyPath>
>>>>>>> 1c1757c0
    <!-- Disable API compat if the project doesn't have reference assembly -->
    <RunApiCompat Condition="'$(HasMatchingContract)' != 'true'">false</RunApiCompat>
  </PropertyGroup>

  <ItemGroup Condition="'$(HasMatchingContract)' == 'true'">
    <ResolvedMatchingContract Condition="Exists('$(ContractAssemblyPath)')" Include="$(ContractAssemblyPath)" />
    <!-- If the contract doesn't exist in the default contract output path add a project reference to the contract project to resolve -->
    <ProjectReference Condition="'@(ResolvedMatchingContract)' == ''" Include="$(ContractProject)">
      <ReferenceOutputAssembly>false</ReferenceOutputAssembly>
      <OutputItemType>ResolvedMatchingContract</OutputItemType>
    </ProjectReference>
  </ItemGroup>

  <!-- intentionally empty since we no longer need a target -->
  <Target Name="ResolveMatchingContract" />

  <!-- Allow P2Ps that target a source project to build against the corresponding ref project. -->
  <Target Name="AnnotateTargetPathWithTargetPlatformMonikerWithReferenceAssembly"
          Condition="'$(HasMatchingContract)' == 'true'"
          AfterTargets="GetTargetPathWithTargetPlatformMoniker">
    <ItemGroup>
      <TargetPathWithTargetPlatformMoniker ReferenceAssembly="@(ResolvedMatchingContract)" />
    </ItemGroup>
  </Target>

  <Target Name="HandleReferenceAssemblyAttributeForProjectReferences"
          AfterTargets="ResolveProjectReferences"
          BeforeTargets="FindReferenceAssembliesForReferences"
          Condition="'@(ProjectReference)' != '' and '@(_ResolvedProjectReferencePaths)' != ''">
    <!-- If we have a ProjectReference to CoreLib, we need to compile against implementation assemblies. -->
    <PropertyGroup Condition="@(_ResolvedProjectReferencePaths->AnyHaveMetadataValue('MSBuildSourceProjectFile', '$(CoreLibProject)'))">
      <CompileUsingReferenceAssemblies>false</CompileUsingReferenceAssemblies>
    </PropertyGroup>
    <!-- Clear the ReferenceAssembly attribute on resolved P2Ps that set SkipUseReferenceAssembly to true. -->
    <ItemGroup>
       <_resolvedP2PFiltered Include="@(ProjectReference)">
        <ProjectReferenceItemSpec>$([System.IO.Path]::GetFullPath('%(ProjectReference.Identity)'))</ProjectReferenceItemSpec>
        <SkipUseReferenceAssembly>%(ProjectReference.SkipUseReferenceAssembly)</SkipUseReferenceAssembly>
      </_resolvedP2PFiltered>
      <_ResolvedProjectReferencePaths Update="@(_resolvedProjectReferenceFiltred)"
                                      Condition="'%(_resolvedP2PFiltered.ProjectReferenceItemSpec)' == '%(_resolvedP2PFiltered.MSBuildSourceProjectFile)' and
                                                 '%(_resolvedP2PFiltered.SkipUseReferenceAssembly)' == 'true'"
                                      ReferenceAssembly="" />
    </ItemGroup>
  </Target>
</Project><|MERGE_RESOLUTION|>--- conflicted
+++ resolved
@@ -12,13 +12,8 @@
     <ContractAssemblyPath Condition="'$(ContractAssemblyPath)' == '' and
                                      '$(TargetFrameworkIdentifier)' == '.NETCoreApp' and
                                      $([MSBuild]::VersionGreaterThanOrEquals($(TargetFrameworkVersion), '$(NETCoreAppCurrentVersion)'))">$(NetCoreAppCurrentRefPath)$(TargetFileName)</ContractAssemblyPath>
-<<<<<<< HEAD
-    <ContractAssemblyPath Condition="'$(ContractAssemblyPath)' == ''">$([MSBuild]::NormalizePath('$(BaseOutputPath)', 'ref', '$(TargetFramework)-$(Configuration)', '$(TargetFileName)'))</ContractAssemblyPath>
-
-=======
     <_TargetFrameworkWithoutPlatform>$([System.Text.RegularExpressions.Regex]::Replace('$(TargetFramework)', '(-[^;]+)', ''))</_TargetFrameworkWithoutPlatform>
     <ContractAssemblyPath Condition="'$(ContractAssemblyPath)' == ''">$([MSBuild]::NormalizePath('$(BaseOutputPath)', 'ref', '$(_TargetFrameworkWithoutPlatform)-$(Configuration)', '$(TargetFileName)'))</ContractAssemblyPath>
->>>>>>> 1c1757c0
     <!-- Disable API compat if the project doesn't have reference assembly -->
     <RunApiCompat Condition="'$(HasMatchingContract)' != 'true'">false</RunApiCompat>
   </PropertyGroup>
