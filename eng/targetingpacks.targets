<!--
  The following properties need to be set for this logic to work correctly:
  - ProductVersion
  - NetCoreAppCurrent
  - NetCoreAppCurrentVersion
  - MicrosoftNetCoreAppFrameworkName
  - MicrosoftNetCoreAppRefPackDir
  - optional: MicrosoftNetCoreAppRuntimePackDir
  - optional: AppHostSourcePath & SingleFileHostSourcePath
-->

<Project>
  <PropertyGroup>
    <LocalFrameworkOverrideName>$(MicrosoftNetCoreAppFrameworkName)</LocalFrameworkOverrideName>
    <TargetingpacksTargetsImported>true</TargetingpacksTargetsImported>
  </PropertyGroup>

  <PropertyGroup Condition="'$(DisableImplicitFrameworkReferences)' != 'true' and
                            '$(TargetFrameworkIdentifier)' == '.NETCoreApp' and
                            '$(TargetFrameworkVersion)' == 'v$(NetCoreAppCurrentVersion)'">
    <UseLocalTargetingRuntimePack Condition="'$(UseLocalTargetingRuntimePack)' == ''">true</UseLocalTargetingRuntimePack>
    <UseLocalAppHostPack Condition="'$(UseLocalAppHostPack)' == ''">$(UseLocalTargetingRuntimePack)</UseLocalAppHostPack>
  </PropertyGroup>

  <PropertyGroup Condition="'$(UseLocalTargetingRuntimePack)' == 'true'">
    <EnableTargetingPackDownload>false</EnableTargetingPackDownload>
    <EnableRuntimePackDownload>false</EnableRuntimePackDownload>
    <EnableAppHostPackDownload>false</EnableAppHostPackDownload>
    <GenerateErrorForMissingTargetingPacks>false</GenerateErrorForMissingTargetingPacks>
  </PropertyGroup>

  <!-- Add Known* items if the SDK doesn't support the TargetFramework yet. -->
  <ItemGroup Condition="'$(UseLocalTargetingRuntimePack)' == 'true'">
    <KnownFrameworkReference Include="$(LocalFrameworkOverrideName)"
                             DefaultRuntimeFrameworkVersion="$(ProductVersion)"
                             LatestRuntimeFrameworkVersion="$(ProductVersion)"
                             RuntimeFrameworkName="$(LocalFrameworkOverrideName)"
                             RuntimePackNamePatterns="$(LocalFrameworkOverrideName).Runtime.**RID**"
                             RuntimePackRuntimeIdentifiers="linux-arm;linux-arm64;linux-musl-arm64;linux-musl-x64;linux-x64;osx-x64;rhel.6-x64;tizen.4.0.0-armel;tizen.5.0.0-armel;win-arm64;win-x64;win-x86;linux-musl-arm;osx-arm64;maccatalyst-x64;maccatalyst-arm64;linux-s390x;linux-bionic-arm;linux-bionic-arm64;linux-bionic-x64;linux-bionic-x86"
                             TargetFramework="$(NetCoreAppCurrent)"
                             TargetingPackName="$(LocalFrameworkOverrideName).Ref"
                             TargetingPackVersion="$(ProductVersion)"
                             Condition="'@(KnownFrameworkReference)' == '' or !@(KnownFrameworkReference->AnyHaveMetadataValue('TargetFramework', '$(NetCoreAppCurrent)'))" />
    <KnownRuntimePack Include="$(LocalFrameworkOverrideName)"
                      TargetFramework="$(NetCoreAppCurrent)"
                      RuntimeFrameworkName="$(LocalFrameworkOverrideName)"
                      LatestRuntimeFrameworkVersion="$(ProductVersion)"
                      RuntimePackNamePatterns="$(LocalFrameworkOverrideName).Runtime.Mono.**RID**"
                      RuntimePackRuntimeIdentifiers="linux-arm;linux-arm64;linux-musl-arm64;linux-musl-x64;linux-x64;osx-x64;rhel.6-x64;win-arm64;win-x64;win-x86;linux-musl-arm;osx-arm64;maccatalyst-x64;maccatalyst-arm64;linux-s390x;linux-bionic-arm;linux-bionic-arm64;linux-bionic-x64;linux-bionic-x86;browser-wasm;wasi-wasm;ios-arm64;iossimulator-arm64;iossimulator-x64;tvos-arm64;tvossimulator-arm64;tvossimulator-x64;android-arm64;android-arm;android-x64;android-x86"
                      RuntimePackLabels="Mono"
                      Condition="'@(KnownRuntimePack)' == '' or !@(KnownRuntimePack->AnyHaveMetadataValue('TargetFramework', '$(NetCoreAppCurrent)'))"/>
    <KnownCrossgen2Pack Include="$(LocalFrameworkOverrideName).Crossgen2"
                        TargetFramework="$(NetCoreAppCurrent)"
                        Crossgen2PackNamePattern="$(LocalFrameworkOverrideName).Crossgen2.**RID**"
                        Crossgen2PackVersion="$(ProductVersion)"
                        Crossgen2RuntimeIdentifiers="linux-musl-x64;linux-x64;win-x64;linux-arm;linux-arm64;linux-musl-arm;linux-musl-arm64;osx-arm64;osx-x64;win-arm64;win-x86"
                        Condition="'@(KnownCrossgen2Pack)' == '' or !@(KnownCrossgen2Pack->AnyHaveMetadataValue('TargetFramework', '$(NetCoreAppCurrent)'))" />
    <KnownILCompilerPack Include="Microsoft.DotNet.ILCompiler"
                         ILCompilerPackNamePattern="runtime.**RID**.Microsoft.DotNet.ILCompiler"
                         TargetFramework="$(NetCoreAppCurrent)"
                         ILCompilerPackVersion="$(ProductVersion)"
                         ILCompilerRuntimeIdentifiers="linux-musl-x64;linux-x64;win-x64;linux-arm;linux-arm64;linux-musl-arm;linux-musl-arm64;osx-arm64;osx-x64;win-arm64;win-x86"
                         Condition="'@(KnownILCompilerPack)' == '' or !@(KnownILCompilerPack->AnyHaveMetadataValue('TargetFramework', '$(NetCoreAppCurrent)'))" />
  </ItemGroup>

  <ItemGroup Condition="'$(UseLocalAppHostPack)' == 'true'">
    <KnownAppHostPack Include="$(LocalFrameworkOverrideName)"
                      ExcludedRuntimeIdentifiers="android"
                      AppHostPackNamePattern="$(LocalFrameworkOverrideName).Host.**RID**"
                      AppHostPackVersion="$(ProductVersion)"
                      AppHostRuntimeIdentifiers="linux-arm;linux-arm64;linux-musl-arm64;linux-musl-x64;linux-x64;osx-x64;rhel.6-x64;tizen.4.0.0-armel;tizen.5.0.0-armel;win-arm64;win-x64;win-x86;linux-musl-arm;osx-arm64;linux-s390x;linux-bionic-arm;linux-bionic-arm64;linux-bionic-x64;linux-bionic-x86"
                      TargetFramework="$(NetCoreAppCurrent)"
                      Condition="'@(KnownAppHostPack)' == '' or !@(KnownAppHostPack->AnyHaveMetadataValue('TargetFramework', '$(NetCoreAppCurrent)'))" />
  </ItemGroup>

  <!-- Add known packs from the downlevel TFM until we are building with an SDK that supports the new TFM all-up. -->
  <ItemGroup Condition="'$(NetCoreAppToolCurrent)' != '$(NetCoreAppCurrent)'">
    <KnownILLinkPack Include="@(KnownILLinkPack->WithMetadataValue('Identity', 'Microsoft.NET.ILLink.Tasks')->WithMetadataValue('TargetFramework', '$(NetCoreAppToolCurrent)'))">
      <TargetFramework>$(NetCoreAppCurrent)</TargetFramework>
    </KnownILLinkPack>
  </ItemGroup>

  <!-- Simple name references will be resolved from the targeting pack folders and should never be copied to the output. -->
  <ItemGroup>
    <Reference Update="@(Reference)">
      <Private Condition="'%(Reference.Extension)' != '.dll'">false</Private>
    </Reference>
  </ItemGroup>

  <!-- Add the resolved targeting pack to the assembly search path. -->
  <Target Name="UseTargetingPackForAssemblySearchPaths"
          BeforeTargets="ResolveAssemblyReferences;
                         DesignTimeResolveAssemblyReferences"
          Condition="'$(TargetFrameworkIdentifier)' == '.NETCoreApp' and
                     '$(TargetFrameworkVersion)' == 'v$(NetCoreAppCurrentVersion)' and
                     '$(DisableImplicitFrameworkReferences)' == 'true'">
    <PropertyGroup>
      <AssemblySearchPaths>$(AssemblySearchPaths);$(MicrosoftNetCoreAppRefPackRefDir.TrimEnd('/\'))</AssemblySearchPaths>
      <DesignTimeAssemblySearchPaths>$(DesignTimeAssemblySearchPaths);$(MicrosoftNetCoreAppRefPackRefDir.TrimEnd('/\'))</DesignTimeAssemblySearchPaths>
    </PropertyGroup>
  </Target>

<<<<<<< HEAD
=======
  <!--
    SDK tries to download runtime packs when RuntimeIdentifier is set, remove them from PackageDownload item.
    TODO: Remove this target when an 8.0.100 SDK is consumed that respects EnableRuntimePackDownload.
   -->
  <Target Name="RemoveRuntimePackFromDownloadItem"
          Condition="'$(UseLocalTargetingRuntimePack)' == 'true'"
          AfterTargets="ProcessFrameworkReferences">
    <ItemGroup>
      <PackageDownload Remove="@(PackageDownload)"
                       Condition="'$(UsePackageDownload)' == 'true' and $([System.String]::Copy('%(Identity)').StartsWith('$(LocalFrameworkOverrideName).Runtime'))" />
      <PackageReference Remove="@(PackageReference)"
                        Condition="'$(UsePackageDownload)' != 'true' and $([System.String]::Copy('%(Identity)').StartsWith('$(LocalFrameworkOverrideName).Runtime'))" />
      <PackageDownload Remove="@(PackageDownload)"
                       Condition="'$(UsePackageDownload)' == 'true' and $([System.String]::Copy('%(Identity)').EndsWith('Microsoft.DotNet.ILCompiler'))" />
      <!-- Always remove the PackageReference items as some of the packages are only via PackageReference -->
      <PackageReference Remove="@(PackageReference)"
                        Condition="$([System.String]::Copy('%(Identity)').EndsWith('Microsoft.DotNet.ILCompiler'))" />
    </ItemGroup>
  </Target>

  <!--
    TODO: Remove this target when an 8.0.100 SDK is consumed that respects EnableAppHostPackDownload.
   -->
  <Target Name="RemoveAppHostPackFromDownloadItem"
          Condition="'$(UseLocalAppHostPack)' == 'true'"
          AfterTargets="ProcessFrameworkReferences">
    <ItemGroup>
      <PackageDownload Remove="@(PackageDownload)"
                       Condition="'$(UsePackageDownload)' == 'true' and $([System.String]::Copy('%(Identity)').StartsWith('$(LocalFrameworkOverrideName).Host'))" />
      <PackageReference Remove="@(PackageReference)"
                        Condition="'$(UsePackageDownload)' != 'true' and $([System.String]::Copy('%(Identity)').StartsWith('$(LocalFrameworkOverrideName).Host'))" />
    </ItemGroup>
  </Target>

>>>>>>> 8ce42795
  <!-- Use local targeting/runtime pack for NetCoreAppCurrent. -->
  <Target Name="UpdateLocalTargetingAndRuntimePack"
          Condition="'$(UseLocalTargetingRuntimePack)' == 'true'"
          AfterTargets="ResolveFrameworkReferences">
    <Error Text="The shared framework must be built before the local targeting pack can be consumed."
           Condition="!Exists('$(MicrosoftNetCoreAppRefPackDir)data\FrameworkList.xml')" />

    <ItemGroup>
      <ResolvedTargetingPack Path="$(MicrosoftNetCoreAppRefPackDir.TrimEnd('/\'))"
                             NuGetPackageVersion="$(ProductVersion)"
                             PackageDirectory="$(MicrosoftNetCoreAppRefPackDir.TrimEnd('/\'))"
                             Condition="'%(ResolvedTargetingPack.RuntimeFrameworkName)' == '$(LocalFrameworkOverrideName)'" />
      <ResolvedRuntimePack PackageDirectory="$(MicrosoftNetCoreAppRuntimePackDir)"
                           Condition="'$(MicrosoftNetCoreAppRuntimePackDir)' != '' and
                                      '%(ResolvedRuntimePack.FrameworkName)' == '$(LocalFrameworkOverrideName)'" />
      <ResolvedFrameworkReference TargetingPackPath="$(MicrosoftNetCoreAppRefPackDir.TrimEnd('/\'))"
                                  TargetingPackVersion="$(ProductVersion)"
                                  Condition="'%(Identity)' == '$(LocalFrameworkOverrideName)'">
        <RuntimePackPath Condition="'$(MicrosoftNetCoreAppRuntimePackDir)' != ''">$(MicrosoftNetCoreAppRuntimePackDir)</RuntimePackPath>
      </ResolvedFrameworkReference>
    </ItemGroup>
  </Target>

  <!-- Use local app host pack for NetCoreAppCurrent. -->
  <Target Name="UpdateLocalAppHostPack"
          Condition="'$(UseLocalAppHostPack)' == 'true'"
          AfterTargets="ResolveFrameworkReferences">
    <ItemGroup>
      <ResolvedAppHostPack Path="$(AppHostSourcePath)"
                           PackageDirectory="$([System.IO.Path]::GetDirectoryName('$(AppHostSourcePath)'))"
                           PathInPackage="$([System.IO.Path]::GetFileName('$(AppHostSourcePath)'))"
                           Condition="'$(AppHostSourcePath)' != ''" />
      <ResolvedSingleFileHostPack Path="$(SingleFileHostSourcePath)"
                                  PackageDirectory="$([System.IO.Path]::GetDirectoryName('$(SingleFileHostSourcePath)'))"
                                  PathInPackage="$([System.IO.Path]::GetFileName('$(SingleFileHostSourcePath)'))"
                                  Condition="'$(SingleFileHostSourcePath)' != ''" />
    </ItemGroup>
  </Target>

  <!-- Update the local targeting pack's version as it's written into the runtimeconfig.json file to select the right framework. -->
  <Target Name="UpdateRuntimeFrameworkVersion"
          Condition="'$(UseLocalTargetingRuntimePack)' == 'true'"
          AfterTargets="ResolveTargetingPackAssets">
    <ItemGroup>
      <RuntimeFramework Version="$(ProductVersion)"
                        Condition="'%(RuntimeFramework.FrameworkName)' == '$(LocalFrameworkOverrideName)'" />
    </ItemGroup>
  </Target>
</Project><|MERGE_RESOLUTION|>--- conflicted
+++ resolved
@@ -19,18 +19,24 @@
                             '$(TargetFrameworkIdentifier)' == '.NETCoreApp' and
                             '$(TargetFrameworkVersion)' == 'v$(NetCoreAppCurrentVersion)'">
     <UseLocalTargetingRuntimePack Condition="'$(UseLocalTargetingRuntimePack)' == ''">true</UseLocalTargetingRuntimePack>
-    <UseLocalAppHostPack Condition="'$(UseLocalAppHostPack)' == ''">$(UseLocalTargetingRuntimePack)</UseLocalAppHostPack>
   </PropertyGroup>
 
   <PropertyGroup Condition="'$(UseLocalTargetingRuntimePack)' == 'true'">
     <EnableTargetingPackDownload>false</EnableTargetingPackDownload>
     <EnableRuntimePackDownload>false</EnableRuntimePackDownload>
-    <EnableAppHostPackDownload>false</EnableAppHostPackDownload>
     <GenerateErrorForMissingTargetingPacks>false</GenerateErrorForMissingTargetingPacks>
   </PropertyGroup>
 
+  <PropertyGroup>
+    <UseLocalAppHostPack Condition="'$(UseLocalAppHostPack)' == ''">$(UseLocalTargetingRuntimePack)</UseLocalAppHostPack>
+    <EnableAppHostPackDownload Condition="'$(UseLocalAppHostPack)' == 'true'">false</EnableAppHostPackDownload>
+
+    <UseLocalILCompilerPack Condition="'$(UseLocalILCompilerPack)' == ''">$(UseLocalTargetingRuntimePack)</UseLocalILCompilerPack>
+    <UseLocalCrossgen2Pack Condition="'$(UseLocalCrossgen2Pack)' == ''">$(UseLocalTargetingRuntimePack)</UseLocalCrossgen2Pack>
+  </PropertyGroup>
+
   <!-- Add Known* items if the SDK doesn't support the TargetFramework yet. -->
-  <ItemGroup Condition="'$(UseLocalTargetingRuntimePack)' == 'true'">
+  <ItemGroup>
     <KnownFrameworkReference Include="$(LocalFrameworkOverrideName)"
                              DefaultRuntimeFrameworkVersion="$(ProductVersion)"
                              LatestRuntimeFrameworkVersion="$(ProductVersion)"
@@ -40,7 +46,7 @@
                              TargetFramework="$(NetCoreAppCurrent)"
                              TargetingPackName="$(LocalFrameworkOverrideName).Ref"
                              TargetingPackVersion="$(ProductVersion)"
-                             Condition="'@(KnownFrameworkReference)' == '' or !@(KnownFrameworkReference->AnyHaveMetadataValue('TargetFramework', '$(NetCoreAppCurrent)'))" />
+                             Condition="'$(UseLocalTargetingRuntimePack)' == 'true' '@(KnownFrameworkReference->AnyHaveMetadataValue('TargetFramework', '$(NetCoreAppCurrent)'))' != 'true'" />
     <KnownRuntimePack Include="$(LocalFrameworkOverrideName)"
                       TargetFramework="$(NetCoreAppCurrent)"
                       RuntimeFrameworkName="$(LocalFrameworkOverrideName)"
@@ -48,29 +54,26 @@
                       RuntimePackNamePatterns="$(LocalFrameworkOverrideName).Runtime.Mono.**RID**"
                       RuntimePackRuntimeIdentifiers="linux-arm;linux-arm64;linux-musl-arm64;linux-musl-x64;linux-x64;osx-x64;rhel.6-x64;win-arm64;win-x64;win-x86;linux-musl-arm;osx-arm64;maccatalyst-x64;maccatalyst-arm64;linux-s390x;linux-bionic-arm;linux-bionic-arm64;linux-bionic-x64;linux-bionic-x86;browser-wasm;wasi-wasm;ios-arm64;iossimulator-arm64;iossimulator-x64;tvos-arm64;tvossimulator-arm64;tvossimulator-x64;android-arm64;android-arm;android-x64;android-x86"
                       RuntimePackLabels="Mono"
-                      Condition="'@(KnownRuntimePack)' == '' or !@(KnownRuntimePack->AnyHaveMetadataValue('TargetFramework', '$(NetCoreAppCurrent)'))"/>
+                      Condition="'$(UseLocalTargetingRuntimePack)' == 'true' '@(KnownRuntimePack->AnyHaveMetadataValue('TargetFramework', '$(NetCoreAppCurrent)'))' != 'true'" />
+    <KnownILCompilerPack Include="Microsoft.DotNet.ILCompiler"
+                         ILCompilerPackNamePattern="runtime.**RID**.Microsoft.DotNet.ILCompiler"
+                         TargetFramework="$(NetCoreAppCurrent)"
+                         ILCompilerPackVersion="$(ProductVersion)"
+                         ILCompilerRuntimeIdentifiers="linux-musl-x64;linux-x64;win-x64;linux-arm;linux-arm64;linux-musl-arm;linux-musl-arm64;osx-arm64;osx-x64;win-arm64;win-x86"
+                         Condition="'$(UseLocalILCompilerPack)' == 'true' and '@(KnownILCompilerPack->AnyHaveMetadataValue('TargetFramework', '$(NetCoreAppCurrent)'))' != 'true'" />
     <KnownCrossgen2Pack Include="$(LocalFrameworkOverrideName).Crossgen2"
                         TargetFramework="$(NetCoreAppCurrent)"
                         Crossgen2PackNamePattern="$(LocalFrameworkOverrideName).Crossgen2.**RID**"
                         Crossgen2PackVersion="$(ProductVersion)"
                         Crossgen2RuntimeIdentifiers="linux-musl-x64;linux-x64;win-x64;linux-arm;linux-arm64;linux-musl-arm;linux-musl-arm64;osx-arm64;osx-x64;win-arm64;win-x86"
-                        Condition="'@(KnownCrossgen2Pack)' == '' or !@(KnownCrossgen2Pack->AnyHaveMetadataValue('TargetFramework', '$(NetCoreAppCurrent)'))" />
-    <KnownILCompilerPack Include="Microsoft.DotNet.ILCompiler"
-                         ILCompilerPackNamePattern="runtime.**RID**.Microsoft.DotNet.ILCompiler"
-                         TargetFramework="$(NetCoreAppCurrent)"
-                         ILCompilerPackVersion="$(ProductVersion)"
-                         ILCompilerRuntimeIdentifiers="linux-musl-x64;linux-x64;win-x64;linux-arm;linux-arm64;linux-musl-arm;linux-musl-arm64;osx-arm64;osx-x64;win-arm64;win-x86"
-                         Condition="'@(KnownILCompilerPack)' == '' or !@(KnownILCompilerPack->AnyHaveMetadataValue('TargetFramework', '$(NetCoreAppCurrent)'))" />
-  </ItemGroup>
-
-  <ItemGroup Condition="'$(UseLocalAppHostPack)' == 'true'">
+                        Condition="'$(UseLocalCrossgen2Pack)' == 'true' and '@(KnownCrossgen2Pack->AnyHaveMetadataValue('TargetFramework', '$(NetCoreAppCurrent)'))' != 'true'" />
     <KnownAppHostPack Include="$(LocalFrameworkOverrideName)"
                       ExcludedRuntimeIdentifiers="android"
                       AppHostPackNamePattern="$(LocalFrameworkOverrideName).Host.**RID**"
                       AppHostPackVersion="$(ProductVersion)"
                       AppHostRuntimeIdentifiers="linux-arm;linux-arm64;linux-musl-arm64;linux-musl-x64;linux-x64;osx-x64;rhel.6-x64;tizen.4.0.0-armel;tizen.5.0.0-armel;win-arm64;win-x64;win-x86;linux-musl-arm;osx-arm64;linux-s390x;linux-bionic-arm;linux-bionic-arm64;linux-bionic-x64;linux-bionic-x86"
                       TargetFramework="$(NetCoreAppCurrent)"
-                      Condition="'@(KnownAppHostPack)' == '' or !@(KnownAppHostPack->AnyHaveMetadataValue('TargetFramework', '$(NetCoreAppCurrent)'))" />
+                      Condition="'$(UseLocalAppHostPack)' == 'true' and '@(KnownAppHostPack->AnyHaveMetadataValue('TargetFramework', '$(NetCoreAppCurrent)'))' != 'true'" />
   </ItemGroup>
 
   <!-- Add known packs from the downlevel TFM until we are building with an SDK that supports the new TFM all-up. -->
@@ -100,43 +103,6 @@
     </PropertyGroup>
   </Target>
 
-<<<<<<< HEAD
-=======
-  <!--
-    SDK tries to download runtime packs when RuntimeIdentifier is set, remove them from PackageDownload item.
-    TODO: Remove this target when an 8.0.100 SDK is consumed that respects EnableRuntimePackDownload.
-   -->
-  <Target Name="RemoveRuntimePackFromDownloadItem"
-          Condition="'$(UseLocalTargetingRuntimePack)' == 'true'"
-          AfterTargets="ProcessFrameworkReferences">
-    <ItemGroup>
-      <PackageDownload Remove="@(PackageDownload)"
-                       Condition="'$(UsePackageDownload)' == 'true' and $([System.String]::Copy('%(Identity)').StartsWith('$(LocalFrameworkOverrideName).Runtime'))" />
-      <PackageReference Remove="@(PackageReference)"
-                        Condition="'$(UsePackageDownload)' != 'true' and $([System.String]::Copy('%(Identity)').StartsWith('$(LocalFrameworkOverrideName).Runtime'))" />
-      <PackageDownload Remove="@(PackageDownload)"
-                       Condition="'$(UsePackageDownload)' == 'true' and $([System.String]::Copy('%(Identity)').EndsWith('Microsoft.DotNet.ILCompiler'))" />
-      <!-- Always remove the PackageReference items as some of the packages are only via PackageReference -->
-      <PackageReference Remove="@(PackageReference)"
-                        Condition="$([System.String]::Copy('%(Identity)').EndsWith('Microsoft.DotNet.ILCompiler'))" />
-    </ItemGroup>
-  </Target>
-
-  <!--
-    TODO: Remove this target when an 8.0.100 SDK is consumed that respects EnableAppHostPackDownload.
-   -->
-  <Target Name="RemoveAppHostPackFromDownloadItem"
-          Condition="'$(UseLocalAppHostPack)' == 'true'"
-          AfterTargets="ProcessFrameworkReferences">
-    <ItemGroup>
-      <PackageDownload Remove="@(PackageDownload)"
-                       Condition="'$(UsePackageDownload)' == 'true' and $([System.String]::Copy('%(Identity)').StartsWith('$(LocalFrameworkOverrideName).Host'))" />
-      <PackageReference Remove="@(PackageReference)"
-                        Condition="'$(UsePackageDownload)' != 'true' and $([System.String]::Copy('%(Identity)').StartsWith('$(LocalFrameworkOverrideName).Host'))" />
-    </ItemGroup>
-  </Target>
-
->>>>>>> 8ce42795
   <!-- Use local targeting/runtime pack for NetCoreAppCurrent. -->
   <Target Name="UpdateLocalTargetingAndRuntimePack"
           Condition="'$(UseLocalTargetingRuntimePack)' == 'true'"
