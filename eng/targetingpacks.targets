--- conflicted
+++ resolved
@@ -35,11 +35,7 @@
                              LatestRuntimeFrameworkVersion="$(ProductVersion)"
                              RuntimeFrameworkName="$(LocalFrameworkOverrideName)"
                              RuntimePackNamePatterns="$(LocalFrameworkOverrideName).Runtime.**RID**"
-<<<<<<< HEAD
                              RuntimePackRuntimeIdentifiers="linux-arm;linux-arm64;linux-musl-arm64;linux-musl-x64;linux-x64;osx-x64;freebsd-x64;rhel.6-x64;tizen.4.0.0-armel;tizen.5.0.0-armel;win-arm;win-arm64;win-x64;win-x86;linux-musl-arm;osx-arm64;maccatalyst-x64;maccatalyst-arm64;linux-s390x;linux-bionic-arm;linux-bionic-arm64;linux-bionic-x64;linux-bionic-x86"
-=======
-                             RuntimePackRuntimeIdentifiers="linux-arm;linux-arm64;linux-musl-arm64;linux-bionic-arm64;linux-loongarch64;linux-musl-x64;linux-bionic-x64;linux-x64;osx-x64;freebsd-x64;rhel.6-x64;tizen.4.0.0-armel;tizen.5.0.0-armel;win-arm;win-arm64;win-x64;win-x86;linux-musl-arm;osx-arm64;maccatalyst-x64;maccatalyst-arm64"
->>>>>>> 7e7e7fbe
                              TargetFramework="$(NetCoreAppCurrent)"
                              TargetingPackName="$(LocalFrameworkOverrideName).Ref"
                              TargetingPackVersion="$(ProductVersion)"
@@ -49,30 +45,14 @@
                       RuntimeFrameworkName="$(LocalFrameworkOverrideName)"
                       LatestRuntimeFrameworkVersion="$(ProductVersion)"
                       RuntimePackNamePatterns="$(LocalFrameworkOverrideName).Runtime.Mono.**RID**"
-<<<<<<< HEAD
                       RuntimePackRuntimeIdentifiers="linux-arm;linux-arm64;linux-musl-arm64;linux-musl-x64;linux-x64;osx-x64;freebsd-x64;rhel.6-x64;win-arm;win-arm64;win-x64;win-x86;linux-musl-arm;osx-arm64;maccatalyst-x64;maccatalyst-arm64;linux-s390x;linux-bionic-arm;linux-bionic-arm64;linux-bionic-x64;linux-bionic-x86;browser-wasm;ios-arm64;ios-arm;iossimulator-arm64;iossimulator-x64;iossimulator-x86;tvos-arm64;tvossimulator-arm64;tvossimulator-x64;android-arm64;android-arm;android-x64;android-x86"
                       RuntimePackLabels="Mono"
                       Condition="'@(KnownRuntimePack)' == '' or !@(KnownRuntimePack->AnyHaveMetadataValue('TargetFramework', '$(NetCoreAppCurrent)'))"/>
-=======
-                      RuntimePackRuntimeIdentifiers="linux-arm;linux-armv6;linux-arm64;linux-musl-arm64;linux-bionic-arm64;linux-loongarch64;linux-musl-x64;linux-bionic-x64;linux-x64;osx-x64;freebsd-x64;rhel.6-x64;win-arm;win-arm64;win-x64;win-x86;linux-musl-arm;osx-arm64;maccatalyst-x64;maccatalyst-arm64;browser-wasm;ios-arm64;ios-arm;iossimulator-arm64;iossimulator-x64;iossimulator-x86;tvos-arm64;tvossimulator-arm64;tvossimulator-x64;android-arm64;android-arm;android-x64;android-x86"
-                      RuntimePackLabels="Mono"
-                      Condition="'@(KnownRuntimePack)' == '' or !@(KnownRuntimePack->AnyHaveMetadataValue('TargetFramework', '$(NetCoreAppCurrent)'))"/>
-    <KnownAppHostPack Include="$(LocalFrameworkOverrideName)"
-                      AppHostPackNamePattern="$(LocalFrameworkOverrideName).Host.**RID**"
-                      AppHostPackVersion="$([MSBuild]::ValueOrDefault('$(_AppHostBaselinePackVersion)', '$(ProductVersion)'))"
-                      AppHostRuntimeIdentifiers="linux-arm;linux-armv6;linux-arm64;linux-musl-arm64;linux-bionic-arm64;linux-loongarch64;linux-musl-x64;linux-bionic-x64;linux-x64;osx-x64;freebsd-x64;rhel.6-x64;tizen.4.0.0-armel;tizen.5.0.0-armel;win-arm;win-arm64;win-x64;win-x86;linux-musl-arm;osx-arm64"
-                      TargetFramework="$(NetCoreAppCurrent)"
-                      Condition="'@(KnownAppHostPack)' == '' or !@(KnownAppHostPack->AnyHaveMetadataValue('TargetFramework', '$(NetCoreAppCurrent)'))" />
->>>>>>> 7e7e7fbe
     <KnownCrossgen2Pack Include="$(LocalFrameworkOverrideName).Crossgen2"
                         TargetFramework="$(NetCoreAppCurrent)"
                         Crossgen2PackNamePattern="$(LocalFrameworkOverrideName).Crossgen2.**RID**"
                         Crossgen2PackVersion="$(ProductVersion)"
-<<<<<<< HEAD
-                        Crossgen2RuntimeIdentifiers="linux-musl-x64;linux-x64;win-x64;freebsd-x64;linux-arm;linux-arm64;linux-musl-arm;linux-musl-arm64;osx-arm64;osx-x64;win-arm;win-arm64;win-x86"
-=======
                         Crossgen2RuntimeIdentifiers="linux-musl-x64;linux-x64;win-x64;freebsd-x64"
->>>>>>> 7e7e7fbe
                         Condition="'@(KnownCrossgen2Pack)' == '' or !@(KnownCrossgen2Pack->AnyHaveMetadataValue('TargetFramework', '$(NetCoreAppCurrent)'))" />
     <KnownILCompilerPack Include="Microsoft.DotNet.ILCompiler"
                          ILCompilerPackNamePattern="runtime.**RID**.Microsoft.DotNet.ILCompiler"
