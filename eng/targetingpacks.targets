<!--
  The following properties need to be set for this logic to work correctly:
  - ProductVersion
  - NetCoreAppCurrent
  - NetCoreAppCurrentVersion
  - MicrosoftNetCoreAppFrameworkName
  - MicrosoftNetCoreAppRefPackDir
  - optional: MicrosoftNetCoreAppRuntimePackDir
  - optional: AppHostSourcePath & SingleFileHostSourcePath
-->

<Project>
  <PropertyGroup>
    <LocalFrameworkOverrideName>$(MicrosoftNetCoreAppFrameworkName)</LocalFrameworkOverrideName>
    <TargetingpacksTargetsImported>true</TargetingpacksTargetsImported>
  </PropertyGroup>

  <PropertyGroup Condition="'$(DisableImplicitFrameworkReferences)' != 'true' and
                            '$(TargetFrameworkIdentifier)' == '.NETCoreApp' and
                            '$(TargetFrameworkVersion)' == 'v$(NetCoreAppCurrentVersion)'">
    <UseLocalTargetingRuntimePack Condition="'$(UseLocalTargetingRuntimePack)' == ''">true</UseLocalTargetingRuntimePack>
    <UseLocalAppHostPack Condition="'$(UseLocalAppHostPack)' == ''">$(UseLocalTargetingRuntimePack)</UseLocalAppHostPack>
    <EnableTargetingPackDownload>false</EnableTargetingPackDownload>
    <!-- TODO: Enable when a 8.0.100 SDK is consumed
    <EnableRuntimePackDownload>false</EnableRuntimePackDownload>
    <EnableAppHostPackDownload>false</EnableAppHostPackDownload>
    -->
    <GenerateErrorForMissingTargetingPacks>false</GenerateErrorForMissingTargetingPacks>
  </PropertyGroup>

  <!-- Add Known* items if the SDK doesn't support the TargetFramework yet. -->
  <ItemGroup Condition="'$(UseLocalTargetingRuntimePack)' == 'true'">
    <KnownFrameworkReference Include="$(LocalFrameworkOverrideName)"
                             DefaultRuntimeFrameworkVersion="$(ProductVersion)"
                             LatestRuntimeFrameworkVersion="$(ProductVersion)"
                             RuntimeFrameworkName="$(LocalFrameworkOverrideName)"
                             RuntimePackNamePatterns="$(LocalFrameworkOverrideName).Runtime.**RID**"
                             RuntimePackRuntimeIdentifiers="linux-arm;linux-arm64;linux-musl-arm64;linux-musl-x64;linux-x64;osx-x64;freebsd-x64;rhel.6-x64;tizen.4.0.0-armel;tizen.5.0.0-armel;win-arm;win-arm64;win-x64;win-x86;linux-musl-arm;osx-arm64;maccatalyst-x64;maccatalyst-arm64;linux-s390x;linux-bionic-arm;linux-bionic-arm64;linux-bionic-x64;linux-bionic-x86"
                             TargetFramework="$(NetCoreAppCurrent)"
                             TargetingPackName="$(LocalFrameworkOverrideName).Ref"
                             TargetingPackVersion="$(ProductVersion)"
                             Condition="'@(KnownFrameworkReference)' == '' or !@(KnownFrameworkReference->AnyHaveMetadataValue('TargetFramework', '$(NetCoreAppCurrent)'))" />
    <KnownRuntimePack Include="$(LocalFrameworkOverrideName)"
                      TargetFramework="$(NetCoreAppCurrent)"
                      RuntimeFrameworkName="$(LocalFrameworkOverrideName)"
                      LatestRuntimeFrameworkVersion="$(ProductVersion)"
                      RuntimePackNamePatterns="$(LocalFrameworkOverrideName).Runtime.Mono.**RID**"
<<<<<<< HEAD
                      RuntimePackRuntimeIdentifiers="linux-arm;linux-arm64;linux-musl-arm64;linux-musl-x64;linux-x64;osx-x64;freebsd-x64;rhel.6-x64;win-arm;win-arm64;win-x64;win-x86;linux-musl-arm;osx-arm64;maccatalyst-x64;maccatalyst-arm64;linux-s390x;linux-bionic-arm;linux-bionic-arm64;linux-bionic-x64;linux-bionic-x86;browser-wasm;ios-arm64;ios-arm;iossimulator-arm64;iossimulator-x64;iossimulator-x86;tvos-arm64;tvossimulator-arm64;tvossimulator-x64;android-arm64;android-arm;android-x64;android-x86"
=======
                      RuntimePackRuntimeIdentifiers="linux-arm;linux-arm64;linux-musl-arm64;linux-musl-x64;linux-x64;osx-x64;rhel.6-x64;win-arm;win-arm64;win-x64;win-x86;linux-musl-arm;osx-arm64;maccatalyst-x64;maccatalyst-arm64;linux-s390x;linux-bionic-arm;linux-bionic-arm64;linux-bionic-x64;linux-bionic-x86;browser-wasm;wasi-wasm;ios-arm64;ios-arm;iossimulator-arm64;iossimulator-x64;iossimulator-x86;tvos-arm64;tvossimulator-arm64;tvossimulator-x64;android-arm64;android-arm;android-x64;android-x86"
>>>>>>> 304dfe0b
                      RuntimePackLabels="Mono"
                      Condition="'@(KnownRuntimePack)' == '' or !@(KnownRuntimePack->AnyHaveMetadataValue('TargetFramework', '$(NetCoreAppCurrent)'))"/>
    <KnownCrossgen2Pack Include="$(LocalFrameworkOverrideName).Crossgen2"
                        TargetFramework="$(NetCoreAppCurrent)"
                        Crossgen2PackNamePattern="$(LocalFrameworkOverrideName).Crossgen2.**RID**"
                        Crossgen2PackVersion="$(ProductVersion)"
                        Crossgen2RuntimeIdentifiers="linux-musl-x64;linux-x64;win-x64;freebsd-x64"
                        Condition="'@(KnownCrossgen2Pack)' == '' or !@(KnownCrossgen2Pack->AnyHaveMetadataValue('TargetFramework', '$(NetCoreAppCurrent)'))" />
    <KnownILCompilerPack Include="Microsoft.DotNet.ILCompiler"
                         ILCompilerPackNamePattern="runtime.**RID**.Microsoft.DotNet.ILCompiler"
                         TargetFramework="$(NetCoreAppCurrent)"
                         ILCompilerPackVersion="$(ProductVersion)"
                         ILCompilerRuntimeIdentifiers="linux-musl-x64;linux-x64;win-x64;linux-arm;linux-arm64;linux-musl-arm;linux-musl-arm64;osx-arm64;osx-x64;win-arm;win-arm64;win-x86"
                         Condition="'@(KnownILCompilerPack)' == '' or !@(KnownILCompilerPack->AnyHaveMetadataValue('TargetFramework', '$(NetCoreAppCurrent)'))" />
  </ItemGroup>

  <ItemGroup Condition="'$(UseLocalAppHostPack)' == 'true'">
    <KnownAppHostPack Include="$(LocalFrameworkOverrideName)"
                      ExcludedRuntimeIdentifiers="android"
                      AppHostPackNamePattern="$(LocalFrameworkOverrideName).Host.**RID**"
                      AppHostPackVersion="$(ProductVersion)"
                      AppHostRuntimeIdentifiers="linux-arm;linux-arm64;linux-musl-arm64;linux-musl-x64;linux-x64;osx-x64;rhel.6-x64;tizen.4.0.0-armel;tizen.5.0.0-armel;win-arm;win-arm64;win-x64;win-x86;linux-musl-arm;osx-arm64;linux-s390x;linux-bionic-arm;linux-bionic-arm64;linux-bionic-x64;linux-bionic-x86"
                      TargetFramework="$(NetCoreAppCurrent)"
                      Condition="'@(KnownAppHostPack)' == '' or !@(KnownAppHostPack->AnyHaveMetadataValue('TargetFramework', '$(NetCoreAppCurrent)'))" />
  </ItemGroup>

  <!-- Simple name references will be resolved from the targeting pack folders and should never be copied to the output. -->
  <ItemGroup>
    <Reference Update="@(Reference)">
      <Private Condition="'%(Reference.Extension)' != '.dll'">false</Private>
    </Reference>
  </ItemGroup>

  <!-- Add the resolved targeting pack to the assembly search path. -->
  <Target Name="UseTargetingPackForAssemblySearchPaths"
          BeforeTargets="ResolveAssemblyReferences;
                         DesignTimeResolveAssemblyReferences"
          Condition="'$(TargetFrameworkIdentifier)' == '.NETCoreApp' and
                     '$(TargetFrameworkVersion)' == 'v$(NetCoreAppCurrentVersion)' and
                     '$(DisableImplicitFrameworkReferences)' == 'true'">
    <PropertyGroup>
      <AssemblySearchPaths>$(AssemblySearchPaths);$(MicrosoftNetCoreAppRefPackRefDir.TrimEnd('/\'))</AssemblySearchPaths>
      <DesignTimeAssemblySearchPaths>$(DesignTimeAssemblySearchPaths);$(MicrosoftNetCoreAppRefPackRefDir.TrimEnd('/\'))</DesignTimeAssemblySearchPaths>
    </PropertyGroup>
  </Target>

  <!-- 
    SDK tries to download runtime packs when RuntimeIdentifier is set, remove them from PackageDownload item.
    TODO: Remove this target when an 8.0.100 SDK is consumed that respects EnableRuntimePackDownload.
   -->
  <Target Name="RemoveRuntimePackFromDownloadItem"
          Condition="'$(UseLocalTargetingRuntimePack)' == 'true'"
          AfterTargets="ProcessFrameworkReferences">
    <ItemGroup>
      <PackageDownload Remove="@(PackageDownload)"
                       Condition="'$(UsePackageDownload)' == 'true' and $([System.String]::Copy('%(Identity)').StartsWith('$(LocalFrameworkOverrideName).Runtime'))" />
      <PackageReference Remove="@(PackageReference)"
                        Condition="'$(UsePackageDownload)' != 'true' and $([System.String]::Copy('%(Identity)').StartsWith('$(LocalFrameworkOverrideName).Runtime'))" />
      <PackageDownload Remove="@(PackageDownload)"
                       Condition="'$(UsePackageDownload)' == 'true' and $([System.String]::Copy('%(Identity)').EndsWith('Microsoft.DotNet.ILCompiler'))" />
      <PackageReference Remove="@(PackageReference)"
                        Condition="'$(UsePackageDownload)' != 'true' and $([System.String]::Copy('%(Identity)').EndsWith('Microsoft.DotNet.ILCompiler'))" />
    </ItemGroup>
  </Target>

  <!-- 
    TODO: Remove this target when an 8.0.100 SDK is consumed that respects EnableAppHostPackDownload.
   -->
  <Target Name="RemoveAppHostPackFromDownloadItem"
          Condition="'$(UseLocalAppHostPack)' == 'true'"
          AfterTargets="ProcessFrameworkReferences">
    <ItemGroup>
      <PackageDownload Remove="@(PackageDownload)"
                       Condition="'$(UsePackageDownload)' == 'true' and $([System.String]::Copy('%(Identity)').StartsWith('$(LocalFrameworkOverrideName).Host'))" />
      <PackageReference Remove="@(PackageReference)"
                        Condition="'$(UsePackageDownload)' != 'true' and $([System.String]::Copy('%(Identity)').StartsWith('$(LocalFrameworkOverrideName).Host'))" />
    </ItemGroup>
  </Target>

  <!-- Use local targeting/runtime pack for NetCoreAppCurrent. -->
  <Target Name="UpdateLocalTargetingAndRuntimePack"
          Condition="'$(UseLocalTargetingRuntimePack)' == 'true'"
          AfterTargets="ResolveFrameworkReferences">
    <ItemGroup>
      <ResolvedTargetingPack Path="$(MicrosoftNetCoreAppRefPackDir.TrimEnd('/\'))"
                             NuGetPackageVersion="$(ProductVersion)"
                             PackageDirectory="$(MicrosoftNetCoreAppRefPackDir.TrimEnd('/\'))"
                             Condition="'%(ResolvedTargetingPack.RuntimeFrameworkName)' == '$(LocalFrameworkOverrideName)' and
                                        Exists('$(MicrosoftNetCoreAppRefPackDir)data\FrameworkList.xml')" />
      <ResolvedRuntimePack PackageDirectory="$(MicrosoftNetCoreAppRuntimePackDir)"
                           Condition="'$(MicrosoftNetCoreAppRuntimePackDir)' != '' and
                                      '%(ResolvedRuntimePack.FrameworkName)' == '$(LocalFrameworkOverrideName)'" />
      <ResolvedFrameworkReference TargetingPackPath="$(MicrosoftNetCoreAppRefPackDir.TrimEnd('/\'))"
                                  TargetingPackVersion="$(ProductVersion)"
                                  Condition="'%(Identity)' == '$(LocalFrameworkOverrideName)'">
        <RuntimePackPath Condition="'$(MicrosoftNetCoreAppRuntimePackDir)' != ''">$(MicrosoftNetCoreAppRuntimePackDir)</RuntimePackPath>
      </ResolvedFrameworkReference>
    </ItemGroup>
  </Target>

  <!-- Use local app host pack for NetCoreAppCurrent. -->
  <Target Name="UpdateLocalAppHostPack"
          Condition="'$(UseLocalAppHostPack)' == 'true'"
          AfterTargets="ResolveFrameworkReferences">
    <ItemGroup>
      <ResolvedAppHostPack Path="$(AppHostSourcePath)"
                           PackageDirectory="$([System.IO.Path]::GetDirectoryName('$(AppHostSourcePath)'))"
                           PathInPackage="$([System.IO.Path]::GetFileName('$(AppHostSourcePath)'))"
                           Condition="'$(AppHostSourcePath)' != ''" />
      <ResolvedSingleFileHostPack Path="$(SingleFileHostSourcePath)"
                                  PackageDirectory="$([System.IO.Path]::GetDirectoryName('$(SingleFileHostSourcePath)'))"
                                  PathInPackage="$([System.IO.Path]::GetFileName('$(SingleFileHostSourcePath)'))"
                                  Condition="'$(SingleFileHostSourcePath)' != ''" />
    </ItemGroup>
  </Target>

  <!-- Update the local targeting pack's version as it's written into the runtimeconfig.json file to select the right framework. -->
  <Target Name="UpdateRuntimeFrameworkVersion"
          Condition="'$(UseLocalTargetingRuntimePack)' == 'true'"
          AfterTargets="ResolveTargetingPackAssets">
    <ItemGroup>
      <RuntimeFramework Version="$(ProductVersion)"
                        Condition="'%(RuntimeFramework.FrameworkName)' == '$(LocalFrameworkOverrideName)'" />
    </ItemGroup>
  </Target>
</Project><|MERGE_RESOLUTION|>--- conflicted
+++ resolved
@@ -45,11 +45,7 @@
                       RuntimeFrameworkName="$(LocalFrameworkOverrideName)"
                       LatestRuntimeFrameworkVersion="$(ProductVersion)"
                       RuntimePackNamePatterns="$(LocalFrameworkOverrideName).Runtime.Mono.**RID**"
-<<<<<<< HEAD
-                      RuntimePackRuntimeIdentifiers="linux-arm;linux-arm64;linux-musl-arm64;linux-musl-x64;linux-x64;osx-x64;freebsd-x64;rhel.6-x64;win-arm;win-arm64;win-x64;win-x86;linux-musl-arm;osx-arm64;maccatalyst-x64;maccatalyst-arm64;linux-s390x;linux-bionic-arm;linux-bionic-arm64;linux-bionic-x64;linux-bionic-x86;browser-wasm;ios-arm64;ios-arm;iossimulator-arm64;iossimulator-x64;iossimulator-x86;tvos-arm64;tvossimulator-arm64;tvossimulator-x64;android-arm64;android-arm;android-x64;android-x86"
-=======
                       RuntimePackRuntimeIdentifiers="linux-arm;linux-arm64;linux-musl-arm64;linux-musl-x64;linux-x64;osx-x64;rhel.6-x64;win-arm;win-arm64;win-x64;win-x86;linux-musl-arm;osx-arm64;maccatalyst-x64;maccatalyst-arm64;linux-s390x;linux-bionic-arm;linux-bionic-arm64;linux-bionic-x64;linux-bionic-x86;browser-wasm;wasi-wasm;ios-arm64;ios-arm;iossimulator-arm64;iossimulator-x64;iossimulator-x86;tvos-arm64;tvossimulator-arm64;tvossimulator-x64;android-arm64;android-arm;android-x64;android-x86"
->>>>>>> 304dfe0b
                       RuntimePackLabels="Mono"
                       Condition="'@(KnownRuntimePack)' == '' or !@(KnownRuntimePack->AnyHaveMetadataValue('TargetFramework', '$(NetCoreAppCurrent)'))"/>
     <KnownCrossgen2Pack Include="$(LocalFrameworkOverrideName).Crossgen2"
