<Project>
  <!-- Accept override paths for live artifacts. -->
  <PropertyGroup>
    <CoreCLRArtifactsPath Condition="'$(CoreCLROverridePath)' != ''">$([MSBuild]::NormalizeDirectory('$(CoreCLROverridePath)'))</CoreCLRArtifactsPath>
    <MonoArtifactsPath Condition="'$(MonoOverridePath)' != ''">$([MSBuild]::NormalizeDirectory('$(MonoOverridePath)'))</MonoArtifactsPath>
    <LibrariesArtifactsPath Condition="'$(LibrariesOverridePath)' != ''">$([MSBuild]::NormalizeDirectory('$(LibrariesOverridePath)'))</LibrariesArtifactsPath>
    <LibrariesAllConfigurationsArtifactsPath Condition="'$(LibrariesAllConfigurationsOverridePath)' != ''">$([MSBuild]::NormalizeDirectory('$(LibrariesAllConfigurationsOverridePath)'))</LibrariesAllConfigurationsArtifactsPath>

    <!-- Honor the RuntimeArtifactsPath property. -->
    <CoreCLRArtifactsPath Condition="'$(CoreCLRArtifactsPath)' == '' and '$(RuntimeArtifactsPath)' != ''">$([MSBuild]::NormalizeDirectory('$(RuntimeArtifactsPath)'))</CoreCLRArtifactsPath>
    <MonoArtifactsPath Condition="'$(MonoArtifactsPath)' == '' and '$(RuntimeArtifactsPath)' != ''">$([MSBuild]::NormalizeDirectory('$(RuntimeArtifactsPath)'))</MonoArtifactsPath>
    <LibrariesTargetOSConfigurationArchitecture Condition="'$(LibrariesTargetOSConfigurationArchitecture)' == ''">$(TargetOS)-$(LibrariesConfiguration)-$(TargetArchitecture)</LibrariesTargetOSConfigurationArchitecture>
  </PropertyGroup>

  <!-- Set up default live asset paths if no overrides provided. -->
  <PropertyGroup>
    <CoreCLRArtifactsPath Condition="'$(CoreCLRArtifactsPath)' == ''">$([MSBuild]::NormalizeDirectory('$(RepoRoot)', 'artifacts', 'bin', 'coreclr', '$(TargetOS).$(TargetArchitecture).$(CoreCLRConfiguration)'))</CoreCLRArtifactsPath>
    <MonoArtifactsPath Condition="'$(MonoArtifactsPath)' == ''">$([MSBuild]::NormalizeDirectory('$(RepoRoot)', 'artifacts', 'bin', 'mono', '$(TargetOS).$(TargetArchitecture).$(MonoConfiguration)'))</MonoArtifactsPath>
    <LibrariesArtifactsPath Condition="'$(LibrariesArtifactsPath)' == ''">$([MSBuild]::NormalizeDirectory('$(RepoRoot)', 'artifacts'))</LibrariesArtifactsPath>
    <LibrariesAllConfigurationsArtifactsPath Condition="'$(LibrariesAllConfigurationsArtifactsPath)' == ''">$([MSBuild]::NormalizeDirectory('$(RepoRoot)', 'artifacts'))</LibrariesAllConfigurationsArtifactsPath>
  </PropertyGroup>

  <!-- Set up artifact subpaths. -->
  <PropertyGroup>
    <CoreCLRSharedFrameworkDir>$([MSBuild]::NormalizeDirectory('$(CoreCLRArtifactsPath)', 'sharedFramework'))</CoreCLRSharedFrameworkDir>
    <CoreCLRCrossgen2Dir>$([MSBuild]::NormalizeDirectory('$(CoreCLRArtifactsPath)', 'crossgen2'))</CoreCLRCrossgen2Dir>
    <CoreCLRILCompilerDir>$([MSBuild]::NormalizeDirectory('$(CoreCLRArtifactsPath)', 'ilc-published'))</CoreCLRILCompilerDir>
    <CoreCLRCrossILCompilerDir Condition="'$(CrossBuild)' == 'true' or '$(BuildArchitecture)' != '$(TargetArchitecture)' or '$(HostOS)' != '$(TargetOS)' or '$(EnableNativeSanitizers)' != ''">$([MSBuild]::NormalizeDirectory('$(CoreCLRArtifactsPath)', '$(BuildArchitecture)', 'ilc'))</CoreCLRCrossILCompilerDir>
    <CoreCLRAotSdkDir>$([MSBuild]::NormalizeDirectory('$(CoreCLRArtifactsPath)', 'aotsdk'))</CoreCLRAotSdkDir>
    <CoreCLRBuildIntegrationDir>$([MSBuild]::NormalizeDirectory('$(CoreCLRArtifactsPath)', 'build'))</CoreCLRBuildIntegrationDir>

    <ToolsILLinkDir>$([MSBuild]::NormalizeDirectory('$(ArtifactsBinDir)', 'ILLink.Tasks', '$(Configuration)'))</ToolsILLinkDir>

    <MonoAotCrossDir>$([MSBuild]::NormalizeDirectory('$(MonoArtifactsPath)', 'cross', $(TargetOS)-$(TargetArchitecture.ToLowerInvariant())))</MonoAotCrossDir>
    <GrpcServerDockerImageDir>$([MSBuild]::NormalizeDirectory('$(LibrariesArtifactsPath)', 'obj', 'grpcserver', 'docker'))</GrpcServerDockerImageDir>

    <LibrariesPackagesDir>$([MSBuild]::NormalizeDirectory('$(LibrariesArtifactsPath)', 'packages', '$(LibrariesConfiguration)'))</LibrariesPackagesDir>
    <LibrariesShippingPackagesDir>$([MSBuild]::NormalizeDirectory('$(LibrariesPackagesDir)', 'Shipping'))</LibrariesShippingPackagesDir>
    <LibrariesNonShippingPackagesDir>$([MSBuild]::NormalizeDirectory('$(LibrariesPackagesDir)', 'NonShipping'))</LibrariesNonShippingPackagesDir>

    <LibrariesAllConfigPackagesDir>$([MSBuild]::NormalizeDirectory('$(LibrariesAllConfigurationsArtifactsPath)', 'packages', '$(LibrariesConfiguration)'))</LibrariesAllConfigPackagesDir>
    <LibrariesAllConfigShippingPackagesDir>$([MSBuild]::NormalizeDirectory('$(LibrariesAllConfigPackagesDir)', 'Shipping'))</LibrariesAllConfigShippingPackagesDir>
    <LibrariesAllConfigNonShippingPackagesDir>$([MSBuild]::NormalizeDirectory('$(LibrariesAllConfigPackagesDir)', 'NonShipping'))</LibrariesAllConfigNonShippingPackagesDir>

    <LibrariesSharedFrameworkRefArtifactsPath Condition="'$(LibrariesSharedFrameworkRefArtifactsPath)' == ''">$(MicrosoftNetCoreAppRefPackRefDir)</LibrariesSharedFrameworkRefArtifactsPath>
    <LibrariesAllRefArtifactsPath Condition="'$(LibrariesAllRefArtifactsPath)' == ''">$([MSBuild]::NormalizeDirectory('$(LibrariesArtifactsPath)', 'bin', 'ref', '$(NetCoreAppCurrent)'))</LibrariesAllRefArtifactsPath>
    <LibrariesSharedFrameworkBinArtifactsPath Condition="'$(LibrariesSharedFrameworkBinArtifactsPath)' == ''">$(MicrosoftNetCoreAppRuntimePackRidLibTfmDir)</LibrariesSharedFrameworkBinArtifactsPath>
    <LibrariesAllBinArtifactsPath Condition="'$(LibrariesAllBinArtifactsPath)' == ''">$([MSBuild]::NormalizeDirectory('$(LibrariesArtifactsPath)', 'bin', 'runtime', '$(NetCoreAppCurrent)-$(LibrariesTargetOSConfigurationArchitecture)'))</LibrariesAllBinArtifactsPath>
    <LibrariesNativeArtifactsPath Condition="'$(LibrariesNativeArtifactsPath)' == ''">$([MSBuild]::NormalizeDirectory('$(LibrariesArtifactsPath)', 'bin', 'native', '$(NetCoreAppCurrent)-$(LibrariesTargetOSConfigurationArchitecture)'))</LibrariesNativeArtifactsPath>

    <CoreCLRCrossTargetComponentDirName Condition="'$(TargetArchitecture)' == 'arm64' and '$(BuildArchitecture)' != 'arm64'">x64</CoreCLRCrossTargetComponentDirName>
    <CoreCLRCrossTargetComponentDirName Condition="'$(TargetArchitecture)' == 'arm' and '$(BuildArchitecture)' != 'arm' and '$(TargetsWindows)' == 'true'">x86</CoreCLRCrossTargetComponentDirName>
    <CoreCLRCrossTargetComponentDirName Condition="'$(TargetArchitecture)' == 'arm' and '$(BuildArchitecture)' != 'arm' and '$(TargetsLinux)' == 'true'">x64</CoreCLRCrossTargetComponentDirName>
    <CoreCLRCrossTargetComponentDirName Condition="'$(TargetArchitecture)' == 'armel' and '$(BuildArchitecture)' != 'armel' and '$(TargetsLinux)' == 'true'">x64</CoreCLRCrossTargetComponentDirName>

    <AppHostSourcePath Condition="'$(UseLocalAppHostPack)' == 'true'">$([MSBuild]::NormalizePath('$(DotNetHostBinDir)', 'apphost$(ExeSuffix)'))</AppHostSourcePath>
    <SingleFileHostSourcePath>$([MSBuild]::NormalizePath('$(CoreCLRArtifactsPath)', 'corehost', 'singlefilehost$(ExeSuffix)'))</SingleFileHostSourcePath>
  </PropertyGroup>

  <Target Name="ResolveRuntimeFilesFromLocalBuild">
    <Error Condition="!Exists('$(CoreCLRArtifactsPath)') and '$(RuntimeFlavor)' == 'CoreCLR'"
           Text="The CoreCLR artifacts path does not exist '$(CoreCLRArtifactsPath)'. The 'clr' subset must be built before building this project. Configuration: '$(CoreCLRConfiguration)'. To use a different configuration, specify the 'RuntimeConfiguration' property." />
    <Error Condition="!Exists('$(MonoArtifactsPath)') and '$(RuntimeFlavor)' == 'Mono'"
           Text="The Mono artifacts path does not exist '$(MonoArtifactsPath)'. The 'mono' subset must be built before building this project. Configuration: '$(MonoConfiguration)'. To use a different configuration, specify the 'RuntimeConfiguration' property." />

    <PropertyGroup Condition="'$(RuntimeFlavor)' == 'CoreCLR'">
      <CoreCLRArtifactsPath>$([MSBuild]::NormalizeDirectory('$(CoreCLRArtifactsPath)'))</CoreCLRArtifactsPath>
      <CoreCLRArtifactsPdbDir>$([MSBuild]::NormalizeDirectory('$(CoreCLRArtifactsPath)','PDB'))</CoreCLRArtifactsPdbDir>
      <!--
        Even though CoreCLRSharedFrameworkDir is statically initialized, set it again in case the
        value is different after CoreCLRArtifactsPath is normalized.
      -->
      <CoreCLRSharedFrameworkDir>$([MSBuild]::NormalizeDirectory('$(CoreCLRArtifactsPath)','sharedFramework'))</CoreCLRSharedFrameworkDir>
      <CoreCLRSharedFrameworkPdbDir>$([MSBuild]::NormalizeDirectory('$(CoreCLRSharedFrameworkDir)','PDB'))</CoreCLRSharedFrameworkPdbDir>
      <CoreCLRCrossTargetComponentDir
        Condition="'$(CoreCLRCrossTargetComponentDirName)' != ''">$([MSBuild]::NormalizeDirectory('$(CoreCLRArtifactsPath)','$(CoreCLRCrossTargetComponentDirName)','sharedFramework'))</CoreCLRCrossTargetComponentDir>
    </PropertyGroup>
    <PropertyGroup Condition="'$(RuntimeFlavor)' == 'Mono'">
      <MonoArtifactsPath>$([MSBuild]::NormalizeDirectory('$(MonoArtifactsPath)'))</MonoArtifactsPath>
    </PropertyGroup>

    <ItemGroup Condition="'$(BuildNativeAOTRuntimePack)' == 'true'">
      <_nativeAotRuntimeFiles Include="$(CoreCLRAotSdkDir)*" />
      <RuntimeFiles Include="@(_nativeAotRuntimeFiles)" Condition="'%(Extension)' != '.xml'">
        <IsNative>true</IsNative>
      </RuntimeFiles>
    </ItemGroup>

    <ItemGroup Condition="'$(RuntimeFlavor)' == 'CoreCLR' and '$(BuildNativeAOTRuntimePack)' != 'true'">
      <RuntimeFiles Include="$(CoreCLRSharedFrameworkDir)*.*" />
      <RuntimeFiles Condition="'$(PgoInstrument)' == 'true'" Include="$(CoreCLRSharedFrameworkDir)PGD/*" />
      <CoreCLRCrossTargetFiles Condition="'$(CoreCLRCrossTargetComponentDir)' != ''" Include="$(CoreCLRCrossTargetComponentDir)*.*" IsNative="true" />
      <RuntimeFiles>
        <IsNative>true</IsNative>
      </RuntimeFiles>
      <_systemPrivateCoreLib Include="$(CoreCLRArtifactsPath)System.Private.CoreLib.dll"
                             Condition="Exists('$(CoreCLRArtifactsPath)System.Private.CoreLib.dll')" />
      <_systemPrivateCoreLib Include="$(CoreCLRArtifactsPath)IL/System.Private.CoreLib.dll"
                             Condition="Exists('$(CoreCLRArtifactsPath)IL/System.Private.CoreLib.dll') and '@(_systemPrivateCoreLib)' == ''" />
      <RuntimeFiles Include="@(_systemPrivateCoreLib)" />
      <RuntimeFiles
        Include="
          $(CoreCLRSharedFrameworkPdbDir)*.pdb;
          $(CoreCLRSharedFrameworkPdbDir)*.dbg;
          $(CoreCLRSharedFrameworkPdbDir)*.dwarf" IsNative="true" />
      <RuntimeFiles Condition="Exists('$(CoreCLRArtifactsPdbDir)System.Private.CoreLib.pdb')"
        Include="$(CoreCLRArtifactsPdbDir)System.Private.CoreLib.pdb" />
      <RuntimeFiles Condition="Exists('$(CoreCLRArtifactsPdbDir)System.Private.CoreLib.ni.pdb')"
        Include="$(CoreCLRArtifactsPdbDir)System.Private.CoreLib.ni.pdb" />

      <CoreCLRCrossTargetFiles Condition="'$(CoreCLRCrossTargetComponentDir)' != ''"
        Include="
          $(CoreCLRSharedFrameworkPdbDir)*.pdb;
          $(CoreCLRSharedFrameworkPdbDir)*.dbg;
          $(CoreCLRSharedFrameworkPdbDir)*.dwarf" />

      <CoreCLRCrossTargetFiles>
        <TargetPath>runtime/$(CoreCLRCrossTargetComponentDirName)_$(TargetArchitecture)/native</TargetPath>
        <IsNative>true</IsNative>
      </CoreCLRCrossTargetFiles>
    </ItemGroup>
    <ItemGroup Condition="'$(RuntimeFlavor)' == 'Mono'">
      <RuntimeFiles Include="$(MonoArtifactsPath)\*.*" />
      <RuntimeFiles>
        <IsNative>true</IsNative>
      </RuntimeFiles>

      <MonoFrameworkReleaseFiles Condition="'$(TargetsMacCatalyst)' == 'true' or '$(TargetsiOS)' == 'true' or '$(TargetstvOS)' == 'true'" Include="$(MonoArtifactsPath)\Mono.release.framework\*.*" />
      <MonoFrameworkDebugFiles Condition="'$(TargetsMacCatalyst)' == 'true' or '$(TargetsiOS)' == 'true' or '$(TargetstvOS)' == 'true'" Include="$(MonoArtifactsPath)\Mono.debug.framework\*.*" />
      <MonoIncludeFiles Include="$(MonoArtifactsPath)\include\**\*.*" />
      <MonoBuildFiles Include="$(MonoArtifactsPath)\build\**\*.*" />
    </ItemGroup>

    <Error Condition="'@(RuntimeFiles)' == ''" Text="The '$(RuntimeFlavor)' subset must be built before building this project." />
  </Target>

  <Target Name="EnsureLocalArtifactsExist">
    <Error Condition="!Exists('$(LibrariesSharedFrameworkRefArtifactsPath)')"
           Text="The 'libs' subset must be built before building this project. Missing artifacts: $(LibrariesSharedFrameworkRefArtifactsPath). Configuration: '$(LibrariesConfiguration)'. To use a different configuration, specify the 'LibrariesConfiguration' property." />
    <Error Condition="'$(IncludeOOBLibraries)' == 'true' and !Exists('$(LibrariesAllRefArtifactsPath)')"
           Text="The 'libs' subset must be built before building this project. Missing artifacts: $(LibrariesAllRefArtifactsPath). Configuration: '$(LibrariesConfiguration)'. To use a different configuration, specify the 'LibrariesConfiguration' property." />
  </Target>

  <!--
    Ensure artifacts exist for the more advanced paths. If the configuration is '*', don't emit
    these errors: it isn't a local dev scenario.
  -->
  <Target Name="EnsureLocalOSGroupConfigurationArchitectureSpecificArtifactsExist"
          Condition="'$(LibrariesTargetOSConfigurationArchitecture)' != '*'">
    <Error Condition="!Exists('$(LibrariesSharedFrameworkBinArtifactsPath)')"
           Text="The 'libs' subset must be built before building this project. Missing artifacts: $(LibrariesSharedFrameworkBinArtifactsPath). Configuration: '$(LibrariesConfiguration)'. To use a different configuration, specify the 'LibrariesConfiguration' property." />
    <Error Condition="'$(IncludeOOBLibraries)' == 'true' and !Exists('$(LibrariesAllBinArtifactsPath)')"
           Text="The 'libs' subset must be built before building this project. Missing artifacts: $(LibrariesAllBinArtifactsPath). Configuration: '$(LibrariesConfiguration)'. To use a different configuration, specify the 'LibrariesConfiguration' property." />
    <Error Condition="!Exists('$(LibrariesNativeArtifactsPath)')"
           Text="The 'libs' subset must be built before building this project. Missing artifacts: $(LibrariesNativeArtifactsPath). Configuration: '$(LibrariesConfiguration)'. To use a different configuration, specify the 'LibrariesConfiguration' property." />
  </Target>

  <Target Name="ResolveLibrariesRefAssembliesFromLocalBuild"
          DependsOnTargets="EnsureLocalArtifactsExist">
    <ItemGroup>
      <LibrariesRefAssemblies Condition="'$(IncludeOOBLibraries)' != 'true'" Include="$(LibrariesSharedFrameworkRefArtifactsPath)*.dll;$(LibrariesSharedFrameworkRefArtifactsPath)*.pdb" />
      <LibrariesRefAssemblies Condition="'$(IncludeOOBLibraries)' == 'true'" Include="$(LibrariesAllRefArtifactsPath)*.dll;$(LibrariesAllRefArtifactsPath)*.pdb" />
    </ItemGroup>
    <Error Condition="'@(LibrariesRefAssemblies)' == ''" Text="The 'libs' subset must be built before building this project." />
  </Target>

  <Target Name="ResolveLibrariesRuntimeFilesFromLocalBuild"
          DependsOnTargets="
            EnsureLocalArtifactsExist;
            EnsureLocalOSGroupConfigurationArchitectureSpecificArtifactsExist">
    <ItemGroup>
      <LibrariesRuntimeFiles Condition="'$(IncludeOOBLibraries)' != 'true'" Include="
        $(LibrariesSharedFrameworkBinArtifactsPath)*.dll;
        $(LibrariesSharedFrameworkBinArtifactsPath)*.pdb"
        IsNative="" />
      <LibrariesRuntimeFiles Condition="'$(IncludeOOBLibraries)' == 'true'" Include="
        $(LibrariesAllBinArtifactsPath)*.dll;
        $(LibrariesAllBinArtifactsPath)*.pdb"
        IsNative="" />
      <ExcludeNativeLibrariesRuntimeFiles Condition="'$(IncludeOOBLibraries)' != 'true'"
                                          Include="$(LibrariesNativeArtifactsPath)libSystem.IO.Ports.Native.*" />
      <LibrariesRuntimeFiles Include="
        $(LibrariesNativeArtifactsPath)*.dat;
        $(LibrariesNativeArtifactsPath)*.dll;
        $(LibrariesNativeArtifactsPath)*.dylib;
        $(LibrariesNativeArtifactsPath)*.a;
        $(LibrariesNativeArtifactsPath)*.so;
        $(LibrariesNativeArtifactsPath)*.dbg;
        $(LibrariesNativeArtifactsPath)*.dwarf;
        $(LibrariesNativeArtifactsPath)*.pdb"
        IsNative="true"
        Exclude="@(ExcludeNativeLibrariesRuntimeFiles)" />
      <LibrariesRuntimeFiles Condition="'$(TargetOS)' == 'android'"
                             Include="
        $(LibrariesNativeArtifactsPath)*.dex;
        $(LibrariesNativeArtifactsPath)*.jar;"
        IsNative="true" />
      <LibrariesRuntimeFiles Condition="'$(TargetOS)' == 'browser'"
                             Include="
        $(LibrariesNativeArtifactsPath)dotnet.js;
        $(LibrariesNativeArtifactsPath)dotnet.js.map;
        $(LibrariesNativeArtifactsPath)dotnet.native.js;
        $(LibrariesNativeArtifactsPath)dotnet.runtime.js;
        $(LibrariesNativeArtifactsPath)dotnet.runtime.js.map;
        $(LibrariesNativeArtifactsPath)dotnet.d.ts;
        $(LibrariesNativeArtifactsPath)dotnet-legacy.d.ts;
        $(LibrariesNativeArtifactsPath)package.json;
        $(LibrariesNativeArtifactsPath)dotnet.native.wasm;
        $(LibrariesNativeArtifactsPath)dotnet.native.js.symbols;
        $(LibrariesNativeArtifactsPath)*.dat;"
        IsNative="true" />
      <!-- for threaded wasm -->
      <LibrariesRuntimeFiles Condition="'$(TargetOS)' == 'browser' and Exists('$(LibrariesNativeArtifactsPath)dotnet.native.worker.js')"
                             Include="
        $(LibrariesNativeArtifactsPath)dotnet.native.worker.js"
        IsNative="true" />
      <LibrariesRuntimeFiles Condition="'$(TargetOS)' == 'browser'"
                             Include="
        $(LibrariesNativeArtifactsPath)src\*.c;
        $(LibrariesNativeArtifactsPath)src\*.js;
        $(LibrariesNativeArtifactsPath)src\emcc-default.rsp;
        $(LibrariesNativeArtifactsPath)src\emcc-link.rsp;
        $(LibrariesNativeArtifactsPath)src\emcc-props.json;"
        NativeSubDirectory="src"
        IsNative="true" />
      <LibrariesRuntimeFiles Condition="'$(TargetOS)' == 'browser'"
                             Include="$(LibrariesNativeArtifactsPath)src\es6\*.js"
                             NativeSubDirectory="src\es6"
                             IsNative="true" />

      <LibrariesRuntimeFiles Condition="'$(TargetOS)' == 'browser'"
                             Include="
        $(LibrariesNativeArtifactsPath)include\wasm\*.h;"
        NativeSubDirectory="include\wasm"
        IsNative="true" />
    </ItemGroup>

    <ItemGroup Label="Wasi" Condition="'$(TargetOS)' == 'wasi'">
      <LibrariesRuntimeFiles
                             Include="
        $(LibrariesNativeArtifactsPath)dotnet.wasm;
        $(LibrariesNativeArtifactsPath)*.dat;"
        IsNative="true" />

      <LibrariesRuntimeFiles Include="
        $(LibrariesNativeArtifactsPath)src\*.c"
        NativeSubDirectory="src"
        IsNative="true" />

      <LibrariesRuntimeFiles Include="
        $(LibrariesNativeArtifactsPath)include\wasm\*.h;"
        NativeSubDirectory="include\wasm"
        IsNative="true" />
    </ItemGroup>

    <Error Condition="'@(LibrariesRuntimeFiles)' == ''" Text="The 'libs' subset must be built before building this project." />
  </Target>

  <Target Name="ResolveLibrariesFromLocalBuild"
          DependsOnTargets="
            ResolveLibrariesRefAssembliesFromLocalBuild;
            ResolveLibrariesRuntimeFilesFromLocalBuild" />
<<<<<<< HEAD

  <!--
    Only use the local rid graph when a project wants to use the non-portable RID graph.
    The SDK owns and provides the portable RID graph.
  -->
  <PropertyGroup Condition="'$(UseRidGraph)' == 'true'">
    <!-- Keep in sync with outputs defined in Microsoft.NETCore.Platforms.csproj. -->
    <BundledRuntimeIdentifierGraphFile>$([MSBuild]::NormalizePath('$(ArtifactsBinDir)', 'Microsoft.NETCore.Platforms', 'runtime.json'))</BundledRuntimeIdentifierGraphFile>
    <BundledRuntimeIdentifierGraphFile Condition="!Exists('$(BundledRuntimeIdentifierGraphFile)')">$([MSBuild]::NormalizePath('$(LibrariesProjectRoot)', 'Microsoft.NETCore.Platforms', 'src', 'runtime.json'))</BundledRuntimeIdentifierGraphFile>
  </PropertyGroup>
=======
>>>>>>> 374b1116
</Project><|MERGE_RESOLUTION|>--- conflicted
+++ resolved
@@ -260,17 +260,4 @@
           DependsOnTargets="
             ResolveLibrariesRefAssembliesFromLocalBuild;
             ResolveLibrariesRuntimeFilesFromLocalBuild" />
-<<<<<<< HEAD
-
-  <!--
-    Only use the local rid graph when a project wants to use the non-portable RID graph.
-    The SDK owns and provides the portable RID graph.
-  -->
-  <PropertyGroup Condition="'$(UseRidGraph)' == 'true'">
-    <!-- Keep in sync with outputs defined in Microsoft.NETCore.Platforms.csproj. -->
-    <BundledRuntimeIdentifierGraphFile>$([MSBuild]::NormalizePath('$(ArtifactsBinDir)', 'Microsoft.NETCore.Platforms', 'runtime.json'))</BundledRuntimeIdentifierGraphFile>
-    <BundledRuntimeIdentifierGraphFile Condition="!Exists('$(BundledRuntimeIdentifierGraphFile)')">$([MSBuild]::NormalizePath('$(LibrariesProjectRoot)', 'Microsoft.NETCore.Platforms', 'src', 'runtime.json'))</BundledRuntimeIdentifierGraphFile>
-  </PropertyGroup>
-=======
->>>>>>> 374b1116
 </Project>