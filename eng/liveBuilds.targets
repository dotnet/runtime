<Project>
  <!-- Accept override paths for live artifacts. -->
  <PropertyGroup>
    <CoreCLRArtifactsPath Condition="'$(CoreCLROverridePath)' != ''">$([MSBuild]::NormalizeDirectory('$(CoreCLROverridePath)'))</CoreCLRArtifactsPath>
    <MonoArtifactsPath Condition="'$(MonoOverridePath)' != ''">$([MSBuild]::NormalizeDirectory('$(MonoOverridePath)'))</MonoArtifactsPath>
    <LibrariesArtifactsPath Condition="'$(LibrariesOverridePath)' != ''">$([MSBuild]::NormalizeDirectory('$(LibrariesOverridePath)'))</LibrariesArtifactsPath>
    <LibrariesAllConfigurationsArtifactsPath Condition="'$(LibrariesAllConfigurationsOverridePath)' != ''">$([MSBuild]::NormalizeDirectory('$(LibrariesAllConfigurationsOverridePath)'))</LibrariesAllConfigurationsArtifactsPath>

    <!-- Honor the RuntimeArtifactsPath property. -->
    <CoreCLRArtifactsPath Condition="'$(CoreCLRArtifactsPath)' == '' and '$(RuntimeArtifactsPath)' != ''">$([MSBuild]::NormalizeDirectory('$(RuntimeArtifactsPath)'))</CoreCLRArtifactsPath>
    <MonoArtifactsPath Condition="'$(MonoArtifactsPath)' == '' and '$(RuntimeArtifactsPath)' != ''">$([MSBuild]::NormalizeDirectory('$(RuntimeArtifactsPath)'))</MonoArtifactsPath>
    <LibrariesTargetOSConfigurationArchitecture Condition="'$(LibrariesTargetOSConfigurationArchitecture)' == ''">$(LibrariesTargetOS)-$(LibrariesConfiguration)-$(TargetArchitecture)</LibrariesTargetOSConfigurationArchitecture>
  </PropertyGroup>

  <!--
    If this is running and the output RID is not the same as the targeted RID, resolve live assets
    for the targeted RID, if available. This is used to gather asset metadata for the platform
    manifest. In CI (multi-machine lab) builds, CoreCLR and Libraries artifacts are all downloaded
    onto the current machine from all platforms for the Installer portion of the build.

    Higher priority than override paths: in official builds, the overrides are passed to the build,
    but we need to point to the AllArtifacts locations when building the platform manifest.
  -->
  <PropertyGroup Condition="
    '$(RuntimeIdentifier)' != '' and
    '$(RuntimeIdentifier)' != '$(OutputRid)' and
    '$(AllArtifactsDownloadPath)' != ''">
    <!-- Convert the OS component in the RID into names that match the job IDs. -->
    <ArtifactPlatform>$(RuntimeIdentifier)</ArtifactPlatform>
    <ArtifactPlatform>$(ArtifactPlatform.Replace('win-', 'Windows_NT-'))</ArtifactPlatform>
    <ArtifactPlatform>$(ArtifactPlatform.Replace('unix-', 'Unix-'))</ArtifactPlatform>
    <ArtifactPlatform>$(ArtifactPlatform.Replace('linux-', 'Linux-'))</ArtifactPlatform>
    <ArtifactPlatform>$(ArtifactPlatform.Replace('osx-', 'OSX-'))</ArtifactPlatform>
    <ArtifactPlatform>$(ArtifactPlatform.Replace('freebsd-', 'FreeBSD-'))</ArtifactPlatform>
    <ArtifactPlatform>$(ArtifactPlatform.Replace('netbsd-', 'NetBSD-'))</ArtifactPlatform>
    <!-- Artifact name uses '_' rather than '-'. -->
    <ArtifactPlatform>$(ArtifactPlatform.Replace('-', '_'))</ArtifactPlatform>

    <CoreCLRArtifactsPath>$([MSBuild]::NormalizeDirectory('$(AllArtifactsDownloadPath)', 'CoreCLRProduct_$(ArtifactPlatform)_$(CoreCLRConfiguration)'))</CoreCLRArtifactsPath>
    <MonoArtifactsPath>$([MSBuild]::NormalizeDirectory('$(AllArtifactsDownloadPath)', 'MonoProduct_$(ArtifactPlatform)_$(MonoConfiguration)'))</MonoArtifactsPath>
    <LibrariesArtifactsPath>$([MSBuild]::NormalizeDirectory('$(AllArtifactsDownloadPath)', 'libraries_bin_$(ArtifactPlatform)_$(LibrariesConfiguration)'))</LibrariesArtifactsPath>

    <!--
      Use '*', calculating these in a static context based on RID is hard. Note that putting '*'
      through a dir/path normalization function makes it not work, so avoid that.
    -->
    <LibrariesTargetOSConfigurationArchitecture>*</LibrariesTargetOSConfigurationArchitecture>
  </PropertyGroup>

  <!-- Set up default live asset paths if no overrides provided. -->
  <PropertyGroup>
    <CoreCLRArtifactsPath Condition="'$(CoreCLRArtifactsPath)' == ''">$([MSBuild]::NormalizeDirectory('$(RepoRoot)', 'artifacts', 'bin', 'coreclr', '$(CoreCLRTargetOS).$(TargetArchitecture).$(CoreCLRConfiguration)'))</CoreCLRArtifactsPath>
    <MonoArtifactsPath Condition="'$(MonoArtifactsPath)' == ''">$([MSBuild]::NormalizeDirectory('$(RepoRoot)', 'artifacts', 'bin', 'mono', '$(MonoTargetOS).$(TargetArchitecture).$(MonoConfiguration)'))</MonoArtifactsPath>
    <LibrariesArtifactsPath Condition="'$(LibrariesArtifactsPath)' == ''">$([MSBuild]::NormalizeDirectory('$(RepoRoot)', 'artifacts'))</LibrariesArtifactsPath>
    <LibrariesAllConfigurationsArtifactsPath Condition="'$(LibrariesAllConfigurationsArtifactsPath)' == ''">$([MSBuild]::NormalizeDirectory('$(RepoRoot)', 'artifacts'))</LibrariesAllConfigurationsArtifactsPath>
  </PropertyGroup>

  <!-- Set up artifact subpaths. -->
  <PropertyGroup>
    <CoreCLRSharedFrameworkDir>$([MSBuild]::NormalizeDirectory('$(CoreCLRArtifactsPath)', 'sharedFramework'))</CoreCLRSharedFrameworkDir>
    <CoreCLRCrossgen2Dir>$([MSBuild]::NormalizeDirectory('$(CoreCLRArtifactsPath)', 'crossgen2'))</CoreCLRCrossgen2Dir>

    <LibrariesPackagesDir>$([MSBuild]::NormalizeDirectory('$(LibrariesArtifactsPath)', 'packages', '$(LibrariesConfiguration)'))</LibrariesPackagesDir>
    <LibrariesShippingPackagesDir>$([MSBuild]::NormalizeDirectory('$(LibrariesPackagesDir)', 'Shipping'))</LibrariesShippingPackagesDir>
    <LibrariesNonShippingPackagesDir>$([MSBuild]::NormalizeDirectory('$(LibrariesPackagesDir)', 'NonShipping'))</LibrariesNonShippingPackagesDir>

    <LibrariesAllConfigPackagesDir>$([MSBuild]::NormalizeDirectory('$(LibrariesAllConfigurationsArtifactsPath)', 'packages', '$(LibrariesConfiguration)'))</LibrariesAllConfigPackagesDir>
    <LibrariesAllConfigShippingPackagesDir>$([MSBuild]::NormalizeDirectory('$(LibrariesAllConfigPackagesDir)', 'Shipping'))</LibrariesAllConfigShippingPackagesDir>
    <LibrariesAllConfigNonShippingPackagesDir>$([MSBuild]::NormalizeDirectory('$(LibrariesAllConfigPackagesDir)', 'NonShipping'))</LibrariesAllConfigNonShippingPackagesDir>

    <LibrariesSharedFrameworkRefArtifactsPath Condition="'$(LibrariesSharedFrameworkRefArtifactsPath)' == ''">$([MSBuild]::NormalizeDirectory('$(LibrariesArtifactsPath)', 'bin', 'ref', 'microsoft.netcore.app', '$(LibrariesConfiguration)'))</LibrariesSharedFrameworkRefArtifactsPath>
    <LibrariesAllRefArtifactsPath Condition="'$(LibrariesAllRefArtifactsPath)' == ''">$([MSBuild]::NormalizeDirectory('$(LibrariesArtifactsPath)', 'bin', 'ref', '$(NetCoreAppCurrent)'))</LibrariesAllRefArtifactsPath>
    <LibrariesSharedFrameworkBinArtifactsPath Condition="'$(LibrariesSharedFrameworkBinArtifactsPath)' == ''">$([MSBuild]::NormalizeDirectory('$(LibrariesArtifactsPath)', 'bin', 'pkg', '$(NetCoreAppCurrent)', 'runtime'))$(LibrariesTargetOSConfigurationArchitecture)\</LibrariesSharedFrameworkBinArtifactsPath>
    <LibrariesAllBinArtifactsPath Condition="'$(LibrariesAllBinArtifactsPath)' == ''">$([MSBuild]::NormalizeDirectory('$(LibrariesArtifactsPath)', 'bin', 'runtime'))$(NetCoreAppCurrent)-$(LibrariesTargetOSConfigurationArchitecture)\</LibrariesAllBinArtifactsPath>
    <LibrariesNativeArtifactsPath Condition="'$(LibrariesNativeArtifactsPath)' == ''">$([MSBuild]::NormalizeDirectory('$(LibrariesArtifactsPath)', 'bin', 'native'))$(NetCoreAppCurrent)-$(LibrariesTargetOSConfigurationArchitecture)\</LibrariesNativeArtifactsPath>

    <CoreCLRCrossTargetComponentDirName Condition="'$(TargetArchitecture)' == 'arm64' and '$(BuildArchitecture)' != 'arm64'">x64</CoreCLRCrossTargetComponentDirName>
    <CoreCLRCrossTargetComponentDirName Condition="'$(TargetArchitecture)' == 'arm' and '$(BuildArchitecture)' != 'arm' and '$(TargetsWindows)' == 'true'">x86</CoreCLRCrossTargetComponentDirName>
    <CoreCLRCrossTargetComponentDirName Condition="'$(TargetArchitecture)' == 'arm' and '$(BuildArchitecture)' != 'arm' and '$(TargetsLinux)' == 'true'">x64</CoreCLRCrossTargetComponentDirName>
    <CoreCLRCrossTargetComponentDirName Condition="'$(TargetArchitecture)' == 'armel' and '$(BuildArchitecture)' != 'armel' and '$(TargetsLinux)' == 'true'">x64</CoreCLRCrossTargetComponentDirName>
  </PropertyGroup>

  <Target Name="ResolveRuntimeFilesFromLocalBuild">
    <Error Condition="!Exists('$(CoreCLRArtifactsPath)') and '$(RuntimeFlavor)' == 'CoreCLR'" Text="The CoreCLR artifacts path does not exist '$(CoreCLRArtifactsPath)'. The 'clr' subset must be built before building this project." />
    <Error Condition="!Exists('$(MonoArtifactsPath)') and '$(RuntimeFlavor)' == 'Mono'" Text="The Mono artifacts path does not exist '$(MonoArtifactsPath)'. The 'mono' subset must be built before building this project." />

    <PropertyGroup Condition="'$(RuntimeFlavor)' == 'CoreCLR'">
      <CoreCLRArtifactsPath>$([MSBuild]::NormalizeDirectory('$(CoreCLRArtifactsPath)'))</CoreCLRArtifactsPath>
      <CoreCLRArtifactsPdbDir>$([MSBuild]::NormalizeDirectory('$(CoreCLRArtifactsPath)','PDB'))</CoreCLRArtifactsPdbDir>
      <!--
        Even though CoreCLRSharedFrameworkDir is statically initialized, set it again in case the
        value is different after CoreCLRArtifactsPath is normalized.
      -->
      <CoreCLRSharedFrameworkDir>$([MSBuild]::NormalizeDirectory('$(CoreCLRArtifactsPath)','sharedFramework'))</CoreCLRSharedFrameworkDir>
      <CoreCLRSharedFrameworkPdbDir>$([MSBuild]::NormalizeDirectory('$(CoreCLRSharedFrameworkDir)','PDB'))</CoreCLRSharedFrameworkPdbDir>
      <CoreCLRCrossTargetComponentDir
        Condition="'$(CoreCLRCrossTargetComponentDirName)' != ''">$([MSBuild]::NormalizeDirectory('$(CoreCLRArtifactsPath)','$(CoreCLRCrossTargetComponentDirName)','sharedFramework'))</CoreCLRCrossTargetComponentDir>
    </PropertyGroup>
    <PropertyGroup Condition="'$(RuntimeFlavor)' == 'Mono'">
      <MonoArtifactsPath>$([MSBuild]::NormalizeDirectory('$(MonoArtifactsPath)'))</MonoArtifactsPath>
    </PropertyGroup>

    <ItemGroup Condition="'$(RuntimeFlavor)' == 'CoreCLR'">
      <RuntimeFiles Include="$(CoreCLRSharedFrameworkDir)*.*" />
      <CoreCLRCrossTargetFiles Condition="'$(CoreCLRCrossTargetComponentDir)' != ''" Include="$(CoreCLRCrossTargetComponentDir)*.*" IsNative="true" />
      <RuntimeFiles Include="$(CoreCLRArtifactsPath)Redist/**/*.dll" />
      <RuntimeFiles>
        <IsNative>true</IsNative>
      </RuntimeFiles>
      <_systemPrivateCoreLib Include="$(CoreCLRArtifactsPath)System.Private.CoreLib.dll"
                             Condition="Exists('$(CoreCLRArtifactsPath)System.Private.CoreLib.dll')" />
      <_systemPrivateCoreLib Include="$(CoreCLRArtifactsPath)IL/System.Private.CoreLib.dll"
                             Condition="Exists('$(CoreCLRArtifactsPath)IL/System.Private.CoreLib.dll') and '@(_systemPrivateCoreLib)' == ''" />
      <RuntimeFiles Include="@(_systemPrivateCoreLib)" />
      <RuntimeFiles
        Include="
<<<<<<< HEAD
          $(CoreCLRSharedFrameworkDir)PDB/*.pdb;
          $(CoreCLRSharedFrameworkDir)PDB/*.dbg;
          $(CoreCLRSharedFrameworkDir)PDB/*.dwarf" IsNative="true" />
      <RuntimeFiles
        Include="$([MSBuild]::NormalizePath('$(CoreCLRArtifactsPath)PDB/System.Private.CoreLib.pdb'))" />
      <RuntimeFiles Condition="Exists('$(CoreCLRArtifactsPath)PDB/System.Private.CoreLib.ni.pdb')"
        Include="$([MSBuild]::NormalizePath('$(CoreCLRArtifactsPath)PDB/System.Private.CoreLib.ni.pdb'))" />
=======
          $(CoreCLRSharedFrameworkPdbDir)*.pdb;
          $(CoreCLRSharedFrameworkPdbDir)*.dbg;
          $(CoreCLRSharedFrameworkPdbDir)*.dwarf" />
      <RuntimeFiles
        Include="$(CoreCLRArtifactsPdbDir)System.Private.CoreLib.pdb" />
      <RuntimeFiles Condition="Exists('$(CoreCLRArtifactsPdbDir)System.Private.CoreLib.ni.pdb')"
        Include="$(CoreCLRArtifactsPdbDir)System.Private.CoreLib.ni.pdb" />

>>>>>>> 86224fd1
      <CoreCLRCrossTargetFiles Condition="'$(CoreCLRCrossTargetComponentDir)' != ''"
        Include="
          $(CoreCLRSharedFrameworkPdbDir)*.pdb;
          $(CoreCLRSharedFrameworkPdbDir)*.dbg;
          $(CoreCLRSharedFrameworkPdbDir)*.dwarf" />

      <CoreCLRCrossTargetFiles>
        <TargetPath>runtime/$(CoreCLRCrossTargetComponentDirName)_$(TargetArchitecture)/native</TargetPath>
        <IsNative>true</IsNative>
      </CoreCLRCrossTargetFiles>
    </ItemGroup>
    <ItemGroup Condition="'$(RuntimeFlavor)' == 'Mono'">
      <RuntimeFiles Include="$(MonoArtifactsPath)\*.*" />
      <RuntimeFiles>
        <IsNative>true</IsNative>
      </RuntimeFiles>

      <MonoCrossFiles Condition="'$(TargetsMobile)' == 'true'"
        Include="$(MonoArtifactsPath)\cross\*.*" />
      <MonoIncludeFiles Condition="'$(TargetsMobile)' == 'true'"
        Include="$(MonoArtifactsPath)\include\**\*.*" />
    </ItemGroup>

    <Error Condition="'@(RuntimeFiles)' == ''" Text="The '$(RuntimeFlavor)' subset must be built before building this project." />
  </Target>

  <Target Name="EnsureLocalArtifactsExist">
    <Error Condition="!Exists('$(LibrariesSharedFrameworkRefArtifactsPath)')" Text="The 'libs' subset must be built before building this project. Missing artifacts: $(LibrariesSharedFrameworkRefArtifactsPath)" />
    <Error Condition="'$(IncludeOOBLibraries)' == 'true' and !Exists('$(LibrariesAllRefArtifactsPath)')" Text="The 'libs' subset must be built before building this project. Missing artifacts: $(LibrariesAllRefArtifactsPath)" />
  </Target>

  <!--
    Ensure artifacts exist for the more advanced paths. If the configuration is '*', don't emit
    these errors: it isn't a local dev scenario.
  -->
  <Target Name="EnsureLocalOSGroupConfigurationArchitectureSpecificArtifactsExist"
          Condition="'$(LibrariesTargetOSConfigurationArchitecture)' != '*'">
    <Error Condition="!Exists('$(LibrariesSharedFrameworkBinArtifactsPath)')" Text="The 'libs' subset must be built before building this project. Missing artifacts: $(LibrariesSharedFrameworkBinArtifactsPath)" />
    <Error Condition="'$(IncludeOOBLibraries)' == 'true' and !Exists('$(LibrariesAllBinArtifactsPath)')" Text="The 'libs' subset must be built before building this project. Missing artifacts: $(LibrariesAllBinArtifactsPath)" />
    <Error Condition="!Exists('$(LibrariesNativeArtifactsPath)')" Text="The 'libs' subset must be built before building this project. Missing artifacts: $(LibrariesNativeArtifactsPath)" />
  </Target>

  <Target Name="ResolveLibrariesFromLocalBuild"
          DependsOnTargets="
            EnsureLocalArtifactsExist;
            EnsureLocalOSGroupConfigurationArchitectureSpecificArtifactsExist">
    <ItemGroup>
      <LibrariesRefAssemblies Condition="'$(IncludeOOBLibraries)' != 'true'" Include="$(LibrariesSharedFrameworkRefArtifactsPath)*.dll;$(LibrariesSharedFrameworkRefArtifactsPath)*.pdb" />
      <LibrariesRefAssemblies Condition="'$(IncludeOOBLibraries)' == 'true'" Include="$(LibrariesAllRefArtifactsPath)*.dll;$(LibrariesAllRefArtifactsPath)*.pdb" />
      <LibrariesRuntimeFiles Condition="'$(IncludeOOBLibraries)' != 'true'" Include="
        $(LibrariesSharedFrameworkBinArtifactsPath)*.dll;
        $(LibrariesSharedFrameworkBinArtifactsPath)*.pdb"
        IsNative="" />
      <LibrariesRuntimeFiles Condition="'$(IncludeOOBLibraries)' == 'true'" Include="
        $(LibrariesAllBinArtifactsPath)*.dll;
        $(LibrariesAllBinArtifactsPath)*.pdb"
        IsNative="" />
      <ExcludeNativeLibrariesRuntimeFiles Condition="'$(IncludeOOBLibraries)' != 'true'"
                                          Include="$(LibrariesNativeArtifactsPath)libSystem.IO.Ports.Native.*" />
      <LibrariesRuntimeFiles Include="
        $(LibrariesNativeArtifactsPath)*.dll;
        $(LibrariesNativeArtifactsPath)*.dylib;
        $(LibrariesNativeArtifactsPath)*.a;
        $(LibrariesNativeArtifactsPath)*.so;
        $(LibrariesNativeArtifactsPath)*.dbg;
        $(LibrariesNativeArtifactsPath)*.dwarf;
        $(LibrariesNativeArtifactsPath)*.pdb"
        IsNative="true"
        Exclude="@(ExcludeNativeLibrariesRuntimeFiles)" />
      <LibrariesRuntimeFiles Condition="'$(TargetOS)' == 'Browser'"
                             Include="
        $(LibrariesNativeArtifactsPath)dotnet.js;
        $(LibrariesNativeArtifactsPath)dotnet.wasm;
        $(LibrariesNativeArtifactsPath)dotnet.timezones.blat;
        $(LibrariesNativeArtifactsPath)*.dat;"
        IsNative="true" />
    </ItemGroup>

    <Error Condition="'@(LibrariesRefAssemblies)' == ''" Text="The 'libs' subset must be built before building this project." />
    <Error Condition="'@(LibrariesRuntimeFiles)' == ''" Text="The 'libs' subset must be built before building this project." />
  </Target>

  <PropertyGroup>
    <LiveRuntimeIdentifierGraphPath>$(RuntimeIdGraphDefinitionFile)</LiveRuntimeIdentifierGraphPath>
    <BundledRuntimeIdentifierGraphFile>$(LiveRuntimeIdentifierGraphPath)</BundledRuntimeIdentifierGraphFile>
  </PropertyGroup>
</Project><|MERGE_RESOLUTION|>--- conflicted
+++ resolved
@@ -114,24 +114,14 @@
       <RuntimeFiles Include="@(_systemPrivateCoreLib)" />
       <RuntimeFiles
         Include="
-<<<<<<< HEAD
-          $(CoreCLRSharedFrameworkDir)PDB/*.pdb;
-          $(CoreCLRSharedFrameworkDir)PDB/*.dbg;
-          $(CoreCLRSharedFrameworkDir)PDB/*.dwarf" IsNative="true" />
-      <RuntimeFiles
-        Include="$([MSBuild]::NormalizePath('$(CoreCLRArtifactsPath)PDB/System.Private.CoreLib.pdb'))" />
-      <RuntimeFiles Condition="Exists('$(CoreCLRArtifactsPath)PDB/System.Private.CoreLib.ni.pdb')"
-        Include="$([MSBuild]::NormalizePath('$(CoreCLRArtifactsPath)PDB/System.Private.CoreLib.ni.pdb'))" />
-=======
           $(CoreCLRSharedFrameworkPdbDir)*.pdb;
           $(CoreCLRSharedFrameworkPdbDir)*.dbg;
-          $(CoreCLRSharedFrameworkPdbDir)*.dwarf" />
+          $(CoreCLRSharedFrameworkPdbDir)*.dwarf" IsNative="true" />
       <RuntimeFiles
         Include="$(CoreCLRArtifactsPdbDir)System.Private.CoreLib.pdb" />
       <RuntimeFiles Condition="Exists('$(CoreCLRArtifactsPdbDir)System.Private.CoreLib.ni.pdb')"
         Include="$(CoreCLRArtifactsPdbDir)System.Private.CoreLib.ni.pdb" />
 
->>>>>>> 86224fd1
       <CoreCLRCrossTargetFiles Condition="'$(CoreCLRCrossTargetComponentDir)' != ''"
         Include="
           $(CoreCLRSharedFrameworkPdbDir)*.pdb;
