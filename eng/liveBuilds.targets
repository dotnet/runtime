<Project>
  <!-- Accept override paths for live artifacts. -->
  <PropertyGroup>
    <CoreCLRArtifactsPath Condition="'$(CoreCLROverridePath)' != ''">$([MSBuild]::NormalizeDirectory('$(CoreCLROverridePath)'))</CoreCLRArtifactsPath>
    <MonoArtifactsPath Condition="'$(MonoOverridePath)' != ''">$([MSBuild]::NormalizeDirectory('$(MonoOverridePath)'))</MonoArtifactsPath>
    <LibrariesArtifactsPath Condition="'$(LibrariesOverridePath)' != ''">$([MSBuild]::NormalizeDirectory('$(LibrariesOverridePath)'))</LibrariesArtifactsPath>
    <LibrariesAllConfigurationsArtifactsPath Condition="'$(LibrariesAllConfigurationsOverridePath)' != ''">$([MSBuild]::NormalizeDirectory('$(LibrariesAllConfigurationsOverridePath)'))</LibrariesAllConfigurationsArtifactsPath>

    <!-- Honor the RuntimeArtifactsPath property. -->
    <CoreCLRArtifactsPath Condition="'$(CoreCLRArtifactsPath)' == '' and '$(RuntimeArtifactsPath)' != ''">$([MSBuild]::NormalizeDirectory('$(RuntimeArtifactsPath)'))</CoreCLRArtifactsPath>
    <MonoArtifactsPath Condition="'$(MonoArtifactsPath)' == '' and '$(RuntimeArtifactsPath)' != ''">$([MSBuild]::NormalizeDirectory('$(RuntimeArtifactsPath)'))</MonoArtifactsPath>
    <LibrariesTargetOSConfigurationArchitecture Condition="'$(LibrariesTargetOSConfigurationArchitecture)' == ''">$(LibrariesTargetOS)-$(LibrariesConfiguration)-$(TargetArchitecture)</LibrariesTargetOSConfigurationArchitecture>
  </PropertyGroup>

  <!--
    If this is running and the output RID is not the same as the targeted RID, resolve live assets
    for the targeted RID, if available. This is used to gather asset metadata for the platform
    manifest. In CI (multi-machine lab) builds, CoreCLR and Libraries artifacts are all downloaded
    onto the current machine from all platforms for the Installer portion of the build.

    Higher priority than override paths: in official builds, the overrides are passed to the build,
    but we need to point to the AllArtifacts locations when building the platform manifest.
  -->
  <PropertyGroup Condition="
    '$(RuntimeIdentifier)' != '$(OutputRid)' and
    '$(AllArtifactsDownloadPath)' != ''">
    <!-- Convert the OS component in the RID into names that match the job IDs. -->
    <ArtifactPlatform>$(RuntimeIdentifier)</ArtifactPlatform>
    <ArtifactPlatform>$(ArtifactPlatform.Replace('win-', 'Windows_NT-'))</ArtifactPlatform>
    <ArtifactPlatform>$(ArtifactPlatform.Replace('unix-', 'Unix-'))</ArtifactPlatform>
    <ArtifactPlatform>$(ArtifactPlatform.Replace('linux-', 'Linux-'))</ArtifactPlatform>
    <ArtifactPlatform>$(ArtifactPlatform.Replace('osx-', 'OSX-'))</ArtifactPlatform>
    <ArtifactPlatform>$(ArtifactPlatform.Replace('freebsd-', 'FreeBSD-'))</ArtifactPlatform>
    <ArtifactPlatform>$(ArtifactPlatform.Replace('netbsd-', 'NetBSD-'))</ArtifactPlatform>
    <!-- Artifact name uses '_' rather than '-'. -->
    <ArtifactPlatform>$(ArtifactPlatform.Replace('-', '_'))</ArtifactPlatform>

    <CoreCLRArtifactsPath>$([MSBuild]::NormalizeDirectory('$(AllArtifactsDownloadPath)', 'CoreCLRProduct_$(ArtifactPlatform)_$(CoreCLRConfiguration)'))</CoreCLRArtifactsPath>
    <MonoArtifactsPath>$([MSBuild]::NormalizeDirectory('$(AllArtifactsDownloadPath)', 'MonoProduct_$(ArtifactPlatform)_$(MonoConfiguration)'))</MonoArtifactsPath>
    <LibrariesArtifactsPath>$([MSBuild]::NormalizeDirectory('$(AllArtifactsDownloadPath)', 'libraries_bin_$(ArtifactPlatform)_$(LibrariesConfiguration)'))</LibrariesArtifactsPath>

    <!--
      Use '*', calculating these in a static context based on RID is hard. Note that putting '*'
      through a dir/path normalization function makes it not work, so avoid that.
    -->
    <LibrariesTargetOSConfigurationArchitecture>*</LibrariesTargetOSConfigurationArchitecture>
  </PropertyGroup>

  <!-- Set up default live asset paths if no overrides provided. -->
  <PropertyGroup>
    <CoreCLRArtifactsPath Condition="'$(CoreCLRArtifactsPath)' == ''">$([MSBuild]::NormalizeDirectory('$(RepoRoot)', 'artifacts', 'bin', 'coreclr', '$(CoreCLRTargetOS).$(TargetArchitecture).$(CoreCLRConfiguration)'))</CoreCLRArtifactsPath>
    <MonoArtifactsPath Condition="'$(MonoArtifactsPath)' == ''">$([MSBuild]::NormalizeDirectory('$(RepoRoot)', 'artifacts', 'bin', 'mono', '$(MonoTargetOS).$(TargetArchitecture).$(MonoConfiguration)'))</MonoArtifactsPath>
    <LibrariesArtifactsPath Condition="'$(LibrariesArtifactsPath)' == ''">$([MSBuild]::NormalizeDirectory('$(RepoRoot)', 'artifacts'))</LibrariesArtifactsPath>
    <LibrariesAllConfigurationsArtifactsPath Condition="'$(LibrariesAllConfigurationsArtifactsPath)' == ''">$([MSBuild]::NormalizeDirectory('$(RepoRoot)', 'artifacts'))</LibrariesAllConfigurationsArtifactsPath>
  </PropertyGroup>

  <!-- Set up artifact subpaths. -->
  <PropertyGroup>
    <CoreCLRSharedFrameworkDir>$([MSBuild]::NormalizeDirectory('$(CoreCLRArtifactsPath)', 'sharedFramework'))</CoreCLRSharedFrameworkDir>
    <CoreCLRCrossgen2Dir>$([MSBuild]::NormalizeDirectory('$(CoreCLRArtifactsPath)', 'crossgen2'))</CoreCLRCrossgen2Dir>

    <LibrariesPackagesDir>$([MSBuild]::NormalizeDirectory('$(LibrariesArtifactsPath)', 'packages', '$(LibrariesConfiguration)'))</LibrariesPackagesDir>
    <LibrariesShippingPackagesDir>$([MSBuild]::NormalizeDirectory('$(LibrariesPackagesDir)', 'Shipping'))</LibrariesShippingPackagesDir>
    <LibrariesNonShippingPackagesDir>$([MSBuild]::NormalizeDirectory('$(LibrariesPackagesDir)', 'NonShipping'))</LibrariesNonShippingPackagesDir>

    <LibrariesAllConfigPackagesDir>$([MSBuild]::NormalizeDirectory('$(LibrariesAllConfigurationsArtifactsPath)', 'packages', '$(LibrariesConfiguration)'))</LibrariesAllConfigPackagesDir>
    <LibrariesAllConfigShippingPackagesDir>$([MSBuild]::NormalizeDirectory('$(LibrariesAllConfigPackagesDir)', 'Shipping'))</LibrariesAllConfigShippingPackagesDir>
    <LibrariesAllConfigNonShippingPackagesDir>$([MSBuild]::NormalizeDirectory('$(LibrariesAllConfigPackagesDir)', 'NonShipping'))</LibrariesAllConfigNonShippingPackagesDir>

    <LibrariesSharedFrameworkRefArtifactsPath Condition="'$(LibrariesSharedFrameworkRefArtifactsPath)' == ''">$([MSBuild]::NormalizeDirectory('$(LibrariesArtifactsPath)', 'bin', 'ref', 'microsoft.netcore.app', '$(LibrariesConfiguration)'))</LibrariesSharedFrameworkRefArtifactsPath>
    <LibrariesAllRefArtifactsPath Condition="'$(LibrariesAllRefArtifactsPath)' == ''">$([MSBuild]::NormalizeDirectory('$(LibrariesArtifactsPath)', 'bin', 'ref', '$(NetCoreAppCurrent)'))</LibrariesAllRefArtifactsPath>
    <LibrariesSharedFrameworkBinArtifactsPath Condition="'$(LibrariesSharedFrameworkBinArtifactsPath)' == ''">$([MSBuild]::NormalizeDirectory('$(LibrariesArtifactsPath)', 'bin', 'pkg', '$(NetCoreAppCurrent)', 'runtime'))$(LibrariesTargetOSConfigurationArchitecture)\</LibrariesSharedFrameworkBinArtifactsPath>
    <LibrariesAllBinArtifactsPath Condition="'$(LibrariesAllBinArtifactsPath)' == ''">$([MSBuild]::NormalizeDirectory('$(LibrariesArtifactsPath)', 'bin', 'runtime'))$(NetCoreAppCurrent)-$(LibrariesTargetOSConfigurationArchitecture)\</LibrariesAllBinArtifactsPath>
    <LibrariesNativeArtifactsPath Condition="'$(LibrariesNativeArtifactsPath)' == ''">$([MSBuild]::NormalizeDirectory('$(LibrariesArtifactsPath)', 'bin', 'native'))$(NetCoreAppCurrent)-$(LibrariesTargetOSConfigurationArchitecture)\</LibrariesNativeArtifactsPath>

    <CoreCLRCrossTargetComponentDirName Condition="'$(TargetArchitecture)' == 'arm64' and '$(BuildArchitecture)' != 'arm64'">x64</CoreCLRCrossTargetComponentDirName>
    <CoreCLRCrossTargetComponentDirName Condition="'$(TargetArchitecture)' == 'arm' and '$(BuildArchitecture)' != 'arm' and '$(TargetsWindows)' == 'true'">x86</CoreCLRCrossTargetComponentDirName>
    <CoreCLRCrossTargetComponentDirName Condition="'$(TargetArchitecture)' == 'arm' and '$(BuildArchitecture)' != 'arm' and '$(TargetsLinux)' == 'true'">x64</CoreCLRCrossTargetComponentDirName>
  </PropertyGroup>

  <Target Name="ResolveRuntimeFilesFromLocalBuild">
    <Error Condition="!Exists('$(CoreCLRArtifactsPath)') and '$(RuntimeFlavor)' == 'CoreCLR'" Text="The CoreCLR artifacts path does not exist '$(CoreCLRArtifactsPath)'. The CoreCLR subset category must be built before building this project." />
    <Error Condition="!Exists('$(MonoArtifactsPath)') and '$(RuntimeFlavor)' == 'Mono'" Text="The Mono artifacts path does not exist '$(MonoArtifactsPath)'. The Mono subset category must be built before building this project." />

    <PropertyGroup Condition="'$(RuntimeFlavor)' == 'CoreCLR'">
      <CoreCLRArtifactsPath>$([MSBuild]::NormalizeDirectory('$(CoreCLRArtifactsPath)'))</CoreCLRArtifactsPath>
      <!--
        Even though CoreCLRSharedFrameworkDir is statically initialized, set it again in case the
        value is different after CoreCLRArtifactsPath is normalized.
      -->
      <CoreCLRSharedFrameworkDir>$([MSBuild]::NormalizeDirectory('$(CoreCLRArtifactsPath)','sharedFramework'))</CoreCLRSharedFrameworkDir>
      <CoreCLRCrossTargetComponentDir
        Condition="'$(CoreCLRCrossTargetComponentDirName)' != ''">$([MSBuild]::NormalizeDirectory('$(CoreCLRArtifactsPath)','$(CoreCLRCrossTargetComponentDirName)','sharedFramework'))</CoreCLRCrossTargetComponentDir>
    </PropertyGroup>
    <PropertyGroup Condition="'$(RuntimeFlavor)' == 'Mono'">
      <MonoArtifactsPath>$([MSBuild]::NormalizeDirectory('$(MonoArtifactsPath)'))</MonoArtifactsPath>
    </PropertyGroup>

    <ItemGroup Condition="'$(RuntimeFlavor)' == 'CoreCLR'">
      <RuntimeFiles Include="$(CoreCLRSharedFrameworkDir)*.*" />
      <CoreCLRCrossTargetFiles Condition="'$(CoreCLRCrossTargetComponentDir)' != ''" Include="$(CoreCLRCrossTargetComponentDir)*.*" IsNative="true" />
      <RuntimeFiles Include="$(CoreCLRArtifactsPath)Redist/**/*.dll" />
      <RuntimeFiles>
        <IsNative>true</IsNative>
      </RuntimeFiles>
      <_systemPrivateCoreLib Include="$(CoreCLRArtifactsPath)System.Private.CoreLib.dll"
                             Condition="Exists('$(CoreCLRArtifactsPath)System.Private.CoreLib.dll')" />
      <_systemPrivateCoreLib Include="$(CoreCLRArtifactsPath)IL/System.Private.CoreLib.dll"
                             Condition="Exists('$(CoreCLRArtifactsPath)IL/System.Private.CoreLib.dll') and '@(_systemPrivateCoreLib)' == ''" />
      <RuntimeFiles Include="@(_systemPrivateCoreLib)" />
      <RuntimeFiles
        Include="
          $(CoreCLRSharedFrameworkDir)PDB/*.pdb;
          $(CoreCLRSharedFrameworkDir)PDB/*.dbg;
          $(CoreCLRSharedFrameworkDir)PDB/*.dwarf" />
      <RuntimeFiles
        Include="$(CoreCLRArtifactsPath)PDB/System.Private.CoreLib.pdb;" />
      <RuntimeFiles Condition="Exists('$(CoreCLRArtifactsPath)PDB/System.Private.CoreLib.ni.pdb')"
        Include="$(CoreCLRArtifactsPath)PDB/System.Private.CoreLib.ni.pdb" />
      <CoreCLRCrossTargetFiles Condition="'$(CoreCLRCrossTargetComponentDir)' != ''"
        Include="
          $(CoreCLRCrossTargetComponentDir)PDB/*.pdb;
          $(CoreCLRCrossTargetComponentDir)PDB/*.dbg;
          $(CoreCLRCrossTargetComponentDir)PDB/*.dwarf" />

      <CoreCLRCrossTargetFiles>
        <TargetPath>runtime/$(CoreCLRCrossTargetComponentDirName)_$(TargetArchitecture)/native</TargetPath>
      </CoreCLRCrossTargetFiles>
    </ItemGroup>
    <ItemGroup Condition="'$(RuntimeFlavor)' == 'Mono'">
      <RuntimeFiles Include="$(MonoArtifactsPath)\*.*" />
      <RuntimeFiles>
        <IsNative>true</IsNative>
      </RuntimeFiles>

<<<<<<< HEAD
      <MonoCrossFiles Condition="'$(TargetOS)' == 'tvOS'"
        Include="$(MonoArtifactsPath)\cross\*.*" />
      <MonoIncludeFiles Condition="'$(TargetOS)' == 'tvOS'"
        Include="$(MonoArtifactsPath)\include\**\*.*" />

      <MonoCrossFiles Condition="'$(TargetOS)' == 'iOS'"
=======
      <MonoCrossFiles Condition="'$(TargetOS)' == 'iOS' or '$(TargetOS)' == 'Android'"
>>>>>>> 986518e2
        Include="$(MonoArtifactsPath)\cross\*.*" />
      <MonoIncludeFiles Condition="'$(TargetOS)' == 'iOS' or '$(TargetOS)' == 'Android'"
        Include="$(MonoArtifactsPath)\include\**\*.*" />
    </ItemGroup>

    <Error Condition="'@(RuntimeFiles)' == ''" Text="The $(RuntimeFlavor) subset category must be built before building this project." />
  </Target>

  <Target Name="EnsureLocalArtifactsExist">
    <Error Condition="!Exists('$(LibrariesSharedFrameworkRefArtifactsPath)')" Text="The libraries subset category must be built before building this project. Missing artifacts: $(LibrariesSharedFrameworkRefArtifactsPath)" />
    <Error Condition="'$(IncludeOOBLibraries)' == 'true' and !Exists('$(LibrariesAllRefArtifactsPath)')" Text="The libraries subset category must be built before building this project. Missing artifacts: $(LibrariesAllRefArtifactsPath)" />
  </Target>

  <!--
    Ensure artifacts exist for the more advanced paths. If the configuration is '*', don't emit
    these errors: it isn't a local dev scenario.
  -->
  <Target Name="EnsureLocalOSGroupConfigurationArchitectureSpecificArtifactsExist"
          Condition="'$(LibrariesTargetOSConfigurationArchitecture)' != '*'">
    <Error Condition="!Exists('$(LibrariesSharedFrameworkBinArtifactsPath)')" Text="The libraries subset category must be built before building this project. Missing artifacts: $(LibrariesSharedFrameworkBinArtifactsPath)" />
    <Error Condition="'$(IncludeOOBLibraries)' == 'true' and !Exists('$(LibrariesAllBinArtifactsPath)')" Text="The libraries subset category must be built before building this project. Missing artifacts: $(LibrariesAllBinArtifactsPath)" />
    <Error Condition="!Exists('$(LibrariesNativeArtifactsPath)')" Text="The libraries subset category must be built before building this project. Missing artifacts: $(LibrariesNativeArtifactsPath)" />
  </Target>

  <Target Name="ResolveLibrariesFromLocalBuild"
          DependsOnTargets="
            EnsureLocalArtifactsExist;
            EnsureLocalOSGroupConfigurationArchitectureSpecificArtifactsExist">
    <ItemGroup>
      <LibrariesRefAssemblies Condition="'$(IncludeOOBLibraries)' != 'true'" Include="$(LibrariesSharedFrameworkRefArtifactsPath)*.dll;$(LibrariesSharedFrameworkRefArtifactsPath)*.pdb" />
      <LibrariesRefAssemblies Condition="'$(IncludeOOBLibraries)' == 'true'" Include="$(LibrariesAllRefArtifactsPath)*.dll;$(LibrariesAllRefArtifactsPath)*.pdb" />
      <LibrariesRuntimeFiles Condition="'$(IncludeOOBLibraries)' != 'true'" Include="
        $(LibrariesSharedFrameworkBinArtifactsPath)*.dll;
        $(LibrariesSharedFrameworkBinArtifactsPath)*.pdb"
        IsNative="" />
      <LibrariesRuntimeFiles Condition="'$(IncludeOOBLibraries)' == 'true'" Include="
        $(LibrariesAllBinArtifactsPath)*.dll;
        $(LibrariesAllBinArtifactsPath)*.pdb"
        IsNative="" />
      <LibrariesRuntimeFiles Include="
        $(LibrariesNativeArtifactsPath)*.dll;
        $(LibrariesNativeArtifactsPath)*.dylib;
        $(LibrariesNativeArtifactsPath)*.a;
        $(LibrariesNativeArtifactsPath)*.so;
        $(LibrariesNativeArtifactsPath)*.dbg;
        $(LibrariesNativeArtifactsPath)*.dwarf;
        $(LibrariesNativeArtifactsPath)*.pdb"
        IsNative="true" />
    </ItemGroup>

    <Error Condition="'@(LibrariesRefAssemblies)' == ''" Text="The libraries subset category must be built before building this project." />
    <Error Condition="'@(LibrariesRuntimeFiles)' == ''" Text="The libraries subset category must be built before building this project." />
  </Target>

  <PropertyGroup>
    <LiveRuntimeIdentifierGraphPath>$(RuntimeIdGraphDefinitionFile)</LiveRuntimeIdentifierGraphPath>
    <RuntimeIdentifierGraphPath Condition="'$(UseLiveRuntimeIdentifierGraph)' == 'true'">$(LiveRuntimeIdentifierGraphPath)</RuntimeIdentifierGraphPath>
  </PropertyGroup>
</Project><|MERGE_RESOLUTION|>--- conflicted
+++ resolved
@@ -133,18 +133,9 @@
         <IsNative>true</IsNative>
       </RuntimeFiles>
 
-<<<<<<< HEAD
-      <MonoCrossFiles Condition="'$(TargetOS)' == 'tvOS'"
+      <MonoCrossFiles Condition="'$(TargetOS)' == 'iOS' or '$(TargetOS)' == 'Android' or '$(TargetOS)' == 'tvOS'"
         Include="$(MonoArtifactsPath)\cross\*.*" />
-      <MonoIncludeFiles Condition="'$(TargetOS)' == 'tvOS'"
-        Include="$(MonoArtifactsPath)\include\**\*.*" />
-
-      <MonoCrossFiles Condition="'$(TargetOS)' == 'iOS'"
-=======
-      <MonoCrossFiles Condition="'$(TargetOS)' == 'iOS' or '$(TargetOS)' == 'Android'"
->>>>>>> 986518e2
-        Include="$(MonoArtifactsPath)\cross\*.*" />
-      <MonoIncludeFiles Condition="'$(TargetOS)' == 'iOS' or '$(TargetOS)' == 'Android'"
+      <MonoIncludeFiles Condition="'$(TargetOS)' == 'iOS' or '$(TargetOS)' == 'Android' or '$(TargetOS)' == 'tvOS'"
         Include="$(MonoArtifactsPath)\include\**\*.*" />
     </ItemGroup>
 
