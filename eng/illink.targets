--- conflicted
+++ resolved
@@ -8,19 +8,6 @@
 
   <PropertyGroup>
     <IsTrimmable Condition="'$(IsTrimmable)' == ''">true</IsTrimmable>
-<<<<<<< HEAD
-=======
-    <!-- Don't use SDK's trimming functionality.
-         Once we have an SDK with
-         https://github.com/dotnet/sdk/commit/bdce224bba472ccad4bade07b757ac5275040c0e
-         and
-         https://github.com/dotnet/sdk/commit/f051b536cc12190488231f3a889df44214c1bc2e,
-         we might be able to use built-in functionality instead of a packagereference.
-         -->
-    <_RequiresILLinkPack>false</_RequiresILLinkPack>
-    <ILLinkTasksAssembly Condition="'$(MSBuildRuntimeType)' == 'Core'">$(ToolsILLinkDir)$(NetCoreAppToolCurrent)\ILLink.Tasks.dll</ILLinkTasksAssembly>
-    <ILLinkTasksAssembly Condition="'$(MSBuildRuntimeType)' != 'Core'">$(ToolsILLinkDir)$(NetFrameworkToolCurrent)\ILLink.Tasks.dll</ILLinkTasksAssembly>
->>>>>>> d2e24fa5
     <PrepareResourcesDependsOn>_EmbedILLinkXmls;$(PrepareResourcesDependsOn)</PrepareResourcesDependsOn>
     <TargetsTriggeredByCompilation Condition="'$(DesignTimeBuild)' != 'true'">$(TargetsTriggeredByCompilation);ILLinkTrimAssembly</TargetsTriggeredByCompilation>
 
