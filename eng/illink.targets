--- conflicted
+++ resolved
@@ -225,16 +225,6 @@
       <!-- keep DynamicDependencyAttribute unless a project explicitly disables it -->
       <ILLinkArgs Condition="'$(ILLinkKeepDepAttributes)' != 'false'">$(ILLinkArgs) --keep-dep-attributes true</ILLinkArgs>
       <!-- suppress warnings with the following codes:
-<<<<<<< HEAD
-           IL2006:  The generic parameter 'T' from A with dynamically accessed member kinds B is passed into the generic parameter
-                    'T' from 'System.Lazy<T>' which requires dynamically accessed member kinds 'PublicParameterlessConstructor'
-           IL2008:  Could not find type A specified in resource B
-           IL2009:  Could not find method A in type B specified in resource C
-           IL2012:  Could not find field A in type B specified in resource C
-           IL2025:  Duplicate preserve of A in B
-           IL2026:  Calling A which has B can break functionality when trimming application code. The target method might be removed.
-           IL2035:  Unresolved assembly A in DynamicDependencyAttribute on B
-=======
            IL2006: The generic parameter 'T' from A with dynamically accessed member kinds B is passed into the generic parameter
                    'T' from 'System.Lazy<T>' which requires dynamically accessed member kinds 'PublicParameterlessConstructor'
            IL2008: Could not find type A specified in resource B
@@ -243,7 +233,6 @@
            IL2025: Duplicate preserve of A in B
            IL2026: Calling A which has B can break functionality when trimming application code. The target method might be removed.
            IL2035: Unresolved assembly A in DynamicDependencyAttribute on B
->>>>>>> 73f9666e
            IL2050: P/invoke method A declares a parameter with COM marshalling. Correctness of COM interop
                    cannot be guaranteed after trimming. Interfaces and interface members might be removed.
       -->
