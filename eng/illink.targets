--- conflicted
+++ resolved
@@ -159,8 +159,6 @@
     </ItemGroup>
   </Target>
 
-<<<<<<< HEAD
-=======
   <Target Name="_CombineILLinkLinkAttributesXmls"
           Condition="'@(ILLinkLinkAttributesXmls)' != ''"
           Inputs="@(ILLinkLinkAttributesXmls)"
@@ -177,7 +175,6 @@
     </ItemGroup>
   </Target>
 
->>>>>>> 8c695191
   <Target Name="_SetILLinkTrimAssembly"
           Condition="'$(ILLinkTrimAssembly)' == ''"
           DependsOnTargets="GetBinPlaceTargetFramework">
