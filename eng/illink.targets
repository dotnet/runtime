--- conflicted
+++ resolved
@@ -89,11 +89,7 @@
                             Include="$(ILLinkSuppressionsConfigurationSpecificXmlFile)" />
     <ILLinkSuppressionsXmls Condition="Exists('$(ILLinkSuppressionsTargetOSSpecificXmlFile)')"
                             Include="$(ILLinkSuppressionsTargetOSSpecificXmlFile)" />
-<<<<<<< HEAD
-    <ILLinkSuppressionsXmls Condition="'$(TargetOS)' != 'Windows_NT' and Exists('$(ILLinkSuppressionsNonWindowsXmlFile)')"
-=======
     <ILLinkSuppressionsXmls Condition="'$(TargetOS)' != 'windows' and Exists('$(ILLinkSuppressionsNonWindowsXmlFile)')"
->>>>>>> 1c1757c0
                             Include="$(ILLinkSuppressionsNonWindowsXmlFile)" />
     <ILLinkSuppressionsXmls Update="@(ILLinkSuppressionsXmls)" TargetPath="%(FileName).$(AssemblyName).xml" />
   </ItemGroup>
@@ -235,11 +231,8 @@
       <ILLinkArgs>$(ILLinkArgs) --skip-unresolved true</ILLinkArgs>
       <!-- keep interface implementations -->
       <ILLinkArgs>$(ILLinkArgs) --disable-opt unusedinterfaces</ILLinkArgs>
-<<<<<<< HEAD
-=======
       <!-- keep any type check -->
       <ILLinkArgs>$(ILLinkArgs) --disable-opt unusedtypechecks</ILLinkArgs>
->>>>>>> 1c1757c0
     </PropertyGroup>
   </Target>
 
