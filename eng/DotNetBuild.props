<!-- When altering this file, include @dotnet/product-construction as a reviewer. -->

<Project>
  <PropertyGroup>
    <!-- TargetRid can be set by the orchestrator, so we need to set OutputRID to that as a default. -->
    <OutputRID Condition="'$(OutputRID)' == ''">$(TargetRid)</OutputRID>
  </PropertyGroup>

  <Import Project="$(MSBuildThisFileDirectory)OSArch.props" Condition="'$(_ImportedOSArchProps)' != 'true'" />
  <Import Project="$(MSBuildThisFileDirectory)RuntimeIdentifier.props" Condition="'$(_ImportedRuntimeIdentifierProps)' != 'true'" />

  <PropertyGroup>
    <GitHubRepositoryName>runtime</GitHubRepositoryName>

    <BaseInnerSourceBuildCommand Condition="'$(OS)' == 'Windows_NT'">.\build.cmd</BaseInnerSourceBuildCommand>
    <BaseInnerSourceBuildCommand Condition="'$(OS)' != 'Windows_NT'">./build.sh</BaseInnerSourceBuildCommand>

    <LogVerbosity Condition="'$(LogVerbosity)' == ''">minimal</LogVerbosity>
  </PropertyGroup>

  <Target Name="GetRuntimeSourceBuildCommandConfiguration"
          BeforeTargets="GetSourceBuildCommandConfiguration">
    <PropertyGroup>
      <!-- Properties that control source-only build configurations should be added to the repository and guarded with DotNetBuildSourceOnly conditions.
           This allows to build the repository using './build.sh <args> /p:DotNetBuildSourceOnly=true'.
           Properties that control flags from the VMR build, and the expected output for the VMR build should be added to this file. -->

      <!-- Enable regular Arcade signing and publishing in VMR build -->
      <InnerBuildArgs Condition="'$(DotNetBuildOrchestrator)' == 'true'">$(InnerBuildArgs) $(FlagParameterPrefix)restore $(FlagParameterPrefix)build $(FlagParameterPrefix)publish</InnerBuildArgs>
      <InnerBuildArgs Condition="'$(DotNetBuildOrchestrator)' == 'true' and '$(Sign)' == 'true'">$(InnerBuildArgs) $(FlagParameterPrefix)sign</InnerBuildArgs>
      <InnerBuildArgs>$(InnerBuildArgs) $(FlagParameterPrefix)pack</InnerBuildArgs>

      <InnerBuildArgs>$(InnerBuildArgs) $(FlagParameterPrefix)arch $(TargetArchitecture)</InnerBuildArgs>
<<<<<<< HEAD
      <InnerBuildArgs Condition="'$(_portableOS)' == 'win'">$(InnerBuildArgs) $(FlagParameterPrefix)os windows</InnerBuildArgs>
      <InnerBuildArgs Condition="'$(_portableOS)' != 'win'">$(InnerBuildArgs) $(FlagParameterPrefix)os $(_portableOS)</InnerBuildArgs>
      <!-- Mobile builds and windows host (for Android-on-windows etc.) are never "cross" builds as they don't have a rootfs-based filesystem build. -->
      <InnerBuildArgs Condition="'$(CrossBuild)' == 'true' or ('$(_portableOS)-$(TargetArchitecture)' != '$(_portableOS)-$(BuildArchitecture)' and '$(TargetsMobile)' != 'true' and '$(_portableOS)' != 'win' and '$(_portableOS)' != 'linux-bionic')">$(InnerBuildArgs) $(FlagParameterPrefix)cross</InnerBuildArgs>
=======
      <InnerBuildArgs Condition="'$(PortableOS)' == 'win'">$(InnerBuildArgs) $(FlagParameterPrefix)os windows</InnerBuildArgs>
      <InnerBuildArgs Condition="'$(PortableOS)' != 'win'">$(InnerBuildArgs) $(FlagParameterPrefix)os $(PortableOS)</InnerBuildArgs>
      <!-- Mobile builds are never "cross" builds as they don't have a rootfs-based filesystem build. -->
      <InnerBuildArgs Condition="'$(CrossBuild)' == 'true' or ('$(TargetArchitecture)' != '$(BuildArchitecture)' and '$(TargetsMobile)' != 'true' and '$(PortableOS)' != 'linux-bionic')">$(InnerBuildArgs) $(FlagParameterPrefix)cross</InnerBuildArgs>
>>>>>>> 47867524
      <InnerBuildArgs>$(InnerBuildArgs) $(FlagParameterPrefix)configuration $(Configuration)</InnerBuildArgs>
      <InnerBuildArgs>$(InnerBuildArgs) $(FlagParameterPrefix)verbosity $(LogVerbosity)</InnerBuildArgs>
      <InnerBuildArgs>$(InnerBuildArgs) $(FlagParameterPrefix)nodereuse $(ArcadeFalseBoolBuildArg)</InnerBuildArgs>
      <InnerBuildArgs>$(InnerBuildArgs) $(FlagParameterPrefix)warnAsError $(ArcadeFalseBoolBuildArg)</InnerBuildArgs>
      <InnerBuildArgs Condition="'$(DotNetBuildUseMonoRuntime)' == 'true'">$(InnerBuildArgs) $(FlagParameterPrefix)usemonoruntime</InnerBuildArgs>
      <!-- TODO: This parameter is only available on the Unix script. Intentional? -->
      <InnerBuildArgs Condition="'$(OS)' != 'Windows_NT'">$(InnerBuildArgs) --outputrid $(OutputRID)</InnerBuildArgs>
      <!-- BaseOS is an expected known rid in the graph that OutputRID is compatible with.
           It's used to add OutputRID in the graph if the parent can't be detected. -->
      <InnerBuildArgs>$(InnerBuildArgs) /p:AdditionalRuntimeIdentifierParent=$(BaseOS)</InnerBuildArgs>
      <!-- Source-build will use non-portable RIDs. To build for these non-portable RID scenarios, we must do a boostrapped build. -->
      <InnerBuildArgs Condition="'$(DotNetBuildSourceOnly)' == 'true' and '$(DotNetBuildUseMonoRuntime)' != 'true'">$(InnerBuildArgs) --bootstrap</InnerBuildArgs>
      <!-- Pass through special build modes controlled by properties -->
      <InnerBuildArgs Condition="'$(DotNetBuildRuntimeWasmEnableThreads)' == 'true'">$(InnerBuildArgs) /p:WasmEnableThreads=true</InnerBuildArgs>
      <InnerBuildArgs Condition="'$(DotNetBuildMonoEnableLLVM)' != ''">$(InnerBuildArgs) /p:MonoEnableLLVM=$(DotNetBuildMonoEnableLLVM)</InnerBuildArgs>
      <InnerBuildArgs Condition="'$(DotNetBuildMonoAOTEnableLLVM)' != ''">$(InnerBuildArgs) /p:MonoAOTEnableLLVM=$(DotNetBuildMonoAOTEnableLLVM)</InnerBuildArgs>
      <InnerBuildArgs Condition="'$(DotNetBuildMonoBundleLLVMOptimizer)' != ''">$(InnerBuildArgs) /p:MonoBundleLLVMOptimizer=$(DotNetBuildMonoBundleLLVMOptimizer)</InnerBuildArgs>
      <InnerBuildArgs Condition="'$(DotNetBuildAllRuntimePacks)' != ''">$(InnerBuildArgs) /p:DotNetBuildAllRuntimePacks=$(DotNetBuildAllRuntimePacks)</InnerBuildArgs>
      <InnerBuildArgs Condition="'$(DotNetBuildPass)' != ''">$(InnerBuildArgs) /p:DotNetBuildPass=$(DotNetBuildPass)</InnerBuildArgs>
      <InnerBuildArgs Condition="'$(PgoInstrument)' == 'true'">$(InnerBuildArgs) $(FlagParameterPrefix)pgoinstrument</InnerBuildArgs>

      <!-- This prop needs to be passed to the inner build manually as the BaseInnerSourceBuildCommand gets overridden above -->
      <InnerBuildArgs Condition="'$(DotNetBuildRepo)' == 'true'">$(InnerBuildArgs) /p:DotNetBuildRepo=true</InnerBuildArgs>
      <InnerBuildArgs Condition="'$(DotNetBuildOrchestrator)' == 'true'">$(InnerBuildArgs) /p:DotNetBuildOrchestrator=true</InnerBuildArgs>
      <InnerBuildArgs Condition="'$(OfficialBuildId)' != ''">$(InnerBuildArgs) /p:OfficialBuildId=$(OfficialBuildId)</InnerBuildArgs>
      <InnerBuildArgs Condition="'$(ContinuousIntegrationBuild)' != ''">$(InnerBuildArgs) /p:ContinuousIntegrationBuild=$(ContinuousIntegrationBuild)</InnerBuildArgs>
      <InnerBuildArgs Condition="'$(PortableBuild)' != ''">$(InnerBuildArgs) /p:PortableBuild=$(PortableBuild)</InnerBuildArgs>
      <InnerBuildArgs Condition="'$(RestoreConfigFile)' != ''">$(InnerBuildArgs) /p:RestoreConfigFile=$(RestoreConfigFile)</InnerBuildArgs>
      <InnerBuildArgs Condition="'$(ForceDryRunSigning)' != ''">$(InnerBuildArgs) /p:ForceDryRunSigning=$(ForceDryRunSigning)</InnerBuildArgs>
      <InnerBuildArgs Condition="'$(DefaultArtifactVisibility)' != ''">$(InnerBuildArgs) /p:DefaultArtifactVisibility=$(DefaultArtifactVisibility)</InnerBuildArgs>
      <InnerBuildArgs Condition="'$(DotNetEsrpToolPath)' != ''">$(InnerBuildArgs) /p:DotNetEsrpToolPath=$(DotNetEsrpToolPath)</InnerBuildArgs>
      <InnerBuildArgs Condition="'$(DotNetBuildTests)' != ''">$(InnerBuildArgs) /p:DotNetBuildTests=$(DotNetBuildTests)</InnerBuildArgs>
      <InnerBuildArgs Condition="'$(PublishingVersion)' != ''">$(InnerBuildArgs) /p:PublishingVersion=$(PublishingVersion)</InnerBuildArgs>
      <InnerBuildArgs Condition="'$(RepositoryUrl)' != ''">$(InnerBuildArgs) /p:RepositoryUrl=$(RepositoryUrl)</InnerBuildArgs>

      <!-- Pass locations for assets, packages and symbols -->
      <InnerBuildArgs Condition="'$(SourceBuiltAssetsDir)' != ''">$(InnerBuildArgs) /p:SourceBuiltAssetsDir=$(SourceBuiltAssetsDir)</InnerBuildArgs>
      <InnerBuildArgs Condition="'$(SourceBuiltShippingPackagesDir)' != ''">$(InnerBuildArgs) /p:SourceBuiltShippingPackagesDir=$(SourceBuiltShippingPackagesDir)</InnerBuildArgs>
      <InnerBuildArgs Condition="'$(SourceBuiltNonShippingPackagesDir)' != ''">$(InnerBuildArgs) /p:SourceBuiltNonShippingPackagesDir=$(SourceBuiltNonShippingPackagesDir)</InnerBuildArgs>
      <InnerBuildArgs Condition="'$(SourceBuiltAssetManifestsDir)' != ''">$(InnerBuildArgs) /p:SourceBuiltAssetManifestsDir=$(SourceBuiltAssetManifestsDir)</InnerBuildArgs>
      <InnerBuildArgs Condition="'$(SourceBuiltPdbArtifactsDir)' != ''">$(InnerBuildArgs) /p:SourceBuiltPdbArtifactsDir=$(SourceBuiltPdbArtifactsDir)</InnerBuildArgs>
      <InnerBuildArgs Condition="'$(SourceBuiltSymbolsDir)' != ''">$(InnerBuildArgs) /p:SourceBuiltSymbolsDir=$(SourceBuiltSymbolsDir)</InnerBuildArgs>
      <InnerBuildArgs Condition="'$(GitHubRepositoryName)' != ''">$(InnerBuildArgs) /p:GitHubRepositoryName=$(GitHubRepositoryName)</InnerBuildArgs>

      <!-- Handle system libraries -->
      <UseSystemLibs Condition="'$(UseSystemLibs)' != ''">+$(UseSystemLibs)</UseSystemLibs>
      <InnerBuildArgs Condition="$(UseSystemLibs.Contains('+brotli'))">$(InnerBuildArgs) --cmakeargs -DCLR_CMAKE_USE_SYSTEM_BROTLI=true</InnerBuildArgs>
      <InnerBuildArgs Condition="$(UseSystemLibs.Contains('+libunwind'))">$(InnerBuildArgs) --cmakeargs -DCLR_CMAKE_USE_SYSTEM_LIBUNWIND=true</InnerBuildArgs>
      <!-- TODO: llvm-libunwind -->
      <!-- TODO: LinuxTracepoints -->
      <InnerBuildArgs Condition="$(UseSystemLibs.Contains('+rapidjson'))">$(InnerBuildArgs) --cmakeargs -DCLR_CMAKE_USE_SYSTEM_RAPIDJSON=true</InnerBuildArgs>
      <InnerBuildArgs Condition="$(UseSystemLibs.Contains('+zlib'))">$(InnerBuildArgs) --cmakeargs -DCLR_CMAKE_USE_SYSTEM_ZLIB=true</InnerBuildArgs>
      <InnerBuildArgs Condition="$(UseSystemLibs.Contains('-lttng'))">$(InnerBuildArgs) /p:FeatureXplatEventSource=false</InnerBuildArgs>

      <!-- Needed until https://github.com/dotnet/runtime/issues/109329 is fixed. -->
      <InnerBuildArgs Condition="'$(NetCoreAppToolCurrentVersion)' != ''">$(InnerBuildArgs) /p:NetCoreAppToolCurrentVersion=$(NetCoreAppToolCurrentVersion)</InnerBuildArgs>

      <InnerBuildArgs Condition="'$(EnableDefaultRidSpecificArtifacts)' != ''">$(InnerBuildArgs) /p:EnableDefaultRidSpecificArtifacts=$(EnableDefaultRidSpecificArtifacts)</InnerBuildArgs>
    </PropertyGroup>
  </Target>

  <Target Name="CategorizeRuntimeSupplementalArtifacts"
          BeforeTargets="GetCategorizedIntermediateNupkgContents">
    <PropertyGroup>
      <!-- Symbols archive is too big for main intermediate package, add it to a different one. -->
      <SymbolsIntermediateNupkgCategory>runtime</SymbolsIntermediateNupkgCategory>
    </PropertyGroup>

    <ItemGroup>
      <!--
        Runtime artifacts are too large to fit into a single package (Azure DevOps feeds 500 mb constraint).
        Split large components into separate packages.
      -->
      <IntermediateNupkgArtifactFile Include="$(CurrentRepoSourceBuildArtifactsPackagesDir)Shipping\dotnet-runtime-*$(ArchiveExtension)" Category="runtime" />
      <IntermediateNupkgArtifactFile Include="$(CurrentRepoSourceBuildArtifactsPackagesDir)Shipping\*Microsoft.DotNet.ILCompiler.*.nupkg" Category="ILCompiler" />

      <IntermediateNupkgArtifactFile
        Include="$(CurrentRepoSourceBuildArtifactsPackagesDir)Shipping\Microsoft.NETCore.App.Crossgen2.*.nupkg"
        Category="Crossgen2Pack" />

        <IntermediateNupkgArtifactFile
        Include="$(CurrentRepoSourceBuildArtifactsPackagesDir)Shipping\dotnet-crossgen2-*$(ArchiveExtension)"
        Category="Crossgen2Archive" />
    </ItemGroup>

    <ItemGroup Condition="'$(DotNetBuildOrchestrator)' == 'true'">
      <!-- Include installers when in product VMR builds. These are not necessary when building the repo-only build as we don't
           need them in downstream source-only PR legs. We could include them, but it may bump us over the package size limit. -->
      <IntermediateNupkgArtifactFile Include="$(CurrentRepoSourceBuildArtifactsPackagesDir)Shipping\*.msi" />
      <IntermediateNupkgArtifactFile Include="$(CurrentRepoSourceBuildArtifactsPackagesDir)Shipping\*.deb" />
      <IntermediateNupkgArtifactFile Include="$(CurrentRepoSourceBuildArtifactsPackagesDir)Shipping\*.rpm" />
      <IntermediateNupkgArtifactFile Include="$(CurrentRepoSourceBuildArtifactsPackagesDir)Shipping\*.pkg" />
    </ItemGroup>
  </Target>

</Project><|MERGE_RESOLUTION|>--- conflicted
+++ resolved
@@ -31,17 +31,10 @@
       <InnerBuildArgs>$(InnerBuildArgs) $(FlagParameterPrefix)pack</InnerBuildArgs>
 
       <InnerBuildArgs>$(InnerBuildArgs) $(FlagParameterPrefix)arch $(TargetArchitecture)</InnerBuildArgs>
-<<<<<<< HEAD
-      <InnerBuildArgs Condition="'$(_portableOS)' == 'win'">$(InnerBuildArgs) $(FlagParameterPrefix)os windows</InnerBuildArgs>
-      <InnerBuildArgs Condition="'$(_portableOS)' != 'win'">$(InnerBuildArgs) $(FlagParameterPrefix)os $(_portableOS)</InnerBuildArgs>
+      <InnerBuildArgs Condition="'$(PortableOS)' == 'win'">$(InnerBuildArgs) $(FlagParameterPrefix)os windows</InnerBuildArgs>
+      <InnerBuildArgs Condition="'$(PortableOS)' != 'win'">$(InnerBuildArgs) $(FlagParameterPrefix)os $(_portableOS)</InnerBuildArgs>
       <!-- Mobile builds and windows host (for Android-on-windows etc.) are never "cross" builds as they don't have a rootfs-based filesystem build. -->
-      <InnerBuildArgs Condition="'$(CrossBuild)' == 'true' or ('$(_portableOS)-$(TargetArchitecture)' != '$(_portableOS)-$(BuildArchitecture)' and '$(TargetsMobile)' != 'true' and '$(_portableOS)' != 'win' and '$(_portableOS)' != 'linux-bionic')">$(InnerBuildArgs) $(FlagParameterPrefix)cross</InnerBuildArgs>
-=======
-      <InnerBuildArgs Condition="'$(PortableOS)' == 'win'">$(InnerBuildArgs) $(FlagParameterPrefix)os windows</InnerBuildArgs>
-      <InnerBuildArgs Condition="'$(PortableOS)' != 'win'">$(InnerBuildArgs) $(FlagParameterPrefix)os $(PortableOS)</InnerBuildArgs>
-      <!-- Mobile builds are never "cross" builds as they don't have a rootfs-based filesystem build. -->
-      <InnerBuildArgs Condition="'$(CrossBuild)' == 'true' or ('$(TargetArchitecture)' != '$(BuildArchitecture)' and '$(TargetsMobile)' != 'true' and '$(PortableOS)' != 'linux-bionic')">$(InnerBuildArgs) $(FlagParameterPrefix)cross</InnerBuildArgs>
->>>>>>> 47867524
+      <InnerBuildArgs Condition="'$(CrossBuild)' == 'true' or ('$(PortableOS)-$(TargetArchitecture)' != '$(PortableOS)-$(BuildArchitecture)' and '$(TargetsMobile)' != 'true' and '$(_portableOS)' != 'win' and '$(_portableOS)' != 'linux-bionic')">$(InnerBuildArgs) $(FlagParameterPrefix)cross</InnerBuildArgs>
       <InnerBuildArgs>$(InnerBuildArgs) $(FlagParameterPrefix)configuration $(Configuration)</InnerBuildArgs>
       <InnerBuildArgs>$(InnerBuildArgs) $(FlagParameterPrefix)verbosity $(LogVerbosity)</InnerBuildArgs>
       <InnerBuildArgs>$(InnerBuildArgs) $(FlagParameterPrefix)nodereuse $(ArcadeFalseBoolBuildArg)</InnerBuildArgs>
