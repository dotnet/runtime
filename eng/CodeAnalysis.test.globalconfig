--- conflicted
+++ resolved
@@ -471,8 +471,6 @@
 # CA1861: Avoid constant arrays as arguments
 dotnet_diagnostic.CA1861.severity = none
 
-<<<<<<< HEAD
-=======
 # CA1862: Prefer using 'StringComparer'/'StringComparison' to perform case-insensitive string comparisons
 dotnet_diagnostic.CA1862.severity = none
 
@@ -482,7 +480,6 @@
 # CA1864: Prefer the 'IDictionary.TryAdd(TKey, TValue)' method
 dotnet_diagnostic.CA1864.severity = none
 
->>>>>>> cdff572b
 # CA2000: Dispose objects before losing scope
 dotnet_diagnostic.CA2000.severity = none
 
