--- conflicted
+++ resolved
@@ -7,14 +7,8 @@
     <MinorVersion>0</MinorVersion>
     <PatchVersion>2</PatchVersion>
     <SdkBandVersion>6.0.100</SdkBandVersion>
-<<<<<<< HEAD
-    <PreReleaseVersionLabel>servicing</PreReleaseVersionLabel>
-    <PreReleaseVersionIteration>
-    </PreReleaseVersionIteration>
-=======
     <PreReleaseVersionLabel>mauipre</PreReleaseVersionLabel>
     <PreReleaseVersionIteration>1</PreReleaseVersionIteration>
->>>>>>> 2ab2de48
     <!-- Set assembly version to align with major and minor version,
          as for the patches and revisions should be manually updated per assembly if it is serviced. -->
     <AssemblyVersion>$(MajorVersion).$(MinorVersion).0.0</AssemblyVersion>
