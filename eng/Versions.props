<Project>
  <PropertyGroup>
    <!-- The .NET product branding version -->
    <ProductVersion>10.0.0</ProductVersion>
    <!-- File version numbers -->
    <MajorVersion>10</MajorVersion>
    <MinorVersion>0</MinorVersion>
    <PatchVersion>0</PatchVersion>
    <SdkBandVersion>$(MajorVersion).0.100</SdkBandVersion>
    <PackageVersionNet8>8.0.8</PackageVersionNet8>
    <PackageVersionNet7>7.0.20</PackageVersionNet7>
    <PackageVersionNet6>6.0.$([MSBuild]::Add($([System.Version]::Parse('$(PackageVersionNet8)').Build),25))</PackageVersionNet6>
    <PreReleaseVersionLabel>alpha</PreReleaseVersionLabel>
    <PreReleaseVersionIteration>1</PreReleaseVersionIteration>
    <!-- Enable to remove prerelease label. -->
    <StabilizePackageVersion Condition="'$(StabilizePackageVersion)' == ''">false</StabilizePackageVersion>
    <DotNetFinalVersionKind Condition="'$(StabilizePackageVersion)' == 'true'">release</DotNetFinalVersionKind>
<<<<<<< HEAD
    <WorkloadVersionSuffix Condition="'$(DotNetFinalVersionKind)' != 'release'">-$(PreReleaseVersionLabel).$(PreReleaseVersionIteration)</WorkloadVersionSuffix>
    <!-- Pin the SDK band version to the net9 sdk we will have to overlay on until there is a net10 sdk we can use -->
=======
    <WorkloadVersionSuffix Condition="'$(DotNetFinalVersionKind)' != 'release' and '$(PreReleaseVersionIteration)' == '' and '$(PreReleaseVersionLabel)' != 'rtm'">-$(PreReleaseVersionLabel)</WorkloadVersionSuffix>
    <WorkloadVersionSuffix Condition="'$(WorkloadVersionSuffix)' == '' and '$(DotNetFinalVersionKind)' != 'release' and '$(PreReleaseVersionLabel)' != 'rtm'">-$(PreReleaseVersionLabel).$(PreReleaseVersionIteration)</WorkloadVersionSuffix>
>>>>>>> 2c798571
    <SdkBandVersionForWorkload_FromRuntimeVersions>$(SdkBandVersion)$(WorkloadVersionSuffix)</SdkBandVersionForWorkload_FromRuntimeVersions>
    <!-- Set assembly version to align with major and minor version,
         as for the patches and revisions should be manually updated per assembly if it is serviced. -->
    <AssemblyVersion>$(MajorVersion).$(MinorVersion).0.0</AssemblyVersion>
    <!-- Opt-in/out repo features -->
    <UsingToolIbcOptimization>false</UsingToolIbcOptimization>
    <UsingToolXliff>false</UsingToolXliff>
    <FlagNetStandard1XDependencies Condition="'$(FlagNetStandard1XDependencies)' == ''">true</FlagNetStandard1XDependencies>
    <!-- Runtime controls its dependency graph via Traversal projects and doesn't want or need Arcade's ExcludeFrom infrastructure. -->
    <DisableArcadeExcludeFromBuildSupport>true</DisableArcadeExcludeFromBuildSupport>
    <!-- Use SDK compilers in full VMR builds. -->
    <UsingToolMicrosoftNetCompilers Condition="'$(DotNetBuildOrchestrator)' != 'true'">true</UsingToolMicrosoftNetCompilers>
  </PropertyGroup>
  <ItemGroup>
    <WorkloadSdkBandVersions Include="$(SdkBandVersion)" SupportsMachineArch="true" />
  </ItemGroup>
  <PropertyGroup>
    <!-- dotnet/roslyn-analyzers dependencies -->
    <MicrosoftCodeAnalysisAnalyzersVersion>3.11.0-beta1.24405.1</MicrosoftCodeAnalysisAnalyzersVersion>
    <MicrosoftCodeAnalysisNetAnalyzersVersion>9.0.0-preview.24405.1</MicrosoftCodeAnalysisNetAnalyzersVersion>
    <!-- dotnet/roslyn dependencies -->
    <!--
      These versions should not be used by any project that contributes to the design-time experience in VS, such as an analyzer, code-fix, or generator assembly.
      Any tools that contribute to the design-time experience should use the MicrosoftCodeAnalysisVersion_LatestVS property above to ensure
      they do not break the local dev experience.
    -->
    <MicrosoftCodeAnalysisCSharpVersion>4.12.0-2.24421.9</MicrosoftCodeAnalysisCSharpVersion>
    <MicrosoftCodeAnalysisVersion>4.12.0-2.24421.9</MicrosoftCodeAnalysisVersion>
    <MicrosoftNetCompilersToolsetVersion>4.12.0-2.24421.9</MicrosoftNetCompilersToolsetVersion>
  </PropertyGroup>
  <!--
    For source generator support we need to target multiple versions of Roslyn in order to be able to run on older versions of Roslyn.
    We pin these versions as we need to match them exactly for any scenarios that run Roslyn on .NET Framework, like Visual Studio.
  -->
  <PropertyGroup>
    <!-- Compatibility with VS 16.11/.NET SDK 5.0.4xx -->
    <MicrosoftCodeAnalysisVersion_3_11>3.11.0</MicrosoftCodeAnalysisVersion_3_11>
    <!-- Compatibility with VS 17.0/.NET SDK 6.0.1xx  -->
    <MicrosoftCodeAnalysisVersion_4_0>4.0.1</MicrosoftCodeAnalysisVersion_4_0>
    <!-- Compatibility with VS 17.4/.NET SDK 7.0.1xx -->
    <MicrosoftCodeAnalysisVersion_4_4>4.4.0</MicrosoftCodeAnalysisVersion_4_4>
    <!-- Compatibility with VS 17.8/.NET SDK 8.0.1xx -->
    <MicrosoftCodeAnalysisVersion_4_8>4.8.0</MicrosoftCodeAnalysisVersion_4_8>
    <!-- Compatibility with the latest Visual Studio Preview release -->
    <!--
      The exact version is always a moving target. This version should never go ahead of the version of Roslyn that is included in the most recent
      public Visual Studio preview version. If it were to go ahead, then any components depending on this version would not work in Visual Studio
      and would cause a major regression for any local development that depends on those components contributing to the build.
      This version must also not go ahead of the most recently release .NET SDK version, as that would break the source-build build.
      Source-build builds the product with the most recent previously source-built release. Thankfully, these two requirements line up nicely
      such that any version that satisfies the VS version requirement will also satisfy the .NET SDK version requirement because of how we ship.
    -->
    <MicrosoftCodeAnalysisVersion_LatestVS>4.8.0</MicrosoftCodeAnalysisVersion_LatestVS>
    <!-- Some of the analyzer dependencies used by ILLink project -->
    <MicrosoftCodeAnalysisBannedApiAnalyzersVersion>3.3.5-beta1.23270.2</MicrosoftCodeAnalysisBannedApiAnalyzersVersion>
  </PropertyGroup>
  <!--
    These packages affect the design-time experience in VS, so we update them at the same cadance as the MicrosoftCodeAnalysisVersion_LatestVS version.
  -->
  <PropertyGroup>
    <MicrosoftCodeAnalysisCSharpCodeStyleVersion>$(MicrosoftCodeAnalysisVersion_LatestVS)</MicrosoftCodeAnalysisCSharpCodeStyleVersion>
  </PropertyGroup>
  <PropertyGroup>
    <StaticCsVersion>0.2.0</StaticCsVersion>
    <!-- SDK dependencies (also used in wasm build tests -->
    <MicrosoftDotNetApiCompatTaskVersion>10.0.100-alpha.1.24468.12</MicrosoftDotNetApiCompatTaskVersion>
    <!-- Arcade dependencies -->
    <MicrosoftDotNetBuildTasksFeedVersion>10.0.0-beta.24467.1</MicrosoftDotNetBuildTasksFeedVersion>
    <MicrosoftDotNetCodeAnalysisVersion>10.0.0-beta.24467.1</MicrosoftDotNetCodeAnalysisVersion>
    <MicrosoftDotNetGenAPIVersion>10.0.0-beta.24467.1</MicrosoftDotNetGenAPIVersion>
    <MicrosoftDotNetGenFacadesVersion>10.0.0-beta.24467.1</MicrosoftDotNetGenFacadesVersion>
    <MicrosoftDotNetXUnitAssertVersion>2.9.0-beta.24467.1</MicrosoftDotNetXUnitAssertVersion>
    <MicrosoftDotNetXUnitExtensionsVersion>10.0.0-beta.24467.1</MicrosoftDotNetXUnitExtensionsVersion>
    <MicrosoftDotNetXUnitConsoleRunnerVersion>2.9.0-beta.24467.1</MicrosoftDotNetXUnitConsoleRunnerVersion>
    <MicrosoftDotNetBuildTasksArchivesVersion>10.0.0-beta.24467.1</MicrosoftDotNetBuildTasksArchivesVersion>
    <MicrosoftDotNetBuildTasksInstallersVersion>10.0.0-beta.24467.1</MicrosoftDotNetBuildTasksInstallersVersion>
    <MicrosoftDotNetBuildTasksPackagingVersion>10.0.0-beta.24467.1</MicrosoftDotNetBuildTasksPackagingVersion>
    <MicrosoftDotNetBuildTasksTargetFrameworkVersion>10.0.0-beta.24467.1</MicrosoftDotNetBuildTasksTargetFrameworkVersion>
    <MicrosoftDotNetBuildTasksTemplatingVersion>10.0.0-beta.24467.1</MicrosoftDotNetBuildTasksTemplatingVersion>
    <MicrosoftDotNetBuildTasksWorkloadsPackageVersion>10.0.0-beta.24467.1</MicrosoftDotNetBuildTasksWorkloadsPackageVersion>
    <MicrosoftDotNetRemoteExecutorVersion>10.0.0-beta.24467.1</MicrosoftDotNetRemoteExecutorVersion>
    <MicrosoftDotNetVersionToolsTasksVersion>10.0.0-beta.24467.1</MicrosoftDotNetVersionToolsTasksVersion>
    <MicrosoftDotNetPackageTestingVersion>10.0.0-beta.24467.1</MicrosoftDotNetPackageTestingVersion>
    <!-- TODO: Remove pinned xunit.analyzers version: https://github.com/dotnet/runtime/issues/97088 -->
    <XUnitAnalyzersVersion>1.4.0</XUnitAnalyzersVersion>
    <!-- NuGet dependencies -->
    <NuGetBuildTasksPackVersion>6.0.0-preview.1.102</NuGetBuildTasksPackVersion>
    <!-- Installer dependencies -->
    <MicrosoftNETCoreAppRuntimewinx64Version>10.0.0-alpha.1.24463.8</MicrosoftNETCoreAppRuntimewinx64Version>
    <MicrosoftExtensionsDependencyModelVersion>6.0.0</MicrosoftExtensionsDependencyModelVersion>
    <!-- ILAsm dependencies -->
    <MicrosoftNETCoreILAsmVersion>10.0.0-alpha.1.24463.8</MicrosoftNETCoreILAsmVersion>
    <!-- Libraries dependencies -->
    <MicrosoftBclAsyncInterfacesVersion>6.0.0</MicrosoftBclAsyncInterfacesVersion>
    <MicrosoftBclHashCodeVersion>1.1.1</MicrosoftBclHashCodeVersion>
    <MicrosoftWin32RegistryVersion>5.0.0</MicrosoftWin32RegistryVersion>
    <StyleCopAnalyzersVersion>1.2.0-beta.507</StyleCopAnalyzersVersion>
    <SystemBuffersVersion>4.5.1</SystemBuffersVersion>
    <SystemComponentModelAnnotationsVersion>5.0.0</SystemComponentModelAnnotationsVersion>
    <SystemDataSqlClientVersion>4.8.6</SystemDataSqlClientVersion>
    <SystemDrawingCommonVersion>8.0.0</SystemDrawingCommonVersion>
    <SystemIOFileSystemAccessControlVersion>5.0.0</SystemIOFileSystemAccessControlVersion>
    <SystemMemoryVersion>4.5.5</SystemMemoryVersion>
    <SystemReflectionMetadataVersion>10.0.0-alpha.1.24463.8</SystemReflectionMetadataVersion>
    <SystemReflectionMetadataLoadContextVersion>10.0.0-alpha.1.24463.8</SystemReflectionMetadataLoadContextVersion>
    <SystemSecurityAccessControlVersion>6.0.0</SystemSecurityAccessControlVersion>
    <SystemSecurityCryptographyCngVersion>5.0.0</SystemSecurityCryptographyCngVersion>
    <SystemSecurityCryptographyOpenSslVersion>5.0.0</SystemSecurityCryptographyOpenSslVersion>
    <SystemSecurityPrincipalWindowsVersion>5.0.0</SystemSecurityPrincipalWindowsVersion>
    <SystemSecurityPermissionsVersion>7.0.0</SystemSecurityPermissionsVersion>
    <SystemTextJsonVersion>10.0.0-alpha.1.24463.8</SystemTextJsonVersion>
    <SystemRuntimeCompilerServicesUnsafeVersion>6.0.0</SystemRuntimeCompilerServicesUnsafeVersion>
    <SystemThreadingAccessControlVersion>7.0.0</SystemThreadingAccessControlVersion>
    <SystemThreadingTasksExtensionsVersion>4.5.4</SystemThreadingTasksExtensionsVersion>
    <SystemValueTupleVersion>4.5.0</SystemValueTupleVersion>
    <runtimenativeSystemIOPortsVersion>10.0.0-alpha.1.24463.8</runtimenativeSystemIOPortsVersion>
    <!-- Keep toolset versions in sync with dotnet/msbuild and dotnet/sdk -->
    <SystemCollectionsImmutableToolsetVersion>8.0.0</SystemCollectionsImmutableToolsetVersion>
    <SystemTextJsonToolsetVersion>8.0.0</SystemTextJsonToolsetVersion>
    <SystemReflectionMetadataToolsetVersion>8.0.0</SystemReflectionMetadataToolsetVersion>
    <SystemReflectionMetadataLoadContextToolsetVersion>8.0.0</SystemReflectionMetadataLoadContextToolsetVersion>
    <!-- Runtime-Assets dependencies -->
    <SystemRuntimeNumericsTestDataVersion>10.0.0-beta.24466.1</SystemRuntimeNumericsTestDataVersion>
    <SystemComponentModelTypeConverterTestDataVersion>10.0.0-beta.24466.1</SystemComponentModelTypeConverterTestDataVersion>
    <SystemDataCommonTestDataVersion>10.0.0-beta.24466.1</SystemDataCommonTestDataVersion>
    <SystemDrawingCommonTestDataVersion>10.0.0-beta.24466.1</SystemDrawingCommonTestDataVersion>
    <SystemFormatsTarTestDataVersion>10.0.0-beta.24466.1</SystemFormatsTarTestDataVersion>
    <SystemIOCompressionTestDataVersion>10.0.0-beta.24466.1</SystemIOCompressionTestDataVersion>
    <SystemIOPackagingTestDataVersion>10.0.0-beta.24466.1</SystemIOPackagingTestDataVersion>
    <SystemNetTestDataVersion>10.0.0-beta.24466.1</SystemNetTestDataVersion>
    <SystemPrivateRuntimeUnicodeDataVersion>10.0.0-beta.24466.1</SystemPrivateRuntimeUnicodeDataVersion>
    <SystemRuntimeTimeZoneDataVersion>10.0.0-beta.24466.1</SystemRuntimeTimeZoneDataVersion>
    <SystemSecurityCryptographyX509CertificatesTestDataVersion>10.0.0-beta.24466.1</SystemSecurityCryptographyX509CertificatesTestDataVersion>
    <SystemTextRegularExpressionsTestDataVersion>10.0.0-beta.24466.1</SystemTextRegularExpressionsTestDataVersion>
    <SystemWindowsExtensionsTestDataVersion>10.0.0-beta.24466.1</SystemWindowsExtensionsTestDataVersion>
    <MicrosoftDotNetCilStripSourcesVersion>10.0.0-beta.24466.1</MicrosoftDotNetCilStripSourcesVersion>
    <!-- dotnet-optimization dependencies -->
    <optimizationwindows_ntx64MIBCRuntimeVersion>1.0.0-prerelease.24409.2</optimizationwindows_ntx64MIBCRuntimeVersion>
    <optimizationwindows_ntx86MIBCRuntimeVersion>1.0.0-prerelease.24409.2</optimizationwindows_ntx86MIBCRuntimeVersion>
    <optimizationwindows_ntarm64MIBCRuntimeVersion>1.0.0-prerelease.24409.2</optimizationwindows_ntarm64MIBCRuntimeVersion>
    <optimizationlinuxx64MIBCRuntimeVersion>1.0.0-prerelease.24409.2</optimizationlinuxx64MIBCRuntimeVersion>
    <optimizationlinuxarm64MIBCRuntimeVersion>1.0.0-prerelease.24409.2</optimizationlinuxarm64MIBCRuntimeVersion>
    <optimizationPGOCoreCLRVersion>1.0.0-prerelease.24409.2</optimizationPGOCoreCLRVersion>
    <!-- Not auto-updated. -->
    <MicrosoftDiaSymReaderVersion>2.0.0</MicrosoftDiaSymReaderVersion>
    <MicrosoftDiaSymReaderNativeVersion>17.10.0-beta1.24272.1</MicrosoftDiaSymReaderNativeVersion>
    <SystemCommandLineVersion>2.0.0-beta4.24324.3</SystemCommandLineVersion>
    <TraceEventVersion>3.1.7</TraceEventVersion>
    <NETStandardLibraryRefVersion>2.1.0</NETStandardLibraryRefVersion>
    <NetStandardLibraryVersion>2.0.3</NetStandardLibraryVersion>
    <MicrosoftDiagnosticsToolsRuntimeClientVersion>1.0.4-preview6.19326.1</MicrosoftDiagnosticsToolsRuntimeClientVersion>
    <DNNEVersion>2.0.5</DNNEVersion>
    <MicrosoftBuildVersion>17.8.3</MicrosoftBuildVersion>
    <MicrosoftBuildTasksCoreVersion>$(MicrosoftBuildVersion)</MicrosoftBuildTasksCoreVersion>
    <MicrosoftBuildFrameworkVersion>$(MicrosoftBuildVersion)</MicrosoftBuildFrameworkVersion>
    <MicrosoftBuildUtilitiesCoreVersion>$(MicrosoftBuildVersion)</MicrosoftBuildUtilitiesCoreVersion>
    <NugetProjectModelVersion>6.2.4</NugetProjectModelVersion>
    <NugetPackagingVersion>6.2.4</NugetPackagingVersion>
    <DotnetSosVersion>7.0.412701</DotnetSosVersion>
    <DotnetSosTargetFrameworkVersion>6.0</DotnetSosTargetFrameworkVersion>
    <!-- Testing -->
    <MicrosoftNETCoreCoreDisToolsVersion>1.4.0</MicrosoftNETCoreCoreDisToolsVersion>
    <MicrosoftNETTestSdkVersion>17.4.0-preview-20220707-01</MicrosoftNETTestSdkVersion>
    <MicrosoftDotNetXHarnessTestRunnersCommonVersion>10.0.0-prerelease.24467.4</MicrosoftDotNetXHarnessTestRunnersCommonVersion>
    <MicrosoftDotNetXHarnessTestRunnersXunitVersion>10.0.0-prerelease.24467.4</MicrosoftDotNetXHarnessTestRunnersXunitVersion>
    <MicrosoftDotNetXHarnessCLIVersion>10.0.0-prerelease.24467.4</MicrosoftDotNetXHarnessCLIVersion>
    <MicrosoftDotNetHotReloadUtilsGeneratorBuildToolVersion>10.0.0-alpha.0.24466.1</MicrosoftDotNetHotReloadUtilsGeneratorBuildToolVersion>
    <NUnitVersion>3.12.0</NUnitVersion>
    <NUnit3TestAdapterVersion>4.5.0</NUnit3TestAdapterVersion>
    <CoverletCollectorVersion>6.0.0</CoverletCollectorVersion>
    <SystemComponentModelAnnotationsVersion>5.0.0</SystemComponentModelAnnotationsVersion>
    <JsonSchemaNetVersion>7.0.2</JsonSchemaNetVersion>
    <NewtonsoftJsonVersion>13.0.3</NewtonsoftJsonVersion>
    <NewtonsoftJsonBsonVersion>1.0.2</NewtonsoftJsonBsonVersion>
    <SQLitePCLRawbundle_greenVersion>2.0.4</SQLitePCLRawbundle_greenVersion>
    <MoqVersion>4.18.4</MoqVersion>
    <FluentAssertionsVersion>6.7.0</FluentAssertionsVersion>
    <FsCheckVersion>2.14.3</FsCheckVersion>
    <CommandLineParserVersion>2.9.1</CommandLineParserVersion>
    <!-- Android gRPC client tests -->
    <GoogleProtobufVersion>3.19.4</GoogleProtobufVersion>
    <GrpcAspNetCoreVersion>2.46.0</GrpcAspNetCoreVersion>
    <GrpcAspNetCoreWebVersion>2.46.0</GrpcAspNetCoreWebVersion>
    <GrpcAuthVersion>2.46.3</GrpcAuthVersion>
    <GrpcCoreVersion>2.46.3</GrpcCoreVersion>
    <GrpcDotnetClientVersion>2.45.0</GrpcDotnetClientVersion>
    <GrpcToolsVersion>2.45.0</GrpcToolsVersion>
    <CompilerPlatformTestingVersion>1.1.2-beta1.23323.1</CompilerPlatformTestingVersion>
    <CompilerPlatformTestingDiffPlexVersion>1.7.2</CompilerPlatformTestingDiffPlexVersion>
    <CompilerPlatformTestingMicrosoftVisualBasicVersion>10.2.0</CompilerPlatformTestingMicrosoftVisualBasicVersion>
    <CompilerPlatformTestingMicrosoftVisualStudioCompositionVersion>17.0.46</CompilerPlatformTestingMicrosoftVisualStudioCompositionVersion>
    <!-- Docs -->
    <MicrosoftPrivateIntellisenseVersion>9.0.0-preview-20240830.1</MicrosoftPrivateIntellisenseVersion>
    <!-- Mono Cecil -->
    <MicrosoftDotNetCecilVersion>0.11.5-alpha.24467.1</MicrosoftDotNetCecilVersion>
    <!-- ICU -->
    <MicrosoftNETCoreRuntimeICUTransportVersion>10.0.0-alpha.1.24466.3</MicrosoftNETCoreRuntimeICUTransportVersion>
    <!-- MsQuic -->
    <MicrosoftNativeQuicMsQuicSchannelVersion>2.4.3</MicrosoftNativeQuicMsQuicSchannelVersion>
    <SystemNetMsQuicTransportVersion>9.0.0-alpha.1.24167.3</SystemNetMsQuicTransportVersion>
    <!-- Mono LLVM -->
    <runtimelinuxarm64MicrosoftNETCoreRuntimeMonoLLVMSdkVersion>19.0.0-alpha.1.24401.1</runtimelinuxarm64MicrosoftNETCoreRuntimeMonoLLVMSdkVersion>
    <runtimelinuxarm64MicrosoftNETCoreRuntimeMonoLLVMToolsVersion>19.0.0-alpha.1.24401.1</runtimelinuxarm64MicrosoftNETCoreRuntimeMonoLLVMToolsVersion>
    <runtimelinuxmuslarm64MicrosoftNETCoreRuntimeMonoLLVMSdkVersion>19.0.0-alpha.1.24401.1</runtimelinuxmuslarm64MicrosoftNETCoreRuntimeMonoLLVMSdkVersion>
    <runtimelinuxmuslarm64MicrosoftNETCoreRuntimeMonoLLVMToolsVersion>19.0.0-alpha.1.24401.1</runtimelinuxmuslarm64MicrosoftNETCoreRuntimeMonoLLVMToolsVersion>
    <runtimelinuxx64MicrosoftNETCoreRuntimeMonoLLVMSdkVersion>19.0.0-alpha.1.24401.1</runtimelinuxx64MicrosoftNETCoreRuntimeMonoLLVMSdkVersion>
    <runtimelinuxx64MicrosoftNETCoreRuntimeMonoLLVMToolsVersion>19.0.0-alpha.1.24401.1</runtimelinuxx64MicrosoftNETCoreRuntimeMonoLLVMToolsVersion>
    <runtimelinuxmuslx64MicrosoftNETCoreRuntimeMonoLLVMSdkVersion>19.0.0-alpha.1.24401.1</runtimelinuxmuslx64MicrosoftNETCoreRuntimeMonoLLVMSdkVersion>
    <runtimelinuxmuslx64MicrosoftNETCoreRuntimeMonoLLVMToolsVersion>19.0.0-alpha.1.24401.1</runtimelinuxmuslx64MicrosoftNETCoreRuntimeMonoLLVMToolsVersion>
    <runtimewinx64MicrosoftNETCoreRuntimeMonoLLVMSdkVersion>19.0.0-alpha.1.24401.1</runtimewinx64MicrosoftNETCoreRuntimeMonoLLVMSdkVersion>
    <runtimewinx64MicrosoftNETCoreRuntimeMonoLLVMToolsVersion>19.0.0-alpha.1.24401.1</runtimewinx64MicrosoftNETCoreRuntimeMonoLLVMToolsVersion>
    <runtimeosxarm64MicrosoftNETCoreRuntimeMonoLLVMSdkVersion>19.0.0-alpha.1.24401.1</runtimeosxarm64MicrosoftNETCoreRuntimeMonoLLVMSdkVersion>
    <runtimeosxarm64MicrosoftNETCoreRuntimeMonoLLVMToolsVersion>19.0.0-alpha.1.24401.1</runtimeosxarm64MicrosoftNETCoreRuntimeMonoLLVMToolsVersion>
    <runtimeosxx64MicrosoftNETCoreRuntimeMonoLLVMSdkVersion>19.0.0-alpha.1.24401.1</runtimeosxx64MicrosoftNETCoreRuntimeMonoLLVMSdkVersion>
    <runtimeosxx64MicrosoftNETCoreRuntimeMonoLLVMToolsVersion>19.0.0-alpha.1.24401.1</runtimeosxx64MicrosoftNETCoreRuntimeMonoLLVMToolsVersion>
    <!-- emscripten / Node
         Note: when the name is updated, make sure to update dependency name in eng/pipelines/common/xplat-setup.yml
               like - DarcDependenciesChanged.Microsoft_NET_Workload_Emscripten_Current_Manifest-10_0_100_Transport
    -->
    <MicrosoftNETWorkloadEmscriptenCurrentManifest100100TransportVersion>10.0.0-alpha.1.24468.9</MicrosoftNETWorkloadEmscriptenCurrentManifest100100TransportVersion>
    <MicrosoftNETRuntimeEmscriptenVersion>$(MicrosoftNETWorkloadEmscriptenCurrentManifest100100TransportVersion)</MicrosoftNETRuntimeEmscriptenVersion>
    <!-- workloads -->
    <SwixPackageVersion>1.1.87-gba258badda</SwixPackageVersion>
    <WixPackageVersion>1.0.0-v3.14.0.5722</WixPackageVersion>
    <!-- JIT Tools -->
    <runtimelinuxarm64MicrosoftNETCoreRuntimeJITToolsVersion>19.0.0-alpha.1.24401.1</runtimelinuxarm64MicrosoftNETCoreRuntimeJITToolsVersion>
    <runtimelinuxx64MicrosoftNETCoreRuntimeJITToolsVersion>19.0.0-alpha.1.24401.1</runtimelinuxx64MicrosoftNETCoreRuntimeJITToolsVersion>
    <runtimelinuxmuslarm64MicrosoftNETCoreRuntimeJITToolsVersion>19.0.0-alpha.1.24401.1</runtimelinuxmuslarm64MicrosoftNETCoreRuntimeJITToolsVersion>
    <runtimelinuxmuslx64MicrosoftNETCoreRuntimeJITToolsVersion>19.0.0-alpha.1.24401.1</runtimelinuxmuslx64MicrosoftNETCoreRuntimeJITToolsVersion>
    <runtimewinarm64MicrosoftNETCoreRuntimeJITToolsVersion>19.0.0-alpha.1.24401.1</runtimewinarm64MicrosoftNETCoreRuntimeJITToolsVersion>
    <runtimewinx64MicrosoftNETCoreRuntimeJITToolsVersion>19.0.0-alpha.1.24401.1</runtimewinx64MicrosoftNETCoreRuntimeJITToolsVersion>
    <runtimeosxarm64MicrosoftNETCoreRuntimeJITToolsVersion>19.0.0-alpha.1.24401.1</runtimeosxarm64MicrosoftNETCoreRuntimeJITToolsVersion>
    <runtimeosxx64MicrosoftNETCoreRuntimeJITToolsVersion>19.0.0-alpha.1.24401.1</runtimeosxx64MicrosoftNETCoreRuntimeJITToolsVersion>
    <!-- BrowserDebugProxy libs -->
    <MicrosoftExtensionsLoggingVersion>3.1.7</MicrosoftExtensionsLoggingVersion>
    <MicrosoftSymbolStoreVersion>1.0.406601</MicrosoftSymbolStoreVersion>
    <!-- sdk version, for testing workloads -->
    <SdkVersionForWorkloadTesting>$(MicrosoftDotNetApiCompatTaskVersion)</SdkVersionForWorkloadTesting>
    <runtimewinx64MicrosoftNETCoreRuntimeWasmNodeTransportPackageVersion>9.0.0-alpha.1.24175.1</runtimewinx64MicrosoftNETCoreRuntimeWasmNodeTransportPackageVersion>
    <EmsdkPackageVersion>$(MicrosoftNETRuntimeEmscriptenVersion)</EmsdkPackageVersion>
    <NodePackageVersion>$(runtimewinx64MicrosoftNETCoreRuntimeWasmNodeTransportPackageVersion)</NodePackageVersion>
    <!-- The package path for python in src/mono/mono.proj needs to be updated if this changes-->
    <EmsdkVersion>3.1.56</EmsdkVersion>
  </PropertyGroup>
</Project><|MERGE_RESOLUTION|>--- conflicted
+++ resolved
@@ -15,13 +15,8 @@
     <!-- Enable to remove prerelease label. -->
     <StabilizePackageVersion Condition="'$(StabilizePackageVersion)' == ''">false</StabilizePackageVersion>
     <DotNetFinalVersionKind Condition="'$(StabilizePackageVersion)' == 'true'">release</DotNetFinalVersionKind>
-<<<<<<< HEAD
-    <WorkloadVersionSuffix Condition="'$(DotNetFinalVersionKind)' != 'release'">-$(PreReleaseVersionLabel).$(PreReleaseVersionIteration)</WorkloadVersionSuffix>
-    <!-- Pin the SDK band version to the net9 sdk we will have to overlay on until there is a net10 sdk we can use -->
-=======
     <WorkloadVersionSuffix Condition="'$(DotNetFinalVersionKind)' != 'release' and '$(PreReleaseVersionIteration)' == '' and '$(PreReleaseVersionLabel)' != 'rtm'">-$(PreReleaseVersionLabel)</WorkloadVersionSuffix>
     <WorkloadVersionSuffix Condition="'$(WorkloadVersionSuffix)' == '' and '$(DotNetFinalVersionKind)' != 'release' and '$(PreReleaseVersionLabel)' != 'rtm'">-$(PreReleaseVersionLabel).$(PreReleaseVersionIteration)</WorkloadVersionSuffix>
->>>>>>> 2c798571
     <SdkBandVersionForWorkload_FromRuntimeVersions>$(SdkBandVersion)$(WorkloadVersionSuffix)</SdkBandVersionForWorkload_FromRuntimeVersions>
     <!-- Set assembly version to align with major and minor version,
          as for the patches and revisions should be manually updated per assembly if it is serviced. -->
