--- conflicted
+++ resolved
@@ -211,11 +211,6 @@
     <MicrosoftPrivateIntellisenseVersion>8.0.0-preview-20230918.1</MicrosoftPrivateIntellisenseVersion>
     <!-- Mono Cecil -->
     <MicrosoftDotNetCecilVersion>0.11.5-alpha.24460.1</MicrosoftDotNetCecilVersion>
-<<<<<<< HEAD
-    <!-- ILCompiler -->
-    <MicrosoftDotNetILCompilerVersion>9.0.0-rc.1.24419.7</MicrosoftDotNetILCompilerVersion>
-=======
->>>>>>> ca00ae37
     <!-- ICU -->
     <MicrosoftNETCoreRuntimeICUTransportVersion>10.0.0-alpha.1.24459.2</MicrosoftNETCoreRuntimeICUTransportVersion>
     <!-- MsQuic -->
