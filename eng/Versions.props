--- conflicted
+++ resolved
@@ -5,13 +5,8 @@
     <!-- File version numbers -->
     <MajorVersion>6</MajorVersion>
     <MinorVersion>0</MinorVersion>
-<<<<<<< HEAD
-    <PatchVersion>8</PatchVersion>
+    <PatchVersion>9</PatchVersion>
     <SdkBandVersion>6.0.400</SdkBandVersion>
-=======
-    <PatchVersion>9</PatchVersion>
-    <SdkBandVersion>6.0.300</SdkBandVersion>
->>>>>>> edd35c53
     <PreReleaseVersionLabel>servicing</PreReleaseVersionLabel>
     <PreReleaseVersionIteration>
     </PreReleaseVersionIteration>
