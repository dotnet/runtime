--- conflicted
+++ resolved
@@ -3,7 +3,6 @@
   <Import Project="Version.Details.props" />
 
   <PropertyGroup>
-<<<<<<< HEAD
     <!-- The .NET product branding version -->
     <ProductVersion>11.0.0</ProductVersion>
     <!-- File version numbers -->
@@ -31,35 +30,12 @@
     <_DotnetSdkVersion>$(MicrosoftNETWorkloadEmscriptenCurrentManifest100100TransportVersion)</_DotnetSdkVersion>
     <SdkVersionForWorkloadTesting Condition="$([System.String]::Compare('$(_GlobalJsonSdkVersion)', '$(_DotnetSdkVersion)')) &lt;= 0">$(_DotnetSdkVersion)</SdkVersionForWorkloadTesting>
     <SdkVersionForWorkloadTesting Condition="'$(SdkVersionForWorkloadTesting)' == ''">$(_GlobalJsonSdkVersion)</SdkVersionForWorkloadTesting>
-=======
-    <MajorVersion>10</MajorVersion>
-    <MinorVersion>0</MinorVersion>
-    <PatchVersion>0</PatchVersion>
-    <PreReleaseVersionLabel>rc</PreReleaseVersionLabel>
-    <PreReleaseVersionIteration>3</PreReleaseVersionIteration>
-    <!-- Allowed values: '', 'prerelease', 'release'. Set to 'release' when stabilizing. -->
-    <DotNetFinalVersionKind></DotNetFinalVersionKind>
-
-    <!-- The .NET product branding version -->
-    <ProductVersion>$(MajorVersion).$(MinorVersion).$(PatchVersion)</ProductVersion>
-    <PackageVersionNet9>9.0.3</PackageVersionNet9>
-    <PackageVersionNet8>8.0.$([MSBuild]::Add($([System.Version]::Parse('$(PackageVersionNet9)').Build),11))</PackageVersionNet8>
-    <PackageVersionNet7>7.0.20</PackageVersionNet7>
-    <PackageVersionNet6>6.0.36</PackageVersionNet6>
-
-    <!-- SdkVersionForWorkloadTesting is used to compute the sdk band and version for workload testing. -->
-    <!-- NETCoreSdkVersion is normally set by the SDK, but for non-SDK projects we need extract from global.json -->
-    <SdkVersionForWorkloadTesting>$(MicrosoftNETWorkloadEmscriptenCurrentManifest100100TransportPackageVersion)</SdkVersionForWorkloadTesting>
->>>>>>> a7c3f7a4
     <SdkMajorVersion>$([System.String]::Copy('$(SdkVersionForWorkloadTesting)').Split('.')[0])</SdkMajorVersion>
     <SdkBandVersion>$(SdkMajorVersion).0.100</SdkBandVersion>
     <SdkPreReleaseLabel>$([System.Text.RegularExpressions.Regex]::Match($(SdkVersionForWorkloadTesting), '-(?!rtm|servicing)(.+)\.[^.]+\.[^.]+$').Groups[1].Value)</SdkPreReleaseLabel>
     <SdkBandVersionForWorkload_FromRuntimeVersions Condition="'$(SdkPreReleaseLabel)' == ''">$(SdkBandVersion)</SdkBandVersionForWorkload_FromRuntimeVersions>
     <SdkBandVersionForWorkload_FromRuntimeVersions Condition="'$(SdkPreReleaseLabel)' != ''">$(SdkBandVersion)-$(SdkPreReleaseLabel)</SdkBandVersionForWorkload_FromRuntimeVersions>
-<<<<<<< HEAD
-=======
 
->>>>>>> a7c3f7a4
     <!-- Set assembly version to align with major and minor version,
          as for the patches and revisions should be manually updated per assembly if it is serviced. -->
     <AssemblyVersion>$(MajorVersion).$(MinorVersion).0.0</AssemblyVersion>
@@ -199,14 +175,6 @@
     <!-- BrowserDebugProxy libs -->
     <MicrosoftExtensionsLoggingVersion>3.1.7</MicrosoftExtensionsLoggingVersion>
     <MicrosoftSymbolStoreVersion>1.0.406601</MicrosoftSymbolStoreVersion>
-<<<<<<< HEAD
-=======
-    <!-- sdk version, for testing workloads -->
-    <EmsdkPackageVersion>10.0.0</EmsdkPackageVersion>
-    <NodePackageVersion>$(runtimewinx64MicrosoftNETCoreRuntimeWasmNodeTransportPackageVersion)</NodePackageVersion>
-    <!-- The package path for python in src/mono/mono.proj needs to be updated if this changes-->
-    <EmsdkVersion>3.1.56</EmsdkVersion>
->>>>>>> a7c3f7a4
     <!-- WiX 5+ dependencies for MSI generation -->
     <MicrosoftWixVersion>5.0.2-dotnet.2811440</MicrosoftWixVersion>
     <MicrosoftWixToolsetUIWixextVersion>5.0.2-dotnet.2811440</MicrosoftWixToolsetUIWixextVersion>
