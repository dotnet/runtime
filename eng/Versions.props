<Project>
  <PropertyGroup>
    <!-- The .NET product branding version -->
    <ProductVersion>6.0.2</ProductVersion>
    <!-- File version numbers -->
    <MajorVersion>6</MajorVersion>
    <MinorVersion>0</MinorVersion>
<<<<<<< HEAD
    <PatchVersion>1</PatchVersion>
    <SdkBandVersion>6.0.200</SdkBandVersion>
=======
    <PatchVersion>2</PatchVersion>
    <SdkBandVersion>6.0.100</SdkBandVersion>
>>>>>>> 7636d440
    <PreReleaseVersionLabel>mauipre</PreReleaseVersionLabel>
    <PreReleaseVersionIteration>1</PreReleaseVersionIteration>
    <!-- Set assembly version to align with major and minor version,
         as for the patches and revisions should be manually updated per assembly if it is serviced. -->
    <AssemblyVersion>$(MajorVersion).$(MinorVersion).0.0</AssemblyVersion>
    <!-- Enable to remove prerelease label. -->
    <StabilizePackageVersion Condition="'$(StabilizePackageVersion)' == ''">false</StabilizePackageVersion>
    <DotNetFinalVersionKind Condition="'$(StabilizePackageVersion)' == 'true'">release</DotNetFinalVersionKind>
    <!-- Opt-in/out repo features -->
    <UsingToolMicrosoftNetCompilers>true</UsingToolMicrosoftNetCompilers>
    <UsingToolMicrosoftNetILLinkTasks>true</UsingToolMicrosoftNetILLinkTasks>
    <UsingToolIbcOptimization>false</UsingToolIbcOptimization>
    <UsingToolXliff>false</UsingToolXliff>
    <LastReleasedStableAssemblyVersion>$(AssemblyVersion)</LastReleasedStableAssemblyVersion>
  </PropertyGroup>
  <!--
    Servicing build settings for Setup/Installer packages. Instructions:

    * To enable a package build for the current patch release, set PatchVersion to match the current
      patch version of that package. ("major.minor.patch".) This is normally the same as
      PatchVersion above, but not always. Notably, NETStandard has its own patch version.
    * When the PatchVersion property above is incremented at the beginning of the next servicing
      release, all packages listed below automatically stop building because the property no longer
      matches the metadata. (Do not delete the items!)

    If the PatchVersion below is never changed from '0', the package will build in the 'main'
    branch, and during a forked RTM release ("X.Y.0"). It will stop building for "X.Y.1" unless
    manually enabled by updating the metadata.
  -->
  <ItemGroup>
    <!-- Targeting packs are only patched when we need to patch reference assemblies, intellisense, or source generators. -->
    <ProjectServicingConfiguration Include="Microsoft.NETCore.App.Ref" PatchVersion="2" />
  </ItemGroup>
  <PropertyGroup>
    <!-- For source generator support we need to target multiple versions of Rolsyn in order to be able to run on older versions of Roslyn -->
    <MicrosoftCodeAnalysisCSharpWorkspacesVersion_3_11>3.11.0</MicrosoftCodeAnalysisCSharpWorkspacesVersion_3_11>
    <MicrosoftCodeAnalysisCSharpWorkspacesVersion>4.0.0-3.final</MicrosoftCodeAnalysisCSharpWorkspacesVersion>
    <MicrosoftCodeAnalysisVersion>4.0.0-3.final</MicrosoftCodeAnalysisVersion>
  </PropertyGroup>
  <PropertyGroup>
    <!-- Code analysis dependencies -->
    <MicrosoftCodeAnalysisCSharpCodeStyleVersion>3.10.0</MicrosoftCodeAnalysisCSharpCodeStyleVersion>
    <MicrosoftCodeAnalysisCSharpVersion>3.10.0</MicrosoftCodeAnalysisCSharpVersion>
    <MicrosoftCodeAnalysisNetAnalyzersVersion>6.0.0-rtm.21514.4</MicrosoftCodeAnalysisNetAnalyzersVersion>
    <!-- SDK dependencies -->
    <MicrosoftDotNetCompatibilityVersion>1.0.0-rc.2.21511.46</MicrosoftDotNetCompatibilityVersion>
    <!-- Arcade dependencies -->
    <MicrosoftDotNetApiCompatVersion>6.0.0-beta.21609.4</MicrosoftDotNetApiCompatVersion>
    <MicrosoftDotNetBuildTasksFeedVersion>6.0.0-beta.21609.4</MicrosoftDotNetBuildTasksFeedVersion>
    <MicrosoftDotNetCodeAnalysisVersion>6.0.0-beta.21609.4</MicrosoftDotNetCodeAnalysisVersion>
    <MicrosoftDotNetGenAPIVersion>6.0.0-beta.21609.4</MicrosoftDotNetGenAPIVersion>
    <MicrosoftDotNetGenFacadesVersion>6.0.0-beta.21609.4</MicrosoftDotNetGenFacadesVersion>
    <MicrosoftDotNetXUnitExtensionsVersion>6.0.0-beta.21609.4</MicrosoftDotNetXUnitExtensionsVersion>
    <MicrosoftDotNetXUnitConsoleRunnerVersion>2.5.1-beta.21609.4</MicrosoftDotNetXUnitConsoleRunnerVersion>
    <MicrosoftDotNetBuildTasksArchivesVersion>6.0.0-beta.21609.4</MicrosoftDotNetBuildTasksArchivesVersion>
    <MicrosoftDotNetBuildTasksInstallersVersion>6.0.0-beta.21609.4</MicrosoftDotNetBuildTasksInstallersVersion>
    <MicrosoftDotNetBuildTasksPackagingVersion>6.0.0-beta.21609.4</MicrosoftDotNetBuildTasksPackagingVersion>
    <MicrosoftDotNetBuildTasksTemplatingVersion>6.0.0-beta.21609.4</MicrosoftDotNetBuildTasksTemplatingVersion>
    <MicrosoftDotNetBuildTasksWorkloadsPackageVersion>6.0.0-beta.21609.4</MicrosoftDotNetBuildTasksWorkloadsPackageVersion>
    <MicrosoftDotNetRemoteExecutorVersion>6.0.0-beta.21609.4</MicrosoftDotNetRemoteExecutorVersion>
    <MicrosoftDotNetVersionToolsTasksVersion>6.0.0-beta.21609.4</MicrosoftDotNetVersionToolsTasksVersion>
    <MicrosoftDotNetPackageTestingVersion>6.0.0-beta.21609.4</MicrosoftDotNetPackageTestingVersion>
    <!-- NuGet dependencies -->
    <NuGetBuildTasksPackVersion>6.0.0-preview.1.102</NuGetBuildTasksPackVersion>
    <!-- Installer dependencies -->
    <MicrosoftNETCoreAppRuntimewinx64Version>6.0.0-alpha.1.20612.4</MicrosoftNETCoreAppRuntimewinx64Version>
    <MicrosoftNETCoreDotNetHostVersion>6.0.0-rc.1.21415.6</MicrosoftNETCoreDotNetHostVersion>
    <MicrosoftNETCoreDotNetHostPolicyVersion>6.0.0-rc.1.21415.6</MicrosoftNETCoreDotNetHostPolicyVersion>
    <MicrosoftExtensionsDependencyModelVersion>3.1.0</MicrosoftExtensionsDependencyModelVersion>
    <!-- CoreClr dependencies -->
    <MicrosoftNETCoreILAsmVersion>6.0.0-rc.1.21415.6</MicrosoftNETCoreILAsmVersion>
    <!-- Libraries dependencies -->
    <MicrosoftBclAsyncInterfacesVersion>5.0.0</MicrosoftBclAsyncInterfacesVersion>
    <MicrosoftWin32PrimitivesVersion>4.3.0</MicrosoftWin32PrimitivesVersion>
    <MicrosoftWin32RegistryVersion>5.0.0</MicrosoftWin32RegistryVersion>
    <StyleCopAnalyzersVersion>1.2.0-beta.304</StyleCopAnalyzersVersion>
    <SystemBuffersVersion>4.5.1</SystemBuffersVersion>
    <SystemCollectionsVersion>4.3.0</SystemCollectionsVersion>
    <SystemComponentModelAnnotationsVersion>5.0.0</SystemComponentModelAnnotationsVersion>
    <SystemDataSqlClientVersion>4.8.3</SystemDataSqlClientVersion>
    <SystemDataDataSetExtensionsVersion>4.5.0</SystemDataDataSetExtensionsVersion>
    <SystemDiagnosticsContractsVersion>4.3.0</SystemDiagnosticsContractsVersion>
    <SystemDynamicRuntimeVersion>4.3.0</SystemDynamicRuntimeVersion>
    <SystemIOFileSystemAccessControlVersion>5.0.0</SystemIOFileSystemAccessControlVersion>
    <SystemIOPipesAccessControlVersion>5.0.0</SystemIOPipesAccessControlVersion>
    <SystemLinqExpressionsVersion>4.3.0</SystemLinqExpressionsVersion>
    <SystemMemoryVersion>4.5.4</SystemMemoryVersion>
    <SystemNetPrimitivesVersion>4.3.1</SystemNetPrimitivesVersion>
    <SystemNumericsVectorsVersion>4.5.0</SystemNumericsVectorsVersion>
    <SystemReflectionMetadataVersion>5.0.0</SystemReflectionMetadataVersion>
    <!-- Static version does not get updated with the latest version during source-builds. -->
    <SystemReflectionMetadataStaticVersion>5.0.0</SystemReflectionMetadataStaticVersion>
    <SystemReflectionEmitVersion>4.7.0</SystemReflectionEmitVersion>
    <SystemReflectionEmitILGenerationVersion>4.7.0</SystemReflectionEmitILGenerationVersion>
    <SystemReflectionEmitLightweightVersion>4.7.0</SystemReflectionEmitLightweightVersion>
    <SystemRuntimeVersion>4.3.1</SystemRuntimeVersion>
    <SystemRuntimeExtensionsVersion>4.3.1</SystemRuntimeExtensionsVersion>
    <SystemRuntimeInteropServicesVersion>4.3.0</SystemRuntimeInteropServicesVersion>
    <SystemRuntimeInteropServicesRuntimeInformationVersion>4.3.0</SystemRuntimeInteropServicesRuntimeInformationVersion>
    <SystemRuntimeSerializationPrimitivesVersion>4.3.0</SystemRuntimeSerializationPrimitivesVersion>
    <SystemSecurityAccessControlVersion>5.0.0</SystemSecurityAccessControlVersion>
    <SystemSecurityCryptographyAlgorithmsVersion>4.3.1</SystemSecurityCryptographyAlgorithmsVersion>
    <SystemSecurityCryptographyCngVersion>5.0.0</SystemSecurityCryptographyCngVersion>
    <SystemSecurityCryptographyOpenSslVersion>5.0.0</SystemSecurityCryptographyOpenSslVersion>
    <SystemSecurityPrincipalWindowsVersion>5.0.0</SystemSecurityPrincipalWindowsVersion>
    <SystemServiceModelPrimitivesVersion>4.9.0</SystemServiceModelPrimitivesVersion>
    <SystemTextJsonVersion>6.0.0-rc.1.21415.6</SystemTextJsonVersion>
    <SystemRuntimeCompilerServicesUnsafeVersion>6.0.0-rc.1.21415.6</SystemRuntimeCompilerServicesUnsafeVersion>
    <SystemThreadingTasksExtensionsVersion>4.5.4</SystemThreadingTasksExtensionsVersion>
    <SystemValueTupleVersion>4.5.0</SystemValueTupleVersion>
    <runtimenativeSystemIOPortsVersion>6.0.0-rc.1.21415.6</runtimenativeSystemIOPortsVersion>
    <!-- Runtime-Assets dependencies -->
    <SystemRuntimeNumericsTestDataVersion>6.0.0-beta.21518.1</SystemRuntimeNumericsTestDataVersion>
    <SystemComponentModelTypeConverterTestDataVersion>6.0.0-beta.21518.1</SystemComponentModelTypeConverterTestDataVersion>
    <SystemDrawingCommonTestDataVersion>6.0.0-beta.21518.1</SystemDrawingCommonTestDataVersion>
    <SystemIOCompressionTestDataVersion>6.0.0-beta.21518.1</SystemIOCompressionTestDataVersion>
    <SystemIOPackagingTestDataVersion>6.0.0-beta.21518.1</SystemIOPackagingTestDataVersion>
    <SystemNetTestDataVersion>6.0.0-beta.21518.1</SystemNetTestDataVersion>
    <SystemPrivateRuntimeUnicodeDataVersion>6.0.0-beta.21518.1</SystemPrivateRuntimeUnicodeDataVersion>
    <SystemRuntimeTimeZoneDataVersion>6.0.0-beta.21518.1</SystemRuntimeTimeZoneDataVersion>
    <SystemSecurityCryptographyX509CertificatesTestDataVersion>6.0.0-beta.21518.1</SystemSecurityCryptographyX509CertificatesTestDataVersion>
    <SystemWindowsExtensionsTestDataVersion>6.0.0-beta.21518.1</SystemWindowsExtensionsTestDataVersion>
    <MicrosoftDotNetCilStripSourcesVersion>6.0.0-beta.21518.1</MicrosoftDotNetCilStripSourcesVersion>
    <!-- dotnet-optimization dependencies -->
    <optimizationwindows_ntx64MIBCRuntimeVersion>1.0.0-prerelease.21416.5</optimizationwindows_ntx64MIBCRuntimeVersion>
    <optimizationwindows_ntx86MIBCRuntimeVersion>1.0.0-prerelease.21416.5</optimizationwindows_ntx86MIBCRuntimeVersion>
    <optimizationlinuxx64MIBCRuntimeVersion>1.0.0-prerelease.21416.5</optimizationlinuxx64MIBCRuntimeVersion>
    <optimizationPGOCoreCLRVersion>1.0.0-prerelease.21416.5</optimizationPGOCoreCLRVersion>
    <!-- Not auto-updated. -->
    <MicrosoftDiaSymReaderNativeVersion>16.9.0-beta1.21055.5</MicrosoftDiaSymReaderNativeVersion>
    <SystemCommandLineVersion>2.0.0-beta1.20253.1</SystemCommandLineVersion>
    <TraceEventVersion>2.0.65</TraceEventVersion>
    <CommandLineParserVersion>2.2.0</CommandLineParserVersion>
    <NETStandardLibraryRefVersion>2.1.0</NETStandardLibraryRefVersion>
    <NetStandardLibraryVersion>2.0.3</NetStandardLibraryVersion>
    <XunitPerformanceApiPackageVersion>1.0.0-beta-build0015</XunitPerformanceApiPackageVersion>
    <MicrosoftDiagnosticsToolsRuntimeClientVersion>1.0.4-preview6.19326.1</MicrosoftDiagnosticsToolsRuntimeClientVersion>
    <MicrosoftDiagnosticsNETCoreClientVersion>0.2.61701</MicrosoftDiagnosticsNETCoreClientVersion>
    <MicrosoftBuildVersion>16.10.0</MicrosoftBuildVersion>
    <MicrosoftBuildTasksCoreVersion>$(MicrosoftBuildVersion)</MicrosoftBuildTasksCoreVersion>
    <NugetProjectModelVersion>5.8.0</NugetProjectModelVersion>
    <NugetPackagingVersion>5.8.0</NugetPackagingVersion>
    <!-- Testing -->
    <MicrosoftNETCoreCoreDisToolsVersion>1.0.1-prerelease-00006</MicrosoftNETCoreCoreDisToolsVersion>
    <MicrosoftNETTestSdkVersion>16.9.0-preview-20201201-01</MicrosoftNETTestSdkVersion>
    <MicrosoftDotNetXHarnessTestRunnersXunitVersion>1.0.0-prerelease.21404.1</MicrosoftDotNetXHarnessTestRunnersXunitVersion>
    <MicrosoftDotNetXHarnessCLIVersion>1.0.0-prerelease.21404.1</MicrosoftDotNetXHarnessCLIVersion>
    <MicrosoftDotNetHotReloadUtilsGeneratorBuildToolVersion>1.0.2-alpha.0.21413.1</MicrosoftDotNetHotReloadUtilsGeneratorBuildToolVersion>
    <XUnitVersion>2.4.2-pre.9</XUnitVersion>
    <XUnitRunnerVisualStudioVersion>2.4.2</XUnitRunnerVisualStudioVersion>
    <CoverletCollectorVersion>1.3.0</CoverletCollectorVersion>
    <NewtonsoftJsonVersion>12.0.3</NewtonsoftJsonVersion>
    <SQLitePCLRawbundle_greenVersion>2.0.4</SQLitePCLRawbundle_greenVersion>
    <MoqVersion>4.12.0</MoqVersion>
    <FsCheckVersion>2.14.3</FsCheckVersion>
    <SdkVersionForWorkloadTesting>6.0.100-rtm.21480.21</SdkVersionForWorkloadTesting>
    <!-- Docs -->
    <MicrosoftPrivateIntellisenseVersion>6.0.0-preview-20211019.1</MicrosoftPrivateIntellisenseVersion>
    <!-- ILLink -->
    <MicrosoftNETILLinkTasksVersion>6.0.100-1.21459.1</MicrosoftNETILLinkTasksVersion>
    <MicrosoftNETILLinkAnalyzerPackageVersion>$(MicrosoftNETILLinkTasksVersion)</MicrosoftNETILLinkAnalyzerPackageVersion>
    <!-- ICU -->
    <MicrosoftNETCoreRuntimeICUTransportVersion>6.0.0-rtm.21519.1</MicrosoftNETCoreRuntimeICUTransportVersion>
    <!-- MsQuic -->
    <SystemNetMsQuicTransportVersion>6.0.0-preview.7.21417.1</SystemNetMsQuicTransportVersion>
    <!-- Mono LLVM -->
    <runtimelinuxarm64MicrosoftNETCoreRuntimeMonoLLVMSdkVersion>11.1.0-alpha.1.21416.1</runtimelinuxarm64MicrosoftNETCoreRuntimeMonoLLVMSdkVersion>
    <runtimelinuxarm64MicrosoftNETCoreRuntimeMonoLLVMToolsVersion>11.1.0-alpha.1.21416.1</runtimelinuxarm64MicrosoftNETCoreRuntimeMonoLLVMToolsVersion>
    <runtimelinuxx64MicrosoftNETCoreRuntimeMonoLLVMSdkVersion>11.1.0-alpha.1.21416.1</runtimelinuxx64MicrosoftNETCoreRuntimeMonoLLVMSdkVersion>
    <runtimelinuxx64MicrosoftNETCoreRuntimeMonoLLVMToolsVersion>11.1.0-alpha.1.21416.1</runtimelinuxx64MicrosoftNETCoreRuntimeMonoLLVMToolsVersion>
    <runtimewinx64MicrosoftNETCoreRuntimeMonoLLVMSdkVersion>11.1.0-alpha.1.21416.1</runtimewinx64MicrosoftNETCoreRuntimeMonoLLVMSdkVersion>
    <runtimewinx64MicrosoftNETCoreRuntimeMonoLLVMToolsVersion>11.1.0-alpha.1.21416.1</runtimewinx64MicrosoftNETCoreRuntimeMonoLLVMToolsVersion>
    <runtimeosx1012x64MicrosoftNETCoreRuntimeMonoLLVMSdkVersion>11.1.0-alpha.1.21416.1</runtimeosx1012x64MicrosoftNETCoreRuntimeMonoLLVMSdkVersion>
    <runtimeosx1012x64MicrosoftNETCoreRuntimeMonoLLVMToolsVersion>11.1.0-alpha.1.21416.1</runtimeosx1012x64MicrosoftNETCoreRuntimeMonoLLVMToolsVersion>
    <!-- emscripten / Node -->
    <MicrosoftNETWorkloadEmscriptenManifest60100Version>6.0.0</MicrosoftNETWorkloadEmscriptenManifest60100Version>
    <MicrosoftNETRuntimeEmscriptenVersion>$(MicrosoftNETWorkloadEmscriptenManifest60100Version)</MicrosoftNETRuntimeEmscriptenVersion>
    <!-- workloads -->
    <SwixPackageVersion>1.1.87-gba258badda</SwixPackageVersion>
    <WixPackageVersion>1.0.0-v3.14.0.5722</WixPackageVersion>
    <MonoWorkloadManifestVersion>6.0.0-preview.5.21275.7</MonoWorkloadManifestVersion>
  </PropertyGroup>
</Project><|MERGE_RESOLUTION|>--- conflicted
+++ resolved
@@ -5,13 +5,8 @@
     <!-- File version numbers -->
     <MajorVersion>6</MajorVersion>
     <MinorVersion>0</MinorVersion>
-<<<<<<< HEAD
     <PatchVersion>1</PatchVersion>
     <SdkBandVersion>6.0.200</SdkBandVersion>
-=======
-    <PatchVersion>2</PatchVersion>
-    <SdkBandVersion>6.0.100</SdkBandVersion>
->>>>>>> 7636d440
     <PreReleaseVersionLabel>mauipre</PreReleaseVersionLabel>
     <PreReleaseVersionIteration>1</PreReleaseVersionIteration>
     <!-- Set assembly version to align with major and minor version,
