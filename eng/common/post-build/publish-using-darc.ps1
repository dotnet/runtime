--- conflicted
+++ resolved
@@ -57,11 +57,7 @@
   --id $buildId `
   --publishing-infra-version $PublishingInfraVersion `
   --default-channels `
-<<<<<<< HEAD
-  --source-branch main `
-=======
   --source-branch master-workaround-publishing-issue `
->>>>>>> 117f2301
   --azdev-pat $AzdoToken `
   --bar-uri $MaestroApiEndPoint `
   --password $MaestroToken `
