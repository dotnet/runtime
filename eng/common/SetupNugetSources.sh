--- conflicted
+++ resolved
@@ -105,16 +105,6 @@
     PackageSources+=('dotnet3.1-internal-transport')
 fi
 
-<<<<<<< HEAD
-# Ensure dotnet6-internal and dotnet6-internal-transport are in the packageSources if the public dotnet6 feeds are present
-grep -i "<add key=\"dotnet6\"" $ConfigFile
-if [ "$?" == "0" ]; then
-    grep -i "<add key=\"dotnet6-internal\"" $ConfigFile
-    if [ "$?" != "0" ]; then
-        echo "Adding dotnet6-internal to the packageSources."
-        PackageSourcesNodeFooter="</packageSources>"
-        PackageSourceTemplate="${TB}<add key=\"dotnet6-internal\" value=\"https://pkgs.dev.azure.com/dnceng/internal/_packaging/dotnet6-internal/nuget/v2\" />"
-=======
 DotNetVersions=('5' '6' '7')
 
 for DotNetVersion in ${DotNetVersions[@]} ; do
@@ -130,7 +120,6 @@
             sed -i.bak "s|$PackageSourcesNodeFooter|$PackageSourceTemplate${NL}$PackageSourcesNodeFooter|" $ConfigFile
         fi
         PackageSources+=("$FeedPrefix-internal")
->>>>>>> 8fd74f34
 
         grep -i "<add key=\"$FeedPrefix-internal-transport\">" $ConfigFile
         if [ "$?" != "0" ]; then
