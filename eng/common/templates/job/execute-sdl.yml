parameters:
  enable: 'false'                                             # Whether the SDL validation job should execute or not
  overrideParameters: ''                                       # Optional: to override values for parameters.
  additionalParameters: ''                                     # Optional: parameters that need user specific values eg: '-SourceToolsList @("abc","def") -ArtifactToolsList @("ghi","jkl")'
  # Optional: if specified, restore and use this version of Guardian instead of the default.
  overrideGuardianVersion: ''
  # Optional: if true, publish the '.gdn' folder as a pipeline artifact. This can help with in-depth
  # diagnosis of problems with specific tool configurations.
  publishGuardianDirectoryToPipeline: false
  # The script to run to execute all SDL tools. Use this if you want to use a script to define SDL
  # parameters rather than relying on YAML. It may be better to use a local script, because you can
  # reproduce results locally without piecing together a command based on the YAML.
  executeAllSdlToolsScript: 'eng/common/sdl/execute-all-sdl-tools.ps1'
  # There is some sort of bug (has been reported) in Azure DevOps where if this parameter is named
  # 'continueOnError', the parameter value is not correctly picked up.
  # This can also be remedied by the caller (post-build.yml) if it does not use a nested parameter
  sdlContinueOnError: false                                    # optional: determines whether to continue the build if the step errors;
  # optional: determines if build artifacts should be downloaded.
  downloadArtifacts: true
  # optional: determines if this job should search the directory of downloaded artifacts for
  # 'tar.gz' and 'zip' archive files and extract them before running SDL validation tasks.
  extractArchiveArtifacts: false
  dependsOn: ''                                                # Optional: dependencies of the job
  artifactNames: ''                                            # Optional: patterns supplied to DownloadBuildArtifacts
                                                               # Usage:
                                                               #  artifactNames:
                                                               #    - 'BlobArtifacts'
                                                               #    - 'Artifacts_Windows_NT_Release'
  # Optional: download a list of pipeline artifacts. 'downloadArtifacts' controls build artifacts,
  # not pipeline artifacts, so doesn't affect the use of this parameter.
  pipelineArtifactNames: []

jobs:
- job: Run_SDL
  dependsOn: ${{ parameters.dependsOn }}
  displayName: Run SDL tool
  condition: eq( ${{ parameters.enable }}, 'true')
  variables:
    - group: DotNet-VSTS-Bot
    - name: AzDOProjectName
      value: ${{ parameters.AzDOProjectName }}
    - name: AzDOPipelineId
      value: ${{ parameters.AzDOPipelineId }}
    - name: AzDOBuildId
      value: ${{ parameters.AzDOBuildId }}
    - template: /eng/common/templates/variables/sdl-variables.yml
    - name: GuardianVersion
      value: ${{ coalesce(parameters.overrideGuardianVersion, '$(DefaultGuardianVersion)') }}
  pool:
<<<<<<< HEAD
    # To extract archives (.tar.gz, .zip), we need access to "tar", added in Windows 10/2019.
    ${{ if eq(parameters.extractArchiveArtifacts, 'false') }}:
      vmImage: windows-2019
    ${{ if ne(parameters.extractArchiveArtifacts, 'false') }}:
      vmImage: windows-2019
=======
    # We don't use the collection uri here because it might vary (.visualstudio.com vs. dev.azure.com)
    ${{ if eq(variables['System.TeamProject'], 'DevDiv') }}:
      name: VSEngSS-MicroBuild2022-1ES
      demands: Cmd
    # If it's not devdiv, it's dnceng
    ${{ if ne(variables['System.TeamProject'], 'DevDiv') }}:
      name: NetCore1ESPool-Internal
      demands: ImageOverride -equals Build.Server.Amd64.VS2019
>>>>>>> eb51b02b
  steps:
  - checkout: self
    clean: true

  - template: /eng/common/templates/post-build/setup-maestro-vars.yml

  - ${{ if ne(parameters.downloadArtifacts, 'false')}}:
    - ${{ if ne(parameters.artifactNames, '') }}:
      - ${{ each artifactName in parameters.artifactNames }}:
        - task: DownloadBuildArtifacts@0
          displayName: Download Build Artifacts
          inputs:
            buildType: specific
            buildVersionToDownload: specific
            project: $(AzDOProjectName)
            pipeline: $(AzDOPipelineId)
            buildId: $(AzDOBuildId)
            artifactName: ${{ artifactName }}
            downloadPath: $(Build.ArtifactStagingDirectory)\artifacts
            checkDownloadedFiles: true
    - ${{ if eq(parameters.artifactNames, '') }}:
      - task: DownloadBuildArtifacts@0
        displayName: Download Build Artifacts
        inputs:
          buildType: specific
          buildVersionToDownload: specific
          project: $(AzDOProjectName)
          pipeline: $(AzDOPipelineId)
          buildId: $(AzDOBuildId)
          downloadType: specific files
          itemPattern: "**"
          downloadPath: $(Build.ArtifactStagingDirectory)\artifacts
          checkDownloadedFiles: true

  - ${{ each artifactName in parameters.pipelineArtifactNames }}:
    - task: DownloadPipelineArtifact@2
      displayName: Download Pipeline Artifacts
      inputs:
        buildType: specific
        buildVersionToDownload: specific
        project: $(AzDOProjectName)
        pipeline: $(AzDOPipelineId)
        buildId: $(AzDOBuildId)
        artifactName: ${{ artifactName }}
        downloadPath: $(Build.ArtifactStagingDirectory)\artifacts
        checkDownloadedFiles: true

  - powershell: eng/common/sdl/extract-artifact-packages.ps1
      -InputPath $(Build.ArtifactStagingDirectory)\artifacts\BlobArtifacts
      -ExtractPath $(Build.ArtifactStagingDirectory)\artifacts\BlobArtifacts
    displayName: Extract Blob Artifacts
    continueOnError: ${{ parameters.sdlContinueOnError }}

  - powershell: eng/common/sdl/extract-artifact-packages.ps1
      -InputPath $(Build.ArtifactStagingDirectory)\artifacts\PackageArtifacts
      -ExtractPath $(Build.ArtifactStagingDirectory)\artifacts\PackageArtifacts
    displayName: Extract Package Artifacts
    continueOnError: ${{ parameters.sdlContinueOnError }}

  - ${{ if ne(parameters.extractArchiveArtifacts, 'false') }}:
    - powershell: eng/common/sdl/extract-artifact-archives.ps1
        -InputPath $(Build.ArtifactStagingDirectory)\artifacts
        -ExtractPath $(Build.ArtifactStagingDirectory)\artifacts
      displayName: Extract Archive Artifacts
      continueOnError: ${{ parameters.sdlContinueOnError }}
  
  - template: /eng/common/templates/steps/execute-sdl.yml
    parameters:
      overrideGuardianVersion: ${{ parameters.overrideGuardianVersion }}
      executeAllSdlToolsScript: ${{ parameters.executeAllSdlToolsScript }}
      overrideParameters: ${{ parameters.overrideParameters }}
      additionalParameters: ${{ parameters.additionalParameters }}
      publishGuardianDirectoryToPipeline: ${{ parameters.publishGuardianDirectoryToPipeline }}
      sdlContinueOnError: ${{ parameters.sdlContinueOnError }}<|MERGE_RESOLUTION|>--- conflicted
+++ resolved
@@ -47,13 +47,6 @@
     - name: GuardianVersion
       value: ${{ coalesce(parameters.overrideGuardianVersion, '$(DefaultGuardianVersion)') }}
   pool:
-<<<<<<< HEAD
-    # To extract archives (.tar.gz, .zip), we need access to "tar", added in Windows 10/2019.
-    ${{ if eq(parameters.extractArchiveArtifacts, 'false') }}:
-      vmImage: windows-2019
-    ${{ if ne(parameters.extractArchiveArtifacts, 'false') }}:
-      vmImage: windows-2019
-=======
     # We don't use the collection uri here because it might vary (.visualstudio.com vs. dev.azure.com)
     ${{ if eq(variables['System.TeamProject'], 'DevDiv') }}:
       name: VSEngSS-MicroBuild2022-1ES
@@ -62,7 +55,6 @@
     ${{ if ne(variables['System.TeamProject'], 'DevDiv') }}:
       name: NetCore1ESPool-Internal
       demands: ImageOverride -equals Build.Server.Amd64.VS2019
->>>>>>> eb51b02b
   steps:
   - checkout: self
     clean: true
