--- conflicted
+++ resolved
@@ -4,13 +4,8 @@
   HelixSource: 'pr/default'              # required -- sources must start with pr/, official/, prodcon/, or agent/
   HelixType: 'tests/default/'            # required -- Helix telemetry which identifies what type of data this is; should include "test" for clarity and must end in '/'
   HelixBuild: $(Build.BuildNumber)       # required -- the build number Helix will use to identify this -- automatically set to the AzDO build number
-<<<<<<< HEAD
-  HelixTargetQueues: ''                  # required -- semicolon delimited list of Helix queues to test on; see https://helix.dot.net/ for a list of queues
-  HelixAccessToken: ''                   # required -- access token to make Helix API requests; should be provided by the appropriate variable group          
-=======
   HelixTargetQueues: ''                  # required -- semicolon delimited list of Helix queues to test on; see https://helix.dot.net/ for a list 0of queues
   HelixAccessToken: ''                   # required -- access token to make Helix API requests; should be provided by the appropriate variable group        
->>>>>>> d40d32bf
   HelixPreCommands: ''                   # optional -- commands to run before Helix work item execution
   HelixPostCommands: ''                  # optional -- commands to run after Helix work item execution
   WorkItemDirectory: ''                  # optional -- a payload directory to zip up and send to Helix; requires WorkItemCommand; incompatible with XUnitProjects
