--- conflicted
+++ resolved
@@ -193,20 +193,12 @@
     creator=
     extra_benchmark_dotnet_arguments=
     
-<<<<<<< HEAD
-    # if [[ "$architecture" = "arm64" ]]; then
-    #     queue=Ubuntu.1804.Arm64.Perf
-    # else
-    #     queue=Ubuntu.1804.Amd64.Tiger.Perf
-    # fi
-=======
     if [[ "$architecture" = "arm64" ]]; then
         queue=Ubuntu.1804.Arm64.Perf
         extra_benchmark_dotnet_arguments="--exclusion-filter *FannkuchRedux_9.FannkuchRedux_9*"
     else
         queue=Ubuntu.1804.Amd64.Tiger.Perf
     fi
->>>>>>> afa4b2f3
 fi
 
 if [[ "$mono_dotnet" != "" ]] && [[ "$monointerpreter" == "false" ]]; then
