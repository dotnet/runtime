--- conflicted
+++ resolved
@@ -206,13 +206,8 @@
 fi
 
 if [[ "$wasm_runtime_loc" != "" ]]; then
-<<<<<<< HEAD
     configurations="CompilationMode=wasm RunKind=$kind"
-    extra_benchmark_dotnet_arguments="$extra_benchmark_dotnet_arguments --category-exclusion-filter NoInterpreter NoWASM"
-=======
-    configurations="CompilationMode=wasm RunKind=micro"
     extra_benchmark_dotnet_arguments="$extra_benchmark_dotnet_arguments --category-exclusion-filter NoInterpreter NoWASM NoMono"
->>>>>>> 89292fe3
 fi
 
 if [[ "$monointerpreter" == "true" ]]; then
