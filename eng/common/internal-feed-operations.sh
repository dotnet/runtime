--- conflicted
+++ resolved
@@ -62,11 +62,7 @@
   endpoints+=']'
 
   if [ ${#endpoints} -gt 2 ]; then 
-<<<<<<< HEAD
-      # [SuppressMessage("Microsoft.Security", "CS002:SecretInNextLine", Justification="Endpoint code example")]  
-=======
       # [SuppressMessage("Microsoft.Security", "CS002:SecretInNextLine", Justification="Endpoint code example with no real credentials.")]
->>>>>>> 37cf387b
       # Create the JSON object. It should look like '{"endpointCredentials": [{"endpoint":"http://example.index.json", "username":"optional", "password":"accesstoken"}]}'
       local endpointCredentials="{\"endpointCredentials\": "$endpoints"}"
 
