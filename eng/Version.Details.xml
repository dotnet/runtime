--- conflicted
+++ resolved
@@ -314,15 +314,7 @@
       <Sha>ebe6f541ca2adea41f4b1dfc97774af371654bab</Sha>
       <SourceBuild RepoName="runtime" ManagedOnly="false" />
     </Dependency>
-<<<<<<< HEAD
-    <Dependency Name="Microsoft.DotNet.ILCompiler" Version="9.0.0-alpha.1.23426.3">
-=======
-    <Dependency Name="Microsoft.NET.ILLink.Tasks" Version="9.0.0-alpha.1.23466.6">
-      <Uri>https://github.com/dotnet/runtime</Uri>
-      <Sha>ebe6f541ca2adea41f4b1dfc97774af371654bab</Sha>
-    </Dependency>
     <Dependency Name="Microsoft.DotNet.ILCompiler" Version="9.0.0-alpha.1.23466.6">
->>>>>>> a7cafec3
       <Uri>https://github.com/dotnet/runtime</Uri>
       <Sha>ebe6f541ca2adea41f4b1dfc97774af371654bab</Sha>
     </Dependency>
