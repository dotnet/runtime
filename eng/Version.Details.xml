--- conflicted
+++ resolved
@@ -118,11 +118,7 @@
       <Uri>https://github.com/dotnet/runtime-assets</Uri>
       <Sha>b34a70799faa67f13c2e72852e4f3af463ff4d6c</Sha>
     </Dependency>
-<<<<<<< HEAD
     <Dependency Name="Microsoft.NETCore.Runtime.ICU.Transport" Version="5.0.0-preview.8.20364.2">
-=======
-    <Dependency Name="Microsoft.NETCore.Runtime.ICU.Transport" Version="5.0.0-preview.8.20364.1">
->>>>>>> 08643df1
       <Uri>https://github.com/dotnet/icu</Uri>
       <Sha>bf5a3a643815a8a46693d618d08dbc96f353ca9e</Sha>
     </Dependency>
