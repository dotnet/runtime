--- conflicted
+++ resolved
@@ -302,7 +302,6 @@
       <Uri>https://github.com/dotnet/runtime-assets</Uri>
       <Sha>b496d9ec07e2dec4fe85b63ea80a8b10b608ca59</Sha>
     </Dependency>
-<<<<<<< HEAD
     <Dependency Name="Microsoft.Net.Compilers.Toolset" Version="4.4.0-3.22480.9">
       <Uri>https://github.com/dotnet/roslyn</Uri>
       <Sha>b189d3e226ef8b389560aaece38fa263e2cf1c15</Sha>
@@ -326,11 +325,6 @@
     <Dependency Name="Microsoft.CodeAnalysis.NetAnalyzers" Version="7.0.0-preview1.22503.2">
       <Uri>https://github.com/dotnet/roslyn-analyzers</Uri>
       <Sha>f54c092f4099a87d4336a1f39e02d1a3cd553af9</Sha>
-=======
-    <Dependency Name="Microsoft.CodeAnalysis.NetAnalyzers" Version="7.0.0-preview1.22501.1">
-      <Uri>https://github.com/dotnet/roslyn-analyzers</Uri>
-      <Sha>7916ed7e9bf5efa57a35c2a493df53e10c16bd07</Sha>
->>>>>>> 221717bc
     </Dependency>
     <Dependency Name="Microsoft.DotNet.ApiCompat.Task" Version="8.0.100-alpha.1.22462.3">
       <Uri>https://github.com/dotnet/sdk</Uri>
