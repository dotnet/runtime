<Dependencies>
  <ProductDependencies>
    <Dependency Name="Microsoft.NETCore.Runtime.ICU.Transport" Version="9.0.0-alpha.1.24068.1">
      <Uri>https://github.com/dotnet/icu</Uri>
      <Sha>48829dd3ba47887db7fae2cd5f90cfc255883135</Sha>
    </Dependency>
    <Dependency Name="System.Net.MsQuic.Transport" Version="9.0.0-alpha.1.24067.1">
      <Uri>https://github.com/dotnet/msquic</Uri>
      <Sha>3fb2583170384341dbbc444cd5bb3d2319433fb6</Sha>
    </Dependency>
    <Dependency Name="System.ServiceModel.Primitives" Version="4.9.0-rc2.21473.1">
      <Uri>https://github.com/dotnet/wcf</Uri>
      <Sha>7f504aabb1988e9a093c1e74d8040bd52feb2f01</Sha>
    </Dependency>
    <Dependency Name="Microsoft.NET.Runtime.Emscripten.3.1.34.Python.win-x64" Version="9.0.0-alpha.1.24072.1">
      <Uri>https://github.com/dotnet/emsdk</Uri>
      <Sha>ae7c93e25ae596594b3b22d64115f374a3595912</Sha>
    </Dependency>
    <Dependency Name="runtime.linux-arm64.Microsoft.NETCore.Runtime.ObjWriter" Version="16.0.5-alpha.1.24065.3" CoherentParentDependency="Microsoft.NET.Workload.Emscripten.Current.Manifest-9.0.100.Transport">
      <Uri>https://github.com/dotnet/llvm-project</Uri>
      <Sha>5de288617749cb4778fd40eadc6f2bb7a2b66a5e</Sha>
    </Dependency>
    <Dependency Name="runtime.linux-x64.Microsoft.NETCore.Runtime.ObjWriter" Version="16.0.5-alpha.1.24065.3" CoherentParentDependency="Microsoft.NET.Workload.Emscripten.Current.Manifest-9.0.100.Transport">
      <Uri>https://github.com/dotnet/llvm-project</Uri>
      <Sha>5de288617749cb4778fd40eadc6f2bb7a2b66a5e</Sha>
    </Dependency>
    <Dependency Name="runtime.linux-musl-arm64.Microsoft.NETCore.Runtime.ObjWriter" Version="16.0.5-alpha.1.24065.3" CoherentParentDependency="Microsoft.NET.Workload.Emscripten.Current.Manifest-9.0.100.Transport">
      <Uri>https://github.com/dotnet/llvm-project</Uri>
      <Sha>5de288617749cb4778fd40eadc6f2bb7a2b66a5e</Sha>
    </Dependency>
    <Dependency Name="runtime.linux-musl-x64.Microsoft.NETCore.Runtime.ObjWriter" Version="16.0.5-alpha.1.24065.3" CoherentParentDependency="Microsoft.NET.Workload.Emscripten.Current.Manifest-9.0.100.Transport">
      <Uri>https://github.com/dotnet/llvm-project</Uri>
      <Sha>5de288617749cb4778fd40eadc6f2bb7a2b66a5e</Sha>
    </Dependency>
    <Dependency Name="runtime.win-arm64.Microsoft.NETCore.Runtime.ObjWriter" Version="16.0.5-alpha.1.24065.3" CoherentParentDependency="Microsoft.NET.Workload.Emscripten.Current.Manifest-9.0.100.Transport">
      <Uri>https://github.com/dotnet/llvm-project</Uri>
      <Sha>5de288617749cb4778fd40eadc6f2bb7a2b66a5e</Sha>
    </Dependency>
    <Dependency Name="runtime.win-x64.Microsoft.NETCore.Runtime.ObjWriter" Version="16.0.5-alpha.1.24065.3" CoherentParentDependency="Microsoft.NET.Workload.Emscripten.Current.Manifest-9.0.100.Transport">
      <Uri>https://github.com/dotnet/llvm-project</Uri>
      <Sha>5de288617749cb4778fd40eadc6f2bb7a2b66a5e</Sha>
    </Dependency>
    <Dependency Name="runtime.osx-arm64.Microsoft.NETCore.Runtime.ObjWriter" Version="16.0.5-alpha.1.24065.3" CoherentParentDependency="Microsoft.NET.Workload.Emscripten.Current.Manifest-9.0.100.Transport">
      <Uri>https://github.com/dotnet/llvm-project</Uri>
      <Sha>5de288617749cb4778fd40eadc6f2bb7a2b66a5e</Sha>
    </Dependency>
    <Dependency Name="runtime.osx-x64.Microsoft.NETCore.Runtime.ObjWriter" Version="16.0.5-alpha.1.24065.3" CoherentParentDependency="Microsoft.NET.Workload.Emscripten.Current.Manifest-9.0.100.Transport">
      <Uri>https://github.com/dotnet/llvm-project</Uri>
      <Sha>5de288617749cb4778fd40eadc6f2bb7a2b66a5e</Sha>
    </Dependency>
    <Dependency Name="runtime.linux-arm64.Microsoft.NETCore.Runtime.JIT.Tools" Version="16.0.5-alpha.1.24065.3" CoherentParentDependency="Microsoft.NET.Workload.Emscripten.Current.Manifest-9.0.100.Transport">
      <Uri>https://github.com/dotnet/llvm-project</Uri>
      <Sha>5de288617749cb4778fd40eadc6f2bb7a2b66a5e</Sha>
    </Dependency>
    <Dependency Name="runtime.linux-x64.Microsoft.NETCore.Runtime.JIT.Tools" Version="16.0.5-alpha.1.24065.3" CoherentParentDependency="Microsoft.NET.Workload.Emscripten.Current.Manifest-9.0.100.Transport">
      <Uri>https://github.com/dotnet/llvm-project</Uri>
      <Sha>5de288617749cb4778fd40eadc6f2bb7a2b66a5e</Sha>
    </Dependency>
    <Dependency Name="runtime.linux-musl-arm64.Microsoft.NETCore.Runtime.JIT.Tools" Version="16.0.5-alpha.1.24065.3" CoherentParentDependency="Microsoft.NET.Workload.Emscripten.Current.Manifest-9.0.100.Transport">
      <Uri>https://github.com/dotnet/llvm-project</Uri>
      <Sha>5de288617749cb4778fd40eadc6f2bb7a2b66a5e</Sha>
    </Dependency>
    <Dependency Name="runtime.linux-musl-x64.Microsoft.NETCore.Runtime.JIT.Tools" Version="16.0.5-alpha.1.24065.3" CoherentParentDependency="Microsoft.NET.Workload.Emscripten.Current.Manifest-9.0.100.Transport">
      <Uri>https://github.com/dotnet/llvm-project</Uri>
      <Sha>5de288617749cb4778fd40eadc6f2bb7a2b66a5e</Sha>
    </Dependency>
    <Dependency Name="runtime.win-arm64.Microsoft.NETCore.Runtime.JIT.Tools" Version="16.0.5-alpha.1.24065.3" CoherentParentDependency="Microsoft.NET.Workload.Emscripten.Current.Manifest-9.0.100.Transport">
      <Uri>https://github.com/dotnet/llvm-project</Uri>
      <Sha>5de288617749cb4778fd40eadc6f2bb7a2b66a5e</Sha>
    </Dependency>
    <Dependency Name="runtime.win-x64.Microsoft.NETCore.Runtime.JIT.Tools" Version="16.0.5-alpha.1.24065.3" CoherentParentDependency="Microsoft.NET.Workload.Emscripten.Current.Manifest-9.0.100.Transport">
      <Uri>https://github.com/dotnet/llvm-project</Uri>
      <Sha>5de288617749cb4778fd40eadc6f2bb7a2b66a5e</Sha>
    </Dependency>
    <Dependency Name="runtime.osx-arm64.Microsoft.NETCore.Runtime.JIT.Tools" Version="16.0.5-alpha.1.24065.3" CoherentParentDependency="Microsoft.NET.Workload.Emscripten.Current.Manifest-9.0.100.Transport">
      <Uri>https://github.com/dotnet/llvm-project</Uri>
      <Sha>5de288617749cb4778fd40eadc6f2bb7a2b66a5e</Sha>
    </Dependency>
    <Dependency Name="runtime.osx-x64.Microsoft.NETCore.Runtime.JIT.Tools" Version="16.0.5-alpha.1.24065.3" CoherentParentDependency="Microsoft.NET.Workload.Emscripten.Current.Manifest-9.0.100.Transport">
      <Uri>https://github.com/dotnet/llvm-project</Uri>
      <Sha>5de288617749cb4778fd40eadc6f2bb7a2b66a5e</Sha>
    </Dependency>
    <Dependency Name="System.CommandLine" Version="2.0.0-beta4.23407.1">
      <Uri>https://github.com/dotnet/command-line-api</Uri>
      <Sha>a045dd54a4c44723c215d992288160eb1401bb7f</Sha>
    </Dependency>
    <Dependency Name="Microsoft.SourceBuild.Intermediate.command-line-api" Version="0.1.440701">
      <Uri>https://github.com/dotnet/command-line-api</Uri>
      <Sha>a045dd54a4c44723c215d992288160eb1401bb7f</Sha>
      <SourceBuild RepoName="command-line-api" ManagedOnly="true" />
    </Dependency>
    <Dependency Name="Microsoft.DotNet.Cecil" Version="0.11.4-alpha.24065.1">
      <Uri>https://github.com/dotnet/cecil</Uri>
      <Sha>b8c2293cd1cbd9d0fe6f32d7b5befbd526b5a175</Sha>
      <SourceBuild RepoName="cecil" ManagedOnly="true" />
    </Dependency>
    <Dependency Name="Microsoft.NET.Workload.Emscripten.Current.Manifest-9.0.100.Transport" Version="9.0.0-alpha.1.24072.1">
      <Uri>https://github.com/dotnet/emsdk</Uri>
      <Sha>ae7c93e25ae596594b3b22d64115f374a3595912</Sha>
      <SourceBuild RepoName="emsdk" ManagedOnly="true" />
    </Dependency>
    <Dependency Name="Microsoft.SourceBuild.Intermediate.source-build-reference-packages" Version="9.0.0-alpha.1.24072.5">
      <Uri>https://github.com/dotnet/source-build-reference-packages</Uri>
      <Sha>2249c9a81ec9b6cd86791c21e6e69fbc07099788</Sha>
      <SourceBuild RepoName="source-build-reference-packages" ManagedOnly="true" />
    </Dependency>
    <Dependency Name="Microsoft.SourceBuild.Intermediate.source-build-externals" Version="9.0.0-alpha.1.24072.1">
      <Uri>https://github.com/dotnet/source-build-externals</Uri>
      <Sha>e39dee753ccfed11d28ab8054082d21c41c6a4fe</Sha>
      <SourceBuild RepoName="source-build-externals" ManagedOnly="true" />
    </Dependency>
  </ProductDependencies>
  <ToolsetDependencies>
    <Dependency Name="Microsoft.DotNet.Arcade.Sdk" Version="9.0.0-beta.24074.1">
      <Uri>https://github.com/dotnet/arcade</Uri>
      <Sha>ac3bef13c5ab17858f69c12d015057a992f8da8a</Sha>
      <SourceBuild RepoName="arcade" ManagedOnly="true" />
    </Dependency>
    <Dependency Name="Microsoft.DotNet.XliffTasks" Version="9.0.0-beta.24074.1">
      <Uri>https://github.com/dotnet/arcade</Uri>
      <Sha>ac3bef13c5ab17858f69c12d015057a992f8da8a</Sha>
    </Dependency>
    <Dependency Name="Microsoft.DotNet.Helix.Sdk" Version="9.0.0-beta.24074.1">
      <Uri>https://github.com/dotnet/arcade</Uri>
      <Sha>ac3bef13c5ab17858f69c12d015057a992f8da8a</Sha>
    </Dependency>
    <Dependency Name="Microsoft.DotNet.GenAPI" Version="9.0.0-beta.24074.1">
      <Uri>https://github.com/dotnet/arcade</Uri>
      <Sha>ac3bef13c5ab17858f69c12d015057a992f8da8a</Sha>
    </Dependency>
    <Dependency Name="Microsoft.DotNet.GenFacades" Version="9.0.0-beta.24074.1">
      <Uri>https://github.com/dotnet/arcade</Uri>
      <Sha>ac3bef13c5ab17858f69c12d015057a992f8da8a</Sha>
    </Dependency>
    <Dependency Name="Microsoft.DotNet.XUnitAssert" Version="2.6.7-beta.24074.1">
      <Uri>https://github.com/dotnet/arcade</Uri>
      <Sha>ac3bef13c5ab17858f69c12d015057a992f8da8a</Sha>
    </Dependency>
    <Dependency Name="Microsoft.DotNet.XUnitExtensions" Version="9.0.0-beta.24074.1">
      <Uri>https://github.com/dotnet/arcade</Uri>
      <Sha>ac3bef13c5ab17858f69c12d015057a992f8da8a</Sha>
    </Dependency>
    <Dependency Name="Microsoft.DotNet.XUnitConsoleRunner" Version="2.6.7-beta.24074.1">
      <Uri>https://github.com/dotnet/arcade</Uri>
      <Sha>ac3bef13c5ab17858f69c12d015057a992f8da8a</Sha>
    </Dependency>
    <Dependency Name="Microsoft.DotNet.Build.Tasks.Archives" Version="9.0.0-beta.24074.1">
      <Uri>https://github.com/dotnet/arcade</Uri>
      <Sha>ac3bef13c5ab17858f69c12d015057a992f8da8a</Sha>
    </Dependency>
    <Dependency Name="Microsoft.DotNet.Build.Tasks.Packaging" Version="9.0.0-beta.24074.1">
      <Uri>https://github.com/dotnet/arcade</Uri>
      <Sha>ac3bef13c5ab17858f69c12d015057a992f8da8a</Sha>
    </Dependency>
    <Dependency Name="Microsoft.DotNet.Build.Tasks.Installers" Version="9.0.0-beta.24074.1">
      <Uri>https://github.com/dotnet/arcade</Uri>
      <Sha>ac3bef13c5ab17858f69c12d015057a992f8da8a</Sha>
    </Dependency>
    <Dependency Name="Microsoft.DotNet.Build.Tasks.Templating" Version="9.0.0-beta.24074.1">
      <Uri>https://github.com/dotnet/arcade</Uri>
      <Sha>ac3bef13c5ab17858f69c12d015057a992f8da8a</Sha>
    </Dependency>
    <Dependency Name="Microsoft.DotNet.Build.Tasks.Workloads" Version="9.0.0-beta.24074.1">
      <Uri>https://github.com/dotnet/arcade</Uri>
      <Sha>ac3bef13c5ab17858f69c12d015057a992f8da8a</Sha>
    </Dependency>
    <Dependency Name="Microsoft.DotNet.CodeAnalysis" Version="9.0.0-beta.24074.1">
      <Uri>https://github.com/dotnet/arcade</Uri>
      <Sha>ac3bef13c5ab17858f69c12d015057a992f8da8a</Sha>
    </Dependency>
    <Dependency Name="Microsoft.DotNet.Build.Tasks.TargetFramework" Version="9.0.0-beta.24074.1">
      <Uri>https://github.com/dotnet/arcade</Uri>
      <Sha>ac3bef13c5ab17858f69c12d015057a992f8da8a</Sha>
    </Dependency>
    <Dependency Name="Microsoft.DotNet.RemoteExecutor" Version="9.0.0-beta.24074.1">
      <Uri>https://github.com/dotnet/arcade</Uri>
      <Sha>ac3bef13c5ab17858f69c12d015057a992f8da8a</Sha>
    </Dependency>
    <Dependency Name="Microsoft.DotNet.Build.Tasks.Feed" Version="9.0.0-beta.24074.1">
      <Uri>https://github.com/dotnet/arcade</Uri>
      <Sha>ac3bef13c5ab17858f69c12d015057a992f8da8a</Sha>
    </Dependency>
    <Dependency Name="Microsoft.DotNet.VersionTools.Tasks" Version="9.0.0-beta.24074.1">
      <Uri>https://github.com/dotnet/arcade</Uri>
      <Sha>ac3bef13c5ab17858f69c12d015057a992f8da8a</Sha>
    </Dependency>
    <Dependency Name="Microsoft.DotNet.SharedFramework.Sdk" Version="9.0.0-beta.24074.1">
      <Uri>https://github.com/dotnet/arcade</Uri>
      <Sha>ac3bef13c5ab17858f69c12d015057a992f8da8a</Sha>
    </Dependency>
    <Dependency Name="System.ComponentModel.TypeConverter.TestData" Version="9.0.0-beta.24068.1">
      <Uri>https://github.com/dotnet/runtime-assets</Uri>
      <Sha>6d74e6e23d77cca399e7efb223e64ae2d4fd9472</Sha>
    </Dependency>
    <Dependency Name="System.Data.Common.TestData" Version="9.0.0-beta.24068.1">
      <Uri>https://github.com/dotnet/runtime-assets</Uri>
      <Sha>6d74e6e23d77cca399e7efb223e64ae2d4fd9472</Sha>
    </Dependency>
    <Dependency Name="System.Drawing.Common.TestData" Version="9.0.0-beta.24068.1">
      <Uri>https://github.com/dotnet/runtime-assets</Uri>
      <Sha>6d74e6e23d77cca399e7efb223e64ae2d4fd9472</Sha>
    </Dependency>
    <Dependency Name="System.Formats.Tar.TestData" Version="9.0.0-beta.24068.1">
      <Uri>https://github.com/dotnet/runtime-assets</Uri>
      <Sha>6d74e6e23d77cca399e7efb223e64ae2d4fd9472</Sha>
    </Dependency>
    <Dependency Name="System.IO.Compression.TestData" Version="9.0.0-beta.24068.1">
      <Uri>https://github.com/dotnet/runtime-assets</Uri>
      <Sha>6d74e6e23d77cca399e7efb223e64ae2d4fd9472</Sha>
    </Dependency>
    <Dependency Name="System.IO.Packaging.TestData" Version="9.0.0-beta.24068.1">
      <Uri>https://github.com/dotnet/runtime-assets</Uri>
      <Sha>6d74e6e23d77cca399e7efb223e64ae2d4fd9472</Sha>
    </Dependency>
    <Dependency Name="System.Net.TestData" Version="9.0.0-beta.24068.1">
      <Uri>https://github.com/dotnet/runtime-assets</Uri>
      <Sha>6d74e6e23d77cca399e7efb223e64ae2d4fd9472</Sha>
    </Dependency>
    <Dependency Name="System.Private.Runtime.UnicodeData" Version="9.0.0-beta.24068.1">
      <Uri>https://github.com/dotnet/runtime-assets</Uri>
      <Sha>6d74e6e23d77cca399e7efb223e64ae2d4fd9472</Sha>
    </Dependency>
    <Dependency Name="System.Runtime.TimeZoneData" Version="9.0.0-beta.24068.1">
      <Uri>https://github.com/dotnet/runtime-assets</Uri>
      <Sha>6d74e6e23d77cca399e7efb223e64ae2d4fd9472</Sha>
    </Dependency>
    <Dependency Name="System.Security.Cryptography.X509Certificates.TestData" Version="9.0.0-beta.24068.1">
      <Uri>https://github.com/dotnet/runtime-assets</Uri>
      <Sha>6d74e6e23d77cca399e7efb223e64ae2d4fd9472</Sha>
    </Dependency>
    <Dependency Name="System.Text.RegularExpressions.TestData" Version="9.0.0-beta.24068.1">
      <Uri>https://github.com/dotnet/runtime-assets</Uri>
      <Sha>6d74e6e23d77cca399e7efb223e64ae2d4fd9472</Sha>
    </Dependency>
    <Dependency Name="System.Windows.Extensions.TestData" Version="9.0.0-beta.24068.1">
      <Uri>https://github.com/dotnet/runtime-assets</Uri>
      <Sha>6d74e6e23d77cca399e7efb223e64ae2d4fd9472</Sha>
    </Dependency>
    <Dependency Name="Microsoft.DotNet.CilStrip.Sources" Version="9.0.0-beta.24068.1">
      <Uri>https://github.com/dotnet/runtime-assets</Uri>
      <Sha>6d74e6e23d77cca399e7efb223e64ae2d4fd9472</Sha>
    </Dependency>
    <Dependency Name="runtime.linux-arm64.Microsoft.NETCore.Runtime.Mono.LLVM.Sdk" Version="16.0.5-alpha.1.24065.3" CoherentParentDependency="Microsoft.NET.Workload.Emscripten.Current.Manifest-9.0.100.Transport">
      <Uri>https://github.com/dotnet/llvm-project</Uri>
      <Sha>5de288617749cb4778fd40eadc6f2bb7a2b66a5e</Sha>
    </Dependency>
    <Dependency Name="runtime.linux-arm64.Microsoft.NETCore.Runtime.Mono.LLVM.Tools" Version="16.0.5-alpha.1.24065.3" CoherentParentDependency="Microsoft.NET.Workload.Emscripten.Current.Manifest-9.0.100.Transport">
      <Uri>https://github.com/dotnet/llvm-project</Uri>
      <Sha>5de288617749cb4778fd40eadc6f2bb7a2b66a5e</Sha>
    </Dependency>
    <Dependency Name="runtime.linux-musl-arm64.Microsoft.NETCore.Runtime.Mono.LLVM.Sdk" Version="16.0.5-alpha.1.24065.3" CoherentParentDependency="Microsoft.NET.Workload.Emscripten.Current.Manifest-9.0.100.Transport">
      <Uri>https://github.com/dotnet/llvm-project</Uri>
      <Sha>5de288617749cb4778fd40eadc6f2bb7a2b66a5e</Sha>
    </Dependency>
    <Dependency Name="runtime.linux-musl-arm64.Microsoft.NETCore.Runtime.Mono.LLVM.Tools" Version="16.0.5-alpha.1.24065.3" CoherentParentDependency="Microsoft.NET.Workload.Emscripten.Current.Manifest-9.0.100.Transport">
      <Uri>https://github.com/dotnet/llvm-project</Uri>
      <Sha>5de288617749cb4778fd40eadc6f2bb7a2b66a5e</Sha>
    </Dependency>
    <Dependency Name="runtime.linux-x64.Microsoft.NETCore.Runtime.Mono.LLVM.Sdk" Version="16.0.5-alpha.1.24065.3" CoherentParentDependency="Microsoft.NET.Workload.Emscripten.Current.Manifest-9.0.100.Transport">
      <Uri>https://github.com/dotnet/llvm-project</Uri>
      <Sha>5de288617749cb4778fd40eadc6f2bb7a2b66a5e</Sha>
    </Dependency>
    <Dependency Name="runtime.linux-x64.Microsoft.NETCore.Runtime.Mono.LLVM.Tools" Version="16.0.5-alpha.1.24065.3" CoherentParentDependency="Microsoft.NET.Workload.Emscripten.Current.Manifest-9.0.100.Transport">
      <Uri>https://github.com/dotnet/llvm-project</Uri>
      <Sha>5de288617749cb4778fd40eadc6f2bb7a2b66a5e</Sha>
    </Dependency>
    <Dependency Name="runtime.linux-musl-x64.Microsoft.NETCore.Runtime.Mono.LLVM.Sdk" Version="16.0.5-alpha.1.24065.3" CoherentParentDependency="Microsoft.NET.Workload.Emscripten.Current.Manifest-9.0.100.Transport">
      <Uri>https://github.com/dotnet/llvm-project</Uri>
      <Sha>5de288617749cb4778fd40eadc6f2bb7a2b66a5e</Sha>
    </Dependency>
    <Dependency Name="runtime.linux-musl-x64.Microsoft.NETCore.Runtime.Mono.LLVM.Tools" Version="16.0.5-alpha.1.24065.3" CoherentParentDependency="Microsoft.NET.Workload.Emscripten.Current.Manifest-9.0.100.Transport">
      <Uri>https://github.com/dotnet/llvm-project</Uri>
      <Sha>5de288617749cb4778fd40eadc6f2bb7a2b66a5e</Sha>
    </Dependency>
    <Dependency Name="runtime.win-x64.Microsoft.NETCore.Runtime.Mono.LLVM.Sdk" Version="16.0.5-alpha.1.24065.3" CoherentParentDependency="Microsoft.NET.Workload.Emscripten.Current.Manifest-9.0.100.Transport">
      <Uri>https://github.com/dotnet/llvm-project</Uri>
      <Sha>5de288617749cb4778fd40eadc6f2bb7a2b66a5e</Sha>
    </Dependency>
    <Dependency Name="runtime.win-x64.Microsoft.NETCore.Runtime.Mono.LLVM.Tools" Version="16.0.5-alpha.1.24065.3" CoherentParentDependency="Microsoft.NET.Workload.Emscripten.Current.Manifest-9.0.100.Transport">
      <Uri>https://github.com/dotnet/llvm-project</Uri>
      <Sha>5de288617749cb4778fd40eadc6f2bb7a2b66a5e</Sha>
    </Dependency>
    <Dependency Name="runtime.osx-arm64.Microsoft.NETCore.Runtime.Mono.LLVM.Sdk" Version="16.0.5-alpha.1.24065.3" CoherentParentDependency="Microsoft.NET.Workload.Emscripten.Current.Manifest-9.0.100.Transport">
      <Uri>https://github.com/dotnet/llvm-project</Uri>
      <Sha>5de288617749cb4778fd40eadc6f2bb7a2b66a5e</Sha>
    </Dependency>
    <Dependency Name="runtime.osx-arm64.Microsoft.NETCore.Runtime.Mono.LLVM.Tools" Version="16.0.5-alpha.1.24065.3" CoherentParentDependency="Microsoft.NET.Workload.Emscripten.Current.Manifest-9.0.100.Transport">
      <Uri>https://github.com/dotnet/llvm-project</Uri>
      <Sha>5de288617749cb4778fd40eadc6f2bb7a2b66a5e</Sha>
    </Dependency>
    <Dependency Name="runtime.osx-x64.Microsoft.NETCore.Runtime.Mono.LLVM.Sdk" Version="16.0.5-alpha.1.24065.3" CoherentParentDependency="Microsoft.NET.Workload.Emscripten.Current.Manifest-9.0.100.Transport">
      <Uri>https://github.com/dotnet/llvm-project</Uri>
      <Sha>5de288617749cb4778fd40eadc6f2bb7a2b66a5e</Sha>
    </Dependency>
    <Dependency Name="runtime.osx-x64.Microsoft.NETCore.Runtime.Mono.LLVM.Tools" Version="16.0.5-alpha.1.24065.3" CoherentParentDependency="Microsoft.NET.Workload.Emscripten.Current.Manifest-9.0.100.Transport">
      <Uri>https://github.com/dotnet/llvm-project</Uri>
      <Sha>5de288617749cb4778fd40eadc6f2bb7a2b66a5e</Sha>
    </Dependency>
    <Dependency Name="Microsoft.NETCore.App.Runtime.win-x64" Version="9.0.0-alpha.1.24072.1">
      <Uri>https://github.com/dotnet/runtime</Uri>
      <Sha>205ef031e0fe5152dede0bd9f99d0f6f9e7f1e45</Sha>
    </Dependency>
    <Dependency Name="runtime.native.System.IO.Ports" Version="9.0.0-alpha.1.24072.1">
      <Uri>https://github.com/dotnet/runtime</Uri>
      <Sha>205ef031e0fe5152dede0bd9f99d0f6f9e7f1e45</Sha>
    </Dependency>
    <Dependency Name="Microsoft.NETCore.ILAsm" Version="9.0.0-alpha.1.24072.1">
      <Uri>https://github.com/dotnet/runtime</Uri>
      <Sha>205ef031e0fe5152dede0bd9f99d0f6f9e7f1e45</Sha>
    </Dependency>
    <Dependency Name="Microsoft.NET.Sdk.IL" Version="9.0.0-alpha.1.24072.1">
      <Uri>https://github.com/dotnet/runtime</Uri>
      <Sha>205ef031e0fe5152dede0bd9f99d0f6f9e7f1e45</Sha>
    </Dependency>
    <Dependency Name="System.Text.Json" Version="9.0.0-alpha.1.24072.1">
      <Uri>https://github.com/dotnet/runtime</Uri>
      <Sha>205ef031e0fe5152dede0bd9f99d0f6f9e7f1e45</Sha>
      <SourceBuild RepoName="runtime" ManagedOnly="false" />
    </Dependency>
<<<<<<< HEAD
    <Dependency Name="System.Reflection.MetadataLoadContext" Version="8.0.0">
      <Uri>https://github.com/dotnet/runtime</Uri>
      <Sha>4dffd80c4d77c27e772a0be26e8036af77fbb26e</Sha>
      <SourceBuild RepoName="runtime" ManagedOnly="false" />
    </Dependency>
    <Dependency Name="Microsoft.DotNet.ILCompiler" Version="9.0.0-alpha.1.23617.5">
=======
    <Dependency Name="Microsoft.DotNet.ILCompiler" Version="9.0.0-alpha.1.24072.1">
>>>>>>> b47fdeac
      <Uri>https://github.com/dotnet/runtime</Uri>
      <Sha>205ef031e0fe5152dede0bd9f99d0f6f9e7f1e45</Sha>
    </Dependency>
    <Dependency Name="Microsoft.DotNet.XHarness.TestRunners.Common" Version="9.0.0-prerelease.24066.3">
      <Uri>https://github.com/dotnet/xharness</Uri>
      <Sha>fa3b643cc0b028ae875546b7527927adcfcd9348</Sha>
    </Dependency>
    <Dependency Name="Microsoft.DotNet.XHarness.TestRunners.Xunit" Version="9.0.0-prerelease.24066.3">
      <Uri>https://github.com/dotnet/xharness</Uri>
      <Sha>fa3b643cc0b028ae875546b7527927adcfcd9348</Sha>
    </Dependency>
    <Dependency Name="Microsoft.DotNet.XHarness.CLI" Version="9.0.0-prerelease.24066.3">
      <Uri>https://github.com/dotnet/xharness</Uri>
      <Sha>fa3b643cc0b028ae875546b7527927adcfcd9348</Sha>
    </Dependency>
    <Dependency Name="Microsoft.DotNet.PackageTesting" Version="9.0.0-beta.24074.1">
      <Uri>https://github.com/dotnet/arcade</Uri>
      <Sha>ac3bef13c5ab17858f69c12d015057a992f8da8a</Sha>
    </Dependency>
    <Dependency Name="optimization.windows_nt-x64.MIBC.Runtime" Version="1.0.0-prerelease.24071.2">
      <Uri>https://dev.azure.com/dnceng/internal/_git/dotnet-optimization</Uri>
      <Sha>1033abb971e48230ea7ca3a21009155e807d99bc</Sha>
    </Dependency>
    <Dependency Name="optimization.windows_nt-x86.MIBC.Runtime" Version="1.0.0-prerelease.24071.2">
      <Uri>https://dev.azure.com/dnceng/internal/_git/dotnet-optimization</Uri>
      <Sha>1033abb971e48230ea7ca3a21009155e807d99bc</Sha>
    </Dependency>
    <Dependency Name="optimization.linux-x64.MIBC.Runtime" Version="1.0.0-prerelease.24071.2">
      <Uri>https://dev.azure.com/dnceng/internal/_git/dotnet-optimization</Uri>
      <Sha>1033abb971e48230ea7ca3a21009155e807d99bc</Sha>
    </Dependency>
    <Dependency Name="optimization.PGO.CoreCLR" Version="1.0.0-prerelease.24071.2">
      <Uri>https://dev.azure.com/dnceng/internal/_git/dotnet-optimization</Uri>
      <Sha>1033abb971e48230ea7ca3a21009155e807d99bc</Sha>
    </Dependency>
    <Dependency Name="Microsoft.DotNet.HotReload.Utils.Generator.BuildTool" Version="9.0.0-alpha.0.24065.1">
      <Uri>https://github.com/dotnet/hotreload-utils</Uri>
      <Sha>a59b2b3e33fdc7d64d298433f6195d92dde7cc76</Sha>
    </Dependency>
    <Dependency Name="System.Runtime.Numerics.TestData" Version="9.0.0-beta.24068.1">
      <Uri>https://github.com/dotnet/runtime-assets</Uri>
      <Sha>6d74e6e23d77cca399e7efb223e64ae2d4fd9472</Sha>
    </Dependency>
    <Dependency Name="Microsoft.Net.Compilers.Toolset" Version="4.10.0-1.24069.13">
      <Uri>https://github.com/dotnet/roslyn</Uri>
      <Sha>2fe96bca1092f880e91eea6eb17ea3487d89309a</Sha>
    </Dependency>
    <Dependency Name="Microsoft.CodeAnalysis" Version="4.10.0-1.24069.13">
      <Uri>https://github.com/dotnet/roslyn</Uri>
      <Sha>2fe96bca1092f880e91eea6eb17ea3487d89309a</Sha>
      <SourceBuild RepoName="roslyn" ManagedOnly="true" />
    </Dependency>
    <Dependency Name="Microsoft.CodeAnalysis.CSharp" Version="4.10.0-1.24069.13">
      <Uri>https://github.com/dotnet/roslyn</Uri>
      <Sha>2fe96bca1092f880e91eea6eb17ea3487d89309a</Sha>
    </Dependency>
    <Dependency Name="Microsoft.CodeAnalysis.Analyzers" Version="3.11.0-beta1.24072.1">
      <Uri>https://github.com/dotnet/roslyn-analyzers</Uri>
      <Sha>e39798fc8357615ab319c81b20acfb036ef7b513</Sha>
    </Dependency>
    <Dependency Name="Microsoft.CodeAnalysis.NetAnalyzers" Version="9.0.0-preview.24072.1">
      <Uri>https://github.com/dotnet/roslyn-analyzers</Uri>
      <Sha>e39798fc8357615ab319c81b20acfb036ef7b513</Sha>
    </Dependency>
    <Dependency Name="Microsoft.DotNet.ApiCompat.Task" Version="9.0.100-alpha.1.24072.3">
      <Uri>https://github.com/dotnet/sdk</Uri>
      <Sha>de4f12b8ab6692b01776d362f4fa609fd3f1154a</Sha>
      <SourceBuild RepoName="sdk" ManagedOnly="true" />
    </Dependency>
    <Dependency Name="optimization.windows_nt-arm64.MIBC.Runtime" Version="1.0.0-prerelease.24071.2">
      <Uri>https://dev.azure.com/dnceng/internal/_git/dotnet-optimization</Uri>
      <Sha>1033abb971e48230ea7ca3a21009155e807d99bc</Sha>
    </Dependency>
    <Dependency Name="optimization.linux-arm64.MIBC.Runtime" Version="1.0.0-prerelease.24071.2">
      <Uri>https://dev.azure.com/dnceng/internal/_git/dotnet-optimization</Uri>
      <Sha>1033abb971e48230ea7ca3a21009155e807d99bc</Sha>
    </Dependency>
    <!-- Necessary for source-build. This allows the package to be retrieved from previously-source-built artifacts
         and flow in as dependencies of the packages produced by runtime. -->
    <Dependency Name="Nuget.ProjectModel" Version="6.2.4">
      <Uri>https://github.com/NuGet/NuGet.Client</Uri>
      <Sha>8fef55f5a55a3b4f2c96cd1a9b5ddc51d4b927f8</Sha>
    </Dependency>
    <Dependency Name="Microsoft.Dotnet.Sdk.Internal" Version="9.0.100-alpha.1.24070.3">
      <Uri>https://github.com/dotnet/installer</Uri>
      <Sha>f91d4ca399ea4389d04b4700965d207f3a8d5c3b</Sha>
    </Dependency>
  </ToolsetDependencies>
</Dependencies><|MERGE_RESOLUTION|>--- conflicted
+++ resolved
@@ -317,16 +317,12 @@
       <Sha>205ef031e0fe5152dede0bd9f99d0f6f9e7f1e45</Sha>
       <SourceBuild RepoName="runtime" ManagedOnly="false" />
     </Dependency>
-<<<<<<< HEAD
     <Dependency Name="System.Reflection.MetadataLoadContext" Version="8.0.0">
       <Uri>https://github.com/dotnet/runtime</Uri>
       <Sha>4dffd80c4d77c27e772a0be26e8036af77fbb26e</Sha>
       <SourceBuild RepoName="runtime" ManagedOnly="false" />
     </Dependency>
-    <Dependency Name="Microsoft.DotNet.ILCompiler" Version="9.0.0-alpha.1.23617.5">
-=======
     <Dependency Name="Microsoft.DotNet.ILCompiler" Version="9.0.0-alpha.1.24072.1">
->>>>>>> b47fdeac
       <Uri>https://github.com/dotnet/runtime</Uri>
       <Sha>205ef031e0fe5152dede0bd9f99d0f6f9e7f1e45</Sha>
     </Dependency>
