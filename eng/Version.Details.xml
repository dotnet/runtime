--- conflicted
+++ resolved
@@ -66,15 +66,9 @@
       <Uri>https://github.com/dotnet/arcade</Uri>
       <Sha>f7e668c691281e5ba69447e938627522e7be852e</Sha>
     </Dependency>
-<<<<<<< HEAD
     <Dependency Name="Microsoft.DotNet.GenAPI" Version="7.0.0-beta.22402.4">
       <Uri>https://github.com/dotnet/arcade</Uri>
       <Sha>f7e668c691281e5ba69447e938627522e7be852e</Sha>
-=======
-    <Dependency Name="Microsoft.DotNet.GenAPI" Version="7.0.0-beta.22401.3">
-      <Uri>https://github.com/dotnet/arcade</Uri>
-      <Sha>aa90e21c63248b4d6d61e8de14a0d8e7a9275130</Sha>
->>>>>>> 9dad1103
     </Dependency>
     <Dependency Name="Microsoft.DotNet.GenFacades" Version="7.0.0-beta.22402.4">
       <Uri>https://github.com/dotnet/arcade</Uri>
