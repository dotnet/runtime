--- conflicted
+++ resolved
@@ -64,16 +64,6 @@
       <Sha>c667bfea9cdbc5b5493e49e7ddc8dd635a217891</Sha>
       <SourceBuild RepoName="cecil" ManagedOnly="true" />
     </Dependency>
-<<<<<<< HEAD
-    <Dependency Name="Microsoft.NET.Workload.Emscripten.Current.Manifest-9.0.100.Transport" Version="9.0.0-rc.1.24430.3">
-      <Uri>https://github.com/dotnet/emsdk</Uri>
-      <Sha>08499c128ade77a490b735a268f6539f6c7ea0ff</Sha>
-    </Dependency>
-    <!-- Intermediate is necessary for source build. -->
-    <Dependency Name="Microsoft.SourceBuild.Intermediate.emsdk" Version="9.0.0-rc.1.24430.3">
-      <Uri>https://github.com/dotnet/emsdk</Uri>
-      <Sha>08499c128ade77a490b735a268f6539f6c7ea0ff</Sha>
-=======
     <Dependency Name="Microsoft.NET.Workload.Emscripten.Current.Manifest-9.0.100.Transport" Version="9.0.0-rc.2.24422.4">
       <Uri>https://github.com/dotnet/emsdk</Uri>
       <Sha>84d642485896a97e0e443be75345c6bb1469a338</Sha>
@@ -82,7 +72,6 @@
     <Dependency Name="Microsoft.SourceBuild.Intermediate.emsdk" Version="9.0.0-rc.2.24422.4">
       <Uri>https://github.com/dotnet/emsdk</Uri>
       <Sha>84d642485896a97e0e443be75345c6bb1469a338</Sha>
->>>>>>> 48fd63c1
       <SourceBuild RepoName="emsdk" ManagedOnly="true" />
     </Dependency>
     <!-- Intermediate is necessary for source build. -->
