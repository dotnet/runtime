--- conflicted
+++ resolved
@@ -270,15 +270,9 @@
       <Uri>https://github.com/dotnet/runtime</Uri>
       <Sha>2908445dae75580421a3585a45ba3d570bd75cd3</Sha>
     </Dependency>
-<<<<<<< HEAD
     <Dependency Name="Microsoft.NET.ILLink.Tasks" Version="8.0.0-alpha.1.23065.5">
       <Uri>https://github.com/dotnet/runtime</Uri>
       <Sha>2908445dae75580421a3585a45ba3d570bd75cd3</Sha>
-=======
-    <Dependency Name="Microsoft.NET.ILLink.Tasks" Version="8.0.100-1.23064.1">
-      <Uri>https://github.com/dotnet/linker</Uri>
-      <Sha>44520382eda0c82c5a4d3f38d3f59965f3ba90b0</Sha>
->>>>>>> 19fc478d
     </Dependency>
     <Dependency Name="Microsoft.DotNet.XHarness.TestRunners.Common" Version="1.0.0-prerelease.23066.1">
       <Uri>https://github.com/dotnet/xharness</Uri>
