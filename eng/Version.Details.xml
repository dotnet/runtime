<Dependencies>
  <ProductDependencies>
    <Dependency Name="Microsoft.NETCore.Runtime.ICU.Transport" Version="6.0.0-preview.7.21328.1">
      <Uri>https://github.com/dotnet/icu</Uri>
      <Sha>e7626ad8c04b150de635f920b5e8dede0aafaf73</Sha>
    </Dependency>
    <Dependency Name="System.Net.MsQuic.Transport" Version="6.0.0-preview.7.21328.2">
      <Uri>https://github.com/dotnet/msquic</Uri>
      <Sha>d7db669b70f4dd67ec001c192f9809c218cab88b</Sha>
    </Dependency>
    <Dependency Name="Microsoft.NET.Runtime.Emscripten.2.0.23.Node.win-x64" Version="6.0.0-preview.7.21330.1">
      <Uri>https://github.com/dotnet/emsdk</Uri>
      <Sha>f5349765b7af1970c5b25cce4ed278544907cbe0</Sha>
    </Dependency>
  </ProductDependencies>
  <ToolsetDependencies>
    <Dependency Name="Microsoft.DotNet.Arcade.Sdk" Version="6.0.0-beta.21330.2">
      <Uri>https://github.com/dotnet/arcade</Uri>
      <Sha>26345756f99087811b1fe4d02ff213eb172ec506</Sha>
    </Dependency>
    <Dependency Name="Microsoft.DotNet.Helix.Sdk" Version="6.0.0-beta.21330.2">
      <Uri>https://github.com/dotnet/arcade</Uri>
      <Sha>26345756f99087811b1fe4d02ff213eb172ec506</Sha>
    </Dependency>
    <Dependency Name="Microsoft.DotNet.ApiCompat" Version="6.0.0-beta.21330.2">
      <Uri>https://github.com/dotnet/arcade</Uri>
      <Sha>26345756f99087811b1fe4d02ff213eb172ec506</Sha>
    </Dependency>
    <Dependency Name="Microsoft.DotNet.GenAPI" Version="6.0.0-beta.21330.2">
      <Uri>https://github.com/dotnet/arcade</Uri>
      <Sha>26345756f99087811b1fe4d02ff213eb172ec506</Sha>
    </Dependency>
    <Dependency Name="Microsoft.DotNet.GenFacades" Version="6.0.0-beta.21330.2">
      <Uri>https://github.com/dotnet/arcade</Uri>
      <Sha>26345756f99087811b1fe4d02ff213eb172ec506</Sha>
    </Dependency>
    <Dependency Name="Microsoft.DotNet.XUnitExtensions" Version="6.0.0-beta.21330.2">
      <Uri>https://github.com/dotnet/arcade</Uri>
      <Sha>26345756f99087811b1fe4d02ff213eb172ec506</Sha>
    </Dependency>
    <Dependency Name="Microsoft.DotNet.XUnitConsoleRunner" Version="2.5.1-beta.21330.2">
      <Uri>https://github.com/dotnet/arcade</Uri>
      <Sha>26345756f99087811b1fe4d02ff213eb172ec506</Sha>
    </Dependency>
    <Dependency Name="Microsoft.DotNet.Build.Tasks.Archives" Version="6.0.0-beta.21330.2">
      <Uri>https://github.com/dotnet/arcade</Uri>
      <Sha>26345756f99087811b1fe4d02ff213eb172ec506</Sha>
    </Dependency>
    <Dependency Name="Microsoft.DotNet.Build.Tasks.Packaging" Version="6.0.0-beta.21330.2">
      <Uri>https://github.com/dotnet/arcade</Uri>
      <Sha>26345756f99087811b1fe4d02ff213eb172ec506</Sha>
    </Dependency>
    <Dependency Name="Microsoft.DotNet.Build.Tasks.Installers" Version="6.0.0-beta.21330.2">
      <Uri>https://github.com/dotnet/arcade</Uri>
      <Sha>26345756f99087811b1fe4d02ff213eb172ec506</Sha>
    </Dependency>
    <Dependency Name="Microsoft.DotNet.CodeAnalysis" Version="6.0.0-beta.21330.2">
      <Uri>https://github.com/dotnet/arcade</Uri>
      <Sha>26345756f99087811b1fe4d02ff213eb172ec506</Sha>
    </Dependency>
    <Dependency Name="Microsoft.DotNet.Build.Tasks.TargetFramework.Sdk" Version="6.0.0-beta.21330.3">
      <Uri>https://github.com/dotnet/arcade</Uri>
      <Sha>ff3e7d23139c30feefe36d3d4e8d41a06160f254</Sha>
    </Dependency>
    <Dependency Name="Microsoft.DotNet.RemoteExecutor" Version="6.0.0-beta.21330.2">
      <Uri>https://github.com/dotnet/arcade</Uri>
      <Sha>26345756f99087811b1fe4d02ff213eb172ec506</Sha>
    </Dependency>
    <Dependency Name="Microsoft.DotNet.Build.Tasks.Feed" Version="6.0.0-beta.21330.2">
      <Uri>https://github.com/dotnet/arcade</Uri>
      <Sha>26345756f99087811b1fe4d02ff213eb172ec506</Sha>
    </Dependency>
    <Dependency Name="Microsoft.DotNet.VersionTools.Tasks" Version="6.0.0-beta.21330.2">
      <Uri>https://github.com/dotnet/arcade</Uri>
      <Sha>26345756f99087811b1fe4d02ff213eb172ec506</Sha>
    </Dependency>
    <Dependency Name="Microsoft.DotNet.SharedFramework.Sdk" Version="6.0.0-beta.21330.3">
      <Uri>https://github.com/dotnet/arcade</Uri>
      <Sha>ff3e7d23139c30feefe36d3d4e8d41a06160f254</Sha>
    </Dependency>
    <Dependency Name="Microsoft.NET.Test.Sdk" Version="16.9.0-preview-20201201-01">
      <Uri>https://github.com/microsoft/vstest</Uri>
      <Sha>140434f7109d357d0158ade9e5164a4861513965</Sha>
    </Dependency>
    <Dependency Name="System.ComponentModel.TypeConverter.TestData" Version="6.0.0-beta.21314.1">
      <Uri>https://github.com/dotnet/runtime-assets</Uri>
      <Sha>8d7b898b96cbdb868cac343e938173105287ed9e</Sha>
    </Dependency>
    <Dependency Name="System.Drawing.Common.TestData" Version="6.0.0-beta.21314.1">
      <Uri>https://github.com/dotnet/runtime-assets</Uri>
      <Sha>8d7b898b96cbdb868cac343e938173105287ed9e</Sha>
    </Dependency>
    <Dependency Name="System.IO.Compression.TestData" Version="6.0.0-beta.21314.1">
      <Uri>https://github.com/dotnet/runtime-assets</Uri>
      <Sha>8d7b898b96cbdb868cac343e938173105287ed9e</Sha>
    </Dependency>
    <Dependency Name="System.IO.Packaging.TestData" Version="6.0.0-beta.21314.1">
      <Uri>https://github.com/dotnet/runtime-assets</Uri>
      <Sha>8d7b898b96cbdb868cac343e938173105287ed9e</Sha>
    </Dependency>
    <Dependency Name="System.Net.TestData" Version="6.0.0-beta.21314.1">
      <Uri>https://github.com/dotnet/runtime-assets</Uri>
      <Sha>8d7b898b96cbdb868cac343e938173105287ed9e</Sha>
    </Dependency>
    <Dependency Name="System.Private.Runtime.UnicodeData" Version="6.0.0-beta.21314.1">
      <Uri>https://github.com/dotnet/runtime-assets</Uri>
      <Sha>8d7b898b96cbdb868cac343e938173105287ed9e</Sha>
    </Dependency>
    <Dependency Name="System.Runtime.TimeZoneData" Version="6.0.0-beta.21314.1">
      <Uri>https://github.com/dotnet/runtime-assets</Uri>
      <Sha>8d7b898b96cbdb868cac343e938173105287ed9e</Sha>
    </Dependency>
    <Dependency Name="System.Security.Cryptography.X509Certificates.TestData" Version="6.0.0-beta.21314.1">
      <Uri>https://github.com/dotnet/runtime-assets</Uri>
      <Sha>8d7b898b96cbdb868cac343e938173105287ed9e</Sha>
    </Dependency>
    <Dependency Name="System.Windows.Extensions.TestData" Version="6.0.0-beta.21314.1">
      <Uri>https://github.com/dotnet/runtime-assets</Uri>
      <Sha>8d7b898b96cbdb868cac343e938173105287ed9e</Sha>
    </Dependency>
    <Dependency Name="runtime.linux-arm64.Microsoft.NETCore.Runtime.Mono.LLVM.Sdk" Version="11.1.0-alpha.1.21328.1">
      <Uri>https://github.com/dotnet/llvm-project</Uri>
      <Sha>51c322893cff67a67e503d00e9c328d9d40b6a06</Sha>
    </Dependency>
    <Dependency Name="runtime.linux-arm64.Microsoft.NETCore.Runtime.Mono.LLVM.Tools" Version="11.1.0-alpha.1.21328.1">
      <Uri>https://github.com/dotnet/llvm-project</Uri>
      <Sha>51c322893cff67a67e503d00e9c328d9d40b6a06</Sha>
    </Dependency>
    <Dependency Name="runtime.linux-x64.Microsoft.NETCore.Runtime.Mono.LLVM.Sdk" Version="11.1.0-alpha.1.21328.1">
      <Uri>https://github.com/dotnet/llvm-project</Uri>
      <Sha>51c322893cff67a67e503d00e9c328d9d40b6a06</Sha>
    </Dependency>
    <Dependency Name="runtime.linux-x64.Microsoft.NETCore.Runtime.Mono.LLVM.Tools" Version="11.1.0-alpha.1.21328.1">
      <Uri>https://github.com/dotnet/llvm-project</Uri>
      <Sha>51c322893cff67a67e503d00e9c328d9d40b6a06</Sha>
    </Dependency>
    <Dependency Name="runtime.win-x64.Microsoft.NETCore.Runtime.Mono.LLVM.Sdk" Version="11.1.0-alpha.1.21328.1">
      <Uri>https://github.com/dotnet/llvm-project</Uri>
      <Sha>51c322893cff67a67e503d00e9c328d9d40b6a06</Sha>
    </Dependency>
    <Dependency Name="runtime.win-x64.Microsoft.NETCore.Runtime.Mono.LLVM.Tools" Version="11.1.0-alpha.1.21328.1">
      <Uri>https://github.com/dotnet/llvm-project</Uri>
      <Sha>51c322893cff67a67e503d00e9c328d9d40b6a06</Sha>
    </Dependency>
    <Dependency Name="runtime.osx.10.12-x64.Microsoft.NETCore.Runtime.Mono.LLVM.Sdk" Version="11.1.0-alpha.1.21328.1">
      <Uri>https://github.com/dotnet/llvm-project</Uri>
      <Sha>51c322893cff67a67e503d00e9c328d9d40b6a06</Sha>
    </Dependency>
    <Dependency Name="runtime.osx.10.12-x64.Microsoft.NETCore.Runtime.Mono.LLVM.Tools" Version="11.1.0-alpha.1.21328.1">
      <Uri>https://github.com/dotnet/llvm-project</Uri>
      <Sha>51c322893cff67a67e503d00e9c328d9d40b6a06</Sha>
    </Dependency>
    <Dependency Name="Microsoft.NETCore.App" Version="5.0.0-rc.1.20451.14">
      <Uri>https://github.com/dotnet/runtime</Uri>
      <Sha>38017c3935de95d0335bac04f4901ddfc2718656</Sha>
    </Dependency>
    <Dependency Name="Microsoft.NETCore.DotNetHost" Version="6.0.0-preview.7.21321.2">
      <Uri>https://github.com/dotnet/runtime</Uri>
      <Sha>f891033db5b8ebf651176a3dcc3bec74a217f85e</Sha>
    </Dependency>
    <Dependency Name="Microsoft.NETCore.DotNetHostPolicy" Version="6.0.0-preview.7.21321.2">
      <Uri>https://github.com/dotnet/runtime</Uri>
      <Sha>f891033db5b8ebf651176a3dcc3bec74a217f85e</Sha>
    </Dependency>
    <Dependency Name="runtime.native.System.IO.Ports" Version="6.0.0-preview.7.21321.2">
      <Uri>https://github.com/dotnet/runtime</Uri>
      <Sha>f891033db5b8ebf651176a3dcc3bec74a217f85e</Sha>
    </Dependency>
    <Dependency Name="Microsoft.NETCore.ILAsm" Version="6.0.0-preview.7.21321.2">
      <Uri>https://github.com/dotnet/runtime</Uri>
      <Sha>f891033db5b8ebf651176a3dcc3bec74a217f85e</Sha>
    </Dependency>
    <Dependency Name="Microsoft.NET.Sdk.IL" Version="6.0.0-preview.7.21321.2">
      <Uri>https://github.com/dotnet/runtime</Uri>
      <Sha>f891033db5b8ebf651176a3dcc3bec74a217f85e</Sha>
    </Dependency>
    <Dependency Name="System.Text.Json" Version="6.0.0-preview.7.21321.2">
      <Uri>https://github.com/dotnet/runtime</Uri>
      <Sha>f891033db5b8ebf651176a3dcc3bec74a217f85e</Sha>
    </Dependency>
    <Dependency Name="System.Runtime.CompilerServices.Unsafe" Version="6.0.0-preview.7.21321.2">
      <Uri>https://github.com/dotnet/runtime</Uri>
      <Sha>f891033db5b8ebf651176a3dcc3bec74a217f85e</Sha>
    </Dependency>
    <Dependency Name="Microsoft.NET.ILLink.Tasks" Version="6.0.100-preview.6.21330.1">
      <Uri>https://github.com/mono/linker</Uri>
      <Sha>f574448d16af45f7ac2c4b89d71dea73dec86726</Sha>
    </Dependency>
    <Dependency Name="Microsoft.DotNet.XHarness.TestRunners.Xunit" Version="1.0.0-prerelease.21330.2">
      <Uri>https://github.com/dotnet/xharness</Uri>
      <Sha>6d17e5ba4709de02f2e5c62a308f8518253cb002</Sha>
    </Dependency>
    <Dependency Name="Microsoft.DotNet.XHarness.CLI" Version="1.0.0-prerelease.21330.2">
      <Uri>https://github.com/dotnet/xharness</Uri>
      <Sha>6d17e5ba4709de02f2e5c62a308f8518253cb002</Sha>
    </Dependency>
    <Dependency Name="Microsoft.DotNet.PackageTesting" Version="6.0.0-beta.21330.2">
      <Uri>https://github.com/dotnet/arcade</Uri>
      <Sha>26345756f99087811b1fe4d02ff213eb172ec506</Sha>
    </Dependency>
    <Dependency Name="optimization.windows_nt-x64.MIBC.Runtime" Version="1.0.0-prerelease.21330.5">
      <Uri>https://dev.azure.com/dnceng/internal/_git/dotnet-optimization</Uri>
      <Sha>366fc54b3a9b6226dbbbf3672fae78ba82e82b6f</Sha>
    </Dependency>
    <Dependency Name="optimization.windows_nt-x86.MIBC.Runtime" Version="1.0.0-prerelease.21330.5">
      <Uri>https://dev.azure.com/dnceng/internal/_git/dotnet-optimization</Uri>
      <Sha>366fc54b3a9b6226dbbbf3672fae78ba82e82b6f</Sha>
    </Dependency>
    <Dependency Name="optimization.linux-x64.MIBC.Runtime" Version="1.0.0-prerelease.21330.5">
      <Uri>https://dev.azure.com/dnceng/internal/_git/dotnet-optimization</Uri>
      <Sha>366fc54b3a9b6226dbbbf3672fae78ba82e82b6f</Sha>
    </Dependency>
    <Dependency Name="optimization.PGO.CoreCLR" Version="1.0.0-prerelease.21330.5">
      <Uri>https://dev.azure.com/dnceng/internal/_git/dotnet-optimization</Uri>
<<<<<<< HEAD
      <Sha>b89374348ff2344a625677584be9dfc9bea2b971</Sha>
    </Dependency>
    <Dependency Name="Microsoft.NET.Workload.Emscripten.Manifest-6.0.100" Version="6.0.0-preview.7.21330.1">
      <Uri>https://github.com/dotnet/emsdk</Uri>
      <Sha>f5349765b7af1970c5b25cce4ed278544907cbe0</Sha>
=======
      <Sha>366fc54b3a9b6226dbbbf3672fae78ba82e82b6f</Sha>
>>>>>>> 5b337cba
    </Dependency>
    <Dependency Name="Microsoft.DotNet.HotReload.Utils.Generator.BuildTool" Version="1.0.1-alpha.0.21330.1">
      <Uri>https://github.com/dotnet/hotreload-utils</Uri>
      <Sha>a8e0dc88077495e43d7820f631815fa95ce92f8a</Sha>
    </Dependency>
    <Dependency Name="System.Runtime.Numerics.TestData" Version="6.0.0-beta.21314.1">
      <Uri>https://github.com/dotnet/runtime-assets</Uri>
      <Sha>8d7b898b96cbdb868cac343e938173105287ed9e</Sha>
    </Dependency>
    <Dependency Name="Microsoft.CodeAnalysis.NetAnalyzers" Version="6.0.0-rc1.21320.2">
      <Uri>https://github.com/dotnet/roslyn-analyzers</Uri>
      <Sha>fcddb771f42866f9521f23f093b1f30e129018bb</Sha>
    </Dependency>
  </ToolsetDependencies>
</Dependencies><|MERGE_RESOLUTION|>--- conflicted
+++ resolved
@@ -212,15 +212,7 @@
     </Dependency>
     <Dependency Name="optimization.PGO.CoreCLR" Version="1.0.0-prerelease.21330.5">
       <Uri>https://dev.azure.com/dnceng/internal/_git/dotnet-optimization</Uri>
-<<<<<<< HEAD
-      <Sha>b89374348ff2344a625677584be9dfc9bea2b971</Sha>
-    </Dependency>
-    <Dependency Name="Microsoft.NET.Workload.Emscripten.Manifest-6.0.100" Version="6.0.0-preview.7.21330.1">
-      <Uri>https://github.com/dotnet/emsdk</Uri>
-      <Sha>f5349765b7af1970c5b25cce4ed278544907cbe0</Sha>
-=======
-      <Sha>366fc54b3a9b6226dbbbf3672fae78ba82e82b6f</Sha>
->>>>>>> 5b337cba
+      <Sha>366fc54b3a9b6226dbbbf3672fae78ba82e82b6f</Sha>
     </Dependency>
     <Dependency Name="Microsoft.DotNet.HotReload.Utils.Generator.BuildTool" Version="1.0.1-alpha.0.21330.1">
       <Uri>https://github.com/dotnet/hotreload-utils</Uri>
