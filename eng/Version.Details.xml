<Dependencies>
  <ProductDependencies>
    <Dependency Name="Microsoft.NETCore.Runtime.ICU.Transport" Version="8.0.0-rtm.25462.1">
      <Uri>https://github.com/dotnet/icu</Uri>
      <Sha>5ec8e0c36b1fb327e93f6ad5c26306c4c1423421</Sha>
    </Dependency>
    <Dependency Name="System.Net.MsQuic.Transport" Version="8.0.0-alpha.1.23527.1">
      <Uri>https://github.com/dotnet/msquic</Uri>
      <Sha>4e887bb039a972819bce916ab8fbeb0c63c53bd1</Sha>
    </Dependency>
    <Dependency Name="System.ServiceModel.Primitives" Version="4.9.0-rc2.21473.1">
      <Uri>https://github.com/dotnet/wcf</Uri>
      <Sha>7f504aabb1988e9a093c1e74d8040bd52feb2f01</Sha>
    </Dependency>
    <Dependency Name="runtime.linux-arm64.Microsoft.NETCore.Runtime.ObjWriter" Version="16.0.5-alpha.1.25311.1" CoherentParentDependency="Microsoft.NET.Workload.Emscripten.Current.Manifest-8.0.100">
      <Uri>https://github.com/dotnet/llvm-project</Uri>
      <Sha>0a471ebbe6a4a9c095169dd531b825a4370f57f3</Sha>
    </Dependency>
    <Dependency Name="runtime.linux-x64.Microsoft.NETCore.Runtime.ObjWriter" Version="16.0.5-alpha.1.25311.1" CoherentParentDependency="Microsoft.NET.Workload.Emscripten.Current.Manifest-8.0.100">
      <Uri>https://github.com/dotnet/llvm-project</Uri>
      <Sha>0a471ebbe6a4a9c095169dd531b825a4370f57f3</Sha>
    </Dependency>
    <Dependency Name="runtime.linux-musl-arm64.Microsoft.NETCore.Runtime.ObjWriter" Version="16.0.5-alpha.1.25311.1" CoherentParentDependency="Microsoft.NET.Workload.Emscripten.Current.Manifest-8.0.100">
      <Uri>https://github.com/dotnet/llvm-project</Uri>
      <Sha>0a471ebbe6a4a9c095169dd531b825a4370f57f3</Sha>
    </Dependency>
    <Dependency Name="runtime.linux-musl-x64.Microsoft.NETCore.Runtime.ObjWriter" Version="16.0.5-alpha.1.25311.1" CoherentParentDependency="Microsoft.NET.Workload.Emscripten.Current.Manifest-8.0.100">
      <Uri>https://github.com/dotnet/llvm-project</Uri>
      <Sha>0a471ebbe6a4a9c095169dd531b825a4370f57f3</Sha>
    </Dependency>
    <Dependency Name="runtime.win-arm64.Microsoft.NETCore.Runtime.ObjWriter" Version="16.0.5-alpha.1.25311.1" CoherentParentDependency="Microsoft.NET.Workload.Emscripten.Current.Manifest-8.0.100">
      <Uri>https://github.com/dotnet/llvm-project</Uri>
      <Sha>0a471ebbe6a4a9c095169dd531b825a4370f57f3</Sha>
    </Dependency>
    <Dependency Name="runtime.win-x64.Microsoft.NETCore.Runtime.ObjWriter" Version="16.0.5-alpha.1.25311.1" CoherentParentDependency="Microsoft.NET.Workload.Emscripten.Current.Manifest-8.0.100">
      <Uri>https://github.com/dotnet/llvm-project</Uri>
      <Sha>0a471ebbe6a4a9c095169dd531b825a4370f57f3</Sha>
    </Dependency>
    <Dependency Name="runtime.osx-arm64.Microsoft.NETCore.Runtime.ObjWriter" Version="16.0.5-alpha.1.25311.1" CoherentParentDependency="Microsoft.NET.Workload.Emscripten.Current.Manifest-8.0.100">
      <Uri>https://github.com/dotnet/llvm-project</Uri>
      <Sha>0a471ebbe6a4a9c095169dd531b825a4370f57f3</Sha>
    </Dependency>
    <Dependency Name="runtime.osx-x64.Microsoft.NETCore.Runtime.ObjWriter" Version="16.0.5-alpha.1.25311.1" CoherentParentDependency="Microsoft.NET.Workload.Emscripten.Current.Manifest-8.0.100">
      <Uri>https://github.com/dotnet/llvm-project</Uri>
      <Sha>0a471ebbe6a4a9c095169dd531b825a4370f57f3</Sha>
    </Dependency>
    <Dependency Name="runtime.linux-arm64.Microsoft.NETCore.Runtime.JIT.Tools" Version="16.0.5-alpha.1.25311.1" CoherentParentDependency="Microsoft.NET.Workload.Emscripten.Current.Manifest-8.0.100">
      <Uri>https://github.com/dotnet/llvm-project</Uri>
      <Sha>0a471ebbe6a4a9c095169dd531b825a4370f57f3</Sha>
    </Dependency>
    <Dependency Name="runtime.linux-x64.Microsoft.NETCore.Runtime.JIT.Tools" Version="16.0.5-alpha.1.25311.1" CoherentParentDependency="Microsoft.NET.Workload.Emscripten.Current.Manifest-8.0.100">
      <Uri>https://github.com/dotnet/llvm-project</Uri>
      <Sha>0a471ebbe6a4a9c095169dd531b825a4370f57f3</Sha>
    </Dependency>
    <Dependency Name="runtime.linux-musl-arm64.Microsoft.NETCore.Runtime.JIT.Tools" Version="16.0.5-alpha.1.25311.1" CoherentParentDependency="Microsoft.NET.Workload.Emscripten.Current.Manifest-8.0.100">
      <Uri>https://github.com/dotnet/llvm-project</Uri>
      <Sha>0a471ebbe6a4a9c095169dd531b825a4370f57f3</Sha>
    </Dependency>
    <Dependency Name="runtime.linux-musl-x64.Microsoft.NETCore.Runtime.JIT.Tools" Version="16.0.5-alpha.1.25311.1" CoherentParentDependency="Microsoft.NET.Workload.Emscripten.Current.Manifest-8.0.100">
      <Uri>https://github.com/dotnet/llvm-project</Uri>
      <Sha>0a471ebbe6a4a9c095169dd531b825a4370f57f3</Sha>
    </Dependency>
    <Dependency Name="runtime.win-arm64.Microsoft.NETCore.Runtime.JIT.Tools" Version="16.0.5-alpha.1.25311.1" CoherentParentDependency="Microsoft.NET.Workload.Emscripten.Current.Manifest-8.0.100">
      <Uri>https://github.com/dotnet/llvm-project</Uri>
      <Sha>0a471ebbe6a4a9c095169dd531b825a4370f57f3</Sha>
    </Dependency>
    <Dependency Name="runtime.win-x64.Microsoft.NETCore.Runtime.JIT.Tools" Version="16.0.5-alpha.1.25311.1" CoherentParentDependency="Microsoft.NET.Workload.Emscripten.Current.Manifest-8.0.100">
      <Uri>https://github.com/dotnet/llvm-project</Uri>
      <Sha>0a471ebbe6a4a9c095169dd531b825a4370f57f3</Sha>
    </Dependency>
    <Dependency Name="runtime.osx-arm64.Microsoft.NETCore.Runtime.JIT.Tools" Version="16.0.5-alpha.1.25311.1" CoherentParentDependency="Microsoft.NET.Workload.Emscripten.Current.Manifest-8.0.100">
      <Uri>https://github.com/dotnet/llvm-project</Uri>
      <Sha>0a471ebbe6a4a9c095169dd531b825a4370f57f3</Sha>
    </Dependency>
    <Dependency Name="runtime.osx-x64.Microsoft.NETCore.Runtime.JIT.Tools" Version="16.0.5-alpha.1.25311.1" CoherentParentDependency="Microsoft.NET.Workload.Emscripten.Current.Manifest-8.0.100">
      <Uri>https://github.com/dotnet/llvm-project</Uri>
      <Sha>0a471ebbe6a4a9c095169dd531b825a4370f57f3</Sha>
    </Dependency>
    <Dependency Name="System.CommandLine" Version="2.0.0-beta4.23307.1">
      <Uri>https://github.com/dotnet/command-line-api</Uri>
      <Sha>02fe27cd6a9b001c8feb7938e6ef4b3799745759</Sha>
    </Dependency>
    <Dependency Name="Microsoft.SourceBuild.Intermediate.command-line-api" Version="0.1.430701">
      <Uri>https://github.com/dotnet/command-line-api</Uri>
      <Sha>02fe27cd6a9b001c8feb7938e6ef4b3799745759</Sha>
      <SourceBuild RepoName="command-line-api" ManagedOnly="true" />
    </Dependency>
<<<<<<< HEAD
    <Dependency Name="Microsoft.DotNet.Cecil" Version="0.11.4-alpha.25462.1">
      <Uri>https://github.com/dotnet/cecil</Uri>
      <Sha>73a1d3d630d4ae0359ab56a4b79f6311585b829d</Sha>
=======
    <Dependency Name="Microsoft.DotNet.Cecil" Version="0.11.4-alpha.25457.1">
      <Uri>https://github.com/dotnet/cecil</Uri>
      <Sha>e84d2f3e542c3bc970a5b2053aebffea995561d9</Sha>
>>>>>>> 50eb2465
      <SourceBuild RepoName="cecil" ManagedOnly="true" />
    </Dependency>
    <Dependency Name="Microsoft.NET.Workload.Emscripten.Current.Manifest-8.0.100" Version="8.0.21">
      <Uri>https://github.com/dotnet/emsdk</Uri>
      <Sha>ea366a7a40bc588c70ef59376040130baf864c85</Sha>
    </Dependency>
    <Dependency Name="Microsoft.SourceBuild.Intermediate.emsdk" Version="8.0.21-servicing.25458.3">
      <Uri>https://github.com/dotnet/emsdk</Uri>
      <Sha>ea366a7a40bc588c70ef59376040130baf864c85</Sha>
      <SourceBuild RepoName="emsdk" ManagedOnly="true" />
    </Dependency>
    <Dependency Name="Microsoft.SourceBuild.Intermediate.source-build-reference-packages" Version="8.0.0-alpha.1.25428.6">
      <Uri>https://github.com/dotnet/source-build-reference-packages</Uri>
      <Sha>0b4984f8ee945e02a39ef0f72dc9f7ceab65c14f</Sha>
      <SourceBuild RepoName="source-build-reference-packages" ManagedOnly="true" />
    </Dependency>
    <Dependency Name="Microsoft.SourceBuild.Intermediate.source-build-externals" Version="8.0.0-alpha.1.25104.1">
      <Uri>https://github.com/dotnet/source-build-externals</Uri>
      <Sha>dc30cd1ec22f198d658e011c14525d4d65873991</Sha>
      <SourceBuild RepoName="source-build-externals" ManagedOnly="true" />
    </Dependency>
  </ProductDependencies>
  <ToolsetDependencies>
    <Dependency Name="Microsoft.DotNet.Arcade.Sdk" Version="8.0.0-beta.25461.1">
      <Uri>https://github.com/dotnet/arcade</Uri>
      <Sha>958612453c58fd32328461580b19ce5ecf4aedd2</Sha>
      <SourceBuild RepoName="arcade" ManagedOnly="true" />
    </Dependency>
    <Dependency Name="Microsoft.DotNet.XliffTasks" Version="1.0.0-beta.23475.1" CoherentParentDependency="Microsoft.DotNet.Arcade.Sdk">
      <Uri>https://github.com/dotnet/xliff-tasks</Uri>
      <Sha>73f0850939d96131c28cf6ea6ee5aacb4da0083a</Sha>
      <SourceBuild RepoName="xliff-tasks" ManagedOnly="true" />
    </Dependency>
    <Dependency Name="Microsoft.DotNet.Helix.Sdk" Version="8.0.0-beta.25461.1">
      <Uri>https://github.com/dotnet/arcade</Uri>
      <Sha>958612453c58fd32328461580b19ce5ecf4aedd2</Sha>
    </Dependency>
    <Dependency Name="Microsoft.DotNet.GenAPI" Version="8.0.0-beta.25461.1">
      <Uri>https://github.com/dotnet/arcade</Uri>
      <Sha>958612453c58fd32328461580b19ce5ecf4aedd2</Sha>
    </Dependency>
    <Dependency Name="Microsoft.DotNet.GenFacades" Version="8.0.0-beta.25461.1">
      <Uri>https://github.com/dotnet/arcade</Uri>
      <Sha>958612453c58fd32328461580b19ce5ecf4aedd2</Sha>
    </Dependency>
    <Dependency Name="Microsoft.DotNet.XUnitExtensions" Version="8.0.0-beta.25461.1">
      <Uri>https://github.com/dotnet/arcade</Uri>
      <Sha>958612453c58fd32328461580b19ce5ecf4aedd2</Sha>
    </Dependency>
    <Dependency Name="Microsoft.DotNet.XUnitConsoleRunner" Version="2.5.1-beta.25461.1">
      <Uri>https://github.com/dotnet/arcade</Uri>
      <Sha>958612453c58fd32328461580b19ce5ecf4aedd2</Sha>
    </Dependency>
    <Dependency Name="Microsoft.DotNet.Build.Tasks.Archives" Version="8.0.0-beta.25461.1">
      <Uri>https://github.com/dotnet/arcade</Uri>
      <Sha>958612453c58fd32328461580b19ce5ecf4aedd2</Sha>
    </Dependency>
    <Dependency Name="Microsoft.DotNet.Build.Tasks.Packaging" Version="8.0.0-beta.25461.1">
      <Uri>https://github.com/dotnet/arcade</Uri>
      <Sha>958612453c58fd32328461580b19ce5ecf4aedd2</Sha>
    </Dependency>
    <Dependency Name="Microsoft.DotNet.Build.Tasks.Installers" Version="8.0.0-beta.25461.1">
      <Uri>https://github.com/dotnet/arcade</Uri>
      <Sha>958612453c58fd32328461580b19ce5ecf4aedd2</Sha>
    </Dependency>
    <Dependency Name="Microsoft.DotNet.Build.Tasks.Templating" Version="8.0.0-beta.25461.1">
      <Uri>https://github.com/dotnet/arcade</Uri>
      <Sha>958612453c58fd32328461580b19ce5ecf4aedd2</Sha>
    </Dependency>
    <Dependency Name="Microsoft.DotNet.Build.Tasks.Workloads" Version="8.0.0-beta.25461.1">
      <Uri>https://github.com/dotnet/arcade</Uri>
      <Sha>958612453c58fd32328461580b19ce5ecf4aedd2</Sha>
    </Dependency>
    <Dependency Name="Microsoft.DotNet.CodeAnalysis" Version="8.0.0-beta.25461.1">
      <Uri>https://github.com/dotnet/arcade</Uri>
      <Sha>958612453c58fd32328461580b19ce5ecf4aedd2</Sha>
    </Dependency>
    <Dependency Name="Microsoft.DotNet.Build.Tasks.TargetFramework" Version="8.0.0-beta.25461.1">
      <Uri>https://github.com/dotnet/arcade</Uri>
      <Sha>958612453c58fd32328461580b19ce5ecf4aedd2</Sha>
    </Dependency>
    <Dependency Name="Microsoft.DotNet.RemoteExecutor" Version="8.0.0-beta.25461.1">
      <Uri>https://github.com/dotnet/arcade</Uri>
      <Sha>958612453c58fd32328461580b19ce5ecf4aedd2</Sha>
    </Dependency>
    <Dependency Name="Microsoft.DotNet.Build.Tasks.Feed" Version="8.0.0-beta.25461.1">
      <Uri>https://github.com/dotnet/arcade</Uri>
      <Sha>958612453c58fd32328461580b19ce5ecf4aedd2</Sha>
    </Dependency>
    <Dependency Name="Microsoft.DotNet.VersionTools.Tasks" Version="8.0.0-beta.25461.1">
      <Uri>https://github.com/dotnet/arcade</Uri>
      <Sha>958612453c58fd32328461580b19ce5ecf4aedd2</Sha>
    </Dependency>
    <Dependency Name="Microsoft.DotNet.SharedFramework.Sdk" Version="8.0.0-beta.25461.1">
      <Uri>https://github.com/dotnet/arcade</Uri>
      <Sha>958612453c58fd32328461580b19ce5ecf4aedd2</Sha>
    </Dependency>
    <Dependency Name="System.ComponentModel.TypeConverter.TestData" Version="8.0.0-beta.25414.3">
      <Uri>https://github.com/dotnet/runtime-assets</Uri>
      <Sha>e8f3528a061b4f6b944f13ad87382d7964b46c7e</Sha>
    </Dependency>
    <Dependency Name="System.Data.Common.TestData" Version="8.0.0-beta.25414.3">
      <Uri>https://github.com/dotnet/runtime-assets</Uri>
      <Sha>e8f3528a061b4f6b944f13ad87382d7964b46c7e</Sha>
    </Dependency>
    <Dependency Name="System.Drawing.Common.TestData" Version="8.0.0-beta.25414.3">
      <Uri>https://github.com/dotnet/runtime-assets</Uri>
      <Sha>e8f3528a061b4f6b944f13ad87382d7964b46c7e</Sha>
    </Dependency>
    <Dependency Name="System.Formats.Tar.TestData" Version="8.0.0-beta.25414.3">
      <Uri>https://github.com/dotnet/runtime-assets</Uri>
      <Sha>e8f3528a061b4f6b944f13ad87382d7964b46c7e</Sha>
    </Dependency>
    <Dependency Name="System.IO.Compression.TestData" Version="8.0.0-beta.25414.3">
      <Uri>https://github.com/dotnet/runtime-assets</Uri>
      <Sha>e8f3528a061b4f6b944f13ad87382d7964b46c7e</Sha>
    </Dependency>
    <Dependency Name="System.IO.Packaging.TestData" Version="8.0.0-beta.25414.3">
      <Uri>https://github.com/dotnet/runtime-assets</Uri>
      <Sha>e8f3528a061b4f6b944f13ad87382d7964b46c7e</Sha>
    </Dependency>
    <Dependency Name="System.Net.TestData" Version="8.0.0-beta.25414.3">
      <Uri>https://github.com/dotnet/runtime-assets</Uri>
      <Sha>e8f3528a061b4f6b944f13ad87382d7964b46c7e</Sha>
    </Dependency>
    <Dependency Name="System.Private.Runtime.UnicodeData" Version="8.0.0-beta.25414.3">
      <Uri>https://github.com/dotnet/runtime-assets</Uri>
      <Sha>e8f3528a061b4f6b944f13ad87382d7964b46c7e</Sha>
    </Dependency>
    <Dependency Name="System.Runtime.TimeZoneData" Version="8.0.0-beta.25414.3">
      <Uri>https://github.com/dotnet/runtime-assets</Uri>
      <Sha>e8f3528a061b4f6b944f13ad87382d7964b46c7e</Sha>
    </Dependency>
    <Dependency Name="System.Security.Cryptography.X509Certificates.TestData" Version="8.0.0-beta.25414.3">
      <Uri>https://github.com/dotnet/runtime-assets</Uri>
      <Sha>e8f3528a061b4f6b944f13ad87382d7964b46c7e</Sha>
    </Dependency>
    <Dependency Name="System.Text.RegularExpressions.TestData" Version="8.0.0-beta.25414.3">
      <Uri>https://github.com/dotnet/runtime-assets</Uri>
      <Sha>e8f3528a061b4f6b944f13ad87382d7964b46c7e</Sha>
    </Dependency>
    <Dependency Name="System.Windows.Extensions.TestData" Version="8.0.0-beta.25414.3">
      <Uri>https://github.com/dotnet/runtime-assets</Uri>
      <Sha>e8f3528a061b4f6b944f13ad87382d7964b46c7e</Sha>
    </Dependency>
    <Dependency Name="Microsoft.DotNet.CilStrip.Sources" Version="8.0.0-beta.25414.3">
      <Uri>https://github.com/dotnet/runtime-assets</Uri>
      <Sha>e8f3528a061b4f6b944f13ad87382d7964b46c7e</Sha>
    </Dependency>
    <Dependency Name="runtime.linux-arm64.Microsoft.NETCore.Runtime.Mono.LLVM.Sdk" Version="16.0.5-alpha.1.25311.1" CoherentParentDependency="Microsoft.NET.Workload.Emscripten.Current.Manifest-8.0.100">
      <Uri>https://github.com/dotnet/llvm-project</Uri>
      <Sha>0a471ebbe6a4a9c095169dd531b825a4370f57f3</Sha>
    </Dependency>
    <Dependency Name="runtime.linux-arm64.Microsoft.NETCore.Runtime.Mono.LLVM.Tools" Version="16.0.5-alpha.1.25311.1" CoherentParentDependency="Microsoft.NET.Workload.Emscripten.Current.Manifest-8.0.100">
      <Uri>https://github.com/dotnet/llvm-project</Uri>
      <Sha>0a471ebbe6a4a9c095169dd531b825a4370f57f3</Sha>
    </Dependency>
    <Dependency Name="runtime.linux-musl-arm64.Microsoft.NETCore.Runtime.Mono.LLVM.Sdk" Version="16.0.5-alpha.1.25311.1" CoherentParentDependency="Microsoft.NET.Workload.Emscripten.Current.Manifest-8.0.100">
      <Uri>https://github.com/dotnet/llvm-project</Uri>
      <Sha>0a471ebbe6a4a9c095169dd531b825a4370f57f3</Sha>
    </Dependency>
    <Dependency Name="runtime.linux-musl-arm64.Microsoft.NETCore.Runtime.Mono.LLVM.Tools" Version="16.0.5-alpha.1.25311.1" CoherentParentDependency="Microsoft.NET.Workload.Emscripten.Current.Manifest-8.0.100">
      <Uri>https://github.com/dotnet/llvm-project</Uri>
      <Sha>0a471ebbe6a4a9c095169dd531b825a4370f57f3</Sha>
    </Dependency>
    <Dependency Name="runtime.linux-x64.Microsoft.NETCore.Runtime.Mono.LLVM.Sdk" Version="16.0.5-alpha.1.25311.1" CoherentParentDependency="Microsoft.NET.Workload.Emscripten.Current.Manifest-8.0.100">
      <Uri>https://github.com/dotnet/llvm-project</Uri>
      <Sha>0a471ebbe6a4a9c095169dd531b825a4370f57f3</Sha>
    </Dependency>
    <Dependency Name="runtime.linux-x64.Microsoft.NETCore.Runtime.Mono.LLVM.Tools" Version="16.0.5-alpha.1.25311.1" CoherentParentDependency="Microsoft.NET.Workload.Emscripten.Current.Manifest-8.0.100">
      <Uri>https://github.com/dotnet/llvm-project</Uri>
      <Sha>0a471ebbe6a4a9c095169dd531b825a4370f57f3</Sha>
    </Dependency>
    <Dependency Name="runtime.linux-musl-x64.Microsoft.NETCore.Runtime.Mono.LLVM.Sdk" Version="16.0.5-alpha.1.25311.1" CoherentParentDependency="Microsoft.NET.Workload.Emscripten.Current.Manifest-8.0.100">
      <Uri>https://github.com/dotnet/llvm-project</Uri>
      <Sha>0a471ebbe6a4a9c095169dd531b825a4370f57f3</Sha>
    </Dependency>
    <Dependency Name="runtime.linux-musl-x64.Microsoft.NETCore.Runtime.Mono.LLVM.Tools" Version="16.0.5-alpha.1.25311.1" CoherentParentDependency="Microsoft.NET.Workload.Emscripten.Current.Manifest-8.0.100">
      <Uri>https://github.com/dotnet/llvm-project</Uri>
      <Sha>0a471ebbe6a4a9c095169dd531b825a4370f57f3</Sha>
    </Dependency>
    <Dependency Name="runtime.win-x64.Microsoft.NETCore.Runtime.Mono.LLVM.Sdk" Version="16.0.5-alpha.1.25311.1" CoherentParentDependency="Microsoft.NET.Workload.Emscripten.Current.Manifest-8.0.100">
      <Uri>https://github.com/dotnet/llvm-project</Uri>
      <Sha>0a471ebbe6a4a9c095169dd531b825a4370f57f3</Sha>
    </Dependency>
    <Dependency Name="runtime.win-x64.Microsoft.NETCore.Runtime.Mono.LLVM.Tools" Version="16.0.5-alpha.1.25311.1" CoherentParentDependency="Microsoft.NET.Workload.Emscripten.Current.Manifest-8.0.100">
      <Uri>https://github.com/dotnet/llvm-project</Uri>
      <Sha>0a471ebbe6a4a9c095169dd531b825a4370f57f3</Sha>
    </Dependency>
    <Dependency Name="runtime.osx-arm64.Microsoft.NETCore.Runtime.Mono.LLVM.Sdk" Version="16.0.5-alpha.1.25311.1" CoherentParentDependency="Microsoft.NET.Workload.Emscripten.Current.Manifest-8.0.100">
      <Uri>https://github.com/dotnet/llvm-project</Uri>
      <Sha>0a471ebbe6a4a9c095169dd531b825a4370f57f3</Sha>
    </Dependency>
    <Dependency Name="runtime.osx-arm64.Microsoft.NETCore.Runtime.Mono.LLVM.Tools" Version="16.0.5-alpha.1.25311.1" CoherentParentDependency="Microsoft.NET.Workload.Emscripten.Current.Manifest-8.0.100">
      <Uri>https://github.com/dotnet/llvm-project</Uri>
      <Sha>0a471ebbe6a4a9c095169dd531b825a4370f57f3</Sha>
    </Dependency>
    <Dependency Name="runtime.osx-x64.Microsoft.NETCore.Runtime.Mono.LLVM.Sdk" Version="16.0.5-alpha.1.25311.1" CoherentParentDependency="Microsoft.NET.Workload.Emscripten.Current.Manifest-8.0.100">
      <Uri>https://github.com/dotnet/llvm-project</Uri>
      <Sha>0a471ebbe6a4a9c095169dd531b825a4370f57f3</Sha>
    </Dependency>
    <Dependency Name="runtime.osx-x64.Microsoft.NETCore.Runtime.Mono.LLVM.Tools" Version="16.0.5-alpha.1.25311.1" CoherentParentDependency="Microsoft.NET.Workload.Emscripten.Current.Manifest-8.0.100">
      <Uri>https://github.com/dotnet/llvm-project</Uri>
      <Sha>0a471ebbe6a4a9c095169dd531b825a4370f57f3</Sha>
    </Dependency>
    <Dependency Name="Microsoft.NETCore.App.Runtime.win-x64" Version="8.0.0-rc.1.23406.6">
      <Uri>https://github.com/dotnet/runtime</Uri>
      <Sha>edbd5c769a19798b6955050baccf99e6797d3208</Sha>
    </Dependency>
    <Dependency Name="runtime.native.System.IO.Ports" Version="8.0.0-rc.1.23406.6">
      <Uri>https://github.com/dotnet/runtime</Uri>
      <Sha>edbd5c769a19798b6955050baccf99e6797d3208</Sha>
    </Dependency>
    <Dependency Name="Microsoft.NETCore.ILAsm" Version="8.0.0-rc.1.23406.6">
      <Uri>https://github.com/dotnet/runtime</Uri>
      <Sha>edbd5c769a19798b6955050baccf99e6797d3208</Sha>
    </Dependency>
    <Dependency Name="Microsoft.NET.Sdk.IL" Version="8.0.0-rc.1.23406.6">
      <Uri>https://github.com/dotnet/runtime</Uri>
      <Sha>edbd5c769a19798b6955050baccf99e6797d3208</Sha>
    </Dependency>
    <Dependency Name="System.Text.Json" Version="8.0.0-rc.1.23406.6">
      <Uri>https://github.com/dotnet/runtime</Uri>
      <Sha>edbd5c769a19798b6955050baccf99e6797d3208</Sha>
      <SourceBuild RepoName="runtime" ManagedOnly="false" />
    </Dependency>
    <Dependency Name="Microsoft.NET.ILLink.Tasks" Version="8.0.0-rc.1.23406.6">
      <Uri>https://github.com/dotnet/runtime</Uri>
      <Sha>edbd5c769a19798b6955050baccf99e6797d3208</Sha>
    </Dependency>
    <Dependency Name="Microsoft.DotNet.ILCompiler" Version="8.0.0-rc.1.23406.6">
      <Uri>https://github.com/dotnet/runtime</Uri>
      <Sha>edbd5c769a19798b6955050baccf99e6797d3208</Sha>
    </Dependency>
    <Dependency Name="Microsoft.DotNet.XHarness.TestRunners.Common" Version="8.0.0-prerelease.25427.2">
      <Uri>https://github.com/dotnet/xharness</Uri>
      <Sha>fc7f1ca0ff5b949ba7b7500e5aa9a01e4a43d894</Sha>
    </Dependency>
    <Dependency Name="Microsoft.DotNet.XHarness.TestRunners.Xunit" Version="8.0.0-prerelease.25427.2">
      <Uri>https://github.com/dotnet/xharness</Uri>
      <Sha>fc7f1ca0ff5b949ba7b7500e5aa9a01e4a43d894</Sha>
    </Dependency>
    <Dependency Name="Microsoft.DotNet.XHarness.CLI" Version="8.0.0-prerelease.25427.2">
      <Uri>https://github.com/dotnet/xharness</Uri>
      <Sha>fc7f1ca0ff5b949ba7b7500e5aa9a01e4a43d894</Sha>
    </Dependency>
    <Dependency Name="Microsoft.DotNet.PackageTesting" Version="8.0.0-beta.25461.1">
      <Uri>https://github.com/dotnet/arcade</Uri>
      <Sha>958612453c58fd32328461580b19ce5ecf4aedd2</Sha>
    </Dependency>
    <Dependency Name="optimization.windows_nt-x64.MIBC.Runtime" Version="1.0.0-prerelease.23566.3">
      <Uri>https://dev.azure.com/dnceng/internal/_git/dotnet-optimization</Uri>
      <Sha>67613417f5e1af250e6ddfba79f8f2885d8e90fb</Sha>
    </Dependency>
    <Dependency Name="optimization.windows_nt-x86.MIBC.Runtime" Version="1.0.0-prerelease.23566.3">
      <Uri>https://dev.azure.com/dnceng/internal/_git/dotnet-optimization</Uri>
      <Sha>67613417f5e1af250e6ddfba79f8f2885d8e90fb</Sha>
    </Dependency>
    <Dependency Name="optimization.linux-x64.MIBC.Runtime" Version="1.0.0-prerelease.23566.3">
      <Uri>https://dev.azure.com/dnceng/internal/_git/dotnet-optimization</Uri>
      <Sha>67613417f5e1af250e6ddfba79f8f2885d8e90fb</Sha>
    </Dependency>
    <Dependency Name="optimization.PGO.CoreCLR" Version="1.0.0-prerelease.23566.3">
      <Uri>https://dev.azure.com/dnceng/internal/_git/dotnet-optimization</Uri>
      <Sha>67613417f5e1af250e6ddfba79f8f2885d8e90fb</Sha>
    </Dependency>
    <Dependency Name="Microsoft.DotNet.HotReload.Utils.Generator.BuildTool" Version="8.0.0-alpha.0.25411.2">
      <Uri>https://github.com/dotnet/hotreload-utils</Uri>
      <Sha>4583778b38f71bc05962b9da38dd1e9ee17525e7</Sha>
    </Dependency>
    <Dependency Name="System.Runtime.Numerics.TestData" Version="8.0.0-beta.25414.3">
      <Uri>https://github.com/dotnet/runtime-assets</Uri>
      <Sha>e8f3528a061b4f6b944f13ad87382d7964b46c7e</Sha>
    </Dependency>
    <Dependency Name="Microsoft.Net.Compilers.Toolset" Version="4.8.0-7.23566.2">
      <Uri>https://github.com/dotnet/roslyn</Uri>
      <Sha>7b75981cf3bd520b86ec4ed00ec156c8bc48e4eb</Sha>
    </Dependency>
    <Dependency Name="Microsoft.CodeAnalysis" Version="4.8.0-7.23566.2">
      <Uri>https://github.com/dotnet/roslyn</Uri>
      <Sha>7b75981cf3bd520b86ec4ed00ec156c8bc48e4eb</Sha>
      <SourceBuild RepoName="roslyn" ManagedOnly="true" />
    </Dependency>
    <Dependency Name="Microsoft.CodeAnalysis.CSharp" Version="4.8.0-7.23566.2">
      <Uri>https://github.com/dotnet/roslyn</Uri>
      <Sha>7b75981cf3bd520b86ec4ed00ec156c8bc48e4eb</Sha>
    </Dependency>
    <Dependency Name="Microsoft.CodeAnalysis.Analyzers" Version="3.11.0-beta1.23614.1">
      <Uri>https://github.com/dotnet/roslyn-analyzers</Uri>
      <Sha>abef8ced132657943b7150f01a308e2199a17d5d</Sha>
    </Dependency>
    <Dependency Name="Microsoft.CodeAnalysis.NetAnalyzers" Version="8.0.0-preview.23614.1">
      <Uri>https://github.com/dotnet/roslyn-analyzers</Uri>
      <Sha>abef8ced132657943b7150f01a308e2199a17d5d</Sha>
    </Dependency>
    <Dependency Name="Microsoft.DotNet.ApiCompat.Task" Version="8.0.100">
      <Uri>https://github.com/dotnet/sdk</Uri>
      <Sha>e9d13cbe7e8c1d52ce276a8655f52a87e1017c46</Sha>
    </Dependency>
    <Dependency Name="Microsoft.SourceBuild.Intermediate.sdk" Version="8.0.100-rtm.23551.6">
      <Uri>https://github.com/dotnet/sdk</Uri>
      <Sha>e9d13cbe7e8c1d52ce276a8655f52a87e1017c46</Sha>
      <SourceBuild RepoName="sdk" ManagedOnly="true" />
    </Dependency>
    <Dependency Name="optimization.windows_nt-arm64.MIBC.Runtime" Version="1.0.0-prerelease.23566.3">
      <Uri>https://dev.azure.com/dnceng/internal/_git/dotnet-optimization</Uri>
      <Sha>67613417f5e1af250e6ddfba79f8f2885d8e90fb</Sha>
    </Dependency>
    <Dependency Name="optimization.linux-arm64.MIBC.Runtime" Version="1.0.0-prerelease.23566.3">
      <Uri>https://dev.azure.com/dnceng/internal/_git/dotnet-optimization</Uri>
      <Sha>67613417f5e1af250e6ddfba79f8f2885d8e90fb</Sha>
    </Dependency>
    <!-- Necessary for source-build. This allows the package to be retrieved from previously-source-built artifacts
         and flow in as dependencies of the packages produced by runtime. -->
    <Dependency Name="Nuget.ProjectModel" Version="6.2.4">
      <Uri>https://github.com/NuGet/NuGet.Client</Uri>
      <Sha>8fef55f5a55a3b4f2c96cd1a9b5ddc51d4b927f8</Sha>
    </Dependency>
    <Dependency Name="Microsoft.Dotnet.Sdk.Internal" Version="8.0.100-rtm.23478.7">
      <Uri>https://github.com/dotnet/installer</Uri>
      <Sha>46a7370763921ded24dcb70c585ee97883c615d4</Sha>
    </Dependency>
    <Dependency Name="Microsoft.Build" Version="17.8.3">
      <Uri>https://github.com/dotnet/msbuild</Uri>
      <Sha>195e7f5a3a8e51c37d83cd9e54cb99dc3fc69c22</Sha>
    </Dependency>
    <Dependency Name="Microsoft.SourceBuild.Intermediate.msbuild" Version="17.8.3-preview-23613-06">
      <Uri>https://github.com/dotnet/msbuild</Uri>
      <Sha>195e7f5a3a8e51c37d83cd9e54cb99dc3fc69c22</Sha>
      <SourceBuild RepoName="msbuild" ManagedOnly="true" />
    </Dependency>
  </ToolsetDependencies>
</Dependencies><|MERGE_RESOLUTION|>--- conflicted
+++ resolved
@@ -85,15 +85,9 @@
       <Sha>02fe27cd6a9b001c8feb7938e6ef4b3799745759</Sha>
       <SourceBuild RepoName="command-line-api" ManagedOnly="true" />
     </Dependency>
-<<<<<<< HEAD
     <Dependency Name="Microsoft.DotNet.Cecil" Version="0.11.4-alpha.25462.1">
       <Uri>https://github.com/dotnet/cecil</Uri>
       <Sha>73a1d3d630d4ae0359ab56a4b79f6311585b829d</Sha>
-=======
-    <Dependency Name="Microsoft.DotNet.Cecil" Version="0.11.4-alpha.25457.1">
-      <Uri>https://github.com/dotnet/cecil</Uri>
-      <Sha>e84d2f3e542c3bc970a5b2053aebffea995561d9</Sha>
->>>>>>> 50eb2465
       <SourceBuild RepoName="cecil" ManagedOnly="true" />
     </Dependency>
     <Dependency Name="Microsoft.NET.Workload.Emscripten.Current.Manifest-8.0.100" Version="8.0.21">
