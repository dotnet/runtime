--- conflicted
+++ resolved
@@ -8,12 +8,8 @@
   <ToolsetDependencies>
     <Dependency Name="Microsoft.DotNet.Arcade.Sdk" Version="6.0.0-beta.21222.1">
       <Uri>https://github.com/dotnet/arcade</Uri>
-<<<<<<< HEAD
-      <Sha>f6ed3308865528c56ed26b85004121fce56bf4f4</Sha>
+      <Sha>b7279bb45342c948ab46fea2d08ec17ae2f2a1bf</Sha>
       <SourceBuild RepoName="arcade" ManagedOnly="true" />
-=======
-      <Sha>b7279bb45342c948ab46fea2d08ec17ae2f2a1bf</Sha>
->>>>>>> 1c9e2009
     </Dependency>
     <Dependency Name="Microsoft.DotNet.Helix.Sdk" Version="6.0.0-beta.21222.1">
       <Uri>https://github.com/dotnet/arcade</Uri>
