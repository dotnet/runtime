--- conflicted
+++ resolved
@@ -1,14 +1,8 @@
 <Dependencies>
   <ProductDependencies>
-<<<<<<< HEAD
     <Dependency Name="Microsoft.NETCore.Runtime.ICU.Transport" Version="9.0.0-preview.6.24304.1">
       <Uri>https://github.com/dotnet/icu</Uri>
       <Sha>18bf8e40d89828b28fa586c9941907d2105d108c</Sha>
-=======
-    <Dependency Name="Microsoft.NETCore.Runtime.ICU.Transport" Version="9.0.0-preview.6.24277.1">
-      <Uri>https://github.com/dotnet/icu</Uri>
-      <Sha>17806e105a2086c25ae5bdf3401cb09867734480</Sha>
->>>>>>> 5aa9687e
     </Dependency>
     <Dependency Name="System.Net.MsQuic.Transport" Version="9.0.0-alpha.1.24167.3">
       <Uri>https://github.com/dotnet/msquic</Uri>
@@ -18,11 +12,7 @@
       <Uri>https://github.com/dotnet/wcf</Uri>
       <Sha>7f504aabb1988e9a093c1e74d8040bd52feb2f01</Sha>
     </Dependency>
-<<<<<<< HEAD
-    <Dependency Name="Microsoft.NET.Runtime.Emscripten.3.1.34.Python.win-x64" Version="9.0.0-preview.6.24279.1">
-=======
     <Dependency Name="Microsoft.NET.Runtime.Emscripten.3.1.34.Python.win-x64" Version="9.0.0-preview.6.24305.1">
->>>>>>> 5aa9687e
       <Uri>https://github.com/dotnet/emsdk</Uri>
       <Sha>f4198024fa141eb95217fa03652db48757ffc1ce</Sha>
     </Dependency>
@@ -78,7 +68,6 @@
       <Sha>7a4a59f9f66baf6711a6ce2de01d3b2c62ed72d8</Sha>
       <SourceBuild RepoName="cecil" ManagedOnly="true" />
     </Dependency>
-<<<<<<< HEAD
     <Dependency Name="Microsoft.NET.Workload.Emscripten.Current.Manifest-9.0.100.Transport" Version="9.0.0-preview.6.24304.1">
       <Uri>https://github.com/dotnet/emsdk</Uri>
       <Sha>51710a63905929c08435a3388d4691ede57a31bf</Sha>
@@ -87,16 +76,6 @@
     <Dependency Name="Microsoft.SourceBuild.Intermediate.emsdk" Version="9.0.0-preview.6.24304.1">
       <Uri>https://github.com/dotnet/emsdk</Uri>
       <Sha>51710a63905929c08435a3388d4691ede57a31bf</Sha>
-=======
-    <Dependency Name="Microsoft.NET.Workload.Emscripten.Current.Manifest-9.0.100.Transport" Version="9.0.0-preview.6.24305.1">
-      <Uri>https://github.com/dotnet/emsdk</Uri>
-      <Sha>f4198024fa141eb95217fa03652db48757ffc1ce</Sha>
-    </Dependency>
-    <!-- Intermediate is necessary for source build. -->
-    <Dependency Name="Microsoft.SourceBuild.Intermediate.emsdk" Version="9.0.0-preview.6.24305.1">
-      <Uri>https://github.com/dotnet/emsdk</Uri>
-      <Sha>f4198024fa141eb95217fa03652db48757ffc1ce</Sha>
->>>>>>> 5aa9687e
       <SourceBuild RepoName="emsdk" ManagedOnly="true" />
     </Dependency>
     <!-- Intermediate is necessary for source build. -->
