<Dependencies>
  <ProductDependencies>
    <Dependency Name="Microsoft.NETCore.Runtime.ICU.Transport" Version="6.0.0-alpha.1.20607.1">
      <Uri>https://github.com/dotnet/icu</Uri>
      <Sha>2f52599bc78b19f719bfdc28177cfc7ddefaffb6</Sha>
    </Dependency>
  </ProductDependencies>
  <ToolsetDependencies>
    <Dependency Name="Microsoft.DotNet.Arcade.Sdk" Version="6.0.0-beta.20610.4">
      <Uri>https://github.com/dotnet/arcade</Uri>
      <Sha>3346d7b4ff047c854913fb2ded6e3aa726da6d11</Sha>
    </Dependency>
    <Dependency Name="Microsoft.DotNet.Helix.Sdk" Version="6.0.0-beta.20610.4">
      <Uri>https://github.com/dotnet/arcade</Uri>
      <Sha>3346d7b4ff047c854913fb2ded6e3aa726da6d11</Sha>
    </Dependency>
    <Dependency Name="Microsoft.DotNet.ApiCompat" Version="6.0.0-beta.20610.4">
      <Uri>https://github.com/dotnet/arcade</Uri>
      <Sha>3346d7b4ff047c854913fb2ded6e3aa726da6d11</Sha>
    </Dependency>
    <Dependency Name="Microsoft.DotNet.GenAPI" Version="6.0.0-beta.20610.4">
      <Uri>https://github.com/dotnet/arcade</Uri>
      <Sha>3346d7b4ff047c854913fb2ded6e3aa726da6d11</Sha>
    </Dependency>
    <Dependency Name="Microsoft.DotNet.GenFacades" Version="6.0.0-beta.20610.4">
      <Uri>https://github.com/dotnet/arcade</Uri>
      <Sha>3346d7b4ff047c854913fb2ded6e3aa726da6d11</Sha>
    </Dependency>
    <Dependency Name="Microsoft.DotNet.XUnitExtensions" Version="6.0.0-beta.20610.4">
      <Uri>https://github.com/dotnet/arcade</Uri>
      <Sha>3346d7b4ff047c854913fb2ded6e3aa726da6d11</Sha>
    </Dependency>
    <Dependency Name="Microsoft.DotNet.XUnitConsoleRunner" Version="2.5.1-beta.20610.4">
      <Uri>https://github.com/dotnet/arcade</Uri>
      <Sha>3346d7b4ff047c854913fb2ded6e3aa726da6d11</Sha>
    </Dependency>
    <Dependency Name="Microsoft.DotNet.Build.Tasks.Archives" Version="6.0.0-beta.20610.4">
      <Uri>https://github.com/dotnet/arcade</Uri>
      <Sha>3346d7b4ff047c854913fb2ded6e3aa726da6d11</Sha>
    </Dependency>
    <Dependency Name="Microsoft.DotNet.Build.Tasks.Packaging" Version="6.0.0-beta.20610.4">
      <Uri>https://github.com/dotnet/arcade</Uri>
      <Sha>3346d7b4ff047c854913fb2ded6e3aa726da6d11</Sha>
    </Dependency>
    <Dependency Name="Microsoft.DotNet.Build.Tasks.Installers" Version="6.0.0-beta.20610.4">
      <Uri>https://github.com/dotnet/arcade</Uri>
      <Sha>3346d7b4ff047c854913fb2ded6e3aa726da6d11</Sha>
    </Dependency>
    <Dependency Name="Microsoft.DotNet.CodeAnalysis" Version="6.0.0-beta.20610.4">
      <Uri>https://github.com/dotnet/arcade</Uri>
      <Sha>3346d7b4ff047c854913fb2ded6e3aa726da6d11</Sha>
    </Dependency>
    <Dependency Name="Microsoft.DotNet.Build.Tasks.TargetFramework.Sdk" Version="6.0.0-beta.20610.4">
      <Uri>https://github.com/dotnet/arcade</Uri>
      <Sha>3346d7b4ff047c854913fb2ded6e3aa726da6d11</Sha>
    </Dependency>
    <Dependency Name="Microsoft.DotNet.RemoteExecutor" Version="6.0.0-beta.20610.4">
      <Uri>https://github.com/dotnet/arcade</Uri>
      <Sha>3346d7b4ff047c854913fb2ded6e3aa726da6d11</Sha>
    </Dependency>
    <Dependency Name="Microsoft.DotNet.Build.Tasks.Feed" Version="6.0.0-beta.20610.4">
      <Uri>https://github.com/dotnet/arcade</Uri>
      <Sha>3346d7b4ff047c854913fb2ded6e3aa726da6d11</Sha>
    </Dependency>
    <Dependency Name="Microsoft.DotNet.VersionTools.Tasks" Version="6.0.0-beta.20610.4">
      <Uri>https://github.com/dotnet/arcade</Uri>
      <Sha>3346d7b4ff047c854913fb2ded6e3aa726da6d11</Sha>
    </Dependency>
    <Dependency Name="Microsoft.DotNet.Build.Tasks.SharedFramework.Sdk" Version="6.0.0-beta.20610.4">
      <Uri>https://github.com/dotnet/arcade</Uri>
      <Sha>3346d7b4ff047c854913fb2ded6e3aa726da6d11</Sha>
    </Dependency>
    <Dependency Name="Microsoft.DotNet.SharedFramework.Sdk" Version="6.0.0-beta.20610.4">
      <Uri>https://github.com/dotnet/arcade</Uri>
      <Sha>3346d7b4ff047c854913fb2ded6e3aa726da6d11</Sha>
    </Dependency>
    <Dependency Name="optimization.windows_nt-x64.IBC.CoreFx" Version="99.99.99-master-20200806.6">
      <Uri>https://dev.azure.com/dnceng/internal/_git/dotnet-optimization</Uri>
      <Sha>f69d7fc09c4fdb9e9427741b9a176e867dab577f</Sha>
    </Dependency>
    <Dependency Name="optimization.linux-x64.IBC.CoreFx" Version="99.99.99-master-20200806.6">
      <Uri>https://dev.azure.com/dnceng/internal/_git/dotnet-optimization</Uri>
      <Sha>f69d7fc09c4fdb9e9427741b9a176e867dab577f</Sha>
    </Dependency>
    <Dependency Name="optimization.windows_nt-x64.IBC.CoreCLR" Version="99.99.99-master-20200806.6">
      <Uri>https://dev.azure.com/dnceng/internal/_git/dotnet-optimization</Uri>
      <Sha>f69d7fc09c4fdb9e9427741b9a176e867dab577f</Sha>
    </Dependency>
    <Dependency Name="optimization.linux-x64.IBC.CoreCLR" Version="99.99.99-master-20200806.6">
      <Uri>https://dev.azure.com/dnceng/internal/_git/dotnet-optimization</Uri>
      <Sha>f69d7fc09c4fdb9e9427741b9a176e867dab577f</Sha>
    </Dependency>
    <Dependency Name="optimization.PGO.CoreCLR" Version="99.99.99-master-20200806.6">
      <Uri>https://dev.azure.com/dnceng/internal/_git/dotnet-optimization</Uri>
      <Sha>f69d7fc09c4fdb9e9427741b9a176e867dab577f</Sha>
    </Dependency>
    <Dependency Name="Microsoft.NET.Test.Sdk" Version="16.9.0-preview-20201201-01">
      <Uri>https://github.com/microsoft/vstest</Uri>
      <Sha>140434f7109d357d0158ade9e5164a4861513965</Sha>
    </Dependency>
    <Dependency Name="System.ComponentModel.TypeConverter.TestData" Version="5.0.0-beta.20607.2">
      <Uri>https://github.com/dotnet/runtime-assets</Uri>
      <Sha>ea4d3dabe3dacd4add6e4f8f36c116e7ceb1aaf9</Sha>
    </Dependency>
    <Dependency Name="System.Drawing.Common.TestData" Version="5.0.0-beta.20607.2">
      <Uri>https://github.com/dotnet/runtime-assets</Uri>
      <Sha>ea4d3dabe3dacd4add6e4f8f36c116e7ceb1aaf9</Sha>
    </Dependency>
    <Dependency Name="System.IO.Compression.TestData" Version="5.0.0-beta.20607.2">
      <Uri>https://github.com/dotnet/runtime-assets</Uri>
      <Sha>ea4d3dabe3dacd4add6e4f8f36c116e7ceb1aaf9</Sha>
    </Dependency>
    <Dependency Name="System.IO.Packaging.TestData" Version="5.0.0-beta.20607.2">
      <Uri>https://github.com/dotnet/runtime-assets</Uri>
      <Sha>ea4d3dabe3dacd4add6e4f8f36c116e7ceb1aaf9</Sha>
    </Dependency>
    <Dependency Name="System.Net.TestData" Version="5.0.0-beta.20607.2">
      <Uri>https://github.com/dotnet/runtime-assets</Uri>
      <Sha>ea4d3dabe3dacd4add6e4f8f36c116e7ceb1aaf9</Sha>
    </Dependency>
    <Dependency Name="System.Private.Runtime.UnicodeData" Version="5.0.0-beta.20607.2">
      <Uri>https://github.com/dotnet/runtime-assets</Uri>
      <Sha>ea4d3dabe3dacd4add6e4f8f36c116e7ceb1aaf9</Sha>
    </Dependency>
    <Dependency Name="System.Runtime.TimeZoneData" Version="5.0.0-beta.20607.2">
      <Uri>https://github.com/dotnet/runtime-assets</Uri>
      <Sha>ea4d3dabe3dacd4add6e4f8f36c116e7ceb1aaf9</Sha>
    </Dependency>
    <Dependency Name="System.Security.Cryptography.X509Certificates.TestData" Version="5.0.0-beta.20607.2">
      <Uri>https://github.com/dotnet/runtime-assets</Uri>
      <Sha>ea4d3dabe3dacd4add6e4f8f36c116e7ceb1aaf9</Sha>
    </Dependency>
    <Dependency Name="System.Windows.Extensions.TestData" Version="5.0.0-beta.20607.2">
      <Uri>https://github.com/dotnet/runtime-assets</Uri>
      <Sha>ea4d3dabe3dacd4add6e4f8f36c116e7ceb1aaf9</Sha>
    </Dependency>
    <Dependency Name="runtime.linux-arm64.Microsoft.NETCore.Runtime.Mono.LLVM.Sdk" Version="9.0.1-alpha.1.20607.1">
      <Uri>https://github.com/dotnet/llvm-project</Uri>
      <Sha>c39dd941a9ae5891c06d97318d72a2217c855f33</Sha>
    </Dependency>
    <Dependency Name="runtime.linux-arm64.Microsoft.NETCore.Runtime.Mono.LLVM.Tools" Version="9.0.1-alpha.1.20607.1">
      <Uri>https://github.com/dotnet/llvm-project</Uri>
      <Sha>c39dd941a9ae5891c06d97318d72a2217c855f33</Sha>
    </Dependency>
    <Dependency Name="runtime.linux-x64.Microsoft.NETCore.Runtime.Mono.LLVM.Sdk" Version="9.0.1-alpha.1.20607.1">
      <Uri>https://github.com/dotnet/llvm-project</Uri>
      <Sha>c39dd941a9ae5891c06d97318d72a2217c855f33</Sha>
    </Dependency>
    <Dependency Name="runtime.linux-x64.Microsoft.NETCore.Runtime.Mono.LLVM.Tools" Version="9.0.1-alpha.1.20607.1">
      <Uri>https://github.com/dotnet/llvm-project</Uri>
      <Sha>c39dd941a9ae5891c06d97318d72a2217c855f33</Sha>
    </Dependency>
    <Dependency Name="runtime.win-x64.Microsoft.NETCore.Runtime.Mono.LLVM.Sdk" Version="9.0.1-alpha.1.20607.1">
      <Uri>https://github.com/dotnet/llvm-project</Uri>
      <Sha>c39dd941a9ae5891c06d97318d72a2217c855f33</Sha>
    </Dependency>
    <Dependency Name="runtime.win-x64.Microsoft.NETCore.Runtime.Mono.LLVM.Tools" Version="9.0.1-alpha.1.20607.1">
      <Uri>https://github.com/dotnet/llvm-project</Uri>
      <Sha>c39dd941a9ae5891c06d97318d72a2217c855f33</Sha>
    </Dependency>
    <Dependency Name="runtime.osx.10.12-x64.Microsoft.NETCore.Runtime.Mono.LLVM.Sdk" Version="9.0.1-alpha.1.20607.1">
      <Uri>https://github.com/dotnet/llvm-project</Uri>
      <Sha>c39dd941a9ae5891c06d97318d72a2217c855f33</Sha>
    </Dependency>
    <Dependency Name="runtime.osx.10.12-x64.Microsoft.NETCore.Runtime.Mono.LLVM.Tools" Version="9.0.1-alpha.1.20607.1">
      <Uri>https://github.com/dotnet/llvm-project</Uri>
      <Sha>c39dd941a9ae5891c06d97318d72a2217c855f33</Sha>
    </Dependency>
    <Dependency Name="Microsoft.NETCore.App" Version="5.0.0-rc.1.20451.14">
      <Uri>https://github.com/dotnet/runtime</Uri>
      <Sha>38017c3935de95d0335bac04f4901ddfc2718656</Sha>
    </Dependency>
<<<<<<< HEAD
    <Dependency Name="Microsoft.NETCore.DotNetHost" Version="6.0.0-alpha.1.20612.4">
      <Uri>https://github.com/dotnet/runtime</Uri>
      <Sha>60b6af1beaf6f973d80cf28d78f3284e2df342c7</Sha>
    </Dependency>
    <Dependency Name="Microsoft.NETCore.DotNetHostPolicy" Version="6.0.0-alpha.1.20612.4">
      <Uri>https://github.com/dotnet/runtime</Uri>
      <Sha>60b6af1beaf6f973d80cf28d78f3284e2df342c7</Sha>
    </Dependency>
    <Dependency Name="runtime.native.System.IO.Ports" Version="6.0.0-alpha.1.20612.4">
      <Uri>https://github.com/dotnet/runtime</Uri>
      <Sha>60b6af1beaf6f973d80cf28d78f3284e2df342c7</Sha>
=======
    <Dependency Name="Microsoft.NETCore.DotNetHost" Version="6.0.0-alpha.1.20602.4">
      <Uri>https://github.com/dotnet/runtime</Uri>
      <Sha>575dae9695141b1ade423b443a41084624940818</Sha>
    </Dependency>
    <Dependency Name="Microsoft.NETCore.DotNetHostPolicy" Version="6.0.0-alpha.1.20602.4">
      <Uri>https://github.com/dotnet/runtime</Uri>
      <Sha>575dae9695141b1ade423b443a41084624940818</Sha>
    </Dependency>
    <Dependency Name="runtime.native.System.IO.Ports" Version="6.0.0-alpha.1.20602.4">
      <Uri>https://github.com/dotnet/runtime</Uri>
      <Sha>575dae9695141b1ade423b443a41084624940818</Sha>
>>>>>>> 296aaf81
    </Dependency>
    <Dependency Name="Microsoft.NETCore.ILAsm" Version="6.0.0-alpha.1.20612.4">
      <Uri>https://github.com/dotnet/runtime</Uri>
      <Sha>60b6af1beaf6f973d80cf28d78f3284e2df342c7</Sha>
    </Dependency>
<<<<<<< HEAD
    <Dependency Name="Microsoft.NET.Sdk.IL" Version="6.0.0-alpha.1.20612.4">
      <Uri>https://github.com/dotnet/runtime</Uri>
      <Sha>60b6af1beaf6f973d80cf28d78f3284e2df342c7</Sha>
    </Dependency>
    <Dependency Name="System.Text.Json" Version="6.0.0-alpha.1.20612.4">
      <Uri>https://github.com/dotnet/runtime</Uri>
      <Sha>60b6af1beaf6f973d80cf28d78f3284e2df342c7</Sha>
=======
    <Dependency Name="Microsoft.NET.Sdk.IL" Version="6.0.0-alpha.1.20602.4">
      <Uri>https://github.com/dotnet/runtime</Uri>
      <Sha>575dae9695141b1ade423b443a41084624940818</Sha>
    </Dependency>
    <Dependency Name="System.Text.Json" Version="6.0.0-alpha.1.20602.4">
      <Uri>https://github.com/dotnet/runtime</Uri>
      <Sha>575dae9695141b1ade423b443a41084624940818</Sha>
    </Dependency>
    <Dependency Name="System.Runtime.CompilerServices.Unsafe" Version="6.0.0-alpha.1.20602.4">
      <Uri>https://github.com/dotnet/runtime</Uri>
      <Sha>575dae9695141b1ade423b443a41084624940818</Sha>
>>>>>>> 296aaf81
    </Dependency>
    <Dependency Name="Microsoft.NET.ILLink.Tasks" Version="6.0.0-alpha.1.20611.4">
      <Uri>https://github.com/mono/linker</Uri>
      <Sha>5232d23ddf96b32e1269a03f561235e280cba140</Sha>
    </Dependency>
    <Dependency Name="Microsoft.DotNet.XHarness.TestRunners.Xunit" Version="1.0.0-prerelease.20611.1">
      <Uri>https://github.com/dotnet/xharness</Uri>
      <Sha>ea857eecd5aab698138fff0eadbbcd552bcaa973</Sha>
    </Dependency>
    <Dependency Name="Microsoft.DotNet.XHarness.CLI" Version="1.0.0-prerelease.20611.1">
      <Uri>https://github.com/dotnet/xharness</Uri>
      <Sha>ea857eecd5aab698138fff0eadbbcd552bcaa973</Sha>
    </Dependency>
  </ToolsetDependencies>
</Dependencies><|MERGE_RESOLUTION|>--- conflicted
+++ resolved
@@ -170,7 +170,6 @@
       <Uri>https://github.com/dotnet/runtime</Uri>
       <Sha>38017c3935de95d0335bac04f4901ddfc2718656</Sha>
     </Dependency>
-<<<<<<< HEAD
     <Dependency Name="Microsoft.NETCore.DotNetHost" Version="6.0.0-alpha.1.20612.4">
       <Uri>https://github.com/dotnet/runtime</Uri>
       <Sha>60b6af1beaf6f973d80cf28d78f3284e2df342c7</Sha>
@@ -182,45 +181,22 @@
     <Dependency Name="runtime.native.System.IO.Ports" Version="6.0.0-alpha.1.20612.4">
       <Uri>https://github.com/dotnet/runtime</Uri>
       <Sha>60b6af1beaf6f973d80cf28d78f3284e2df342c7</Sha>
-=======
-    <Dependency Name="Microsoft.NETCore.DotNetHost" Version="6.0.0-alpha.1.20602.4">
+    </Dependency>
+    <Dependency Name="Microsoft.NETCore.ILAsm" Version="6.0.0-alpha.1.20612.4">
+      <Uri>https://github.com/dotnet/runtime</Uri>
+      <Sha>60b6af1beaf6f973d80cf28d78f3284e2df342c7</Sha>
+    </Dependency>
+    <Dependency Name="Microsoft.NET.Sdk.IL" Version="6.0.0-alpha.1.20612.4">
+      <Uri>https://github.com/dotnet/runtime</Uri>
+      <Sha>60b6af1beaf6f973d80cf28d78f3284e2df342c7</Sha>
+    </Dependency>
+    <Dependency Name="System.Text.Json" Version="6.0.0-alpha.1.20602.4">
       <Uri>https://github.com/dotnet/runtime</Uri>
       <Sha>575dae9695141b1ade423b443a41084624940818</Sha>
     </Dependency>
-    <Dependency Name="Microsoft.NETCore.DotNetHostPolicy" Version="6.0.0-alpha.1.20602.4">
+    <Dependency Name="System.Runtime.CompilerServices.Unsafe" Version="6.0.0-alpha.1.20602.4">
       <Uri>https://github.com/dotnet/runtime</Uri>
       <Sha>575dae9695141b1ade423b443a41084624940818</Sha>
-    </Dependency>
-    <Dependency Name="runtime.native.System.IO.Ports" Version="6.0.0-alpha.1.20602.4">
-      <Uri>https://github.com/dotnet/runtime</Uri>
-      <Sha>575dae9695141b1ade423b443a41084624940818</Sha>
->>>>>>> 296aaf81
-    </Dependency>
-    <Dependency Name="Microsoft.NETCore.ILAsm" Version="6.0.0-alpha.1.20612.4">
-      <Uri>https://github.com/dotnet/runtime</Uri>
-      <Sha>60b6af1beaf6f973d80cf28d78f3284e2df342c7</Sha>
-    </Dependency>
-<<<<<<< HEAD
-    <Dependency Name="Microsoft.NET.Sdk.IL" Version="6.0.0-alpha.1.20612.4">
-      <Uri>https://github.com/dotnet/runtime</Uri>
-      <Sha>60b6af1beaf6f973d80cf28d78f3284e2df342c7</Sha>
-    </Dependency>
-    <Dependency Name="System.Text.Json" Version="6.0.0-alpha.1.20612.4">
-      <Uri>https://github.com/dotnet/runtime</Uri>
-      <Sha>60b6af1beaf6f973d80cf28d78f3284e2df342c7</Sha>
-=======
-    <Dependency Name="Microsoft.NET.Sdk.IL" Version="6.0.0-alpha.1.20602.4">
-      <Uri>https://github.com/dotnet/runtime</Uri>
-      <Sha>575dae9695141b1ade423b443a41084624940818</Sha>
-    </Dependency>
-    <Dependency Name="System.Text.Json" Version="6.0.0-alpha.1.20602.4">
-      <Uri>https://github.com/dotnet/runtime</Uri>
-      <Sha>575dae9695141b1ade423b443a41084624940818</Sha>
-    </Dependency>
-    <Dependency Name="System.Runtime.CompilerServices.Unsafe" Version="6.0.0-alpha.1.20602.4">
-      <Uri>https://github.com/dotnet/runtime</Uri>
-      <Sha>575dae9695141b1ade423b443a41084624940818</Sha>
->>>>>>> 296aaf81
     </Dependency>
     <Dependency Name="Microsoft.NET.ILLink.Tasks" Version="6.0.0-alpha.1.20611.4">
       <Uri>https://github.com/mono/linker</Uri>
