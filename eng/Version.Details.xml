<Dependencies>
  <ProductDependencies>
    <Dependency Name="Microsoft.NETCore.Runtime.ICU.Transport" Version="9.0.0-rc.1.24379.2">
      <Uri>https://github.com/dotnet/icu</Uri>
      <Sha>d55c8fc23d7f5df1f7470d46b9254bb5e1973939</Sha>
    </Dependency>
    <Dependency Name="System.Net.MsQuic.Transport" Version="9.0.0-alpha.1.24167.3">
      <Uri>https://github.com/dotnet/msquic</Uri>
      <Sha>6281631a8328ffdbb1b63b231af1aaa803915b23</Sha>
    </Dependency>
    <Dependency Name="System.ServiceModel.Primitives" Version="4.9.0-rc2.21473.1">
      <Uri>https://github.com/dotnet/wcf</Uri>
      <Sha>7f504aabb1988e9a093c1e74d8040bd52feb2f01</Sha>
    </Dependency>
<<<<<<< HEAD
    <Dependency Name="runtime.linux-arm64.Microsoft.NETCore.Runtime.JIT.Tools" Version="19.1.0-alpha.1.24376.1">
      <Uri>https://github.com/dotnet/llvm-project</Uri>
      <Sha>3b29c4e5ab93f498f79505ee97b0ab7fe11ec771</Sha>
    </Dependency>
    <Dependency Name="runtime.linux-x64.Microsoft.NETCore.Runtime.JIT.Tools" Version="19.1.0-alpha.1.24376.1">
      <Uri>https://github.com/dotnet/llvm-project</Uri>
      <Sha>3b29c4e5ab93f498f79505ee97b0ab7fe11ec771</Sha>
    </Dependency>
    <Dependency Name="runtime.linux-musl-arm64.Microsoft.NETCore.Runtime.JIT.Tools" Version="19.1.0-alpha.1.24376.1">
      <Uri>https://github.com/dotnet/llvm-project</Uri>
      <Sha>3b29c4e5ab93f498f79505ee97b0ab7fe11ec771</Sha>
    </Dependency>
    <Dependency Name="runtime.linux-musl-x64.Microsoft.NETCore.Runtime.JIT.Tools" Version="19.1.0-alpha.1.24376.1">
      <Uri>https://github.com/dotnet/llvm-project</Uri>
      <Sha>3b29c4e5ab93f498f79505ee97b0ab7fe11ec771</Sha>
    </Dependency>
    <Dependency Name="runtime.win-arm64.Microsoft.NETCore.Runtime.JIT.Tools" Version="19.1.0-alpha.1.24376.1">
      <Uri>https://github.com/dotnet/llvm-project</Uri>
      <Sha>3b29c4e5ab93f498f79505ee97b0ab7fe11ec771</Sha>
    </Dependency>
    <Dependency Name="runtime.win-x64.Microsoft.NETCore.Runtime.JIT.Tools" Version="19.1.0-alpha.1.24376.1">
      <Uri>https://github.com/dotnet/llvm-project</Uri>
      <Sha>3b29c4e5ab93f498f79505ee97b0ab7fe11ec771</Sha>
    </Dependency>
    <Dependency Name="runtime.osx-arm64.Microsoft.NETCore.Runtime.JIT.Tools" Version="19.1.0-alpha.1.24376.1">
      <Uri>https://github.com/dotnet/llvm-project</Uri>
      <Sha>3b29c4e5ab93f498f79505ee97b0ab7fe11ec771</Sha>
    </Dependency>
    <Dependency Name="runtime.osx-x64.Microsoft.NETCore.Runtime.JIT.Tools" Version="19.1.0-alpha.1.24376.1">
      <Uri>https://github.com/dotnet/llvm-project</Uri>
      <Sha>3b29c4e5ab93f498f79505ee97b0ab7fe11ec771</Sha>
=======
    <Dependency Name="runtime.linux-arm64.Microsoft.NETCore.Runtime.JIT.Tools" Version="19.0.0-alpha.1.24401.1">
      <Uri>https://github.com/dotnet/llvm-project</Uri>
      <Sha>b9b4464b3b10c1961ed0ff39b5f33b3b3bbf62d1</Sha>
    </Dependency>
    <Dependency Name="runtime.linux-x64.Microsoft.NETCore.Runtime.JIT.Tools" Version="19.0.0-alpha.1.24401.1">
      <Uri>https://github.com/dotnet/llvm-project</Uri>
      <Sha>b9b4464b3b10c1961ed0ff39b5f33b3b3bbf62d1</Sha>
    </Dependency>
    <Dependency Name="runtime.linux-musl-arm64.Microsoft.NETCore.Runtime.JIT.Tools" Version="19.0.0-alpha.1.24401.1">
      <Uri>https://github.com/dotnet/llvm-project</Uri>
      <Sha>b9b4464b3b10c1961ed0ff39b5f33b3b3bbf62d1</Sha>
    </Dependency>
    <Dependency Name="runtime.linux-musl-x64.Microsoft.NETCore.Runtime.JIT.Tools" Version="19.0.0-alpha.1.24401.1">
      <Uri>https://github.com/dotnet/llvm-project</Uri>
      <Sha>b9b4464b3b10c1961ed0ff39b5f33b3b3bbf62d1</Sha>
    </Dependency>
    <Dependency Name="runtime.win-arm64.Microsoft.NETCore.Runtime.JIT.Tools" Version="19.0.0-alpha.1.24401.1">
      <Uri>https://github.com/dotnet/llvm-project</Uri>
      <Sha>b9b4464b3b10c1961ed0ff39b5f33b3b3bbf62d1</Sha>
    </Dependency>
    <Dependency Name="runtime.win-x64.Microsoft.NETCore.Runtime.JIT.Tools" Version="19.0.0-alpha.1.24401.1">
      <Uri>https://github.com/dotnet/llvm-project</Uri>
      <Sha>b9b4464b3b10c1961ed0ff39b5f33b3b3bbf62d1</Sha>
    </Dependency>
    <Dependency Name="runtime.osx-arm64.Microsoft.NETCore.Runtime.JIT.Tools" Version="19.0.0-alpha.1.24401.1">
      <Uri>https://github.com/dotnet/llvm-project</Uri>
      <Sha>b9b4464b3b10c1961ed0ff39b5f33b3b3bbf62d1</Sha>
    </Dependency>
    <Dependency Name="runtime.osx-x64.Microsoft.NETCore.Runtime.JIT.Tools" Version="19.0.0-alpha.1.24401.1">
      <Uri>https://github.com/dotnet/llvm-project</Uri>
      <Sha>b9b4464b3b10c1961ed0ff39b5f33b3b3bbf62d1</Sha>
>>>>>>> d101ebb4
    </Dependency>
    <Dependency Name="System.CommandLine" Version="2.0.0-beta4.24324.3">
      <Uri>https://github.com/dotnet/command-line-api</Uri>
      <Sha>803d8598f98fb4efd94604b32627ee9407f246db</Sha>
    </Dependency>
    <!-- Intermediate is necessary for source build. -->
    <Dependency Name="Microsoft.SourceBuild.Intermediate.command-line-api" Version="0.1.532403">
      <Uri>https://github.com/dotnet/command-line-api</Uri>
      <Sha>803d8598f98fb4efd94604b32627ee9407f246db</Sha>
      <SourceBuild RepoName="command-line-api" ManagedOnly="true" />
    </Dependency>
    <Dependency Name="Microsoft.DotNet.Cecil" Version="0.11.5-alpha.24379.1">
      <Uri>https://github.com/dotnet/cecil</Uri>
      <Sha>b9d928a9d65ed39b9257846e1b8e853cea609c00</Sha>
    </Dependency>
    <!-- Intermediate is necessary for source build. -->
    <Dependency Name="Microsoft.SourceBuild.Intermediate.cecil" Version="0.11.5-alpha.24379.1">
      <Uri>https://github.com/dotnet/cecil</Uri>
      <Sha>b9d928a9d65ed39b9257846e1b8e853cea609c00</Sha>
      <SourceBuild RepoName="cecil" ManagedOnly="true" />
    </Dependency>
<<<<<<< HEAD
    <Dependency Name="Microsoft.NET.Workload.Emscripten.Current.Manifest-9.0.100.Transport" Version="9.0.0-rc.1.24379.1">
      <Uri>https://github.com/dotnet/emsdk</Uri>
      <Sha>a23d1db4377d2a825ebee4c655a25b1d40972c9a</Sha>
    </Dependency>
    <!-- Intermediate is necessary for source build. -->
    <Dependency Name="Microsoft.SourceBuild.Intermediate.emsdk" Version="9.0.0-rc.1.24379.1">
      <Uri>https://github.com/dotnet/emsdk</Uri>
      <Sha>a23d1db4377d2a825ebee4c655a25b1d40972c9a</Sha>
=======
    <Dependency Name="Microsoft.NET.Workload.Emscripten.Current.Manifest-9.0.100.Transport" Version="9.0.0-rc.1.24402.2">
      <Uri>https://github.com/dotnet/emsdk</Uri>
      <Sha>edf3e90fa25b1fc4f7f63ceb45ef70f49c6b121a</Sha>
    </Dependency>
    <!-- Intermediate is necessary for source build. -->
    <Dependency Name="Microsoft.SourceBuild.Intermediate.emsdk" Version="9.0.0-rc.1.24402.2">
      <Uri>https://github.com/dotnet/emsdk</Uri>
      <Sha>edf3e90fa25b1fc4f7f63ceb45ef70f49c6b121a</Sha>
>>>>>>> d101ebb4
      <SourceBuild RepoName="emsdk" ManagedOnly="true" />
    </Dependency>
    <!-- Intermediate is necessary for source build. -->
    <Dependency Name="Microsoft.SourceBuild.Intermediate.source-build-reference-packages" Version="9.0.0-alpha.1.24374.1">
      <Uri>https://github.com/dotnet/source-build-reference-packages</Uri>
      <Sha>26ae006620fb4518276b494efac55dbcd8f80224</Sha>
      <SourceBuild RepoName="source-build-reference-packages" ManagedOnly="true" />
    </Dependency>
    <!-- Intermediate is necessary for source build. -->
    <Dependency Name="Microsoft.SourceBuild.Intermediate.source-build-externals" Version="9.0.0-alpha.1.24407.1">
      <Uri>https://github.com/dotnet/source-build-externals</Uri>
      <Sha>51b029e3272f35af0af337823cd122725f316c69</Sha>
      <SourceBuild RepoName="source-build-externals" ManagedOnly="true" />
    </Dependency>
  </ProductDependencies>
  <ToolsetDependencies>
    <Dependency Name="Microsoft.DotNet.Arcade.Sdk" Version="9.0.0-beta.24408.2">
      <Uri>https://github.com/dotnet/arcade</Uri>
      <Sha>60ae233c3d77f11c5fdb53e570b64d503b13ba59</Sha>
    </Dependency>
    <!-- Intermediate is necessary for source build. -->
    <Dependency Name="Microsoft.SourceBuild.Intermediate.arcade" Version="9.0.0-beta.24408.2">
      <Uri>https://github.com/dotnet/arcade</Uri>
      <Sha>60ae233c3d77f11c5fdb53e570b64d503b13ba59</Sha>
      <SourceBuild RepoName="arcade" ManagedOnly="true" />
    </Dependency>
    <Dependency Name="Microsoft.DotNet.XliffTasks" Version="9.0.0-beta.24408.2">
      <Uri>https://github.com/dotnet/arcade</Uri>
      <Sha>60ae233c3d77f11c5fdb53e570b64d503b13ba59</Sha>
    </Dependency>
    <Dependency Name="Microsoft.DotNet.Helix.Sdk" Version="9.0.0-beta.24408.2">
      <Uri>https://github.com/dotnet/arcade</Uri>
      <Sha>60ae233c3d77f11c5fdb53e570b64d503b13ba59</Sha>
    </Dependency>
    <Dependency Name="Microsoft.DotNet.GenAPI" Version="9.0.0-beta.24408.2">
      <Uri>https://github.com/dotnet/arcade</Uri>
      <Sha>60ae233c3d77f11c5fdb53e570b64d503b13ba59</Sha>
    </Dependency>
    <Dependency Name="Microsoft.DotNet.GenFacades" Version="9.0.0-beta.24408.2">
      <Uri>https://github.com/dotnet/arcade</Uri>
      <Sha>60ae233c3d77f11c5fdb53e570b64d503b13ba59</Sha>
    </Dependency>
    <Dependency Name="Microsoft.DotNet.XUnitAssert" Version="2.9.0-beta.24408.2">
      <Uri>https://github.com/dotnet/arcade</Uri>
      <Sha>60ae233c3d77f11c5fdb53e570b64d503b13ba59</Sha>
    </Dependency>
    <Dependency Name="Microsoft.DotNet.XUnitExtensions" Version="9.0.0-beta.24408.2">
      <Uri>https://github.com/dotnet/arcade</Uri>
      <Sha>60ae233c3d77f11c5fdb53e570b64d503b13ba59</Sha>
    </Dependency>
    <Dependency Name="Microsoft.DotNet.XUnitConsoleRunner" Version="2.9.0-beta.24408.2">
      <Uri>https://github.com/dotnet/arcade</Uri>
      <Sha>60ae233c3d77f11c5fdb53e570b64d503b13ba59</Sha>
    </Dependency>
    <Dependency Name="Microsoft.DotNet.Build.Tasks.Archives" Version="9.0.0-beta.24408.2">
      <Uri>https://github.com/dotnet/arcade</Uri>
      <Sha>60ae233c3d77f11c5fdb53e570b64d503b13ba59</Sha>
    </Dependency>
    <Dependency Name="Microsoft.DotNet.Build.Tasks.Packaging" Version="9.0.0-beta.24408.2">
      <Uri>https://github.com/dotnet/arcade</Uri>
      <Sha>60ae233c3d77f11c5fdb53e570b64d503b13ba59</Sha>
    </Dependency>
    <Dependency Name="Microsoft.DotNet.Build.Tasks.Installers" Version="9.0.0-beta.24408.2">
      <Uri>https://github.com/dotnet/arcade</Uri>
      <Sha>60ae233c3d77f11c5fdb53e570b64d503b13ba59</Sha>
    </Dependency>
    <Dependency Name="Microsoft.DotNet.Build.Tasks.Templating" Version="9.0.0-beta.24408.2">
      <Uri>https://github.com/dotnet/arcade</Uri>
      <Sha>60ae233c3d77f11c5fdb53e570b64d503b13ba59</Sha>
    </Dependency>
    <Dependency Name="Microsoft.DotNet.Build.Tasks.Workloads" Version="9.0.0-beta.24408.2">
      <Uri>https://github.com/dotnet/arcade</Uri>
      <Sha>60ae233c3d77f11c5fdb53e570b64d503b13ba59</Sha>
    </Dependency>
    <Dependency Name="Microsoft.DotNet.CodeAnalysis" Version="9.0.0-beta.24408.2">
      <Uri>https://github.com/dotnet/arcade</Uri>
      <Sha>60ae233c3d77f11c5fdb53e570b64d503b13ba59</Sha>
    </Dependency>
    <Dependency Name="Microsoft.DotNet.Build.Tasks.TargetFramework" Version="9.0.0-beta.24408.2">
      <Uri>https://github.com/dotnet/arcade</Uri>
      <Sha>60ae233c3d77f11c5fdb53e570b64d503b13ba59</Sha>
    </Dependency>
    <Dependency Name="Microsoft.DotNet.RemoteExecutor" Version="9.0.0-beta.24408.2">
      <Uri>https://github.com/dotnet/arcade</Uri>
      <Sha>60ae233c3d77f11c5fdb53e570b64d503b13ba59</Sha>
    </Dependency>
    <Dependency Name="Microsoft.DotNet.Build.Tasks.Feed" Version="9.0.0-beta.24408.2">
      <Uri>https://github.com/dotnet/arcade</Uri>
      <Sha>60ae233c3d77f11c5fdb53e570b64d503b13ba59</Sha>
    </Dependency>
    <Dependency Name="Microsoft.DotNet.VersionTools.Tasks" Version="9.0.0-beta.24408.2">
      <Uri>https://github.com/dotnet/arcade</Uri>
      <Sha>60ae233c3d77f11c5fdb53e570b64d503b13ba59</Sha>
    </Dependency>
    <Dependency Name="Microsoft.DotNet.SharedFramework.Sdk" Version="9.0.0-beta.24408.2">
      <Uri>https://github.com/dotnet/arcade</Uri>
      <Sha>60ae233c3d77f11c5fdb53e570b64d503b13ba59</Sha>
    </Dependency>
    <Dependency Name="System.ComponentModel.TypeConverter.TestData" Version="9.0.0-beta.24407.1">
      <Uri>https://github.com/dotnet/runtime-assets</Uri>
      <Sha>3ed40d4f2335532ee7b04f8449468c52b4e2a643</Sha>
    </Dependency>
    <Dependency Name="System.Data.Common.TestData" Version="9.0.0-beta.24407.1">
      <Uri>https://github.com/dotnet/runtime-assets</Uri>
      <Sha>3ed40d4f2335532ee7b04f8449468c52b4e2a643</Sha>
    </Dependency>
    <Dependency Name="System.Drawing.Common.TestData" Version="9.0.0-beta.24407.1">
      <Uri>https://github.com/dotnet/runtime-assets</Uri>
      <Sha>3ed40d4f2335532ee7b04f8449468c52b4e2a643</Sha>
    </Dependency>
    <Dependency Name="System.Formats.Tar.TestData" Version="9.0.0-beta.24407.1">
      <Uri>https://github.com/dotnet/runtime-assets</Uri>
      <Sha>3ed40d4f2335532ee7b04f8449468c52b4e2a643</Sha>
    </Dependency>
    <Dependency Name="System.IO.Compression.TestData" Version="9.0.0-beta.24407.1">
      <Uri>https://github.com/dotnet/runtime-assets</Uri>
      <Sha>3ed40d4f2335532ee7b04f8449468c52b4e2a643</Sha>
    </Dependency>
    <Dependency Name="System.IO.Packaging.TestData" Version="9.0.0-beta.24407.1">
      <Uri>https://github.com/dotnet/runtime-assets</Uri>
      <Sha>3ed40d4f2335532ee7b04f8449468c52b4e2a643</Sha>
    </Dependency>
    <Dependency Name="System.Net.TestData" Version="9.0.0-beta.24407.1">
      <Uri>https://github.com/dotnet/runtime-assets</Uri>
      <Sha>3ed40d4f2335532ee7b04f8449468c52b4e2a643</Sha>
    </Dependency>
    <Dependency Name="System.Private.Runtime.UnicodeData" Version="9.0.0-beta.24407.1">
      <Uri>https://github.com/dotnet/runtime-assets</Uri>
      <Sha>3ed40d4f2335532ee7b04f8449468c52b4e2a643</Sha>
    </Dependency>
    <Dependency Name="System.Runtime.TimeZoneData" Version="9.0.0-beta.24407.1">
      <Uri>https://github.com/dotnet/runtime-assets</Uri>
      <Sha>3ed40d4f2335532ee7b04f8449468c52b4e2a643</Sha>
    </Dependency>
    <Dependency Name="System.Security.Cryptography.X509Certificates.TestData" Version="9.0.0-beta.24407.1">
      <Uri>https://github.com/dotnet/runtime-assets</Uri>
      <Sha>3ed40d4f2335532ee7b04f8449468c52b4e2a643</Sha>
    </Dependency>
    <Dependency Name="System.Text.RegularExpressions.TestData" Version="9.0.0-beta.24407.1">
      <Uri>https://github.com/dotnet/runtime-assets</Uri>
      <Sha>3ed40d4f2335532ee7b04f8449468c52b4e2a643</Sha>
    </Dependency>
    <Dependency Name="System.Windows.Extensions.TestData" Version="9.0.0-beta.24407.1">
      <Uri>https://github.com/dotnet/runtime-assets</Uri>
      <Sha>3ed40d4f2335532ee7b04f8449468c52b4e2a643</Sha>
    </Dependency>
    <Dependency Name="Microsoft.DotNet.CilStrip.Sources" Version="9.0.0-beta.24407.1">
      <Uri>https://github.com/dotnet/runtime-assets</Uri>
      <Sha>3ed40d4f2335532ee7b04f8449468c52b4e2a643</Sha>
    </Dependency>
<<<<<<< HEAD
    <Dependency Name="runtime.linux-arm64.Microsoft.NETCore.Runtime.Mono.LLVM.Sdk" Version="19.1.0-alpha.1.24376.1">
      <Uri>https://github.com/dotnet/llvm-project</Uri>
      <Sha>3b29c4e5ab93f498f79505ee97b0ab7fe11ec771</Sha>
    </Dependency>
    <Dependency Name="runtime.linux-arm64.Microsoft.NETCore.Runtime.Mono.LLVM.Tools" Version="19.1.0-alpha.1.24376.1">
      <Uri>https://github.com/dotnet/llvm-project</Uri>
      <Sha>3b29c4e5ab93f498f79505ee97b0ab7fe11ec771</Sha>
    </Dependency>
    <Dependency Name="runtime.linux-musl-arm64.Microsoft.NETCore.Runtime.Mono.LLVM.Sdk" Version="19.1.0-alpha.1.24376.1">
      <Uri>https://github.com/dotnet/llvm-project</Uri>
      <Sha>3b29c4e5ab93f498f79505ee97b0ab7fe11ec771</Sha>
    </Dependency>
    <Dependency Name="runtime.linux-musl-arm64.Microsoft.NETCore.Runtime.Mono.LLVM.Tools" Version="19.1.0-alpha.1.24376.1">
      <Uri>https://github.com/dotnet/llvm-project</Uri>
      <Sha>3b29c4e5ab93f498f79505ee97b0ab7fe11ec771</Sha>
    </Dependency>
    <Dependency Name="runtime.linux-x64.Microsoft.NETCore.Runtime.Mono.LLVM.Sdk" Version="19.1.0-alpha.1.24376.1">
      <Uri>https://github.com/dotnet/llvm-project</Uri>
      <Sha>3b29c4e5ab93f498f79505ee97b0ab7fe11ec771</Sha>
    </Dependency>
    <Dependency Name="runtime.linux-x64.Microsoft.NETCore.Runtime.Mono.LLVM.Tools" Version="19.1.0-alpha.1.24376.1">
      <Uri>https://github.com/dotnet/llvm-project</Uri>
      <Sha>3b29c4e5ab93f498f79505ee97b0ab7fe11ec771</Sha>
    </Dependency>
    <Dependency Name="runtime.linux-musl-x64.Microsoft.NETCore.Runtime.Mono.LLVM.Sdk" Version="19.1.0-alpha.1.24376.1">
      <Uri>https://github.com/dotnet/llvm-project</Uri>
      <Sha>3b29c4e5ab93f498f79505ee97b0ab7fe11ec771</Sha>
    </Dependency>
    <Dependency Name="runtime.linux-musl-x64.Microsoft.NETCore.Runtime.Mono.LLVM.Tools" Version="19.1.0-alpha.1.24376.1">
      <Uri>https://github.com/dotnet/llvm-project</Uri>
      <Sha>3b29c4e5ab93f498f79505ee97b0ab7fe11ec771</Sha>
    </Dependency>
    <Dependency Name="runtime.win-x64.Microsoft.NETCore.Runtime.Mono.LLVM.Sdk" Version="19.1.0-alpha.1.24376.1">
      <Uri>https://github.com/dotnet/llvm-project</Uri>
      <Sha>3b29c4e5ab93f498f79505ee97b0ab7fe11ec771</Sha>
    </Dependency>
    <Dependency Name="runtime.win-x64.Microsoft.NETCore.Runtime.Mono.LLVM.Tools" Version="19.1.0-alpha.1.24376.1">
      <Uri>https://github.com/dotnet/llvm-project</Uri>
      <Sha>3b29c4e5ab93f498f79505ee97b0ab7fe11ec771</Sha>
    </Dependency>
    <Dependency Name="runtime.osx-arm64.Microsoft.NETCore.Runtime.Mono.LLVM.Sdk" Version="19.1.0-alpha.1.24376.1">
      <Uri>https://github.com/dotnet/llvm-project</Uri>
      <Sha>3b29c4e5ab93f498f79505ee97b0ab7fe11ec771</Sha>
    </Dependency>
    <Dependency Name="runtime.osx-arm64.Microsoft.NETCore.Runtime.Mono.LLVM.Tools" Version="19.1.0-alpha.1.24376.1">
      <Uri>https://github.com/dotnet/llvm-project</Uri>
      <Sha>3b29c4e5ab93f498f79505ee97b0ab7fe11ec771</Sha>
    </Dependency>
    <Dependency Name="runtime.osx-x64.Microsoft.NETCore.Runtime.Mono.LLVM.Sdk" Version="19.1.0-alpha.1.24376.1">
      <Uri>https://github.com/dotnet/llvm-project</Uri>
      <Sha>3b29c4e5ab93f498f79505ee97b0ab7fe11ec771</Sha>
    </Dependency>
    <Dependency Name="runtime.osx-x64.Microsoft.NETCore.Runtime.Mono.LLVM.Tools" Version="19.1.0-alpha.1.24376.1">
      <Uri>https://github.com/dotnet/llvm-project</Uri>
      <Sha>3b29c4e5ab93f498f79505ee97b0ab7fe11ec771</Sha>
=======
    <Dependency Name="runtime.linux-arm64.Microsoft.NETCore.Runtime.Mono.LLVM.Sdk" Version="19.0.0-alpha.1.24401.1">
      <Uri>https://github.com/dotnet/llvm-project</Uri>
      <Sha>b9b4464b3b10c1961ed0ff39b5f33b3b3bbf62d1</Sha>
    </Dependency>
    <Dependency Name="runtime.linux-arm64.Microsoft.NETCore.Runtime.Mono.LLVM.Tools" Version="19.0.0-alpha.1.24401.1">
      <Uri>https://github.com/dotnet/llvm-project</Uri>
      <Sha>b9b4464b3b10c1961ed0ff39b5f33b3b3bbf62d1</Sha>
    </Dependency>
    <Dependency Name="runtime.linux-musl-arm64.Microsoft.NETCore.Runtime.Mono.LLVM.Sdk" Version="19.0.0-alpha.1.24401.1">
      <Uri>https://github.com/dotnet/llvm-project</Uri>
      <Sha>b9b4464b3b10c1961ed0ff39b5f33b3b3bbf62d1</Sha>
    </Dependency>
    <Dependency Name="runtime.linux-musl-arm64.Microsoft.NETCore.Runtime.Mono.LLVM.Tools" Version="19.0.0-alpha.1.24401.1">
      <Uri>https://github.com/dotnet/llvm-project</Uri>
      <Sha>b9b4464b3b10c1961ed0ff39b5f33b3b3bbf62d1</Sha>
    </Dependency>
    <Dependency Name="runtime.linux-x64.Microsoft.NETCore.Runtime.Mono.LLVM.Sdk" Version="19.0.0-alpha.1.24401.1">
      <Uri>https://github.com/dotnet/llvm-project</Uri>
      <Sha>b9b4464b3b10c1961ed0ff39b5f33b3b3bbf62d1</Sha>
    </Dependency>
    <Dependency Name="runtime.linux-x64.Microsoft.NETCore.Runtime.Mono.LLVM.Tools" Version="19.0.0-alpha.1.24401.1">
      <Uri>https://github.com/dotnet/llvm-project</Uri>
      <Sha>b9b4464b3b10c1961ed0ff39b5f33b3b3bbf62d1</Sha>
    </Dependency>
    <Dependency Name="runtime.linux-musl-x64.Microsoft.NETCore.Runtime.Mono.LLVM.Sdk" Version="19.0.0-alpha.1.24401.1">
      <Uri>https://github.com/dotnet/llvm-project</Uri>
      <Sha>b9b4464b3b10c1961ed0ff39b5f33b3b3bbf62d1</Sha>
    </Dependency>
    <Dependency Name="runtime.linux-musl-x64.Microsoft.NETCore.Runtime.Mono.LLVM.Tools" Version="19.0.0-alpha.1.24401.1">
      <Uri>https://github.com/dotnet/llvm-project</Uri>
      <Sha>b9b4464b3b10c1961ed0ff39b5f33b3b3bbf62d1</Sha>
    </Dependency>
    <Dependency Name="runtime.win-x64.Microsoft.NETCore.Runtime.Mono.LLVM.Sdk" Version="19.0.0-alpha.1.24401.1">
      <Uri>https://github.com/dotnet/llvm-project</Uri>
      <Sha>b9b4464b3b10c1961ed0ff39b5f33b3b3bbf62d1</Sha>
    </Dependency>
    <Dependency Name="runtime.win-x64.Microsoft.NETCore.Runtime.Mono.LLVM.Tools" Version="19.0.0-alpha.1.24401.1">
      <Uri>https://github.com/dotnet/llvm-project</Uri>
      <Sha>b9b4464b3b10c1961ed0ff39b5f33b3b3bbf62d1</Sha>
    </Dependency>
    <Dependency Name="runtime.osx-arm64.Microsoft.NETCore.Runtime.Mono.LLVM.Sdk" Version="19.0.0-alpha.1.24401.1">
      <Uri>https://github.com/dotnet/llvm-project</Uri>
      <Sha>b9b4464b3b10c1961ed0ff39b5f33b3b3bbf62d1</Sha>
    </Dependency>
    <Dependency Name="runtime.osx-arm64.Microsoft.NETCore.Runtime.Mono.LLVM.Tools" Version="19.0.0-alpha.1.24401.1">
      <Uri>https://github.com/dotnet/llvm-project</Uri>
      <Sha>b9b4464b3b10c1961ed0ff39b5f33b3b3bbf62d1</Sha>
    </Dependency>
    <Dependency Name="runtime.osx-x64.Microsoft.NETCore.Runtime.Mono.LLVM.Sdk" Version="19.0.0-alpha.1.24401.1">
      <Uri>https://github.com/dotnet/llvm-project</Uri>
      <Sha>b9b4464b3b10c1961ed0ff39b5f33b3b3bbf62d1</Sha>
    </Dependency>
    <Dependency Name="runtime.osx-x64.Microsoft.NETCore.Runtime.Mono.LLVM.Tools" Version="19.0.0-alpha.1.24401.1">
      <Uri>https://github.com/dotnet/llvm-project</Uri>
      <Sha>b9b4464b3b10c1961ed0ff39b5f33b3b3bbf62d1</Sha>
>>>>>>> d101ebb4
    </Dependency>
    <Dependency Name="Microsoft.NETCore.App.Runtime.win-x64" Version="9.0.0-rc.1.24403.1">
      <Uri>https://github.com/dotnet/runtime</Uri>
      <Sha>1cc0186c3e120ee4ed0494cf74fef0a3ef0118d6</Sha>
    </Dependency>
    <Dependency Name="runtime.native.System.IO.Ports" Version="9.0.0-rc.1.24403.1">
      <Uri>https://github.com/dotnet/runtime</Uri>
      <Sha>1cc0186c3e120ee4ed0494cf74fef0a3ef0118d6</Sha>
    </Dependency>
    <Dependency Name="Microsoft.NETCore.ILAsm" Version="9.0.0-rc.1.24403.1">
      <Uri>https://github.com/dotnet/runtime</Uri>
      <Sha>1cc0186c3e120ee4ed0494cf74fef0a3ef0118d6</Sha>
    </Dependency>
    <Dependency Name="Microsoft.NET.Sdk.IL" Version="9.0.0-rc.1.24403.1">
      <Uri>https://github.com/dotnet/runtime</Uri>
      <Sha>1cc0186c3e120ee4ed0494cf74fef0a3ef0118d6</Sha>
    </Dependency>
    <Dependency Name="System.Text.Json" Version="9.0.0-rc.1.24403.1">
      <Uri>https://github.com/dotnet/runtime</Uri>
      <Sha>1cc0186c3e120ee4ed0494cf74fef0a3ef0118d6</Sha>
    </Dependency>
    <!-- Intermediate is necessary for source build. -->
    <Dependency Name="Microsoft.SourceBuild.Intermediate.runtime.linux-x64" Version="9.0.0-rc.1.24403.1">
      <Uri>https://github.com/dotnet/runtime</Uri>
      <Sha>1cc0186c3e120ee4ed0494cf74fef0a3ef0118d6</Sha>
      <SourceBuild RepoName="runtime" ManagedOnly="false" />
    </Dependency>
    <Dependency Name="Microsoft.DotNet.ILCompiler" Version="9.0.0-rc.1.24403.1">
      <Uri>https://github.com/dotnet/runtime</Uri>
      <Sha>1cc0186c3e120ee4ed0494cf74fef0a3ef0118d6</Sha>
    </Dependency>
    <Dependency Name="System.Reflection.Metadata" Version="9.0.0-rc.1.24403.1">
      <Uri>https://github.com/dotnet/runtime</Uri>
      <Sha>1cc0186c3e120ee4ed0494cf74fef0a3ef0118d6</Sha>
    </Dependency>
    <Dependency Name="System.Reflection.MetadataLoadContext" Version="9.0.0-rc.1.24403.1">
      <Uri>https://github.com/dotnet/runtime</Uri>
      <Sha>1cc0186c3e120ee4ed0494cf74fef0a3ef0118d6</Sha>
    </Dependency>
    <Dependency Name="Microsoft.DotNet.XHarness.TestRunners.Common" Version="9.0.0-prerelease.24405.1">
      <Uri>https://github.com/dotnet/xharness</Uri>
      <Sha>9794254fa909ff5adc46326e9b54009793f61dcd</Sha>
    </Dependency>
    <Dependency Name="Microsoft.DotNet.XHarness.TestRunners.Xunit" Version="9.0.0-prerelease.24405.1">
      <Uri>https://github.com/dotnet/xharness</Uri>
      <Sha>9794254fa909ff5adc46326e9b54009793f61dcd</Sha>
    </Dependency>
    <Dependency Name="Microsoft.DotNet.XHarness.CLI" Version="9.0.0-prerelease.24405.1">
      <Uri>https://github.com/dotnet/xharness</Uri>
      <Sha>9794254fa909ff5adc46326e9b54009793f61dcd</Sha>
    </Dependency>
    <Dependency Name="Microsoft.DotNet.PackageTesting" Version="9.0.0-beta.24408.2">
      <Uri>https://github.com/dotnet/arcade</Uri>
      <Sha>60ae233c3d77f11c5fdb53e570b64d503b13ba59</Sha>
    </Dependency>
    <Dependency Name="optimization.windows_nt-x64.MIBC.Runtime" Version="1.0.0-prerelease.24376.4">
      <Uri>https://dev.azure.com/dnceng/internal/_git/dotnet-optimization</Uri>
      <Sha>1b39aa819a38d504f7f828c28ff173acca7f99e2</Sha>
    </Dependency>
    <Dependency Name="optimization.windows_nt-x86.MIBC.Runtime" Version="1.0.0-prerelease.24376.4">
      <Uri>https://dev.azure.com/dnceng/internal/_git/dotnet-optimization</Uri>
      <Sha>1b39aa819a38d504f7f828c28ff173acca7f99e2</Sha>
    </Dependency>
    <Dependency Name="optimization.linux-x64.MIBC.Runtime" Version="1.0.0-prerelease.24376.4">
      <Uri>https://dev.azure.com/dnceng/internal/_git/dotnet-optimization</Uri>
      <Sha>1b39aa819a38d504f7f828c28ff173acca7f99e2</Sha>
    </Dependency>
    <Dependency Name="optimization.PGO.CoreCLR" Version="1.0.0-prerelease.24376.4">
      <Uri>https://dev.azure.com/dnceng/internal/_git/dotnet-optimization</Uri>
      <Sha>1b39aa819a38d504f7f828c28ff173acca7f99e2</Sha>
    </Dependency>
    <Dependency Name="Microsoft.DotNet.HotReload.Utils.Generator.BuildTool" Version="9.0.0-alpha.0.24405.1">
      <Uri>https://github.com/dotnet/hotreload-utils</Uri>
      <Sha>b97425c36aae0f46a22f2893309771383bfa9b30</Sha>
    </Dependency>
    <Dependency Name="System.Runtime.Numerics.TestData" Version="9.0.0-beta.24407.1">
      <Uri>https://github.com/dotnet/runtime-assets</Uri>
      <Sha>3ed40d4f2335532ee7b04f8449468c52b4e2a643</Sha>
    </Dependency>
    <Dependency Name="Microsoft.Net.Compilers.Toolset" Version="4.12.0-2.24408.4">
      <Uri>https://github.com/dotnet/roslyn</Uri>
      <Sha>c098e96e5470fccc9c8e9f32189f408d086c984e</Sha>
    </Dependency>
    <Dependency Name="Microsoft.CodeAnalysis" Version="4.12.0-2.24408.4">
      <Uri>https://github.com/dotnet/roslyn</Uri>
      <Sha>c098e96e5470fccc9c8e9f32189f408d086c984e</Sha>
    </Dependency>
    <Dependency Name="Microsoft.CodeAnalysis.CSharp" Version="4.12.0-2.24408.4">
      <Uri>https://github.com/dotnet/roslyn</Uri>
      <Sha>c098e96e5470fccc9c8e9f32189f408d086c984e</Sha>
    </Dependency>
    <Dependency Name="Microsoft.CodeAnalysis.Analyzers" Version="3.11.0-beta1.24405.1">
      <Uri>https://github.com/dotnet/roslyn-analyzers</Uri>
      <Sha>3211f48253bc18560156d90dc5e710d35f7d03fa</Sha>
    </Dependency>
    <Dependency Name="Microsoft.CodeAnalysis.NetAnalyzers" Version="9.0.0-preview.24405.1">
      <Uri>https://github.com/dotnet/roslyn-analyzers</Uri>
      <Sha>3211f48253bc18560156d90dc5e710d35f7d03fa</Sha>
    </Dependency>
    <!-- Intermediate is necessary for source build. -->
    <Dependency Name="Microsoft.SourceBuild.Intermediate.roslyn" Version="4.12.0-2.24408.4">
      <Uri>https://github.com/dotnet/roslyn</Uri>
      <Sha>c098e96e5470fccc9c8e9f32189f408d086c984e</Sha>
      <SourceBuild RepoName="roslyn" ManagedOnly="true" />
    </Dependency>
    <Dependency Name="Microsoft.DotNet.ApiCompat.Task" Version="9.0.100-rc.1.24378.3">
      <Uri>https://github.com/dotnet/sdk</Uri>
      <Sha>e028762ceb5ccaa05a8c93c29ce5bbcae926533a</Sha>
    </Dependency>
    <!-- Intermediate is necessary for source build. -->
    <Dependency Name="Microsoft.SourceBuild.Intermediate.sdk" Version="9.0.100-rc.1.24378.3">
      <Uri>https://github.com/dotnet/sdk</Uri>
      <Sha>e028762ceb5ccaa05a8c93c29ce5bbcae926533a</Sha>
      <SourceBuild RepoName="sdk" ManagedOnly="true" />
    </Dependency>
    <Dependency Name="optimization.windows_nt-arm64.MIBC.Runtime" Version="1.0.0-prerelease.24376.4">
      <Uri>https://dev.azure.com/dnceng/internal/_git/dotnet-optimization</Uri>
      <Sha>1b39aa819a38d504f7f828c28ff173acca7f99e2</Sha>
    </Dependency>
    <Dependency Name="optimization.linux-arm64.MIBC.Runtime" Version="1.0.0-prerelease.24376.4">
      <Uri>https://dev.azure.com/dnceng/internal/_git/dotnet-optimization</Uri>
      <Sha>1b39aa819a38d504f7f828c28ff173acca7f99e2</Sha>
    </Dependency>
    <!-- Necessary for source-build. This allows the package to be retrieved from previously-source-built artifacts
         and flow in as dependencies of the packages produced by runtime. -->
    <Dependency Name="Nuget.ProjectModel" Version="6.2.4">
      <Uri>https://github.com/NuGet/NuGet.Client</Uri>
      <Sha>8fef55f5a55a3b4f2c96cd1a9b5ddc51d4b927f8</Sha>
    </Dependency>
    <Dependency Name="runtime.linux-arm64.Microsoft.NETCore.Runtime.Wasm.Node.Transport" Version="9.0.0-alpha.1.24175.1">
      <Uri>https://github.com/dotnet/node</Uri>
      <Sha>308c7d0f1fa19bd1e7b768ad13646f5206133cdb</Sha>
    </Dependency>
    <Dependency Name="runtime.linux-musl-arm64.Microsoft.NETCore.Runtime.Wasm.Node.Transport" Version="9.0.0-alpha.1.24175.1">
      <Uri>https://github.com/dotnet/node</Uri>
      <Sha>308c7d0f1fa19bd1e7b768ad13646f5206133cdb</Sha>
    </Dependency>
    <Dependency Name="runtime.linux-x64.Microsoft.NETCore.Runtime.Wasm.Node.Transport" Version="9.0.0-alpha.1.24175.1">
      <Uri>https://github.com/dotnet/node</Uri>
      <Sha>308c7d0f1fa19bd1e7b768ad13646f5206133cdb</Sha>
    </Dependency>
    <Dependency Name="runtime.linux-musl-x64.Microsoft.NETCore.Runtime.Wasm.Node.Transport" Version="9.0.0-alpha.1.24175.1">
      <Uri>https://github.com/dotnet/node</Uri>
      <Sha>308c7d0f1fa19bd1e7b768ad13646f5206133cdb</Sha>
    </Dependency>
    <Dependency Name="runtime.osx-arm64.Microsoft.NETCore.Runtime.Wasm.Node.Transport" Version="9.0.0-alpha.1.24175.1">
      <Uri>https://github.com/dotnet/node</Uri>
      <Sha>308c7d0f1fa19bd1e7b768ad13646f5206133cdb</Sha>
    </Dependency>
    <Dependency Name="runtime.osx-x64.Microsoft.NETCore.Runtime.Wasm.Node.Transport" Version="9.0.0-alpha.1.24175.1">
      <Uri>https://github.com/dotnet/node</Uri>
      <Sha>308c7d0f1fa19bd1e7b768ad13646f5206133cdb</Sha>
    </Dependency>
    <Dependency Name="runtime.win-arm64.Microsoft.NETCore.Runtime.Wasm.Node.Transport" Version="9.0.0-alpha.1.24175.1">
      <Uri>https://github.com/dotnet/node</Uri>
      <Sha>308c7d0f1fa19bd1e7b768ad13646f5206133cdb</Sha>
    </Dependency>
    <Dependency Name="runtime.win-x64.Microsoft.NETCore.Runtime.Wasm.Node.Transport" Version="9.0.0-alpha.1.24175.1">
      <Uri>https://github.com/dotnet/node</Uri>
      <Sha>308c7d0f1fa19bd1e7b768ad13646f5206133cdb</Sha>
    </Dependency>
  </ToolsetDependencies>
</Dependencies><|MERGE_RESOLUTION|>--- conflicted
+++ resolved
@@ -12,7 +12,6 @@
       <Uri>https://github.com/dotnet/wcf</Uri>
       <Sha>7f504aabb1988e9a093c1e74d8040bd52feb2f01</Sha>
     </Dependency>
-<<<<<<< HEAD
     <Dependency Name="runtime.linux-arm64.Microsoft.NETCore.Runtime.JIT.Tools" Version="19.1.0-alpha.1.24376.1">
       <Uri>https://github.com/dotnet/llvm-project</Uri>
       <Sha>3b29c4e5ab93f498f79505ee97b0ab7fe11ec771</Sha>
@@ -44,39 +43,6 @@
     <Dependency Name="runtime.osx-x64.Microsoft.NETCore.Runtime.JIT.Tools" Version="19.1.0-alpha.1.24376.1">
       <Uri>https://github.com/dotnet/llvm-project</Uri>
       <Sha>3b29c4e5ab93f498f79505ee97b0ab7fe11ec771</Sha>
-=======
-    <Dependency Name="runtime.linux-arm64.Microsoft.NETCore.Runtime.JIT.Tools" Version="19.0.0-alpha.1.24401.1">
-      <Uri>https://github.com/dotnet/llvm-project</Uri>
-      <Sha>b9b4464b3b10c1961ed0ff39b5f33b3b3bbf62d1</Sha>
-    </Dependency>
-    <Dependency Name="runtime.linux-x64.Microsoft.NETCore.Runtime.JIT.Tools" Version="19.0.0-alpha.1.24401.1">
-      <Uri>https://github.com/dotnet/llvm-project</Uri>
-      <Sha>b9b4464b3b10c1961ed0ff39b5f33b3b3bbf62d1</Sha>
-    </Dependency>
-    <Dependency Name="runtime.linux-musl-arm64.Microsoft.NETCore.Runtime.JIT.Tools" Version="19.0.0-alpha.1.24401.1">
-      <Uri>https://github.com/dotnet/llvm-project</Uri>
-      <Sha>b9b4464b3b10c1961ed0ff39b5f33b3b3bbf62d1</Sha>
-    </Dependency>
-    <Dependency Name="runtime.linux-musl-x64.Microsoft.NETCore.Runtime.JIT.Tools" Version="19.0.0-alpha.1.24401.1">
-      <Uri>https://github.com/dotnet/llvm-project</Uri>
-      <Sha>b9b4464b3b10c1961ed0ff39b5f33b3b3bbf62d1</Sha>
-    </Dependency>
-    <Dependency Name="runtime.win-arm64.Microsoft.NETCore.Runtime.JIT.Tools" Version="19.0.0-alpha.1.24401.1">
-      <Uri>https://github.com/dotnet/llvm-project</Uri>
-      <Sha>b9b4464b3b10c1961ed0ff39b5f33b3b3bbf62d1</Sha>
-    </Dependency>
-    <Dependency Name="runtime.win-x64.Microsoft.NETCore.Runtime.JIT.Tools" Version="19.0.0-alpha.1.24401.1">
-      <Uri>https://github.com/dotnet/llvm-project</Uri>
-      <Sha>b9b4464b3b10c1961ed0ff39b5f33b3b3bbf62d1</Sha>
-    </Dependency>
-    <Dependency Name="runtime.osx-arm64.Microsoft.NETCore.Runtime.JIT.Tools" Version="19.0.0-alpha.1.24401.1">
-      <Uri>https://github.com/dotnet/llvm-project</Uri>
-      <Sha>b9b4464b3b10c1961ed0ff39b5f33b3b3bbf62d1</Sha>
-    </Dependency>
-    <Dependency Name="runtime.osx-x64.Microsoft.NETCore.Runtime.JIT.Tools" Version="19.0.0-alpha.1.24401.1">
-      <Uri>https://github.com/dotnet/llvm-project</Uri>
-      <Sha>b9b4464b3b10c1961ed0ff39b5f33b3b3bbf62d1</Sha>
->>>>>>> d101ebb4
     </Dependency>
     <Dependency Name="System.CommandLine" Version="2.0.0-beta4.24324.3">
       <Uri>https://github.com/dotnet/command-line-api</Uri>
@@ -98,7 +64,6 @@
       <Sha>b9d928a9d65ed39b9257846e1b8e853cea609c00</Sha>
       <SourceBuild RepoName="cecil" ManagedOnly="true" />
     </Dependency>
-<<<<<<< HEAD
     <Dependency Name="Microsoft.NET.Workload.Emscripten.Current.Manifest-9.0.100.Transport" Version="9.0.0-rc.1.24379.1">
       <Uri>https://github.com/dotnet/emsdk</Uri>
       <Sha>a23d1db4377d2a825ebee4c655a25b1d40972c9a</Sha>
@@ -107,16 +72,6 @@
     <Dependency Name="Microsoft.SourceBuild.Intermediate.emsdk" Version="9.0.0-rc.1.24379.1">
       <Uri>https://github.com/dotnet/emsdk</Uri>
       <Sha>a23d1db4377d2a825ebee4c655a25b1d40972c9a</Sha>
-=======
-    <Dependency Name="Microsoft.NET.Workload.Emscripten.Current.Manifest-9.0.100.Transport" Version="9.0.0-rc.1.24402.2">
-      <Uri>https://github.com/dotnet/emsdk</Uri>
-      <Sha>edf3e90fa25b1fc4f7f63ceb45ef70f49c6b121a</Sha>
-    </Dependency>
-    <!-- Intermediate is necessary for source build. -->
-    <Dependency Name="Microsoft.SourceBuild.Intermediate.emsdk" Version="9.0.0-rc.1.24402.2">
-      <Uri>https://github.com/dotnet/emsdk</Uri>
-      <Sha>edf3e90fa25b1fc4f7f63ceb45ef70f49c6b121a</Sha>
->>>>>>> d101ebb4
       <SourceBuild RepoName="emsdk" ManagedOnly="true" />
     </Dependency>
     <!-- Intermediate is necessary for source build. -->
@@ -267,7 +222,6 @@
       <Uri>https://github.com/dotnet/runtime-assets</Uri>
       <Sha>3ed40d4f2335532ee7b04f8449468c52b4e2a643</Sha>
     </Dependency>
-<<<<<<< HEAD
     <Dependency Name="runtime.linux-arm64.Microsoft.NETCore.Runtime.Mono.LLVM.Sdk" Version="19.1.0-alpha.1.24376.1">
       <Uri>https://github.com/dotnet/llvm-project</Uri>
       <Sha>3b29c4e5ab93f498f79505ee97b0ab7fe11ec771</Sha>
@@ -323,63 +277,6 @@
     <Dependency Name="runtime.osx-x64.Microsoft.NETCore.Runtime.Mono.LLVM.Tools" Version="19.1.0-alpha.1.24376.1">
       <Uri>https://github.com/dotnet/llvm-project</Uri>
       <Sha>3b29c4e5ab93f498f79505ee97b0ab7fe11ec771</Sha>
-=======
-    <Dependency Name="runtime.linux-arm64.Microsoft.NETCore.Runtime.Mono.LLVM.Sdk" Version="19.0.0-alpha.1.24401.1">
-      <Uri>https://github.com/dotnet/llvm-project</Uri>
-      <Sha>b9b4464b3b10c1961ed0ff39b5f33b3b3bbf62d1</Sha>
-    </Dependency>
-    <Dependency Name="runtime.linux-arm64.Microsoft.NETCore.Runtime.Mono.LLVM.Tools" Version="19.0.0-alpha.1.24401.1">
-      <Uri>https://github.com/dotnet/llvm-project</Uri>
-      <Sha>b9b4464b3b10c1961ed0ff39b5f33b3b3bbf62d1</Sha>
-    </Dependency>
-    <Dependency Name="runtime.linux-musl-arm64.Microsoft.NETCore.Runtime.Mono.LLVM.Sdk" Version="19.0.0-alpha.1.24401.1">
-      <Uri>https://github.com/dotnet/llvm-project</Uri>
-      <Sha>b9b4464b3b10c1961ed0ff39b5f33b3b3bbf62d1</Sha>
-    </Dependency>
-    <Dependency Name="runtime.linux-musl-arm64.Microsoft.NETCore.Runtime.Mono.LLVM.Tools" Version="19.0.0-alpha.1.24401.1">
-      <Uri>https://github.com/dotnet/llvm-project</Uri>
-      <Sha>b9b4464b3b10c1961ed0ff39b5f33b3b3bbf62d1</Sha>
-    </Dependency>
-    <Dependency Name="runtime.linux-x64.Microsoft.NETCore.Runtime.Mono.LLVM.Sdk" Version="19.0.0-alpha.1.24401.1">
-      <Uri>https://github.com/dotnet/llvm-project</Uri>
-      <Sha>b9b4464b3b10c1961ed0ff39b5f33b3b3bbf62d1</Sha>
-    </Dependency>
-    <Dependency Name="runtime.linux-x64.Microsoft.NETCore.Runtime.Mono.LLVM.Tools" Version="19.0.0-alpha.1.24401.1">
-      <Uri>https://github.com/dotnet/llvm-project</Uri>
-      <Sha>b9b4464b3b10c1961ed0ff39b5f33b3b3bbf62d1</Sha>
-    </Dependency>
-    <Dependency Name="runtime.linux-musl-x64.Microsoft.NETCore.Runtime.Mono.LLVM.Sdk" Version="19.0.0-alpha.1.24401.1">
-      <Uri>https://github.com/dotnet/llvm-project</Uri>
-      <Sha>b9b4464b3b10c1961ed0ff39b5f33b3b3bbf62d1</Sha>
-    </Dependency>
-    <Dependency Name="runtime.linux-musl-x64.Microsoft.NETCore.Runtime.Mono.LLVM.Tools" Version="19.0.0-alpha.1.24401.1">
-      <Uri>https://github.com/dotnet/llvm-project</Uri>
-      <Sha>b9b4464b3b10c1961ed0ff39b5f33b3b3bbf62d1</Sha>
-    </Dependency>
-    <Dependency Name="runtime.win-x64.Microsoft.NETCore.Runtime.Mono.LLVM.Sdk" Version="19.0.0-alpha.1.24401.1">
-      <Uri>https://github.com/dotnet/llvm-project</Uri>
-      <Sha>b9b4464b3b10c1961ed0ff39b5f33b3b3bbf62d1</Sha>
-    </Dependency>
-    <Dependency Name="runtime.win-x64.Microsoft.NETCore.Runtime.Mono.LLVM.Tools" Version="19.0.0-alpha.1.24401.1">
-      <Uri>https://github.com/dotnet/llvm-project</Uri>
-      <Sha>b9b4464b3b10c1961ed0ff39b5f33b3b3bbf62d1</Sha>
-    </Dependency>
-    <Dependency Name="runtime.osx-arm64.Microsoft.NETCore.Runtime.Mono.LLVM.Sdk" Version="19.0.0-alpha.1.24401.1">
-      <Uri>https://github.com/dotnet/llvm-project</Uri>
-      <Sha>b9b4464b3b10c1961ed0ff39b5f33b3b3bbf62d1</Sha>
-    </Dependency>
-    <Dependency Name="runtime.osx-arm64.Microsoft.NETCore.Runtime.Mono.LLVM.Tools" Version="19.0.0-alpha.1.24401.1">
-      <Uri>https://github.com/dotnet/llvm-project</Uri>
-      <Sha>b9b4464b3b10c1961ed0ff39b5f33b3b3bbf62d1</Sha>
-    </Dependency>
-    <Dependency Name="runtime.osx-x64.Microsoft.NETCore.Runtime.Mono.LLVM.Sdk" Version="19.0.0-alpha.1.24401.1">
-      <Uri>https://github.com/dotnet/llvm-project</Uri>
-      <Sha>b9b4464b3b10c1961ed0ff39b5f33b3b3bbf62d1</Sha>
-    </Dependency>
-    <Dependency Name="runtime.osx-x64.Microsoft.NETCore.Runtime.Mono.LLVM.Tools" Version="19.0.0-alpha.1.24401.1">
-      <Uri>https://github.com/dotnet/llvm-project</Uri>
-      <Sha>b9b4464b3b10c1961ed0ff39b5f33b3b3bbf62d1</Sha>
->>>>>>> d101ebb4
     </Dependency>
     <Dependency Name="Microsoft.NETCore.App.Runtime.win-x64" Version="9.0.0-rc.1.24403.1">
       <Uri>https://github.com/dotnet/runtime</Uri>
