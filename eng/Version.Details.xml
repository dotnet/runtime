--- conflicted
+++ resolved
@@ -14,15 +14,9 @@
       <Uri>https://github.com/dotnet/arcade</Uri>
       <Sha>56a95cc477558c1ccdf16d7abe962849ea970ba4</Sha>
     </Dependency>
-<<<<<<< HEAD
-    <Dependency Name="Microsoft.DotNet.Helix.Sdk" Version="5.0.0-beta.20417.6">
-      <Uri>https://github.com/dotnet/arcade</Uri>
-      <Sha>83fda4b3f6d93e713749fd1b27c4a6d40b118b13</Sha>
-=======
     <Dependency Name="Microsoft.DotNet.Helix.Sdk" Version="5.0.0-beta.20419.21">
       <Uri>https://github.com/dotnet/arcade</Uri>
       <Sha>56a95cc477558c1ccdf16d7abe962849ea970ba4</Sha>
->>>>>>> be197adc
     </Dependency>
     <Dependency Name="Microsoft.DotNet.ApiCompat" Version="5.0.0-beta.20419.21">
       <Uri>https://github.com/dotnet/arcade</Uri>
@@ -192,7 +186,6 @@
       <Uri>https://github.com/mono/linker</Uri>
       <Sha>7bbd3ec11037ffc7bd35b8e1e9971345a64cf07d</Sha>
     </Dependency>
-<<<<<<< HEAD
     <Dependency Name="Microsoft.DotNet.XHarness.TestRunners.Xunit" Version="1.0.0-prerelease.20424.2">
       <Uri>https://github.com/dotnet/xharness</Uri>
       <Sha>d7e768b6315f3c85b44159c78646e1107cb61f82</Sha>
@@ -200,15 +193,6 @@
     <Dependency Name="Microsoft.DotNet.XHarness.CLI" Version="1.0.0-prerelease.20424.2">
       <Uri>https://github.com/dotnet/xharness</Uri>
       <Sha>d7e768b6315f3c85b44159c78646e1107cb61f82</Sha>
-=======
-    <Dependency Name="Microsoft.DotNet.XHarness.TestRunners.Xunit" Version="1.0.0-prerelease.20420.1">
-      <Uri>https://github.com/dotnet/xharness</Uri>
-      <Sha>43e9aa071943aa05c6a9670285151389a7a1cbe5</Sha>
-    </Dependency>
-    <Dependency Name="Microsoft.DotNet.XHarness.CLI" Version="1.0.0-prerelease.20420.1">
-      <Uri>https://github.com/dotnet/xharness</Uri>
-      <Sha>43e9aa071943aa05c6a9670285151389a7a1cbe5</Sha>
->>>>>>> be197adc
     </Dependency>
   </ToolsetDependencies>
 </Dependencies>