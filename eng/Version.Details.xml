--- conflicted
+++ resolved
@@ -1,14 +1,8 @@
 <Dependencies>
   <ProductDependencies>
-<<<<<<< HEAD
     <Dependency Name="Microsoft.NETCore.Runtime.ICU.Transport" Version="9.0.0-preview.6.24313.1">
       <Uri>https://github.com/dotnet/icu</Uri>
       <Sha>6fa5c9be91ff269e5a73b8eb11b590bab44d9502</Sha>
-=======
-    <Dependency Name="Microsoft.NETCore.Runtime.ICU.Transport" Version="9.0.0-preview.7.24358.1">
-      <Uri>https://github.com/dotnet/icu</Uri>
-      <Sha>42787a07ecba682549f520293bb5a6941bdccb50</Sha>
->>>>>>> 5f9fff08
     </Dependency>
     <Dependency Name="System.Net.MsQuic.Transport" Version="9.0.0-alpha.1.24167.3">
       <Uri>https://github.com/dotnet/msquic</Uri>
@@ -74,7 +68,6 @@
       <Sha>7e4af02521473d89d6144b3da58fef253e498974</Sha>
       <SourceBuild RepoName="cecil" ManagedOnly="true" />
     </Dependency>
-<<<<<<< HEAD
     <Dependency Name="Microsoft.NET.Workload.Emscripten.Current.Manifest-9.0.100.Transport" Version="9.0.0-preview.6.24313.3">
       <Uri>https://github.com/dotnet/emsdk</Uri>
       <Sha>ccb35a56688801297932756a6ba004c5baaa1b98</Sha>
@@ -83,16 +76,6 @@
     <Dependency Name="Microsoft.SourceBuild.Intermediate.emsdk" Version="9.0.0-preview.6.24313.3">
       <Uri>https://github.com/dotnet/emsdk</Uri>
       <Sha>ccb35a56688801297932756a6ba004c5baaa1b98</Sha>
-=======
-    <Dependency Name="Microsoft.NET.Workload.Emscripten.Current.Manifest-9.0.100.Transport" Version="9.0.0-preview.7.24352.2">
-      <Uri>https://github.com/dotnet/emsdk</Uri>
-      <Sha>d3583522209829d1ed0440662ba136c7b7700b16</Sha>
-    </Dependency>
-    <!-- Intermediate is necessary for source build. -->
-    <Dependency Name="Microsoft.SourceBuild.Intermediate.emsdk" Version="9.0.0-preview.7.24352.2">
-      <Uri>https://github.com/dotnet/emsdk</Uri>
-      <Sha>d3583522209829d1ed0440662ba136c7b7700b16</Sha>
->>>>>>> 5f9fff08
       <SourceBuild RepoName="emsdk" ManagedOnly="true" />
     </Dependency>
     <!-- Intermediate is necessary for source build. -->
