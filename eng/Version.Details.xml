--- conflicted
+++ resolved
@@ -54,15 +54,11 @@
       <Uri>https://github.com/dotnet/arcade</Uri>
       <Sha>e97027cf100d2b532adce387e5cb93a373de93c9</Sha>
     </Dependency>
-<<<<<<< HEAD
-    <Dependency Name="Microsoft.DotNet.Build.Tasks.Workloads" Version="6.0.0-beta.21366.1">
-      <Uri>https://github.com/dotnet/arcade</Uri>
-      <Sha>b03966cd85285e425ffe56003c0ab57e103dd14e</Sha>
-    </Dependency>
-    <Dependency Name="Microsoft.DotNet.CodeAnalysis" Version="6.0.0-beta.21366.1">
-=======
+    <Dependency Name="Microsoft.DotNet.Build.Tasks.Workloads" Version="6.0.0-beta.21369.3">
+      <Uri>https://github.com/dotnet/arcade</Uri>
+      <Sha>e97027cf100d2b532adce387e5cb93a373de93c9</Sha>
+    </Dependency>
     <Dependency Name="Microsoft.DotNet.CodeAnalysis" Version="6.0.0-beta.21369.3">
->>>>>>> e6fc5d28
       <Uri>https://github.com/dotnet/arcade</Uri>
       <Sha>e97027cf100d2b532adce387e5cb93a373de93c9</Sha>
     </Dependency>
