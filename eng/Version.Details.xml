--- conflicted
+++ resolved
@@ -4,15 +4,9 @@
       <Uri>https://github.com/dotnet/icu</Uri>
       <Sha>c04d1340510269c5cd07a285abb097f587924d5b</Sha>
     </Dependency>
-<<<<<<< HEAD
-    <Dependency Name="System.Net.MsQuic.Transport" Version="7.0.0-alpha.1.22405.1">
-      <Uri>https://github.com/dotnet/msquic</Uri>
-      <Sha>6878aec77cf5d4cecfca6d049886aae3c9ad3c4e</Sha>
-=======
     <Dependency Name="System.Net.MsQuic.Transport" Version="7.0.0-alpha.1.22406.1">
       <Uri>https://github.com/dotnet/msquic</Uri>
       <Sha>dc012a715ceb9b5d5258f2fda77520586af5a36a</Sha>
->>>>>>> 2594ec1b
     </Dependency>
     <Dependency Name="Microsoft.NET.Workload.Emscripten.Manifest-7.0.100" Version="7.0.0-rc.1.22408.2">
       <Uri>https://github.com/dotnet/emsdk</Uri>
