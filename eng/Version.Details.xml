--- conflicted
+++ resolved
@@ -14,15 +14,9 @@
       <Uri>https://github.com/dotnet/arcade</Uri>
       <Sha>0365488709f58e37de6c2180e7fb243203ca0a9c</Sha>
     </Dependency>
-<<<<<<< HEAD
-    <Dependency Name="Microsoft.DotNet.Helix.Sdk" Version="5.0.0-beta.20464.13">
-      <Uri>https://github.com/dotnet/arcade</Uri>
-      <Sha>a81e6e87cf21837abfde2da6eb9b057bea9f49fc</Sha>
-=======
     <Dependency Name="Microsoft.DotNet.Helix.Sdk" Version="5.0.0-beta.20471.1">
       <Uri>https://github.com/dotnet/arcade</Uri>
       <Sha>0365488709f58e37de6c2180e7fb243203ca0a9c</Sha>
->>>>>>> fc296c53
     </Dependency>
     <Dependency Name="Microsoft.DotNet.ApiCompat" Version="5.0.0-beta.20471.1">
       <Uri>https://github.com/dotnet/arcade</Uri>
