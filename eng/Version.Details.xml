<Dependencies>
  <ProductDependencies>
    <Dependency Name="Microsoft.NETCore.Runtime.ICU.Transport" Version="6.0.0-rc.1.21410.2">
      <Uri>https://github.com/dotnet/icu</Uri>
      <Sha>5263e5a05ff3f9ba6cb061a97be83f5d8ad276be</Sha>
    </Dependency>
    <Dependency Name="System.Net.MsQuic.Transport" Version="6.0.0-preview.7.21379.5">
      <Uri>https://github.com/dotnet/msquic</Uri>
      <Sha>deb3a26c20315aa4c659079071b821e5d5230242</Sha>
    </Dependency>
    <Dependency Name="Microsoft.NET.Workload.Emscripten.Manifest-6.0.100" Version="6.0.0-rc.1.21409.2">
      <Uri>https://github.com/dotnet/emsdk</Uri>
      <Sha>ed9e9cb80e2f31ad23939f7065e766c130527f65</Sha>
    </Dependency>
  </ProductDependencies>
  <ToolsetDependencies>
    <Dependency Name="Microsoft.DotNet.Arcade.Sdk" Version="6.0.0-beta.21410.8">
      <Uri>https://github.com/dotnet/arcade</Uri>
      <Sha>e10772e3594e46a031574c20a4145441737ac56d</Sha>
    </Dependency>
    <Dependency Name="Microsoft.DotNet.Helix.Sdk" Version="6.0.0-beta.21410.8">
      <Uri>https://github.com/dotnet/arcade</Uri>
      <Sha>e10772e3594e46a031574c20a4145441737ac56d</Sha>
    </Dependency>
    <Dependency Name="Microsoft.DotNet.ApiCompat" Version="6.0.0-beta.21410.8">
      <Uri>https://github.com/dotnet/arcade</Uri>
      <Sha>e10772e3594e46a031574c20a4145441737ac56d</Sha>
    </Dependency>
    <Dependency Name="Microsoft.DotNet.GenAPI" Version="6.0.0-beta.21410.8">
      <Uri>https://github.com/dotnet/arcade</Uri>
      <Sha>e10772e3594e46a031574c20a4145441737ac56d</Sha>
    </Dependency>
    <Dependency Name="Microsoft.DotNet.GenFacades" Version="6.0.0-beta.21410.8">
      <Uri>https://github.com/dotnet/arcade</Uri>
      <Sha>e10772e3594e46a031574c20a4145441737ac56d</Sha>
    </Dependency>
    <Dependency Name="Microsoft.DotNet.XUnitExtensions" Version="6.0.0-beta.21410.8">
      <Uri>https://github.com/dotnet/arcade</Uri>
      <Sha>e10772e3594e46a031574c20a4145441737ac56d</Sha>
    </Dependency>
    <Dependency Name="Microsoft.DotNet.XUnitConsoleRunner" Version="2.5.1-beta.21410.8">
      <Uri>https://github.com/dotnet/arcade</Uri>
      <Sha>e10772e3594e46a031574c20a4145441737ac56d</Sha>
    </Dependency>
    <Dependency Name="Microsoft.DotNet.Build.Tasks.Archives" Version="6.0.0-beta.21410.8">
      <Uri>https://github.com/dotnet/arcade</Uri>
      <Sha>e10772e3594e46a031574c20a4145441737ac56d</Sha>
    </Dependency>
    <Dependency Name="Microsoft.DotNet.Build.Tasks.Packaging" Version="6.0.0-beta.21410.8">
      <Uri>https://github.com/dotnet/arcade</Uri>
      <Sha>e10772e3594e46a031574c20a4145441737ac56d</Sha>
    </Dependency>
    <Dependency Name="Microsoft.DotNet.Build.Tasks.Installers" Version="6.0.0-beta.21410.8">
      <Uri>https://github.com/dotnet/arcade</Uri>
      <Sha>e10772e3594e46a031574c20a4145441737ac56d</Sha>
    </Dependency>
    <Dependency Name="Microsoft.DotNet.Build.Tasks.Workloads" Version="6.0.0-beta.21410.8">
      <Uri>https://github.com/dotnet/arcade</Uri>
      <Sha>e10772e3594e46a031574c20a4145441737ac56d</Sha>
    </Dependency>
    <Dependency Name="Microsoft.DotNet.CodeAnalysis" Version="6.0.0-beta.21410.8">
      <Uri>https://github.com/dotnet/arcade</Uri>
      <Sha>e10772e3594e46a031574c20a4145441737ac56d</Sha>
    </Dependency>
    <Dependency Name="Microsoft.DotNet.Build.Tasks.TargetFramework.Sdk" Version="6.0.0-beta.21410.8">
      <Uri>https://github.com/dotnet/arcade</Uri>
      <Sha>e10772e3594e46a031574c20a4145441737ac56d</Sha>
    </Dependency>
    <Dependency Name="Microsoft.DotNet.RemoteExecutor" Version="6.0.0-beta.21410.8">
      <Uri>https://github.com/dotnet/arcade</Uri>
      <Sha>e10772e3594e46a031574c20a4145441737ac56d</Sha>
    </Dependency>
    <Dependency Name="Microsoft.DotNet.Build.Tasks.Feed" Version="6.0.0-beta.21410.8">
      <Uri>https://github.com/dotnet/arcade</Uri>
      <Sha>e10772e3594e46a031574c20a4145441737ac56d</Sha>
    </Dependency>
    <Dependency Name="Microsoft.DotNet.VersionTools.Tasks" Version="6.0.0-beta.21410.8">
      <Uri>https://github.com/dotnet/arcade</Uri>
      <Sha>e10772e3594e46a031574c20a4145441737ac56d</Sha>
    </Dependency>
    <Dependency Name="Microsoft.DotNet.SharedFramework.Sdk" Version="6.0.0-beta.21411.6">
      <Uri>https://github.com/dotnet/arcade</Uri>
      <Sha>70de8c7a1a5230d4dc8e273dcb0057805165ae19</Sha>
    </Dependency>
    <Dependency Name="Microsoft.NET.Test.Sdk" Version="16.9.0-preview-20201201-01">
      <Uri>https://github.com/microsoft/vstest</Uri>
      <Sha>140434f7109d357d0158ade9e5164a4861513965</Sha>
    </Dependency>
    <Dependency Name="System.ComponentModel.TypeConverter.TestData" Version="6.0.0-beta.21411.3">
      <Uri>https://github.com/dotnet/runtime-assets</Uri>
      <Sha>cc70e46d909f35a576abe245219c1df31160bbd6</Sha>
    </Dependency>
    <Dependency Name="System.Drawing.Common.TestData" Version="6.0.0-beta.21411.3">
      <Uri>https://github.com/dotnet/runtime-assets</Uri>
      <Sha>cc70e46d909f35a576abe245219c1df31160bbd6</Sha>
    </Dependency>
    <Dependency Name="System.IO.Compression.TestData" Version="6.0.0-beta.21411.3">
      <Uri>https://github.com/dotnet/runtime-assets</Uri>
      <Sha>cc70e46d909f35a576abe245219c1df31160bbd6</Sha>
    </Dependency>
    <Dependency Name="System.IO.Packaging.TestData" Version="6.0.0-beta.21411.3">
      <Uri>https://github.com/dotnet/runtime-assets</Uri>
      <Sha>cc70e46d909f35a576abe245219c1df31160bbd6</Sha>
    </Dependency>
    <Dependency Name="System.Net.TestData" Version="6.0.0-beta.21411.3">
      <Uri>https://github.com/dotnet/runtime-assets</Uri>
      <Sha>cc70e46d909f35a576abe245219c1df31160bbd6</Sha>
    </Dependency>
    <Dependency Name="System.Private.Runtime.UnicodeData" Version="6.0.0-beta.21411.3">
      <Uri>https://github.com/dotnet/runtime-assets</Uri>
      <Sha>cc70e46d909f35a576abe245219c1df31160bbd6</Sha>
    </Dependency>
    <Dependency Name="System.Runtime.TimeZoneData" Version="6.0.0-beta.21411.3">
      <Uri>https://github.com/dotnet/runtime-assets</Uri>
      <Sha>cc70e46d909f35a576abe245219c1df31160bbd6</Sha>
    </Dependency>
    <Dependency Name="System.Security.Cryptography.X509Certificates.TestData" Version="6.0.0-beta.21411.3">
      <Uri>https://github.com/dotnet/runtime-assets</Uri>
      <Sha>cc70e46d909f35a576abe245219c1df31160bbd6</Sha>
    </Dependency>
    <Dependency Name="System.Windows.Extensions.TestData" Version="6.0.0-beta.21411.3">
      <Uri>https://github.com/dotnet/runtime-assets</Uri>
      <Sha>cc70e46d909f35a576abe245219c1df31160bbd6</Sha>
    </Dependency>
    <Dependency Name="Microsoft.DotNet.CilStrip.Sources" Version="6.0.0-beta.21411.3">
      <Uri>https://github.com/dotnet/runtime-assets</Uri>
      <Sha>cc70e46d909f35a576abe245219c1df31160bbd6</Sha>
    </Dependency>
    <Dependency Name="runtime.linux-arm64.Microsoft.NETCore.Runtime.Mono.LLVM.Sdk" Version="11.1.0-alpha.1.21409.1">
      <Uri>https://github.com/dotnet/llvm-project</Uri>
      <Sha>30296e71234ffb3eb8da789d36adf4db146e6602</Sha>
    </Dependency>
    <Dependency Name="runtime.linux-arm64.Microsoft.NETCore.Runtime.Mono.LLVM.Tools" Version="11.1.0-alpha.1.21409.1">
      <Uri>https://github.com/dotnet/llvm-project</Uri>
      <Sha>30296e71234ffb3eb8da789d36adf4db146e6602</Sha>
    </Dependency>
    <Dependency Name="runtime.linux-x64.Microsoft.NETCore.Runtime.Mono.LLVM.Sdk" Version="11.1.0-alpha.1.21409.1">
      <Uri>https://github.com/dotnet/llvm-project</Uri>
      <Sha>30296e71234ffb3eb8da789d36adf4db146e6602</Sha>
    </Dependency>
    <Dependency Name="runtime.linux-x64.Microsoft.NETCore.Runtime.Mono.LLVM.Tools" Version="11.1.0-alpha.1.21409.1">
      <Uri>https://github.com/dotnet/llvm-project</Uri>
      <Sha>30296e71234ffb3eb8da789d36adf4db146e6602</Sha>
    </Dependency>
    <Dependency Name="runtime.win-x64.Microsoft.NETCore.Runtime.Mono.LLVM.Sdk" Version="11.1.0-alpha.1.21409.1">
      <Uri>https://github.com/dotnet/llvm-project</Uri>
      <Sha>30296e71234ffb3eb8da789d36adf4db146e6602</Sha>
    </Dependency>
    <Dependency Name="runtime.win-x64.Microsoft.NETCore.Runtime.Mono.LLVM.Tools" Version="11.1.0-alpha.1.21409.1">
      <Uri>https://github.com/dotnet/llvm-project</Uri>
      <Sha>30296e71234ffb3eb8da789d36adf4db146e6602</Sha>
    </Dependency>
    <Dependency Name="runtime.osx.10.12-x64.Microsoft.NETCore.Runtime.Mono.LLVM.Sdk" Version="11.1.0-alpha.1.21409.1">
      <Uri>https://github.com/dotnet/llvm-project</Uri>
      <Sha>30296e71234ffb3eb8da789d36adf4db146e6602</Sha>
    </Dependency>
    <Dependency Name="runtime.osx.10.12-x64.Microsoft.NETCore.Runtime.Mono.LLVM.Tools" Version="11.1.0-alpha.1.21409.1">
      <Uri>https://github.com/dotnet/llvm-project</Uri>
      <Sha>30296e71234ffb3eb8da789d36adf4db146e6602</Sha>
    </Dependency>
    <Dependency Name="Microsoft.NETCore.App" Version="5.0.0-rc.1.20451.14">
      <Uri>https://github.com/dotnet/runtime</Uri>
      <Sha>38017c3935de95d0335bac04f4901ddfc2718656</Sha>
    </Dependency>
    <Dependency Name="Microsoft.NETCore.DotNetHost" Version="6.0.0-rc.1.21411.3">
      <Uri>https://github.com/dotnet/runtime</Uri>
      <Sha>85441ce69b81dfd5bf57b9d00ba525440b7bb25d</Sha>
    </Dependency>
    <Dependency Name="Microsoft.NETCore.DotNetHostPolicy" Version="6.0.0-rc.1.21411.3">
      <Uri>https://github.com/dotnet/runtime</Uri>
      <Sha>85441ce69b81dfd5bf57b9d00ba525440b7bb25d</Sha>
    </Dependency>
    <Dependency Name="runtime.native.System.IO.Ports" Version="6.0.0-rc.1.21411.3">
      <Uri>https://github.com/dotnet/runtime</Uri>
      <Sha>85441ce69b81dfd5bf57b9d00ba525440b7bb25d</Sha>
    </Dependency>
    <Dependency Name="Microsoft.NETCore.ILAsm" Version="6.0.0-rc.1.21411.3">
      <Uri>https://github.com/dotnet/runtime</Uri>
      <Sha>85441ce69b81dfd5bf57b9d00ba525440b7bb25d</Sha>
    </Dependency>
    <Dependency Name="Microsoft.NET.Sdk.IL" Version="6.0.0-rc.1.21411.3">
      <Uri>https://github.com/dotnet/runtime</Uri>
      <Sha>85441ce69b81dfd5bf57b9d00ba525440b7bb25d</Sha>
    </Dependency>
    <Dependency Name="System.Text.Json" Version="6.0.0-rc.1.21411.3">
      <Uri>https://github.com/dotnet/runtime</Uri>
      <Sha>85441ce69b81dfd5bf57b9d00ba525440b7bb25d</Sha>
    </Dependency>
    <Dependency Name="System.Runtime.CompilerServices.Unsafe" Version="6.0.0-rc.1.21411.3">
      <Uri>https://github.com/dotnet/runtime</Uri>
      <Sha>85441ce69b81dfd5bf57b9d00ba525440b7bb25d</Sha>
    </Dependency>
<<<<<<< HEAD
    <Dependency Name="Microsoft.NET.ILLink.Tasks" Version="6.0.100-preview.6.21413.1">
      <Uri>https://github.com/mono/linker</Uri>
      <Sha>c321df28835445093009af394ddf3c31e9b1fc91</Sha>
=======
    <Dependency Name="Microsoft.NET.ILLink.Tasks" Version="6.0.100-preview.6.21411.3">
      <Uri>https://github.com/mono/linker</Uri>
      <Sha>5d376b1f8963c5c0013482ec63d857d359658809</Sha>
>>>>>>> 6c39236e
    </Dependency>
    <Dependency Name="Microsoft.DotNet.XHarness.TestRunners.Xunit" Version="1.0.0-prerelease.21404.1">
      <Uri>https://github.com/dotnet/xharness</Uri>
      <Sha>e9669dc84ecd668d3bbb748758103e23b394ffef</Sha>
    </Dependency>
    <Dependency Name="Microsoft.DotNet.XHarness.CLI" Version="1.0.0-prerelease.21404.1">
      <Uri>https://github.com/dotnet/xharness</Uri>
      <Sha>e9669dc84ecd668d3bbb748758103e23b394ffef</Sha>
    </Dependency>
    <Dependency Name="Microsoft.DotNet.PackageTesting" Version="6.0.0-beta.21410.8">
      <Uri>https://github.com/dotnet/arcade</Uri>
      <Sha>e10772e3594e46a031574c20a4145441737ac56d</Sha>
    </Dependency>
    <Dependency Name="optimization.windows_nt-x64.MIBC.Runtime" Version="1.0.0-prerelease.21411.3">
      <Uri>https://dev.azure.com/dnceng/internal/_git/dotnet-optimization</Uri>
      <Sha>59848b44e07f0c06bb2f00f93f033ee693029d1e</Sha>
    </Dependency>
    <Dependency Name="optimization.windows_nt-x86.MIBC.Runtime" Version="1.0.0-prerelease.21411.3">
      <Uri>https://dev.azure.com/dnceng/internal/_git/dotnet-optimization</Uri>
      <Sha>59848b44e07f0c06bb2f00f93f033ee693029d1e</Sha>
    </Dependency>
    <Dependency Name="optimization.linux-x64.MIBC.Runtime" Version="1.0.0-prerelease.21411.3">
      <Uri>https://dev.azure.com/dnceng/internal/_git/dotnet-optimization</Uri>
      <Sha>59848b44e07f0c06bb2f00f93f033ee693029d1e</Sha>
    </Dependency>
    <Dependency Name="optimization.PGO.CoreCLR" Version="1.0.0-prerelease.21411.3">
      <Uri>https://dev.azure.com/dnceng/internal/_git/dotnet-optimization</Uri>
      <Sha>59848b44e07f0c06bb2f00f93f033ee693029d1e</Sha>
    </Dependency>
    <Dependency Name="Microsoft.DotNet.HotReload.Utils.Generator.BuildTool" Version="1.0.2-alpha.0.21411.1">
      <Uri>https://github.com/dotnet/hotreload-utils</Uri>
      <Sha>6e5212c9d0cf0083c6bf4b00467671c700cf8bb8</Sha>
    </Dependency>
    <Dependency Name="System.Runtime.Numerics.TestData" Version="6.0.0-beta.21411.3">
      <Uri>https://github.com/dotnet/runtime-assets</Uri>
      <Sha>cc70e46d909f35a576abe245219c1df31160bbd6</Sha>
    </Dependency>
    <Dependency Name="Microsoft.CodeAnalysis.NetAnalyzers" Version="6.0.0-rc1.21406.1">
      <Uri>https://github.com/dotnet/roslyn-analyzers</Uri>
      <Sha>6e158d2fd062bb5dbd6d4b0b55b8a027ab5f88ee</Sha>
    </Dependency>
  </ToolsetDependencies>
</Dependencies><|MERGE_RESOLUTION|>--- conflicted
+++ resolved
@@ -190,15 +190,9 @@
       <Uri>https://github.com/dotnet/runtime</Uri>
       <Sha>85441ce69b81dfd5bf57b9d00ba525440b7bb25d</Sha>
     </Dependency>
-<<<<<<< HEAD
     <Dependency Name="Microsoft.NET.ILLink.Tasks" Version="6.0.100-preview.6.21413.1">
       <Uri>https://github.com/mono/linker</Uri>
       <Sha>c321df28835445093009af394ddf3c31e9b1fc91</Sha>
-=======
-    <Dependency Name="Microsoft.NET.ILLink.Tasks" Version="6.0.100-preview.6.21411.3">
-      <Uri>https://github.com/mono/linker</Uri>
-      <Sha>5d376b1f8963c5c0013482ec63d857d359658809</Sha>
->>>>>>> 6c39236e
     </Dependency>
     <Dependency Name="Microsoft.DotNet.XHarness.TestRunners.Xunit" Version="1.0.0-prerelease.21404.1">
       <Uri>https://github.com/dotnet/xharness</Uri>
