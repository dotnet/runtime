--- conflicted
+++ resolved
@@ -118,7 +118,10 @@
       <Uri>https://github.com/dotnet/runtime-assets</Uri>
       <Sha>629993236116221fba87fe1de6d7893dd02c3722</Sha>
     </Dependency>
-<<<<<<< HEAD
+    <Dependency Name="Microsoft.NETCore.Runtime.ICU.Transport" Version="5.0.0-preview.8.20359.5">
+      <Uri>https://github.com/dotnet/icu</Uri>
+      <Sha />
+    </Dependency>
     <Dependency Name="runtime.linux-arm64.Microsoft.NETCore.Runtime.Mono.LLVM.Sdk" Version="9.0.1-alpha.1.20356.1">
       <Uri>https://github.com/dotnet/llvm-project</Uri>
       <Sha>266c9f5b5c1e94333e01ca77fa74d76563969842</Sha>
@@ -126,11 +129,6 @@
     <Dependency Name="runtime.linux-arm64.Microsoft.NETCore.Runtime.Mono.LLVM.Tools" Version="9.0.1-alpha.1.20356.1">
       <Uri>https://github.com/dotnet/llvm-project</Uri>
       <Sha>266c9f5b5c1e94333e01ca77fa74d76563969842</Sha>
-=======
-    <Dependency Name="Microsoft.NETCore.Runtime.ICU.Transport" Version="5.0.0-preview.8.20359.5">
-      <Uri>https://github.com/dotnet/icu</Uri>
-      <Sha />
->>>>>>> ba60d75b
     </Dependency>
     <Dependency Name="runtime.linux-x64.Microsoft.NETCore.Runtime.Mono.LLVM.Sdk" Version="9.0.1-alpha.1.20356.1">
       <Uri>https://github.com/dotnet/llvm-project</Uri>
