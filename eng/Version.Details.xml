<Dependencies>
  <ProductDependencies>
<<<<<<< HEAD
    <Dependency Name="Microsoft.NETCore.Runtime.ICU.Transport" Version="7.0.0-preview.6.22313.1">
      <Uri>https://github.com/dotnet/icu</Uri>
      <Sha>d18a78f3f7bb973e7b01509ae6afe934cfbbd0d4</Sha>
=======
    <Dependency Name="Microsoft.NETCore.Runtime.ICU.Transport" Version="7.0.0-preview.7.22321.2">
      <Uri>https://github.com/dotnet/icu</Uri>
      <Sha>6a2cc4860c4e0a9f52de2f27d78f3bb674bb056c</Sha>
>>>>>>> 6f7064dc
    </Dependency>
    <Dependency Name="System.Net.MsQuic.Transport" Version="7.0.0-alpha.1.22301.1">
      <Uri>https://github.com/dotnet/msquic</Uri>
      <Sha>b4d67ca60d3f819e2450095ab8a33a9f65513e4a</Sha>
    </Dependency>
<<<<<<< HEAD
    <Dependency Name="Microsoft.NET.Workload.Emscripten.Manifest-7.0.100" Version="7.0.0-preview.6.22308.2">
      <Uri>https://github.com/dotnet/emsdk</Uri>
      <Sha>0f2e17824c967a9d5fef01463c51585c875d9136</Sha>
=======
    <Dependency Name="Microsoft.NET.Workload.Emscripten.Manifest-7.0.100" Version="7.0.0-preview.7.22321.2">
      <Uri>https://github.com/dotnet/emsdk</Uri>
      <Sha>d304ef66207ec5301acf2b6d7f7c47467628e906</Sha>
>>>>>>> 6f7064dc
    </Dependency>
    <Dependency Name="System.ServiceModel.Primitives" Version="4.9.0-rc2.21473.1">
      <Uri>https://github.com/dotnet/wcf</Uri>
      <Sha>7f504aabb1988e9a093c1e74d8040bd52feb2f01</Sha>
    </Dependency>
    <Dependency Name="runtime.linux-arm64.Microsoft.NETCore.Runtime.ObjWriter" Version="1.0.0-alpha.1.22252.1">
      <Uri>https://github.com/dotnet/llvm-project</Uri>
      <Sha>33221526688e13aa1e41398fbed14fd7ad8fe147</Sha>
    </Dependency>
    <Dependency Name="runtime.linux-x64.Microsoft.NETCore.Runtime.ObjWriter" Version="1.0.0-alpha.1.22252.1">
      <Uri>https://github.com/dotnet/llvm-project</Uri>
      <Sha>33221526688e13aa1e41398fbed14fd7ad8fe147</Sha>
    </Dependency>
    <Dependency Name="runtime.linux-musl-arm64.Microsoft.NETCore.Runtime.ObjWriter" Version="1.0.0-alpha.1.22252.1">
      <Uri>https://github.com/dotnet/llvm-project</Uri>
      <Sha>33221526688e13aa1e41398fbed14fd7ad8fe147</Sha>
    </Dependency>
    <Dependency Name="runtime.linux-musl-x64.Microsoft.NETCore.Runtime.ObjWriter" Version="1.0.0-alpha.1.22252.1">
      <Uri>https://github.com/dotnet/llvm-project</Uri>
      <Sha>33221526688e13aa1e41398fbed14fd7ad8fe147</Sha>
    </Dependency>
    <Dependency Name="runtime.win-arm64.Microsoft.NETCore.Runtime.ObjWriter" Version="1.0.0-alpha.1.22252.1">
      <Uri>https://github.com/dotnet/llvm-project</Uri>
      <Sha>33221526688e13aa1e41398fbed14fd7ad8fe147</Sha>
    </Dependency>
    <Dependency Name="runtime.win-x64.Microsoft.NETCore.Runtime.ObjWriter" Version="1.0.0-alpha.1.22252.1">
      <Uri>https://github.com/dotnet/llvm-project</Uri>
      <Sha>33221526688e13aa1e41398fbed14fd7ad8fe147</Sha>
    </Dependency>
    <Dependency Name="runtime.osx.11.0-arm64.Microsoft.NETCore.Runtime.ObjWriter" Version="1.0.0-alpha.1.22252.1">
      <Uri>https://github.com/dotnet/llvm-project</Uri>
      <Sha>33221526688e13aa1e41398fbed14fd7ad8fe147</Sha>
    </Dependency>
    <Dependency Name="runtime.osx.10.12-x64.Microsoft.NETCore.Runtime.ObjWriter" Version="1.0.0-alpha.1.22252.1">
      <Uri>https://github.com/dotnet/llvm-project</Uri>
      <Sha>33221526688e13aa1e41398fbed14fd7ad8fe147</Sha>
    </Dependency>
    <Dependency Name="System.CommandLine" Version="2.0.0-beta3.22151.2">
      <Uri>https://github.com/dotnet/command-line-api</Uri>
      <Sha>021ec68a4cb510c2cc125c6ebb78b9cfd4e3847a</Sha>
    </Dependency>
  </ProductDependencies>
  <ToolsetDependencies>
    <Dependency Name="Microsoft.DotNet.Arcade.Sdk" Version="7.0.0-beta.22316.2">
      <Uri>https://github.com/dotnet/arcade</Uri>
      <Sha>ccfe6da198c5f05534863bbb1bff66e830e0c6ab</Sha>
    </Dependency>
    <Dependency Name="Microsoft.DotNet.Helix.Sdk" Version="7.0.0-beta.22316.2">
      <Uri>https://github.com/dotnet/arcade</Uri>
      <Sha>ccfe6da198c5f05534863bbb1bff66e830e0c6ab</Sha>
    </Dependency>
    <Dependency Name="Microsoft.DotNet.ApiCompat" Version="7.0.0-beta.22316.2">
      <Uri>https://github.com/dotnet/arcade</Uri>
      <Sha>ccfe6da198c5f05534863bbb1bff66e830e0c6ab</Sha>
    </Dependency>
    <Dependency Name="Microsoft.DotNet.GenAPI" Version="7.0.0-beta.22316.2">
      <Uri>https://github.com/dotnet/arcade</Uri>
      <Sha>ccfe6da198c5f05534863bbb1bff66e830e0c6ab</Sha>
    </Dependency>
    <Dependency Name="Microsoft.DotNet.GenFacades" Version="7.0.0-beta.22316.2">
      <Uri>https://github.com/dotnet/arcade</Uri>
      <Sha>ccfe6da198c5f05534863bbb1bff66e830e0c6ab</Sha>
    </Dependency>
    <Dependency Name="Microsoft.DotNet.XUnitExtensions" Version="7.0.0-beta.22316.2">
      <Uri>https://github.com/dotnet/arcade</Uri>
      <Sha>ccfe6da198c5f05534863bbb1bff66e830e0c6ab</Sha>
    </Dependency>
    <Dependency Name="Microsoft.DotNet.XUnitConsoleRunner" Version="2.5.1-beta.22316.2">
      <Uri>https://github.com/dotnet/arcade</Uri>
      <Sha>ccfe6da198c5f05534863bbb1bff66e830e0c6ab</Sha>
    </Dependency>
    <Dependency Name="Microsoft.DotNet.Build.Tasks.Archives" Version="7.0.0-beta.22316.2">
      <Uri>https://github.com/dotnet/arcade</Uri>
      <Sha>ccfe6da198c5f05534863bbb1bff66e830e0c6ab</Sha>
    </Dependency>
    <Dependency Name="Microsoft.DotNet.Build.Tasks.Packaging" Version="7.0.0-beta.22316.2">
      <Uri>https://github.com/dotnet/arcade</Uri>
      <Sha>ccfe6da198c5f05534863bbb1bff66e830e0c6ab</Sha>
    </Dependency>
    <Dependency Name="Microsoft.DotNet.Build.Tasks.Installers" Version="7.0.0-beta.22316.2">
      <Uri>https://github.com/dotnet/arcade</Uri>
      <Sha>ccfe6da198c5f05534863bbb1bff66e830e0c6ab</Sha>
    </Dependency>
    <Dependency Name="Microsoft.DotNet.Build.Tasks.Templating" Version="7.0.0-beta.22316.2">
      <Uri>https://github.com/dotnet/arcade</Uri>
      <Sha>ccfe6da198c5f05534863bbb1bff66e830e0c6ab</Sha>
    </Dependency>
    <Dependency Name="Microsoft.DotNet.Build.Tasks.Workloads" Version="7.0.0-beta.22316.2">
      <Uri>https://github.com/dotnet/arcade</Uri>
      <Sha>ccfe6da198c5f05534863bbb1bff66e830e0c6ab</Sha>
    </Dependency>
    <Dependency Name="Microsoft.DotNet.CodeAnalysis" Version="7.0.0-beta.22316.2">
      <Uri>https://github.com/dotnet/arcade</Uri>
      <Sha>ccfe6da198c5f05534863bbb1bff66e830e0c6ab</Sha>
    </Dependency>
    <Dependency Name="Microsoft.DotNet.Build.Tasks.TargetFramework" Version="7.0.0-beta.22316.2">
      <Uri>https://github.com/dotnet/arcade</Uri>
      <Sha>ccfe6da198c5f05534863bbb1bff66e830e0c6ab</Sha>
    </Dependency>
    <Dependency Name="Microsoft.DotNet.RemoteExecutor" Version="7.0.0-beta.22316.2">
      <Uri>https://github.com/dotnet/arcade</Uri>
      <Sha>ccfe6da198c5f05534863bbb1bff66e830e0c6ab</Sha>
    </Dependency>
    <Dependency Name="Microsoft.DotNet.Build.Tasks.Feed" Version="7.0.0-beta.22316.2">
      <Uri>https://github.com/dotnet/arcade</Uri>
      <Sha>ccfe6da198c5f05534863bbb1bff66e830e0c6ab</Sha>
    </Dependency>
    <Dependency Name="Microsoft.DotNet.VersionTools.Tasks" Version="7.0.0-beta.22316.2">
      <Uri>https://github.com/dotnet/arcade</Uri>
      <Sha>ccfe6da198c5f05534863bbb1bff66e830e0c6ab</Sha>
    </Dependency>
    <Dependency Name="Microsoft.DotNet.SharedFramework.Sdk" Version="7.0.0-beta.22316.2">
      <Uri>https://github.com/dotnet/arcade</Uri>
      <Sha>ccfe6da198c5f05534863bbb1bff66e830e0c6ab</Sha>
    </Dependency>
    <Dependency Name="Microsoft.NET.Test.Sdk" Version="16.9.0-preview-20201201-01">
      <Uri>https://github.com/microsoft/vstest</Uri>
      <Sha>140434f7109d357d0158ade9e5164a4861513965</Sha>
    </Dependency>
    <Dependency Name="System.ComponentModel.TypeConverter.TestData" Version="7.0.0-beta.22313.1">
      <Uri>https://github.com/dotnet/runtime-assets</Uri>
      <Sha>371af1f99788b76eae14b96aad4ab7ac9b373938</Sha>
    </Dependency>
    <Dependency Name="System.Drawing.Common.TestData" Version="7.0.0-beta.22313.1">
      <Uri>https://github.com/dotnet/runtime-assets</Uri>
      <Sha>371af1f99788b76eae14b96aad4ab7ac9b373938</Sha>
    </Dependency>
    <Dependency Name="System.Formats.Tar.TestData" Version="7.0.0-beta.22313.1">
      <Uri>https://github.com/dotnet/runtime-assets</Uri>
      <Sha>371af1f99788b76eae14b96aad4ab7ac9b373938</Sha>
    </Dependency>
    <Dependency Name="System.IO.Compression.TestData" Version="7.0.0-beta.22313.1">
      <Uri>https://github.com/dotnet/runtime-assets</Uri>
      <Sha>371af1f99788b76eae14b96aad4ab7ac9b373938</Sha>
    </Dependency>
    <Dependency Name="System.IO.Packaging.TestData" Version="7.0.0-beta.22313.1">
      <Uri>https://github.com/dotnet/runtime-assets</Uri>
      <Sha>371af1f99788b76eae14b96aad4ab7ac9b373938</Sha>
    </Dependency>
    <Dependency Name="System.Net.TestData" Version="7.0.0-beta.22313.1">
      <Uri>https://github.com/dotnet/runtime-assets</Uri>
      <Sha>371af1f99788b76eae14b96aad4ab7ac9b373938</Sha>
    </Dependency>
    <Dependency Name="System.Private.Runtime.UnicodeData" Version="7.0.0-beta.22313.1">
      <Uri>https://github.com/dotnet/runtime-assets</Uri>
      <Sha>371af1f99788b76eae14b96aad4ab7ac9b373938</Sha>
    </Dependency>
    <Dependency Name="System.Runtime.TimeZoneData" Version="7.0.0-beta.22313.1">
      <Uri>https://github.com/dotnet/runtime-assets</Uri>
      <Sha>371af1f99788b76eae14b96aad4ab7ac9b373938</Sha>
    </Dependency>
    <Dependency Name="System.Security.Cryptography.X509Certificates.TestData" Version="7.0.0-beta.22313.1">
      <Uri>https://github.com/dotnet/runtime-assets</Uri>
      <Sha>371af1f99788b76eae14b96aad4ab7ac9b373938</Sha>
    </Dependency>
    <Dependency Name="System.Text.RegularExpressions.TestData" Version="7.0.0-beta.22313.1">
      <Uri>https://github.com/dotnet/runtime-assets</Uri>
      <Sha>371af1f99788b76eae14b96aad4ab7ac9b373938</Sha>
    </Dependency>
    <Dependency Name="System.Windows.Extensions.TestData" Version="7.0.0-beta.22313.1">
      <Uri>https://github.com/dotnet/runtime-assets</Uri>
      <Sha>371af1f99788b76eae14b96aad4ab7ac9b373938</Sha>
    </Dependency>
    <Dependency Name="Microsoft.DotNet.CilStrip.Sources" Version="7.0.0-beta.22313.1">
      <Uri>https://github.com/dotnet/runtime-assets</Uri>
      <Sha>371af1f99788b76eae14b96aad4ab7ac9b373938</Sha>
    </Dependency>
    <Dependency Name="runtime.linux-arm64.Microsoft.NETCore.Runtime.Mono.LLVM.Sdk" Version="11.1.0-alpha.1.22259.2">
      <Uri>https://github.com/dotnet/llvm-project</Uri>
      <Sha>54cc196d506692c366d9e116cdb3a9a56342f720</Sha>
    </Dependency>
    <Dependency Name="runtime.linux-arm64.Microsoft.NETCore.Runtime.Mono.LLVM.Tools" Version="11.1.0-alpha.1.22259.2">
      <Uri>https://github.com/dotnet/llvm-project</Uri>
      <Sha>54cc196d506692c366d9e116cdb3a9a56342f720</Sha>
    </Dependency>
    <Dependency Name="runtime.linux-x64.Microsoft.NETCore.Runtime.Mono.LLVM.Sdk" Version="11.1.0-alpha.1.22259.2">
      <Uri>https://github.com/dotnet/llvm-project</Uri>
      <Sha>54cc196d506692c366d9e116cdb3a9a56342f720</Sha>
    </Dependency>
    <Dependency Name="runtime.linux-x64.Microsoft.NETCore.Runtime.Mono.LLVM.Tools" Version="11.1.0-alpha.1.22259.2">
      <Uri>https://github.com/dotnet/llvm-project</Uri>
      <Sha>54cc196d506692c366d9e116cdb3a9a56342f720</Sha>
    </Dependency>
    <Dependency Name="runtime.win-x64.Microsoft.NETCore.Runtime.Mono.LLVM.Sdk" Version="11.1.0-alpha.1.22259.2">
      <Uri>https://github.com/dotnet/llvm-project</Uri>
      <Sha>54cc196d506692c366d9e116cdb3a9a56342f720</Sha>
    </Dependency>
    <Dependency Name="runtime.win-x64.Microsoft.NETCore.Runtime.Mono.LLVM.Tools" Version="11.1.0-alpha.1.22259.2">
      <Uri>https://github.com/dotnet/llvm-project</Uri>
      <Sha>54cc196d506692c366d9e116cdb3a9a56342f720</Sha>
    </Dependency>
    <Dependency Name="runtime.osx.10.12-x64.Microsoft.NETCore.Runtime.Mono.LLVM.Sdk" Version="11.1.0-alpha.1.22259.2">
      <Uri>https://github.com/dotnet/llvm-project</Uri>
      <Sha>54cc196d506692c366d9e116cdb3a9a56342f720</Sha>
    </Dependency>
    <Dependency Name="runtime.osx.10.12-x64.Microsoft.NETCore.Runtime.Mono.LLVM.Tools" Version="11.1.0-alpha.1.22259.2">
      <Uri>https://github.com/dotnet/llvm-project</Uri>
      <Sha>54cc196d506692c366d9e116cdb3a9a56342f720</Sha>
    </Dependency>
    <Dependency Name="Microsoft.NETCore.App.Runtime.win-x64" Version="7.0.0-preview.6.22326.1">
      <Uri>https://github.com/dotnet/runtime</Uri>
      <Sha>c9f80fdde29c71ac87971383c77a1a5e665fadb9</Sha>
    </Dependency>
    <Dependency Name="Microsoft.NETCore.DotNetHost" Version="7.0.0-preview.6.22326.1">
      <Uri>https://github.com/dotnet/runtime</Uri>
      <Sha>c9f80fdde29c71ac87971383c77a1a5e665fadb9</Sha>
    </Dependency>
    <Dependency Name="Microsoft.NETCore.DotNetHostPolicy" Version="7.0.0-preview.6.22326.1">
      <Uri>https://github.com/dotnet/runtime</Uri>
      <Sha>c9f80fdde29c71ac87971383c77a1a5e665fadb9</Sha>
    </Dependency>
    <Dependency Name="runtime.native.System.IO.Ports" Version="7.0.0-preview.6.22326.1">
      <Uri>https://github.com/dotnet/runtime</Uri>
      <Sha>c9f80fdde29c71ac87971383c77a1a5e665fadb9</Sha>
    </Dependency>
    <Dependency Name="Microsoft.NETCore.ILAsm" Version="7.0.0-preview.6.22326.1">
      <Uri>https://github.com/dotnet/runtime</Uri>
      <Sha>c9f80fdde29c71ac87971383c77a1a5e665fadb9</Sha>
    </Dependency>
    <Dependency Name="Microsoft.NET.Sdk.IL" Version="7.0.0-preview.6.22326.1">
      <Uri>https://github.com/dotnet/runtime</Uri>
      <Sha>c9f80fdde29c71ac87971383c77a1a5e665fadb9</Sha>
    </Dependency>
    <Dependency Name="System.Text.Json" Version="7.0.0-preview.6.22326.1">
      <Uri>https://github.com/dotnet/runtime</Uri>
      <Sha>c9f80fdde29c71ac87971383c77a1a5e665fadb9</Sha>
    </Dependency>
    <Dependency Name="Microsoft.NET.ILLink.Tasks" Version="7.0.100-1.22324.1">
      <Uri>https://github.com/dotnet/linker</Uri>
      <Sha>a66609adf79440272e6522c29e8a90291030125b</Sha>
    </Dependency>
    <Dependency Name="Microsoft.DotNet.XHarness.TestRunners.Common" Version="1.0.0-prerelease.22323.1">
      <Uri>https://github.com/dotnet/xharness</Uri>
      <Sha>8b8a8bb91b4aa52597d90e0f6a8aa56650e63cff</Sha>
    </Dependency>
    <Dependency Name="Microsoft.DotNet.XHarness.TestRunners.Xunit" Version="1.0.0-prerelease.22323.1">
      <Uri>https://github.com/dotnet/xharness</Uri>
      <Sha>8b8a8bb91b4aa52597d90e0f6a8aa56650e63cff</Sha>
    </Dependency>
    <Dependency Name="Microsoft.DotNet.XHarness.CLI" Version="1.0.0-prerelease.22323.1">
      <Uri>https://github.com/dotnet/xharness</Uri>
      <Sha>8b8a8bb91b4aa52597d90e0f6a8aa56650e63cff</Sha>
    </Dependency>
    <Dependency Name="Microsoft.DotNet.PackageTesting" Version="7.0.0-beta.22316.2">
      <Uri>https://github.com/dotnet/arcade</Uri>
      <Sha>ccfe6da198c5f05534863bbb1bff66e830e0c6ab</Sha>
    </Dependency>
    <Dependency Name="optimization.windows_nt-x64.MIBC.Runtime" Version="1.0.0-prerelease.22321.5">
      <Uri>https://dev.azure.com/dnceng/internal/_git/dotnet-optimization</Uri>
      <Sha>4dcc6a54b6c967c5c373560c19fb9303e8824435</Sha>
    </Dependency>
    <Dependency Name="optimization.windows_nt-x86.MIBC.Runtime" Version="1.0.0-prerelease.22321.5">
      <Uri>https://dev.azure.com/dnceng/internal/_git/dotnet-optimization</Uri>
      <Sha>4dcc6a54b6c967c5c373560c19fb9303e8824435</Sha>
    </Dependency>
    <Dependency Name="optimization.linux-x64.MIBC.Runtime" Version="1.0.0-prerelease.22321.5">
      <Uri>https://dev.azure.com/dnceng/internal/_git/dotnet-optimization</Uri>
      <Sha>4dcc6a54b6c967c5c373560c19fb9303e8824435</Sha>
    </Dependency>
    <Dependency Name="optimization.PGO.CoreCLR" Version="1.0.0-prerelease.22321.5">
      <Uri>https://dev.azure.com/dnceng/internal/_git/dotnet-optimization</Uri>
      <Sha>4dcc6a54b6c967c5c373560c19fb9303e8824435</Sha>
    </Dependency>
    <Dependency Name="Microsoft.DotNet.HotReload.Utils.Generator.BuildTool" Version="1.1.0-alpha.0.22306.2">
      <Uri>https://github.com/dotnet/hotreload-utils</Uri>
      <Sha>3c641f5b79f90b0341bc0b6f728bae56ede711fd</Sha>
    </Dependency>
    <Dependency Name="System.Runtime.Numerics.TestData" Version="7.0.0-beta.22313.1">
      <Uri>https://github.com/dotnet/runtime-assets</Uri>
      <Sha>371af1f99788b76eae14b96aad4ab7ac9b373938</Sha>
    </Dependency>
    <Dependency Name="Microsoft.CodeAnalysis.NetAnalyzers" Version="7.0.0-preview1.22326.1">
      <Uri>https://github.com/dotnet/roslyn-analyzers</Uri>
      <Sha>7e77cc9f8eef068e3125041fbc280681d3d8cf51</Sha>
    </Dependency>
    <Dependency Name="Microsoft.DotNet.Compatibility" Version="2.0.0-alpha.1.21525.11">
      <Uri>https://github.com/dotnet/sdk</Uri>
      <Sha>957ae5ca599fdeaee425d23928d42da711373a5e</Sha>
    </Dependency>
  </ToolsetDependencies>
</Dependencies><|MERGE_RESOLUTION|>--- conflicted
+++ resolved
@@ -1,28 +1,16 @@
 <Dependencies>
   <ProductDependencies>
-<<<<<<< HEAD
     <Dependency Name="Microsoft.NETCore.Runtime.ICU.Transport" Version="7.0.0-preview.6.22313.1">
       <Uri>https://github.com/dotnet/icu</Uri>
       <Sha>d18a78f3f7bb973e7b01509ae6afe934cfbbd0d4</Sha>
-=======
-    <Dependency Name="Microsoft.NETCore.Runtime.ICU.Transport" Version="7.0.0-preview.7.22321.2">
-      <Uri>https://github.com/dotnet/icu</Uri>
-      <Sha>6a2cc4860c4e0a9f52de2f27d78f3bb674bb056c</Sha>
->>>>>>> 6f7064dc
     </Dependency>
     <Dependency Name="System.Net.MsQuic.Transport" Version="7.0.0-alpha.1.22301.1">
       <Uri>https://github.com/dotnet/msquic</Uri>
       <Sha>b4d67ca60d3f819e2450095ab8a33a9f65513e4a</Sha>
     </Dependency>
-<<<<<<< HEAD
     <Dependency Name="Microsoft.NET.Workload.Emscripten.Manifest-7.0.100" Version="7.0.0-preview.6.22308.2">
       <Uri>https://github.com/dotnet/emsdk</Uri>
       <Sha>0f2e17824c967a9d5fef01463c51585c875d9136</Sha>
-=======
-    <Dependency Name="Microsoft.NET.Workload.Emscripten.Manifest-7.0.100" Version="7.0.0-preview.7.22321.2">
-      <Uri>https://github.com/dotnet/emsdk</Uri>
-      <Sha>d304ef66207ec5301acf2b6d7f7c47467628e906</Sha>
->>>>>>> 6f7064dc
     </Dependency>
     <Dependency Name="System.ServiceModel.Primitives" Version="4.9.0-rc2.21473.1">
       <Uri>https://github.com/dotnet/wcf</Uri>
