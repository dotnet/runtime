--- conflicted
+++ resolved
@@ -378,16 +378,6 @@
       <Sha>54fd790788b03c256f736c917fc368daf0a643db</Sha>
       <SourceBuild RepoName="roslyn" ManagedOnly="true" />
     </Dependency>
-<<<<<<< HEAD
-    <Dependency Name="Microsoft.DotNet.ApiCompat.Task" Version="10.0.100-alpha.1.24468.12">
-      <Uri>https://github.com/dotnet/sdk</Uri>
-      <Sha>d9062728d9f0039bfc59310908ecd8dcaeb5a1b0</Sha>
-    </Dependency>
-    <!-- Intermediate is necessary for source build. -->
-    <Dependency Name="Microsoft.SourceBuild.Intermediate.sdk" Version="10.0.100-alpha.1.24468.12">
-      <Uri>https://github.com/dotnet/sdk</Uri>
-      <Sha>d9062728d9f0039bfc59310908ecd8dcaeb5a1b0</Sha>
-=======
     <Dependency Name="Microsoft.DotNet.ApiCompat.Task" Version="10.0.100-alpha.1.24472.4">
       <Uri>https://github.com/dotnet/sdk</Uri>
       <Sha>58eb155e30a393656dd290486143f02f958898fc</Sha>
@@ -396,7 +386,6 @@
     <Dependency Name="Microsoft.SourceBuild.Intermediate.sdk" Version="10.0.100-alpha.1.24472.4">
       <Uri>https://github.com/dotnet/sdk</Uri>
       <Sha>58eb155e30a393656dd290486143f02f958898fc</Sha>
->>>>>>> 0f9caba7
       <SourceBuild RepoName="sdk" ManagedOnly="true" />
     </Dependency>
     <Dependency Name="optimization.windows_nt-arm64.MIBC.Runtime" Version="1.0.0-prerelease.24462.2">
