<Dependencies>
  <ProductDependencies>
    <Dependency Name="Microsoft.NETCore.Runtime.ICU.Transport" Version="8.0.0-alpha.1.23066.1">
      <Uri>https://github.com/dotnet/icu</Uri>
      <Sha>cb39ef7979da97c65ee27a626eb83b0290216298</Sha>
    </Dependency>
    <Dependency Name="System.Net.MsQuic.Transport" Version="7.0.0-alpha.1.22406.1">
      <Uri>https://github.com/dotnet/msquic</Uri>
      <Sha>dc012a715ceb9b5d5258f2fda77520586af5a36a</Sha>
    </Dependency>
    <Dependency Name="Microsoft.NET.Workload.Emscripten.net7.Manifest-8.0.100" Version="8.0.0-alpha.1.23066.1">
      <Uri>https://github.com/dotnet/emsdk</Uri>
      <Sha>5b46122b31036064483ce2e55b5e2240e5548204</Sha>
    </Dependency>
    <Dependency Name="System.ServiceModel.Primitives" Version="4.9.0-rc2.21473.1">
      <Uri>https://github.com/dotnet/wcf</Uri>
      <Sha>7f504aabb1988e9a093c1e74d8040bd52feb2f01</Sha>
    </Dependency>
    <Dependency Name="runtime.linux-arm64.Microsoft.NETCore.Runtime.ObjWriter" Version="1.0.0-alpha.1.23066.1">
      <Uri>https://github.com/dotnet/llvm-project</Uri>
      <Sha>2baf09ff154fe98ccc107709d255730fbe1a382a</Sha>
    </Dependency>
    <Dependency Name="runtime.linux-x64.Microsoft.NETCore.Runtime.ObjWriter" Version="1.0.0-alpha.1.23066.1">
      <Uri>https://github.com/dotnet/llvm-project</Uri>
      <Sha>2baf09ff154fe98ccc107709d255730fbe1a382a</Sha>
    </Dependency>
    <Dependency Name="runtime.linux-musl-arm64.Microsoft.NETCore.Runtime.ObjWriter" Version="1.0.0-alpha.1.23066.1">
      <Uri>https://github.com/dotnet/llvm-project</Uri>
      <Sha>2baf09ff154fe98ccc107709d255730fbe1a382a</Sha>
    </Dependency>
    <Dependency Name="runtime.linux-musl-x64.Microsoft.NETCore.Runtime.ObjWriter" Version="1.0.0-alpha.1.23066.1">
      <Uri>https://github.com/dotnet/llvm-project</Uri>
      <Sha>2baf09ff154fe98ccc107709d255730fbe1a382a</Sha>
    </Dependency>
    <Dependency Name="runtime.win-arm64.Microsoft.NETCore.Runtime.ObjWriter" Version="1.0.0-alpha.1.23066.1">
      <Uri>https://github.com/dotnet/llvm-project</Uri>
      <Sha>2baf09ff154fe98ccc107709d255730fbe1a382a</Sha>
    </Dependency>
    <Dependency Name="runtime.win-x64.Microsoft.NETCore.Runtime.ObjWriter" Version="1.0.0-alpha.1.23066.1">
      <Uri>https://github.com/dotnet/llvm-project</Uri>
      <Sha>2baf09ff154fe98ccc107709d255730fbe1a382a</Sha>
    </Dependency>
    <Dependency Name="runtime.osx.11.0-arm64.Microsoft.NETCore.Runtime.ObjWriter" Version="1.0.0-alpha.1.23066.1">
      <Uri>https://github.com/dotnet/llvm-project</Uri>
      <Sha>2baf09ff154fe98ccc107709d255730fbe1a382a</Sha>
    </Dependency>
    <Dependency Name="runtime.osx.10.12-x64.Microsoft.NETCore.Runtime.ObjWriter" Version="1.0.0-alpha.1.23066.1">
      <Uri>https://github.com/dotnet/llvm-project</Uri>
      <Sha>2baf09ff154fe98ccc107709d255730fbe1a382a</Sha>
    </Dependency>
    <Dependency Name="runtime.linux-arm64.Microsoft.NETCore.Runtime.JIT.Tools" Version="1.0.0-alpha.1.23066.1">
      <Uri>https://github.com/dotnet/llvm-project</Uri>
      <Sha>2baf09ff154fe98ccc107709d255730fbe1a382a</Sha>
    </Dependency>
    <Dependency Name="runtime.linux-x64.Microsoft.NETCore.Runtime.JIT.Tools" Version="1.0.0-alpha.1.23066.1">
      <Uri>https://github.com/dotnet/llvm-project</Uri>
      <Sha>2baf09ff154fe98ccc107709d255730fbe1a382a</Sha>
    </Dependency>
    <Dependency Name="runtime.linux-musl-arm64.Microsoft.NETCore.Runtime.JIT.Tools" Version="1.0.0-alpha.1.23066.1">
      <Uri>https://github.com/dotnet/llvm-project</Uri>
      <Sha>2baf09ff154fe98ccc107709d255730fbe1a382a</Sha>
    </Dependency>
    <Dependency Name="runtime.linux-musl-x64.Microsoft.NETCore.Runtime.JIT.Tools" Version="1.0.0-alpha.1.23066.1">
      <Uri>https://github.com/dotnet/llvm-project</Uri>
      <Sha>2baf09ff154fe98ccc107709d255730fbe1a382a</Sha>
    </Dependency>
    <Dependency Name="runtime.win-arm64.Microsoft.NETCore.Runtime.JIT.Tools" Version="1.0.0-alpha.1.23066.1">
      <Uri>https://github.com/dotnet/llvm-project</Uri>
      <Sha>2baf09ff154fe98ccc107709d255730fbe1a382a</Sha>
    </Dependency>
    <Dependency Name="runtime.win-x64.Microsoft.NETCore.Runtime.JIT.Tools" Version="1.0.0-alpha.1.23066.1">
      <Uri>https://github.com/dotnet/llvm-project</Uri>
      <Sha>2baf09ff154fe98ccc107709d255730fbe1a382a</Sha>
    </Dependency>
    <Dependency Name="runtime.osx.11.0-arm64.Microsoft.NETCore.Runtime.JIT.Tools" Version="1.0.0-alpha.1.23066.1">
      <Uri>https://github.com/dotnet/llvm-project</Uri>
      <Sha>2baf09ff154fe98ccc107709d255730fbe1a382a</Sha>
    </Dependency>
    <Dependency Name="runtime.osx.10.12-x64.Microsoft.NETCore.Runtime.JIT.Tools" Version="1.0.0-alpha.1.23066.1">
      <Uri>https://github.com/dotnet/llvm-project</Uri>
      <Sha>2baf09ff154fe98ccc107709d255730fbe1a382a</Sha>
    </Dependency>
    <Dependency Name="System.CommandLine" Version="2.0.0-beta4.22355.1">
      <Uri>https://github.com/dotnet/command-line-api</Uri>
      <Sha>5618b2d243ccdeb5c7e50a298b33b13036b4351b</Sha>
    </Dependency>
    <Dependency Name="Microsoft.DotNet.Cecil" Version="0.11.4-alpha.23067.1">
      <Uri>https://github.com/dotnet/cecil</Uri>
<<<<<<< HEAD
      <Sha>2941911af1e028ec4b508cbb8c326003089bc610</Sha>
      <SourceBuild RepoName="cecil" ManagedOnly="true" />
=======
      <Sha>be0bb9b224e8b431951f62a81eb3304ebace27d9</Sha>
>>>>>>> e58174bb
    </Dependency>
    <Dependency Name="Microsoft.DotNet.Cecil.Pdb" Version="0.11.4-alpha.23067.1">
      <Uri>https://github.com/dotnet/cecil</Uri>
      <Sha>be0bb9b224e8b431951f62a81eb3304ebace27d9</Sha>
    </Dependency>
  </ProductDependencies>
  <ToolsetDependencies>
    <Dependency Name="Microsoft.DotNet.Arcade.Sdk" Version="8.0.0-beta.23067.5">
      <Uri>https://github.com/dotnet/arcade</Uri>
      <Sha>3600aa80a01e90f38a7b86b9d7c1264e091aa5a8</Sha>
    </Dependency>
    <Dependency Name="Microsoft.DotNet.Helix.Sdk" Version="8.0.0-beta.23067.5">
      <Uri>https://github.com/dotnet/arcade</Uri>
      <Sha>3600aa80a01e90f38a7b86b9d7c1264e091aa5a8</Sha>
    </Dependency>
    <Dependency Name="Microsoft.DotNet.GenAPI" Version="8.0.0-beta.23067.5">
      <Uri>https://github.com/dotnet/arcade</Uri>
      <Sha>3600aa80a01e90f38a7b86b9d7c1264e091aa5a8</Sha>
    </Dependency>
    <Dependency Name="Microsoft.DotNet.GenFacades" Version="8.0.0-beta.23067.5">
      <Uri>https://github.com/dotnet/arcade</Uri>
      <Sha>3600aa80a01e90f38a7b86b9d7c1264e091aa5a8</Sha>
    </Dependency>
    <Dependency Name="Microsoft.DotNet.XUnitExtensions" Version="8.0.0-beta.23067.5">
      <Uri>https://github.com/dotnet/arcade</Uri>
      <Sha>3600aa80a01e90f38a7b86b9d7c1264e091aa5a8</Sha>
    </Dependency>
    <Dependency Name="Microsoft.DotNet.XUnitConsoleRunner" Version="2.5.1-beta.23067.5">
      <Uri>https://github.com/dotnet/arcade</Uri>
      <Sha>3600aa80a01e90f38a7b86b9d7c1264e091aa5a8</Sha>
    </Dependency>
    <Dependency Name="Microsoft.DotNet.Build.Tasks.Archives" Version="8.0.0-beta.23067.5">
      <Uri>https://github.com/dotnet/arcade</Uri>
      <Sha>3600aa80a01e90f38a7b86b9d7c1264e091aa5a8</Sha>
    </Dependency>
    <Dependency Name="Microsoft.DotNet.Build.Tasks.Packaging" Version="8.0.0-beta.23067.5">
      <Uri>https://github.com/dotnet/arcade</Uri>
      <Sha>3600aa80a01e90f38a7b86b9d7c1264e091aa5a8</Sha>
    </Dependency>
    <Dependency Name="Microsoft.DotNet.Build.Tasks.Installers" Version="8.0.0-beta.23067.5">
      <Uri>https://github.com/dotnet/arcade</Uri>
      <Sha>3600aa80a01e90f38a7b86b9d7c1264e091aa5a8</Sha>
    </Dependency>
    <Dependency Name="Microsoft.DotNet.Build.Tasks.Templating" Version="8.0.0-beta.23067.5">
      <Uri>https://github.com/dotnet/arcade</Uri>
      <Sha>3600aa80a01e90f38a7b86b9d7c1264e091aa5a8</Sha>
    </Dependency>
    <Dependency Name="Microsoft.DotNet.Build.Tasks.Workloads" Version="8.0.0-beta.23067.5">
      <Uri>https://github.com/dotnet/arcade</Uri>
      <Sha>3600aa80a01e90f38a7b86b9d7c1264e091aa5a8</Sha>
    </Dependency>
    <Dependency Name="Microsoft.DotNet.CodeAnalysis" Version="8.0.0-beta.23067.5">
      <Uri>https://github.com/dotnet/arcade</Uri>
      <Sha>3600aa80a01e90f38a7b86b9d7c1264e091aa5a8</Sha>
    </Dependency>
    <Dependency Name="Microsoft.DotNet.Build.Tasks.TargetFramework" Version="8.0.0-beta.23067.5">
      <Uri>https://github.com/dotnet/arcade</Uri>
      <Sha>3600aa80a01e90f38a7b86b9d7c1264e091aa5a8</Sha>
    </Dependency>
    <Dependency Name="Microsoft.DotNet.RemoteExecutor" Version="8.0.0-beta.23067.5">
      <Uri>https://github.com/dotnet/arcade</Uri>
      <Sha>3600aa80a01e90f38a7b86b9d7c1264e091aa5a8</Sha>
    </Dependency>
    <Dependency Name="Microsoft.DotNet.Build.Tasks.Feed" Version="8.0.0-beta.23067.5">
      <Uri>https://github.com/dotnet/arcade</Uri>
      <Sha>3600aa80a01e90f38a7b86b9d7c1264e091aa5a8</Sha>
    </Dependency>
    <Dependency Name="Microsoft.DotNet.VersionTools.Tasks" Version="8.0.0-beta.23067.5">
      <Uri>https://github.com/dotnet/arcade</Uri>
      <Sha>3600aa80a01e90f38a7b86b9d7c1264e091aa5a8</Sha>
    </Dependency>
    <Dependency Name="Microsoft.DotNet.SharedFramework.Sdk" Version="8.0.0-beta.23067.5">
      <Uri>https://github.com/dotnet/arcade</Uri>
      <Sha>3600aa80a01e90f38a7b86b9d7c1264e091aa5a8</Sha>
    </Dependency>
    <Dependency Name="System.ComponentModel.TypeConverter.TestData" Version="8.0.0-beta.23066.2">
      <Uri>https://github.com/dotnet/runtime-assets</Uri>
      <Sha>0de414d16337a6b1089a4bc318a243718e859b3f</Sha>
    </Dependency>
    <Dependency Name="System.Drawing.Common.TestData" Version="8.0.0-beta.23066.2">
      <Uri>https://github.com/dotnet/runtime-assets</Uri>
      <Sha>0de414d16337a6b1089a4bc318a243718e859b3f</Sha>
    </Dependency>
    <Dependency Name="System.Formats.Tar.TestData" Version="8.0.0-beta.23066.2">
      <Uri>https://github.com/dotnet/runtime-assets</Uri>
      <Sha>0de414d16337a6b1089a4bc318a243718e859b3f</Sha>
    </Dependency>
    <Dependency Name="System.IO.Compression.TestData" Version="8.0.0-beta.23066.2">
      <Uri>https://github.com/dotnet/runtime-assets</Uri>
      <Sha>0de414d16337a6b1089a4bc318a243718e859b3f</Sha>
    </Dependency>
    <Dependency Name="System.IO.Packaging.TestData" Version="8.0.0-beta.23066.2">
      <Uri>https://github.com/dotnet/runtime-assets</Uri>
      <Sha>0de414d16337a6b1089a4bc318a243718e859b3f</Sha>
    </Dependency>
    <Dependency Name="System.Net.TestData" Version="8.0.0-beta.23066.2">
      <Uri>https://github.com/dotnet/runtime-assets</Uri>
      <Sha>0de414d16337a6b1089a4bc318a243718e859b3f</Sha>
    </Dependency>
    <Dependency Name="System.Private.Runtime.UnicodeData" Version="8.0.0-beta.23066.2">
      <Uri>https://github.com/dotnet/runtime-assets</Uri>
      <Sha>0de414d16337a6b1089a4bc318a243718e859b3f</Sha>
    </Dependency>
    <Dependency Name="System.Runtime.TimeZoneData" Version="8.0.0-beta.23066.2">
      <Uri>https://github.com/dotnet/runtime-assets</Uri>
      <Sha>0de414d16337a6b1089a4bc318a243718e859b3f</Sha>
    </Dependency>
    <Dependency Name="System.Security.Cryptography.X509Certificates.TestData" Version="8.0.0-beta.23066.2">
      <Uri>https://github.com/dotnet/runtime-assets</Uri>
      <Sha>0de414d16337a6b1089a4bc318a243718e859b3f</Sha>
    </Dependency>
    <Dependency Name="System.Text.RegularExpressions.TestData" Version="8.0.0-beta.23066.2">
      <Uri>https://github.com/dotnet/runtime-assets</Uri>
      <Sha>0de414d16337a6b1089a4bc318a243718e859b3f</Sha>
    </Dependency>
    <Dependency Name="System.Windows.Extensions.TestData" Version="8.0.0-beta.23066.2">
      <Uri>https://github.com/dotnet/runtime-assets</Uri>
      <Sha>0de414d16337a6b1089a4bc318a243718e859b3f</Sha>
    </Dependency>
    <Dependency Name="Microsoft.DotNet.CilStrip.Sources" Version="8.0.0-beta.23066.2">
      <Uri>https://github.com/dotnet/runtime-assets</Uri>
      <Sha>0de414d16337a6b1089a4bc318a243718e859b3f</Sha>
    </Dependency>
    <Dependency Name="runtime.linux-arm64.Microsoft.NETCore.Runtime.Mono.LLVM.Sdk" Version="14.0.0-alpha.1.23066.2">
      <Uri>https://github.com/dotnet/llvm-project</Uri>
      <Sha>877a9290fcd35861ed0a14f892f0e16d7a8b7af8</Sha>
    </Dependency>
    <Dependency Name="runtime.linux-arm64.Microsoft.NETCore.Runtime.Mono.LLVM.Tools" Version="14.0.0-alpha.1.23066.2">
      <Uri>https://github.com/dotnet/llvm-project</Uri>
      <Sha>877a9290fcd35861ed0a14f892f0e16d7a8b7af8</Sha>
    </Dependency>
    <Dependency Name="runtime.linux-x64.Microsoft.NETCore.Runtime.Mono.LLVM.Sdk" Version="14.0.0-alpha.1.23066.2">
      <Uri>https://github.com/dotnet/llvm-project</Uri>
      <Sha>877a9290fcd35861ed0a14f892f0e16d7a8b7af8</Sha>
    </Dependency>
    <Dependency Name="runtime.linux-x64.Microsoft.NETCore.Runtime.Mono.LLVM.Tools" Version="14.0.0-alpha.1.23066.2">
      <Uri>https://github.com/dotnet/llvm-project</Uri>
      <Sha>877a9290fcd35861ed0a14f892f0e16d7a8b7af8</Sha>
    </Dependency>
    <Dependency Name="runtime.win-x64.Microsoft.NETCore.Runtime.Mono.LLVM.Sdk" Version="14.0.0-alpha.1.23066.2">
      <Uri>https://github.com/dotnet/llvm-project</Uri>
      <Sha>877a9290fcd35861ed0a14f892f0e16d7a8b7af8</Sha>
    </Dependency>
    <Dependency Name="runtime.win-x64.Microsoft.NETCore.Runtime.Mono.LLVM.Tools" Version="14.0.0-alpha.1.23066.2">
      <Uri>https://github.com/dotnet/llvm-project</Uri>
      <Sha>877a9290fcd35861ed0a14f892f0e16d7a8b7af8</Sha>
    </Dependency>
    <Dependency Name="runtime.osx-arm64.Microsoft.NETCore.Runtime.Mono.LLVM.Sdk" Version="14.0.0-alpha.1.23066.2">
      <Uri>https://github.com/dotnet/llvm-project</Uri>
      <Sha>877a9290fcd35861ed0a14f892f0e16d7a8b7af8</Sha>
    </Dependency>
    <Dependency Name="runtime.osx-arm64.Microsoft.NETCore.Runtime.Mono.LLVM.Tools" Version="14.0.0-alpha.1.23066.2">
      <Uri>https://github.com/dotnet/llvm-project</Uri>
      <Sha>877a9290fcd35861ed0a14f892f0e16d7a8b7af8</Sha>
    </Dependency>
    <Dependency Name="runtime.osx-x64.Microsoft.NETCore.Runtime.Mono.LLVM.Sdk" Version="14.0.0-alpha.1.23066.2">
      <Uri>https://github.com/dotnet/llvm-project</Uri>
      <Sha>877a9290fcd35861ed0a14f892f0e16d7a8b7af8</Sha>
    </Dependency>
    <Dependency Name="runtime.osx-x64.Microsoft.NETCore.Runtime.Mono.LLVM.Tools" Version="14.0.0-alpha.1.23066.2">
      <Uri>https://github.com/dotnet/llvm-project</Uri>
      <Sha>877a9290fcd35861ed0a14f892f0e16d7a8b7af8</Sha>
    </Dependency>
    <Dependency Name="Microsoft.NETCore.App.Runtime.win-x64" Version="8.0.0-alpha.1.23065.5">
      <Uri>https://github.com/dotnet/runtime</Uri>
      <Sha>2908445dae75580421a3585a45ba3d570bd75cd3</Sha>
    </Dependency>
    <Dependency Name="runtime.native.System.IO.Ports" Version="8.0.0-alpha.1.23065.5">
      <Uri>https://github.com/dotnet/runtime</Uri>
      <Sha>2908445dae75580421a3585a45ba3d570bd75cd3</Sha>
    </Dependency>
    <Dependency Name="Microsoft.NETCore.ILAsm" Version="8.0.0-alpha.1.23065.5">
      <Uri>https://github.com/dotnet/runtime</Uri>
      <Sha>2908445dae75580421a3585a45ba3d570bd75cd3</Sha>
    </Dependency>
    <Dependency Name="Microsoft.NET.Sdk.IL" Version="8.0.0-alpha.1.23065.5">
      <Uri>https://github.com/dotnet/runtime</Uri>
      <Sha>2908445dae75580421a3585a45ba3d570bd75cd3</Sha>
    </Dependency>
    <Dependency Name="System.Text.Json" Version="8.0.0-alpha.1.23065.5">
      <Uri>https://github.com/dotnet/runtime</Uri>
      <Sha>2908445dae75580421a3585a45ba3d570bd75cd3</Sha>
    </Dependency>
<<<<<<< HEAD
    <Dependency Name="Microsoft.NET.ILLink.Tasks" Version="8.0.0-alpha.1.23066.1">
      <Uri>https://github.com/dotnet/runtime</Uri>
      <Sha>258025c1f0f003a7457f5b3499839146ca34c034</Sha>
=======
    <Dependency Name="Microsoft.NET.ILLink.Tasks" Version="8.0.100-1.23067.1">
      <Uri>https://github.com/dotnet/linker</Uri>
      <Sha>c790896f128957acd2999208f44f09ae1e826c8c</Sha>
>>>>>>> e58174bb
    </Dependency>
    <Dependency Name="Microsoft.DotNet.XHarness.TestRunners.Common" Version="1.0.0-prerelease.23068.2">
      <Uri>https://github.com/dotnet/xharness</Uri>
      <Sha>c3927924fb0966bbef1fadf87abb534dc8f21534</Sha>
    </Dependency>
    <Dependency Name="Microsoft.DotNet.XHarness.TestRunners.Xunit" Version="1.0.0-prerelease.23068.2">
      <Uri>https://github.com/dotnet/xharness</Uri>
      <Sha>c3927924fb0966bbef1fadf87abb534dc8f21534</Sha>
    </Dependency>
    <Dependency Name="Microsoft.DotNet.XHarness.CLI" Version="1.0.0-prerelease.23068.2">
      <Uri>https://github.com/dotnet/xharness</Uri>
      <Sha>c3927924fb0966bbef1fadf87abb534dc8f21534</Sha>
    </Dependency>
    <Dependency Name="Microsoft.DotNet.PackageTesting" Version="8.0.0-beta.23067.5">
      <Uri>https://github.com/dotnet/arcade</Uri>
      <Sha>3600aa80a01e90f38a7b86b9d7c1264e091aa5a8</Sha>
    </Dependency>
    <Dependency Name="optimization.windows_nt-x64.MIBC.Runtime" Version="1.0.0-prerelease.23068.4">
      <Uri>https://dev.azure.com/dnceng/internal/_git/dotnet-optimization</Uri>
      <Sha>09111437f17e65c270063c8f2fffb29eb81f501f</Sha>
    </Dependency>
    <Dependency Name="optimization.windows_nt-x86.MIBC.Runtime" Version="1.0.0-prerelease.23068.4">
      <Uri>https://dev.azure.com/dnceng/internal/_git/dotnet-optimization</Uri>
      <Sha>09111437f17e65c270063c8f2fffb29eb81f501f</Sha>
    </Dependency>
    <Dependency Name="optimization.linux-x64.MIBC.Runtime" Version="1.0.0-prerelease.23068.4">
      <Uri>https://dev.azure.com/dnceng/internal/_git/dotnet-optimization</Uri>
      <Sha>09111437f17e65c270063c8f2fffb29eb81f501f</Sha>
    </Dependency>
    <Dependency Name="optimization.PGO.CoreCLR" Version="1.0.0-prerelease.23068.4">
      <Uri>https://dev.azure.com/dnceng/internal/_git/dotnet-optimization</Uri>
      <Sha>09111437f17e65c270063c8f2fffb29eb81f501f</Sha>
    </Dependency>
    <Dependency Name="Microsoft.DotNet.HotReload.Utils.Generator.BuildTool" Version="1.1.0-alpha.0.23066.1">
      <Uri>https://github.com/dotnet/hotreload-utils</Uri>
      <Sha>d84ebd38fbd4cccbd09fb4947a66efbb126002e1</Sha>
    </Dependency>
    <Dependency Name="System.Runtime.Numerics.TestData" Version="8.0.0-beta.23066.2">
      <Uri>https://github.com/dotnet/runtime-assets</Uri>
      <Sha>0de414d16337a6b1089a4bc318a243718e859b3f</Sha>
    </Dependency>
    <Dependency Name="Microsoft.Net.Compilers.Toolset" Version="4.6.0-1.23070.10">
      <Uri>https://github.com/dotnet/roslyn</Uri>
      <Sha>4d0af36500e90653f5086866acccf2a73567aaa0</Sha>
    </Dependency>
    <Dependency Name="Microsoft.CodeAnalysis" Version="4.6.0-1.23070.10">
      <Uri>https://github.com/dotnet/roslyn</Uri>
      <Sha>4d0af36500e90653f5086866acccf2a73567aaa0</Sha>
    </Dependency>
    <Dependency Name="Microsoft.CodeAnalysis.CSharp" Version="4.6.0-1.23070.10">
      <Uri>https://github.com/dotnet/roslyn</Uri>
      <Sha>4d0af36500e90653f5086866acccf2a73567aaa0</Sha>
    </Dependency>
    <Dependency Name="Microsoft.CodeAnalysis.Analyzers" Version="3.3.5-beta1.23068.2">
      <Uri>https://github.com/dotnet/roslyn-analyzers</Uri>
      <Sha>4512de66bb6e21c548ab0d5a83242b70969ba576</Sha>
    </Dependency>
    <Dependency Name="Microsoft.CodeAnalysis.NetAnalyzers" Version="8.0.0-preview1.23068.2">
      <Uri>https://github.com/dotnet/roslyn-analyzers</Uri>
      <Sha>4512de66bb6e21c548ab0d5a83242b70969ba576</Sha>
    </Dependency>
    <Dependency Name="Microsoft.DotNet.ApiCompat.Task" Version="8.0.100-alpha.1.22511.23">
      <Uri>https://github.com/dotnet/sdk</Uri>
      <Sha>3f2524bd65a6ab77b9160bcc23824dbc03990f3d</Sha>
    </Dependency>
    <Dependency Name="optimization.windows_nt-arm64.MIBC.Runtime" Version="1.0.0-prerelease.23068.4">
      <Uri>https://dev.azure.com/dnceng/internal/_git/dotnet-optimization</Uri>
      <Sha>09111437f17e65c270063c8f2fffb29eb81f501f</Sha>
    </Dependency>
    <Dependency Name="optimization.linux-arm64.MIBC.Runtime" Version="1.0.0-prerelease.23068.4">
      <Uri>https://dev.azure.com/dnceng/internal/_git/dotnet-optimization</Uri>
      <Sha>09111437f17e65c270063c8f2fffb29eb81f501f</Sha>
    </Dependency>
  </ToolsetDependencies>
</Dependencies><|MERGE_RESOLUTION|>--- conflicted
+++ resolved
@@ -86,12 +86,8 @@
     </Dependency>
     <Dependency Name="Microsoft.DotNet.Cecil" Version="0.11.4-alpha.23067.1">
       <Uri>https://github.com/dotnet/cecil</Uri>
-<<<<<<< HEAD
-      <Sha>2941911af1e028ec4b508cbb8c326003089bc610</Sha>
+      <Sha>be0bb9b224e8b431951f62a81eb3304ebace27d9</Sha>
       <SourceBuild RepoName="cecil" ManagedOnly="true" />
-=======
-      <Sha>be0bb9b224e8b431951f62a81eb3304ebace27d9</Sha>
->>>>>>> e58174bb
     </Dependency>
     <Dependency Name="Microsoft.DotNet.Cecil.Pdb" Version="0.11.4-alpha.23067.1">
       <Uri>https://github.com/dotnet/cecil</Uri>
@@ -275,15 +271,9 @@
       <Uri>https://github.com/dotnet/runtime</Uri>
       <Sha>2908445dae75580421a3585a45ba3d570bd75cd3</Sha>
     </Dependency>
-<<<<<<< HEAD
     <Dependency Name="Microsoft.NET.ILLink.Tasks" Version="8.0.0-alpha.1.23066.1">
       <Uri>https://github.com/dotnet/runtime</Uri>
       <Sha>258025c1f0f003a7457f5b3499839146ca34c034</Sha>
-=======
-    <Dependency Name="Microsoft.NET.ILLink.Tasks" Version="8.0.100-1.23067.1">
-      <Uri>https://github.com/dotnet/linker</Uri>
-      <Sha>c790896f128957acd2999208f44f09ae1e826c8c</Sha>
->>>>>>> e58174bb
     </Dependency>
     <Dependency Name="Microsoft.DotNet.XHarness.TestRunners.Common" Version="1.0.0-prerelease.23068.2">
       <Uri>https://github.com/dotnet/xharness</Uri>
