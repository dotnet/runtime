<Dependencies>
  <ProductDependencies>
    <Dependency Name="Microsoft.NETCore.Runtime.ICU.Transport" Version="10.0.0-alpha.1.24459.2">
      <Uri>https://github.com/dotnet/icu</Uri>
      <Sha>02ededbbc13185818d31bdae9777a12710a80d23</Sha>
    </Dependency>
    <Dependency Name="System.Net.MsQuic.Transport" Version="9.0.0-alpha.1.24167.3">
      <Uri>https://github.com/dotnet/msquic</Uri>
      <Sha>6281631a8328ffdbb1b63b231af1aaa803915b23</Sha>
    </Dependency>
    <Dependency Name="System.ServiceModel.Primitives" Version="4.9.0-rc2.21473.1">
      <Uri>https://github.com/dotnet/wcf</Uri>
      <Sha>7f504aabb1988e9a093c1e74d8040bd52feb2f01</Sha>
    </Dependency>
    <Dependency Name="runtime.linux-arm64.Microsoft.NETCore.Runtime.JIT.Tools" Version="19.0.0-alpha.1.24401.1">
      <Uri>https://github.com/dotnet/llvm-project</Uri>
      <Sha>b9b4464b3b10c1961ed0ff39b5f33b3b3bbf62d1</Sha>
    </Dependency>
    <Dependency Name="runtime.linux-x64.Microsoft.NETCore.Runtime.JIT.Tools" Version="19.0.0-alpha.1.24401.1">
      <Uri>https://github.com/dotnet/llvm-project</Uri>
      <Sha>b9b4464b3b10c1961ed0ff39b5f33b3b3bbf62d1</Sha>
    </Dependency>
    <Dependency Name="runtime.linux-musl-arm64.Microsoft.NETCore.Runtime.JIT.Tools" Version="19.0.0-alpha.1.24401.1">
      <Uri>https://github.com/dotnet/llvm-project</Uri>
      <Sha>b9b4464b3b10c1961ed0ff39b5f33b3b3bbf62d1</Sha>
    </Dependency>
    <Dependency Name="runtime.linux-musl-x64.Microsoft.NETCore.Runtime.JIT.Tools" Version="19.0.0-alpha.1.24401.1">
      <Uri>https://github.com/dotnet/llvm-project</Uri>
      <Sha>b9b4464b3b10c1961ed0ff39b5f33b3b3bbf62d1</Sha>
    </Dependency>
    <Dependency Name="runtime.win-arm64.Microsoft.NETCore.Runtime.JIT.Tools" Version="19.0.0-alpha.1.24401.1">
      <Uri>https://github.com/dotnet/llvm-project</Uri>
      <Sha>b9b4464b3b10c1961ed0ff39b5f33b3b3bbf62d1</Sha>
    </Dependency>
    <Dependency Name="runtime.win-x64.Microsoft.NETCore.Runtime.JIT.Tools" Version="19.0.0-alpha.1.24401.1">
      <Uri>https://github.com/dotnet/llvm-project</Uri>
      <Sha>b9b4464b3b10c1961ed0ff39b5f33b3b3bbf62d1</Sha>
    </Dependency>
    <Dependency Name="runtime.osx-arm64.Microsoft.NETCore.Runtime.JIT.Tools" Version="19.0.0-alpha.1.24401.1">
      <Uri>https://github.com/dotnet/llvm-project</Uri>
      <Sha>b9b4464b3b10c1961ed0ff39b5f33b3b3bbf62d1</Sha>
    </Dependency>
    <Dependency Name="runtime.osx-x64.Microsoft.NETCore.Runtime.JIT.Tools" Version="19.0.0-alpha.1.24401.1">
      <Uri>https://github.com/dotnet/llvm-project</Uri>
      <Sha>b9b4464b3b10c1961ed0ff39b5f33b3b3bbf62d1</Sha>
    </Dependency>
    <Dependency Name="System.CommandLine" Version="2.0.0-beta4.24324.3">
      <Uri>https://github.com/dotnet/command-line-api</Uri>
      <Sha>803d8598f98fb4efd94604b32627ee9407f246db</Sha>
    </Dependency>
    <!-- Intermediate is necessary for source build. -->
    <Dependency Name="Microsoft.SourceBuild.Intermediate.command-line-api" Version="0.1.532403">
      <Uri>https://github.com/dotnet/command-line-api</Uri>
      <Sha>803d8598f98fb4efd94604b32627ee9407f246db</Sha>
      <SourceBuild RepoName="command-line-api" ManagedOnly="true" />
    </Dependency>
    <Dependency Name="Microsoft.DotNet.Cecil" Version="0.11.5-alpha.24460.1">
      <Uri>https://github.com/dotnet/cecil</Uri>
      <Sha>1541df9c44ff8da964b2946e18655c2e37e4a198</Sha>
    </Dependency>
    <!-- Intermediate is necessary for source build. -->
    <Dependency Name="Microsoft.SourceBuild.Intermediate.cecil" Version="0.11.5-alpha.24460.1">
      <Uri>https://github.com/dotnet/cecil</Uri>
      <Sha>1541df9c44ff8da964b2946e18655c2e37e4a198</Sha>
      <SourceBuild RepoName="cecil" ManagedOnly="true" />
    </Dependency>
    <Dependency Name="Microsoft.NET.Workload.Emscripten.Current.Manifest-9.0.100.Transport" Version="10.0.0-alpha.1.24422.3">
      <Uri>https://github.com/dotnet/emsdk</Uri>
      <Sha>9a42b800fc36b40b1c3831009137bd33accf32eb</Sha>
    </Dependency>
    <!-- Intermediate is necessary for source build. -->
    <Dependency Name="Microsoft.SourceBuild.Intermediate.emsdk" Version="10.0.0-alpha.1.24422.3">
      <Uri>https://github.com/dotnet/emsdk</Uri>
      <Sha>9a42b800fc36b40b1c3831009137bd33accf32eb</Sha>
      <SourceBuild RepoName="emsdk" ManagedOnly="true" />
    </Dependency>
    <!-- Intermediate is necessary for source build. -->
    <Dependency Name="Microsoft.SourceBuild.Intermediate.source-build-reference-packages" Version="10.0.0-alpha.1.24421.1">
      <Uri>https://github.com/dotnet/source-build-reference-packages</Uri>
      <Sha>bdd698774daa248301c236f09b97015610ca2842</Sha>
      <SourceBuild RepoName="source-build-reference-packages" ManagedOnly="true" />
    </Dependency>
    <!-- Intermediate is necessary for source build. -->
    <Dependency Name="Microsoft.SourceBuild.Intermediate.source-build-externals" Version="10.0.0-alpha.1.24459.1">
      <Uri>https://github.com/dotnet/source-build-externals</Uri>
      <Sha>2a2ecbfbee3f87786d9de50e886a72773f0ba449</Sha>
      <SourceBuild RepoName="source-build-externals" ManagedOnly="true" />
    </Dependency>
  </ProductDependencies>
  <ToolsetDependencies>
    <Dependency Name="Microsoft.DotNet.Arcade.Sdk" Version="9.0.0-beta.24423.2">
      <Uri>https://github.com/dotnet/arcade</Uri>
      <Sha>91599268652b51969b8d8088d4f2f2ba7b3ebb19</Sha>
    </Dependency>
    <!-- Intermediate is necessary for source build. -->
    <Dependency Name="Microsoft.SourceBuild.Intermediate.arcade" Version="9.0.0-beta.24423.2">
      <Uri>https://github.com/dotnet/arcade</Uri>
      <Sha>91599268652b51969b8d8088d4f2f2ba7b3ebb19</Sha>
      <SourceBuild RepoName="arcade" ManagedOnly="true" />
    </Dependency>
    <Dependency Name="Microsoft.DotNet.XliffTasks" Version="9.0.0-beta.24423.2">
      <Uri>https://github.com/dotnet/arcade</Uri>
      <Sha>91599268652b51969b8d8088d4f2f2ba7b3ebb19</Sha>
    </Dependency>
    <Dependency Name="Microsoft.DotNet.Helix.Sdk" Version="9.0.0-beta.24423.2">
      <Uri>https://github.com/dotnet/arcade</Uri>
      <Sha>91599268652b51969b8d8088d4f2f2ba7b3ebb19</Sha>
    </Dependency>
    <Dependency Name="Microsoft.DotNet.GenAPI" Version="9.0.0-beta.24423.2">
      <Uri>https://github.com/dotnet/arcade</Uri>
      <Sha>91599268652b51969b8d8088d4f2f2ba7b3ebb19</Sha>
    </Dependency>
    <Dependency Name="Microsoft.DotNet.GenFacades" Version="9.0.0-beta.24423.2">
      <Uri>https://github.com/dotnet/arcade</Uri>
      <Sha>91599268652b51969b8d8088d4f2f2ba7b3ebb19</Sha>
    </Dependency>
    <Dependency Name="Microsoft.DotNet.XUnitAssert" Version="2.9.0-beta.24423.2">
      <Uri>https://github.com/dotnet/arcade</Uri>
      <Sha>91599268652b51969b8d8088d4f2f2ba7b3ebb19</Sha>
    </Dependency>
    <Dependency Name="Microsoft.DotNet.XUnitExtensions" Version="9.0.0-beta.24423.2">
      <Uri>https://github.com/dotnet/arcade</Uri>
      <Sha>91599268652b51969b8d8088d4f2f2ba7b3ebb19</Sha>
    </Dependency>
    <Dependency Name="Microsoft.DotNet.XUnitConsoleRunner" Version="2.9.0-beta.24423.2">
      <Uri>https://github.com/dotnet/arcade</Uri>
      <Sha>91599268652b51969b8d8088d4f2f2ba7b3ebb19</Sha>
    </Dependency>
    <Dependency Name="Microsoft.DotNet.Build.Tasks.Archives" Version="9.0.0-beta.24423.2">
      <Uri>https://github.com/dotnet/arcade</Uri>
      <Sha>91599268652b51969b8d8088d4f2f2ba7b3ebb19</Sha>
    </Dependency>
    <Dependency Name="Microsoft.DotNet.Build.Tasks.Packaging" Version="9.0.0-beta.24423.2">
      <Uri>https://github.com/dotnet/arcade</Uri>
      <Sha>91599268652b51969b8d8088d4f2f2ba7b3ebb19</Sha>
    </Dependency>
    <Dependency Name="Microsoft.DotNet.Build.Tasks.Installers" Version="9.0.0-beta.24423.2">
      <Uri>https://github.com/dotnet/arcade</Uri>
      <Sha>91599268652b51969b8d8088d4f2f2ba7b3ebb19</Sha>
    </Dependency>
    <Dependency Name="Microsoft.DotNet.Build.Tasks.Templating" Version="9.0.0-beta.24423.2">
      <Uri>https://github.com/dotnet/arcade</Uri>
      <Sha>91599268652b51969b8d8088d4f2f2ba7b3ebb19</Sha>
    </Dependency>
    <Dependency Name="Microsoft.DotNet.Build.Tasks.Workloads" Version="9.0.0-beta.24423.2">
      <Uri>https://github.com/dotnet/arcade</Uri>
      <Sha>91599268652b51969b8d8088d4f2f2ba7b3ebb19</Sha>
    </Dependency>
    <Dependency Name="Microsoft.DotNet.CodeAnalysis" Version="9.0.0-beta.24423.2">
      <Uri>https://github.com/dotnet/arcade</Uri>
      <Sha>91599268652b51969b8d8088d4f2f2ba7b3ebb19</Sha>
    </Dependency>
    <Dependency Name="Microsoft.DotNet.Build.Tasks.TargetFramework" Version="9.0.0-beta.24423.2">
      <Uri>https://github.com/dotnet/arcade</Uri>
      <Sha>91599268652b51969b8d8088d4f2f2ba7b3ebb19</Sha>
    </Dependency>
    <Dependency Name="Microsoft.DotNet.RemoteExecutor" Version="9.0.0-beta.24423.2">
      <Uri>https://github.com/dotnet/arcade</Uri>
      <Sha>91599268652b51969b8d8088d4f2f2ba7b3ebb19</Sha>
    </Dependency>
    <Dependency Name="Microsoft.DotNet.Build.Tasks.Feed" Version="9.0.0-beta.24423.2">
      <Uri>https://github.com/dotnet/arcade</Uri>
      <Sha>91599268652b51969b8d8088d4f2f2ba7b3ebb19</Sha>
    </Dependency>
    <Dependency Name="Microsoft.DotNet.VersionTools.Tasks" Version="9.0.0-beta.24423.2">
      <Uri>https://github.com/dotnet/arcade</Uri>
      <Sha>91599268652b51969b8d8088d4f2f2ba7b3ebb19</Sha>
    </Dependency>
    <Dependency Name="Microsoft.DotNet.SharedFramework.Sdk" Version="9.0.0-beta.24423.2">
      <Uri>https://github.com/dotnet/arcade</Uri>
      <Sha>91599268652b51969b8d8088d4f2f2ba7b3ebb19</Sha>
    </Dependency>
    <Dependency Name="System.ComponentModel.TypeConverter.TestData" Version="10.0.0-beta.24459.1">
      <Uri>https://github.com/dotnet/runtime-assets</Uri>
      <Sha>928df39794e0f6677b50d6d8f690c52880c58d13</Sha>
    </Dependency>
    <Dependency Name="System.Data.Common.TestData" Version="10.0.0-beta.24459.1">
      <Uri>https://github.com/dotnet/runtime-assets</Uri>
      <Sha>928df39794e0f6677b50d6d8f690c52880c58d13</Sha>
    </Dependency>
    <Dependency Name="System.Drawing.Common.TestData" Version="10.0.0-beta.24459.1">
      <Uri>https://github.com/dotnet/runtime-assets</Uri>
      <Sha>928df39794e0f6677b50d6d8f690c52880c58d13</Sha>
    </Dependency>
    <Dependency Name="System.Formats.Tar.TestData" Version="10.0.0-beta.24459.1">
      <Uri>https://github.com/dotnet/runtime-assets</Uri>
      <Sha>928df39794e0f6677b50d6d8f690c52880c58d13</Sha>
    </Dependency>
    <Dependency Name="System.IO.Compression.TestData" Version="10.0.0-beta.24459.1">
      <Uri>https://github.com/dotnet/runtime-assets</Uri>
      <Sha>928df39794e0f6677b50d6d8f690c52880c58d13</Sha>
    </Dependency>
    <Dependency Name="System.IO.Packaging.TestData" Version="10.0.0-beta.24459.1">
      <Uri>https://github.com/dotnet/runtime-assets</Uri>
      <Sha>928df39794e0f6677b50d6d8f690c52880c58d13</Sha>
    </Dependency>
    <Dependency Name="System.Net.TestData" Version="10.0.0-beta.24459.1">
      <Uri>https://github.com/dotnet/runtime-assets</Uri>
      <Sha>928df39794e0f6677b50d6d8f690c52880c58d13</Sha>
    </Dependency>
    <Dependency Name="System.Private.Runtime.UnicodeData" Version="10.0.0-beta.24459.1">
      <Uri>https://github.com/dotnet/runtime-assets</Uri>
      <Sha>928df39794e0f6677b50d6d8f690c52880c58d13</Sha>
    </Dependency>
    <Dependency Name="System.Runtime.TimeZoneData" Version="10.0.0-beta.24459.1">
      <Uri>https://github.com/dotnet/runtime-assets</Uri>
      <Sha>928df39794e0f6677b50d6d8f690c52880c58d13</Sha>
    </Dependency>
    <Dependency Name="System.Security.Cryptography.X509Certificates.TestData" Version="10.0.0-beta.24459.1">
      <Uri>https://github.com/dotnet/runtime-assets</Uri>
      <Sha>928df39794e0f6677b50d6d8f690c52880c58d13</Sha>
    </Dependency>
    <Dependency Name="System.Text.RegularExpressions.TestData" Version="10.0.0-beta.24459.1">
      <Uri>https://github.com/dotnet/runtime-assets</Uri>
      <Sha>928df39794e0f6677b50d6d8f690c52880c58d13</Sha>
    </Dependency>
    <Dependency Name="System.Windows.Extensions.TestData" Version="10.0.0-beta.24459.1">
      <Uri>https://github.com/dotnet/runtime-assets</Uri>
      <Sha>928df39794e0f6677b50d6d8f690c52880c58d13</Sha>
    </Dependency>
    <Dependency Name="Microsoft.DotNet.CilStrip.Sources" Version="10.0.0-beta.24459.1">
      <Uri>https://github.com/dotnet/runtime-assets</Uri>
      <Sha>928df39794e0f6677b50d6d8f690c52880c58d13</Sha>
    </Dependency>
    <Dependency Name="runtime.linux-arm64.Microsoft.NETCore.Runtime.Mono.LLVM.Sdk" Version="19.0.0-alpha.1.24401.1">
      <Uri>https://github.com/dotnet/llvm-project</Uri>
      <Sha>b9b4464b3b10c1961ed0ff39b5f33b3b3bbf62d1</Sha>
    </Dependency>
    <Dependency Name="runtime.linux-arm64.Microsoft.NETCore.Runtime.Mono.LLVM.Tools" Version="19.0.0-alpha.1.24401.1">
      <Uri>https://github.com/dotnet/llvm-project</Uri>
      <Sha>b9b4464b3b10c1961ed0ff39b5f33b3b3bbf62d1</Sha>
    </Dependency>
    <Dependency Name="runtime.linux-musl-arm64.Microsoft.NETCore.Runtime.Mono.LLVM.Sdk" Version="19.0.0-alpha.1.24401.1">
      <Uri>https://github.com/dotnet/llvm-project</Uri>
      <Sha>b9b4464b3b10c1961ed0ff39b5f33b3b3bbf62d1</Sha>
    </Dependency>
    <Dependency Name="runtime.linux-musl-arm64.Microsoft.NETCore.Runtime.Mono.LLVM.Tools" Version="19.0.0-alpha.1.24401.1">
      <Uri>https://github.com/dotnet/llvm-project</Uri>
      <Sha>b9b4464b3b10c1961ed0ff39b5f33b3b3bbf62d1</Sha>
    </Dependency>
    <Dependency Name="runtime.linux-x64.Microsoft.NETCore.Runtime.Mono.LLVM.Sdk" Version="19.0.0-alpha.1.24401.1">
      <Uri>https://github.com/dotnet/llvm-project</Uri>
      <Sha>b9b4464b3b10c1961ed0ff39b5f33b3b3bbf62d1</Sha>
    </Dependency>
    <Dependency Name="runtime.linux-x64.Microsoft.NETCore.Runtime.Mono.LLVM.Tools" Version="19.0.0-alpha.1.24401.1">
      <Uri>https://github.com/dotnet/llvm-project</Uri>
      <Sha>b9b4464b3b10c1961ed0ff39b5f33b3b3bbf62d1</Sha>
    </Dependency>
    <Dependency Name="runtime.linux-musl-x64.Microsoft.NETCore.Runtime.Mono.LLVM.Sdk" Version="19.0.0-alpha.1.24401.1">
      <Uri>https://github.com/dotnet/llvm-project</Uri>
      <Sha>b9b4464b3b10c1961ed0ff39b5f33b3b3bbf62d1</Sha>
    </Dependency>
    <Dependency Name="runtime.linux-musl-x64.Microsoft.NETCore.Runtime.Mono.LLVM.Tools" Version="19.0.0-alpha.1.24401.1">
      <Uri>https://github.com/dotnet/llvm-project</Uri>
      <Sha>b9b4464b3b10c1961ed0ff39b5f33b3b3bbf62d1</Sha>
    </Dependency>
    <Dependency Name="runtime.win-x64.Microsoft.NETCore.Runtime.Mono.LLVM.Sdk" Version="19.0.0-alpha.1.24401.1">
      <Uri>https://github.com/dotnet/llvm-project</Uri>
      <Sha>b9b4464b3b10c1961ed0ff39b5f33b3b3bbf62d1</Sha>
    </Dependency>
    <Dependency Name="runtime.win-x64.Microsoft.NETCore.Runtime.Mono.LLVM.Tools" Version="19.0.0-alpha.1.24401.1">
      <Uri>https://github.com/dotnet/llvm-project</Uri>
      <Sha>b9b4464b3b10c1961ed0ff39b5f33b3b3bbf62d1</Sha>
    </Dependency>
    <Dependency Name="runtime.osx-arm64.Microsoft.NETCore.Runtime.Mono.LLVM.Sdk" Version="19.0.0-alpha.1.24401.1">
      <Uri>https://github.com/dotnet/llvm-project</Uri>
      <Sha>b9b4464b3b10c1961ed0ff39b5f33b3b3bbf62d1</Sha>
    </Dependency>
    <Dependency Name="runtime.osx-arm64.Microsoft.NETCore.Runtime.Mono.LLVM.Tools" Version="19.0.0-alpha.1.24401.1">
      <Uri>https://github.com/dotnet/llvm-project</Uri>
      <Sha>b9b4464b3b10c1961ed0ff39b5f33b3b3bbf62d1</Sha>
    </Dependency>
    <Dependency Name="runtime.osx-x64.Microsoft.NETCore.Runtime.Mono.LLVM.Sdk" Version="19.0.0-alpha.1.24401.1">
      <Uri>https://github.com/dotnet/llvm-project</Uri>
      <Sha>b9b4464b3b10c1961ed0ff39b5f33b3b3bbf62d1</Sha>
    </Dependency>
    <Dependency Name="runtime.osx-x64.Microsoft.NETCore.Runtime.Mono.LLVM.Tools" Version="19.0.0-alpha.1.24401.1">
      <Uri>https://github.com/dotnet/llvm-project</Uri>
      <Sha>b9b4464b3b10c1961ed0ff39b5f33b3b3bbf62d1</Sha>
    </Dependency>
    <Dependency Name="Microsoft.NETCore.App.Runtime.win-x64" Version="9.0.0-rc.1.24410.5">
      <Uri>https://github.com/dotnet/runtime</Uri>
      <Sha>7cb32e193a55a95c74fc3bd56501b951b48b700f</Sha>
    </Dependency>
    <Dependency Name="runtime.native.System.IO.Ports" Version="9.0.0-rc.1.24410.5">
      <Uri>https://github.com/dotnet/runtime</Uri>
      <Sha>7cb32e193a55a95c74fc3bd56501b951b48b700f</Sha>
    </Dependency>
    <Dependency Name="Microsoft.NETCore.ILAsm" Version="9.0.0-rc.1.24410.5">
      <Uri>https://github.com/dotnet/runtime</Uri>
      <Sha>7cb32e193a55a95c74fc3bd56501b951b48b700f</Sha>
    </Dependency>
    <Dependency Name="Microsoft.NET.Sdk.IL" Version="9.0.0-rc.1.24410.5">
      <Uri>https://github.com/dotnet/runtime</Uri>
      <Sha>7cb32e193a55a95c74fc3bd56501b951b48b700f</Sha>
    </Dependency>
    <Dependency Name="System.Text.Json" Version="9.0.0-rc.1.24410.5">
      <Uri>https://github.com/dotnet/runtime</Uri>
      <Sha>7cb32e193a55a95c74fc3bd56501b951b48b700f</Sha>
    </Dependency>
    <!-- Intermediate is necessary for source build. -->
    <Dependency Name="Microsoft.SourceBuild.Intermediate.runtime.linux-x64" Version="9.0.0-rc.1.24410.5">
      <Uri>https://github.com/dotnet/runtime</Uri>
      <Sha>7cb32e193a55a95c74fc3bd56501b951b48b700f</Sha>
      <SourceBuild RepoName="runtime" ManagedOnly="false" />
    </Dependency>
    <Dependency Name="Microsoft.DotNet.ILCompiler" Version="9.0.0-rc.1.24410.5">
      <Uri>https://github.com/dotnet/runtime</Uri>
      <Sha>7cb32e193a55a95c74fc3bd56501b951b48b700f</Sha>
    </Dependency>
    <Dependency Name="System.Reflection.Metadata" Version="9.0.0-rc.1.24410.5">
      <Uri>https://github.com/dotnet/runtime</Uri>
      <Sha>7cb32e193a55a95c74fc3bd56501b951b48b700f</Sha>
    </Dependency>
    <Dependency Name="System.Reflection.MetadataLoadContext" Version="9.0.0-rc.1.24410.5">
      <Uri>https://github.com/dotnet/runtime</Uri>
      <Sha>7cb32e193a55a95c74fc3bd56501b951b48b700f</Sha>
    </Dependency>
    <Dependency Name="Microsoft.DotNet.XHarness.TestRunners.Common" Version="10.0.0-prerelease.24459.1">
      <Uri>https://github.com/dotnet/xharness</Uri>
      <Sha>df9b6509e6b3976d158e46c23d72d6acd9f0d326</Sha>
    </Dependency>
    <Dependency Name="Microsoft.DotNet.XHarness.TestRunners.Xunit" Version="10.0.0-prerelease.24459.1">
      <Uri>https://github.com/dotnet/xharness</Uri>
      <Sha>df9b6509e6b3976d158e46c23d72d6acd9f0d326</Sha>
    </Dependency>
    <Dependency Name="Microsoft.DotNet.XHarness.CLI" Version="10.0.0-prerelease.24459.1">
      <Uri>https://github.com/dotnet/xharness</Uri>
      <Sha>df9b6509e6b3976d158e46c23d72d6acd9f0d326</Sha>
    </Dependency>
    <Dependency Name="Microsoft.DotNet.PackageTesting" Version="9.0.0-beta.24423.2">
      <Uri>https://github.com/dotnet/arcade</Uri>
      <Sha>91599268652b51969b8d8088d4f2f2ba7b3ebb19</Sha>
    </Dependency>
    <Dependency Name="optimization.windows_nt-x64.MIBC.Runtime" Version="1.0.0-prerelease.24409.2">
      <Uri>https://dev.azure.com/dnceng/internal/_git/dotnet-optimization</Uri>
      <Sha>8674aaa459d33551d419fece377f5512a1d93689</Sha>
    </Dependency>
    <Dependency Name="optimization.windows_nt-x86.MIBC.Runtime" Version="1.0.0-prerelease.24409.2">
      <Uri>https://dev.azure.com/dnceng/internal/_git/dotnet-optimization</Uri>
      <Sha>8674aaa459d33551d419fece377f5512a1d93689</Sha>
    </Dependency>
    <Dependency Name="optimization.linux-x64.MIBC.Runtime" Version="1.0.0-prerelease.24409.2">
      <Uri>https://dev.azure.com/dnceng/internal/_git/dotnet-optimization</Uri>
      <Sha>8674aaa459d33551d419fece377f5512a1d93689</Sha>
    </Dependency>
    <Dependency Name="optimization.PGO.CoreCLR" Version="1.0.0-prerelease.24409.2">
      <Uri>https://dev.azure.com/dnceng/internal/_git/dotnet-optimization</Uri>
      <Sha>8674aaa459d33551d419fece377f5512a1d93689</Sha>
    </Dependency>
    <Dependency Name="Microsoft.DotNet.HotReload.Utils.Generator.BuildTool" Version="10.0.0-alpha.0.24459.1">
      <Uri>https://github.com/dotnet/hotreload-utils</Uri>
      <Sha>2bf22c4e7b7036e87d29d2f2d76e99ddf57dab52</Sha>
    </Dependency>
    <Dependency Name="System.Runtime.Numerics.TestData" Version="10.0.0-beta.24459.1">
      <Uri>https://github.com/dotnet/runtime-assets</Uri>
      <Sha>928df39794e0f6677b50d6d8f690c52880c58d13</Sha>
    </Dependency>
<<<<<<< HEAD
    <Dependency Name="Microsoft.Net.Compilers.Toolset" Version="4.12.0-3.24462.1">
      <Uri>https://github.com/dotnet/roslyn</Uri>
      <Sha>880c84d545ff6667c505217e9126c74c9a8e501a</Sha>
    </Dependency>
    <Dependency Name="Microsoft.CodeAnalysis" Version="4.12.0-3.24462.1">
      <Uri>https://github.com/dotnet/roslyn</Uri>
      <Sha>880c84d545ff6667c505217e9126c74c9a8e501a</Sha>
    </Dependency>
    <Dependency Name="Microsoft.CodeAnalysis.CSharp" Version="4.12.0-3.24462.1">
      <Uri>https://github.com/dotnet/roslyn</Uri>
      <Sha>880c84d545ff6667c505217e9126c74c9a8e501a</Sha>
=======
    <Dependency Name="Microsoft.Net.Compilers.Toolset" Version="4.12.0-2.24421.9">
      <Uri>https://github.com/dotnet/roslyn</Uri>
      <Sha>08a167c19e5e04742b0922bdb1ea8046e9364f4b</Sha>
    </Dependency>
    <Dependency Name="Microsoft.CodeAnalysis" Version="4.12.0-2.24421.9">
      <Uri>https://github.com/dotnet/roslyn</Uri>
      <Sha>08a167c19e5e04742b0922bdb1ea8046e9364f4b</Sha>
    </Dependency>
    <Dependency Name="Microsoft.CodeAnalysis.CSharp" Version="4.12.0-2.24421.9">
      <Uri>https://github.com/dotnet/roslyn</Uri>
      <Sha>08a167c19e5e04742b0922bdb1ea8046e9364f4b</Sha>
>>>>>>> 4cdbfdcc
    </Dependency>
    <Dependency Name="Microsoft.CodeAnalysis.Analyzers" Version="3.11.0-beta1.24405.1">
      <Uri>https://github.com/dotnet/roslyn-analyzers</Uri>
      <Sha>3211f48253bc18560156d90dc5e710d35f7d03fa</Sha>
    </Dependency>
    <Dependency Name="Microsoft.CodeAnalysis.NetAnalyzers" Version="9.0.0-preview.24405.1">
      <Uri>https://github.com/dotnet/roslyn-analyzers</Uri>
      <Sha>3211f48253bc18560156d90dc5e710d35f7d03fa</Sha>
    </Dependency>
    <!-- Intermediate is necessary for source build. -->
<<<<<<< HEAD
    <Dependency Name="Microsoft.SourceBuild.Intermediate.roslyn" Version="4.12.0-3.24462.1">
      <Uri>https://github.com/dotnet/roslyn</Uri>
      <Sha>880c84d545ff6667c505217e9126c74c9a8e501a</Sha>
=======
    <Dependency Name="Microsoft.SourceBuild.Intermediate.roslyn" Version="4.12.0-2.24421.9">
      <Uri>https://github.com/dotnet/roslyn</Uri>
      <Sha>08a167c19e5e04742b0922bdb1ea8046e9364f4b</Sha>
>>>>>>> 4cdbfdcc
      <SourceBuild RepoName="roslyn" ManagedOnly="true" />
    </Dependency>
    <Dependency Name="Microsoft.DotNet.ApiCompat.Task" Version="10.0.100-alpha.2.24459.4">
      <Uri>https://github.com/dotnet/sdk</Uri>
      <Sha>8d10b56a313f40d3575133805ce4cff8f41e0ac6</Sha>
    </Dependency>
    <!-- Intermediate is necessary for source build. -->
    <Dependency Name="Microsoft.SourceBuild.Intermediate.sdk" Version="10.0.100-alpha.2.24459.4">
      <Uri>https://github.com/dotnet/sdk</Uri>
      <Sha>8d10b56a313f40d3575133805ce4cff8f41e0ac6</Sha>
      <SourceBuild RepoName="sdk" ManagedOnly="true" />
    </Dependency>
    <Dependency Name="optimization.windows_nt-arm64.MIBC.Runtime" Version="1.0.0-prerelease.24409.2">
      <Uri>https://dev.azure.com/dnceng/internal/_git/dotnet-optimization</Uri>
      <Sha>8674aaa459d33551d419fece377f5512a1d93689</Sha>
    </Dependency>
    <Dependency Name="optimization.linux-arm64.MIBC.Runtime" Version="1.0.0-prerelease.24409.2">
      <Uri>https://dev.azure.com/dnceng/internal/_git/dotnet-optimization</Uri>
      <Sha>8674aaa459d33551d419fece377f5512a1d93689</Sha>
    </Dependency>
    <!-- Necessary for source-build. This allows the package to be retrieved from previously-source-built artifacts
         and flow in as dependencies of the packages produced by runtime. -->
    <Dependency Name="Nuget.ProjectModel" Version="6.2.4">
      <Uri>https://github.com/NuGet/NuGet.Client</Uri>
      <Sha>8fef55f5a55a3b4f2c96cd1a9b5ddc51d4b927f8</Sha>
    </Dependency>
    <Dependency Name="runtime.linux-arm64.Microsoft.NETCore.Runtime.Wasm.Node.Transport" Version="9.0.0-alpha.1.24175.1">
      <Uri>https://github.com/dotnet/node</Uri>
      <Sha>308c7d0f1fa19bd1e7b768ad13646f5206133cdb</Sha>
    </Dependency>
    <Dependency Name="runtime.linux-musl-arm64.Microsoft.NETCore.Runtime.Wasm.Node.Transport" Version="9.0.0-alpha.1.24175.1">
      <Uri>https://github.com/dotnet/node</Uri>
      <Sha>308c7d0f1fa19bd1e7b768ad13646f5206133cdb</Sha>
    </Dependency>
    <Dependency Name="runtime.linux-x64.Microsoft.NETCore.Runtime.Wasm.Node.Transport" Version="9.0.0-alpha.1.24175.1">
      <Uri>https://github.com/dotnet/node</Uri>
      <Sha>308c7d0f1fa19bd1e7b768ad13646f5206133cdb</Sha>
    </Dependency>
    <Dependency Name="runtime.linux-musl-x64.Microsoft.NETCore.Runtime.Wasm.Node.Transport" Version="9.0.0-alpha.1.24175.1">
      <Uri>https://github.com/dotnet/node</Uri>
      <Sha>308c7d0f1fa19bd1e7b768ad13646f5206133cdb</Sha>
    </Dependency>
    <Dependency Name="runtime.osx-arm64.Microsoft.NETCore.Runtime.Wasm.Node.Transport" Version="9.0.0-alpha.1.24175.1">
      <Uri>https://github.com/dotnet/node</Uri>
      <Sha>308c7d0f1fa19bd1e7b768ad13646f5206133cdb</Sha>
    </Dependency>
    <Dependency Name="runtime.osx-x64.Microsoft.NETCore.Runtime.Wasm.Node.Transport" Version="9.0.0-alpha.1.24175.1">
      <Uri>https://github.com/dotnet/node</Uri>
      <Sha>308c7d0f1fa19bd1e7b768ad13646f5206133cdb</Sha>
    </Dependency>
    <Dependency Name="runtime.win-arm64.Microsoft.NETCore.Runtime.Wasm.Node.Transport" Version="9.0.0-alpha.1.24175.1">
      <Uri>https://github.com/dotnet/node</Uri>
      <Sha>308c7d0f1fa19bd1e7b768ad13646f5206133cdb</Sha>
    </Dependency>
    <Dependency Name="runtime.win-x64.Microsoft.NETCore.Runtime.Wasm.Node.Transport" Version="9.0.0-alpha.1.24175.1">
      <Uri>https://github.com/dotnet/node</Uri>
      <Sha>308c7d0f1fa19bd1e7b768ad13646f5206133cdb</Sha>
    </Dependency>
  </ToolsetDependencies>
</Dependencies><|MERGE_RESOLUTION|>--- conflicted
+++ resolved
@@ -356,7 +356,6 @@
       <Uri>https://github.com/dotnet/runtime-assets</Uri>
       <Sha>928df39794e0f6677b50d6d8f690c52880c58d13</Sha>
     </Dependency>
-<<<<<<< HEAD
     <Dependency Name="Microsoft.Net.Compilers.Toolset" Version="4.12.0-3.24462.1">
       <Uri>https://github.com/dotnet/roslyn</Uri>
       <Sha>880c84d545ff6667c505217e9126c74c9a8e501a</Sha>
@@ -368,19 +367,6 @@
     <Dependency Name="Microsoft.CodeAnalysis.CSharp" Version="4.12.0-3.24462.1">
       <Uri>https://github.com/dotnet/roslyn</Uri>
       <Sha>880c84d545ff6667c505217e9126c74c9a8e501a</Sha>
-=======
-    <Dependency Name="Microsoft.Net.Compilers.Toolset" Version="4.12.0-2.24421.9">
-      <Uri>https://github.com/dotnet/roslyn</Uri>
-      <Sha>08a167c19e5e04742b0922bdb1ea8046e9364f4b</Sha>
-    </Dependency>
-    <Dependency Name="Microsoft.CodeAnalysis" Version="4.12.0-2.24421.9">
-      <Uri>https://github.com/dotnet/roslyn</Uri>
-      <Sha>08a167c19e5e04742b0922bdb1ea8046e9364f4b</Sha>
-    </Dependency>
-    <Dependency Name="Microsoft.CodeAnalysis.CSharp" Version="4.12.0-2.24421.9">
-      <Uri>https://github.com/dotnet/roslyn</Uri>
-      <Sha>08a167c19e5e04742b0922bdb1ea8046e9364f4b</Sha>
->>>>>>> 4cdbfdcc
     </Dependency>
     <Dependency Name="Microsoft.CodeAnalysis.Analyzers" Version="3.11.0-beta1.24405.1">
       <Uri>https://github.com/dotnet/roslyn-analyzers</Uri>
@@ -391,15 +377,9 @@
       <Sha>3211f48253bc18560156d90dc5e710d35f7d03fa</Sha>
     </Dependency>
     <!-- Intermediate is necessary for source build. -->
-<<<<<<< HEAD
     <Dependency Name="Microsoft.SourceBuild.Intermediate.roslyn" Version="4.12.0-3.24462.1">
       <Uri>https://github.com/dotnet/roslyn</Uri>
       <Sha>880c84d545ff6667c505217e9126c74c9a8e501a</Sha>
-=======
-    <Dependency Name="Microsoft.SourceBuild.Intermediate.roslyn" Version="4.12.0-2.24421.9">
-      <Uri>https://github.com/dotnet/roslyn</Uri>
-      <Sha>08a167c19e5e04742b0922bdb1ea8046e9364f4b</Sha>
->>>>>>> 4cdbfdcc
       <SourceBuild RepoName="roslyn" ManagedOnly="true" />
     </Dependency>
     <Dependency Name="Microsoft.DotNet.ApiCompat.Task" Version="10.0.100-alpha.2.24459.4">
