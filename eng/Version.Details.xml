<Dependencies>
  <ProductDependencies>
<<<<<<< HEAD
    <Dependency Name="Microsoft.NETCore.Runtime.ICU.Transport" Version="6.0.0-preview.6.21268.1">
      <Uri>https://github.com/dotnet/icu</Uri>
      <Sha>207094bcc62a9235861af5e5a6f322f2039e71c6</Sha>
    </Dependency>
  </ProductDependencies>
  <ToolsetDependencies>
    <Dependency Name="Microsoft.DotNet.Arcade.Sdk" Version="6.0.0-beta.21271.3">
      <Uri>https://github.com/dotnet/arcade</Uri>
      <Sha>50f5645789f9119c906755cb1d2549acdeb0d0b7</Sha>
    </Dependency>
    <Dependency Name="Microsoft.DotNet.Helix.Sdk" Version="6.0.0-beta.21271.3">
      <Uri>https://github.com/dotnet/arcade</Uri>
      <Sha>50f5645789f9119c906755cb1d2549acdeb0d0b7</Sha>
    </Dependency>
    <Dependency Name="Microsoft.DotNet.ApiCompat" Version="6.0.0-beta.21271.3">
      <Uri>https://github.com/dotnet/arcade</Uri>
      <Sha>50f5645789f9119c906755cb1d2549acdeb0d0b7</Sha>
    </Dependency>
    <Dependency Name="Microsoft.DotNet.GenAPI" Version="6.0.0-beta.21271.3">
      <Uri>https://github.com/dotnet/arcade</Uri>
      <Sha>50f5645789f9119c906755cb1d2549acdeb0d0b7</Sha>
    </Dependency>
    <Dependency Name="Microsoft.DotNet.GenFacades" Version="6.0.0-beta.21271.3">
      <Uri>https://github.com/dotnet/arcade</Uri>
      <Sha>50f5645789f9119c906755cb1d2549acdeb0d0b7</Sha>
    </Dependency>
    <Dependency Name="Microsoft.DotNet.XUnitExtensions" Version="6.0.0-beta.21271.3">
      <Uri>https://github.com/dotnet/arcade</Uri>
      <Sha>50f5645789f9119c906755cb1d2549acdeb0d0b7</Sha>
    </Dependency>
    <Dependency Name="Microsoft.DotNet.XUnitConsoleRunner" Version="2.5.1-beta.21271.3">
      <Uri>https://github.com/dotnet/arcade</Uri>
      <Sha>50f5645789f9119c906755cb1d2549acdeb0d0b7</Sha>
    </Dependency>
    <Dependency Name="Microsoft.DotNet.Build.Tasks.Archives" Version="6.0.0-beta.21271.3">
      <Uri>https://github.com/dotnet/arcade</Uri>
      <Sha>50f5645789f9119c906755cb1d2549acdeb0d0b7</Sha>
    </Dependency>
    <Dependency Name="Microsoft.DotNet.Build.Tasks.Packaging" Version="6.0.0-beta.21271.3">
      <Uri>https://github.com/dotnet/arcade</Uri>
      <Sha>50f5645789f9119c906755cb1d2549acdeb0d0b7</Sha>
    </Dependency>
    <Dependency Name="Microsoft.DotNet.Build.Tasks.Installers" Version="6.0.0-beta.21271.3">
      <Uri>https://github.com/dotnet/arcade</Uri>
      <Sha>50f5645789f9119c906755cb1d2549acdeb0d0b7</Sha>
    </Dependency>
    <Dependency Name="Microsoft.DotNet.CodeAnalysis" Version="6.0.0-beta.21271.3">
      <Uri>https://github.com/dotnet/arcade</Uri>
      <Sha>50f5645789f9119c906755cb1d2549acdeb0d0b7</Sha>
    </Dependency>
    <Dependency Name="Microsoft.DotNet.Build.Tasks.TargetFramework.Sdk" Version="6.0.0-beta.21271.3">
      <Uri>https://github.com/dotnet/arcade</Uri>
      <Sha>50f5645789f9119c906755cb1d2549acdeb0d0b7</Sha>
    </Dependency>
    <Dependency Name="Microsoft.DotNet.RemoteExecutor" Version="6.0.0-beta.21271.3">
      <Uri>https://github.com/dotnet/arcade</Uri>
      <Sha>50f5645789f9119c906755cb1d2549acdeb0d0b7</Sha>
    </Dependency>
    <Dependency Name="Microsoft.DotNet.Build.Tasks.Feed" Version="6.0.0-beta.21271.3">
      <Uri>https://github.com/dotnet/arcade</Uri>
      <Sha>50f5645789f9119c906755cb1d2549acdeb0d0b7</Sha>
    </Dependency>
    <Dependency Name="Microsoft.DotNet.VersionTools.Tasks" Version="6.0.0-beta.21271.3">
      <Uri>https://github.com/dotnet/arcade</Uri>
      <Sha>50f5645789f9119c906755cb1d2549acdeb0d0b7</Sha>
    </Dependency>
    <Dependency Name="Microsoft.DotNet.SharedFramework.Sdk" Version="6.0.0-beta.21271.3">
      <Uri>https://github.com/dotnet/arcade</Uri>
      <Sha>50f5645789f9119c906755cb1d2549acdeb0d0b7</Sha>
=======
    <Dependency Name="Microsoft.NETCore.Runtime.ICU.Transport" Version="6.0.0-preview.6.21274.1">
      <Uri>https://github.com/dotnet/icu</Uri>
      <Sha>2a47d0a1051260215d42a95583ff8a331efca4c7</Sha>
    </Dependency>
  </ProductDependencies>
  <ToolsetDependencies>
    <Dependency Name="Microsoft.DotNet.Arcade.Sdk" Version="6.0.0-beta.21276.5">
      <Uri>https://github.com/dotnet/arcade</Uri>
      <Sha>c2a8af3f309fc27402fa9c18bac6df757a9c41ed</Sha>
    </Dependency>
    <Dependency Name="Microsoft.DotNet.Helix.Sdk" Version="6.0.0-beta.21276.5">
      <Uri>https://github.com/dotnet/arcade</Uri>
      <Sha>c2a8af3f309fc27402fa9c18bac6df757a9c41ed</Sha>
    </Dependency>
    <Dependency Name="Microsoft.DotNet.ApiCompat" Version="6.0.0-beta.21276.5">
      <Uri>https://github.com/dotnet/arcade</Uri>
      <Sha>c2a8af3f309fc27402fa9c18bac6df757a9c41ed</Sha>
    </Dependency>
    <Dependency Name="Microsoft.DotNet.GenAPI" Version="6.0.0-beta.21276.5">
      <Uri>https://github.com/dotnet/arcade</Uri>
      <Sha>c2a8af3f309fc27402fa9c18bac6df757a9c41ed</Sha>
    </Dependency>
    <Dependency Name="Microsoft.DotNet.GenFacades" Version="6.0.0-beta.21276.5">
      <Uri>https://github.com/dotnet/arcade</Uri>
      <Sha>c2a8af3f309fc27402fa9c18bac6df757a9c41ed</Sha>
    </Dependency>
    <Dependency Name="Microsoft.DotNet.XUnitExtensions" Version="6.0.0-beta.21276.5">
      <Uri>https://github.com/dotnet/arcade</Uri>
      <Sha>c2a8af3f309fc27402fa9c18bac6df757a9c41ed</Sha>
    </Dependency>
    <Dependency Name="Microsoft.DotNet.XUnitConsoleRunner" Version="2.5.1-beta.21276.5">
      <Uri>https://github.com/dotnet/arcade</Uri>
      <Sha>c2a8af3f309fc27402fa9c18bac6df757a9c41ed</Sha>
    </Dependency>
    <Dependency Name="Microsoft.DotNet.Build.Tasks.Archives" Version="6.0.0-beta.21276.5">
      <Uri>https://github.com/dotnet/arcade</Uri>
      <Sha>c2a8af3f309fc27402fa9c18bac6df757a9c41ed</Sha>
    </Dependency>
    <Dependency Name="Microsoft.DotNet.Build.Tasks.Packaging" Version="6.0.0-beta.21276.5">
      <Uri>https://github.com/dotnet/arcade</Uri>
      <Sha>c2a8af3f309fc27402fa9c18bac6df757a9c41ed</Sha>
    </Dependency>
    <Dependency Name="Microsoft.DotNet.Build.Tasks.Installers" Version="6.0.0-beta.21276.5">
      <Uri>https://github.com/dotnet/arcade</Uri>
      <Sha>c2a8af3f309fc27402fa9c18bac6df757a9c41ed</Sha>
    </Dependency>
    <Dependency Name="Microsoft.DotNet.CodeAnalysis" Version="6.0.0-beta.21276.5">
      <Uri>https://github.com/dotnet/arcade</Uri>
      <Sha>c2a8af3f309fc27402fa9c18bac6df757a9c41ed</Sha>
    </Dependency>
    <Dependency Name="Microsoft.DotNet.Build.Tasks.TargetFramework.Sdk" Version="6.0.0-beta.21276.5">
      <Uri>https://github.com/dotnet/arcade</Uri>
      <Sha>c2a8af3f309fc27402fa9c18bac6df757a9c41ed</Sha>
    </Dependency>
    <Dependency Name="Microsoft.DotNet.RemoteExecutor" Version="6.0.0-beta.21276.5">
      <Uri>https://github.com/dotnet/arcade</Uri>
      <Sha>c2a8af3f309fc27402fa9c18bac6df757a9c41ed</Sha>
    </Dependency>
    <Dependency Name="Microsoft.DotNet.Build.Tasks.Feed" Version="6.0.0-beta.21276.5">
      <Uri>https://github.com/dotnet/arcade</Uri>
      <Sha>c2a8af3f309fc27402fa9c18bac6df757a9c41ed</Sha>
    </Dependency>
    <Dependency Name="Microsoft.DotNet.VersionTools.Tasks" Version="6.0.0-beta.21276.5">
      <Uri>https://github.com/dotnet/arcade</Uri>
      <Sha>c2a8af3f309fc27402fa9c18bac6df757a9c41ed</Sha>
    </Dependency>
    <Dependency Name="Microsoft.DotNet.SharedFramework.Sdk" Version="6.0.0-beta.21276.5">
      <Uri>https://github.com/dotnet/arcade</Uri>
      <Sha>c2a8af3f309fc27402fa9c18bac6df757a9c41ed</Sha>
>>>>>>> 93cf5df6
    </Dependency>
    <Dependency Name="Microsoft.NET.Test.Sdk" Version="16.9.0-preview-20201201-01">
      <Uri>https://github.com/microsoft/vstest</Uri>
      <Sha>140434f7109d357d0158ade9e5164a4861513965</Sha>
    </Dependency>
    <Dependency Name="System.ComponentModel.TypeConverter.TestData" Version="6.0.0-beta.21275.1">
      <Uri>https://github.com/dotnet/runtime-assets</Uri>
      <Sha>3f92f2642a176248e735f61d748ace8b9dfaa56a</Sha>
    </Dependency>
    <Dependency Name="System.Drawing.Common.TestData" Version="6.0.0-beta.21275.1">
      <Uri>https://github.com/dotnet/runtime-assets</Uri>
      <Sha>3f92f2642a176248e735f61d748ace8b9dfaa56a</Sha>
    </Dependency>
    <Dependency Name="System.IO.Compression.TestData" Version="6.0.0-beta.21275.1">
      <Uri>https://github.com/dotnet/runtime-assets</Uri>
      <Sha>3f92f2642a176248e735f61d748ace8b9dfaa56a</Sha>
    </Dependency>
    <Dependency Name="System.IO.Packaging.TestData" Version="6.0.0-beta.21275.1">
      <Uri>https://github.com/dotnet/runtime-assets</Uri>
      <Sha>3f92f2642a176248e735f61d748ace8b9dfaa56a</Sha>
    </Dependency>
    <Dependency Name="System.Net.TestData" Version="6.0.0-beta.21275.1">
      <Uri>https://github.com/dotnet/runtime-assets</Uri>
      <Sha>3f92f2642a176248e735f61d748ace8b9dfaa56a</Sha>
    </Dependency>
    <Dependency Name="System.Private.Runtime.UnicodeData" Version="6.0.0-beta.21275.1">
      <Uri>https://github.com/dotnet/runtime-assets</Uri>
      <Sha>3f92f2642a176248e735f61d748ace8b9dfaa56a</Sha>
    </Dependency>
    <Dependency Name="System.Runtime.TimeZoneData" Version="6.0.0-beta.21275.1">
      <Uri>https://github.com/dotnet/runtime-assets</Uri>
      <Sha>3f92f2642a176248e735f61d748ace8b9dfaa56a</Sha>
    </Dependency>
    <Dependency Name="System.Security.Cryptography.X509Certificates.TestData" Version="6.0.0-beta.21275.1">
      <Uri>https://github.com/dotnet/runtime-assets</Uri>
      <Sha>3f92f2642a176248e735f61d748ace8b9dfaa56a</Sha>
    </Dependency>
    <Dependency Name="System.Windows.Extensions.TestData" Version="6.0.0-beta.21275.1">
      <Uri>https://github.com/dotnet/runtime-assets</Uri>
      <Sha>3f92f2642a176248e735f61d748ace8b9dfaa56a</Sha>
    </Dependency>
    <Dependency Name="runtime.linux-arm64.Microsoft.NETCore.Runtime.Mono.LLVM.Sdk" Version="9.0.1-alpha.1.21267.1">
      <Uri>https://github.com/dotnet/llvm-project</Uri>
      <Sha>68db040b987c7ba68c2e387981243e41fdac8275</Sha>
    </Dependency>
    <Dependency Name="runtime.linux-arm64.Microsoft.NETCore.Runtime.Mono.LLVM.Tools" Version="9.0.1-alpha.1.21267.1">
      <Uri>https://github.com/dotnet/llvm-project</Uri>
      <Sha>68db040b987c7ba68c2e387981243e41fdac8275</Sha>
    </Dependency>
    <Dependency Name="runtime.linux-x64.Microsoft.NETCore.Runtime.Mono.LLVM.Sdk" Version="9.0.1-alpha.1.21267.1">
      <Uri>https://github.com/dotnet/llvm-project</Uri>
      <Sha>68db040b987c7ba68c2e387981243e41fdac8275</Sha>
    </Dependency>
    <Dependency Name="runtime.linux-x64.Microsoft.NETCore.Runtime.Mono.LLVM.Tools" Version="9.0.1-alpha.1.21267.1">
      <Uri>https://github.com/dotnet/llvm-project</Uri>
      <Sha>68db040b987c7ba68c2e387981243e41fdac8275</Sha>
    </Dependency>
    <Dependency Name="runtime.win-x64.Microsoft.NETCore.Runtime.Mono.LLVM.Sdk" Version="9.0.1-alpha.1.21267.1">
      <Uri>https://github.com/dotnet/llvm-project</Uri>
      <Sha>68db040b987c7ba68c2e387981243e41fdac8275</Sha>
    </Dependency>
    <Dependency Name="runtime.win-x64.Microsoft.NETCore.Runtime.Mono.LLVM.Tools" Version="9.0.1-alpha.1.21267.1">
      <Uri>https://github.com/dotnet/llvm-project</Uri>
      <Sha>68db040b987c7ba68c2e387981243e41fdac8275</Sha>
    </Dependency>
    <Dependency Name="runtime.osx.10.12-x64.Microsoft.NETCore.Runtime.Mono.LLVM.Sdk" Version="9.0.1-alpha.1.21267.1">
      <Uri>https://github.com/dotnet/llvm-project</Uri>
      <Sha>68db040b987c7ba68c2e387981243e41fdac8275</Sha>
    </Dependency>
    <Dependency Name="runtime.osx.10.12-x64.Microsoft.NETCore.Runtime.Mono.LLVM.Tools" Version="9.0.1-alpha.1.21267.1">
      <Uri>https://github.com/dotnet/llvm-project</Uri>
      <Sha>68db040b987c7ba68c2e387981243e41fdac8275</Sha>
    </Dependency>
    <Dependency Name="Microsoft.NETCore.App" Version="5.0.0-rc.1.20451.14">
      <Uri>https://github.com/dotnet/runtime</Uri>
      <Sha>38017c3935de95d0335bac04f4901ddfc2718656</Sha>
    </Dependency>
    <Dependency Name="Microsoft.NETCore.DotNetHost" Version="6.0.0-preview.6.21274.1">
      <Uri>https://github.com/dotnet/runtime</Uri>
      <Sha>5a26d12c41b866731a195938bf3c162ba4a04ce2</Sha>
    </Dependency>
    <Dependency Name="Microsoft.NETCore.DotNetHostPolicy" Version="6.0.0-preview.6.21274.1">
      <Uri>https://github.com/dotnet/runtime</Uri>
      <Sha>5a26d12c41b866731a195938bf3c162ba4a04ce2</Sha>
    </Dependency>
    <Dependency Name="runtime.native.System.IO.Ports" Version="6.0.0-preview.6.21274.1">
      <Uri>https://github.com/dotnet/runtime</Uri>
      <Sha>5a26d12c41b866731a195938bf3c162ba4a04ce2</Sha>
    </Dependency>
    <Dependency Name="Microsoft.NETCore.ILAsm" Version="6.0.0-preview.6.21274.1">
      <Uri>https://github.com/dotnet/runtime</Uri>
      <Sha>5a26d12c41b866731a195938bf3c162ba4a04ce2</Sha>
    </Dependency>
    <Dependency Name="Microsoft.NET.Sdk.IL" Version="6.0.0-preview.6.21274.1">
      <Uri>https://github.com/dotnet/runtime</Uri>
      <Sha>5a26d12c41b866731a195938bf3c162ba4a04ce2</Sha>
    </Dependency>
    <Dependency Name="System.Text.Json" Version="6.0.0-preview.6.21274.1">
      <Uri>https://github.com/dotnet/runtime</Uri>
      <Sha>5a26d12c41b866731a195938bf3c162ba4a04ce2</Sha>
    </Dependency>
    <Dependency Name="System.Runtime.CompilerServices.Unsafe" Version="6.0.0-preview.6.21274.1">
      <Uri>https://github.com/dotnet/runtime</Uri>
      <Sha>5a26d12c41b866731a195938bf3c162ba4a04ce2</Sha>
    </Dependency>
    <Dependency Name="Microsoft.NET.ILLink.Tasks" Version="6.0.100-preview.6.21277.2">
      <Uri>https://github.com/mono/linker</Uri>
      <Sha>50901f9ba5c8672c2758577a61f45fea3cc6cd76</Sha>
    </Dependency>
<<<<<<< HEAD
    <Dependency Name="Microsoft.DotNet.XHarness.TestRunners.Xunit" Version="1.0.0-prerelease.21271.1">
      <Uri>https://github.com/dotnet/xharness</Uri>
      <Sha>98970876f4d21e6da5198a5c41de51ab1101089f</Sha>
    </Dependency>
    <Dependency Name="Microsoft.DotNet.XHarness.CLI" Version="1.0.0-prerelease.21271.1">
      <Uri>https://github.com/dotnet/xharness</Uri>
      <Sha>98970876f4d21e6da5198a5c41de51ab1101089f</Sha>
    </Dependency>
    <Dependency Name="Microsoft.DotNet.PackageTesting" Version="6.0.0-beta.21271.3">
      <Uri>https://github.com/dotnet/arcade</Uri>
      <Sha>50f5645789f9119c906755cb1d2549acdeb0d0b7</Sha>
    </Dependency>
    <Dependency Name="optimization.windows_nt-x64.MIBC.Runtime" Version="1.0.0-prerelease.21273.4">
      <Uri>https://dev.azure.com/dnceng/internal/_git/dotnet-optimization</Uri>
      <Sha>f2f7434eccc2437b8e38ea803814914ea9e115d5</Sha>
    </Dependency>
    <Dependency Name="optimization.windows_nt-x86.MIBC.Runtime" Version="1.0.0-prerelease.21273.4">
      <Uri>https://dev.azure.com/dnceng/internal/_git/dotnet-optimization</Uri>
      <Sha>f2f7434eccc2437b8e38ea803814914ea9e115d5</Sha>
    </Dependency>
    <Dependency Name="optimization.linux-x64.MIBC.Runtime" Version="1.0.0-prerelease.21273.4">
      <Uri>https://dev.azure.com/dnceng/internal/_git/dotnet-optimization</Uri>
      <Sha>f2f7434eccc2437b8e38ea803814914ea9e115d5</Sha>
    </Dependency>
    <Dependency Name="optimization.PGO.CoreCLR" Version="1.0.0-prerelease.21273.4">
      <Uri>https://dev.azure.com/dnceng/internal/_git/dotnet-optimization</Uri>
      <Sha>f2f7434eccc2437b8e38ea803814914ea9e115d5</Sha>
=======
    <Dependency Name="Microsoft.DotNet.XHarness.TestRunners.Xunit" Version="1.0.0-prerelease.21276.1">
      <Uri>https://github.com/dotnet/xharness</Uri>
      <Sha>fd2a4a5bb1f3e81f909cd8999eb43a1e8ff4848e</Sha>
    </Dependency>
    <Dependency Name="Microsoft.DotNet.XHarness.CLI" Version="1.0.0-prerelease.21276.1">
      <Uri>https://github.com/dotnet/xharness</Uri>
      <Sha>fd2a4a5bb1f3e81f909cd8999eb43a1e8ff4848e</Sha>
    </Dependency>
    <Dependency Name="Microsoft.DotNet.PackageTesting" Version="6.0.0-beta.21276.5">
      <Uri>https://github.com/dotnet/arcade</Uri>
      <Sha>c2a8af3f309fc27402fa9c18bac6df757a9c41ed</Sha>
    </Dependency>
    <Dependency Name="optimization.windows_nt-x64.MIBC.Runtime" Version="1.0.0-prerelease.21275.7">
      <Uri>https://dev.azure.com/dnceng/internal/_git/dotnet-optimization</Uri>
      <Sha>e706e636678d2edce09f06941795b5026eea92d1</Sha>
    </Dependency>
    <Dependency Name="optimization.windows_nt-x86.MIBC.Runtime" Version="1.0.0-prerelease.21275.7">
      <Uri>https://dev.azure.com/dnceng/internal/_git/dotnet-optimization</Uri>
      <Sha>e706e636678d2edce09f06941795b5026eea92d1</Sha>
    </Dependency>
    <Dependency Name="optimization.linux-x64.MIBC.Runtime" Version="1.0.0-prerelease.21275.7">
      <Uri>https://dev.azure.com/dnceng/internal/_git/dotnet-optimization</Uri>
      <Sha>e706e636678d2edce09f06941795b5026eea92d1</Sha>
    </Dependency>
    <Dependency Name="optimization.PGO.CoreCLR" Version="1.0.0-prerelease.21275.7">
      <Uri>https://dev.azure.com/dnceng/internal/_git/dotnet-optimization</Uri>
      <Sha>e706e636678d2edce09f06941795b5026eea92d1</Sha>
>>>>>>> 93cf5df6
    </Dependency>
    <Dependency Name="Microsoft.NET.Runtime.Emscripten.2.0.12.Node.win-x64" Version="6.0.0-preview.6.21270.1">
      <Uri>https://github.com/dotnet/emsdk</Uri>
      <Sha>5a2a6482a34c2fe9ed4f9f97bb787ef0a7737965</Sha>
    </Dependency>
<<<<<<< HEAD
    <Dependency Name="Microsoft.DotNet.HotReload.Utils.Generator.BuildTool" Version="1.0.1-alpha.0.21271.1">
      <Uri>https://github.com/dotnet/hotreload-utils</Uri>
      <Sha>54f4f9773ee08a6c248fc7857684cab3ab48a82d</Sha>
=======
    <Dependency Name="Microsoft.DotNet.HotReload.Utils.Generator.BuildTool" Version="1.0.1-alpha.0.21276.1">
      <Uri>https://github.com/dotnet/hotreload-utils</Uri>
      <Sha>57f47db25bed1a6d79444ab839cf7e364ea96716</Sha>
>>>>>>> 93cf5df6
    </Dependency>
  </ToolsetDependencies>
</Dependencies><|MERGE_RESOLUTION|>--- conflicted
+++ resolved
@@ -1,76 +1,5 @@
 <Dependencies>
   <ProductDependencies>
-<<<<<<< HEAD
-    <Dependency Name="Microsoft.NETCore.Runtime.ICU.Transport" Version="6.0.0-preview.6.21268.1">
-      <Uri>https://github.com/dotnet/icu</Uri>
-      <Sha>207094bcc62a9235861af5e5a6f322f2039e71c6</Sha>
-    </Dependency>
-  </ProductDependencies>
-  <ToolsetDependencies>
-    <Dependency Name="Microsoft.DotNet.Arcade.Sdk" Version="6.0.0-beta.21271.3">
-      <Uri>https://github.com/dotnet/arcade</Uri>
-      <Sha>50f5645789f9119c906755cb1d2549acdeb0d0b7</Sha>
-    </Dependency>
-    <Dependency Name="Microsoft.DotNet.Helix.Sdk" Version="6.0.0-beta.21271.3">
-      <Uri>https://github.com/dotnet/arcade</Uri>
-      <Sha>50f5645789f9119c906755cb1d2549acdeb0d0b7</Sha>
-    </Dependency>
-    <Dependency Name="Microsoft.DotNet.ApiCompat" Version="6.0.0-beta.21271.3">
-      <Uri>https://github.com/dotnet/arcade</Uri>
-      <Sha>50f5645789f9119c906755cb1d2549acdeb0d0b7</Sha>
-    </Dependency>
-    <Dependency Name="Microsoft.DotNet.GenAPI" Version="6.0.0-beta.21271.3">
-      <Uri>https://github.com/dotnet/arcade</Uri>
-      <Sha>50f5645789f9119c906755cb1d2549acdeb0d0b7</Sha>
-    </Dependency>
-    <Dependency Name="Microsoft.DotNet.GenFacades" Version="6.0.0-beta.21271.3">
-      <Uri>https://github.com/dotnet/arcade</Uri>
-      <Sha>50f5645789f9119c906755cb1d2549acdeb0d0b7</Sha>
-    </Dependency>
-    <Dependency Name="Microsoft.DotNet.XUnitExtensions" Version="6.0.0-beta.21271.3">
-      <Uri>https://github.com/dotnet/arcade</Uri>
-      <Sha>50f5645789f9119c906755cb1d2549acdeb0d0b7</Sha>
-    </Dependency>
-    <Dependency Name="Microsoft.DotNet.XUnitConsoleRunner" Version="2.5.1-beta.21271.3">
-      <Uri>https://github.com/dotnet/arcade</Uri>
-      <Sha>50f5645789f9119c906755cb1d2549acdeb0d0b7</Sha>
-    </Dependency>
-    <Dependency Name="Microsoft.DotNet.Build.Tasks.Archives" Version="6.0.0-beta.21271.3">
-      <Uri>https://github.com/dotnet/arcade</Uri>
-      <Sha>50f5645789f9119c906755cb1d2549acdeb0d0b7</Sha>
-    </Dependency>
-    <Dependency Name="Microsoft.DotNet.Build.Tasks.Packaging" Version="6.0.0-beta.21271.3">
-      <Uri>https://github.com/dotnet/arcade</Uri>
-      <Sha>50f5645789f9119c906755cb1d2549acdeb0d0b7</Sha>
-    </Dependency>
-    <Dependency Name="Microsoft.DotNet.Build.Tasks.Installers" Version="6.0.0-beta.21271.3">
-      <Uri>https://github.com/dotnet/arcade</Uri>
-      <Sha>50f5645789f9119c906755cb1d2549acdeb0d0b7</Sha>
-    </Dependency>
-    <Dependency Name="Microsoft.DotNet.CodeAnalysis" Version="6.0.0-beta.21271.3">
-      <Uri>https://github.com/dotnet/arcade</Uri>
-      <Sha>50f5645789f9119c906755cb1d2549acdeb0d0b7</Sha>
-    </Dependency>
-    <Dependency Name="Microsoft.DotNet.Build.Tasks.TargetFramework.Sdk" Version="6.0.0-beta.21271.3">
-      <Uri>https://github.com/dotnet/arcade</Uri>
-      <Sha>50f5645789f9119c906755cb1d2549acdeb0d0b7</Sha>
-    </Dependency>
-    <Dependency Name="Microsoft.DotNet.RemoteExecutor" Version="6.0.0-beta.21271.3">
-      <Uri>https://github.com/dotnet/arcade</Uri>
-      <Sha>50f5645789f9119c906755cb1d2549acdeb0d0b7</Sha>
-    </Dependency>
-    <Dependency Name="Microsoft.DotNet.Build.Tasks.Feed" Version="6.0.0-beta.21271.3">
-      <Uri>https://github.com/dotnet/arcade</Uri>
-      <Sha>50f5645789f9119c906755cb1d2549acdeb0d0b7</Sha>
-    </Dependency>
-    <Dependency Name="Microsoft.DotNet.VersionTools.Tasks" Version="6.0.0-beta.21271.3">
-      <Uri>https://github.com/dotnet/arcade</Uri>
-      <Sha>50f5645789f9119c906755cb1d2549acdeb0d0b7</Sha>
-    </Dependency>
-    <Dependency Name="Microsoft.DotNet.SharedFramework.Sdk" Version="6.0.0-beta.21271.3">
-      <Uri>https://github.com/dotnet/arcade</Uri>
-      <Sha>50f5645789f9119c906755cb1d2549acdeb0d0b7</Sha>
-=======
     <Dependency Name="Microsoft.NETCore.Runtime.ICU.Transport" Version="6.0.0-preview.6.21274.1">
       <Uri>https://github.com/dotnet/icu</Uri>
       <Sha>2a47d0a1051260215d42a95583ff8a331efca4c7</Sha>
@@ -140,7 +69,6 @@
     <Dependency Name="Microsoft.DotNet.SharedFramework.Sdk" Version="6.0.0-beta.21276.5">
       <Uri>https://github.com/dotnet/arcade</Uri>
       <Sha>c2a8af3f309fc27402fa9c18bac6df757a9c41ed</Sha>
->>>>>>> 93cf5df6
     </Dependency>
     <Dependency Name="Microsoft.NET.Test.Sdk" Version="16.9.0-preview-20201201-01">
       <Uri>https://github.com/microsoft/vstest</Uri>
@@ -250,35 +178,6 @@
       <Uri>https://github.com/mono/linker</Uri>
       <Sha>50901f9ba5c8672c2758577a61f45fea3cc6cd76</Sha>
     </Dependency>
-<<<<<<< HEAD
-    <Dependency Name="Microsoft.DotNet.XHarness.TestRunners.Xunit" Version="1.0.0-prerelease.21271.1">
-      <Uri>https://github.com/dotnet/xharness</Uri>
-      <Sha>98970876f4d21e6da5198a5c41de51ab1101089f</Sha>
-    </Dependency>
-    <Dependency Name="Microsoft.DotNet.XHarness.CLI" Version="1.0.0-prerelease.21271.1">
-      <Uri>https://github.com/dotnet/xharness</Uri>
-      <Sha>98970876f4d21e6da5198a5c41de51ab1101089f</Sha>
-    </Dependency>
-    <Dependency Name="Microsoft.DotNet.PackageTesting" Version="6.0.0-beta.21271.3">
-      <Uri>https://github.com/dotnet/arcade</Uri>
-      <Sha>50f5645789f9119c906755cb1d2549acdeb0d0b7</Sha>
-    </Dependency>
-    <Dependency Name="optimization.windows_nt-x64.MIBC.Runtime" Version="1.0.0-prerelease.21273.4">
-      <Uri>https://dev.azure.com/dnceng/internal/_git/dotnet-optimization</Uri>
-      <Sha>f2f7434eccc2437b8e38ea803814914ea9e115d5</Sha>
-    </Dependency>
-    <Dependency Name="optimization.windows_nt-x86.MIBC.Runtime" Version="1.0.0-prerelease.21273.4">
-      <Uri>https://dev.azure.com/dnceng/internal/_git/dotnet-optimization</Uri>
-      <Sha>f2f7434eccc2437b8e38ea803814914ea9e115d5</Sha>
-    </Dependency>
-    <Dependency Name="optimization.linux-x64.MIBC.Runtime" Version="1.0.0-prerelease.21273.4">
-      <Uri>https://dev.azure.com/dnceng/internal/_git/dotnet-optimization</Uri>
-      <Sha>f2f7434eccc2437b8e38ea803814914ea9e115d5</Sha>
-    </Dependency>
-    <Dependency Name="optimization.PGO.CoreCLR" Version="1.0.0-prerelease.21273.4">
-      <Uri>https://dev.azure.com/dnceng/internal/_git/dotnet-optimization</Uri>
-      <Sha>f2f7434eccc2437b8e38ea803814914ea9e115d5</Sha>
-=======
     <Dependency Name="Microsoft.DotNet.XHarness.TestRunners.Xunit" Version="1.0.0-prerelease.21276.1">
       <Uri>https://github.com/dotnet/xharness</Uri>
       <Sha>fd2a4a5bb1f3e81f909cd8999eb43a1e8ff4848e</Sha>
@@ -306,21 +205,14 @@
     <Dependency Name="optimization.PGO.CoreCLR" Version="1.0.0-prerelease.21275.7">
       <Uri>https://dev.azure.com/dnceng/internal/_git/dotnet-optimization</Uri>
       <Sha>e706e636678d2edce09f06941795b5026eea92d1</Sha>
->>>>>>> 93cf5df6
     </Dependency>
     <Dependency Name="Microsoft.NET.Runtime.Emscripten.2.0.12.Node.win-x64" Version="6.0.0-preview.6.21270.1">
       <Uri>https://github.com/dotnet/emsdk</Uri>
       <Sha>5a2a6482a34c2fe9ed4f9f97bb787ef0a7737965</Sha>
     </Dependency>
-<<<<<<< HEAD
-    <Dependency Name="Microsoft.DotNet.HotReload.Utils.Generator.BuildTool" Version="1.0.1-alpha.0.21271.1">
-      <Uri>https://github.com/dotnet/hotreload-utils</Uri>
-      <Sha>54f4f9773ee08a6c248fc7857684cab3ab48a82d</Sha>
-=======
     <Dependency Name="Microsoft.DotNet.HotReload.Utils.Generator.BuildTool" Version="1.0.1-alpha.0.21276.1">
       <Uri>https://github.com/dotnet/hotreload-utils</Uri>
       <Sha>57f47db25bed1a6d79444ab839cf7e364ea96716</Sha>
->>>>>>> 93cf5df6
     </Dependency>
   </ToolsetDependencies>
 </Dependencies>