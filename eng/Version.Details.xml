--- conflicted
+++ resolved
@@ -48,7 +48,6 @@
       <Uri>https://github.com/dotnet/command-line-api</Uri>
       <Sha>5618b2d243ccdeb5c7e50a298b33b13036b4351b</Sha>
     </Dependency>
-<<<<<<< HEAD
     <Dependency Name="Microsoft.NET.Workload.Emscripten.net6.Manifest-7.0.100" Version="7.0.0-rtm.22468.1">
       <Uri>https://github.com/dotnet/emsdk</Uri>
       <Sha>5becd13394743ab36fa03edc444fe7ec225816b2</Sha>
@@ -56,15 +55,6 @@
     <Dependency Name="Microsoft.NET.Workload.Emscripten.net7.Manifest-7.0.100" Version="7.0.0-rtm.22468.1">
       <Uri>https://github.com/dotnet/emsdk</Uri>
       <Sha>5becd13394743ab36fa03edc444fe7ec225816b2</Sha>
-=======
-    <Dependency Name="Microsoft.NET.Workload.Emscripten.net6.Manifest-7.0.100" Version="7.0.0-rc.2.22465.1">
-      <Uri>https://github.com/dotnet/emsdk</Uri>
-      <Sha>6625add9a3eadc2954af0311be35290cfefcddb0</Sha>
-    </Dependency>
-    <Dependency Name="Microsoft.NET.Workload.Emscripten.net7.Manifest-7.0.100" Version="7.0.0-rc.2.22465.1">
-      <Uri>https://github.com/dotnet/emsdk</Uri>
-      <Sha>6625add9a3eadc2954af0311be35290cfefcddb0</Sha>
->>>>>>> 9aa71f0b
     </Dependency>
   </ProductDependencies>
   <ToolsetDependencies>
