--- conflicted
+++ resolved
@@ -52,14 +52,10 @@
     </Dependency>
     <Dependency Name="Microsoft.DotNet.Build.Tasks.Installers" Version="6.0.0-beta.21366.1">
       <Uri>https://github.com/dotnet/arcade</Uri>
-<<<<<<< HEAD
-      <Sha>6a8491b61e0c243cbb6a7ff4966b48e6d1e075b1</Sha>
-    <Dependency Name="Microsoft.DotNet.Build.Tasks.Workloads" Version="6.0.0-beta.21364.6">
-      <Uri>https://github.com/dotnet/arcade</Uri>
-      <Sha>7dea2b89967cef8a823c296f4578f67a435b4143</Sha>
-=======
-      <Sha>b03966cd85285e425ffe56003c0ab57e103dd14e</Sha>
->>>>>>> f7e4c261
+      <Sha>b03966cd85285e425ffe56003c0ab57e103dd14e</Sha>
+    <Dependency Name="Microsoft.DotNet.Build.Tasks.Workloads" Version="6.0.0-beta.21366.1">
+      <Uri>https://github.com/dotnet/arcade</Uri>
+      <Sha>b03966cd85285e425ffe56003c0ab57e103dd14e</Sha>
     </Dependency>
     <Dependency Name="Microsoft.DotNet.CodeAnalysis" Version="6.0.0-beta.21366.1">
       <Uri>https://github.com/dotnet/arcade</Uri>
