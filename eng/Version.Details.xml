<Dependencies>
  <ProductDependencies>
    <Dependency Name="Microsoft.NETCore.Runtime.ICU.Transport" Version="9.0.0-alpha.1.23604.1">
      <Uri>https://github.com/dotnet/icu</Uri>
      <Sha>f22baca3080e47b5e1011a3348964a903a627781</Sha>
    </Dependency>
    <Dependency Name="System.Net.MsQuic.Transport" Version="9.0.0-alpha.1.23605.1">
      <Uri>https://github.com/dotnet/msquic</Uri>
      <Sha>431215fa2edd1bff8486117cccdb1e29b8049f37</Sha>
    </Dependency>
    <Dependency Name="System.ServiceModel.Primitives" Version="4.9.0-rc2.21473.1">
      <Uri>https://github.com/dotnet/wcf</Uri>
      <Sha>7f504aabb1988e9a093c1e74d8040bd52feb2f01</Sha>
    </Dependency>
    <Dependency Name="Microsoft.NET.Runtime.Emscripten.3.1.34.Python.win-x64" Version="9.0.0-alpha.1.23605.3">
      <Uri>https://github.com/dotnet/emsdk</Uri>
      <Sha>5806e95419d7009baa86d1f1f0c12a6f8d6164d3</Sha>
    </Dependency>
    <Dependency Name="runtime.linux-arm64.Microsoft.NETCore.Runtime.ObjWriter" Version="16.0.5-alpha.1.23604.3" CoherentParentDependency="Microsoft.NET.Workload.Emscripten.Current.Manifest-9.0.100.Transport">
      <Uri>https://github.com/dotnet/llvm-project</Uri>
      <Sha>4c196bf5349fdd87107b9454d54eaa15a08f8ac4</Sha>
    </Dependency>
    <Dependency Name="runtime.linux-x64.Microsoft.NETCore.Runtime.ObjWriter" Version="16.0.5-alpha.1.23604.3" CoherentParentDependency="Microsoft.NET.Workload.Emscripten.Current.Manifest-9.0.100.Transport">
      <Uri>https://github.com/dotnet/llvm-project</Uri>
      <Sha>4c196bf5349fdd87107b9454d54eaa15a08f8ac4</Sha>
    </Dependency>
    <Dependency Name="runtime.linux-musl-arm64.Microsoft.NETCore.Runtime.ObjWriter" Version="16.0.5-alpha.1.23604.3" CoherentParentDependency="Microsoft.NET.Workload.Emscripten.Current.Manifest-9.0.100.Transport">
      <Uri>https://github.com/dotnet/llvm-project</Uri>
      <Sha>4c196bf5349fdd87107b9454d54eaa15a08f8ac4</Sha>
    </Dependency>
    <Dependency Name="runtime.linux-musl-x64.Microsoft.NETCore.Runtime.ObjWriter" Version="16.0.5-alpha.1.23604.3" CoherentParentDependency="Microsoft.NET.Workload.Emscripten.Current.Manifest-9.0.100.Transport">
      <Uri>https://github.com/dotnet/llvm-project</Uri>
      <Sha>4c196bf5349fdd87107b9454d54eaa15a08f8ac4</Sha>
    </Dependency>
    <Dependency Name="runtime.win-arm64.Microsoft.NETCore.Runtime.ObjWriter" Version="16.0.5-alpha.1.23604.3" CoherentParentDependency="Microsoft.NET.Workload.Emscripten.Current.Manifest-9.0.100.Transport">
      <Uri>https://github.com/dotnet/llvm-project</Uri>
      <Sha>4c196bf5349fdd87107b9454d54eaa15a08f8ac4</Sha>
    </Dependency>
    <Dependency Name="runtime.win-x64.Microsoft.NETCore.Runtime.ObjWriter" Version="16.0.5-alpha.1.23604.3" CoherentParentDependency="Microsoft.NET.Workload.Emscripten.Current.Manifest-9.0.100.Transport">
      <Uri>https://github.com/dotnet/llvm-project</Uri>
      <Sha>4c196bf5349fdd87107b9454d54eaa15a08f8ac4</Sha>
    </Dependency>
    <Dependency Name="runtime.osx-arm64.Microsoft.NETCore.Runtime.ObjWriter" Version="16.0.5-alpha.1.23604.3" CoherentParentDependency="Microsoft.NET.Workload.Emscripten.Current.Manifest-9.0.100.Transport">
      <Uri>https://github.com/dotnet/llvm-project</Uri>
      <Sha>4c196bf5349fdd87107b9454d54eaa15a08f8ac4</Sha>
    </Dependency>
    <Dependency Name="runtime.osx-x64.Microsoft.NETCore.Runtime.ObjWriter" Version="16.0.5-alpha.1.23604.3" CoherentParentDependency="Microsoft.NET.Workload.Emscripten.Current.Manifest-9.0.100.Transport">
      <Uri>https://github.com/dotnet/llvm-project</Uri>
      <Sha>4c196bf5349fdd87107b9454d54eaa15a08f8ac4</Sha>
    </Dependency>
    <Dependency Name="runtime.linux-arm64.Microsoft.NETCore.Runtime.JIT.Tools" Version="16.0.5-alpha.1.23604.3" CoherentParentDependency="Microsoft.NET.Workload.Emscripten.Current.Manifest-9.0.100.Transport">
      <Uri>https://github.com/dotnet/llvm-project</Uri>
      <Sha>4c196bf5349fdd87107b9454d54eaa15a08f8ac4</Sha>
    </Dependency>
    <Dependency Name="runtime.linux-x64.Microsoft.NETCore.Runtime.JIT.Tools" Version="16.0.5-alpha.1.23604.3" CoherentParentDependency="Microsoft.NET.Workload.Emscripten.Current.Manifest-9.0.100.Transport">
      <Uri>https://github.com/dotnet/llvm-project</Uri>
      <Sha>4c196bf5349fdd87107b9454d54eaa15a08f8ac4</Sha>
    </Dependency>
    <Dependency Name="runtime.linux-musl-arm64.Microsoft.NETCore.Runtime.JIT.Tools" Version="16.0.5-alpha.1.23604.3" CoherentParentDependency="Microsoft.NET.Workload.Emscripten.Current.Manifest-9.0.100.Transport">
      <Uri>https://github.com/dotnet/llvm-project</Uri>
      <Sha>4c196bf5349fdd87107b9454d54eaa15a08f8ac4</Sha>
    </Dependency>
    <Dependency Name="runtime.linux-musl-x64.Microsoft.NETCore.Runtime.JIT.Tools" Version="16.0.5-alpha.1.23604.3" CoherentParentDependency="Microsoft.NET.Workload.Emscripten.Current.Manifest-9.0.100.Transport">
      <Uri>https://github.com/dotnet/llvm-project</Uri>
      <Sha>4c196bf5349fdd87107b9454d54eaa15a08f8ac4</Sha>
    </Dependency>
    <Dependency Name="runtime.win-arm64.Microsoft.NETCore.Runtime.JIT.Tools" Version="16.0.5-alpha.1.23604.3" CoherentParentDependency="Microsoft.NET.Workload.Emscripten.Current.Manifest-9.0.100.Transport">
      <Uri>https://github.com/dotnet/llvm-project</Uri>
      <Sha>4c196bf5349fdd87107b9454d54eaa15a08f8ac4</Sha>
    </Dependency>
    <Dependency Name="runtime.win-x64.Microsoft.NETCore.Runtime.JIT.Tools" Version="16.0.5-alpha.1.23604.3" CoherentParentDependency="Microsoft.NET.Workload.Emscripten.Current.Manifest-9.0.100.Transport">
      <Uri>https://github.com/dotnet/llvm-project</Uri>
      <Sha>4c196bf5349fdd87107b9454d54eaa15a08f8ac4</Sha>
    </Dependency>
    <Dependency Name="runtime.osx-arm64.Microsoft.NETCore.Runtime.JIT.Tools" Version="16.0.5-alpha.1.23604.3" CoherentParentDependency="Microsoft.NET.Workload.Emscripten.Current.Manifest-9.0.100.Transport">
      <Uri>https://github.com/dotnet/llvm-project</Uri>
      <Sha>4c196bf5349fdd87107b9454d54eaa15a08f8ac4</Sha>
    </Dependency>
    <Dependency Name="runtime.osx-x64.Microsoft.NETCore.Runtime.JIT.Tools" Version="16.0.5-alpha.1.23604.3" CoherentParentDependency="Microsoft.NET.Workload.Emscripten.Current.Manifest-9.0.100.Transport">
      <Uri>https://github.com/dotnet/llvm-project</Uri>
      <Sha>4c196bf5349fdd87107b9454d54eaa15a08f8ac4</Sha>
    </Dependency>
    <Dependency Name="System.CommandLine" Version="2.0.0-beta4.23407.1">
      <Uri>https://github.com/dotnet/command-line-api</Uri>
      <Sha>a045dd54a4c44723c215d992288160eb1401bb7f</Sha>
    </Dependency>
    <Dependency Name="Microsoft.SourceBuild.Intermediate.command-line-api" Version="0.1.440701">
      <Uri>https://github.com/dotnet/command-line-api</Uri>
      <Sha>a045dd54a4c44723c215d992288160eb1401bb7f</Sha>
      <SourceBuild RepoName="command-line-api" ManagedOnly="true" />
    </Dependency>
    <Dependency Name="Microsoft.DotNet.Cecil" Version="0.11.4-alpha.23509.2">
      <Uri>https://github.com/dotnet/cecil</Uri>
      <Sha>45dd3a73dd5b64b010c4251303b3664bb30df029</Sha>
      <SourceBuild RepoName="cecil" ManagedOnly="true" />
    </Dependency>
    <Dependency Name="Microsoft.NET.Workload.Emscripten.Current.Manifest-9.0.100.Transport" Version="9.0.0-alpha.1.23605.3">
      <Uri>https://github.com/dotnet/emsdk</Uri>
      <Sha>5806e95419d7009baa86d1f1f0c12a6f8d6164d3</Sha>
      <SourceBuild RepoName="emsdk" ManagedOnly="true" />
    </Dependency>
    <Dependency Name="Microsoft.SourceBuild.Intermediate.source-build-reference-packages" Version="9.0.0-alpha.1.23565.2">
      <Uri>https://github.com/dotnet/source-build-reference-packages</Uri>
      <Sha>b5ceed90b72d1b05975dd95fedd86c2455969adb</Sha>
      <SourceBuild RepoName="source-build-reference-packages" ManagedOnly="true" />
    </Dependency>
    <Dependency Name="Microsoft.SourceBuild.Intermediate.source-build-externals" Version="9.0.0-alpha.1.23605.1">
      <Uri>https://github.com/dotnet/source-build-externals</Uri>
      <Sha>77003904b5d315ce3d8aa54a4446a8a46ac4e546</Sha>
      <SourceBuild RepoName="source-build-externals" ManagedOnly="true" />
    </Dependency>
  </ProductDependencies>
  <ToolsetDependencies>
<<<<<<< HEAD
    <Dependency Name="Microsoft.DotNet.Arcade.Sdk" Version="9.0.0-beta.23605.1">
      <Uri>https://github.com/dotnet/arcade</Uri>
      <Sha>3ab52f6e3fd7242777455dad59b2d454f6e8f10d</Sha>
      <SourceBuild RepoName="arcade" ManagedOnly="true" />
    </Dependency>
    <Dependency Name="Microsoft.DotNet.XliffTasks" Version="9.0.0-beta.23605.1">
      <Uri>https://github.com/dotnet/arcade</Uri>
      <Sha>3ab52f6e3fd7242777455dad59b2d454f6e8f10d</Sha>
    </Dependency>
    <Dependency Name="Microsoft.DotNet.Helix.Sdk" Version="9.0.0-beta.23605.1">
      <Uri>https://github.com/dotnet/arcade</Uri>
      <Sha>3ab52f6e3fd7242777455dad59b2d454f6e8f10d</Sha>
    </Dependency>
    <Dependency Name="Microsoft.DotNet.GenAPI" Version="9.0.0-beta.23605.1">
      <Uri>https://github.com/dotnet/arcade</Uri>
      <Sha>3ab52f6e3fd7242777455dad59b2d454f6e8f10d</Sha>
    </Dependency>
    <Dependency Name="Microsoft.DotNet.GenFacades" Version="9.0.0-beta.23605.1">
      <Uri>https://github.com/dotnet/arcade</Uri>
      <Sha>3ab52f6e3fd7242777455dad59b2d454f6e8f10d</Sha>
    </Dependency>
    <Dependency Name="Microsoft.DotNet.XUnitAssert" Version="9.0.0-beta.23605.1">
      <Uri>https://github.com/dotnet/arcade</Uri>
      <Sha>3ab52f6e3fd7242777455dad59b2d454f6e8f10d</Sha>
    </Dependency>
    <Dependency Name="Microsoft.DotNet.XUnitExtensions" Version="9.0.0-beta.23605.1">
      <Uri>https://github.com/dotnet/arcade</Uri>
      <Sha>3ab52f6e3fd7242777455dad59b2d454f6e8f10d</Sha>
    </Dependency>
    <Dependency Name="Microsoft.DotNet.XUnitConsoleRunner" Version="2.5.3-beta.23605.1">
      <Uri>https://github.com/dotnet/arcade</Uri>
      <Sha>3ab52f6e3fd7242777455dad59b2d454f6e8f10d</Sha>
    </Dependency>
    <Dependency Name="Microsoft.DotNet.Build.Tasks.Archives" Version="9.0.0-beta.23605.1">
      <Uri>https://github.com/dotnet/arcade</Uri>
      <Sha>3ab52f6e3fd7242777455dad59b2d454f6e8f10d</Sha>
    </Dependency>
    <Dependency Name="Microsoft.DotNet.Build.Tasks.Packaging" Version="9.0.0-beta.23605.1">
      <Uri>https://github.com/dotnet/arcade</Uri>
      <Sha>3ab52f6e3fd7242777455dad59b2d454f6e8f10d</Sha>
    </Dependency>
    <Dependency Name="Microsoft.DotNet.Build.Tasks.Installers" Version="9.0.0-beta.23605.1">
      <Uri>https://github.com/dotnet/arcade</Uri>
      <Sha>3ab52f6e3fd7242777455dad59b2d454f6e8f10d</Sha>
    </Dependency>
    <Dependency Name="Microsoft.DotNet.Build.Tasks.Templating" Version="9.0.0-beta.23605.1">
      <Uri>https://github.com/dotnet/arcade</Uri>
      <Sha>3ab52f6e3fd7242777455dad59b2d454f6e8f10d</Sha>
    </Dependency>
    <Dependency Name="Microsoft.DotNet.Build.Tasks.Workloads" Version="9.0.0-beta.23605.1">
      <Uri>https://github.com/dotnet/arcade</Uri>
      <Sha>3ab52f6e3fd7242777455dad59b2d454f6e8f10d</Sha>
    </Dependency>
    <Dependency Name="Microsoft.DotNet.CodeAnalysis" Version="9.0.0-beta.23605.1">
      <Uri>https://github.com/dotnet/arcade</Uri>
      <Sha>3ab52f6e3fd7242777455dad59b2d454f6e8f10d</Sha>
    </Dependency>
    <Dependency Name="Microsoft.DotNet.Build.Tasks.TargetFramework" Version="9.0.0-beta.23605.1">
      <Uri>https://github.com/dotnet/arcade</Uri>
      <Sha>3ab52f6e3fd7242777455dad59b2d454f6e8f10d</Sha>
    </Dependency>
    <Dependency Name="Microsoft.DotNet.RemoteExecutor" Version="9.0.0-beta.23605.1">
      <Uri>https://github.com/dotnet/arcade</Uri>
      <Sha>3ab52f6e3fd7242777455dad59b2d454f6e8f10d</Sha>
    </Dependency>
    <Dependency Name="Microsoft.DotNet.Build.Tasks.Feed" Version="9.0.0-beta.23605.1">
      <Uri>https://github.com/dotnet/arcade</Uri>
      <Sha>3ab52f6e3fd7242777455dad59b2d454f6e8f10d</Sha>
    </Dependency>
    <Dependency Name="Microsoft.DotNet.VersionTools.Tasks" Version="9.0.0-beta.23605.1">
      <Uri>https://github.com/dotnet/arcade</Uri>
      <Sha>3ab52f6e3fd7242777455dad59b2d454f6e8f10d</Sha>
    </Dependency>
    <Dependency Name="Microsoft.DotNet.SharedFramework.Sdk" Version="9.0.0-beta.23605.1">
      <Uri>https://github.com/dotnet/arcade</Uri>
      <Sha>3ab52f6e3fd7242777455dad59b2d454f6e8f10d</Sha>
=======
    <Dependency Name="Microsoft.DotNet.Arcade.Sdk" Version="9.0.0-beta.23607.2">
      <Uri>https://github.com/dotnet/arcade</Uri>
      <Sha>3faeb9817f465151aa4bbcdb315f0a6170206760</Sha>
      <SourceBuild RepoName="arcade" ManagedOnly="true" />
    </Dependency>
    <Dependency Name="Microsoft.DotNet.XliffTasks" Version="9.0.0-beta.23607.2">
      <Uri>https://github.com/dotnet/arcade</Uri>
      <Sha>3faeb9817f465151aa4bbcdb315f0a6170206760</Sha>
    </Dependency>
    <Dependency Name="Microsoft.DotNet.Helix.Sdk" Version="9.0.0-beta.23607.2">
      <Uri>https://github.com/dotnet/arcade</Uri>
      <Sha>3faeb9817f465151aa4bbcdb315f0a6170206760</Sha>
    </Dependency>
    <Dependency Name="Microsoft.DotNet.GenAPI" Version="9.0.0-beta.23607.2">
      <Uri>https://github.com/dotnet/arcade</Uri>
      <Sha>3faeb9817f465151aa4bbcdb315f0a6170206760</Sha>
    </Dependency>
    <Dependency Name="Microsoft.DotNet.GenFacades" Version="9.0.0-beta.23607.2">
      <Uri>https://github.com/dotnet/arcade</Uri>
      <Sha>3faeb9817f465151aa4bbcdb315f0a6170206760</Sha>
    </Dependency>
    <Dependency Name="Microsoft.DotNet.XUnitAssert" Version="9.0.0-beta.23607.2">
      <Uri>https://github.com/dotnet/arcade</Uri>
      <Sha>3faeb9817f465151aa4bbcdb315f0a6170206760</Sha>
    </Dependency>
    <Dependency Name="Microsoft.DotNet.XUnitExtensions" Version="9.0.0-beta.23607.2">
      <Uri>https://github.com/dotnet/arcade</Uri>
      <Sha>3faeb9817f465151aa4bbcdb315f0a6170206760</Sha>
    </Dependency>
    <Dependency Name="Microsoft.DotNet.XUnitConsoleRunner" Version="2.5.3-beta.23607.2">
      <Uri>https://github.com/dotnet/arcade</Uri>
      <Sha>3faeb9817f465151aa4bbcdb315f0a6170206760</Sha>
    </Dependency>
    <Dependency Name="Microsoft.DotNet.Build.Tasks.Archives" Version="9.0.0-beta.23607.2">
      <Uri>https://github.com/dotnet/arcade</Uri>
      <Sha>3faeb9817f465151aa4bbcdb315f0a6170206760</Sha>
    </Dependency>
    <Dependency Name="Microsoft.DotNet.Build.Tasks.Packaging" Version="9.0.0-beta.23607.2">
      <Uri>https://github.com/dotnet/arcade</Uri>
      <Sha>3faeb9817f465151aa4bbcdb315f0a6170206760</Sha>
    </Dependency>
    <Dependency Name="Microsoft.DotNet.Build.Tasks.Installers" Version="9.0.0-beta.23607.2">
      <Uri>https://github.com/dotnet/arcade</Uri>
      <Sha>3faeb9817f465151aa4bbcdb315f0a6170206760</Sha>
    </Dependency>
    <Dependency Name="Microsoft.DotNet.Build.Tasks.Templating" Version="9.0.0-beta.23607.2">
      <Uri>https://github.com/dotnet/arcade</Uri>
      <Sha>3faeb9817f465151aa4bbcdb315f0a6170206760</Sha>
    </Dependency>
    <Dependency Name="Microsoft.DotNet.Build.Tasks.Workloads" Version="9.0.0-beta.23607.2">
      <Uri>https://github.com/dotnet/arcade</Uri>
      <Sha>3faeb9817f465151aa4bbcdb315f0a6170206760</Sha>
    </Dependency>
    <Dependency Name="Microsoft.DotNet.CodeAnalysis" Version="9.0.0-beta.23607.2">
      <Uri>https://github.com/dotnet/arcade</Uri>
      <Sha>3faeb9817f465151aa4bbcdb315f0a6170206760</Sha>
    </Dependency>
    <Dependency Name="Microsoft.DotNet.Build.Tasks.TargetFramework" Version="9.0.0-beta.23607.2">
      <Uri>https://github.com/dotnet/arcade</Uri>
      <Sha>3faeb9817f465151aa4bbcdb315f0a6170206760</Sha>
    </Dependency>
    <Dependency Name="Microsoft.DotNet.RemoteExecutor" Version="9.0.0-beta.23607.2">
      <Uri>https://github.com/dotnet/arcade</Uri>
      <Sha>3faeb9817f465151aa4bbcdb315f0a6170206760</Sha>
    </Dependency>
    <Dependency Name="Microsoft.DotNet.Build.Tasks.Feed" Version="9.0.0-beta.23607.2">
      <Uri>https://github.com/dotnet/arcade</Uri>
      <Sha>3faeb9817f465151aa4bbcdb315f0a6170206760</Sha>
    </Dependency>
    <Dependency Name="Microsoft.DotNet.VersionTools.Tasks" Version="9.0.0-beta.23607.2">
      <Uri>https://github.com/dotnet/arcade</Uri>
      <Sha>3faeb9817f465151aa4bbcdb315f0a6170206760</Sha>
    </Dependency>
    <Dependency Name="Microsoft.DotNet.SharedFramework.Sdk" Version="9.0.0-beta.23607.2">
      <Uri>https://github.com/dotnet/arcade</Uri>
      <Sha>3faeb9817f465151aa4bbcdb315f0a6170206760</Sha>
>>>>>>> d2d5bc97
    </Dependency>
    <Dependency Name="System.ComponentModel.TypeConverter.TestData" Version="9.0.0-beta.23604.1">
      <Uri>https://github.com/dotnet/runtime-assets</Uri>
      <Sha>9d64ab7a912f0972975fcf671b2fb2ab83e22053</Sha>
    </Dependency>
    <Dependency Name="System.Data.Common.TestData" Version="9.0.0-beta.23604.1">
      <Uri>https://github.com/dotnet/runtime-assets</Uri>
      <Sha>9d64ab7a912f0972975fcf671b2fb2ab83e22053</Sha>
    </Dependency>
    <Dependency Name="System.Drawing.Common.TestData" Version="9.0.0-beta.23604.1">
      <Uri>https://github.com/dotnet/runtime-assets</Uri>
      <Sha>9d64ab7a912f0972975fcf671b2fb2ab83e22053</Sha>
    </Dependency>
    <Dependency Name="System.Formats.Tar.TestData" Version="9.0.0-beta.23604.1">
      <Uri>https://github.com/dotnet/runtime-assets</Uri>
      <Sha>9d64ab7a912f0972975fcf671b2fb2ab83e22053</Sha>
    </Dependency>
    <Dependency Name="System.IO.Compression.TestData" Version="9.0.0-beta.23604.1">
      <Uri>https://github.com/dotnet/runtime-assets</Uri>
      <Sha>9d64ab7a912f0972975fcf671b2fb2ab83e22053</Sha>
    </Dependency>
    <Dependency Name="System.IO.Packaging.TestData" Version="9.0.0-beta.23604.1">
      <Uri>https://github.com/dotnet/runtime-assets</Uri>
      <Sha>9d64ab7a912f0972975fcf671b2fb2ab83e22053</Sha>
    </Dependency>
    <Dependency Name="System.Net.TestData" Version="9.0.0-beta.23604.1">
      <Uri>https://github.com/dotnet/runtime-assets</Uri>
      <Sha>9d64ab7a912f0972975fcf671b2fb2ab83e22053</Sha>
    </Dependency>
    <Dependency Name="System.Private.Runtime.UnicodeData" Version="9.0.0-beta.23604.1">
      <Uri>https://github.com/dotnet/runtime-assets</Uri>
      <Sha>9d64ab7a912f0972975fcf671b2fb2ab83e22053</Sha>
    </Dependency>
    <Dependency Name="System.Runtime.TimeZoneData" Version="9.0.0-beta.23604.1">
      <Uri>https://github.com/dotnet/runtime-assets</Uri>
      <Sha>9d64ab7a912f0972975fcf671b2fb2ab83e22053</Sha>
    </Dependency>
    <Dependency Name="System.Security.Cryptography.X509Certificates.TestData" Version="9.0.0-beta.23604.1">
      <Uri>https://github.com/dotnet/runtime-assets</Uri>
      <Sha>9d64ab7a912f0972975fcf671b2fb2ab83e22053</Sha>
    </Dependency>
    <Dependency Name="System.Text.RegularExpressions.TestData" Version="9.0.0-beta.23604.1">
      <Uri>https://github.com/dotnet/runtime-assets</Uri>
      <Sha>9d64ab7a912f0972975fcf671b2fb2ab83e22053</Sha>
    </Dependency>
    <Dependency Name="System.Windows.Extensions.TestData" Version="9.0.0-beta.23604.1">
      <Uri>https://github.com/dotnet/runtime-assets</Uri>
      <Sha>9d64ab7a912f0972975fcf671b2fb2ab83e22053</Sha>
    </Dependency>
    <Dependency Name="Microsoft.DotNet.CilStrip.Sources" Version="9.0.0-beta.23604.1">
      <Uri>https://github.com/dotnet/runtime-assets</Uri>
      <Sha>9d64ab7a912f0972975fcf671b2fb2ab83e22053</Sha>
    </Dependency>
    <Dependency Name="runtime.linux-arm64.Microsoft.NETCore.Runtime.Mono.LLVM.Sdk" Version="16.0.5-alpha.1.23604.3" CoherentParentDependency="Microsoft.NET.Workload.Emscripten.Current.Manifest-9.0.100.Transport">
      <Uri>https://github.com/dotnet/llvm-project</Uri>
      <Sha>4c196bf5349fdd87107b9454d54eaa15a08f8ac4</Sha>
    </Dependency>
    <Dependency Name="runtime.linux-arm64.Microsoft.NETCore.Runtime.Mono.LLVM.Tools" Version="16.0.5-alpha.1.23604.3" CoherentParentDependency="Microsoft.NET.Workload.Emscripten.Current.Manifest-9.0.100.Transport">
      <Uri>https://github.com/dotnet/llvm-project</Uri>
      <Sha>4c196bf5349fdd87107b9454d54eaa15a08f8ac4</Sha>
    </Dependency>
    <Dependency Name="runtime.linux-musl-arm64.Microsoft.NETCore.Runtime.Mono.LLVM.Sdk" Version="16.0.5-alpha.1.23604.3" CoherentParentDependency="Microsoft.NET.Workload.Emscripten.Current.Manifest-9.0.100.Transport">
      <Uri>https://github.com/dotnet/llvm-project</Uri>
      <Sha>4c196bf5349fdd87107b9454d54eaa15a08f8ac4</Sha>
    </Dependency>
    <Dependency Name="runtime.linux-musl-arm64.Microsoft.NETCore.Runtime.Mono.LLVM.Tools" Version="16.0.5-alpha.1.23604.3" CoherentParentDependency="Microsoft.NET.Workload.Emscripten.Current.Manifest-9.0.100.Transport">
      <Uri>https://github.com/dotnet/llvm-project</Uri>
      <Sha>4c196bf5349fdd87107b9454d54eaa15a08f8ac4</Sha>
    </Dependency>
    <Dependency Name="runtime.linux-x64.Microsoft.NETCore.Runtime.Mono.LLVM.Sdk" Version="16.0.5-alpha.1.23604.3" CoherentParentDependency="Microsoft.NET.Workload.Emscripten.Current.Manifest-9.0.100.Transport">
      <Uri>https://github.com/dotnet/llvm-project</Uri>
      <Sha>4c196bf5349fdd87107b9454d54eaa15a08f8ac4</Sha>
    </Dependency>
    <Dependency Name="runtime.linux-x64.Microsoft.NETCore.Runtime.Mono.LLVM.Tools" Version="16.0.5-alpha.1.23604.3" CoherentParentDependency="Microsoft.NET.Workload.Emscripten.Current.Manifest-9.0.100.Transport">
      <Uri>https://github.com/dotnet/llvm-project</Uri>
      <Sha>4c196bf5349fdd87107b9454d54eaa15a08f8ac4</Sha>
    </Dependency>
    <Dependency Name="runtime.linux-musl-x64.Microsoft.NETCore.Runtime.Mono.LLVM.Sdk" Version="16.0.5-alpha.1.23604.3" CoherentParentDependency="Microsoft.NET.Workload.Emscripten.Current.Manifest-9.0.100.Transport">
      <Uri>https://github.com/dotnet/llvm-project</Uri>
      <Sha>4c196bf5349fdd87107b9454d54eaa15a08f8ac4</Sha>
    </Dependency>
    <Dependency Name="runtime.linux-musl-x64.Microsoft.NETCore.Runtime.Mono.LLVM.Tools" Version="16.0.5-alpha.1.23604.3" CoherentParentDependency="Microsoft.NET.Workload.Emscripten.Current.Manifest-9.0.100.Transport">
      <Uri>https://github.com/dotnet/llvm-project</Uri>
      <Sha>4c196bf5349fdd87107b9454d54eaa15a08f8ac4</Sha>
    </Dependency>
    <Dependency Name="runtime.win-x64.Microsoft.NETCore.Runtime.Mono.LLVM.Sdk" Version="16.0.5-alpha.1.23604.3" CoherentParentDependency="Microsoft.NET.Workload.Emscripten.Current.Manifest-9.0.100.Transport">
      <Uri>https://github.com/dotnet/llvm-project</Uri>
      <Sha>4c196bf5349fdd87107b9454d54eaa15a08f8ac4</Sha>
    </Dependency>
    <Dependency Name="runtime.win-x64.Microsoft.NETCore.Runtime.Mono.LLVM.Tools" Version="16.0.5-alpha.1.23604.3" CoherentParentDependency="Microsoft.NET.Workload.Emscripten.Current.Manifest-9.0.100.Transport">
      <Uri>https://github.com/dotnet/llvm-project</Uri>
      <Sha>4c196bf5349fdd87107b9454d54eaa15a08f8ac4</Sha>
    </Dependency>
    <Dependency Name="runtime.osx-arm64.Microsoft.NETCore.Runtime.Mono.LLVM.Sdk" Version="16.0.5-alpha.1.23604.3" CoherentParentDependency="Microsoft.NET.Workload.Emscripten.Current.Manifest-9.0.100.Transport">
      <Uri>https://github.com/dotnet/llvm-project</Uri>
      <Sha>4c196bf5349fdd87107b9454d54eaa15a08f8ac4</Sha>
    </Dependency>
    <Dependency Name="runtime.osx-arm64.Microsoft.NETCore.Runtime.Mono.LLVM.Tools" Version="16.0.5-alpha.1.23604.3" CoherentParentDependency="Microsoft.NET.Workload.Emscripten.Current.Manifest-9.0.100.Transport">
      <Uri>https://github.com/dotnet/llvm-project</Uri>
      <Sha>4c196bf5349fdd87107b9454d54eaa15a08f8ac4</Sha>
    </Dependency>
    <Dependency Name="runtime.osx-x64.Microsoft.NETCore.Runtime.Mono.LLVM.Sdk" Version="16.0.5-alpha.1.23604.3" CoherentParentDependency="Microsoft.NET.Workload.Emscripten.Current.Manifest-9.0.100.Transport">
      <Uri>https://github.com/dotnet/llvm-project</Uri>
      <Sha>4c196bf5349fdd87107b9454d54eaa15a08f8ac4</Sha>
    </Dependency>
    <Dependency Name="runtime.osx-x64.Microsoft.NETCore.Runtime.Mono.LLVM.Tools" Version="16.0.5-alpha.1.23604.3" CoherentParentDependency="Microsoft.NET.Workload.Emscripten.Current.Manifest-9.0.100.Transport">
      <Uri>https://github.com/dotnet/llvm-project</Uri>
      <Sha>4c196bf5349fdd87107b9454d54eaa15a08f8ac4</Sha>
    </Dependency>
    <Dependency Name="Microsoft.NETCore.App.Runtime.win-x64" Version="9.0.0-alpha.1.23603.1">
      <Uri>https://github.com/dotnet/runtime</Uri>
      <Sha>2cf0a1c588d2cbcd2effe431b187a559ea8898e8</Sha>
    </Dependency>
    <Dependency Name="runtime.native.System.IO.Ports" Version="9.0.0-alpha.1.23603.1">
      <Uri>https://github.com/dotnet/runtime</Uri>
      <Sha>2cf0a1c588d2cbcd2effe431b187a559ea8898e8</Sha>
    </Dependency>
    <Dependency Name="Microsoft.NETCore.ILAsm" Version="9.0.0-alpha.1.23603.1">
      <Uri>https://github.com/dotnet/runtime</Uri>
      <Sha>2cf0a1c588d2cbcd2effe431b187a559ea8898e8</Sha>
    </Dependency>
    <Dependency Name="Microsoft.NET.Sdk.IL" Version="9.0.0-alpha.1.23603.1">
      <Uri>https://github.com/dotnet/runtime</Uri>
      <Sha>2cf0a1c588d2cbcd2effe431b187a559ea8898e8</Sha>
    </Dependency>
    <Dependency Name="System.Text.Json" Version="9.0.0-alpha.1.23603.1">
      <Uri>https://github.com/dotnet/runtime</Uri>
      <Sha>2cf0a1c588d2cbcd2effe431b187a559ea8898e8</Sha>
      <SourceBuild RepoName="runtime" ManagedOnly="false" />
    </Dependency>
    <Dependency Name="Microsoft.DotNet.ILCompiler" Version="9.0.0-alpha.1.23603.1">
      <Uri>https://github.com/dotnet/runtime</Uri>
      <Sha>2cf0a1c588d2cbcd2effe431b187a559ea8898e8</Sha>
    </Dependency>
<<<<<<< HEAD
    <Dependency Name="Microsoft.DotNet.XHarness.TestRunners.Common" Version="9.0.0-prerelease.23605.1">
      <Uri>https://github.com/dotnet/xharness</Uri>
      <Sha>ba91c026a8968367b5ea44be119affec61c5f38c</Sha>
    </Dependency>
    <Dependency Name="Microsoft.DotNet.XHarness.TestRunners.Xunit" Version="9.0.0-prerelease.23605.1">
      <Uri>https://github.com/dotnet/xharness</Uri>
      <Sha>ba91c026a8968367b5ea44be119affec61c5f38c</Sha>
    </Dependency>
    <Dependency Name="Microsoft.DotNet.XHarness.CLI" Version="9.0.0-prerelease.23605.1">
      <Uri>https://github.com/dotnet/xharness</Uri>
      <Sha>ba91c026a8968367b5ea44be119affec61c5f38c</Sha>
    </Dependency>
    <Dependency Name="Microsoft.DotNet.PackageTesting" Version="9.0.0-beta.23605.1">
      <Uri>https://github.com/dotnet/arcade</Uri>
      <Sha>3ab52f6e3fd7242777455dad59b2d454f6e8f10d</Sha>
=======
    <Dependency Name="Microsoft.DotNet.XHarness.TestRunners.Common" Version="9.0.0-prerelease.23606.1">
      <Uri>https://github.com/dotnet/xharness</Uri>
      <Sha>b058fd28cbd724817c21efee85bb34effb5d2c14</Sha>
    </Dependency>
    <Dependency Name="Microsoft.DotNet.XHarness.TestRunners.Xunit" Version="9.0.0-prerelease.23606.1">
      <Uri>https://github.com/dotnet/xharness</Uri>
      <Sha>b058fd28cbd724817c21efee85bb34effb5d2c14</Sha>
    </Dependency>
    <Dependency Name="Microsoft.DotNet.XHarness.CLI" Version="9.0.0-prerelease.23606.1">
      <Uri>https://github.com/dotnet/xharness</Uri>
      <Sha>b058fd28cbd724817c21efee85bb34effb5d2c14</Sha>
    </Dependency>
    <Dependency Name="Microsoft.DotNet.PackageTesting" Version="9.0.0-beta.23607.2">
      <Uri>https://github.com/dotnet/arcade</Uri>
      <Sha>3faeb9817f465151aa4bbcdb315f0a6170206760</Sha>
>>>>>>> d2d5bc97
    </Dependency>
    <Dependency Name="optimization.windows_nt-x64.MIBC.Runtime" Version="1.0.0-prerelease.23607.3">
      <Uri>https://dev.azure.com/dnceng/internal/_git/dotnet-optimization</Uri>
      <Sha>383adf751218acf356bb63ba83706e72d31663f2</Sha>
    </Dependency>
    <Dependency Name="optimization.windows_nt-x86.MIBC.Runtime" Version="1.0.0-prerelease.23607.3">
      <Uri>https://dev.azure.com/dnceng/internal/_git/dotnet-optimization</Uri>
      <Sha>383adf751218acf356bb63ba83706e72d31663f2</Sha>
    </Dependency>
    <Dependency Name="optimization.linux-x64.MIBC.Runtime" Version="1.0.0-prerelease.23607.3">
      <Uri>https://dev.azure.com/dnceng/internal/_git/dotnet-optimization</Uri>
      <Sha>383adf751218acf356bb63ba83706e72d31663f2</Sha>
    </Dependency>
    <Dependency Name="optimization.PGO.CoreCLR" Version="1.0.0-prerelease.23607.3">
      <Uri>https://dev.azure.com/dnceng/internal/_git/dotnet-optimization</Uri>
      <Sha>383adf751218acf356bb63ba83706e72d31663f2</Sha>
    </Dependency>
<<<<<<< HEAD
    <Dependency Name="Microsoft.DotNet.HotReload.Utils.Generator.BuildTool" Version="9.0.0-alpha.0.23604.1">
      <Uri>https://github.com/dotnet/hotreload-utils</Uri>
      <Sha>6e48315f02b51f8fbc7e6a8c7278906542c135d9</Sha>
=======
    <Dependency Name="Microsoft.DotNet.HotReload.Utils.Generator.BuildTool" Version="9.0.0-alpha.0.23606.1">
      <Uri>https://github.com/dotnet/hotreload-utils</Uri>
      <Sha>eb23332a1329d8f4593f7bd4cf831553c8ac6c64</Sha>
>>>>>>> d2d5bc97
    </Dependency>
    <Dependency Name="System.Runtime.Numerics.TestData" Version="9.0.0-beta.23604.1">
      <Uri>https://github.com/dotnet/runtime-assets</Uri>
      <Sha>9d64ab7a912f0972975fcf671b2fb2ab83e22053</Sha>
    </Dependency>
    <Dependency Name="Microsoft.Net.Compilers.Toolset" Version="4.9.0-3.23605.11">
      <Uri>https://github.com/dotnet/roslyn</Uri>
      <Sha>92a930f3247040ec9c077dac9bcdf0294745b339</Sha>
    </Dependency>
    <Dependency Name="Microsoft.CodeAnalysis" Version="4.9.0-3.23605.11">
      <Uri>https://github.com/dotnet/roslyn</Uri>
      <Sha>92a930f3247040ec9c077dac9bcdf0294745b339</Sha>
      <SourceBuild RepoName="roslyn" ManagedOnly="true" />
    </Dependency>
    <Dependency Name="Microsoft.CodeAnalysis.CSharp" Version="4.9.0-3.23605.11">
      <Uri>https://github.com/dotnet/roslyn</Uri>
      <Sha>92a930f3247040ec9c077dac9bcdf0294745b339</Sha>
    </Dependency>
    <Dependency Name="Microsoft.CodeAnalysis.Analyzers" Version="3.11.0-beta1.23603.2">
      <Uri>https://github.com/dotnet/roslyn-analyzers</Uri>
      <Sha>5503c71b07e5f4a231b72eb05178fc93c561a600</Sha>
    </Dependency>
    <Dependency Name="Microsoft.CodeAnalysis.NetAnalyzers" Version="9.0.0-preview.23603.2">
      <Uri>https://github.com/dotnet/roslyn-analyzers</Uri>
      <Sha>5503c71b07e5f4a231b72eb05178fc93c561a600</Sha>
    </Dependency>
    <Dependency Name="Microsoft.DotNet.ApiCompat.Task" Version="9.0.100-alpha.1.23551.3">
      <Uri>https://github.com/dotnet/sdk</Uri>
      <Sha>c518bc5c80dbf7d9944e9489237938f57fe145fd</Sha>
      <SourceBuild RepoName="sdk" ManagedOnly="true" />
    </Dependency>
    <Dependency Name="optimization.windows_nt-arm64.MIBC.Runtime" Version="1.0.0-prerelease.23607.3">
      <Uri>https://dev.azure.com/dnceng/internal/_git/dotnet-optimization</Uri>
      <Sha>383adf751218acf356bb63ba83706e72d31663f2</Sha>
    </Dependency>
    <Dependency Name="optimization.linux-arm64.MIBC.Runtime" Version="1.0.0-prerelease.23607.3">
      <Uri>https://dev.azure.com/dnceng/internal/_git/dotnet-optimization</Uri>
      <Sha>383adf751218acf356bb63ba83706e72d31663f2</Sha>
    </Dependency>
    <!-- Necessary for source-build. This allows the package to be retrieved from previously-source-built artifacts
         and flow in as dependencies of the packages produced by runtime. -->
    <Dependency Name="Nuget.ProjectModel" Version="6.2.4">
      <Uri>https://github.com/NuGet/NuGet.Client</Uri>
      <Sha>8fef55f5a55a3b4f2c96cd1a9b5ddc51d4b927f8</Sha>
    </Dependency>
<<<<<<< HEAD
    <Dependency Name="Microsoft.Dotnet.Sdk.Internal" Version="9.0.100-alpha.1.23605.7">
      <Uri>https://github.com/dotnet/installer</Uri>
      <Sha>ff13f9c7a4609b4d4be4e4ae17fc1d6ed8f61352</Sha>
=======
    <Dependency Name="Microsoft.Dotnet.Sdk.Internal" Version="9.0.100-alpha.1.23607.4">
      <Uri>https://github.com/dotnet/installer</Uri>
      <Sha>a15e825e3a397bf8291cabce81dc21525f3a6c68</Sha>
>>>>>>> d2d5bc97
    </Dependency>
  </ToolsetDependencies>
</Dependencies><|MERGE_RESOLUTION|>--- conflicted
+++ resolved
@@ -111,89 +111,11 @@
     </Dependency>
   </ProductDependencies>
   <ToolsetDependencies>
-<<<<<<< HEAD
-    <Dependency Name="Microsoft.DotNet.Arcade.Sdk" Version="9.0.0-beta.23605.1">
-      <Uri>https://github.com/dotnet/arcade</Uri>
-      <Sha>3ab52f6e3fd7242777455dad59b2d454f6e8f10d</Sha>
+    <Dependency Name="Microsoft.DotNet.Arcade.Sdk" Version="9.0.0-beta.23607.2">
+      <Uri>https://github.com/dotnet/arcade</Uri>
+      <Sha>3faeb9817f465151aa4bbcdb315f0a6170206760</Sha>
       <SourceBuild RepoName="arcade" ManagedOnly="true" />
     </Dependency>
-    <Dependency Name="Microsoft.DotNet.XliffTasks" Version="9.0.0-beta.23605.1">
-      <Uri>https://github.com/dotnet/arcade</Uri>
-      <Sha>3ab52f6e3fd7242777455dad59b2d454f6e8f10d</Sha>
-    </Dependency>
-    <Dependency Name="Microsoft.DotNet.Helix.Sdk" Version="9.0.0-beta.23605.1">
-      <Uri>https://github.com/dotnet/arcade</Uri>
-      <Sha>3ab52f6e3fd7242777455dad59b2d454f6e8f10d</Sha>
-    </Dependency>
-    <Dependency Name="Microsoft.DotNet.GenAPI" Version="9.0.0-beta.23605.1">
-      <Uri>https://github.com/dotnet/arcade</Uri>
-      <Sha>3ab52f6e3fd7242777455dad59b2d454f6e8f10d</Sha>
-    </Dependency>
-    <Dependency Name="Microsoft.DotNet.GenFacades" Version="9.0.0-beta.23605.1">
-      <Uri>https://github.com/dotnet/arcade</Uri>
-      <Sha>3ab52f6e3fd7242777455dad59b2d454f6e8f10d</Sha>
-    </Dependency>
-    <Dependency Name="Microsoft.DotNet.XUnitAssert" Version="9.0.0-beta.23605.1">
-      <Uri>https://github.com/dotnet/arcade</Uri>
-      <Sha>3ab52f6e3fd7242777455dad59b2d454f6e8f10d</Sha>
-    </Dependency>
-    <Dependency Name="Microsoft.DotNet.XUnitExtensions" Version="9.0.0-beta.23605.1">
-      <Uri>https://github.com/dotnet/arcade</Uri>
-      <Sha>3ab52f6e3fd7242777455dad59b2d454f6e8f10d</Sha>
-    </Dependency>
-    <Dependency Name="Microsoft.DotNet.XUnitConsoleRunner" Version="2.5.3-beta.23605.1">
-      <Uri>https://github.com/dotnet/arcade</Uri>
-      <Sha>3ab52f6e3fd7242777455dad59b2d454f6e8f10d</Sha>
-    </Dependency>
-    <Dependency Name="Microsoft.DotNet.Build.Tasks.Archives" Version="9.0.0-beta.23605.1">
-      <Uri>https://github.com/dotnet/arcade</Uri>
-      <Sha>3ab52f6e3fd7242777455dad59b2d454f6e8f10d</Sha>
-    </Dependency>
-    <Dependency Name="Microsoft.DotNet.Build.Tasks.Packaging" Version="9.0.0-beta.23605.1">
-      <Uri>https://github.com/dotnet/arcade</Uri>
-      <Sha>3ab52f6e3fd7242777455dad59b2d454f6e8f10d</Sha>
-    </Dependency>
-    <Dependency Name="Microsoft.DotNet.Build.Tasks.Installers" Version="9.0.0-beta.23605.1">
-      <Uri>https://github.com/dotnet/arcade</Uri>
-      <Sha>3ab52f6e3fd7242777455dad59b2d454f6e8f10d</Sha>
-    </Dependency>
-    <Dependency Name="Microsoft.DotNet.Build.Tasks.Templating" Version="9.0.0-beta.23605.1">
-      <Uri>https://github.com/dotnet/arcade</Uri>
-      <Sha>3ab52f6e3fd7242777455dad59b2d454f6e8f10d</Sha>
-    </Dependency>
-    <Dependency Name="Microsoft.DotNet.Build.Tasks.Workloads" Version="9.0.0-beta.23605.1">
-      <Uri>https://github.com/dotnet/arcade</Uri>
-      <Sha>3ab52f6e3fd7242777455dad59b2d454f6e8f10d</Sha>
-    </Dependency>
-    <Dependency Name="Microsoft.DotNet.CodeAnalysis" Version="9.0.0-beta.23605.1">
-      <Uri>https://github.com/dotnet/arcade</Uri>
-      <Sha>3ab52f6e3fd7242777455dad59b2d454f6e8f10d</Sha>
-    </Dependency>
-    <Dependency Name="Microsoft.DotNet.Build.Tasks.TargetFramework" Version="9.0.0-beta.23605.1">
-      <Uri>https://github.com/dotnet/arcade</Uri>
-      <Sha>3ab52f6e3fd7242777455dad59b2d454f6e8f10d</Sha>
-    </Dependency>
-    <Dependency Name="Microsoft.DotNet.RemoteExecutor" Version="9.0.0-beta.23605.1">
-      <Uri>https://github.com/dotnet/arcade</Uri>
-      <Sha>3ab52f6e3fd7242777455dad59b2d454f6e8f10d</Sha>
-    </Dependency>
-    <Dependency Name="Microsoft.DotNet.Build.Tasks.Feed" Version="9.0.0-beta.23605.1">
-      <Uri>https://github.com/dotnet/arcade</Uri>
-      <Sha>3ab52f6e3fd7242777455dad59b2d454f6e8f10d</Sha>
-    </Dependency>
-    <Dependency Name="Microsoft.DotNet.VersionTools.Tasks" Version="9.0.0-beta.23605.1">
-      <Uri>https://github.com/dotnet/arcade</Uri>
-      <Sha>3ab52f6e3fd7242777455dad59b2d454f6e8f10d</Sha>
-    </Dependency>
-    <Dependency Name="Microsoft.DotNet.SharedFramework.Sdk" Version="9.0.0-beta.23605.1">
-      <Uri>https://github.com/dotnet/arcade</Uri>
-      <Sha>3ab52f6e3fd7242777455dad59b2d454f6e8f10d</Sha>
-=======
-    <Dependency Name="Microsoft.DotNet.Arcade.Sdk" Version="9.0.0-beta.23607.2">
-      <Uri>https://github.com/dotnet/arcade</Uri>
-      <Sha>3faeb9817f465151aa4bbcdb315f0a6170206760</Sha>
-      <SourceBuild RepoName="arcade" ManagedOnly="true" />
-    </Dependency>
     <Dependency Name="Microsoft.DotNet.XliffTasks" Version="9.0.0-beta.23607.2">
       <Uri>https://github.com/dotnet/arcade</Uri>
       <Sha>3faeb9817f465151aa4bbcdb315f0a6170206760</Sha>
@@ -265,7 +187,6 @@
     <Dependency Name="Microsoft.DotNet.SharedFramework.Sdk" Version="9.0.0-beta.23607.2">
       <Uri>https://github.com/dotnet/arcade</Uri>
       <Sha>3faeb9817f465151aa4bbcdb315f0a6170206760</Sha>
->>>>>>> d2d5bc97
     </Dependency>
     <Dependency Name="System.ComponentModel.TypeConverter.TestData" Version="9.0.0-beta.23604.1">
       <Uri>https://github.com/dotnet/runtime-assets</Uri>
@@ -400,23 +321,6 @@
       <Uri>https://github.com/dotnet/runtime</Uri>
       <Sha>2cf0a1c588d2cbcd2effe431b187a559ea8898e8</Sha>
     </Dependency>
-<<<<<<< HEAD
-    <Dependency Name="Microsoft.DotNet.XHarness.TestRunners.Common" Version="9.0.0-prerelease.23605.1">
-      <Uri>https://github.com/dotnet/xharness</Uri>
-      <Sha>ba91c026a8968367b5ea44be119affec61c5f38c</Sha>
-    </Dependency>
-    <Dependency Name="Microsoft.DotNet.XHarness.TestRunners.Xunit" Version="9.0.0-prerelease.23605.1">
-      <Uri>https://github.com/dotnet/xharness</Uri>
-      <Sha>ba91c026a8968367b5ea44be119affec61c5f38c</Sha>
-    </Dependency>
-    <Dependency Name="Microsoft.DotNet.XHarness.CLI" Version="9.0.0-prerelease.23605.1">
-      <Uri>https://github.com/dotnet/xharness</Uri>
-      <Sha>ba91c026a8968367b5ea44be119affec61c5f38c</Sha>
-    </Dependency>
-    <Dependency Name="Microsoft.DotNet.PackageTesting" Version="9.0.0-beta.23605.1">
-      <Uri>https://github.com/dotnet/arcade</Uri>
-      <Sha>3ab52f6e3fd7242777455dad59b2d454f6e8f10d</Sha>
-=======
     <Dependency Name="Microsoft.DotNet.XHarness.TestRunners.Common" Version="9.0.0-prerelease.23606.1">
       <Uri>https://github.com/dotnet/xharness</Uri>
       <Sha>b058fd28cbd724817c21efee85bb34effb5d2c14</Sha>
@@ -432,7 +336,6 @@
     <Dependency Name="Microsoft.DotNet.PackageTesting" Version="9.0.0-beta.23607.2">
       <Uri>https://github.com/dotnet/arcade</Uri>
       <Sha>3faeb9817f465151aa4bbcdb315f0a6170206760</Sha>
->>>>>>> d2d5bc97
     </Dependency>
     <Dependency Name="optimization.windows_nt-x64.MIBC.Runtime" Version="1.0.0-prerelease.23607.3">
       <Uri>https://dev.azure.com/dnceng/internal/_git/dotnet-optimization</Uri>
@@ -450,15 +353,9 @@
       <Uri>https://dev.azure.com/dnceng/internal/_git/dotnet-optimization</Uri>
       <Sha>383adf751218acf356bb63ba83706e72d31663f2</Sha>
     </Dependency>
-<<<<<<< HEAD
-    <Dependency Name="Microsoft.DotNet.HotReload.Utils.Generator.BuildTool" Version="9.0.0-alpha.0.23604.1">
-      <Uri>https://github.com/dotnet/hotreload-utils</Uri>
-      <Sha>6e48315f02b51f8fbc7e6a8c7278906542c135d9</Sha>
-=======
     <Dependency Name="Microsoft.DotNet.HotReload.Utils.Generator.BuildTool" Version="9.0.0-alpha.0.23606.1">
       <Uri>https://github.com/dotnet/hotreload-utils</Uri>
       <Sha>eb23332a1329d8f4593f7bd4cf831553c8ac6c64</Sha>
->>>>>>> d2d5bc97
     </Dependency>
     <Dependency Name="System.Runtime.Numerics.TestData" Version="9.0.0-beta.23604.1">
       <Uri>https://github.com/dotnet/runtime-assets</Uri>
@@ -504,15 +401,9 @@
       <Uri>https://github.com/NuGet/NuGet.Client</Uri>
       <Sha>8fef55f5a55a3b4f2c96cd1a9b5ddc51d4b927f8</Sha>
     </Dependency>
-<<<<<<< HEAD
-    <Dependency Name="Microsoft.Dotnet.Sdk.Internal" Version="9.0.100-alpha.1.23605.7">
-      <Uri>https://github.com/dotnet/installer</Uri>
-      <Sha>ff13f9c7a4609b4d4be4e4ae17fc1d6ed8f61352</Sha>
-=======
     <Dependency Name="Microsoft.Dotnet.Sdk.Internal" Version="9.0.100-alpha.1.23607.4">
       <Uri>https://github.com/dotnet/installer</Uri>
       <Sha>a15e825e3a397bf8291cabce81dc21525f3a6c68</Sha>
->>>>>>> d2d5bc97
     </Dependency>
   </ToolsetDependencies>
 </Dependencies>