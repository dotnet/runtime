--- conflicted
+++ resolved
@@ -54,15 +54,9 @@
       <Uri>https://github.com/dotnet/arcade</Uri>
       <Sha>ee9b7f19853685805c612103282c8d9486c7db86</Sha>
     </Dependency>
-<<<<<<< HEAD
     <Dependency Name="Microsoft.DotNet.Build.Tasks.Installers" Version="6.0.0-beta.21565.3">
       <Uri>https://github.com/dotnet/arcade</Uri>
       <Sha>a35b36664af90a8e61f051ad06fb8039380b1526</Sha>
-=======
-    <Dependency Name="Microsoft.DotNet.Build.Tasks.Installers" Version="6.0.0-beta.21560.2">
-      <Uri>https://github.com/dotnet/arcade</Uri>
-      <Sha>ee9b7f19853685805c612103282c8d9486c7db86</Sha>
->>>>>>> 39ecea66
     </Dependency>
     <Dependency Name="Microsoft.DotNet.Build.Tasks.Templating" Version="6.0.0-beta.21560.2">
       <Uri>https://github.com/dotnet/arcade</Uri>
