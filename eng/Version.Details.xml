--- conflicted
+++ resolved
@@ -8,15 +8,9 @@
       <Uri>https://github.com/dotnet/msquic</Uri>
       <Sha>1e38607ac24978a5a329a6513de6039745bbcf5a</Sha>
     </Dependency>
-<<<<<<< HEAD
-    <Dependency Name="Microsoft.NET.Workload.Emscripten.Manifest-7.0.100" Version="7.0.0-preview.6.22308.2">
-      <Uri>https://github.com/dotnet/emsdk</Uri>
-      <Sha>0f2e17824c967a9d5fef01463c51585c875d9136</Sha>
-=======
     <Dependency Name="Microsoft.NET.Workload.Emscripten.Manifest-7.0.100" Version="7.0.0-preview.7.22357.1">
       <Uri>https://github.com/dotnet/emsdk</Uri>
       <Sha>860fa012fd4cfdb5808606e196e8aa548586f96f</Sha>
->>>>>>> 9a0eec0e
     </Dependency>
     <Dependency Name="System.ServiceModel.Primitives" Version="4.9.0-rc2.21473.1">
       <Uri>https://github.com/dotnet/wcf</Uri>
