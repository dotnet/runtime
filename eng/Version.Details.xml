--- conflicted
+++ resolved
@@ -1,14 +1,8 @@
 <Dependencies>
   <ProductDependencies>
-<<<<<<< HEAD
     <Dependency Name="Microsoft.NETCore.Runtime.ICU.Transport" Version="10.0.0-alpha.1.24470.1">
       <Uri>https://github.com/dotnet/icu</Uri>
       <Sha>7f0b99bd10ce2c377fd5dfe3bf03a9eaf01b9947</Sha>
-=======
-    <Dependency Name="Microsoft.NETCore.Runtime.ICU.Transport" Version="10.0.0-alpha.1.24466.3">
-      <Uri>https://github.com/dotnet/icu</Uri>
-      <Sha>3895c750feadcad64f60b20324a40cf50e4f3ced</Sha>
->>>>>>> b5833d2c
     </Dependency>
     <Dependency Name="System.Net.MsQuic.Transport" Version="9.0.0-alpha.1.24167.3">
       <Uri>https://github.com/dotnet/msquic</Uri>
