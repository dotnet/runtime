--- conflicted
+++ resolved
@@ -214,7 +214,6 @@
       <Uri>https://github.com/mono/linker</Uri>
       <Sha>c8499798a2a09639174e2f5c694d6652794cc73d</Sha>
     </Dependency>
-<<<<<<< HEAD
     <Dependency Name="Microsoft.DotNet.XHarness.TestRunners.Xunit" Version="6.0.0-prerelease.24208.3">
       <Uri>https://github.com/dotnet/xharness</Uri>
       <Sha>b107ade008f89b2e4e7ce73ee92b6ba193bb623a</Sha>
@@ -222,15 +221,6 @@
     <Dependency Name="Microsoft.DotNet.XHarness.CLI" Version="6.0.0-prerelease.24208.3">
       <Uri>https://github.com/dotnet/xharness</Uri>
       <Sha>b107ade008f89b2e4e7ce73ee92b6ba193bb623a</Sha>
-=======
-    <Dependency Name="Microsoft.DotNet.XHarness.TestRunners.Xunit" Version="6.0.0-prerelease.24154.4">
-      <Uri>https://github.com/dotnet/xharness</Uri>
-      <Sha>e3f823d9e7dd5b42dde2fc3cdc1fb3650dd197f2</Sha>
-    </Dependency>
-    <Dependency Name="Microsoft.DotNet.XHarness.CLI" Version="6.0.0-prerelease.24154.4">
-      <Uri>https://github.com/dotnet/xharness</Uri>
-      <Sha>e3f823d9e7dd5b42dde2fc3cdc1fb3650dd197f2</Sha>
->>>>>>> 0e7d0c96
     </Dependency>
     <Dependency Name="Microsoft.DotNet.PackageTesting" Version="6.0.0-beta.24163.13">
       <Uri>https://github.com/dotnet/arcade</Uri>
