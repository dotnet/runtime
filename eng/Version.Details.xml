--- conflicted
+++ resolved
@@ -360,7 +360,6 @@
       <Uri>https://github.com/dotnet/runtime-assets</Uri>
       <Sha>91ea918f8fb26ec1d290283e5c5eeb1b003113da</Sha>
     </Dependency>
-<<<<<<< HEAD
     <Dependency Name="Microsoft.Net.Compilers.Toolset" Version="4.14.0-3.25560.12">
       <Uri>https://github.com/dotnet/roslyn</Uri>
       <Sha>27eff4aab1ec7f7c9e15efcc65b02937023f9b34</Sha>
@@ -372,19 +371,6 @@
     <Dependency Name="Microsoft.CodeAnalysis.CSharp" Version="4.14.0-3.25560.12">
       <Uri>https://github.com/dotnet/roslyn</Uri>
       <Sha>27eff4aab1ec7f7c9e15efcc65b02937023f9b34</Sha>
-=======
-    <Dependency Name="Microsoft.Net.Compilers.Toolset" Version="4.12.0-3.25569.8">
-      <Uri>https://github.com/dotnet/roslyn</Uri>
-      <Sha>dc344ef24932dcd53cdd24c15364a5996bc6a675</Sha>
-    </Dependency>
-    <Dependency Name="Microsoft.CodeAnalysis" Version="4.12.0-3.25569.8">
-      <Uri>https://github.com/dotnet/roslyn</Uri>
-      <Sha>dc344ef24932dcd53cdd24c15364a5996bc6a675</Sha>
-    </Dependency>
-    <Dependency Name="Microsoft.CodeAnalysis.CSharp" Version="4.12.0-3.25569.8">
-      <Uri>https://github.com/dotnet/roslyn</Uri>
-      <Sha>dc344ef24932dcd53cdd24c15364a5996bc6a675</Sha>
->>>>>>> 525dfe94
     </Dependency>
     <Dependency Name="Microsoft.CodeAnalysis.Analyzers" Version="3.12.0-beta1.25560.12">
       <Uri>https://github.com/dotnet/roslyn</Uri>
@@ -395,15 +381,9 @@
       <Sha>16865ea61910500f1022ad2b96c499e5df02c228</Sha>
     </Dependency>
     <!-- Intermediate is necessary for source build. -->
-<<<<<<< HEAD
     <Dependency Name="Microsoft.SourceBuild.Intermediate.roslyn" Version="4.14.0-3.25560.12">
       <Uri>https://github.com/dotnet/roslyn</Uri>
       <Sha>27eff4aab1ec7f7c9e15efcc65b02937023f9b34</Sha>
-=======
-    <Dependency Name="Microsoft.SourceBuild.Intermediate.roslyn" Version="4.12.0-3.25569.8">
-      <Uri>https://github.com/dotnet/roslyn</Uri>
-      <Sha>dc344ef24932dcd53cdd24c15364a5996bc6a675</Sha>
->>>>>>> 525dfe94
       <SourceBuild RepoName="roslyn" ManagedOnly="true" />
     </Dependency>
     <Dependency Name="Microsoft.DotNet.ApiCompat.Task" Version="9.0.109">
