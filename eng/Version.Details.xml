<Dependencies>
  <ProductDependencies>
    <Dependency Name="Microsoft.NETCore.Runtime.ICU.Transport" Version="6.0.0-alpha.1.21061.1">
      <Uri>https://github.com/dotnet/icu</Uri>
      <Sha>51af90df737e1712bc88beb969589fa055170fe2</Sha>
    </Dependency>
  </ProductDependencies>
  <ToolsetDependencies>
    <Dependency Name="Microsoft.DotNet.Arcade.Sdk" Version="6.0.0-beta.21062.10">
      <Uri>https://github.com/dotnet/arcade</Uri>
      <Sha>ff8fec9066eca51a26abf723dd7d92e20926a90e</Sha>
    </Dependency>
    <Dependency Name="Microsoft.DotNet.Helix.Sdk" Version="6.0.0-beta.21062.10">
      <Uri>https://github.com/dotnet/arcade</Uri>
      <Sha>ff8fec9066eca51a26abf723dd7d92e20926a90e</Sha>
    </Dependency>
    <Dependency Name="Microsoft.DotNet.ApiCompat" Version="6.0.0-beta.21062.10">
      <Uri>https://github.com/dotnet/arcade</Uri>
      <Sha>ff8fec9066eca51a26abf723dd7d92e20926a90e</Sha>
    </Dependency>
    <Dependency Name="Microsoft.DotNet.GenAPI" Version="6.0.0-beta.21062.10">
      <Uri>https://github.com/dotnet/arcade</Uri>
      <Sha>ff8fec9066eca51a26abf723dd7d92e20926a90e</Sha>
    </Dependency>
    <Dependency Name="Microsoft.DotNet.GenFacades" Version="6.0.0-beta.21062.10">
      <Uri>https://github.com/dotnet/arcade</Uri>
      <Sha>ff8fec9066eca51a26abf723dd7d92e20926a90e</Sha>
    </Dependency>
    <Dependency Name="Microsoft.DotNet.XUnitExtensions" Version="6.0.0-beta.21062.10">
      <Uri>https://github.com/dotnet/arcade</Uri>
      <Sha>ff8fec9066eca51a26abf723dd7d92e20926a90e</Sha>
    </Dependency>
    <Dependency Name="Microsoft.DotNet.XUnitConsoleRunner" Version="2.5.1-beta.21062.10">
      <Uri>https://github.com/dotnet/arcade</Uri>
      <Sha>ff8fec9066eca51a26abf723dd7d92e20926a90e</Sha>
    </Dependency>
    <Dependency Name="Microsoft.DotNet.Build.Tasks.Archives" Version="6.0.0-beta.21062.10">
      <Uri>https://github.com/dotnet/arcade</Uri>
      <Sha>ff8fec9066eca51a26abf723dd7d92e20926a90e</Sha>
    </Dependency>
    <Dependency Name="Microsoft.DotNet.Build.Tasks.Packaging" Version="6.0.0-beta.21062.10">
      <Uri>https://github.com/dotnet/arcade</Uri>
      <Sha>ff8fec9066eca51a26abf723dd7d92e20926a90e</Sha>
    </Dependency>
    <Dependency Name="Microsoft.DotNet.Build.Tasks.Installers" Version="6.0.0-beta.21062.10">
      <Uri>https://github.com/dotnet/arcade</Uri>
      <Sha>ff8fec9066eca51a26abf723dd7d92e20926a90e</Sha>
    </Dependency>
    <Dependency Name="Microsoft.DotNet.CodeAnalysis" Version="6.0.0-beta.21062.10">
      <Uri>https://github.com/dotnet/arcade</Uri>
      <Sha>ff8fec9066eca51a26abf723dd7d92e20926a90e</Sha>
    </Dependency>
    <Dependency Name="Microsoft.DotNet.Build.Tasks.TargetFramework.Sdk" Version="6.0.0-beta.21062.10">
      <Uri>https://github.com/dotnet/arcade</Uri>
      <Sha>ff8fec9066eca51a26abf723dd7d92e20926a90e</Sha>
    </Dependency>
    <Dependency Name="Microsoft.DotNet.RemoteExecutor" Version="6.0.0-beta.21062.10">
      <Uri>https://github.com/dotnet/arcade</Uri>
      <Sha>ff8fec9066eca51a26abf723dd7d92e20926a90e</Sha>
    </Dependency>
    <Dependency Name="Microsoft.DotNet.Build.Tasks.Feed" Version="6.0.0-beta.21062.10">
      <Uri>https://github.com/dotnet/arcade</Uri>
      <Sha>ff8fec9066eca51a26abf723dd7d92e20926a90e</Sha>
    </Dependency>
    <Dependency Name="Microsoft.DotNet.VersionTools.Tasks" Version="6.0.0-beta.21062.10">
      <Uri>https://github.com/dotnet/arcade</Uri>
      <Sha>ff8fec9066eca51a26abf723dd7d92e20926a90e</Sha>
    </Dependency>
<<<<<<< HEAD
    <Dependency Name="Microsoft.DotNet.SharedFramework.Sdk" Version="6.0.0-beta.20630.2">
=======
    <Dependency Name="Microsoft.DotNet.Build.Tasks.SharedFramework.Sdk" Version="6.0.0-beta.21062.10">
      <Uri>https://github.com/dotnet/arcade</Uri>
      <Sha>ff8fec9066eca51a26abf723dd7d92e20926a90e</Sha>
    </Dependency>
    <Dependency Name="Microsoft.DotNet.SharedFramework.Sdk" Version="6.0.0-beta.21062.10">
>>>>>>> 145467d8
      <Uri>https://github.com/dotnet/arcade</Uri>
      <Sha>ff8fec9066eca51a26abf723dd7d92e20926a90e</Sha>
    </Dependency>
    <Dependency Name="optimization.windows_nt-x64.IBC.CoreFx" Version="99.99.99-master-20200806.6">
      <Uri>https://dev.azure.com/dnceng/internal/_git/dotnet-optimization</Uri>
      <Sha>f69d7fc09c4fdb9e9427741b9a176e867dab577f</Sha>
    </Dependency>
    <Dependency Name="optimization.linux-x64.IBC.CoreFx" Version="99.99.99-master-20200806.6">
      <Uri>https://dev.azure.com/dnceng/internal/_git/dotnet-optimization</Uri>
      <Sha>f69d7fc09c4fdb9e9427741b9a176e867dab577f</Sha>
    </Dependency>
    <Dependency Name="optimization.windows_nt-x64.IBC.CoreCLR" Version="99.99.99-master-20200806.6">
      <Uri>https://dev.azure.com/dnceng/internal/_git/dotnet-optimization</Uri>
      <Sha>f69d7fc09c4fdb9e9427741b9a176e867dab577f</Sha>
    </Dependency>
    <Dependency Name="optimization.linux-x64.IBC.CoreCLR" Version="99.99.99-master-20200806.6">
      <Uri>https://dev.azure.com/dnceng/internal/_git/dotnet-optimization</Uri>
      <Sha>f69d7fc09c4fdb9e9427741b9a176e867dab577f</Sha>
    </Dependency>
    <Dependency Name="optimization.PGO.CoreCLR" Version="99.99.99-master-20200806.6">
      <Uri>https://dev.azure.com/dnceng/internal/_git/dotnet-optimization</Uri>
      <Sha>f69d7fc09c4fdb9e9427741b9a176e867dab577f</Sha>
    </Dependency>
    <Dependency Name="Microsoft.NET.Test.Sdk" Version="16.9.0-preview-20201201-01">
      <Uri>https://github.com/microsoft/vstest</Uri>
      <Sha>140434f7109d357d0158ade9e5164a4861513965</Sha>
    </Dependency>
    <Dependency Name="System.ComponentModel.TypeConverter.TestData" Version="5.0.0-beta.21062.1">
      <Uri>https://github.com/dotnet/runtime-assets</Uri>
      <Sha>32187ef67fc4ebc08e77103b1f2b06671a523005</Sha>
    </Dependency>
    <Dependency Name="System.Drawing.Common.TestData" Version="5.0.0-beta.21062.1">
      <Uri>https://github.com/dotnet/runtime-assets</Uri>
      <Sha>32187ef67fc4ebc08e77103b1f2b06671a523005</Sha>
    </Dependency>
    <Dependency Name="System.IO.Compression.TestData" Version="5.0.0-beta.21062.1">
      <Uri>https://github.com/dotnet/runtime-assets</Uri>
      <Sha>32187ef67fc4ebc08e77103b1f2b06671a523005</Sha>
    </Dependency>
    <Dependency Name="System.IO.Packaging.TestData" Version="5.0.0-beta.21062.1">
      <Uri>https://github.com/dotnet/runtime-assets</Uri>
      <Sha>32187ef67fc4ebc08e77103b1f2b06671a523005</Sha>
    </Dependency>
    <Dependency Name="System.Net.TestData" Version="5.0.0-beta.21062.1">
      <Uri>https://github.com/dotnet/runtime-assets</Uri>
      <Sha>32187ef67fc4ebc08e77103b1f2b06671a523005</Sha>
    </Dependency>
    <Dependency Name="System.Private.Runtime.UnicodeData" Version="5.0.0-beta.21062.1">
      <Uri>https://github.com/dotnet/runtime-assets</Uri>
      <Sha>32187ef67fc4ebc08e77103b1f2b06671a523005</Sha>
    </Dependency>
    <Dependency Name="System.Runtime.TimeZoneData" Version="5.0.0-beta.21062.1">
      <Uri>https://github.com/dotnet/runtime-assets</Uri>
      <Sha>32187ef67fc4ebc08e77103b1f2b06671a523005</Sha>
    </Dependency>
    <Dependency Name="System.Security.Cryptography.X509Certificates.TestData" Version="5.0.0-beta.21062.1">
      <Uri>https://github.com/dotnet/runtime-assets</Uri>
      <Sha>32187ef67fc4ebc08e77103b1f2b06671a523005</Sha>
    </Dependency>
    <Dependency Name="System.Windows.Extensions.TestData" Version="5.0.0-beta.21062.1">
      <Uri>https://github.com/dotnet/runtime-assets</Uri>
      <Sha>32187ef67fc4ebc08e77103b1f2b06671a523005</Sha>
    </Dependency>
    <Dependency Name="runtime.linux-arm64.Microsoft.NETCore.Runtime.Mono.LLVM.Sdk" Version="9.0.1-alpha.1.21061.1">
      <Uri>https://github.com/dotnet/llvm-project</Uri>
      <Sha>e093e8a50d0b90fb8e44ead0cc390b36d68e36fc</Sha>
    </Dependency>
    <Dependency Name="runtime.linux-arm64.Microsoft.NETCore.Runtime.Mono.LLVM.Tools" Version="9.0.1-alpha.1.21061.1">
      <Uri>https://github.com/dotnet/llvm-project</Uri>
      <Sha>e093e8a50d0b90fb8e44ead0cc390b36d68e36fc</Sha>
    </Dependency>
    <Dependency Name="runtime.linux-x64.Microsoft.NETCore.Runtime.Mono.LLVM.Sdk" Version="9.0.1-alpha.1.21061.1">
      <Uri>https://github.com/dotnet/llvm-project</Uri>
      <Sha>e093e8a50d0b90fb8e44ead0cc390b36d68e36fc</Sha>
    </Dependency>
    <Dependency Name="runtime.linux-x64.Microsoft.NETCore.Runtime.Mono.LLVM.Tools" Version="9.0.1-alpha.1.21061.1">
      <Uri>https://github.com/dotnet/llvm-project</Uri>
      <Sha>e093e8a50d0b90fb8e44ead0cc390b36d68e36fc</Sha>
    </Dependency>
    <Dependency Name="runtime.win-x64.Microsoft.NETCore.Runtime.Mono.LLVM.Sdk" Version="9.0.1-alpha.1.21061.1">
      <Uri>https://github.com/dotnet/llvm-project</Uri>
      <Sha>e093e8a50d0b90fb8e44ead0cc390b36d68e36fc</Sha>
    </Dependency>
    <Dependency Name="runtime.win-x64.Microsoft.NETCore.Runtime.Mono.LLVM.Tools" Version="9.0.1-alpha.1.21061.1">
      <Uri>https://github.com/dotnet/llvm-project</Uri>
      <Sha>e093e8a50d0b90fb8e44ead0cc390b36d68e36fc</Sha>
    </Dependency>
    <Dependency Name="runtime.osx.10.12-x64.Microsoft.NETCore.Runtime.Mono.LLVM.Sdk" Version="9.0.1-alpha.1.21061.1">
      <Uri>https://github.com/dotnet/llvm-project</Uri>
      <Sha>e093e8a50d0b90fb8e44ead0cc390b36d68e36fc</Sha>
    </Dependency>
    <Dependency Name="runtime.osx.10.12-x64.Microsoft.NETCore.Runtime.Mono.LLVM.Tools" Version="9.0.1-alpha.1.21061.1">
      <Uri>https://github.com/dotnet/llvm-project</Uri>
      <Sha>e093e8a50d0b90fb8e44ead0cc390b36d68e36fc</Sha>
    </Dependency>
    <Dependency Name="Microsoft.NETCore.App" Version="5.0.0-rc.1.20451.14">
      <Uri>https://github.com/dotnet/runtime</Uri>
      <Sha>38017c3935de95d0335bac04f4901ddfc2718656</Sha>
    </Dependency>
    <Dependency Name="Microsoft.NETCore.DotNetHost" Version="6.0.0-alpha.1.21060.3">
      <Uri>https://github.com/dotnet/runtime</Uri>
      <Sha>4e13df4c4ee210850d134ec972569d64fedaa11a</Sha>
    </Dependency>
    <Dependency Name="Microsoft.NETCore.DotNetHostPolicy" Version="6.0.0-alpha.1.21060.3">
      <Uri>https://github.com/dotnet/runtime</Uri>
      <Sha>4e13df4c4ee210850d134ec972569d64fedaa11a</Sha>
    </Dependency>
    <Dependency Name="runtime.native.System.IO.Ports" Version="6.0.0-alpha.1.21060.3">
      <Uri>https://github.com/dotnet/runtime</Uri>
      <Sha>4e13df4c4ee210850d134ec972569d64fedaa11a</Sha>
    </Dependency>
    <Dependency Name="Microsoft.NETCore.ILAsm" Version="6.0.0-alpha.1.21060.3">
      <Uri>https://github.com/dotnet/runtime</Uri>
      <Sha>4e13df4c4ee210850d134ec972569d64fedaa11a</Sha>
    </Dependency>
    <Dependency Name="Microsoft.NET.Sdk.IL" Version="6.0.0-alpha.1.21060.3">
      <Uri>https://github.com/dotnet/runtime</Uri>
      <Sha>4e13df4c4ee210850d134ec972569d64fedaa11a</Sha>
    </Dependency>
    <Dependency Name="System.Text.Json" Version="6.0.0-alpha.1.21060.3">
      <Uri>https://github.com/dotnet/runtime</Uri>
      <Sha>4e13df4c4ee210850d134ec972569d64fedaa11a</Sha>
    </Dependency>
    <Dependency Name="System.Runtime.CompilerServices.Unsafe" Version="6.0.0-alpha.1.21060.3">
      <Uri>https://github.com/dotnet/runtime</Uri>
      <Sha>4e13df4c4ee210850d134ec972569d64fedaa11a</Sha>
    </Dependency>
    <Dependency Name="Microsoft.NET.ILLink.Tasks" Version="6.0.0-alpha.1.21063.3">
      <Uri>https://github.com/mono/linker</Uri>
      <Sha>fc8abeff62398d46ac3408d20f50879e6f2e713f</Sha>
    </Dependency>
    <Dependency Name="Microsoft.DotNet.XHarness.TestRunners.Xunit" Version="1.0.0-prerelease.21064.3">
      <Uri>https://github.com/dotnet/xharness</Uri>
      <Sha>cf837a290a9451d3d1b3a09c54c90e5e0f656143</Sha>
    </Dependency>
    <Dependency Name="Microsoft.DotNet.XHarness.CLI" Version="1.0.0-prerelease.21064.3">
      <Uri>https://github.com/dotnet/xharness</Uri>
      <Sha>cf837a290a9451d3d1b3a09c54c90e5e0f656143</Sha>
    </Dependency>
  </ToolsetDependencies>
</Dependencies><|MERGE_RESOLUTION|>--- conflicted
+++ resolved
@@ -66,15 +66,7 @@
       <Uri>https://github.com/dotnet/arcade</Uri>
       <Sha>ff8fec9066eca51a26abf723dd7d92e20926a90e</Sha>
     </Dependency>
-<<<<<<< HEAD
-    <Dependency Name="Microsoft.DotNet.SharedFramework.Sdk" Version="6.0.0-beta.20630.2">
-=======
-    <Dependency Name="Microsoft.DotNet.Build.Tasks.SharedFramework.Sdk" Version="6.0.0-beta.21062.10">
-      <Uri>https://github.com/dotnet/arcade</Uri>
-      <Sha>ff8fec9066eca51a26abf723dd7d92e20926a90e</Sha>
-    </Dependency>
     <Dependency Name="Microsoft.DotNet.SharedFramework.Sdk" Version="6.0.0-beta.21062.10">
->>>>>>> 145467d8
       <Uri>https://github.com/dotnet/arcade</Uri>
       <Sha>ff8fec9066eca51a26abf723dd7d92e20926a90e</Sha>
     </Dependency>
