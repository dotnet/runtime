--- conflicted
+++ resolved
@@ -38,11 +38,7 @@
       <Uri>https://github.com/dotnet/arcade</Uri>
       <Sha>85a65ea1fca1d0867f699fed44d191358270bf6a</Sha>
     </Dependency>
-<<<<<<< HEAD
-    <Dependency Name="Microsoft.DotNet.Build.Tasks.Packaging" Version="6.0.0-beta.21281.1">
-=======
     <Dependency Name="Microsoft.DotNet.Build.Tasks.Packaging" Version="6.0.0-beta.21304.1">
->>>>>>> fbf5e794
       <Uri>https://github.com/dotnet/arcade</Uri>
       <Sha>85a65ea1fca1d0867f699fed44d191358270bf6a</Sha>
     </Dependency>
@@ -190,11 +186,7 @@
       <Uri>https://github.com/dotnet/xharness</Uri>
       <Sha>2751a33949055a45fd79e2ae126f127daf1aee44</Sha>
     </Dependency>
-<<<<<<< HEAD
-    <Dependency Name="Microsoft.DotNet.PackageTesting" Version="6.0.0-beta.21281.1">
-=======
     <Dependency Name="Microsoft.DotNet.PackageTesting" Version="6.0.0-beta.21304.1">
->>>>>>> fbf5e794
       <Uri>https://github.com/dotnet/arcade</Uri>
       <Sha>85a65ea1fca1d0867f699fed44d191358270bf6a</Sha>
     </Dependency>
