--- conflicted
+++ resolved
@@ -102,16 +102,12 @@
     </Dependency>
     <Dependency Name="Microsoft.NET.Workload.Emscripten.Current.Manifest-9.0.100.Transport" Version="9.0.0-preview.2.24101.2">
       <Uri>https://github.com/dotnet/emsdk</Uri>
-<<<<<<< HEAD
       <Sha>4c52953127b93bff0a59ae6590feeb4905663725</Sha>
-=======
-      <Sha>c7b4dbc857259968a0892cf94cfa9ae4f2ca53cd</Sha>
-    </Dependency>
-    <!-- Intermediate is necessary for source build. -->
-    <Dependency Name="Microsoft.SourceBuild.Intermediate.emsdk" Version="9.0.0-preview.2.24079.1">
+    </Dependency>
+    <!-- Intermediate is necessary for source build. -->
+    <Dependency Name="Microsoft.SourceBuild.Intermediate.emsdk" Version="9.0.0-preview.2.24101.2">
       <Uri>https://github.com/dotnet/emsdk</Uri>
-      <Sha>c7b4dbc857259968a0892cf94cfa9ae4f2ca53cd</Sha>
->>>>>>> 4c57e4c8
+      <Sha>4c52953127b93bff0a59ae6590feeb4905663725</Sha>
       <SourceBuild RepoName="emsdk" ManagedOnly="true" />
     </Dependency>
     <!-- Intermediate is necessary for source build. -->
