--- conflicted
+++ resolved
@@ -8,12 +8,8 @@
   <ToolsetDependencies>
     <Dependency Name="Microsoft.DotNet.Arcade.Sdk" Version="6.0.0-beta.21271.3">
       <Uri>https://github.com/dotnet/arcade</Uri>
-<<<<<<< HEAD
-      <Sha>6b9758661f4483a70654bcaf6f8d7c6a79ee5660</Sha>
+      <Sha>50f5645789f9119c906755cb1d2549acdeb0d0b7</Sha>
       <SourceBuild RepoName="arcade" ManagedOnly="true" />
-=======
-      <Sha>50f5645789f9119c906755cb1d2549acdeb0d0b7</Sha>
->>>>>>> 57bdb959
     </Dependency>
     <Dependency Name="Microsoft.DotNet.Helix.Sdk" Version="6.0.0-beta.21271.3">
       <Uri>https://github.com/dotnet/arcade</Uri>
