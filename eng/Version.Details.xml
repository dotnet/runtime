<Dependencies>
  <ProductDependencies>
    <Dependency Name="Microsoft.NETCore.Runtime.ICU.Transport" Version="6.0.0-rc.1.21402.1">
      <Uri>https://github.com/dotnet/icu</Uri>
      <Sha>662f7844f6abda0f24549679894d825c8cc247c2</Sha>
    </Dependency>
    <Dependency Name="System.Net.MsQuic.Transport" Version="6.0.0-preview.7.21379.5">
      <Uri>https://github.com/dotnet/msquic</Uri>
      <Sha>deb3a26c20315aa4c659079071b821e5d5230242</Sha>
    </Dependency>
    <Dependency Name="Microsoft.NET.Workload.Emscripten.Manifest-6.0.100" Version="6.0.0-rc.1.21378.1">
      <Uri>https://github.com/dotnet/emsdk</Uri>
      <Sha>a4b73e3e43d8a23a467016f1ffb22ab4821da774</Sha>
    </Dependency>
  </ProductDependencies>
  <ToolsetDependencies>
    <Dependency Name="Microsoft.DotNet.Arcade.Sdk" Version="6.0.0-beta.21379.2">
      <Uri>https://github.com/dotnet/arcade</Uri>
      <Sha>62a8aafffd4c68ef887680f6837abdff906a662c</Sha>
    </Dependency>
    <Dependency Name="Microsoft.DotNet.Helix.Sdk" Version="6.0.0-beta.21379.2">
      <Uri>https://github.com/dotnet/arcade</Uri>
      <Sha>62a8aafffd4c68ef887680f6837abdff906a662c</Sha>
    </Dependency>
    <Dependency Name="Microsoft.DotNet.ApiCompat" Version="6.0.0-beta.21379.2">
      <Uri>https://github.com/dotnet/arcade</Uri>
      <Sha>62a8aafffd4c68ef887680f6837abdff906a662c</Sha>
    </Dependency>
    <Dependency Name="Microsoft.DotNet.GenAPI" Version="6.0.0-beta.21379.2">
      <Uri>https://github.com/dotnet/arcade</Uri>
      <Sha>62a8aafffd4c68ef887680f6837abdff906a662c</Sha>
    </Dependency>
    <Dependency Name="Microsoft.DotNet.GenFacades" Version="6.0.0-beta.21379.2">
      <Uri>https://github.com/dotnet/arcade</Uri>
      <Sha>62a8aafffd4c68ef887680f6837abdff906a662c</Sha>
    </Dependency>
    <Dependency Name="Microsoft.DotNet.XUnitExtensions" Version="6.0.0-beta.21379.2">
      <Uri>https://github.com/dotnet/arcade</Uri>
      <Sha>62a8aafffd4c68ef887680f6837abdff906a662c</Sha>
    </Dependency>
    <Dependency Name="Microsoft.DotNet.XUnitConsoleRunner" Version="2.5.1-beta.21379.2">
      <Uri>https://github.com/dotnet/arcade</Uri>
      <Sha>62a8aafffd4c68ef887680f6837abdff906a662c</Sha>
    </Dependency>
    <Dependency Name="Microsoft.DotNet.Build.Tasks.Archives" Version="6.0.0-beta.21379.2">
      <Uri>https://github.com/dotnet/arcade</Uri>
      <Sha>62a8aafffd4c68ef887680f6837abdff906a662c</Sha>
    </Dependency>
    <Dependency Name="Microsoft.DotNet.Build.Tasks.Packaging" Version="6.0.0-beta.21379.2">
      <Uri>https://github.com/dotnet/arcade</Uri>
      <Sha>62a8aafffd4c68ef887680f6837abdff906a662c</Sha>
    </Dependency>
<<<<<<< HEAD
    <Dependency Name="Microsoft.DotNet.Build.Tasks.Installers" Version="6.0.0-beta.21379.2">
      <Uri>https://github.com/dotnet/arcade</Uri>
      <Sha>62a8aafffd4c68ef887680f6837abdff906a662c</Sha>
=======
    <Dependency Name="Microsoft.DotNet.Build.Tasks.Installers" Version="6.0.0-beta.21403.2">
      <Uri>https://github.com/dotnet/arcade</Uri>
      <Sha>35a36a8ec705945b20275a7d63478affb396ff89</Sha>
>>>>>>> 7c8f5fbe
    </Dependency>
    <Dependency Name="Microsoft.DotNet.Build.Tasks.Workloads" Version="6.0.0-beta.21379.2">
      <Uri>https://github.com/dotnet/arcade</Uri>
      <Sha>62a8aafffd4c68ef887680f6837abdff906a662c</Sha>
    </Dependency>
    <Dependency Name="Microsoft.DotNet.CodeAnalysis" Version="6.0.0-beta.21379.2">
      <Uri>https://github.com/dotnet/arcade</Uri>
      <Sha>62a8aafffd4c68ef887680f6837abdff906a662c</Sha>
    </Dependency>
    <Dependency Name="Microsoft.DotNet.Build.Tasks.TargetFramework.Sdk" Version="6.0.0-beta.21379.2">
      <Uri>https://github.com/dotnet/arcade</Uri>
      <Sha>62a8aafffd4c68ef887680f6837abdff906a662c</Sha>
    </Dependency>
    <Dependency Name="Microsoft.DotNet.RemoteExecutor" Version="6.0.0-beta.21379.2">
      <Uri>https://github.com/dotnet/arcade</Uri>
      <Sha>62a8aafffd4c68ef887680f6837abdff906a662c</Sha>
    </Dependency>
    <Dependency Name="Microsoft.DotNet.Build.Tasks.Feed" Version="6.0.0-beta.21379.2">
      <Uri>https://github.com/dotnet/arcade</Uri>
      <Sha>62a8aafffd4c68ef887680f6837abdff906a662c</Sha>
    </Dependency>
    <Dependency Name="Microsoft.DotNet.VersionTools.Tasks" Version="6.0.0-beta.21379.2">
      <Uri>https://github.com/dotnet/arcade</Uri>
      <Sha>62a8aafffd4c68ef887680f6837abdff906a662c</Sha>
    </Dependency>
    <Dependency Name="Microsoft.DotNet.SharedFramework.Sdk" Version="6.0.0-beta.21379.2">
      <Uri>https://github.com/dotnet/arcade</Uri>
      <Sha>62a8aafffd4c68ef887680f6837abdff906a662c</Sha>
    </Dependency>
    <Dependency Name="Microsoft.NET.Test.Sdk" Version="16.9.0-preview-20201201-01">
      <Uri>https://github.com/microsoft/vstest</Uri>
      <Sha>140434f7109d357d0158ade9e5164a4861513965</Sha>
    </Dependency>
    <Dependency Name="System.ComponentModel.TypeConverter.TestData" Version="6.0.0-beta.21402.1">
      <Uri>https://github.com/dotnet/runtime-assets</Uri>
      <Sha>80614a9bba6e6524dfac7b72fb078182e0d94dd3</Sha>
    </Dependency>
    <Dependency Name="System.Drawing.Common.TestData" Version="6.0.0-beta.21402.1">
      <Uri>https://github.com/dotnet/runtime-assets</Uri>
      <Sha>80614a9bba6e6524dfac7b72fb078182e0d94dd3</Sha>
    </Dependency>
    <Dependency Name="System.IO.Compression.TestData" Version="6.0.0-beta.21402.1">
      <Uri>https://github.com/dotnet/runtime-assets</Uri>
      <Sha>80614a9bba6e6524dfac7b72fb078182e0d94dd3</Sha>
    </Dependency>
    <Dependency Name="System.IO.Packaging.TestData" Version="6.0.0-beta.21402.1">
      <Uri>https://github.com/dotnet/runtime-assets</Uri>
      <Sha>80614a9bba6e6524dfac7b72fb078182e0d94dd3</Sha>
    </Dependency>
    <Dependency Name="System.Net.TestData" Version="6.0.0-beta.21402.1">
      <Uri>https://github.com/dotnet/runtime-assets</Uri>
      <Sha>80614a9bba6e6524dfac7b72fb078182e0d94dd3</Sha>
    </Dependency>
    <Dependency Name="System.Private.Runtime.UnicodeData" Version="6.0.0-beta.21402.1">
      <Uri>https://github.com/dotnet/runtime-assets</Uri>
      <Sha>80614a9bba6e6524dfac7b72fb078182e0d94dd3</Sha>
    </Dependency>
    <Dependency Name="System.Runtime.TimeZoneData" Version="6.0.0-beta.21402.1">
      <Uri>https://github.com/dotnet/runtime-assets</Uri>
      <Sha>80614a9bba6e6524dfac7b72fb078182e0d94dd3</Sha>
    </Dependency>
    <Dependency Name="System.Security.Cryptography.X509Certificates.TestData" Version="6.0.0-beta.21402.1">
      <Uri>https://github.com/dotnet/runtime-assets</Uri>
      <Sha>80614a9bba6e6524dfac7b72fb078182e0d94dd3</Sha>
    </Dependency>
    <Dependency Name="System.Windows.Extensions.TestData" Version="6.0.0-beta.21402.1">
      <Uri>https://github.com/dotnet/runtime-assets</Uri>
      <Sha>80614a9bba6e6524dfac7b72fb078182e0d94dd3</Sha>
    </Dependency>
    <Dependency Name="runtime.linux-arm64.Microsoft.NETCore.Runtime.Mono.LLVM.Sdk" Version="11.1.0-alpha.1.21402.1">
      <Uri>https://github.com/dotnet/llvm-project</Uri>
      <Sha>027d12b95640cbaa416e09c6b0ed53a58a2ad7dc</Sha>
    </Dependency>
    <Dependency Name="runtime.linux-arm64.Microsoft.NETCore.Runtime.Mono.LLVM.Tools" Version="11.1.0-alpha.1.21402.1">
      <Uri>https://github.com/dotnet/llvm-project</Uri>
      <Sha>027d12b95640cbaa416e09c6b0ed53a58a2ad7dc</Sha>
    </Dependency>
    <Dependency Name="runtime.linux-x64.Microsoft.NETCore.Runtime.Mono.LLVM.Sdk" Version="11.1.0-alpha.1.21402.1">
      <Uri>https://github.com/dotnet/llvm-project</Uri>
      <Sha>027d12b95640cbaa416e09c6b0ed53a58a2ad7dc</Sha>
    </Dependency>
    <Dependency Name="runtime.linux-x64.Microsoft.NETCore.Runtime.Mono.LLVM.Tools" Version="11.1.0-alpha.1.21402.1">
      <Uri>https://github.com/dotnet/llvm-project</Uri>
      <Sha>027d12b95640cbaa416e09c6b0ed53a58a2ad7dc</Sha>
    </Dependency>
    <Dependency Name="runtime.win-x64.Microsoft.NETCore.Runtime.Mono.LLVM.Sdk" Version="11.1.0-alpha.1.21402.1">
      <Uri>https://github.com/dotnet/llvm-project</Uri>
      <Sha>027d12b95640cbaa416e09c6b0ed53a58a2ad7dc</Sha>
    </Dependency>
    <Dependency Name="runtime.win-x64.Microsoft.NETCore.Runtime.Mono.LLVM.Tools" Version="11.1.0-alpha.1.21402.1">
      <Uri>https://github.com/dotnet/llvm-project</Uri>
      <Sha>027d12b95640cbaa416e09c6b0ed53a58a2ad7dc</Sha>
    </Dependency>
    <Dependency Name="runtime.osx.10.12-x64.Microsoft.NETCore.Runtime.Mono.LLVM.Sdk" Version="11.1.0-alpha.1.21402.1">
      <Uri>https://github.com/dotnet/llvm-project</Uri>
      <Sha>027d12b95640cbaa416e09c6b0ed53a58a2ad7dc</Sha>
    </Dependency>
    <Dependency Name="runtime.osx.10.12-x64.Microsoft.NETCore.Runtime.Mono.LLVM.Tools" Version="11.1.0-alpha.1.21402.1">
      <Uri>https://github.com/dotnet/llvm-project</Uri>
      <Sha>027d12b95640cbaa416e09c6b0ed53a58a2ad7dc</Sha>
    </Dependency>
    <Dependency Name="Microsoft.NETCore.App" Version="5.0.0-rc.1.20451.14">
      <Uri>https://github.com/dotnet/runtime</Uri>
      <Sha>38017c3935de95d0335bac04f4901ddfc2718656</Sha>
    </Dependency>
    <Dependency Name="Microsoft.NETCore.DotNetHost" Version="6.0.0-rc.1.21401.3">
      <Uri>https://github.com/dotnet/runtime</Uri>
      <Sha>d90f6b6c86be7001dc839e147ab229dfd1c7d20d</Sha>
    </Dependency>
    <Dependency Name="Microsoft.NETCore.DotNetHostPolicy" Version="6.0.0-rc.1.21401.3">
      <Uri>https://github.com/dotnet/runtime</Uri>
      <Sha>d90f6b6c86be7001dc839e147ab229dfd1c7d20d</Sha>
    </Dependency>
    <Dependency Name="runtime.native.System.IO.Ports" Version="6.0.0-rc.1.21401.3">
      <Uri>https://github.com/dotnet/runtime</Uri>
      <Sha>d90f6b6c86be7001dc839e147ab229dfd1c7d20d</Sha>
    </Dependency>
    <Dependency Name="Microsoft.NETCore.ILAsm" Version="6.0.0-rc.1.21401.3">
      <Uri>https://github.com/dotnet/runtime</Uri>
      <Sha>d90f6b6c86be7001dc839e147ab229dfd1c7d20d</Sha>
    </Dependency>
    <Dependency Name="Microsoft.NET.Sdk.IL" Version="6.0.0-rc.1.21401.3">
      <Uri>https://github.com/dotnet/runtime</Uri>
      <Sha>d90f6b6c86be7001dc839e147ab229dfd1c7d20d</Sha>
    </Dependency>
    <Dependency Name="System.Text.Json" Version="6.0.0-rc.1.21401.3">
      <Uri>https://github.com/dotnet/runtime</Uri>
      <Sha>d90f6b6c86be7001dc839e147ab229dfd1c7d20d</Sha>
    </Dependency>
    <Dependency Name="System.Runtime.CompilerServices.Unsafe" Version="6.0.0-rc.1.21401.3">
      <Uri>https://github.com/dotnet/runtime</Uri>
      <Sha>d90f6b6c86be7001dc839e147ab229dfd1c7d20d</Sha>
    </Dependency>
    <Dependency Name="Microsoft.NET.ILLink.Tasks" Version="6.0.100-preview.6.21402.2">
      <Uri>https://github.com/mono/linker</Uri>
      <Sha>ae18468b8712503aee67911228dd921601bd423a</Sha>
    </Dependency>
    <Dependency Name="Microsoft.DotNet.XHarness.TestRunners.Xunit" Version="1.0.0-prerelease.21378.1">
      <Uri>https://github.com/dotnet/xharness</Uri>
      <Sha>016171de04070fdd21472bd7514bb0272f0ad3aa</Sha>
    </Dependency>
    <Dependency Name="Microsoft.DotNet.XHarness.CLI" Version="1.0.0-prerelease.21378.1">
      <Uri>https://github.com/dotnet/xharness</Uri>
      <Sha>016171de04070fdd21472bd7514bb0272f0ad3aa</Sha>
    </Dependency>
<<<<<<< HEAD
    <Dependency Name="Microsoft.DotNet.PackageTesting" Version="6.0.0-beta.21379.2">
=======
    <Dependency Name="Microsoft.DotNet.PackageTesting" Version="6.0.0-beta.21402.1">
>>>>>>> 7c8f5fbe
      <Uri>https://github.com/dotnet/arcade</Uri>
      <Sha>62a8aafffd4c68ef887680f6837abdff906a662c</Sha>
    </Dependency>
    <Dependency Name="optimization.windows_nt-x64.MIBC.Runtime" Version="1.0.0-prerelease.21379.4">
      <Uri>https://dev.azure.com/dnceng/internal/_git/dotnet-optimization</Uri>
      <Sha>60bf5650ba15cc46cec560bcee2bd45080873176</Sha>
    </Dependency>
    <Dependency Name="optimization.windows_nt-x86.MIBC.Runtime" Version="1.0.0-prerelease.21379.4">
      <Uri>https://dev.azure.com/dnceng/internal/_git/dotnet-optimization</Uri>
      <Sha>60bf5650ba15cc46cec560bcee2bd45080873176</Sha>
    </Dependency>
    <Dependency Name="optimization.linux-x64.MIBC.Runtime" Version="1.0.0-prerelease.21379.4">
      <Uri>https://dev.azure.com/dnceng/internal/_git/dotnet-optimization</Uri>
      <Sha>60bf5650ba15cc46cec560bcee2bd45080873176</Sha>
    </Dependency>
    <Dependency Name="optimization.PGO.CoreCLR" Version="1.0.0-prerelease.21379.4">
      <Uri>https://dev.azure.com/dnceng/internal/_git/dotnet-optimization</Uri>
      <Sha>60bf5650ba15cc46cec560bcee2bd45080873176</Sha>
    </Dependency>
    <Dependency Name="Microsoft.DotNet.HotReload.Utils.Generator.BuildTool" Version="1.0.2-alpha.0.21402.1">
      <Uri>https://github.com/dotnet/hotreload-utils</Uri>
      <Sha>312d3ada595616e44ad827f64231109dc4ea1431</Sha>
    </Dependency>
    <Dependency Name="System.Runtime.Numerics.TestData" Version="6.0.0-beta.21402.1">
      <Uri>https://github.com/dotnet/runtime-assets</Uri>
      <Sha>80614a9bba6e6524dfac7b72fb078182e0d94dd3</Sha>
    </Dependency>
    <Dependency Name="Microsoft.CodeAnalysis.NetAnalyzers" Version="6.0.0-rc1.21378.3">
      <Uri>https://github.com/dotnet/roslyn-analyzers</Uri>
      <Sha>92cc1339befaae2508da6480dcc7b29ebb1d5f67</Sha>
    </Dependency>
  </ToolsetDependencies>
</Dependencies><|MERGE_RESOLUTION|>--- conflicted
+++ resolved
@@ -50,15 +50,9 @@
       <Uri>https://github.com/dotnet/arcade</Uri>
       <Sha>62a8aafffd4c68ef887680f6837abdff906a662c</Sha>
     </Dependency>
-<<<<<<< HEAD
-    <Dependency Name="Microsoft.DotNet.Build.Tasks.Installers" Version="6.0.0-beta.21379.2">
-      <Uri>https://github.com/dotnet/arcade</Uri>
-      <Sha>62a8aafffd4c68ef887680f6837abdff906a662c</Sha>
-=======
     <Dependency Name="Microsoft.DotNet.Build.Tasks.Installers" Version="6.0.0-beta.21403.2">
       <Uri>https://github.com/dotnet/arcade</Uri>
       <Sha>35a36a8ec705945b20275a7d63478affb396ff89</Sha>
->>>>>>> 7c8f5fbe
     </Dependency>
     <Dependency Name="Microsoft.DotNet.Build.Tasks.Workloads" Version="6.0.0-beta.21379.2">
       <Uri>https://github.com/dotnet/arcade</Uri>
@@ -204,11 +198,7 @@
       <Uri>https://github.com/dotnet/xharness</Uri>
       <Sha>016171de04070fdd21472bd7514bb0272f0ad3aa</Sha>
     </Dependency>
-<<<<<<< HEAD
-    <Dependency Name="Microsoft.DotNet.PackageTesting" Version="6.0.0-beta.21379.2">
-=======
     <Dependency Name="Microsoft.DotNet.PackageTesting" Version="6.0.0-beta.21402.1">
->>>>>>> 7c8f5fbe
       <Uri>https://github.com/dotnet/arcade</Uri>
       <Sha>62a8aafffd4c68ef887680f6837abdff906a662c</Sha>
     </Dependency>
