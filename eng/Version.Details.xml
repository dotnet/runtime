<Dependencies>
  <ProductDependencies>
    <Dependency Name="Microsoft.NETCore.Runtime.ICU.Transport" Version="6.0.0-alpha.1.21061.1">
      <Uri>https://github.com/dotnet/icu</Uri>
      <Sha>51af90df737e1712bc88beb969589fa055170fe2</Sha>
    </Dependency>
  </ProductDependencies>
  <ToolsetDependencies>
    <Dependency Name="Microsoft.DotNet.Arcade.Sdk" Version="6.0.0-beta.21058.3">
      <Uri>https://github.com/dotnet/arcade</Uri>
      <Sha>1571d6b095014ad63fdb48b10f5dea912f96872e</Sha>
    </Dependency>
    <Dependency Name="Microsoft.DotNet.Helix.Sdk" Version="6.0.0-beta.21058.3">
      <Uri>https://github.com/dotnet/arcade</Uri>
      <Sha>1571d6b095014ad63fdb48b10f5dea912f96872e</Sha>
    </Dependency>
    <Dependency Name="Microsoft.DotNet.ApiCompat" Version="6.0.0-beta.21058.3">
      <Uri>https://github.com/dotnet/arcade</Uri>
      <Sha>1571d6b095014ad63fdb48b10f5dea912f96872e</Sha>
    </Dependency>
    <Dependency Name="Microsoft.DotNet.GenAPI" Version="6.0.0-beta.21058.3">
      <Uri>https://github.com/dotnet/arcade</Uri>
      <Sha>1571d6b095014ad63fdb48b10f5dea912f96872e</Sha>
    </Dependency>
    <Dependency Name="Microsoft.DotNet.GenFacades" Version="6.0.0-beta.21058.3">
      <Uri>https://github.com/dotnet/arcade</Uri>
      <Sha>1571d6b095014ad63fdb48b10f5dea912f96872e</Sha>
    </Dependency>
    <Dependency Name="Microsoft.DotNet.XUnitExtensions" Version="6.0.0-beta.21058.3">
      <Uri>https://github.com/dotnet/arcade</Uri>
      <Sha>1571d6b095014ad63fdb48b10f5dea912f96872e</Sha>
    </Dependency>
    <Dependency Name="Microsoft.DotNet.XUnitConsoleRunner" Version="2.5.1-beta.21058.3">
      <Uri>https://github.com/dotnet/arcade</Uri>
      <Sha>1571d6b095014ad63fdb48b10f5dea912f96872e</Sha>
    </Dependency>
    <Dependency Name="Microsoft.DotNet.Build.Tasks.Archives" Version="6.0.0-beta.21058.3">
      <Uri>https://github.com/dotnet/arcade</Uri>
      <Sha>1571d6b095014ad63fdb48b10f5dea912f96872e</Sha>
    </Dependency>
    <Dependency Name="Microsoft.DotNet.Build.Tasks.Packaging" Version="6.0.0-beta.21058.3">
      <Uri>https://github.com/dotnet/arcade</Uri>
      <Sha>1571d6b095014ad63fdb48b10f5dea912f96872e</Sha>
    </Dependency>
    <Dependency Name="Microsoft.DotNet.Build.Tasks.Installers" Version="6.0.0-beta.21058.3">
      <Uri>https://github.com/dotnet/arcade</Uri>
      <Sha>1571d6b095014ad63fdb48b10f5dea912f96872e</Sha>
    </Dependency>
    <Dependency Name="Microsoft.DotNet.CodeAnalysis" Version="6.0.0-beta.21058.3">
      <Uri>https://github.com/dotnet/arcade</Uri>
      <Sha>1571d6b095014ad63fdb48b10f5dea912f96872e</Sha>
    </Dependency>
    <Dependency Name="Microsoft.DotNet.Build.Tasks.TargetFramework.Sdk" Version="6.0.0-beta.21058.3">
      <Uri>https://github.com/dotnet/arcade</Uri>
      <Sha>1571d6b095014ad63fdb48b10f5dea912f96872e</Sha>
    </Dependency>
    <Dependency Name="Microsoft.DotNet.RemoteExecutor" Version="6.0.0-beta.21058.3">
      <Uri>https://github.com/dotnet/arcade</Uri>
      <Sha>1571d6b095014ad63fdb48b10f5dea912f96872e</Sha>
    </Dependency>
    <Dependency Name="Microsoft.DotNet.Build.Tasks.Feed" Version="6.0.0-beta.21058.3">
      <Uri>https://github.com/dotnet/arcade</Uri>
      <Sha>1571d6b095014ad63fdb48b10f5dea912f96872e</Sha>
    </Dependency>
    <Dependency Name="Microsoft.DotNet.VersionTools.Tasks" Version="6.0.0-beta.21058.3">
      <Uri>https://github.com/dotnet/arcade</Uri>
      <Sha>1571d6b095014ad63fdb48b10f5dea912f96872e</Sha>
    </Dependency>
    <Dependency Name="Microsoft.DotNet.Build.Tasks.SharedFramework.Sdk" Version="6.0.0-beta.21058.3">
      <Uri>https://github.com/dotnet/arcade</Uri>
      <Sha>1571d6b095014ad63fdb48b10f5dea912f96872e</Sha>
    </Dependency>
    <Dependency Name="Microsoft.DotNet.SharedFramework.Sdk" Version="6.0.0-beta.21058.3">
      <Uri>https://github.com/dotnet/arcade</Uri>
      <Sha>1571d6b095014ad63fdb48b10f5dea912f96872e</Sha>
    </Dependency>
    <Dependency Name="optimization.windows_nt-x64.IBC.CoreFx" Version="99.99.99-master-20200806.6">
      <Uri>https://dev.azure.com/dnceng/internal/_git/dotnet-optimization</Uri>
      <Sha>f69d7fc09c4fdb9e9427741b9a176e867dab577f</Sha>
    </Dependency>
    <Dependency Name="optimization.linux-x64.IBC.CoreFx" Version="99.99.99-master-20200806.6">
      <Uri>https://dev.azure.com/dnceng/internal/_git/dotnet-optimization</Uri>
      <Sha>f69d7fc09c4fdb9e9427741b9a176e867dab577f</Sha>
    </Dependency>
    <Dependency Name="optimization.windows_nt-x64.IBC.CoreCLR" Version="99.99.99-master-20200806.6">
      <Uri>https://dev.azure.com/dnceng/internal/_git/dotnet-optimization</Uri>
      <Sha>f69d7fc09c4fdb9e9427741b9a176e867dab577f</Sha>
    </Dependency>
    <Dependency Name="optimization.linux-x64.IBC.CoreCLR" Version="99.99.99-master-20200806.6">
      <Uri>https://dev.azure.com/dnceng/internal/_git/dotnet-optimization</Uri>
      <Sha>f69d7fc09c4fdb9e9427741b9a176e867dab577f</Sha>
    </Dependency>
    <Dependency Name="optimization.PGO.CoreCLR" Version="99.99.99-master-20200806.6">
      <Uri>https://dev.azure.com/dnceng/internal/_git/dotnet-optimization</Uri>
      <Sha>f69d7fc09c4fdb9e9427741b9a176e867dab577f</Sha>
    </Dependency>
    <Dependency Name="Microsoft.NET.Test.Sdk" Version="16.5.0-preview-20191115-01">
      <Uri>https://github.com/microsoft/vstest</Uri>
      <Sha>ca24ad0d8b48021ddbe98e4d688bb7e31c7b7eaf</Sha>
    </Dependency>
    <Dependency Name="System.ComponentModel.TypeConverter.TestData" Version="5.0.0-beta.21062.1">
      <Uri>https://github.com/dotnet/runtime-assets</Uri>
      <Sha>32187ef67fc4ebc08e77103b1f2b06671a523005</Sha>
    </Dependency>
    <Dependency Name="System.Drawing.Common.TestData" Version="5.0.0-beta.21062.1">
      <Uri>https://github.com/dotnet/runtime-assets</Uri>
      <Sha>32187ef67fc4ebc08e77103b1f2b06671a523005</Sha>
    </Dependency>
    <Dependency Name="System.IO.Compression.TestData" Version="5.0.0-beta.21062.1">
      <Uri>https://github.com/dotnet/runtime-assets</Uri>
      <Sha>32187ef67fc4ebc08e77103b1f2b06671a523005</Sha>
    </Dependency>
    <Dependency Name="System.IO.Packaging.TestData" Version="5.0.0-beta.21062.1">
      <Uri>https://github.com/dotnet/runtime-assets</Uri>
      <Sha>32187ef67fc4ebc08e77103b1f2b06671a523005</Sha>
    </Dependency>
    <Dependency Name="System.Net.TestData" Version="5.0.0-beta.21062.1">
      <Uri>https://github.com/dotnet/runtime-assets</Uri>
      <Sha>32187ef67fc4ebc08e77103b1f2b06671a523005</Sha>
    </Dependency>
    <Dependency Name="System.Private.Runtime.UnicodeData" Version="5.0.0-beta.21062.1">
      <Uri>https://github.com/dotnet/runtime-assets</Uri>
      <Sha>32187ef67fc4ebc08e77103b1f2b06671a523005</Sha>
    </Dependency>
    <Dependency Name="System.Runtime.TimeZoneData" Version="5.0.0-beta.21062.1">
      <Uri>https://github.com/dotnet/runtime-assets</Uri>
      <Sha>32187ef67fc4ebc08e77103b1f2b06671a523005</Sha>
    </Dependency>
    <Dependency Name="System.Security.Cryptography.X509Certificates.TestData" Version="5.0.0-beta.21062.1">
      <Uri>https://github.com/dotnet/runtime-assets</Uri>
      <Sha>32187ef67fc4ebc08e77103b1f2b06671a523005</Sha>
    </Dependency>
    <Dependency Name="System.Windows.Extensions.TestData" Version="5.0.0-beta.21062.1">
      <Uri>https://github.com/dotnet/runtime-assets</Uri>
      <Sha>32187ef67fc4ebc08e77103b1f2b06671a523005</Sha>
    </Dependency>
    <Dependency Name="runtime.linux-arm64.Microsoft.NETCore.Runtime.Mono.LLVM.Sdk" Version="9.0.1-alpha.1.21061.1">
      <Uri>https://github.com/dotnet/llvm-project</Uri>
      <Sha>e093e8a50d0b90fb8e44ead0cc390b36d68e36fc</Sha>
    </Dependency>
    <Dependency Name="runtime.linux-arm64.Microsoft.NETCore.Runtime.Mono.LLVM.Tools" Version="9.0.1-alpha.1.21061.1">
      <Uri>https://github.com/dotnet/llvm-project</Uri>
      <Sha>e093e8a50d0b90fb8e44ead0cc390b36d68e36fc</Sha>
    </Dependency>
    <Dependency Name="runtime.linux-x64.Microsoft.NETCore.Runtime.Mono.LLVM.Sdk" Version="9.0.1-alpha.1.21061.1">
      <Uri>https://github.com/dotnet/llvm-project</Uri>
      <Sha>e093e8a50d0b90fb8e44ead0cc390b36d68e36fc</Sha>
    </Dependency>
    <Dependency Name="runtime.linux-x64.Microsoft.NETCore.Runtime.Mono.LLVM.Tools" Version="9.0.1-alpha.1.21061.1">
      <Uri>https://github.com/dotnet/llvm-project</Uri>
      <Sha>e093e8a50d0b90fb8e44ead0cc390b36d68e36fc</Sha>
    </Dependency>
    <Dependency Name="runtime.win-x64.Microsoft.NETCore.Runtime.Mono.LLVM.Sdk" Version="9.0.1-alpha.1.21061.1">
      <Uri>https://github.com/dotnet/llvm-project</Uri>
      <Sha>e093e8a50d0b90fb8e44ead0cc390b36d68e36fc</Sha>
    </Dependency>
    <Dependency Name="runtime.win-x64.Microsoft.NETCore.Runtime.Mono.LLVM.Tools" Version="9.0.1-alpha.1.21061.1">
      <Uri>https://github.com/dotnet/llvm-project</Uri>
      <Sha>e093e8a50d0b90fb8e44ead0cc390b36d68e36fc</Sha>
    </Dependency>
    <Dependency Name="runtime.osx.10.12-x64.Microsoft.NETCore.Runtime.Mono.LLVM.Sdk" Version="9.0.1-alpha.1.21061.1">
      <Uri>https://github.com/dotnet/llvm-project</Uri>
      <Sha>e093e8a50d0b90fb8e44ead0cc390b36d68e36fc</Sha>
    </Dependency>
    <Dependency Name="runtime.osx.10.12-x64.Microsoft.NETCore.Runtime.Mono.LLVM.Tools" Version="9.0.1-alpha.1.21061.1">
      <Uri>https://github.com/dotnet/llvm-project</Uri>
      <Sha>e093e8a50d0b90fb8e44ead0cc390b36d68e36fc</Sha>
    </Dependency>
    <Dependency Name="Microsoft.NETCore.App" Version="5.0.0-rc.1.20451.14">
      <Uri>https://github.com/dotnet/runtime</Uri>
      <Sha>38017c3935de95d0335bac04f4901ddfc2718656</Sha>
    </Dependency>
    <Dependency Name="Microsoft.NETCore.DotNetHost" Version="6.0.0-alpha.1.21060.3">
      <Uri>https://github.com/dotnet/runtime</Uri>
      <Sha>4e13df4c4ee210850d134ec972569d64fedaa11a</Sha>
    </Dependency>
    <Dependency Name="Microsoft.NETCore.DotNetHostPolicy" Version="6.0.0-alpha.1.21060.3">
      <Uri>https://github.com/dotnet/runtime</Uri>
      <Sha>4e13df4c4ee210850d134ec972569d64fedaa11a</Sha>
    </Dependency>
    <Dependency Name="runtime.native.System.IO.Ports" Version="6.0.0-alpha.1.21060.3">
      <Uri>https://github.com/dotnet/runtime</Uri>
      <Sha>4e13df4c4ee210850d134ec972569d64fedaa11a</Sha>
    </Dependency>
    <Dependency Name="Microsoft.NETCore.ILAsm" Version="6.0.0-alpha.1.21060.3">
      <Uri>https://github.com/dotnet/runtime</Uri>
      <Sha>4e13df4c4ee210850d134ec972569d64fedaa11a</Sha>
    </Dependency>
    <Dependency Name="Microsoft.NET.Sdk.IL" Version="6.0.0-alpha.1.21060.3">
      <Uri>https://github.com/dotnet/runtime</Uri>
      <Sha>4e13df4c4ee210850d134ec972569d64fedaa11a</Sha>
    </Dependency>
    <Dependency Name="System.Text.Json" Version="6.0.0-alpha.1.21060.3">
      <Uri>https://github.com/dotnet/runtime</Uri>
      <Sha>4e13df4c4ee210850d134ec972569d64fedaa11a</Sha>
    </Dependency>
    <Dependency Name="System.Runtime.CompilerServices.Unsafe" Version="6.0.0-alpha.1.21060.3">
      <Uri>https://github.com/dotnet/runtime</Uri>
      <Sha>4e13df4c4ee210850d134ec972569d64fedaa11a</Sha>
    </Dependency>
    <Dependency Name="Microsoft.NET.ILLink.Tasks" Version="6.0.0-alpha.1.21063.3">
      <Uri>https://github.com/mono/linker</Uri>
      <Sha>fc8abeff62398d46ac3408d20f50879e6f2e713f</Sha>
    </Dependency>
<<<<<<< HEAD
    <Dependency Name="Microsoft.DotNet.XHarness.TestRunners.Xunit" Version="1.0.0-prerelease.21062.2">
      <Uri>https://github.com/dotnet/xharness</Uri>
      <Sha>4d738c83e755fb71d22f17bbba901b22a7962d65</Sha>
    </Dependency>
    <Dependency Name="Microsoft.DotNet.XHarness.CLI" Version="1.0.0-prerelease.21062.2">
      <Uri>https://github.com/dotnet/xharness</Uri>
      <Sha>4d738c83e755fb71d22f17bbba901b22a7962d65</Sha>
=======
    <Dependency Name="Microsoft.DotNet.XHarness.TestRunners.Xunit" Version="1.0.0-prerelease.21063.1">
      <Uri>https://github.com/dotnet/xharness</Uri>
      <Sha>dcc8a6231c597824388ed3ce94f9c079e0867b36</Sha>
    </Dependency>
    <Dependency Name="Microsoft.DotNet.XHarness.CLI" Version="1.0.0-prerelease.21063.1">
      <Uri>https://github.com/dotnet/xharness</Uri>
      <Sha>dcc8a6231c597824388ed3ce94f9c079e0867b36</Sha>
>>>>>>> a1c40287
    </Dependency>
  </ToolsetDependencies>
</Dependencies><|MERGE_RESOLUTION|>--- conflicted
+++ resolved
@@ -94,9 +94,9 @@
       <Uri>https://dev.azure.com/dnceng/internal/_git/dotnet-optimization</Uri>
       <Sha>f69d7fc09c4fdb9e9427741b9a176e867dab577f</Sha>
     </Dependency>
-    <Dependency Name="Microsoft.NET.Test.Sdk" Version="16.5.0-preview-20191115-01">
+    <Dependency Name="Microsoft.NET.Test.Sdk" Version="16.9.0-preview-20201201-01">
       <Uri>https://github.com/microsoft/vstest</Uri>
-      <Sha>ca24ad0d8b48021ddbe98e4d688bb7e31c7b7eaf</Sha>
+      <Sha>140434f7109d357d0158ade9e5164a4861513965</Sha>
     </Dependency>
     <Dependency Name="System.ComponentModel.TypeConverter.TestData" Version="5.0.0-beta.21062.1">
       <Uri>https://github.com/dotnet/runtime-assets</Uri>
@@ -202,15 +202,6 @@
       <Uri>https://github.com/mono/linker</Uri>
       <Sha>fc8abeff62398d46ac3408d20f50879e6f2e713f</Sha>
     </Dependency>
-<<<<<<< HEAD
-    <Dependency Name="Microsoft.DotNet.XHarness.TestRunners.Xunit" Version="1.0.0-prerelease.21062.2">
-      <Uri>https://github.com/dotnet/xharness</Uri>
-      <Sha>4d738c83e755fb71d22f17bbba901b22a7962d65</Sha>
-    </Dependency>
-    <Dependency Name="Microsoft.DotNet.XHarness.CLI" Version="1.0.0-prerelease.21062.2">
-      <Uri>https://github.com/dotnet/xharness</Uri>
-      <Sha>4d738c83e755fb71d22f17bbba901b22a7962d65</Sha>
-=======
     <Dependency Name="Microsoft.DotNet.XHarness.TestRunners.Xunit" Version="1.0.0-prerelease.21063.1">
       <Uri>https://github.com/dotnet/xharness</Uri>
       <Sha>dcc8a6231c597824388ed3ce94f9c079e0867b36</Sha>
@@ -218,7 +209,6 @@
     <Dependency Name="Microsoft.DotNet.XHarness.CLI" Version="1.0.0-prerelease.21063.1">
       <Uri>https://github.com/dotnet/xharness</Uri>
       <Sha>dcc8a6231c597824388ed3ce94f9c079e0867b36</Sha>
->>>>>>> a1c40287
     </Dependency>
   </ToolsetDependencies>
 </Dependencies>