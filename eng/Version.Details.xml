<Dependencies>
  <ProductDependencies>
    <Dependency Name="Microsoft.NETCore.Runtime.ICU.Transport" Version="9.0.0-preview.6.24280.1">
      <Uri>https://github.com/dotnet/icu</Uri>
      <Sha>5cb8b0efe9cf4e89678ff7b036e40c67a2ec1216</Sha>
    </Dependency>
    <Dependency Name="System.Net.MsQuic.Transport" Version="9.0.0-alpha.1.24167.3">
      <Uri>https://github.com/dotnet/msquic</Uri>
      <Sha>6281631a8328ffdbb1b63b231af1aaa803915b23</Sha>
    </Dependency>
    <Dependency Name="System.ServiceModel.Primitives" Version="4.9.0-rc2.21473.1">
      <Uri>https://github.com/dotnet/wcf</Uri>
      <Sha>7f504aabb1988e9a093c1e74d8040bd52feb2f01</Sha>
    </Dependency>
<<<<<<< HEAD
    <Dependency Name="Microsoft.NET.Runtime.Emscripten.3.1.34.Python.win-x64" Version="9.0.0-preview.6.24279.1">
=======
    <Dependency Name="Microsoft.NET.Runtime.Emscripten.3.1.34.Python.win-x64" Version="9.0.0-preview.6.24277.2">
>>>>>>> 59e8bbcf
      <Uri>https://github.com/dotnet/emsdk</Uri>
      <Sha>fae2c9534679912d43304de91e622f63e7110919</Sha>
    </Dependency>
    <Dependency Name="runtime.linux-arm64.Microsoft.NETCore.Runtime.JIT.Tools" Version="16.0.5-alpha.1.24204.1" CoherentParentDependency="Microsoft.NET.Workload.Emscripten.Current.Manifest-9.0.100.Transport">
      <Uri>https://github.com/dotnet/llvm-project</Uri>
      <Sha>26f8c30340764cfa7fa9090dc01a36c222bf09c1</Sha>
    </Dependency>
    <Dependency Name="runtime.linux-x64.Microsoft.NETCore.Runtime.JIT.Tools" Version="16.0.5-alpha.1.24204.1" CoherentParentDependency="Microsoft.NET.Workload.Emscripten.Current.Manifest-9.0.100.Transport">
      <Uri>https://github.com/dotnet/llvm-project</Uri>
      <Sha>26f8c30340764cfa7fa9090dc01a36c222bf09c1</Sha>
    </Dependency>
    <Dependency Name="runtime.linux-musl-arm64.Microsoft.NETCore.Runtime.JIT.Tools" Version="16.0.5-alpha.1.24204.1" CoherentParentDependency="Microsoft.NET.Workload.Emscripten.Current.Manifest-9.0.100.Transport">
      <Uri>https://github.com/dotnet/llvm-project</Uri>
      <Sha>26f8c30340764cfa7fa9090dc01a36c222bf09c1</Sha>
    </Dependency>
    <Dependency Name="runtime.linux-musl-x64.Microsoft.NETCore.Runtime.JIT.Tools" Version="16.0.5-alpha.1.24204.1" CoherentParentDependency="Microsoft.NET.Workload.Emscripten.Current.Manifest-9.0.100.Transport">
      <Uri>https://github.com/dotnet/llvm-project</Uri>
      <Sha>26f8c30340764cfa7fa9090dc01a36c222bf09c1</Sha>
    </Dependency>
    <Dependency Name="runtime.win-arm64.Microsoft.NETCore.Runtime.JIT.Tools" Version="16.0.5-alpha.1.24204.1" CoherentParentDependency="Microsoft.NET.Workload.Emscripten.Current.Manifest-9.0.100.Transport">
      <Uri>https://github.com/dotnet/llvm-project</Uri>
      <Sha>26f8c30340764cfa7fa9090dc01a36c222bf09c1</Sha>
    </Dependency>
    <Dependency Name="runtime.win-x64.Microsoft.NETCore.Runtime.JIT.Tools" Version="16.0.5-alpha.1.24204.1" CoherentParentDependency="Microsoft.NET.Workload.Emscripten.Current.Manifest-9.0.100.Transport">
      <Uri>https://github.com/dotnet/llvm-project</Uri>
      <Sha>26f8c30340764cfa7fa9090dc01a36c222bf09c1</Sha>
    </Dependency>
    <Dependency Name="runtime.osx-arm64.Microsoft.NETCore.Runtime.JIT.Tools" Version="16.0.5-alpha.1.24204.1" CoherentParentDependency="Microsoft.NET.Workload.Emscripten.Current.Manifest-9.0.100.Transport">
      <Uri>https://github.com/dotnet/llvm-project</Uri>
      <Sha>26f8c30340764cfa7fa9090dc01a36c222bf09c1</Sha>
    </Dependency>
    <Dependency Name="runtime.osx-x64.Microsoft.NETCore.Runtime.JIT.Tools" Version="16.0.5-alpha.1.24204.1" CoherentParentDependency="Microsoft.NET.Workload.Emscripten.Current.Manifest-9.0.100.Transport">
      <Uri>https://github.com/dotnet/llvm-project</Uri>
      <Sha>26f8c30340764cfa7fa9090dc01a36c222bf09c1</Sha>
    </Dependency>
    <Dependency Name="System.CommandLine" Version="2.0.0-beta4.23407.1">
      <Uri>https://github.com/dotnet/command-line-api</Uri>
      <Sha>a045dd54a4c44723c215d992288160eb1401bb7f</Sha>
    </Dependency>
    <!-- Intermediate is necessary for source build. -->
    <Dependency Name="Microsoft.SourceBuild.Intermediate.command-line-api" Version="0.1.440701">
      <Uri>https://github.com/dotnet/command-line-api</Uri>
      <Sha>a045dd54a4c44723c215d992288160eb1401bb7f</Sha>
      <SourceBuild RepoName="command-line-api" ManagedOnly="true" />
    </Dependency>
    <Dependency Name="Microsoft.DotNet.Cecil" Version="0.11.4-alpha.24230.1">
      <Uri>https://github.com/dotnet/cecil</Uri>
      <Sha>7a4a59f9f66baf6711a6ce2de01d3b2c62ed72d8</Sha>
    </Dependency>
    <!-- Intermediate is necessary for source build. -->
    <Dependency Name="Microsoft.SourceBuild.Intermediate.cecil" Version="0.11.4-alpha.24230.1">
      <Uri>https://github.com/dotnet/cecil</Uri>
      <Sha>7a4a59f9f66baf6711a6ce2de01d3b2c62ed72d8</Sha>
      <SourceBuild RepoName="cecil" ManagedOnly="true" />
    </Dependency>
<<<<<<< HEAD
    <Dependency Name="Microsoft.NET.Workload.Emscripten.Current.Manifest-9.0.100.Transport" Version="9.0.0-preview.6.24279.1">
      <Uri>https://github.com/dotnet/emsdk</Uri>
      <Sha>5d4f5c8fd11516b7f45c5b0e2994c656e9ec73e9</Sha>
    </Dependency>
    <!-- Intermediate is necessary for source build. -->
    <Dependency Name="Microsoft.SourceBuild.Intermediate.emsdk" Version="9.0.0-preview.6.24279.1">
      <Uri>https://github.com/dotnet/emsdk</Uri>
      <Sha>5d4f5c8fd11516b7f45c5b0e2994c656e9ec73e9</Sha>
=======
    <Dependency Name="Microsoft.NET.Workload.Emscripten.Current.Manifest-9.0.100.Transport" Version="9.0.0-preview.6.24277.2">
      <Uri>https://github.com/dotnet/emsdk</Uri>
      <Sha>fae2c9534679912d43304de91e622f63e7110919</Sha>
    </Dependency>
    <!-- Intermediate is necessary for source build. -->
    <Dependency Name="Microsoft.SourceBuild.Intermediate.emsdk" Version="9.0.0-preview.6.24277.2">
      <Uri>https://github.com/dotnet/emsdk</Uri>
      <Sha>fae2c9534679912d43304de91e622f63e7110919</Sha>
>>>>>>> 59e8bbcf
      <SourceBuild RepoName="emsdk" ManagedOnly="true" />
    </Dependency>
    <!-- Intermediate is necessary for source build. -->
    <Dependency Name="Microsoft.SourceBuild.Intermediate.source-build-reference-packages" Version="9.0.0-alpha.1.24270.1">
      <Uri>https://github.com/dotnet/source-build-reference-packages</Uri>
      <Sha>0df72d85186994facaefcb4eb832b8c8a8e5ae3d</Sha>
      <SourceBuild RepoName="source-build-reference-packages" ManagedOnly="true" />
    </Dependency>
    <!-- Intermediate is necessary for source build. -->
    <Dependency Name="Microsoft.SourceBuild.Intermediate.source-build-externals" Version="9.0.0-alpha.1.24278.2">
      <Uri>https://github.com/dotnet/source-build-externals</Uri>
      <Sha>f1b44a365df0b8dbc38403ee8696adc25fbdd76a</Sha>
      <SourceBuild RepoName="source-build-externals" ManagedOnly="true" />
    </Dependency>
  </ProductDependencies>
  <ToolsetDependencies>
    <Dependency Name="Microsoft.DotNet.Arcade.Sdk" Version="9.0.0-beta.24281.1">
      <Uri>https://github.com/dotnet/arcade</Uri>
      <Sha>e6b3f32f9855dccbe2447471c8f729b66f17d242</Sha>
    </Dependency>
    <!-- Intermediate is necessary for source build. -->
    <Dependency Name="Microsoft.SourceBuild.Intermediate.arcade" Version="9.0.0-beta.24281.1">
      <Uri>https://github.com/dotnet/arcade</Uri>
      <Sha>e6b3f32f9855dccbe2447471c8f729b66f17d242</Sha>
      <SourceBuild RepoName="arcade" ManagedOnly="true" />
    </Dependency>
    <Dependency Name="Microsoft.DotNet.XliffTasks" Version="9.0.0-beta.24281.1">
      <Uri>https://github.com/dotnet/arcade</Uri>
      <Sha>e6b3f32f9855dccbe2447471c8f729b66f17d242</Sha>
    </Dependency>
    <Dependency Name="Microsoft.DotNet.Helix.Sdk" Version="9.0.0-beta.24281.1">
      <Uri>https://github.com/dotnet/arcade</Uri>
      <Sha>e6b3f32f9855dccbe2447471c8f729b66f17d242</Sha>
    </Dependency>
    <Dependency Name="Microsoft.DotNet.GenAPI" Version="9.0.0-beta.24281.1">
      <Uri>https://github.com/dotnet/arcade</Uri>
      <Sha>e6b3f32f9855dccbe2447471c8f729b66f17d242</Sha>
    </Dependency>
    <Dependency Name="Microsoft.DotNet.GenFacades" Version="9.0.0-beta.24281.1">
      <Uri>https://github.com/dotnet/arcade</Uri>
      <Sha>e6b3f32f9855dccbe2447471c8f729b66f17d242</Sha>
    </Dependency>
    <Dependency Name="Microsoft.DotNet.XUnitAssert" Version="2.6.7-beta.24281.1">
      <Uri>https://github.com/dotnet/arcade</Uri>
      <Sha>e6b3f32f9855dccbe2447471c8f729b66f17d242</Sha>
    </Dependency>
    <Dependency Name="Microsoft.DotNet.XUnitExtensions" Version="9.0.0-beta.24281.1">
      <Uri>https://github.com/dotnet/arcade</Uri>
      <Sha>e6b3f32f9855dccbe2447471c8f729b66f17d242</Sha>
    </Dependency>
    <Dependency Name="Microsoft.DotNet.XUnitConsoleRunner" Version="2.6.7-beta.24281.1">
      <Uri>https://github.com/dotnet/arcade</Uri>
      <Sha>e6b3f32f9855dccbe2447471c8f729b66f17d242</Sha>
    </Dependency>
    <Dependency Name="Microsoft.DotNet.Build.Tasks.Archives" Version="9.0.0-beta.24281.1">
      <Uri>https://github.com/dotnet/arcade</Uri>
      <Sha>e6b3f32f9855dccbe2447471c8f729b66f17d242</Sha>
    </Dependency>
    <Dependency Name="Microsoft.DotNet.Build.Tasks.Packaging" Version="9.0.0-beta.24281.1">
      <Uri>https://github.com/dotnet/arcade</Uri>
      <Sha>e6b3f32f9855dccbe2447471c8f729b66f17d242</Sha>
    </Dependency>
    <Dependency Name="Microsoft.DotNet.Build.Tasks.Installers" Version="9.0.0-beta.24281.1">
      <Uri>https://github.com/dotnet/arcade</Uri>
      <Sha>e6b3f32f9855dccbe2447471c8f729b66f17d242</Sha>
    </Dependency>
    <Dependency Name="Microsoft.DotNet.Build.Tasks.Templating" Version="9.0.0-beta.24281.1">
      <Uri>https://github.com/dotnet/arcade</Uri>
      <Sha>e6b3f32f9855dccbe2447471c8f729b66f17d242</Sha>
    </Dependency>
    <Dependency Name="Microsoft.DotNet.Build.Tasks.Workloads" Version="9.0.0-beta.24281.1">
      <Uri>https://github.com/dotnet/arcade</Uri>
      <Sha>e6b3f32f9855dccbe2447471c8f729b66f17d242</Sha>
    </Dependency>
    <Dependency Name="Microsoft.DotNet.CodeAnalysis" Version="9.0.0-beta.24281.1">
      <Uri>https://github.com/dotnet/arcade</Uri>
      <Sha>e6b3f32f9855dccbe2447471c8f729b66f17d242</Sha>
    </Dependency>
    <Dependency Name="Microsoft.DotNet.Build.Tasks.TargetFramework" Version="9.0.0-beta.24281.1">
      <Uri>https://github.com/dotnet/arcade</Uri>
      <Sha>e6b3f32f9855dccbe2447471c8f729b66f17d242</Sha>
    </Dependency>
    <Dependency Name="Microsoft.DotNet.RemoteExecutor" Version="9.0.0-beta.24281.1">
      <Uri>https://github.com/dotnet/arcade</Uri>
      <Sha>e6b3f32f9855dccbe2447471c8f729b66f17d242</Sha>
    </Dependency>
    <Dependency Name="Microsoft.DotNet.Build.Tasks.Feed" Version="9.0.0-beta.24281.1">
      <Uri>https://github.com/dotnet/arcade</Uri>
      <Sha>e6b3f32f9855dccbe2447471c8f729b66f17d242</Sha>
    </Dependency>
    <Dependency Name="Microsoft.DotNet.VersionTools.Tasks" Version="9.0.0-beta.24281.1">
      <Uri>https://github.com/dotnet/arcade</Uri>
      <Sha>e6b3f32f9855dccbe2447471c8f729b66f17d242</Sha>
    </Dependency>
    <Dependency Name="Microsoft.DotNet.SharedFramework.Sdk" Version="9.0.0-beta.24281.1">
      <Uri>https://github.com/dotnet/arcade</Uri>
      <Sha>e6b3f32f9855dccbe2447471c8f729b66f17d242</Sha>
    </Dependency>
    <Dependency Name="System.ComponentModel.TypeConverter.TestData" Version="9.0.0-beta.24271.1">
      <Uri>https://github.com/dotnet/runtime-assets</Uri>
      <Sha>c185f58a7f75bd824a3cd820634cddf27e791d91</Sha>
    </Dependency>
    <Dependency Name="System.Data.Common.TestData" Version="9.0.0-beta.24271.1">
      <Uri>https://github.com/dotnet/runtime-assets</Uri>
      <Sha>c185f58a7f75bd824a3cd820634cddf27e791d91</Sha>
    </Dependency>
    <Dependency Name="System.Drawing.Common.TestData" Version="9.0.0-beta.24271.1">
      <Uri>https://github.com/dotnet/runtime-assets</Uri>
      <Sha>c185f58a7f75bd824a3cd820634cddf27e791d91</Sha>
    </Dependency>
    <Dependency Name="System.Formats.Tar.TestData" Version="9.0.0-beta.24271.1">
      <Uri>https://github.com/dotnet/runtime-assets</Uri>
      <Sha>c185f58a7f75bd824a3cd820634cddf27e791d91</Sha>
    </Dependency>
    <Dependency Name="System.IO.Compression.TestData" Version="9.0.0-beta.24271.1">
      <Uri>https://github.com/dotnet/runtime-assets</Uri>
      <Sha>c185f58a7f75bd824a3cd820634cddf27e791d91</Sha>
    </Dependency>
    <Dependency Name="System.IO.Packaging.TestData" Version="9.0.0-beta.24271.1">
      <Uri>https://github.com/dotnet/runtime-assets</Uri>
      <Sha>c185f58a7f75bd824a3cd820634cddf27e791d91</Sha>
    </Dependency>
    <Dependency Name="System.Net.TestData" Version="9.0.0-beta.24271.1">
      <Uri>https://github.com/dotnet/runtime-assets</Uri>
      <Sha>c185f58a7f75bd824a3cd820634cddf27e791d91</Sha>
    </Dependency>
    <Dependency Name="System.Private.Runtime.UnicodeData" Version="9.0.0-beta.24271.1">
      <Uri>https://github.com/dotnet/runtime-assets</Uri>
      <Sha>c185f58a7f75bd824a3cd820634cddf27e791d91</Sha>
    </Dependency>
    <Dependency Name="System.Runtime.TimeZoneData" Version="9.0.0-beta.24271.1">
      <Uri>https://github.com/dotnet/runtime-assets</Uri>
      <Sha>c185f58a7f75bd824a3cd820634cddf27e791d91</Sha>
    </Dependency>
    <Dependency Name="System.Security.Cryptography.X509Certificates.TestData" Version="9.0.0-beta.24271.1">
      <Uri>https://github.com/dotnet/runtime-assets</Uri>
      <Sha>c185f58a7f75bd824a3cd820634cddf27e791d91</Sha>
    </Dependency>
    <Dependency Name="System.Text.RegularExpressions.TestData" Version="9.0.0-beta.24271.1">
      <Uri>https://github.com/dotnet/runtime-assets</Uri>
      <Sha>c185f58a7f75bd824a3cd820634cddf27e791d91</Sha>
    </Dependency>
    <Dependency Name="System.Windows.Extensions.TestData" Version="9.0.0-beta.24271.1">
      <Uri>https://github.com/dotnet/runtime-assets</Uri>
      <Sha>c185f58a7f75bd824a3cd820634cddf27e791d91</Sha>
    </Dependency>
    <Dependency Name="Microsoft.DotNet.CilStrip.Sources" Version="9.0.0-beta.24271.1">
      <Uri>https://github.com/dotnet/runtime-assets</Uri>
      <Sha>c185f58a7f75bd824a3cd820634cddf27e791d91</Sha>
    </Dependency>
    <Dependency Name="runtime.linux-arm64.Microsoft.NETCore.Runtime.Mono.LLVM.Sdk" Version="16.0.5-alpha.1.24204.1" CoherentParentDependency="Microsoft.NET.Workload.Emscripten.Current.Manifest-9.0.100.Transport">
      <Uri>https://github.com/dotnet/llvm-project</Uri>
      <Sha>26f8c30340764cfa7fa9090dc01a36c222bf09c1</Sha>
    </Dependency>
    <Dependency Name="runtime.linux-arm64.Microsoft.NETCore.Runtime.Mono.LLVM.Tools" Version="16.0.5-alpha.1.24204.1" CoherentParentDependency="Microsoft.NET.Workload.Emscripten.Current.Manifest-9.0.100.Transport">
      <Uri>https://github.com/dotnet/llvm-project</Uri>
      <Sha>26f8c30340764cfa7fa9090dc01a36c222bf09c1</Sha>
    </Dependency>
    <Dependency Name="runtime.linux-musl-arm64.Microsoft.NETCore.Runtime.Mono.LLVM.Sdk" Version="16.0.5-alpha.1.24204.1" CoherentParentDependency="Microsoft.NET.Workload.Emscripten.Current.Manifest-9.0.100.Transport">
      <Uri>https://github.com/dotnet/llvm-project</Uri>
      <Sha>26f8c30340764cfa7fa9090dc01a36c222bf09c1</Sha>
    </Dependency>
    <Dependency Name="runtime.linux-musl-arm64.Microsoft.NETCore.Runtime.Mono.LLVM.Tools" Version="16.0.5-alpha.1.24204.1" CoherentParentDependency="Microsoft.NET.Workload.Emscripten.Current.Manifest-9.0.100.Transport">
      <Uri>https://github.com/dotnet/llvm-project</Uri>
      <Sha>26f8c30340764cfa7fa9090dc01a36c222bf09c1</Sha>
    </Dependency>
    <Dependency Name="runtime.linux-x64.Microsoft.NETCore.Runtime.Mono.LLVM.Sdk" Version="16.0.5-alpha.1.24204.1" CoherentParentDependency="Microsoft.NET.Workload.Emscripten.Current.Manifest-9.0.100.Transport">
      <Uri>https://github.com/dotnet/llvm-project</Uri>
      <Sha>26f8c30340764cfa7fa9090dc01a36c222bf09c1</Sha>
    </Dependency>
    <Dependency Name="runtime.linux-x64.Microsoft.NETCore.Runtime.Mono.LLVM.Tools" Version="16.0.5-alpha.1.24204.1" CoherentParentDependency="Microsoft.NET.Workload.Emscripten.Current.Manifest-9.0.100.Transport">
      <Uri>https://github.com/dotnet/llvm-project</Uri>
      <Sha>26f8c30340764cfa7fa9090dc01a36c222bf09c1</Sha>
    </Dependency>
    <Dependency Name="runtime.linux-musl-x64.Microsoft.NETCore.Runtime.Mono.LLVM.Sdk" Version="16.0.5-alpha.1.24204.1" CoherentParentDependency="Microsoft.NET.Workload.Emscripten.Current.Manifest-9.0.100.Transport">
      <Uri>https://github.com/dotnet/llvm-project</Uri>
      <Sha>26f8c30340764cfa7fa9090dc01a36c222bf09c1</Sha>
    </Dependency>
    <Dependency Name="runtime.linux-musl-x64.Microsoft.NETCore.Runtime.Mono.LLVM.Tools" Version="16.0.5-alpha.1.24204.1" CoherentParentDependency="Microsoft.NET.Workload.Emscripten.Current.Manifest-9.0.100.Transport">
      <Uri>https://github.com/dotnet/llvm-project</Uri>
      <Sha>26f8c30340764cfa7fa9090dc01a36c222bf09c1</Sha>
    </Dependency>
    <Dependency Name="runtime.win-x64.Microsoft.NETCore.Runtime.Mono.LLVM.Sdk" Version="16.0.5-alpha.1.24204.1" CoherentParentDependency="Microsoft.NET.Workload.Emscripten.Current.Manifest-9.0.100.Transport">
      <Uri>https://github.com/dotnet/llvm-project</Uri>
      <Sha>26f8c30340764cfa7fa9090dc01a36c222bf09c1</Sha>
    </Dependency>
    <Dependency Name="runtime.win-x64.Microsoft.NETCore.Runtime.Mono.LLVM.Tools" Version="16.0.5-alpha.1.24204.1" CoherentParentDependency="Microsoft.NET.Workload.Emscripten.Current.Manifest-9.0.100.Transport">
      <Uri>https://github.com/dotnet/llvm-project</Uri>
      <Sha>26f8c30340764cfa7fa9090dc01a36c222bf09c1</Sha>
    </Dependency>
    <Dependency Name="runtime.osx-arm64.Microsoft.NETCore.Runtime.Mono.LLVM.Sdk" Version="16.0.5-alpha.1.24204.1" CoherentParentDependency="Microsoft.NET.Workload.Emscripten.Current.Manifest-9.0.100.Transport">
      <Uri>https://github.com/dotnet/llvm-project</Uri>
      <Sha>26f8c30340764cfa7fa9090dc01a36c222bf09c1</Sha>
    </Dependency>
    <Dependency Name="runtime.osx-arm64.Microsoft.NETCore.Runtime.Mono.LLVM.Tools" Version="16.0.5-alpha.1.24204.1" CoherentParentDependency="Microsoft.NET.Workload.Emscripten.Current.Manifest-9.0.100.Transport">
      <Uri>https://github.com/dotnet/llvm-project</Uri>
      <Sha>26f8c30340764cfa7fa9090dc01a36c222bf09c1</Sha>
    </Dependency>
    <Dependency Name="runtime.osx-x64.Microsoft.NETCore.Runtime.Mono.LLVM.Sdk" Version="16.0.5-alpha.1.24204.1" CoherentParentDependency="Microsoft.NET.Workload.Emscripten.Current.Manifest-9.0.100.Transport">
      <Uri>https://github.com/dotnet/llvm-project</Uri>
      <Sha>26f8c30340764cfa7fa9090dc01a36c222bf09c1</Sha>
    </Dependency>
    <Dependency Name="runtime.osx-x64.Microsoft.NETCore.Runtime.Mono.LLVM.Tools" Version="16.0.5-alpha.1.24204.1" CoherentParentDependency="Microsoft.NET.Workload.Emscripten.Current.Manifest-9.0.100.Transport">
      <Uri>https://github.com/dotnet/llvm-project</Uri>
      <Sha>26f8c30340764cfa7fa9090dc01a36c222bf09c1</Sha>
    </Dependency>
    <Dependency Name="Microsoft.NETCore.App.Runtime.win-x64" Version="9.0.0-preview.5.24272.3">
      <Uri>https://github.com/dotnet/runtime</Uri>
      <Sha>b83186a969946f61c71ad0da034936fac9947752</Sha>
    </Dependency>
    <Dependency Name="runtime.native.System.IO.Ports" Version="9.0.0-preview.5.24272.3">
      <Uri>https://github.com/dotnet/runtime</Uri>
      <Sha>b83186a969946f61c71ad0da034936fac9947752</Sha>
    </Dependency>
    <Dependency Name="Microsoft.NETCore.ILAsm" Version="9.0.0-preview.5.24272.3">
      <Uri>https://github.com/dotnet/runtime</Uri>
      <Sha>b83186a969946f61c71ad0da034936fac9947752</Sha>
    </Dependency>
    <Dependency Name="Microsoft.NET.Sdk.IL" Version="9.0.0-preview.5.24272.3">
      <Uri>https://github.com/dotnet/runtime</Uri>
      <Sha>b83186a969946f61c71ad0da034936fac9947752</Sha>
    </Dependency>
    <Dependency Name="System.Text.Json" Version="9.0.0-preview.5.24272.3">
      <Uri>https://github.com/dotnet/runtime</Uri>
      <Sha>b83186a969946f61c71ad0da034936fac9947752</Sha>
    </Dependency>
    <!-- Intermediate is necessary for source build. -->
    <Dependency Name="Microsoft.SourceBuild.Intermediate.runtime.linux-x64" Version="9.0.0-preview.5.24272.3">
      <Uri>https://github.com/dotnet/runtime</Uri>
      <Sha>b83186a969946f61c71ad0da034936fac9947752</Sha>
      <SourceBuild RepoName="runtime" ManagedOnly="false" />
    </Dependency>
    <Dependency Name="Microsoft.DotNet.ILCompiler" Version="9.0.0-preview.5.24272.3">
      <Uri>https://github.com/dotnet/runtime</Uri>
      <Sha>b83186a969946f61c71ad0da034936fac9947752</Sha>
    </Dependency>
    <Dependency Name="System.Reflection.Metadata" Version="9.0.0-preview.5.24272.3">
      <Uri>https://github.com/dotnet/runtime</Uri>
      <Sha>b83186a969946f61c71ad0da034936fac9947752</Sha>
    </Dependency>
    <Dependency Name="System.Reflection.MetadataLoadContext" Version="9.0.0-preview.5.24272.3">
      <Uri>https://github.com/dotnet/runtime</Uri>
      <Sha>b83186a969946f61c71ad0da034936fac9947752</Sha>
    </Dependency>
    <Dependency Name="Microsoft.DotNet.XHarness.TestRunners.Common" Version="9.0.0-prerelease.24270.4">
      <Uri>https://github.com/dotnet/xharness</Uri>
      <Sha>8478d1a9a531e6b1cd26fb8c86400e2efbb8f2f3</Sha>
    </Dependency>
    <Dependency Name="Microsoft.DotNet.XHarness.TestRunners.Xunit" Version="9.0.0-prerelease.24270.4">
      <Uri>https://github.com/dotnet/xharness</Uri>
      <Sha>8478d1a9a531e6b1cd26fb8c86400e2efbb8f2f3</Sha>
    </Dependency>
    <Dependency Name="Microsoft.DotNet.XHarness.CLI" Version="9.0.0-prerelease.24270.4">
      <Uri>https://github.com/dotnet/xharness</Uri>
      <Sha>8478d1a9a531e6b1cd26fb8c86400e2efbb8f2f3</Sha>
    </Dependency>
    <Dependency Name="Microsoft.DotNet.PackageTesting" Version="9.0.0-beta.24281.1">
      <Uri>https://github.com/dotnet/arcade</Uri>
      <Sha>e6b3f32f9855dccbe2447471c8f729b66f17d242</Sha>
    </Dependency>
    <Dependency Name="optimization.windows_nt-x64.MIBC.Runtime" Version="1.0.0-prerelease.24223.3">
      <Uri>https://dev.azure.com/dnceng/internal/_git/dotnet-optimization</Uri>
      <Sha>c3acfd159662959ff09f3a0d7663023db48bb78a</Sha>
    </Dependency>
    <Dependency Name="optimization.windows_nt-x86.MIBC.Runtime" Version="1.0.0-prerelease.24223.3">
      <Uri>https://dev.azure.com/dnceng/internal/_git/dotnet-optimization</Uri>
      <Sha>c3acfd159662959ff09f3a0d7663023db48bb78a</Sha>
    </Dependency>
    <Dependency Name="optimization.linux-x64.MIBC.Runtime" Version="1.0.0-prerelease.24223.3">
      <Uri>https://dev.azure.com/dnceng/internal/_git/dotnet-optimization</Uri>
      <Sha>c3acfd159662959ff09f3a0d7663023db48bb78a</Sha>
    </Dependency>
    <Dependency Name="optimization.PGO.CoreCLR" Version="1.0.0-prerelease.24223.3">
      <Uri>https://dev.azure.com/dnceng/internal/_git/dotnet-optimization</Uri>
      <Sha>c3acfd159662959ff09f3a0d7663023db48bb78a</Sha>
    </Dependency>
    <Dependency Name="Microsoft.DotNet.HotReload.Utils.Generator.BuildTool" Version="9.0.0-alpha.0.24271.3">
      <Uri>https://github.com/dotnet/hotreload-utils</Uri>
      <Sha>0f56bcca4c73d208ff8c21055fbb16dbb27a3d8a</Sha>
    </Dependency>
    <Dependency Name="System.Runtime.Numerics.TestData" Version="9.0.0-beta.24271.1">
      <Uri>https://github.com/dotnet/runtime-assets</Uri>
      <Sha>c185f58a7f75bd824a3cd820634cddf27e791d91</Sha>
    </Dependency>
    <Dependency Name="Microsoft.Net.Compilers.Toolset" Version="4.11.0-3.24301.1">
      <Uri>https://github.com/dotnet/roslyn</Uri>
      <Sha>37b70f27ecf6578ad0b74d04406036b03ab90c8f</Sha>
    </Dependency>
    <Dependency Name="Microsoft.CodeAnalysis" Version="4.11.0-3.24301.1">
      <Uri>https://github.com/dotnet/roslyn</Uri>
      <Sha>37b70f27ecf6578ad0b74d04406036b03ab90c8f</Sha>
    </Dependency>
    <Dependency Name="Microsoft.CodeAnalysis.CSharp" Version="4.11.0-3.24301.1">
      <Uri>https://github.com/dotnet/roslyn</Uri>
      <Sha>37b70f27ecf6578ad0b74d04406036b03ab90c8f</Sha>
    </Dependency>
    <Dependency Name="Microsoft.CodeAnalysis.Analyzers" Version="3.11.0-beta1.24225.1">
      <Uri>https://github.com/dotnet/roslyn-analyzers</Uri>
      <Sha>8dccccec1ce3bd2fb532ec77d7e092ab9d684db7</Sha>
    </Dependency>
    <Dependency Name="Microsoft.CodeAnalysis.NetAnalyzers" Version="9.0.0-preview.24225.1">
      <Uri>https://github.com/dotnet/roslyn-analyzers</Uri>
      <Sha>8dccccec1ce3bd2fb532ec77d7e092ab9d684db7</Sha>
    </Dependency>
    <!-- Intermediate is necessary for source build. -->
    <Dependency Name="Microsoft.SourceBuild.Intermediate.roslyn" Version="4.11.0-3.24301.1">
      <Uri>https://github.com/dotnet/roslyn</Uri>
      <Sha>37b70f27ecf6578ad0b74d04406036b03ab90c8f</Sha>
      <SourceBuild RepoName="roslyn" ManagedOnly="true" />
    </Dependency>
    <Dependency Name="Microsoft.DotNet.ApiCompat.Task" Version="9.0.100-preview.5.24272.19">
      <Uri>https://github.com/dotnet/sdk</Uri>
      <Sha>a134a94cfb1209e4181072719d554eb232b51317</Sha>
    </Dependency>
    <!-- Intermediate is necessary for source build. -->
    <Dependency Name="Microsoft.SourceBuild.Intermediate.sdk" Version="9.0.100-preview.5.24272.19">
      <Uri>https://github.com/dotnet/sdk</Uri>
      <Sha>a134a94cfb1209e4181072719d554eb232b51317</Sha>
      <SourceBuild RepoName="sdk" ManagedOnly="true" />
    </Dependency>
    <Dependency Name="optimization.windows_nt-arm64.MIBC.Runtime" Version="1.0.0-prerelease.24223.3">
      <Uri>https://dev.azure.com/dnceng/internal/_git/dotnet-optimization</Uri>
      <Sha>c3acfd159662959ff09f3a0d7663023db48bb78a</Sha>
    </Dependency>
    <Dependency Name="optimization.linux-arm64.MIBC.Runtime" Version="1.0.0-prerelease.24223.3">
      <Uri>https://dev.azure.com/dnceng/internal/_git/dotnet-optimization</Uri>
      <Sha>c3acfd159662959ff09f3a0d7663023db48bb78a</Sha>
    </Dependency>
    <!-- Necessary for source-build. This allows the package to be retrieved from previously-source-built artifacts
         and flow in as dependencies of the packages produced by runtime. -->
    <Dependency Name="Nuget.ProjectModel" Version="6.2.4">
      <Uri>https://github.com/NuGet/NuGet.Client</Uri>
      <Sha>8fef55f5a55a3b4f2c96cd1a9b5ddc51d4b927f8</Sha>
    </Dependency>
    <Dependency Name="runtime.linux-arm64.Microsoft.NETCore.Runtime.Wasm.Node.Transport" Version="9.0.0-alpha.1.24175.1">
      <Uri>https://github.com/dotnet/node</Uri>
      <Sha>308c7d0f1fa19bd1e7b768ad13646f5206133cdb</Sha>
    </Dependency>
    <Dependency Name="runtime.linux-musl-arm64.Microsoft.NETCore.Runtime.Wasm.Node.Transport" Version="9.0.0-alpha.1.24175.1">
      <Uri>https://github.com/dotnet/node</Uri>
      <Sha>308c7d0f1fa19bd1e7b768ad13646f5206133cdb</Sha>
    </Dependency>
    <Dependency Name="runtime.linux-x64.Microsoft.NETCore.Runtime.Wasm.Node.Transport" Version="9.0.0-alpha.1.24175.1">
      <Uri>https://github.com/dotnet/node</Uri>
      <Sha>308c7d0f1fa19bd1e7b768ad13646f5206133cdb</Sha>
    </Dependency>
    <Dependency Name="runtime.linux-musl-x64.Microsoft.NETCore.Runtime.Wasm.Node.Transport" Version="9.0.0-alpha.1.24175.1">
      <Uri>https://github.com/dotnet/node</Uri>
      <Sha>308c7d0f1fa19bd1e7b768ad13646f5206133cdb</Sha>
    </Dependency>
    <Dependency Name="runtime.osx-arm64.Microsoft.NETCore.Runtime.Wasm.Node.Transport" Version="9.0.0-alpha.1.24175.1">
      <Uri>https://github.com/dotnet/node</Uri>
      <Sha>308c7d0f1fa19bd1e7b768ad13646f5206133cdb</Sha>
    </Dependency>
    <Dependency Name="runtime.osx-x64.Microsoft.NETCore.Runtime.Wasm.Node.Transport" Version="9.0.0-alpha.1.24175.1">
      <Uri>https://github.com/dotnet/node</Uri>
      <Sha>308c7d0f1fa19bd1e7b768ad13646f5206133cdb</Sha>
    </Dependency>
    <Dependency Name="runtime.win-arm64.Microsoft.NETCore.Runtime.Wasm.Node.Transport" Version="9.0.0-alpha.1.24175.1">
      <Uri>https://github.com/dotnet/node</Uri>
      <Sha>308c7d0f1fa19bd1e7b768ad13646f5206133cdb</Sha>
    </Dependency>
    <Dependency Name="runtime.win-x64.Microsoft.NETCore.Runtime.Wasm.Node.Transport" Version="9.0.0-alpha.1.24175.1">
      <Uri>https://github.com/dotnet/node</Uri>
      <Sha>308c7d0f1fa19bd1e7b768ad13646f5206133cdb</Sha>
    </Dependency>
  </ToolsetDependencies>
</Dependencies><|MERGE_RESOLUTION|>--- conflicted
+++ resolved
@@ -12,11 +12,7 @@
       <Uri>https://github.com/dotnet/wcf</Uri>
       <Sha>7f504aabb1988e9a093c1e74d8040bd52feb2f01</Sha>
     </Dependency>
-<<<<<<< HEAD
     <Dependency Name="Microsoft.NET.Runtime.Emscripten.3.1.34.Python.win-x64" Version="9.0.0-preview.6.24279.1">
-=======
-    <Dependency Name="Microsoft.NET.Runtime.Emscripten.3.1.34.Python.win-x64" Version="9.0.0-preview.6.24277.2">
->>>>>>> 59e8bbcf
       <Uri>https://github.com/dotnet/emsdk</Uri>
       <Sha>fae2c9534679912d43304de91e622f63e7110919</Sha>
     </Dependency>
@@ -72,7 +68,6 @@
       <Sha>7a4a59f9f66baf6711a6ce2de01d3b2c62ed72d8</Sha>
       <SourceBuild RepoName="cecil" ManagedOnly="true" />
     </Dependency>
-<<<<<<< HEAD
     <Dependency Name="Microsoft.NET.Workload.Emscripten.Current.Manifest-9.0.100.Transport" Version="9.0.0-preview.6.24279.1">
       <Uri>https://github.com/dotnet/emsdk</Uri>
       <Sha>5d4f5c8fd11516b7f45c5b0e2994c656e9ec73e9</Sha>
@@ -81,16 +76,6 @@
     <Dependency Name="Microsoft.SourceBuild.Intermediate.emsdk" Version="9.0.0-preview.6.24279.1">
       <Uri>https://github.com/dotnet/emsdk</Uri>
       <Sha>5d4f5c8fd11516b7f45c5b0e2994c656e9ec73e9</Sha>
-=======
-    <Dependency Name="Microsoft.NET.Workload.Emscripten.Current.Manifest-9.0.100.Transport" Version="9.0.0-preview.6.24277.2">
-      <Uri>https://github.com/dotnet/emsdk</Uri>
-      <Sha>fae2c9534679912d43304de91e622f63e7110919</Sha>
-    </Dependency>
-    <!-- Intermediate is necessary for source build. -->
-    <Dependency Name="Microsoft.SourceBuild.Intermediate.emsdk" Version="9.0.0-preview.6.24277.2">
-      <Uri>https://github.com/dotnet/emsdk</Uri>
-      <Sha>fae2c9534679912d43304de91e622f63e7110919</Sha>
->>>>>>> 59e8bbcf
       <SourceBuild RepoName="emsdk" ManagedOnly="true" />
     </Dependency>
     <!-- Intermediate is necessary for source build. -->
