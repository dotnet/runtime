--- conflicted
+++ resolved
@@ -238,19 +238,6 @@
       <Uri>https://github.com/dotnet/linker</Uri>
       <Sha>c6434f6e8a0a1bfbb77261ac9f85c98b781613e5</Sha>
     </Dependency>
-<<<<<<< HEAD
-    <Dependency Name="Microsoft.DotNet.XHarness.TestRunners.Common" Version="1.0.0-prerelease.22181.1">
-      <Uri>https://github.com/dotnet/xharness</Uri>
-      <Sha>6bca5cc7304934f6277188751da3ee204b50c1ca</Sha>
-    </Dependency>
-    <Dependency Name="Microsoft.DotNet.XHarness.TestRunners.Xunit" Version="1.0.0-prerelease.22181.1">
-      <Uri>https://github.com/dotnet/xharness</Uri>
-      <Sha>6bca5cc7304934f6277188751da3ee204b50c1ca</Sha>
-    </Dependency>
-    <Dependency Name="Microsoft.DotNet.XHarness.CLI" Version="1.0.0-prerelease.22181.1">
-      <Uri>https://github.com/dotnet/xharness</Uri>
-      <Sha>6bca5cc7304934f6277188751da3ee204b50c1ca</Sha>
-=======
     <Dependency Name="Microsoft.DotNet.XHarness.TestRunners.Common" Version="1.0.0-prerelease.22206.1">
       <Uri>https://github.com/dotnet/xharness</Uri>
       <Sha>f9a28aefa80424a69f3ce16e845c4e01e5d8c17e</Sha>
@@ -262,7 +249,6 @@
     <Dependency Name="Microsoft.DotNet.XHarness.CLI" Version="1.0.0-prerelease.22206.1">
       <Uri>https://github.com/dotnet/xharness</Uri>
       <Sha>f9a28aefa80424a69f3ce16e845c4e01e5d8c17e</Sha>
->>>>>>> dc030a03
     </Dependency>
     <Dependency Name="Microsoft.DotNet.PackageTesting" Version="7.0.0-beta.22181.2">
       <Uri>https://github.com/dotnet/arcade</Uri>
