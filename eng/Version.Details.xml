<Dependencies>
  <ProductDependencies>
    <Dependency Name="Microsoft.Private.CoreFx.NETCoreApp" Version="5.0.0-alpha.1.19563.6">
      <Uri>https://github.com/dotnet/corefx</Uri>
      <Sha>5cee7c97d602f294e27c582d4dab81ec388f1d7b</Sha>
    </Dependency>
    <Dependency Name="Microsoft.NETCore.App" Version="5.0.0-alpha.1.19563.6">
      <Uri>https://github.com/dotnet/core-setup</Uri>
      <Sha>8743c312a9d1ce4035140046d44bb959c44f194f</Sha>
    </Dependency>
    <Dependency Name="Microsoft.NETCore.DotNetHost" Version="5.0.0-alpha.1.19563.6">
      <Uri>https://github.com/dotnet/core-setup</Uri>
      <Sha>8743c312a9d1ce4035140046d44bb959c44f194f</Sha>
    </Dependency>
    <Dependency Name="Microsoft.NETCore.DotNetHostPolicy" Version="5.0.0-alpha.1.19563.6">
      <Uri>https://github.com/dotnet/core-setup</Uri>
      <Sha>8743c312a9d1ce4035140046d44bb959c44f194f</Sha>
    </Dependency>
    <Dependency Name="runtime.native.System.IO.Ports" Version="5.0.0-alpha.1.19563.3">
      <Uri>https://github.com/dotnet/corefx</Uri>
      <Sha>cf64918877d98577363bb40d5eafac52beb80a79</Sha>
    </Dependency>
    <Dependency Name="Microsoft.NETCore.ILAsm" Version="5.0.0-alpha1.19563.3">
      <Uri>https://github.com/dotnet/coreclr</Uri>
      <Sha>2c4fb3250989f014550882f5d165cdc36ebdbd08</Sha>
    </Dependency>
    <Dependency Name="Microsoft.NET.Sdk.IL" Version="5.0.0-alpha1.19563.3">
      <Uri>https://github.com/dotnet/coreclr</Uri>
      <Sha>2c4fb3250989f014550882f5d165cdc36ebdbd08</Sha>
    </Dependency>
    <Dependency Name="System.Text.Encodings.Web" Version="5.0.0-alpha.1.19563.6">
      <Uri>https://github.com/dotnet/corefx</Uri>
      <Sha>5cee7c97d602f294e27c582d4dab81ec388f1d7b</Sha>
    </Dependency>
    <Dependency Name="System.Text.Json" Version="5.0.0-alpha.1.19563.6">
      <Uri>https://github.com/dotnet/corefx</Uri>
      <Sha>5cee7c97d602f294e27c582d4dab81ec388f1d7b</Sha>
    </Dependency>
    <Dependency Name="NETStandard.Library" Version="2.2.0-prerelease.19564.1">
      <Uri>https://github.com/dotnet/standard</Uri>
      <Sha>cfe95a23647c7de1fe1a349343115bd7720d6949</Sha>
    </Dependency>
    <Dependency Name="ILLink.Tasks" Version="0.1.6-prerelease.19567.1">
      <Uri>https://github.com/mono/linker</Uri>
      <Sha>cbdda5a2a6fbf01f74581aa956ef2e7b03b96977</Sha>
    </Dependency>
  </ProductDependencies>
  <ToolsetDependencies>
    <Dependency Name="Microsoft.DotNet.Arcade.Sdk" Version="5.0.0-beta.20063.2">
      <Uri>https://github.com/dotnet/arcade</Uri>
      <Sha>be2d4ae34b4fcfe35beb9bdaeb7b7990c1147740</Sha>
    </Dependency>
    <Dependency Name="Microsoft.DotNet.Helix.Sdk" Version="5.0.0-beta.20063.2">
      <Uri>https://github.com/dotnet/arcade</Uri>
      <Sha>be2d4ae34b4fcfe35beb9bdaeb7b7990c1147740</Sha>
    </Dependency>
    <Dependency Name="Microsoft.DotNet.ApiCompat" Version="5.0.0-beta.20063.2">
      <Uri>https://github.com/dotnet/arcade</Uri>
      <Sha>be2d4ae34b4fcfe35beb9bdaeb7b7990c1147740</Sha>
    </Dependency>
    <Dependency Name="Microsoft.DotNet.GenAPI" Version="5.0.0-beta.20063.2">
      <Uri>https://github.com/dotnet/arcade</Uri>
      <Sha>be2d4ae34b4fcfe35beb9bdaeb7b7990c1147740</Sha>
    </Dependency>
    <Dependency Name="Microsoft.DotNet.GenFacades" Version="5.0.0-beta.20063.2">
      <Uri>https://github.com/dotnet/arcade</Uri>
      <Sha>be2d4ae34b4fcfe35beb9bdaeb7b7990c1147740</Sha>
    </Dependency>
    <Dependency Name="Microsoft.DotNet.XUnitExtensions" Version="5.0.0-beta.20063.2">
      <Uri>https://github.com/dotnet/arcade</Uri>
      <Sha>be2d4ae34b4fcfe35beb9bdaeb7b7990c1147740</Sha>
    </Dependency>
    <Dependency Name="Microsoft.DotNet.XUnitConsoleRunner" Version="2.5.1-beta.20063.2">
      <Uri>https://github.com/dotnet/arcade</Uri>
      <Sha>be2d4ae34b4fcfe35beb9bdaeb7b7990c1147740</Sha>
    </Dependency>
    <Dependency Name="Microsoft.DotNet.Build.Tasks.Packaging" Version="5.0.0-beta.20063.2">
      <Uri>https://github.com/dotnet/arcade</Uri>
      <Sha>be2d4ae34b4fcfe35beb9bdaeb7b7990c1147740</Sha>
    </Dependency>
    <Dependency Name="Microsoft.DotNet.CodeAnalysis" Version="5.0.0-beta.20063.2">
      <Uri>https://github.com/dotnet/arcade</Uri>
      <Sha>be2d4ae34b4fcfe35beb9bdaeb7b7990c1147740</Sha>
    </Dependency>
    <Dependency Name="Microsoft.DotNet.RemoteExecutor" Version="5.0.0-beta.20063.2">
      <Uri>https://github.com/dotnet/arcade</Uri>
      <Sha>be2d4ae34b4fcfe35beb9bdaeb7b7990c1147740</Sha>
    </Dependency>
<<<<<<< HEAD
    <Dependency Name="Microsoft.DotNet.Build.Tasks.Feed" Version="5.0.0-beta.19617.1">
=======
    <Dependency Name="Microsoft.DotNet.Build.Tasks.Configuration" Version="5.0.0-beta.20063.2">
      <Uri>https://github.com/dotnet/arcade</Uri>
      <Sha>be2d4ae34b4fcfe35beb9bdaeb7b7990c1147740</Sha>
    </Dependency>
    <Dependency Name="Microsoft.DotNet.Build.Tasks.Feed" Version="5.0.0-beta.20063.2">
>>>>>>> ac68cdee
      <Uri>https://github.com/dotnet/arcade</Uri>
      <Sha>be2d4ae34b4fcfe35beb9bdaeb7b7990c1147740</Sha>
    </Dependency>
    <Dependency Name="Microsoft.DotNet.VersionTools.Tasks" Version="5.0.0-beta.20063.2">
      <Uri>https://github.com/dotnet/arcade</Uri>
      <Sha>be2d4ae34b4fcfe35beb9bdaeb7b7990c1147740</Sha>
    </Dependency>
    <Dependency Name="Microsoft.DotNet.Build.Tasks.SharedFramework.Sdk" Version="5.0.0-beta.20063.2">
      <Uri>https://github.com/dotnet/arcade</Uri>
      <Sha>be2d4ae34b4fcfe35beb9bdaeb7b7990c1147740</Sha>
    </Dependency>
    <Dependency Name="optimization.windows_nt-x64.IBC.CoreFx" Version="99.99.99-master-20190716.1">
      <Uri>https://dev.azure.com/dnceng/internal/_git/dotnet-optimization</Uri>
      <Sha>d0bb63d2ec7060714e63ee4082fac48f2e57f3e2</Sha>
    </Dependency>
    <Dependency Name="optimization.IBC.CoreCLR" Version="99.99.99-master-20190716.1">
      <Uri>https://dev.azure.com/dnceng/internal/_git/dotnet-optimization</Uri>
      <Sha>d0bb63d2ec7060714e63ee4082fac48f2e57f3e2</Sha>
    </Dependency>
    <Dependency Name="optimization.PGO.CoreCLR" Version="99.99.99-master-20190716.1">
      <Uri>https://dev.azure.com/dnceng/internal/_git/dotnet-optimization</Uri>
      <Sha>d0bb63d2ec7060714e63ee4082fac48f2e57f3e2</Sha>
    </Dependency>
    <Dependency Name="Microsoft.NET.Test.Sdk" Version="16.5.0-preview-20200113-03">
      <Uri>https://github.com/microsoft/vstest</Uri>
      <Sha>8d0cd143dade719166811ecc21d4ed3d0b2d0ba6</Sha>
    </Dependency>
    <Dependency Name="System.ComponentModel.TypeConverter.TestData" Version="5.0.0-beta.19610.1">
      <Uri>https://github.com/dotnet/runtime-assets</Uri>
      <Sha>4e8d82a2bdc31db2a3d392b4021b0c9ab19a4228</Sha>
    </Dependency>
    <Dependency Name="System.Drawing.Common.TestData" Version="5.0.0-beta.19610.1">
      <Uri>https://github.com/dotnet/runtime-assets</Uri>
      <Sha>4e8d82a2bdc31db2a3d392b4021b0c9ab19a4228</Sha>
    </Dependency>
    <Dependency Name="System.IO.Compression.TestData" Version="5.0.0-beta.19610.1">
      <Uri>https://github.com/dotnet/runtime-assets</Uri>
      <Sha>4e8d82a2bdc31db2a3d392b4021b0c9ab19a4228</Sha>
    </Dependency>
    <Dependency Name="System.IO.Packaging.TestData" Version="5.0.0-beta.19610.1">
      <Uri>https://github.com/dotnet/runtime-assets</Uri>
      <Sha>4e8d82a2bdc31db2a3d392b4021b0c9ab19a4228</Sha>
    </Dependency>
    <Dependency Name="System.Net.TestData" Version="5.0.0-beta.19610.1">
      <Uri>https://github.com/dotnet/runtime-assets</Uri>
      <Sha>4e8d82a2bdc31db2a3d392b4021b0c9ab19a4228</Sha>
    </Dependency>
    <Dependency Name="System.Private.Runtime.UnicodeData" Version="5.0.0-beta.19610.1">
      <Uri>https://github.com/dotnet/runtime-assets</Uri>
      <Sha>4e8d82a2bdc31db2a3d392b4021b0c9ab19a4228</Sha>
    </Dependency>
    <Dependency Name="System.Security.Cryptography.X509Certificates.TestData" Version="5.0.0-beta.19610.1">
      <Uri>https://github.com/dotnet/runtime-assets</Uri>
      <Sha>4e8d82a2bdc31db2a3d392b4021b0c9ab19a4228</Sha>
    </Dependency>
    <Dependency Name="System.Windows.Extensions.TestData" Version="5.0.0-beta.19610.1">
      <Uri>https://github.com/dotnet/runtime-assets</Uri>
      <Sha>4e8d82a2bdc31db2a3d392b4021b0c9ab19a4228</Sha>
    </Dependency>
  </ToolsetDependencies>
</Dependencies><|MERGE_RESOLUTION|>--- conflicted
+++ resolved
@@ -86,15 +86,7 @@
       <Uri>https://github.com/dotnet/arcade</Uri>
       <Sha>be2d4ae34b4fcfe35beb9bdaeb7b7990c1147740</Sha>
     </Dependency>
-<<<<<<< HEAD
-    <Dependency Name="Microsoft.DotNet.Build.Tasks.Feed" Version="5.0.0-beta.19617.1">
-=======
-    <Dependency Name="Microsoft.DotNet.Build.Tasks.Configuration" Version="5.0.0-beta.20063.2">
-      <Uri>https://github.com/dotnet/arcade</Uri>
-      <Sha>be2d4ae34b4fcfe35beb9bdaeb7b7990c1147740</Sha>
-    </Dependency>
     <Dependency Name="Microsoft.DotNet.Build.Tasks.Feed" Version="5.0.0-beta.20063.2">
->>>>>>> ac68cdee
       <Uri>https://github.com/dotnet/arcade</Uri>
       <Sha>be2d4ae34b4fcfe35beb9bdaeb7b7990c1147740</Sha>
     </Dependency>
