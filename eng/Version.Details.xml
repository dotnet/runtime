--- conflicted
+++ resolved
@@ -85,15 +85,11 @@
       <Uri>https://github.com/dotnet/corefx</Uri>
       <Sha>cce2f2e92b75a42d07da123e091ac96fb47f44c5</Sha>
     </Dependency>
-<<<<<<< HEAD
-    <Dependency Name="System.Text.Encodings.Web" Version="5.0.0-alpha1.19368.4">
+    <Dependency Name="System.Text.Encodings.Web" Version="5.0.0-alpha1.19369.1">
       <Uri>https://github.com/dotnet/corefx</Uri>
-      <Sha>9c2682f5899f280e3ca2e52569f84eaecb255647</Sha>
+      <Sha>cce2f2e92b75a42d07da123e091ac96fb47f44c5</Sha>
     </Dependency>
-    <Dependency Name="System.Text.Json" Version="5.0.0-alpha1.19368.4">
-=======
     <Dependency Name="System.Text.Json" Version="5.0.0-alpha1.19369.1">
->>>>>>> 2208ecad
       <Uri>https://github.com/dotnet/corefx</Uri>
       <Sha>cce2f2e92b75a42d07da123e091ac96fb47f44c5</Sha>
     </Dependency>
