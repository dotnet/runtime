<Dependencies>
  <ProductDependencies>
    <Dependency Name="Microsoft.NETCore.Runtime.ICU.Transport" Version="9.0.0-alpha.1.23454.1">
      <Uri>https://github.com/dotnet/icu</Uri>
      <Sha>cd1393cad6efacd354328571da8107fb3cbc3a48</Sha>
    </Dependency>
    <Dependency Name="System.Net.MsQuic.Transport" Version="8.0.0-alpha.1.23166.1">
      <Uri>https://github.com/dotnet/msquic</Uri>
      <Sha>a880e93af4e50d19110d228e698900c110e2b0e9</Sha>
    </Dependency>
    <Dependency Name="System.ServiceModel.Primitives" Version="4.9.0-rc2.21473.1">
      <Uri>https://github.com/dotnet/wcf</Uri>
      <Sha>7f504aabb1988e9a093c1e74d8040bd52feb2f01</Sha>
    </Dependency>
    <Dependency Name="runtime.linux-arm64.Microsoft.NETCore.Runtime.ObjWriter" Version="16.0.5-alpha.1.23452.1" CoherentParentDependency="Microsoft.NET.Workload.Emscripten.Current.Manifest-9.0.100.Transport">
      <Uri>https://github.com/dotnet/llvm-project</Uri>
      <Sha>dc18ea8f36885b70da5e7853aa6b5278ce8d0de4</Sha>
    </Dependency>
    <Dependency Name="runtime.linux-x64.Microsoft.NETCore.Runtime.ObjWriter" Version="16.0.5-alpha.1.23452.1" CoherentParentDependency="Microsoft.NET.Workload.Emscripten.Current.Manifest-9.0.100.Transport">
      <Uri>https://github.com/dotnet/llvm-project</Uri>
      <Sha>dc18ea8f36885b70da5e7853aa6b5278ce8d0de4</Sha>
    </Dependency>
    <Dependency Name="runtime.linux-musl-arm64.Microsoft.NETCore.Runtime.ObjWriter" Version="16.0.5-alpha.1.23452.1" CoherentParentDependency="Microsoft.NET.Workload.Emscripten.Current.Manifest-9.0.100.Transport">
      <Uri>https://github.com/dotnet/llvm-project</Uri>
      <Sha>dc18ea8f36885b70da5e7853aa6b5278ce8d0de4</Sha>
    </Dependency>
    <Dependency Name="runtime.linux-musl-x64.Microsoft.NETCore.Runtime.ObjWriter" Version="16.0.5-alpha.1.23452.1" CoherentParentDependency="Microsoft.NET.Workload.Emscripten.Current.Manifest-9.0.100.Transport">
      <Uri>https://github.com/dotnet/llvm-project</Uri>
      <Sha>dc18ea8f36885b70da5e7853aa6b5278ce8d0de4</Sha>
    </Dependency>
    <Dependency Name="runtime.win-arm64.Microsoft.NETCore.Runtime.ObjWriter" Version="16.0.5-alpha.1.23452.1" CoherentParentDependency="Microsoft.NET.Workload.Emscripten.Current.Manifest-9.0.100.Transport">
      <Uri>https://github.com/dotnet/llvm-project</Uri>
      <Sha>dc18ea8f36885b70da5e7853aa6b5278ce8d0de4</Sha>
    </Dependency>
    <Dependency Name="runtime.win-x64.Microsoft.NETCore.Runtime.ObjWriter" Version="16.0.5-alpha.1.23452.1" CoherentParentDependency="Microsoft.NET.Workload.Emscripten.Current.Manifest-9.0.100.Transport">
      <Uri>https://github.com/dotnet/llvm-project</Uri>
      <Sha>dc18ea8f36885b70da5e7853aa6b5278ce8d0de4</Sha>
    </Dependency>
    <Dependency Name="runtime.osx-arm64.Microsoft.NETCore.Runtime.ObjWriter" Version="16.0.5-alpha.1.23452.1" CoherentParentDependency="Microsoft.NET.Workload.Emscripten.Current.Manifest-9.0.100.Transport">
      <Uri>https://github.com/dotnet/llvm-project</Uri>
      <Sha>dc18ea8f36885b70da5e7853aa6b5278ce8d0de4</Sha>
    </Dependency>
    <Dependency Name="runtime.osx-x64.Microsoft.NETCore.Runtime.ObjWriter" Version="16.0.5-alpha.1.23452.1" CoherentParentDependency="Microsoft.NET.Workload.Emscripten.Current.Manifest-9.0.100.Transport">
      <Uri>https://github.com/dotnet/llvm-project</Uri>
      <Sha>dc18ea8f36885b70da5e7853aa6b5278ce8d0de4</Sha>
    </Dependency>
    <Dependency Name="runtime.linux-arm64.Microsoft.NETCore.Runtime.JIT.Tools" Version="16.0.5-alpha.1.23452.1" CoherentParentDependency="Microsoft.NET.Workload.Emscripten.Current.Manifest-9.0.100.Transport">
      <Uri>https://github.com/dotnet/llvm-project</Uri>
      <Sha>dc18ea8f36885b70da5e7853aa6b5278ce8d0de4</Sha>
    </Dependency>
    <Dependency Name="runtime.linux-x64.Microsoft.NETCore.Runtime.JIT.Tools" Version="16.0.5-alpha.1.23452.1" CoherentParentDependency="Microsoft.NET.Workload.Emscripten.Current.Manifest-9.0.100.Transport">
      <Uri>https://github.com/dotnet/llvm-project</Uri>
      <Sha>dc18ea8f36885b70da5e7853aa6b5278ce8d0de4</Sha>
    </Dependency>
    <Dependency Name="runtime.linux-musl-arm64.Microsoft.NETCore.Runtime.JIT.Tools" Version="16.0.5-alpha.1.23452.1" CoherentParentDependency="Microsoft.NET.Workload.Emscripten.Current.Manifest-9.0.100.Transport">
      <Uri>https://github.com/dotnet/llvm-project</Uri>
      <Sha>dc18ea8f36885b70da5e7853aa6b5278ce8d0de4</Sha>
    </Dependency>
    <Dependency Name="runtime.linux-musl-x64.Microsoft.NETCore.Runtime.JIT.Tools" Version="16.0.5-alpha.1.23452.1" CoherentParentDependency="Microsoft.NET.Workload.Emscripten.Current.Manifest-9.0.100.Transport">
      <Uri>https://github.com/dotnet/llvm-project</Uri>
      <Sha>dc18ea8f36885b70da5e7853aa6b5278ce8d0de4</Sha>
    </Dependency>
    <Dependency Name="runtime.win-arm64.Microsoft.NETCore.Runtime.JIT.Tools" Version="16.0.5-alpha.1.23452.1" CoherentParentDependency="Microsoft.NET.Workload.Emscripten.Current.Manifest-9.0.100.Transport">
      <Uri>https://github.com/dotnet/llvm-project</Uri>
      <Sha>dc18ea8f36885b70da5e7853aa6b5278ce8d0de4</Sha>
    </Dependency>
    <Dependency Name="runtime.win-x64.Microsoft.NETCore.Runtime.JIT.Tools" Version="16.0.5-alpha.1.23452.1" CoherentParentDependency="Microsoft.NET.Workload.Emscripten.Current.Manifest-9.0.100.Transport">
      <Uri>https://github.com/dotnet/llvm-project</Uri>
      <Sha>dc18ea8f36885b70da5e7853aa6b5278ce8d0de4</Sha>
    </Dependency>
    <Dependency Name="runtime.osx-arm64.Microsoft.NETCore.Runtime.JIT.Tools" Version="16.0.5-alpha.1.23452.1" CoherentParentDependency="Microsoft.NET.Workload.Emscripten.Current.Manifest-9.0.100.Transport">
      <Uri>https://github.com/dotnet/llvm-project</Uri>
      <Sha>dc18ea8f36885b70da5e7853aa6b5278ce8d0de4</Sha>
    </Dependency>
    <Dependency Name="runtime.osx-x64.Microsoft.NETCore.Runtime.JIT.Tools" Version="16.0.5-alpha.1.23452.1" CoherentParentDependency="Microsoft.NET.Workload.Emscripten.Current.Manifest-9.0.100.Transport">
      <Uri>https://github.com/dotnet/llvm-project</Uri>
      <Sha>dc18ea8f36885b70da5e7853aa6b5278ce8d0de4</Sha>
    </Dependency>
    <Dependency Name="System.CommandLine" Version="2.0.0-beta4.23307.1">
      <Uri>https://github.com/dotnet/command-line-api</Uri>
      <Sha>02fe27cd6a9b001c8feb7938e6ef4b3799745759</Sha>
    </Dependency>
    <Dependency Name="Microsoft.SourceBuild.Intermediate.command-line-api" Version="0.1.430701">
      <Uri>https://github.com/dotnet/command-line-api</Uri>
      <Sha>02fe27cd6a9b001c8feb7938e6ef4b3799745759b</Sha>
      <SourceBuild RepoName="command-line-api" ManagedOnly="true" />
    </Dependency>
    <Dependency Name="Microsoft.DotNet.Cecil" Version="0.11.4-alpha.23468.2">
      <Uri>https://github.com/dotnet/cecil</Uri>
      <Sha>89be445dd4936157533ad96bafb95f701430653a</Sha>
      <SourceBuild RepoName="cecil" ManagedOnly="true" />
    </Dependency>
    <Dependency Name="Microsoft.NET.Workload.Emscripten.Current.Manifest-9.0.100.Transport" Version="9.0.0-alpha.1.23465.3">
      <Uri>https://github.com/dotnet/emsdk</Uri>
      <Sha>bebe955e9f7d392fbca594b1c76c54ba2e27027e</Sha>
      <SourceBuild RepoName="emsdk" ManagedOnly="true" />
    </Dependency>
    <Dependency Name="Microsoft.SourceBuild.Intermediate.source-build-reference-packages" Version="9.0.0-alpha.1.23468.3">
      <Uri>https://github.com/dotnet/source-build-reference-packages</Uri>
      <Sha>b88b567fbf54c5404d039b80cfb86f09a681f604</Sha>
      <SourceBuild RepoName="source-build-reference-packages" ManagedOnly="true" />
    </Dependency>
<<<<<<< HEAD
    <Dependency Name="Microsoft.SourceBuild.Intermediate.source-build-externals" Version="9.0.0-alpha.1.23468.2">
      <Uri>https://github.com/dotnet/source-build-externals</Uri>
      <Sha>57102f65c7bfffc8ce50818cb7066942edfcaefd</Sha>
=======
    <Dependency Name="Microsoft.SourceBuild.Intermediate.source-build-externals" Version="8.0.0-alpha.1.23468.1">
      <Uri>https://github.com/dotnet/source-build-externals</Uri>
      <Sha>e9d6489787a5ea5400a31dfa34aa6ad6b590de9b</Sha>
>>>>>>> e985f786
      <SourceBuild RepoName="source-build-externals" ManagedOnly="true" />
    </Dependency>
  </ProductDependencies>
  <ToolsetDependencies>
    <Dependency Name="Microsoft.DotNet.Arcade.Sdk" Version="8.0.0-beta.23463.1">
      <Uri>https://github.com/dotnet/arcade</Uri>
      <Sha>1d451c32dda2314c721adbf8829e1c0cd4e681ff</Sha>
      <SourceBuild RepoName="arcade" ManagedOnly="true" />
    </Dependency>
    <Dependency Name="Microsoft.DotNet.XliffTasks" Version="1.0.0-beta.23426.1" CoherentParentDependency="Microsoft.DotNet.Helix.Sdk">
      <Uri>https://github.com/dotnet/xliff-tasks</Uri>
      <Sha>194f32828726c3f1f63f79f3dc09b9e99c157b11</Sha>
      <SourceBuild RepoName="xliff-tasks" ManagedOnly="true" />
    </Dependency>
    <Dependency Name="Microsoft.DotNet.Helix.Sdk" Version="8.0.0-beta.23463.1">
      <Uri>https://github.com/dotnet/arcade</Uri>
      <Sha>1d451c32dda2314c721adbf8829e1c0cd4e681ff</Sha>
    </Dependency>
    <Dependency Name="Microsoft.DotNet.GenAPI" Version="8.0.0-beta.23463.1">
      <Uri>https://github.com/dotnet/arcade</Uri>
      <Sha>1d451c32dda2314c721adbf8829e1c0cd4e681ff</Sha>
    </Dependency>
    <Dependency Name="Microsoft.DotNet.GenFacades" Version="8.0.0-beta.23463.1">
      <Uri>https://github.com/dotnet/arcade</Uri>
      <Sha>1d451c32dda2314c721adbf8829e1c0cd4e681ff</Sha>
    </Dependency>
    <Dependency Name="Microsoft.DotNet.XUnitAssert" Version="8.0.0-beta.23463.1">
      <Uri>https://github.com/dotnet/arcade</Uri>
      <Sha>1d451c32dda2314c721adbf8829e1c0cd4e681ff</Sha>
    </Dependency>
    <Dependency Name="Microsoft.DotNet.XUnitExtensions" Version="8.0.0-beta.23463.1">
      <Uri>https://github.com/dotnet/arcade</Uri>
      <Sha>1d451c32dda2314c721adbf8829e1c0cd4e681ff</Sha>
    </Dependency>
    <Dependency Name="Microsoft.DotNet.XUnitConsoleRunner" Version="2.5.1-beta.23463.1">
      <Uri>https://github.com/dotnet/arcade</Uri>
      <Sha>1d451c32dda2314c721adbf8829e1c0cd4e681ff</Sha>
    </Dependency>
    <Dependency Name="Microsoft.DotNet.Build.Tasks.Archives" Version="8.0.0-beta.23463.1">
      <Uri>https://github.com/dotnet/arcade</Uri>
      <Sha>1d451c32dda2314c721adbf8829e1c0cd4e681ff</Sha>
    </Dependency>
    <Dependency Name="Microsoft.DotNet.Build.Tasks.Packaging" Version="8.0.0-beta.23463.1">
      <Uri>https://github.com/dotnet/arcade</Uri>
      <Sha>1d451c32dda2314c721adbf8829e1c0cd4e681ff</Sha>
    </Dependency>
    <Dependency Name="Microsoft.DotNet.Build.Tasks.Installers" Version="8.0.0-beta.23463.1">
      <Uri>https://github.com/dotnet/arcade</Uri>
      <Sha>1d451c32dda2314c721adbf8829e1c0cd4e681ff</Sha>
    </Dependency>
    <Dependency Name="Microsoft.DotNet.Build.Tasks.Templating" Version="8.0.0-beta.23463.1">
      <Uri>https://github.com/dotnet/arcade</Uri>
      <Sha>1d451c32dda2314c721adbf8829e1c0cd4e681ff</Sha>
    </Dependency>
    <Dependency Name="Microsoft.DotNet.Build.Tasks.Workloads" Version="8.0.0-beta.23463.1">
      <Uri>https://github.com/dotnet/arcade</Uri>
      <Sha>1d451c32dda2314c721adbf8829e1c0cd4e681ff</Sha>
    </Dependency>
    <Dependency Name="Microsoft.DotNet.CodeAnalysis" Version="8.0.0-beta.23463.1">
      <Uri>https://github.com/dotnet/arcade</Uri>
      <Sha>1d451c32dda2314c721adbf8829e1c0cd4e681ff</Sha>
    </Dependency>
    <Dependency Name="Microsoft.DotNet.Build.Tasks.TargetFramework" Version="8.0.0-beta.23463.1">
      <Uri>https://github.com/dotnet/arcade</Uri>
      <Sha>1d451c32dda2314c721adbf8829e1c0cd4e681ff</Sha>
    </Dependency>
    <Dependency Name="Microsoft.DotNet.RemoteExecutor" Version="8.0.0-beta.23463.1">
      <Uri>https://github.com/dotnet/arcade</Uri>
      <Sha>1d451c32dda2314c721adbf8829e1c0cd4e681ff</Sha>
    </Dependency>
    <Dependency Name="Microsoft.DotNet.Build.Tasks.Feed" Version="8.0.0-beta.23463.1">
      <Uri>https://github.com/dotnet/arcade</Uri>
      <Sha>1d451c32dda2314c721adbf8829e1c0cd4e681ff</Sha>
    </Dependency>
    <Dependency Name="Microsoft.DotNet.VersionTools.Tasks" Version="8.0.0-beta.23463.1">
      <Uri>https://github.com/dotnet/arcade</Uri>
      <Sha>1d451c32dda2314c721adbf8829e1c0cd4e681ff</Sha>
    </Dependency>
    <Dependency Name="Microsoft.DotNet.SharedFramework.Sdk" Version="8.0.0-beta.23463.1">
      <Uri>https://github.com/dotnet/arcade</Uri>
      <Sha>1d451c32dda2314c721adbf8829e1c0cd4e681ff</Sha>
    </Dependency>
    <Dependency Name="System.ComponentModel.TypeConverter.TestData" Version="8.0.0-beta.23456.1">
      <Uri>https://github.com/dotnet/runtime-assets</Uri>
      <Sha>b7d8e946c831e79435054f65e49c2eebb74b55c6</Sha>
    </Dependency>
    <Dependency Name="System.Data.Common.TestData" Version="8.0.0-beta.23456.1">
      <Uri>https://github.com/dotnet/runtime-assets</Uri>
      <Sha>b7d8e946c831e79435054f65e49c2eebb74b55c6</Sha>
    </Dependency>
    <Dependency Name="System.Drawing.Common.TestData" Version="8.0.0-beta.23456.1">
      <Uri>https://github.com/dotnet/runtime-assets</Uri>
      <Sha>b7d8e946c831e79435054f65e49c2eebb74b55c6</Sha>
    </Dependency>
    <Dependency Name="System.Formats.Tar.TestData" Version="8.0.0-beta.23456.1">
      <Uri>https://github.com/dotnet/runtime-assets</Uri>
      <Sha>b7d8e946c831e79435054f65e49c2eebb74b55c6</Sha>
    </Dependency>
    <Dependency Name="System.IO.Compression.TestData" Version="8.0.0-beta.23456.1">
      <Uri>https://github.com/dotnet/runtime-assets</Uri>
      <Sha>b7d8e946c831e79435054f65e49c2eebb74b55c6</Sha>
    </Dependency>
    <Dependency Name="System.IO.Packaging.TestData" Version="8.0.0-beta.23456.1">
      <Uri>https://github.com/dotnet/runtime-assets</Uri>
      <Sha>b7d8e946c831e79435054f65e49c2eebb74b55c6</Sha>
    </Dependency>
    <Dependency Name="System.Net.TestData" Version="8.0.0-beta.23456.1">
      <Uri>https://github.com/dotnet/runtime-assets</Uri>
      <Sha>b7d8e946c831e79435054f65e49c2eebb74b55c6</Sha>
    </Dependency>
    <Dependency Name="System.Private.Runtime.UnicodeData" Version="8.0.0-beta.23456.1">
      <Uri>https://github.com/dotnet/runtime-assets</Uri>
      <Sha>b7d8e946c831e79435054f65e49c2eebb74b55c6</Sha>
    </Dependency>
    <Dependency Name="System.Runtime.TimeZoneData" Version="8.0.0-beta.23456.1">
      <Uri>https://github.com/dotnet/runtime-assets</Uri>
      <Sha>b7d8e946c831e79435054f65e49c2eebb74b55c6</Sha>
    </Dependency>
    <Dependency Name="System.Security.Cryptography.X509Certificates.TestData" Version="8.0.0-beta.23456.1">
      <Uri>https://github.com/dotnet/runtime-assets</Uri>
      <Sha>b7d8e946c831e79435054f65e49c2eebb74b55c6</Sha>
    </Dependency>
    <Dependency Name="System.Text.RegularExpressions.TestData" Version="8.0.0-beta.23456.1">
      <Uri>https://github.com/dotnet/runtime-assets</Uri>
      <Sha>b7d8e946c831e79435054f65e49c2eebb74b55c6</Sha>
    </Dependency>
    <Dependency Name="System.Windows.Extensions.TestData" Version="8.0.0-beta.23456.1">
      <Uri>https://github.com/dotnet/runtime-assets</Uri>
      <Sha>b7d8e946c831e79435054f65e49c2eebb74b55c6</Sha>
    </Dependency>
    <Dependency Name="Microsoft.DotNet.CilStrip.Sources" Version="8.0.0-beta.23456.1">
      <Uri>https://github.com/dotnet/runtime-assets</Uri>
      <Sha>b7d8e946c831e79435054f65e49c2eebb74b55c6</Sha>
    </Dependency>
    <Dependency Name="runtime.linux-arm64.Microsoft.NETCore.Runtime.Mono.LLVM.Sdk" Version="16.0.5-alpha.1.23452.1" CoherentParentDependency="Microsoft.NET.Workload.Emscripten.Current.Manifest-9.0.100.Transport">
      <Uri>https://github.com/dotnet/llvm-project</Uri>
      <Sha>dc18ea8f36885b70da5e7853aa6b5278ce8d0de4</Sha>
    </Dependency>
    <Dependency Name="runtime.linux-arm64.Microsoft.NETCore.Runtime.Mono.LLVM.Tools" Version="16.0.5-alpha.1.23452.1" CoherentParentDependency="Microsoft.NET.Workload.Emscripten.Current.Manifest-9.0.100.Transport">
      <Uri>https://github.com/dotnet/llvm-project</Uri>
      <Sha>dc18ea8f36885b70da5e7853aa6b5278ce8d0de4</Sha>
    </Dependency>
    <Dependency Name="runtime.linux-musl-arm64.Microsoft.NETCore.Runtime.Mono.LLVM.Sdk" Version="16.0.5-alpha.1.23452.1" CoherentParentDependency="Microsoft.NET.Workload.Emscripten.Current.Manifest-9.0.100.Transport">
      <Uri>https://github.com/dotnet/llvm-project</Uri>
      <Sha>dc18ea8f36885b70da5e7853aa6b5278ce8d0de4</Sha>
    </Dependency>
    <Dependency Name="runtime.linux-musl-arm64.Microsoft.NETCore.Runtime.Mono.LLVM.Tools" Version="16.0.5-alpha.1.23452.1" CoherentParentDependency="Microsoft.NET.Workload.Emscripten.Current.Manifest-9.0.100.Transport">
      <Uri>https://github.com/dotnet/llvm-project</Uri>
      <Sha>dc18ea8f36885b70da5e7853aa6b5278ce8d0de4</Sha>
    </Dependency>
    <Dependency Name="runtime.linux-x64.Microsoft.NETCore.Runtime.Mono.LLVM.Sdk" Version="16.0.5-alpha.1.23452.1" CoherentParentDependency="Microsoft.NET.Workload.Emscripten.Current.Manifest-9.0.100.Transport">
      <Uri>https://github.com/dotnet/llvm-project</Uri>
      <Sha>dc18ea8f36885b70da5e7853aa6b5278ce8d0de4</Sha>
    </Dependency>
    <Dependency Name="runtime.linux-x64.Microsoft.NETCore.Runtime.Mono.LLVM.Tools" Version="16.0.5-alpha.1.23452.1" CoherentParentDependency="Microsoft.NET.Workload.Emscripten.Current.Manifest-9.0.100.Transport">
      <Uri>https://github.com/dotnet/llvm-project</Uri>
      <Sha>dc18ea8f36885b70da5e7853aa6b5278ce8d0de4</Sha>
    </Dependency>
    <Dependency Name="runtime.linux-musl-x64.Microsoft.NETCore.Runtime.Mono.LLVM.Sdk" Version="16.0.5-alpha.1.23452.1" CoherentParentDependency="Microsoft.NET.Workload.Emscripten.Current.Manifest-9.0.100.Transport">
      <Uri>https://github.com/dotnet/llvm-project</Uri>
      <Sha>dc18ea8f36885b70da5e7853aa6b5278ce8d0de4</Sha>
    </Dependency>
    <Dependency Name="runtime.linux-musl-x64.Microsoft.NETCore.Runtime.Mono.LLVM.Tools" Version="16.0.5-alpha.1.23452.1" CoherentParentDependency="Microsoft.NET.Workload.Emscripten.Current.Manifest-9.0.100.Transport">
      <Uri>https://github.com/dotnet/llvm-project</Uri>
      <Sha>dc18ea8f36885b70da5e7853aa6b5278ce8d0de4</Sha>
    </Dependency>
    <Dependency Name="runtime.win-x64.Microsoft.NETCore.Runtime.Mono.LLVM.Sdk" Version="16.0.5-alpha.1.23452.1" CoherentParentDependency="Microsoft.NET.Workload.Emscripten.Current.Manifest-9.0.100.Transport">
      <Uri>https://github.com/dotnet/llvm-project</Uri>
      <Sha>dc18ea8f36885b70da5e7853aa6b5278ce8d0de4</Sha>
    </Dependency>
    <Dependency Name="runtime.win-x64.Microsoft.NETCore.Runtime.Mono.LLVM.Tools" Version="16.0.5-alpha.1.23452.1" CoherentParentDependency="Microsoft.NET.Workload.Emscripten.Current.Manifest-9.0.100.Transport">
      <Uri>https://github.com/dotnet/llvm-project</Uri>
      <Sha>dc18ea8f36885b70da5e7853aa6b5278ce8d0de4</Sha>
    </Dependency>
    <Dependency Name="runtime.osx-arm64.Microsoft.NETCore.Runtime.Mono.LLVM.Sdk" Version="16.0.5-alpha.1.23452.1" CoherentParentDependency="Microsoft.NET.Workload.Emscripten.Current.Manifest-9.0.100.Transport">
      <Uri>https://github.com/dotnet/llvm-project</Uri>
      <Sha>dc18ea8f36885b70da5e7853aa6b5278ce8d0de4</Sha>
    </Dependency>
    <Dependency Name="runtime.osx-arm64.Microsoft.NETCore.Runtime.Mono.LLVM.Tools" Version="16.0.5-alpha.1.23452.1" CoherentParentDependency="Microsoft.NET.Workload.Emscripten.Current.Manifest-9.0.100.Transport">
      <Uri>https://github.com/dotnet/llvm-project</Uri>
      <Sha>dc18ea8f36885b70da5e7853aa6b5278ce8d0de4</Sha>
    </Dependency>
    <Dependency Name="runtime.osx-x64.Microsoft.NETCore.Runtime.Mono.LLVM.Sdk" Version="16.0.5-alpha.1.23452.1" CoherentParentDependency="Microsoft.NET.Workload.Emscripten.Current.Manifest-9.0.100.Transport">
      <Uri>https://github.com/dotnet/llvm-project</Uri>
      <Sha>dc18ea8f36885b70da5e7853aa6b5278ce8d0de4</Sha>
    </Dependency>
    <Dependency Name="runtime.osx-x64.Microsoft.NETCore.Runtime.Mono.LLVM.Tools" Version="16.0.5-alpha.1.23452.1" CoherentParentDependency="Microsoft.NET.Workload.Emscripten.Current.Manifest-9.0.100.Transport">
      <Uri>https://github.com/dotnet/llvm-project</Uri>
      <Sha>dc18ea8f36885b70da5e7853aa6b5278ce8d0de4</Sha>
    </Dependency>
    <Dependency Name="Microsoft.NETCore.App.Runtime.win-x64" Version="9.0.0-alpha.1.23466.6">
      <Uri>https://github.com/dotnet/runtime</Uri>
      <Sha>ebe6f541ca2adea41f4b1dfc97774af371654bab</Sha>
    </Dependency>
    <Dependency Name="runtime.native.System.IO.Ports" Version="9.0.0-alpha.1.23466.6">
      <Uri>https://github.com/dotnet/runtime</Uri>
      <Sha>ebe6f541ca2adea41f4b1dfc97774af371654bab</Sha>
    </Dependency>
    <Dependency Name="Microsoft.NETCore.ILAsm" Version="9.0.0-alpha.1.23466.6">
      <Uri>https://github.com/dotnet/runtime</Uri>
      <Sha>ebe6f541ca2adea41f4b1dfc97774af371654bab</Sha>
    </Dependency>
    <Dependency Name="Microsoft.NET.Sdk.IL" Version="9.0.0-alpha.1.23466.6">
      <Uri>https://github.com/dotnet/runtime</Uri>
      <Sha>ebe6f541ca2adea41f4b1dfc97774af371654bab</Sha>
    </Dependency>
    <Dependency Name="System.Text.Json" Version="9.0.0-alpha.1.23466.6">
      <Uri>https://github.com/dotnet/runtime</Uri>
      <Sha>ebe6f541ca2adea41f4b1dfc97774af371654bab</Sha>
      <SourceBuild RepoName="runtime" ManagedOnly="false" />
    </Dependency>
    <Dependency Name="Microsoft.NET.ILLink.Tasks" Version="9.0.0-alpha.1.23466.6">
      <Uri>https://github.com/dotnet/runtime</Uri>
      <Sha>ebe6f541ca2adea41f4b1dfc97774af371654bab</Sha>
    </Dependency>
    <Dependency Name="Microsoft.DotNet.ILCompiler" Version="9.0.0-alpha.1.23466.6">
      <Uri>https://github.com/dotnet/runtime</Uri>
      <Sha>ebe6f541ca2adea41f4b1dfc97774af371654bab</Sha>
    </Dependency>
    <Dependency Name="Microsoft.DotNet.XHarness.TestRunners.Common" Version="8.0.0-prerelease.23456.2">
      <Uri>https://github.com/dotnet/xharness</Uri>
      <Sha>a3a749a7056623c665bba226fe843152f413f044</Sha>
    </Dependency>
    <Dependency Name="Microsoft.DotNet.XHarness.TestRunners.Xunit" Version="8.0.0-prerelease.23456.2">
      <Uri>https://github.com/dotnet/xharness</Uri>
      <Sha>a3a749a7056623c665bba226fe843152f413f044</Sha>
    </Dependency>
    <Dependency Name="Microsoft.DotNet.XHarness.CLI" Version="8.0.0-prerelease.23456.2">
      <Uri>https://github.com/dotnet/xharness</Uri>
      <Sha>a3a749a7056623c665bba226fe843152f413f044</Sha>
    </Dependency>
    <Dependency Name="Microsoft.DotNet.PackageTesting" Version="8.0.0-beta.23463.1">
      <Uri>https://github.com/dotnet/arcade</Uri>
      <Sha>1d451c32dda2314c721adbf8829e1c0cd4e681ff</Sha>
    </Dependency>
    <Dependency Name="optimization.windows_nt-x64.MIBC.Runtime" Version="1.0.0-prerelease.23464.6">
      <Uri>https://dev.azure.com/dnceng/internal/_git/dotnet-optimization</Uri>
      <Sha>5b0a8abbba75c63e20e42f778650dd1448aef62c</Sha>
    </Dependency>
    <Dependency Name="optimization.windows_nt-x86.MIBC.Runtime" Version="1.0.0-prerelease.23464.6">
      <Uri>https://dev.azure.com/dnceng/internal/_git/dotnet-optimization</Uri>
      <Sha>5b0a8abbba75c63e20e42f778650dd1448aef62c</Sha>
    </Dependency>
    <Dependency Name="optimization.linux-x64.MIBC.Runtime" Version="1.0.0-prerelease.23464.6">
      <Uri>https://dev.azure.com/dnceng/internal/_git/dotnet-optimization</Uri>
      <Sha>5b0a8abbba75c63e20e42f778650dd1448aef62c</Sha>
    </Dependency>
    <Dependency Name="optimization.PGO.CoreCLR" Version="1.0.0-prerelease.23464.6">
      <Uri>https://dev.azure.com/dnceng/internal/_git/dotnet-optimization</Uri>
      <Sha>5b0a8abbba75c63e20e42f778650dd1448aef62c</Sha>
    </Dependency>
    <Dependency Name="Microsoft.DotNet.HotReload.Utils.Generator.BuildTool" Version="8.0.0-alpha.0.23468.2">
      <Uri>https://github.com/dotnet/hotreload-utils</Uri>
      <Sha>821048c1587d0384826230cdddf292570b8e430f</Sha>
    </Dependency>
    <Dependency Name="System.Runtime.Numerics.TestData" Version="8.0.0-beta.23456.1">
      <Uri>https://github.com/dotnet/runtime-assets</Uri>
      <Sha>b7d8e946c831e79435054f65e49c2eebb74b55c6</Sha>
    </Dependency>
    <Dependency Name="Microsoft.Net.Compilers.Toolset" Version="4.8.0-3.23468.4">
      <Uri>https://github.com/dotnet/roslyn</Uri>
      <Sha>a19fe34b7266ab7638a12c2b54748d89d35a21a7</Sha>
    </Dependency>
    <Dependency Name="Microsoft.CodeAnalysis" Version="4.8.0-3.23468.4">
      <Uri>https://github.com/dotnet/roslyn</Uri>
      <Sha>a19fe34b7266ab7638a12c2b54748d89d35a21a7</Sha>
      <SourceBuild RepoName="roslyn" ManagedOnly="true" />
    </Dependency>
    <Dependency Name="Microsoft.CodeAnalysis.CSharp" Version="4.8.0-3.23468.4">
      <Uri>https://github.com/dotnet/roslyn</Uri>
      <Sha>a19fe34b7266ab7638a12c2b54748d89d35a21a7</Sha>
    </Dependency>
    <Dependency Name="Microsoft.CodeAnalysis.Analyzers" Version="3.11.0-beta1.23462.3">
      <Uri>https://github.com/dotnet/roslyn-analyzers</Uri>
      <Sha>837c22a23433f441fa56d96eb45d13c65408f7c3</Sha>
    </Dependency>
    <Dependency Name="Microsoft.CodeAnalysis.NetAnalyzers" Version="9.0.0-preview.23462.3">
      <Uri>https://github.com/dotnet/roslyn-analyzers</Uri>
      <Sha>837c22a23433f441fa56d96eb45d13c65408f7c3</Sha>
    </Dependency>
    <Dependency Name="Microsoft.DotNet.ApiCompat.Task" Version="9.0.100-alpha.1.23468.31">
      <Uri>https://github.com/dotnet/sdk</Uri>
      <Sha>4bc3b410401010fb7844fee0479f9b12f52500b3</Sha>
      <SourceBuild RepoName="sdk" ManagedOnly="true" />
    </Dependency>
    <Dependency Name="optimization.windows_nt-arm64.MIBC.Runtime" Version="1.0.0-prerelease.23464.6">
      <Uri>https://dev.azure.com/dnceng/internal/_git/dotnet-optimization</Uri>
      <Sha>5b0a8abbba75c63e20e42f778650dd1448aef62c</Sha>
    </Dependency>
    <Dependency Name="optimization.linux-arm64.MIBC.Runtime" Version="1.0.0-prerelease.23464.6">
      <Uri>https://dev.azure.com/dnceng/internal/_git/dotnet-optimization</Uri>
      <Sha>5b0a8abbba75c63e20e42f778650dd1448aef62c</Sha>
    </Dependency>
    <!-- Necessary for source-build. This allows the package to be retrieved from previously-source-built artifacts
         and flow in as dependencies of the packages produced by runtime. -->
    <Dependency Name="Nuget.ProjectModel" Version="6.2.4">
      <Uri>https://github.com/NuGet/NuGet.Client</Uri>
      <Sha>8fef55f5a55a3b4f2c96cd1a9b5ddc51d4b927f8</Sha>
    </Dependency>
    <Dependency Name="Microsoft.Dotnet.Sdk.Internal" Version="9.0.100-alpha.1.23469.3">
      <Uri>https://github.com/dotnet/installer</Uri>
      <Sha>1f0982b7f469aa0d693d1ad6744a7fde5263ef1b</Sha>
    </Dependency>
  </ToolsetDependencies>
</Dependencies><|MERGE_RESOLUTION|>--- conflicted
+++ resolved
@@ -100,15 +100,9 @@
       <Sha>b88b567fbf54c5404d039b80cfb86f09a681f604</Sha>
       <SourceBuild RepoName="source-build-reference-packages" ManagedOnly="true" />
     </Dependency>
-<<<<<<< HEAD
     <Dependency Name="Microsoft.SourceBuild.Intermediate.source-build-externals" Version="9.0.0-alpha.1.23468.2">
       <Uri>https://github.com/dotnet/source-build-externals</Uri>
       <Sha>57102f65c7bfffc8ce50818cb7066942edfcaefd</Sha>
-=======
-    <Dependency Name="Microsoft.SourceBuild.Intermediate.source-build-externals" Version="8.0.0-alpha.1.23468.1">
-      <Uri>https://github.com/dotnet/source-build-externals</Uri>
-      <Sha>e9d6489787a5ea5400a31dfa34aa6ad6b590de9b</Sha>
->>>>>>> e985f786
       <SourceBuild RepoName="source-build-externals" ManagedOnly="true" />
     </Dependency>
   </ProductDependencies>
