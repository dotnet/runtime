--- conflicted
+++ resolved
@@ -4,15 +4,9 @@
       <Uri>https://github.com/dotnet/standard</Uri>
       <Sha>cfe95a23647c7de1fe1a349343115bd7720d6949</Sha>
     </Dependency>
-<<<<<<< HEAD
-    <Dependency Name="Microsoft.NETCore.Runtime.ICU.Transport" Version="5.0.0-preview.8.20418.2">
-      <Uri>https://github.com/dotnet/icu</Uri>
-      <Sha>b2264ee2ba5c2b8ccfccd3b24cac047001ebba51</Sha>
-=======
     <Dependency Name="Microsoft.NETCore.Runtime.ICU.Transport" Version="5.0.0-preview.8.20421.1">
       <Uri>https://github.com/dotnet/icu</Uri>
       <Sha>8025faea58fb28c51ddaf3484a7bf506eaa7897b</Sha>
->>>>>>> 73e8efb9
     </Dependency>
   </ProductDependencies>
   <ToolsetDependencies>
