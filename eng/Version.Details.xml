--- conflicted
+++ resolved
@@ -1,14 +1,8 @@
 <Dependencies>
   <ProductDependencies>
-<<<<<<< HEAD
     <Dependency Name="Microsoft.NETCore.Runtime.ICU.Transport" Version="9.0.0-preview.6.24303.1">
       <Uri>https://github.com/dotnet/icu</Uri>
       <Sha>b7fb07bc07a95b5ef13df8c2b6210649b3238ef9</Sha>
-=======
-    <Dependency Name="Microsoft.NETCore.Runtime.ICU.Transport" Version="9.0.0-preview.6.24277.1">
-      <Uri>https://github.com/dotnet/icu</Uri>
-      <Sha>17806e105a2086c25ae5bdf3401cb09867734480</Sha>
->>>>>>> 1a5cdb4d
     </Dependency>
     <Dependency Name="System.Net.MsQuic.Transport" Version="9.0.0-alpha.1.24167.3">
       <Uri>https://github.com/dotnet/msquic</Uri>
@@ -180,7 +174,6 @@
       <Uri>https://github.com/dotnet/arcade</Uri>
       <Sha>7507f80c8db285bbc9939c1dff522a761cf4edc0</Sha>
     </Dependency>
-<<<<<<< HEAD
     <Dependency Name="System.ComponentModel.TypeConverter.TestData" Version="9.0.0-beta.24305.1">
       <Uri>https://github.com/dotnet/runtime-assets</Uri>
       <Sha>0e6a7b50826f6ec7c240b34e409480a00ea8da65</Sha>
@@ -232,59 +225,6 @@
     <Dependency Name="Microsoft.DotNet.CilStrip.Sources" Version="9.0.0-beta.24305.1">
       <Uri>https://github.com/dotnet/runtime-assets</Uri>
       <Sha>0e6a7b50826f6ec7c240b34e409480a00ea8da65</Sha>
-=======
-    <Dependency Name="System.ComponentModel.TypeConverter.TestData" Version="9.0.0-beta.24277.1">
-      <Uri>https://github.com/dotnet/runtime-assets</Uri>
-      <Sha>8c8e6ecef4ffb2a8db22ca249e6b6eea2cf3bca9</Sha>
-    </Dependency>
-    <Dependency Name="System.Data.Common.TestData" Version="9.0.0-beta.24277.1">
-      <Uri>https://github.com/dotnet/runtime-assets</Uri>
-      <Sha>8c8e6ecef4ffb2a8db22ca249e6b6eea2cf3bca9</Sha>
-    </Dependency>
-    <Dependency Name="System.Drawing.Common.TestData" Version="9.0.0-beta.24277.1">
-      <Uri>https://github.com/dotnet/runtime-assets</Uri>
-      <Sha>8c8e6ecef4ffb2a8db22ca249e6b6eea2cf3bca9</Sha>
-    </Dependency>
-    <Dependency Name="System.Formats.Tar.TestData" Version="9.0.0-beta.24277.1">
-      <Uri>https://github.com/dotnet/runtime-assets</Uri>
-      <Sha>8c8e6ecef4ffb2a8db22ca249e6b6eea2cf3bca9</Sha>
-    </Dependency>
-    <Dependency Name="System.IO.Compression.TestData" Version="9.0.0-beta.24277.1">
-      <Uri>https://github.com/dotnet/runtime-assets</Uri>
-      <Sha>8c8e6ecef4ffb2a8db22ca249e6b6eea2cf3bca9</Sha>
-    </Dependency>
-    <Dependency Name="System.IO.Packaging.TestData" Version="9.0.0-beta.24277.1">
-      <Uri>https://github.com/dotnet/runtime-assets</Uri>
-      <Sha>8c8e6ecef4ffb2a8db22ca249e6b6eea2cf3bca9</Sha>
-    </Dependency>
-    <Dependency Name="System.Net.TestData" Version="9.0.0-beta.24277.1">
-      <Uri>https://github.com/dotnet/runtime-assets</Uri>
-      <Sha>8c8e6ecef4ffb2a8db22ca249e6b6eea2cf3bca9</Sha>
-    </Dependency>
-    <Dependency Name="System.Private.Runtime.UnicodeData" Version="9.0.0-beta.24277.1">
-      <Uri>https://github.com/dotnet/runtime-assets</Uri>
-      <Sha>8c8e6ecef4ffb2a8db22ca249e6b6eea2cf3bca9</Sha>
-    </Dependency>
-    <Dependency Name="System.Runtime.TimeZoneData" Version="9.0.0-beta.24277.1">
-      <Uri>https://github.com/dotnet/runtime-assets</Uri>
-      <Sha>8c8e6ecef4ffb2a8db22ca249e6b6eea2cf3bca9</Sha>
-    </Dependency>
-    <Dependency Name="System.Security.Cryptography.X509Certificates.TestData" Version="9.0.0-beta.24277.1">
-      <Uri>https://github.com/dotnet/runtime-assets</Uri>
-      <Sha>8c8e6ecef4ffb2a8db22ca249e6b6eea2cf3bca9</Sha>
-    </Dependency>
-    <Dependency Name="System.Text.RegularExpressions.TestData" Version="9.0.0-beta.24277.1">
-      <Uri>https://github.com/dotnet/runtime-assets</Uri>
-      <Sha>8c8e6ecef4ffb2a8db22ca249e6b6eea2cf3bca9</Sha>
-    </Dependency>
-    <Dependency Name="System.Windows.Extensions.TestData" Version="9.0.0-beta.24277.1">
-      <Uri>https://github.com/dotnet/runtime-assets</Uri>
-      <Sha>8c8e6ecef4ffb2a8db22ca249e6b6eea2cf3bca9</Sha>
-    </Dependency>
-    <Dependency Name="Microsoft.DotNet.CilStrip.Sources" Version="9.0.0-beta.24277.1">
-      <Uri>https://github.com/dotnet/runtime-assets</Uri>
-      <Sha>8c8e6ecef4ffb2a8db22ca249e6b6eea2cf3bca9</Sha>
->>>>>>> 1a5cdb4d
     </Dependency>
     <Dependency Name="runtime.linux-arm64.Microsoft.NETCore.Runtime.Mono.LLVM.Sdk" Version="16.0.5-alpha.1.24204.1" CoherentParentDependency="Microsoft.NET.Workload.Emscripten.Current.Manifest-9.0.100.Transport">
       <Uri>https://github.com/dotnet/llvm-project</Uri>
@@ -342,7 +282,6 @@
       <Uri>https://github.com/dotnet/llvm-project</Uri>
       <Sha>26f8c30340764cfa7fa9090dc01a36c222bf09c1</Sha>
     </Dependency>
-<<<<<<< HEAD
     <Dependency Name="Microsoft.NETCore.App.Runtime.win-x64" Version="9.0.0-preview.6.24307.2">
       <Uri>https://github.com/dotnet/runtime</Uri>
       <Sha>8fac5af2b11dc98fa0504f6fd06df790164ec958</Sha>
@@ -392,57 +331,6 @@
     <Dependency Name="Microsoft.DotNet.XHarness.CLI" Version="9.0.0-prerelease.24304.1">
       <Uri>https://github.com/dotnet/xharness</Uri>
       <Sha>03a55dc4462c3851ce4bb939e71410136ea8f5e3</Sha>
-=======
-    <Dependency Name="Microsoft.NETCore.App.Runtime.win-x64" Version="9.0.0-preview.5.24275.1">
-      <Uri>https://github.com/dotnet/runtime</Uri>
-      <Sha>35e4aad602ee3c28330e94746cfd4e0d4569b66f</Sha>
-    </Dependency>
-    <Dependency Name="runtime.native.System.IO.Ports" Version="9.0.0-preview.5.24275.1">
-      <Uri>https://github.com/dotnet/runtime</Uri>
-      <Sha>35e4aad602ee3c28330e94746cfd4e0d4569b66f</Sha>
-    </Dependency>
-    <Dependency Name="Microsoft.NETCore.ILAsm" Version="9.0.0-preview.5.24275.1">
-      <Uri>https://github.com/dotnet/runtime</Uri>
-      <Sha>35e4aad602ee3c28330e94746cfd4e0d4569b66f</Sha>
-    </Dependency>
-    <Dependency Name="Microsoft.NET.Sdk.IL" Version="9.0.0-preview.5.24275.1">
-      <Uri>https://github.com/dotnet/runtime</Uri>
-      <Sha>35e4aad602ee3c28330e94746cfd4e0d4569b66f</Sha>
-    </Dependency>
-    <Dependency Name="System.Text.Json" Version="9.0.0-preview.5.24275.1">
-      <Uri>https://github.com/dotnet/runtime</Uri>
-      <Sha>35e4aad602ee3c28330e94746cfd4e0d4569b66f</Sha>
-    </Dependency>
-    <!-- Intermediate is necessary for source build. -->
-    <Dependency Name="Microsoft.SourceBuild.Intermediate.runtime.linux-x64" Version="9.0.0-preview.5.24275.1">
-      <Uri>https://github.com/dotnet/runtime</Uri>
-      <Sha>35e4aad602ee3c28330e94746cfd4e0d4569b66f</Sha>
-      <SourceBuild RepoName="runtime" ManagedOnly="false" />
-    </Dependency>
-    <Dependency Name="Microsoft.DotNet.ILCompiler" Version="9.0.0-preview.5.24275.1">
-      <Uri>https://github.com/dotnet/runtime</Uri>
-      <Sha>35e4aad602ee3c28330e94746cfd4e0d4569b66f</Sha>
-    </Dependency>
-    <Dependency Name="System.Reflection.Metadata" Version="9.0.0-preview.5.24275.1">
-      <Uri>https://github.com/dotnet/runtime</Uri>
-      <Sha>35e4aad602ee3c28330e94746cfd4e0d4569b66f</Sha>
-    </Dependency>
-    <Dependency Name="System.Reflection.MetadataLoadContext" Version="9.0.0-preview.5.24275.1">
-      <Uri>https://github.com/dotnet/runtime</Uri>
-      <Sha>35e4aad602ee3c28330e94746cfd4e0d4569b66f</Sha>
-    </Dependency>
-    <Dependency Name="Microsoft.DotNet.XHarness.TestRunners.Common" Version="9.0.0-prerelease.24277.1">
-      <Uri>https://github.com/dotnet/xharness</Uri>
-      <Sha>914dd73b3622741590db173b5dd6eac1aa9cc553</Sha>
-    </Dependency>
-    <Dependency Name="Microsoft.DotNet.XHarness.TestRunners.Xunit" Version="9.0.0-prerelease.24277.1">
-      <Uri>https://github.com/dotnet/xharness</Uri>
-      <Sha>914dd73b3622741590db173b5dd6eac1aa9cc553</Sha>
-    </Dependency>
-    <Dependency Name="Microsoft.DotNet.XHarness.CLI" Version="9.0.0-prerelease.24277.1">
-      <Uri>https://github.com/dotnet/xharness</Uri>
-      <Sha>914dd73b3622741590db173b5dd6eac1aa9cc553</Sha>
->>>>>>> 1a5cdb4d
     </Dependency>
     <Dependency Name="Microsoft.DotNet.PackageTesting" Version="9.0.0-beta.24306.4">
       <Uri>https://github.com/dotnet/arcade</Uri>
@@ -464,7 +352,6 @@
       <Uri>https://dev.azure.com/dnceng/internal/_git/dotnet-optimization</Uri>
       <Sha>c3acfd159662959ff09f3a0d7663023db48bb78a</Sha>
     </Dependency>
-<<<<<<< HEAD
     <Dependency Name="Microsoft.DotNet.HotReload.Utils.Generator.BuildTool" Version="9.0.0-alpha.0.24303.1">
       <Uri>https://github.com/dotnet/hotreload-utils</Uri>
       <Sha>68c6c65054f2720f503402903a82eefd5e1ccfda</Sha>
@@ -472,15 +359,6 @@
     <Dependency Name="System.Runtime.Numerics.TestData" Version="9.0.0-beta.24305.1">
       <Uri>https://github.com/dotnet/runtime-assets</Uri>
       <Sha>0e6a7b50826f6ec7c240b34e409480a00ea8da65</Sha>
-=======
-    <Dependency Name="Microsoft.DotNet.HotReload.Utils.Generator.BuildTool" Version="9.0.0-alpha.0.24277.1">
-      <Uri>https://github.com/dotnet/hotreload-utils</Uri>
-      <Sha>1d072e52c0a376670f0bbf1a12a1b3da3e62bfd0</Sha>
-    </Dependency>
-    <Dependency Name="System.Runtime.Numerics.TestData" Version="9.0.0-beta.24277.1">
-      <Uri>https://github.com/dotnet/runtime-assets</Uri>
-      <Sha>8c8e6ecef4ffb2a8db22ca249e6b6eea2cf3bca9</Sha>
->>>>>>> 1a5cdb4d
     </Dependency>
     <Dependency Name="Microsoft.Net.Compilers.Toolset" Version="4.11.0-3.24301.1">
       <Uri>https://github.com/dotnet/roslyn</Uri>
@@ -508,7 +386,6 @@
       <Sha>37b70f27ecf6578ad0b74d04406036b03ab90c8f</Sha>
       <SourceBuild RepoName="roslyn" ManagedOnly="true" />
     </Dependency>
-<<<<<<< HEAD
     <Dependency Name="Microsoft.DotNet.ApiCompat.Task" Version="9.0.100-preview.6.24309.2">
       <Uri>https://github.com/dotnet/sdk</Uri>
       <Sha>9099d03a90a003dd2bfee3e2147518c8158c269a</Sha>
@@ -517,16 +394,6 @@
     <Dependency Name="Microsoft.SourceBuild.Intermediate.sdk" Version="9.0.100-preview.6.24309.2">
       <Uri>https://github.com/dotnet/sdk</Uri>
       <Sha>9099d03a90a003dd2bfee3e2147518c8158c269a</Sha>
-=======
-    <Dependency Name="Microsoft.DotNet.ApiCompat.Task" Version="9.0.100-preview.6.24277.1">
-      <Uri>https://github.com/dotnet/sdk</Uri>
-      <Sha>29b15d1fca51ca7f1d4db87c2b15e39dcaf7bb53</Sha>
-    </Dependency>
-    <!-- Intermediate is necessary for source build. -->
-    <Dependency Name="Microsoft.SourceBuild.Intermediate.sdk" Version="9.0.100-preview.6.24277.1">
-      <Uri>https://github.com/dotnet/sdk</Uri>
-      <Sha>29b15d1fca51ca7f1d4db87c2b15e39dcaf7bb53</Sha>
->>>>>>> 1a5cdb4d
       <SourceBuild RepoName="sdk" ManagedOnly="true" />
     </Dependency>
     <Dependency Name="optimization.windows_nt-arm64.MIBC.Runtime" Version="1.0.0-prerelease.24223.3">
