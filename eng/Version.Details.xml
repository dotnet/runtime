<Dependencies>
  <ProductDependencies>
    <Dependency Name="Microsoft.NETCore.Runtime.ICU.Transport" Version="7.0.0-alpha.1.21463.1">
      <Uri>https://github.com/dotnet/icu</Uri>
      <Sha>5b0b5c219a368095392be86d0986422f95c28569</Sha>
    </Dependency>
    <Dependency Name="System.Net.MsQuic.Transport" Version="6.0.0-preview.7.21458.1">
      <Uri>https://github.com/dotnet/msquic</Uri>
      <Sha>dc6b618a7c46b24acf52e278998a35bdfbbf6495</Sha>
    </Dependency>
    <Dependency Name="Microsoft.NET.Workload.Emscripten.Manifest-6.0.100" Version="6.0.0-rc.1.21416.1">
      <Uri>https://github.com/dotnet/emsdk</Uri>
      <Sha>9f2345b3c5f43dbf34790e21657ae1f2445cd06a</Sha>
    </Dependency>
  </ProductDependencies>
  <ToolsetDependencies>
    <Dependency Name="Microsoft.DotNet.Arcade.Sdk" Version="7.0.0-beta.21463.4">
      <Uri>https://github.com/dotnet/arcade</Uri>
      <Sha>4b7c80f398fd3dcea03fdc4e454789b61181d300</Sha>
    </Dependency>
    <Dependency Name="Microsoft.DotNet.Helix.Sdk" Version="7.0.0-beta.21463.4">
      <Uri>https://github.com/dotnet/arcade</Uri>
      <Sha>4b7c80f398fd3dcea03fdc4e454789b61181d300</Sha>
    </Dependency>
    <Dependency Name="Microsoft.DotNet.ApiCompat" Version="7.0.0-beta.21463.4">
      <Uri>https://github.com/dotnet/arcade</Uri>
      <Sha>4b7c80f398fd3dcea03fdc4e454789b61181d300</Sha>
    </Dependency>
    <Dependency Name="Microsoft.DotNet.GenAPI" Version="7.0.0-beta.21463.4">
      <Uri>https://github.com/dotnet/arcade</Uri>
      <Sha>4b7c80f398fd3dcea03fdc4e454789b61181d300</Sha>
    </Dependency>
    <Dependency Name="Microsoft.DotNet.GenFacades" Version="7.0.0-beta.21463.4">
      <Uri>https://github.com/dotnet/arcade</Uri>
      <Sha>4b7c80f398fd3dcea03fdc4e454789b61181d300</Sha>
    </Dependency>
    <Dependency Name="Microsoft.DotNet.XUnitExtensions" Version="7.0.0-beta.21463.4">
      <Uri>https://github.com/dotnet/arcade</Uri>
      <Sha>4b7c80f398fd3dcea03fdc4e454789b61181d300</Sha>
    </Dependency>
    <Dependency Name="Microsoft.DotNet.XUnitConsoleRunner" Version="2.5.1-beta.21463.4">
      <Uri>https://github.com/dotnet/arcade</Uri>
      <Sha>4b7c80f398fd3dcea03fdc4e454789b61181d300</Sha>
    </Dependency>
    <Dependency Name="Microsoft.DotNet.Build.Tasks.Archives" Version="7.0.0-beta.21463.4">
      <Uri>https://github.com/dotnet/arcade</Uri>
      <Sha>4b7c80f398fd3dcea03fdc4e454789b61181d300</Sha>
    </Dependency>
    <Dependency Name="Microsoft.DotNet.Build.Tasks.Packaging" Version="7.0.0-beta.21463.4">
      <Uri>https://github.com/dotnet/arcade</Uri>
      <Sha>4b7c80f398fd3dcea03fdc4e454789b61181d300</Sha>
    </Dependency>
    <Dependency Name="Microsoft.DotNet.Build.Tasks.Installers" Version="7.0.0-beta.21463.4">
      <Uri>https://github.com/dotnet/arcade</Uri>
      <Sha>4b7c80f398fd3dcea03fdc4e454789b61181d300</Sha>
    </Dependency>
<<<<<<< HEAD
    <Dependency Name="Microsoft.DotNet.Build.Tasks.Templating" Version="7.0.0-beta.21459.5">
      <Uri>https://github.com/dotnet/arcade</Uri>
      <Sha>fa4a48044d33222537e6dbd000f8a2adaa7a15c7</Sha>
    </Dependency>
    <Dependency Name="Microsoft.DotNet.Build.Tasks.Workloads" Version="7.0.0-beta.21459.5">
=======
    <Dependency Name="Microsoft.DotNet.Build.Tasks.Workloads" Version="7.0.0-beta.21463.4">
>>>>>>> f95449c1
      <Uri>https://github.com/dotnet/arcade</Uri>
      <Sha>4b7c80f398fd3dcea03fdc4e454789b61181d300</Sha>
    </Dependency>
    <Dependency Name="Microsoft.DotNet.CodeAnalysis" Version="7.0.0-beta.21463.4">
      <Uri>https://github.com/dotnet/arcade</Uri>
      <Sha>4b7c80f398fd3dcea03fdc4e454789b61181d300</Sha>
    </Dependency>
    <Dependency Name="Microsoft.DotNet.Build.Tasks.TargetFramework.Sdk" Version="7.0.0-beta.21463.4">
      <Uri>https://github.com/dotnet/arcade</Uri>
      <Sha>4b7c80f398fd3dcea03fdc4e454789b61181d300</Sha>
    </Dependency>
    <Dependency Name="Microsoft.DotNet.RemoteExecutor" Version="7.0.0-beta.21463.4">
      <Uri>https://github.com/dotnet/arcade</Uri>
      <Sha>4b7c80f398fd3dcea03fdc4e454789b61181d300</Sha>
    </Dependency>
    <Dependency Name="Microsoft.DotNet.Build.Tasks.Feed" Version="7.0.0-beta.21463.4">
      <Uri>https://github.com/dotnet/arcade</Uri>
      <Sha>4b7c80f398fd3dcea03fdc4e454789b61181d300</Sha>
    </Dependency>
    <Dependency Name="Microsoft.DotNet.VersionTools.Tasks" Version="7.0.0-beta.21463.4">
      <Uri>https://github.com/dotnet/arcade</Uri>
      <Sha>4b7c80f398fd3dcea03fdc4e454789b61181d300</Sha>
    </Dependency>
    <Dependency Name="Microsoft.DotNet.SharedFramework.Sdk" Version="7.0.0-beta.21463.4">
      <Uri>https://github.com/dotnet/arcade</Uri>
      <Sha>4b7c80f398fd3dcea03fdc4e454789b61181d300</Sha>
    </Dependency>
    <Dependency Name="Microsoft.NET.Test.Sdk" Version="16.9.0-preview-20201201-01">
      <Uri>https://github.com/microsoft/vstest</Uri>
      <Sha>140434f7109d357d0158ade9e5164a4861513965</Sha>
    </Dependency>
    <Dependency Name="System.ComponentModel.TypeConverter.TestData" Version="7.0.0-beta.21464.1">
      <Uri>https://github.com/dotnet/runtime-assets</Uri>
      <Sha>d4cd815f54b09594e662d283c3886966586fe32f</Sha>
    </Dependency>
    <Dependency Name="System.Drawing.Common.TestData" Version="7.0.0-beta.21464.1">
      <Uri>https://github.com/dotnet/runtime-assets</Uri>
      <Sha>d4cd815f54b09594e662d283c3886966586fe32f</Sha>
    </Dependency>
    <Dependency Name="System.IO.Compression.TestData" Version="7.0.0-beta.21464.1">
      <Uri>https://github.com/dotnet/runtime-assets</Uri>
      <Sha>d4cd815f54b09594e662d283c3886966586fe32f</Sha>
    </Dependency>
    <Dependency Name="System.IO.Packaging.TestData" Version="7.0.0-beta.21464.1">
      <Uri>https://github.com/dotnet/runtime-assets</Uri>
      <Sha>d4cd815f54b09594e662d283c3886966586fe32f</Sha>
    </Dependency>
    <Dependency Name="System.Net.TestData" Version="7.0.0-beta.21464.1">
      <Uri>https://github.com/dotnet/runtime-assets</Uri>
      <Sha>d4cd815f54b09594e662d283c3886966586fe32f</Sha>
    </Dependency>
    <Dependency Name="System.Private.Runtime.UnicodeData" Version="7.0.0-beta.21464.1">
      <Uri>https://github.com/dotnet/runtime-assets</Uri>
      <Sha>d4cd815f54b09594e662d283c3886966586fe32f</Sha>
    </Dependency>
    <Dependency Name="System.Runtime.TimeZoneData" Version="7.0.0-beta.21464.1">
      <Uri>https://github.com/dotnet/runtime-assets</Uri>
      <Sha>d4cd815f54b09594e662d283c3886966586fe32f</Sha>
    </Dependency>
    <Dependency Name="System.Security.Cryptography.X509Certificates.TestData" Version="7.0.0-beta.21464.1">
      <Uri>https://github.com/dotnet/runtime-assets</Uri>
      <Sha>d4cd815f54b09594e662d283c3886966586fe32f</Sha>
    </Dependency>
    <Dependency Name="System.Windows.Extensions.TestData" Version="7.0.0-beta.21464.1">
      <Uri>https://github.com/dotnet/runtime-assets</Uri>
      <Sha>d4cd815f54b09594e662d283c3886966586fe32f</Sha>
    </Dependency>
    <Dependency Name="Microsoft.DotNet.CilStrip.Sources" Version="7.0.0-beta.21464.1">
      <Uri>https://github.com/dotnet/runtime-assets</Uri>
      <Sha>d4cd815f54b09594e662d283c3886966586fe32f</Sha>
    </Dependency>
    <Dependency Name="runtime.linux-arm64.Microsoft.NETCore.Runtime.Mono.LLVM.Sdk" Version="11.1.0-alpha.1.21463.1">
      <Uri>https://github.com/dotnet/llvm-project</Uri>
      <Sha>35de2c8bd7ac4070a7524aeef4e4ada58452949b</Sha>
    </Dependency>
    <Dependency Name="runtime.linux-arm64.Microsoft.NETCore.Runtime.Mono.LLVM.Tools" Version="11.1.0-alpha.1.21463.1">
      <Uri>https://github.com/dotnet/llvm-project</Uri>
      <Sha>35de2c8bd7ac4070a7524aeef4e4ada58452949b</Sha>
    </Dependency>
    <Dependency Name="runtime.linux-x64.Microsoft.NETCore.Runtime.Mono.LLVM.Sdk" Version="11.1.0-alpha.1.21463.1">
      <Uri>https://github.com/dotnet/llvm-project</Uri>
      <Sha>35de2c8bd7ac4070a7524aeef4e4ada58452949b</Sha>
    </Dependency>
    <Dependency Name="runtime.linux-x64.Microsoft.NETCore.Runtime.Mono.LLVM.Tools" Version="11.1.0-alpha.1.21463.1">
      <Uri>https://github.com/dotnet/llvm-project</Uri>
      <Sha>35de2c8bd7ac4070a7524aeef4e4ada58452949b</Sha>
    </Dependency>
    <Dependency Name="runtime.win-x64.Microsoft.NETCore.Runtime.Mono.LLVM.Sdk" Version="11.1.0-alpha.1.21463.1">
      <Uri>https://github.com/dotnet/llvm-project</Uri>
      <Sha>35de2c8bd7ac4070a7524aeef4e4ada58452949b</Sha>
    </Dependency>
    <Dependency Name="runtime.win-x64.Microsoft.NETCore.Runtime.Mono.LLVM.Tools" Version="11.1.0-alpha.1.21463.1">
      <Uri>https://github.com/dotnet/llvm-project</Uri>
      <Sha>35de2c8bd7ac4070a7524aeef4e4ada58452949b</Sha>
    </Dependency>
    <Dependency Name="runtime.osx.10.12-x64.Microsoft.NETCore.Runtime.Mono.LLVM.Sdk" Version="11.1.0-alpha.1.21463.1">
      <Uri>https://github.com/dotnet/llvm-project</Uri>
      <Sha>35de2c8bd7ac4070a7524aeef4e4ada58452949b</Sha>
    </Dependency>
    <Dependency Name="runtime.osx.10.12-x64.Microsoft.NETCore.Runtime.Mono.LLVM.Tools" Version="11.1.0-alpha.1.21463.1">
      <Uri>https://github.com/dotnet/llvm-project</Uri>
      <Sha>35de2c8bd7ac4070a7524aeef4e4ada58452949b</Sha>
    </Dependency>
    <Dependency Name="Microsoft.NETCore.App.Runtime.win-x64" Version="7.0.0-alpha.1.21456.1">
      <Uri>https://github.com/dotnet/runtime</Uri>
      <Sha>b7e10374429b5af32debc4660aa9bce41cfb903e</Sha>
    </Dependency>
    <Dependency Name="Microsoft.NETCore.DotNetHost" Version="7.0.0-alpha.1.21456.1">
      <Uri>https://github.com/dotnet/runtime</Uri>
      <Sha>b7e10374429b5af32debc4660aa9bce41cfb903e</Sha>
    </Dependency>
    <Dependency Name="Microsoft.NETCore.DotNetHostPolicy" Version="7.0.0-alpha.1.21456.1">
      <Uri>https://github.com/dotnet/runtime</Uri>
      <Sha>b7e10374429b5af32debc4660aa9bce41cfb903e</Sha>
    </Dependency>
    <Dependency Name="runtime.native.System.IO.Ports" Version="7.0.0-alpha.1.21456.1">
      <Uri>https://github.com/dotnet/runtime</Uri>
      <Sha>b7e10374429b5af32debc4660aa9bce41cfb903e</Sha>
    </Dependency>
    <Dependency Name="Microsoft.NETCore.ILAsm" Version="7.0.0-alpha.1.21456.1">
      <Uri>https://github.com/dotnet/runtime</Uri>
      <Sha>b7e10374429b5af32debc4660aa9bce41cfb903e</Sha>
    </Dependency>
    <Dependency Name="Microsoft.NET.Sdk.IL" Version="7.0.0-alpha.1.21456.1">
      <Uri>https://github.com/dotnet/runtime</Uri>
      <Sha>b7e10374429b5af32debc4660aa9bce41cfb903e</Sha>
    </Dependency>
    <Dependency Name="System.Text.Json" Version="7.0.0-alpha.1.21463.1">
      <Uri>https://github.com/dotnet/runtime</Uri>
      <Sha>0becd27f728f9e1eeb2a168789418ad4191ade99</Sha>
    </Dependency>
    <Dependency Name="System.Runtime.CompilerServices.Unsafe" Version="7.0.0-alpha.1.21463.1">
      <Uri>https://github.com/dotnet/runtime</Uri>
      <Sha>0becd27f728f9e1eeb2a168789418ad4191ade99</Sha>
    </Dependency>
    <Dependency Name="Microsoft.NET.ILLink.Tasks" Version="7.0.100-1.21460.1">
      <Uri>https://github.com/mono/linker</Uri>
      <Sha>0c359eadea75bde0de74d784fdc45788b3668e73</Sha>
    </Dependency>
    <Dependency Name="Microsoft.DotNet.XHarness.TestRunners.Xunit" Version="1.0.0-prerelease.21465.1">
      <Uri>https://github.com/dotnet/xharness</Uri>
      <Sha>e045ce36ce5d46bbd44097592bcf1b69c5ca75a2</Sha>
    </Dependency>
    <Dependency Name="Microsoft.DotNet.XHarness.CLI" Version="1.0.0-prerelease.21465.1">
      <Uri>https://github.com/dotnet/xharness</Uri>
      <Sha>e045ce36ce5d46bbd44097592bcf1b69c5ca75a2</Sha>
    </Dependency>
    <Dependency Name="Microsoft.DotNet.PackageTesting" Version="7.0.0-beta.21463.4">
      <Uri>https://github.com/dotnet/arcade</Uri>
      <Sha>4b7c80f398fd3dcea03fdc4e454789b61181d300</Sha>
    </Dependency>
    <Dependency Name="optimization.windows_nt-x64.MIBC.Runtime" Version="1.0.0-prerelease.21465.4">
      <Uri>https://dev.azure.com/dnceng/internal/_git/dotnet-optimization</Uri>
      <Sha>e19d09877110b301750f58c9b2abf31445befa7c</Sha>
    </Dependency>
    <Dependency Name="optimization.windows_nt-x86.MIBC.Runtime" Version="1.0.0-prerelease.21465.4">
      <Uri>https://dev.azure.com/dnceng/internal/_git/dotnet-optimization</Uri>
      <Sha>e19d09877110b301750f58c9b2abf31445befa7c</Sha>
    </Dependency>
    <Dependency Name="optimization.linux-x64.MIBC.Runtime" Version="1.0.0-prerelease.21465.4">
      <Uri>https://dev.azure.com/dnceng/internal/_git/dotnet-optimization</Uri>
      <Sha>e19d09877110b301750f58c9b2abf31445befa7c</Sha>
    </Dependency>
    <Dependency Name="optimization.PGO.CoreCLR" Version="1.0.0-prerelease.21465.4">
      <Uri>https://dev.azure.com/dnceng/internal/_git/dotnet-optimization</Uri>
      <Sha>e19d09877110b301750f58c9b2abf31445befa7c</Sha>
    </Dependency>
    <Dependency Name="Microsoft.DotNet.HotReload.Utils.Generator.BuildTool" Version="1.0.2-alpha.0.21463.1">
      <Uri>https://github.com/dotnet/hotreload-utils</Uri>
      <Sha>e21c997624c774c098e33111c5c8395ae1699f61</Sha>
    </Dependency>
    <Dependency Name="System.Runtime.Numerics.TestData" Version="7.0.0-beta.21464.1">
      <Uri>https://github.com/dotnet/runtime-assets</Uri>
      <Sha>d4cd815f54b09594e662d283c3886966586fe32f</Sha>
    </Dependency>
    <Dependency Name="Microsoft.CodeAnalysis.NetAnalyzers" Version="7.0.0-preview1.21464.20">
      <Uri>https://github.com/dotnet/roslyn-analyzers</Uri>
      <Sha>897e65a14c24c9bf74109c9675f330cd215618be</Sha>
    </Dependency>
    <Dependency Name="Microsoft.DotNet.Compatibility" Version="1.0.0-rc.1.21459.41">
      <Uri>https://github.com/dotnet/sdk</Uri>
      <Sha>f23c59aab474b19a672f7f55ae1575e0302a9487</Sha>
    </Dependency>
  </ToolsetDependencies>
</Dependencies><|MERGE_RESOLUTION|>--- conflicted
+++ resolved
@@ -54,15 +54,11 @@
       <Uri>https://github.com/dotnet/arcade</Uri>
       <Sha>4b7c80f398fd3dcea03fdc4e454789b61181d300</Sha>
     </Dependency>
-<<<<<<< HEAD
-    <Dependency Name="Microsoft.DotNet.Build.Tasks.Templating" Version="7.0.0-beta.21459.5">
-      <Uri>https://github.com/dotnet/arcade</Uri>
-      <Sha>fa4a48044d33222537e6dbd000f8a2adaa7a15c7</Sha>
-    </Dependency>
-    <Dependency Name="Microsoft.DotNet.Build.Tasks.Workloads" Version="7.0.0-beta.21459.5">
-=======
+    <Dependency Name="Microsoft.DotNet.Build.Tasks.Templating" Version="7.0.0-beta.21463.4">
+      <Uri>https://github.com/dotnet/arcade</Uri>
+      <Sha>4b7c80f398fd3dcea03fdc4e454789b61181d300</Sha>
+    </Dependency>
     <Dependency Name="Microsoft.DotNet.Build.Tasks.Workloads" Version="7.0.0-beta.21463.4">
->>>>>>> f95449c1
       <Uri>https://github.com/dotnet/arcade</Uri>
       <Sha>4b7c80f398fd3dcea03fdc4e454789b61181d300</Sha>
     </Dependency>
