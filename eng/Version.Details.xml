<Dependencies>
  <ProductDependencies>
    <Dependency Name="Microsoft.NETCore.Runtime.ICU.Transport" Version="6.0.0-alpha.1.20621.2">
      <Uri>https://github.com/dotnet/icu</Uri>
      <Sha>5135179db94078b700b4fb7fb6bce964bd5cf1c2</Sha>
    </Dependency>
  </ProductDependencies>
  <ToolsetDependencies>
    <Dependency Name="Microsoft.DotNet.Arcade.Sdk" Version="6.0.0-beta.20618.3">
      <Uri>https://github.com/dotnet/arcade</Uri>
      <Sha>e9b75e1cd4e63570624006a6d5bdb48b5b40b513</Sha>
    </Dependency>
    <Dependency Name="Microsoft.DotNet.Helix.Sdk" Version="6.0.0-beta.20618.3">
      <Uri>https://github.com/dotnet/arcade</Uri>
      <Sha>e9b75e1cd4e63570624006a6d5bdb48b5b40b513</Sha>
    </Dependency>
    <Dependency Name="Microsoft.DotNet.ApiCompat" Version="6.0.0-beta.20618.3">
      <Uri>https://github.com/dotnet/arcade</Uri>
      <Sha>e9b75e1cd4e63570624006a6d5bdb48b5b40b513</Sha>
    </Dependency>
    <Dependency Name="Microsoft.DotNet.GenAPI" Version="6.0.0-beta.20618.3">
      <Uri>https://github.com/dotnet/arcade</Uri>
      <Sha>e9b75e1cd4e63570624006a6d5bdb48b5b40b513</Sha>
    </Dependency>
    <Dependency Name="Microsoft.DotNet.GenFacades" Version="6.0.0-beta.20618.3">
      <Uri>https://github.com/dotnet/arcade</Uri>
      <Sha>e9b75e1cd4e63570624006a6d5bdb48b5b40b513</Sha>
    </Dependency>
    <Dependency Name="Microsoft.DotNet.XUnitExtensions" Version="6.0.0-beta.20618.3">
      <Uri>https://github.com/dotnet/arcade</Uri>
      <Sha>e9b75e1cd4e63570624006a6d5bdb48b5b40b513</Sha>
    </Dependency>
    <Dependency Name="Microsoft.DotNet.XUnitConsoleRunner" Version="2.5.1-beta.20618.3">
      <Uri>https://github.com/dotnet/arcade</Uri>
      <Sha>e9b75e1cd4e63570624006a6d5bdb48b5b40b513</Sha>
    </Dependency>
    <Dependency Name="Microsoft.DotNet.Build.Tasks.Archives" Version="6.0.0-beta.20618.3">
      <Uri>https://github.com/dotnet/arcade</Uri>
      <Sha>e9b75e1cd4e63570624006a6d5bdb48b5b40b513</Sha>
    </Dependency>
<<<<<<< HEAD
    <Dependency Name="Microsoft.DotNet.Build.Tasks.Packaging" Version="6.0.0-beta.20618.3">
      <Uri>https://github.com/dotnet/arcade</Uri>
      <Sha>e9b75e1cd4e63570624006a6d5bdb48b5b40b513</Sha>
=======
    <Dependency Name="Microsoft.DotNet.Build.Tasks.Packaging" Version="6.0.0-beta.20621.6">
      <Uri>https://github.com/dotnet/arcade</Uri>
      <Sha>de751cfbff9d3256e0f216328aaf9df000ce4c01</Sha>
>>>>>>> a70005f4
    </Dependency>
    <Dependency Name="Microsoft.DotNet.Build.Tasks.Installers" Version="6.0.0-beta.20618.3">
      <Uri>https://github.com/dotnet/arcade</Uri>
      <Sha>e9b75e1cd4e63570624006a6d5bdb48b5b40b513</Sha>
    </Dependency>
    <Dependency Name="Microsoft.DotNet.CodeAnalysis" Version="6.0.0-beta.20618.3">
      <Uri>https://github.com/dotnet/arcade</Uri>
      <Sha>e9b75e1cd4e63570624006a6d5bdb48b5b40b513</Sha>
    </Dependency>
    <Dependency Name="Microsoft.DotNet.Build.Tasks.TargetFramework.Sdk" Version="6.0.0-beta.20618.3">
      <Uri>https://github.com/dotnet/arcade</Uri>
      <Sha>e9b75e1cd4e63570624006a6d5bdb48b5b40b513</Sha>
    </Dependency>
    <Dependency Name="Microsoft.DotNet.RemoteExecutor" Version="6.0.0-beta.20618.3">
      <Uri>https://github.com/dotnet/arcade</Uri>
      <Sha>e9b75e1cd4e63570624006a6d5bdb48b5b40b513</Sha>
    </Dependency>
    <Dependency Name="Microsoft.DotNet.Build.Tasks.Feed" Version="6.0.0-beta.20618.3">
      <Uri>https://github.com/dotnet/arcade</Uri>
      <Sha>e9b75e1cd4e63570624006a6d5bdb48b5b40b513</Sha>
    </Dependency>
    <Dependency Name="Microsoft.DotNet.VersionTools.Tasks" Version="6.0.0-beta.20618.3">
      <Uri>https://github.com/dotnet/arcade</Uri>
      <Sha>e9b75e1cd4e63570624006a6d5bdb48b5b40b513</Sha>
    </Dependency>
<<<<<<< HEAD
    <Dependency Name="Microsoft.DotNet.Build.Tasks.SharedFramework.Sdk" Version="6.0.0-beta.20618.3">
      <Uri>https://github.com/dotnet/arcade</Uri>
      <Sha>e9b75e1cd4e63570624006a6d5bdb48b5b40b513</Sha>
    </Dependency>
    <Dependency Name="Microsoft.DotNet.SharedFramework.Sdk" Version="6.0.0-beta.20618.3">
      <Uri>https://github.com/dotnet/arcade</Uri>
      <Sha>e9b75e1cd4e63570624006a6d5bdb48b5b40b513</Sha>
=======
    <Dependency Name="Microsoft.DotNet.Build.Tasks.SharedFramework.Sdk" Version="6.0.0-beta.20621.12">
      <Uri>https://github.com/dotnet/arcade</Uri>
      <Sha>3ba79fbd73d6765b67d0f75ac9dac148d6bea346</Sha>
    </Dependency>
    <Dependency Name="Microsoft.DotNet.SharedFramework.Sdk" Version="6.0.0-beta.20621.12">
      <Uri>https://github.com/dotnet/arcade</Uri>
      <Sha>3ba79fbd73d6765b67d0f75ac9dac148d6bea346</Sha>
>>>>>>> a70005f4
    </Dependency>
    <Dependency Name="optimization.windows_nt-x64.IBC.CoreFx" Version="99.99.99-master-20200806.6">
      <Uri>https://dev.azure.com/dnceng/internal/_git/dotnet-optimization</Uri>
      <Sha>f69d7fc09c4fdb9e9427741b9a176e867dab577f</Sha>
    </Dependency>
    <Dependency Name="optimization.linux-x64.IBC.CoreFx" Version="99.99.99-master-20200806.6">
      <Uri>https://dev.azure.com/dnceng/internal/_git/dotnet-optimization</Uri>
      <Sha>f69d7fc09c4fdb9e9427741b9a176e867dab577f</Sha>
    </Dependency>
    <Dependency Name="optimization.windows_nt-x64.IBC.CoreCLR" Version="99.99.99-master-20200806.6">
      <Uri>https://dev.azure.com/dnceng/internal/_git/dotnet-optimization</Uri>
      <Sha>f69d7fc09c4fdb9e9427741b9a176e867dab577f</Sha>
    </Dependency>
    <Dependency Name="optimization.linux-x64.IBC.CoreCLR" Version="99.99.99-master-20200806.6">
      <Uri>https://dev.azure.com/dnceng/internal/_git/dotnet-optimization</Uri>
      <Sha>f69d7fc09c4fdb9e9427741b9a176e867dab577f</Sha>
    </Dependency>
    <Dependency Name="optimization.PGO.CoreCLR" Version="99.99.99-master-20200806.6">
      <Uri>https://dev.azure.com/dnceng/internal/_git/dotnet-optimization</Uri>
      <Sha>f69d7fc09c4fdb9e9427741b9a176e867dab577f</Sha>
    </Dependency>
    <Dependency Name="Microsoft.NET.Test.Sdk" Version="16.9.0-preview-20201201-01">
      <Uri>https://github.com/microsoft/vstest</Uri>
      <Sha>140434f7109d357d0158ade9e5164a4861513965</Sha>
    </Dependency>
    <Dependency Name="System.ComponentModel.TypeConverter.TestData" Version="5.0.0-beta.20621.1">
      <Uri>https://github.com/dotnet/runtime-assets</Uri>
      <Sha>eb7c48f9c4b6a199b5c090e301f2895600bbf775</Sha>
    </Dependency>
    <Dependency Name="System.Drawing.Common.TestData" Version="5.0.0-beta.20621.1">
      <Uri>https://github.com/dotnet/runtime-assets</Uri>
      <Sha>eb7c48f9c4b6a199b5c090e301f2895600bbf775</Sha>
    </Dependency>
    <Dependency Name="System.IO.Compression.TestData" Version="5.0.0-beta.20621.1">
      <Uri>https://github.com/dotnet/runtime-assets</Uri>
      <Sha>eb7c48f9c4b6a199b5c090e301f2895600bbf775</Sha>
    </Dependency>
    <Dependency Name="System.IO.Packaging.TestData" Version="5.0.0-beta.20621.1">
      <Uri>https://github.com/dotnet/runtime-assets</Uri>
      <Sha>eb7c48f9c4b6a199b5c090e301f2895600bbf775</Sha>
    </Dependency>
    <Dependency Name="System.Net.TestData" Version="5.0.0-beta.20621.1">
      <Uri>https://github.com/dotnet/runtime-assets</Uri>
      <Sha>eb7c48f9c4b6a199b5c090e301f2895600bbf775</Sha>
    </Dependency>
    <Dependency Name="System.Private.Runtime.UnicodeData" Version="5.0.0-beta.20621.1">
      <Uri>https://github.com/dotnet/runtime-assets</Uri>
      <Sha>eb7c48f9c4b6a199b5c090e301f2895600bbf775</Sha>
    </Dependency>
    <Dependency Name="System.Runtime.TimeZoneData" Version="5.0.0-beta.20621.1">
      <Uri>https://github.com/dotnet/runtime-assets</Uri>
      <Sha>eb7c48f9c4b6a199b5c090e301f2895600bbf775</Sha>
    </Dependency>
    <Dependency Name="System.Security.Cryptography.X509Certificates.TestData" Version="5.0.0-beta.20621.1">
      <Uri>https://github.com/dotnet/runtime-assets</Uri>
      <Sha>eb7c48f9c4b6a199b5c090e301f2895600bbf775</Sha>
    </Dependency>
    <Dependency Name="System.Windows.Extensions.TestData" Version="5.0.0-beta.20621.1">
      <Uri>https://github.com/dotnet/runtime-assets</Uri>
      <Sha>eb7c48f9c4b6a199b5c090e301f2895600bbf775</Sha>
    </Dependency>
    <Dependency Name="runtime.linux-arm64.Microsoft.NETCore.Runtime.Mono.LLVM.Sdk" Version="9.0.1-alpha.1.20621.1">
      <Uri>https://github.com/dotnet/llvm-project</Uri>
      <Sha>acabc6dccdf4e02581bea8eb42b5e48429a44b9c</Sha>
    </Dependency>
    <Dependency Name="runtime.linux-arm64.Microsoft.NETCore.Runtime.Mono.LLVM.Tools" Version="9.0.1-alpha.1.20621.1">
      <Uri>https://github.com/dotnet/llvm-project</Uri>
      <Sha>acabc6dccdf4e02581bea8eb42b5e48429a44b9c</Sha>
    </Dependency>
    <Dependency Name="runtime.linux-x64.Microsoft.NETCore.Runtime.Mono.LLVM.Sdk" Version="9.0.1-alpha.1.20621.1">
      <Uri>https://github.com/dotnet/llvm-project</Uri>
      <Sha>acabc6dccdf4e02581bea8eb42b5e48429a44b9c</Sha>
    </Dependency>
    <Dependency Name="runtime.linux-x64.Microsoft.NETCore.Runtime.Mono.LLVM.Tools" Version="9.0.1-alpha.1.20621.1">
      <Uri>https://github.com/dotnet/llvm-project</Uri>
      <Sha>acabc6dccdf4e02581bea8eb42b5e48429a44b9c</Sha>
    </Dependency>
    <Dependency Name="runtime.win-x64.Microsoft.NETCore.Runtime.Mono.LLVM.Sdk" Version="9.0.1-alpha.1.20621.1">
      <Uri>https://github.com/dotnet/llvm-project</Uri>
      <Sha>acabc6dccdf4e02581bea8eb42b5e48429a44b9c</Sha>
    </Dependency>
    <Dependency Name="runtime.win-x64.Microsoft.NETCore.Runtime.Mono.LLVM.Tools" Version="9.0.1-alpha.1.20621.1">
      <Uri>https://github.com/dotnet/llvm-project</Uri>
      <Sha>acabc6dccdf4e02581bea8eb42b5e48429a44b9c</Sha>
    </Dependency>
    <Dependency Name="runtime.osx.10.12-x64.Microsoft.NETCore.Runtime.Mono.LLVM.Sdk" Version="9.0.1-alpha.1.20621.1">
      <Uri>https://github.com/dotnet/llvm-project</Uri>
      <Sha>acabc6dccdf4e02581bea8eb42b5e48429a44b9c</Sha>
    </Dependency>
    <Dependency Name="runtime.osx.10.12-x64.Microsoft.NETCore.Runtime.Mono.LLVM.Tools" Version="9.0.1-alpha.1.20621.1">
      <Uri>https://github.com/dotnet/llvm-project</Uri>
      <Sha>acabc6dccdf4e02581bea8eb42b5e48429a44b9c</Sha>
    </Dependency>
    <Dependency Name="Microsoft.NETCore.App" Version="5.0.0-rc.1.20451.14">
      <Uri>https://github.com/dotnet/runtime</Uri>
      <Sha>38017c3935de95d0335bac04f4901ddfc2718656</Sha>
    </Dependency>
    <Dependency Name="Microsoft.NETCore.DotNetHost" Version="6.0.0-alpha.1.20620.6">
      <Uri>https://github.com/dotnet/runtime</Uri>
      <Sha>f8f63b1fde85119c925313caa475d9936297b463</Sha>
    </Dependency>
    <Dependency Name="Microsoft.NETCore.DotNetHostPolicy" Version="6.0.0-alpha.1.20620.6">
      <Uri>https://github.com/dotnet/runtime</Uri>
      <Sha>f8f63b1fde85119c925313caa475d9936297b463</Sha>
    </Dependency>
    <Dependency Name="runtime.native.System.IO.Ports" Version="6.0.0-alpha.1.20620.6">
      <Uri>https://github.com/dotnet/runtime</Uri>
      <Sha>f8f63b1fde85119c925313caa475d9936297b463</Sha>
    </Dependency>
    <Dependency Name="Microsoft.NETCore.ILAsm" Version="6.0.0-alpha.1.20620.6">
      <Uri>https://github.com/dotnet/runtime</Uri>
      <Sha>f8f63b1fde85119c925313caa475d9936297b463</Sha>
    </Dependency>
    <Dependency Name="Microsoft.NET.Sdk.IL" Version="6.0.0-alpha.1.20620.6">
      <Uri>https://github.com/dotnet/runtime</Uri>
      <Sha>f8f63b1fde85119c925313caa475d9936297b463</Sha>
    </Dependency>
    <Dependency Name="System.Text.Json" Version="6.0.0-alpha.1.20620.6">
      <Uri>https://github.com/dotnet/runtime</Uri>
      <Sha>f8f63b1fde85119c925313caa475d9936297b463</Sha>
    </Dependency>
    <Dependency Name="System.Runtime.CompilerServices.Unsafe" Version="6.0.0-alpha.1.20620.6">
      <Uri>https://github.com/dotnet/runtime</Uri>
      <Sha>f8f63b1fde85119c925313caa475d9936297b463</Sha>
    </Dependency>
    <Dependency Name="Microsoft.NET.ILLink.Tasks" Version="6.0.0-alpha.1.20622.1">
      <Uri>https://github.com/mono/linker</Uri>
      <Sha>8ecdb90f69bacd96eb8a171d01a29b83494c0611</Sha>
    </Dependency>
    <Dependency Name="Microsoft.DotNet.XHarness.TestRunners.Xunit" Version="1.0.0-prerelease.20621.4">
      <Uri>https://github.com/dotnet/xharness</Uri>
      <Sha>1d3ec3b30c26ebd40cf0312f9f86d95ee2330bd1</Sha>
    </Dependency>
    <Dependency Name="Microsoft.DotNet.XHarness.CLI" Version="1.0.0-prerelease.20621.4">
      <Uri>https://github.com/dotnet/xharness</Uri>
      <Sha>1d3ec3b30c26ebd40cf0312f9f86d95ee2330bd1</Sha>
    </Dependency>
  </ToolsetDependencies>
</Dependencies><|MERGE_RESOLUTION|>--- conflicted
+++ resolved
@@ -38,15 +38,9 @@
       <Uri>https://github.com/dotnet/arcade</Uri>
       <Sha>e9b75e1cd4e63570624006a6d5bdb48b5b40b513</Sha>
     </Dependency>
-<<<<<<< HEAD
-    <Dependency Name="Microsoft.DotNet.Build.Tasks.Packaging" Version="6.0.0-beta.20618.3">
-      <Uri>https://github.com/dotnet/arcade</Uri>
-      <Sha>e9b75e1cd4e63570624006a6d5bdb48b5b40b513</Sha>
-=======
     <Dependency Name="Microsoft.DotNet.Build.Tasks.Packaging" Version="6.0.0-beta.20621.6">
       <Uri>https://github.com/dotnet/arcade</Uri>
       <Sha>de751cfbff9d3256e0f216328aaf9df000ce4c01</Sha>
->>>>>>> a70005f4
     </Dependency>
     <Dependency Name="Microsoft.DotNet.Build.Tasks.Installers" Version="6.0.0-beta.20618.3">
       <Uri>https://github.com/dotnet/arcade</Uri>
@@ -72,15 +66,6 @@
       <Uri>https://github.com/dotnet/arcade</Uri>
       <Sha>e9b75e1cd4e63570624006a6d5bdb48b5b40b513</Sha>
     </Dependency>
-<<<<<<< HEAD
-    <Dependency Name="Microsoft.DotNet.Build.Tasks.SharedFramework.Sdk" Version="6.0.0-beta.20618.3">
-      <Uri>https://github.com/dotnet/arcade</Uri>
-      <Sha>e9b75e1cd4e63570624006a6d5bdb48b5b40b513</Sha>
-    </Dependency>
-    <Dependency Name="Microsoft.DotNet.SharedFramework.Sdk" Version="6.0.0-beta.20618.3">
-      <Uri>https://github.com/dotnet/arcade</Uri>
-      <Sha>e9b75e1cd4e63570624006a6d5bdb48b5b40b513</Sha>
-=======
     <Dependency Name="Microsoft.DotNet.Build.Tasks.SharedFramework.Sdk" Version="6.0.0-beta.20621.12">
       <Uri>https://github.com/dotnet/arcade</Uri>
       <Sha>3ba79fbd73d6765b67d0f75ac9dac148d6bea346</Sha>
@@ -88,7 +73,6 @@
     <Dependency Name="Microsoft.DotNet.SharedFramework.Sdk" Version="6.0.0-beta.20621.12">
       <Uri>https://github.com/dotnet/arcade</Uri>
       <Sha>3ba79fbd73d6765b67d0f75ac9dac148d6bea346</Sha>
->>>>>>> a70005f4
     </Dependency>
     <Dependency Name="optimization.windows_nt-x64.IBC.CoreFx" Version="99.99.99-master-20200806.6">
       <Uri>https://dev.azure.com/dnceng/internal/_git/dotnet-optimization</Uri>
