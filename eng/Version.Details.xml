--- conflicted
+++ resolved
@@ -90,15 +90,9 @@
       <Sha>64a8874f3c485657e732ca56a5f24e2095740103</Sha>
       <SourceBuild RepoName="cecil" ManagedOnly="true" />
     </Dependency>
-<<<<<<< HEAD
-    <Dependency Name="Microsoft.NET.Workload.Emscripten.Current.Manifest-9.0.100.Transport" Version="9.0.0-alpha.1.23506.1">
-      <Uri>https://github.com/dotnet/emsdk</Uri>
-      <Sha>f00000635eed921fa55284c6d8f6c3d38797fa59</Sha>
-=======
     <Dependency Name="Microsoft.NET.Workload.Emscripten.Current.Manifest-9.0.100.Transport" Version="9.0.0-alpha.1.23507.1">
       <Uri>https://github.com/dotnet/emsdk</Uri>
       <Sha>97568ad0e2120f194df7ac3895e9589fcc8a255b</Sha>
->>>>>>> a01a6f50
       <SourceBuild RepoName="emsdk" ManagedOnly="true" />
     </Dependency>
     <Dependency Name="Microsoft.SourceBuild.Intermediate.source-build-reference-packages" Version="9.0.0-alpha.1.23475.1">
