<Dependencies>
  <ProductDependencies>
    <Dependency Name="Microsoft.NETCore.Runtime.ICU.Transport" Version="8.0.0-alpha.1.23052.1">
      <Uri>https://github.com/dotnet/icu</Uri>
      <Sha>e0f3966dad964863a9a9cdeed44dee147e412c21</Sha>
    </Dependency>
    <Dependency Name="System.Net.MsQuic.Transport" Version="7.0.0-alpha.1.22406.1">
      <Uri>https://github.com/dotnet/msquic</Uri>
      <Sha>dc012a715ceb9b5d5258f2fda77520586af5a36a</Sha>
    </Dependency>
    <Dependency Name="Microsoft.NET.Workload.Emscripten.net7.Manifest-8.0.100" Version="8.0.0-alpha.1.22620.1">
      <Uri>https://github.com/dotnet/emsdk</Uri>
      <Sha>66b984594a008151bdb14dc60589373e3d44be83</Sha>
    </Dependency>
    <Dependency Name="System.ServiceModel.Primitives" Version="4.9.0-rc2.21473.1">
      <Uri>https://github.com/dotnet/wcf</Uri>
      <Sha>7f504aabb1988e9a093c1e74d8040bd52feb2f01</Sha>
    </Dependency>
    <Dependency Name="runtime.linux-arm64.Microsoft.NETCore.Runtime.ObjWriter" Version="1.0.0-alpha.1.23052.1">
      <Uri>https://github.com/dotnet/llvm-project</Uri>
      <Sha>766e16bd0f277c527e6869c15b59c43d434c33d3</Sha>
    </Dependency>
    <Dependency Name="runtime.linux-x64.Microsoft.NETCore.Runtime.ObjWriter" Version="1.0.0-alpha.1.23052.1">
      <Uri>https://github.com/dotnet/llvm-project</Uri>
      <Sha>766e16bd0f277c527e6869c15b59c43d434c33d3</Sha>
    </Dependency>
    <Dependency Name="runtime.linux-musl-arm64.Microsoft.NETCore.Runtime.ObjWriter" Version="1.0.0-alpha.1.23052.1">
      <Uri>https://github.com/dotnet/llvm-project</Uri>
      <Sha>766e16bd0f277c527e6869c15b59c43d434c33d3</Sha>
    </Dependency>
    <Dependency Name="runtime.linux-musl-x64.Microsoft.NETCore.Runtime.ObjWriter" Version="1.0.0-alpha.1.23052.1">
      <Uri>https://github.com/dotnet/llvm-project</Uri>
      <Sha>766e16bd0f277c527e6869c15b59c43d434c33d3</Sha>
    </Dependency>
    <Dependency Name="runtime.win-arm64.Microsoft.NETCore.Runtime.ObjWriter" Version="1.0.0-alpha.1.23052.1">
      <Uri>https://github.com/dotnet/llvm-project</Uri>
      <Sha>766e16bd0f277c527e6869c15b59c43d434c33d3</Sha>
    </Dependency>
    <Dependency Name="runtime.win-x64.Microsoft.NETCore.Runtime.ObjWriter" Version="1.0.0-alpha.1.23052.1">
      <Uri>https://github.com/dotnet/llvm-project</Uri>
      <Sha>766e16bd0f277c527e6869c15b59c43d434c33d3</Sha>
    </Dependency>
    <Dependency Name="runtime.osx.11.0-arm64.Microsoft.NETCore.Runtime.ObjWriter" Version="1.0.0-alpha.1.23052.1">
      <Uri>https://github.com/dotnet/llvm-project</Uri>
      <Sha>766e16bd0f277c527e6869c15b59c43d434c33d3</Sha>
    </Dependency>
    <Dependency Name="runtime.osx.10.12-x64.Microsoft.NETCore.Runtime.ObjWriter" Version="1.0.0-alpha.1.23052.1">
      <Uri>https://github.com/dotnet/llvm-project</Uri>
      <Sha>766e16bd0f277c527e6869c15b59c43d434c33d3</Sha>
    </Dependency>
    <Dependency Name="runtime.linux-arm64.Microsoft.NETCore.Runtime.JIT.Tools" Version="1.0.0-alpha.1.23052.1">
      <Uri>https://github.com/dotnet/llvm-project</Uri>
      <Sha>766e16bd0f277c527e6869c15b59c43d434c33d3</Sha>
    </Dependency>
    <Dependency Name="runtime.linux-x64.Microsoft.NETCore.Runtime.JIT.Tools" Version="1.0.0-alpha.1.23052.1">
      <Uri>https://github.com/dotnet/llvm-project</Uri>
      <Sha>766e16bd0f277c527e6869c15b59c43d434c33d3</Sha>
    </Dependency>
    <Dependency Name="runtime.linux-musl-arm64.Microsoft.NETCore.Runtime.JIT.Tools" Version="1.0.0-alpha.1.23052.1">
      <Uri>https://github.com/dotnet/llvm-project</Uri>
      <Sha>766e16bd0f277c527e6869c15b59c43d434c33d3</Sha>
    </Dependency>
    <Dependency Name="runtime.linux-musl-x64.Microsoft.NETCore.Runtime.JIT.Tools" Version="1.0.0-alpha.1.23052.1">
      <Uri>https://github.com/dotnet/llvm-project</Uri>
      <Sha>766e16bd0f277c527e6869c15b59c43d434c33d3</Sha>
    </Dependency>
    <Dependency Name="runtime.win-arm64.Microsoft.NETCore.Runtime.JIT.Tools" Version="1.0.0-alpha.1.23052.1">
      <Uri>https://github.com/dotnet/llvm-project</Uri>
      <Sha>766e16bd0f277c527e6869c15b59c43d434c33d3</Sha>
    </Dependency>
    <Dependency Name="runtime.win-x64.Microsoft.NETCore.Runtime.JIT.Tools" Version="1.0.0-alpha.1.23052.1">
      <Uri>https://github.com/dotnet/llvm-project</Uri>
      <Sha>766e16bd0f277c527e6869c15b59c43d434c33d3</Sha>
    </Dependency>
    <Dependency Name="runtime.osx.11.0-arm64.Microsoft.NETCore.Runtime.JIT.Tools" Version="1.0.0-alpha.1.23052.1">
      <Uri>https://github.com/dotnet/llvm-project</Uri>
      <Sha>766e16bd0f277c527e6869c15b59c43d434c33d3</Sha>
    </Dependency>
    <Dependency Name="runtime.osx.10.12-x64.Microsoft.NETCore.Runtime.JIT.Tools" Version="1.0.0-alpha.1.23052.1">
      <Uri>https://github.com/dotnet/llvm-project</Uri>
      <Sha>766e16bd0f277c527e6869c15b59c43d434c33d3</Sha>
    </Dependency>
    <Dependency Name="System.CommandLine" Version="2.0.0-beta4.22355.1">
      <Uri>https://github.com/dotnet/command-line-api</Uri>
      <Sha>5618b2d243ccdeb5c7e50a298b33b13036b4351b</Sha>
    </Dependency>
    <Dependency Name="Microsoft.DotNet.Cecil" Version="0.11.4-alpha.23053.1">
      <Uri>https://github.com/dotnet/cecil</Uri>
      <Sha>61a57d143fc06e69123307e2d5fb2bb9ab1230ef</Sha>
    </Dependency>
    <Dependency Name="Microsoft.DotNet.Cecil.Pdb" Version="0.11.4-alpha.23053.1">
      <Uri>https://github.com/dotnet/cecil</Uri>
      <Sha>61a57d143fc06e69123307e2d5fb2bb9ab1230ef</Sha>
    </Dependency>
  </ProductDependencies>
  <ToolsetDependencies>
    <Dependency Name="Microsoft.DotNet.Arcade.Sdk" Version="8.0.0-beta.23053.5">
      <Uri>https://github.com/dotnet/arcade</Uri>
      <Sha>2fe7be991697bae1101c72947fa0a5eaad4a6250</Sha>
    </Dependency>
    <Dependency Name="Microsoft.DotNet.Helix.Sdk" Version="8.0.0-beta.23053.5">
      <Uri>https://github.com/dotnet/arcade</Uri>
      <Sha>2fe7be991697bae1101c72947fa0a5eaad4a6250</Sha>
    </Dependency>
    <Dependency Name="Microsoft.DotNet.GenAPI" Version="8.0.0-beta.23053.5">
      <Uri>https://github.com/dotnet/arcade</Uri>
      <Sha>2fe7be991697bae1101c72947fa0a5eaad4a6250</Sha>
    </Dependency>
    <Dependency Name="Microsoft.DotNet.GenFacades" Version="8.0.0-beta.23053.5">
      <Uri>https://github.com/dotnet/arcade</Uri>
      <Sha>2fe7be991697bae1101c72947fa0a5eaad4a6250</Sha>
    </Dependency>
    <Dependency Name="Microsoft.DotNet.XUnitExtensions" Version="8.0.0-beta.23053.5">
      <Uri>https://github.com/dotnet/arcade</Uri>
      <Sha>2fe7be991697bae1101c72947fa0a5eaad4a6250</Sha>
    </Dependency>
    <Dependency Name="Microsoft.DotNet.XUnitConsoleRunner" Version="2.5.1-beta.23053.5">
      <Uri>https://github.com/dotnet/arcade</Uri>
      <Sha>2fe7be991697bae1101c72947fa0a5eaad4a6250</Sha>
    </Dependency>
    <Dependency Name="Microsoft.DotNet.Build.Tasks.Archives" Version="8.0.0-beta.23053.5">
      <Uri>https://github.com/dotnet/arcade</Uri>
      <Sha>2fe7be991697bae1101c72947fa0a5eaad4a6250</Sha>
    </Dependency>
    <Dependency Name="Microsoft.DotNet.Build.Tasks.Packaging" Version="8.0.0-beta.23053.5">
      <Uri>https://github.com/dotnet/arcade</Uri>
      <Sha>2fe7be991697bae1101c72947fa0a5eaad4a6250</Sha>
    </Dependency>
    <Dependency Name="Microsoft.DotNet.Build.Tasks.Installers" Version="8.0.0-beta.23053.5">
      <Uri>https://github.com/dotnet/arcade</Uri>
      <Sha>2fe7be991697bae1101c72947fa0a5eaad4a6250</Sha>
    </Dependency>
    <Dependency Name="Microsoft.DotNet.Build.Tasks.Templating" Version="8.0.0-beta.23053.5">
      <Uri>https://github.com/dotnet/arcade</Uri>
      <Sha>2fe7be991697bae1101c72947fa0a5eaad4a6250</Sha>
    </Dependency>
    <Dependency Name="Microsoft.DotNet.Build.Tasks.Workloads" Version="8.0.0-beta.23053.5">
      <Uri>https://github.com/dotnet/arcade</Uri>
      <Sha>2fe7be991697bae1101c72947fa0a5eaad4a6250</Sha>
    </Dependency>
    <Dependency Name="Microsoft.DotNet.CodeAnalysis" Version="8.0.0-beta.23053.5">
      <Uri>https://github.com/dotnet/arcade</Uri>
      <Sha>2fe7be991697bae1101c72947fa0a5eaad4a6250</Sha>
    </Dependency>
    <Dependency Name="Microsoft.DotNet.Build.Tasks.TargetFramework" Version="8.0.0-beta.23053.5">
      <Uri>https://github.com/dotnet/arcade</Uri>
      <Sha>2fe7be991697bae1101c72947fa0a5eaad4a6250</Sha>
    </Dependency>
    <Dependency Name="Microsoft.DotNet.RemoteExecutor" Version="8.0.0-beta.23053.5">
      <Uri>https://github.com/dotnet/arcade</Uri>
      <Sha>2fe7be991697bae1101c72947fa0a5eaad4a6250</Sha>
    </Dependency>
    <Dependency Name="Microsoft.DotNet.Build.Tasks.Feed" Version="8.0.0-beta.23053.5">
      <Uri>https://github.com/dotnet/arcade</Uri>
      <Sha>2fe7be991697bae1101c72947fa0a5eaad4a6250</Sha>
    </Dependency>
    <Dependency Name="Microsoft.DotNet.VersionTools.Tasks" Version="8.0.0-beta.23053.5">
      <Uri>https://github.com/dotnet/arcade</Uri>
      <Sha>2fe7be991697bae1101c72947fa0a5eaad4a6250</Sha>
    </Dependency>
    <Dependency Name="Microsoft.DotNet.SharedFramework.Sdk" Version="8.0.0-beta.23053.5">
      <Uri>https://github.com/dotnet/arcade</Uri>
      <Sha>2fe7be991697bae1101c72947fa0a5eaad4a6250</Sha>
    </Dependency>
    <Dependency Name="System.ComponentModel.TypeConverter.TestData" Version="7.0.0-beta.23054.1">
      <Uri>https://github.com/dotnet/runtime-assets</Uri>
      <Sha>e564f14fdcd62653ca8ae8e7930500c6d2d111e5</Sha>
    </Dependency>
    <Dependency Name="System.Drawing.Common.TestData" Version="7.0.0-beta.23054.1">
      <Uri>https://github.com/dotnet/runtime-assets</Uri>
      <Sha>e564f14fdcd62653ca8ae8e7930500c6d2d111e5</Sha>
    </Dependency>
    <Dependency Name="System.Formats.Tar.TestData" Version="7.0.0-beta.23054.1">
      <Uri>https://github.com/dotnet/runtime-assets</Uri>
      <Sha>e564f14fdcd62653ca8ae8e7930500c6d2d111e5</Sha>
    </Dependency>
    <Dependency Name="System.IO.Compression.TestData" Version="7.0.0-beta.23054.1">
      <Uri>https://github.com/dotnet/runtime-assets</Uri>
      <Sha>e564f14fdcd62653ca8ae8e7930500c6d2d111e5</Sha>
    </Dependency>
    <Dependency Name="System.IO.Packaging.TestData" Version="7.0.0-beta.23054.1">
      <Uri>https://github.com/dotnet/runtime-assets</Uri>
      <Sha>e564f14fdcd62653ca8ae8e7930500c6d2d111e5</Sha>
    </Dependency>
    <Dependency Name="System.Net.TestData" Version="7.0.0-beta.23054.1">
      <Uri>https://github.com/dotnet/runtime-assets</Uri>
      <Sha>e564f14fdcd62653ca8ae8e7930500c6d2d111e5</Sha>
    </Dependency>
    <Dependency Name="System.Private.Runtime.UnicodeData" Version="7.0.0-beta.23054.1">
      <Uri>https://github.com/dotnet/runtime-assets</Uri>
      <Sha>e564f14fdcd62653ca8ae8e7930500c6d2d111e5</Sha>
    </Dependency>
    <Dependency Name="System.Runtime.TimeZoneData" Version="7.0.0-beta.23054.1">
      <Uri>https://github.com/dotnet/runtime-assets</Uri>
      <Sha>e564f14fdcd62653ca8ae8e7930500c6d2d111e5</Sha>
    </Dependency>
    <Dependency Name="System.Security.Cryptography.X509Certificates.TestData" Version="7.0.0-beta.23054.1">
      <Uri>https://github.com/dotnet/runtime-assets</Uri>
      <Sha>e564f14fdcd62653ca8ae8e7930500c6d2d111e5</Sha>
    </Dependency>
    <Dependency Name="System.Text.RegularExpressions.TestData" Version="7.0.0-beta.23054.1">
      <Uri>https://github.com/dotnet/runtime-assets</Uri>
      <Sha>e564f14fdcd62653ca8ae8e7930500c6d2d111e5</Sha>
    </Dependency>
    <Dependency Name="System.Windows.Extensions.TestData" Version="7.0.0-beta.23054.1">
      <Uri>https://github.com/dotnet/runtime-assets</Uri>
      <Sha>e564f14fdcd62653ca8ae8e7930500c6d2d111e5</Sha>
    </Dependency>
    <Dependency Name="Microsoft.DotNet.CilStrip.Sources" Version="7.0.0-beta.23054.1">
      <Uri>https://github.com/dotnet/runtime-assets</Uri>
      <Sha>e564f14fdcd62653ca8ae8e7930500c6d2d111e5</Sha>
    </Dependency>
    <Dependency Name="runtime.linux-arm64.Microsoft.NETCore.Runtime.Mono.LLVM.Sdk" Version="14.0.0-alpha.1.22626.2">
      <Uri>https://github.com/dotnet/llvm-project</Uri>
      <Sha>ec1fd7b45b2751ce9abf204b03871f471b903609</Sha>
    </Dependency>
    <Dependency Name="runtime.linux-arm64.Microsoft.NETCore.Runtime.Mono.LLVM.Tools" Version="14.0.0-alpha.1.22626.2">
      <Uri>https://github.com/dotnet/llvm-project</Uri>
      <Sha>ec1fd7b45b2751ce9abf204b03871f471b903609</Sha>
    </Dependency>
    <Dependency Name="runtime.linux-x64.Microsoft.NETCore.Runtime.Mono.LLVM.Sdk" Version="14.0.0-alpha.1.22626.2">
      <Uri>https://github.com/dotnet/llvm-project</Uri>
      <Sha>ec1fd7b45b2751ce9abf204b03871f471b903609</Sha>
    </Dependency>
    <Dependency Name="runtime.linux-x64.Microsoft.NETCore.Runtime.Mono.LLVM.Tools" Version="14.0.0-alpha.1.22626.2">
      <Uri>https://github.com/dotnet/llvm-project</Uri>
      <Sha>ec1fd7b45b2751ce9abf204b03871f471b903609</Sha>
    </Dependency>
    <Dependency Name="runtime.win-x64.Microsoft.NETCore.Runtime.Mono.LLVM.Sdk" Version="14.0.0-alpha.1.22626.2">
      <Uri>https://github.com/dotnet/llvm-project</Uri>
      <Sha>ec1fd7b45b2751ce9abf204b03871f471b903609</Sha>
    </Dependency>
    <Dependency Name="runtime.win-x64.Microsoft.NETCore.Runtime.Mono.LLVM.Tools" Version="14.0.0-alpha.1.22626.2">
      <Uri>https://github.com/dotnet/llvm-project</Uri>
      <Sha>ec1fd7b45b2751ce9abf204b03871f471b903609</Sha>
    </Dependency>
<<<<<<< HEAD
    <Dependency Name="runtime.osx-arm64.Microsoft.NETCore.Runtime.Mono.LLVM.Sdk" Version="14.0.0-alpha.1.22613.1">
      <Uri>https://github.com/dotnet/llvm-project</Uri>
      <Sha>ea445e4b536e801e88ffddaa2ea485d07ee72a2b</Sha>
    </Dependency>
    <Dependency Name="runtime.osx-arm64.Microsoft.NETCore.Runtime.Mono.LLVM.Tools" Version="14.0.0-alpha.1.22613.1">
      <Uri>https://github.com/dotnet/llvm-project</Uri>
      <Sha>ea445e4b536e801e88ffddaa2ea485d07ee72a2b</Sha>
    </Dependency>
    <Dependency Name="runtime.osx-64.Microsoft.NETCore.Runtime.Mono.LLVM.Sdk" Version="14.0.0-alpha.1.22613.1">
=======
    <Dependency Name="runtime.osx-x64.Microsoft.NETCore.Runtime.Mono.LLVM.Sdk" Version="14.0.0-alpha.1.22626.2">
>>>>>>> aea2eb7f
      <Uri>https://github.com/dotnet/llvm-project</Uri>
      <Sha>ec1fd7b45b2751ce9abf204b03871f471b903609</Sha>
    </Dependency>
    <Dependency Name="runtime.osx-x64.Microsoft.NETCore.Runtime.Mono.LLVM.Tools" Version="14.0.0-alpha.1.22626.2">
      <Uri>https://github.com/dotnet/llvm-project</Uri>
      <Sha>ec1fd7b45b2751ce9abf204b03871f471b903609</Sha>
    </Dependency>
    <Dependency Name="Microsoft.NETCore.App.Runtime.win-x64" Version="8.0.0-alpha.1.22631.1">
      <Uri>https://github.com/dotnet/runtime</Uri>
      <Sha>a6f84d42529494b3539684ed993fa554281215b7</Sha>
    </Dependency>
    <Dependency Name="runtime.native.System.IO.Ports" Version="8.0.0-alpha.1.22631.1">
      <Uri>https://github.com/dotnet/runtime</Uri>
      <Sha>a6f84d42529494b3539684ed993fa554281215b7</Sha>
    </Dependency>
    <Dependency Name="Microsoft.NETCore.ILAsm" Version="8.0.0-alpha.1.22631.1">
      <Uri>https://github.com/dotnet/runtime</Uri>
      <Sha>a6f84d42529494b3539684ed993fa554281215b7</Sha>
    </Dependency>
    <Dependency Name="Microsoft.NET.Sdk.IL" Version="8.0.0-alpha.1.22631.1">
      <Uri>https://github.com/dotnet/runtime</Uri>
      <Sha>a6f84d42529494b3539684ed993fa554281215b7</Sha>
    </Dependency>
    <Dependency Name="System.Text.Json" Version="8.0.0-alpha.1.22631.1">
      <Uri>https://github.com/dotnet/runtime</Uri>
      <Sha>a6f84d42529494b3539684ed993fa554281215b7</Sha>
    </Dependency>
    <Dependency Name="Microsoft.NET.ILLink.Tasks" Version="7.0.100-1.22606.1">
      <Uri>https://github.com/dotnet/linker</Uri>
      <Sha>c9ba21ddb05652902122c59f12ff3b18d867dddc</Sha>
    </Dependency>
    <Dependency Name="Microsoft.DotNet.XHarness.TestRunners.Common" Version="1.0.0-prerelease.23052.2">
      <Uri>https://github.com/dotnet/xharness</Uri>
      <Sha>c1362c3067c08e04319df8ddfbf8ff551ca75a77</Sha>
    </Dependency>
    <Dependency Name="Microsoft.DotNet.XHarness.TestRunners.Xunit" Version="1.0.0-prerelease.23052.2">
      <Uri>https://github.com/dotnet/xharness</Uri>
      <Sha>c1362c3067c08e04319df8ddfbf8ff551ca75a77</Sha>
    </Dependency>
    <Dependency Name="Microsoft.DotNet.XHarness.CLI" Version="1.0.0-prerelease.23052.2">
      <Uri>https://github.com/dotnet/xharness</Uri>
      <Sha>c1362c3067c08e04319df8ddfbf8ff551ca75a77</Sha>
    </Dependency>
    <Dependency Name="Microsoft.DotNet.PackageTesting" Version="8.0.0-beta.23053.5">
      <Uri>https://github.com/dotnet/arcade</Uri>
      <Sha>2fe7be991697bae1101c72947fa0a5eaad4a6250</Sha>
    </Dependency>
    <Dependency Name="optimization.windows_nt-x64.MIBC.Runtime" Version="1.0.0-prerelease.22511.6">
      <Uri>https://dev.azure.com/dnceng/internal/_git/dotnet-optimization</Uri>
      <Sha>f85b89e29f42c04611883c469e1864f3f1e3eb14</Sha>
    </Dependency>
    <Dependency Name="optimization.windows_nt-x86.MIBC.Runtime" Version="1.0.0-prerelease.22511.6">
      <Uri>https://dev.azure.com/dnceng/internal/_git/dotnet-optimization</Uri>
      <Sha>f85b89e29f42c04611883c469e1864f3f1e3eb14</Sha>
    </Dependency>
    <Dependency Name="optimization.linux-x64.MIBC.Runtime" Version="1.0.0-prerelease.22511.6">
      <Uri>https://dev.azure.com/dnceng/internal/_git/dotnet-optimization</Uri>
      <Sha>f85b89e29f42c04611883c469e1864f3f1e3eb14</Sha>
    </Dependency>
    <Dependency Name="optimization.PGO.CoreCLR" Version="1.0.0-prerelease.22511.6">
      <Uri>https://dev.azure.com/dnceng/internal/_git/dotnet-optimization</Uri>
      <Sha>f85b89e29f42c04611883c469e1864f3f1e3eb14</Sha>
    </Dependency>
    <Dependency Name="Microsoft.DotNet.HotReload.Utils.Generator.BuildTool" Version="1.1.0-alpha.0.22628.1">
      <Uri>https://github.com/dotnet/hotreload-utils</Uri>
      <Sha>bc294b0c516ea34765768c687794b307e2133a13</Sha>
    </Dependency>
    <Dependency Name="System.Runtime.Numerics.TestData" Version="7.0.0-beta.23054.1">
      <Uri>https://github.com/dotnet/runtime-assets</Uri>
      <Sha>e564f14fdcd62653ca8ae8e7930500c6d2d111e5</Sha>
    </Dependency>
    <Dependency Name="Microsoft.Net.Compilers.Toolset" Version="4.6.0-1.23054.2">
      <Uri>https://github.com/dotnet/roslyn</Uri>
      <Sha>08e08e755591b8efcbc95745835398e4965071fb</Sha>
    </Dependency>
    <Dependency Name="Microsoft.CodeAnalysis" Version="4.6.0-1.23054.2">
      <Uri>https://github.com/dotnet/roslyn</Uri>
      <Sha>08e08e755591b8efcbc95745835398e4965071fb</Sha>
    </Dependency>
    <Dependency Name="Microsoft.CodeAnalysis.CSharp" Version="4.6.0-1.23054.2">
      <Uri>https://github.com/dotnet/roslyn</Uri>
      <Sha>08e08e755591b8efcbc95745835398e4965071fb</Sha>
    </Dependency>
    <Dependency Name="Microsoft.CodeAnalysis.Analyzers" Version="3.3.4-beta1.23053.6">
      <Uri>https://github.com/dotnet/roslyn-analyzers</Uri>
      <Sha>60f592cb113cb6930300ed49b762f9c1e7abb849</Sha>
    </Dependency>
    <Dependency Name="Microsoft.CodeAnalysis.NetAnalyzers" Version="8.0.0-preview1.23053.6">
      <Uri>https://github.com/dotnet/roslyn-analyzers</Uri>
      <Sha>60f592cb113cb6930300ed49b762f9c1e7abb849</Sha>
    </Dependency>
    <Dependency Name="Microsoft.DotNet.ApiCompat.Task" Version="8.0.100-alpha.1.22511.23">
      <Uri>https://github.com/dotnet/sdk</Uri>
      <Sha>3f2524bd65a6ab77b9160bcc23824dbc03990f3d</Sha>
    </Dependency>
    <Dependency Name="optimization.windows_nt-arm64.MIBC.Runtime" Version="1.0.0-prerelease.22511.6">
      <Uri>https://dev.azure.com/dnceng/internal/_git/dotnet-optimization</Uri>
      <Sha>f85b89e29f42c04611883c469e1864f3f1e3eb14</Sha>
    </Dependency>
    <Dependency Name="optimization.linux-arm64.MIBC.Runtime" Version="1.0.0-prerelease.22511.6">
      <Uri>https://dev.azure.com/dnceng/internal/_git/dotnet-optimization</Uri>
      <Sha>f85b89e29f42c04611883c469e1864f3f1e3eb14</Sha>
    </Dependency>
  </ToolsetDependencies>
</Dependencies><|MERGE_RESOLUTION|>--- conflicted
+++ resolved
@@ -234,19 +234,15 @@
       <Uri>https://github.com/dotnet/llvm-project</Uri>
       <Sha>ec1fd7b45b2751ce9abf204b03871f471b903609</Sha>
     </Dependency>
-<<<<<<< HEAD
-    <Dependency Name="runtime.osx-arm64.Microsoft.NETCore.Runtime.Mono.LLVM.Sdk" Version="14.0.0-alpha.1.22613.1">
-      <Uri>https://github.com/dotnet/llvm-project</Uri>
-      <Sha>ea445e4b536e801e88ffddaa2ea485d07ee72a2b</Sha>
-    </Dependency>
-    <Dependency Name="runtime.osx-arm64.Microsoft.NETCore.Runtime.Mono.LLVM.Tools" Version="14.0.0-alpha.1.22613.1">
-      <Uri>https://github.com/dotnet/llvm-project</Uri>
-      <Sha>ea445e4b536e801e88ffddaa2ea485d07ee72a2b</Sha>
-    </Dependency>
-    <Dependency Name="runtime.osx-64.Microsoft.NETCore.Runtime.Mono.LLVM.Sdk" Version="14.0.0-alpha.1.22613.1">
-=======
+    <Dependency Name="runtime.osx-arm64.Microsoft.NETCore.Runtime.Mono.LLVM.Sdk" Version="14.0.0-alpha.1.22626.2">
+      <Uri>https://github.com/dotnet/llvm-project</Uri>
+      <Sha>ec1fd7b45b2751ce9abf204b03871f471b903609</Sha>
+    </Dependency>
+    <Dependency Name="runtime.osx-arm64.Microsoft.NETCore.Runtime.Mono.LLVM.Tools" Version="14.0.0-alpha.1.22626.2">
+      <Uri>https://github.com/dotnet/llvm-project</Uri>
+      <Sha>ec1fd7b45b2751ce9abf204b03871f471b903609</Sha>
+    </Dependency>
     <Dependency Name="runtime.osx-x64.Microsoft.NETCore.Runtime.Mono.LLVM.Sdk" Version="14.0.0-alpha.1.22626.2">
->>>>>>> aea2eb7f
       <Uri>https://github.com/dotnet/llvm-project</Uri>
       <Sha>ec1fd7b45b2751ce9abf204b03871f471b903609</Sha>
     </Dependency>
