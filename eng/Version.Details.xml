<Dependencies>
  <ProductDependencies>
    <Dependency Name="Microsoft.NETCore.Runtime.ICU.Transport" Version="7.0.0-rc.2.22458.3">
      <Uri>https://github.com/dotnet/icu</Uri>
      <Sha>99a36e5c61fc30b9307ad950df6da7cf1e9e8e3e</Sha>
    </Dependency>
    <Dependency Name="System.Net.MsQuic.Transport" Version="7.0.0-alpha.1.22406.1">
      <Uri>https://github.com/dotnet/msquic</Uri>
      <Sha>dc012a715ceb9b5d5258f2fda77520586af5a36a</Sha>
    </Dependency>
    <Dependency Name="System.ServiceModel.Primitives" Version="4.9.0-rc2.21473.1">
      <Uri>https://github.com/dotnet/wcf</Uri>
      <Sha>7f504aabb1988e9a093c1e74d8040bd52feb2f01</Sha>
    </Dependency>
    <Dependency Name="runtime.linux-arm64.Microsoft.NETCore.Runtime.ObjWriter" Version="1.0.0-alpha.1.22459.3">
      <Uri>https://github.com/dotnet/llvm-project</Uri>
      <Sha>78c9eaec7cec210dfaee9a0443d5816b59683697</Sha>
    </Dependency>
    <Dependency Name="runtime.linux-x64.Microsoft.NETCore.Runtime.ObjWriter" Version="1.0.0-alpha.1.22459.3">
      <Uri>https://github.com/dotnet/llvm-project</Uri>
      <Sha>78c9eaec7cec210dfaee9a0443d5816b59683697</Sha>
    </Dependency>
    <Dependency Name="runtime.linux-musl-arm64.Microsoft.NETCore.Runtime.ObjWriter" Version="1.0.0-alpha.1.22459.3">
      <Uri>https://github.com/dotnet/llvm-project</Uri>
      <Sha>78c9eaec7cec210dfaee9a0443d5816b59683697</Sha>
    </Dependency>
    <Dependency Name="runtime.linux-musl-x64.Microsoft.NETCore.Runtime.ObjWriter" Version="1.0.0-alpha.1.22459.3">
      <Uri>https://github.com/dotnet/llvm-project</Uri>
      <Sha>78c9eaec7cec210dfaee9a0443d5816b59683697</Sha>
    </Dependency>
    <Dependency Name="runtime.win-arm64.Microsoft.NETCore.Runtime.ObjWriter" Version="1.0.0-alpha.1.22459.3">
      <Uri>https://github.com/dotnet/llvm-project</Uri>
      <Sha>78c9eaec7cec210dfaee9a0443d5816b59683697</Sha>
    </Dependency>
    <Dependency Name="runtime.win-x64.Microsoft.NETCore.Runtime.ObjWriter" Version="1.0.0-alpha.1.22459.3">
      <Uri>https://github.com/dotnet/llvm-project</Uri>
      <Sha>78c9eaec7cec210dfaee9a0443d5816b59683697</Sha>
    </Dependency>
    <Dependency Name="runtime.osx.11.0-arm64.Microsoft.NETCore.Runtime.ObjWriter" Version="1.0.0-alpha.1.22459.3">
      <Uri>https://github.com/dotnet/llvm-project</Uri>
      <Sha>78c9eaec7cec210dfaee9a0443d5816b59683697</Sha>
    </Dependency>
    <Dependency Name="runtime.osx.10.12-x64.Microsoft.NETCore.Runtime.ObjWriter" Version="1.0.0-alpha.1.22459.3">
      <Uri>https://github.com/dotnet/llvm-project</Uri>
      <Sha>78c9eaec7cec210dfaee9a0443d5816b59683697</Sha>
    </Dependency>
    <Dependency Name="System.CommandLine" Version="2.0.0-beta4.22355.1">
      <Uri>https://github.com/dotnet/command-line-api</Uri>
      <Sha>5618b2d243ccdeb5c7e50a298b33b13036b4351b</Sha>
    </Dependency>
    <Dependency Name="Microsoft.NET.Workload.Emscripten.net6.Manifest-7.0.100" Version="7.0.0-rc.2.22459.3">
      <Uri>https://github.com/dotnet/emsdk</Uri>
      <Sha>76e6b338e87093ddc9b3b650f027706aba65d388</Sha>
    </Dependency>
    <Dependency Name="Microsoft.NET.Workload.Emscripten.net7.Manifest-7.0.100" Version="7.0.0-rc.2.22459.3">
      <Uri>https://github.com/dotnet/emsdk</Uri>
      <Sha>76e6b338e87093ddc9b3b650f027706aba65d388</Sha>
    </Dependency>
  </ProductDependencies>
  <ToolsetDependencies>
<<<<<<< HEAD
    <Dependency Name="Microsoft.DotNet.Arcade.Sdk" Version="7.0.0-beta.22462.6">
      <Uri>https://github.com/dotnet/arcade</Uri>
      <Sha>a8b74560cd0ad9a01f0356369bb9dfc031a9a6b0</Sha>
    </Dependency>
    <Dependency Name="Microsoft.DotNet.Helix.Sdk" Version="7.0.0-beta.22462.6">
      <Uri>https://github.com/dotnet/arcade</Uri>
      <Sha>a8b74560cd0ad9a01f0356369bb9dfc031a9a6b0</Sha>
    </Dependency>
    <Dependency Name="Microsoft.DotNet.ApiCompat" Version="7.0.0-beta.22462.6">
      <Uri>https://github.com/dotnet/arcade</Uri>
      <Sha>a8b74560cd0ad9a01f0356369bb9dfc031a9a6b0</Sha>
    </Dependency>
    <Dependency Name="Microsoft.DotNet.GenAPI" Version="7.0.0-beta.22462.6">
      <Uri>https://github.com/dotnet/arcade</Uri>
      <Sha>a8b74560cd0ad9a01f0356369bb9dfc031a9a6b0</Sha>
    </Dependency>
    <Dependency Name="Microsoft.DotNet.GenFacades" Version="7.0.0-beta.22462.6">
      <Uri>https://github.com/dotnet/arcade</Uri>
      <Sha>a8b74560cd0ad9a01f0356369bb9dfc031a9a6b0</Sha>
    </Dependency>
    <Dependency Name="Microsoft.DotNet.XUnitExtensions" Version="7.0.0-beta.22462.6">
      <Uri>https://github.com/dotnet/arcade</Uri>
      <Sha>a8b74560cd0ad9a01f0356369bb9dfc031a9a6b0</Sha>
    </Dependency>
    <Dependency Name="Microsoft.DotNet.XUnitConsoleRunner" Version="2.5.1-beta.22462.6">
      <Uri>https://github.com/dotnet/arcade</Uri>
      <Sha>a8b74560cd0ad9a01f0356369bb9dfc031a9a6b0</Sha>
    </Dependency>
    <Dependency Name="Microsoft.DotNet.Build.Tasks.Archives" Version="7.0.0-beta.22462.6">
      <Uri>https://github.com/dotnet/arcade</Uri>
      <Sha>a8b74560cd0ad9a01f0356369bb9dfc031a9a6b0</Sha>
    </Dependency>
    <Dependency Name="Microsoft.DotNet.Build.Tasks.Packaging" Version="7.0.0-beta.22462.6">
      <Uri>https://github.com/dotnet/arcade</Uri>
      <Sha>a8b74560cd0ad9a01f0356369bb9dfc031a9a6b0</Sha>
    </Dependency>
    <Dependency Name="Microsoft.DotNet.Build.Tasks.Installers" Version="7.0.0-beta.22462.6">
      <Uri>https://github.com/dotnet/arcade</Uri>
      <Sha>a8b74560cd0ad9a01f0356369bb9dfc031a9a6b0</Sha>
    </Dependency>
    <Dependency Name="Microsoft.DotNet.Build.Tasks.Templating" Version="7.0.0-beta.22462.6">
      <Uri>https://github.com/dotnet/arcade</Uri>
      <Sha>a8b74560cd0ad9a01f0356369bb9dfc031a9a6b0</Sha>
    </Dependency>
    <Dependency Name="Microsoft.DotNet.Build.Tasks.Workloads" Version="7.0.0-beta.22462.6">
      <Uri>https://github.com/dotnet/arcade</Uri>
      <Sha>a8b74560cd0ad9a01f0356369bb9dfc031a9a6b0</Sha>
    </Dependency>
    <Dependency Name="Microsoft.DotNet.CodeAnalysis" Version="7.0.0-beta.22462.6">
      <Uri>https://github.com/dotnet/arcade</Uri>
      <Sha>a8b74560cd0ad9a01f0356369bb9dfc031a9a6b0</Sha>
    </Dependency>
    <Dependency Name="Microsoft.DotNet.Build.Tasks.TargetFramework" Version="7.0.0-beta.22462.6">
      <Uri>https://github.com/dotnet/arcade</Uri>
      <Sha>a8b74560cd0ad9a01f0356369bb9dfc031a9a6b0</Sha>
    </Dependency>
    <Dependency Name="Microsoft.DotNet.RemoteExecutor" Version="7.0.0-beta.22462.6">
      <Uri>https://github.com/dotnet/arcade</Uri>
      <Sha>a8b74560cd0ad9a01f0356369bb9dfc031a9a6b0</Sha>
    </Dependency>
    <Dependency Name="Microsoft.DotNet.Build.Tasks.Feed" Version="7.0.0-beta.22462.6">
      <Uri>https://github.com/dotnet/arcade</Uri>
      <Sha>a8b74560cd0ad9a01f0356369bb9dfc031a9a6b0</Sha>
    </Dependency>
    <Dependency Name="Microsoft.DotNet.VersionTools.Tasks" Version="7.0.0-beta.22462.6">
      <Uri>https://github.com/dotnet/arcade</Uri>
      <Sha>a8b74560cd0ad9a01f0356369bb9dfc031a9a6b0</Sha>
    </Dependency>
    <Dependency Name="Microsoft.DotNet.SharedFramework.Sdk" Version="7.0.0-beta.22462.6">
      <Uri>https://github.com/dotnet/arcade</Uri>
      <Sha>a8b74560cd0ad9a01f0356369bb9dfc031a9a6b0</Sha>
=======
    <Dependency Name="Microsoft.DotNet.Arcade.Sdk" Version="7.0.0-beta.22457.4">
      <Uri>https://github.com/dotnet/arcade</Uri>
      <Sha>e8ed48e43a06ad8faeb1e62b81fbfb53f4cbdc85</Sha>
    </Dependency>
    <Dependency Name="Microsoft.DotNet.Helix.Sdk" Version="7.0.0-beta.22457.4">
      <Uri>https://github.com/dotnet/arcade</Uri>
      <Sha>e8ed48e43a06ad8faeb1e62b81fbfb53f4cbdc85</Sha>
    </Dependency>
    <Dependency Name="Microsoft.DotNet.ApiCompat" Version="7.0.0-beta.22457.4">
      <Uri>https://github.com/dotnet/arcade</Uri>
      <Sha>e8ed48e43a06ad8faeb1e62b81fbfb53f4cbdc85</Sha>
    </Dependency>
    <Dependency Name="Microsoft.DotNet.GenAPI" Version="7.0.0-beta.22457.4">
      <Uri>https://github.com/dotnet/arcade</Uri>
      <Sha>e8ed48e43a06ad8faeb1e62b81fbfb53f4cbdc85</Sha>
    </Dependency>
    <Dependency Name="Microsoft.DotNet.GenFacades" Version="7.0.0-beta.22457.4">
      <Uri>https://github.com/dotnet/arcade</Uri>
      <Sha>e8ed48e43a06ad8faeb1e62b81fbfb53f4cbdc85</Sha>
    </Dependency>
    <Dependency Name="Microsoft.DotNet.XUnitExtensions" Version="7.0.0-beta.22457.4">
      <Uri>https://github.com/dotnet/arcade</Uri>
      <Sha>e8ed48e43a06ad8faeb1e62b81fbfb53f4cbdc85</Sha>
    </Dependency>
    <Dependency Name="Microsoft.DotNet.XUnitConsoleRunner" Version="2.5.1-beta.22457.4">
      <Uri>https://github.com/dotnet/arcade</Uri>
      <Sha>e8ed48e43a06ad8faeb1e62b81fbfb53f4cbdc85</Sha>
    </Dependency>
    <Dependency Name="Microsoft.DotNet.Build.Tasks.Archives" Version="7.0.0-beta.22457.4">
      <Uri>https://github.com/dotnet/arcade</Uri>
      <Sha>e8ed48e43a06ad8faeb1e62b81fbfb53f4cbdc85</Sha>
    </Dependency>
    <Dependency Name="Microsoft.DotNet.Build.Tasks.Packaging" Version="7.0.0-beta.22457.4">
      <Uri>https://github.com/dotnet/arcade</Uri>
      <Sha>e8ed48e43a06ad8faeb1e62b81fbfb53f4cbdc85</Sha>
    </Dependency>
    <Dependency Name="Microsoft.DotNet.Build.Tasks.Installers" Version="7.0.0-beta.22457.4">
      <Uri>https://github.com/dotnet/arcade</Uri>
      <Sha>e8ed48e43a06ad8faeb1e62b81fbfb53f4cbdc85</Sha>
    </Dependency>
    <Dependency Name="Microsoft.DotNet.Build.Tasks.Templating" Version="7.0.0-beta.22457.4">
      <Uri>https://github.com/dotnet/arcade</Uri>
      <Sha>e8ed48e43a06ad8faeb1e62b81fbfb53f4cbdc85</Sha>
    </Dependency>
    <Dependency Name="Microsoft.DotNet.Build.Tasks.Workloads" Version="7.0.0-beta.22457.4">
      <Uri>https://github.com/dotnet/arcade</Uri>
      <Sha>e8ed48e43a06ad8faeb1e62b81fbfb53f4cbdc85</Sha>
    </Dependency>
    <Dependency Name="Microsoft.DotNet.CodeAnalysis" Version="7.0.0-beta.22457.4">
      <Uri>https://github.com/dotnet/arcade</Uri>
      <Sha>e8ed48e43a06ad8faeb1e62b81fbfb53f4cbdc85</Sha>
    </Dependency>
    <Dependency Name="Microsoft.DotNet.Build.Tasks.TargetFramework" Version="7.0.0-beta.22457.4">
      <Uri>https://github.com/dotnet/arcade</Uri>
      <Sha>e8ed48e43a06ad8faeb1e62b81fbfb53f4cbdc85</Sha>
    </Dependency>
    <Dependency Name="Microsoft.DotNet.RemoteExecutor" Version="7.0.0-beta.22457.4">
      <Uri>https://github.com/dotnet/arcade</Uri>
      <Sha>e8ed48e43a06ad8faeb1e62b81fbfb53f4cbdc85</Sha>
    </Dependency>
    <Dependency Name="Microsoft.DotNet.Build.Tasks.Feed" Version="7.0.0-beta.22457.4">
      <Uri>https://github.com/dotnet/arcade</Uri>
      <Sha>e8ed48e43a06ad8faeb1e62b81fbfb53f4cbdc85</Sha>
    </Dependency>
    <Dependency Name="Microsoft.DotNet.VersionTools.Tasks" Version="7.0.0-beta.22457.4">
      <Uri>https://github.com/dotnet/arcade</Uri>
      <Sha>e8ed48e43a06ad8faeb1e62b81fbfb53f4cbdc85</Sha>
    </Dependency>
    <Dependency Name="Microsoft.DotNet.SharedFramework.Sdk" Version="7.0.0-beta.22457.4">
      <Uri>https://github.com/dotnet/arcade</Uri>
      <Sha>e8ed48e43a06ad8faeb1e62b81fbfb53f4cbdc85</Sha>
>>>>>>> 04d61ca1
    </Dependency>
    <Dependency Name="System.ComponentModel.TypeConverter.TestData" Version="7.0.0-beta.22456.1">
      <Uri>https://github.com/dotnet/runtime-assets</Uri>
      <Sha>3453104731a7fd5af1b7613bb9dc9dfa6263b312</Sha>
    </Dependency>
    <Dependency Name="System.Drawing.Common.TestData" Version="7.0.0-beta.22456.1">
      <Uri>https://github.com/dotnet/runtime-assets</Uri>
      <Sha>3453104731a7fd5af1b7613bb9dc9dfa6263b312</Sha>
    </Dependency>
    <Dependency Name="System.Formats.Tar.TestData" Version="7.0.0-beta.22456.1">
      <Uri>https://github.com/dotnet/runtime-assets</Uri>
      <Sha>3453104731a7fd5af1b7613bb9dc9dfa6263b312</Sha>
    </Dependency>
    <Dependency Name="System.IO.Compression.TestData" Version="7.0.0-beta.22456.1">
      <Uri>https://github.com/dotnet/runtime-assets</Uri>
      <Sha>3453104731a7fd5af1b7613bb9dc9dfa6263b312</Sha>
    </Dependency>
    <Dependency Name="System.IO.Packaging.TestData" Version="7.0.0-beta.22456.1">
      <Uri>https://github.com/dotnet/runtime-assets</Uri>
      <Sha>3453104731a7fd5af1b7613bb9dc9dfa6263b312</Sha>
    </Dependency>
    <Dependency Name="System.Net.TestData" Version="7.0.0-beta.22456.1">
      <Uri>https://github.com/dotnet/runtime-assets</Uri>
      <Sha>3453104731a7fd5af1b7613bb9dc9dfa6263b312</Sha>
    </Dependency>
    <Dependency Name="System.Private.Runtime.UnicodeData" Version="7.0.0-beta.22456.1">
      <Uri>https://github.com/dotnet/runtime-assets</Uri>
      <Sha>3453104731a7fd5af1b7613bb9dc9dfa6263b312</Sha>
    </Dependency>
    <Dependency Name="System.Runtime.TimeZoneData" Version="7.0.0-beta.22456.1">
      <Uri>https://github.com/dotnet/runtime-assets</Uri>
      <Sha>3453104731a7fd5af1b7613bb9dc9dfa6263b312</Sha>
    </Dependency>
    <Dependency Name="System.Security.Cryptography.X509Certificates.TestData" Version="7.0.0-beta.22456.1">
      <Uri>https://github.com/dotnet/runtime-assets</Uri>
      <Sha>3453104731a7fd5af1b7613bb9dc9dfa6263b312</Sha>
    </Dependency>
    <Dependency Name="System.Text.RegularExpressions.TestData" Version="7.0.0-beta.22456.1">
      <Uri>https://github.com/dotnet/runtime-assets</Uri>
      <Sha>3453104731a7fd5af1b7613bb9dc9dfa6263b312</Sha>
    </Dependency>
    <Dependency Name="System.Windows.Extensions.TestData" Version="7.0.0-beta.22456.1">
      <Uri>https://github.com/dotnet/runtime-assets</Uri>
      <Sha>3453104731a7fd5af1b7613bb9dc9dfa6263b312</Sha>
    </Dependency>
    <Dependency Name="Microsoft.DotNet.CilStrip.Sources" Version="7.0.0-beta.22456.1">
      <Uri>https://github.com/dotnet/runtime-assets</Uri>
      <Sha>3453104731a7fd5af1b7613bb9dc9dfa6263b312</Sha>
    </Dependency>
    <Dependency Name="runtime.linux-arm64.Microsoft.NETCore.Runtime.Mono.LLVM.Sdk" Version="11.1.0-alpha.1.22462.2">
      <Uri>https://github.com/dotnet/llvm-project</Uri>
      <Sha>5ea5dce046297788f942ab2bb5b1510035efb2ff</Sha>
    </Dependency>
    <Dependency Name="runtime.linux-arm64.Microsoft.NETCore.Runtime.Mono.LLVM.Tools" Version="11.1.0-alpha.1.22462.2">
      <Uri>https://github.com/dotnet/llvm-project</Uri>
      <Sha>5ea5dce046297788f942ab2bb5b1510035efb2ff</Sha>
    </Dependency>
    <Dependency Name="runtime.linux-x64.Microsoft.NETCore.Runtime.Mono.LLVM.Sdk" Version="11.1.0-alpha.1.22462.2">
      <Uri>https://github.com/dotnet/llvm-project</Uri>
      <Sha>5ea5dce046297788f942ab2bb5b1510035efb2ff</Sha>
    </Dependency>
    <Dependency Name="runtime.linux-x64.Microsoft.NETCore.Runtime.Mono.LLVM.Tools" Version="11.1.0-alpha.1.22462.2">
      <Uri>https://github.com/dotnet/llvm-project</Uri>
      <Sha>5ea5dce046297788f942ab2bb5b1510035efb2ff</Sha>
    </Dependency>
    <Dependency Name="runtime.win-x64.Microsoft.NETCore.Runtime.Mono.LLVM.Sdk" Version="11.1.0-alpha.1.22462.2">
      <Uri>https://github.com/dotnet/llvm-project</Uri>
      <Sha>5ea5dce046297788f942ab2bb5b1510035efb2ff</Sha>
    </Dependency>
    <Dependency Name="runtime.win-x64.Microsoft.NETCore.Runtime.Mono.LLVM.Tools" Version="11.1.0-alpha.1.22462.2">
      <Uri>https://github.com/dotnet/llvm-project</Uri>
      <Sha>5ea5dce046297788f942ab2bb5b1510035efb2ff</Sha>
    </Dependency>
    <Dependency Name="runtime.osx.10.12-x64.Microsoft.NETCore.Runtime.Mono.LLVM.Sdk" Version="11.1.0-alpha.1.22462.2">
      <Uri>https://github.com/dotnet/llvm-project</Uri>
      <Sha>5ea5dce046297788f942ab2bb5b1510035efb2ff</Sha>
    </Dependency>
    <Dependency Name="runtime.osx.10.12-x64.Microsoft.NETCore.Runtime.Mono.LLVM.Tools" Version="11.1.0-alpha.1.22462.2">
      <Uri>https://github.com/dotnet/llvm-project</Uri>
      <Sha>5ea5dce046297788f942ab2bb5b1510035efb2ff</Sha>
    </Dependency>
    <Dependency Name="Microsoft.NETCore.App.Runtime.win-x64" Version="7.0.0-rc.1.22414.6">
      <Uri>https://github.com/dotnet/runtime</Uri>
      <Sha>e680411c22e33f45821f4ae64365a2970b2430a6</Sha>
    </Dependency>
    <Dependency Name="Microsoft.NETCore.DotNetHost" Version="7.0.0-rc.1.22414.6">
      <Uri>https://github.com/dotnet/runtime</Uri>
      <Sha>e680411c22e33f45821f4ae64365a2970b2430a6</Sha>
    </Dependency>
    <Dependency Name="Microsoft.NETCore.DotNetHostPolicy" Version="7.0.0-rc.1.22414.6">
      <Uri>https://github.com/dotnet/runtime</Uri>
      <Sha>e680411c22e33f45821f4ae64365a2970b2430a6</Sha>
    </Dependency>
    <Dependency Name="runtime.native.System.IO.Ports" Version="7.0.0-rc.1.22414.6">
      <Uri>https://github.com/dotnet/runtime</Uri>
      <Sha>e680411c22e33f45821f4ae64365a2970b2430a6</Sha>
    </Dependency>
    <Dependency Name="Microsoft.NETCore.ILAsm" Version="7.0.0-rc.1.22414.6">
      <Uri>https://github.com/dotnet/runtime</Uri>
      <Sha>e680411c22e33f45821f4ae64365a2970b2430a6</Sha>
    </Dependency>
    <Dependency Name="Microsoft.NET.Sdk.IL" Version="7.0.0-rc.1.22414.6">
      <Uri>https://github.com/dotnet/runtime</Uri>
      <Sha>e680411c22e33f45821f4ae64365a2970b2430a6</Sha>
    </Dependency>
    <Dependency Name="System.Text.Json" Version="7.0.0-rc.1.22414.6">
      <Uri>https://github.com/dotnet/runtime</Uri>
      <Sha>e680411c22e33f45821f4ae64365a2970b2430a6</Sha>
    </Dependency>
    <Dependency Name="Microsoft.NET.ILLink.Tasks" Version="7.0.100-1.22423.4">
      <Uri>https://github.com/dotnet/linker</Uri>
      <Sha>313671b195b1b36d56a8888a9a0e12edaac52c57</Sha>
    </Dependency>
    <Dependency Name="Microsoft.DotNet.XHarness.TestRunners.Common" Version="1.0.0-prerelease.22411.1">
      <Uri>https://github.com/dotnet/xharness</Uri>
      <Sha>5ebf69650b9f7b4ecab485be840b3022420f7812</Sha>
    </Dependency>
    <Dependency Name="Microsoft.DotNet.XHarness.TestRunners.Xunit" Version="1.0.0-prerelease.22411.1">
      <Uri>https://github.com/dotnet/xharness</Uri>
      <Sha>5ebf69650b9f7b4ecab485be840b3022420f7812</Sha>
    </Dependency>
    <Dependency Name="Microsoft.DotNet.XHarness.CLI" Version="1.0.0-prerelease.22411.1">
      <Uri>https://github.com/dotnet/xharness</Uri>
      <Sha>5ebf69650b9f7b4ecab485be840b3022420f7812</Sha>
    </Dependency>
<<<<<<< HEAD
    <Dependency Name="Microsoft.DotNet.PackageTesting" Version="7.0.0-beta.22462.6">
      <Uri>https://github.com/dotnet/arcade</Uri>
      <Sha>a8b74560cd0ad9a01f0356369bb9dfc031a9a6b0</Sha>
=======
    <Dependency Name="Microsoft.DotNet.PackageTesting" Version="7.0.0-beta.22457.4">
      <Uri>https://github.com/dotnet/arcade</Uri>
      <Sha>e8ed48e43a06ad8faeb1e62b81fbfb53f4cbdc85</Sha>
>>>>>>> 04d61ca1
    </Dependency>
    <Dependency Name="optimization.windows_nt-x64.MIBC.Runtime" Version="1.0.0-prerelease.22415.6">
      <Uri>https://dev.azure.com/dnceng/internal/_git/dotnet-optimization</Uri>
      <Sha>5e0b0da43f660de5798186f4fd3bc900fc90576c</Sha>
    </Dependency>
    <Dependency Name="optimization.windows_nt-x86.MIBC.Runtime" Version="1.0.0-prerelease.22415.6">
      <Uri>https://dev.azure.com/dnceng/internal/_git/dotnet-optimization</Uri>
      <Sha>5e0b0da43f660de5798186f4fd3bc900fc90576c</Sha>
    </Dependency>
    <Dependency Name="optimization.linux-x64.MIBC.Runtime" Version="1.0.0-prerelease.22415.6">
      <Uri>https://dev.azure.com/dnceng/internal/_git/dotnet-optimization</Uri>
      <Sha>5e0b0da43f660de5798186f4fd3bc900fc90576c</Sha>
    </Dependency>
    <Dependency Name="optimization.PGO.CoreCLR" Version="1.0.0-prerelease.22415.6">
      <Uri>https://dev.azure.com/dnceng/internal/_git/dotnet-optimization</Uri>
      <Sha>5e0b0da43f660de5798186f4fd3bc900fc90576c</Sha>
    </Dependency>
    <Dependency Name="Microsoft.DotNet.HotReload.Utils.Generator.BuildTool" Version="1.1.0-alpha.0.22462.2">
      <Uri>https://github.com/dotnet/hotreload-utils</Uri>
      <Sha>9adb819d35d6e2788b6772d579d6ca1e9ef68765</Sha>
    </Dependency>
    <Dependency Name="System.Runtime.Numerics.TestData" Version="7.0.0-beta.22456.1">
      <Uri>https://github.com/dotnet/runtime-assets</Uri>
      <Sha>3453104731a7fd5af1b7613bb9dc9dfa6263b312</Sha>
    </Dependency>
    <Dependency Name="Microsoft.CodeAnalysis.NetAnalyzers" Version="7.0.0-preview1.22452.2">
      <Uri>https://github.com/dotnet/roslyn-analyzers</Uri>
      <Sha>a26d1a203d0116aa769bce0fd3a917cc70d88a66</Sha>
    </Dependency>
    <Dependency Name="Microsoft.DotNet.ApiCompat.Task" Version="7.0.100-rc.1.22402.1">
      <Uri>https://github.com/dotnet/sdk</Uri>
      <Sha>3f2524bd65a6ab77b9160bcc23824dbc03990f3d</Sha>
    </Dependency>
    <Dependency Name="optimization.windows_nt-arm64.MIBC.Runtime" Version="1.0.0-prerelease.22415.6">
      <Uri>https://dev.azure.com/dnceng/internal/_git/dotnet-optimization</Uri>
      <Sha>5e0b0da43f660de5798186f4fd3bc900fc90576c</Sha>
    </Dependency>
    <Dependency Name="optimization.linux-arm64.MIBC.Runtime" Version="1.0.0-prerelease.22415.6">
      <Uri>https://dev.azure.com/dnceng/internal/_git/dotnet-optimization</Uri>
      <Sha>5e0b0da43f660de5798186f4fd3bc900fc90576c</Sha>
    </Dependency>
  </ToolsetDependencies>
</Dependencies><|MERGE_RESOLUTION|>--- conflicted
+++ resolved
@@ -58,7 +58,6 @@
     </Dependency>
   </ProductDependencies>
   <ToolsetDependencies>
-<<<<<<< HEAD
     <Dependency Name="Microsoft.DotNet.Arcade.Sdk" Version="7.0.0-beta.22462.6">
       <Uri>https://github.com/dotnet/arcade</Uri>
       <Sha>a8b74560cd0ad9a01f0356369bb9dfc031a9a6b0</Sha>
@@ -130,79 +129,6 @@
     <Dependency Name="Microsoft.DotNet.SharedFramework.Sdk" Version="7.0.0-beta.22462.6">
       <Uri>https://github.com/dotnet/arcade</Uri>
       <Sha>a8b74560cd0ad9a01f0356369bb9dfc031a9a6b0</Sha>
-=======
-    <Dependency Name="Microsoft.DotNet.Arcade.Sdk" Version="7.0.0-beta.22457.4">
-      <Uri>https://github.com/dotnet/arcade</Uri>
-      <Sha>e8ed48e43a06ad8faeb1e62b81fbfb53f4cbdc85</Sha>
-    </Dependency>
-    <Dependency Name="Microsoft.DotNet.Helix.Sdk" Version="7.0.0-beta.22457.4">
-      <Uri>https://github.com/dotnet/arcade</Uri>
-      <Sha>e8ed48e43a06ad8faeb1e62b81fbfb53f4cbdc85</Sha>
-    </Dependency>
-    <Dependency Name="Microsoft.DotNet.ApiCompat" Version="7.0.0-beta.22457.4">
-      <Uri>https://github.com/dotnet/arcade</Uri>
-      <Sha>e8ed48e43a06ad8faeb1e62b81fbfb53f4cbdc85</Sha>
-    </Dependency>
-    <Dependency Name="Microsoft.DotNet.GenAPI" Version="7.0.0-beta.22457.4">
-      <Uri>https://github.com/dotnet/arcade</Uri>
-      <Sha>e8ed48e43a06ad8faeb1e62b81fbfb53f4cbdc85</Sha>
-    </Dependency>
-    <Dependency Name="Microsoft.DotNet.GenFacades" Version="7.0.0-beta.22457.4">
-      <Uri>https://github.com/dotnet/arcade</Uri>
-      <Sha>e8ed48e43a06ad8faeb1e62b81fbfb53f4cbdc85</Sha>
-    </Dependency>
-    <Dependency Name="Microsoft.DotNet.XUnitExtensions" Version="7.0.0-beta.22457.4">
-      <Uri>https://github.com/dotnet/arcade</Uri>
-      <Sha>e8ed48e43a06ad8faeb1e62b81fbfb53f4cbdc85</Sha>
-    </Dependency>
-    <Dependency Name="Microsoft.DotNet.XUnitConsoleRunner" Version="2.5.1-beta.22457.4">
-      <Uri>https://github.com/dotnet/arcade</Uri>
-      <Sha>e8ed48e43a06ad8faeb1e62b81fbfb53f4cbdc85</Sha>
-    </Dependency>
-    <Dependency Name="Microsoft.DotNet.Build.Tasks.Archives" Version="7.0.0-beta.22457.4">
-      <Uri>https://github.com/dotnet/arcade</Uri>
-      <Sha>e8ed48e43a06ad8faeb1e62b81fbfb53f4cbdc85</Sha>
-    </Dependency>
-    <Dependency Name="Microsoft.DotNet.Build.Tasks.Packaging" Version="7.0.0-beta.22457.4">
-      <Uri>https://github.com/dotnet/arcade</Uri>
-      <Sha>e8ed48e43a06ad8faeb1e62b81fbfb53f4cbdc85</Sha>
-    </Dependency>
-    <Dependency Name="Microsoft.DotNet.Build.Tasks.Installers" Version="7.0.0-beta.22457.4">
-      <Uri>https://github.com/dotnet/arcade</Uri>
-      <Sha>e8ed48e43a06ad8faeb1e62b81fbfb53f4cbdc85</Sha>
-    </Dependency>
-    <Dependency Name="Microsoft.DotNet.Build.Tasks.Templating" Version="7.0.0-beta.22457.4">
-      <Uri>https://github.com/dotnet/arcade</Uri>
-      <Sha>e8ed48e43a06ad8faeb1e62b81fbfb53f4cbdc85</Sha>
-    </Dependency>
-    <Dependency Name="Microsoft.DotNet.Build.Tasks.Workloads" Version="7.0.0-beta.22457.4">
-      <Uri>https://github.com/dotnet/arcade</Uri>
-      <Sha>e8ed48e43a06ad8faeb1e62b81fbfb53f4cbdc85</Sha>
-    </Dependency>
-    <Dependency Name="Microsoft.DotNet.CodeAnalysis" Version="7.0.0-beta.22457.4">
-      <Uri>https://github.com/dotnet/arcade</Uri>
-      <Sha>e8ed48e43a06ad8faeb1e62b81fbfb53f4cbdc85</Sha>
-    </Dependency>
-    <Dependency Name="Microsoft.DotNet.Build.Tasks.TargetFramework" Version="7.0.0-beta.22457.4">
-      <Uri>https://github.com/dotnet/arcade</Uri>
-      <Sha>e8ed48e43a06ad8faeb1e62b81fbfb53f4cbdc85</Sha>
-    </Dependency>
-    <Dependency Name="Microsoft.DotNet.RemoteExecutor" Version="7.0.0-beta.22457.4">
-      <Uri>https://github.com/dotnet/arcade</Uri>
-      <Sha>e8ed48e43a06ad8faeb1e62b81fbfb53f4cbdc85</Sha>
-    </Dependency>
-    <Dependency Name="Microsoft.DotNet.Build.Tasks.Feed" Version="7.0.0-beta.22457.4">
-      <Uri>https://github.com/dotnet/arcade</Uri>
-      <Sha>e8ed48e43a06ad8faeb1e62b81fbfb53f4cbdc85</Sha>
-    </Dependency>
-    <Dependency Name="Microsoft.DotNet.VersionTools.Tasks" Version="7.0.0-beta.22457.4">
-      <Uri>https://github.com/dotnet/arcade</Uri>
-      <Sha>e8ed48e43a06ad8faeb1e62b81fbfb53f4cbdc85</Sha>
-    </Dependency>
-    <Dependency Name="Microsoft.DotNet.SharedFramework.Sdk" Version="7.0.0-beta.22457.4">
-      <Uri>https://github.com/dotnet/arcade</Uri>
-      <Sha>e8ed48e43a06ad8faeb1e62b81fbfb53f4cbdc85</Sha>
->>>>>>> 04d61ca1
     </Dependency>
     <Dependency Name="System.ComponentModel.TypeConverter.TestData" Version="7.0.0-beta.22456.1">
       <Uri>https://github.com/dotnet/runtime-assets</Uri>
@@ -328,15 +254,9 @@
       <Uri>https://github.com/dotnet/xharness</Uri>
       <Sha>5ebf69650b9f7b4ecab485be840b3022420f7812</Sha>
     </Dependency>
-<<<<<<< HEAD
     <Dependency Name="Microsoft.DotNet.PackageTesting" Version="7.0.0-beta.22462.6">
       <Uri>https://github.com/dotnet/arcade</Uri>
       <Sha>a8b74560cd0ad9a01f0356369bb9dfc031a9a6b0</Sha>
-=======
-    <Dependency Name="Microsoft.DotNet.PackageTesting" Version="7.0.0-beta.22457.4">
-      <Uri>https://github.com/dotnet/arcade</Uri>
-      <Sha>e8ed48e43a06ad8faeb1e62b81fbfb53f4cbdc85</Sha>
->>>>>>> 04d61ca1
     </Dependency>
     <Dependency Name="optimization.windows_nt-x64.MIBC.Runtime" Version="1.0.0-prerelease.22415.6">
       <Uri>https://dev.azure.com/dnceng/internal/_git/dotnet-optimization</Uri>
