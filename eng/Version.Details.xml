--- conflicted
+++ resolved
@@ -238,15 +238,11 @@
       <Uri>https://github.com/dotnet/linker</Uri>
       <Sha>1a6468ff722c8d362f37638989ec01ab9975ac28</Sha>
     </Dependency>
-<<<<<<< HEAD
-    <Dependency Name="Microsoft.DotNet.XHarness.TestRunners.Common" Version="1.0.0-prerelease.21622.1">
+    <Dependency Name="Microsoft.DotNet.XHarness.TestRunners.Common" Version="1.0.0-prerelease.22053.2">
       <Uri>https://github.com/dotnet/xharness</Uri>
-      <Sha>7ad8d01a879af9437a7c33d01409bd761700cdad</Sha>
-    </Dependency>
-    <Dependency Name="Microsoft.DotNet.XHarness.TestRunners.Xunit" Version="1.0.0-prerelease.21622.1">
-=======
+      <Sha>7c293e5b676eb5b57418f775587badad65ec07f5</Sha>
+    </Dependency>
     <Dependency Name="Microsoft.DotNet.XHarness.TestRunners.Xunit" Version="1.0.0-prerelease.22053.2">
->>>>>>> 634dfa13
       <Uri>https://github.com/dotnet/xharness</Uri>
       <Sha>7c293e5b676eb5b57418f775587badad65ec07f5</Sha>
     </Dependency>
