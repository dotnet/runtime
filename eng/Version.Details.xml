--- conflicted
+++ resolved
@@ -10,15 +10,9 @@
       <Uri>https://github.com/dotnet/arcade</Uri>
       <Sha>15246f4af00a1cb2e580783d32ec2937b1878a64</Sha>
     </Dependency>
-<<<<<<< HEAD
-    <Dependency Name="Microsoft.DotNet.Helix.Sdk" Version="6.0.0-beta.21112.2">
-      <Uri>https://github.com/dotnet/arcade</Uri>
-      <Sha>878e225db9097563760224f4e3d4f9ed93374243</Sha>
-=======
     <Dependency Name="Microsoft.DotNet.Helix.Sdk" Version="6.0.0-beta.21125.5">
       <Uri>https://github.com/dotnet/arcade</Uri>
       <Sha>15246f4af00a1cb2e580783d32ec2937b1878a64</Sha>
->>>>>>> f7308f03
     </Dependency>
     <Dependency Name="Microsoft.DotNet.ApiCompat" Version="6.0.0-beta.21125.5">
       <Uri>https://github.com/dotnet/arcade</Uri>
