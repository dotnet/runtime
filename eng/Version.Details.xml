<Dependencies>
  <ProductDependencies>
    <Dependency Name="Microsoft.NETCore.Runtime.ICU.Transport" Version="6.0.0-preview.7.21328.1">
      <Uri>https://github.com/dotnet/icu</Uri>
      <Sha>e7626ad8c04b150de635f920b5e8dede0aafaf73</Sha>
    </Dependency>
    <Dependency Name="System.Net.MsQuic.Transport" Version="6.0.0-preview.7.21328.2">
      <Uri>https://github.com/dotnet/msquic</Uri>
      <Sha>d7db669b70f4dd67ec001c192f9809c218cab88b</Sha>
    </Dependency>
  </ProductDependencies>
  <ToolsetDependencies>
    <Dependency Name="Microsoft.DotNet.Arcade.Sdk" Version="6.0.0-beta.21329.8">
      <Uri>https://github.com/dotnet/arcade</Uri>
      <Sha>6b9d24236d8d1906284e6cb6c28e3fe93a69b7d2</Sha>
    </Dependency>
    <Dependency Name="Microsoft.DotNet.Helix.Sdk" Version="6.0.0-beta.21329.8">
      <Uri>https://github.com/dotnet/arcade</Uri>
      <Sha>6b9d24236d8d1906284e6cb6c28e3fe93a69b7d2</Sha>
    </Dependency>
    <Dependency Name="Microsoft.DotNet.ApiCompat" Version="6.0.0-beta.21329.8">
      <Uri>https://github.com/dotnet/arcade</Uri>
      <Sha>6b9d24236d8d1906284e6cb6c28e3fe93a69b7d2</Sha>
    </Dependency>
    <Dependency Name="Microsoft.DotNet.GenAPI" Version="6.0.0-beta.21329.8">
      <Uri>https://github.com/dotnet/arcade</Uri>
      <Sha>6b9d24236d8d1906284e6cb6c28e3fe93a69b7d2</Sha>
    </Dependency>
    <Dependency Name="Microsoft.DotNet.GenFacades" Version="6.0.0-beta.21329.8">
      <Uri>https://github.com/dotnet/arcade</Uri>
      <Sha>6b9d24236d8d1906284e6cb6c28e3fe93a69b7d2</Sha>
    </Dependency>
    <Dependency Name="Microsoft.DotNet.XUnitExtensions" Version="6.0.0-beta.21329.8">
      <Uri>https://github.com/dotnet/arcade</Uri>
      <Sha>6b9d24236d8d1906284e6cb6c28e3fe93a69b7d2</Sha>
    </Dependency>
    <Dependency Name="Microsoft.DotNet.XUnitConsoleRunner" Version="2.5.1-beta.21329.8">
      <Uri>https://github.com/dotnet/arcade</Uri>
      <Sha>6b9d24236d8d1906284e6cb6c28e3fe93a69b7d2</Sha>
    </Dependency>
    <Dependency Name="Microsoft.DotNet.Build.Tasks.Archives" Version="6.0.0-beta.21329.8">
      <Uri>https://github.com/dotnet/arcade</Uri>
      <Sha>6b9d24236d8d1906284e6cb6c28e3fe93a69b7d2</Sha>
    </Dependency>
    <Dependency Name="Microsoft.DotNet.Build.Tasks.Packaging" Version="6.0.0-beta.21329.8">
      <Uri>https://github.com/dotnet/arcade</Uri>
      <Sha>6b9d24236d8d1906284e6cb6c28e3fe93a69b7d2</Sha>
    </Dependency>
    <Dependency Name="Microsoft.DotNet.Build.Tasks.Installers" Version="6.0.0-beta.21329.8">
      <Uri>https://github.com/dotnet/arcade</Uri>
      <Sha>6b9d24236d8d1906284e6cb6c28e3fe93a69b7d2</Sha>
    </Dependency>
    <Dependency Name="Microsoft.DotNet.CodeAnalysis" Version="6.0.0-beta.21329.8">
      <Uri>https://github.com/dotnet/arcade</Uri>
      <Sha>6b9d24236d8d1906284e6cb6c28e3fe93a69b7d2</Sha>
    </Dependency>
    <Dependency Name="Microsoft.DotNet.Build.Tasks.TargetFramework.Sdk" Version="6.0.0-beta.21330.3">
      <Uri>https://github.com/dotnet/arcade</Uri>
      <Sha>ff3e7d23139c30feefe36d3d4e8d41a06160f254</Sha>
    </Dependency>
    <Dependency Name="Microsoft.DotNet.RemoteExecutor" Version="6.0.0-beta.21329.8">
      <Uri>https://github.com/dotnet/arcade</Uri>
      <Sha>6b9d24236d8d1906284e6cb6c28e3fe93a69b7d2</Sha>
    </Dependency>
    <Dependency Name="Microsoft.DotNet.Build.Tasks.Feed" Version="6.0.0-beta.21329.8">
      <Uri>https://github.com/dotnet/arcade</Uri>
      <Sha>6b9d24236d8d1906284e6cb6c28e3fe93a69b7d2</Sha>
    </Dependency>
    <Dependency Name="Microsoft.DotNet.VersionTools.Tasks" Version="6.0.0-beta.21329.8">
      <Uri>https://github.com/dotnet/arcade</Uri>
      <Sha>6b9d24236d8d1906284e6cb6c28e3fe93a69b7d2</Sha>
    </Dependency>
    <Dependency Name="Microsoft.DotNet.SharedFramework.Sdk" Version="6.0.0-beta.21330.3">
      <Uri>https://github.com/dotnet/arcade</Uri>
      <Sha>ff3e7d23139c30feefe36d3d4e8d41a06160f254</Sha>
    </Dependency>
    <Dependency Name="Microsoft.NET.Test.Sdk" Version="16.9.0-preview-20201201-01">
      <Uri>https://github.com/microsoft/vstest</Uri>
      <Sha>140434f7109d357d0158ade9e5164a4861513965</Sha>
    </Dependency>
    <Dependency Name="System.ComponentModel.TypeConverter.TestData" Version="6.0.0-beta.21314.1">
      <Uri>https://github.com/dotnet/runtime-assets</Uri>
      <Sha>8d7b898b96cbdb868cac343e938173105287ed9e</Sha>
    </Dependency>
    <Dependency Name="System.Drawing.Common.TestData" Version="6.0.0-beta.21314.1">
      <Uri>https://github.com/dotnet/runtime-assets</Uri>
      <Sha>8d7b898b96cbdb868cac343e938173105287ed9e</Sha>
    </Dependency>
    <Dependency Name="System.IO.Compression.TestData" Version="6.0.0-beta.21314.1">
      <Uri>https://github.com/dotnet/runtime-assets</Uri>
      <Sha>8d7b898b96cbdb868cac343e938173105287ed9e</Sha>
    </Dependency>
    <Dependency Name="System.IO.Packaging.TestData" Version="6.0.0-beta.21314.1">
      <Uri>https://github.com/dotnet/runtime-assets</Uri>
      <Sha>8d7b898b96cbdb868cac343e938173105287ed9e</Sha>
    </Dependency>
    <Dependency Name="System.Net.TestData" Version="6.0.0-beta.21314.1">
      <Uri>https://github.com/dotnet/runtime-assets</Uri>
      <Sha>8d7b898b96cbdb868cac343e938173105287ed9e</Sha>
    </Dependency>
    <Dependency Name="System.Private.Runtime.UnicodeData" Version="6.0.0-beta.21314.1">
      <Uri>https://github.com/dotnet/runtime-assets</Uri>
      <Sha>8d7b898b96cbdb868cac343e938173105287ed9e</Sha>
    </Dependency>
    <Dependency Name="System.Runtime.TimeZoneData" Version="6.0.0-beta.21314.1">
      <Uri>https://github.com/dotnet/runtime-assets</Uri>
      <Sha>8d7b898b96cbdb868cac343e938173105287ed9e</Sha>
    </Dependency>
    <Dependency Name="System.Security.Cryptography.X509Certificates.TestData" Version="6.0.0-beta.21314.1">
      <Uri>https://github.com/dotnet/runtime-assets</Uri>
      <Sha>8d7b898b96cbdb868cac343e938173105287ed9e</Sha>
    </Dependency>
    <Dependency Name="System.Windows.Extensions.TestData" Version="6.0.0-beta.21314.1">
      <Uri>https://github.com/dotnet/runtime-assets</Uri>
      <Sha>8d7b898b96cbdb868cac343e938173105287ed9e</Sha>
    </Dependency>
    <Dependency Name="runtime.linux-arm64.Microsoft.NETCore.Runtime.Mono.LLVM.Sdk" Version="11.1.0-alpha.1.21328.1">
      <Uri>https://github.com/dotnet/llvm-project</Uri>
      <Sha>51c322893cff67a67e503d00e9c328d9d40b6a06</Sha>
    </Dependency>
    <Dependency Name="runtime.linux-arm64.Microsoft.NETCore.Runtime.Mono.LLVM.Tools" Version="11.1.0-alpha.1.21328.1">
      <Uri>https://github.com/dotnet/llvm-project</Uri>
      <Sha>51c322893cff67a67e503d00e9c328d9d40b6a06</Sha>
    </Dependency>
    <Dependency Name="runtime.linux-x64.Microsoft.NETCore.Runtime.Mono.LLVM.Sdk" Version="11.1.0-alpha.1.21328.1">
      <Uri>https://github.com/dotnet/llvm-project</Uri>
      <Sha>51c322893cff67a67e503d00e9c328d9d40b6a06</Sha>
    </Dependency>
    <Dependency Name="runtime.linux-x64.Microsoft.NETCore.Runtime.Mono.LLVM.Tools" Version="11.1.0-alpha.1.21328.1">
      <Uri>https://github.com/dotnet/llvm-project</Uri>
      <Sha>51c322893cff67a67e503d00e9c328d9d40b6a06</Sha>
    </Dependency>
    <Dependency Name="runtime.win-x64.Microsoft.NETCore.Runtime.Mono.LLVM.Sdk" Version="11.1.0-alpha.1.21328.1">
      <Uri>https://github.com/dotnet/llvm-project</Uri>
      <Sha>51c322893cff67a67e503d00e9c328d9d40b6a06</Sha>
    </Dependency>
    <Dependency Name="runtime.win-x64.Microsoft.NETCore.Runtime.Mono.LLVM.Tools" Version="11.1.0-alpha.1.21328.1">
      <Uri>https://github.com/dotnet/llvm-project</Uri>
      <Sha>51c322893cff67a67e503d00e9c328d9d40b6a06</Sha>
    </Dependency>
    <Dependency Name="runtime.osx.10.12-x64.Microsoft.NETCore.Runtime.Mono.LLVM.Sdk" Version="11.1.0-alpha.1.21328.1">
      <Uri>https://github.com/dotnet/llvm-project</Uri>
      <Sha>51c322893cff67a67e503d00e9c328d9d40b6a06</Sha>
    </Dependency>
    <Dependency Name="runtime.osx.10.12-x64.Microsoft.NETCore.Runtime.Mono.LLVM.Tools" Version="11.1.0-alpha.1.21328.1">
      <Uri>https://github.com/dotnet/llvm-project</Uri>
      <Sha>51c322893cff67a67e503d00e9c328d9d40b6a06</Sha>
    </Dependency>
    <Dependency Name="Microsoft.NETCore.App" Version="5.0.0-rc.1.20451.14">
      <Uri>https://github.com/dotnet/runtime</Uri>
      <Sha>38017c3935de95d0335bac04f4901ddfc2718656</Sha>
    </Dependency>
    <Dependency Name="Microsoft.NETCore.DotNetHost" Version="6.0.0-preview.7.21321.2">
      <Uri>https://github.com/dotnet/runtime</Uri>
      <Sha>f891033db5b8ebf651176a3dcc3bec74a217f85e</Sha>
    </Dependency>
    <Dependency Name="Microsoft.NETCore.DotNetHostPolicy" Version="6.0.0-preview.7.21321.2">
      <Uri>https://github.com/dotnet/runtime</Uri>
      <Sha>f891033db5b8ebf651176a3dcc3bec74a217f85e</Sha>
    </Dependency>
    <Dependency Name="runtime.native.System.IO.Ports" Version="6.0.0-preview.7.21321.2">
      <Uri>https://github.com/dotnet/runtime</Uri>
      <Sha>f891033db5b8ebf651176a3dcc3bec74a217f85e</Sha>
    </Dependency>
    <Dependency Name="Microsoft.NETCore.ILAsm" Version="6.0.0-preview.7.21321.2">
      <Uri>https://github.com/dotnet/runtime</Uri>
      <Sha>f891033db5b8ebf651176a3dcc3bec74a217f85e</Sha>
    </Dependency>
    <Dependency Name="Microsoft.NET.Sdk.IL" Version="6.0.0-preview.7.21321.2">
      <Uri>https://github.com/dotnet/runtime</Uri>
      <Sha>f891033db5b8ebf651176a3dcc3bec74a217f85e</Sha>
    </Dependency>
    <Dependency Name="System.Text.Json" Version="6.0.0-preview.7.21321.2">
      <Uri>https://github.com/dotnet/runtime</Uri>
      <Sha>f891033db5b8ebf651176a3dcc3bec74a217f85e</Sha>
    </Dependency>
    <Dependency Name="System.Runtime.CompilerServices.Unsafe" Version="6.0.0-preview.7.21321.2">
      <Uri>https://github.com/dotnet/runtime</Uri>
      <Sha>f891033db5b8ebf651176a3dcc3bec74a217f85e</Sha>
    </Dependency>
    <Dependency Name="Microsoft.NET.ILLink.Tasks" Version="6.0.100-preview.6.21330.1">
      <Uri>https://github.com/mono/linker</Uri>
      <Sha>f574448d16af45f7ac2c4b89d71dea73dec86726</Sha>
    </Dependency>
    <Dependency Name="Microsoft.DotNet.XHarness.TestRunners.Xunit" Version="1.0.0-prerelease.21328.4">
      <Uri>https://github.com/dotnet/xharness</Uri>
      <Sha>2890d740e1dd9fc41a634777c4af59a3986b1f7b</Sha>
    </Dependency>
    <Dependency Name="Microsoft.DotNet.XHarness.CLI" Version="1.0.0-prerelease.21328.4">
      <Uri>https://github.com/dotnet/xharness</Uri>
      <Sha>2890d740e1dd9fc41a634777c4af59a3986b1f7b</Sha>
    </Dependency>
    <Dependency Name="Microsoft.DotNet.PackageTesting" Version="6.0.0-beta.21329.8">
      <Uri>https://github.com/dotnet/arcade</Uri>
      <Sha>6b9d24236d8d1906284e6cb6c28e3fe93a69b7d2</Sha>
    </Dependency>
    <Dependency Name="optimization.windows_nt-x64.MIBC.Runtime" Version="1.0.0-prerelease.21329.4">
      <Uri>https://dev.azure.com/dnceng/internal/_git/dotnet-optimization</Uri>
      <Sha>b89374348ff2344a625677584be9dfc9bea2b971</Sha>
    </Dependency>
    <Dependency Name="optimization.windows_nt-x86.MIBC.Runtime" Version="1.0.0-prerelease.21329.4">
      <Uri>https://dev.azure.com/dnceng/internal/_git/dotnet-optimization</Uri>
      <Sha>b89374348ff2344a625677584be9dfc9bea2b971</Sha>
    </Dependency>
    <Dependency Name="optimization.linux-x64.MIBC.Runtime" Version="1.0.0-prerelease.21329.4">
      <Uri>https://dev.azure.com/dnceng/internal/_git/dotnet-optimization</Uri>
      <Sha>b89374348ff2344a625677584be9dfc9bea2b971</Sha>
    </Dependency>
    <Dependency Name="optimization.PGO.CoreCLR" Version="1.0.0-prerelease.21329.4">
      <Uri>https://dev.azure.com/dnceng/internal/_git/dotnet-optimization</Uri>
      <Sha>b89374348ff2344a625677584be9dfc9bea2b971</Sha>
    </Dependency>
    <Dependency Name="Microsoft.NET.Runtime.Emscripten.2.0.23.Node.win-x64" Version="6.0.0-preview.7.21330.1">
      <Uri>https://github.com/dotnet/emsdk</Uri>
<<<<<<< HEAD
      <Sha>5349765b7af1970c5b25cce4ed278544907cbe0</Sha>
=======
      <Sha>f5349765b7af1970c5b25cce4ed278544907cbe0</Sha>
>>>>>>> 779b7940
    </Dependency>
    <Dependency Name="Microsoft.DotNet.HotReload.Utils.Generator.BuildTool" Version="1.0.1-alpha.0.21328.1">
      <Uri>https://github.com/dotnet/hotreload-utils</Uri>
      <Sha>2b1536142083d6270dc40c5cba74fbb0a612beab</Sha>
    </Dependency>
    <Dependency Name="System.Runtime.Numerics.TestData" Version="6.0.0-beta.21314.1">
      <Uri>https://github.com/dotnet/runtime-assets</Uri>
      <Sha>8d7b898b96cbdb868cac343e938173105287ed9e</Sha>
    </Dependency>
    <Dependency Name="Microsoft.CodeAnalysis.NetAnalyzers" Version="6.0.0-rc1.21320.2">
      <Uri>https://github.com/dotnet/roslyn-analyzers</Uri>
      <Sha>fcddb771f42866f9521f23f093b1f30e129018bb</Sha>
    </Dependency>
  </ToolsetDependencies>
</Dependencies><|MERGE_RESOLUTION|>--- conflicted
+++ resolved
@@ -212,11 +212,7 @@
     </Dependency>
     <Dependency Name="Microsoft.NET.Runtime.Emscripten.2.0.23.Node.win-x64" Version="6.0.0-preview.7.21330.1">
       <Uri>https://github.com/dotnet/emsdk</Uri>
-<<<<<<< HEAD
-      <Sha>5349765b7af1970c5b25cce4ed278544907cbe0</Sha>
-=======
       <Sha>f5349765b7af1970c5b25cce4ed278544907cbe0</Sha>
->>>>>>> 779b7940
     </Dependency>
     <Dependency Name="Microsoft.DotNet.HotReload.Utils.Generator.BuildTool" Version="1.0.1-alpha.0.21328.1">
       <Uri>https://github.com/dotnet/hotreload-utils</Uri>
