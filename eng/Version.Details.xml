--- conflicted
+++ resolved
@@ -86,79 +86,6 @@
     </Dependency>
   </ProductDependencies>
   <ToolsetDependencies>
-<<<<<<< HEAD
-    <Dependency Name="Microsoft.DotNet.Arcade.Sdk" Version="8.0.0-beta.22470.1">
-      <Uri>https://github.com/dotnet/arcade</Uri>
-      <Sha>00e07eb732f83fb2b0fbb2a27bffa13e3ceae522</Sha>
-    </Dependency>
-    <Dependency Name="Microsoft.DotNet.Helix.Sdk" Version="8.0.0-beta.22470.1">
-      <Uri>https://github.com/dotnet/arcade</Uri>
-      <Sha>00e07eb732f83fb2b0fbb2a27bffa13e3ceae522</Sha>
-    </Dependency>
-    <Dependency Name="Microsoft.DotNet.ApiCompat" Version="8.0.0-beta.22470.1">
-      <Uri>https://github.com/dotnet/arcade</Uri>
-      <Sha>00e07eb732f83fb2b0fbb2a27bffa13e3ceae522</Sha>
-    </Dependency>
-    <Dependency Name="Microsoft.DotNet.GenAPI" Version="8.0.0-beta.22470.1">
-      <Uri>https://github.com/dotnet/arcade</Uri>
-      <Sha>00e07eb732f83fb2b0fbb2a27bffa13e3ceae522</Sha>
-    </Dependency>
-    <Dependency Name="Microsoft.DotNet.GenFacades" Version="8.0.0-beta.22470.1">
-      <Uri>https://github.com/dotnet/arcade</Uri>
-      <Sha>00e07eb732f83fb2b0fbb2a27bffa13e3ceae522</Sha>
-    </Dependency>
-    <Dependency Name="Microsoft.DotNet.XUnitExtensions" Version="8.0.0-beta.22470.1">
-      <Uri>https://github.com/dotnet/arcade</Uri>
-      <Sha>00e07eb732f83fb2b0fbb2a27bffa13e3ceae522</Sha>
-    </Dependency>
-    <Dependency Name="Microsoft.DotNet.XUnitConsoleRunner" Version="2.5.1-beta.22470.1">
-      <Uri>https://github.com/dotnet/arcade</Uri>
-      <Sha>00e07eb732f83fb2b0fbb2a27bffa13e3ceae522</Sha>
-    </Dependency>
-    <Dependency Name="Microsoft.DotNet.Build.Tasks.Archives" Version="8.0.0-beta.22470.1">
-      <Uri>https://github.com/dotnet/arcade</Uri>
-      <Sha>00e07eb732f83fb2b0fbb2a27bffa13e3ceae522</Sha>
-    </Dependency>
-    <Dependency Name="Microsoft.DotNet.Build.Tasks.Packaging" Version="8.0.0-beta.22470.1">
-      <Uri>https://github.com/dotnet/arcade</Uri>
-      <Sha>00e07eb732f83fb2b0fbb2a27bffa13e3ceae522</Sha>
-    </Dependency>
-    <Dependency Name="Microsoft.DotNet.Build.Tasks.Installers" Version="8.0.0-beta.22470.1">
-      <Uri>https://github.com/dotnet/arcade</Uri>
-      <Sha>00e07eb732f83fb2b0fbb2a27bffa13e3ceae522</Sha>
-    </Dependency>
-    <Dependency Name="Microsoft.DotNet.Build.Tasks.Templating" Version="8.0.0-beta.22470.1">
-      <Uri>https://github.com/dotnet/arcade</Uri>
-      <Sha>00e07eb732f83fb2b0fbb2a27bffa13e3ceae522</Sha>
-    </Dependency>
-    <Dependency Name="Microsoft.DotNet.Build.Tasks.Workloads" Version="8.0.0-beta.22470.1">
-      <Uri>https://github.com/dotnet/arcade</Uri>
-      <Sha>00e07eb732f83fb2b0fbb2a27bffa13e3ceae522</Sha>
-    </Dependency>
-    <Dependency Name="Microsoft.DotNet.CodeAnalysis" Version="8.0.0-beta.22470.1">
-      <Uri>https://github.com/dotnet/arcade</Uri>
-      <Sha>00e07eb732f83fb2b0fbb2a27bffa13e3ceae522</Sha>
-    </Dependency>
-    <Dependency Name="Microsoft.DotNet.Build.Tasks.TargetFramework" Version="8.0.0-beta.22470.1">
-      <Uri>https://github.com/dotnet/arcade</Uri>
-      <Sha>00e07eb732f83fb2b0fbb2a27bffa13e3ceae522</Sha>
-    </Dependency>
-    <Dependency Name="Microsoft.DotNet.RemoteExecutor" Version="8.0.0-beta.22470.1">
-      <Uri>https://github.com/dotnet/arcade</Uri>
-      <Sha>00e07eb732f83fb2b0fbb2a27bffa13e3ceae522</Sha>
-    </Dependency>
-    <Dependency Name="Microsoft.DotNet.Build.Tasks.Feed" Version="8.0.0-beta.22470.1">
-      <Uri>https://github.com/dotnet/arcade</Uri>
-      <Sha>00e07eb732f83fb2b0fbb2a27bffa13e3ceae522</Sha>
-    </Dependency>
-    <Dependency Name="Microsoft.DotNet.VersionTools.Tasks" Version="8.0.0-beta.22470.1">
-      <Uri>https://github.com/dotnet/arcade</Uri>
-      <Sha>00e07eb732f83fb2b0fbb2a27bffa13e3ceae522</Sha>
-    </Dependency>
-    <Dependency Name="Microsoft.DotNet.SharedFramework.Sdk" Version="8.0.0-beta.22470.1">
-      <Uri>https://github.com/dotnet/arcade</Uri>
-      <Sha>00e07eb732f83fb2b0fbb2a27bffa13e3ceae522</Sha>
-=======
     <Dependency Name="Microsoft.DotNet.Arcade.Sdk" Version="8.0.0-beta.22480.2">
       <Uri>https://github.com/dotnet/arcade</Uri>
       <Sha>60e9ab3c31d68167f8dac5b8e2c536deb12ef737</Sha>
@@ -230,7 +157,6 @@
     <Dependency Name="Microsoft.DotNet.SharedFramework.Sdk" Version="8.0.0-beta.22480.2">
       <Uri>https://github.com/dotnet/arcade</Uri>
       <Sha>60e9ab3c31d68167f8dac5b8e2c536deb12ef737</Sha>
->>>>>>> 23697bbc
     </Dependency>
     <Dependency Name="System.ComponentModel.TypeConverter.TestData" Version="7.0.0-beta.22476.1">
       <Uri>https://github.com/dotnet/runtime-assets</Uri>
@@ -348,15 +274,9 @@
       <Uri>https://github.com/dotnet/xharness</Uri>
       <Sha>a8e8fc0ffeb9b8c56ab799597597ce35d5be6111</Sha>
     </Dependency>
-<<<<<<< HEAD
-    <Dependency Name="Microsoft.DotNet.PackageTesting" Version="8.0.0-beta.22470.1">
-      <Uri>https://github.com/dotnet/arcade</Uri>
-      <Sha>00e07eb732f83fb2b0fbb2a27bffa13e3ceae522</Sha>
-=======
     <Dependency Name="Microsoft.DotNet.PackageTesting" Version="8.0.0-beta.22480.2">
       <Uri>https://github.com/dotnet/arcade</Uri>
       <Sha>60e9ab3c31d68167f8dac5b8e2c536deb12ef737</Sha>
->>>>>>> 23697bbc
     </Dependency>
     <Dependency Name="optimization.windows_nt-x64.MIBC.Runtime" Version="1.0.0-prerelease.22415.6">
       <Uri>https://dev.azure.com/dnceng/internal/_git/dotnet-optimization</Uri>
