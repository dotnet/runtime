--- conflicted
+++ resolved
@@ -46,11 +46,7 @@
       <Uri>https://github.com/dotnet/arcade</Uri>
       <Sha>ee39cd1573dbb8011f343e1037af51d4fc00a747</Sha>
     </Dependency>
-<<<<<<< HEAD
     <Dependency Name="Microsoft.DotNet.Build.Tasks.TargetFramework.Sdk" Version="6.0.0-beta.20508.4">
-=======
-    <Dependency Name="Microsoft.DotNet.Build.Tasks.TargetFramework.Sdk" Version="5.0.0-beta.20506.7">
->>>>>>> f353158c
       <Uri>https://github.com/dotnet/arcade</Uri>
       <Sha>ee39cd1573dbb8011f343e1037af51d4fc00a747</Sha>
     </Dependency>
