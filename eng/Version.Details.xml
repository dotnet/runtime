--- conflicted
+++ resolved
@@ -114,20 +114,12 @@
     </Dependency>
     <Dependency Name="Microsoft.SourceLink.GitHub" Version="8.0.0-beta.23218.3" CoherentParentDependency="Microsoft.DotNet.Arcade.Sdk">
       <Uri>https://github.com/dotnet/sourcelink</Uri>
-<<<<<<< HEAD
       <Sha>47c52dd2ebf9edfd40abdcff999c13eb461f6ce2</Sha>
-=======
-      <Sha>54eb3b811c57f5e94617d31a102fc9cb664ccdd5</Sha>
->>>>>>> 5fb5a6fe
       <SourceBuild RepoName="sourcelink" ManagedOnly="true" />
     </Dependency>
     <Dependency Name="Microsoft.DotNet.XliffTasks" Version="1.0.0-beta.23263.1" CoherentParentDependency="Microsoft.DotNet.Arcade.Sdk">
       <Uri>https://github.com/dotnet/xliff-tasks</Uri>
-<<<<<<< HEAD
       <Sha>3f7d6c7e742012d9437fcb0d04cac63202d37621</Sha>
-=======
-      <Sha>9e7fbcab4e5275f63c0cd37553ba426de9194309</Sha>
->>>>>>> 5fb5a6fe
       <SourceBuild RepoName="xliff-tasks" ManagedOnly="true" />
     </Dependency>
     <Dependency Name="Microsoft.DotNet.Helix.Sdk" Version="8.0.0-beta.23268.1">
