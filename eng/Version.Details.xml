<Dependencies>
  <ProductDependencies>
    <Dependency Name="Microsoft.NETCore.Runtime.ICU.Transport" Version="8.0.0-alpha.1.22512.11">
      <Uri>https://github.com/dotnet/icu</Uri>
      <Sha>a14f6037f69588c9c0af85c3b78cebbe3eb33982</Sha>
    </Dependency>
    <Dependency Name="System.Net.MsQuic.Transport" Version="7.0.0-alpha.1.22406.1">
      <Uri>https://github.com/dotnet/msquic</Uri>
      <Sha>dc012a715ceb9b5d5258f2fda77520586af5a36a</Sha>
    </Dependency>
    <Dependency Name="Microsoft.NET.Workload.Emscripten.net7.Manifest-8.0.100" Version="8.0.0-alpha.1.22510.1">
      <Uri>https://github.com/dotnet/emsdk</Uri>
      <Sha>aecb1c71c70f6db44035602a879c57fa495d37e8</Sha>
    </Dependency>
    <Dependency Name="System.ServiceModel.Primitives" Version="4.9.0-rc2.21473.1">
      <Uri>https://github.com/dotnet/wcf</Uri>
      <Sha>7f504aabb1988e9a093c1e74d8040bd52feb2f01</Sha>
    </Dependency>
    <Dependency Name="runtime.linux-arm64.Microsoft.NETCore.Runtime.ObjWriter" Version="1.0.0-alpha.1.22478.1">
      <Uri>https://github.com/dotnet/llvm-project</Uri>
      <Sha>2e1187ef495010c65842a001f34c46006d5a01bc</Sha>
    </Dependency>
    <Dependency Name="runtime.linux-x64.Microsoft.NETCore.Runtime.ObjWriter" Version="1.0.0-alpha.1.22478.1">
      <Uri>https://github.com/dotnet/llvm-project</Uri>
      <Sha>2e1187ef495010c65842a001f34c46006d5a01bc</Sha>
    </Dependency>
    <Dependency Name="runtime.linux-musl-arm64.Microsoft.NETCore.Runtime.ObjWriter" Version="1.0.0-alpha.1.22478.1">
      <Uri>https://github.com/dotnet/llvm-project</Uri>
      <Sha>2e1187ef495010c65842a001f34c46006d5a01bc</Sha>
    </Dependency>
    <Dependency Name="runtime.linux-musl-x64.Microsoft.NETCore.Runtime.ObjWriter" Version="1.0.0-alpha.1.22478.1">
      <Uri>https://github.com/dotnet/llvm-project</Uri>
      <Sha>2e1187ef495010c65842a001f34c46006d5a01bc</Sha>
    </Dependency>
    <Dependency Name="runtime.win-arm64.Microsoft.NETCore.Runtime.ObjWriter" Version="1.0.0-alpha.1.22478.1">
      <Uri>https://github.com/dotnet/llvm-project</Uri>
      <Sha>2e1187ef495010c65842a001f34c46006d5a01bc</Sha>
    </Dependency>
    <Dependency Name="runtime.win-x64.Microsoft.NETCore.Runtime.ObjWriter" Version="1.0.0-alpha.1.22478.1">
      <Uri>https://github.com/dotnet/llvm-project</Uri>
      <Sha>2e1187ef495010c65842a001f34c46006d5a01bc</Sha>
    </Dependency>
    <Dependency Name="runtime.osx.11.0-arm64.Microsoft.NETCore.Runtime.ObjWriter" Version="1.0.0-alpha.1.22478.1">
      <Uri>https://github.com/dotnet/llvm-project</Uri>
      <Sha>2e1187ef495010c65842a001f34c46006d5a01bc</Sha>
    </Dependency>
    <Dependency Name="runtime.osx.10.12-x64.Microsoft.NETCore.Runtime.ObjWriter" Version="1.0.0-alpha.1.22478.1">
      <Uri>https://github.com/dotnet/llvm-project</Uri>
      <Sha>2e1187ef495010c65842a001f34c46006d5a01bc</Sha>
    </Dependency>
    <Dependency Name="runtime.linux-arm64.Microsoft.NETCore.Runtime.JIT.Tools" Version="1.0.0-alpha.1.22478.1">
      <Uri>https://github.com/dotnet/llvm-project</Uri>
      <Sha>2e1187ef495010c65842a001f34c46006d5a01bc</Sha>
    </Dependency>
    <Dependency Name="runtime.linux-x64.Microsoft.NETCore.Runtime.JIT.Tools" Version="1.0.0-alpha.1.22478.1">
      <Uri>https://github.com/dotnet/llvm-project</Uri>
      <Sha>2e1187ef495010c65842a001f34c46006d5a01bc</Sha>
    </Dependency>
    <Dependency Name="runtime.linux-musl-arm64.Microsoft.NETCore.Runtime.JIT.Tools" Version="1.0.0-alpha.1.22478.1">
      <Uri>https://github.com/dotnet/llvm-project</Uri>
      <Sha>2e1187ef495010c65842a001f34c46006d5a01bc</Sha>
    </Dependency>
    <Dependency Name="runtime.linux-musl-x64.Microsoft.NETCore.Runtime.JIT.Tools" Version="1.0.0-alpha.1.22478.1">
      <Uri>https://github.com/dotnet/llvm-project</Uri>
      <Sha>2e1187ef495010c65842a001f34c46006d5a01bc</Sha>
    </Dependency>
    <Dependency Name="runtime.win-arm64.Microsoft.NETCore.Runtime.JIT.Tools" Version="1.0.0-alpha.1.22478.1">
      <Uri>https://github.com/dotnet/llvm-project</Uri>
      <Sha>2e1187ef495010c65842a001f34c46006d5a01bc</Sha>
    </Dependency>
    <Dependency Name="runtime.win-x64.Microsoft.NETCore.Runtime.JIT.Tools" Version="1.0.0-alpha.1.22478.1">
      <Uri>https://github.com/dotnet/llvm-project</Uri>
      <Sha>2e1187ef495010c65842a001f34c46006d5a01bc</Sha>
    </Dependency>
    <Dependency Name="runtime.osx.11.0-arm64.Microsoft.NETCore.Runtime.JIT.Tools" Version="1.0.0-alpha.1.22478.1">
      <Uri>https://github.com/dotnet/llvm-project</Uri>
      <Sha>2e1187ef495010c65842a001f34c46006d5a01bc</Sha>
    </Dependency>
    <Dependency Name="runtime.osx.10.12-x64.Microsoft.NETCore.Runtime.JIT.Tools" Version="1.0.0-alpha.1.22478.1">
      <Uri>https://github.com/dotnet/llvm-project</Uri>
      <Sha>2e1187ef495010c65842a001f34c46006d5a01bc</Sha>
    </Dependency>
    <Dependency Name="System.CommandLine" Version="2.0.0-beta4.22355.1">
      <Uri>https://github.com/dotnet/command-line-api</Uri>
      <Sha>5618b2d243ccdeb5c7e50a298b33b13036b4351b</Sha>
    </Dependency>
  </ProductDependencies>
  <ToolsetDependencies>
    <Dependency Name="Microsoft.DotNet.Arcade.Sdk" Version="8.0.0-beta.22513.2">
      <Uri>https://github.com/dotnet/arcade</Uri>
      <Sha>32f13f8a8af8085ca09fbf93513ac848582c4a41</Sha>
    </Dependency>
    <Dependency Name="Microsoft.DotNet.Helix.Sdk" Version="8.0.0-beta.22513.2">
      <Uri>https://github.com/dotnet/arcade</Uri>
      <Sha>32f13f8a8af8085ca09fbf93513ac848582c4a41</Sha>
    </Dependency>
<<<<<<< HEAD
    <Dependency Name="Microsoft.DotNet.ApiCompat" Version="8.0.0-beta.22513.2">
      <Uri>https://github.com/dotnet/arcade</Uri>
      <Sha>32f13f8a8af8085ca09fbf93513ac848582c4a41</Sha>
    </Dependency>
    <Dependency Name="Microsoft.DotNet.GenAPI" Version="8.0.0-beta.22513.2">
=======
    <Dependency Name="Microsoft.DotNet.GenAPI" Version="8.0.0-beta.22480.2">
>>>>>>> 59f14ac4
      <Uri>https://github.com/dotnet/arcade</Uri>
      <Sha>32f13f8a8af8085ca09fbf93513ac848582c4a41</Sha>
    </Dependency>
    <Dependency Name="Microsoft.DotNet.GenFacades" Version="8.0.0-beta.22513.2">
      <Uri>https://github.com/dotnet/arcade</Uri>
      <Sha>32f13f8a8af8085ca09fbf93513ac848582c4a41</Sha>
    </Dependency>
    <Dependency Name="Microsoft.DotNet.XUnitExtensions" Version="8.0.0-beta.22513.2">
      <Uri>https://github.com/dotnet/arcade</Uri>
      <Sha>32f13f8a8af8085ca09fbf93513ac848582c4a41</Sha>
    </Dependency>
    <Dependency Name="Microsoft.DotNet.XUnitConsoleRunner" Version="2.5.1-beta.22513.2">
      <Uri>https://github.com/dotnet/arcade</Uri>
      <Sha>32f13f8a8af8085ca09fbf93513ac848582c4a41</Sha>
    </Dependency>
    <Dependency Name="Microsoft.DotNet.Build.Tasks.Archives" Version="8.0.0-beta.22513.2">
      <Uri>https://github.com/dotnet/arcade</Uri>
      <Sha>32f13f8a8af8085ca09fbf93513ac848582c4a41</Sha>
    </Dependency>
    <Dependency Name="Microsoft.DotNet.Build.Tasks.Packaging" Version="8.0.0-beta.22513.2">
      <Uri>https://github.com/dotnet/arcade</Uri>
      <Sha>32f13f8a8af8085ca09fbf93513ac848582c4a41</Sha>
    </Dependency>
    <Dependency Name="Microsoft.DotNet.Build.Tasks.Installers" Version="8.0.0-beta.22513.2">
      <Uri>https://github.com/dotnet/arcade</Uri>
      <Sha>32f13f8a8af8085ca09fbf93513ac848582c4a41</Sha>
    </Dependency>
    <Dependency Name="Microsoft.DotNet.Build.Tasks.Templating" Version="8.0.0-beta.22513.2">
      <Uri>https://github.com/dotnet/arcade</Uri>
      <Sha>32f13f8a8af8085ca09fbf93513ac848582c4a41</Sha>
    </Dependency>
    <Dependency Name="Microsoft.DotNet.Build.Tasks.Workloads" Version="8.0.0-beta.22513.2">
      <Uri>https://github.com/dotnet/arcade</Uri>
      <Sha>32f13f8a8af8085ca09fbf93513ac848582c4a41</Sha>
    </Dependency>
    <Dependency Name="Microsoft.DotNet.CodeAnalysis" Version="8.0.0-beta.22513.2">
      <Uri>https://github.com/dotnet/arcade</Uri>
      <Sha>32f13f8a8af8085ca09fbf93513ac848582c4a41</Sha>
    </Dependency>
    <Dependency Name="Microsoft.DotNet.Build.Tasks.TargetFramework" Version="8.0.0-beta.22513.2">
      <Uri>https://github.com/dotnet/arcade</Uri>
      <Sha>32f13f8a8af8085ca09fbf93513ac848582c4a41</Sha>
    </Dependency>
    <Dependency Name="Microsoft.DotNet.RemoteExecutor" Version="8.0.0-beta.22513.2">
      <Uri>https://github.com/dotnet/arcade</Uri>
      <Sha>32f13f8a8af8085ca09fbf93513ac848582c4a41</Sha>
    </Dependency>
    <Dependency Name="Microsoft.DotNet.Build.Tasks.Feed" Version="8.0.0-beta.22513.2">
      <Uri>https://github.com/dotnet/arcade</Uri>
      <Sha>32f13f8a8af8085ca09fbf93513ac848582c4a41</Sha>
    </Dependency>
    <Dependency Name="Microsoft.DotNet.VersionTools.Tasks" Version="8.0.0-beta.22513.2">
      <Uri>https://github.com/dotnet/arcade</Uri>
      <Sha>32f13f8a8af8085ca09fbf93513ac848582c4a41</Sha>
    </Dependency>
    <Dependency Name="Microsoft.DotNet.SharedFramework.Sdk" Version="8.0.0-beta.22513.2">
      <Uri>https://github.com/dotnet/arcade</Uri>
      <Sha>32f13f8a8af8085ca09fbf93513ac848582c4a41</Sha>
    </Dependency>
    <Dependency Name="System.ComponentModel.TypeConverter.TestData" Version="7.0.0-beta.22510.1">
      <Uri>https://github.com/dotnet/runtime-assets</Uri>
      <Sha>98dccc055b925524dfb77fb9d1b54598475825ac</Sha>
    </Dependency>
    <Dependency Name="System.Drawing.Common.TestData" Version="7.0.0-beta.22510.1">
      <Uri>https://github.com/dotnet/runtime-assets</Uri>
      <Sha>98dccc055b925524dfb77fb9d1b54598475825ac</Sha>
    </Dependency>
    <Dependency Name="System.Formats.Tar.TestData" Version="7.0.0-beta.22510.1">
      <Uri>https://github.com/dotnet/runtime-assets</Uri>
      <Sha>98dccc055b925524dfb77fb9d1b54598475825ac</Sha>
    </Dependency>
    <Dependency Name="System.IO.Compression.TestData" Version="7.0.0-beta.22510.1">
      <Uri>https://github.com/dotnet/runtime-assets</Uri>
      <Sha>98dccc055b925524dfb77fb9d1b54598475825ac</Sha>
    </Dependency>
    <Dependency Name="System.IO.Packaging.TestData" Version="7.0.0-beta.22510.1">
      <Uri>https://github.com/dotnet/runtime-assets</Uri>
      <Sha>98dccc055b925524dfb77fb9d1b54598475825ac</Sha>
    </Dependency>
    <Dependency Name="System.Net.TestData" Version="7.0.0-beta.22510.1">
      <Uri>https://github.com/dotnet/runtime-assets</Uri>
      <Sha>98dccc055b925524dfb77fb9d1b54598475825ac</Sha>
    </Dependency>
    <Dependency Name="System.Private.Runtime.UnicodeData" Version="7.0.0-beta.22510.1">
      <Uri>https://github.com/dotnet/runtime-assets</Uri>
      <Sha>98dccc055b925524dfb77fb9d1b54598475825ac</Sha>
    </Dependency>
    <Dependency Name="System.Runtime.TimeZoneData" Version="7.0.0-beta.22510.1">
      <Uri>https://github.com/dotnet/runtime-assets</Uri>
      <Sha>98dccc055b925524dfb77fb9d1b54598475825ac</Sha>
    </Dependency>
    <Dependency Name="System.Security.Cryptography.X509Certificates.TestData" Version="7.0.0-beta.22510.1">
      <Uri>https://github.com/dotnet/runtime-assets</Uri>
      <Sha>98dccc055b925524dfb77fb9d1b54598475825ac</Sha>
    </Dependency>
    <Dependency Name="System.Text.RegularExpressions.TestData" Version="7.0.0-beta.22510.1">
      <Uri>https://github.com/dotnet/runtime-assets</Uri>
      <Sha>98dccc055b925524dfb77fb9d1b54598475825ac</Sha>
    </Dependency>
    <Dependency Name="System.Windows.Extensions.TestData" Version="7.0.0-beta.22510.1">
      <Uri>https://github.com/dotnet/runtime-assets</Uri>
      <Sha>98dccc055b925524dfb77fb9d1b54598475825ac</Sha>
    </Dependency>
    <Dependency Name="Microsoft.DotNet.CilStrip.Sources" Version="7.0.0-beta.22510.1">
      <Uri>https://github.com/dotnet/runtime-assets</Uri>
      <Sha>98dccc055b925524dfb77fb9d1b54598475825ac</Sha>
    </Dependency>
    <Dependency Name="runtime.linux-arm64.Microsoft.NETCore.Runtime.Mono.LLVM.Sdk" Version="14.0.0-alpha.1.22510.3">
      <Uri>https://github.com/dotnet/llvm-project</Uri>
      <Sha>7e68233d4a26a76775c9cda955b09a0b876e6722</Sha>
    </Dependency>
    <Dependency Name="runtime.linux-arm64.Microsoft.NETCore.Runtime.Mono.LLVM.Tools" Version="14.0.0-alpha.1.22510.3">
      <Uri>https://github.com/dotnet/llvm-project</Uri>
      <Sha>7e68233d4a26a76775c9cda955b09a0b876e6722</Sha>
    </Dependency>
    <Dependency Name="runtime.linux-x64.Microsoft.NETCore.Runtime.Mono.LLVM.Sdk" Version="14.0.0-alpha.1.22510.3">
      <Uri>https://github.com/dotnet/llvm-project</Uri>
      <Sha>7e68233d4a26a76775c9cda955b09a0b876e6722</Sha>
    </Dependency>
    <Dependency Name="runtime.linux-x64.Microsoft.NETCore.Runtime.Mono.LLVM.Tools" Version="14.0.0-alpha.1.22510.3">
      <Uri>https://github.com/dotnet/llvm-project</Uri>
      <Sha>7e68233d4a26a76775c9cda955b09a0b876e6722</Sha>
    </Dependency>
    <Dependency Name="runtime.win-x64.Microsoft.NETCore.Runtime.Mono.LLVM.Sdk" Version="14.0.0-alpha.1.22510.3">
      <Uri>https://github.com/dotnet/llvm-project</Uri>
      <Sha>7e68233d4a26a76775c9cda955b09a0b876e6722</Sha>
    </Dependency>
    <Dependency Name="runtime.win-x64.Microsoft.NETCore.Runtime.Mono.LLVM.Tools" Version="14.0.0-alpha.1.22510.3">
      <Uri>https://github.com/dotnet/llvm-project</Uri>
      <Sha>7e68233d4a26a76775c9cda955b09a0b876e6722</Sha>
    </Dependency>
    <Dependency Name="runtime.osx-x64.Microsoft.NETCore.Runtime.Mono.LLVM.Sdk" Version="14.0.0-alpha.1.22510.3">
      <Uri>https://github.com/dotnet/llvm-project</Uri>
      <Sha>7e68233d4a26a76775c9cda955b09a0b876e6722</Sha>
    </Dependency>
    <Dependency Name="runtime.osx-x64.Microsoft.NETCore.Runtime.Mono.LLVM.Tools" Version="14.0.0-alpha.1.22510.3">
      <Uri>https://github.com/dotnet/llvm-project</Uri>
      <Sha>7e68233d4a26a76775c9cda955b09a0b876e6722</Sha>
    </Dependency>
    <Dependency Name="Microsoft.NETCore.App.Runtime.win-x64" Version="8.0.0-alpha.1.22507.5">
      <Uri>https://github.com/dotnet/runtime</Uri>
      <Sha>636777273b152a34bb244b35527ca563735efa35</Sha>
    </Dependency>
    <Dependency Name="runtime.native.System.IO.Ports" Version="8.0.0-alpha.1.22507.5">
      <Uri>https://github.com/dotnet/runtime</Uri>
      <Sha>636777273b152a34bb244b35527ca563735efa35</Sha>
    </Dependency>
    <Dependency Name="Microsoft.NETCore.ILAsm" Version="8.0.0-alpha.1.22507.5">
      <Uri>https://github.com/dotnet/runtime</Uri>
      <Sha>636777273b152a34bb244b35527ca563735efa35</Sha>
    </Dependency>
    <Dependency Name="Microsoft.NET.Sdk.IL" Version="8.0.0-alpha.1.22507.5">
      <Uri>https://github.com/dotnet/runtime</Uri>
      <Sha>636777273b152a34bb244b35527ca563735efa35</Sha>
    </Dependency>
    <Dependency Name="System.Text.Json" Version="8.0.0-alpha.1.22507.5">
      <Uri>https://github.com/dotnet/runtime</Uri>
      <Sha>636777273b152a34bb244b35527ca563735efa35</Sha>
    </Dependency>
    <Dependency Name="Microsoft.NET.ILLink.Tasks" Version="7.0.100-1.22504.1">
      <Uri>https://github.com/dotnet/linker</Uri>
      <Sha>5c909850449fa60f0a0df1cfec7d942a560f3607</Sha>
    </Dependency>
    <Dependency Name="Microsoft.DotNet.XHarness.TestRunners.Common" Version="1.0.0-prerelease.22511.1">
      <Uri>https://github.com/dotnet/xharness</Uri>
      <Sha>f5293bf5ff2009386d2529df8f5812fa7464f597</Sha>
    </Dependency>
    <Dependency Name="Microsoft.DotNet.XHarness.TestRunners.Xunit" Version="1.0.0-prerelease.22511.1">
      <Uri>https://github.com/dotnet/xharness</Uri>
      <Sha>f5293bf5ff2009386d2529df8f5812fa7464f597</Sha>
    </Dependency>
    <Dependency Name="Microsoft.DotNet.XHarness.CLI" Version="1.0.0-prerelease.22511.1">
      <Uri>https://github.com/dotnet/xharness</Uri>
      <Sha>f5293bf5ff2009386d2529df8f5812fa7464f597</Sha>
    </Dependency>
    <Dependency Name="Microsoft.DotNet.PackageTesting" Version="8.0.0-beta.22513.2">
      <Uri>https://github.com/dotnet/arcade</Uri>
      <Sha>32f13f8a8af8085ca09fbf93513ac848582c4a41</Sha>
    </Dependency>
    <Dependency Name="optimization.windows_nt-x64.MIBC.Runtime" Version="1.0.0-prerelease.22511.6">
      <Uri>https://dev.azure.com/dnceng/internal/_git/dotnet-optimization</Uri>
      <Sha>f85b89e29f42c04611883c469e1864f3f1e3eb14</Sha>
    </Dependency>
    <Dependency Name="optimization.windows_nt-x86.MIBC.Runtime" Version="1.0.0-prerelease.22511.6">
      <Uri>https://dev.azure.com/dnceng/internal/_git/dotnet-optimization</Uri>
      <Sha>f85b89e29f42c04611883c469e1864f3f1e3eb14</Sha>
    </Dependency>
    <Dependency Name="optimization.linux-x64.MIBC.Runtime" Version="1.0.0-prerelease.22511.6">
      <Uri>https://dev.azure.com/dnceng/internal/_git/dotnet-optimization</Uri>
      <Sha>f85b89e29f42c04611883c469e1864f3f1e3eb14</Sha>
    </Dependency>
    <Dependency Name="optimization.PGO.CoreCLR" Version="1.0.0-prerelease.22511.6">
      <Uri>https://dev.azure.com/dnceng/internal/_git/dotnet-optimization</Uri>
      <Sha>f85b89e29f42c04611883c469e1864f3f1e3eb14</Sha>
    </Dependency>
    <Dependency Name="Microsoft.DotNet.HotReload.Utils.Generator.BuildTool" Version="1.1.0-alpha.0.22510.2">
      <Uri>https://github.com/dotnet/hotreload-utils</Uri>
      <Sha>ba8d0098a044723408c5d9cb59daebc251d896da</Sha>
    </Dependency>
    <Dependency Name="System.Runtime.Numerics.TestData" Version="7.0.0-beta.22510.1">
      <Uri>https://github.com/dotnet/runtime-assets</Uri>
      <Sha>98dccc055b925524dfb77fb9d1b54598475825ac</Sha>
    </Dependency>
    <Dependency Name="Microsoft.Net.Compilers.Toolset" Version="4.5.0-1.22513.3">
      <Uri>https://github.com/dotnet/roslyn</Uri>
      <Sha>1ce4e8e4860400f531ced696fe3caccc98667181</Sha>
    </Dependency>
    <Dependency Name="Microsoft.CodeAnalysis" Version="4.5.0-1.22513.3">
      <Uri>https://github.com/dotnet/roslyn</Uri>
      <Sha>1ce4e8e4860400f531ced696fe3caccc98667181</Sha>
    </Dependency>
    <Dependency Name="Microsoft.CodeAnalysis.CSharp" Version="4.5.0-1.22513.3">
      <Uri>https://github.com/dotnet/roslyn</Uri>
      <Sha>1ce4e8e4860400f531ced696fe3caccc98667181</Sha>
    </Dependency>
    <Dependency Name="Microsoft.CodeAnalysis.Analyzers" Version="3.3.4-beta1.22513.1">
      <Uri>https://github.com/dotnet/roslyn-analyzers</Uri>
      <Sha>ea9fb45000311153bfc91690f306cca2b80e6b83</Sha>
    </Dependency>
    <Dependency Name="Microsoft.CodeAnalysis.NetAnalyzers" Version="7.0.0-preview1.22513.1">
      <Uri>https://github.com/dotnet/roslyn-analyzers</Uri>
      <Sha>ea9fb45000311153bfc91690f306cca2b80e6b83</Sha>
    </Dependency>
    <Dependency Name="Microsoft.DotNet.ApiCompat.Task" Version="8.0.100-alpha.1.22511.23">
      <Uri>https://github.com/dotnet/sdk</Uri>
      <Sha>3f2524bd65a6ab77b9160bcc23824dbc03990f3d</Sha>
    </Dependency>
    <Dependency Name="optimization.windows_nt-arm64.MIBC.Runtime" Version="1.0.0-prerelease.22511.6">
      <Uri>https://dev.azure.com/dnceng/internal/_git/dotnet-optimization</Uri>
      <Sha>f85b89e29f42c04611883c469e1864f3f1e3eb14</Sha>
    </Dependency>
    <Dependency Name="optimization.linux-arm64.MIBC.Runtime" Version="1.0.0-prerelease.22511.6">
      <Uri>https://dev.azure.com/dnceng/internal/_git/dotnet-optimization</Uri>
      <Sha>f85b89e29f42c04611883c469e1864f3f1e3eb14</Sha>
    </Dependency>
  </ToolsetDependencies>
</Dependencies><|MERGE_RESOLUTION|>--- conflicted
+++ resolved
@@ -94,15 +94,11 @@
       <Uri>https://github.com/dotnet/arcade</Uri>
       <Sha>32f13f8a8af8085ca09fbf93513ac848582c4a41</Sha>
     </Dependency>
-<<<<<<< HEAD
     <Dependency Name="Microsoft.DotNet.ApiCompat" Version="8.0.0-beta.22513.2">
       <Uri>https://github.com/dotnet/arcade</Uri>
       <Sha>32f13f8a8af8085ca09fbf93513ac848582c4a41</Sha>
     </Dependency>
     <Dependency Name="Microsoft.DotNet.GenAPI" Version="8.0.0-beta.22513.2">
-=======
-    <Dependency Name="Microsoft.DotNet.GenAPI" Version="8.0.0-beta.22480.2">
->>>>>>> 59f14ac4
       <Uri>https://github.com/dotnet/arcade</Uri>
       <Sha>32f13f8a8af8085ca09fbf93513ac848582c4a41</Sha>
     </Dependency>
