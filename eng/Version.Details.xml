--- conflicted
+++ resolved
@@ -1,14 +1,8 @@
 <Dependencies>
   <ProductDependencies>
-<<<<<<< HEAD
     <Dependency Name="Microsoft.NETCore.Runtime.ICU.Transport" Version="9.0.0-preview.6.24304.1">
       <Uri>https://github.com/dotnet/icu</Uri>
       <Sha>18bf8e40d89828b28fa586c9941907d2105d108c</Sha>
-=======
-    <Dependency Name="Microsoft.NETCore.Runtime.ICU.Transport" Version="9.0.0-preview.6.24303.1">
-      <Uri>https://github.com/dotnet/icu</Uri>
-      <Sha>b7fb07bc07a95b5ef13df8c2b6210649b3238ef9</Sha>
->>>>>>> 5f91817d
     </Dependency>
     <Dependency Name="System.Net.MsQuic.Transport" Version="9.0.0-alpha.1.24167.3">
       <Uri>https://github.com/dotnet/msquic</Uri>
