--- conflicted
+++ resolved
@@ -8,11 +8,7 @@
       <Uri>https://github.com/dotnet/msquic</Uri>
       <Sha>d7db669b70f4dd67ec001c192f9809c218cab88b</Sha>
     </Dependency>
-<<<<<<< HEAD
-    <Dependency Name="Microsoft.NET.Runtime.Emscripten.2.0.23.Node.win-x64" Version="6.0.0-preview.7.21355.1">
-=======
-    <Dependency Name="Microsoft.NET.Workload.Emscripten.Manifest-6.0.100" Version="6.0.0-preview.7.21330.1">
->>>>>>> 656775f5
+    <Dependency Name="Microsoft.NET.Workload.Emscripten.Manifest-6.0.100" Version="6.0.0-preview.7.21355.1">
       <Uri>https://github.com/dotnet/emsdk</Uri>
       <Sha>69d2e6c2f12a532e7a8b676f5f5eab202dc26bdb</Sha>
     </Dependency>
