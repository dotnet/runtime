--- conflicted
+++ resolved
@@ -107,81 +107,6 @@
     </Dependency>
   </ProductDependencies>
   <ToolsetDependencies>
-<<<<<<< HEAD
-    <Dependency Name="Microsoft.DotNet.Arcade.Sdk" Version="8.0.0-beta.23417.3">
-      <Uri>https://github.com/dotnet/arcade</Uri>
-      <Sha>7837a0b504ed9a598daebd50f20520ccda5fe2b1</Sha>
-      <SourceBuild RepoName="arcade" ManagedOnly="true" />
-    </Dependency>
-    <Dependency Name="Microsoft.DotNet.XliffTasks" Version="1.0.0-beta.23416.1" CoherentParentDependency="Microsoft.DotNet.Arcade.Sdk">
-      <Uri>https://github.com/dotnet/xliff-tasks</Uri>
-      <Sha>1d688e4b21c1782d802beb1e9478535f647a28ec</Sha>
-      <SourceBuild RepoName="xliff-tasks" ManagedOnly="true" />
-    </Dependency>
-    <Dependency Name="Microsoft.DotNet.Helix.Sdk" Version="8.0.0-beta.23417.3">
-      <Uri>https://github.com/dotnet/arcade</Uri>
-      <Sha>7837a0b504ed9a598daebd50f20520ccda5fe2b1</Sha>
-    </Dependency>
-    <Dependency Name="Microsoft.DotNet.GenAPI" Version="8.0.0-beta.23417.3">
-      <Uri>https://github.com/dotnet/arcade</Uri>
-      <Sha>7837a0b504ed9a598daebd50f20520ccda5fe2b1</Sha>
-    </Dependency>
-    <Dependency Name="Microsoft.DotNet.GenFacades" Version="8.0.0-beta.23417.3">
-      <Uri>https://github.com/dotnet/arcade</Uri>
-      <Sha>7837a0b504ed9a598daebd50f20520ccda5fe2b1</Sha>
-    </Dependency>
-    <Dependency Name="Microsoft.DotNet.XUnitExtensions" Version="8.0.0-beta.23417.3">
-      <Uri>https://github.com/dotnet/arcade</Uri>
-      <Sha>7837a0b504ed9a598daebd50f20520ccda5fe2b1</Sha>
-    </Dependency>
-    <Dependency Name="Microsoft.DotNet.XUnitConsoleRunner" Version="2.5.1-beta.23417.3">
-      <Uri>https://github.com/dotnet/arcade</Uri>
-      <Sha>7837a0b504ed9a598daebd50f20520ccda5fe2b1</Sha>
-    </Dependency>
-    <Dependency Name="Microsoft.DotNet.Build.Tasks.Archives" Version="8.0.0-beta.23417.3">
-      <Uri>https://github.com/dotnet/arcade</Uri>
-      <Sha>7837a0b504ed9a598daebd50f20520ccda5fe2b1</Sha>
-    </Dependency>
-    <Dependency Name="Microsoft.DotNet.Build.Tasks.Packaging" Version="8.0.0-beta.23417.3">
-      <Uri>https://github.com/dotnet/arcade</Uri>
-      <Sha>7837a0b504ed9a598daebd50f20520ccda5fe2b1</Sha>
-    </Dependency>
-    <Dependency Name="Microsoft.DotNet.Build.Tasks.Installers" Version="8.0.0-beta.23417.3">
-      <Uri>https://github.com/dotnet/arcade</Uri>
-      <Sha>7837a0b504ed9a598daebd50f20520ccda5fe2b1</Sha>
-    </Dependency>
-    <Dependency Name="Microsoft.DotNet.Build.Tasks.Templating" Version="8.0.0-beta.23417.3">
-      <Uri>https://github.com/dotnet/arcade</Uri>
-      <Sha>7837a0b504ed9a598daebd50f20520ccda5fe2b1</Sha>
-    </Dependency>
-    <Dependency Name="Microsoft.DotNet.Build.Tasks.Workloads" Version="8.0.0-beta.23417.3">
-      <Uri>https://github.com/dotnet/arcade</Uri>
-      <Sha>7837a0b504ed9a598daebd50f20520ccda5fe2b1</Sha>
-    </Dependency>
-    <Dependency Name="Microsoft.DotNet.CodeAnalysis" Version="8.0.0-beta.23417.3">
-      <Uri>https://github.com/dotnet/arcade</Uri>
-      <Sha>7837a0b504ed9a598daebd50f20520ccda5fe2b1</Sha>
-    </Dependency>
-    <Dependency Name="Microsoft.DotNet.Build.Tasks.TargetFramework" Version="8.0.0-beta.23417.3">
-      <Uri>https://github.com/dotnet/arcade</Uri>
-      <Sha>7837a0b504ed9a598daebd50f20520ccda5fe2b1</Sha>
-    </Dependency>
-    <Dependency Name="Microsoft.DotNet.RemoteExecutor" Version="8.0.0-beta.23417.3">
-      <Uri>https://github.com/dotnet/arcade</Uri>
-      <Sha>7837a0b504ed9a598daebd50f20520ccda5fe2b1</Sha>
-    </Dependency>
-    <Dependency Name="Microsoft.DotNet.Build.Tasks.Feed" Version="8.0.0-beta.23417.3">
-      <Uri>https://github.com/dotnet/arcade</Uri>
-      <Sha>7837a0b504ed9a598daebd50f20520ccda5fe2b1</Sha>
-    </Dependency>
-    <Dependency Name="Microsoft.DotNet.VersionTools.Tasks" Version="8.0.0-beta.23417.3">
-      <Uri>https://github.com/dotnet/arcade</Uri>
-      <Sha>7837a0b504ed9a598daebd50f20520ccda5fe2b1</Sha>
-    </Dependency>
-    <Dependency Name="Microsoft.DotNet.SharedFramework.Sdk" Version="8.0.0-beta.23417.3">
-      <Uri>https://github.com/dotnet/arcade</Uri>
-      <Sha>7837a0b504ed9a598daebd50f20520ccda5fe2b1</Sha>
-=======
     <Dependency Name="Microsoft.DotNet.Arcade.Sdk" Version="8.0.0-beta.23419.1">
       <Uri>https://github.com/dotnet/arcade</Uri>
       <Sha>385129cbc980a515ddee2fa56f6b16f3183ed9bc</Sha>
@@ -255,7 +180,6 @@
     <Dependency Name="Microsoft.DotNet.SharedFramework.Sdk" Version="8.0.0-beta.23419.1">
       <Uri>https://github.com/dotnet/arcade</Uri>
       <Sha>385129cbc980a515ddee2fa56f6b16f3183ed9bc</Sha>
->>>>>>> 5661a200
     </Dependency>
     <Dependency Name="System.ComponentModel.TypeConverter.TestData" Version="8.0.0-beta.23408.1">
       <Uri>https://github.com/dotnet/runtime-assets</Uri>
@@ -406,15 +330,9 @@
       <Uri>https://github.com/dotnet/xharness</Uri>
       <Sha>480b9159eb7e69b182a87581d5a336e97e0b6dae</Sha>
     </Dependency>
-<<<<<<< HEAD
-    <Dependency Name="Microsoft.DotNet.PackageTesting" Version="8.0.0-beta.23417.3">
-      <Uri>https://github.com/dotnet/arcade</Uri>
-      <Sha>7837a0b504ed9a598daebd50f20520ccda5fe2b1</Sha>
-=======
     <Dependency Name="Microsoft.DotNet.PackageTesting" Version="8.0.0-beta.23419.1">
       <Uri>https://github.com/dotnet/arcade</Uri>
       <Sha>385129cbc980a515ddee2fa56f6b16f3183ed9bc</Sha>
->>>>>>> 5661a200
     </Dependency>
     <Dependency Name="optimization.windows_nt-x64.MIBC.Runtime" Version="1.0.0-prerelease.23362.5">
       <Uri>https://dev.azure.com/dnceng/internal/_git/dotnet-optimization</Uri>
