--- conflicted
+++ resolved
@@ -54,15 +54,11 @@
       <Uri>https://github.com/dotnet/arcade</Uri>
       <Sha>89806f0b9e93ad2bbe32c654412835c0801a2032</Sha>
     </Dependency>
-<<<<<<< HEAD
+    <Dependency Name="Microsoft.DotNet.Build.Tasks.Workloads" Version="6.0.0-beta.21369.3">
+      <Uri>https://github.com/dotnet/arcade</Uri>
+      <Sha>e97027cf100d2b532adce387e5cb93a373de93c9</Sha>
+    </Dependency>
     <Dependency Name="Microsoft.DotNet.CodeAnalysis" Version="6.0.0-beta.21370.12">
-=======
-    <Dependency Name="Microsoft.DotNet.Build.Tasks.Workloads" Version="6.0.0-beta.21369.3">
-      <Uri>https://github.com/dotnet/arcade</Uri>
-      <Sha>e97027cf100d2b532adce387e5cb93a373de93c9</Sha>
-    </Dependency>
-    <Dependency Name="Microsoft.DotNet.CodeAnalysis" Version="6.0.0-beta.21369.3">
->>>>>>> 136be33a
       <Uri>https://github.com/dotnet/arcade</Uri>
       <Sha>89806f0b9e93ad2bbe32c654412835c0801a2032</Sha>
     </Dependency>
