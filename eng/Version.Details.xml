<Dependencies>
  <ProductDependencies>
    <Dependency Name="Microsoft.NETCore.Runtime.ICU.Transport" Version="6.0.0-alpha.1.21054.1">
      <Uri>https://github.com/dotnet/icu</Uri>
      <Sha>06ef43307847f6637918159874aa38b4acf6f881</Sha>
    </Dependency>
  </ProductDependencies>
  <ToolsetDependencies>
    <Dependency Name="Microsoft.DotNet.Arcade.Sdk" Version="6.0.0-beta.21058.3">
      <Uri>https://github.com/dotnet/arcade</Uri>
      <Sha>1571d6b095014ad63fdb48b10f5dea912f96872e</Sha>
    </Dependency>
    <Dependency Name="Microsoft.DotNet.Helix.Sdk" Version="6.0.0-beta.21058.3">
      <Uri>https://github.com/dotnet/arcade</Uri>
      <Sha>1571d6b095014ad63fdb48b10f5dea912f96872e</Sha>
    </Dependency>
    <Dependency Name="Microsoft.DotNet.ApiCompat" Version="6.0.0-beta.21058.3">
      <Uri>https://github.com/dotnet/arcade</Uri>
      <Sha>1571d6b095014ad63fdb48b10f5dea912f96872e</Sha>
    </Dependency>
    <Dependency Name="Microsoft.DotNet.GenAPI" Version="6.0.0-beta.21058.3">
      <Uri>https://github.com/dotnet/arcade</Uri>
      <Sha>1571d6b095014ad63fdb48b10f5dea912f96872e</Sha>
    </Dependency>
    <Dependency Name="Microsoft.DotNet.GenFacades" Version="6.0.0-beta.21058.3">
      <Uri>https://github.com/dotnet/arcade</Uri>
      <Sha>1571d6b095014ad63fdb48b10f5dea912f96872e</Sha>
    </Dependency>
    <Dependency Name="Microsoft.DotNet.XUnitExtensions" Version="6.0.0-beta.21058.3">
      <Uri>https://github.com/dotnet/arcade</Uri>
      <Sha>1571d6b095014ad63fdb48b10f5dea912f96872e</Sha>
    </Dependency>
    <Dependency Name="Microsoft.DotNet.XUnitConsoleRunner" Version="2.5.1-beta.21058.3">
      <Uri>https://github.com/dotnet/arcade</Uri>
      <Sha>1571d6b095014ad63fdb48b10f5dea912f96872e</Sha>
    </Dependency>
    <Dependency Name="Microsoft.DotNet.Build.Tasks.Archives" Version="6.0.0-beta.21058.3">
      <Uri>https://github.com/dotnet/arcade</Uri>
      <Sha>1571d6b095014ad63fdb48b10f5dea912f96872e</Sha>
    </Dependency>
    <Dependency Name="Microsoft.DotNet.Build.Tasks.Packaging" Version="6.0.0-beta.21058.3">
      <Uri>https://github.com/dotnet/arcade</Uri>
      <Sha>1571d6b095014ad63fdb48b10f5dea912f96872e</Sha>
    </Dependency>
    <Dependency Name="Microsoft.DotNet.Build.Tasks.Installers" Version="6.0.0-beta.21058.3">
      <Uri>https://github.com/dotnet/arcade</Uri>
      <Sha>1571d6b095014ad63fdb48b10f5dea912f96872e</Sha>
    </Dependency>
    <Dependency Name="Microsoft.DotNet.CodeAnalysis" Version="6.0.0-beta.21058.3">
      <Uri>https://github.com/dotnet/arcade</Uri>
      <Sha>1571d6b095014ad63fdb48b10f5dea912f96872e</Sha>
    </Dependency>
    <Dependency Name="Microsoft.DotNet.Build.Tasks.TargetFramework.Sdk" Version="6.0.0-beta.21058.3">
      <Uri>https://github.com/dotnet/arcade</Uri>
      <Sha>1571d6b095014ad63fdb48b10f5dea912f96872e</Sha>
    </Dependency>
    <Dependency Name="Microsoft.DotNet.RemoteExecutor" Version="6.0.0-beta.21058.3">
      <Uri>https://github.com/dotnet/arcade</Uri>
      <Sha>1571d6b095014ad63fdb48b10f5dea912f96872e</Sha>
    </Dependency>
    <Dependency Name="Microsoft.DotNet.Build.Tasks.Feed" Version="6.0.0-beta.21058.3">
      <Uri>https://github.com/dotnet/arcade</Uri>
      <Sha>1571d6b095014ad63fdb48b10f5dea912f96872e</Sha>
    </Dependency>
    <Dependency Name="Microsoft.DotNet.VersionTools.Tasks" Version="6.0.0-beta.21058.3">
      <Uri>https://github.com/dotnet/arcade</Uri>
      <Sha>1571d6b095014ad63fdb48b10f5dea912f96872e</Sha>
    </Dependency>
    <Dependency Name="Microsoft.DotNet.Build.Tasks.SharedFramework.Sdk" Version="6.0.0-beta.21058.3">
      <Uri>https://github.com/dotnet/arcade</Uri>
      <Sha>1571d6b095014ad63fdb48b10f5dea912f96872e</Sha>
    </Dependency>
    <Dependency Name="Microsoft.DotNet.SharedFramework.Sdk" Version="6.0.0-beta.21058.3">
      <Uri>https://github.com/dotnet/arcade</Uri>
      <Sha>1571d6b095014ad63fdb48b10f5dea912f96872e</Sha>
    </Dependency>
    <Dependency Name="optimization.windows_nt-x64.IBC.CoreFx" Version="99.99.99-master-20200806.6">
      <Uri>https://dev.azure.com/dnceng/internal/_git/dotnet-optimization</Uri>
      <Sha>f69d7fc09c4fdb9e9427741b9a176e867dab577f</Sha>
    </Dependency>
    <Dependency Name="optimization.linux-x64.IBC.CoreFx" Version="99.99.99-master-20200806.6">
      <Uri>https://dev.azure.com/dnceng/internal/_git/dotnet-optimization</Uri>
      <Sha>f69d7fc09c4fdb9e9427741b9a176e867dab577f</Sha>
    </Dependency>
    <Dependency Name="optimization.windows_nt-x64.IBC.CoreCLR" Version="99.99.99-master-20200806.6">
      <Uri>https://dev.azure.com/dnceng/internal/_git/dotnet-optimization</Uri>
      <Sha>f69d7fc09c4fdb9e9427741b9a176e867dab577f</Sha>
    </Dependency>
    <Dependency Name="optimization.linux-x64.IBC.CoreCLR" Version="99.99.99-master-20200806.6">
      <Uri>https://dev.azure.com/dnceng/internal/_git/dotnet-optimization</Uri>
      <Sha>f69d7fc09c4fdb9e9427741b9a176e867dab577f</Sha>
    </Dependency>
    <Dependency Name="optimization.PGO.CoreCLR" Version="99.99.99-master-20200806.6">
      <Uri>https://dev.azure.com/dnceng/internal/_git/dotnet-optimization</Uri>
      <Sha>f69d7fc09c4fdb9e9427741b9a176e867dab577f</Sha>
    </Dependency>
    <Dependency Name="Microsoft.NET.Test.Sdk" Version="16.5.0-preview-20191115-01">
      <Uri>https://github.com/microsoft/vstest</Uri>
      <Sha>ca24ad0d8b48021ddbe98e4d688bb7e31c7b7eaf</Sha>
    </Dependency>
    <Dependency Name="System.ComponentModel.TypeConverter.TestData" Version="5.0.0-beta.21057.1">
      <Uri>https://github.com/dotnet/runtime-assets</Uri>
      <Sha>590e8331feca5b7ef3a2929931a4b9d822bd2e45</Sha>
    </Dependency>
    <Dependency Name="System.Drawing.Common.TestData" Version="5.0.0-beta.21057.1">
      <Uri>https://github.com/dotnet/runtime-assets</Uri>
      <Sha>590e8331feca5b7ef3a2929931a4b9d822bd2e45</Sha>
    </Dependency>
    <Dependency Name="System.IO.Compression.TestData" Version="5.0.0-beta.21057.1">
      <Uri>https://github.com/dotnet/runtime-assets</Uri>
      <Sha>590e8331feca5b7ef3a2929931a4b9d822bd2e45</Sha>
    </Dependency>
    <Dependency Name="System.IO.Packaging.TestData" Version="5.0.0-beta.21057.1">
      <Uri>https://github.com/dotnet/runtime-assets</Uri>
      <Sha>590e8331feca5b7ef3a2929931a4b9d822bd2e45</Sha>
    </Dependency>
    <Dependency Name="System.Net.TestData" Version="5.0.0-beta.21057.1">
      <Uri>https://github.com/dotnet/runtime-assets</Uri>
      <Sha>590e8331feca5b7ef3a2929931a4b9d822bd2e45</Sha>
    </Dependency>
    <Dependency Name="System.Private.Runtime.UnicodeData" Version="5.0.0-beta.21057.1">
      <Uri>https://github.com/dotnet/runtime-assets</Uri>
      <Sha>590e8331feca5b7ef3a2929931a4b9d822bd2e45</Sha>
    </Dependency>
    <Dependency Name="System.Runtime.TimeZoneData" Version="5.0.0-beta.21057.1">
      <Uri>https://github.com/dotnet/runtime-assets</Uri>
      <Sha>590e8331feca5b7ef3a2929931a4b9d822bd2e45</Sha>
    </Dependency>
    <Dependency Name="System.Security.Cryptography.X509Certificates.TestData" Version="5.0.0-beta.21057.1">
      <Uri>https://github.com/dotnet/runtime-assets</Uri>
      <Sha>590e8331feca5b7ef3a2929931a4b9d822bd2e45</Sha>
    </Dependency>
    <Dependency Name="System.Windows.Extensions.TestData" Version="5.0.0-beta.21057.1">
      <Uri>https://github.com/dotnet/runtime-assets</Uri>
      <Sha>590e8331feca5b7ef3a2929931a4b9d822bd2e45</Sha>
    </Dependency>
    <Dependency Name="runtime.linux-arm64.Microsoft.NETCore.Runtime.Mono.LLVM.Sdk" Version="9.0.1-alpha.1.21054.1">
      <Uri>https://github.com/dotnet/llvm-project</Uri>
      <Sha>911460848fa7589708bc9635f39ccb103bdd12f7</Sha>
    </Dependency>
    <Dependency Name="runtime.linux-arm64.Microsoft.NETCore.Runtime.Mono.LLVM.Tools" Version="9.0.1-alpha.1.21054.1">
      <Uri>https://github.com/dotnet/llvm-project</Uri>
      <Sha>911460848fa7589708bc9635f39ccb103bdd12f7</Sha>
    </Dependency>
    <Dependency Name="runtime.linux-x64.Microsoft.NETCore.Runtime.Mono.LLVM.Sdk" Version="9.0.1-alpha.1.21054.1">
      <Uri>https://github.com/dotnet/llvm-project</Uri>
      <Sha>911460848fa7589708bc9635f39ccb103bdd12f7</Sha>
    </Dependency>
    <Dependency Name="runtime.linux-x64.Microsoft.NETCore.Runtime.Mono.LLVM.Tools" Version="9.0.1-alpha.1.21054.1">
      <Uri>https://github.com/dotnet/llvm-project</Uri>
      <Sha>911460848fa7589708bc9635f39ccb103bdd12f7</Sha>
    </Dependency>
    <Dependency Name="runtime.win-x64.Microsoft.NETCore.Runtime.Mono.LLVM.Sdk" Version="9.0.1-alpha.1.21054.1">
      <Uri>https://github.com/dotnet/llvm-project</Uri>
      <Sha>911460848fa7589708bc9635f39ccb103bdd12f7</Sha>
    </Dependency>
    <Dependency Name="runtime.win-x64.Microsoft.NETCore.Runtime.Mono.LLVM.Tools" Version="9.0.1-alpha.1.21054.1">
      <Uri>https://github.com/dotnet/llvm-project</Uri>
      <Sha>911460848fa7589708bc9635f39ccb103bdd12f7</Sha>
    </Dependency>
    <Dependency Name="runtime.osx.10.12-x64.Microsoft.NETCore.Runtime.Mono.LLVM.Sdk" Version="9.0.1-alpha.1.21054.1">
      <Uri>https://github.com/dotnet/llvm-project</Uri>
      <Sha>911460848fa7589708bc9635f39ccb103bdd12f7</Sha>
    </Dependency>
    <Dependency Name="runtime.osx.10.12-x64.Microsoft.NETCore.Runtime.Mono.LLVM.Tools" Version="9.0.1-alpha.1.21054.1">
      <Uri>https://github.com/dotnet/llvm-project</Uri>
      <Sha>911460848fa7589708bc9635f39ccb103bdd12f7</Sha>
    </Dependency>
    <Dependency Name="Microsoft.NETCore.App" Version="5.0.0-rc.1.20451.14">
      <Uri>https://github.com/dotnet/runtime</Uri>
      <Sha>38017c3935de95d0335bac04f4901ddfc2718656</Sha>
    </Dependency>
    <Dependency Name="Microsoft.NETCore.DotNetHost" Version="6.0.0-alpha.1.21060.3">
      <Uri>https://github.com/dotnet/runtime</Uri>
      <Sha>4e13df4c4ee210850d134ec972569d64fedaa11a</Sha>
    </Dependency>
    <Dependency Name="Microsoft.NETCore.DotNetHostPolicy" Version="6.0.0-alpha.1.21060.3">
      <Uri>https://github.com/dotnet/runtime</Uri>
      <Sha>4e13df4c4ee210850d134ec972569d64fedaa11a</Sha>
    </Dependency>
    <Dependency Name="runtime.native.System.IO.Ports" Version="6.0.0-alpha.1.21060.3">
      <Uri>https://github.com/dotnet/runtime</Uri>
      <Sha>4e13df4c4ee210850d134ec972569d64fedaa11a</Sha>
    </Dependency>
    <Dependency Name="Microsoft.NETCore.ILAsm" Version="6.0.0-alpha.1.21060.3">
      <Uri>https://github.com/dotnet/runtime</Uri>
      <Sha>4e13df4c4ee210850d134ec972569d64fedaa11a</Sha>
    </Dependency>
    <Dependency Name="Microsoft.NET.Sdk.IL" Version="6.0.0-alpha.1.21060.3">
      <Uri>https://github.com/dotnet/runtime</Uri>
      <Sha>4e13df4c4ee210850d134ec972569d64fedaa11a</Sha>
    </Dependency>
    <Dependency Name="System.Text.Json" Version="6.0.0-alpha.1.21060.3">
      <Uri>https://github.com/dotnet/runtime</Uri>
      <Sha>4e13df4c4ee210850d134ec972569d64fedaa11a</Sha>
    </Dependency>
    <Dependency Name="System.Runtime.CompilerServices.Unsafe" Version="6.0.0-alpha.1.21060.3">
      <Uri>https://github.com/dotnet/runtime</Uri>
      <Sha>4e13df4c4ee210850d134ec972569d64fedaa11a</Sha>
    </Dependency>
    <Dependency Name="Microsoft.NET.ILLink.Tasks" Version="6.0.0-alpha.1.21061.5">
      <Uri>https://github.com/mono/linker</Uri>
      <Sha>7a095faf3925689f2a3450da1a76fdd79a070de9</Sha>
    </Dependency>
<<<<<<< HEAD
    <Dependency Name="Microsoft.DotNet.XHarness.TestRunners.Xunit" Version="1.0.0-prerelease.21062.2">
      <Uri>https://github.com/dotnet/xharness</Uri>
      <Sha>4d738c83e755fb71d22f17bbba901b22a7962d65</Sha>
    </Dependency>
    <Dependency Name="Microsoft.DotNet.XHarness.CLI" Version="1.0.0-prerelease.21062.2">
      <Uri>https://github.com/dotnet/xharness</Uri>
      <Sha>4d738c83e755fb71d22f17bbba901b22a7962d65</Sha>
=======
    <Dependency Name="Microsoft.DotNet.XHarness.TestRunners.Xunit" Version="1.0.0-prerelease.21061.3">
      <Uri>https://github.com/dotnet/xharness</Uri>
      <Sha>cd3c735e0f1c15f8fb9248aed6319fcaea356634</Sha>
    </Dependency>
    <Dependency Name="Microsoft.DotNet.XHarness.CLI" Version="1.0.0-prerelease.21061.3">
      <Uri>https://github.com/dotnet/xharness</Uri>
      <Sha>cd3c735e0f1c15f8fb9248aed6319fcaea356634</Sha>
>>>>>>> 891c6d36
    </Dependency>
  </ToolsetDependencies>
</Dependencies><|MERGE_RESOLUTION|>--- conflicted
+++ resolved
@@ -202,7 +202,6 @@
       <Uri>https://github.com/mono/linker</Uri>
       <Sha>7a095faf3925689f2a3450da1a76fdd79a070de9</Sha>
     </Dependency>
-<<<<<<< HEAD
     <Dependency Name="Microsoft.DotNet.XHarness.TestRunners.Xunit" Version="1.0.0-prerelease.21062.2">
       <Uri>https://github.com/dotnet/xharness</Uri>
       <Sha>4d738c83e755fb71d22f17bbba901b22a7962d65</Sha>
@@ -210,15 +209,6 @@
     <Dependency Name="Microsoft.DotNet.XHarness.CLI" Version="1.0.0-prerelease.21062.2">
       <Uri>https://github.com/dotnet/xharness</Uri>
       <Sha>4d738c83e755fb71d22f17bbba901b22a7962d65</Sha>
-=======
-    <Dependency Name="Microsoft.DotNet.XHarness.TestRunners.Xunit" Version="1.0.0-prerelease.21061.3">
-      <Uri>https://github.com/dotnet/xharness</Uri>
-      <Sha>cd3c735e0f1c15f8fb9248aed6319fcaea356634</Sha>
-    </Dependency>
-    <Dependency Name="Microsoft.DotNet.XHarness.CLI" Version="1.0.0-prerelease.21061.3">
-      <Uri>https://github.com/dotnet/xharness</Uri>
-      <Sha>cd3c735e0f1c15f8fb9248aed6319fcaea356634</Sha>
->>>>>>> 891c6d36
     </Dependency>
   </ToolsetDependencies>
 </Dependencies>