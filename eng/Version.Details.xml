<Dependencies>
  <ProductDependencies>
    <Dependency Name="Microsoft.NETCore.Runtime.ICU.Transport" Version="6.0.0-rtm.24114.3">
      <Uri>https://github.com/dotnet/icu</Uri>
      <Sha>b62077d90972117ad4663128962914864b19ad05</Sha>
    </Dependency>
    <Dependency Name="System.Net.MsQuic.Transport" Version="6.0.0-servicing.22205.1">
      <Uri>https://github.com/dotnet/msquic</Uri>
      <Sha>7312355e44fd230b7aa26c7190f3870391751476</Sha>
    </Dependency>
    <Dependency Name="Microsoft.NET.Workload.Emscripten.Manifest-6.0.100" Version="6.0.29">
      <Uri>https://github.com/dotnet/emsdk</Uri>
      <Sha>5a6205aabc468d65922f79266532e0eea9ca97ec</Sha>
    </Dependency>
    <Dependency Name="Microsoft.NET.Workload.Emscripten.Manifest-6.0.300" Version="6.0.29">
      <Uri>https://github.com/dotnet/emsdk</Uri>
      <Sha>5a6205aabc468d65922f79266532e0eea9ca97ec</Sha>
    </Dependency>
    <Dependency Name="Microsoft.NET.Workload.Emscripten.Manifest-6.0.400" Version="6.0.29">
      <Uri>https://github.com/dotnet/emsdk</Uri>
      <Sha>5a6205aabc468d65922f79266532e0eea9ca97ec</Sha>
    </Dependency>
    <Dependency Name="System.ServiceModel.Primitives" Version="4.9.0">
      <Uri>https://github.com/dotnet/wcf</Uri>
      <Sha>04c3656e0325277aefa18378f24238d39b259222</Sha>
    </Dependency>
  </ProductDependencies>
  <ToolsetDependencies>
<<<<<<< HEAD
    <Dependency Name="Microsoft.DotNet.Arcade.Sdk" Version="6.0.0-beta.24204.4">
      <Uri>https://github.com/dotnet/arcade</Uri>
      <Sha>bd9b4590681e602535ed414e98a17e6ba121dca4</Sha>
    </Dependency>
    <Dependency Name="Microsoft.DotNet.Helix.Sdk" Version="6.0.0-beta.24204.4">
      <Uri>https://github.com/dotnet/arcade</Uri>
      <Sha>bd9b4590681e602535ed414e98a17e6ba121dca4</Sha>
    </Dependency>
    <Dependency Name="Microsoft.DotNet.ApiCompat" Version="6.0.0-beta.24204.4">
      <Uri>https://github.com/dotnet/arcade</Uri>
      <Sha>bd9b4590681e602535ed414e98a17e6ba121dca4</Sha>
    </Dependency>
    <Dependency Name="Microsoft.DotNet.GenAPI" Version="6.0.0-beta.24204.4">
      <Uri>https://github.com/dotnet/arcade</Uri>
      <Sha>bd9b4590681e602535ed414e98a17e6ba121dca4</Sha>
    </Dependency>
    <Dependency Name="Microsoft.DotNet.GenFacades" Version="6.0.0-beta.24204.4">
      <Uri>https://github.com/dotnet/arcade</Uri>
      <Sha>bd9b4590681e602535ed414e98a17e6ba121dca4</Sha>
    </Dependency>
    <Dependency Name="Microsoft.DotNet.XUnitExtensions" Version="6.0.0-beta.24204.4">
      <Uri>https://github.com/dotnet/arcade</Uri>
      <Sha>bd9b4590681e602535ed414e98a17e6ba121dca4</Sha>
    </Dependency>
    <Dependency Name="Microsoft.DotNet.XUnitConsoleRunner" Version="2.5.1-beta.24204.4">
      <Uri>https://github.com/dotnet/arcade</Uri>
      <Sha>bd9b4590681e602535ed414e98a17e6ba121dca4</Sha>
    </Dependency>
    <Dependency Name="Microsoft.DotNet.Build.Tasks.Archives" Version="6.0.0-beta.24204.4">
      <Uri>https://github.com/dotnet/arcade</Uri>
      <Sha>bd9b4590681e602535ed414e98a17e6ba121dca4</Sha>
    </Dependency>
    <Dependency Name="Microsoft.DotNet.Build.Tasks.Packaging" Version="6.0.0-beta.24204.4">
      <Uri>https://github.com/dotnet/arcade</Uri>
      <Sha>bd9b4590681e602535ed414e98a17e6ba121dca4</Sha>
    </Dependency>
    <Dependency Name="Microsoft.DotNet.Build.Tasks.Installers" Version="6.0.0-beta.24204.4">
      <Uri>https://github.com/dotnet/arcade</Uri>
      <Sha>bd9b4590681e602535ed414e98a17e6ba121dca4</Sha>
    </Dependency>
    <Dependency Name="Microsoft.DotNet.Build.Tasks.Templating" Version="6.0.0-beta.24204.4">
      <Uri>https://github.com/dotnet/arcade</Uri>
      <Sha>bd9b4590681e602535ed414e98a17e6ba121dca4</Sha>
    </Dependency>
    <Dependency Name="Microsoft.DotNet.Build.Tasks.Workloads" Version="6.0.0-beta.24204.4">
      <Uri>https://github.com/dotnet/arcade</Uri>
      <Sha>bd9b4590681e602535ed414e98a17e6ba121dca4</Sha>
    </Dependency>
    <Dependency Name="Microsoft.DotNet.CodeAnalysis" Version="6.0.0-beta.24204.4">
      <Uri>https://github.com/dotnet/arcade</Uri>
      <Sha>bd9b4590681e602535ed414e98a17e6ba121dca4</Sha>
    </Dependency>
    <Dependency Name="Microsoft.DotNet.Build.Tasks.TargetFramework.Sdk" Version="6.0.0-beta.24204.4">
      <Uri>https://github.com/dotnet/arcade</Uri>
      <Sha>bd9b4590681e602535ed414e98a17e6ba121dca4</Sha>
    </Dependency>
    <Dependency Name="Microsoft.DotNet.RemoteExecutor" Version="6.0.0-beta.24204.4">
      <Uri>https://github.com/dotnet/arcade</Uri>
      <Sha>bd9b4590681e602535ed414e98a17e6ba121dca4</Sha>
    </Dependency>
    <Dependency Name="Microsoft.DotNet.Build.Tasks.Feed" Version="6.0.0-beta.24204.4">
      <Uri>https://github.com/dotnet/arcade</Uri>
      <Sha>bd9b4590681e602535ed414e98a17e6ba121dca4</Sha>
    </Dependency>
    <Dependency Name="Microsoft.DotNet.VersionTools.Tasks" Version="6.0.0-beta.24204.4">
      <Uri>https://github.com/dotnet/arcade</Uri>
      <Sha>bd9b4590681e602535ed414e98a17e6ba121dca4</Sha>
    </Dependency>
    <Dependency Name="Microsoft.DotNet.SharedFramework.Sdk" Version="6.0.0-beta.24204.4">
      <Uri>https://github.com/dotnet/arcade</Uri>
      <Sha>bd9b4590681e602535ed414e98a17e6ba121dca4</Sha>
=======
    <Dependency Name="Microsoft.DotNet.Arcade.Sdk" Version="6.0.0-beta.24163.13">
      <Uri>https://github.com/dotnet/arcade</Uri>
      <Sha>100394106fe203c112ab72bcc1576fb3753f7910</Sha>
    </Dependency>
    <Dependency Name="Microsoft.DotNet.Helix.Sdk" Version="6.0.0-beta.24163.13">
      <Uri>https://github.com/dotnet/arcade</Uri>
      <Sha>100394106fe203c112ab72bcc1576fb3753f7910</Sha>
    </Dependency>
    <Dependency Name="Microsoft.DotNet.ApiCompat" Version="6.0.0-beta.24163.13">
      <Uri>https://github.com/dotnet/arcade</Uri>
      <Sha>100394106fe203c112ab72bcc1576fb3753f7910</Sha>
    </Dependency>
    <Dependency Name="Microsoft.DotNet.GenAPI" Version="6.0.0-beta.24163.13">
      <Uri>https://github.com/dotnet/arcade</Uri>
      <Sha>100394106fe203c112ab72bcc1576fb3753f7910</Sha>
    </Dependency>
    <Dependency Name="Microsoft.DotNet.GenFacades" Version="6.0.0-beta.24163.13">
      <Uri>https://github.com/dotnet/arcade</Uri>
      <Sha>100394106fe203c112ab72bcc1576fb3753f7910</Sha>
    </Dependency>
    <Dependency Name="Microsoft.DotNet.XUnitExtensions" Version="6.0.0-beta.24163.13">
      <Uri>https://github.com/dotnet/arcade</Uri>
      <Sha>100394106fe203c112ab72bcc1576fb3753f7910</Sha>
    </Dependency>
    <Dependency Name="Microsoft.DotNet.XUnitConsoleRunner" Version="2.5.1-beta.24163.13">
      <Uri>https://github.com/dotnet/arcade</Uri>
      <Sha>100394106fe203c112ab72bcc1576fb3753f7910</Sha>
    </Dependency>
    <Dependency Name="Microsoft.DotNet.Build.Tasks.Archives" Version="6.0.0-beta.24163.13">
      <Uri>https://github.com/dotnet/arcade</Uri>
      <Sha>100394106fe203c112ab72bcc1576fb3753f7910</Sha>
    </Dependency>
    <Dependency Name="Microsoft.DotNet.Build.Tasks.Packaging" Version="6.0.0-beta.24163.13">
      <Uri>https://github.com/dotnet/arcade</Uri>
      <Sha>100394106fe203c112ab72bcc1576fb3753f7910</Sha>
    </Dependency>
    <Dependency Name="Microsoft.DotNet.Build.Tasks.Installers" Version="6.0.0-beta.24163.13">
      <Uri>https://github.com/dotnet/arcade</Uri>
      <Sha>100394106fe203c112ab72bcc1576fb3753f7910</Sha>
    </Dependency>
    <Dependency Name="Microsoft.DotNet.Build.Tasks.Templating" Version="6.0.0-beta.24163.13">
      <Uri>https://github.com/dotnet/arcade</Uri>
      <Sha>100394106fe203c112ab72bcc1576fb3753f7910</Sha>
    </Dependency>
    <Dependency Name="Microsoft.DotNet.Build.Tasks.Workloads" Version="6.0.0-beta.24163.13">
      <Uri>https://github.com/dotnet/arcade</Uri>
      <Sha>100394106fe203c112ab72bcc1576fb3753f7910</Sha>
    </Dependency>
    <Dependency Name="Microsoft.DotNet.CodeAnalysis" Version="6.0.0-beta.24163.13">
      <Uri>https://github.com/dotnet/arcade</Uri>
      <Sha>100394106fe203c112ab72bcc1576fb3753f7910</Sha>
    </Dependency>
    <Dependency Name="Microsoft.DotNet.Build.Tasks.TargetFramework.Sdk" Version="6.0.0-beta.24163.13">
      <Uri>https://github.com/dotnet/arcade</Uri>
      <Sha>100394106fe203c112ab72bcc1576fb3753f7910</Sha>
    </Dependency>
    <Dependency Name="Microsoft.DotNet.RemoteExecutor" Version="6.0.0-beta.24163.13">
      <Uri>https://github.com/dotnet/arcade</Uri>
      <Sha>100394106fe203c112ab72bcc1576fb3753f7910</Sha>
    </Dependency>
    <Dependency Name="Microsoft.DotNet.Build.Tasks.Feed" Version="6.0.0-beta.24163.13">
      <Uri>https://github.com/dotnet/arcade</Uri>
      <Sha>100394106fe203c112ab72bcc1576fb3753f7910</Sha>
    </Dependency>
    <Dependency Name="Microsoft.DotNet.VersionTools.Tasks" Version="6.0.0-beta.24163.13">
      <Uri>https://github.com/dotnet/arcade</Uri>
      <Sha>100394106fe203c112ab72bcc1576fb3753f7910</Sha>
    </Dependency>
    <Dependency Name="Microsoft.DotNet.SharedFramework.Sdk" Version="6.0.0-beta.24163.13">
      <Uri>https://github.com/dotnet/arcade</Uri>
      <Sha>100394106fe203c112ab72bcc1576fb3753f7910</Sha>
>>>>>>> 0e7d0c96
    </Dependency>
    <Dependency Name="Microsoft.NET.Test.Sdk" Version="16.9.0-preview-20201201-01">
      <Uri>https://github.com/microsoft/vstest</Uri>
      <Sha>140434f7109d357d0158ade9e5164a4861513965</Sha>
    </Dependency>
    <Dependency Name="System.ComponentModel.TypeConverter.TestData" Version="6.0.0-beta.24124.1">
      <Uri>https://github.com/dotnet/runtime-assets</Uri>
      <Sha>883c47a740b678482efd9dfee6da38ac108fbca9</Sha>
    </Dependency>
    <Dependency Name="System.Data.Common.TestData" Version="6.0.0-beta.24124.1">
      <Uri>https://github.com/dotnet/runtime-assets</Uri>
      <Sha>883c47a740b678482efd9dfee6da38ac108fbca9</Sha>
    </Dependency>
    <Dependency Name="System.Drawing.Common.TestData" Version="6.0.0-beta.24124.1">
      <Uri>https://github.com/dotnet/runtime-assets</Uri>
      <Sha>883c47a740b678482efd9dfee6da38ac108fbca9</Sha>
    </Dependency>
    <Dependency Name="System.IO.Compression.TestData" Version="6.0.0-beta.24124.1">
      <Uri>https://github.com/dotnet/runtime-assets</Uri>
      <Sha>883c47a740b678482efd9dfee6da38ac108fbca9</Sha>
    </Dependency>
    <Dependency Name="System.IO.Packaging.TestData" Version="6.0.0-beta.24124.1">
      <Uri>https://github.com/dotnet/runtime-assets</Uri>
      <Sha>883c47a740b678482efd9dfee6da38ac108fbca9</Sha>
    </Dependency>
    <Dependency Name="System.Net.TestData" Version="6.0.0-beta.24124.1">
      <Uri>https://github.com/dotnet/runtime-assets</Uri>
      <Sha>883c47a740b678482efd9dfee6da38ac108fbca9</Sha>
    </Dependency>
    <Dependency Name="System.Private.Runtime.UnicodeData" Version="6.0.0-beta.24124.1">
      <Uri>https://github.com/dotnet/runtime-assets</Uri>
      <Sha>883c47a740b678482efd9dfee6da38ac108fbca9</Sha>
    </Dependency>
    <Dependency Name="System.Runtime.TimeZoneData" Version="6.0.0-beta.24124.1">
      <Uri>https://github.com/dotnet/runtime-assets</Uri>
      <Sha>883c47a740b678482efd9dfee6da38ac108fbca9</Sha>
    </Dependency>
    <Dependency Name="System.Security.Cryptography.X509Certificates.TestData" Version="6.0.0-beta.24124.1">
      <Uri>https://github.com/dotnet/runtime-assets</Uri>
      <Sha>883c47a740b678482efd9dfee6da38ac108fbca9</Sha>
    </Dependency>
    <Dependency Name="System.Windows.Extensions.TestData" Version="6.0.0-beta.24124.1">
      <Uri>https://github.com/dotnet/runtime-assets</Uri>
      <Sha>883c47a740b678482efd9dfee6da38ac108fbca9</Sha>
    </Dependency>
    <Dependency Name="Microsoft.DotNet.CilStrip.Sources" Version="6.0.0-beta.24124.1">
      <Uri>https://github.com/dotnet/runtime-assets</Uri>
      <Sha>883c47a740b678482efd9dfee6da38ac108fbca9</Sha>
    </Dependency>
    <Dependency Name="runtime.linux-arm64.Microsoft.NETCore.Runtime.Mono.LLVM.Sdk" Version="11.1.0-alpha.1.21416.1">
      <Uri>https://github.com/dotnet/llvm-project</Uri>
      <Sha>cea4a95e1505e737e768c8094d6aa880f5442ab7</Sha>
    </Dependency>
    <Dependency Name="runtime.linux-arm64.Microsoft.NETCore.Runtime.Mono.LLVM.Tools" Version="11.1.0-alpha.1.21416.1">
      <Uri>https://github.com/dotnet/llvm-project</Uri>
      <Sha>cea4a95e1505e737e768c8094d6aa880f5442ab7</Sha>
    </Dependency>
    <Dependency Name="runtime.linux-x64.Microsoft.NETCore.Runtime.Mono.LLVM.Sdk" Version="11.1.0-alpha.1.21416.1">
      <Uri>https://github.com/dotnet/llvm-project</Uri>
      <Sha>cea4a95e1505e737e768c8094d6aa880f5442ab7</Sha>
    </Dependency>
    <Dependency Name="runtime.linux-x64.Microsoft.NETCore.Runtime.Mono.LLVM.Tools" Version="11.1.0-alpha.1.21416.1">
      <Uri>https://github.com/dotnet/llvm-project</Uri>
      <Sha>cea4a95e1505e737e768c8094d6aa880f5442ab7</Sha>
    </Dependency>
    <Dependency Name="runtime.win-x64.Microsoft.NETCore.Runtime.Mono.LLVM.Sdk" Version="11.1.0-alpha.1.21416.1">
      <Uri>https://github.com/dotnet/llvm-project</Uri>
      <Sha>cea4a95e1505e737e768c8094d6aa880f5442ab7</Sha>
    </Dependency>
    <Dependency Name="runtime.win-x64.Microsoft.NETCore.Runtime.Mono.LLVM.Tools" Version="11.1.0-alpha.1.21416.1">
      <Uri>https://github.com/dotnet/llvm-project</Uri>
      <Sha>cea4a95e1505e737e768c8094d6aa880f5442ab7</Sha>
    </Dependency>
    <Dependency Name="runtime.osx.10.12-x64.Microsoft.NETCore.Runtime.Mono.LLVM.Sdk" Version="11.1.0-alpha.1.21416.1">
      <Uri>https://github.com/dotnet/llvm-project</Uri>
      <Sha>cea4a95e1505e737e768c8094d6aa880f5442ab7</Sha>
    </Dependency>
    <Dependency Name="runtime.osx.10.12-x64.Microsoft.NETCore.Runtime.Mono.LLVM.Tools" Version="11.1.0-alpha.1.21416.1">
      <Uri>https://github.com/dotnet/llvm-project</Uri>
      <Sha>cea4a95e1505e737e768c8094d6aa880f5442ab7</Sha>
    </Dependency>
    <Dependency Name="Microsoft.NETCore.App.Runtime.win-x64" Version="6.0.0-rc.1.21415.6">
      <Uri>https://github.com/dotnet/runtime</Uri>
      <Sha>fde6b37e985605d862c070256de7c97e2a3f3342</Sha>
    </Dependency>
    <Dependency Name="Microsoft.NETCore.DotNetHost" Version="6.0.13">
      <Uri>https://github.com/dotnet/runtime</Uri>
      <Sha>1af80ba017f6f7644305e1781d8cc9845a92b5f8</Sha>
    </Dependency>
    <Dependency Name="Microsoft.NETCore.DotNetHostPolicy" Version="6.0.13">
      <Uri>https://github.com/dotnet/runtime</Uri>
      <Sha>1af80ba017f6f7644305e1781d8cc9845a92b5f8</Sha>
    </Dependency>
    <Dependency Name="runtime.native.System.IO.Ports" Version="6.0.0-rc.1.21415.6">
      <Uri>https://github.com/dotnet/runtime</Uri>
      <Sha>fde6b37e985605d862c070256de7c97e2a3f3342</Sha>
    </Dependency>
    <Dependency Name="Microsoft.NETCore.ILAsm" Version="6.0.0-rc.1.21415.6">
      <Uri>https://github.com/dotnet/runtime</Uri>
      <Sha>fde6b37e985605d862c070256de7c97e2a3f3342</Sha>
    </Dependency>
    <Dependency Name="Microsoft.NET.Sdk.IL" Version="6.0.0-rc.1.21415.6">
      <Uri>https://github.com/dotnet/runtime</Uri>
      <Sha>fde6b37e985605d862c070256de7c97e2a3f3342</Sha>
    </Dependency>
    <Dependency Name="System.Text.Json" Version="6.0.0-rc.1.21415.6">
      <Uri>https://github.com/dotnet/runtime</Uri>
      <Sha>fde6b37e985605d862c070256de7c97e2a3f3342</Sha>
    </Dependency>
    <Dependency Name="System.Runtime.CompilerServices.Unsafe" Version="6.0.0-rc.1.21415.6">
      <Uri>https://github.com/dotnet/runtime</Uri>
      <Sha>fde6b37e985605d862c070256de7c97e2a3f3342</Sha>
    </Dependency>
    <Dependency Name="Microsoft.NET.ILLink.Tasks" Version="6.0.100-1.21459.1">
      <Uri>https://github.com/mono/linker</Uri>
      <Sha>c8499798a2a09639174e2f5c694d6652794cc73d</Sha>
    </Dependency>
    <Dependency Name="Microsoft.DotNet.XHarness.TestRunners.Xunit" Version="6.0.0-prerelease.24154.4">
      <Uri>https://github.com/dotnet/xharness</Uri>
      <Sha>e3f823d9e7dd5b42dde2fc3cdc1fb3650dd197f2</Sha>
    </Dependency>
    <Dependency Name="Microsoft.DotNet.XHarness.CLI" Version="6.0.0-prerelease.24154.4">
      <Uri>https://github.com/dotnet/xharness</Uri>
      <Sha>e3f823d9e7dd5b42dde2fc3cdc1fb3650dd197f2</Sha>
    </Dependency>
<<<<<<< HEAD
    <Dependency Name="Microsoft.DotNet.PackageTesting" Version="6.0.0-beta.24204.4">
      <Uri>https://github.com/dotnet/arcade</Uri>
      <Sha>bd9b4590681e602535ed414e98a17e6ba121dca4</Sha>
=======
    <Dependency Name="Microsoft.DotNet.PackageTesting" Version="6.0.0-beta.24163.13">
      <Uri>https://github.com/dotnet/arcade</Uri>
      <Sha>100394106fe203c112ab72bcc1576fb3753f7910</Sha>
>>>>>>> 0e7d0c96
    </Dependency>
    <Dependency Name="optimization.windows_nt-x64.MIBC.Runtime" Version="1.0.0-prerelease.21416.5">
      <Uri>https://dev.azure.com/dnceng/internal/_git/dotnet-optimization</Uri>
      <Sha>d50065944d8b41d804448a7056351481d583ad3d</Sha>
    </Dependency>
    <Dependency Name="optimization.windows_nt-x86.MIBC.Runtime" Version="1.0.0-prerelease.21416.5">
      <Uri>https://dev.azure.com/dnceng/internal/_git/dotnet-optimization</Uri>
      <Sha>d50065944d8b41d804448a7056351481d583ad3d</Sha>
    </Dependency>
    <Dependency Name="optimization.linux-x64.MIBC.Runtime" Version="1.0.0-prerelease.21416.5">
      <Uri>https://dev.azure.com/dnceng/internal/_git/dotnet-optimization</Uri>
      <Sha>d50065944d8b41d804448a7056351481d583ad3d</Sha>
    </Dependency>
    <Dependency Name="optimization.PGO.CoreCLR" Version="1.0.0-prerelease.21416.5">
      <Uri>https://dev.azure.com/dnceng/internal/_git/dotnet-optimization</Uri>
      <Sha>d50065944d8b41d804448a7056351481d583ad3d</Sha>
    </Dependency>
    <Dependency Name="Microsoft.DotNet.HotReload.Utils.Generator.BuildTool" Version="6.0.0-alpha.0.24115.1">
      <Uri>https://github.com/dotnet/hotreload-utils</Uri>
      <Sha>0d7d008228ffdfeb200fdf8039419a7c019eff50</Sha>
    </Dependency>
    <Dependency Name="System.Runtime.Numerics.TestData" Version="6.0.0-beta.24124.1">
      <Uri>https://github.com/dotnet/runtime-assets</Uri>
      <Sha>883c47a740b678482efd9dfee6da38ac108fbca9</Sha>
    </Dependency>
    <Dependency Name="Microsoft.CodeAnalysis.NetAnalyzers" Version="6.0.0-rc1.21413.4">
      <Uri>https://github.com/dotnet/roslyn-analyzers</Uri>
      <Sha>9a1f02eff42635a5a9934735f12c722c3bfba8e8</Sha>
    </Dependency>
    <Dependency Name="Microsoft.DotNet.Compatibility" Version="1.1.0-preview.22164.17">
      <Uri>https://github.com/dotnet/sdk</Uri>
      <Sha>fa2be1406598f8e473af9061e07488ae0778ea11</Sha>
    </Dependency>
  </ToolsetDependencies>
</Dependencies><|MERGE_RESOLUTION|>--- conflicted
+++ resolved
@@ -26,7 +26,6 @@
     </Dependency>
   </ProductDependencies>
   <ToolsetDependencies>
-<<<<<<< HEAD
     <Dependency Name="Microsoft.DotNet.Arcade.Sdk" Version="6.0.0-beta.24204.4">
       <Uri>https://github.com/dotnet/arcade</Uri>
       <Sha>bd9b4590681e602535ed414e98a17e6ba121dca4</Sha>
@@ -98,79 +97,6 @@
     <Dependency Name="Microsoft.DotNet.SharedFramework.Sdk" Version="6.0.0-beta.24204.4">
       <Uri>https://github.com/dotnet/arcade</Uri>
       <Sha>bd9b4590681e602535ed414e98a17e6ba121dca4</Sha>
-=======
-    <Dependency Name="Microsoft.DotNet.Arcade.Sdk" Version="6.0.0-beta.24163.13">
-      <Uri>https://github.com/dotnet/arcade</Uri>
-      <Sha>100394106fe203c112ab72bcc1576fb3753f7910</Sha>
-    </Dependency>
-    <Dependency Name="Microsoft.DotNet.Helix.Sdk" Version="6.0.0-beta.24163.13">
-      <Uri>https://github.com/dotnet/arcade</Uri>
-      <Sha>100394106fe203c112ab72bcc1576fb3753f7910</Sha>
-    </Dependency>
-    <Dependency Name="Microsoft.DotNet.ApiCompat" Version="6.0.0-beta.24163.13">
-      <Uri>https://github.com/dotnet/arcade</Uri>
-      <Sha>100394106fe203c112ab72bcc1576fb3753f7910</Sha>
-    </Dependency>
-    <Dependency Name="Microsoft.DotNet.GenAPI" Version="6.0.0-beta.24163.13">
-      <Uri>https://github.com/dotnet/arcade</Uri>
-      <Sha>100394106fe203c112ab72bcc1576fb3753f7910</Sha>
-    </Dependency>
-    <Dependency Name="Microsoft.DotNet.GenFacades" Version="6.0.0-beta.24163.13">
-      <Uri>https://github.com/dotnet/arcade</Uri>
-      <Sha>100394106fe203c112ab72bcc1576fb3753f7910</Sha>
-    </Dependency>
-    <Dependency Name="Microsoft.DotNet.XUnitExtensions" Version="6.0.0-beta.24163.13">
-      <Uri>https://github.com/dotnet/arcade</Uri>
-      <Sha>100394106fe203c112ab72bcc1576fb3753f7910</Sha>
-    </Dependency>
-    <Dependency Name="Microsoft.DotNet.XUnitConsoleRunner" Version="2.5.1-beta.24163.13">
-      <Uri>https://github.com/dotnet/arcade</Uri>
-      <Sha>100394106fe203c112ab72bcc1576fb3753f7910</Sha>
-    </Dependency>
-    <Dependency Name="Microsoft.DotNet.Build.Tasks.Archives" Version="6.0.0-beta.24163.13">
-      <Uri>https://github.com/dotnet/arcade</Uri>
-      <Sha>100394106fe203c112ab72bcc1576fb3753f7910</Sha>
-    </Dependency>
-    <Dependency Name="Microsoft.DotNet.Build.Tasks.Packaging" Version="6.0.0-beta.24163.13">
-      <Uri>https://github.com/dotnet/arcade</Uri>
-      <Sha>100394106fe203c112ab72bcc1576fb3753f7910</Sha>
-    </Dependency>
-    <Dependency Name="Microsoft.DotNet.Build.Tasks.Installers" Version="6.0.0-beta.24163.13">
-      <Uri>https://github.com/dotnet/arcade</Uri>
-      <Sha>100394106fe203c112ab72bcc1576fb3753f7910</Sha>
-    </Dependency>
-    <Dependency Name="Microsoft.DotNet.Build.Tasks.Templating" Version="6.0.0-beta.24163.13">
-      <Uri>https://github.com/dotnet/arcade</Uri>
-      <Sha>100394106fe203c112ab72bcc1576fb3753f7910</Sha>
-    </Dependency>
-    <Dependency Name="Microsoft.DotNet.Build.Tasks.Workloads" Version="6.0.0-beta.24163.13">
-      <Uri>https://github.com/dotnet/arcade</Uri>
-      <Sha>100394106fe203c112ab72bcc1576fb3753f7910</Sha>
-    </Dependency>
-    <Dependency Name="Microsoft.DotNet.CodeAnalysis" Version="6.0.0-beta.24163.13">
-      <Uri>https://github.com/dotnet/arcade</Uri>
-      <Sha>100394106fe203c112ab72bcc1576fb3753f7910</Sha>
-    </Dependency>
-    <Dependency Name="Microsoft.DotNet.Build.Tasks.TargetFramework.Sdk" Version="6.0.0-beta.24163.13">
-      <Uri>https://github.com/dotnet/arcade</Uri>
-      <Sha>100394106fe203c112ab72bcc1576fb3753f7910</Sha>
-    </Dependency>
-    <Dependency Name="Microsoft.DotNet.RemoteExecutor" Version="6.0.0-beta.24163.13">
-      <Uri>https://github.com/dotnet/arcade</Uri>
-      <Sha>100394106fe203c112ab72bcc1576fb3753f7910</Sha>
-    </Dependency>
-    <Dependency Name="Microsoft.DotNet.Build.Tasks.Feed" Version="6.0.0-beta.24163.13">
-      <Uri>https://github.com/dotnet/arcade</Uri>
-      <Sha>100394106fe203c112ab72bcc1576fb3753f7910</Sha>
-    </Dependency>
-    <Dependency Name="Microsoft.DotNet.VersionTools.Tasks" Version="6.0.0-beta.24163.13">
-      <Uri>https://github.com/dotnet/arcade</Uri>
-      <Sha>100394106fe203c112ab72bcc1576fb3753f7910</Sha>
-    </Dependency>
-    <Dependency Name="Microsoft.DotNet.SharedFramework.Sdk" Version="6.0.0-beta.24163.13">
-      <Uri>https://github.com/dotnet/arcade</Uri>
-      <Sha>100394106fe203c112ab72bcc1576fb3753f7910</Sha>
->>>>>>> 0e7d0c96
     </Dependency>
     <Dependency Name="Microsoft.NET.Test.Sdk" Version="16.9.0-preview-20201201-01">
       <Uri>https://github.com/microsoft/vstest</Uri>
@@ -296,15 +222,9 @@
       <Uri>https://github.com/dotnet/xharness</Uri>
       <Sha>e3f823d9e7dd5b42dde2fc3cdc1fb3650dd197f2</Sha>
     </Dependency>
-<<<<<<< HEAD
     <Dependency Name="Microsoft.DotNet.PackageTesting" Version="6.0.0-beta.24204.4">
       <Uri>https://github.com/dotnet/arcade</Uri>
       <Sha>bd9b4590681e602535ed414e98a17e6ba121dca4</Sha>
-=======
-    <Dependency Name="Microsoft.DotNet.PackageTesting" Version="6.0.0-beta.24163.13">
-      <Uri>https://github.com/dotnet/arcade</Uri>
-      <Sha>100394106fe203c112ab72bcc1576fb3753f7910</Sha>
->>>>>>> 0e7d0c96
     </Dependency>
     <Dependency Name="optimization.windows_nt-x64.MIBC.Runtime" Version="1.0.0-prerelease.21416.5">
       <Uri>https://dev.azure.com/dnceng/internal/_git/dotnet-optimization</Uri>
