--- conflicted
+++ resolved
@@ -10,15 +10,6 @@
     </Dependency>
   </ProductDependencies>
   <ToolsetDependencies>
-<<<<<<< HEAD
-    <Dependency Name="Microsoft.DotNet.Arcade.Sdk" Version="5.0.0-beta.20417.6">
-      <Uri>https://github.com/dotnet/arcade</Uri>
-      <Sha>83fda4b3f6d93e713749fd1b27c4a6d40b118b13</Sha>
-    </Dependency>
-    <Dependency Name="Microsoft.DotNet.Helix.Sdk" Version="5.0.0-beta.20417.6">
-      <Uri>https://github.com/dotnet/arcade</Uri>
-      <Sha>83fda4b3f6d93e713749fd1b27c4a6d40b118b13</Sha>
-=======
     <Dependency Name="Microsoft.DotNet.Arcade.Sdk" Version="5.0.0-beta.20419.21">
       <Uri>https://github.com/dotnet/arcade</Uri>
       <Sha>56a95cc477558c1ccdf16d7abe962849ea970ba4</Sha>
@@ -26,7 +17,6 @@
     <Dependency Name="Microsoft.DotNet.Helix.Sdk" Version="5.0.0-beta.20419.21">
       <Uri>https://github.com/dotnet/arcade</Uri>
       <Sha>56a95cc477558c1ccdf16d7abe962849ea970ba4</Sha>
->>>>>>> da90d08d
     </Dependency>
     <Dependency Name="Microsoft.DotNet.ApiCompat" Version="5.0.0-beta.20419.21">
       <Uri>https://github.com/dotnet/arcade</Uri>
@@ -196,15 +186,6 @@
       <Uri>https://github.com/mono/linker</Uri>
       <Sha>7bbd3ec11037ffc7bd35b8e1e9971345a64cf07d</Sha>
     </Dependency>
-<<<<<<< HEAD
-    <Dependency Name="Microsoft.DotNet.XHarness.TestRunners.Xunit" Version="1.0.0-prerelease.20419.2">
-      <Uri>https://github.com/dotnet/xharness</Uri>
-      <Sha>88996cb275f64f808395c9e746c3addb13f37d7c</Sha>
-    </Dependency>
-    <Dependency Name="Microsoft.DotNet.XHarness.CLI" Version="1.0.0-prerelease.20419.2">
-      <Uri>https://github.com/dotnet/xharness</Uri>
-      <Sha>88996cb275f64f808395c9e746c3addb13f37d7c</Sha>
-=======
     <Dependency Name="Microsoft.DotNet.XHarness.TestRunners.Xunit" Version="1.0.0-prerelease.20420.1">
       <Uri>https://github.com/dotnet/xharness</Uri>
       <Sha>43e9aa071943aa05c6a9670285151389a7a1cbe5</Sha>
@@ -212,7 +193,6 @@
     <Dependency Name="Microsoft.DotNet.XHarness.CLI" Version="1.0.0-prerelease.20420.1">
       <Uri>https://github.com/dotnet/xharness</Uri>
       <Sha>43e9aa071943aa05c6a9670285151389a7a1cbe5</Sha>
->>>>>>> da90d08d
     </Dependency>
   </ToolsetDependencies>
 </Dependencies>