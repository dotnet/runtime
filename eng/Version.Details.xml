--- conflicted
+++ resolved
@@ -1,28 +1,16 @@
 <Dependencies>
   <ProductDependencies>
-<<<<<<< HEAD
     <Dependency Name="Microsoft.NETCore.Runtime.ICU.Transport" Version="7.0.0-preview.4.22172.1">
       <Uri>https://github.com/dotnet/icu</Uri>
       <Sha>e7811491dea737579d531549d46591c0616e13b7</Sha>
-=======
-    <Dependency Name="Microsoft.NETCore.Runtime.ICU.Transport" Version="7.0.0-preview.3.22121.1">
-      <Uri>https://github.com/dotnet/icu</Uri>
-      <Sha>d3c9d26f8e787253536d38504d3ac9e307573bfb</Sha>
->>>>>>> 7a6c8087
     </Dependency>
     <Dependency Name="System.Net.MsQuic.Transport" Version="7.0.0-alpha.1.22160.2">
       <Uri>https://github.com/dotnet/msquic</Uri>
       <Sha>4fe73fcad4b0af91cc49fd1f5576f0111f15f6fd</Sha>
     </Dependency>
-<<<<<<< HEAD
     <Dependency Name="Microsoft.NET.Workload.Emscripten.Manifest-7.0.100" Version="7.0.0-preview.4.22172.1">
       <Uri>https://github.com/dotnet/emsdk</Uri>
       <Sha>ac8f3c57760f3414d58e9ea0562b8c3ab56ac845</Sha>
-=======
-    <Dependency Name="Microsoft.NET.Workload.Emscripten.Manifest-7.0.100" Version="7.0.0-preview.3.22121.1">
-      <Uri>https://github.com/dotnet/emsdk</Uri>
-      <Sha>b8e71431b3eaa024afad7886699f8ac6bca2ba01</Sha>
->>>>>>> 7a6c8087
     </Dependency>
     <Dependency Name="System.ServiceModel.Primitives" Version="4.9.0-rc2.21473.1">
       <Uri>https://github.com/dotnet/wcf</Uri>
