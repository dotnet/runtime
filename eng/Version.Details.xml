<Dependencies>
  <ProductDependencies>
<<<<<<< HEAD
    <Dependency Name="Microsoft.NETCore.Runtime.ICU.Transport" Version="8.0.0-preview.4.23212.1">
=======
    <Dependency Name="Microsoft.NETCore.Runtime.ICU.Transport" Version="8.0.0-preview.4.23177.3">
>>>>>>> bd37436f
      <Uri>https://github.com/dotnet/icu</Uri>
      <Sha>89d559f979bd4253485b0feb73919c7c088cac7d</Sha>
    </Dependency>
    <Dependency Name="System.Net.MsQuic.Transport" Version="8.0.0-alpha.1.23166.1">
      <Uri>https://github.com/dotnet/msquic</Uri>
      <Sha>a880e93af4e50d19110d228e698900c110e2b0e9</Sha>
    </Dependency>
    <Dependency Name="System.ServiceModel.Primitives" Version="4.9.0-rc2.21473.1">
      <Uri>https://github.com/dotnet/wcf</Uri>
      <Sha>7f504aabb1988e9a093c1e74d8040bd52feb2f01</Sha>
    </Dependency>
    <Dependency Name="runtime.linux-arm64.Microsoft.NETCore.Runtime.ObjWriter" Version="14.0.0-alpha.1.23179.1">
      <Uri>https://github.com/dotnet/llvm-project</Uri>
      <Sha>e08f119fe5b5cace97abf56f69ac25717437c9d9</Sha>
    </Dependency>
    <Dependency Name="runtime.linux-x64.Microsoft.NETCore.Runtime.ObjWriter" Version="14.0.0-alpha.1.23179.1">
      <Uri>https://github.com/dotnet/llvm-project</Uri>
      <Sha>e08f119fe5b5cace97abf56f69ac25717437c9d9</Sha>
    </Dependency>
    <Dependency Name="runtime.linux-musl-arm64.Microsoft.NETCore.Runtime.ObjWriter" Version="14.0.0-alpha.1.23179.1">
      <Uri>https://github.com/dotnet/llvm-project</Uri>
      <Sha>e08f119fe5b5cace97abf56f69ac25717437c9d9</Sha>
    </Dependency>
    <Dependency Name="runtime.linux-musl-x64.Microsoft.NETCore.Runtime.ObjWriter" Version="14.0.0-alpha.1.23179.1">
      <Uri>https://github.com/dotnet/llvm-project</Uri>
      <Sha>e08f119fe5b5cace97abf56f69ac25717437c9d9</Sha>
    </Dependency>
    <Dependency Name="runtime.win-arm64.Microsoft.NETCore.Runtime.ObjWriter" Version="14.0.0-alpha.1.23179.1">
      <Uri>https://github.com/dotnet/llvm-project</Uri>
      <Sha>e08f119fe5b5cace97abf56f69ac25717437c9d9</Sha>
    </Dependency>
    <Dependency Name="runtime.win-x64.Microsoft.NETCore.Runtime.ObjWriter" Version="14.0.0-alpha.1.23179.1">
      <Uri>https://github.com/dotnet/llvm-project</Uri>
      <Sha>e08f119fe5b5cace97abf56f69ac25717437c9d9</Sha>
    </Dependency>
    <Dependency Name="runtime.osx.11.0-arm64.Microsoft.NETCore.Runtime.ObjWriter" Version="1.0.0-alpha.1.23106.1">
      <Uri>https://github.com/dotnet/llvm-project</Uri>
      <Sha>76f334f354eb653a7b409a5319b591ea09df5a43</Sha>
    </Dependency>
    <Dependency Name="runtime.osx.10.12-x64.Microsoft.NETCore.Runtime.ObjWriter" Version="1.0.0-alpha.1.23106.1">
      <Uri>https://github.com/dotnet/llvm-project</Uri>
      <Sha>76f334f354eb653a7b409a5319b591ea09df5a43</Sha>
    </Dependency>
    <Dependency Name="runtime.linux-arm64.Microsoft.NETCore.Runtime.JIT.Tools" Version="14.0.0-alpha.1.23179.1">
      <Uri>https://github.com/dotnet/llvm-project</Uri>
      <Sha>e08f119fe5b5cace97abf56f69ac25717437c9d9</Sha>
    </Dependency>
    <Dependency Name="runtime.linux-x64.Microsoft.NETCore.Runtime.JIT.Tools" Version="14.0.0-alpha.1.23179.1">
      <Uri>https://github.com/dotnet/llvm-project</Uri>
      <Sha>e08f119fe5b5cace97abf56f69ac25717437c9d9</Sha>
    </Dependency>
    <Dependency Name="runtime.linux-musl-arm64.Microsoft.NETCore.Runtime.JIT.Tools" Version="14.0.0-alpha.1.23179.1">
      <Uri>https://github.com/dotnet/llvm-project</Uri>
      <Sha>e08f119fe5b5cace97abf56f69ac25717437c9d9</Sha>
    </Dependency>
    <Dependency Name="runtime.linux-musl-x64.Microsoft.NETCore.Runtime.JIT.Tools" Version="14.0.0-alpha.1.23179.1">
      <Uri>https://github.com/dotnet/llvm-project</Uri>
      <Sha>e08f119fe5b5cace97abf56f69ac25717437c9d9</Sha>
    </Dependency>
    <Dependency Name="runtime.win-arm64.Microsoft.NETCore.Runtime.JIT.Tools" Version="14.0.0-alpha.1.23179.1">
      <Uri>https://github.com/dotnet/llvm-project</Uri>
      <Sha>e08f119fe5b5cace97abf56f69ac25717437c9d9</Sha>
    </Dependency>
    <Dependency Name="runtime.win-x64.Microsoft.NETCore.Runtime.JIT.Tools" Version="14.0.0-alpha.1.23179.1">
      <Uri>https://github.com/dotnet/llvm-project</Uri>
      <Sha>e08f119fe5b5cace97abf56f69ac25717437c9d9</Sha>
    </Dependency>
    <Dependency Name="runtime.osx.11.0-arm64.Microsoft.NETCore.Runtime.JIT.Tools" Version="1.0.0-alpha.1.23106.1">
      <Uri>https://github.com/dotnet/llvm-project</Uri>
      <Sha>76f334f354eb653a7b409a5319b591ea09df5a43</Sha>
    </Dependency>
    <Dependency Name="runtime.osx.10.12-x64.Microsoft.NETCore.Runtime.JIT.Tools" Version="1.0.0-alpha.1.23106.1">
      <Uri>https://github.com/dotnet/llvm-project</Uri>
      <Sha>76f334f354eb653a7b409a5319b591ea09df5a43</Sha>
    </Dependency>
    <Dependency Name="System.CommandLine" Version="2.0.0-beta4.22355.1">
      <Uri>https://github.com/dotnet/command-line-api</Uri>
      <Sha>5618b2d243ccdeb5c7e50a298b33b13036b4351b</Sha>
    </Dependency>
    <Dependency Name="Microsoft.DotNet.Cecil" Version="0.11.4-alpha.23178.1">
      <Uri>https://github.com/dotnet/cecil</Uri>
      <Sha>9a7551fa7ba8218affbc1148eabc4b5c9f4e1151</Sha>
      <SourceBuild RepoName="cecil" ManagedOnly="true" />
    </Dependency>
    <Dependency Name="Microsoft.NET.Workload.Emscripten.Current.Manifest-8.0.100.Transport" Version="8.0.0-preview.4.23218.1">
      <Uri>https://github.com/dotnet/emsdk</Uri>
      <Sha>2327f6b63d887979222f5bcf15f3322f800b9695</Sha>
      <SourceBuild RepoName="emsdk" ManagedOnly="true" />
    </Dependency>
  </ProductDependencies>
  <ToolsetDependencies>
    <Dependency Name="Microsoft.DotNet.Arcade.Sdk" Version="8.0.0-beta.23217.1">
      <Uri>https://github.com/dotnet/arcade</Uri>
      <Sha>cb54ca21431ee8d96f91abfbc42237bcb001f9d1</Sha>
    </Dependency>
    <Dependency Name="Microsoft.DotNet.Helix.Sdk" Version="8.0.0-beta.23217.1">
      <Uri>https://github.com/dotnet/arcade</Uri>
      <Sha>cb54ca21431ee8d96f91abfbc42237bcb001f9d1</Sha>
    </Dependency>
    <Dependency Name="Microsoft.DotNet.GenAPI" Version="8.0.0-beta.23217.1">
      <Uri>https://github.com/dotnet/arcade</Uri>
      <Sha>cb54ca21431ee8d96f91abfbc42237bcb001f9d1</Sha>
    </Dependency>
    <Dependency Name="Microsoft.DotNet.GenFacades" Version="8.0.0-beta.23217.1">
      <Uri>https://github.com/dotnet/arcade</Uri>
      <Sha>cb54ca21431ee8d96f91abfbc42237bcb001f9d1</Sha>
    </Dependency>
    <Dependency Name="Microsoft.DotNet.XUnitExtensions" Version="8.0.0-beta.23217.1">
      <Uri>https://github.com/dotnet/arcade</Uri>
      <Sha>cb54ca21431ee8d96f91abfbc42237bcb001f9d1</Sha>
    </Dependency>
    <Dependency Name="Microsoft.DotNet.XUnitConsoleRunner" Version="2.5.1-beta.23217.1">
      <Uri>https://github.com/dotnet/arcade</Uri>
      <Sha>cb54ca21431ee8d96f91abfbc42237bcb001f9d1</Sha>
    </Dependency>
    <Dependency Name="Microsoft.DotNet.Build.Tasks.Archives" Version="8.0.0-beta.23217.1">
      <Uri>https://github.com/dotnet/arcade</Uri>
      <Sha>cb54ca21431ee8d96f91abfbc42237bcb001f9d1</Sha>
    </Dependency>
    <Dependency Name="Microsoft.DotNet.Build.Tasks.Packaging" Version="8.0.0-beta.23217.1">
      <Uri>https://github.com/dotnet/arcade</Uri>
      <Sha>cb54ca21431ee8d96f91abfbc42237bcb001f9d1</Sha>
    </Dependency>
    <Dependency Name="Microsoft.DotNet.Build.Tasks.Installers" Version="8.0.0-beta.23217.1">
      <Uri>https://github.com/dotnet/arcade</Uri>
      <Sha>cb54ca21431ee8d96f91abfbc42237bcb001f9d1</Sha>
    </Dependency>
    <Dependency Name="Microsoft.DotNet.Build.Tasks.Templating" Version="8.0.0-beta.23217.1">
      <Uri>https://github.com/dotnet/arcade</Uri>
      <Sha>cb54ca21431ee8d96f91abfbc42237bcb001f9d1</Sha>
    </Dependency>
    <Dependency Name="Microsoft.DotNet.Build.Tasks.Workloads" Version="8.0.0-beta.23217.1">
      <Uri>https://github.com/dotnet/arcade</Uri>
      <Sha>cb54ca21431ee8d96f91abfbc42237bcb001f9d1</Sha>
    </Dependency>
    <Dependency Name="Microsoft.DotNet.CodeAnalysis" Version="8.0.0-beta.23217.1">
      <Uri>https://github.com/dotnet/arcade</Uri>
      <Sha>cb54ca21431ee8d96f91abfbc42237bcb001f9d1</Sha>
    </Dependency>
    <Dependency Name="Microsoft.DotNet.Build.Tasks.TargetFramework" Version="8.0.0-beta.23217.1">
      <Uri>https://github.com/dotnet/arcade</Uri>
      <Sha>cb54ca21431ee8d96f91abfbc42237bcb001f9d1</Sha>
    </Dependency>
    <Dependency Name="Microsoft.DotNet.RemoteExecutor" Version="8.0.0-beta.23217.1">
      <Uri>https://github.com/dotnet/arcade</Uri>
      <Sha>cb54ca21431ee8d96f91abfbc42237bcb001f9d1</Sha>
    </Dependency>
    <Dependency Name="Microsoft.DotNet.Build.Tasks.Feed" Version="8.0.0-beta.23217.1">
      <Uri>https://github.com/dotnet/arcade</Uri>
      <Sha>cb54ca21431ee8d96f91abfbc42237bcb001f9d1</Sha>
    </Dependency>
    <Dependency Name="Microsoft.DotNet.VersionTools.Tasks" Version="8.0.0-beta.23217.1">
      <Uri>https://github.com/dotnet/arcade</Uri>
      <Sha>cb54ca21431ee8d96f91abfbc42237bcb001f9d1</Sha>
    </Dependency>
    <Dependency Name="Microsoft.DotNet.SharedFramework.Sdk" Version="8.0.0-beta.23217.1">
      <Uri>https://github.com/dotnet/arcade</Uri>
      <Sha>cb54ca21431ee8d96f91abfbc42237bcb001f9d1</Sha>
    </Dependency>
    <Dependency Name="System.ComponentModel.TypeConverter.TestData" Version="8.0.0-beta.23179.4">
      <Uri>https://github.com/dotnet/runtime-assets</Uri>
      <Sha>a18b8d48387a7980ba9e484ec7169c58731175e1</Sha>
    </Dependency>
    <Dependency Name="System.Data.Common.TestData" Version="8.0.0-beta.23179.4">
      <Uri>https://github.com/dotnet/runtime-assets</Uri>
      <Sha>a18b8d48387a7980ba9e484ec7169c58731175e1</Sha>
    </Dependency>
    <Dependency Name="System.Drawing.Common.TestData" Version="8.0.0-beta.23179.4">
      <Uri>https://github.com/dotnet/runtime-assets</Uri>
      <Sha>a18b8d48387a7980ba9e484ec7169c58731175e1</Sha>
    </Dependency>
    <Dependency Name="System.Formats.Tar.TestData" Version="8.0.0-beta.23179.4">
      <Uri>https://github.com/dotnet/runtime-assets</Uri>
      <Sha>a18b8d48387a7980ba9e484ec7169c58731175e1</Sha>
    </Dependency>
    <Dependency Name="System.IO.Compression.TestData" Version="8.0.0-beta.23179.4">
      <Uri>https://github.com/dotnet/runtime-assets</Uri>
      <Sha>a18b8d48387a7980ba9e484ec7169c58731175e1</Sha>
    </Dependency>
    <Dependency Name="System.IO.Packaging.TestData" Version="8.0.0-beta.23179.4">
      <Uri>https://github.com/dotnet/runtime-assets</Uri>
      <Sha>a18b8d48387a7980ba9e484ec7169c58731175e1</Sha>
    </Dependency>
    <Dependency Name="System.Net.TestData" Version="8.0.0-beta.23179.4">
      <Uri>https://github.com/dotnet/runtime-assets</Uri>
      <Sha>a18b8d48387a7980ba9e484ec7169c58731175e1</Sha>
    </Dependency>
    <Dependency Name="System.Private.Runtime.UnicodeData" Version="8.0.0-beta.23179.4">
      <Uri>https://github.com/dotnet/runtime-assets</Uri>
      <Sha>a18b8d48387a7980ba9e484ec7169c58731175e1</Sha>
    </Dependency>
    <Dependency Name="System.Runtime.TimeZoneData" Version="8.0.0-beta.23179.4">
      <Uri>https://github.com/dotnet/runtime-assets</Uri>
      <Sha>a18b8d48387a7980ba9e484ec7169c58731175e1</Sha>
    </Dependency>
    <Dependency Name="System.Security.Cryptography.X509Certificates.TestData" Version="8.0.0-beta.23179.4">
      <Uri>https://github.com/dotnet/runtime-assets</Uri>
      <Sha>a18b8d48387a7980ba9e484ec7169c58731175e1</Sha>
    </Dependency>
    <Dependency Name="System.Text.RegularExpressions.TestData" Version="8.0.0-beta.23179.4">
      <Uri>https://github.com/dotnet/runtime-assets</Uri>
      <Sha>a18b8d48387a7980ba9e484ec7169c58731175e1</Sha>
    </Dependency>
    <Dependency Name="System.Windows.Extensions.TestData" Version="8.0.0-beta.23179.4">
      <Uri>https://github.com/dotnet/runtime-assets</Uri>
      <Sha>a18b8d48387a7980ba9e484ec7169c58731175e1</Sha>
    </Dependency>
    <Dependency Name="Microsoft.DotNet.CilStrip.Sources" Version="8.0.0-beta.23179.4">
      <Uri>https://github.com/dotnet/runtime-assets</Uri>
      <Sha>a18b8d48387a7980ba9e484ec7169c58731175e1</Sha>
    </Dependency>
    <Dependency Name="runtime.linux-arm64.Microsoft.NETCore.Runtime.Mono.LLVM.Sdk" Version="14.0.0-alpha.1.23179.1">
      <Uri>https://github.com/dotnet/llvm-project</Uri>
      <Sha>e08f119fe5b5cace97abf56f69ac25717437c9d9</Sha>
    </Dependency>
    <Dependency Name="runtime.linux-arm64.Microsoft.NETCore.Runtime.Mono.LLVM.Tools" Version="14.0.0-alpha.1.23179.1">
      <Uri>https://github.com/dotnet/llvm-project</Uri>
      <Sha>e08f119fe5b5cace97abf56f69ac25717437c9d9</Sha>
    </Dependency>
    <Dependency Name="runtime.linux-x64.Microsoft.NETCore.Runtime.Mono.LLVM.Sdk" Version="14.0.0-alpha.1.23179.1">
      <Uri>https://github.com/dotnet/llvm-project</Uri>
      <Sha>e08f119fe5b5cace97abf56f69ac25717437c9d9</Sha>
    </Dependency>
    <Dependency Name="runtime.linux-x64.Microsoft.NETCore.Runtime.Mono.LLVM.Tools" Version="14.0.0-alpha.1.23179.1">
      <Uri>https://github.com/dotnet/llvm-project</Uri>
      <Sha>e08f119fe5b5cace97abf56f69ac25717437c9d9</Sha>
    </Dependency>
    <Dependency Name="runtime.win-x64.Microsoft.NETCore.Runtime.Mono.LLVM.Sdk" Version="14.0.0-alpha.1.23179.1">
      <Uri>https://github.com/dotnet/llvm-project</Uri>
      <Sha>e08f119fe5b5cace97abf56f69ac25717437c9d9</Sha>
    </Dependency>
    <Dependency Name="runtime.win-x64.Microsoft.NETCore.Runtime.Mono.LLVM.Tools" Version="14.0.0-alpha.1.23179.1">
      <Uri>https://github.com/dotnet/llvm-project</Uri>
      <Sha>e08f119fe5b5cace97abf56f69ac25717437c9d9</Sha>
    </Dependency>
    <Dependency Name="runtime.osx-arm64.Microsoft.NETCore.Runtime.Mono.LLVM.Sdk" Version="14.0.0-alpha.1.23179.1">
      <Uri>https://github.com/dotnet/llvm-project</Uri>
      <Sha>e08f119fe5b5cace97abf56f69ac25717437c9d9</Sha>
    </Dependency>
    <Dependency Name="runtime.osx-arm64.Microsoft.NETCore.Runtime.Mono.LLVM.Tools" Version="14.0.0-alpha.1.23179.1">
      <Uri>https://github.com/dotnet/llvm-project</Uri>
      <Sha>e08f119fe5b5cace97abf56f69ac25717437c9d9</Sha>
    </Dependency>
    <Dependency Name="runtime.osx-x64.Microsoft.NETCore.Runtime.Mono.LLVM.Sdk" Version="14.0.0-alpha.1.23179.1">
      <Uri>https://github.com/dotnet/llvm-project</Uri>
      <Sha>e08f119fe5b5cace97abf56f69ac25717437c9d9</Sha>
    </Dependency>
    <Dependency Name="runtime.osx-x64.Microsoft.NETCore.Runtime.Mono.LLVM.Tools" Version="14.0.0-alpha.1.23179.1">
      <Uri>https://github.com/dotnet/llvm-project</Uri>
      <Sha>e08f119fe5b5cace97abf56f69ac25717437c9d9</Sha>
    </Dependency>
    <Dependency Name="Microsoft.NETCore.App.Runtime.win-x64" Version="8.0.0-preview.4.23177.1">
      <Uri>https://github.com/dotnet/runtime</Uri>
      <Sha>beb708f6fe999cbbe5542846c9985ce596569097</Sha>
    </Dependency>
    <Dependency Name="runtime.native.System.IO.Ports" Version="8.0.0-preview.4.23177.1">
      <Uri>https://github.com/dotnet/runtime</Uri>
      <Sha>beb708f6fe999cbbe5542846c9985ce596569097</Sha>
    </Dependency>
    <Dependency Name="Microsoft.NETCore.ILAsm" Version="8.0.0-preview.4.23177.1">
      <Uri>https://github.com/dotnet/runtime</Uri>
      <Sha>beb708f6fe999cbbe5542846c9985ce596569097</Sha>
    </Dependency>
    <Dependency Name="Microsoft.NET.Sdk.IL" Version="8.0.0-preview.4.23177.1">
      <Uri>https://github.com/dotnet/runtime</Uri>
      <Sha>beb708f6fe999cbbe5542846c9985ce596569097</Sha>
    </Dependency>
    <Dependency Name="System.Text.Json" Version="8.0.0-preview.4.23177.1">
      <Uri>https://github.com/dotnet/runtime</Uri>
      <Sha>beb708f6fe999cbbe5542846c9985ce596569097</Sha>
    </Dependency>
    <Dependency Name="Microsoft.NET.ILLink.Tasks" Version="8.0.0-preview.4.23177.1">
      <Uri>https://github.com/dotnet/runtime</Uri>
      <Sha>beb708f6fe999cbbe5542846c9985ce596569097</Sha>
    </Dependency>
    <Dependency Name="Microsoft.DotNet.XHarness.TestRunners.Common" Version="1.0.0-prerelease.23212.1">
      <Uri>https://github.com/dotnet/xharness</Uri>
      <Sha>cc6611a8c5eee02e5095d9d14a8b0c509ac46e86</Sha>
    </Dependency>
    <Dependency Name="Microsoft.DotNet.XHarness.TestRunners.Xunit" Version="1.0.0-prerelease.23212.1">
      <Uri>https://github.com/dotnet/xharness</Uri>
      <Sha>cc6611a8c5eee02e5095d9d14a8b0c509ac46e86</Sha>
    </Dependency>
    <Dependency Name="Microsoft.DotNet.XHarness.CLI" Version="1.0.0-prerelease.23212.1">
      <Uri>https://github.com/dotnet/xharness</Uri>
      <Sha>cc6611a8c5eee02e5095d9d14a8b0c509ac46e86</Sha>
    </Dependency>
    <Dependency Name="Microsoft.DotNet.PackageTesting" Version="8.0.0-beta.23217.1">
      <Uri>https://github.com/dotnet/arcade</Uri>
      <Sha>cb54ca21431ee8d96f91abfbc42237bcb001f9d1</Sha>
    </Dependency>
    <Dependency Name="optimization.windows_nt-x64.MIBC.Runtime" Version="1.0.0-prerelease.23175.4">
      <Uri>https://dev.azure.com/dnceng/internal/_git/dotnet-optimization</Uri>
      <Sha>103c1eaca9ad80cdd1746abfb97c7f3c9d0b0f3b</Sha>
    </Dependency>
    <Dependency Name="optimization.windows_nt-x86.MIBC.Runtime" Version="1.0.0-prerelease.23175.4">
      <Uri>https://dev.azure.com/dnceng/internal/_git/dotnet-optimization</Uri>
      <Sha>103c1eaca9ad80cdd1746abfb97c7f3c9d0b0f3b</Sha>
    </Dependency>
    <Dependency Name="optimization.linux-x64.MIBC.Runtime" Version="1.0.0-prerelease.23175.4">
      <Uri>https://dev.azure.com/dnceng/internal/_git/dotnet-optimization</Uri>
      <Sha>103c1eaca9ad80cdd1746abfb97c7f3c9d0b0f3b</Sha>
    </Dependency>
    <Dependency Name="optimization.PGO.CoreCLR" Version="1.0.0-prerelease.23175.4">
      <Uri>https://dev.azure.com/dnceng/internal/_git/dotnet-optimization</Uri>
      <Sha>103c1eaca9ad80cdd1746abfb97c7f3c9d0b0f3b</Sha>
    </Dependency>
    <Dependency Name="Microsoft.DotNet.HotReload.Utils.Generator.BuildTool" Version="1.1.0-alpha.0.23179.3">
      <Uri>https://github.com/dotnet/hotreload-utils</Uri>
      <Sha>9a231fca1b904f869577e7abac71aff263fd0559</Sha>
    </Dependency>
    <Dependency Name="System.Runtime.Numerics.TestData" Version="8.0.0-beta.23179.4">
      <Uri>https://github.com/dotnet/runtime-assets</Uri>
      <Sha>a18b8d48387a7980ba9e484ec7169c58731175e1</Sha>
    </Dependency>
    <Dependency Name="Microsoft.Net.Compilers.Toolset" Version="4.7.0-1.23205.4">
      <Uri>https://github.com/dotnet/roslyn</Uri>
      <Sha>d7a4cad21c39e18f3d5e1f7fa7dd3f93668066b4</Sha>
    </Dependency>
    <Dependency Name="Microsoft.CodeAnalysis" Version="4.7.0-1.23205.4">
      <Uri>https://github.com/dotnet/roslyn</Uri>
      <Sha>d7a4cad21c39e18f3d5e1f7fa7dd3f93668066b4</Sha>
    </Dependency>
    <Dependency Name="Microsoft.CodeAnalysis.CSharp" Version="4.7.0-1.23205.4">
      <Uri>https://github.com/dotnet/roslyn</Uri>
      <Sha>d7a4cad21c39e18f3d5e1f7fa7dd3f93668066b4</Sha>
    </Dependency>
    <Dependency Name="Microsoft.CodeAnalysis.Analyzers" Version="3.3.5-beta1.23218.1">
      <Uri>https://github.com/dotnet/roslyn-analyzers</Uri>
      <Sha>801122692fc2953759f41330f5d42e9144a034ea</Sha>
    </Dependency>
    <Dependency Name="Microsoft.CodeAnalysis.NetAnalyzers" Version="8.0.0-preview.23218.1">
      <Uri>https://github.com/dotnet/roslyn-analyzers</Uri>
      <Sha>801122692fc2953759f41330f5d42e9144a034ea</Sha>
    </Dependency>
    <Dependency Name="Microsoft.DotNet.ApiCompat.Task" Version="8.0.100-preview.2.23107.1">
      <Uri>https://github.com/dotnet/sdk</Uri>
      <Sha>2fd62c3936f5336b836f6b12df170aa0e90da767</Sha>
    </Dependency>
    <Dependency Name="optimization.windows_nt-arm64.MIBC.Runtime" Version="1.0.0-prerelease.23175.4">
      <Uri>https://dev.azure.com/dnceng/internal/_git/dotnet-optimization</Uri>
      <Sha>103c1eaca9ad80cdd1746abfb97c7f3c9d0b0f3b</Sha>
    </Dependency>
    <Dependency Name="optimization.linux-arm64.MIBC.Runtime" Version="1.0.0-prerelease.23175.4">
      <Uri>https://dev.azure.com/dnceng/internal/_git/dotnet-optimization</Uri>
      <Sha>103c1eaca9ad80cdd1746abfb97c7f3c9d0b0f3b</Sha>
    </Dependency>
  </ToolsetDependencies>
</Dependencies><|MERGE_RESOLUTION|>--- conflicted
+++ resolved
@@ -1,10 +1,6 @@
 <Dependencies>
   <ProductDependencies>
-<<<<<<< HEAD
     <Dependency Name="Microsoft.NETCore.Runtime.ICU.Transport" Version="8.0.0-preview.4.23212.1">
-=======
-    <Dependency Name="Microsoft.NETCore.Runtime.ICU.Transport" Version="8.0.0-preview.4.23177.3">
->>>>>>> bd37436f
       <Uri>https://github.com/dotnet/icu</Uri>
       <Sha>89d559f979bd4253485b0feb73919c7c088cac7d</Sha>
     </Dependency>
