--- conflicted
+++ resolved
@@ -214,15 +214,7 @@
       <Uri>https://dev.azure.com/dnceng/internal/_git/dotnet-optimization</Uri>
       <Sha>366fc54b3a9b6226dbbbf3672fae78ba82e82b6f</Sha>
     </Dependency>
-<<<<<<< HEAD
-    <Dependency Name="Microsoft.NET.Runtime.Emscripten.2.0.23.Node.win-x64" Version="6.0.0-preview.7.21330.1">
-      <Uri>https://github.com/dotnet/emsdk</Uri>
-      <Sha>f5349765b7af1970c5b25cce4ed278544907cbe0</Sha>
-    </Dependency>
     <Dependency Name="Microsoft.DotNet.HotReload.Utils.Generator.BuildTool" Version="1.0.1-alpha.0.21330.1">
-=======
-    <Dependency Name="Microsoft.DotNet.HotReload.Utils.Generator.BuildTool" Version="1.0.1-alpha.0.21328.1">
->>>>>>> ca005881
       <Uri>https://github.com/dotnet/hotreload-utils</Uri>
       <Sha>a8e0dc88077495e43d7820f631815fa95ce92f8a</Sha>
     </Dependency>
