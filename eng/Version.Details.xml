--- conflicted
+++ resolved
@@ -1,10 +1,6 @@
 <Dependencies>
   <ProductDependencies>
-<<<<<<< HEAD
     <Dependency Name="Microsoft.NETCore.Runtime.ICU.Transport" Version="8.0.0-alpha.1.22513.1">
-=======
-    <Dependency Name="Microsoft.NETCore.Runtime.ICU.Transport" Version="8.0.0-alpha.1.22512.11">
->>>>>>> 8bc9a074
       <Uri>https://github.com/dotnet/icu</Uri>
       <Sha>a14f6037f69588c9c0af85c3b78cebbe3eb33982</Sha>
     </Dependency>
