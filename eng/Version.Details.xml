--- conflicted
+++ resolved
@@ -402,7 +402,6 @@
       <Sha>86d60f7a00b0274a806a40afde8801a89d27e6bc</Sha>
       <SourceBuild RepoName="roslyn" ManagedOnly="true" />
     </Dependency>
-<<<<<<< HEAD
     <Dependency Name="Microsoft.DotNet.ApiCompat.Task" Version="10.0.100-alpha.1.24616.1">
       <Uri>https://github.com/dotnet/sdk</Uri>
       <Sha>14bb58e830dacafb644e2224c07965effeba6696</Sha>
@@ -411,16 +410,6 @@
     <Dependency Name="Microsoft.SourceBuild.Intermediate.sdk" Version="10.0.100-alpha.1.24616.1">
       <Uri>https://github.com/dotnet/sdk</Uri>
       <Sha>14bb58e830dacafb644e2224c07965effeba6696</Sha>
-=======
-    <Dependency Name="Microsoft.DotNet.ApiCompat.Task" Version="10.0.100-alpha.1.24610.7">
-      <Uri>https://github.com/dotnet/sdk</Uri>
-      <Sha>138afc2ac17650f5cc1cf46de85f12ea756c54e7</Sha>
-    </Dependency>
-    <!-- Intermediate is necessary for source build. -->
-    <Dependency Name="Microsoft.SourceBuild.Intermediate.sdk" Version="10.0.100-alpha.1.24610.7">
-      <Uri>https://github.com/dotnet/sdk</Uri>
-      <Sha>138afc2ac17650f5cc1cf46de85f12ea756c54e7</Sha>
->>>>>>> f6e46ff8
       <SourceBuild RepoName="sdk" ManagedOnly="true" />
     </Dependency>
     <Dependency Name="optimization.windows_nt-arm64.MIBC.Runtime" Version="1.0.0-prerelease.24462.2">
