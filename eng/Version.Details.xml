--- conflicted
+++ resolved
@@ -92,7 +92,6 @@
     </Dependency>
   </ProductDependencies>
   <ToolsetDependencies>
-<<<<<<< HEAD
     <Dependency Name="Microsoft.DotNet.Arcade.Sdk" Version="9.0.0-beta.25611.4">
       <Uri>https://github.com/dotnet/arcade</Uri>
       <Sha>e9983e548f5b9638784f3b2696eb6cb3e7366548</Sha>
@@ -174,89 +173,6 @@
     <Dependency Name="Microsoft.DotNet.SharedFramework.Sdk" Version="9.0.0-beta.25611.4">
       <Uri>https://github.com/dotnet/arcade</Uri>
       <Sha>e9983e548f5b9638784f3b2696eb6cb3e7366548</Sha>
-=======
-    <Dependency Name="Microsoft.DotNet.Arcade.Sdk" Version="9.0.0-beta.25555.4">
-      <Uri>https://github.com/dotnet/arcade</Uri>
-      <Sha>9eaf7b289d5003a94ee23658f057a6c06ddcd570</Sha>
-    </Dependency>
-    <!-- Intermediate is necessary for source build. -->
-    <Dependency Name="Microsoft.SourceBuild.Intermediate.arcade" Version="9.0.0-beta.25555.4">
-      <Uri>https://github.com/dotnet/arcade</Uri>
-      <Sha>9eaf7b289d5003a94ee23658f057a6c06ddcd570</Sha>
-      <SourceBuild RepoName="arcade" ManagedOnly="true" />
-    </Dependency>
-    <Dependency Name="Microsoft.DotNet.XliffTasks" Version="9.0.0-beta.25555.4">
-      <Uri>https://github.com/dotnet/arcade</Uri>
-      <Sha>9eaf7b289d5003a94ee23658f057a6c06ddcd570</Sha>
-    </Dependency>
-    <Dependency Name="Microsoft.DotNet.Helix.Sdk" Version="9.0.0-beta.25555.4">
-      <Uri>https://github.com/dotnet/arcade</Uri>
-      <Sha>9eaf7b289d5003a94ee23658f057a6c06ddcd570</Sha>
-    </Dependency>
-    <Dependency Name="Microsoft.DotNet.GenAPI" Version="9.0.0-beta.25555.4">
-      <Uri>https://github.com/dotnet/arcade</Uri>
-      <Sha>9eaf7b289d5003a94ee23658f057a6c06ddcd570</Sha>
-    </Dependency>
-    <Dependency Name="Microsoft.DotNet.GenFacades" Version="9.0.0-beta.25555.4">
-      <Uri>https://github.com/dotnet/arcade</Uri>
-      <Sha>9eaf7b289d5003a94ee23658f057a6c06ddcd570</Sha>
-    </Dependency>
-    <Dependency Name="Microsoft.DotNet.XUnitAssert" Version="2.9.0-beta.25555.4">
-      <Uri>https://github.com/dotnet/arcade</Uri>
-      <Sha>9eaf7b289d5003a94ee23658f057a6c06ddcd570</Sha>
-    </Dependency>
-    <Dependency Name="Microsoft.DotNet.XUnitExtensions" Version="9.0.0-beta.25555.4">
-      <Uri>https://github.com/dotnet/arcade</Uri>
-      <Sha>9eaf7b289d5003a94ee23658f057a6c06ddcd570</Sha>
-    </Dependency>
-    <Dependency Name="Microsoft.DotNet.XUnitConsoleRunner" Version="2.9.0-beta.25555.4">
-      <Uri>https://github.com/dotnet/arcade</Uri>
-      <Sha>9eaf7b289d5003a94ee23658f057a6c06ddcd570</Sha>
-    </Dependency>
-    <Dependency Name="Microsoft.DotNet.Build.Tasks.Archives" Version="9.0.0-beta.25555.4">
-      <Uri>https://github.com/dotnet/arcade</Uri>
-      <Sha>9eaf7b289d5003a94ee23658f057a6c06ddcd570</Sha>
-    </Dependency>
-    <Dependency Name="Microsoft.DotNet.Build.Tasks.Packaging" Version="9.0.0-beta.25555.4">
-      <Uri>https://github.com/dotnet/arcade</Uri>
-      <Sha>9eaf7b289d5003a94ee23658f057a6c06ddcd570</Sha>
-    </Dependency>
-    <Dependency Name="Microsoft.DotNet.Build.Tasks.Installers" Version="9.0.0-beta.25555.4">
-      <Uri>https://github.com/dotnet/arcade</Uri>
-      <Sha>9eaf7b289d5003a94ee23658f057a6c06ddcd570</Sha>
-    </Dependency>
-    <Dependency Name="Microsoft.DotNet.Build.Tasks.Templating" Version="9.0.0-beta.25555.4">
-      <Uri>https://github.com/dotnet/arcade</Uri>
-      <Sha>9eaf7b289d5003a94ee23658f057a6c06ddcd570</Sha>
-    </Dependency>
-    <Dependency Name="Microsoft.DotNet.Build.Tasks.Workloads" Version="9.0.0-beta.25555.4">
-      <Uri>https://github.com/dotnet/arcade</Uri>
-      <Sha>9eaf7b289d5003a94ee23658f057a6c06ddcd570</Sha>
-    </Dependency>
-    <Dependency Name="Microsoft.DotNet.CodeAnalysis" Version="9.0.0-beta.25555.4">
-      <Uri>https://github.com/dotnet/arcade</Uri>
-      <Sha>9eaf7b289d5003a94ee23658f057a6c06ddcd570</Sha>
-    </Dependency>
-    <Dependency Name="Microsoft.DotNet.Build.Tasks.TargetFramework" Version="9.0.0-beta.25555.4">
-      <Uri>https://github.com/dotnet/arcade</Uri>
-      <Sha>9eaf7b289d5003a94ee23658f057a6c06ddcd570</Sha>
-    </Dependency>
-    <Dependency Name="Microsoft.DotNet.RemoteExecutor" Version="9.0.0-beta.25555.4">
-      <Uri>https://github.com/dotnet/arcade</Uri>
-      <Sha>9eaf7b289d5003a94ee23658f057a6c06ddcd570</Sha>
-    </Dependency>
-    <Dependency Name="Microsoft.DotNet.Build.Tasks.Feed" Version="9.0.0-beta.25555.4">
-      <Uri>https://github.com/dotnet/arcade</Uri>
-      <Sha>9eaf7b289d5003a94ee23658f057a6c06ddcd570</Sha>
-    </Dependency>
-    <Dependency Name="Microsoft.DotNet.VersionTools.Tasks" Version="9.0.0-beta.25555.4">
-      <Uri>https://github.com/dotnet/arcade</Uri>
-      <Sha>9eaf7b289d5003a94ee23658f057a6c06ddcd570</Sha>
-    </Dependency>
-    <Dependency Name="Microsoft.DotNet.SharedFramework.Sdk" Version="9.0.0-beta.25555.4">
-      <Uri>https://github.com/dotnet/arcade</Uri>
-      <Sha>9eaf7b289d5003a94ee23658f057a6c06ddcd570</Sha>
->>>>>>> 5c97c570
     </Dependency>
     <Dependency Name="System.ComponentModel.TypeConverter.TestData" Version="9.0.0-beta.25565.2">
       <Uri>https://github.com/dotnet/runtime-assets</Uri>
@@ -416,15 +332,9 @@
       <Uri>https://github.com/dotnet/xharness</Uri>
       <Sha>3e74b96870050adc82beed3934abf93d40716012</Sha>
     </Dependency>
-<<<<<<< HEAD
     <Dependency Name="Microsoft.DotNet.PackageTesting" Version="9.0.0-beta.25611.4">
       <Uri>https://github.com/dotnet/arcade</Uri>
       <Sha>e9983e548f5b9638784f3b2696eb6cb3e7366548</Sha>
-=======
-    <Dependency Name="Microsoft.DotNet.PackageTesting" Version="9.0.0-beta.25555.4">
-      <Uri>https://github.com/dotnet/arcade</Uri>
-      <Sha>9eaf7b289d5003a94ee23658f057a6c06ddcd570</Sha>
->>>>>>> 5c97c570
     </Dependency>
     <Dependency Name="optimization.windows_nt-x64.MIBC.Runtime" Version="1.0.0-prerelease.24462.2">
       <Uri>https://dev.azure.com/dnceng/internal/_git/dotnet-optimization</Uri>
