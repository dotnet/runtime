<Dependencies>
  <ProductDependencies>
    <Dependency Name="NETStandard.Library" Version="2.2.0-prerelease.19564.1">
      <Uri>https://github.com/dotnet/standard</Uri>
      <Sha>cfe95a23647c7de1fe1a349343115bd7720d6949</Sha>
    </Dependency>
    <Dependency Name="Microsoft.NETCore.Runtime.ICU.Transport" Version="6.0.0-alpha.1.20451.1">
      <Uri>https://github.com/dotnet/icu</Uri>
      <Sha>03c3a069225c766c4a1c4c28f129dbf583a2358f</Sha>
    </Dependency>
  </ProductDependencies>
  <ToolsetDependencies>
    <Dependency Name="Microsoft.DotNet.Arcade.Sdk" Version="5.0.0-beta.20431.4">
      <Uri>https://github.com/dotnet/arcade</Uri>
      <Sha>6baa6d3c20effeee3631eb33e9e08bcf698a799c</Sha>
    </Dependency>
    <Dependency Name="Microsoft.DotNet.Helix.Sdk" Version="5.0.0-beta.20431.4">
      <Uri>https://github.com/dotnet/arcade</Uri>
      <Sha>6baa6d3c20effeee3631eb33e9e08bcf698a799c</Sha>
    </Dependency>
    <Dependency Name="Microsoft.DotNet.ApiCompat" Version="5.0.0-beta.20431.4">
      <Uri>https://github.com/dotnet/arcade</Uri>
      <Sha>6baa6d3c20effeee3631eb33e9e08bcf698a799c</Sha>
    </Dependency>
    <Dependency Name="Microsoft.DotNet.GenAPI" Version="5.0.0-beta.20431.4">
      <Uri>https://github.com/dotnet/arcade</Uri>
      <Sha>6baa6d3c20effeee3631eb33e9e08bcf698a799c</Sha>
    </Dependency>
    <Dependency Name="Microsoft.DotNet.GenFacades" Version="5.0.0-beta.20431.4">
      <Uri>https://github.com/dotnet/arcade</Uri>
      <Sha>6baa6d3c20effeee3631eb33e9e08bcf698a799c</Sha>
    </Dependency>
    <Dependency Name="Microsoft.DotNet.XUnitExtensions" Version="5.0.0-beta.20431.4">
      <Uri>https://github.com/dotnet/arcade</Uri>
      <Sha>6baa6d3c20effeee3631eb33e9e08bcf698a799c</Sha>
    </Dependency>
    <Dependency Name="Microsoft.DotNet.XUnitConsoleRunner" Version="2.5.1-beta.20431.4">
      <Uri>https://github.com/dotnet/arcade</Uri>
      <Sha>6baa6d3c20effeee3631eb33e9e08bcf698a799c</Sha>
    </Dependency>
    <Dependency Name="Microsoft.DotNet.Build.Tasks.Packaging" Version="5.0.0-beta.20431.4">
      <Uri>https://github.com/dotnet/arcade</Uri>
      <Sha>6baa6d3c20effeee3631eb33e9e08bcf698a799c</Sha>
    </Dependency>
    <Dependency Name="Microsoft.DotNet.CodeAnalysis" Version="5.0.0-beta.20431.4">
      <Uri>https://github.com/dotnet/arcade</Uri>
      <Sha>6baa6d3c20effeee3631eb33e9e08bcf698a799c</Sha>
    </Dependency>
    <Dependency Name="Microsoft.DotNet.Build.Tasks.TargetFramework.Sdk" Version="5.0.0-beta.20431.4">
      <Uri>https://github.com/dotnet/arcade</Uri>
      <Sha>6baa6d3c20effeee3631eb33e9e08bcf698a799c</Sha>
    </Dependency>
    <Dependency Name="Microsoft.DotNet.RemoteExecutor" Version="5.0.0-beta.20431.4">
      <Uri>https://github.com/dotnet/arcade</Uri>
      <Sha>6baa6d3c20effeee3631eb33e9e08bcf698a799c</Sha>
    </Dependency>
    <Dependency Name="Microsoft.DotNet.Build.Tasks.Feed" Version="5.0.0-beta.20431.4">
      <Uri>https://github.com/dotnet/arcade</Uri>
      <Sha>6baa6d3c20effeee3631eb33e9e08bcf698a799c</Sha>
    </Dependency>
    <Dependency Name="Microsoft.DotNet.VersionTools.Tasks" Version="5.0.0-beta.20431.4">
      <Uri>https://github.com/dotnet/arcade</Uri>
      <Sha>6baa6d3c20effeee3631eb33e9e08bcf698a799c</Sha>
    </Dependency>
    <Dependency Name="Microsoft.DotNet.Build.Tasks.SharedFramework.Sdk" Version="5.0.0-beta.20431.4">
      <Uri>https://github.com/dotnet/arcade</Uri>
      <Sha>6baa6d3c20effeee3631eb33e9e08bcf698a799c</Sha>
    </Dependency>
    <Dependency Name="optimization.windows_nt-x64.IBC.CoreFx" Version="99.99.99-master-20200806.6">
      <Uri>https://dev.azure.com/dnceng/internal/_git/dotnet-optimization</Uri>
      <Sha>f69d7fc09c4fdb9e9427741b9a176e867dab577f</Sha>
    </Dependency>
    <Dependency Name="optimization.linux-x64.IBC.CoreFx" Version="99.99.99-master-20200806.6">
      <Uri>https://dev.azure.com/dnceng/internal/_git/dotnet-optimization</Uri>
      <Sha>f69d7fc09c4fdb9e9427741b9a176e867dab577f</Sha>
    </Dependency>
    <Dependency Name="optimization.windows_nt-x64.IBC.CoreCLR" Version="99.99.99-master-20200806.6">
      <Uri>https://dev.azure.com/dnceng/internal/_git/dotnet-optimization</Uri>
      <Sha>f69d7fc09c4fdb9e9427741b9a176e867dab577f</Sha>
    </Dependency>
    <Dependency Name="optimization.linux-x64.IBC.CoreCLR" Version="99.99.99-master-20200806.6">
      <Uri>https://dev.azure.com/dnceng/internal/_git/dotnet-optimization</Uri>
      <Sha>f69d7fc09c4fdb9e9427741b9a176e867dab577f</Sha>
    </Dependency>
    <Dependency Name="optimization.PGO.CoreCLR" Version="99.99.99-master-20200806.6">
      <Uri>https://dev.azure.com/dnceng/internal/_git/dotnet-optimization</Uri>
      <Sha>f69d7fc09c4fdb9e9427741b9a176e867dab577f</Sha>
    </Dependency>
    <Dependency Name="Microsoft.NET.Test.Sdk" Version="16.8.0-release-20200828-02">
      <Uri>https://github.com/microsoft/vstest</Uri>
      <Sha>4fcacb284064e66e670689b9888c0c438b1f4154</Sha>
    </Dependency>
    <Dependency Name="System.ComponentModel.TypeConverter.TestData" Version="5.0.0-beta.20451.1">
      <Uri>https://github.com/dotnet/runtime-assets</Uri>
      <Sha>436a2ae5c082f68a3fbff98bfe097b13902ea3f1</Sha>
    </Dependency>
    <Dependency Name="System.Drawing.Common.TestData" Version="5.0.0-beta.20451.1">
      <Uri>https://github.com/dotnet/runtime-assets</Uri>
      <Sha>436a2ae5c082f68a3fbff98bfe097b13902ea3f1</Sha>
    </Dependency>
    <Dependency Name="System.IO.Compression.TestData" Version="5.0.0-beta.20451.1">
      <Uri>https://github.com/dotnet/runtime-assets</Uri>
      <Sha>436a2ae5c082f68a3fbff98bfe097b13902ea3f1</Sha>
    </Dependency>
    <Dependency Name="System.IO.Packaging.TestData" Version="5.0.0-beta.20451.1">
      <Uri>https://github.com/dotnet/runtime-assets</Uri>
      <Sha>436a2ae5c082f68a3fbff98bfe097b13902ea3f1</Sha>
    </Dependency>
    <Dependency Name="System.Net.TestData" Version="5.0.0-beta.20451.1">
      <Uri>https://github.com/dotnet/runtime-assets</Uri>
      <Sha>436a2ae5c082f68a3fbff98bfe097b13902ea3f1</Sha>
    </Dependency>
    <Dependency Name="System.Private.Runtime.UnicodeData" Version="5.0.0-beta.20451.1">
      <Uri>https://github.com/dotnet/runtime-assets</Uri>
      <Sha>436a2ae5c082f68a3fbff98bfe097b13902ea3f1</Sha>
    </Dependency>
<<<<<<< HEAD
    <Dependency Name="System.Runtime.TimeZoneData" Version="5.0.0-beta.20426.1">
      <Uri>https://github.com/dotnet/runtime-assets</Uri>
      <Sha>0349b47d49bcdd411692b23464f3ad5707df8bea</Sha>
    </Dependency>
    <Dependency Name="System.Security.Cryptography.X509Certificates.TestData" Version="5.0.0-beta.20420.1">
=======
    <Dependency Name="System.Security.Cryptography.X509Certificates.TestData" Version="5.0.0-beta.20451.1">
>>>>>>> f16fac51
      <Uri>https://github.com/dotnet/runtime-assets</Uri>
      <Sha>436a2ae5c082f68a3fbff98bfe097b13902ea3f1</Sha>
    </Dependency>
    <Dependency Name="System.Windows.Extensions.TestData" Version="5.0.0-beta.20451.1">
      <Uri>https://github.com/dotnet/runtime-assets</Uri>
      <Sha>436a2ae5c082f68a3fbff98bfe097b13902ea3f1</Sha>
    </Dependency>
    <Dependency Name="runtime.linux-arm64.Microsoft.NETCore.Runtime.Mono.LLVM.Sdk" Version="9.0.1-alpha.1.20418.1">
      <Uri>https://github.com/dotnet/llvm-project</Uri>
      <Sha>365591200ce46a48a3a00ef0ca0d0b33ea6bd4b4</Sha>
    </Dependency>
    <Dependency Name="runtime.linux-arm64.Microsoft.NETCore.Runtime.Mono.LLVM.Tools" Version="9.0.1-alpha.1.20418.1">
      <Uri>https://github.com/dotnet/llvm-project</Uri>
      <Sha>365591200ce46a48a3a00ef0ca0d0b33ea6bd4b4</Sha>
    </Dependency>
    <Dependency Name="runtime.linux-x64.Microsoft.NETCore.Runtime.Mono.LLVM.Sdk" Version="9.0.1-alpha.1.20418.1">
      <Uri>https://github.com/dotnet/llvm-project</Uri>
      <Sha>365591200ce46a48a3a00ef0ca0d0b33ea6bd4b4</Sha>
    </Dependency>
    <Dependency Name="runtime.linux-x64.Microsoft.NETCore.Runtime.Mono.LLVM.Tools" Version="9.0.1-alpha.1.20418.1">
      <Uri>https://github.com/dotnet/llvm-project</Uri>
      <Sha>365591200ce46a48a3a00ef0ca0d0b33ea6bd4b4</Sha>
    </Dependency>
    <Dependency Name="runtime.win-x64.Microsoft.NETCore.Runtime.Mono.LLVM.Sdk" Version="9.0.1-alpha.1.20418.1">
      <Uri>https://github.com/dotnet/llvm-project</Uri>
      <Sha>365591200ce46a48a3a00ef0ca0d0b33ea6bd4b4</Sha>
    </Dependency>
    <Dependency Name="runtime.win-x64.Microsoft.NETCore.Runtime.Mono.LLVM.Tools" Version="9.0.1-alpha.1.20418.1">
      <Uri>https://github.com/dotnet/llvm-project</Uri>
      <Sha>365591200ce46a48a3a00ef0ca0d0b33ea6bd4b4</Sha>
    </Dependency>
    <Dependency Name="runtime.osx.10.12-x64.Microsoft.NETCore.Runtime.Mono.LLVM.Sdk" Version="9.0.1-alpha.1.20418.1">
      <Uri>https://github.com/dotnet/llvm-project</Uri>
      <Sha>365591200ce46a48a3a00ef0ca0d0b33ea6bd4b4</Sha>
    </Dependency>
    <Dependency Name="runtime.osx.10.12-x64.Microsoft.NETCore.Runtime.Mono.LLVM.Tools" Version="9.0.1-alpha.1.20418.1">
      <Uri>https://github.com/dotnet/llvm-project</Uri>
      <Sha>365591200ce46a48a3a00ef0ca0d0b33ea6bd4b4</Sha>
    </Dependency>
    <Dependency Name="Microsoft.NETCore.App" Version="5.0.0-preview.4.20202.18">
      <Uri>https://github.com/dotnet/runtime</Uri>
      <Sha>0375524a91a47ca4db3ee1be548f74bab7e26e76</Sha>
    </Dependency>
    <Dependency Name="Microsoft.NETCore.DotNetHost" Version="5.0.0-preview.4.20202.18">
      <Uri>https://github.com/dotnet/runtime</Uri>
      <Sha>0375524a91a47ca4db3ee1be548f74bab7e26e76</Sha>
    </Dependency>
    <Dependency Name="Microsoft.NETCore.DotNetHostPolicy" Version="5.0.0-preview.4.20202.18">
      <Uri>https://github.com/dotnet/runtime</Uri>
      <Sha>0375524a91a47ca4db3ee1be548f74bab7e26e76</Sha>
    </Dependency>
    <Dependency Name="runtime.native.System.IO.Ports" Version="5.0.0-alpha.1.19563.3">
      <Uri>https://github.com/dotnet/runtime</Uri>
      <Sha>cf64918877d98577363bb40d5eafac52beb80a79</Sha>
    </Dependency>
    <Dependency Name="Microsoft.NETCore.ILAsm" Version="5.0.0-preview.8.20359.4">
      <Uri>https://github.com/dotnet/runtime</Uri>
      <Sha>bdfbf0cf85878673a80d7822cc11bde5c9fda30c</Sha>
    </Dependency>
    <Dependency Name="Microsoft.NET.Sdk.IL" Version="5.0.0-preview.8.20359.4">
      <Uri>https://github.com/dotnet/runtime</Uri>
      <Sha>bdfbf0cf85878673a80d7822cc11bde5c9fda30c</Sha>
    </Dependency>
    <Dependency Name="System.Text.Json" Version="5.0.0-preview.4.20202.18">
      <Uri>https://github.com/dotnet/runtime</Uri>
      <Sha>0375524a91a47ca4db3ee1be548f74bab7e26e76</Sha>
    </Dependency>
    <Dependency Name="Microsoft.NET.ILLink.Tasks" Version="6.0.0-alpha.1.20451.1">
      <Uri>https://github.com/mono/linker</Uri>
      <Sha>a14edcca302e84bc5c52393bda8809f0bdbbedd6</Sha>
    </Dependency>
    <Dependency Name="Microsoft.DotNet.XHarness.TestRunners.Xunit" Version="1.0.0-prerelease.20431.1">
      <Uri>https://github.com/dotnet/xharness</Uri>
      <Sha>3cdec617202f06722a805b78696c5e24a07258ac</Sha>
    </Dependency>
    <Dependency Name="Microsoft.DotNet.XHarness.CLI" Version="1.0.0-prerelease.20431.1">
      <Uri>https://github.com/dotnet/xharness</Uri>
      <Sha>3cdec617202f06722a805b78696c5e24a07258ac</Sha>
    </Dependency>
  </ToolsetDependencies>
</Dependencies><|MERGE_RESOLUTION|>--- conflicted
+++ resolved
@@ -114,15 +114,11 @@
       <Uri>https://github.com/dotnet/runtime-assets</Uri>
       <Sha>436a2ae5c082f68a3fbff98bfe097b13902ea3f1</Sha>
     </Dependency>
-<<<<<<< HEAD
-    <Dependency Name="System.Runtime.TimeZoneData" Version="5.0.0-beta.20426.1">
-      <Uri>https://github.com/dotnet/runtime-assets</Uri>
-      <Sha>0349b47d49bcdd411692b23464f3ad5707df8bea</Sha>
-    </Dependency>
-    <Dependency Name="System.Security.Cryptography.X509Certificates.TestData" Version="5.0.0-beta.20420.1">
-=======
+    <Dependency Name="System.Runtime.TimeZoneData" Version="5.0.0-beta.20451.1">
+      <Uri>https://github.com/dotnet/runtime-assets</Uri>
+      <Sha>436a2ae5c082f68a3fbff98bfe097b13902ea3f1</Sha>
+    </Dependency>
     <Dependency Name="System.Security.Cryptography.X509Certificates.TestData" Version="5.0.0-beta.20451.1">
->>>>>>> f16fac51
       <Uri>https://github.com/dotnet/runtime-assets</Uri>
       <Sha>436a2ae5c082f68a3fbff98bfe097b13902ea3f1</Sha>
     </Dependency>
