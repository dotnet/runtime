--- conflicted
+++ resolved
@@ -1,14 +1,8 @@
 <Dependencies>
   <ProductDependencies>
-<<<<<<< HEAD
     <Dependency Name="Microsoft.NETCore.Runtime.ICU.Transport" Version="9.0.0-preview.6.24313.1">
       <Uri>https://github.com/dotnet/icu</Uri>
       <Sha>6fa5c9be91ff269e5a73b8eb11b590bab44d9502</Sha>
-=======
-    <Dependency Name="Microsoft.NETCore.Runtime.ICU.Transport" Version="9.0.0-preview.6.24312.1">
-      <Uri>https://github.com/dotnet/icu</Uri>
-      <Sha>4fb2c4adac4956c542effd0b740b86297cfec759</Sha>
->>>>>>> f4fd3ea4
     </Dependency>
     <Dependency Name="System.Net.MsQuic.Transport" Version="9.0.0-alpha.1.24167.3">
       <Uri>https://github.com/dotnet/msquic</Uri>
