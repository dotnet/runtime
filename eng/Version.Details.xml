<Dependencies>
  <ProductDependencies>
    <Dependency Name="Microsoft.NETCore.Runtime.ICU.Transport" Version="7.0.0-alpha.1.21613.1">
      <Uri>https://github.com/dotnet/icu</Uri>
      <Sha>d483c01eb69a904062475e49d6b20b8bbbefe64b</Sha>
    </Dependency>
    <Dependency Name="System.Net.MsQuic.Transport" Version="7.0.0-alpha.1.21529.3">
      <Uri>https://github.com/dotnet/msquic</Uri>
      <Sha>a7213b4676c1803bb251771291a525482d42e511</Sha>
    </Dependency>
    <Dependency Name="Microsoft.NET.Workload.Emscripten.Manifest-7.0.100" Version="7.0.0-alpha.1.21601.1">
      <Uri>https://github.com/dotnet/emsdk</Uri>
      <Sha>4eb953d7051890da4f36167125c6b41e06d7f56d</Sha>
    </Dependency>
    <Dependency Name="System.ServiceModel.Primitives" Version="4.9.0-rc2.21473.1">
      <Uri>https://github.com/dotnet/wcf</Uri>
      <Sha>7f504aabb1988e9a093c1e74d8040bd52feb2f01</Sha>
    </Dependency>
  </ProductDependencies>
  <ToolsetDependencies>
    <Dependency Name="Microsoft.DotNet.Arcade.Sdk" Version="7.0.0-beta.21613.2">
      <Uri>https://github.com/dotnet/arcade</Uri>
      <Sha>bcd6e007b9f53be0a7aff804d5c17ea7e179317b</Sha>
    </Dependency>
    <Dependency Name="Microsoft.DotNet.Helix.Sdk" Version="7.0.0-beta.21613.2">
      <Uri>https://github.com/dotnet/arcade</Uri>
      <Sha>bcd6e007b9f53be0a7aff804d5c17ea7e179317b</Sha>
    </Dependency>
    <Dependency Name="Microsoft.DotNet.ApiCompat" Version="7.0.0-beta.21613.2">
      <Uri>https://github.com/dotnet/arcade</Uri>
      <Sha>bcd6e007b9f53be0a7aff804d5c17ea7e179317b</Sha>
    </Dependency>
    <Dependency Name="Microsoft.DotNet.GenAPI" Version="7.0.0-beta.21613.2">
      <Uri>https://github.com/dotnet/arcade</Uri>
      <Sha>bcd6e007b9f53be0a7aff804d5c17ea7e179317b</Sha>
    </Dependency>
    <Dependency Name="Microsoft.DotNet.GenFacades" Version="7.0.0-beta.21613.2">
      <Uri>https://github.com/dotnet/arcade</Uri>
      <Sha>bcd6e007b9f53be0a7aff804d5c17ea7e179317b</Sha>
    </Dependency>
    <Dependency Name="Microsoft.DotNet.XUnitExtensions" Version="7.0.0-beta.21613.2">
      <Uri>https://github.com/dotnet/arcade</Uri>
      <Sha>bcd6e007b9f53be0a7aff804d5c17ea7e179317b</Sha>
    </Dependency>
    <Dependency Name="Microsoft.DotNet.XUnitConsoleRunner" Version="2.5.1-beta.21613.2">
      <Uri>https://github.com/dotnet/arcade</Uri>
      <Sha>bcd6e007b9f53be0a7aff804d5c17ea7e179317b</Sha>
    </Dependency>
    <Dependency Name="Microsoft.DotNet.Build.Tasks.Archives" Version="7.0.0-beta.21613.2">
      <Uri>https://github.com/dotnet/arcade</Uri>
      <Sha>bcd6e007b9f53be0a7aff804d5c17ea7e179317b</Sha>
    </Dependency>
    <Dependency Name="Microsoft.DotNet.Build.Tasks.Packaging" Version="7.0.0-beta.21613.2">
      <Uri>https://github.com/dotnet/arcade</Uri>
      <Sha>bcd6e007b9f53be0a7aff804d5c17ea7e179317b</Sha>
    </Dependency>
    <Dependency Name="Microsoft.DotNet.Build.Tasks.Installers" Version="7.0.0-beta.21613.2">
      <Uri>https://github.com/dotnet/arcade</Uri>
      <Sha>bcd6e007b9f53be0a7aff804d5c17ea7e179317b</Sha>
    </Dependency>
    <Dependency Name="Microsoft.DotNet.Build.Tasks.Templating" Version="7.0.0-beta.21613.2">
      <Uri>https://github.com/dotnet/arcade</Uri>
      <Sha>bcd6e007b9f53be0a7aff804d5c17ea7e179317b</Sha>
    </Dependency>
    <Dependency Name="Microsoft.DotNet.Build.Tasks.Workloads" Version="7.0.0-beta.21613.2">
      <Uri>https://github.com/dotnet/arcade</Uri>
      <Sha>bcd6e007b9f53be0a7aff804d5c17ea7e179317b</Sha>
    </Dependency>
    <Dependency Name="Microsoft.DotNet.CodeAnalysis" Version="7.0.0-beta.21613.2">
      <Uri>https://github.com/dotnet/arcade</Uri>
      <Sha>bcd6e007b9f53be0a7aff804d5c17ea7e179317b</Sha>
    </Dependency>
    <Dependency Name="Microsoft.DotNet.Build.Tasks.TargetFramework.Sdk" Version="7.0.0-beta.21613.2">
      <Uri>https://github.com/dotnet/arcade</Uri>
      <Sha>bcd6e007b9f53be0a7aff804d5c17ea7e179317b</Sha>
    </Dependency>
    <Dependency Name="Microsoft.DotNet.RemoteExecutor" Version="7.0.0-beta.21613.2">
      <Uri>https://github.com/dotnet/arcade</Uri>
      <Sha>bcd6e007b9f53be0a7aff804d5c17ea7e179317b</Sha>
    </Dependency>
    <Dependency Name="Microsoft.DotNet.Build.Tasks.Feed" Version="7.0.0-beta.21613.2">
      <Uri>https://github.com/dotnet/arcade</Uri>
      <Sha>bcd6e007b9f53be0a7aff804d5c17ea7e179317b</Sha>
    </Dependency>
    <Dependency Name="Microsoft.DotNet.VersionTools.Tasks" Version="7.0.0-beta.21613.2">
      <Uri>https://github.com/dotnet/arcade</Uri>
      <Sha>bcd6e007b9f53be0a7aff804d5c17ea7e179317b</Sha>
    </Dependency>
    <Dependency Name="Microsoft.DotNet.SharedFramework.Sdk" Version="7.0.0-beta.21613.2">
      <Uri>https://github.com/dotnet/arcade</Uri>
      <Sha>bcd6e007b9f53be0a7aff804d5c17ea7e179317b</Sha>
    </Dependency>
    <Dependency Name="Microsoft.NET.Test.Sdk" Version="16.9.0-preview-20201201-01">
      <Uri>https://github.com/microsoft/vstest</Uri>
      <Sha>140434f7109d357d0158ade9e5164a4861513965</Sha>
    </Dependency>
    <Dependency Name="System.ComponentModel.TypeConverter.TestData" Version="7.0.0-beta.21603.1">
      <Uri>https://github.com/dotnet/runtime-assets</Uri>
      <Sha>658e482c4af9a16cbe9ea0fae4c6e4281f1521b6</Sha>
    </Dependency>
    <Dependency Name="System.Drawing.Common.TestData" Version="7.0.0-beta.21603.1">
      <Uri>https://github.com/dotnet/runtime-assets</Uri>
      <Sha>658e482c4af9a16cbe9ea0fae4c6e4281f1521b6</Sha>
    </Dependency>
    <Dependency Name="System.IO.Compression.TestData" Version="7.0.0-beta.21603.1">
      <Uri>https://github.com/dotnet/runtime-assets</Uri>
      <Sha>658e482c4af9a16cbe9ea0fae4c6e4281f1521b6</Sha>
    </Dependency>
    <Dependency Name="System.IO.Packaging.TestData" Version="7.0.0-beta.21603.1">
      <Uri>https://github.com/dotnet/runtime-assets</Uri>
      <Sha>658e482c4af9a16cbe9ea0fae4c6e4281f1521b6</Sha>
    </Dependency>
    <Dependency Name="System.Net.TestData" Version="7.0.0-beta.21603.1">
      <Uri>https://github.com/dotnet/runtime-assets</Uri>
      <Sha>658e482c4af9a16cbe9ea0fae4c6e4281f1521b6</Sha>
    </Dependency>
    <Dependency Name="System.Private.Runtime.UnicodeData" Version="7.0.0-beta.21603.1">
      <Uri>https://github.com/dotnet/runtime-assets</Uri>
      <Sha>658e482c4af9a16cbe9ea0fae4c6e4281f1521b6</Sha>
    </Dependency>
    <Dependency Name="System.Runtime.TimeZoneData" Version="7.0.0-beta.21603.1">
      <Uri>https://github.com/dotnet/runtime-assets</Uri>
      <Sha>658e482c4af9a16cbe9ea0fae4c6e4281f1521b6</Sha>
    </Dependency>
    <Dependency Name="System.Security.Cryptography.X509Certificates.TestData" Version="7.0.0-beta.21603.1">
      <Uri>https://github.com/dotnet/runtime-assets</Uri>
      <Sha>658e482c4af9a16cbe9ea0fae4c6e4281f1521b6</Sha>
    </Dependency>
    <Dependency Name="System.Text.RegularExpressions.TestData" Version="7.0.0-beta.21603.1">
      <Uri>https://github.com/dotnet/runtime-assets</Uri>
      <Sha>658e482c4af9a16cbe9ea0fae4c6e4281f1521b6</Sha>
    </Dependency>
    <Dependency Name="System.Windows.Extensions.TestData" Version="7.0.0-beta.21603.1">
      <Uri>https://github.com/dotnet/runtime-assets</Uri>
      <Sha>658e482c4af9a16cbe9ea0fae4c6e4281f1521b6</Sha>
    </Dependency>
    <Dependency Name="Microsoft.DotNet.CilStrip.Sources" Version="7.0.0-beta.21603.1">
      <Uri>https://github.com/dotnet/runtime-assets</Uri>
      <Sha>658e482c4af9a16cbe9ea0fae4c6e4281f1521b6</Sha>
    </Dependency>
    <Dependency Name="runtime.linux-arm64.Microsoft.NETCore.Runtime.Mono.LLVM.Sdk" Version="11.1.0-alpha.1.21613.1">
      <Uri>https://github.com/dotnet/llvm-project</Uri>
      <Sha>88d4fb233637975ba0deca837ad83c50d88303ac</Sha>
    </Dependency>
    <Dependency Name="runtime.linux-arm64.Microsoft.NETCore.Runtime.Mono.LLVM.Tools" Version="11.1.0-alpha.1.21613.1">
      <Uri>https://github.com/dotnet/llvm-project</Uri>
      <Sha>88d4fb233637975ba0deca837ad83c50d88303ac</Sha>
    </Dependency>
    <Dependency Name="runtime.linux-x64.Microsoft.NETCore.Runtime.Mono.LLVM.Sdk" Version="11.1.0-alpha.1.21613.1">
      <Uri>https://github.com/dotnet/llvm-project</Uri>
      <Sha>88d4fb233637975ba0deca837ad83c50d88303ac</Sha>
    </Dependency>
    <Dependency Name="runtime.linux-x64.Microsoft.NETCore.Runtime.Mono.LLVM.Tools" Version="11.1.0-alpha.1.21613.1">
      <Uri>https://github.com/dotnet/llvm-project</Uri>
      <Sha>88d4fb233637975ba0deca837ad83c50d88303ac</Sha>
    </Dependency>
    <Dependency Name="runtime.win-x64.Microsoft.NETCore.Runtime.Mono.LLVM.Sdk" Version="11.1.0-alpha.1.21613.1">
      <Uri>https://github.com/dotnet/llvm-project</Uri>
      <Sha>88d4fb233637975ba0deca837ad83c50d88303ac</Sha>
    </Dependency>
    <Dependency Name="runtime.win-x64.Microsoft.NETCore.Runtime.Mono.LLVM.Tools" Version="11.1.0-alpha.1.21613.1">
      <Uri>https://github.com/dotnet/llvm-project</Uri>
      <Sha>88d4fb233637975ba0deca837ad83c50d88303ac</Sha>
    </Dependency>
    <Dependency Name="runtime.osx.10.12-x64.Microsoft.NETCore.Runtime.Mono.LLVM.Sdk" Version="11.1.0-alpha.1.21613.1">
      <Uri>https://github.com/dotnet/llvm-project</Uri>
      <Sha>88d4fb233637975ba0deca837ad83c50d88303ac</Sha>
    </Dependency>
    <Dependency Name="runtime.osx.10.12-x64.Microsoft.NETCore.Runtime.Mono.LLVM.Tools" Version="11.1.0-alpha.1.21613.1">
      <Uri>https://github.com/dotnet/llvm-project</Uri>
      <Sha>88d4fb233637975ba0deca837ad83c50d88303ac</Sha>
    </Dependency>
    <Dependency Name="Microsoft.NETCore.App.Runtime.win-x64" Version="7.0.0-alpha.1.21612.5">
      <Uri>https://github.com/dotnet/runtime</Uri>
      <Sha>78f4a7de7e89ddefa88f9e9da7604ecb5c58d3b7</Sha>
    </Dependency>
    <Dependency Name="Microsoft.NETCore.DotNetHost" Version="7.0.0-alpha.1.21612.5">
      <Uri>https://github.com/dotnet/runtime</Uri>
      <Sha>78f4a7de7e89ddefa88f9e9da7604ecb5c58d3b7</Sha>
    </Dependency>
    <Dependency Name="Microsoft.NETCore.DotNetHostPolicy" Version="7.0.0-alpha.1.21612.5">
      <Uri>https://github.com/dotnet/runtime</Uri>
      <Sha>78f4a7de7e89ddefa88f9e9da7604ecb5c58d3b7</Sha>
    </Dependency>
    <Dependency Name="runtime.native.System.IO.Ports" Version="7.0.0-alpha.1.21612.5">
      <Uri>https://github.com/dotnet/runtime</Uri>
      <Sha>78f4a7de7e89ddefa88f9e9da7604ecb5c58d3b7</Sha>
    </Dependency>
    <Dependency Name="Microsoft.NETCore.ILAsm" Version="7.0.0-alpha.1.21612.5">
      <Uri>https://github.com/dotnet/runtime</Uri>
      <Sha>78f4a7de7e89ddefa88f9e9da7604ecb5c58d3b7</Sha>
    </Dependency>
    <Dependency Name="Microsoft.NET.Sdk.IL" Version="7.0.0-alpha.1.21612.5">
      <Uri>https://github.com/dotnet/runtime</Uri>
      <Sha>78f4a7de7e89ddefa88f9e9da7604ecb5c58d3b7</Sha>
    </Dependency>
    <Dependency Name="System.Text.Json" Version="7.0.0-alpha.1.21612.5">
      <Uri>https://github.com/dotnet/runtime</Uri>
      <Sha>78f4a7de7e89ddefa88f9e9da7604ecb5c58d3b7</Sha>
    </Dependency>
    <Dependency Name="System.Runtime.CompilerServices.Unsafe" Version="7.0.0-alpha.1.21612.5">
      <Uri>https://github.com/dotnet/runtime</Uri>
      <Sha>78f4a7de7e89ddefa88f9e9da7604ecb5c58d3b7</Sha>
    </Dependency>
    <Dependency Name="Microsoft.NET.ILLink.Tasks" Version="7.0.100-1.21610.1">
      <Uri>https://github.com/dotnet/linker</Uri>
      <Sha>25323570686848f192bd05e726aff5c91eb0b2f0</Sha>
    </Dependency>
<<<<<<< HEAD
    <Dependency Name="Microsoft.DotNet.XHarness.TestRunners.Common" Version="1.0.0-prerelease.21609.1">
      <Uri>https://github.com/dotnet/xharness</Uri>
      <Sha>5898930d87e4acca8fbcea5f38f08c967a506f79</Sha>
    </Dependency>
    <Dependency Name="Microsoft.DotNet.XHarness.TestRunners.Xunit" Version="1.0.0-prerelease.21609.1">
=======
    <Dependency Name="Microsoft.DotNet.XHarness.TestRunners.Xunit" Version="1.0.0-prerelease.21613.2">
>>>>>>> d0be66cd
      <Uri>https://github.com/dotnet/xharness</Uri>
      <Sha>d5affc0d0361de14aa1ccbf5cad268d5873e3113</Sha>
    </Dependency>
    <Dependency Name="Microsoft.DotNet.XHarness.CLI" Version="1.0.0-prerelease.21613.2">
      <Uri>https://github.com/dotnet/xharness</Uri>
      <Sha>d5affc0d0361de14aa1ccbf5cad268d5873e3113</Sha>
    </Dependency>
    <Dependency Name="Microsoft.DotNet.PackageTesting" Version="7.0.0-beta.21613.2">
      <Uri>https://github.com/dotnet/arcade</Uri>
      <Sha>bcd6e007b9f53be0a7aff804d5c17ea7e179317b</Sha>
    </Dependency>
    <Dependency Name="optimization.windows_nt-x64.MIBC.Runtime" Version="1.0.0-prerelease.21577.2">
      <Uri>https://dev.azure.com/dnceng/internal/_git/dotnet-optimization</Uri>
      <Sha>91d6b3c1f51888d166701510189505f35714665c</Sha>
    </Dependency>
    <Dependency Name="optimization.windows_nt-x86.MIBC.Runtime" Version="1.0.0-prerelease.21577.2">
      <Uri>https://dev.azure.com/dnceng/internal/_git/dotnet-optimization</Uri>
      <Sha>91d6b3c1f51888d166701510189505f35714665c</Sha>
    </Dependency>
    <Dependency Name="optimization.linux-x64.MIBC.Runtime" Version="1.0.0-prerelease.21577.2">
      <Uri>https://dev.azure.com/dnceng/internal/_git/dotnet-optimization</Uri>
      <Sha>91d6b3c1f51888d166701510189505f35714665c</Sha>
    </Dependency>
    <Dependency Name="optimization.PGO.CoreCLR" Version="1.0.0-prerelease.21577.2">
      <Uri>https://dev.azure.com/dnceng/internal/_git/dotnet-optimization</Uri>
      <Sha>91d6b3c1f51888d166701510189505f35714665c</Sha>
    </Dependency>
    <Dependency Name="Microsoft.DotNet.HotReload.Utils.Generator.BuildTool" Version="1.0.2-alpha.0.21613.2">
      <Uri>https://github.com/dotnet/hotreload-utils</Uri>
      <Sha>4782fa39c0fb1651890b6b03aef11f7129884eae</Sha>
    </Dependency>
    <Dependency Name="System.Runtime.Numerics.TestData" Version="7.0.0-beta.21603.1">
      <Uri>https://github.com/dotnet/runtime-assets</Uri>
      <Sha>658e482c4af9a16cbe9ea0fae4c6e4281f1521b6</Sha>
    </Dependency>
    <Dependency Name="Microsoft.CodeAnalysis.NetAnalyzers" Version="7.0.0-preview1.21613.1">
      <Uri>https://github.com/dotnet/roslyn-analyzers</Uri>
      <Sha>e101c379c6e3c7011562ee3af3e3de066da0048f</Sha>
    </Dependency>
    <Dependency Name="Microsoft.DotNet.Compatibility" Version="2.0.0-alpha.1.21525.11">
      <Uri>https://github.com/dotnet/sdk</Uri>
      <Sha>957ae5ca599fdeaee425d23928d42da711373a5e</Sha>
    </Dependency>
  </ToolsetDependencies>
</Dependencies><|MERGE_RESOLUTION|>--- conflicted
+++ resolved
@@ -206,15 +206,11 @@
       <Uri>https://github.com/dotnet/linker</Uri>
       <Sha>25323570686848f192bd05e726aff5c91eb0b2f0</Sha>
     </Dependency>
-<<<<<<< HEAD
     <Dependency Name="Microsoft.DotNet.XHarness.TestRunners.Common" Version="1.0.0-prerelease.21609.1">
       <Uri>https://github.com/dotnet/xharness</Uri>
-      <Sha>5898930d87e4acca8fbcea5f38f08c967a506f79</Sha>
-    </Dependency>
-    <Dependency Name="Microsoft.DotNet.XHarness.TestRunners.Xunit" Version="1.0.0-prerelease.21609.1">
-=======
+      <Sha>d5affc0d0361de14aa1ccbf5cad268d5873e3113</Sha>
+    </Dependency>
     <Dependency Name="Microsoft.DotNet.XHarness.TestRunners.Xunit" Version="1.0.0-prerelease.21613.2">
->>>>>>> d0be66cd
       <Uri>https://github.com/dotnet/xharness</Uri>
       <Sha>d5affc0d0361de14aa1ccbf5cad268d5873e3113</Sha>
     </Dependency>
