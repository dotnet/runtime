<Dependencies>
  <ProductDependencies>
    <Dependency Name="Microsoft.NETCore.Runtime.ICU.Transport" Version="10.0.0-alpha.1.24476.1">
      <Uri>https://github.com/dotnet/icu</Uri>
      <Sha>c1a5314cedb0f2e25d661a57f033e8168f221380</Sha>
    </Dependency>
    <Dependency Name="System.Net.MsQuic.Transport" Version="9.0.0-alpha.1.24167.3">
      <Uri>https://github.com/dotnet/msquic</Uri>
      <Sha>6281631a8328ffdbb1b63b231af1aaa803915b23</Sha>
    </Dependency>
    <Dependency Name="System.ServiceModel.Primitives" Version="4.9.0-rc2.21473.1">
      <Uri>https://github.com/dotnet/wcf</Uri>
      <Sha>7f504aabb1988e9a093c1e74d8040bd52feb2f01</Sha>
    </Dependency>
    <Dependency Name="runtime.linux-arm64.Microsoft.NETCore.Runtime.JIT.Tools" Version="19.1.0-alpha.1.24469.1">
      <Uri>https://github.com/dotnet/llvm-project</Uri>
      <Sha>c703ef3a2ba83d2bfac6ccce43c8c0886ca092a0</Sha>
    </Dependency>
    <Dependency Name="runtime.linux-x64.Microsoft.NETCore.Runtime.JIT.Tools" Version="19.1.0-alpha.1.24469.1">
      <Uri>https://github.com/dotnet/llvm-project</Uri>
      <Sha>c703ef3a2ba83d2bfac6ccce43c8c0886ca092a0</Sha>
    </Dependency>
    <Dependency Name="runtime.linux-musl-arm64.Microsoft.NETCore.Runtime.JIT.Tools" Version="19.1.0-alpha.1.24469.1">
      <Uri>https://github.com/dotnet/llvm-project</Uri>
      <Sha>c703ef3a2ba83d2bfac6ccce43c8c0886ca092a0</Sha>
    </Dependency>
    <Dependency Name="runtime.linux-musl-x64.Microsoft.NETCore.Runtime.JIT.Tools" Version="19.1.0-alpha.1.24469.1">
      <Uri>https://github.com/dotnet/llvm-project</Uri>
      <Sha>c703ef3a2ba83d2bfac6ccce43c8c0886ca092a0</Sha>
    </Dependency>
    <Dependency Name="runtime.win-arm64.Microsoft.NETCore.Runtime.JIT.Tools" Version="19.1.0-alpha.1.24469.1">
      <Uri>https://github.com/dotnet/llvm-project</Uri>
      <Sha>c703ef3a2ba83d2bfac6ccce43c8c0886ca092a0</Sha>
    </Dependency>
    <Dependency Name="runtime.win-x64.Microsoft.NETCore.Runtime.JIT.Tools" Version="19.1.0-alpha.1.24469.1">
      <Uri>https://github.com/dotnet/llvm-project</Uri>
      <Sha>c703ef3a2ba83d2bfac6ccce43c8c0886ca092a0</Sha>
    </Dependency>
    <Dependency Name="runtime.osx-arm64.Microsoft.NETCore.Runtime.JIT.Tools" Version="19.1.0-alpha.1.24469.1">
      <Uri>https://github.com/dotnet/llvm-project</Uri>
      <Sha>c703ef3a2ba83d2bfac6ccce43c8c0886ca092a0</Sha>
    </Dependency>
    <Dependency Name="runtime.osx-x64.Microsoft.NETCore.Runtime.JIT.Tools" Version="19.1.0-alpha.1.24469.1">
      <Uri>https://github.com/dotnet/llvm-project</Uri>
      <Sha>c703ef3a2ba83d2bfac6ccce43c8c0886ca092a0</Sha>
    </Dependency>
    <Dependency Name="System.CommandLine" Version="2.0.0-beta4.24324.3">
      <Uri>https://github.com/dotnet/command-line-api</Uri>
      <Sha>803d8598f98fb4efd94604b32627ee9407f246db</Sha>
    </Dependency>
    <!-- Intermediate is necessary for source build. -->
    <Dependency Name="Microsoft.SourceBuild.Intermediate.command-line-api" Version="0.1.532403">
      <Uri>https://github.com/dotnet/command-line-api</Uri>
      <Sha>803d8598f98fb4efd94604b32627ee9407f246db</Sha>
      <SourceBuild RepoName="command-line-api" ManagedOnly="true" />
    </Dependency>
    <Dependency Name="Microsoft.DotNet.Cecil" Version="0.11.5-alpha.24475.1">
      <Uri>https://github.com/dotnet/cecil</Uri>
      <Sha>0cb8de0eb8dfe676a449d080ed8c66b01faa6604</Sha>
    </Dependency>
    <!-- Intermediate is necessary for source build. -->
    <Dependency Name="Microsoft.SourceBuild.Intermediate.cecil" Version="0.11.5-alpha.24475.1">
      <Uri>https://github.com/dotnet/cecil</Uri>
      <Sha>0cb8de0eb8dfe676a449d080ed8c66b01faa6604</Sha>
      <SourceBuild RepoName="cecil" ManagedOnly="true" />
    </Dependency>
<<<<<<< HEAD
    <Dependency Name="Microsoft.NET.Workload.Emscripten.Current.Manifest-10.0.100.Transport" Version="10.0.0-alpha.1.24475.1">
      <Uri>https://github.com/dotnet/emsdk</Uri>
      <Sha>b58685948f046fb3bf689d2148c912d449e7ad00</Sha>
    </Dependency>
    <!-- Intermediate is necessary for source build. -->
    <Dependency Name="Microsoft.SourceBuild.Intermediate.emsdk" Version="10.0.0-alpha.1.24475.1">
      <Uri>https://github.com/dotnet/emsdk</Uri>
      <Sha>b58685948f046fb3bf689d2148c912d449e7ad00</Sha>
=======
    <Dependency Name="Microsoft.NET.Workload.Emscripten.Current.Manifest-10.0.100.Transport" Version="10.0.0-alpha.1.24474.1">
      <Uri>https://github.com/dotnet/emsdk</Uri>
      <Sha>4ea46baeaf74d5a99cb93593362b6d8263b10550</Sha>
    </Dependency>
    <!-- Intermediate is necessary for source build. -->
    <Dependency Name="Microsoft.SourceBuild.Intermediate.emsdk" Version="10.0.0-alpha.1.24474.1">
      <Uri>https://github.com/dotnet/emsdk</Uri>
      <Sha>4ea46baeaf74d5a99cb93593362b6d8263b10550</Sha>
>>>>>>> 98db53f0
      <SourceBuild RepoName="emsdk" ManagedOnly="true" />
    </Dependency>
    <!-- Intermediate is necessary for source build. -->
    <Dependency Name="Microsoft.SourceBuild.Intermediate.source-build-reference-packages" Version="10.0.0-alpha.1.24467.1">
      <Uri>https://github.com/dotnet/source-build-reference-packages</Uri>
      <Sha>38a050f3b80b4dfdd0e8f6c772a3e9835674d3b4</Sha>
      <SourceBuild RepoName="source-build-reference-packages" ManagedOnly="true" />
    </Dependency>
    <!-- Intermediate is necessary for source build. -->
    <Dependency Name="Microsoft.SourceBuild.Intermediate.source-build-externals" Version="10.0.0-alpha.1.24473.2">
      <Uri>https://github.com/dotnet/source-build-externals</Uri>
      <Sha>bc43c328b4788e3cb68e9b4dc764443f2aa29a24</Sha>
      <SourceBuild RepoName="source-build-externals" ManagedOnly="true" />
    </Dependency>
  </ProductDependencies>
  <ToolsetDependencies>
    <Dependency Name="Microsoft.DotNet.Arcade.Sdk" Version="10.0.0-beta.24475.5">
      <Uri>https://github.com/dotnet/arcade</Uri>
      <Sha>de17e59d54ed3a4f62fa8c556257570687506aa1</Sha>
    </Dependency>
    <!-- Intermediate is necessary for source build. -->
    <Dependency Name="Microsoft.SourceBuild.Intermediate.arcade" Version="10.0.0-beta.24475.5">
      <Uri>https://github.com/dotnet/arcade</Uri>
      <Sha>de17e59d54ed3a4f62fa8c556257570687506aa1</Sha>
      <SourceBuild RepoName="arcade" ManagedOnly="true" />
    </Dependency>
    <Dependency Name="Microsoft.DotNet.XliffTasks" Version="10.0.0-beta.24475.5">
      <Uri>https://github.com/dotnet/arcade</Uri>
      <Sha>de17e59d54ed3a4f62fa8c556257570687506aa1</Sha>
    </Dependency>
    <Dependency Name="Microsoft.DotNet.Helix.Sdk" Version="10.0.0-beta.24475.5">
      <Uri>https://github.com/dotnet/arcade</Uri>
      <Sha>de17e59d54ed3a4f62fa8c556257570687506aa1</Sha>
    </Dependency>
    <Dependency Name="Microsoft.DotNet.GenAPI" Version="10.0.0-beta.24475.5">
      <Uri>https://github.com/dotnet/arcade</Uri>
      <Sha>de17e59d54ed3a4f62fa8c556257570687506aa1</Sha>
    </Dependency>
    <Dependency Name="Microsoft.DotNet.GenFacades" Version="10.0.0-beta.24475.5">
      <Uri>https://github.com/dotnet/arcade</Uri>
      <Sha>de17e59d54ed3a4f62fa8c556257570687506aa1</Sha>
    </Dependency>
    <Dependency Name="Microsoft.DotNet.XUnitAssert" Version="2.9.0-beta.24475.5">
      <Uri>https://github.com/dotnet/arcade</Uri>
      <Sha>de17e59d54ed3a4f62fa8c556257570687506aa1</Sha>
    </Dependency>
    <Dependency Name="Microsoft.DotNet.XUnitExtensions" Version="10.0.0-beta.24475.5">
      <Uri>https://github.com/dotnet/arcade</Uri>
      <Sha>de17e59d54ed3a4f62fa8c556257570687506aa1</Sha>
    </Dependency>
    <Dependency Name="Microsoft.DotNet.XUnitConsoleRunner" Version="2.9.0-beta.24475.5">
      <Uri>https://github.com/dotnet/arcade</Uri>
      <Sha>de17e59d54ed3a4f62fa8c556257570687506aa1</Sha>
    </Dependency>
    <Dependency Name="Microsoft.DotNet.Build.Tasks.Archives" Version="10.0.0-beta.24475.5">
      <Uri>https://github.com/dotnet/arcade</Uri>
      <Sha>de17e59d54ed3a4f62fa8c556257570687506aa1</Sha>
    </Dependency>
    <Dependency Name="Microsoft.DotNet.Build.Tasks.Packaging" Version="10.0.0-beta.24475.5">
      <Uri>https://github.com/dotnet/arcade</Uri>
      <Sha>de17e59d54ed3a4f62fa8c556257570687506aa1</Sha>
    </Dependency>
    <Dependency Name="Microsoft.DotNet.Build.Tasks.Installers" Version="10.0.0-beta.24475.5">
      <Uri>https://github.com/dotnet/arcade</Uri>
      <Sha>de17e59d54ed3a4f62fa8c556257570687506aa1</Sha>
    </Dependency>
    <Dependency Name="Microsoft.DotNet.Build.Tasks.Templating" Version="10.0.0-beta.24475.5">
      <Uri>https://github.com/dotnet/arcade</Uri>
      <Sha>de17e59d54ed3a4f62fa8c556257570687506aa1</Sha>
    </Dependency>
    <Dependency Name="Microsoft.DotNet.Build.Tasks.Workloads" Version="10.0.0-beta.24475.5">
      <Uri>https://github.com/dotnet/arcade</Uri>
      <Sha>de17e59d54ed3a4f62fa8c556257570687506aa1</Sha>
    </Dependency>
    <Dependency Name="Microsoft.DotNet.CodeAnalysis" Version="10.0.0-beta.24475.5">
      <Uri>https://github.com/dotnet/arcade</Uri>
      <Sha>de17e59d54ed3a4f62fa8c556257570687506aa1</Sha>
    </Dependency>
    <Dependency Name="Microsoft.DotNet.Build.Tasks.TargetFramework" Version="10.0.0-beta.24475.5">
      <Uri>https://github.com/dotnet/arcade</Uri>
      <Sha>de17e59d54ed3a4f62fa8c556257570687506aa1</Sha>
    </Dependency>
    <Dependency Name="Microsoft.DotNet.RemoteExecutor" Version="10.0.0-beta.24475.5">
      <Uri>https://github.com/dotnet/arcade</Uri>
      <Sha>de17e59d54ed3a4f62fa8c556257570687506aa1</Sha>
    </Dependency>
    <Dependency Name="Microsoft.DotNet.Build.Tasks.Feed" Version="10.0.0-beta.24475.5">
      <Uri>https://github.com/dotnet/arcade</Uri>
      <Sha>de17e59d54ed3a4f62fa8c556257570687506aa1</Sha>
    </Dependency>
    <Dependency Name="Microsoft.DotNet.VersionTools.Tasks" Version="10.0.0-beta.24475.5">
      <Uri>https://github.com/dotnet/arcade</Uri>
      <Sha>de17e59d54ed3a4f62fa8c556257570687506aa1</Sha>
    </Dependency>
    <Dependency Name="Microsoft.DotNet.SharedFramework.Sdk" Version="10.0.0-beta.24475.5">
      <Uri>https://github.com/dotnet/arcade</Uri>
      <Sha>de17e59d54ed3a4f62fa8c556257570687506aa1</Sha>
    </Dependency>
    <Dependency Name="System.ComponentModel.TypeConverter.TestData" Version="10.0.0-beta.24466.1">
      <Uri>https://github.com/dotnet/runtime-assets</Uri>
      <Sha>3e7dcac0d1e416192f0e24e7acaa1e3449de270e</Sha>
    </Dependency>
    <Dependency Name="System.Data.Common.TestData" Version="10.0.0-beta.24466.1">
      <Uri>https://github.com/dotnet/runtime-assets</Uri>
      <Sha>3e7dcac0d1e416192f0e24e7acaa1e3449de270e</Sha>
    </Dependency>
    <Dependency Name="System.Drawing.Common.TestData" Version="10.0.0-beta.24466.1">
      <Uri>https://github.com/dotnet/runtime-assets</Uri>
      <Sha>3e7dcac0d1e416192f0e24e7acaa1e3449de270e</Sha>
    </Dependency>
    <Dependency Name="System.Formats.Tar.TestData" Version="10.0.0-beta.24466.1">
      <Uri>https://github.com/dotnet/runtime-assets</Uri>
      <Sha>3e7dcac0d1e416192f0e24e7acaa1e3449de270e</Sha>
    </Dependency>
    <Dependency Name="System.IO.Compression.TestData" Version="10.0.0-beta.24466.1">
      <Uri>https://github.com/dotnet/runtime-assets</Uri>
      <Sha>3e7dcac0d1e416192f0e24e7acaa1e3449de270e</Sha>
    </Dependency>
    <Dependency Name="System.IO.Packaging.TestData" Version="10.0.0-beta.24466.1">
      <Uri>https://github.com/dotnet/runtime-assets</Uri>
      <Sha>3e7dcac0d1e416192f0e24e7acaa1e3449de270e</Sha>
    </Dependency>
    <Dependency Name="System.Net.TestData" Version="10.0.0-beta.24466.1">
      <Uri>https://github.com/dotnet/runtime-assets</Uri>
      <Sha>3e7dcac0d1e416192f0e24e7acaa1e3449de270e</Sha>
    </Dependency>
    <Dependency Name="System.Private.Runtime.UnicodeData" Version="10.0.0-beta.24466.1">
      <Uri>https://github.com/dotnet/runtime-assets</Uri>
      <Sha>3e7dcac0d1e416192f0e24e7acaa1e3449de270e</Sha>
    </Dependency>
    <Dependency Name="System.Runtime.TimeZoneData" Version="10.0.0-beta.24466.1">
      <Uri>https://github.com/dotnet/runtime-assets</Uri>
      <Sha>3e7dcac0d1e416192f0e24e7acaa1e3449de270e</Sha>
    </Dependency>
    <Dependency Name="System.Security.Cryptography.X509Certificates.TestData" Version="10.0.0-beta.24466.1">
      <Uri>https://github.com/dotnet/runtime-assets</Uri>
      <Sha>3e7dcac0d1e416192f0e24e7acaa1e3449de270e</Sha>
    </Dependency>
    <Dependency Name="System.Text.RegularExpressions.TestData" Version="10.0.0-beta.24466.1">
      <Uri>https://github.com/dotnet/runtime-assets</Uri>
      <Sha>3e7dcac0d1e416192f0e24e7acaa1e3449de270e</Sha>
    </Dependency>
    <Dependency Name="System.Windows.Extensions.TestData" Version="10.0.0-beta.24466.1">
      <Uri>https://github.com/dotnet/runtime-assets</Uri>
      <Sha>3e7dcac0d1e416192f0e24e7acaa1e3449de270e</Sha>
    </Dependency>
    <Dependency Name="Microsoft.DotNet.CilStrip.Sources" Version="10.0.0-beta.24466.1">
      <Uri>https://github.com/dotnet/runtime-assets</Uri>
      <Sha>3e7dcac0d1e416192f0e24e7acaa1e3449de270e</Sha>
    </Dependency>
    <Dependency Name="runtime.linux-arm64.Microsoft.NETCore.Runtime.Mono.LLVM.Sdk" Version="19.1.0-alpha.1.24469.1">
      <Uri>https://github.com/dotnet/llvm-project</Uri>
      <Sha>c703ef3a2ba83d2bfac6ccce43c8c0886ca092a0</Sha>
    </Dependency>
    <Dependency Name="runtime.linux-arm64.Microsoft.NETCore.Runtime.Mono.LLVM.Tools" Version="19.1.0-alpha.1.24469.1">
      <Uri>https://github.com/dotnet/llvm-project</Uri>
      <Sha>c703ef3a2ba83d2bfac6ccce43c8c0886ca092a0</Sha>
    </Dependency>
    <Dependency Name="runtime.linux-musl-arm64.Microsoft.NETCore.Runtime.Mono.LLVM.Sdk" Version="19.1.0-alpha.1.24469.1">
      <Uri>https://github.com/dotnet/llvm-project</Uri>
      <Sha>c703ef3a2ba83d2bfac6ccce43c8c0886ca092a0</Sha>
    </Dependency>
    <Dependency Name="runtime.linux-musl-arm64.Microsoft.NETCore.Runtime.Mono.LLVM.Tools" Version="19.1.0-alpha.1.24469.1">
      <Uri>https://github.com/dotnet/llvm-project</Uri>
      <Sha>c703ef3a2ba83d2bfac6ccce43c8c0886ca092a0</Sha>
    </Dependency>
    <Dependency Name="runtime.linux-x64.Microsoft.NETCore.Runtime.Mono.LLVM.Sdk" Version="19.1.0-alpha.1.24469.1">
      <Uri>https://github.com/dotnet/llvm-project</Uri>
      <Sha>c703ef3a2ba83d2bfac6ccce43c8c0886ca092a0</Sha>
    </Dependency>
    <Dependency Name="runtime.linux-x64.Microsoft.NETCore.Runtime.Mono.LLVM.Tools" Version="19.1.0-alpha.1.24469.1">
      <Uri>https://github.com/dotnet/llvm-project</Uri>
      <Sha>c703ef3a2ba83d2bfac6ccce43c8c0886ca092a0</Sha>
    </Dependency>
    <Dependency Name="runtime.linux-musl-x64.Microsoft.NETCore.Runtime.Mono.LLVM.Sdk" Version="19.1.0-alpha.1.24469.1">
      <Uri>https://github.com/dotnet/llvm-project</Uri>
      <Sha>c703ef3a2ba83d2bfac6ccce43c8c0886ca092a0</Sha>
    </Dependency>
    <Dependency Name="runtime.linux-musl-x64.Microsoft.NETCore.Runtime.Mono.LLVM.Tools" Version="19.1.0-alpha.1.24469.1">
      <Uri>https://github.com/dotnet/llvm-project</Uri>
      <Sha>c703ef3a2ba83d2bfac6ccce43c8c0886ca092a0</Sha>
    </Dependency>
    <Dependency Name="runtime.win-x64.Microsoft.NETCore.Runtime.Mono.LLVM.Sdk" Version="19.1.0-alpha.1.24469.1">
      <Uri>https://github.com/dotnet/llvm-project</Uri>
      <Sha>c703ef3a2ba83d2bfac6ccce43c8c0886ca092a0</Sha>
    </Dependency>
    <Dependency Name="runtime.win-x64.Microsoft.NETCore.Runtime.Mono.LLVM.Tools" Version="19.1.0-alpha.1.24469.1">
      <Uri>https://github.com/dotnet/llvm-project</Uri>
      <Sha>c703ef3a2ba83d2bfac6ccce43c8c0886ca092a0</Sha>
    </Dependency>
    <Dependency Name="runtime.osx-arm64.Microsoft.NETCore.Runtime.Mono.LLVM.Sdk" Version="19.1.0-alpha.1.24469.1">
      <Uri>https://github.com/dotnet/llvm-project</Uri>
      <Sha>c703ef3a2ba83d2bfac6ccce43c8c0886ca092a0</Sha>
    </Dependency>
    <Dependency Name="runtime.osx-arm64.Microsoft.NETCore.Runtime.Mono.LLVM.Tools" Version="19.1.0-alpha.1.24469.1">
      <Uri>https://github.com/dotnet/llvm-project</Uri>
      <Sha>c703ef3a2ba83d2bfac6ccce43c8c0886ca092a0</Sha>
    </Dependency>
    <Dependency Name="runtime.osx-x64.Microsoft.NETCore.Runtime.Mono.LLVM.Sdk" Version="19.1.0-alpha.1.24469.1">
      <Uri>https://github.com/dotnet/llvm-project</Uri>
      <Sha>c703ef3a2ba83d2bfac6ccce43c8c0886ca092a0</Sha>
    </Dependency>
    <Dependency Name="runtime.osx-x64.Microsoft.NETCore.Runtime.Mono.LLVM.Tools" Version="19.1.0-alpha.1.24469.1">
      <Uri>https://github.com/dotnet/llvm-project</Uri>
      <Sha>c703ef3a2ba83d2bfac6ccce43c8c0886ca092a0</Sha>
    </Dependency>
    <Dependency Name="Microsoft.NETCore.App.Runtime.win-x64" Version="10.0.0-alpha.1.24472.5">
      <Uri>https://github.com/dotnet/runtime</Uri>
      <Sha>b5833d2cd22f474485f74696609f6a6c3617cd15</Sha>
    </Dependency>
    <Dependency Name="runtime.native.System.IO.Ports" Version="10.0.0-alpha.1.24472.5">
      <Uri>https://github.com/dotnet/runtime</Uri>
      <Sha>b5833d2cd22f474485f74696609f6a6c3617cd15</Sha>
    </Dependency>
    <Dependency Name="Microsoft.NETCore.ILAsm" Version="10.0.0-alpha.1.24472.5">
      <Uri>https://github.com/dotnet/runtime</Uri>
      <Sha>b5833d2cd22f474485f74696609f6a6c3617cd15</Sha>
    </Dependency>
    <Dependency Name="Microsoft.NET.Sdk.IL" Version="10.0.0-alpha.1.24472.5">
      <Uri>https://github.com/dotnet/runtime</Uri>
      <Sha>b5833d2cd22f474485f74696609f6a6c3617cd15</Sha>
    </Dependency>
    <Dependency Name="System.Text.Json" Version="10.0.0-alpha.1.24472.5">
      <Uri>https://github.com/dotnet/runtime</Uri>
      <Sha>b5833d2cd22f474485f74696609f6a6c3617cd15</Sha>
    </Dependency>
    <!-- Intermediate is necessary for source build. -->
    <Dependency Name="Microsoft.SourceBuild.Intermediate.runtime.linux-x64" Version="10.0.0-alpha.1.24472.5">
      <Uri>https://github.com/dotnet/runtime</Uri>
      <Sha>b5833d2cd22f474485f74696609f6a6c3617cd15</Sha>
      <SourceBuild RepoName="runtime" ManagedOnly="false" />
    </Dependency>
    <Dependency Name="System.Reflection.Metadata" Version="10.0.0-alpha.1.24472.5">
      <Uri>https://github.com/dotnet/runtime</Uri>
      <Sha>b5833d2cd22f474485f74696609f6a6c3617cd15</Sha>
    </Dependency>
    <Dependency Name="System.Reflection.MetadataLoadContext" Version="10.0.0-alpha.1.24472.5">
      <Uri>https://github.com/dotnet/runtime</Uri>
      <Sha>b5833d2cd22f474485f74696609f6a6c3617cd15</Sha>
    </Dependency>
    <Dependency Name="Microsoft.DotNet.XHarness.TestRunners.Common" Version="10.0.0-prerelease.24476.1">
      <Uri>https://github.com/dotnet/xharness</Uri>
      <Sha>7d5c32dbda0c6c8b9dc20cde4e1261b191896138</Sha>
    </Dependency>
    <Dependency Name="Microsoft.DotNet.XHarness.TestRunners.Xunit" Version="10.0.0-prerelease.24476.1">
      <Uri>https://github.com/dotnet/xharness</Uri>
      <Sha>7d5c32dbda0c6c8b9dc20cde4e1261b191896138</Sha>
    </Dependency>
    <Dependency Name="Microsoft.DotNet.XHarness.CLI" Version="10.0.0-prerelease.24476.1">
      <Uri>https://github.com/dotnet/xharness</Uri>
      <Sha>7d5c32dbda0c6c8b9dc20cde4e1261b191896138</Sha>
    </Dependency>
    <Dependency Name="Microsoft.DotNet.PackageTesting" Version="10.0.0-beta.24475.5">
      <Uri>https://github.com/dotnet/arcade</Uri>
      <Sha>de17e59d54ed3a4f62fa8c556257570687506aa1</Sha>
    </Dependency>
    <Dependency Name="optimization.windows_nt-x64.MIBC.Runtime" Version="1.0.0-prerelease.24462.2">
      <Uri>https://dev.azure.com/dnceng/internal/_git/dotnet-optimization</Uri>
      <Sha>9d7532585ce71e30ab55f0364d3cecccaf0775d1</Sha>
    </Dependency>
    <Dependency Name="optimization.windows_nt-x86.MIBC.Runtime" Version="1.0.0-prerelease.24462.2">
      <Uri>https://dev.azure.com/dnceng/internal/_git/dotnet-optimization</Uri>
      <Sha>9d7532585ce71e30ab55f0364d3cecccaf0775d1</Sha>
    </Dependency>
    <Dependency Name="optimization.linux-x64.MIBC.Runtime" Version="1.0.0-prerelease.24462.2">
      <Uri>https://dev.azure.com/dnceng/internal/_git/dotnet-optimization</Uri>
      <Sha>9d7532585ce71e30ab55f0364d3cecccaf0775d1</Sha>
    </Dependency>
    <Dependency Name="optimization.PGO.CoreCLR" Version="1.0.0-prerelease.24462.2">
      <Uri>https://dev.azure.com/dnceng/internal/_git/dotnet-optimization</Uri>
      <Sha>9d7532585ce71e30ab55f0364d3cecccaf0775d1</Sha>
    </Dependency>
    <Dependency Name="Microsoft.DotNet.HotReload.Utils.Generator.BuildTool" Version="10.0.0-alpha.0.24473.1">
      <Uri>https://github.com/dotnet/hotreload-utils</Uri>
      <Sha>deabda7c9225600647b1c5ce03341e830abd2c38</Sha>
    </Dependency>
    <Dependency Name="System.Runtime.Numerics.TestData" Version="10.0.0-beta.24466.1">
      <Uri>https://github.com/dotnet/runtime-assets</Uri>
      <Sha>3e7dcac0d1e416192f0e24e7acaa1e3449de270e</Sha>
    </Dependency>
    <Dependency Name="Microsoft.Net.Compilers.Toolset" Version="4.12.0-3.24476.1">
      <Uri>https://github.com/dotnet/roslyn</Uri>
      <Sha>1ed3c1b184f9da5b9f71097672b63edb00858fad</Sha>
    </Dependency>
    <Dependency Name="Microsoft.CodeAnalysis" Version="4.12.0-3.24476.1">
      <Uri>https://github.com/dotnet/roslyn</Uri>
      <Sha>1ed3c1b184f9da5b9f71097672b63edb00858fad</Sha>
    </Dependency>
    <Dependency Name="Microsoft.CodeAnalysis.CSharp" Version="4.12.0-3.24476.1">
      <Uri>https://github.com/dotnet/roslyn</Uri>
      <Sha>1ed3c1b184f9da5b9f71097672b63edb00858fad</Sha>
    </Dependency>
    <Dependency Name="Microsoft.CodeAnalysis.Analyzers" Version="3.11.0-beta1.24467.1">
      <Uri>https://github.com/dotnet/roslyn-analyzers</Uri>
      <Sha>f4c8475010cbc3d5956c99c1f2c2d49c03c5871b</Sha>
    </Dependency>
    <Dependency Name="Microsoft.CodeAnalysis.NetAnalyzers" Version="10.0.0-preview.24467.1">
      <Uri>https://github.com/dotnet/roslyn-analyzers</Uri>
      <Sha>f4c8475010cbc3d5956c99c1f2c2d49c03c5871b</Sha>
    </Dependency>
    <!-- Intermediate is necessary for source build. -->
    <Dependency Name="Microsoft.SourceBuild.Intermediate.roslyn" Version="4.12.0-3.24476.1">
      <Uri>https://github.com/dotnet/roslyn</Uri>
      <Sha>1ed3c1b184f9da5b9f71097672b63edb00858fad</Sha>
      <SourceBuild RepoName="roslyn" ManagedOnly="true" />
    </Dependency>
    <Dependency Name="Microsoft.DotNet.ApiCompat.Task" Version="10.0.100-alpha.1.24472.4">
      <Uri>https://github.com/dotnet/sdk</Uri>
      <Sha>58eb155e30a393656dd290486143f02f958898fc</Sha>
    </Dependency>
    <!-- Intermediate is necessary for source build. -->
    <Dependency Name="Microsoft.SourceBuild.Intermediate.sdk" Version="10.0.100-alpha.1.24472.4">
      <Uri>https://github.com/dotnet/sdk</Uri>
      <Sha>58eb155e30a393656dd290486143f02f958898fc</Sha>
      <SourceBuild RepoName="sdk" ManagedOnly="true" />
    </Dependency>
    <Dependency Name="optimization.windows_nt-arm64.MIBC.Runtime" Version="1.0.0-prerelease.24462.2">
      <Uri>https://dev.azure.com/dnceng/internal/_git/dotnet-optimization</Uri>
      <Sha>9d7532585ce71e30ab55f0364d3cecccaf0775d1</Sha>
    </Dependency>
    <Dependency Name="optimization.linux-arm64.MIBC.Runtime" Version="1.0.0-prerelease.24462.2">
      <Uri>https://dev.azure.com/dnceng/internal/_git/dotnet-optimization</Uri>
      <Sha>9d7532585ce71e30ab55f0364d3cecccaf0775d1</Sha>
    </Dependency>
    <!-- Necessary for source-build. This allows the package to be retrieved from previously-source-built artifacts
         and flow in as dependencies of the packages produced by runtime. -->
    <Dependency Name="Nuget.Frameworks" Version="6.2.4">
      <Uri>https://github.com/NuGet/NuGet.Client</Uri>
      <Sha>8fef55f5a55a3b4f2c96cd1a9b5ddc51d4b927f8</Sha>
    </Dependency>
    <Dependency Name="Nuget.Packaging" Version="6.2.4">
      <Uri>https://github.com/NuGet/NuGet.Client</Uri>
      <Sha>8fef55f5a55a3b4f2c96cd1a9b5ddc51d4b927f8</Sha>
    </Dependency>
    <Dependency Name="Nuget.ProjectModel" Version="6.2.4">
      <Uri>https://github.com/NuGet/NuGet.Client</Uri>
      <Sha>8fef55f5a55a3b4f2c96cd1a9b5ddc51d4b927f8</Sha>
    </Dependency>
    <Dependency Name="Nuget.Versioning" Version="6.2.4">
      <Uri>https://github.com/NuGet/NuGet.Client</Uri>
      <Sha>8fef55f5a55a3b4f2c96cd1a9b5ddc51d4b927f8</Sha>
    </Dependency>
    <Dependency Name="runtime.linux-arm64.Microsoft.NETCore.Runtime.Wasm.Node.Transport" Version="9.0.0-alpha.1.24175.1">
      <Uri>https://github.com/dotnet/node</Uri>
      <Sha>308c7d0f1fa19bd1e7b768ad13646f5206133cdb</Sha>
    </Dependency>
    <Dependency Name="runtime.linux-musl-arm64.Microsoft.NETCore.Runtime.Wasm.Node.Transport" Version="9.0.0-alpha.1.24175.1">
      <Uri>https://github.com/dotnet/node</Uri>
      <Sha>308c7d0f1fa19bd1e7b768ad13646f5206133cdb</Sha>
    </Dependency>
    <Dependency Name="runtime.linux-x64.Microsoft.NETCore.Runtime.Wasm.Node.Transport" Version="9.0.0-alpha.1.24175.1">
      <Uri>https://github.com/dotnet/node</Uri>
      <Sha>308c7d0f1fa19bd1e7b768ad13646f5206133cdb</Sha>
    </Dependency>
    <Dependency Name="runtime.linux-musl-x64.Microsoft.NETCore.Runtime.Wasm.Node.Transport" Version="9.0.0-alpha.1.24175.1">
      <Uri>https://github.com/dotnet/node</Uri>
      <Sha>308c7d0f1fa19bd1e7b768ad13646f5206133cdb</Sha>
    </Dependency>
    <Dependency Name="runtime.osx-arm64.Microsoft.NETCore.Runtime.Wasm.Node.Transport" Version="9.0.0-alpha.1.24175.1">
      <Uri>https://github.com/dotnet/node</Uri>
      <Sha>308c7d0f1fa19bd1e7b768ad13646f5206133cdb</Sha>
    </Dependency>
    <Dependency Name="runtime.osx-x64.Microsoft.NETCore.Runtime.Wasm.Node.Transport" Version="9.0.0-alpha.1.24175.1">
      <Uri>https://github.com/dotnet/node</Uri>
      <Sha>308c7d0f1fa19bd1e7b768ad13646f5206133cdb</Sha>
    </Dependency>
    <Dependency Name="runtime.win-arm64.Microsoft.NETCore.Runtime.Wasm.Node.Transport" Version="9.0.0-alpha.1.24175.1">
      <Uri>https://github.com/dotnet/node</Uri>
      <Sha>308c7d0f1fa19bd1e7b768ad13646f5206133cdb</Sha>
    </Dependency>
    <Dependency Name="runtime.win-x64.Microsoft.NETCore.Runtime.Wasm.Node.Transport" Version="9.0.0-alpha.1.24175.1">
      <Uri>https://github.com/dotnet/node</Uri>
      <Sha>308c7d0f1fa19bd1e7b768ad13646f5206133cdb</Sha>
    </Dependency>
  </ToolsetDependencies>
</Dependencies><|MERGE_RESOLUTION|>--- conflicted
+++ resolved
@@ -64,7 +64,6 @@
       <Sha>0cb8de0eb8dfe676a449d080ed8c66b01faa6604</Sha>
       <SourceBuild RepoName="cecil" ManagedOnly="true" />
     </Dependency>
-<<<<<<< HEAD
     <Dependency Name="Microsoft.NET.Workload.Emscripten.Current.Manifest-10.0.100.Transport" Version="10.0.0-alpha.1.24475.1">
       <Uri>https://github.com/dotnet/emsdk</Uri>
       <Sha>b58685948f046fb3bf689d2148c912d449e7ad00</Sha>
@@ -73,16 +72,6 @@
     <Dependency Name="Microsoft.SourceBuild.Intermediate.emsdk" Version="10.0.0-alpha.1.24475.1">
       <Uri>https://github.com/dotnet/emsdk</Uri>
       <Sha>b58685948f046fb3bf689d2148c912d449e7ad00</Sha>
-=======
-    <Dependency Name="Microsoft.NET.Workload.Emscripten.Current.Manifest-10.0.100.Transport" Version="10.0.0-alpha.1.24474.1">
-      <Uri>https://github.com/dotnet/emsdk</Uri>
-      <Sha>4ea46baeaf74d5a99cb93593362b6d8263b10550</Sha>
-    </Dependency>
-    <!-- Intermediate is necessary for source build. -->
-    <Dependency Name="Microsoft.SourceBuild.Intermediate.emsdk" Version="10.0.0-alpha.1.24474.1">
-      <Uri>https://github.com/dotnet/emsdk</Uri>
-      <Sha>4ea46baeaf74d5a99cb93593362b6d8263b10550</Sha>
->>>>>>> 98db53f0
       <SourceBuild RepoName="emsdk" ManagedOnly="true" />
     </Dependency>
     <!-- Intermediate is necessary for source build. -->
