--- conflicted
+++ resolved
@@ -82,19 +82,15 @@
       <Uri>https://github.com/dotnet/arcade</Uri>
       <Sha>e06e2807048b6bc7b3549b401a1833bed3bcd8c3</Sha>
     </Dependency>
-<<<<<<< HEAD
     <Dependency Name="Microsoft.DotNet.Build.Tasks.TargetFramework.Sdk" Version="5.0.0-beta.20074.2">
       <Uri>https://github.com/dotnet/arcade</Uri>
       <Sha>82031ff8d9a40204c774fcc1b0f93ace906cee88</Sha>
     </Dependency>
-    <Dependency Name="Microsoft.DotNet.RemoteExecutor" Version="5.0.0-beta.20063.2">
-=======
     <Dependency Name="Microsoft.DotNet.RemoteExecutor" Version="5.0.0-beta.20071.3">
       <Uri>https://github.com/dotnet/arcade</Uri>
       <Sha>e06e2807048b6bc7b3549b401a1833bed3bcd8c3</Sha>
     </Dependency>
     <Dependency Name="Microsoft.DotNet.Build.Tasks.Configuration" Version="5.0.0-beta.20071.3">
->>>>>>> 1e09e983
       <Uri>https://github.com/dotnet/arcade</Uri>
       <Sha>e06e2807048b6bc7b3549b401a1833bed3bcd8c3</Sha>
     </Dependency>
