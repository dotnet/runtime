--- conflicted
+++ resolved
@@ -186,15 +186,6 @@
       <Uri>https://github.com/mono/linker</Uri>
       <Sha>f574448d16af45f7ac2c4b89d71dea73dec86726</Sha>
     </Dependency>
-<<<<<<< HEAD
-    <Dependency Name="Microsoft.DotNet.XHarness.TestRunners.Xunit" Version="1.0.0-prerelease.21328.4">
-      <Uri>https://github.com/dotnet/xharness</Uri>
-      <Sha>2890d740e1dd9fc41a634777c4af59a3986b1f7b</Sha>
-    </Dependency>
-    <Dependency Name="Microsoft.DotNet.XHarness.CLI" Version="1.0.0-prerelease.21328.4">
-      <Uri>https://github.com/dotnet/xharness</Uri>
-      <Sha>2890d740e1dd9fc41a634777c4af59a3986b1f7b</Sha>
-=======
     <Dependency Name="Microsoft.DotNet.XHarness.TestRunners.Xunit" Version="1.0.0-prerelease.21330.2">
       <Uri>https://github.com/dotnet/xharness</Uri>
       <Sha>6d17e5ba4709de02f2e5c62a308f8518253cb002</Sha>
@@ -202,7 +193,6 @@
     <Dependency Name="Microsoft.DotNet.XHarness.CLI" Version="1.0.0-prerelease.21330.2">
       <Uri>https://github.com/dotnet/xharness</Uri>
       <Sha>6d17e5ba4709de02f2e5c62a308f8518253cb002</Sha>
->>>>>>> f4e88f41
     </Dependency>
     <Dependency Name="Microsoft.DotNet.PackageTesting" Version="6.0.0-beta.21330.2">
       <Uri>https://github.com/dotnet/arcade</Uri>
