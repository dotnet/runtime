--- conflicted
+++ resolved
@@ -162,15 +162,6 @@
       <Uri>https://github.com/dotnet/runtime</Uri>
       <Sha>38017c3935de95d0335bac04f4901ddfc2718656</Sha>
     </Dependency>
-<<<<<<< HEAD
-    <Dependency Name="Microsoft.NETCore.DotNetHost" Version="5.0.0-rc.1.20451.14">
-      <Uri>https://github.com/dotnet/runtime</Uri>
-      <Sha>38017c3935de95d0335bac04f4901ddfc2718656</Sha>
-    </Dependency>
-    <Dependency Name="Microsoft.NETCore.DotNetHostPolicy" Version="5.0.0-rc.1.20451.14">
-      <Uri>https://github.com/dotnet/runtime</Uri>
-      <Sha>38017c3935de95d0335bac04f4901ddfc2718656</Sha>
-=======
     <Dependency Name="Microsoft.NETCore.DotNetHost" Version="6.0.0-alpha.1.20501.4">
       <Uri>https://github.com/dotnet/runtime</Uri>
       <Sha>2544c744d204c6ae0e20ba78c9cb8832a92091f3</Sha>
@@ -178,7 +169,6 @@
     <Dependency Name="Microsoft.NETCore.DotNetHostPolicy" Version="6.0.0-alpha.1.20501.4">
       <Uri>https://github.com/dotnet/runtime</Uri>
       <Sha>2544c744d204c6ae0e20ba78c9cb8832a92091f3</Sha>
->>>>>>> f1e131a4
     </Dependency>
     <Dependency Name="runtime.native.System.IO.Ports" Version="5.0.0-alpha.1.19563.3">
       <Uri>https://github.com/dotnet/runtime</Uri>
