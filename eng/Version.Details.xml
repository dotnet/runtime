<Dependencies>
  <ProductDependencies>
    <Dependency Name="Microsoft.NETCore.Runtime.ICU.Transport" Version="8.0.0-preview.3.23163.3">
      <Uri>https://github.com/dotnet/icu</Uri>
      <Sha>b3cb54fec4eb845b37038c934d6c9dc17cdfb181</Sha>
    </Dependency>
    <Dependency Name="System.Net.MsQuic.Transport" Version="8.0.0-alpha.1.23166.1">
      <Uri>https://github.com/dotnet/msquic</Uri>
      <Sha>a880e93af4e50d19110d228e698900c110e2b0e9</Sha>
    </Dependency>
    <Dependency Name="System.ServiceModel.Primitives" Version="4.9.0-rc2.21473.1">
      <Uri>https://github.com/dotnet/wcf</Uri>
      <Sha>7f504aabb1988e9a093c1e74d8040bd52feb2f01</Sha>
    </Dependency>
    <Dependency Name="runtime.linux-arm64.Microsoft.NETCore.Runtime.ObjWriter" Version="14.0.0-alpha.1.23165.1">
      <Uri>https://github.com/dotnet/llvm-project</Uri>
      <Sha>40ed4838f8c7bd253cb6ff2722273a4af096bb95</Sha>
    </Dependency>
    <Dependency Name="runtime.linux-x64.Microsoft.NETCore.Runtime.ObjWriter" Version="14.0.0-alpha.1.23165.1">
      <Uri>https://github.com/dotnet/llvm-project</Uri>
      <Sha>40ed4838f8c7bd253cb6ff2722273a4af096bb95</Sha>
    </Dependency>
    <Dependency Name="runtime.linux-musl-arm64.Microsoft.NETCore.Runtime.ObjWriter" Version="14.0.0-alpha.1.23165.1">
      <Uri>https://github.com/dotnet/llvm-project</Uri>
      <Sha>40ed4838f8c7bd253cb6ff2722273a4af096bb95</Sha>
    </Dependency>
    <Dependency Name="runtime.linux-musl-x64.Microsoft.NETCore.Runtime.ObjWriter" Version="14.0.0-alpha.1.23165.1">
      <Uri>https://github.com/dotnet/llvm-project</Uri>
      <Sha>40ed4838f8c7bd253cb6ff2722273a4af096bb95</Sha>
    </Dependency>
    <Dependency Name="runtime.win-arm64.Microsoft.NETCore.Runtime.ObjWriter" Version="14.0.0-alpha.1.23165.1">
      <Uri>https://github.com/dotnet/llvm-project</Uri>
      <Sha>40ed4838f8c7bd253cb6ff2722273a4af096bb95</Sha>
    </Dependency>
    <Dependency Name="runtime.win-x64.Microsoft.NETCore.Runtime.ObjWriter" Version="14.0.0-alpha.1.23165.1">
      <Uri>https://github.com/dotnet/llvm-project</Uri>
      <Sha>40ed4838f8c7bd253cb6ff2722273a4af096bb95</Sha>
    </Dependency>
    <Dependency Name="runtime.osx.11.0-arm64.Microsoft.NETCore.Runtime.ObjWriter" Version="1.0.0-alpha.1.23106.1">
      <Uri>https://github.com/dotnet/llvm-project</Uri>
      <Sha>76f334f354eb653a7b409a5319b591ea09df5a43</Sha>
    </Dependency>
    <Dependency Name="runtime.osx.10.12-x64.Microsoft.NETCore.Runtime.ObjWriter" Version="1.0.0-alpha.1.23106.1">
      <Uri>https://github.com/dotnet/llvm-project</Uri>
      <Sha>76f334f354eb653a7b409a5319b591ea09df5a43</Sha>
    </Dependency>
    <Dependency Name="runtime.linux-arm64.Microsoft.NETCore.Runtime.JIT.Tools" Version="14.0.0-alpha.1.23165.1">
      <Uri>https://github.com/dotnet/llvm-project</Uri>
      <Sha>40ed4838f8c7bd253cb6ff2722273a4af096bb95</Sha>
    </Dependency>
    <Dependency Name="runtime.linux-x64.Microsoft.NETCore.Runtime.JIT.Tools" Version="14.0.0-alpha.1.23165.1">
      <Uri>https://github.com/dotnet/llvm-project</Uri>
      <Sha>40ed4838f8c7bd253cb6ff2722273a4af096bb95</Sha>
    </Dependency>
    <Dependency Name="runtime.linux-musl-arm64.Microsoft.NETCore.Runtime.JIT.Tools" Version="14.0.0-alpha.1.23165.1">
      <Uri>https://github.com/dotnet/llvm-project</Uri>
      <Sha>40ed4838f8c7bd253cb6ff2722273a4af096bb95</Sha>
    </Dependency>
    <Dependency Name="runtime.linux-musl-x64.Microsoft.NETCore.Runtime.JIT.Tools" Version="14.0.0-alpha.1.23165.1">
      <Uri>https://github.com/dotnet/llvm-project</Uri>
      <Sha>40ed4838f8c7bd253cb6ff2722273a4af096bb95</Sha>
    </Dependency>
    <Dependency Name="runtime.win-arm64.Microsoft.NETCore.Runtime.JIT.Tools" Version="14.0.0-alpha.1.23165.1">
      <Uri>https://github.com/dotnet/llvm-project</Uri>
      <Sha>40ed4838f8c7bd253cb6ff2722273a4af096bb95</Sha>
    </Dependency>
    <Dependency Name="runtime.win-x64.Microsoft.NETCore.Runtime.JIT.Tools" Version="14.0.0-alpha.1.23165.1">
      <Uri>https://github.com/dotnet/llvm-project</Uri>
      <Sha>40ed4838f8c7bd253cb6ff2722273a4af096bb95</Sha>
    </Dependency>
    <Dependency Name="runtime.osx.11.0-arm64.Microsoft.NETCore.Runtime.JIT.Tools" Version="1.0.0-alpha.1.23106.1">
      <Uri>https://github.com/dotnet/llvm-project</Uri>
      <Sha>76f334f354eb653a7b409a5319b591ea09df5a43</Sha>
    </Dependency>
    <Dependency Name="runtime.osx.10.12-x64.Microsoft.NETCore.Runtime.JIT.Tools" Version="1.0.0-alpha.1.23106.1">
      <Uri>https://github.com/dotnet/llvm-project</Uri>
      <Sha>76f334f354eb653a7b409a5319b591ea09df5a43</Sha>
    </Dependency>
    <Dependency Name="System.CommandLine" Version="2.0.0-beta4.22355.1">
      <Uri>https://github.com/dotnet/command-line-api</Uri>
      <Sha>5618b2d243ccdeb5c7e50a298b33b13036b4351b</Sha>
    </Dependency>
    <Dependency Name="Microsoft.DotNet.Cecil" Version="0.11.4-alpha.23163.1">
      <Uri>https://github.com/dotnet/cecil</Uri>
      <Sha>f32e148d67dbf348685c3076a37e8bc68ab3a30f</Sha>
      <SourceBuild RepoName="cecil" ManagedOnly="true" />
    </Dependency>
<<<<<<< HEAD
    <Dependency Name="Microsoft.NET.Workload.Emscripten.Current.Manifest-8.0.100.Transport" Version="8.0.0-preview.4.23170.1">
      <Uri>https://github.com/dotnet/emsdk</Uri>
      <Sha>a464820353b7956538b07c9b53103d793b5e15b6</Sha>
=======
    <Dependency Name="Microsoft.NET.Workload.Emscripten.Current.Manifest-8.0.100.Transport" Version="8.0.0-preview.3.23167.1">
      <Uri>https://github.com/dotnet/emsdk</Uri>
      <Sha>25d9f7a5e38a2d61b94ff341bc0d32135fcb15f9</Sha>
>>>>>>> 0c9568a4
      <SourceBuild RepoName="emsdk" ManagedOnly="true" />
    </Dependency>
  </ProductDependencies>
  <ToolsetDependencies>
    <Dependency Name="Microsoft.DotNet.Arcade.Sdk" Version="8.0.0-beta.23164.2">
      <Uri>https://github.com/dotnet/arcade</Uri>
      <Sha>0edf826d30ecfec312a2f36c3a688ef2449fa6b0</Sha>
    </Dependency>
    <Dependency Name="Microsoft.DotNet.Helix.Sdk" Version="8.0.0-beta.23164.2">
      <Uri>https://github.com/dotnet/arcade</Uri>
      <Sha>0edf826d30ecfec312a2f36c3a688ef2449fa6b0</Sha>
    </Dependency>
    <Dependency Name="Microsoft.DotNet.GenAPI" Version="8.0.0-beta.23164.2">
      <Uri>https://github.com/dotnet/arcade</Uri>
      <Sha>0edf826d30ecfec312a2f36c3a688ef2449fa6b0</Sha>
    </Dependency>
    <Dependency Name="Microsoft.DotNet.GenFacades" Version="8.0.0-beta.23164.2">
      <Uri>https://github.com/dotnet/arcade</Uri>
      <Sha>0edf826d30ecfec312a2f36c3a688ef2449fa6b0</Sha>
    </Dependency>
    <Dependency Name="Microsoft.DotNet.XUnitExtensions" Version="8.0.0-beta.23164.2">
      <Uri>https://github.com/dotnet/arcade</Uri>
      <Sha>0edf826d30ecfec312a2f36c3a688ef2449fa6b0</Sha>
    </Dependency>
    <Dependency Name="Microsoft.DotNet.XUnitConsoleRunner" Version="2.5.1-beta.23164.2">
      <Uri>https://github.com/dotnet/arcade</Uri>
      <Sha>0edf826d30ecfec312a2f36c3a688ef2449fa6b0</Sha>
    </Dependency>
    <Dependency Name="Microsoft.DotNet.Build.Tasks.Archives" Version="8.0.0-beta.23164.2">
      <Uri>https://github.com/dotnet/arcade</Uri>
      <Sha>0edf826d30ecfec312a2f36c3a688ef2449fa6b0</Sha>
    </Dependency>
    <Dependency Name="Microsoft.DotNet.Build.Tasks.Packaging" Version="8.0.0-beta.23164.2">
      <Uri>https://github.com/dotnet/arcade</Uri>
      <Sha>0edf826d30ecfec312a2f36c3a688ef2449fa6b0</Sha>
    </Dependency>
    <Dependency Name="Microsoft.DotNet.Build.Tasks.Installers" Version="8.0.0-beta.23164.2">
      <Uri>https://github.com/dotnet/arcade</Uri>
      <Sha>0edf826d30ecfec312a2f36c3a688ef2449fa6b0</Sha>
    </Dependency>
    <Dependency Name="Microsoft.DotNet.Build.Tasks.Templating" Version="8.0.0-beta.23164.2">
      <Uri>https://github.com/dotnet/arcade</Uri>
      <Sha>0edf826d30ecfec312a2f36c3a688ef2449fa6b0</Sha>
    </Dependency>
    <Dependency Name="Microsoft.DotNet.Build.Tasks.Workloads" Version="8.0.0-beta.23164.2">
      <Uri>https://github.com/dotnet/arcade</Uri>
      <Sha>0edf826d30ecfec312a2f36c3a688ef2449fa6b0</Sha>
    </Dependency>
    <Dependency Name="Microsoft.DotNet.CodeAnalysis" Version="8.0.0-beta.23164.2">
      <Uri>https://github.com/dotnet/arcade</Uri>
      <Sha>0edf826d30ecfec312a2f36c3a688ef2449fa6b0</Sha>
    </Dependency>
    <Dependency Name="Microsoft.DotNet.Build.Tasks.TargetFramework" Version="8.0.0-beta.23164.2">
      <Uri>https://github.com/dotnet/arcade</Uri>
      <Sha>0edf826d30ecfec312a2f36c3a688ef2449fa6b0</Sha>
    </Dependency>
    <Dependency Name="Microsoft.DotNet.RemoteExecutor" Version="8.0.0-beta.23164.2">
      <Uri>https://github.com/dotnet/arcade</Uri>
      <Sha>0edf826d30ecfec312a2f36c3a688ef2449fa6b0</Sha>
    </Dependency>
    <Dependency Name="Microsoft.DotNet.Build.Tasks.Feed" Version="8.0.0-beta.23164.2">
      <Uri>https://github.com/dotnet/arcade</Uri>
      <Sha>0edf826d30ecfec312a2f36c3a688ef2449fa6b0</Sha>
    </Dependency>
    <Dependency Name="Microsoft.DotNet.VersionTools.Tasks" Version="8.0.0-beta.23164.2">
      <Uri>https://github.com/dotnet/arcade</Uri>
      <Sha>0edf826d30ecfec312a2f36c3a688ef2449fa6b0</Sha>
    </Dependency>
    <Dependency Name="Microsoft.DotNet.SharedFramework.Sdk" Version="8.0.0-beta.23164.2">
      <Uri>https://github.com/dotnet/arcade</Uri>
      <Sha>0edf826d30ecfec312a2f36c3a688ef2449fa6b0</Sha>
    </Dependency>
    <Dependency Name="System.ComponentModel.TypeConverter.TestData" Version="8.0.0-beta.23163.1">
      <Uri>https://github.com/dotnet/runtime-assets</Uri>
      <Sha>5998ff33d827ce24c97795147bc2df1c547ce9a1</Sha>
    </Dependency>
    <Dependency Name="System.Data.Common.TestData" Version="8.0.0-beta.23163.1">
      <Uri>https://github.com/dotnet/runtime-assets</Uri>
      <Sha>5998ff33d827ce24c97795147bc2df1c547ce9a1</Sha>
    </Dependency>
    <Dependency Name="System.Drawing.Common.TestData" Version="8.0.0-beta.23163.1">
      <Uri>https://github.com/dotnet/runtime-assets</Uri>
      <Sha>5998ff33d827ce24c97795147bc2df1c547ce9a1</Sha>
    </Dependency>
    <Dependency Name="System.Formats.Tar.TestData" Version="8.0.0-beta.23163.1">
      <Uri>https://github.com/dotnet/runtime-assets</Uri>
      <Sha>5998ff33d827ce24c97795147bc2df1c547ce9a1</Sha>
    </Dependency>
    <Dependency Name="System.IO.Compression.TestData" Version="8.0.0-beta.23163.1">
      <Uri>https://github.com/dotnet/runtime-assets</Uri>
      <Sha>5998ff33d827ce24c97795147bc2df1c547ce9a1</Sha>
    </Dependency>
    <Dependency Name="System.IO.Packaging.TestData" Version="8.0.0-beta.23163.1">
      <Uri>https://github.com/dotnet/runtime-assets</Uri>
      <Sha>5998ff33d827ce24c97795147bc2df1c547ce9a1</Sha>
    </Dependency>
    <Dependency Name="System.Net.TestData" Version="8.0.0-beta.23163.1">
      <Uri>https://github.com/dotnet/runtime-assets</Uri>
      <Sha>5998ff33d827ce24c97795147bc2df1c547ce9a1</Sha>
    </Dependency>
    <Dependency Name="System.Private.Runtime.UnicodeData" Version="8.0.0-beta.23163.1">
      <Uri>https://github.com/dotnet/runtime-assets</Uri>
      <Sha>5998ff33d827ce24c97795147bc2df1c547ce9a1</Sha>
    </Dependency>
    <Dependency Name="System.Runtime.TimeZoneData" Version="8.0.0-beta.23163.1">
      <Uri>https://github.com/dotnet/runtime-assets</Uri>
      <Sha>5998ff33d827ce24c97795147bc2df1c547ce9a1</Sha>
    </Dependency>
    <Dependency Name="System.Security.Cryptography.X509Certificates.TestData" Version="8.0.0-beta.23163.1">
      <Uri>https://github.com/dotnet/runtime-assets</Uri>
      <Sha>5998ff33d827ce24c97795147bc2df1c547ce9a1</Sha>
    </Dependency>
    <Dependency Name="System.Text.RegularExpressions.TestData" Version="8.0.0-beta.23163.1">
      <Uri>https://github.com/dotnet/runtime-assets</Uri>
      <Sha>5998ff33d827ce24c97795147bc2df1c547ce9a1</Sha>
    </Dependency>
    <Dependency Name="System.Windows.Extensions.TestData" Version="8.0.0-beta.23163.1">
      <Uri>https://github.com/dotnet/runtime-assets</Uri>
      <Sha>5998ff33d827ce24c97795147bc2df1c547ce9a1</Sha>
    </Dependency>
    <Dependency Name="Microsoft.DotNet.CilStrip.Sources" Version="8.0.0-beta.23163.1">
      <Uri>https://github.com/dotnet/runtime-assets</Uri>
      <Sha>5998ff33d827ce24c97795147bc2df1c547ce9a1</Sha>
    </Dependency>
    <Dependency Name="runtime.linux-arm64.Microsoft.NETCore.Runtime.Mono.LLVM.Sdk" Version="14.0.0-alpha.1.23165.1">
      <Uri>https://github.com/dotnet/llvm-project</Uri>
      <Sha>40ed4838f8c7bd253cb6ff2722273a4af096bb95</Sha>
    </Dependency>
    <Dependency Name="runtime.linux-arm64.Microsoft.NETCore.Runtime.Mono.LLVM.Tools" Version="14.0.0-alpha.1.23165.1">
      <Uri>https://github.com/dotnet/llvm-project</Uri>
      <Sha>40ed4838f8c7bd253cb6ff2722273a4af096bb95</Sha>
    </Dependency>
    <Dependency Name="runtime.linux-x64.Microsoft.NETCore.Runtime.Mono.LLVM.Sdk" Version="14.0.0-alpha.1.23165.1">
      <Uri>https://github.com/dotnet/llvm-project</Uri>
      <Sha>40ed4838f8c7bd253cb6ff2722273a4af096bb95</Sha>
    </Dependency>
    <Dependency Name="runtime.linux-x64.Microsoft.NETCore.Runtime.Mono.LLVM.Tools" Version="14.0.0-alpha.1.23165.1">
      <Uri>https://github.com/dotnet/llvm-project</Uri>
      <Sha>40ed4838f8c7bd253cb6ff2722273a4af096bb95</Sha>
    </Dependency>
    <Dependency Name="runtime.win-x64.Microsoft.NETCore.Runtime.Mono.LLVM.Sdk" Version="14.0.0-alpha.1.23165.1">
      <Uri>https://github.com/dotnet/llvm-project</Uri>
      <Sha>40ed4838f8c7bd253cb6ff2722273a4af096bb95</Sha>
    </Dependency>
    <Dependency Name="runtime.win-x64.Microsoft.NETCore.Runtime.Mono.LLVM.Tools" Version="14.0.0-alpha.1.23165.1">
      <Uri>https://github.com/dotnet/llvm-project</Uri>
      <Sha>40ed4838f8c7bd253cb6ff2722273a4af096bb95</Sha>
    </Dependency>
    <Dependency Name="runtime.osx-arm64.Microsoft.NETCore.Runtime.Mono.LLVM.Sdk" Version="14.0.0-alpha.1.23165.1">
      <Uri>https://github.com/dotnet/llvm-project</Uri>
      <Sha>40ed4838f8c7bd253cb6ff2722273a4af096bb95</Sha>
    </Dependency>
    <Dependency Name="runtime.osx-arm64.Microsoft.NETCore.Runtime.Mono.LLVM.Tools" Version="14.0.0-alpha.1.23165.1">
      <Uri>https://github.com/dotnet/llvm-project</Uri>
      <Sha>40ed4838f8c7bd253cb6ff2722273a4af096bb95</Sha>
    </Dependency>
    <Dependency Name="runtime.osx-x64.Microsoft.NETCore.Runtime.Mono.LLVM.Sdk" Version="14.0.0-alpha.1.23165.1">
      <Uri>https://github.com/dotnet/llvm-project</Uri>
      <Sha>40ed4838f8c7bd253cb6ff2722273a4af096bb95</Sha>
    </Dependency>
    <Dependency Name="runtime.osx-x64.Microsoft.NETCore.Runtime.Mono.LLVM.Tools" Version="14.0.0-alpha.1.23165.1">
      <Uri>https://github.com/dotnet/llvm-project</Uri>
      <Sha>40ed4838f8c7bd253cb6ff2722273a4af096bb95</Sha>
    </Dependency>
    <Dependency Name="Microsoft.NETCore.App.Runtime.win-x64" Version="8.0.0-preview.3.23162.2">
      <Uri>https://github.com/dotnet/runtime</Uri>
      <Sha>541347cbb4270f3861a8bb5eada9f1547d309b3a</Sha>
    </Dependency>
    <Dependency Name="runtime.native.System.IO.Ports" Version="8.0.0-preview.3.23162.2">
      <Uri>https://github.com/dotnet/runtime</Uri>
      <Sha>541347cbb4270f3861a8bb5eada9f1547d309b3a</Sha>
    </Dependency>
    <Dependency Name="Microsoft.NETCore.ILAsm" Version="8.0.0-preview.3.23162.2">
      <Uri>https://github.com/dotnet/runtime</Uri>
      <Sha>541347cbb4270f3861a8bb5eada9f1547d309b3a</Sha>
    </Dependency>
    <Dependency Name="Microsoft.NET.Sdk.IL" Version="8.0.0-preview.3.23162.2">
      <Uri>https://github.com/dotnet/runtime</Uri>
      <Sha>541347cbb4270f3861a8bb5eada9f1547d309b3a</Sha>
    </Dependency>
    <Dependency Name="System.Text.Json" Version="8.0.0-preview.3.23162.2">
      <Uri>https://github.com/dotnet/runtime</Uri>
      <Sha>541347cbb4270f3861a8bb5eada9f1547d309b3a</Sha>
    </Dependency>
    <Dependency Name="Microsoft.NET.ILLink.Tasks" Version="8.0.0-preview.3.23162.2">
      <Uri>https://github.com/dotnet/runtime</Uri>
      <Sha>541347cbb4270f3861a8bb5eada9f1547d309b3a</Sha>
    </Dependency>
    <Dependency Name="Microsoft.DotNet.XHarness.TestRunners.Common" Version="1.0.0-prerelease.23163.1">
      <Uri>https://github.com/dotnet/xharness</Uri>
      <Sha>0ff1a841e0a5949428c3868258b14ddcfa0da903</Sha>
    </Dependency>
    <Dependency Name="Microsoft.DotNet.XHarness.TestRunners.Xunit" Version="1.0.0-prerelease.23163.1">
      <Uri>https://github.com/dotnet/xharness</Uri>
      <Sha>0ff1a841e0a5949428c3868258b14ddcfa0da903</Sha>
    </Dependency>
    <Dependency Name="Microsoft.DotNet.XHarness.CLI" Version="1.0.0-prerelease.23163.1">
      <Uri>https://github.com/dotnet/xharness</Uri>
      <Sha>0ff1a841e0a5949428c3868258b14ddcfa0da903</Sha>
    </Dependency>
    <Dependency Name="Microsoft.DotNet.PackageTesting" Version="8.0.0-beta.23164.2">
      <Uri>https://github.com/dotnet/arcade</Uri>
      <Sha>0edf826d30ecfec312a2f36c3a688ef2449fa6b0</Sha>
    </Dependency>
    <Dependency Name="optimization.windows_nt-x64.MIBC.Runtime" Version="1.0.0-prerelease.23166.4">
      <Uri>https://dev.azure.com/dnceng/internal/_git/dotnet-optimization</Uri>
      <Sha>b5dbf76b01fe2d9680f185a5251144088c712c93</Sha>
    </Dependency>
    <Dependency Name="optimization.windows_nt-x86.MIBC.Runtime" Version="1.0.0-prerelease.23166.4">
      <Uri>https://dev.azure.com/dnceng/internal/_git/dotnet-optimization</Uri>
      <Sha>b5dbf76b01fe2d9680f185a5251144088c712c93</Sha>
    </Dependency>
    <Dependency Name="optimization.linux-x64.MIBC.Runtime" Version="1.0.0-prerelease.23166.4">
      <Uri>https://dev.azure.com/dnceng/internal/_git/dotnet-optimization</Uri>
      <Sha>b5dbf76b01fe2d9680f185a5251144088c712c93</Sha>
    </Dependency>
    <Dependency Name="optimization.PGO.CoreCLR" Version="1.0.0-prerelease.23166.4">
      <Uri>https://dev.azure.com/dnceng/internal/_git/dotnet-optimization</Uri>
      <Sha>b5dbf76b01fe2d9680f185a5251144088c712c93</Sha>
    </Dependency>
    <Dependency Name="Microsoft.DotNet.HotReload.Utils.Generator.BuildTool" Version="1.1.0-alpha.0.23156.1">
      <Uri>https://github.com/dotnet/hotreload-utils</Uri>
      <Sha>b448c532439619d9180e432448de6cd19b58e652</Sha>
    </Dependency>
    <Dependency Name="System.Runtime.Numerics.TestData" Version="8.0.0-beta.23163.1">
      <Uri>https://github.com/dotnet/runtime-assets</Uri>
      <Sha>5998ff33d827ce24c97795147bc2df1c547ce9a1</Sha>
    </Dependency>
    <Dependency Name="Microsoft.Net.Compilers.Toolset" Version="4.6.0-3.23160.1">
      <Uri>https://github.com/dotnet/roslyn</Uri>
      <Sha>e69cd047fdb922554b8125d793e835616360e96b</Sha>
    </Dependency>
    <Dependency Name="Microsoft.CodeAnalysis" Version="4.6.0-3.23160.1">
      <Uri>https://github.com/dotnet/roslyn</Uri>
      <Sha>e69cd047fdb922554b8125d793e835616360e96b</Sha>
    </Dependency>
    <Dependency Name="Microsoft.CodeAnalysis.CSharp" Version="4.6.0-3.23160.1">
      <Uri>https://github.com/dotnet/roslyn</Uri>
      <Sha>e69cd047fdb922554b8125d793e835616360e96b</Sha>
    </Dependency>
    <Dependency Name="Microsoft.CodeAnalysis.Analyzers" Version="3.3.5-beta1.23165.1">
      <Uri>https://github.com/dotnet/roslyn-analyzers</Uri>
      <Sha>89c1a9dd4775efb2c55af106c23d5415d8177d5e</Sha>
    </Dependency>
    <Dependency Name="Microsoft.CodeAnalysis.NetAnalyzers" Version="8.0.0-preview1.23165.1">
      <Uri>https://github.com/dotnet/roslyn-analyzers</Uri>
      <Sha>89c1a9dd4775efb2c55af106c23d5415d8177d5e</Sha>
    </Dependency>
    <Dependency Name="Microsoft.DotNet.ApiCompat.Task" Version="8.0.100-preview.2.23107.1">
      <Uri>https://github.com/dotnet/sdk</Uri>
      <Sha>2fd62c3936f5336b836f6b12df170aa0e90da767</Sha>
    </Dependency>
    <Dependency Name="optimization.windows_nt-arm64.MIBC.Runtime" Version="1.0.0-prerelease.23166.4">
      <Uri>https://dev.azure.com/dnceng/internal/_git/dotnet-optimization</Uri>
      <Sha>b5dbf76b01fe2d9680f185a5251144088c712c93</Sha>
    </Dependency>
    <Dependency Name="optimization.linux-arm64.MIBC.Runtime" Version="1.0.0-prerelease.23166.4">
      <Uri>https://dev.azure.com/dnceng/internal/_git/dotnet-optimization</Uri>
      <Sha>b5dbf76b01fe2d9680f185a5251144088c712c93</Sha>
    </Dependency>
  </ToolsetDependencies>
</Dependencies><|MERGE_RESOLUTION|>--- conflicted
+++ resolved
@@ -85,15 +85,9 @@
       <Sha>f32e148d67dbf348685c3076a37e8bc68ab3a30f</Sha>
       <SourceBuild RepoName="cecil" ManagedOnly="true" />
     </Dependency>
-<<<<<<< HEAD
     <Dependency Name="Microsoft.NET.Workload.Emscripten.Current.Manifest-8.0.100.Transport" Version="8.0.0-preview.4.23170.1">
       <Uri>https://github.com/dotnet/emsdk</Uri>
       <Sha>a464820353b7956538b07c9b53103d793b5e15b6</Sha>
-=======
-    <Dependency Name="Microsoft.NET.Workload.Emscripten.Current.Manifest-8.0.100.Transport" Version="8.0.0-preview.3.23167.1">
-      <Uri>https://github.com/dotnet/emsdk</Uri>
-      <Sha>25d9f7a5e38a2d61b94ff341bc0d32135fcb15f9</Sha>
->>>>>>> 0c9568a4
       <SourceBuild RepoName="emsdk" ManagedOnly="true" />
     </Dependency>
   </ProductDependencies>
