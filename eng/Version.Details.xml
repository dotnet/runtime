--- conflicted
+++ resolved
@@ -90,15 +90,9 @@
       <Sha>89be445dd4936157533ad96bafb95f701430653a</Sha>
       <SourceBuild RepoName="cecil" ManagedOnly="true" />
     </Dependency>
-<<<<<<< HEAD
     <Dependency Name="Microsoft.NET.Workload.Emscripten.Current.Manifest-9.0.100.Transport" Version="9.0.0-alpha.1.23475.2">
       <Uri>https://github.com/dotnet/emsdk</Uri>
       <Sha>cf631375dffd1cd7ab2d8d1a1d143b13c008b253</Sha>
-=======
-    <Dependency Name="Microsoft.NET.Workload.Emscripten.Current.Manifest-9.0.100.Transport" Version="9.0.0-alpha.1.23471.2">
-      <Uri>https://github.com/dotnet/emsdk</Uri>
-      <Sha>fc01829cbf76b7bbf48a39161562468715a0a3b4</Sha>
->>>>>>> 5159573e
       <SourceBuild RepoName="emsdk" ManagedOnly="true" />
     </Dependency>
     <Dependency Name="Microsoft.SourceBuild.Intermediate.source-build-reference-packages" Version="9.0.0-alpha.1.23472.1">
