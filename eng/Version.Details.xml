--- conflicted
+++ resolved
@@ -90,15 +90,9 @@
       <Sha>a6181f7751932da21fd2e22b2b26f44f913f2da7</Sha>
       <SourceBuild RepoName="cecil" ManagedOnly="true" />
     </Dependency>
-<<<<<<< HEAD
     <Dependency Name="Microsoft.NET.Workload.Emscripten.Current.Manifest-8.0.100.Transport" Version="8.0.0-rc.1.23402.3">
       <Uri>https://github.com/dotnet/emsdk</Uri>
       <Sha>7a17b406530ad1d08895bcb1eeb8a64c62951da6</Sha>
-=======
-    <Dependency Name="Microsoft.NET.Workload.Emscripten.Current.Manifest-8.0.100.Transport" Version="8.0.0-rc.1.23402.1">
-      <Uri>https://github.com/dotnet/emsdk</Uri>
-      <Sha>d97cdfef48a236337b06ea5c54baab9e7a4bfd8e</Sha>
->>>>>>> d1e584d0
       <SourceBuild RepoName="emsdk" ManagedOnly="true" />
     </Dependency>
     <Dependency Name="Microsoft.SourceBuild.Intermediate.source-build-reference-packages" Version="8.0.0-alpha.1.23381.3">
