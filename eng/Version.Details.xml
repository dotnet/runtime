<Dependencies>
  <ProductDependencies>
    <Dependency Name="Microsoft.NETCore.Runtime.ICU.Transport" Version="7.0.0-alpha.1.21423.1">
      <Uri>https://github.com/dotnet/icu</Uri>
      <Sha>5c8d6612b9a8f0a0279df07286c35d3dbe62b2e3</Sha>
    </Dependency>
    <Dependency Name="System.Net.MsQuic.Transport" Version="6.0.0-preview.7.21426.1">
      <Uri>https://github.com/dotnet/msquic</Uri>
      <Sha>2966c909aa6637767f09395a5fd7a45c6e07b7e7</Sha>
    </Dependency>
    <Dependency Name="Microsoft.NET.Workload.Emscripten.Manifest-6.0.100" Version="6.0.0-rc.1.21416.1">
      <Uri>https://github.com/dotnet/emsdk</Uri>
      <Sha>9f2345b3c5f43dbf34790e21657ae1f2445cd06a</Sha>
    </Dependency>
  </ProductDependencies>
  <ToolsetDependencies>
    <Dependency Name="Microsoft.DotNet.Arcade.Sdk" Version="6.0.0-beta.21427.6">
      <Uri>https://github.com/dotnet/arcade</Uri>
      <Sha>474307e526160c813c9fd58060eb8356ccca6099</Sha>
    </Dependency>
<<<<<<< HEAD
    <Dependency Name="Microsoft.DotNet.Helix.Sdk" Version="6.0.0-beta.21427.1">
      <Uri>https://github.com/dotnet/arcade</Uri>
      <Sha>870d4582f5fe1a8a7ca9a14cc1de0fc88ee4d4f6</Sha>
=======
    <Dependency Name="Microsoft.DotNet.Helix.Sdk" Version="6.0.0-beta.21427.6">
      <Uri>https://github.com/dotnet/arcade</Uri>
      <Sha>474307e526160c813c9fd58060eb8356ccca6099</Sha>
>>>>>>> 5fc05889
    </Dependency>
    <Dependency Name="Microsoft.DotNet.ApiCompat" Version="6.0.0-beta.21427.6">
      <Uri>https://github.com/dotnet/arcade</Uri>
      <Sha>474307e526160c813c9fd58060eb8356ccca6099</Sha>
    </Dependency>
    <Dependency Name="Microsoft.DotNet.GenAPI" Version="6.0.0-beta.21427.6">
      <Uri>https://github.com/dotnet/arcade</Uri>
      <Sha>474307e526160c813c9fd58060eb8356ccca6099</Sha>
    </Dependency>
    <Dependency Name="Microsoft.DotNet.GenFacades" Version="6.0.0-beta.21427.6">
      <Uri>https://github.com/dotnet/arcade</Uri>
      <Sha>474307e526160c813c9fd58060eb8356ccca6099</Sha>
    </Dependency>
    <Dependency Name="Microsoft.DotNet.XUnitExtensions" Version="6.0.0-beta.21427.6">
      <Uri>https://github.com/dotnet/arcade</Uri>
      <Sha>474307e526160c813c9fd58060eb8356ccca6099</Sha>
    </Dependency>
    <Dependency Name="Microsoft.DotNet.XUnitConsoleRunner" Version="2.5.1-beta.21427.6">
      <Uri>https://github.com/dotnet/arcade</Uri>
      <Sha>474307e526160c813c9fd58060eb8356ccca6099</Sha>
    </Dependency>
    <Dependency Name="Microsoft.DotNet.Build.Tasks.Archives" Version="6.0.0-beta.21427.6">
      <Uri>https://github.com/dotnet/arcade</Uri>
      <Sha>474307e526160c813c9fd58060eb8356ccca6099</Sha>
    </Dependency>
    <Dependency Name="Microsoft.DotNet.Build.Tasks.Packaging" Version="6.0.0-beta.21427.6">
      <Uri>https://github.com/dotnet/arcade</Uri>
      <Sha>474307e526160c813c9fd58060eb8356ccca6099</Sha>
    </Dependency>
    <Dependency Name="Microsoft.DotNet.Build.Tasks.Installers" Version="6.0.0-beta.21427.6">
      <Uri>https://github.com/dotnet/arcade</Uri>
      <Sha>474307e526160c813c9fd58060eb8356ccca6099</Sha>
    </Dependency>
    <Dependency Name="Microsoft.DotNet.Build.Tasks.Workloads" Version="6.0.0-beta.21427.6">
      <Uri>https://github.com/dotnet/arcade</Uri>
      <Sha>474307e526160c813c9fd58060eb8356ccca6099</Sha>
    </Dependency>
    <Dependency Name="Microsoft.DotNet.CodeAnalysis" Version="6.0.0-beta.21427.6">
      <Uri>https://github.com/dotnet/arcade</Uri>
      <Sha>474307e526160c813c9fd58060eb8356ccca6099</Sha>
    </Dependency>
    <Dependency Name="Microsoft.DotNet.Build.Tasks.TargetFramework.Sdk" Version="6.0.0-beta.21427.6">
      <Uri>https://github.com/dotnet/arcade</Uri>
      <Sha>474307e526160c813c9fd58060eb8356ccca6099</Sha>
    </Dependency>
    <Dependency Name="Microsoft.DotNet.RemoteExecutor" Version="6.0.0-beta.21427.6">
      <Uri>https://github.com/dotnet/arcade</Uri>
      <Sha>474307e526160c813c9fd58060eb8356ccca6099</Sha>
    </Dependency>
    <Dependency Name="Microsoft.DotNet.Build.Tasks.Feed" Version="6.0.0-beta.21427.6">
      <Uri>https://github.com/dotnet/arcade</Uri>
      <Sha>474307e526160c813c9fd58060eb8356ccca6099</Sha>
    </Dependency>
    <Dependency Name="Microsoft.DotNet.VersionTools.Tasks" Version="6.0.0-beta.21427.6">
      <Uri>https://github.com/dotnet/arcade</Uri>
      <Sha>474307e526160c813c9fd58060eb8356ccca6099</Sha>
    </Dependency>
    <Dependency Name="Microsoft.DotNet.SharedFramework.Sdk" Version="6.0.0-beta.21427.6">
      <Uri>https://github.com/dotnet/arcade</Uri>
      <Sha>474307e526160c813c9fd58060eb8356ccca6099</Sha>
    </Dependency>
    <Dependency Name="Microsoft.NET.Test.Sdk" Version="16.9.0-preview-20201201-01">
      <Uri>https://github.com/microsoft/vstest</Uri>
      <Sha>140434f7109d357d0158ade9e5164a4861513965</Sha>
    </Dependency>
    <Dependency Name="System.ComponentModel.TypeConverter.TestData" Version="7.0.0-beta.21423.2">
      <Uri>https://github.com/dotnet/runtime-assets</Uri>
      <Sha>3e6c287e4352c7a0318416e2f19544a6ae8af398</Sha>
    </Dependency>
    <Dependency Name="System.Drawing.Common.TestData" Version="7.0.0-beta.21423.2">
      <Uri>https://github.com/dotnet/runtime-assets</Uri>
      <Sha>3e6c287e4352c7a0318416e2f19544a6ae8af398</Sha>
    </Dependency>
    <Dependency Name="System.IO.Compression.TestData" Version="7.0.0-beta.21423.2">
      <Uri>https://github.com/dotnet/runtime-assets</Uri>
      <Sha>3e6c287e4352c7a0318416e2f19544a6ae8af398</Sha>
    </Dependency>
    <Dependency Name="System.IO.Packaging.TestData" Version="7.0.0-beta.21423.2">
      <Uri>https://github.com/dotnet/runtime-assets</Uri>
      <Sha>3e6c287e4352c7a0318416e2f19544a6ae8af398</Sha>
    </Dependency>
    <Dependency Name="System.Net.TestData" Version="7.0.0-beta.21423.2">
      <Uri>https://github.com/dotnet/runtime-assets</Uri>
      <Sha>3e6c287e4352c7a0318416e2f19544a6ae8af398</Sha>
    </Dependency>
    <Dependency Name="System.Private.Runtime.UnicodeData" Version="7.0.0-beta.21423.2">
      <Uri>https://github.com/dotnet/runtime-assets</Uri>
      <Sha>3e6c287e4352c7a0318416e2f19544a6ae8af398</Sha>
    </Dependency>
    <Dependency Name="System.Runtime.TimeZoneData" Version="7.0.0-beta.21423.2">
      <Uri>https://github.com/dotnet/runtime-assets</Uri>
      <Sha>3e6c287e4352c7a0318416e2f19544a6ae8af398</Sha>
    </Dependency>
    <Dependency Name="System.Security.Cryptography.X509Certificates.TestData" Version="7.0.0-beta.21423.2">
      <Uri>https://github.com/dotnet/runtime-assets</Uri>
      <Sha>3e6c287e4352c7a0318416e2f19544a6ae8af398</Sha>
    </Dependency>
    <Dependency Name="System.Windows.Extensions.TestData" Version="7.0.0-beta.21423.2">
      <Uri>https://github.com/dotnet/runtime-assets</Uri>
      <Sha>3e6c287e4352c7a0318416e2f19544a6ae8af398</Sha>
    </Dependency>
    <Dependency Name="Microsoft.DotNet.CilStrip.Sources" Version="7.0.0-beta.21423.2">
      <Uri>https://github.com/dotnet/runtime-assets</Uri>
      <Sha>3e6c287e4352c7a0318416e2f19544a6ae8af398</Sha>
    </Dependency>
    <Dependency Name="runtime.linux-arm64.Microsoft.NETCore.Runtime.Mono.LLVM.Sdk" Version="11.1.0-alpha.1.21423.1">
      <Uri>https://github.com/dotnet/llvm-project</Uri>
      <Sha>d3d2c8a945299ff90b998de4b3cdf863be0f043e</Sha>
    </Dependency>
    <Dependency Name="runtime.linux-arm64.Microsoft.NETCore.Runtime.Mono.LLVM.Tools" Version="11.1.0-alpha.1.21423.1">
      <Uri>https://github.com/dotnet/llvm-project</Uri>
      <Sha>d3d2c8a945299ff90b998de4b3cdf863be0f043e</Sha>
    </Dependency>
    <Dependency Name="runtime.linux-x64.Microsoft.NETCore.Runtime.Mono.LLVM.Sdk" Version="11.1.0-alpha.1.21423.1">
      <Uri>https://github.com/dotnet/llvm-project</Uri>
      <Sha>d3d2c8a945299ff90b998de4b3cdf863be0f043e</Sha>
    </Dependency>
    <Dependency Name="runtime.linux-x64.Microsoft.NETCore.Runtime.Mono.LLVM.Tools" Version="11.1.0-alpha.1.21423.1">
      <Uri>https://github.com/dotnet/llvm-project</Uri>
      <Sha>d3d2c8a945299ff90b998de4b3cdf863be0f043e</Sha>
    </Dependency>
    <Dependency Name="runtime.win-x64.Microsoft.NETCore.Runtime.Mono.LLVM.Sdk" Version="11.1.0-alpha.1.21423.1">
      <Uri>https://github.com/dotnet/llvm-project</Uri>
      <Sha>d3d2c8a945299ff90b998de4b3cdf863be0f043e</Sha>
    </Dependency>
    <Dependency Name="runtime.win-x64.Microsoft.NETCore.Runtime.Mono.LLVM.Tools" Version="11.1.0-alpha.1.21423.1">
      <Uri>https://github.com/dotnet/llvm-project</Uri>
      <Sha>d3d2c8a945299ff90b998de4b3cdf863be0f043e</Sha>
    </Dependency>
    <Dependency Name="runtime.osx.10.12-x64.Microsoft.NETCore.Runtime.Mono.LLVM.Sdk" Version="11.1.0-alpha.1.21423.1">
      <Uri>https://github.com/dotnet/llvm-project</Uri>
      <Sha>d3d2c8a945299ff90b998de4b3cdf863be0f043e</Sha>
    </Dependency>
    <Dependency Name="runtime.osx.10.12-x64.Microsoft.NETCore.Runtime.Mono.LLVM.Tools" Version="11.1.0-alpha.1.21423.1">
      <Uri>https://github.com/dotnet/llvm-project</Uri>
      <Sha>d3d2c8a945299ff90b998de4b3cdf863be0f043e</Sha>
    </Dependency>
    <Dependency Name="Microsoft.NETCore.App.Runtime.win-x64" Version="7.0.0-alpha.1.21430.3">
      <Uri>https://github.com/dotnet/runtime</Uri>
      <Sha>9671726c0a79d5f4cab320b32da1cd4463a0d1be</Sha>
    </Dependency>
    <Dependency Name="Microsoft.NETCore.DotNetHost" Version="7.0.0-alpha.1.21430.3">
      <Uri>https://github.com/dotnet/runtime</Uri>
      <Sha>9671726c0a79d5f4cab320b32da1cd4463a0d1be</Sha>
    </Dependency>
    <Dependency Name="Microsoft.NETCore.DotNetHostPolicy" Version="7.0.0-alpha.1.21430.3">
      <Uri>https://github.com/dotnet/runtime</Uri>
      <Sha>9671726c0a79d5f4cab320b32da1cd4463a0d1be</Sha>
    </Dependency>
    <Dependency Name="runtime.native.System.IO.Ports" Version="7.0.0-alpha.1.21430.3">
      <Uri>https://github.com/dotnet/runtime</Uri>
      <Sha>9671726c0a79d5f4cab320b32da1cd4463a0d1be</Sha>
    </Dependency>
    <Dependency Name="Microsoft.NETCore.ILAsm" Version="7.0.0-alpha.1.21430.3">
      <Uri>https://github.com/dotnet/runtime</Uri>
      <Sha>9671726c0a79d5f4cab320b32da1cd4463a0d1be</Sha>
    </Dependency>
    <Dependency Name="Microsoft.NET.Sdk.IL" Version="7.0.0-alpha.1.21430.3">
      <Uri>https://github.com/dotnet/runtime</Uri>
      <Sha>9671726c0a79d5f4cab320b32da1cd4463a0d1be</Sha>
    </Dependency>
    <Dependency Name="System.Text.Json" Version="7.0.0-alpha.1.21430.3">
      <Uri>https://github.com/dotnet/runtime</Uri>
      <Sha>9671726c0a79d5f4cab320b32da1cd4463a0d1be</Sha>
    </Dependency>
    <Dependency Name="System.Runtime.CompilerServices.Unsafe" Version="7.0.0-alpha.1.21430.3">
      <Uri>https://github.com/dotnet/runtime</Uri>
      <Sha>9671726c0a79d5f4cab320b32da1cd4463a0d1be</Sha>
    </Dependency>
    <Dependency Name="Microsoft.NET.ILLink.Tasks" Version="7.0.100-alpha.1.21426.2">
      <Uri>https://github.com/mono/linker</Uri>
      <Sha>38544e820223e60d0abe2801b2856cd124679522</Sha>
    </Dependency>
    <Dependency Name="Microsoft.DotNet.XHarness.TestRunners.Xunit" Version="1.0.0-prerelease.21427.1">
      <Uri>https://github.com/dotnet/xharness</Uri>
      <Sha>2e03d2d1081b606ad3c5f79709297a9c5627854d</Sha>
    </Dependency>
    <Dependency Name="Microsoft.DotNet.XHarness.CLI" Version="1.0.0-prerelease.21427.1">
      <Uri>https://github.com/dotnet/xharness</Uri>
      <Sha>2e03d2d1081b606ad3c5f79709297a9c5627854d</Sha>
    </Dependency>
    <Dependency Name="Microsoft.DotNet.PackageTesting" Version="6.0.0-beta.21427.6">
      <Uri>https://github.com/dotnet/arcade</Uri>
      <Sha>474307e526160c813c9fd58060eb8356ccca6099</Sha>
    </Dependency>
    <Dependency Name="optimization.windows_nt-x64.MIBC.Runtime" Version="1.0.0-prerelease.21429.2">
      <Uri>https://dev.azure.com/dnceng/internal/_git/dotnet-optimization</Uri>
      <Sha>1d5019e775710e07cb45e9ff1a96e6171c9c9808</Sha>
    </Dependency>
    <Dependency Name="optimization.windows_nt-x86.MIBC.Runtime" Version="1.0.0-prerelease.21429.2">
      <Uri>https://dev.azure.com/dnceng/internal/_git/dotnet-optimization</Uri>
      <Sha>1d5019e775710e07cb45e9ff1a96e6171c9c9808</Sha>
    </Dependency>
    <Dependency Name="optimization.linux-x64.MIBC.Runtime" Version="1.0.0-prerelease.21429.2">
      <Uri>https://dev.azure.com/dnceng/internal/_git/dotnet-optimization</Uri>
      <Sha>1d5019e775710e07cb45e9ff1a96e6171c9c9808</Sha>
    </Dependency>
    <Dependency Name="optimization.PGO.CoreCLR" Version="1.0.0-prerelease.21429.2">
      <Uri>https://dev.azure.com/dnceng/internal/_git/dotnet-optimization</Uri>
      <Sha>1d5019e775710e07cb45e9ff1a96e6171c9c9808</Sha>
    </Dependency>
    <Dependency Name="Microsoft.DotNet.HotReload.Utils.Generator.BuildTool" Version="1.0.2-alpha.0.21427.1">
      <Uri>https://github.com/dotnet/hotreload-utils</Uri>
      <Sha>9072cbb58b1efe912c1b112265fcab18fa2a43df</Sha>
    </Dependency>
    <Dependency Name="System.Runtime.Numerics.TestData" Version="7.0.0-beta.21423.2">
      <Uri>https://github.com/dotnet/runtime-assets</Uri>
      <Sha>3e6c287e4352c7a0318416e2f19544a6ae8af398</Sha>
    </Dependency>
    <Dependency Name="Microsoft.CodeAnalysis.NetAnalyzers" Version="6.0.0-rc1.21413.4">
      <Uri>https://github.com/dotnet/roslyn-analyzers</Uri>
      <Sha>9a1f02eff42635a5a9934735f12c722c3bfba8e8</Sha>
    </Dependency>
    <Dependency Name="Microsoft.DotNet.Compatibility" Version="1.0.0-rc.1.21426.17">
      <Uri>https://github.com/dotnet/sdk</Uri>
      <Sha>c9baf2d5ea9d76cbef13b0dcd51877715c9b009a</Sha>
    </Dependency>
  </ToolsetDependencies>
</Dependencies><|MERGE_RESOLUTION|>--- conflicted
+++ resolved
@@ -18,15 +18,9 @@
       <Uri>https://github.com/dotnet/arcade</Uri>
       <Sha>474307e526160c813c9fd58060eb8356ccca6099</Sha>
     </Dependency>
-<<<<<<< HEAD
-    <Dependency Name="Microsoft.DotNet.Helix.Sdk" Version="6.0.0-beta.21427.1">
-      <Uri>https://github.com/dotnet/arcade</Uri>
-      <Sha>870d4582f5fe1a8a7ca9a14cc1de0fc88ee4d4f6</Sha>
-=======
     <Dependency Name="Microsoft.DotNet.Helix.Sdk" Version="6.0.0-beta.21427.6">
       <Uri>https://github.com/dotnet/arcade</Uri>
       <Sha>474307e526160c813c9fd58060eb8356ccca6099</Sha>
->>>>>>> 5fc05889
     </Dependency>
     <Dependency Name="Microsoft.DotNet.ApiCompat" Version="6.0.0-beta.21427.6">
       <Uri>https://github.com/dotnet/arcade</Uri>
