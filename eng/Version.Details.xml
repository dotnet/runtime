<Dependencies>
  <ProductDependencies>
    <Dependency Name="Microsoft.NETCore.Runtime.ICU.Transport" Version="8.0.0-rc.1.23407.2">
      <Uri>https://github.com/dotnet/icu</Uri>
      <Sha>92124838d3f0efde3ac483a904691a611babb9a0</Sha>
    </Dependency>
    <Dependency Name="System.Net.MsQuic.Transport" Version="8.0.0-alpha.1.23166.1">
      <Uri>https://github.com/dotnet/msquic</Uri>
      <Sha>a880e93af4e50d19110d228e698900c110e2b0e9</Sha>
    </Dependency>
    <Dependency Name="System.ServiceModel.Primitives" Version="4.9.0-rc2.21473.1">
      <Uri>https://github.com/dotnet/wcf</Uri>
      <Sha>7f504aabb1988e9a093c1e74d8040bd52feb2f01</Sha>
    </Dependency>
    <Dependency Name="runtime.linux-arm64.Microsoft.NETCore.Runtime.ObjWriter" Version="16.0.5-alpha.1.23408.1" CoherentParentDependency="Microsoft.NET.Workload.Emscripten.Current.Manifest-9.0.100.Transport">
      <Uri>https://github.com/dotnet/llvm-project</Uri>
      <Sha>9b77c16a6061fb1160ec12bd307badb4c58dff98</Sha>
    </Dependency>
    <Dependency Name="runtime.linux-x64.Microsoft.NETCore.Runtime.ObjWriter" Version="16.0.5-alpha.1.23408.1" CoherentParentDependency="Microsoft.NET.Workload.Emscripten.Current.Manifest-9.0.100.Transport">
      <Uri>https://github.com/dotnet/llvm-project</Uri>
      <Sha>9b77c16a6061fb1160ec12bd307badb4c58dff98</Sha>
    </Dependency>
    <Dependency Name="runtime.linux-musl-arm64.Microsoft.NETCore.Runtime.ObjWriter" Version="16.0.5-alpha.1.23408.1" CoherentParentDependency="Microsoft.NET.Workload.Emscripten.Current.Manifest-9.0.100.Transport">
      <Uri>https://github.com/dotnet/llvm-project</Uri>
      <Sha>9b77c16a6061fb1160ec12bd307badb4c58dff98</Sha>
    </Dependency>
    <Dependency Name="runtime.linux-musl-x64.Microsoft.NETCore.Runtime.ObjWriter" Version="16.0.5-alpha.1.23408.1" CoherentParentDependency="Microsoft.NET.Workload.Emscripten.Current.Manifest-9.0.100.Transport">
      <Uri>https://github.com/dotnet/llvm-project</Uri>
      <Sha>9b77c16a6061fb1160ec12bd307badb4c58dff98</Sha>
    </Dependency>
    <Dependency Name="runtime.win-arm64.Microsoft.NETCore.Runtime.ObjWriter" Version="16.0.5-alpha.1.23408.1" CoherentParentDependency="Microsoft.NET.Workload.Emscripten.Current.Manifest-9.0.100.Transport">
      <Uri>https://github.com/dotnet/llvm-project</Uri>
      <Sha>9b77c16a6061fb1160ec12bd307badb4c58dff98</Sha>
    </Dependency>
    <Dependency Name="runtime.win-x64.Microsoft.NETCore.Runtime.ObjWriter" Version="16.0.5-alpha.1.23408.1" CoherentParentDependency="Microsoft.NET.Workload.Emscripten.Current.Manifest-9.0.100.Transport">
      <Uri>https://github.com/dotnet/llvm-project</Uri>
      <Sha>9b77c16a6061fb1160ec12bd307badb4c58dff98</Sha>
    </Dependency>
    <Dependency Name="runtime.osx-arm64.Microsoft.NETCore.Runtime.ObjWriter" Version="16.0.5-alpha.1.23408.1" CoherentParentDependency="Microsoft.NET.Workload.Emscripten.Current.Manifest-9.0.100.Transport">
      <Uri>https://github.com/dotnet/llvm-project</Uri>
      <Sha>9b77c16a6061fb1160ec12bd307badb4c58dff98</Sha>
    </Dependency>
    <Dependency Name="runtime.osx-x64.Microsoft.NETCore.Runtime.ObjWriter" Version="16.0.5-alpha.1.23408.1" CoherentParentDependency="Microsoft.NET.Workload.Emscripten.Current.Manifest-9.0.100.Transport">
      <Uri>https://github.com/dotnet/llvm-project</Uri>
      <Sha>9b77c16a6061fb1160ec12bd307badb4c58dff98</Sha>
    </Dependency>
    <Dependency Name="runtime.linux-arm64.Microsoft.NETCore.Runtime.JIT.Tools" Version="16.0.5-alpha.1.23408.1" CoherentParentDependency="Microsoft.NET.Workload.Emscripten.Current.Manifest-9.0.100.Transport">
      <Uri>https://github.com/dotnet/llvm-project</Uri>
      <Sha>9b77c16a6061fb1160ec12bd307badb4c58dff98</Sha>
    </Dependency>
    <Dependency Name="runtime.linux-x64.Microsoft.NETCore.Runtime.JIT.Tools" Version="16.0.5-alpha.1.23408.1" CoherentParentDependency="Microsoft.NET.Workload.Emscripten.Current.Manifest-9.0.100.Transport">
      <Uri>https://github.com/dotnet/llvm-project</Uri>
      <Sha>9b77c16a6061fb1160ec12bd307badb4c58dff98</Sha>
    </Dependency>
    <Dependency Name="runtime.linux-musl-arm64.Microsoft.NETCore.Runtime.JIT.Tools" Version="16.0.5-alpha.1.23408.1" CoherentParentDependency="Microsoft.NET.Workload.Emscripten.Current.Manifest-9.0.100.Transport">
      <Uri>https://github.com/dotnet/llvm-project</Uri>
      <Sha>9b77c16a6061fb1160ec12bd307badb4c58dff98</Sha>
    </Dependency>
    <Dependency Name="runtime.linux-musl-x64.Microsoft.NETCore.Runtime.JIT.Tools" Version="16.0.5-alpha.1.23408.1" CoherentParentDependency="Microsoft.NET.Workload.Emscripten.Current.Manifest-9.0.100.Transport">
      <Uri>https://github.com/dotnet/llvm-project</Uri>
      <Sha>9b77c16a6061fb1160ec12bd307badb4c58dff98</Sha>
    </Dependency>
    <Dependency Name="runtime.win-arm64.Microsoft.NETCore.Runtime.JIT.Tools" Version="16.0.5-alpha.1.23408.1" CoherentParentDependency="Microsoft.NET.Workload.Emscripten.Current.Manifest-9.0.100.Transport">
      <Uri>https://github.com/dotnet/llvm-project</Uri>
      <Sha>9b77c16a6061fb1160ec12bd307badb4c58dff98</Sha>
    </Dependency>
    <Dependency Name="runtime.win-x64.Microsoft.NETCore.Runtime.JIT.Tools" Version="16.0.5-alpha.1.23408.1" CoherentParentDependency="Microsoft.NET.Workload.Emscripten.Current.Manifest-9.0.100.Transport">
      <Uri>https://github.com/dotnet/llvm-project</Uri>
      <Sha>9b77c16a6061fb1160ec12bd307badb4c58dff98</Sha>
    </Dependency>
    <Dependency Name="runtime.osx-arm64.Microsoft.NETCore.Runtime.JIT.Tools" Version="16.0.5-alpha.1.23408.1" CoherentParentDependency="Microsoft.NET.Workload.Emscripten.Current.Manifest-9.0.100.Transport">
      <Uri>https://github.com/dotnet/llvm-project</Uri>
      <Sha>9b77c16a6061fb1160ec12bd307badb4c58dff98</Sha>
    </Dependency>
    <Dependency Name="runtime.osx-x64.Microsoft.NETCore.Runtime.JIT.Tools" Version="16.0.5-alpha.1.23408.1" CoherentParentDependency="Microsoft.NET.Workload.Emscripten.Current.Manifest-9.0.100.Transport">
      <Uri>https://github.com/dotnet/llvm-project</Uri>
      <Sha>9b77c16a6061fb1160ec12bd307badb4c58dff98</Sha>
    </Dependency>
    <Dependency Name="System.CommandLine" Version="2.0.0-beta4.23307.1">
      <Uri>https://github.com/dotnet/command-line-api</Uri>
      <Sha>02fe27cd6a9b001c8feb7938e6ef4b3799745759</Sha>
    </Dependency>
    <Dependency Name="Microsoft.SourceBuild.Intermediate.command-line-api" Version="0.1.430701">
      <Uri>https://github.com/dotnet/command-line-api</Uri>
      <Sha>02fe27cd6a9b001c8feb7938e6ef4b3799745759b</Sha>
      <SourceBuild RepoName="command-line-api" ManagedOnly="true" />
    </Dependency>
    <Dependency Name="Microsoft.DotNet.Cecil" Version="0.11.4-alpha.23407.2">
      <Uri>https://github.com/dotnet/cecil</Uri>
      <Sha>2f4ef297939628143389ddeea569874ded0b1c1b</Sha>
      <SourceBuild RepoName="cecil" ManagedOnly="true" />
    </Dependency>
    <Dependency Name="Microsoft.NET.Workload.Emscripten.Current.Manifest-9.0.100.Transport" Version="9.0.0-alpha.1.23415.2">
      <Uri>https://github.com/dotnet/emsdk</Uri>
      <Sha>abfa03c97f4175d4d209435cd0e71f558e36c3fd</Sha>
      <SourceBuild RepoName="emsdk" ManagedOnly="true" />
    </Dependency>
    <Dependency Name="Microsoft.SourceBuild.Intermediate.source-build-reference-packages" Version="8.0.0-alpha.1.23381.3">
      <Uri>https://github.com/dotnet/source-build-reference-packages</Uri>
      <Sha>5a1492557c8717b428b69fd4b7ca8c91d5d18cd3</Sha>
      <SourceBuild RepoName="source-build-reference-packages" ManagedOnly="true" />
    </Dependency>
    <Dependency Name="Microsoft.SourceBuild.Intermediate.source-build-externals" Version="8.0.0-alpha.1.23214.1">
      <Uri>https://github.com/dotnet/source-build-externals</Uri>
      <Sha>de4dda48d0cf31e13182bc24107b2246c61ed483</Sha>
      <SourceBuild RepoName="source-build-externals" ManagedOnly="true" />
    </Dependency>
  </ProductDependencies>
  <ToolsetDependencies>
    <Dependency Name="Microsoft.DotNet.Arcade.Sdk" Version="8.0.0-beta.23411.1">
      <Uri>https://github.com/dotnet/arcade</Uri>
      <Sha>9b2af35a6702526dc8a7c5fcadcc44efd0dca170</Sha>
      <SourceBuild RepoName="arcade" ManagedOnly="true" />
    </Dependency>
    <Dependency Name="Microsoft.DotNet.XliffTasks" Version="1.0.0-beta.23381.1" CoherentParentDependency="Microsoft.DotNet.Arcade.Sdk">
      <Uri>https://github.com/dotnet/xliff-tasks</Uri>
      <Sha>493329204079519072f0241ed26f692bdee0d60c</Sha>
      <SourceBuild RepoName="xliff-tasks" ManagedOnly="true" />
    </Dependency>
    <Dependency Name="Microsoft.DotNet.Helix.Sdk" Version="8.0.0-beta.23411.1">
      <Uri>https://github.com/dotnet/arcade</Uri>
      <Sha>9b2af35a6702526dc8a7c5fcadcc44efd0dca170</Sha>
    </Dependency>
    <Dependency Name="Microsoft.DotNet.GenAPI" Version="8.0.0-beta.23411.1">
      <Uri>https://github.com/dotnet/arcade</Uri>
      <Sha>9b2af35a6702526dc8a7c5fcadcc44efd0dca170</Sha>
    </Dependency>
    <Dependency Name="Microsoft.DotNet.GenFacades" Version="8.0.0-beta.23411.1">
      <Uri>https://github.com/dotnet/arcade</Uri>
      <Sha>9b2af35a6702526dc8a7c5fcadcc44efd0dca170</Sha>
    </Dependency>
    <Dependency Name="Microsoft.DotNet.XUnitExtensions" Version="8.0.0-beta.23411.1">
      <Uri>https://github.com/dotnet/arcade</Uri>
      <Sha>9b2af35a6702526dc8a7c5fcadcc44efd0dca170</Sha>
    </Dependency>
    <Dependency Name="Microsoft.DotNet.XUnitConsoleRunner" Version="2.5.1-beta.23411.1">
      <Uri>https://github.com/dotnet/arcade</Uri>
      <Sha>9b2af35a6702526dc8a7c5fcadcc44efd0dca170</Sha>
    </Dependency>
    <Dependency Name="Microsoft.DotNet.Build.Tasks.Archives" Version="8.0.0-beta.23411.1">
      <Uri>https://github.com/dotnet/arcade</Uri>
      <Sha>9b2af35a6702526dc8a7c5fcadcc44efd0dca170</Sha>
    </Dependency>
    <Dependency Name="Microsoft.DotNet.Build.Tasks.Packaging" Version="8.0.0-beta.23411.1">
      <Uri>https://github.com/dotnet/arcade</Uri>
      <Sha>9b2af35a6702526dc8a7c5fcadcc44efd0dca170</Sha>
    </Dependency>
    <Dependency Name="Microsoft.DotNet.Build.Tasks.Installers" Version="8.0.0-beta.23411.1">
      <Uri>https://github.com/dotnet/arcade</Uri>
      <Sha>9b2af35a6702526dc8a7c5fcadcc44efd0dca170</Sha>
    </Dependency>
    <Dependency Name="Microsoft.DotNet.Build.Tasks.Templating" Version="8.0.0-beta.23411.1">
      <Uri>https://github.com/dotnet/arcade</Uri>
      <Sha>9b2af35a6702526dc8a7c5fcadcc44efd0dca170</Sha>
    </Dependency>
    <Dependency Name="Microsoft.DotNet.Build.Tasks.Workloads" Version="8.0.0-beta.23411.1">
      <Uri>https://github.com/dotnet/arcade</Uri>
      <Sha>9b2af35a6702526dc8a7c5fcadcc44efd0dca170</Sha>
    </Dependency>
    <Dependency Name="Microsoft.DotNet.CodeAnalysis" Version="8.0.0-beta.23411.1">
      <Uri>https://github.com/dotnet/arcade</Uri>
      <Sha>9b2af35a6702526dc8a7c5fcadcc44efd0dca170</Sha>
    </Dependency>
    <Dependency Name="Microsoft.DotNet.Build.Tasks.TargetFramework" Version="8.0.0-beta.23411.1">
      <Uri>https://github.com/dotnet/arcade</Uri>
      <Sha>9b2af35a6702526dc8a7c5fcadcc44efd0dca170</Sha>
    </Dependency>
    <Dependency Name="Microsoft.DotNet.RemoteExecutor" Version="8.0.0-beta.23411.1">
      <Uri>https://github.com/dotnet/arcade</Uri>
      <Sha>9b2af35a6702526dc8a7c5fcadcc44efd0dca170</Sha>
    </Dependency>
    <Dependency Name="Microsoft.DotNet.Build.Tasks.Feed" Version="8.0.0-beta.23411.1">
      <Uri>https://github.com/dotnet/arcade</Uri>
      <Sha>9b2af35a6702526dc8a7c5fcadcc44efd0dca170</Sha>
    </Dependency>
    <Dependency Name="Microsoft.DotNet.VersionTools.Tasks" Version="8.0.0-beta.23411.1">
      <Uri>https://github.com/dotnet/arcade</Uri>
      <Sha>9b2af35a6702526dc8a7c5fcadcc44efd0dca170</Sha>
    </Dependency>
    <Dependency Name="Microsoft.DotNet.SharedFramework.Sdk" Version="8.0.0-beta.23411.1">
      <Uri>https://github.com/dotnet/arcade</Uri>
      <Sha>9b2af35a6702526dc8a7c5fcadcc44efd0dca170</Sha>
    </Dependency>
    <Dependency Name="System.ComponentModel.TypeConverter.TestData" Version="8.0.0-beta.23408.1">
      <Uri>https://github.com/dotnet/runtime-assets</Uri>
      <Sha>48270e734aa881c737b80c4fe0459e68aaf08ad6</Sha>
    </Dependency>
    <Dependency Name="System.Data.Common.TestData" Version="8.0.0-beta.23408.1">
      <Uri>https://github.com/dotnet/runtime-assets</Uri>
      <Sha>48270e734aa881c737b80c4fe0459e68aaf08ad6</Sha>
    </Dependency>
    <Dependency Name="System.Drawing.Common.TestData" Version="8.0.0-beta.23408.1">
      <Uri>https://github.com/dotnet/runtime-assets</Uri>
      <Sha>48270e734aa881c737b80c4fe0459e68aaf08ad6</Sha>
    </Dependency>
    <Dependency Name="System.Formats.Tar.TestData" Version="8.0.0-beta.23408.1">
      <Uri>https://github.com/dotnet/runtime-assets</Uri>
      <Sha>48270e734aa881c737b80c4fe0459e68aaf08ad6</Sha>
    </Dependency>
    <Dependency Name="System.IO.Compression.TestData" Version="8.0.0-beta.23408.1">
      <Uri>https://github.com/dotnet/runtime-assets</Uri>
      <Sha>48270e734aa881c737b80c4fe0459e68aaf08ad6</Sha>
    </Dependency>
    <Dependency Name="System.IO.Packaging.TestData" Version="8.0.0-beta.23408.1">
      <Uri>https://github.com/dotnet/runtime-assets</Uri>
      <Sha>48270e734aa881c737b80c4fe0459e68aaf08ad6</Sha>
    </Dependency>
    <Dependency Name="System.Net.TestData" Version="8.0.0-beta.23408.1">
      <Uri>https://github.com/dotnet/runtime-assets</Uri>
      <Sha>48270e734aa881c737b80c4fe0459e68aaf08ad6</Sha>
    </Dependency>
    <Dependency Name="System.Private.Runtime.UnicodeData" Version="8.0.0-beta.23408.1">
      <Uri>https://github.com/dotnet/runtime-assets</Uri>
      <Sha>48270e734aa881c737b80c4fe0459e68aaf08ad6</Sha>
    </Dependency>
    <Dependency Name="System.Runtime.TimeZoneData" Version="8.0.0-beta.23408.1">
      <Uri>https://github.com/dotnet/runtime-assets</Uri>
      <Sha>48270e734aa881c737b80c4fe0459e68aaf08ad6</Sha>
    </Dependency>
    <Dependency Name="System.Security.Cryptography.X509Certificates.TestData" Version="8.0.0-beta.23408.1">
      <Uri>https://github.com/dotnet/runtime-assets</Uri>
      <Sha>48270e734aa881c737b80c4fe0459e68aaf08ad6</Sha>
    </Dependency>
    <Dependency Name="System.Text.RegularExpressions.TestData" Version="8.0.0-beta.23408.1">
      <Uri>https://github.com/dotnet/runtime-assets</Uri>
      <Sha>48270e734aa881c737b80c4fe0459e68aaf08ad6</Sha>
    </Dependency>
    <Dependency Name="System.Windows.Extensions.TestData" Version="8.0.0-beta.23408.1">
      <Uri>https://github.com/dotnet/runtime-assets</Uri>
      <Sha>48270e734aa881c737b80c4fe0459e68aaf08ad6</Sha>
    </Dependency>
    <Dependency Name="Microsoft.DotNet.CilStrip.Sources" Version="8.0.0-beta.23408.1">
      <Uri>https://github.com/dotnet/runtime-assets</Uri>
      <Sha>48270e734aa881c737b80c4fe0459e68aaf08ad6</Sha>
    </Dependency>
    <Dependency Name="runtime.linux-arm64.Microsoft.NETCore.Runtime.Mono.LLVM.Sdk" Version="16.0.5-alpha.1.23408.1" CoherentParentDependency="Microsoft.NET.Workload.Emscripten.Current.Manifest-9.0.100.Transport">
      <Uri>https://github.com/dotnet/llvm-project</Uri>
      <Sha>9b77c16a6061fb1160ec12bd307badb4c58dff98</Sha>
    </Dependency>
    <Dependency Name="runtime.linux-arm64.Microsoft.NETCore.Runtime.Mono.LLVM.Tools" Version="16.0.5-alpha.1.23408.1" CoherentParentDependency="Microsoft.NET.Workload.Emscripten.Current.Manifest-9.0.100.Transport">
      <Uri>https://github.com/dotnet/llvm-project</Uri>
      <Sha>9b77c16a6061fb1160ec12bd307badb4c58dff98</Sha>
    </Dependency>
    <Dependency Name="runtime.linux-musl-arm64.Microsoft.NETCore.Runtime.Mono.LLVM.Sdk" Version="16.0.5-alpha.1.23408.1" CoherentParentDependency="Microsoft.NET.Workload.Emscripten.Current.Manifest-9.0.100.Transport">
      <Uri>https://github.com/dotnet/llvm-project</Uri>
      <Sha>9b77c16a6061fb1160ec12bd307badb4c58dff98</Sha>
    </Dependency>
    <Dependency Name="runtime.linux-musl-arm64.Microsoft.NETCore.Runtime.Mono.LLVM.Tools" Version="16.0.5-alpha.1.23408.1" CoherentParentDependency="Microsoft.NET.Workload.Emscripten.Current.Manifest-9.0.100.Transport">
      <Uri>https://github.com/dotnet/llvm-project</Uri>
      <Sha>9b77c16a6061fb1160ec12bd307badb4c58dff98</Sha>
    </Dependency>
    <Dependency Name="runtime.linux-x64.Microsoft.NETCore.Runtime.Mono.LLVM.Sdk" Version="16.0.5-alpha.1.23408.1" CoherentParentDependency="Microsoft.NET.Workload.Emscripten.Current.Manifest-9.0.100.Transport">
      <Uri>https://github.com/dotnet/llvm-project</Uri>
      <Sha>9b77c16a6061fb1160ec12bd307badb4c58dff98</Sha>
    </Dependency>
    <Dependency Name="runtime.linux-x64.Microsoft.NETCore.Runtime.Mono.LLVM.Tools" Version="16.0.5-alpha.1.23408.1" CoherentParentDependency="Microsoft.NET.Workload.Emscripten.Current.Manifest-9.0.100.Transport">
      <Uri>https://github.com/dotnet/llvm-project</Uri>
      <Sha>9b77c16a6061fb1160ec12bd307badb4c58dff98</Sha>
    </Dependency>
    <Dependency Name="runtime.linux-musl-x64.Microsoft.NETCore.Runtime.Mono.LLVM.Sdk" Version="16.0.5-alpha.1.23408.1" CoherentParentDependency="Microsoft.NET.Workload.Emscripten.Current.Manifest-9.0.100.Transport">
      <Uri>https://github.com/dotnet/llvm-project</Uri>
      <Sha>9b77c16a6061fb1160ec12bd307badb4c58dff98</Sha>
    </Dependency>
    <Dependency Name="runtime.linux-musl-x64.Microsoft.NETCore.Runtime.Mono.LLVM.Tools" Version="16.0.5-alpha.1.23408.1" CoherentParentDependency="Microsoft.NET.Workload.Emscripten.Current.Manifest-9.0.100.Transport">
      <Uri>https://github.com/dotnet/llvm-project</Uri>
      <Sha>9b77c16a6061fb1160ec12bd307badb4c58dff98</Sha>
    </Dependency>
    <Dependency Name="runtime.win-x64.Microsoft.NETCore.Runtime.Mono.LLVM.Sdk" Version="16.0.5-alpha.1.23408.1" CoherentParentDependency="Microsoft.NET.Workload.Emscripten.Current.Manifest-9.0.100.Transport">
      <Uri>https://github.com/dotnet/llvm-project</Uri>
      <Sha>9b77c16a6061fb1160ec12bd307badb4c58dff98</Sha>
    </Dependency>
    <Dependency Name="runtime.win-x64.Microsoft.NETCore.Runtime.Mono.LLVM.Tools" Version="16.0.5-alpha.1.23408.1" CoherentParentDependency="Microsoft.NET.Workload.Emscripten.Current.Manifest-9.0.100.Transport">
      <Uri>https://github.com/dotnet/llvm-project</Uri>
      <Sha>9b77c16a6061fb1160ec12bd307badb4c58dff98</Sha>
    </Dependency>
    <Dependency Name="runtime.osx-arm64.Microsoft.NETCore.Runtime.Mono.LLVM.Sdk" Version="16.0.5-alpha.1.23408.1" CoherentParentDependency="Microsoft.NET.Workload.Emscripten.Current.Manifest-9.0.100.Transport">
      <Uri>https://github.com/dotnet/llvm-project</Uri>
      <Sha>9b77c16a6061fb1160ec12bd307badb4c58dff98</Sha>
    </Dependency>
    <Dependency Name="runtime.osx-arm64.Microsoft.NETCore.Runtime.Mono.LLVM.Tools" Version="16.0.5-alpha.1.23408.1" CoherentParentDependency="Microsoft.NET.Workload.Emscripten.Current.Manifest-9.0.100.Transport">
      <Uri>https://github.com/dotnet/llvm-project</Uri>
      <Sha>9b77c16a6061fb1160ec12bd307badb4c58dff98</Sha>
    </Dependency>
    <Dependency Name="runtime.osx-x64.Microsoft.NETCore.Runtime.Mono.LLVM.Sdk" Version="16.0.5-alpha.1.23408.1" CoherentParentDependency="Microsoft.NET.Workload.Emscripten.Current.Manifest-9.0.100.Transport">
      <Uri>https://github.com/dotnet/llvm-project</Uri>
      <Sha>9b77c16a6061fb1160ec12bd307badb4c58dff98</Sha>
    </Dependency>
    <Dependency Name="runtime.osx-x64.Microsoft.NETCore.Runtime.Mono.LLVM.Tools" Version="16.0.5-alpha.1.23408.1" CoherentParentDependency="Microsoft.NET.Workload.Emscripten.Current.Manifest-9.0.100.Transport">
      <Uri>https://github.com/dotnet/llvm-project</Uri>
      <Sha>9b77c16a6061fb1160ec12bd307badb4c58dff98</Sha>
    </Dependency>
    <Dependency Name="Microsoft.NETCore.App.Runtime.win-x64" Version="8.0.0-rc.1.23406.6">
      <Uri>https://github.com/dotnet/runtime</Uri>
      <Sha>edbd5c769a19798b6955050baccf99e6797d3208</Sha>
    </Dependency>
    <Dependency Name="runtime.native.System.IO.Ports" Version="8.0.0-rc.1.23406.6">
      <Uri>https://github.com/dotnet/runtime</Uri>
      <Sha>edbd5c769a19798b6955050baccf99e6797d3208</Sha>
    </Dependency>
    <Dependency Name="Microsoft.NETCore.ILAsm" Version="8.0.0-rc.1.23406.6">
      <Uri>https://github.com/dotnet/runtime</Uri>
      <Sha>edbd5c769a19798b6955050baccf99e6797d3208</Sha>
    </Dependency>
    <Dependency Name="Microsoft.NET.Sdk.IL" Version="8.0.0-rc.1.23406.6">
      <Uri>https://github.com/dotnet/runtime</Uri>
      <Sha>edbd5c769a19798b6955050baccf99e6797d3208</Sha>
    </Dependency>
    <Dependency Name="System.Text.Json" Version="8.0.0-rc.1.23406.6">
      <Uri>https://github.com/dotnet/runtime</Uri>
      <Sha>edbd5c769a19798b6955050baccf99e6797d3208</Sha>
      <SourceBuild RepoName="runtime" ManagedOnly="false" />
    </Dependency>
    <Dependency Name="Microsoft.NET.ILLink.Tasks" Version="8.0.0-rc.1.23406.6">
      <Uri>https://github.com/dotnet/runtime</Uri>
      <Sha>edbd5c769a19798b6955050baccf99e6797d3208</Sha>
    </Dependency>
    <Dependency Name="Microsoft.DotNet.ILCompiler" Version="8.0.0-rc.1.23406.6">
      <Uri>https://github.com/dotnet/runtime</Uri>
      <Sha>edbd5c769a19798b6955050baccf99e6797d3208</Sha>
    </Dependency>
    <Dependency Name="Microsoft.DotNet.XHarness.TestRunners.Common" Version="8.0.0-prerelease.23407.2">
      <Uri>https://github.com/dotnet/xharness</Uri>
      <Sha>480b9159eb7e69b182a87581d5a336e97e0b6dae</Sha>
    </Dependency>
    <Dependency Name="Microsoft.DotNet.XHarness.TestRunners.Xunit" Version="8.0.0-prerelease.23407.2">
      <Uri>https://github.com/dotnet/xharness</Uri>
      <Sha>480b9159eb7e69b182a87581d5a336e97e0b6dae</Sha>
    </Dependency>
    <Dependency Name="Microsoft.DotNet.XHarness.CLI" Version="8.0.0-prerelease.23407.2">
      <Uri>https://github.com/dotnet/xharness</Uri>
      <Sha>480b9159eb7e69b182a87581d5a336e97e0b6dae</Sha>
    </Dependency>
    <Dependency Name="Microsoft.DotNet.PackageTesting" Version="8.0.0-beta.23411.1">
      <Uri>https://github.com/dotnet/arcade</Uri>
      <Sha>9b2af35a6702526dc8a7c5fcadcc44efd0dca170</Sha>
    </Dependency>
    <Dependency Name="optimization.windows_nt-x64.MIBC.Runtime" Version="1.0.0-prerelease.23362.5">
      <Uri>https://dev.azure.com/dnceng/internal/_git/dotnet-optimization</Uri>
      <Sha>068998a5d91f55a619d1d072ab3094dacd5d6a4f</Sha>
    </Dependency>
    <Dependency Name="optimization.windows_nt-x86.MIBC.Runtime" Version="1.0.0-prerelease.23362.5">
      <Uri>https://dev.azure.com/dnceng/internal/_git/dotnet-optimization</Uri>
      <Sha>068998a5d91f55a619d1d072ab3094dacd5d6a4f</Sha>
    </Dependency>
    <Dependency Name="optimization.linux-x64.MIBC.Runtime" Version="1.0.0-prerelease.23362.5">
      <Uri>https://dev.azure.com/dnceng/internal/_git/dotnet-optimization</Uri>
      <Sha>068998a5d91f55a619d1d072ab3094dacd5d6a4f</Sha>
    </Dependency>
    <Dependency Name="optimization.PGO.CoreCLR" Version="1.0.0-prerelease.23362.5">
      <Uri>https://dev.azure.com/dnceng/internal/_git/dotnet-optimization</Uri>
      <Sha>068998a5d91f55a619d1d072ab3094dacd5d6a4f</Sha>
    </Dependency>
    <Dependency Name="Microsoft.DotNet.HotReload.Utils.Generator.BuildTool" Version="8.0.0-alpha.0.23407.2">
      <Uri>https://github.com/dotnet/hotreload-utils</Uri>
      <Sha>696312fd2a60671797b12311a4cf387d3cd14dd0</Sha>
    </Dependency>
    <Dependency Name="System.Runtime.Numerics.TestData" Version="8.0.0-beta.23408.1">
      <Uri>https://github.com/dotnet/runtime-assets</Uri>
      <Sha>48270e734aa881c737b80c4fe0459e68aaf08ad6</Sha>
    </Dependency>
    <Dependency Name="Microsoft.Net.Compilers.Toolset" Version="4.8.0-1.23419.1">
      <Uri>https://github.com/dotnet/roslyn</Uri>
      <Sha>5fcefbef4fa8a28c2ac73c8c03ab37fca30e4570</Sha>
    </Dependency>
    <Dependency Name="Microsoft.CodeAnalysis" Version="4.8.0-1.23419.1">
      <Uri>https://github.com/dotnet/roslyn</Uri>
      <Sha>5fcefbef4fa8a28c2ac73c8c03ab37fca30e4570</Sha>
      <SourceBuild RepoName="roslyn" ManagedOnly="true" />
    </Dependency>
    <Dependency Name="Microsoft.CodeAnalysis.CSharp" Version="4.8.0-1.23419.1">
      <Uri>https://github.com/dotnet/roslyn</Uri>
      <Sha>5fcefbef4fa8a28c2ac73c8c03ab37fca30e4570</Sha>
    </Dependency>
<<<<<<< HEAD
    <Dependency Name="Microsoft.CodeAnalysis.Analyzers" Version="3.11.0-beta1.23407.1">
      <Uri>https://github.com/dotnet/roslyn-analyzers</Uri>
      <Sha>0e1e7d5ceac134b93ec31ab6179dcd1f5bcea726</Sha>
    </Dependency>
    <Dependency Name="Microsoft.CodeAnalysis.NetAnalyzers" Version="8.0.0-preview.23407.1">
      <Uri>https://github.com/dotnet/roslyn-analyzers</Uri>
      <Sha>0e1e7d5ceac134b93ec31ab6179dcd1f5bcea726</Sha>
=======
    <Dependency Name="Microsoft.CodeAnalysis.Analyzers" Version="3.11.0-beta1.23420.2">
      <Uri>https://github.com/dotnet/roslyn-analyzers</Uri>
      <Sha>76d99c5f3e11f0600fae074270c0d89042c360f0</Sha>
    </Dependency>
    <Dependency Name="Microsoft.CodeAnalysis.NetAnalyzers" Version="8.0.0-preview.23420.2">
      <Uri>https://github.com/dotnet/roslyn-analyzers</Uri>
      <Sha>76d99c5f3e11f0600fae074270c0d89042c360f0</Sha>
>>>>>>> f868d08a
    </Dependency>
    <Dependency Name="Microsoft.DotNet.ApiCompat.Task" Version="8.0.100-preview.7.23329.3">
      <Uri>https://github.com/dotnet/sdk</Uri>
      <Sha>d10b02ae5cc670609d920a672985ed4456bdd6b6</Sha>
      <SourceBuild RepoName="sdk" ManagedOnly="true" />
    </Dependency>
    <Dependency Name="optimization.windows_nt-arm64.MIBC.Runtime" Version="1.0.0-prerelease.23362.5">
      <Uri>https://dev.azure.com/dnceng/internal/_git/dotnet-optimization</Uri>
      <Sha>068998a5d91f55a619d1d072ab3094dacd5d6a4f</Sha>
    </Dependency>
    <Dependency Name="optimization.linux-arm64.MIBC.Runtime" Version="1.0.0-prerelease.23362.5">
      <Uri>https://dev.azure.com/dnceng/internal/_git/dotnet-optimization</Uri>
      <Sha>068998a5d91f55a619d1d072ab3094dacd5d6a4f</Sha>
    </Dependency>
    <!-- Necessary for source-build. This allows the package to be retrieved from previously-source-built artifacts
         and flow in as dependencies of the packages produced by runtime. -->
    <Dependency Name="Nuget.ProjectModel" Version="6.2.4">
      <Uri>https://github.com/NuGet/NuGet.Client</Uri>
      <Sha>8fef55f5a55a3b4f2c96cd1a9b5ddc51d4b927f8</Sha>
    </Dependency>
  </ToolsetDependencies>
</Dependencies><|MERGE_RESOLUTION|>--- conflicted
+++ resolved
@@ -371,15 +371,6 @@
       <Uri>https://github.com/dotnet/roslyn</Uri>
       <Sha>5fcefbef4fa8a28c2ac73c8c03ab37fca30e4570</Sha>
     </Dependency>
-<<<<<<< HEAD
-    <Dependency Name="Microsoft.CodeAnalysis.Analyzers" Version="3.11.0-beta1.23407.1">
-      <Uri>https://github.com/dotnet/roslyn-analyzers</Uri>
-      <Sha>0e1e7d5ceac134b93ec31ab6179dcd1f5bcea726</Sha>
-    </Dependency>
-    <Dependency Name="Microsoft.CodeAnalysis.NetAnalyzers" Version="8.0.0-preview.23407.1">
-      <Uri>https://github.com/dotnet/roslyn-analyzers</Uri>
-      <Sha>0e1e7d5ceac134b93ec31ab6179dcd1f5bcea726</Sha>
-=======
     <Dependency Name="Microsoft.CodeAnalysis.Analyzers" Version="3.11.0-beta1.23420.2">
       <Uri>https://github.com/dotnet/roslyn-analyzers</Uri>
       <Sha>76d99c5f3e11f0600fae074270c0d89042c360f0</Sha>
@@ -387,7 +378,6 @@
     <Dependency Name="Microsoft.CodeAnalysis.NetAnalyzers" Version="8.0.0-preview.23420.2">
       <Uri>https://github.com/dotnet/roslyn-analyzers</Uri>
       <Sha>76d99c5f3e11f0600fae074270c0d89042c360f0</Sha>
->>>>>>> f868d08a
     </Dependency>
     <Dependency Name="Microsoft.DotNet.ApiCompat.Task" Version="8.0.100-preview.7.23329.3">
       <Uri>https://github.com/dotnet/sdk</Uri>
