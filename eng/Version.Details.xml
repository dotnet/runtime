--- conflicted
+++ resolved
@@ -1,14 +1,8 @@
 <Dependencies>
   <ProductDependencies>
-<<<<<<< HEAD
     <Dependency Name="Microsoft.NETCore.Runtime.ICU.Transport" Version="10.0.0-alpha.1.24467.1">
       <Uri>https://github.com/dotnet/icu</Uri>
       <Sha>42f1ec3904c784410c1886125574f75f0af0c313</Sha>
-=======
-    <Dependency Name="Microsoft.NETCore.Runtime.ICU.Transport" Version="10.0.0-alpha.1.24459.2">
-      <Uri>https://github.com/dotnet/icu</Uri>
-      <Sha>02ededbbc13185818d31bdae9777a12710a80d23</Sha>
->>>>>>> 3992788b
     </Dependency>
     <Dependency Name="System.Net.MsQuic.Transport" Version="9.0.0-alpha.1.24167.3">
       <Uri>https://github.com/dotnet/msquic</Uri>
@@ -70,7 +64,6 @@
       <Sha>1541df9c44ff8da964b2946e18655c2e37e4a198</Sha>
       <SourceBuild RepoName="cecil" ManagedOnly="true" />
     </Dependency>
-<<<<<<< HEAD
     <Dependency Name="Microsoft.NET.Workload.Emscripten.Current.Manifest-9.0.100.Transport" Version="10.0.0-alpha.1.24466.8">
       <Uri>https://github.com/dotnet/emsdk</Uri>
       <Sha>16f479fb593ff50d976fb9ba9eab4ac2c6d28f74</Sha>
@@ -79,16 +72,6 @@
     <Dependency Name="Microsoft.SourceBuild.Intermediate.emsdk" Version="10.0.0-alpha.1.24466.8">
       <Uri>https://github.com/dotnet/emsdk</Uri>
       <Sha>16f479fb593ff50d976fb9ba9eab4ac2c6d28f74</Sha>
-=======
-    <Dependency Name="Microsoft.NET.Workload.Emscripten.Current.Manifest-9.0.100.Transport" Version="10.0.0-alpha.1.24461.1">
-      <Uri>https://github.com/dotnet/emsdk</Uri>
-      <Sha>530feeca3813957c21b096ac371a1cf98ac11b76</Sha>
-    </Dependency>
-    <!-- Intermediate is necessary for source build. -->
-    <Dependency Name="Microsoft.SourceBuild.Intermediate.emsdk" Version="10.0.0-alpha.1.24461.1">
-      <Uri>https://github.com/dotnet/emsdk</Uri>
-      <Sha>530feeca3813957c21b096ac371a1cf98ac11b76</Sha>
->>>>>>> 3992788b
       <SourceBuild RepoName="emsdk" ManagedOnly="true" />
     </Dependency>
     <!-- Intermediate is necessary for source build. -->
