<Dependencies>
  <ProductDependencies>
    <Dependency Name="Microsoft.NETCore.Runtime.ICU.Transport" Version="10.0.0-alpha.1.24466.3">
      <Uri>https://github.com/dotnet/icu</Uri>
      <Sha>3895c750feadcad64f60b20324a40cf50e4f3ced</Sha>
    </Dependency>
    <Dependency Name="System.Net.MsQuic.Transport" Version="9.0.0-alpha.1.24167.3">
      <Uri>https://github.com/dotnet/msquic</Uri>
      <Sha>6281631a8328ffdbb1b63b231af1aaa803915b23</Sha>
    </Dependency>
    <Dependency Name="System.ServiceModel.Primitives" Version="4.9.0-rc2.21473.1">
      <Uri>https://github.com/dotnet/wcf</Uri>
      <Sha>7f504aabb1988e9a093c1e74d8040bd52feb2f01</Sha>
    </Dependency>
    <Dependency Name="runtime.linux-arm64.Microsoft.NETCore.Runtime.JIT.Tools" Version="19.0.0-alpha.1.24401.1">
      <Uri>https://github.com/dotnet/llvm-project</Uri>
      <Sha>b9b4464b3b10c1961ed0ff39b5f33b3b3bbf62d1</Sha>
    </Dependency>
    <Dependency Name="runtime.linux-x64.Microsoft.NETCore.Runtime.JIT.Tools" Version="19.0.0-alpha.1.24401.1">
      <Uri>https://github.com/dotnet/llvm-project</Uri>
      <Sha>b9b4464b3b10c1961ed0ff39b5f33b3b3bbf62d1</Sha>
    </Dependency>
    <Dependency Name="runtime.linux-musl-arm64.Microsoft.NETCore.Runtime.JIT.Tools" Version="19.0.0-alpha.1.24401.1">
      <Uri>https://github.com/dotnet/llvm-project</Uri>
      <Sha>b9b4464b3b10c1961ed0ff39b5f33b3b3bbf62d1</Sha>
    </Dependency>
    <Dependency Name="runtime.linux-musl-x64.Microsoft.NETCore.Runtime.JIT.Tools" Version="19.0.0-alpha.1.24401.1">
      <Uri>https://github.com/dotnet/llvm-project</Uri>
      <Sha>b9b4464b3b10c1961ed0ff39b5f33b3b3bbf62d1</Sha>
    </Dependency>
    <Dependency Name="runtime.win-arm64.Microsoft.NETCore.Runtime.JIT.Tools" Version="19.0.0-alpha.1.24401.1">
      <Uri>https://github.com/dotnet/llvm-project</Uri>
      <Sha>b9b4464b3b10c1961ed0ff39b5f33b3b3bbf62d1</Sha>
    </Dependency>
    <Dependency Name="runtime.win-x64.Microsoft.NETCore.Runtime.JIT.Tools" Version="19.0.0-alpha.1.24401.1">
      <Uri>https://github.com/dotnet/llvm-project</Uri>
      <Sha>b9b4464b3b10c1961ed0ff39b5f33b3b3bbf62d1</Sha>
    </Dependency>
    <Dependency Name="runtime.osx-arm64.Microsoft.NETCore.Runtime.JIT.Tools" Version="19.0.0-alpha.1.24401.1">
      <Uri>https://github.com/dotnet/llvm-project</Uri>
      <Sha>b9b4464b3b10c1961ed0ff39b5f33b3b3bbf62d1</Sha>
    </Dependency>
    <Dependency Name="runtime.osx-x64.Microsoft.NETCore.Runtime.JIT.Tools" Version="19.0.0-alpha.1.24401.1">
      <Uri>https://github.com/dotnet/llvm-project</Uri>
      <Sha>b9b4464b3b10c1961ed0ff39b5f33b3b3bbf62d1</Sha>
    </Dependency>
    <Dependency Name="System.CommandLine" Version="2.0.0-beta4.24324.3">
      <Uri>https://github.com/dotnet/command-line-api</Uri>
      <Sha>803d8598f98fb4efd94604b32627ee9407f246db</Sha>
    </Dependency>
    <!-- Intermediate is necessary for source build. -->
    <Dependency Name="Microsoft.SourceBuild.Intermediate.command-line-api" Version="0.1.532403">
      <Uri>https://github.com/dotnet/command-line-api</Uri>
      <Sha>803d8598f98fb4efd94604b32627ee9407f246db</Sha>
      <SourceBuild RepoName="command-line-api" ManagedOnly="true" />
    </Dependency>
    <Dependency Name="Microsoft.DotNet.Cecil" Version="0.11.5-alpha.24467.1">
      <Uri>https://github.com/dotnet/cecil</Uri>
      <Sha>526b22d829bc9b420dff6ef70877a67053b66e0f</Sha>
    </Dependency>
    <!-- Intermediate is necessary for source build. -->
    <Dependency Name="Microsoft.SourceBuild.Intermediate.cecil" Version="0.11.5-alpha.24467.1">
      <Uri>https://github.com/dotnet/cecil</Uri>
      <Sha>526b22d829bc9b420dff6ef70877a67053b66e0f</Sha>
      <SourceBuild RepoName="cecil" ManagedOnly="true" />
    </Dependency>
    <Dependency Name="Microsoft.NET.Workload.Emscripten.Current.Manifest-9.0.100.Transport" Version="10.0.0-alpha.1.24461.1">
      <Uri>https://github.com/dotnet/emsdk</Uri>
      <Sha>530feeca3813957c21b096ac371a1cf98ac11b76</Sha>
    </Dependency>
    <!-- Intermediate is necessary for source build. -->
    <Dependency Name="Microsoft.SourceBuild.Intermediate.emsdk" Version="10.0.0-alpha.1.24461.1">
      <Uri>https://github.com/dotnet/emsdk</Uri>
      <Sha>530feeca3813957c21b096ac371a1cf98ac11b76</Sha>
      <SourceBuild RepoName="emsdk" ManagedOnly="true" />
    </Dependency>
    <!-- Intermediate is necessary for source build. -->
    <Dependency Name="Microsoft.SourceBuild.Intermediate.source-build-reference-packages" Version="10.0.0-alpha.1.24421.1">
      <Uri>https://github.com/dotnet/source-build-reference-packages</Uri>
      <Sha>bdd698774daa248301c236f09b97015610ca2842</Sha>
      <SourceBuild RepoName="source-build-reference-packages" ManagedOnly="true" />
    </Dependency>
    <!-- Intermediate is necessary for source build. -->
    <Dependency Name="Microsoft.SourceBuild.Intermediate.source-build-externals" Version="10.0.0-alpha.1.24466.1">
      <Uri>https://github.com/dotnet/source-build-externals</Uri>
      <Sha>771084d1612ff35d0b9943a5a0e639e8166b5ab6</Sha>
      <SourceBuild RepoName="source-build-externals" ManagedOnly="true" />
    </Dependency>
  </ProductDependencies>
  <ToolsetDependencies>
    <Dependency Name="Microsoft.DotNet.Arcade.Sdk" Version="10.0.0-beta.24467.1">
      <Uri>https://github.com/dotnet/arcade</Uri>
      <Sha>34138f08e2c9c3c41a0ac8af583a57ea953e3821</Sha>
    </Dependency>
    <!-- Intermediate is necessary for source build. -->
    <Dependency Name="Microsoft.SourceBuild.Intermediate.arcade" Version="10.0.0-beta.24467.1">
      <Uri>https://github.com/dotnet/arcade</Uri>
      <Sha>34138f08e2c9c3c41a0ac8af583a57ea953e3821</Sha>
      <SourceBuild RepoName="arcade" ManagedOnly="true" />
    </Dependency>
    <Dependency Name="Microsoft.DotNet.XliffTasks" Version="10.0.0-beta.24467.1">
      <Uri>https://github.com/dotnet/arcade</Uri>
      <Sha>34138f08e2c9c3c41a0ac8af583a57ea953e3821</Sha>
    </Dependency>
    <Dependency Name="Microsoft.DotNet.Helix.Sdk" Version="10.0.0-beta.24467.1">
      <Uri>https://github.com/dotnet/arcade</Uri>
      <Sha>34138f08e2c9c3c41a0ac8af583a57ea953e3821</Sha>
    </Dependency>
    <Dependency Name="Microsoft.DotNet.GenAPI" Version="10.0.0-beta.24467.1">
      <Uri>https://github.com/dotnet/arcade</Uri>
      <Sha>34138f08e2c9c3c41a0ac8af583a57ea953e3821</Sha>
    </Dependency>
    <Dependency Name="Microsoft.DotNet.GenFacades" Version="10.0.0-beta.24467.1">
      <Uri>https://github.com/dotnet/arcade</Uri>
      <Sha>34138f08e2c9c3c41a0ac8af583a57ea953e3821</Sha>
    </Dependency>
    <Dependency Name="Microsoft.DotNet.XUnitAssert" Version="2.9.0-beta.24467.1">
      <Uri>https://github.com/dotnet/arcade</Uri>
      <Sha>34138f08e2c9c3c41a0ac8af583a57ea953e3821</Sha>
    </Dependency>
    <Dependency Name="Microsoft.DotNet.XUnitExtensions" Version="10.0.0-beta.24467.1">
      <Uri>https://github.com/dotnet/arcade</Uri>
      <Sha>34138f08e2c9c3c41a0ac8af583a57ea953e3821</Sha>
    </Dependency>
    <Dependency Name="Microsoft.DotNet.XUnitConsoleRunner" Version="2.9.0-beta.24467.1">
      <Uri>https://github.com/dotnet/arcade</Uri>
      <Sha>34138f08e2c9c3c41a0ac8af583a57ea953e3821</Sha>
    </Dependency>
    <Dependency Name="Microsoft.DotNet.Build.Tasks.Archives" Version="10.0.0-beta.24467.1">
      <Uri>https://github.com/dotnet/arcade</Uri>
      <Sha>34138f08e2c9c3c41a0ac8af583a57ea953e3821</Sha>
    </Dependency>
    <Dependency Name="Microsoft.DotNet.Build.Tasks.Packaging" Version="10.0.0-beta.24467.1">
      <Uri>https://github.com/dotnet/arcade</Uri>
      <Sha>34138f08e2c9c3c41a0ac8af583a57ea953e3821</Sha>
    </Dependency>
    <Dependency Name="Microsoft.DotNet.Build.Tasks.Installers" Version="10.0.0-beta.24467.1">
      <Uri>https://github.com/dotnet/arcade</Uri>
      <Sha>34138f08e2c9c3c41a0ac8af583a57ea953e3821</Sha>
    </Dependency>
    <Dependency Name="Microsoft.DotNet.Build.Tasks.Templating" Version="10.0.0-beta.24467.1">
      <Uri>https://github.com/dotnet/arcade</Uri>
      <Sha>34138f08e2c9c3c41a0ac8af583a57ea953e3821</Sha>
    </Dependency>
    <Dependency Name="Microsoft.DotNet.Build.Tasks.Workloads" Version="10.0.0-beta.24467.1">
      <Uri>https://github.com/dotnet/arcade</Uri>
      <Sha>34138f08e2c9c3c41a0ac8af583a57ea953e3821</Sha>
    </Dependency>
    <Dependency Name="Microsoft.DotNet.CodeAnalysis" Version="10.0.0-beta.24467.1">
      <Uri>https://github.com/dotnet/arcade</Uri>
      <Sha>34138f08e2c9c3c41a0ac8af583a57ea953e3821</Sha>
    </Dependency>
    <Dependency Name="Microsoft.DotNet.Build.Tasks.TargetFramework" Version="10.0.0-beta.24467.1">
      <Uri>https://github.com/dotnet/arcade</Uri>
      <Sha>34138f08e2c9c3c41a0ac8af583a57ea953e3821</Sha>
    </Dependency>
    <Dependency Name="Microsoft.DotNet.RemoteExecutor" Version="10.0.0-beta.24467.1">
      <Uri>https://github.com/dotnet/arcade</Uri>
      <Sha>34138f08e2c9c3c41a0ac8af583a57ea953e3821</Sha>
    </Dependency>
    <Dependency Name="Microsoft.DotNet.Build.Tasks.Feed" Version="10.0.0-beta.24467.1">
      <Uri>https://github.com/dotnet/arcade</Uri>
      <Sha>34138f08e2c9c3c41a0ac8af583a57ea953e3821</Sha>
    </Dependency>
    <Dependency Name="Microsoft.DotNet.VersionTools.Tasks" Version="10.0.0-beta.24467.1">
      <Uri>https://github.com/dotnet/arcade</Uri>
      <Sha>34138f08e2c9c3c41a0ac8af583a57ea953e3821</Sha>
    </Dependency>
    <Dependency Name="Microsoft.DotNet.SharedFramework.Sdk" Version="10.0.0-beta.24467.1">
      <Uri>https://github.com/dotnet/arcade</Uri>
      <Sha>34138f08e2c9c3c41a0ac8af583a57ea953e3821</Sha>
    </Dependency>
    <Dependency Name="System.ComponentModel.TypeConverter.TestData" Version="10.0.0-beta.24466.1">
      <Uri>https://github.com/dotnet/runtime-assets</Uri>
      <Sha>3e7dcac0d1e416192f0e24e7acaa1e3449de270e</Sha>
    </Dependency>
    <Dependency Name="System.Data.Common.TestData" Version="10.0.0-beta.24466.1">
      <Uri>https://github.com/dotnet/runtime-assets</Uri>
      <Sha>3e7dcac0d1e416192f0e24e7acaa1e3449de270e</Sha>
    </Dependency>
    <Dependency Name="System.Drawing.Common.TestData" Version="10.0.0-beta.24466.1">
      <Uri>https://github.com/dotnet/runtime-assets</Uri>
      <Sha>3e7dcac0d1e416192f0e24e7acaa1e3449de270e</Sha>
    </Dependency>
    <Dependency Name="System.Formats.Tar.TestData" Version="10.0.0-beta.24466.1">
      <Uri>https://github.com/dotnet/runtime-assets</Uri>
      <Sha>3e7dcac0d1e416192f0e24e7acaa1e3449de270e</Sha>
    </Dependency>
    <Dependency Name="System.IO.Compression.TestData" Version="10.0.0-beta.24466.1">
      <Uri>https://github.com/dotnet/runtime-assets</Uri>
      <Sha>3e7dcac0d1e416192f0e24e7acaa1e3449de270e</Sha>
    </Dependency>
    <Dependency Name="System.IO.Packaging.TestData" Version="10.0.0-beta.24466.1">
      <Uri>https://github.com/dotnet/runtime-assets</Uri>
      <Sha>3e7dcac0d1e416192f0e24e7acaa1e3449de270e</Sha>
    </Dependency>
    <Dependency Name="System.Net.TestData" Version="10.0.0-beta.24466.1">
      <Uri>https://github.com/dotnet/runtime-assets</Uri>
      <Sha>3e7dcac0d1e416192f0e24e7acaa1e3449de270e</Sha>
    </Dependency>
    <Dependency Name="System.Private.Runtime.UnicodeData" Version="10.0.0-beta.24466.1">
      <Uri>https://github.com/dotnet/runtime-assets</Uri>
      <Sha>3e7dcac0d1e416192f0e24e7acaa1e3449de270e</Sha>
    </Dependency>
    <Dependency Name="System.Runtime.TimeZoneData" Version="10.0.0-beta.24466.1">
      <Uri>https://github.com/dotnet/runtime-assets</Uri>
      <Sha>3e7dcac0d1e416192f0e24e7acaa1e3449de270e</Sha>
    </Dependency>
    <Dependency Name="System.Security.Cryptography.X509Certificates.TestData" Version="10.0.0-beta.24466.1">
      <Uri>https://github.com/dotnet/runtime-assets</Uri>
      <Sha>3e7dcac0d1e416192f0e24e7acaa1e3449de270e</Sha>
    </Dependency>
    <Dependency Name="System.Text.RegularExpressions.TestData" Version="10.0.0-beta.24466.1">
      <Uri>https://github.com/dotnet/runtime-assets</Uri>
      <Sha>3e7dcac0d1e416192f0e24e7acaa1e3449de270e</Sha>
    </Dependency>
    <Dependency Name="System.Windows.Extensions.TestData" Version="10.0.0-beta.24466.1">
      <Uri>https://github.com/dotnet/runtime-assets</Uri>
      <Sha>3e7dcac0d1e416192f0e24e7acaa1e3449de270e</Sha>
    </Dependency>
    <Dependency Name="Microsoft.DotNet.CilStrip.Sources" Version="10.0.0-beta.24466.1">
      <Uri>https://github.com/dotnet/runtime-assets</Uri>
      <Sha>3e7dcac0d1e416192f0e24e7acaa1e3449de270e</Sha>
    </Dependency>
    <Dependency Name="runtime.linux-arm64.Microsoft.NETCore.Runtime.Mono.LLVM.Sdk" Version="19.0.0-alpha.1.24401.1">
      <Uri>https://github.com/dotnet/llvm-project</Uri>
      <Sha>b9b4464b3b10c1961ed0ff39b5f33b3b3bbf62d1</Sha>
    </Dependency>
    <Dependency Name="runtime.linux-arm64.Microsoft.NETCore.Runtime.Mono.LLVM.Tools" Version="19.0.0-alpha.1.24401.1">
      <Uri>https://github.com/dotnet/llvm-project</Uri>
      <Sha>b9b4464b3b10c1961ed0ff39b5f33b3b3bbf62d1</Sha>
    </Dependency>
    <Dependency Name="runtime.linux-musl-arm64.Microsoft.NETCore.Runtime.Mono.LLVM.Sdk" Version="19.0.0-alpha.1.24401.1">
      <Uri>https://github.com/dotnet/llvm-project</Uri>
      <Sha>b9b4464b3b10c1961ed0ff39b5f33b3b3bbf62d1</Sha>
    </Dependency>
    <Dependency Name="runtime.linux-musl-arm64.Microsoft.NETCore.Runtime.Mono.LLVM.Tools" Version="19.0.0-alpha.1.24401.1">
      <Uri>https://github.com/dotnet/llvm-project</Uri>
      <Sha>b9b4464b3b10c1961ed0ff39b5f33b3b3bbf62d1</Sha>
    </Dependency>
    <Dependency Name="runtime.linux-x64.Microsoft.NETCore.Runtime.Mono.LLVM.Sdk" Version="19.0.0-alpha.1.24401.1">
      <Uri>https://github.com/dotnet/llvm-project</Uri>
      <Sha>b9b4464b3b10c1961ed0ff39b5f33b3b3bbf62d1</Sha>
    </Dependency>
    <Dependency Name="runtime.linux-x64.Microsoft.NETCore.Runtime.Mono.LLVM.Tools" Version="19.0.0-alpha.1.24401.1">
      <Uri>https://github.com/dotnet/llvm-project</Uri>
      <Sha>b9b4464b3b10c1961ed0ff39b5f33b3b3bbf62d1</Sha>
    </Dependency>
    <Dependency Name="runtime.linux-musl-x64.Microsoft.NETCore.Runtime.Mono.LLVM.Sdk" Version="19.0.0-alpha.1.24401.1">
      <Uri>https://github.com/dotnet/llvm-project</Uri>
      <Sha>b9b4464b3b10c1961ed0ff39b5f33b3b3bbf62d1</Sha>
    </Dependency>
    <Dependency Name="runtime.linux-musl-x64.Microsoft.NETCore.Runtime.Mono.LLVM.Tools" Version="19.0.0-alpha.1.24401.1">
      <Uri>https://github.com/dotnet/llvm-project</Uri>
      <Sha>b9b4464b3b10c1961ed0ff39b5f33b3b3bbf62d1</Sha>
    </Dependency>
    <Dependency Name="runtime.win-x64.Microsoft.NETCore.Runtime.Mono.LLVM.Sdk" Version="19.0.0-alpha.1.24401.1">
      <Uri>https://github.com/dotnet/llvm-project</Uri>
      <Sha>b9b4464b3b10c1961ed0ff39b5f33b3b3bbf62d1</Sha>
    </Dependency>
    <Dependency Name="runtime.win-x64.Microsoft.NETCore.Runtime.Mono.LLVM.Tools" Version="19.0.0-alpha.1.24401.1">
      <Uri>https://github.com/dotnet/llvm-project</Uri>
      <Sha>b9b4464b3b10c1961ed0ff39b5f33b3b3bbf62d1</Sha>
    </Dependency>
    <Dependency Name="runtime.osx-arm64.Microsoft.NETCore.Runtime.Mono.LLVM.Sdk" Version="19.0.0-alpha.1.24401.1">
      <Uri>https://github.com/dotnet/llvm-project</Uri>
      <Sha>b9b4464b3b10c1961ed0ff39b5f33b3b3bbf62d1</Sha>
    </Dependency>
    <Dependency Name="runtime.osx-arm64.Microsoft.NETCore.Runtime.Mono.LLVM.Tools" Version="19.0.0-alpha.1.24401.1">
      <Uri>https://github.com/dotnet/llvm-project</Uri>
      <Sha>b9b4464b3b10c1961ed0ff39b5f33b3b3bbf62d1</Sha>
    </Dependency>
    <Dependency Name="runtime.osx-x64.Microsoft.NETCore.Runtime.Mono.LLVM.Sdk" Version="19.0.0-alpha.1.24401.1">
      <Uri>https://github.com/dotnet/llvm-project</Uri>
      <Sha>b9b4464b3b10c1961ed0ff39b5f33b3b3bbf62d1</Sha>
    </Dependency>
    <Dependency Name="runtime.osx-x64.Microsoft.NETCore.Runtime.Mono.LLVM.Tools" Version="19.0.0-alpha.1.24401.1">
      <Uri>https://github.com/dotnet/llvm-project</Uri>
      <Sha>b9b4464b3b10c1961ed0ff39b5f33b3b3bbf62d1</Sha>
    </Dependency>
    <Dependency Name="Microsoft.NETCore.App.Runtime.win-x64" Version="10.0.0-alpha.1.24463.8">
      <Uri>https://github.com/dotnet/runtime</Uri>
      <Sha>f1bcbeb5fa2fe84698b62d88dd35199f0d7fbedb</Sha>
    </Dependency>
    <Dependency Name="runtime.native.System.IO.Ports" Version="10.0.0-alpha.1.24463.8">
      <Uri>https://github.com/dotnet/runtime</Uri>
      <Sha>f1bcbeb5fa2fe84698b62d88dd35199f0d7fbedb</Sha>
    </Dependency>
    <Dependency Name="Microsoft.NETCore.ILAsm" Version="10.0.0-alpha.1.24463.8">
      <Uri>https://github.com/dotnet/runtime</Uri>
      <Sha>f1bcbeb5fa2fe84698b62d88dd35199f0d7fbedb</Sha>
    </Dependency>
    <Dependency Name="Microsoft.NET.Sdk.IL" Version="10.0.0-alpha.1.24463.8">
      <Uri>https://github.com/dotnet/runtime</Uri>
      <Sha>f1bcbeb5fa2fe84698b62d88dd35199f0d7fbedb</Sha>
    </Dependency>
    <Dependency Name="System.Text.Json" Version="10.0.0-alpha.1.24463.8">
      <Uri>https://github.com/dotnet/runtime</Uri>
      <Sha>f1bcbeb5fa2fe84698b62d88dd35199f0d7fbedb</Sha>
    </Dependency>
    <!-- Intermediate is necessary for source build. -->
    <Dependency Name="Microsoft.SourceBuild.Intermediate.runtime.linux-x64" Version="10.0.0-alpha.1.24463.8">
      <Uri>https://github.com/dotnet/runtime</Uri>
      <Sha>f1bcbeb5fa2fe84698b62d88dd35199f0d7fbedb</Sha>
      <SourceBuild RepoName="runtime" ManagedOnly="false" />
    </Dependency>
<<<<<<< HEAD
    <Dependency Name="Microsoft.DotNet.ILCompiler" Version="10.0.0-alpha.1.24463.8">
      <Uri>https://github.com/dotnet/runtime</Uri>
      <Sha>f1bcbeb5fa2fe84698b62d88dd35199f0d7fbedb</Sha>
    </Dependency>
    <Dependency Name="System.Reflection.Metadata" Version="10.0.0-alpha.1.24463.8">
=======
    <Dependency Name="System.Reflection.Metadata" Version="9.0.0-rc.1.24410.5">
>>>>>>> 681643c3
      <Uri>https://github.com/dotnet/runtime</Uri>
      <Sha>f1bcbeb5fa2fe84698b62d88dd35199f0d7fbedb</Sha>
    </Dependency>
    <Dependency Name="System.Reflection.MetadataLoadContext" Version="10.0.0-alpha.1.24463.8">
      <Uri>https://github.com/dotnet/runtime</Uri>
      <Sha>f1bcbeb5fa2fe84698b62d88dd35199f0d7fbedb</Sha>
    </Dependency>
    <Dependency Name="Microsoft.DotNet.XHarness.TestRunners.Common" Version="10.0.0-prerelease.24466.1">
      <Uri>https://github.com/dotnet/xharness</Uri>
      <Sha>f20e52f7731da99588dd6b4f4bd60119f03220a3</Sha>
    </Dependency>
    <Dependency Name="Microsoft.DotNet.XHarness.TestRunners.Xunit" Version="10.0.0-prerelease.24466.1">
      <Uri>https://github.com/dotnet/xharness</Uri>
      <Sha>f20e52f7731da99588dd6b4f4bd60119f03220a3</Sha>
    </Dependency>
    <Dependency Name="Microsoft.DotNet.XHarness.CLI" Version="10.0.0-prerelease.24466.1">
      <Uri>https://github.com/dotnet/xharness</Uri>
      <Sha>f20e52f7731da99588dd6b4f4bd60119f03220a3</Sha>
    </Dependency>
    <Dependency Name="Microsoft.DotNet.PackageTesting" Version="10.0.0-beta.24467.1">
      <Uri>https://github.com/dotnet/arcade</Uri>
      <Sha>34138f08e2c9c3c41a0ac8af583a57ea953e3821</Sha>
    </Dependency>
    <Dependency Name="optimization.windows_nt-x64.MIBC.Runtime" Version="1.0.0-prerelease.24409.2">
      <Uri>https://dev.azure.com/dnceng/internal/_git/dotnet-optimization</Uri>
      <Sha>8674aaa459d33551d419fece377f5512a1d93689</Sha>
    </Dependency>
    <Dependency Name="optimization.windows_nt-x86.MIBC.Runtime" Version="1.0.0-prerelease.24409.2">
      <Uri>https://dev.azure.com/dnceng/internal/_git/dotnet-optimization</Uri>
      <Sha>8674aaa459d33551d419fece377f5512a1d93689</Sha>
    </Dependency>
    <Dependency Name="optimization.linux-x64.MIBC.Runtime" Version="1.0.0-prerelease.24409.2">
      <Uri>https://dev.azure.com/dnceng/internal/_git/dotnet-optimization</Uri>
      <Sha>8674aaa459d33551d419fece377f5512a1d93689</Sha>
    </Dependency>
    <Dependency Name="optimization.PGO.CoreCLR" Version="1.0.0-prerelease.24409.2">
      <Uri>https://dev.azure.com/dnceng/internal/_git/dotnet-optimization</Uri>
      <Sha>8674aaa459d33551d419fece377f5512a1d93689</Sha>
    </Dependency>
    <Dependency Name="Microsoft.DotNet.HotReload.Utils.Generator.BuildTool" Version="10.0.0-alpha.0.24466.1">
      <Uri>https://github.com/dotnet/hotreload-utils</Uri>
      <Sha>941d8ceba42a070df0c0fc18b6f666d0388eeb68</Sha>
    </Dependency>
    <Dependency Name="System.Runtime.Numerics.TestData" Version="10.0.0-beta.24466.1">
      <Uri>https://github.com/dotnet/runtime-assets</Uri>
      <Sha>3e7dcac0d1e416192f0e24e7acaa1e3449de270e</Sha>
    </Dependency>
    <Dependency Name="Microsoft.Net.Compilers.Toolset" Version="4.12.0-2.24421.9">
      <Uri>https://github.com/dotnet/roslyn</Uri>
      <Sha>08a167c19e5e04742b0922bdb1ea8046e9364f4b</Sha>
    </Dependency>
    <Dependency Name="Microsoft.CodeAnalysis" Version="4.12.0-2.24421.9">
      <Uri>https://github.com/dotnet/roslyn</Uri>
      <Sha>08a167c19e5e04742b0922bdb1ea8046e9364f4b</Sha>
    </Dependency>
    <Dependency Name="Microsoft.CodeAnalysis.CSharp" Version="4.12.0-2.24421.9">
      <Uri>https://github.com/dotnet/roslyn</Uri>
      <Sha>08a167c19e5e04742b0922bdb1ea8046e9364f4b</Sha>
    </Dependency>
    <Dependency Name="Microsoft.CodeAnalysis.Analyzers" Version="3.11.0-beta1.24405.1">
      <Uri>https://github.com/dotnet/roslyn-analyzers</Uri>
      <Sha>3211f48253bc18560156d90dc5e710d35f7d03fa</Sha>
    </Dependency>
    <Dependency Name="Microsoft.CodeAnalysis.NetAnalyzers" Version="9.0.0-preview.24405.1">
      <Uri>https://github.com/dotnet/roslyn-analyzers</Uri>
      <Sha>3211f48253bc18560156d90dc5e710d35f7d03fa</Sha>
    </Dependency>
    <!-- Intermediate is necessary for source build. -->
    <Dependency Name="Microsoft.SourceBuild.Intermediate.roslyn" Version="4.12.0-2.24421.9">
      <Uri>https://github.com/dotnet/roslyn</Uri>
      <Sha>08a167c19e5e04742b0922bdb1ea8046e9364f4b</Sha>
      <SourceBuild RepoName="roslyn" ManagedOnly="true" />
    </Dependency>
    <Dependency Name="Microsoft.DotNet.ApiCompat.Task" Version="10.0.100-alpha.2.24464.2">
      <Uri>https://github.com/dotnet/sdk</Uri>
      <Sha>3013b43daba81335f2d5837ca2322796e79264d0</Sha>
    </Dependency>
    <!-- Intermediate is necessary for source build. -->
    <Dependency Name="Microsoft.SourceBuild.Intermediate.sdk" Version="10.0.100-alpha.2.24464.2">
      <Uri>https://github.com/dotnet/sdk</Uri>
      <Sha>3013b43daba81335f2d5837ca2322796e79264d0</Sha>
      <SourceBuild RepoName="sdk" ManagedOnly="true" />
    </Dependency>
    <Dependency Name="optimization.windows_nt-arm64.MIBC.Runtime" Version="1.0.0-prerelease.24409.2">
      <Uri>https://dev.azure.com/dnceng/internal/_git/dotnet-optimization</Uri>
      <Sha>8674aaa459d33551d419fece377f5512a1d93689</Sha>
    </Dependency>
    <Dependency Name="optimization.linux-arm64.MIBC.Runtime" Version="1.0.0-prerelease.24409.2">
      <Uri>https://dev.azure.com/dnceng/internal/_git/dotnet-optimization</Uri>
      <Sha>8674aaa459d33551d419fece377f5512a1d93689</Sha>
    </Dependency>
    <!-- Necessary for source-build. This allows the package to be retrieved from previously-source-built artifacts
         and flow in as dependencies of the packages produced by runtime. -->
    <Dependency Name="Nuget.ProjectModel" Version="6.2.4">
      <Uri>https://github.com/NuGet/NuGet.Client</Uri>
      <Sha>8fef55f5a55a3b4f2c96cd1a9b5ddc51d4b927f8</Sha>
    </Dependency>
    <Dependency Name="runtime.linux-arm64.Microsoft.NETCore.Runtime.Wasm.Node.Transport" Version="9.0.0-alpha.1.24175.1">
      <Uri>https://github.com/dotnet/node</Uri>
      <Sha>308c7d0f1fa19bd1e7b768ad13646f5206133cdb</Sha>
    </Dependency>
    <Dependency Name="runtime.linux-musl-arm64.Microsoft.NETCore.Runtime.Wasm.Node.Transport" Version="9.0.0-alpha.1.24175.1">
      <Uri>https://github.com/dotnet/node</Uri>
      <Sha>308c7d0f1fa19bd1e7b768ad13646f5206133cdb</Sha>
    </Dependency>
    <Dependency Name="runtime.linux-x64.Microsoft.NETCore.Runtime.Wasm.Node.Transport" Version="9.0.0-alpha.1.24175.1">
      <Uri>https://github.com/dotnet/node</Uri>
      <Sha>308c7d0f1fa19bd1e7b768ad13646f5206133cdb</Sha>
    </Dependency>
    <Dependency Name="runtime.linux-musl-x64.Microsoft.NETCore.Runtime.Wasm.Node.Transport" Version="9.0.0-alpha.1.24175.1">
      <Uri>https://github.com/dotnet/node</Uri>
      <Sha>308c7d0f1fa19bd1e7b768ad13646f5206133cdb</Sha>
    </Dependency>
    <Dependency Name="runtime.osx-arm64.Microsoft.NETCore.Runtime.Wasm.Node.Transport" Version="9.0.0-alpha.1.24175.1">
      <Uri>https://github.com/dotnet/node</Uri>
      <Sha>308c7d0f1fa19bd1e7b768ad13646f5206133cdb</Sha>
    </Dependency>
    <Dependency Name="runtime.osx-x64.Microsoft.NETCore.Runtime.Wasm.Node.Transport" Version="9.0.0-alpha.1.24175.1">
      <Uri>https://github.com/dotnet/node</Uri>
      <Sha>308c7d0f1fa19bd1e7b768ad13646f5206133cdb</Sha>
    </Dependency>
    <Dependency Name="runtime.win-arm64.Microsoft.NETCore.Runtime.Wasm.Node.Transport" Version="9.0.0-alpha.1.24175.1">
      <Uri>https://github.com/dotnet/node</Uri>
      <Sha>308c7d0f1fa19bd1e7b768ad13646f5206133cdb</Sha>
    </Dependency>
    <Dependency Name="runtime.win-x64.Microsoft.NETCore.Runtime.Wasm.Node.Transport" Version="9.0.0-alpha.1.24175.1">
      <Uri>https://github.com/dotnet/node</Uri>
      <Sha>308c7d0f1fa19bd1e7b768ad13646f5206133cdb</Sha>
    </Dependency>
  </ToolsetDependencies>
</Dependencies><|MERGE_RESOLUTION|>--- conflicted
+++ resolved
@@ -304,15 +304,11 @@
       <Sha>f1bcbeb5fa2fe84698b62d88dd35199f0d7fbedb</Sha>
       <SourceBuild RepoName="runtime" ManagedOnly="false" />
     </Dependency>
-<<<<<<< HEAD
     <Dependency Name="Microsoft.DotNet.ILCompiler" Version="10.0.0-alpha.1.24463.8">
       <Uri>https://github.com/dotnet/runtime</Uri>
       <Sha>f1bcbeb5fa2fe84698b62d88dd35199f0d7fbedb</Sha>
     </Dependency>
     <Dependency Name="System.Reflection.Metadata" Version="10.0.0-alpha.1.24463.8">
-=======
-    <Dependency Name="System.Reflection.Metadata" Version="9.0.0-rc.1.24410.5">
->>>>>>> 681643c3
       <Uri>https://github.com/dotnet/runtime</Uri>
       <Sha>f1bcbeb5fa2fe84698b62d88dd35199f0d7fbedb</Sha>
     </Dependency>
