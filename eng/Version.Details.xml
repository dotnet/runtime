--- conflicted
+++ resolved
@@ -142,11 +142,7 @@
       <Uri>https://github.com/dotnet/arcade</Uri>
       <Sha>5a5ae41c42e475e280342b668e668ff34539e36d</Sha>
     </Dependency>
-<<<<<<< HEAD
     <Dependency Name="Microsoft.DotNet.Build.Tasks.TargetFramework" Version="8.0.0-beta.23052.2">
-=======
-    <Dependency Name="Microsoft.DotNet.Build.Tasks.TargetFramework" Version="8.0.0-beta.22630.1">
->>>>>>> 7fa0d5b5
       <Uri>https://github.com/dotnet/arcade</Uri>
       <Sha>5a5ae41c42e475e280342b668e668ff34539e36d</Sha>
     </Dependency>
