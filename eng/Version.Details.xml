<Dependencies>
  <ProductDependencies>
    <Dependency Name="Microsoft.NETCore.Runtime.ICU.Transport" Version="10.0.0-alpha.1.24459.2">
      <Uri>https://github.com/dotnet/icu</Uri>
      <Sha>02ededbbc13185818d31bdae9777a12710a80d23</Sha>
    </Dependency>
    <Dependency Name="System.Net.MsQuic.Transport" Version="9.0.0-alpha.1.24167.3">
      <Uri>https://github.com/dotnet/msquic</Uri>
      <Sha>6281631a8328ffdbb1b63b231af1aaa803915b23</Sha>
    </Dependency>
    <Dependency Name="System.ServiceModel.Primitives" Version="4.9.0-rc2.21473.1">
      <Uri>https://github.com/dotnet/wcf</Uri>
      <Sha>7f504aabb1988e9a093c1e74d8040bd52feb2f01</Sha>
    </Dependency>
    <Dependency Name="runtime.linux-arm64.Microsoft.NETCore.Runtime.JIT.Tools" Version="19.0.0-alpha.1.24401.1">
      <Uri>https://github.com/dotnet/llvm-project</Uri>
      <Sha>b9b4464b3b10c1961ed0ff39b5f33b3b3bbf62d1</Sha>
    </Dependency>
    <Dependency Name="runtime.linux-x64.Microsoft.NETCore.Runtime.JIT.Tools" Version="19.0.0-alpha.1.24401.1">
      <Uri>https://github.com/dotnet/llvm-project</Uri>
      <Sha>b9b4464b3b10c1961ed0ff39b5f33b3b3bbf62d1</Sha>
    </Dependency>
    <Dependency Name="runtime.linux-musl-arm64.Microsoft.NETCore.Runtime.JIT.Tools" Version="19.0.0-alpha.1.24401.1">
      <Uri>https://github.com/dotnet/llvm-project</Uri>
      <Sha>b9b4464b3b10c1961ed0ff39b5f33b3b3bbf62d1</Sha>
    </Dependency>
    <Dependency Name="runtime.linux-musl-x64.Microsoft.NETCore.Runtime.JIT.Tools" Version="19.0.0-alpha.1.24401.1">
      <Uri>https://github.com/dotnet/llvm-project</Uri>
      <Sha>b9b4464b3b10c1961ed0ff39b5f33b3b3bbf62d1</Sha>
    </Dependency>
    <Dependency Name="runtime.win-arm64.Microsoft.NETCore.Runtime.JIT.Tools" Version="19.0.0-alpha.1.24401.1">
      <Uri>https://github.com/dotnet/llvm-project</Uri>
      <Sha>b9b4464b3b10c1961ed0ff39b5f33b3b3bbf62d1</Sha>
    </Dependency>
    <Dependency Name="runtime.win-x64.Microsoft.NETCore.Runtime.JIT.Tools" Version="19.0.0-alpha.1.24401.1">
      <Uri>https://github.com/dotnet/llvm-project</Uri>
      <Sha>b9b4464b3b10c1961ed0ff39b5f33b3b3bbf62d1</Sha>
    </Dependency>
    <Dependency Name="runtime.osx-arm64.Microsoft.NETCore.Runtime.JIT.Tools" Version="19.0.0-alpha.1.24401.1">
      <Uri>https://github.com/dotnet/llvm-project</Uri>
      <Sha>b9b4464b3b10c1961ed0ff39b5f33b3b3bbf62d1</Sha>
    </Dependency>
    <Dependency Name="runtime.osx-x64.Microsoft.NETCore.Runtime.JIT.Tools" Version="19.0.0-alpha.1.24401.1">
      <Uri>https://github.com/dotnet/llvm-project</Uri>
      <Sha>b9b4464b3b10c1961ed0ff39b5f33b3b3bbf62d1</Sha>
    </Dependency>
    <Dependency Name="System.CommandLine" Version="2.0.0-beta4.24324.3">
      <Uri>https://github.com/dotnet/command-line-api</Uri>
      <Sha>803d8598f98fb4efd94604b32627ee9407f246db</Sha>
    </Dependency>
    <!-- Intermediate is necessary for source build. -->
    <Dependency Name="Microsoft.SourceBuild.Intermediate.command-line-api" Version="0.1.532403">
      <Uri>https://github.com/dotnet/command-line-api</Uri>
      <Sha>803d8598f98fb4efd94604b32627ee9407f246db</Sha>
      <SourceBuild RepoName="command-line-api" ManagedOnly="true" />
    </Dependency>
    <Dependency Name="Microsoft.DotNet.Cecil" Version="0.11.5-alpha.24460.1">
      <Uri>https://github.com/dotnet/cecil</Uri>
      <Sha>1541df9c44ff8da964b2946e18655c2e37e4a198</Sha>
    </Dependency>
    <!-- Intermediate is necessary for source build. -->
    <Dependency Name="Microsoft.SourceBuild.Intermediate.cecil" Version="0.11.5-alpha.24460.1">
      <Uri>https://github.com/dotnet/cecil</Uri>
      <Sha>1541df9c44ff8da964b2946e18655c2e37e4a198</Sha>
      <SourceBuild RepoName="cecil" ManagedOnly="true" />
    </Dependency>
    <Dependency Name="Microsoft.NET.Workload.Emscripten.Current.Manifest-9.0.100.Transport" Version="10.0.0-alpha.1.24461.1">
      <Uri>https://github.com/dotnet/emsdk</Uri>
      <Sha>530feeca3813957c21b096ac371a1cf98ac11b76</Sha>
    </Dependency>
    <!-- Intermediate is necessary for source build. -->
    <Dependency Name="Microsoft.SourceBuild.Intermediate.emsdk" Version="10.0.0-alpha.1.24461.1">
      <Uri>https://github.com/dotnet/emsdk</Uri>
      <Sha>530feeca3813957c21b096ac371a1cf98ac11b76</Sha>
      <SourceBuild RepoName="emsdk" ManagedOnly="true" />
    </Dependency>
    <!-- Intermediate is necessary for source build. -->
    <Dependency Name="Microsoft.SourceBuild.Intermediate.source-build-reference-packages" Version="10.0.0-alpha.1.24421.1">
      <Uri>https://github.com/dotnet/source-build-reference-packages</Uri>
      <Sha>bdd698774daa248301c236f09b97015610ca2842</Sha>
      <SourceBuild RepoName="source-build-reference-packages" ManagedOnly="true" />
    </Dependency>
    <!-- Intermediate is necessary for source build. -->
    <Dependency Name="Microsoft.SourceBuild.Intermediate.source-build-externals" Version="10.0.0-alpha.1.24459.1">
      <Uri>https://github.com/dotnet/source-build-externals</Uri>
      <Sha>2a2ecbfbee3f87786d9de50e886a72773f0ba449</Sha>
      <SourceBuild RepoName="source-build-externals" ManagedOnly="true" />
    </Dependency>
  </ProductDependencies>
  <ToolsetDependencies>
    <Dependency Name="Microsoft.DotNet.Arcade.Sdk" Version="10.0.0-beta.24461.5">
      <Uri>https://github.com/dotnet/arcade</Uri>
      <Sha>40c58ff6773f488c247c3ad5067e2aae6b072b54</Sha>
    </Dependency>
    <!-- Intermediate is necessary for source build. -->
    <Dependency Name="Microsoft.SourceBuild.Intermediate.arcade" Version="10.0.0-beta.24461.5">
      <Uri>https://github.com/dotnet/arcade</Uri>
      <Sha>40c58ff6773f488c247c3ad5067e2aae6b072b54</Sha>
      <SourceBuild RepoName="arcade" ManagedOnly="true" />
    </Dependency>
    <Dependency Name="Microsoft.DotNet.XliffTasks" Version="10.0.0-beta.24461.5">
      <Uri>https://github.com/dotnet/arcade</Uri>
      <Sha>40c58ff6773f488c247c3ad5067e2aae6b072b54</Sha>
    </Dependency>
    <Dependency Name="Microsoft.DotNet.Helix.Sdk" Version="10.0.0-beta.24461.5">
      <Uri>https://github.com/dotnet/arcade</Uri>
      <Sha>40c58ff6773f488c247c3ad5067e2aae6b072b54</Sha>
    </Dependency>
    <Dependency Name="Microsoft.DotNet.GenAPI" Version="10.0.0-beta.24461.5">
      <Uri>https://github.com/dotnet/arcade</Uri>
      <Sha>40c58ff6773f488c247c3ad5067e2aae6b072b54</Sha>
    </Dependency>
    <Dependency Name="Microsoft.DotNet.GenFacades" Version="10.0.0-beta.24461.5">
      <Uri>https://github.com/dotnet/arcade</Uri>
      <Sha>40c58ff6773f488c247c3ad5067e2aae6b072b54</Sha>
    </Dependency>
    <Dependency Name="Microsoft.DotNet.XUnitAssert" Version="2.9.0-beta.24461.5">
      <Uri>https://github.com/dotnet/arcade</Uri>
      <Sha>40c58ff6773f488c247c3ad5067e2aae6b072b54</Sha>
    </Dependency>
    <Dependency Name="Microsoft.DotNet.XUnitExtensions" Version="10.0.0-beta.24461.5">
      <Uri>https://github.com/dotnet/arcade</Uri>
      <Sha>40c58ff6773f488c247c3ad5067e2aae6b072b54</Sha>
    </Dependency>
    <Dependency Name="Microsoft.DotNet.XUnitConsoleRunner" Version="2.9.0-beta.24461.5">
      <Uri>https://github.com/dotnet/arcade</Uri>
      <Sha>40c58ff6773f488c247c3ad5067e2aae6b072b54</Sha>
    </Dependency>
    <Dependency Name="Microsoft.DotNet.Build.Tasks.Archives" Version="10.0.0-beta.24461.5">
      <Uri>https://github.com/dotnet/arcade</Uri>
      <Sha>40c58ff6773f488c247c3ad5067e2aae6b072b54</Sha>
    </Dependency>
    <Dependency Name="Microsoft.DotNet.Build.Tasks.Packaging" Version="10.0.0-beta.24461.5">
      <Uri>https://github.com/dotnet/arcade</Uri>
      <Sha>40c58ff6773f488c247c3ad5067e2aae6b072b54</Sha>
    </Dependency>
    <Dependency Name="Microsoft.DotNet.Build.Tasks.Installers" Version="10.0.0-beta.24461.5">
      <Uri>https://github.com/dotnet/arcade</Uri>
      <Sha>40c58ff6773f488c247c3ad5067e2aae6b072b54</Sha>
    </Dependency>
    <Dependency Name="Microsoft.DotNet.Build.Tasks.Templating" Version="10.0.0-beta.24461.5">
      <Uri>https://github.com/dotnet/arcade</Uri>
      <Sha>40c58ff6773f488c247c3ad5067e2aae6b072b54</Sha>
    </Dependency>
    <Dependency Name="Microsoft.DotNet.Build.Tasks.Workloads" Version="10.0.0-beta.24461.5">
      <Uri>https://github.com/dotnet/arcade</Uri>
      <Sha>40c58ff6773f488c247c3ad5067e2aae6b072b54</Sha>
    </Dependency>
    <Dependency Name="Microsoft.DotNet.CodeAnalysis" Version="10.0.0-beta.24461.5">
      <Uri>https://github.com/dotnet/arcade</Uri>
      <Sha>40c58ff6773f488c247c3ad5067e2aae6b072b54</Sha>
    </Dependency>
    <Dependency Name="Microsoft.DotNet.Build.Tasks.TargetFramework" Version="10.0.0-beta.24461.5">
      <Uri>https://github.com/dotnet/arcade</Uri>
      <Sha>40c58ff6773f488c247c3ad5067e2aae6b072b54</Sha>
    </Dependency>
    <Dependency Name="Microsoft.DotNet.RemoteExecutor" Version="10.0.0-beta.24461.5">
      <Uri>https://github.com/dotnet/arcade</Uri>
      <Sha>40c58ff6773f488c247c3ad5067e2aae6b072b54</Sha>
    </Dependency>
    <Dependency Name="Microsoft.DotNet.Build.Tasks.Feed" Version="10.0.0-beta.24461.5">
      <Uri>https://github.com/dotnet/arcade</Uri>
      <Sha>40c58ff6773f488c247c3ad5067e2aae6b072b54</Sha>
    </Dependency>
    <Dependency Name="Microsoft.DotNet.VersionTools.Tasks" Version="10.0.0-beta.24461.5">
      <Uri>https://github.com/dotnet/arcade</Uri>
      <Sha>40c58ff6773f488c247c3ad5067e2aae6b072b54</Sha>
    </Dependency>
    <Dependency Name="Microsoft.DotNet.SharedFramework.Sdk" Version="10.0.0-beta.24461.5">
      <Uri>https://github.com/dotnet/arcade</Uri>
      <Sha>40c58ff6773f488c247c3ad5067e2aae6b072b54</Sha>
    </Dependency>
    <Dependency Name="System.ComponentModel.TypeConverter.TestData" Version="10.0.0-beta.24459.1">
      <Uri>https://github.com/dotnet/runtime-assets</Uri>
      <Sha>928df39794e0f6677b50d6d8f690c52880c58d13</Sha>
    </Dependency>
    <Dependency Name="System.Data.Common.TestData" Version="10.0.0-beta.24459.1">
      <Uri>https://github.com/dotnet/runtime-assets</Uri>
      <Sha>928df39794e0f6677b50d6d8f690c52880c58d13</Sha>
    </Dependency>
    <Dependency Name="System.Drawing.Common.TestData" Version="10.0.0-beta.24459.1">
      <Uri>https://github.com/dotnet/runtime-assets</Uri>
      <Sha>928df39794e0f6677b50d6d8f690c52880c58d13</Sha>
    </Dependency>
    <Dependency Name="System.Formats.Tar.TestData" Version="10.0.0-beta.24459.1">
      <Uri>https://github.com/dotnet/runtime-assets</Uri>
      <Sha>928df39794e0f6677b50d6d8f690c52880c58d13</Sha>
    </Dependency>
    <Dependency Name="System.IO.Compression.TestData" Version="10.0.0-beta.24459.1">
      <Uri>https://github.com/dotnet/runtime-assets</Uri>
      <Sha>928df39794e0f6677b50d6d8f690c52880c58d13</Sha>
    </Dependency>
    <Dependency Name="System.IO.Packaging.TestData" Version="10.0.0-beta.24459.1">
      <Uri>https://github.com/dotnet/runtime-assets</Uri>
      <Sha>928df39794e0f6677b50d6d8f690c52880c58d13</Sha>
    </Dependency>
    <Dependency Name="System.Net.TestData" Version="10.0.0-beta.24459.1">
      <Uri>https://github.com/dotnet/runtime-assets</Uri>
      <Sha>928df39794e0f6677b50d6d8f690c52880c58d13</Sha>
    </Dependency>
    <Dependency Name="System.Private.Runtime.UnicodeData" Version="10.0.0-beta.24459.1">
      <Uri>https://github.com/dotnet/runtime-assets</Uri>
      <Sha>928df39794e0f6677b50d6d8f690c52880c58d13</Sha>
    </Dependency>
    <Dependency Name="System.Runtime.TimeZoneData" Version="10.0.0-beta.24459.1">
      <Uri>https://github.com/dotnet/runtime-assets</Uri>
      <Sha>928df39794e0f6677b50d6d8f690c52880c58d13</Sha>
    </Dependency>
    <Dependency Name="System.Security.Cryptography.X509Certificates.TestData" Version="10.0.0-beta.24459.1">
      <Uri>https://github.com/dotnet/runtime-assets</Uri>
      <Sha>928df39794e0f6677b50d6d8f690c52880c58d13</Sha>
    </Dependency>
    <Dependency Name="System.Text.RegularExpressions.TestData" Version="10.0.0-beta.24459.1">
      <Uri>https://github.com/dotnet/runtime-assets</Uri>
      <Sha>928df39794e0f6677b50d6d8f690c52880c58d13</Sha>
    </Dependency>
    <Dependency Name="System.Windows.Extensions.TestData" Version="10.0.0-beta.24459.1">
      <Uri>https://github.com/dotnet/runtime-assets</Uri>
      <Sha>928df39794e0f6677b50d6d8f690c52880c58d13</Sha>
    </Dependency>
    <Dependency Name="Microsoft.DotNet.CilStrip.Sources" Version="10.0.0-beta.24459.1">
      <Uri>https://github.com/dotnet/runtime-assets</Uri>
      <Sha>928df39794e0f6677b50d6d8f690c52880c58d13</Sha>
    </Dependency>
    <Dependency Name="runtime.linux-arm64.Microsoft.NETCore.Runtime.Mono.LLVM.Sdk" Version="19.0.0-alpha.1.24401.1">
      <Uri>https://github.com/dotnet/llvm-project</Uri>
      <Sha>b9b4464b3b10c1961ed0ff39b5f33b3b3bbf62d1</Sha>
    </Dependency>
    <Dependency Name="runtime.linux-arm64.Microsoft.NETCore.Runtime.Mono.LLVM.Tools" Version="19.0.0-alpha.1.24401.1">
      <Uri>https://github.com/dotnet/llvm-project</Uri>
      <Sha>b9b4464b3b10c1961ed0ff39b5f33b3b3bbf62d1</Sha>
    </Dependency>
    <Dependency Name="runtime.linux-musl-arm64.Microsoft.NETCore.Runtime.Mono.LLVM.Sdk" Version="19.0.0-alpha.1.24401.1">
      <Uri>https://github.com/dotnet/llvm-project</Uri>
      <Sha>b9b4464b3b10c1961ed0ff39b5f33b3b3bbf62d1</Sha>
    </Dependency>
    <Dependency Name="runtime.linux-musl-arm64.Microsoft.NETCore.Runtime.Mono.LLVM.Tools" Version="19.0.0-alpha.1.24401.1">
      <Uri>https://github.com/dotnet/llvm-project</Uri>
      <Sha>b9b4464b3b10c1961ed0ff39b5f33b3b3bbf62d1</Sha>
    </Dependency>
    <Dependency Name="runtime.linux-x64.Microsoft.NETCore.Runtime.Mono.LLVM.Sdk" Version="19.0.0-alpha.1.24401.1">
      <Uri>https://github.com/dotnet/llvm-project</Uri>
      <Sha>b9b4464b3b10c1961ed0ff39b5f33b3b3bbf62d1</Sha>
    </Dependency>
    <Dependency Name="runtime.linux-x64.Microsoft.NETCore.Runtime.Mono.LLVM.Tools" Version="19.0.0-alpha.1.24401.1">
      <Uri>https://github.com/dotnet/llvm-project</Uri>
      <Sha>b9b4464b3b10c1961ed0ff39b5f33b3b3bbf62d1</Sha>
    </Dependency>
    <Dependency Name="runtime.linux-musl-x64.Microsoft.NETCore.Runtime.Mono.LLVM.Sdk" Version="19.0.0-alpha.1.24401.1">
      <Uri>https://github.com/dotnet/llvm-project</Uri>
      <Sha>b9b4464b3b10c1961ed0ff39b5f33b3b3bbf62d1</Sha>
    </Dependency>
    <Dependency Name="runtime.linux-musl-x64.Microsoft.NETCore.Runtime.Mono.LLVM.Tools" Version="19.0.0-alpha.1.24401.1">
      <Uri>https://github.com/dotnet/llvm-project</Uri>
      <Sha>b9b4464b3b10c1961ed0ff39b5f33b3b3bbf62d1</Sha>
    </Dependency>
    <Dependency Name="runtime.win-x64.Microsoft.NETCore.Runtime.Mono.LLVM.Sdk" Version="19.0.0-alpha.1.24401.1">
      <Uri>https://github.com/dotnet/llvm-project</Uri>
      <Sha>b9b4464b3b10c1961ed0ff39b5f33b3b3bbf62d1</Sha>
    </Dependency>
    <Dependency Name="runtime.win-x64.Microsoft.NETCore.Runtime.Mono.LLVM.Tools" Version="19.0.0-alpha.1.24401.1">
      <Uri>https://github.com/dotnet/llvm-project</Uri>
      <Sha>b9b4464b3b10c1961ed0ff39b5f33b3b3bbf62d1</Sha>
    </Dependency>
    <Dependency Name="runtime.osx-arm64.Microsoft.NETCore.Runtime.Mono.LLVM.Sdk" Version="19.0.0-alpha.1.24401.1">
      <Uri>https://github.com/dotnet/llvm-project</Uri>
      <Sha>b9b4464b3b10c1961ed0ff39b5f33b3b3bbf62d1</Sha>
    </Dependency>
    <Dependency Name="runtime.osx-arm64.Microsoft.NETCore.Runtime.Mono.LLVM.Tools" Version="19.0.0-alpha.1.24401.1">
      <Uri>https://github.com/dotnet/llvm-project</Uri>
      <Sha>b9b4464b3b10c1961ed0ff39b5f33b3b3bbf62d1</Sha>
    </Dependency>
    <Dependency Name="runtime.osx-x64.Microsoft.NETCore.Runtime.Mono.LLVM.Sdk" Version="19.0.0-alpha.1.24401.1">
      <Uri>https://github.com/dotnet/llvm-project</Uri>
      <Sha>b9b4464b3b10c1961ed0ff39b5f33b3b3bbf62d1</Sha>
    </Dependency>
    <Dependency Name="runtime.osx-x64.Microsoft.NETCore.Runtime.Mono.LLVM.Tools" Version="19.0.0-alpha.1.24401.1">
      <Uri>https://github.com/dotnet/llvm-project</Uri>
      <Sha>b9b4464b3b10c1961ed0ff39b5f33b3b3bbf62d1</Sha>
    </Dependency>
    <Dependency Name="Microsoft.NETCore.App.Runtime.win-x64" Version="9.0.0-rc.1.24410.5">
      <Uri>https://github.com/dotnet/runtime</Uri>
      <Sha>7cb32e193a55a95c74fc3bd56501b951b48b700f</Sha>
    </Dependency>
    <Dependency Name="runtime.native.System.IO.Ports" Version="9.0.0-rc.1.24410.5">
      <Uri>https://github.com/dotnet/runtime</Uri>
      <Sha>7cb32e193a55a95c74fc3bd56501b951b48b700f</Sha>
    </Dependency>
    <Dependency Name="Microsoft.NETCore.ILAsm" Version="9.0.0-rc.1.24410.5">
      <Uri>https://github.com/dotnet/runtime</Uri>
      <Sha>7cb32e193a55a95c74fc3bd56501b951b48b700f</Sha>
    </Dependency>
    <Dependency Name="Microsoft.NET.Sdk.IL" Version="9.0.0-rc.1.24410.5">
      <Uri>https://github.com/dotnet/runtime</Uri>
      <Sha>7cb32e193a55a95c74fc3bd56501b951b48b700f</Sha>
    </Dependency>
    <Dependency Name="System.Text.Json" Version="9.0.0-rc.1.24410.5">
      <Uri>https://github.com/dotnet/runtime</Uri>
      <Sha>7cb32e193a55a95c74fc3bd56501b951b48b700f</Sha>
    </Dependency>
    <!-- Intermediate is necessary for source build. -->
    <Dependency Name="Microsoft.SourceBuild.Intermediate.runtime.linux-x64" Version="9.0.0-rc.1.24410.5">
      <Uri>https://github.com/dotnet/runtime</Uri>
      <Sha>7cb32e193a55a95c74fc3bd56501b951b48b700f</Sha>
      <SourceBuild RepoName="runtime" ManagedOnly="false" />
    </Dependency>
    <Dependency Name="System.Reflection.Metadata" Version="9.0.0-rc.1.24410.5">
      <Uri>https://github.com/dotnet/runtime</Uri>
      <Sha>7cb32e193a55a95c74fc3bd56501b951b48b700f</Sha>
    </Dependency>
    <Dependency Name="System.Reflection.MetadataLoadContext" Version="9.0.0-rc.1.24410.5">
      <Uri>https://github.com/dotnet/runtime</Uri>
      <Sha>7cb32e193a55a95c74fc3bd56501b951b48b700f</Sha>
    </Dependency>
    <Dependency Name="Microsoft.DotNet.XHarness.TestRunners.Common" Version="10.0.0-prerelease.24466.1">
      <Uri>https://github.com/dotnet/xharness</Uri>
      <Sha>f20e52f7731da99588dd6b4f4bd60119f03220a3</Sha>
    </Dependency>
    <Dependency Name="Microsoft.DotNet.XHarness.TestRunners.Xunit" Version="10.0.0-prerelease.24466.1">
      <Uri>https://github.com/dotnet/xharness</Uri>
      <Sha>f20e52f7731da99588dd6b4f4bd60119f03220a3</Sha>
    </Dependency>
    <Dependency Name="Microsoft.DotNet.XHarness.CLI" Version="10.0.0-prerelease.24466.1">
      <Uri>https://github.com/dotnet/xharness</Uri>
      <Sha>f20e52f7731da99588dd6b4f4bd60119f03220a3</Sha>
    </Dependency>
    <Dependency Name="Microsoft.DotNet.PackageTesting" Version="10.0.0-beta.24461.5">
      <Uri>https://github.com/dotnet/arcade</Uri>
      <Sha>40c58ff6773f488c247c3ad5067e2aae6b072b54</Sha>
    </Dependency>
    <Dependency Name="optimization.windows_nt-x64.MIBC.Runtime" Version="1.0.0-prerelease.24409.2">
      <Uri>https://dev.azure.com/dnceng/internal/_git/dotnet-optimization</Uri>
      <Sha>8674aaa459d33551d419fece377f5512a1d93689</Sha>
    </Dependency>
    <Dependency Name="optimization.windows_nt-x86.MIBC.Runtime" Version="1.0.0-prerelease.24409.2">
      <Uri>https://dev.azure.com/dnceng/internal/_git/dotnet-optimization</Uri>
      <Sha>8674aaa459d33551d419fece377f5512a1d93689</Sha>
    </Dependency>
    <Dependency Name="optimization.linux-x64.MIBC.Runtime" Version="1.0.0-prerelease.24409.2">
      <Uri>https://dev.azure.com/dnceng/internal/_git/dotnet-optimization</Uri>
      <Sha>8674aaa459d33551d419fece377f5512a1d93689</Sha>
    </Dependency>
    <Dependency Name="optimization.PGO.CoreCLR" Version="1.0.0-prerelease.24409.2">
      <Uri>https://dev.azure.com/dnceng/internal/_git/dotnet-optimization</Uri>
      <Sha>8674aaa459d33551d419fece377f5512a1d93689</Sha>
    </Dependency>
    <Dependency Name="Microsoft.DotNet.HotReload.Utils.Generator.BuildTool" Version="10.0.0-alpha.0.24459.1">
      <Uri>https://github.com/dotnet/hotreload-utils</Uri>
      <Sha>2bf22c4e7b7036e87d29d2f2d76e99ddf57dab52</Sha>
    </Dependency>
    <Dependency Name="System.Runtime.Numerics.TestData" Version="10.0.0-beta.24459.1">
      <Uri>https://github.com/dotnet/runtime-assets</Uri>
      <Sha>928df39794e0f6677b50d6d8f690c52880c58d13</Sha>
    </Dependency>
    <Dependency Name="Microsoft.Net.Compilers.Toolset" Version="4.12.0-2.24421.9">
      <Uri>https://github.com/dotnet/roslyn</Uri>
      <Sha>08a167c19e5e04742b0922bdb1ea8046e9364f4b</Sha>
    </Dependency>
    <Dependency Name="Microsoft.CodeAnalysis" Version="4.12.0-2.24421.9">
      <Uri>https://github.com/dotnet/roslyn</Uri>
      <Sha>08a167c19e5e04742b0922bdb1ea8046e9364f4b</Sha>
    </Dependency>
    <Dependency Name="Microsoft.CodeAnalysis.CSharp" Version="4.12.0-2.24421.9">
      <Uri>https://github.com/dotnet/roslyn</Uri>
      <Sha>08a167c19e5e04742b0922bdb1ea8046e9364f4b</Sha>
    </Dependency>
    <Dependency Name="Microsoft.CodeAnalysis.Analyzers" Version="3.11.0-beta1.24405.1">
      <Uri>https://github.com/dotnet/roslyn-analyzers</Uri>
      <Sha>3211f48253bc18560156d90dc5e710d35f7d03fa</Sha>
    </Dependency>
    <Dependency Name="Microsoft.CodeAnalysis.NetAnalyzers" Version="9.0.0-preview.24405.1">
      <Uri>https://github.com/dotnet/roslyn-analyzers</Uri>
      <Sha>3211f48253bc18560156d90dc5e710d35f7d03fa</Sha>
    </Dependency>
    <!-- Intermediate is necessary for source build. -->
    <Dependency Name="Microsoft.SourceBuild.Intermediate.roslyn" Version="4.12.0-2.24421.9">
      <Uri>https://github.com/dotnet/roslyn</Uri>
      <Sha>08a167c19e5e04742b0922bdb1ea8046e9364f4b</Sha>
      <SourceBuild RepoName="roslyn" ManagedOnly="true" />
    </Dependency>
<<<<<<< HEAD
    <Dependency Name="Microsoft.DotNet.ApiCompat.Task" Version="10.0.100-alpha.2.24467.3">
      <Uri>https://github.com/dotnet/sdk</Uri>
      <Sha>899ea4114e44a50586b111dd3c4e338928f6508c</Sha>
    </Dependency>
    <!-- Intermediate is necessary for source build. -->
    <Dependency Name="Microsoft.SourceBuild.Intermediate.sdk" Version="10.0.100-alpha.2.24467.3">
      <Uri>https://github.com/dotnet/sdk</Uri>
      <Sha>899ea4114e44a50586b111dd3c4e338928f6508c</Sha>
=======
    <Dependency Name="Microsoft.DotNet.ApiCompat.Task" Version="10.0.100-alpha.2.24459.4">
      <Uri>https://github.com/dotnet/sdk</Uri>
      <Sha>8d10b56a313f40d3575133805ce4cff8f41e0ac6</Sha>
    </Dependency>
    <!-- Intermediate is necessary for source build. -->
    <Dependency Name="Microsoft.SourceBuild.Intermediate.sdk" Version="10.0.100-alpha.2.24459.4">
      <Uri>https://github.com/dotnet/sdk</Uri>
      <Sha>8d10b56a313f40d3575133805ce4cff8f41e0ac6</Sha>
>>>>>>> 8ae3796e
      <SourceBuild RepoName="sdk" ManagedOnly="true" />
    </Dependency>
    <Dependency Name="optimization.windows_nt-arm64.MIBC.Runtime" Version="1.0.0-prerelease.24409.2">
      <Uri>https://dev.azure.com/dnceng/internal/_git/dotnet-optimization</Uri>
      <Sha>8674aaa459d33551d419fece377f5512a1d93689</Sha>
    </Dependency>
    <Dependency Name="optimization.linux-arm64.MIBC.Runtime" Version="1.0.0-prerelease.24409.2">
      <Uri>https://dev.azure.com/dnceng/internal/_git/dotnet-optimization</Uri>
      <Sha>8674aaa459d33551d419fece377f5512a1d93689</Sha>
    </Dependency>
    <!-- Necessary for source-build. This allows the package to be retrieved from previously-source-built artifacts
         and flow in as dependencies of the packages produced by runtime. -->
    <Dependency Name="Nuget.ProjectModel" Version="6.2.4">
      <Uri>https://github.com/NuGet/NuGet.Client</Uri>
      <Sha>8fef55f5a55a3b4f2c96cd1a9b5ddc51d4b927f8</Sha>
    </Dependency>
    <Dependency Name="runtime.linux-arm64.Microsoft.NETCore.Runtime.Wasm.Node.Transport" Version="9.0.0-alpha.1.24175.1">
      <Uri>https://github.com/dotnet/node</Uri>
      <Sha>308c7d0f1fa19bd1e7b768ad13646f5206133cdb</Sha>
    </Dependency>
    <Dependency Name="runtime.linux-musl-arm64.Microsoft.NETCore.Runtime.Wasm.Node.Transport" Version="9.0.0-alpha.1.24175.1">
      <Uri>https://github.com/dotnet/node</Uri>
      <Sha>308c7d0f1fa19bd1e7b768ad13646f5206133cdb</Sha>
    </Dependency>
    <Dependency Name="runtime.linux-x64.Microsoft.NETCore.Runtime.Wasm.Node.Transport" Version="9.0.0-alpha.1.24175.1">
      <Uri>https://github.com/dotnet/node</Uri>
      <Sha>308c7d0f1fa19bd1e7b768ad13646f5206133cdb</Sha>
    </Dependency>
    <Dependency Name="runtime.linux-musl-x64.Microsoft.NETCore.Runtime.Wasm.Node.Transport" Version="9.0.0-alpha.1.24175.1">
      <Uri>https://github.com/dotnet/node</Uri>
      <Sha>308c7d0f1fa19bd1e7b768ad13646f5206133cdb</Sha>
    </Dependency>
    <Dependency Name="runtime.osx-arm64.Microsoft.NETCore.Runtime.Wasm.Node.Transport" Version="9.0.0-alpha.1.24175.1">
      <Uri>https://github.com/dotnet/node</Uri>
      <Sha>308c7d0f1fa19bd1e7b768ad13646f5206133cdb</Sha>
    </Dependency>
    <Dependency Name="runtime.osx-x64.Microsoft.NETCore.Runtime.Wasm.Node.Transport" Version="9.0.0-alpha.1.24175.1">
      <Uri>https://github.com/dotnet/node</Uri>
      <Sha>308c7d0f1fa19bd1e7b768ad13646f5206133cdb</Sha>
    </Dependency>
    <Dependency Name="runtime.win-arm64.Microsoft.NETCore.Runtime.Wasm.Node.Transport" Version="9.0.0-alpha.1.24175.1">
      <Uri>https://github.com/dotnet/node</Uri>
      <Sha>308c7d0f1fa19bd1e7b768ad13646f5206133cdb</Sha>
    </Dependency>
    <Dependency Name="runtime.win-x64.Microsoft.NETCore.Runtime.Wasm.Node.Transport" Version="9.0.0-alpha.1.24175.1">
      <Uri>https://github.com/dotnet/node</Uri>
      <Sha>308c7d0f1fa19bd1e7b768ad13646f5206133cdb</Sha>
    </Dependency>
  </ToolsetDependencies>
</Dependencies><|MERGE_RESOLUTION|>--- conflicted
+++ resolved
@@ -378,7 +378,6 @@
       <Sha>08a167c19e5e04742b0922bdb1ea8046e9364f4b</Sha>
       <SourceBuild RepoName="roslyn" ManagedOnly="true" />
     </Dependency>
-<<<<<<< HEAD
     <Dependency Name="Microsoft.DotNet.ApiCompat.Task" Version="10.0.100-alpha.2.24467.3">
       <Uri>https://github.com/dotnet/sdk</Uri>
       <Sha>899ea4114e44a50586b111dd3c4e338928f6508c</Sha>
@@ -387,16 +386,6 @@
     <Dependency Name="Microsoft.SourceBuild.Intermediate.sdk" Version="10.0.100-alpha.2.24467.3">
       <Uri>https://github.com/dotnet/sdk</Uri>
       <Sha>899ea4114e44a50586b111dd3c4e338928f6508c</Sha>
-=======
-    <Dependency Name="Microsoft.DotNet.ApiCompat.Task" Version="10.0.100-alpha.2.24459.4">
-      <Uri>https://github.com/dotnet/sdk</Uri>
-      <Sha>8d10b56a313f40d3575133805ce4cff8f41e0ac6</Sha>
-    </Dependency>
-    <!-- Intermediate is necessary for source build. -->
-    <Dependency Name="Microsoft.SourceBuild.Intermediate.sdk" Version="10.0.100-alpha.2.24459.4">
-      <Uri>https://github.com/dotnet/sdk</Uri>
-      <Sha>8d10b56a313f40d3575133805ce4cff8f41e0ac6</Sha>
->>>>>>> 8ae3796e
       <SourceBuild RepoName="sdk" ManagedOnly="true" />
     </Dependency>
     <Dependency Name="optimization.windows_nt-arm64.MIBC.Runtime" Version="1.0.0-prerelease.24409.2">
