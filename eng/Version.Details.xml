<Dependencies>
  <ProductDependencies>
    <Dependency Name="Microsoft.NETCore.Runtime.ICU.Transport" Version="6.0.0-preview.7.21315.3">
      <Uri>https://github.com/dotnet/icu</Uri>
      <Sha>59588c1257a842089d0b7df3bad1cdd69ac720e1</Sha>
    </Dependency>
  </ProductDependencies>
  <ToolsetDependencies>
    <Dependency Name="Microsoft.DotNet.Arcade.Sdk" Version="6.0.0-beta.21321.1">
      <Uri>https://github.com/dotnet/arcade</Uri>
<<<<<<< HEAD
      <Sha>36b148348ee8312f6369c0c56b0d0fe07deec603</Sha>
=======
      <Sha>4a2b475948d498b89fedef7cf890883f49bc1ea3</Sha>
      <SourceBuild RepoName="arcade" ManagedOnly="true" />
>>>>>>> 849033ae
    </Dependency>
    <Dependency Name="Microsoft.DotNet.Helix.Sdk" Version="6.0.0-beta.21321.1">
      <Uri>https://github.com/dotnet/arcade</Uri>
      <Sha>36b148348ee8312f6369c0c56b0d0fe07deec603</Sha>
    </Dependency>
    <Dependency Name="Microsoft.DotNet.ApiCompat" Version="6.0.0-beta.21321.1">
      <Uri>https://github.com/dotnet/arcade</Uri>
      <Sha>36b148348ee8312f6369c0c56b0d0fe07deec603</Sha>
    </Dependency>
    <Dependency Name="Microsoft.DotNet.GenAPI" Version="6.0.0-beta.21321.1">
      <Uri>https://github.com/dotnet/arcade</Uri>
      <Sha>36b148348ee8312f6369c0c56b0d0fe07deec603</Sha>
    </Dependency>
    <Dependency Name="Microsoft.DotNet.GenFacades" Version="6.0.0-beta.21321.1">
      <Uri>https://github.com/dotnet/arcade</Uri>
      <Sha>36b148348ee8312f6369c0c56b0d0fe07deec603</Sha>
    </Dependency>
    <Dependency Name="Microsoft.DotNet.XUnitExtensions" Version="6.0.0-beta.21321.1">
      <Uri>https://github.com/dotnet/arcade</Uri>
      <Sha>36b148348ee8312f6369c0c56b0d0fe07deec603</Sha>
    </Dependency>
    <Dependency Name="Microsoft.DotNet.XUnitConsoleRunner" Version="2.5.1-beta.21321.1">
      <Uri>https://github.com/dotnet/arcade</Uri>
      <Sha>36b148348ee8312f6369c0c56b0d0fe07deec603</Sha>
    </Dependency>
    <Dependency Name="Microsoft.DotNet.Build.Tasks.Archives" Version="6.0.0-beta.21321.1">
      <Uri>https://github.com/dotnet/arcade</Uri>
      <Sha>36b148348ee8312f6369c0c56b0d0fe07deec603</Sha>
    </Dependency>
    <Dependency Name="Microsoft.DotNet.Build.Tasks.Packaging" Version="6.0.0-beta.21321.1">
      <Uri>https://github.com/dotnet/arcade</Uri>
      <Sha>36b148348ee8312f6369c0c56b0d0fe07deec603</Sha>
    </Dependency>
    <Dependency Name="Microsoft.DotNet.Build.Tasks.Installers" Version="6.0.0-beta.21321.1">
      <Uri>https://github.com/dotnet/arcade</Uri>
      <Sha>36b148348ee8312f6369c0c56b0d0fe07deec603</Sha>
    </Dependency>
    <Dependency Name="Microsoft.DotNet.CodeAnalysis" Version="6.0.0-beta.21321.1">
      <Uri>https://github.com/dotnet/arcade</Uri>
      <Sha>36b148348ee8312f6369c0c56b0d0fe07deec603</Sha>
    </Dependency>
    <Dependency Name="Microsoft.DotNet.Build.Tasks.TargetFramework.Sdk" Version="6.0.0-beta.21321.1">
      <Uri>https://github.com/dotnet/arcade</Uri>
      <Sha>36b148348ee8312f6369c0c56b0d0fe07deec603</Sha>
    </Dependency>
    <Dependency Name="Microsoft.DotNet.RemoteExecutor" Version="6.0.0-beta.21321.1">
      <Uri>https://github.com/dotnet/arcade</Uri>
      <Sha>36b148348ee8312f6369c0c56b0d0fe07deec603</Sha>
    </Dependency>
    <Dependency Name="Microsoft.DotNet.Build.Tasks.Feed" Version="6.0.0-beta.21321.1">
      <Uri>https://github.com/dotnet/arcade</Uri>
      <Sha>36b148348ee8312f6369c0c56b0d0fe07deec603</Sha>
    </Dependency>
    <Dependency Name="Microsoft.DotNet.VersionTools.Tasks" Version="6.0.0-beta.21321.1">
      <Uri>https://github.com/dotnet/arcade</Uri>
      <Sha>36b148348ee8312f6369c0c56b0d0fe07deec603</Sha>
    </Dependency>
    <Dependency Name="Microsoft.DotNet.SharedFramework.Sdk" Version="6.0.0-beta.21321.1">
      <Uri>https://github.com/dotnet/arcade</Uri>
      <Sha>36b148348ee8312f6369c0c56b0d0fe07deec603</Sha>
    </Dependency>
    <Dependency Name="Microsoft.NET.Test.Sdk" Version="16.9.0-preview-20201201-01">
      <Uri>https://github.com/microsoft/vstest</Uri>
      <Sha>140434f7109d357d0158ade9e5164a4861513965</Sha>
    </Dependency>
    <Dependency Name="System.ComponentModel.TypeConverter.TestData" Version="6.0.0-beta.21314.1">
      <Uri>https://github.com/dotnet/runtime-assets</Uri>
      <Sha>8d7b898b96cbdb868cac343e938173105287ed9e</Sha>
    </Dependency>
    <Dependency Name="System.Drawing.Common.TestData" Version="6.0.0-beta.21314.1">
      <Uri>https://github.com/dotnet/runtime-assets</Uri>
      <Sha>8d7b898b96cbdb868cac343e938173105287ed9e</Sha>
    </Dependency>
    <Dependency Name="System.IO.Compression.TestData" Version="6.0.0-beta.21314.1">
      <Uri>https://github.com/dotnet/runtime-assets</Uri>
      <Sha>8d7b898b96cbdb868cac343e938173105287ed9e</Sha>
    </Dependency>
    <Dependency Name="System.IO.Packaging.TestData" Version="6.0.0-beta.21314.1">
      <Uri>https://github.com/dotnet/runtime-assets</Uri>
      <Sha>8d7b898b96cbdb868cac343e938173105287ed9e</Sha>
    </Dependency>
    <Dependency Name="System.Net.TestData" Version="6.0.0-beta.21314.1">
      <Uri>https://github.com/dotnet/runtime-assets</Uri>
      <Sha>8d7b898b96cbdb868cac343e938173105287ed9e</Sha>
    </Dependency>
    <Dependency Name="System.Private.Runtime.UnicodeData" Version="6.0.0-beta.21314.1">
      <Uri>https://github.com/dotnet/runtime-assets</Uri>
      <Sha>8d7b898b96cbdb868cac343e938173105287ed9e</Sha>
    </Dependency>
    <Dependency Name="System.Runtime.TimeZoneData" Version="6.0.0-beta.21314.1">
      <Uri>https://github.com/dotnet/runtime-assets</Uri>
      <Sha>8d7b898b96cbdb868cac343e938173105287ed9e</Sha>
    </Dependency>
    <Dependency Name="System.Security.Cryptography.X509Certificates.TestData" Version="6.0.0-beta.21314.1">
      <Uri>https://github.com/dotnet/runtime-assets</Uri>
      <Sha>8d7b898b96cbdb868cac343e938173105287ed9e</Sha>
    </Dependency>
    <Dependency Name="System.Windows.Extensions.TestData" Version="6.0.0-beta.21314.1">
      <Uri>https://github.com/dotnet/runtime-assets</Uri>
      <Sha>8d7b898b96cbdb868cac343e938173105287ed9e</Sha>
    </Dependency>
    <Dependency Name="runtime.linux-arm64.Microsoft.NETCore.Runtime.Mono.LLVM.Sdk" Version="11.1.0-alpha.1.21314.1">
      <Uri>https://github.com/dotnet/llvm-project</Uri>
      <Sha>4f0293e0a254a2f014643ecbe973b81f26c87fd4</Sha>
    </Dependency>
    <Dependency Name="runtime.linux-arm64.Microsoft.NETCore.Runtime.Mono.LLVM.Tools" Version="11.1.0-alpha.1.21314.1">
      <Uri>https://github.com/dotnet/llvm-project</Uri>
      <Sha>4f0293e0a254a2f014643ecbe973b81f26c87fd4</Sha>
    </Dependency>
    <Dependency Name="runtime.linux-x64.Microsoft.NETCore.Runtime.Mono.LLVM.Sdk" Version="11.1.0-alpha.1.21314.1">
      <Uri>https://github.com/dotnet/llvm-project</Uri>
      <Sha>4f0293e0a254a2f014643ecbe973b81f26c87fd4</Sha>
    </Dependency>
    <Dependency Name="runtime.linux-x64.Microsoft.NETCore.Runtime.Mono.LLVM.Tools" Version="11.1.0-alpha.1.21314.1">
      <Uri>https://github.com/dotnet/llvm-project</Uri>
      <Sha>4f0293e0a254a2f014643ecbe973b81f26c87fd4</Sha>
    </Dependency>
    <Dependency Name="runtime.win-x64.Microsoft.NETCore.Runtime.Mono.LLVM.Sdk" Version="11.1.0-alpha.1.21314.1">
      <Uri>https://github.com/dotnet/llvm-project</Uri>
      <Sha>4f0293e0a254a2f014643ecbe973b81f26c87fd4</Sha>
    </Dependency>
    <Dependency Name="runtime.win-x64.Microsoft.NETCore.Runtime.Mono.LLVM.Tools" Version="11.1.0-alpha.1.21314.1">
      <Uri>https://github.com/dotnet/llvm-project</Uri>
      <Sha>4f0293e0a254a2f014643ecbe973b81f26c87fd4</Sha>
    </Dependency>
    <Dependency Name="runtime.osx.10.12-x64.Microsoft.NETCore.Runtime.Mono.LLVM.Sdk" Version="11.1.0-alpha.1.21314.1">
      <Uri>https://github.com/dotnet/llvm-project</Uri>
      <Sha>4f0293e0a254a2f014643ecbe973b81f26c87fd4</Sha>
    </Dependency>
    <Dependency Name="runtime.osx.10.12-x64.Microsoft.NETCore.Runtime.Mono.LLVM.Tools" Version="11.1.0-alpha.1.21314.1">
      <Uri>https://github.com/dotnet/llvm-project</Uri>
      <Sha>4f0293e0a254a2f014643ecbe973b81f26c87fd4</Sha>
    </Dependency>
    <Dependency Name="Microsoft.NETCore.App" Version="5.0.0-rc.1.20451.14">
      <Uri>https://github.com/dotnet/runtime</Uri>
      <Sha>38017c3935de95d0335bac04f4901ddfc2718656</Sha>
    </Dependency>
    <Dependency Name="Microsoft.NETCore.DotNetHost" Version="6.0.0-preview.7.21321.2">
      <Uri>https://github.com/dotnet/runtime</Uri>
      <Sha>f891033db5b8ebf651176a3dcc3bec74a217f85e</Sha>
    </Dependency>
    <Dependency Name="Microsoft.NETCore.DotNetHostPolicy" Version="6.0.0-preview.7.21321.2">
      <Uri>https://github.com/dotnet/runtime</Uri>
      <Sha>f891033db5b8ebf651176a3dcc3bec74a217f85e</Sha>
    </Dependency>
    <Dependency Name="runtime.native.System.IO.Ports" Version="6.0.0-preview.7.21321.2">
      <Uri>https://github.com/dotnet/runtime</Uri>
      <Sha>f891033db5b8ebf651176a3dcc3bec74a217f85e</Sha>
    </Dependency>
    <Dependency Name="Microsoft.NETCore.ILAsm" Version="6.0.0-preview.7.21321.2">
      <Uri>https://github.com/dotnet/runtime</Uri>
      <Sha>f891033db5b8ebf651176a3dcc3bec74a217f85e</Sha>
    </Dependency>
    <Dependency Name="Microsoft.NET.Sdk.IL" Version="6.0.0-preview.7.21321.2">
      <Uri>https://github.com/dotnet/runtime</Uri>
      <Sha>f891033db5b8ebf651176a3dcc3bec74a217f85e</Sha>
    </Dependency>
    <Dependency Name="System.Text.Json" Version="6.0.0-preview.7.21321.2">
      <Uri>https://github.com/dotnet/runtime</Uri>
      <Sha>f891033db5b8ebf651176a3dcc3bec74a217f85e</Sha>
    </Dependency>
    <Dependency Name="System.Runtime.CompilerServices.Unsafe" Version="6.0.0-preview.7.21321.2">
      <Uri>https://github.com/dotnet/runtime</Uri>
      <Sha>f891033db5b8ebf651176a3dcc3bec74a217f85e</Sha>
    </Dependency>
    <Dependency Name="Microsoft.NET.ILLink.Tasks" Version="6.0.100-preview.6.21317.4">
      <Uri>https://github.com/mono/linker</Uri>
      <Sha>c739a81ba553b00df1cb2f5b9974deae996b757a</Sha>
    </Dependency>
    <Dependency Name="Microsoft.DotNet.XHarness.TestRunners.Xunit" Version="1.0.0-prerelease.21318.2">
      <Uri>https://github.com/dotnet/xharness</Uri>
      <Sha>c1f8287aa98f6975a18bdc60692343d638540dec</Sha>
    </Dependency>
    <Dependency Name="Microsoft.DotNet.XHarness.CLI" Version="1.0.0-prerelease.21318.2">
      <Uri>https://github.com/dotnet/xharness</Uri>
      <Sha>c1f8287aa98f6975a18bdc60692343d638540dec</Sha>
    </Dependency>
    <Dependency Name="Microsoft.DotNet.PackageTesting" Version="6.0.0-beta.21321.1">
      <Uri>https://github.com/dotnet/arcade</Uri>
      <Sha>36b148348ee8312f6369c0c56b0d0fe07deec603</Sha>
    </Dependency>
    <Dependency Name="optimization.windows_nt-x64.MIBC.Runtime" Version="1.0.0-prerelease.21320.4">
      <Uri>https://dev.azure.com/dnceng/internal/_git/dotnet-optimization</Uri>
      <Sha>f291c7f87a563f29ff2a9af7378495769d97389c</Sha>
    </Dependency>
    <Dependency Name="optimization.windows_nt-x86.MIBC.Runtime" Version="1.0.0-prerelease.21320.4">
      <Uri>https://dev.azure.com/dnceng/internal/_git/dotnet-optimization</Uri>
      <Sha>f291c7f87a563f29ff2a9af7378495769d97389c</Sha>
    </Dependency>
    <Dependency Name="optimization.linux-x64.MIBC.Runtime" Version="1.0.0-prerelease.21320.4">
      <Uri>https://dev.azure.com/dnceng/internal/_git/dotnet-optimization</Uri>
      <Sha>f291c7f87a563f29ff2a9af7378495769d97389c</Sha>
    </Dependency>
    <Dependency Name="optimization.PGO.CoreCLR" Version="1.0.0-prerelease.21320.4">
      <Uri>https://dev.azure.com/dnceng/internal/_git/dotnet-optimization</Uri>
      <Sha>f291c7f87a563f29ff2a9af7378495769d97389c</Sha>
    </Dependency>
    <Dependency Name="Microsoft.NET.Runtime.Emscripten.2.0.21.Node.win-x64" Version="6.0.0-preview.6.21275.1">
      <Uri>https://github.com/dotnet/emsdk</Uri>
      <Sha>defa37b05c734e025292c5747664e970cd2ac444</Sha>
    </Dependency>
    <Dependency Name="Microsoft.DotNet.HotReload.Utils.Generator.BuildTool" Version="1.0.1-alpha.0.21314.1">
      <Uri>https://github.com/dotnet/hotreload-utils</Uri>
      <Sha>6adb8ac00a59fe409f232b8b32758aa7d10b4d1d</Sha>
    </Dependency>
    <Dependency Name="System.Runtime.Numerics.TestData" Version="6.0.0-beta.21314.1">
      <Uri>https://github.com/dotnet/runtime-assets
      <Sha>8d7b898b96cbdb868cac343e938173105287ed9e</Sha>
    </Dependency>
  </ToolsetDependencies>
</Dependencies><|MERGE_RESOLUTION|>--- conflicted
+++ resolved
@@ -8,12 +8,7 @@
   <ToolsetDependencies>
     <Dependency Name="Microsoft.DotNet.Arcade.Sdk" Version="6.0.0-beta.21321.1">
       <Uri>https://github.com/dotnet/arcade</Uri>
-<<<<<<< HEAD
-      <Sha>36b148348ee8312f6369c0c56b0d0fe07deec603</Sha>
-=======
-      <Sha>4a2b475948d498b89fedef7cf890883f49bc1ea3</Sha>
-      <SourceBuild RepoName="arcade" ManagedOnly="true" />
->>>>>>> 849033ae
+      <Sha>36b148348ee8312f6369c0c56b0d0fe07deec603</Sha>
     </Dependency>
     <Dependency Name="Microsoft.DotNet.Helix.Sdk" Version="6.0.0-beta.21321.1">
       <Uri>https://github.com/dotnet/arcade</Uri>
