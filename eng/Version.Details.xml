--- conflicted
+++ resolved
@@ -1,14 +1,8 @@
 <Dependencies>
   <ProductDependencies>
-<<<<<<< HEAD
     <Dependency Name="Microsoft.NETCore.Runtime.ICU.Transport" Version="9.0.0-preview.6.24313.1">
       <Uri>https://github.com/dotnet/icu</Uri>
       <Sha>6fa5c9be91ff269e5a73b8eb11b590bab44d9502</Sha>
-=======
-    <Dependency Name="Microsoft.NETCore.Runtime.ICU.Transport" Version="9.0.0-preview.7.24324.1">
-      <Uri>https://github.com/dotnet/icu</Uri>
-      <Sha>d7046f8482b4e470a2c9046998671f86dd69773c</Sha>
->>>>>>> 8366f6ad
     </Dependency>
     <Dependency Name="System.Net.MsQuic.Transport" Version="9.0.0-alpha.1.24167.3">
       <Uri>https://github.com/dotnet/msquic</Uri>
