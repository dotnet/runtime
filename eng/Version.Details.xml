--- conflicted
+++ resolved
@@ -38,11 +38,7 @@
       <Uri>https://github.com/dotnet/arcade</Uri>
       <Sha>1d951297eb7bdd29a31dff3149606152717ed6b4</Sha>
     </Dependency>
-<<<<<<< HEAD
     <Dependency Name="Microsoft.DotNet.Build.Tasks.Packaging" Version="6.0.0-beta.21221.6">
-=======
-    <Dependency Name="Microsoft.DotNet.Build.Tasks.Packaging" Version="6.0.0-beta.21219.2">
->>>>>>> 432a4593
       <Uri>https://github.com/dotnet/arcade</Uri>
       <Sha>1d951297eb7bdd29a31dff3149606152717ed6b4</Sha>
     </Dependency>
