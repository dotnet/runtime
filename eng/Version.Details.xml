--- conflicted
+++ resolved
@@ -1,14 +1,8 @@
 <Dependencies>
   <ProductDependencies>
-<<<<<<< HEAD
     <Dependency Name="Microsoft.NETCore.Runtime.ICU.Transport" Version="9.0.0-rc.1.24379.2">
       <Uri>https://github.com/dotnet/icu</Uri>
       <Sha>d55c8fc23d7f5df1f7470d46b9254bb5e1973939</Sha>
-=======
-    <Dependency Name="Microsoft.NETCore.Runtime.ICU.Transport" Version="9.0.0-rc.1.24373.1">
-      <Uri>https://github.com/dotnet/icu</Uri>
-      <Sha>99e6c98ad1faf55e6335ab768dab5917b456a87f</Sha>
->>>>>>> 040fde48
     </Dependency>
     <Dependency Name="System.Net.MsQuic.Transport" Version="9.0.0-alpha.1.24167.3">
       <Uri>https://github.com/dotnet/msquic</Uri>
