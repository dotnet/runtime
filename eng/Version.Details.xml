<Dependencies>
  <ProductDependencies>
    <Dependency Name="Microsoft.NETCore.Runtime.ICU.Transport" Version="8.0.0-preview.6.23305.2">
      <Uri>https://github.com/dotnet/icu</Uri>
      <Sha>74e3b00bfeba3c0081a109f9b71a8fdc8fe24e80</Sha>
    </Dependency>
    <Dependency Name="System.Net.MsQuic.Transport" Version="8.0.0-alpha.1.23166.1">
      <Uri>https://github.com/dotnet/msquic</Uri>
      <Sha>a880e93af4e50d19110d228e698900c110e2b0e9</Sha>
    </Dependency>
    <Dependency Name="System.ServiceModel.Primitives" Version="4.9.0-rc2.21473.1">
      <Uri>https://github.com/dotnet/wcf</Uri>
      <Sha>7f504aabb1988e9a093c1e74d8040bd52feb2f01</Sha>
    </Dependency>
<<<<<<< HEAD
    <Dependency Name="runtime.linux-arm64.Microsoft.NETCore.Runtime.ObjWriter" Version="16.0.5-alpha.1.23308.2">
      <Uri>https://github.com/dotnet/llvm-project</Uri>
      <Sha>992da97a50c240ec1edb38dd4f2cf82b9af11884</Sha>
    </Dependency>
    <Dependency Name="runtime.linux-x64.Microsoft.NETCore.Runtime.ObjWriter" Version="16.0.5-alpha.1.23308.2">
      <Uri>https://github.com/dotnet/llvm-project</Uri>
      <Sha>992da97a50c240ec1edb38dd4f2cf82b9af11884</Sha>
    </Dependency>
    <Dependency Name="runtime.linux-musl-arm64.Microsoft.NETCore.Runtime.ObjWriter" Version="16.0.5-alpha.1.23308.2">
      <Uri>https://github.com/dotnet/llvm-project</Uri>
      <Sha>992da97a50c240ec1edb38dd4f2cf82b9af11884</Sha>
    </Dependency>
    <Dependency Name="runtime.linux-musl-x64.Microsoft.NETCore.Runtime.ObjWriter" Version="16.0.5-alpha.1.23308.2">
      <Uri>https://github.com/dotnet/llvm-project</Uri>
      <Sha>992da97a50c240ec1edb38dd4f2cf82b9af11884</Sha>
    </Dependency>
    <Dependency Name="runtime.win-arm64.Microsoft.NETCore.Runtime.ObjWriter" Version="16.0.5-alpha.1.23308.2">
      <Uri>https://github.com/dotnet/llvm-project</Uri>
      <Sha>992da97a50c240ec1edb38dd4f2cf82b9af11884</Sha>
    </Dependency>
    <Dependency Name="runtime.win-x64.Microsoft.NETCore.Runtime.ObjWriter" Version="16.0.5-alpha.1.23308.2">
      <Uri>https://github.com/dotnet/llvm-project</Uri>
      <Sha>992da97a50c240ec1edb38dd4f2cf82b9af11884</Sha>
=======
    <Dependency Name="runtime.linux-arm64.Microsoft.NETCore.Runtime.ObjWriter" Version="14.0.0-alpha.1.23307.1">
      <Uri>https://github.com/dotnet/llvm-project</Uri>
      <Sha>be77bdd536a2883984b37bf4f1169a6ea73d39c7</Sha>
    </Dependency>
    <Dependency Name="runtime.linux-x64.Microsoft.NETCore.Runtime.ObjWriter" Version="14.0.0-alpha.1.23307.1">
      <Uri>https://github.com/dotnet/llvm-project</Uri>
      <Sha>be77bdd536a2883984b37bf4f1169a6ea73d39c7</Sha>
    </Dependency>
    <Dependency Name="runtime.linux-musl-arm64.Microsoft.NETCore.Runtime.ObjWriter" Version="14.0.0-alpha.1.23307.1">
      <Uri>https://github.com/dotnet/llvm-project</Uri>
      <Sha>be77bdd536a2883984b37bf4f1169a6ea73d39c7</Sha>
    </Dependency>
    <Dependency Name="runtime.linux-musl-x64.Microsoft.NETCore.Runtime.ObjWriter" Version="14.0.0-alpha.1.23307.1">
      <Uri>https://github.com/dotnet/llvm-project</Uri>
      <Sha>be77bdd536a2883984b37bf4f1169a6ea73d39c7</Sha>
    </Dependency>
    <Dependency Name="runtime.win-arm64.Microsoft.NETCore.Runtime.ObjWriter" Version="14.0.0-alpha.1.23307.1">
      <Uri>https://github.com/dotnet/llvm-project</Uri>
      <Sha>be77bdd536a2883984b37bf4f1169a6ea73d39c7</Sha>
    </Dependency>
    <Dependency Name="runtime.win-x64.Microsoft.NETCore.Runtime.ObjWriter" Version="14.0.0-alpha.1.23307.1">
      <Uri>https://github.com/dotnet/llvm-project</Uri>
      <Sha>be77bdd536a2883984b37bf4f1169a6ea73d39c7</Sha>
>>>>>>> fa0d2157
    </Dependency>
    <Dependency Name="runtime.osx.11.0-arm64.Microsoft.NETCore.Runtime.ObjWriter" Version="1.0.0-alpha.1.23106.1">
      <Uri>https://github.com/dotnet/llvm-project</Uri>
      <Sha>76f334f354eb653a7b409a5319b591ea09df5a43</Sha>
    </Dependency>
    <Dependency Name="runtime.osx.10.12-x64.Microsoft.NETCore.Runtime.ObjWriter" Version="1.0.0-alpha.1.23106.1">
      <Uri>https://github.com/dotnet/llvm-project</Uri>
      <Sha>76f334f354eb653a7b409a5319b591ea09df5a43</Sha>
    </Dependency>
<<<<<<< HEAD
    <Dependency Name="runtime.linux-arm64.Microsoft.NETCore.Runtime.JIT.Tools" Version="16.0.5-alpha.1.23308.2">
      <Uri>https://github.com/dotnet/llvm-project</Uri>
      <Sha>992da97a50c240ec1edb38dd4f2cf82b9af11884</Sha>
    </Dependency>
    <Dependency Name="runtime.linux-x64.Microsoft.NETCore.Runtime.JIT.Tools" Version="16.0.5-alpha.1.23308.2">
      <Uri>https://github.com/dotnet/llvm-project</Uri>
      <Sha>992da97a50c240ec1edb38dd4f2cf82b9af11884</Sha>
    </Dependency>
    <Dependency Name="runtime.linux-musl-arm64.Microsoft.NETCore.Runtime.JIT.Tools" Version="16.0.5-alpha.1.23308.2">
      <Uri>https://github.com/dotnet/llvm-project</Uri>
      <Sha>992da97a50c240ec1edb38dd4f2cf82b9af11884</Sha>
    </Dependency>
    <Dependency Name="runtime.linux-musl-x64.Microsoft.NETCore.Runtime.JIT.Tools" Version="16.0.5-alpha.1.23308.2">
      <Uri>https://github.com/dotnet/llvm-project</Uri>
      <Sha>992da97a50c240ec1edb38dd4f2cf82b9af11884</Sha>
    </Dependency>
    <Dependency Name="runtime.win-arm64.Microsoft.NETCore.Runtime.JIT.Tools" Version="16.0.5-alpha.1.23308.2">
      <Uri>https://github.com/dotnet/llvm-project</Uri>
      <Sha>992da97a50c240ec1edb38dd4f2cf82b9af11884</Sha>
    </Dependency>
    <Dependency Name="runtime.win-x64.Microsoft.NETCore.Runtime.JIT.Tools" Version="16.0.5-alpha.1.23308.2">
      <Uri>https://github.com/dotnet/llvm-project</Uri>
      <Sha>992da97a50c240ec1edb38dd4f2cf82b9af11884</Sha>
=======
    <Dependency Name="runtime.linux-arm64.Microsoft.NETCore.Runtime.JIT.Tools" Version="14.0.0-alpha.1.23307.1">
      <Uri>https://github.com/dotnet/llvm-project</Uri>
      <Sha>be77bdd536a2883984b37bf4f1169a6ea73d39c7</Sha>
    </Dependency>
    <Dependency Name="runtime.linux-x64.Microsoft.NETCore.Runtime.JIT.Tools" Version="14.0.0-alpha.1.23307.1">
      <Uri>https://github.com/dotnet/llvm-project</Uri>
      <Sha>be77bdd536a2883984b37bf4f1169a6ea73d39c7</Sha>
    </Dependency>
    <Dependency Name="runtime.linux-musl-arm64.Microsoft.NETCore.Runtime.JIT.Tools" Version="14.0.0-alpha.1.23307.1">
      <Uri>https://github.com/dotnet/llvm-project</Uri>
      <Sha>be77bdd536a2883984b37bf4f1169a6ea73d39c7</Sha>
    </Dependency>
    <Dependency Name="runtime.linux-musl-x64.Microsoft.NETCore.Runtime.JIT.Tools" Version="14.0.0-alpha.1.23307.1">
      <Uri>https://github.com/dotnet/llvm-project</Uri>
      <Sha>be77bdd536a2883984b37bf4f1169a6ea73d39c7</Sha>
    </Dependency>
    <Dependency Name="runtime.win-arm64.Microsoft.NETCore.Runtime.JIT.Tools" Version="14.0.0-alpha.1.23307.1">
      <Uri>https://github.com/dotnet/llvm-project</Uri>
      <Sha>be77bdd536a2883984b37bf4f1169a6ea73d39c7</Sha>
    </Dependency>
    <Dependency Name="runtime.win-x64.Microsoft.NETCore.Runtime.JIT.Tools" Version="14.0.0-alpha.1.23307.1">
      <Uri>https://github.com/dotnet/llvm-project</Uri>
      <Sha>be77bdd536a2883984b37bf4f1169a6ea73d39c7</Sha>
>>>>>>> fa0d2157
    </Dependency>
    <Dependency Name="runtime.osx.11.0-arm64.Microsoft.NETCore.Runtime.JIT.Tools" Version="1.0.0-alpha.1.23106.1">
      <Uri>https://github.com/dotnet/llvm-project</Uri>
      <Sha>76f334f354eb653a7b409a5319b591ea09df5a43</Sha>
    </Dependency>
    <Dependency Name="runtime.osx.10.12-x64.Microsoft.NETCore.Runtime.JIT.Tools" Version="1.0.0-alpha.1.23106.1">
      <Uri>https://github.com/dotnet/llvm-project</Uri>
      <Sha>76f334f354eb653a7b409a5319b591ea09df5a43</Sha>
    </Dependency>
    <Dependency Name="System.CommandLine" Version="2.0.0-beta4.22564.1">
      <Uri>https://github.com/dotnet/command-line-api</Uri>
      <Sha>8374d5fca634a93458c84414b1604c12f765d1ab</Sha>
    </Dependency>
    <Dependency Name="Microsoft.SourceBuild.Intermediate.command-line-api" Version="0.1.356401">
      <Uri>https://github.com/dotnet/command-line-api</Uri>
      <Sha>8374d5fca634a93458c84414b1604c12f765d1ab</Sha>
      <SourceBuild RepoName="command-line-api" ManagedOnly="true" />
    </Dependency>
    <Dependency Name="Microsoft.DotNet.Cecil" Version="0.11.4-alpha.23306.1">
      <Uri>https://github.com/dotnet/cecil</Uri>
      <Sha>76f3f2033523a66f24a82654457779d7e113c3b0</Sha>
      <SourceBuild RepoName="cecil" ManagedOnly="true" />
    </Dependency>
    <Dependency Name="Microsoft.NET.Workload.Emscripten.Current.Manifest-8.0.100.Transport" Version="8.0.0-preview.6.23307.1">
      <Uri>https://github.com/dotnet/emsdk</Uri>
      <Sha>116fc0fea5482fb88618eb96d7b00c1d65e6cea4</Sha>
      <SourceBuild RepoName="emsdk" ManagedOnly="true" />
    </Dependency>
    <Dependency Name="Microsoft.SourceBuild.Intermediate.source-build-reference-packages" Version="8.0.0-alpha.1.23266.3">
      <Uri>https://github.com/dotnet/source-build-reference-packages</Uri>
      <Sha>e2e64d25662c00a35726d3c52f969a50edaa4f48</Sha>
      <SourceBuild RepoName="source-build-reference-packages" ManagedOnly="true" />
    </Dependency>
    <Dependency Name="Microsoft.SourceBuild.Intermediate.source-build-externals" Version="8.0.0-alpha.1.23214.1">
      <Uri>https://github.com/dotnet/source-build-externals</Uri>
      <Sha>de4dda48d0cf31e13182bc24107b2246c61ed483</Sha>
      <SourceBuild RepoName="source-build-externals" ManagedOnly="true" />
    </Dependency>
  </ProductDependencies>
  <ToolsetDependencies>
    <Dependency Name="Microsoft.DotNet.Arcade.Sdk" Version="8.0.0-beta.23307.2">
      <Uri>https://github.com/dotnet/arcade</Uri>
      <Sha>a178d756de78f9fd55339cb92665e791a3ba6535</Sha>
      <SourceBuild RepoName="arcade" ManagedOnly="true" />
    </Dependency>
    <Dependency Name="Microsoft.SourceLink.GitHub" Version="8.0.0-beta.23252.2" CoherentParentDependency="Microsoft.DotNet.Arcade.Sdk">
      <Uri>https://github.com/dotnet/sourcelink</Uri>
      <Sha>54eb3b811c57f5e94617d31a102fc9cb664ccdd5</Sha>
      <SourceBuild RepoName="sourcelink" ManagedOnly="true" />
    </Dependency>
    <Dependency Name="Microsoft.DotNet.XliffTasks" Version="1.0.0-beta.23305.1" CoherentParentDependency="Microsoft.DotNet.Arcade.Sdk">
      <Uri>https://github.com/dotnet/xliff-tasks</Uri>
      <Sha>d033e96327903618482de22f76c971c7fe91e8f4</Sha>
      <SourceBuild RepoName="xliff-tasks" ManagedOnly="true" />
    </Dependency>
    <Dependency Name="Microsoft.DotNet.Helix.Sdk" Version="8.0.0-beta.23307.2">
      <Uri>https://github.com/dotnet/arcade</Uri>
      <Sha>a178d756de78f9fd55339cb92665e791a3ba6535</Sha>
    </Dependency>
    <Dependency Name="Microsoft.DotNet.GenAPI" Version="8.0.0-beta.23307.2">
      <Uri>https://github.com/dotnet/arcade</Uri>
      <Sha>a178d756de78f9fd55339cb92665e791a3ba6535</Sha>
    </Dependency>
    <Dependency Name="Microsoft.DotNet.GenFacades" Version="8.0.0-beta.23307.2">
      <Uri>https://github.com/dotnet/arcade</Uri>
      <Sha>a178d756de78f9fd55339cb92665e791a3ba6535</Sha>
    </Dependency>
    <Dependency Name="Microsoft.DotNet.XUnitExtensions" Version="8.0.0-beta.23307.2">
      <Uri>https://github.com/dotnet/arcade</Uri>
      <Sha>a178d756de78f9fd55339cb92665e791a3ba6535</Sha>
    </Dependency>
    <Dependency Name="Microsoft.DotNet.XUnitConsoleRunner" Version="2.5.1-beta.23307.2">
      <Uri>https://github.com/dotnet/arcade</Uri>
      <Sha>a178d756de78f9fd55339cb92665e791a3ba6535</Sha>
    </Dependency>
    <Dependency Name="Microsoft.DotNet.Build.Tasks.Archives" Version="8.0.0-beta.23307.2">
      <Uri>https://github.com/dotnet/arcade</Uri>
      <Sha>a178d756de78f9fd55339cb92665e791a3ba6535</Sha>
    </Dependency>
    <Dependency Name="Microsoft.DotNet.Build.Tasks.Packaging" Version="8.0.0-beta.23307.2">
      <Uri>https://github.com/dotnet/arcade</Uri>
      <Sha>a178d756de78f9fd55339cb92665e791a3ba6535</Sha>
    </Dependency>
    <Dependency Name="Microsoft.DotNet.Build.Tasks.Installers" Version="8.0.0-beta.23307.2">
      <Uri>https://github.com/dotnet/arcade</Uri>
      <Sha>a178d756de78f9fd55339cb92665e791a3ba6535</Sha>
    </Dependency>
    <Dependency Name="Microsoft.DotNet.Build.Tasks.Templating" Version="8.0.0-beta.23307.2">
      <Uri>https://github.com/dotnet/arcade</Uri>
      <Sha>a178d756de78f9fd55339cb92665e791a3ba6535</Sha>
    </Dependency>
    <Dependency Name="Microsoft.DotNet.Build.Tasks.Workloads" Version="8.0.0-beta.23307.2">
      <Uri>https://github.com/dotnet/arcade</Uri>
      <Sha>a178d756de78f9fd55339cb92665e791a3ba6535</Sha>
    </Dependency>
    <Dependency Name="Microsoft.DotNet.CodeAnalysis" Version="8.0.0-beta.23307.2">
      <Uri>https://github.com/dotnet/arcade</Uri>
      <Sha>a178d756de78f9fd55339cb92665e791a3ba6535</Sha>
    </Dependency>
    <Dependency Name="Microsoft.DotNet.Build.Tasks.TargetFramework" Version="8.0.0-beta.23307.2">
      <Uri>https://github.com/dotnet/arcade</Uri>
      <Sha>a178d756de78f9fd55339cb92665e791a3ba6535</Sha>
    </Dependency>
    <Dependency Name="Microsoft.DotNet.RemoteExecutor" Version="8.0.0-beta.23307.2">
      <Uri>https://github.com/dotnet/arcade</Uri>
      <Sha>a178d756de78f9fd55339cb92665e791a3ba6535</Sha>
    </Dependency>
    <Dependency Name="Microsoft.DotNet.Build.Tasks.Feed" Version="8.0.0-beta.23307.2">
      <Uri>https://github.com/dotnet/arcade</Uri>
      <Sha>a178d756de78f9fd55339cb92665e791a3ba6535</Sha>
    </Dependency>
    <Dependency Name="Microsoft.DotNet.VersionTools.Tasks" Version="8.0.0-beta.23307.2">
      <Uri>https://github.com/dotnet/arcade</Uri>
      <Sha>a178d756de78f9fd55339cb92665e791a3ba6535</Sha>
    </Dependency>
    <Dependency Name="Microsoft.DotNet.SharedFramework.Sdk" Version="8.0.0-beta.23307.2">
      <Uri>https://github.com/dotnet/arcade</Uri>
      <Sha>a178d756de78f9fd55339cb92665e791a3ba6535</Sha>
    </Dependency>
    <Dependency Name="System.ComponentModel.TypeConverter.TestData" Version="8.0.0-beta.23307.1">
      <Uri>https://github.com/dotnet/runtime-assets</Uri>
      <Sha>dd24bedc8b3911238274036dda611a16bb850545</Sha>
    </Dependency>
    <Dependency Name="System.Data.Common.TestData" Version="8.0.0-beta.23307.1">
      <Uri>https://github.com/dotnet/runtime-assets</Uri>
      <Sha>dd24bedc8b3911238274036dda611a16bb850545</Sha>
    </Dependency>
    <Dependency Name="System.Drawing.Common.TestData" Version="8.0.0-beta.23307.1">
      <Uri>https://github.com/dotnet/runtime-assets</Uri>
      <Sha>dd24bedc8b3911238274036dda611a16bb850545</Sha>
    </Dependency>
    <Dependency Name="System.Formats.Tar.TestData" Version="8.0.0-beta.23307.1">
      <Uri>https://github.com/dotnet/runtime-assets</Uri>
      <Sha>dd24bedc8b3911238274036dda611a16bb850545</Sha>
    </Dependency>
    <Dependency Name="System.IO.Compression.TestData" Version="8.0.0-beta.23307.1">
      <Uri>https://github.com/dotnet/runtime-assets</Uri>
      <Sha>dd24bedc8b3911238274036dda611a16bb850545</Sha>
    </Dependency>
    <Dependency Name="System.IO.Packaging.TestData" Version="8.0.0-beta.23307.1">
      <Uri>https://github.com/dotnet/runtime-assets</Uri>
      <Sha>dd24bedc8b3911238274036dda611a16bb850545</Sha>
    </Dependency>
    <Dependency Name="System.Net.TestData" Version="8.0.0-beta.23307.1">
      <Uri>https://github.com/dotnet/runtime-assets</Uri>
      <Sha>dd24bedc8b3911238274036dda611a16bb850545</Sha>
    </Dependency>
    <Dependency Name="System.Private.Runtime.UnicodeData" Version="8.0.0-beta.23307.1">
      <Uri>https://github.com/dotnet/runtime-assets</Uri>
      <Sha>dd24bedc8b3911238274036dda611a16bb850545</Sha>
    </Dependency>
    <Dependency Name="System.Runtime.TimeZoneData" Version="8.0.0-beta.23307.1">
      <Uri>https://github.com/dotnet/runtime-assets</Uri>
      <Sha>dd24bedc8b3911238274036dda611a16bb850545</Sha>
    </Dependency>
    <Dependency Name="System.Security.Cryptography.X509Certificates.TestData" Version="8.0.0-beta.23307.1">
      <Uri>https://github.com/dotnet/runtime-assets</Uri>
      <Sha>dd24bedc8b3911238274036dda611a16bb850545</Sha>
    </Dependency>
    <Dependency Name="System.Text.RegularExpressions.TestData" Version="8.0.0-beta.23307.1">
      <Uri>https://github.com/dotnet/runtime-assets</Uri>
      <Sha>dd24bedc8b3911238274036dda611a16bb850545</Sha>
    </Dependency>
    <Dependency Name="System.Windows.Extensions.TestData" Version="8.0.0-beta.23307.1">
      <Uri>https://github.com/dotnet/runtime-assets</Uri>
      <Sha>dd24bedc8b3911238274036dda611a16bb850545</Sha>
    </Dependency>
    <Dependency Name="Microsoft.DotNet.CilStrip.Sources" Version="8.0.0-beta.23307.1">
      <Uri>https://github.com/dotnet/runtime-assets</Uri>
      <Sha>dd24bedc8b3911238274036dda611a16bb850545</Sha>
    </Dependency>
<<<<<<< HEAD
    <Dependency Name="runtime.linux-arm64.Microsoft.NETCore.Runtime.Mono.LLVM.Sdk" Version="16.0.5-alpha.1.23308.2">
      <Uri>https://github.com/dotnet/llvm-project</Uri>
      <Sha>992da97a50c240ec1edb38dd4f2cf82b9af11884</Sha>
    </Dependency>
    <Dependency Name="runtime.linux-arm64.Microsoft.NETCore.Runtime.Mono.LLVM.Tools" Version="16.0.5-alpha.1.23308.2">
      <Uri>https://github.com/dotnet/llvm-project</Uri>
      <Sha>992da97a50c240ec1edb38dd4f2cf82b9af11884</Sha>
    </Dependency>
    <Dependency Name="runtime.linux-x64.Microsoft.NETCore.Runtime.Mono.LLVM.Sdk" Version="16.0.5-alpha.1.23308.2">
      <Uri>https://github.com/dotnet/llvm-project</Uri>
      <Sha>992da97a50c240ec1edb38dd4f2cf82b9af11884</Sha>
    </Dependency>
    <Dependency Name="runtime.linux-x64.Microsoft.NETCore.Runtime.Mono.LLVM.Tools" Version="16.0.5-alpha.1.23308.2">
      <Uri>https://github.com/dotnet/llvm-project</Uri>
      <Sha>992da97a50c240ec1edb38dd4f2cf82b9af11884</Sha>
    </Dependency>
    <Dependency Name="runtime.win-x64.Microsoft.NETCore.Runtime.Mono.LLVM.Sdk" Version="16.0.5-alpha.1.23308.2">
      <Uri>https://github.com/dotnet/llvm-project</Uri>
      <Sha>992da97a50c240ec1edb38dd4f2cf82b9af11884</Sha>
    </Dependency>
    <Dependency Name="runtime.win-x64.Microsoft.NETCore.Runtime.Mono.LLVM.Tools" Version="16.0.5-alpha.1.23308.2">
      <Uri>https://github.com/dotnet/llvm-project</Uri>
      <Sha>992da97a50c240ec1edb38dd4f2cf82b9af11884</Sha>
    </Dependency>
    <Dependency Name="runtime.osx-arm64.Microsoft.NETCore.Runtime.Mono.LLVM.Sdk" Version="16.0.5-alpha.1.23308.2">
      <Uri>https://github.com/dotnet/llvm-project</Uri>
      <Sha>992da97a50c240ec1edb38dd4f2cf82b9af11884</Sha>
    </Dependency>
    <Dependency Name="runtime.osx-arm64.Microsoft.NETCore.Runtime.Mono.LLVM.Tools" Version="16.0.5-alpha.1.23308.2">
      <Uri>https://github.com/dotnet/llvm-project</Uri>
      <Sha>992da97a50c240ec1edb38dd4f2cf82b9af11884</Sha>
    </Dependency>
    <Dependency Name="runtime.osx-x64.Microsoft.NETCore.Runtime.Mono.LLVM.Sdk" Version="16.0.5-alpha.1.23308.2">
      <Uri>https://github.com/dotnet/llvm-project</Uri>
      <Sha>992da97a50c240ec1edb38dd4f2cf82b9af11884</Sha>
    </Dependency>
    <Dependency Name="runtime.osx-x64.Microsoft.NETCore.Runtime.Mono.LLVM.Tools" Version="16.0.5-alpha.1.23308.2">
      <Uri>https://github.com/dotnet/llvm-project</Uri>
      <Sha>992da97a50c240ec1edb38dd4f2cf82b9af11884</Sha>
=======
    <Dependency Name="runtime.linux-arm64.Microsoft.NETCore.Runtime.Mono.LLVM.Sdk" Version="14.0.0-alpha.1.23307.1">
      <Uri>https://github.com/dotnet/llvm-project</Uri>
      <Sha>be77bdd536a2883984b37bf4f1169a6ea73d39c7</Sha>
    </Dependency>
    <Dependency Name="runtime.linux-arm64.Microsoft.NETCore.Runtime.Mono.LLVM.Tools" Version="14.0.0-alpha.1.23307.1">
      <Uri>https://github.com/dotnet/llvm-project</Uri>
      <Sha>be77bdd536a2883984b37bf4f1169a6ea73d39c7</Sha>
    </Dependency>
    <Dependency Name="runtime.linux-x64.Microsoft.NETCore.Runtime.Mono.LLVM.Sdk" Version="14.0.0-alpha.1.23307.1">
      <Uri>https://github.com/dotnet/llvm-project</Uri>
      <Sha>be77bdd536a2883984b37bf4f1169a6ea73d39c7</Sha>
    </Dependency>
    <Dependency Name="runtime.linux-x64.Microsoft.NETCore.Runtime.Mono.LLVM.Tools" Version="14.0.0-alpha.1.23307.1">
      <Uri>https://github.com/dotnet/llvm-project</Uri>
      <Sha>be77bdd536a2883984b37bf4f1169a6ea73d39c7</Sha>
    </Dependency>
    <Dependency Name="runtime.win-x64.Microsoft.NETCore.Runtime.Mono.LLVM.Sdk" Version="14.0.0-alpha.1.23307.1">
      <Uri>https://github.com/dotnet/llvm-project</Uri>
      <Sha>be77bdd536a2883984b37bf4f1169a6ea73d39c7</Sha>
    </Dependency>
    <Dependency Name="runtime.win-x64.Microsoft.NETCore.Runtime.Mono.LLVM.Tools" Version="14.0.0-alpha.1.23307.1">
      <Uri>https://github.com/dotnet/llvm-project</Uri>
      <Sha>be77bdd536a2883984b37bf4f1169a6ea73d39c7</Sha>
    </Dependency>
    <Dependency Name="runtime.osx-arm64.Microsoft.NETCore.Runtime.Mono.LLVM.Sdk" Version="14.0.0-alpha.1.23307.1">
      <Uri>https://github.com/dotnet/llvm-project</Uri>
      <Sha>be77bdd536a2883984b37bf4f1169a6ea73d39c7</Sha>
    </Dependency>
    <Dependency Name="runtime.osx-arm64.Microsoft.NETCore.Runtime.Mono.LLVM.Tools" Version="14.0.0-alpha.1.23307.1">
      <Uri>https://github.com/dotnet/llvm-project</Uri>
      <Sha>be77bdd536a2883984b37bf4f1169a6ea73d39c7</Sha>
    </Dependency>
    <Dependency Name="runtime.osx-x64.Microsoft.NETCore.Runtime.Mono.LLVM.Sdk" Version="14.0.0-alpha.1.23307.1">
      <Uri>https://github.com/dotnet/llvm-project</Uri>
      <Sha>be77bdd536a2883984b37bf4f1169a6ea73d39c7</Sha>
    </Dependency>
    <Dependency Name="runtime.osx-x64.Microsoft.NETCore.Runtime.Mono.LLVM.Tools" Version="14.0.0-alpha.1.23307.1">
      <Uri>https://github.com/dotnet/llvm-project</Uri>
      <Sha>be77bdd536a2883984b37bf4f1169a6ea73d39c7</Sha>
>>>>>>> fa0d2157
    </Dependency>
    <Dependency Name="Microsoft.NETCore.App.Runtime.win-x64" Version="8.0.0-preview.6.23304.2">
      <Uri>https://github.com/dotnet/runtime</Uri>
      <Sha>2bf8f1aa83e192a307d5846424880cd61bec1a4f</Sha>
    </Dependency>
    <Dependency Name="runtime.native.System.IO.Ports" Version="8.0.0-preview.6.23304.2">
      <Uri>https://github.com/dotnet/runtime</Uri>
      <Sha>2bf8f1aa83e192a307d5846424880cd61bec1a4f</Sha>
    </Dependency>
    <Dependency Name="Microsoft.NETCore.ILAsm" Version="8.0.0-preview.6.23304.2">
      <Uri>https://github.com/dotnet/runtime</Uri>
      <Sha>2bf8f1aa83e192a307d5846424880cd61bec1a4f</Sha>
    </Dependency>
    <Dependency Name="Microsoft.NET.Sdk.IL" Version="8.0.0-preview.6.23304.2">
      <Uri>https://github.com/dotnet/runtime</Uri>
      <Sha>2bf8f1aa83e192a307d5846424880cd61bec1a4f</Sha>
    </Dependency>
    <Dependency Name="System.Text.Json" Version="8.0.0-preview.6.23304.2">
      <Uri>https://github.com/dotnet/runtime</Uri>
      <Sha>2bf8f1aa83e192a307d5846424880cd61bec1a4f</Sha>
      <SourceBuild RepoName="runtime" ManagedOnly="false" />
    </Dependency>
    <Dependency Name="Microsoft.NET.ILLink.Tasks" Version="8.0.0-preview.6.23304.2">
      <Uri>https://github.com/dotnet/runtime</Uri>
      <Sha>2bf8f1aa83e192a307d5846424880cd61bec1a4f</Sha>
    </Dependency>
    <Dependency Name="Microsoft.DotNet.XHarness.TestRunners.Common" Version="8.0.0-prerelease.23307.1">
      <Uri>https://github.com/dotnet/xharness</Uri>
      <Sha>98cbe592ee7494c5813d0e5173bc7a160fbcce70</Sha>
    </Dependency>
    <Dependency Name="Microsoft.DotNet.XHarness.TestRunners.Xunit" Version="8.0.0-prerelease.23307.1">
      <Uri>https://github.com/dotnet/xharness</Uri>
      <Sha>98cbe592ee7494c5813d0e5173bc7a160fbcce70</Sha>
    </Dependency>
    <Dependency Name="Microsoft.DotNet.XHarness.CLI" Version="8.0.0-prerelease.23307.1">
      <Uri>https://github.com/dotnet/xharness</Uri>
      <Sha>98cbe592ee7494c5813d0e5173bc7a160fbcce70</Sha>
    </Dependency>
    <Dependency Name="Microsoft.DotNet.PackageTesting" Version="8.0.0-beta.23307.2">
      <Uri>https://github.com/dotnet/arcade</Uri>
      <Sha>a178d756de78f9fd55339cb92665e791a3ba6535</Sha>
    </Dependency>
    <Dependency Name="optimization.windows_nt-x64.MIBC.Runtime" Version="1.0.0-prerelease.23303.6">
      <Uri>https://dev.azure.com/dnceng/internal/_git/dotnet-optimization</Uri>
      <Sha>b9af49c3ae71595e30d893960d9b2cecf83c9743</Sha>
    </Dependency>
    <Dependency Name="optimization.windows_nt-x86.MIBC.Runtime" Version="1.0.0-prerelease.23303.6">
      <Uri>https://dev.azure.com/dnceng/internal/_git/dotnet-optimization</Uri>
      <Sha>b9af49c3ae71595e30d893960d9b2cecf83c9743</Sha>
    </Dependency>
    <Dependency Name="optimization.linux-x64.MIBC.Runtime" Version="1.0.0-prerelease.23303.6">
      <Uri>https://dev.azure.com/dnceng/internal/_git/dotnet-optimization</Uri>
      <Sha>b9af49c3ae71595e30d893960d9b2cecf83c9743</Sha>
    </Dependency>
    <Dependency Name="optimization.PGO.CoreCLR" Version="1.0.0-prerelease.23303.6">
      <Uri>https://dev.azure.com/dnceng/internal/_git/dotnet-optimization</Uri>
      <Sha>b9af49c3ae71595e30d893960d9b2cecf83c9743</Sha>
    </Dependency>
    <Dependency Name="Microsoft.DotNet.HotReload.Utils.Generator.BuildTool" Version="8.0.0-alpha.0.23305.2">
      <Uri>https://github.com/dotnet/hotreload-utils</Uri>
      <Sha>a13c0d0864977b704596741439b402f7405f658a</Sha>
    </Dependency>
    <Dependency Name="System.Runtime.Numerics.TestData" Version="8.0.0-beta.23307.1">
      <Uri>https://github.com/dotnet/runtime-assets</Uri>
      <Sha>dd24bedc8b3911238274036dda611a16bb850545</Sha>
    </Dependency>
    <Dependency Name="Microsoft.Net.Compilers.Toolset" Version="4.7.0-2.23301.9">
      <Uri>https://github.com/dotnet/roslyn</Uri>
      <Sha>fb8455f2f9046b821b826aab81bf8faa00711065</Sha>
    </Dependency>
    <Dependency Name="Microsoft.CodeAnalysis" Version="4.7.0-2.23301.9">
      <Uri>https://github.com/dotnet/roslyn</Uri>
      <Sha>fb8455f2f9046b821b826aab81bf8faa00711065</Sha>
      <SourceBuild RepoName="roslyn" ManagedOnly="true" />
    </Dependency>
    <Dependency Name="Microsoft.CodeAnalysis.CSharp" Version="4.7.0-2.23301.9">
      <Uri>https://github.com/dotnet/roslyn</Uri>
      <Sha>fb8455f2f9046b821b826aab81bf8faa00711065</Sha>
    </Dependency>
    <Dependency Name="Microsoft.CodeAnalysis.Analyzers" Version="3.3.5-beta1.23275.7">
      <Uri>https://github.com/dotnet/roslyn-analyzers</Uri>
      <Sha>2b6ab8d727ce73a78bcbf026ac75ea8a7c804daf</Sha>
    </Dependency>
    <Dependency Name="Microsoft.CodeAnalysis.NetAnalyzers" Version="8.0.0-preview.23275.7">
      <Uri>https://github.com/dotnet/roslyn-analyzers</Uri>
      <Sha>2b6ab8d727ce73a78bcbf026ac75ea8a7c804daf</Sha>
    </Dependency>
    <Dependency Name="Microsoft.DotNet.ApiCompat.Task" Version="8.0.100-preview.6.23308.2">
      <Uri>https://github.com/dotnet/sdk</Uri>
      <Sha>f8831a640e1876655e44dbf87a6e2f74f9c308a2</Sha>
      <SourceBuild RepoName="sdk" ManagedOnly="true" />
    </Dependency>
    <Dependency Name="optimization.windows_nt-arm64.MIBC.Runtime" Version="1.0.0-prerelease.23303.6">
      <Uri>https://dev.azure.com/dnceng/internal/_git/dotnet-optimization</Uri>
      <Sha>b9af49c3ae71595e30d893960d9b2cecf83c9743</Sha>
    </Dependency>
    <Dependency Name="optimization.linux-arm64.MIBC.Runtime" Version="1.0.0-prerelease.23303.6">
      <Uri>https://dev.azure.com/dnceng/internal/_git/dotnet-optimization</Uri>
      <Sha>b9af49c3ae71595e30d893960d9b2cecf83c9743</Sha>
    </Dependency>
    <!-- Necessary for source-build. This allows the package to be retrieved from previously-source-built artifacts
         and flow in as dependencies of the packages produced by runtime. -->
    <Dependency Name="Nuget.ProjectModel" Version="6.2.2">
      <Uri>https://github.com/NuGet/NuGet.Client</Uri>
      <Sha>027ca8b8ef4b4dc94995f87b9c441d2bcf742c1d</Sha>
    </Dependency>
  </ToolsetDependencies>
</Dependencies><|MERGE_RESOLUTION|>--- conflicted
+++ resolved
@@ -12,7 +12,6 @@
       <Uri>https://github.com/dotnet/wcf</Uri>
       <Sha>7f504aabb1988e9a093c1e74d8040bd52feb2f01</Sha>
     </Dependency>
-<<<<<<< HEAD
     <Dependency Name="runtime.linux-arm64.Microsoft.NETCore.Runtime.ObjWriter" Version="16.0.5-alpha.1.23308.2">
       <Uri>https://github.com/dotnet/llvm-project</Uri>
       <Sha>992da97a50c240ec1edb38dd4f2cf82b9af11884</Sha>
@@ -36,31 +35,6 @@
     <Dependency Name="runtime.win-x64.Microsoft.NETCore.Runtime.ObjWriter" Version="16.0.5-alpha.1.23308.2">
       <Uri>https://github.com/dotnet/llvm-project</Uri>
       <Sha>992da97a50c240ec1edb38dd4f2cf82b9af11884</Sha>
-=======
-    <Dependency Name="runtime.linux-arm64.Microsoft.NETCore.Runtime.ObjWriter" Version="14.0.0-alpha.1.23307.1">
-      <Uri>https://github.com/dotnet/llvm-project</Uri>
-      <Sha>be77bdd536a2883984b37bf4f1169a6ea73d39c7</Sha>
-    </Dependency>
-    <Dependency Name="runtime.linux-x64.Microsoft.NETCore.Runtime.ObjWriter" Version="14.0.0-alpha.1.23307.1">
-      <Uri>https://github.com/dotnet/llvm-project</Uri>
-      <Sha>be77bdd536a2883984b37bf4f1169a6ea73d39c7</Sha>
-    </Dependency>
-    <Dependency Name="runtime.linux-musl-arm64.Microsoft.NETCore.Runtime.ObjWriter" Version="14.0.0-alpha.1.23307.1">
-      <Uri>https://github.com/dotnet/llvm-project</Uri>
-      <Sha>be77bdd536a2883984b37bf4f1169a6ea73d39c7</Sha>
-    </Dependency>
-    <Dependency Name="runtime.linux-musl-x64.Microsoft.NETCore.Runtime.ObjWriter" Version="14.0.0-alpha.1.23307.1">
-      <Uri>https://github.com/dotnet/llvm-project</Uri>
-      <Sha>be77bdd536a2883984b37bf4f1169a6ea73d39c7</Sha>
-    </Dependency>
-    <Dependency Name="runtime.win-arm64.Microsoft.NETCore.Runtime.ObjWriter" Version="14.0.0-alpha.1.23307.1">
-      <Uri>https://github.com/dotnet/llvm-project</Uri>
-      <Sha>be77bdd536a2883984b37bf4f1169a6ea73d39c7</Sha>
-    </Dependency>
-    <Dependency Name="runtime.win-x64.Microsoft.NETCore.Runtime.ObjWriter" Version="14.0.0-alpha.1.23307.1">
-      <Uri>https://github.com/dotnet/llvm-project</Uri>
-      <Sha>be77bdd536a2883984b37bf4f1169a6ea73d39c7</Sha>
->>>>>>> fa0d2157
     </Dependency>
     <Dependency Name="runtime.osx.11.0-arm64.Microsoft.NETCore.Runtime.ObjWriter" Version="1.0.0-alpha.1.23106.1">
       <Uri>https://github.com/dotnet/llvm-project</Uri>
@@ -70,7 +44,6 @@
       <Uri>https://github.com/dotnet/llvm-project</Uri>
       <Sha>76f334f354eb653a7b409a5319b591ea09df5a43</Sha>
     </Dependency>
-<<<<<<< HEAD
     <Dependency Name="runtime.linux-arm64.Microsoft.NETCore.Runtime.JIT.Tools" Version="16.0.5-alpha.1.23308.2">
       <Uri>https://github.com/dotnet/llvm-project</Uri>
       <Sha>992da97a50c240ec1edb38dd4f2cf82b9af11884</Sha>
@@ -94,31 +67,6 @@
     <Dependency Name="runtime.win-x64.Microsoft.NETCore.Runtime.JIT.Tools" Version="16.0.5-alpha.1.23308.2">
       <Uri>https://github.com/dotnet/llvm-project</Uri>
       <Sha>992da97a50c240ec1edb38dd4f2cf82b9af11884</Sha>
-=======
-    <Dependency Name="runtime.linux-arm64.Microsoft.NETCore.Runtime.JIT.Tools" Version="14.0.0-alpha.1.23307.1">
-      <Uri>https://github.com/dotnet/llvm-project</Uri>
-      <Sha>be77bdd536a2883984b37bf4f1169a6ea73d39c7</Sha>
-    </Dependency>
-    <Dependency Name="runtime.linux-x64.Microsoft.NETCore.Runtime.JIT.Tools" Version="14.0.0-alpha.1.23307.1">
-      <Uri>https://github.com/dotnet/llvm-project</Uri>
-      <Sha>be77bdd536a2883984b37bf4f1169a6ea73d39c7</Sha>
-    </Dependency>
-    <Dependency Name="runtime.linux-musl-arm64.Microsoft.NETCore.Runtime.JIT.Tools" Version="14.0.0-alpha.1.23307.1">
-      <Uri>https://github.com/dotnet/llvm-project</Uri>
-      <Sha>be77bdd536a2883984b37bf4f1169a6ea73d39c7</Sha>
-    </Dependency>
-    <Dependency Name="runtime.linux-musl-x64.Microsoft.NETCore.Runtime.JIT.Tools" Version="14.0.0-alpha.1.23307.1">
-      <Uri>https://github.com/dotnet/llvm-project</Uri>
-      <Sha>be77bdd536a2883984b37bf4f1169a6ea73d39c7</Sha>
-    </Dependency>
-    <Dependency Name="runtime.win-arm64.Microsoft.NETCore.Runtime.JIT.Tools" Version="14.0.0-alpha.1.23307.1">
-      <Uri>https://github.com/dotnet/llvm-project</Uri>
-      <Sha>be77bdd536a2883984b37bf4f1169a6ea73d39c7</Sha>
-    </Dependency>
-    <Dependency Name="runtime.win-x64.Microsoft.NETCore.Runtime.JIT.Tools" Version="14.0.0-alpha.1.23307.1">
-      <Uri>https://github.com/dotnet/llvm-project</Uri>
-      <Sha>be77bdd536a2883984b37bf4f1169a6ea73d39c7</Sha>
->>>>>>> fa0d2157
     </Dependency>
     <Dependency Name="runtime.osx.11.0-arm64.Microsoft.NETCore.Runtime.JIT.Tools" Version="1.0.0-alpha.1.23106.1">
       <Uri>https://github.com/dotnet/llvm-project</Uri>
@@ -290,7 +238,6 @@
       <Uri>https://github.com/dotnet/runtime-assets</Uri>
       <Sha>dd24bedc8b3911238274036dda611a16bb850545</Sha>
     </Dependency>
-<<<<<<< HEAD
     <Dependency Name="runtime.linux-arm64.Microsoft.NETCore.Runtime.Mono.LLVM.Sdk" Version="16.0.5-alpha.1.23308.2">
       <Uri>https://github.com/dotnet/llvm-project</Uri>
       <Sha>992da97a50c240ec1edb38dd4f2cf82b9af11884</Sha>
@@ -330,47 +277,6 @@
     <Dependency Name="runtime.osx-x64.Microsoft.NETCore.Runtime.Mono.LLVM.Tools" Version="16.0.5-alpha.1.23308.2">
       <Uri>https://github.com/dotnet/llvm-project</Uri>
       <Sha>992da97a50c240ec1edb38dd4f2cf82b9af11884</Sha>
-=======
-    <Dependency Name="runtime.linux-arm64.Microsoft.NETCore.Runtime.Mono.LLVM.Sdk" Version="14.0.0-alpha.1.23307.1">
-      <Uri>https://github.com/dotnet/llvm-project</Uri>
-      <Sha>be77bdd536a2883984b37bf4f1169a6ea73d39c7</Sha>
-    </Dependency>
-    <Dependency Name="runtime.linux-arm64.Microsoft.NETCore.Runtime.Mono.LLVM.Tools" Version="14.0.0-alpha.1.23307.1">
-      <Uri>https://github.com/dotnet/llvm-project</Uri>
-      <Sha>be77bdd536a2883984b37bf4f1169a6ea73d39c7</Sha>
-    </Dependency>
-    <Dependency Name="runtime.linux-x64.Microsoft.NETCore.Runtime.Mono.LLVM.Sdk" Version="14.0.0-alpha.1.23307.1">
-      <Uri>https://github.com/dotnet/llvm-project</Uri>
-      <Sha>be77bdd536a2883984b37bf4f1169a6ea73d39c7</Sha>
-    </Dependency>
-    <Dependency Name="runtime.linux-x64.Microsoft.NETCore.Runtime.Mono.LLVM.Tools" Version="14.0.0-alpha.1.23307.1">
-      <Uri>https://github.com/dotnet/llvm-project</Uri>
-      <Sha>be77bdd536a2883984b37bf4f1169a6ea73d39c7</Sha>
-    </Dependency>
-    <Dependency Name="runtime.win-x64.Microsoft.NETCore.Runtime.Mono.LLVM.Sdk" Version="14.0.0-alpha.1.23307.1">
-      <Uri>https://github.com/dotnet/llvm-project</Uri>
-      <Sha>be77bdd536a2883984b37bf4f1169a6ea73d39c7</Sha>
-    </Dependency>
-    <Dependency Name="runtime.win-x64.Microsoft.NETCore.Runtime.Mono.LLVM.Tools" Version="14.0.0-alpha.1.23307.1">
-      <Uri>https://github.com/dotnet/llvm-project</Uri>
-      <Sha>be77bdd536a2883984b37bf4f1169a6ea73d39c7</Sha>
-    </Dependency>
-    <Dependency Name="runtime.osx-arm64.Microsoft.NETCore.Runtime.Mono.LLVM.Sdk" Version="14.0.0-alpha.1.23307.1">
-      <Uri>https://github.com/dotnet/llvm-project</Uri>
-      <Sha>be77bdd536a2883984b37bf4f1169a6ea73d39c7</Sha>
-    </Dependency>
-    <Dependency Name="runtime.osx-arm64.Microsoft.NETCore.Runtime.Mono.LLVM.Tools" Version="14.0.0-alpha.1.23307.1">
-      <Uri>https://github.com/dotnet/llvm-project</Uri>
-      <Sha>be77bdd536a2883984b37bf4f1169a6ea73d39c7</Sha>
-    </Dependency>
-    <Dependency Name="runtime.osx-x64.Microsoft.NETCore.Runtime.Mono.LLVM.Sdk" Version="14.0.0-alpha.1.23307.1">
-      <Uri>https://github.com/dotnet/llvm-project</Uri>
-      <Sha>be77bdd536a2883984b37bf4f1169a6ea73d39c7</Sha>
-    </Dependency>
-    <Dependency Name="runtime.osx-x64.Microsoft.NETCore.Runtime.Mono.LLVM.Tools" Version="14.0.0-alpha.1.23307.1">
-      <Uri>https://github.com/dotnet/llvm-project</Uri>
-      <Sha>be77bdd536a2883984b37bf4f1169a6ea73d39c7</Sha>
->>>>>>> fa0d2157
     </Dependency>
     <Dependency Name="Microsoft.NETCore.App.Runtime.win-x64" Version="8.0.0-preview.6.23304.2">
       <Uri>https://github.com/dotnet/runtime</Uri>
