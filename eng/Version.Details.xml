--- conflicted
+++ resolved
@@ -82,15 +82,11 @@
       <Uri>https://github.com/dotnet/arcade</Uri>
       <Sha>0b404cb7575c8addc5e10f3fac57e79c596db28e</Sha>
     </Dependency>
-<<<<<<< HEAD
     <Dependency Name="Microsoft.DotNet.Build.Tasks.TargetFramework.Sdk" Version="5.0.0-beta.20103.5">
       <Uri>https://github.com/dotnet/arcade</Uri>
       <Sha>27c8467294a4e64ac6642b4c12ca63495ff126c8</Sha>
     </Dependency>
-    <Dependency Name="Microsoft.DotNet.RemoteExecutor" Version="5.0.0-beta.20079.8">
-=======
     <Dependency Name="Microsoft.DotNet.RemoteExecutor" Version="5.0.0-beta.20104.2">
->>>>>>> 516956a0
       <Uri>https://github.com/dotnet/arcade</Uri>
       <Sha>0b404cb7575c8addc5e10f3fac57e79c596db28e</Sha>
     </Dependency>
