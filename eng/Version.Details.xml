<Dependencies>
  <ProductDependencies>
<<<<<<< HEAD
    <Dependency Name="Microsoft.NETCore.Runtime.ICU.Transport" Version="8.0.0-preview.4.23212.1">
=======
    <Dependency Name="Microsoft.NETCore.Runtime.ICU.Transport" Version="8.0.0-preview.4.23177.3">
>>>>>>> 018a37bd
      <Uri>https://github.com/dotnet/icu</Uri>
      <Sha>89d559f979bd4253485b0feb73919c7c088cac7d</Sha>
    </Dependency>
    <Dependency Name="System.Net.MsQuic.Transport" Version="8.0.0-alpha.1.23166.1">
      <Uri>https://github.com/dotnet/msquic</Uri>
      <Sha>a880e93af4e50d19110d228e698900c110e2b0e9</Sha>
    </Dependency>
    <Dependency Name="System.ServiceModel.Primitives" Version="4.9.0-rc2.21473.1">
      <Uri>https://github.com/dotnet/wcf</Uri>
      <Sha>7f504aabb1988e9a093c1e74d8040bd52feb2f01</Sha>
    </Dependency>
    <Dependency Name="runtime.linux-arm64.Microsoft.NETCore.Runtime.ObjWriter" Version="14.0.0-alpha.1.23218.2">
      <Uri>https://github.com/dotnet/llvm-project</Uri>
      <Sha>0759f3b37e11bcedfe8993306b670010582fd677</Sha>
    </Dependency>
    <Dependency Name="runtime.linux-x64.Microsoft.NETCore.Runtime.ObjWriter" Version="14.0.0-alpha.1.23218.2">
      <Uri>https://github.com/dotnet/llvm-project</Uri>
      <Sha>0759f3b37e11bcedfe8993306b670010582fd677</Sha>
    </Dependency>
    <Dependency Name="runtime.linux-musl-arm64.Microsoft.NETCore.Runtime.ObjWriter" Version="14.0.0-alpha.1.23218.2">
      <Uri>https://github.com/dotnet/llvm-project</Uri>
      <Sha>0759f3b37e11bcedfe8993306b670010582fd677</Sha>
    </Dependency>
    <Dependency Name="runtime.linux-musl-x64.Microsoft.NETCore.Runtime.ObjWriter" Version="14.0.0-alpha.1.23218.2">
      <Uri>https://github.com/dotnet/llvm-project</Uri>
      <Sha>0759f3b37e11bcedfe8993306b670010582fd677</Sha>
    </Dependency>
    <Dependency Name="runtime.win-arm64.Microsoft.NETCore.Runtime.ObjWriter" Version="14.0.0-alpha.1.23218.2">
      <Uri>https://github.com/dotnet/llvm-project</Uri>
      <Sha>0759f3b37e11bcedfe8993306b670010582fd677</Sha>
    </Dependency>
    <Dependency Name="runtime.win-x64.Microsoft.NETCore.Runtime.ObjWriter" Version="14.0.0-alpha.1.23218.2">
      <Uri>https://github.com/dotnet/llvm-project</Uri>
      <Sha>0759f3b37e11bcedfe8993306b670010582fd677</Sha>
    </Dependency>
    <Dependency Name="runtime.osx.11.0-arm64.Microsoft.NETCore.Runtime.ObjWriter" Version="1.0.0-alpha.1.23106.1">
      <Uri>https://github.com/dotnet/llvm-project</Uri>
      <Sha>76f334f354eb653a7b409a5319b591ea09df5a43</Sha>
    </Dependency>
    <Dependency Name="runtime.osx.10.12-x64.Microsoft.NETCore.Runtime.ObjWriter" Version="1.0.0-alpha.1.23106.1">
      <Uri>https://github.com/dotnet/llvm-project</Uri>
      <Sha>76f334f354eb653a7b409a5319b591ea09df5a43</Sha>
    </Dependency>
    <Dependency Name="runtime.linux-arm64.Microsoft.NETCore.Runtime.JIT.Tools" Version="14.0.0-alpha.1.23218.2">
      <Uri>https://github.com/dotnet/llvm-project</Uri>
      <Sha>0759f3b37e11bcedfe8993306b670010582fd677</Sha>
    </Dependency>
    <Dependency Name="runtime.linux-x64.Microsoft.NETCore.Runtime.JIT.Tools" Version="14.0.0-alpha.1.23218.2">
      <Uri>https://github.com/dotnet/llvm-project</Uri>
      <Sha>0759f3b37e11bcedfe8993306b670010582fd677</Sha>
    </Dependency>
    <Dependency Name="runtime.linux-musl-arm64.Microsoft.NETCore.Runtime.JIT.Tools" Version="14.0.0-alpha.1.23218.2">
      <Uri>https://github.com/dotnet/llvm-project</Uri>
      <Sha>0759f3b37e11bcedfe8993306b670010582fd677</Sha>
    </Dependency>
    <Dependency Name="runtime.linux-musl-x64.Microsoft.NETCore.Runtime.JIT.Tools" Version="14.0.0-alpha.1.23218.2">
      <Uri>https://github.com/dotnet/llvm-project</Uri>
      <Sha>0759f3b37e11bcedfe8993306b670010582fd677</Sha>
    </Dependency>
    <Dependency Name="runtime.win-arm64.Microsoft.NETCore.Runtime.JIT.Tools" Version="14.0.0-alpha.1.23218.2">
      <Uri>https://github.com/dotnet/llvm-project</Uri>
      <Sha>0759f3b37e11bcedfe8993306b670010582fd677</Sha>
    </Dependency>
    <Dependency Name="runtime.win-x64.Microsoft.NETCore.Runtime.JIT.Tools" Version="14.0.0-alpha.1.23218.2">
      <Uri>https://github.com/dotnet/llvm-project</Uri>
      <Sha>0759f3b37e11bcedfe8993306b670010582fd677</Sha>
    </Dependency>
    <Dependency Name="runtime.osx.11.0-arm64.Microsoft.NETCore.Runtime.JIT.Tools" Version="1.0.0-alpha.1.23106.1">
      <Uri>https://github.com/dotnet/llvm-project</Uri>
      <Sha>76f334f354eb653a7b409a5319b591ea09df5a43</Sha>
    </Dependency>
    <Dependency Name="runtime.osx.10.12-x64.Microsoft.NETCore.Runtime.JIT.Tools" Version="1.0.0-alpha.1.23106.1">
      <Uri>https://github.com/dotnet/llvm-project</Uri>
      <Sha>76f334f354eb653a7b409a5319b591ea09df5a43</Sha>
    </Dependency>
    <Dependency Name="System.CommandLine" Version="2.0.0-beta4.22355.1">
      <Uri>https://github.com/dotnet/command-line-api</Uri>
      <Sha>5618b2d243ccdeb5c7e50a298b33b13036b4351b</Sha>
    </Dependency>
    <Dependency Name="Microsoft.DotNet.Cecil" Version="0.11.4-alpha.23178.1">
      <Uri>https://github.com/dotnet/cecil</Uri>
      <Sha>9a7551fa7ba8218affbc1148eabc4b5c9f4e1151</Sha>
      <SourceBuild RepoName="cecil" ManagedOnly="true" />
    </Dependency>
<<<<<<< HEAD
    <Dependency Name="Microsoft.NET.Workload.Emscripten.Current.Manifest-8.0.100.Transport" Version="8.0.0-preview.4.23217.1">
      <Uri>https://github.com/dotnet/emsdk</Uri>
      <Sha>6cb980367582ea76e49b541f6ed537f2dd30bc23</Sha>
=======
    <Dependency Name="Microsoft.NET.Workload.Emscripten.Current.Manifest-8.0.100.Transport" Version="8.0.0-preview.4.23177.1">
      <Uri>https://github.com/dotnet/emsdk</Uri>
      <Sha>e4089ed2abe29bdc25bab2c261940175d0846824</Sha>
>>>>>>> 018a37bd
      <SourceBuild RepoName="emsdk" ManagedOnly="true" />
    </Dependency>
  </ProductDependencies>
  <ToolsetDependencies>
    <Dependency Name="Microsoft.DotNet.Arcade.Sdk" Version="8.0.0-beta.23217.1">
      <Uri>https://github.com/dotnet/arcade</Uri>
      <Sha>cb54ca21431ee8d96f91abfbc42237bcb001f9d1</Sha>
    </Dependency>
    <Dependency Name="Microsoft.DotNet.Helix.Sdk" Version="8.0.0-beta.23217.1">
      <Uri>https://github.com/dotnet/arcade</Uri>
      <Sha>cb54ca21431ee8d96f91abfbc42237bcb001f9d1</Sha>
    </Dependency>
    <Dependency Name="Microsoft.DotNet.GenAPI" Version="8.0.0-beta.23217.1">
      <Uri>https://github.com/dotnet/arcade</Uri>
      <Sha>cb54ca21431ee8d96f91abfbc42237bcb001f9d1</Sha>
    </Dependency>
    <Dependency Name="Microsoft.DotNet.GenFacades" Version="8.0.0-beta.23217.1">
      <Uri>https://github.com/dotnet/arcade</Uri>
      <Sha>cb54ca21431ee8d96f91abfbc42237bcb001f9d1</Sha>
    </Dependency>
    <Dependency Name="Microsoft.DotNet.XUnitExtensions" Version="8.0.0-beta.23217.1">
      <Uri>https://github.com/dotnet/arcade</Uri>
      <Sha>cb54ca21431ee8d96f91abfbc42237bcb001f9d1</Sha>
    </Dependency>
    <Dependency Name="Microsoft.DotNet.XUnitConsoleRunner" Version="2.5.1-beta.23217.1">
      <Uri>https://github.com/dotnet/arcade</Uri>
      <Sha>cb54ca21431ee8d96f91abfbc42237bcb001f9d1</Sha>
    </Dependency>
    <Dependency Name="Microsoft.DotNet.Build.Tasks.Archives" Version="8.0.0-beta.23217.1">
      <Uri>https://github.com/dotnet/arcade</Uri>
      <Sha>cb54ca21431ee8d96f91abfbc42237bcb001f9d1</Sha>
    </Dependency>
    <Dependency Name="Microsoft.DotNet.Build.Tasks.Packaging" Version="8.0.0-beta.23217.1">
      <Uri>https://github.com/dotnet/arcade</Uri>
      <Sha>cb54ca21431ee8d96f91abfbc42237bcb001f9d1</Sha>
    </Dependency>
    <Dependency Name="Microsoft.DotNet.Build.Tasks.Installers" Version="8.0.0-beta.23217.1">
      <Uri>https://github.com/dotnet/arcade</Uri>
      <Sha>cb54ca21431ee8d96f91abfbc42237bcb001f9d1</Sha>
    </Dependency>
    <Dependency Name="Microsoft.DotNet.Build.Tasks.Templating" Version="8.0.0-beta.23217.1">
      <Uri>https://github.com/dotnet/arcade</Uri>
      <Sha>cb54ca21431ee8d96f91abfbc42237bcb001f9d1</Sha>
    </Dependency>
    <Dependency Name="Microsoft.DotNet.Build.Tasks.Workloads" Version="8.0.0-beta.23217.1">
      <Uri>https://github.com/dotnet/arcade</Uri>
      <Sha>cb54ca21431ee8d96f91abfbc42237bcb001f9d1</Sha>
    </Dependency>
    <Dependency Name="Microsoft.DotNet.CodeAnalysis" Version="8.0.0-beta.23217.1">
      <Uri>https://github.com/dotnet/arcade</Uri>
      <Sha>cb54ca21431ee8d96f91abfbc42237bcb001f9d1</Sha>
    </Dependency>
    <Dependency Name="Microsoft.DotNet.Build.Tasks.TargetFramework" Version="8.0.0-beta.23217.1">
      <Uri>https://github.com/dotnet/arcade</Uri>
      <Sha>cb54ca21431ee8d96f91abfbc42237bcb001f9d1</Sha>
    </Dependency>
    <Dependency Name="Microsoft.DotNet.RemoteExecutor" Version="8.0.0-beta.23217.1">
      <Uri>https://github.com/dotnet/arcade</Uri>
      <Sha>cb54ca21431ee8d96f91abfbc42237bcb001f9d1</Sha>
    </Dependency>
    <Dependency Name="Microsoft.DotNet.Build.Tasks.Feed" Version="8.0.0-beta.23217.1">
      <Uri>https://github.com/dotnet/arcade</Uri>
      <Sha>cb54ca21431ee8d96f91abfbc42237bcb001f9d1</Sha>
    </Dependency>
    <Dependency Name="Microsoft.DotNet.VersionTools.Tasks" Version="8.0.0-beta.23217.1">
      <Uri>https://github.com/dotnet/arcade</Uri>
      <Sha>cb54ca21431ee8d96f91abfbc42237bcb001f9d1</Sha>
    </Dependency>
    <Dependency Name="Microsoft.DotNet.SharedFramework.Sdk" Version="8.0.0-beta.23217.1">
      <Uri>https://github.com/dotnet/arcade</Uri>
      <Sha>cb54ca21431ee8d96f91abfbc42237bcb001f9d1</Sha>
    </Dependency>
    <Dependency Name="System.ComponentModel.TypeConverter.TestData" Version="8.0.0-beta.23179.4">
      <Uri>https://github.com/dotnet/runtime-assets</Uri>
      <Sha>a18b8d48387a7980ba9e484ec7169c58731175e1</Sha>
    </Dependency>
    <Dependency Name="System.Data.Common.TestData" Version="8.0.0-beta.23179.4">
      <Uri>https://github.com/dotnet/runtime-assets</Uri>
      <Sha>a18b8d48387a7980ba9e484ec7169c58731175e1</Sha>
    </Dependency>
    <Dependency Name="System.Drawing.Common.TestData" Version="8.0.0-beta.23179.4">
      <Uri>https://github.com/dotnet/runtime-assets</Uri>
      <Sha>a18b8d48387a7980ba9e484ec7169c58731175e1</Sha>
    </Dependency>
    <Dependency Name="System.Formats.Tar.TestData" Version="8.0.0-beta.23179.4">
      <Uri>https://github.com/dotnet/runtime-assets</Uri>
      <Sha>a18b8d48387a7980ba9e484ec7169c58731175e1</Sha>
    </Dependency>
    <Dependency Name="System.IO.Compression.TestData" Version="8.0.0-beta.23179.4">
      <Uri>https://github.com/dotnet/runtime-assets</Uri>
      <Sha>a18b8d48387a7980ba9e484ec7169c58731175e1</Sha>
    </Dependency>
    <Dependency Name="System.IO.Packaging.TestData" Version="8.0.0-beta.23179.4">
      <Uri>https://github.com/dotnet/runtime-assets</Uri>
      <Sha>a18b8d48387a7980ba9e484ec7169c58731175e1</Sha>
    </Dependency>
    <Dependency Name="System.Net.TestData" Version="8.0.0-beta.23179.4">
      <Uri>https://github.com/dotnet/runtime-assets</Uri>
      <Sha>a18b8d48387a7980ba9e484ec7169c58731175e1</Sha>
    </Dependency>
    <Dependency Name="System.Private.Runtime.UnicodeData" Version="8.0.0-beta.23179.4">
      <Uri>https://github.com/dotnet/runtime-assets</Uri>
      <Sha>a18b8d48387a7980ba9e484ec7169c58731175e1</Sha>
    </Dependency>
    <Dependency Name="System.Runtime.TimeZoneData" Version="8.0.0-beta.23179.4">
      <Uri>https://github.com/dotnet/runtime-assets</Uri>
      <Sha>a18b8d48387a7980ba9e484ec7169c58731175e1</Sha>
    </Dependency>
    <Dependency Name="System.Security.Cryptography.X509Certificates.TestData" Version="8.0.0-beta.23179.4">
      <Uri>https://github.com/dotnet/runtime-assets</Uri>
      <Sha>a18b8d48387a7980ba9e484ec7169c58731175e1</Sha>
    </Dependency>
    <Dependency Name="System.Text.RegularExpressions.TestData" Version="8.0.0-beta.23179.4">
      <Uri>https://github.com/dotnet/runtime-assets</Uri>
      <Sha>a18b8d48387a7980ba9e484ec7169c58731175e1</Sha>
    </Dependency>
    <Dependency Name="System.Windows.Extensions.TestData" Version="8.0.0-beta.23179.4">
      <Uri>https://github.com/dotnet/runtime-assets</Uri>
      <Sha>a18b8d48387a7980ba9e484ec7169c58731175e1</Sha>
    </Dependency>
    <Dependency Name="Microsoft.DotNet.CilStrip.Sources" Version="8.0.0-beta.23179.4">
      <Uri>https://github.com/dotnet/runtime-assets</Uri>
      <Sha>a18b8d48387a7980ba9e484ec7169c58731175e1</Sha>
    </Dependency>
    <Dependency Name="runtime.linux-arm64.Microsoft.NETCore.Runtime.Mono.LLVM.Sdk" Version="14.0.0-alpha.1.23218.2">
      <Uri>https://github.com/dotnet/llvm-project</Uri>
      <Sha>0759f3b37e11bcedfe8993306b670010582fd677</Sha>
    </Dependency>
    <Dependency Name="runtime.linux-arm64.Microsoft.NETCore.Runtime.Mono.LLVM.Tools" Version="14.0.0-alpha.1.23218.2">
      <Uri>https://github.com/dotnet/llvm-project</Uri>
      <Sha>0759f3b37e11bcedfe8993306b670010582fd677</Sha>
    </Dependency>
    <Dependency Name="runtime.linux-x64.Microsoft.NETCore.Runtime.Mono.LLVM.Sdk" Version="14.0.0-alpha.1.23218.2">
      <Uri>https://github.com/dotnet/llvm-project</Uri>
      <Sha>0759f3b37e11bcedfe8993306b670010582fd677</Sha>
    </Dependency>
    <Dependency Name="runtime.linux-x64.Microsoft.NETCore.Runtime.Mono.LLVM.Tools" Version="14.0.0-alpha.1.23218.2">
      <Uri>https://github.com/dotnet/llvm-project</Uri>
      <Sha>0759f3b37e11bcedfe8993306b670010582fd677</Sha>
    </Dependency>
    <Dependency Name="runtime.win-x64.Microsoft.NETCore.Runtime.Mono.LLVM.Sdk" Version="14.0.0-alpha.1.23218.2">
      <Uri>https://github.com/dotnet/llvm-project</Uri>
      <Sha>0759f3b37e11bcedfe8993306b670010582fd677</Sha>
    </Dependency>
    <Dependency Name="runtime.win-x64.Microsoft.NETCore.Runtime.Mono.LLVM.Tools" Version="14.0.0-alpha.1.23218.2">
      <Uri>https://github.com/dotnet/llvm-project</Uri>
      <Sha>0759f3b37e11bcedfe8993306b670010582fd677</Sha>
    </Dependency>
    <Dependency Name="runtime.osx-arm64.Microsoft.NETCore.Runtime.Mono.LLVM.Sdk" Version="14.0.0-alpha.1.23218.2">
      <Uri>https://github.com/dotnet/llvm-project</Uri>
      <Sha>0759f3b37e11bcedfe8993306b670010582fd677</Sha>
    </Dependency>
    <Dependency Name="runtime.osx-arm64.Microsoft.NETCore.Runtime.Mono.LLVM.Tools" Version="14.0.0-alpha.1.23218.2">
      <Uri>https://github.com/dotnet/llvm-project</Uri>
      <Sha>0759f3b37e11bcedfe8993306b670010582fd677</Sha>
    </Dependency>
    <Dependency Name="runtime.osx-x64.Microsoft.NETCore.Runtime.Mono.LLVM.Sdk" Version="14.0.0-alpha.1.23218.2">
      <Uri>https://github.com/dotnet/llvm-project</Uri>
      <Sha>0759f3b37e11bcedfe8993306b670010582fd677</Sha>
    </Dependency>
    <Dependency Name="runtime.osx-x64.Microsoft.NETCore.Runtime.Mono.LLVM.Tools" Version="14.0.0-alpha.1.23218.2">
      <Uri>https://github.com/dotnet/llvm-project</Uri>
      <Sha>0759f3b37e11bcedfe8993306b670010582fd677</Sha>
    </Dependency>
    <Dependency Name="Microsoft.NETCore.App.Runtime.win-x64" Version="8.0.0-preview.4.23218.4">
      <Uri>https://github.com/dotnet/runtime</Uri>
      <Sha>90d0d5ce4e4fdf17209d6a4e4a96d62865e2b88f</Sha>
    </Dependency>
    <Dependency Name="runtime.native.System.IO.Ports" Version="8.0.0-preview.4.23218.4">
      <Uri>https://github.com/dotnet/runtime</Uri>
      <Sha>90d0d5ce4e4fdf17209d6a4e4a96d62865e2b88f</Sha>
    </Dependency>
    <Dependency Name="Microsoft.NETCore.ILAsm" Version="8.0.0-preview.4.23218.4">
      <Uri>https://github.com/dotnet/runtime</Uri>
      <Sha>90d0d5ce4e4fdf17209d6a4e4a96d62865e2b88f</Sha>
    </Dependency>
    <Dependency Name="Microsoft.NET.Sdk.IL" Version="8.0.0-preview.4.23218.4">
      <Uri>https://github.com/dotnet/runtime</Uri>
      <Sha>90d0d5ce4e4fdf17209d6a4e4a96d62865e2b88f</Sha>
    </Dependency>
    <Dependency Name="System.Text.Json" Version="8.0.0-preview.4.23218.4">
      <Uri>https://github.com/dotnet/runtime</Uri>
      <Sha>90d0d5ce4e4fdf17209d6a4e4a96d62865e2b88f</Sha>
    </Dependency>
    <Dependency Name="Microsoft.NET.ILLink.Tasks" Version="8.0.0-preview.4.23218.4">
      <Uri>https://github.com/dotnet/runtime</Uri>
      <Sha>90d0d5ce4e4fdf17209d6a4e4a96d62865e2b88f</Sha>
    </Dependency>
    <Dependency Name="Microsoft.DotNet.XHarness.TestRunners.Common" Version="1.0.0-prerelease.23212.1">
      <Uri>https://github.com/dotnet/xharness</Uri>
      <Sha>cc6611a8c5eee02e5095d9d14a8b0c509ac46e86</Sha>
    </Dependency>
    <Dependency Name="Microsoft.DotNet.XHarness.TestRunners.Xunit" Version="1.0.0-prerelease.23212.1">
      <Uri>https://github.com/dotnet/xharness</Uri>
      <Sha>cc6611a8c5eee02e5095d9d14a8b0c509ac46e86</Sha>
    </Dependency>
    <Dependency Name="Microsoft.DotNet.XHarness.CLI" Version="1.0.0-prerelease.23212.1">
      <Uri>https://github.com/dotnet/xharness</Uri>
      <Sha>cc6611a8c5eee02e5095d9d14a8b0c509ac46e86</Sha>
    </Dependency>
    <Dependency Name="Microsoft.DotNet.PackageTesting" Version="8.0.0-beta.23217.1">
      <Uri>https://github.com/dotnet/arcade</Uri>
      <Sha>cb54ca21431ee8d96f91abfbc42237bcb001f9d1</Sha>
    </Dependency>
    <Dependency Name="optimization.windows_nt-x64.MIBC.Runtime" Version="1.0.0-prerelease.23214.3">
      <Uri>https://dev.azure.com/dnceng/internal/_git/dotnet-optimization</Uri>
      <Sha>0b1d34ff3f84c6fb44a20e73460c932d1d1250f1</Sha>
    </Dependency>
    <Dependency Name="optimization.windows_nt-x86.MIBC.Runtime" Version="1.0.0-prerelease.23214.3">
      <Uri>https://dev.azure.com/dnceng/internal/_git/dotnet-optimization</Uri>
      <Sha>0b1d34ff3f84c6fb44a20e73460c932d1d1250f1</Sha>
    </Dependency>
    <Dependency Name="optimization.linux-x64.MIBC.Runtime" Version="1.0.0-prerelease.23214.3">
      <Uri>https://dev.azure.com/dnceng/internal/_git/dotnet-optimization</Uri>
      <Sha>0b1d34ff3f84c6fb44a20e73460c932d1d1250f1</Sha>
    </Dependency>
    <Dependency Name="optimization.PGO.CoreCLR" Version="1.0.0-prerelease.23214.3">
      <Uri>https://dev.azure.com/dnceng/internal/_git/dotnet-optimization</Uri>
      <Sha>0b1d34ff3f84c6fb44a20e73460c932d1d1250f1</Sha>
    </Dependency>
    <Dependency Name="Microsoft.DotNet.HotReload.Utils.Generator.BuildTool" Version="8.0.0-alpha.0.23212.6">
      <Uri>https://github.com/dotnet/hotreload-utils</Uri>
      <Sha>09cbc4d9f4a82bfefc712acccb11424f334138ee</Sha>
    </Dependency>
    <Dependency Name="System.Runtime.Numerics.TestData" Version="8.0.0-beta.23179.4">
      <Uri>https://github.com/dotnet/runtime-assets</Uri>
      <Sha>a18b8d48387a7980ba9e484ec7169c58731175e1</Sha>
    </Dependency>
    <Dependency Name="Microsoft.Net.Compilers.Toolset" Version="4.7.0-1.23205.4">
      <Uri>https://github.com/dotnet/roslyn</Uri>
      <Sha>d7a4cad21c39e18f3d5e1f7fa7dd3f93668066b4</Sha>
    </Dependency>
    <Dependency Name="Microsoft.CodeAnalysis" Version="4.7.0-1.23205.4">
      <Uri>https://github.com/dotnet/roslyn</Uri>
      <Sha>d7a4cad21c39e18f3d5e1f7fa7dd3f93668066b4</Sha>
    </Dependency>
    <Dependency Name="Microsoft.CodeAnalysis.CSharp" Version="4.7.0-1.23205.4">
      <Uri>https://github.com/dotnet/roslyn</Uri>
      <Sha>d7a4cad21c39e18f3d5e1f7fa7dd3f93668066b4</Sha>
    </Dependency>
    <Dependency Name="Microsoft.CodeAnalysis.Analyzers" Version="3.3.5-beta1.23218.1">
      <Uri>https://github.com/dotnet/roslyn-analyzers</Uri>
      <Sha>801122692fc2953759f41330f5d42e9144a034ea</Sha>
    </Dependency>
    <Dependency Name="Microsoft.CodeAnalysis.NetAnalyzers" Version="8.0.0-preview.23218.1">
      <Uri>https://github.com/dotnet/roslyn-analyzers</Uri>
      <Sha>801122692fc2953759f41330f5d42e9144a034ea</Sha>
    </Dependency>
    <Dependency Name="Microsoft.DotNet.ApiCompat.Task" Version="8.0.100-preview.2.23107.1">
      <Uri>https://github.com/dotnet/sdk</Uri>
      <Sha>2fd62c3936f5336b836f6b12df170aa0e90da767</Sha>
    </Dependency>
    <Dependency Name="optimization.windows_nt-arm64.MIBC.Runtime" Version="1.0.0-prerelease.23214.3">
      <Uri>https://dev.azure.com/dnceng/internal/_git/dotnet-optimization</Uri>
      <Sha>0b1d34ff3f84c6fb44a20e73460c932d1d1250f1</Sha>
    </Dependency>
    <Dependency Name="optimization.linux-arm64.MIBC.Runtime" Version="1.0.0-prerelease.23214.3">
      <Uri>https://dev.azure.com/dnceng/internal/_git/dotnet-optimization</Uri>
      <Sha>0b1d34ff3f84c6fb44a20e73460c932d1d1250f1</Sha>
    </Dependency>
  </ToolsetDependencies>
</Dependencies><|MERGE_RESOLUTION|>--- conflicted
+++ resolved
@@ -1,10 +1,6 @@
 <Dependencies>
   <ProductDependencies>
-<<<<<<< HEAD
-    <Dependency Name="Microsoft.NETCore.Runtime.ICU.Transport" Version="8.0.0-preview.4.23212.1">
-=======
     <Dependency Name="Microsoft.NETCore.Runtime.ICU.Transport" Version="8.0.0-preview.4.23177.3">
->>>>>>> 018a37bd
       <Uri>https://github.com/dotnet/icu</Uri>
       <Sha>89d559f979bd4253485b0feb73919c7c088cac7d</Sha>
     </Dependency>
@@ -89,15 +85,9 @@
       <Sha>9a7551fa7ba8218affbc1148eabc4b5c9f4e1151</Sha>
       <SourceBuild RepoName="cecil" ManagedOnly="true" />
     </Dependency>
-<<<<<<< HEAD
-    <Dependency Name="Microsoft.NET.Workload.Emscripten.Current.Manifest-8.0.100.Transport" Version="8.0.0-preview.4.23217.1">
-      <Uri>https://github.com/dotnet/emsdk</Uri>
-      <Sha>6cb980367582ea76e49b541f6ed537f2dd30bc23</Sha>
-=======
     <Dependency Name="Microsoft.NET.Workload.Emscripten.Current.Manifest-8.0.100.Transport" Version="8.0.0-preview.4.23177.1">
       <Uri>https://github.com/dotnet/emsdk</Uri>
       <Sha>e4089ed2abe29bdc25bab2c261940175d0846824</Sha>
->>>>>>> 018a37bd
       <SourceBuild RepoName="emsdk" ManagedOnly="true" />
     </Dependency>
   </ProductDependencies>
