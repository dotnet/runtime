<Dependencies>
  <ProductDependencies>
    <Dependency Name="Microsoft.NETCore.Runtime.ICU.Transport" Version="10.0.0-alpha.1.24568.3">
      <Uri>https://github.com/dotnet/icu</Uri>
      <Sha>fab86913c2513c26d997776758866c100ce986dc</Sha>
    </Dependency>
    <Dependency Name="System.ServiceModel.Primitives" Version="4.9.0-rc2.21473.1">
      <Uri>https://github.com/dotnet/wcf</Uri>
      <Sha>7f504aabb1988e9a093c1e74d8040bd52feb2f01</Sha>
    </Dependency>
    <Dependency Name="runtime.linux-arm64.Microsoft.NETCore.Runtime.JIT.Tools" Version="19.1.0-alpha.1.24569.1" CoherentParentDependency="Microsoft.NET.Workload.Emscripten.Current.Manifest-10.0.100.Transport">
      <Uri>https://github.com/dotnet/llvm-project</Uri>
      <Sha>0cba75dd87238a93a7099f98b6a594b79108de2b</Sha>
    </Dependency>
    <Dependency Name="runtime.linux-x64.Microsoft.NETCore.Runtime.JIT.Tools" Version="19.1.0-alpha.1.24569.1" CoherentParentDependency="Microsoft.NET.Workload.Emscripten.Current.Manifest-10.0.100.Transport">
      <Uri>https://github.com/dotnet/llvm-project</Uri>
      <Sha>0cba75dd87238a93a7099f98b6a594b79108de2b</Sha>
    </Dependency>
    <Dependency Name="runtime.linux-musl-arm64.Microsoft.NETCore.Runtime.JIT.Tools" Version="19.1.0-alpha.1.24569.1" CoherentParentDependency="Microsoft.NET.Workload.Emscripten.Current.Manifest-10.0.100.Transport">
      <Uri>https://github.com/dotnet/llvm-project</Uri>
      <Sha>0cba75dd87238a93a7099f98b6a594b79108de2b</Sha>
    </Dependency>
    <Dependency Name="runtime.linux-musl-x64.Microsoft.NETCore.Runtime.JIT.Tools" Version="19.1.0-alpha.1.24569.1" CoherentParentDependency="Microsoft.NET.Workload.Emscripten.Current.Manifest-10.0.100.Transport">
      <Uri>https://github.com/dotnet/llvm-project</Uri>
      <Sha>0cba75dd87238a93a7099f98b6a594b79108de2b</Sha>
    </Dependency>
    <Dependency Name="runtime.win-arm64.Microsoft.NETCore.Runtime.JIT.Tools" Version="19.1.0-alpha.1.24569.1" CoherentParentDependency="Microsoft.NET.Workload.Emscripten.Current.Manifest-10.0.100.Transport">
      <Uri>https://github.com/dotnet/llvm-project</Uri>
      <Sha>0cba75dd87238a93a7099f98b6a594b79108de2b</Sha>
    </Dependency>
    <Dependency Name="runtime.win-x64.Microsoft.NETCore.Runtime.JIT.Tools" Version="19.1.0-alpha.1.24569.1" CoherentParentDependency="Microsoft.NET.Workload.Emscripten.Current.Manifest-10.0.100.Transport">
      <Uri>https://github.com/dotnet/llvm-project</Uri>
      <Sha>0cba75dd87238a93a7099f98b6a594b79108de2b</Sha>
    </Dependency>
    <Dependency Name="runtime.osx-arm64.Microsoft.NETCore.Runtime.JIT.Tools" Version="19.1.0-alpha.1.24569.1" CoherentParentDependency="Microsoft.NET.Workload.Emscripten.Current.Manifest-10.0.100.Transport">
      <Uri>https://github.com/dotnet/llvm-project</Uri>
      <Sha>0cba75dd87238a93a7099f98b6a594b79108de2b</Sha>
    </Dependency>
    <Dependency Name="runtime.osx-x64.Microsoft.NETCore.Runtime.JIT.Tools" Version="19.1.0-alpha.1.24569.1" CoherentParentDependency="Microsoft.NET.Workload.Emscripten.Current.Manifest-10.0.100.Transport">
      <Uri>https://github.com/dotnet/llvm-project</Uri>
      <Sha>0cba75dd87238a93a7099f98b6a594b79108de2b</Sha>
    </Dependency>
    <Dependency Name="System.CommandLine" Version="2.0.0-beta4.24528.1">
      <Uri>https://github.com/dotnet/command-line-api</Uri>
      <Sha>feb61c7f328a2401d74f4317b39d02126cfdfe24</Sha>
    </Dependency>
    <!-- Intermediate is necessary for source build. -->
    <Dependency Name="Microsoft.SourceBuild.Intermediate.command-line-api" Version="0.1.552801">
      <Uri>https://github.com/dotnet/command-line-api</Uri>
      <Sha>feb61c7f328a2401d74f4317b39d02126cfdfe24</Sha>
      <SourceBuild RepoName="command-line-api" ManagedOnly="true" />
    </Dependency>
    <Dependency Name="Microsoft.DotNet.Cecil" Version="0.11.5-alpha.24569.4">
      <Uri>https://github.com/dotnet/cecil</Uri>
      <Sha>7f4a1466b958a6ac42953d72ae6ddaabb1149a78</Sha>
    </Dependency>
    <!-- Intermediate is necessary for source build. -->
    <Dependency Name="Microsoft.SourceBuild.Intermediate.cecil" Version="0.11.5-alpha.24569.4">
      <Uri>https://github.com/dotnet/cecil</Uri>
      <Sha>7f4a1466b958a6ac42953d72ae6ddaabb1149a78</Sha>
      <SourceBuild RepoName="cecil" ManagedOnly="true" />
    </Dependency>
    <Dependency Name="Microsoft.NET.Workload.Emscripten.Current.Manifest-10.0.100.Transport" Version="10.0.0-alpha.1.24575.2">
      <Uri>https://github.com/dotnet/emsdk</Uri>
      <Sha>235d38cd586eeed59513cf865f4771914d654e4a</Sha>
    </Dependency>
    <!-- Intermediate is necessary for source build. -->
    <Dependency Name="Microsoft.SourceBuild.Intermediate.emsdk" Version="10.0.0-alpha.1.24575.2">
      <Uri>https://github.com/dotnet/emsdk</Uri>
      <Sha>235d38cd586eeed59513cf865f4771914d654e4a</Sha>
      <SourceBuild RepoName="emsdk" ManagedOnly="true" />
    </Dependency>
    <!-- Intermediate is necessary for source build. -->
    <Dependency Name="Microsoft.SourceBuild.Intermediate.source-build-reference-packages" Version="10.0.557602">
      <Uri>https://github.com/dotnet/source-build-reference-packages</Uri>
      <Sha>450c665d6f838ff0ede862b20e30f80b9d7846a0</Sha>
      <SourceBuild RepoName="source-build-reference-packages" ManagedOnly="true" />
    </Dependency>
    <!-- Intermediate is necessary for source build. -->
    <Dependency Name="Microsoft.SourceBuild.Intermediate.source-build-externals" Version="10.0.0-alpha.1.24568.1">
      <Uri>https://github.com/dotnet/source-build-externals</Uri>
      <Sha>09aaed01f4bd113a1aca58d620096fe77c5a2da7</Sha>
      <SourceBuild RepoName="source-build-externals" ManagedOnly="true" />
    </Dependency>
  </ProductDependencies>
  <ToolsetDependencies>
    <Dependency Name="Microsoft.DotNet.Arcade.Sdk" Version="10.0.0-beta.24605.1">
      <Uri>https://github.com/dotnet/arcade</Uri>
      <Sha>110749ff6e8a43fcd7c8f0bd74c5fcb0da3562ed</Sha>
    </Dependency>
    <!-- Intermediate is necessary for source build. -->
    <Dependency Name="Microsoft.SourceBuild.Intermediate.arcade" Version="10.0.0-beta.24605.1">
      <Uri>https://github.com/dotnet/arcade</Uri>
      <Sha>110749ff6e8a43fcd7c8f0bd74c5fcb0da3562ed</Sha>
      <SourceBuild RepoName="arcade" ManagedOnly="true" />
    </Dependency>
    <Dependency Name="Microsoft.DotNet.XliffTasks" Version="10.0.0-beta.24605.1">
      <Uri>https://github.com/dotnet/arcade</Uri>
      <Sha>110749ff6e8a43fcd7c8f0bd74c5fcb0da3562ed</Sha>
    </Dependency>
    <Dependency Name="Microsoft.DotNet.Helix.Sdk" Version="10.0.0-beta.24605.1">
      <Uri>https://github.com/dotnet/arcade</Uri>
      <Sha>110749ff6e8a43fcd7c8f0bd74c5fcb0da3562ed</Sha>
    </Dependency>
    <Dependency Name="Microsoft.DotNet.GenAPI" Version="10.0.0-beta.24605.1">
      <Uri>https://github.com/dotnet/arcade</Uri>
      <Sha>110749ff6e8a43fcd7c8f0bd74c5fcb0da3562ed</Sha>
    </Dependency>
    <Dependency Name="Microsoft.DotNet.GenFacades" Version="10.0.0-beta.24605.1">
      <Uri>https://github.com/dotnet/arcade</Uri>
      <Sha>110749ff6e8a43fcd7c8f0bd74c5fcb0da3562ed</Sha>
    </Dependency>
    <Dependency Name="Microsoft.DotNet.XUnitAssert" Version="2.9.2-beta.24605.1">
      <Uri>https://github.com/dotnet/arcade</Uri>
      <Sha>110749ff6e8a43fcd7c8f0bd74c5fcb0da3562ed</Sha>
    </Dependency>
    <Dependency Name="Microsoft.DotNet.XUnitExtensions" Version="10.0.0-beta.24605.1">
      <Uri>https://github.com/dotnet/arcade</Uri>
      <Sha>110749ff6e8a43fcd7c8f0bd74c5fcb0da3562ed</Sha>
    </Dependency>
    <Dependency Name="Microsoft.DotNet.XUnitConsoleRunner" Version="2.9.2-beta.24605.1">
      <Uri>https://github.com/dotnet/arcade</Uri>
      <Sha>110749ff6e8a43fcd7c8f0bd74c5fcb0da3562ed</Sha>
    </Dependency>
    <Dependency Name="Microsoft.DotNet.Build.Tasks.Archives" Version="10.0.0-beta.24605.1">
      <Uri>https://github.com/dotnet/arcade</Uri>
      <Sha>110749ff6e8a43fcd7c8f0bd74c5fcb0da3562ed</Sha>
    </Dependency>
    <Dependency Name="Microsoft.DotNet.Build.Tasks.Packaging" Version="10.0.0-beta.24605.1">
      <Uri>https://github.com/dotnet/arcade</Uri>
      <Sha>110749ff6e8a43fcd7c8f0bd74c5fcb0da3562ed</Sha>
    </Dependency>
    <Dependency Name="Microsoft.DotNet.Build.Tasks.Installers" Version="10.0.0-beta.24605.1">
      <Uri>https://github.com/dotnet/arcade</Uri>
      <Sha>110749ff6e8a43fcd7c8f0bd74c5fcb0da3562ed</Sha>
    </Dependency>
    <Dependency Name="Microsoft.DotNet.Build.Tasks.Templating" Version="10.0.0-beta.24605.1">
      <Uri>https://github.com/dotnet/arcade</Uri>
      <Sha>110749ff6e8a43fcd7c8f0bd74c5fcb0da3562ed</Sha>
    </Dependency>
    <Dependency Name="Microsoft.DotNet.Build.Tasks.Workloads" Version="10.0.0-beta.24605.1">
      <Uri>https://github.com/dotnet/arcade</Uri>
      <Sha>110749ff6e8a43fcd7c8f0bd74c5fcb0da3562ed</Sha>
    </Dependency>
    <Dependency Name="Microsoft.DotNet.CodeAnalysis" Version="10.0.0-beta.24605.1">
      <Uri>https://github.com/dotnet/arcade</Uri>
      <Sha>110749ff6e8a43fcd7c8f0bd74c5fcb0da3562ed</Sha>
    </Dependency>
    <Dependency Name="Microsoft.DotNet.Build.Tasks.TargetFramework" Version="10.0.0-beta.24605.1">
      <Uri>https://github.com/dotnet/arcade</Uri>
      <Sha>110749ff6e8a43fcd7c8f0bd74c5fcb0da3562ed</Sha>
    </Dependency>
    <Dependency Name="Microsoft.DotNet.RemoteExecutor" Version="10.0.0-beta.24605.1">
      <Uri>https://github.com/dotnet/arcade</Uri>
      <Sha>110749ff6e8a43fcd7c8f0bd74c5fcb0da3562ed</Sha>
    </Dependency>
    <Dependency Name="Microsoft.DotNet.Build.Tasks.Feed" Version="10.0.0-beta.24605.1">
      <Uri>https://github.com/dotnet/arcade</Uri>
      <Sha>110749ff6e8a43fcd7c8f0bd74c5fcb0da3562ed</Sha>
    </Dependency>
    <Dependency Name="Microsoft.DotNet.VersionTools.Tasks" Version="10.0.0-beta.24605.1">
      <Uri>https://github.com/dotnet/arcade</Uri>
      <Sha>110749ff6e8a43fcd7c8f0bd74c5fcb0da3562ed</Sha>
    </Dependency>
    <Dependency Name="Microsoft.DotNet.SharedFramework.Sdk" Version="10.0.0-beta.24605.1">
      <Uri>https://github.com/dotnet/arcade</Uri>
      <Sha>110749ff6e8a43fcd7c8f0bd74c5fcb0da3562ed</Sha>
    </Dependency>
    <Dependency Name="System.ComponentModel.TypeConverter.TestData" Version="10.0.0-beta.24571.1">
      <Uri>https://github.com/dotnet/runtime-assets</Uri>
      <Sha>4daef9f8f673c1d0bbec273f2bcda1ab9074ef75</Sha>
    </Dependency>
    <Dependency Name="System.Data.Common.TestData" Version="10.0.0-beta.24571.1">
      <Uri>https://github.com/dotnet/runtime-assets</Uri>
      <Sha>4daef9f8f673c1d0bbec273f2bcda1ab9074ef75</Sha>
    </Dependency>
    <Dependency Name="System.Drawing.Common.TestData" Version="10.0.0-beta.24571.1">
      <Uri>https://github.com/dotnet/runtime-assets</Uri>
      <Sha>4daef9f8f673c1d0bbec273f2bcda1ab9074ef75</Sha>
    </Dependency>
    <Dependency Name="System.Formats.Tar.TestData" Version="10.0.0-beta.24571.1">
      <Uri>https://github.com/dotnet/runtime-assets</Uri>
      <Sha>4daef9f8f673c1d0bbec273f2bcda1ab9074ef75</Sha>
    </Dependency>
    <Dependency Name="System.IO.Compression.TestData" Version="10.0.0-beta.24571.1">
      <Uri>https://github.com/dotnet/runtime-assets</Uri>
      <Sha>4daef9f8f673c1d0bbec273f2bcda1ab9074ef75</Sha>
    </Dependency>
    <Dependency Name="System.IO.Packaging.TestData" Version="10.0.0-beta.24571.1">
      <Uri>https://github.com/dotnet/runtime-assets</Uri>
      <Sha>4daef9f8f673c1d0bbec273f2bcda1ab9074ef75</Sha>
    </Dependency>
    <Dependency Name="System.Net.TestData" Version="10.0.0-beta.24571.1">
      <Uri>https://github.com/dotnet/runtime-assets</Uri>
      <Sha>4daef9f8f673c1d0bbec273f2bcda1ab9074ef75</Sha>
    </Dependency>
    <Dependency Name="System.Private.Runtime.UnicodeData" Version="10.0.0-beta.24571.1">
      <Uri>https://github.com/dotnet/runtime-assets</Uri>
      <Sha>4daef9f8f673c1d0bbec273f2bcda1ab9074ef75</Sha>
    </Dependency>
    <Dependency Name="System.Runtime.TimeZoneData" Version="10.0.0-beta.24571.1">
      <Uri>https://github.com/dotnet/runtime-assets</Uri>
      <Sha>4daef9f8f673c1d0bbec273f2bcda1ab9074ef75</Sha>
    </Dependency>
    <Dependency Name="System.Security.Cryptography.X509Certificates.TestData" Version="10.0.0-beta.24571.1">
      <Uri>https://github.com/dotnet/runtime-assets</Uri>
      <Sha>4daef9f8f673c1d0bbec273f2bcda1ab9074ef75</Sha>
    </Dependency>
    <Dependency Name="System.Text.RegularExpressions.TestData" Version="10.0.0-beta.24571.1">
      <Uri>https://github.com/dotnet/runtime-assets</Uri>
      <Sha>4daef9f8f673c1d0bbec273f2bcda1ab9074ef75</Sha>
    </Dependency>
    <Dependency Name="System.Windows.Extensions.TestData" Version="10.0.0-beta.24571.1">
      <Uri>https://github.com/dotnet/runtime-assets</Uri>
      <Sha>4daef9f8f673c1d0bbec273f2bcda1ab9074ef75</Sha>
    </Dependency>
    <Dependency Name="Microsoft.DotNet.CilStrip.Sources" Version="10.0.0-beta.24571.1">
      <Uri>https://github.com/dotnet/runtime-assets</Uri>
      <Sha>4daef9f8f673c1d0bbec273f2bcda1ab9074ef75</Sha>
    </Dependency>
    <Dependency Name="runtime.linux-arm64.Microsoft.NETCore.Runtime.Mono.LLVM.Libclang" Version="19.1.0-alpha.1.24569.1" CoherentParentDependency="Microsoft.NET.Workload.Emscripten.Current.Manifest-10.0.100.Transport">
      <Uri>https://github.com/dotnet/llvm-project</Uri>
      <Sha>0cba75dd87238a93a7099f98b6a594b79108de2b</Sha>
    </Dependency>
    <Dependency Name="runtime.linux-arm64.Microsoft.NETCore.Runtime.Mono.LLVM.Sdk" Version="19.1.0-alpha.1.24569.1" CoherentParentDependency="Microsoft.NET.Workload.Emscripten.Current.Manifest-10.0.100.Transport">
      <Uri>https://github.com/dotnet/llvm-project</Uri>
      <Sha>0cba75dd87238a93a7099f98b6a594b79108de2b</Sha>
    </Dependency>
    <Dependency Name="runtime.linux-arm64.Microsoft.NETCore.Runtime.Mono.LLVM.Tools" Version="19.1.0-alpha.1.24569.1" CoherentParentDependency="Microsoft.NET.Workload.Emscripten.Current.Manifest-10.0.100.Transport">
      <Uri>https://github.com/dotnet/llvm-project</Uri>
      <Sha>0cba75dd87238a93a7099f98b6a594b79108de2b</Sha>
    </Dependency>
    <Dependency Name="runtime.linux-musl-arm64.Microsoft.NETCore.Runtime.Mono.LLVM.Libclang" Version="19.1.0-alpha.1.24569.1" CoherentParentDependency="Microsoft.NET.Workload.Emscripten.Current.Manifest-10.0.100.Transport">
      <Uri>https://github.com/dotnet/llvm-project</Uri>
      <Sha>0cba75dd87238a93a7099f98b6a594b79108de2b</Sha>
    </Dependency>
    <Dependency Name="runtime.linux-musl-arm64.Microsoft.NETCore.Runtime.Mono.LLVM.Sdk" Version="19.1.0-alpha.1.24569.1" CoherentParentDependency="Microsoft.NET.Workload.Emscripten.Current.Manifest-10.0.100.Transport">
      <Uri>https://github.com/dotnet/llvm-project</Uri>
      <Sha>0cba75dd87238a93a7099f98b6a594b79108de2b</Sha>
    </Dependency>
    <Dependency Name="runtime.linux-musl-arm64.Microsoft.NETCore.Runtime.Mono.LLVM.Tools" Version="19.1.0-alpha.1.24569.1" CoherentParentDependency="Microsoft.NET.Workload.Emscripten.Current.Manifest-10.0.100.Transport">
      <Uri>https://github.com/dotnet/llvm-project</Uri>
      <Sha>0cba75dd87238a93a7099f98b6a594b79108de2b</Sha>
    </Dependency>
    <Dependency Name="runtime.linux-x64.Microsoft.NETCore.Runtime.Mono.LLVM.Libclang" Version="19.1.0-alpha.1.24569.1" CoherentParentDependency="Microsoft.NET.Workload.Emscripten.Current.Manifest-10.0.100.Transport">
      <Uri>https://github.com/dotnet/llvm-project</Uri>
      <Sha>0cba75dd87238a93a7099f98b6a594b79108de2b</Sha>
    </Dependency>
    <Dependency Name="runtime.linux-x64.Microsoft.NETCore.Runtime.Mono.LLVM.Sdk" Version="19.1.0-alpha.1.24569.1" CoherentParentDependency="Microsoft.NET.Workload.Emscripten.Current.Manifest-10.0.100.Transport">
      <Uri>https://github.com/dotnet/llvm-project</Uri>
      <Sha>0cba75dd87238a93a7099f98b6a594b79108de2b</Sha>
    </Dependency>
    <Dependency Name="runtime.linux-x64.Microsoft.NETCore.Runtime.Mono.LLVM.Tools" Version="19.1.0-alpha.1.24569.1" CoherentParentDependency="Microsoft.NET.Workload.Emscripten.Current.Manifest-10.0.100.Transport">
      <Uri>https://github.com/dotnet/llvm-project</Uri>
      <Sha>0cba75dd87238a93a7099f98b6a594b79108de2b</Sha>
    </Dependency>
    <Dependency Name="runtime.linux-musl-x64.Microsoft.NETCore.Runtime.Mono.LLVM.Libclang" Version="19.1.0-alpha.1.24569.1" CoherentParentDependency="Microsoft.NET.Workload.Emscripten.Current.Manifest-10.0.100.Transport">
      <Uri>https://github.com/dotnet/llvm-project</Uri>
      <Sha>0cba75dd87238a93a7099f98b6a594b79108de2b</Sha>
    </Dependency>
    <Dependency Name="runtime.linux-musl-x64.Microsoft.NETCore.Runtime.Mono.LLVM.Sdk" Version="19.1.0-alpha.1.24569.1" CoherentParentDependency="Microsoft.NET.Workload.Emscripten.Current.Manifest-10.0.100.Transport">
      <Uri>https://github.com/dotnet/llvm-project</Uri>
      <Sha>0cba75dd87238a93a7099f98b6a594b79108de2b</Sha>
    </Dependency>
    <Dependency Name="runtime.linux-musl-x64.Microsoft.NETCore.Runtime.Mono.LLVM.Tools" Version="19.1.0-alpha.1.24569.1" CoherentParentDependency="Microsoft.NET.Workload.Emscripten.Current.Manifest-10.0.100.Transport">
      <Uri>https://github.com/dotnet/llvm-project</Uri>
      <Sha>0cba75dd87238a93a7099f98b6a594b79108de2b</Sha>
    </Dependency>
    <Dependency Name="runtime.win-x64.Microsoft.NETCore.Runtime.Mono.LLVM.Libclang" Version="19.1.0-alpha.1.24569.1" CoherentParentDependency="Microsoft.NET.Workload.Emscripten.Current.Manifest-10.0.100.Transport">
      <Uri>https://github.com/dotnet/llvm-project</Uri>
      <Sha>0cba75dd87238a93a7099f98b6a594b79108de2b</Sha>
    </Dependency>
    <Dependency Name="runtime.win-x64.Microsoft.NETCore.Runtime.Mono.LLVM.Sdk" Version="19.1.0-alpha.1.24569.1" CoherentParentDependency="Microsoft.NET.Workload.Emscripten.Current.Manifest-10.0.100.Transport">
      <Uri>https://github.com/dotnet/llvm-project</Uri>
      <Sha>0cba75dd87238a93a7099f98b6a594b79108de2b</Sha>
    </Dependency>
    <Dependency Name="runtime.win-x64.Microsoft.NETCore.Runtime.Mono.LLVM.Tools" Version="19.1.0-alpha.1.24569.1" CoherentParentDependency="Microsoft.NET.Workload.Emscripten.Current.Manifest-10.0.100.Transport">
      <Uri>https://github.com/dotnet/llvm-project</Uri>
      <Sha>0cba75dd87238a93a7099f98b6a594b79108de2b</Sha>
    </Dependency>
    <Dependency Name="runtime.osx-arm64.Microsoft.NETCore.Runtime.Mono.LLVM.Libclang" Version="19.1.0-alpha.1.24569.1" CoherentParentDependency="Microsoft.NET.Workload.Emscripten.Current.Manifest-10.0.100.Transport">
      <Uri>https://github.com/dotnet/llvm-project</Uri>
      <Sha>0cba75dd87238a93a7099f98b6a594b79108de2b</Sha>
    </Dependency>
    <Dependency Name="runtime.osx-arm64.Microsoft.NETCore.Runtime.Mono.LLVM.Sdk" Version="19.1.0-alpha.1.24569.1" CoherentParentDependency="Microsoft.NET.Workload.Emscripten.Current.Manifest-10.0.100.Transport">
      <Uri>https://github.com/dotnet/llvm-project</Uri>
      <Sha>0cba75dd87238a93a7099f98b6a594b79108de2b</Sha>
    </Dependency>
    <Dependency Name="runtime.osx-arm64.Microsoft.NETCore.Runtime.Mono.LLVM.Tools" Version="19.1.0-alpha.1.24569.1" CoherentParentDependency="Microsoft.NET.Workload.Emscripten.Current.Manifest-10.0.100.Transport">
      <Uri>https://github.com/dotnet/llvm-project</Uri>
      <Sha>0cba75dd87238a93a7099f98b6a594b79108de2b</Sha>
    </Dependency>
    <Dependency Name="runtime.osx-x64.Microsoft.NETCore.Runtime.Mono.LLVM.Libclang" Version="19.1.0-alpha.1.24569.1" CoherentParentDependency="Microsoft.NET.Workload.Emscripten.Current.Manifest-10.0.100.Transport">
      <Uri>https://github.com/dotnet/llvm-project</Uri>
      <Sha>0cba75dd87238a93a7099f98b6a594b79108de2b</Sha>
    </Dependency>
    <Dependency Name="runtime.osx-x64.Microsoft.NETCore.Runtime.Mono.LLVM.Sdk" Version="19.1.0-alpha.1.24569.1" CoherentParentDependency="Microsoft.NET.Workload.Emscripten.Current.Manifest-10.0.100.Transport">
      <Uri>https://github.com/dotnet/llvm-project</Uri>
      <Sha>0cba75dd87238a93a7099f98b6a594b79108de2b</Sha>
    </Dependency>
    <Dependency Name="runtime.osx-x64.Microsoft.NETCore.Runtime.Mono.LLVM.Tools" Version="19.1.0-alpha.1.24569.1" CoherentParentDependency="Microsoft.NET.Workload.Emscripten.Current.Manifest-10.0.100.Transport">
      <Uri>https://github.com/dotnet/llvm-project</Uri>
      <Sha>0cba75dd87238a93a7099f98b6a594b79108de2b</Sha>
    </Dependency>
    <Dependency Name="Microsoft.NETCore.App.Runtime.win-x64" Version="10.0.0-alpha.1.24565.3">
      <Uri>https://github.com/dotnet/runtime</Uri>
      <Sha>55eee324653e01cf28809d02b25a5b0894b58d22</Sha>
    </Dependency>
    <Dependency Name="runtime.native.System.IO.Ports" Version="10.0.0-alpha.1.24565.3">
      <Uri>https://github.com/dotnet/runtime</Uri>
      <Sha>55eee324653e01cf28809d02b25a5b0894b58d22</Sha>
    </Dependency>
    <Dependency Name="Microsoft.NETCore.ILAsm" Version="10.0.0-alpha.1.24565.3">
      <Uri>https://github.com/dotnet/runtime</Uri>
      <Sha>55eee324653e01cf28809d02b25a5b0894b58d22</Sha>
    </Dependency>
    <Dependency Name="Microsoft.NET.Sdk.IL" Version="10.0.0-alpha.1.24565.3">
      <Uri>https://github.com/dotnet/runtime</Uri>
      <Sha>55eee324653e01cf28809d02b25a5b0894b58d22</Sha>
    </Dependency>
    <Dependency Name="System.Text.Json" Version="10.0.0-alpha.1.24565.3">
      <Uri>https://github.com/dotnet/runtime</Uri>
      <Sha>55eee324653e01cf28809d02b25a5b0894b58d22</Sha>
    </Dependency>
    <!-- Intermediate is necessary for source build. -->
    <Dependency Name="Microsoft.SourceBuild.Intermediate.runtime.linux-x64" Version="10.0.0-alpha.1.24565.3">
      <Uri>https://github.com/dotnet/runtime</Uri>
      <Sha>55eee324653e01cf28809d02b25a5b0894b58d22</Sha>
      <SourceBuild RepoName="runtime" ManagedOnly="false" />
    </Dependency>
    <Dependency Name="System.Reflection.Metadata" Version="10.0.0-alpha.1.24565.3">
      <Uri>https://github.com/dotnet/runtime</Uri>
      <Sha>55eee324653e01cf28809d02b25a5b0894b58d22</Sha>
    </Dependency>
    <Dependency Name="System.Reflection.MetadataLoadContext" Version="10.0.0-alpha.1.24565.3">
      <Uri>https://github.com/dotnet/runtime</Uri>
      <Sha>55eee324653e01cf28809d02b25a5b0894b58d22</Sha>
    </Dependency>
    <Dependency Name="Microsoft.DotNet.XHarness.TestRunners.Common" Version="10.0.0-prerelease.24575.1">
      <Uri>https://github.com/dotnet/xharness</Uri>
      <Sha>9fca69998474507f6515c1351efe027dbf194c87</Sha>
    </Dependency>
    <Dependency Name="Microsoft.DotNet.XHarness.TestRunners.Xunit" Version="10.0.0-prerelease.24575.1">
      <Uri>https://github.com/dotnet/xharness</Uri>
      <Sha>9fca69998474507f6515c1351efe027dbf194c87</Sha>
    </Dependency>
    <Dependency Name="Microsoft.DotNet.XHarness.CLI" Version="10.0.0-prerelease.24575.1">
      <Uri>https://github.com/dotnet/xharness</Uri>
      <Sha>9fca69998474507f6515c1351efe027dbf194c87</Sha>
    </Dependency>
    <Dependency Name="Microsoft.DotNet.PackageTesting" Version="10.0.0-beta.24605.1">
      <Uri>https://github.com/dotnet/arcade</Uri>
      <Sha>110749ff6e8a43fcd7c8f0bd74c5fcb0da3562ed</Sha>
    </Dependency>
    <Dependency Name="optimization.windows_nt-x64.MIBC.Runtime" Version="1.0.0-prerelease.24462.2">
      <Uri>https://dev.azure.com/dnceng/internal/_git/dotnet-optimization</Uri>
      <Sha>9d7532585ce71e30ab55f0364d3cecccaf0775d1</Sha>
    </Dependency>
    <Dependency Name="optimization.windows_nt-x86.MIBC.Runtime" Version="1.0.0-prerelease.24462.2">
      <Uri>https://dev.azure.com/dnceng/internal/_git/dotnet-optimization</Uri>
      <Sha>9d7532585ce71e30ab55f0364d3cecccaf0775d1</Sha>
    </Dependency>
    <Dependency Name="optimization.linux-x64.MIBC.Runtime" Version="1.0.0-prerelease.24462.2">
      <Uri>https://dev.azure.com/dnceng/internal/_git/dotnet-optimization</Uri>
      <Sha>9d7532585ce71e30ab55f0364d3cecccaf0775d1</Sha>
    </Dependency>
    <Dependency Name="optimization.PGO.CoreCLR" Version="1.0.0-prerelease.24462.2">
      <Uri>https://dev.azure.com/dnceng/internal/_git/dotnet-optimization</Uri>
      <Sha>9d7532585ce71e30ab55f0364d3cecccaf0775d1</Sha>
    </Dependency>
    <Dependency Name="Microsoft.DotNet.HotReload.Utils.Generator.BuildTool" Version="10.0.0-alpha.0.24568.1">
      <Uri>https://github.com/dotnet/hotreload-utils</Uri>
      <Sha>aac52b9c8ed9d3a569fb0fc70ba9f8474d9b18fb</Sha>
    </Dependency>
    <Dependency Name="System.Runtime.Numerics.TestData" Version="10.0.0-beta.24571.1">
      <Uri>https://github.com/dotnet/runtime-assets</Uri>
      <Sha>4daef9f8f673c1d0bbec273f2bcda1ab9074ef75</Sha>
    </Dependency>
<<<<<<< HEAD
    <Dependency Name="Microsoft.Net.Compilers.Toolset" Version="4.13.0-3.24611.1">
      <Uri>https://github.com/dotnet/roslyn</Uri>
      <Sha>28b2ba98f531af8b83c6a29b18bd11c7a9ebb68f</Sha>
    </Dependency>
    <Dependency Name="Microsoft.CodeAnalysis" Version="4.13.0-3.24611.1">
      <Uri>https://github.com/dotnet/roslyn</Uri>
      <Sha>28b2ba98f531af8b83c6a29b18bd11c7a9ebb68f</Sha>
    </Dependency>
    <Dependency Name="Microsoft.CodeAnalysis.CSharp" Version="4.13.0-3.24611.1">
      <Uri>https://github.com/dotnet/roslyn</Uri>
      <Sha>28b2ba98f531af8b83c6a29b18bd11c7a9ebb68f</Sha>
=======
    <Dependency Name="Microsoft.Net.Compilers.Toolset" Version="4.13.0-3.24602.26">
      <Uri>https://github.com/dotnet/roslyn</Uri>
      <Sha>089e61c59dcb3d46fe766abc85176ef8e42e4d58</Sha>
    </Dependency>
    <Dependency Name="Microsoft.CodeAnalysis" Version="4.13.0-3.24602.26">
      <Uri>https://github.com/dotnet/roslyn</Uri>
      <Sha>089e61c59dcb3d46fe766abc85176ef8e42e4d58</Sha>
    </Dependency>
    <Dependency Name="Microsoft.CodeAnalysis.CSharp" Version="4.13.0-3.24602.26">
      <Uri>https://github.com/dotnet/roslyn</Uri>
      <Sha>089e61c59dcb3d46fe766abc85176ef8e42e4d58</Sha>
>>>>>>> dfb2b8a8
    </Dependency>
    <Dependency Name="Microsoft.CodeAnalysis.Analyzers" Version="3.12.0-beta1.24559.1">
      <Uri>https://github.com/dotnet/roslyn-analyzers</Uri>
      <Sha>5435ba7b1037f21237adc1b3845f97e9fdbc075d</Sha>
    </Dependency>
    <Dependency Name="Microsoft.CodeAnalysis.NetAnalyzers" Version="10.0.0-preview.24559.1">
      <Uri>https://github.com/dotnet/roslyn-analyzers</Uri>
      <Sha>5435ba7b1037f21237adc1b3845f97e9fdbc075d</Sha>
    </Dependency>
    <!-- Intermediate is necessary for source build. -->
<<<<<<< HEAD
    <Dependency Name="Microsoft.SourceBuild.Intermediate.roslyn" Version="4.13.0-3.24611.1">
      <Uri>https://github.com/dotnet/roslyn</Uri>
      <Sha>28b2ba98f531af8b83c6a29b18bd11c7a9ebb68f</Sha>
=======
    <Dependency Name="Microsoft.SourceBuild.Intermediate.roslyn" Version="4.13.0-3.24602.26">
      <Uri>https://github.com/dotnet/roslyn</Uri>
      <Sha>089e61c59dcb3d46fe766abc85176ef8e42e4d58</Sha>
>>>>>>> dfb2b8a8
      <SourceBuild RepoName="roslyn" ManagedOnly="true" />
    </Dependency>
    <Dependency Name="Microsoft.DotNet.ApiCompat.Task" Version="10.0.100-alpha.1.24480.5">
      <Uri>https://github.com/dotnet/sdk</Uri>
      <Sha>9de571282093d76401a3f457a8e9f4427e088778</Sha>
    </Dependency>
    <!-- Intermediate is necessary for source build. -->
    <Dependency Name="Microsoft.SourceBuild.Intermediate.sdk" Version="10.0.100-alpha.1.24480.5">
      <Uri>https://github.com/dotnet/sdk</Uri>
      <Sha>9de571282093d76401a3f457a8e9f4427e088778</Sha>
      <SourceBuild RepoName="sdk" ManagedOnly="true" />
    </Dependency>
    <Dependency Name="optimization.windows_nt-arm64.MIBC.Runtime" Version="1.0.0-prerelease.24462.2">
      <Uri>https://dev.azure.com/dnceng/internal/_git/dotnet-optimization</Uri>
      <Sha>9d7532585ce71e30ab55f0364d3cecccaf0775d1</Sha>
    </Dependency>
    <Dependency Name="optimization.linux-arm64.MIBC.Runtime" Version="1.0.0-prerelease.24462.2">
      <Uri>https://dev.azure.com/dnceng/internal/_git/dotnet-optimization</Uri>
      <Sha>9d7532585ce71e30ab55f0364d3cecccaf0775d1</Sha>
    </Dependency>
    <!-- Necessary for source-build. This allows the package to be retrieved from previously-source-built artifacts
         and flow in as dependencies of the packages produced by runtime. -->
    <Dependency Name="Nuget.Frameworks" Version="6.2.4">
      <Uri>https://github.com/NuGet/NuGet.Client</Uri>
      <Sha>8fef55f5a55a3b4f2c96cd1a9b5ddc51d4b927f8</Sha>
    </Dependency>
    <Dependency Name="Nuget.Packaging" Version="6.2.4">
      <Uri>https://github.com/NuGet/NuGet.Client</Uri>
      <Sha>8fef55f5a55a3b4f2c96cd1a9b5ddc51d4b927f8</Sha>
    </Dependency>
    <Dependency Name="Nuget.ProjectModel" Version="6.2.4">
      <Uri>https://github.com/NuGet/NuGet.Client</Uri>
      <Sha>8fef55f5a55a3b4f2c96cd1a9b5ddc51d4b927f8</Sha>
    </Dependency>
    <Dependency Name="Nuget.Versioning" Version="6.2.4">
      <Uri>https://github.com/NuGet/NuGet.Client</Uri>
      <Sha>8fef55f5a55a3b4f2c96cd1a9b5ddc51d4b927f8</Sha>
    </Dependency>
    <Dependency Name="runtime.linux-arm64.Microsoft.NETCore.Runtime.Wasm.Node.Transport" Version="10.0.0-alpha.1.24554.4" CoherentParentDependency="Microsoft.NET.Workload.Emscripten.Current.Manifest-10.0.100.Transport">
      <Uri>https://github.com/dotnet/node</Uri>
      <Sha>1e43410e056dea7692e0c618c514c0f3016e217c</Sha>
    </Dependency>
    <Dependency Name="runtime.linux-musl-arm64.Microsoft.NETCore.Runtime.Wasm.Node.Transport" Version="10.0.0-alpha.1.24554.4" CoherentParentDependency="Microsoft.NET.Workload.Emscripten.Current.Manifest-10.0.100.Transport">
      <Uri>https://github.com/dotnet/node</Uri>
      <Sha>1e43410e056dea7692e0c618c514c0f3016e217c</Sha>
    </Dependency>
    <Dependency Name="runtime.linux-x64.Microsoft.NETCore.Runtime.Wasm.Node.Transport" Version="10.0.0-alpha.1.24554.4" CoherentParentDependency="Microsoft.NET.Workload.Emscripten.Current.Manifest-10.0.100.Transport">
      <Uri>https://github.com/dotnet/node</Uri>
      <Sha>1e43410e056dea7692e0c618c514c0f3016e217c</Sha>
    </Dependency>
    <Dependency Name="runtime.linux-musl-x64.Microsoft.NETCore.Runtime.Wasm.Node.Transport" Version="10.0.0-alpha.1.24554.4" CoherentParentDependency="Microsoft.NET.Workload.Emscripten.Current.Manifest-10.0.100.Transport">
      <Uri>https://github.com/dotnet/node</Uri>
      <Sha>1e43410e056dea7692e0c618c514c0f3016e217c</Sha>
    </Dependency>
    <Dependency Name="runtime.osx-arm64.Microsoft.NETCore.Runtime.Wasm.Node.Transport" Version="10.0.0-alpha.1.24554.4" CoherentParentDependency="Microsoft.NET.Workload.Emscripten.Current.Manifest-10.0.100.Transport">
      <Uri>https://github.com/dotnet/node</Uri>
      <Sha>1e43410e056dea7692e0c618c514c0f3016e217c</Sha>
    </Dependency>
    <Dependency Name="runtime.osx-x64.Microsoft.NETCore.Runtime.Wasm.Node.Transport" Version="10.0.0-alpha.1.24554.4" CoherentParentDependency="Microsoft.NET.Workload.Emscripten.Current.Manifest-10.0.100.Transport">
      <Uri>https://github.com/dotnet/node</Uri>
      <Sha>1e43410e056dea7692e0c618c514c0f3016e217c</Sha>
    </Dependency>
    <Dependency Name="runtime.win-arm64.Microsoft.NETCore.Runtime.Wasm.Node.Transport" Version="10.0.0-alpha.1.24554.4" CoherentParentDependency="Microsoft.NET.Workload.Emscripten.Current.Manifest-10.0.100.Transport">
      <Uri>https://github.com/dotnet/node</Uri>
      <Sha>1e43410e056dea7692e0c618c514c0f3016e217c</Sha>
    </Dependency>
    <Dependency Name="runtime.win-x64.Microsoft.NETCore.Runtime.Wasm.Node.Transport" Version="10.0.0-alpha.1.24554.4" CoherentParentDependency="Microsoft.NET.Workload.Emscripten.Current.Manifest-10.0.100.Transport">
      <Uri>https://github.com/dotnet/node</Uri>
      <Sha>1e43410e056dea7692e0c618c514c0f3016e217c</Sha>
    </Dependency>
    <Dependency Name="Microsoft.NET.HostModel.TestData" Version="10.0.0-beta.24571.1">
      <Uri>https://github.com/dotnet/runtime-assets</Uri>
      <Sha>4daef9f8f673c1d0bbec273f2bcda1ab9074ef75</Sha>
    </Dependency>
  </ToolsetDependencies>
</Dependencies><|MERGE_RESOLUTION|>--- conflicted
+++ resolved
@@ -376,7 +376,6 @@
       <Uri>https://github.com/dotnet/runtime-assets</Uri>
       <Sha>4daef9f8f673c1d0bbec273f2bcda1ab9074ef75</Sha>
     </Dependency>
-<<<<<<< HEAD
     <Dependency Name="Microsoft.Net.Compilers.Toolset" Version="4.13.0-3.24611.1">
       <Uri>https://github.com/dotnet/roslyn</Uri>
       <Sha>28b2ba98f531af8b83c6a29b18bd11c7a9ebb68f</Sha>
@@ -388,19 +387,6 @@
     <Dependency Name="Microsoft.CodeAnalysis.CSharp" Version="4.13.0-3.24611.1">
       <Uri>https://github.com/dotnet/roslyn</Uri>
       <Sha>28b2ba98f531af8b83c6a29b18bd11c7a9ebb68f</Sha>
-=======
-    <Dependency Name="Microsoft.Net.Compilers.Toolset" Version="4.13.0-3.24602.26">
-      <Uri>https://github.com/dotnet/roslyn</Uri>
-      <Sha>089e61c59dcb3d46fe766abc85176ef8e42e4d58</Sha>
-    </Dependency>
-    <Dependency Name="Microsoft.CodeAnalysis" Version="4.13.0-3.24602.26">
-      <Uri>https://github.com/dotnet/roslyn</Uri>
-      <Sha>089e61c59dcb3d46fe766abc85176ef8e42e4d58</Sha>
-    </Dependency>
-    <Dependency Name="Microsoft.CodeAnalysis.CSharp" Version="4.13.0-3.24602.26">
-      <Uri>https://github.com/dotnet/roslyn</Uri>
-      <Sha>089e61c59dcb3d46fe766abc85176ef8e42e4d58</Sha>
->>>>>>> dfb2b8a8
     </Dependency>
     <Dependency Name="Microsoft.CodeAnalysis.Analyzers" Version="3.12.0-beta1.24559.1">
       <Uri>https://github.com/dotnet/roslyn-analyzers</Uri>
@@ -411,15 +397,9 @@
       <Sha>5435ba7b1037f21237adc1b3845f97e9fdbc075d</Sha>
     </Dependency>
     <!-- Intermediate is necessary for source build. -->
-<<<<<<< HEAD
     <Dependency Name="Microsoft.SourceBuild.Intermediate.roslyn" Version="4.13.0-3.24611.1">
       <Uri>https://github.com/dotnet/roslyn</Uri>
       <Sha>28b2ba98f531af8b83c6a29b18bd11c7a9ebb68f</Sha>
-=======
-    <Dependency Name="Microsoft.SourceBuild.Intermediate.roslyn" Version="4.13.0-3.24602.26">
-      <Uri>https://github.com/dotnet/roslyn</Uri>
-      <Sha>089e61c59dcb3d46fe766abc85176ef8e42e4d58</Sha>
->>>>>>> dfb2b8a8
       <SourceBuild RepoName="roslyn" ManagedOnly="true" />
     </Dependency>
     <Dependency Name="Microsoft.DotNet.ApiCompat.Task" Version="10.0.100-alpha.1.24480.5">
