--- conflicted
+++ resolved
@@ -116,12 +116,8 @@
       <Sha>e659f328bf255d3e17e81296117c3aed1d461f2f</Sha>
       <SourceBuild RepoName="source-build-reference-packages" ManagedOnly="true" />
     </Dependency>
-<<<<<<< HEAD
-    <!-- Intermediate is necessary for source build. -->
-    <Dependency Name="Microsoft.SourceBuild.Intermediate.source-build-externals" Version="9.0.0-alpha.1.24079.1">
-=======
+    <!-- Intermediate is necessary for source build. -->
     <Dependency Name="Microsoft.SourceBuild.Intermediate.source-build-externals" Version="9.0.0-alpha.1.24101.1">
->>>>>>> 207e1fb3
       <Uri>https://github.com/dotnet/source-build-externals</Uri>
       <Sha>949db2fd23b687c0d545e954943feada8b361ed6</Sha>
       <SourceBuild RepoName="source-build-externals" ManagedOnly="true" />
