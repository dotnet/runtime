<Dependencies>
  <ProductDependencies>
    <Dependency Name="NETStandard.Library" Version="2.2.0-prerelease.19564.1">
      <Uri>https://github.com/dotnet/standard</Uri>
      <Sha>cfe95a23647c7de1fe1a349343115bd7720d6949</Sha>
    </Dependency>
    <Dependency Name="Microsoft.NETCore.Runtime.ICU.Transport" Version="6.0.0-alpha.1.20552.1">
      <Uri>https://github.com/dotnet/icu</Uri>
      <Sha>a39deb47c8f20ed5adb57cddbc83ac587413c4e4</Sha>
    </Dependency>
  </ProductDependencies>
  <ToolsetDependencies>
    <Dependency Name="Microsoft.DotNet.Arcade.Sdk" Version="6.0.0-beta.20563.2">
      <Uri>https://github.com/dotnet/arcade</Uri>
      <Sha>3fea3a1b584e3ddd9145d80a0cfb51e3e658c464</Sha>
    </Dependency>
    <Dependency Name="Microsoft.DotNet.Helix.Sdk" Version="6.0.0-beta.20563.2">
      <Uri>https://github.com/dotnet/arcade</Uri>
      <Sha>3fea3a1b584e3ddd9145d80a0cfb51e3e658c464</Sha>
    </Dependency>
    <Dependency Name="Microsoft.DotNet.ApiCompat" Version="6.0.0-beta.20563.2">
      <Uri>https://github.com/dotnet/arcade</Uri>
      <Sha>3fea3a1b584e3ddd9145d80a0cfb51e3e658c464</Sha>
    </Dependency>
    <Dependency Name="Microsoft.DotNet.GenAPI" Version="6.0.0-beta.20563.2">
      <Uri>https://github.com/dotnet/arcade</Uri>
      <Sha>3fea3a1b584e3ddd9145d80a0cfb51e3e658c464</Sha>
    </Dependency>
    <Dependency Name="Microsoft.DotNet.GenFacades" Version="6.0.0-beta.20563.2">
      <Uri>https://github.com/dotnet/arcade</Uri>
      <Sha>3fea3a1b584e3ddd9145d80a0cfb51e3e658c464</Sha>
    </Dependency>
    <Dependency Name="Microsoft.DotNet.XUnitExtensions" Version="6.0.0-beta.20563.2">
      <Uri>https://github.com/dotnet/arcade</Uri>
      <Sha>3fea3a1b584e3ddd9145d80a0cfb51e3e658c464</Sha>
    </Dependency>
    <Dependency Name="Microsoft.DotNet.XUnitConsoleRunner" Version="2.5.1-beta.20563.2">
      <Uri>https://github.com/dotnet/arcade</Uri>
      <Sha>3fea3a1b584e3ddd9145d80a0cfb51e3e658c464</Sha>
    </Dependency>
<<<<<<< HEAD
    <Dependency Name="Microsoft.DotNet.Build.Tasks.Archives" Version="6.0.0-beta.20563.2">
      <Uri>https://github.com/dotnet/arcade</Uri>
      <Sha>3fea3a1b584e3ddd9145d80a0cfb51e3e658c464</Sha>
=======
    <Dependency Name="Microsoft.DotNet.Build.Tasks.Archives" Version="6.0.0-beta.20567.2">
      <Uri>https://github.com/dotnet/arcade</Uri>
      <Sha>94dab3b0a2c74c53d7552c6985eafea4629d0eb9</Sha>
>>>>>>> 38743da3
    </Dependency>
    <Dependency Name="Microsoft.DotNet.Build.Tasks.Packaging" Version="6.0.0-beta.20563.2">
      <Uri>https://github.com/dotnet/arcade</Uri>
      <Sha>3fea3a1b584e3ddd9145d80a0cfb51e3e658c464</Sha>
    </Dependency>
    <Dependency Name="Microsoft.DotNet.Build.Tasks.Installers" Version="6.0.0-beta.20563.2">
      <Uri>https://github.com/dotnet/arcade</Uri>
      <Sha>3fea3a1b584e3ddd9145d80a0cfb51e3e658c464</Sha>
    </Dependency>
    <Dependency Name="Microsoft.DotNet.CodeAnalysis" Version="6.0.0-beta.20563.2">
      <Uri>https://github.com/dotnet/arcade</Uri>
      <Sha>3fea3a1b584e3ddd9145d80a0cfb51e3e658c464</Sha>
    </Dependency>
    <Dependency Name="Microsoft.DotNet.Build.Tasks.TargetFramework.Sdk" Version="6.0.0-beta.20563.2">
      <Uri>https://github.com/dotnet/arcade</Uri>
      <Sha>3fea3a1b584e3ddd9145d80a0cfb51e3e658c464</Sha>
    </Dependency>
    <Dependency Name="Microsoft.DotNet.RemoteExecutor" Version="6.0.0-beta.20563.2">
      <Uri>https://github.com/dotnet/arcade</Uri>
      <Sha>3fea3a1b584e3ddd9145d80a0cfb51e3e658c464</Sha>
    </Dependency>
    <Dependency Name="Microsoft.DotNet.Build.Tasks.Feed" Version="6.0.0-beta.20563.2">
      <Uri>https://github.com/dotnet/arcade</Uri>
      <Sha>3fea3a1b584e3ddd9145d80a0cfb51e3e658c464</Sha>
    </Dependency>
    <Dependency Name="Microsoft.DotNet.VersionTools.Tasks" Version="6.0.0-beta.20563.2">
      <Uri>https://github.com/dotnet/arcade</Uri>
      <Sha>3fea3a1b584e3ddd9145d80a0cfb51e3e658c464</Sha>
    </Dependency>
    <Dependency Name="Microsoft.DotNet.Build.Tasks.SharedFramework.Sdk" Version="6.0.0-beta.20563.2">
      <Uri>https://github.com/dotnet/arcade</Uri>
      <Sha>3fea3a1b584e3ddd9145d80a0cfb51e3e658c464</Sha>
    </Dependency>
    <Dependency Name="optimization.windows_nt-x64.IBC.CoreFx" Version="99.99.99-master-20200806.6">
      <Uri>https://dev.azure.com/dnceng/internal/_git/dotnet-optimization</Uri>
      <Sha>f69d7fc09c4fdb9e9427741b9a176e867dab577f</Sha>
    </Dependency>
    <Dependency Name="optimization.linux-x64.IBC.CoreFx" Version="99.99.99-master-20200806.6">
      <Uri>https://dev.azure.com/dnceng/internal/_git/dotnet-optimization</Uri>
      <Sha>f69d7fc09c4fdb9e9427741b9a176e867dab577f</Sha>
    </Dependency>
    <Dependency Name="optimization.windows_nt-x64.IBC.CoreCLR" Version="99.99.99-master-20200806.6">
      <Uri>https://dev.azure.com/dnceng/internal/_git/dotnet-optimization</Uri>
      <Sha>f69d7fc09c4fdb9e9427741b9a176e867dab577f</Sha>
    </Dependency>
    <Dependency Name="optimization.linux-x64.IBC.CoreCLR" Version="99.99.99-master-20200806.6">
      <Uri>https://dev.azure.com/dnceng/internal/_git/dotnet-optimization</Uri>
      <Sha>f69d7fc09c4fdb9e9427741b9a176e867dab577f</Sha>
    </Dependency>
    <Dependency Name="optimization.PGO.CoreCLR" Version="99.99.99-master-20200806.6">
      <Uri>https://dev.azure.com/dnceng/internal/_git/dotnet-optimization</Uri>
      <Sha>f69d7fc09c4fdb9e9427741b9a176e867dab577f</Sha>
    </Dependency>
    <Dependency Name="Microsoft.NET.Test.Sdk" Version="16.8.0-release-20201022-02">
      <Uri>https://github.com/microsoft/vstest</Uri>
      <Sha>b195e2589980861425b331e73a859252c3f2b71a</Sha>
    </Dependency>
    <Dependency Name="System.ComponentModel.TypeConverter.TestData" Version="5.0.0-beta.20527.1">
      <Uri>https://github.com/dotnet/runtime-assets</Uri>
      <Sha>edc9df4021be1dff54b8d8be88b4bee7626cb6a5</Sha>
    </Dependency>
    <Dependency Name="System.Drawing.Common.TestData" Version="5.0.0-beta.20527.1">
      <Uri>https://github.com/dotnet/runtime-assets</Uri>
      <Sha>edc9df4021be1dff54b8d8be88b4bee7626cb6a5</Sha>
    </Dependency>
    <Dependency Name="System.IO.Compression.TestData" Version="5.0.0-beta.20527.1">
      <Uri>https://github.com/dotnet/runtime-assets</Uri>
      <Sha>edc9df4021be1dff54b8d8be88b4bee7626cb6a5</Sha>
    </Dependency>
    <Dependency Name="System.IO.Packaging.TestData" Version="5.0.0-beta.20527.1">
      <Uri>https://github.com/dotnet/runtime-assets</Uri>
      <Sha>edc9df4021be1dff54b8d8be88b4bee7626cb6a5</Sha>
    </Dependency>
    <Dependency Name="System.Net.TestData" Version="5.0.0-beta.20527.1">
      <Uri>https://github.com/dotnet/runtime-assets</Uri>
      <Sha>edc9df4021be1dff54b8d8be88b4bee7626cb6a5</Sha>
    </Dependency>
    <Dependency Name="System.Private.Runtime.UnicodeData" Version="5.0.0-beta.20527.1">
      <Uri>https://github.com/dotnet/runtime-assets</Uri>
      <Sha>edc9df4021be1dff54b8d8be88b4bee7626cb6a5</Sha>
    </Dependency>
    <Dependency Name="System.Runtime.TimeZoneData" Version="5.0.0-beta.20527.1">
      <Uri>https://github.com/dotnet/runtime-assets</Uri>
      <Sha>edc9df4021be1dff54b8d8be88b4bee7626cb6a5</Sha>
    </Dependency>
    <Dependency Name="System.Security.Cryptography.X509Certificates.TestData" Version="5.0.0-beta.20527.1">
      <Uri>https://github.com/dotnet/runtime-assets</Uri>
      <Sha>edc9df4021be1dff54b8d8be88b4bee7626cb6a5</Sha>
    </Dependency>
    <Dependency Name="System.Windows.Extensions.TestData" Version="5.0.0-beta.20527.1">
      <Uri>https://github.com/dotnet/runtime-assets</Uri>
      <Sha>edc9df4021be1dff54b8d8be88b4bee7626cb6a5</Sha>
    </Dependency>
    <Dependency Name="runtime.linux-arm64.Microsoft.NETCore.Runtime.Mono.LLVM.Sdk" Version="9.0.1-alpha.1.20552.1">
      <Uri>https://github.com/dotnet/llvm-project</Uri>
      <Sha>d6c16bf3ec8315049ad0412a7d41e8858b5d0d13</Sha>
    </Dependency>
    <Dependency Name="runtime.linux-arm64.Microsoft.NETCore.Runtime.Mono.LLVM.Tools" Version="9.0.1-alpha.1.20552.1">
      <Uri>https://github.com/dotnet/llvm-project</Uri>
      <Sha>d6c16bf3ec8315049ad0412a7d41e8858b5d0d13</Sha>
    </Dependency>
    <Dependency Name="runtime.linux-x64.Microsoft.NETCore.Runtime.Mono.LLVM.Sdk" Version="9.0.1-alpha.1.20552.1">
      <Uri>https://github.com/dotnet/llvm-project</Uri>
      <Sha>d6c16bf3ec8315049ad0412a7d41e8858b5d0d13</Sha>
    </Dependency>
    <Dependency Name="runtime.linux-x64.Microsoft.NETCore.Runtime.Mono.LLVM.Tools" Version="9.0.1-alpha.1.20552.1">
      <Uri>https://github.com/dotnet/llvm-project</Uri>
      <Sha>d6c16bf3ec8315049ad0412a7d41e8858b5d0d13</Sha>
    </Dependency>
    <Dependency Name="runtime.win-x64.Microsoft.NETCore.Runtime.Mono.LLVM.Sdk" Version="9.0.1-alpha.1.20552.1">
      <Uri>https://github.com/dotnet/llvm-project</Uri>
      <Sha>d6c16bf3ec8315049ad0412a7d41e8858b5d0d13</Sha>
    </Dependency>
    <Dependency Name="runtime.win-x64.Microsoft.NETCore.Runtime.Mono.LLVM.Tools" Version="9.0.1-alpha.1.20552.1">
      <Uri>https://github.com/dotnet/llvm-project</Uri>
      <Sha>d6c16bf3ec8315049ad0412a7d41e8858b5d0d13</Sha>
    </Dependency>
    <Dependency Name="runtime.osx.10.12-x64.Microsoft.NETCore.Runtime.Mono.LLVM.Sdk" Version="9.0.1-alpha.1.20552.1">
      <Uri>https://github.com/dotnet/llvm-project</Uri>
      <Sha>d6c16bf3ec8315049ad0412a7d41e8858b5d0d13</Sha>
    </Dependency>
    <Dependency Name="runtime.osx.10.12-x64.Microsoft.NETCore.Runtime.Mono.LLVM.Tools" Version="9.0.1-alpha.1.20552.1">
      <Uri>https://github.com/dotnet/llvm-project</Uri>
      <Sha>d6c16bf3ec8315049ad0412a7d41e8858b5d0d13</Sha>
    </Dependency>
    <Dependency Name="Microsoft.NETCore.App" Version="5.0.0-rc.1.20451.14">
      <Uri>https://github.com/dotnet/runtime</Uri>
      <Sha>38017c3935de95d0335bac04f4901ddfc2718656</Sha>
    </Dependency>
    <Dependency Name="Microsoft.NETCore.DotNetHost" Version="6.0.0-alpha.1.20501.4">
      <Uri>https://github.com/dotnet/runtime</Uri>
      <Sha>2544c744d204c6ae0e20ba78c9cb8832a92091f3</Sha>
    </Dependency>
    <Dependency Name="Microsoft.NETCore.DotNetHostPolicy" Version="6.0.0-alpha.1.20501.4">
      <Uri>https://github.com/dotnet/runtime</Uri>
      <Sha>2544c744d204c6ae0e20ba78c9cb8832a92091f3</Sha>
    </Dependency>
    <Dependency Name="runtime.native.System.IO.Ports" Version="5.0.0-alpha.1.19563.3">
      <Uri>https://github.com/dotnet/runtime</Uri>
      <Sha>cf64918877d98577363bb40d5eafac52beb80a79</Sha>
    </Dependency>
    <Dependency Name="Microsoft.NETCore.ILAsm" Version="5.0.0-preview.8.20359.4">
      <Uri>https://github.com/dotnet/runtime</Uri>
      <Sha>bdfbf0cf85878673a80d7822cc11bde5c9fda30c</Sha>
    </Dependency>
    <Dependency Name="Microsoft.NET.Sdk.IL" Version="5.0.0-preview.8.20359.4">
      <Uri>https://github.com/dotnet/runtime</Uri>
      <Sha>bdfbf0cf85878673a80d7822cc11bde5c9fda30c</Sha>
    </Dependency>
    <Dependency Name="System.Text.Json" Version="5.0.0-rc.1.20451.14">
      <Uri>https://github.com/dotnet/runtime</Uri>
      <Sha>38017c3935de95d0335bac04f4901ddfc2718656</Sha>
    </Dependency>
    <Dependency Name="Microsoft.NET.ILLink.Tasks" Version="6.0.0-alpha.1.20561.1">
      <Uri>https://github.com/mono/linker</Uri>
      <Sha>8ee2557ccbaf9e4cf243f15b8cb95da4eddb18aa</Sha>
    </Dependency>
    <Dependency Name="Microsoft.DotNet.XHarness.TestRunners.Xunit" Version="1.0.0-prerelease.20555.2">
      <Uri>https://github.com/dotnet/xharness</Uri>
      <Sha>ab2eee629494e7a17592feda257b4ede4ff2fc82</Sha>
    </Dependency>
    <Dependency Name="Microsoft.DotNet.XHarness.CLI" Version="1.0.0-prerelease.20555.2">
      <Uri>https://github.com/dotnet/xharness</Uri>
      <Sha>ab2eee629494e7a17592feda257b4ede4ff2fc82</Sha>
    </Dependency>
  </ToolsetDependencies>
</Dependencies><|MERGE_RESOLUTION|>--- conflicted
+++ resolved
@@ -38,15 +38,9 @@
       <Uri>https://github.com/dotnet/arcade</Uri>
       <Sha>3fea3a1b584e3ddd9145d80a0cfb51e3e658c464</Sha>
     </Dependency>
-<<<<<<< HEAD
-    <Dependency Name="Microsoft.DotNet.Build.Tasks.Archives" Version="6.0.0-beta.20563.2">
-      <Uri>https://github.com/dotnet/arcade</Uri>
-      <Sha>3fea3a1b584e3ddd9145d80a0cfb51e3e658c464</Sha>
-=======
     <Dependency Name="Microsoft.DotNet.Build.Tasks.Archives" Version="6.0.0-beta.20567.2">
       <Uri>https://github.com/dotnet/arcade</Uri>
       <Sha>94dab3b0a2c74c53d7552c6985eafea4629d0eb9</Sha>
->>>>>>> 38743da3
     </Dependency>
     <Dependency Name="Microsoft.DotNet.Build.Tasks.Packaging" Version="6.0.0-beta.20563.2">
       <Uri>https://github.com/dotnet/arcade</Uri>
