<Dependencies>
  <ProductDependencies>
    <Dependency Name="NETStandard.Library" Version="2.2.0-prerelease.19564.1">
      <Uri>https://github.com/dotnet/standard</Uri>
      <Sha>cfe95a23647c7de1fe1a349343115bd7720d6949</Sha>
    </Dependency>
    <Dependency Name="Microsoft.NETCore.Runtime.ICU.Transport" Version="6.0.0-alpha.1.20428.1">
      <Uri>https://github.com/dotnet/icu</Uri>
      <Sha>0b35b4718f5d82854fa05ad115fa8f848f512bdd</Sha>
    </Dependency>
  </ProductDependencies>
  <ToolsetDependencies>
    <Dependency Name="Microsoft.DotNet.Arcade.Sdk" Version="5.0.0-beta.20427.5">
      <Uri>https://github.com/dotnet/arcade</Uri>
      <Sha>f2b7fe854a0b1f78c04dfc065164d6d61040f5b8</Sha>
    </Dependency>
    <Dependency Name="Microsoft.DotNet.Helix.Sdk" Version="5.0.0-beta.20427.5">
      <Uri>https://github.com/dotnet/arcade</Uri>
      <Sha>f2b7fe854a0b1f78c04dfc065164d6d61040f5b8</Sha>
    </Dependency>
    <Dependency Name="Microsoft.DotNet.ApiCompat" Version="5.0.0-beta.20427.5">
      <Uri>https://github.com/dotnet/arcade</Uri>
      <Sha>f2b7fe854a0b1f78c04dfc065164d6d61040f5b8</Sha>
    </Dependency>
    <Dependency Name="Microsoft.DotNet.GenAPI" Version="5.0.0-beta.20427.5">
      <Uri>https://github.com/dotnet/arcade</Uri>
      <Sha>f2b7fe854a0b1f78c04dfc065164d6d61040f5b8</Sha>
    </Dependency>
    <Dependency Name="Microsoft.DotNet.GenFacades" Version="5.0.0-beta.20427.5">
      <Uri>https://github.com/dotnet/arcade</Uri>
      <Sha>f2b7fe854a0b1f78c04dfc065164d6d61040f5b8</Sha>
    </Dependency>
    <Dependency Name="Microsoft.DotNet.XUnitExtensions" Version="5.0.0-beta.20427.5">
      <Uri>https://github.com/dotnet/arcade</Uri>
      <Sha>f2b7fe854a0b1f78c04dfc065164d6d61040f5b8</Sha>
    </Dependency>
    <Dependency Name="Microsoft.DotNet.XUnitConsoleRunner" Version="2.5.1-beta.20427.5">
      <Uri>https://github.com/dotnet/arcade</Uri>
      <Sha>f2b7fe854a0b1f78c04dfc065164d6d61040f5b8</Sha>
    </Dependency>
    <Dependency Name="Microsoft.DotNet.Build.Tasks.Packaging" Version="5.0.0-beta.20427.5">
      <Uri>https://github.com/dotnet/arcade</Uri>
      <Sha>f2b7fe854a0b1f78c04dfc065164d6d61040f5b8</Sha>
    </Dependency>
    <Dependency Name="Microsoft.DotNet.CodeAnalysis" Version="5.0.0-beta.20427.5">
      <Uri>https://github.com/dotnet/arcade</Uri>
      <Sha>f2b7fe854a0b1f78c04dfc065164d6d61040f5b8</Sha>
    </Dependency>
    <Dependency Name="Microsoft.DotNet.Build.Tasks.TargetFramework.Sdk" Version="5.0.0-beta.20427.5">
      <Uri>https://github.com/dotnet/arcade</Uri>
      <Sha>f2b7fe854a0b1f78c04dfc065164d6d61040f5b8</Sha>
    </Dependency>
    <Dependency Name="Microsoft.DotNet.RemoteExecutor" Version="5.0.0-beta.20427.5">
      <Uri>https://github.com/dotnet/arcade</Uri>
      <Sha>f2b7fe854a0b1f78c04dfc065164d6d61040f5b8</Sha>
    </Dependency>
    <Dependency Name="Microsoft.DotNet.Build.Tasks.Feed" Version="5.0.0-beta.20427.5">
      <Uri>https://github.com/dotnet/arcade</Uri>
      <Sha>f2b7fe854a0b1f78c04dfc065164d6d61040f5b8</Sha>
    </Dependency>
    <Dependency Name="Microsoft.DotNet.VersionTools.Tasks" Version="5.0.0-beta.20427.5">
      <Uri>https://github.com/dotnet/arcade</Uri>
      <Sha>f2b7fe854a0b1f78c04dfc065164d6d61040f5b8</Sha>
    </Dependency>
<<<<<<< HEAD
    <Dependency Name="Microsoft.DotNet.Build.Tasks.SharedFramework.Sdk" Version="5.0.0-beta.20452.6">
      <Uri>https://github.com/dotnet/arcade</Uri>
      <Sha>3d3bc7c7181b6f1b4a930ef0c88a388765379c77</Sha>
=======
    <Dependency Name="Microsoft.DotNet.Build.Tasks.SharedFramework.Sdk" Version="5.0.0-beta.20427.5">
      <Uri>https://github.com/dotnet/arcade</Uri>
      <Sha>f2b7fe854a0b1f78c04dfc065164d6d61040f5b8</Sha>
>>>>>>> 171082eb
    </Dependency>
    <Dependency Name="optimization.windows_nt-x64.IBC.CoreFx" Version="99.99.99-master-20200806.6">
      <Uri>https://dev.azure.com/dnceng/internal/_git/dotnet-optimization</Uri>
      <Sha>f69d7fc09c4fdb9e9427741b9a176e867dab577f</Sha>
    </Dependency>
    <Dependency Name="optimization.linux-x64.IBC.CoreFx" Version="99.99.99-master-20200806.6">
      <Uri>https://dev.azure.com/dnceng/internal/_git/dotnet-optimization</Uri>
      <Sha>f69d7fc09c4fdb9e9427741b9a176e867dab577f</Sha>
    </Dependency>
    <Dependency Name="optimization.windows_nt-x64.IBC.CoreCLR" Version="99.99.99-master-20200806.6">
      <Uri>https://dev.azure.com/dnceng/internal/_git/dotnet-optimization</Uri>
      <Sha>f69d7fc09c4fdb9e9427741b9a176e867dab577f</Sha>
    </Dependency>
    <Dependency Name="optimization.linux-x64.IBC.CoreCLR" Version="99.99.99-master-20200806.6">
      <Uri>https://dev.azure.com/dnceng/internal/_git/dotnet-optimization</Uri>
      <Sha>f69d7fc09c4fdb9e9427741b9a176e867dab577f</Sha>
    </Dependency>
    <Dependency Name="optimization.PGO.CoreCLR" Version="99.99.99-master-20200806.6">
      <Uri>https://dev.azure.com/dnceng/internal/_git/dotnet-optimization</Uri>
      <Sha>f69d7fc09c4fdb9e9427741b9a176e867dab577f</Sha>
    </Dependency>
    <Dependency Name="Microsoft.NET.Test.Sdk" Version="16.8.0-release-20200828-02">
      <Uri>https://github.com/microsoft/vstest</Uri>
      <Sha>4fcacb284064e66e670689b9888c0c438b1f4154</Sha>
    </Dependency>
    <Dependency Name="System.ComponentModel.TypeConverter.TestData" Version="5.0.0-beta.20426.1">
      <Uri>https://github.com/dotnet/runtime-assets</Uri>
      <Sha>0349b47d49bcdd411692b23464f3ad5707df8bea</Sha>
    </Dependency>
    <Dependency Name="System.Drawing.Common.TestData" Version="5.0.0-beta.20426.1">
      <Uri>https://github.com/dotnet/runtime-assets</Uri>
      <Sha>0349b47d49bcdd411692b23464f3ad5707df8bea</Sha>
    </Dependency>
    <Dependency Name="System.IO.Compression.TestData" Version="5.0.0-beta.20426.1">
      <Uri>https://github.com/dotnet/runtime-assets</Uri>
      <Sha>0349b47d49bcdd411692b23464f3ad5707df8bea</Sha>
    </Dependency>
    <Dependency Name="System.IO.Packaging.TestData" Version="5.0.0-beta.20426.1">
      <Uri>https://github.com/dotnet/runtime-assets</Uri>
      <Sha>0349b47d49bcdd411692b23464f3ad5707df8bea</Sha>
    </Dependency>
    <Dependency Name="System.Net.TestData" Version="5.0.0-beta.20426.1">
      <Uri>https://github.com/dotnet/runtime-assets</Uri>
      <Sha>0349b47d49bcdd411692b23464f3ad5707df8bea</Sha>
    </Dependency>
    <Dependency Name="System.Private.Runtime.UnicodeData" Version="5.0.0-beta.20426.1">
      <Uri>https://github.com/dotnet/runtime-assets</Uri>
      <Sha>0349b47d49bcdd411692b23464f3ad5707df8bea</Sha>
    </Dependency>
    <Dependency Name="System.Security.Cryptography.X509Certificates.TestData" Version="5.0.0-beta.20426.1">
      <Uri>https://github.com/dotnet/runtime-assets</Uri>
      <Sha>0349b47d49bcdd411692b23464f3ad5707df8bea</Sha>
    </Dependency>
    <Dependency Name="System.Windows.Extensions.TestData" Version="5.0.0-beta.20426.1">
      <Uri>https://github.com/dotnet/runtime-assets</Uri>
      <Sha>0349b47d49bcdd411692b23464f3ad5707df8bea</Sha>
    </Dependency>
    <Dependency Name="runtime.linux-arm64.Microsoft.NETCore.Runtime.Mono.LLVM.Sdk" Version="9.0.1-alpha.1.20418.1">
      <Uri>https://github.com/dotnet/llvm-project</Uri>
      <Sha>365591200ce46a48a3a00ef0ca0d0b33ea6bd4b4</Sha>
    </Dependency>
    <Dependency Name="runtime.linux-arm64.Microsoft.NETCore.Runtime.Mono.LLVM.Tools" Version="9.0.1-alpha.1.20418.1">
      <Uri>https://github.com/dotnet/llvm-project</Uri>
      <Sha>365591200ce46a48a3a00ef0ca0d0b33ea6bd4b4</Sha>
    </Dependency>
    <Dependency Name="runtime.linux-x64.Microsoft.NETCore.Runtime.Mono.LLVM.Sdk" Version="9.0.1-alpha.1.20418.1">
      <Uri>https://github.com/dotnet/llvm-project</Uri>
      <Sha>365591200ce46a48a3a00ef0ca0d0b33ea6bd4b4</Sha>
    </Dependency>
    <Dependency Name="runtime.linux-x64.Microsoft.NETCore.Runtime.Mono.LLVM.Tools" Version="9.0.1-alpha.1.20418.1">
      <Uri>https://github.com/dotnet/llvm-project</Uri>
      <Sha>365591200ce46a48a3a00ef0ca0d0b33ea6bd4b4</Sha>
    </Dependency>
    <Dependency Name="runtime.win-x64.Microsoft.NETCore.Runtime.Mono.LLVM.Sdk" Version="9.0.1-alpha.1.20418.1">
      <Uri>https://github.com/dotnet/llvm-project</Uri>
      <Sha>365591200ce46a48a3a00ef0ca0d0b33ea6bd4b4</Sha>
    </Dependency>
    <Dependency Name="runtime.win-x64.Microsoft.NETCore.Runtime.Mono.LLVM.Tools" Version="9.0.1-alpha.1.20418.1">
      <Uri>https://github.com/dotnet/llvm-project</Uri>
      <Sha>365591200ce46a48a3a00ef0ca0d0b33ea6bd4b4</Sha>
    </Dependency>
    <Dependency Name="runtime.osx.10.12-x64.Microsoft.NETCore.Runtime.Mono.LLVM.Sdk" Version="9.0.1-alpha.1.20418.1">
      <Uri>https://github.com/dotnet/llvm-project</Uri>
      <Sha>365591200ce46a48a3a00ef0ca0d0b33ea6bd4b4</Sha>
    </Dependency>
    <Dependency Name="runtime.osx.10.12-x64.Microsoft.NETCore.Runtime.Mono.LLVM.Tools" Version="9.0.1-alpha.1.20418.1">
      <Uri>https://github.com/dotnet/llvm-project</Uri>
      <Sha>365591200ce46a48a3a00ef0ca0d0b33ea6bd4b4</Sha>
    </Dependency>
    <Dependency Name="Microsoft.NETCore.App" Version="5.0.0-preview.4.20202.18">
      <Uri>https://github.com/dotnet/runtime</Uri>
      <Sha>0375524a91a47ca4db3ee1be548f74bab7e26e76</Sha>
    </Dependency>
    <Dependency Name="Microsoft.NETCore.DotNetHost" Version="5.0.0-preview.4.20202.18">
      <Uri>https://github.com/dotnet/runtime</Uri>
      <Sha>0375524a91a47ca4db3ee1be548f74bab7e26e76</Sha>
    </Dependency>
    <Dependency Name="Microsoft.NETCore.DotNetHostPolicy" Version="5.0.0-preview.4.20202.18">
      <Uri>https://github.com/dotnet/runtime</Uri>
      <Sha>0375524a91a47ca4db3ee1be548f74bab7e26e76</Sha>
    </Dependency>
    <Dependency Name="runtime.native.System.IO.Ports" Version="5.0.0-alpha.1.19563.3">
      <Uri>https://github.com/dotnet/runtime</Uri>
      <Sha>cf64918877d98577363bb40d5eafac52beb80a79</Sha>
    </Dependency>
    <Dependency Name="Microsoft.NETCore.ILAsm" Version="5.0.0-preview.8.20359.4">
      <Uri>https://github.com/dotnet/runtime</Uri>
      <Sha>bdfbf0cf85878673a80d7822cc11bde5c9fda30c</Sha>
    </Dependency>
    <Dependency Name="Microsoft.NET.Sdk.IL" Version="5.0.0-preview.8.20359.4">
      <Uri>https://github.com/dotnet/runtime</Uri>
      <Sha>bdfbf0cf85878673a80d7822cc11bde5c9fda30c</Sha>
    </Dependency>
    <Dependency Name="System.Text.Json" Version="5.0.0-preview.4.20202.18">
      <Uri>https://github.com/dotnet/runtime</Uri>
      <Sha>0375524a91a47ca4db3ee1be548f74bab7e26e76</Sha>
    </Dependency>
    <Dependency Name="Microsoft.NET.ILLink.Tasks" Version="6.0.0-alpha.1.20424.3">
      <Uri>https://github.com/mono/linker</Uri>
      <Sha>cefde0af8d4714c59b32eec1075f3e68a9666419</Sha>
    </Dependency>
    <Dependency Name="Microsoft.DotNet.XHarness.TestRunners.Xunit" Version="1.0.0-prerelease.20424.2">
      <Uri>https://github.com/dotnet/xharness</Uri>
      <Sha>d7e768b6315f3c85b44159c78646e1107cb61f82</Sha>
    </Dependency>
    <Dependency Name="Microsoft.DotNet.XHarness.CLI" Version="1.0.0-prerelease.20424.2">
      <Uri>https://github.com/dotnet/xharness</Uri>
      <Sha>d7e768b6315f3c85b44159c78646e1107cb61f82</Sha>
    </Dependency>
  </ToolsetDependencies>
</Dependencies><|MERGE_RESOLUTION|>--- conflicted
+++ resolved
@@ -62,15 +62,9 @@
       <Uri>https://github.com/dotnet/arcade</Uri>
       <Sha>f2b7fe854a0b1f78c04dfc065164d6d61040f5b8</Sha>
     </Dependency>
-<<<<<<< HEAD
     <Dependency Name="Microsoft.DotNet.Build.Tasks.SharedFramework.Sdk" Version="5.0.0-beta.20452.6">
       <Uri>https://github.com/dotnet/arcade</Uri>
       <Sha>3d3bc7c7181b6f1b4a930ef0c88a388765379c77</Sha>
-=======
-    <Dependency Name="Microsoft.DotNet.Build.Tasks.SharedFramework.Sdk" Version="5.0.0-beta.20427.5">
-      <Uri>https://github.com/dotnet/arcade</Uri>
-      <Sha>f2b7fe854a0b1f78c04dfc065164d6d61040f5b8</Sha>
->>>>>>> 171082eb
     </Dependency>
     <Dependency Name="optimization.windows_nt-x64.IBC.CoreFx" Version="99.99.99-master-20200806.6">
       <Uri>https://dev.azure.com/dnceng/internal/_git/dotnet-optimization</Uri>
