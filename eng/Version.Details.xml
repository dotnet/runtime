--- conflicted
+++ resolved
@@ -246,19 +246,15 @@
       <Uri>https://github.com/dotnet/llvm-project</Uri>
       <Sha>bd3acea90cae502d9a62164b863708d57d7993bc</Sha>
     </Dependency>
-<<<<<<< HEAD
-    <Dependency Name="runtime.linux-musl-arm64.Microsoft.NETCore.Runtime.Mono.LLVM.Sdk" Version="14.0.0-alpha.1.23326.1">
-      <Uri>https://github.com/dotnet/llvm-project</Uri>
-      <Sha>ac5ae64268db036eb394ed3f4d3f41775e251c58</Sha>
-    </Dependency>
-    <Dependency Name="runtime.linux-musl-arm64.Microsoft.NETCore.Runtime.Mono.LLVM.Tools" Version="14.0.0-alpha.1.23326.1">
-      <Uri>https://github.com/dotnet/llvm-project</Uri>
-      <Sha>ac5ae64268db036eb394ed3f4d3f41775e251c58</Sha>
-    </Dependency>
-    <Dependency Name="runtime.linux-x64.Microsoft.NETCore.Runtime.Mono.LLVM.Sdk" Version="14.0.0-alpha.1.23326.1">
-=======
+    <Dependency Name="runtime.linux-musl-arm64.Microsoft.NETCore.Runtime.Mono.LLVM.Sdk" Version="16.0.5-alpha.1.23330.2">
+      <Uri>https://github.com/dotnet/llvm-project</Uri>
+      <Sha>bd3acea90cae502d9a62164b863708d57d7993bc</Sha>
+    </Dependency>
+    <Dependency Name="runtime.linux-musl-arm64.Microsoft.NETCore.Runtime.Mono.LLVM.Tools" Version="16.0.5-alpha.1.23330.2">
+      <Uri>https://github.com/dotnet/llvm-project</Uri>
+      <Sha>bd3acea90cae502d9a62164b863708d57d7993bc</Sha>
+    </Dependency>
     <Dependency Name="runtime.linux-x64.Microsoft.NETCore.Runtime.Mono.LLVM.Sdk" Version="16.0.5-alpha.1.23330.2">
->>>>>>> 087651ee
       <Uri>https://github.com/dotnet/llvm-project</Uri>
       <Sha>bd3acea90cae502d9a62164b863708d57d7993bc</Sha>
     </Dependency>
@@ -266,19 +262,15 @@
       <Uri>https://github.com/dotnet/llvm-project</Uri>
       <Sha>bd3acea90cae502d9a62164b863708d57d7993bc</Sha>
     </Dependency>
-<<<<<<< HEAD
-    <Dependency Name="runtime.linux-musl-x64.Microsoft.NETCore.Runtime.Mono.LLVM.Sdk" Version="14.0.0-alpha.1.23326.1">
-      <Uri>https://github.com/dotnet/llvm-project</Uri>
-      <Sha>ac5ae64268db036eb394ed3f4d3f41775e251c58</Sha>
-    </Dependency>
-    <Dependency Name="runtime.linux-musl-x64.Microsoft.NETCore.Runtime.Mono.LLVM.Tools" Version="14.0.0-alpha.1.23326.1">
-      <Uri>https://github.com/dotnet/llvm-project</Uri>
-      <Sha>ac5ae64268db036eb394ed3f4d3f41775e251c58</Sha>
-    </Dependency>
-    <Dependency Name="runtime.win-x64.Microsoft.NETCore.Runtime.Mono.LLVM.Sdk" Version="14.0.0-alpha.1.23326.1">
-=======
+    <Dependency Name="runtime.linux-musl-x64.Microsoft.NETCore.Runtime.Mono.LLVM.Sdk" Version="16.0.5-alpha.1.23330.2">
+      <Uri>https://github.com/dotnet/llvm-project</Uri>
+      <Sha>bd3acea90cae502d9a62164b863708d57d7993bc</Sha>
+    </Dependency>
+    <Dependency Name="runtime.linux-musl-x64.Microsoft.NETCore.Runtime.Mono.LLVM.Tools" Version="16.0.5-alpha.1.23330.2">
+      <Uri>https://github.com/dotnet/llvm-project</Uri>
+      <Sha>bd3acea90cae502d9a62164b863708d57d7993bc</Sha>
+    </Dependency>
     <Dependency Name="runtime.win-x64.Microsoft.NETCore.Runtime.Mono.LLVM.Sdk" Version="16.0.5-alpha.1.23330.2">
->>>>>>> 087651ee
       <Uri>https://github.com/dotnet/llvm-project</Uri>
       <Sha>bd3acea90cae502d9a62164b863708d57d7993bc</Sha>
     </Dependency>
