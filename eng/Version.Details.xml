<Dependencies>
  <ProductDependencies>
    <Dependency Name="NETStandard.Library" Version="2.2.0-prerelease.19564.1">
      <Uri>https://github.com/dotnet/standard</Uri>
      <Sha>cfe95a23647c7de1fe1a349343115bd7720d6949</Sha>
    </Dependency>
  </ProductDependencies>
  <ToolsetDependencies>
    <Dependency Name="Microsoft.DotNet.Arcade.Sdk" Version="5.0.0-beta.20330.3">
      <Uri>https://github.com/dotnet/arcade</Uri>
      <Sha>243cc92161ad44c2a07464425892daee19121c99</Sha>
    </Dependency>
    <Dependency Name="Microsoft.DotNet.Helix.Sdk" Version="5.0.0-beta.20330.3">
      <Uri>https://github.com/dotnet/arcade</Uri>
      <Sha>243cc92161ad44c2a07464425892daee19121c99</Sha>
    </Dependency>
    <Dependency Name="Microsoft.DotNet.ApiCompat" Version="5.0.0-beta.20330.3">
      <Uri>https://github.com/dotnet/arcade</Uri>
      <Sha>243cc92161ad44c2a07464425892daee19121c99</Sha>
    </Dependency>
    <Dependency Name="Microsoft.DotNet.GenAPI" Version="5.0.0-beta.20330.3">
      <Uri>https://github.com/dotnet/arcade</Uri>
      <Sha>243cc92161ad44c2a07464425892daee19121c99</Sha>
    </Dependency>
    <Dependency Name="Microsoft.DotNet.GenFacades" Version="5.0.0-beta.20330.3">
      <Uri>https://github.com/dotnet/arcade</Uri>
      <Sha>243cc92161ad44c2a07464425892daee19121c99</Sha>
    </Dependency>
    <Dependency Name="Microsoft.DotNet.XUnitExtensions" Version="5.0.0-beta.20330.3">
      <Uri>https://github.com/dotnet/arcade</Uri>
      <Sha>243cc92161ad44c2a07464425892daee19121c99</Sha>
    </Dependency>
    <Dependency Name="Microsoft.DotNet.XUnitConsoleRunner" Version="2.5.1-beta.20330.3">
      <Uri>https://github.com/dotnet/arcade</Uri>
      <Sha>243cc92161ad44c2a07464425892daee19121c99</Sha>
    </Dependency>
    <Dependency Name="Microsoft.DotNet.Build.Tasks.Packaging" Version="5.0.0-beta.20330.3">
      <Uri>https://github.com/dotnet/arcade</Uri>
      <Sha>243cc92161ad44c2a07464425892daee19121c99</Sha>
    </Dependency>
    <Dependency Name="Microsoft.DotNet.CodeAnalysis" Version="5.0.0-beta.20330.3">
      <Uri>https://github.com/dotnet/arcade</Uri>
      <Sha>243cc92161ad44c2a07464425892daee19121c99</Sha>
    </Dependency>
    <Dependency Name="Microsoft.DotNet.Build.Tasks.TargetFramework.Sdk" Version="5.0.0-beta.20330.3">
      <Uri>https://github.com/dotnet/arcade</Uri>
      <Sha>243cc92161ad44c2a07464425892daee19121c99</Sha>
    </Dependency>
    <Dependency Name="Microsoft.DotNet.RemoteExecutor" Version="5.0.0-beta.20330.3">
      <Uri>https://github.com/dotnet/arcade</Uri>
      <Sha>243cc92161ad44c2a07464425892daee19121c99</Sha>
    </Dependency>
    <Dependency Name="Microsoft.DotNet.Build.Tasks.Feed" Version="5.0.0-beta.20330.3">
      <Uri>https://github.com/dotnet/arcade</Uri>
      <Sha>243cc92161ad44c2a07464425892daee19121c99</Sha>
    </Dependency>
    <Dependency Name="Microsoft.DotNet.VersionTools.Tasks" Version="5.0.0-beta.20330.3">
      <Uri>https://github.com/dotnet/arcade</Uri>
      <Sha>243cc92161ad44c2a07464425892daee19121c99</Sha>
    </Dependency>
    <Dependency Name="Microsoft.DotNet.Build.Tasks.SharedFramework.Sdk" Version="5.0.0-beta.20330.3">
      <Uri>https://github.com/dotnet/arcade</Uri>
      <Sha>243cc92161ad44c2a07464425892daee19121c99</Sha>
    </Dependency>
    <Dependency Name="optimization.windows_nt-x64.IBC.CoreFx" Version="99.99.99-master-20190716.1">
      <Uri>https://dev.azure.com/dnceng/internal/_git/dotnet-optimization</Uri>
      <Sha>d0bb63d2ec7060714e63ee4082fac48f2e57f3e2</Sha>
    </Dependency>
    <Dependency Name="optimization.linux-x64.IBC.CoreFx" Version="99.99.99-master-20190716.1">
      <Uri>https://dev.azure.com/dnceng/internal/_git/dotnet-optimization</Uri>
      <Sha>d0bb63d2ec7060714e63ee4082fac48f2e57f3e2</Sha>
    </Dependency>
    <Dependency Name="optimization.windows_nt-x64.IBC.CoreCLR" Version="99.99.99-master-20190716.1">
      <Uri>https://dev.azure.com/dnceng/internal/_git/dotnet-optimization</Uri>
      <Sha>d0bb63d2ec7060714e63ee4082fac48f2e57f3e2</Sha>
    </Dependency>
    <Dependency Name="optimization.linux-x64.IBC.CoreCLR" Version="99.99.99-master-20190716.1">
      <Uri>https://dev.azure.com/dnceng/internal/_git/dotnet-optimization</Uri>
      <Sha>d0bb63d2ec7060714e63ee4082fac48f2e57f3e2</Sha>
    </Dependency>
    <Dependency Name="optimization.PGO.CoreCLR" Version="99.99.99-master-20190716.1">
      <Uri>https://dev.azure.com/dnceng/internal/_git/dotnet-optimization</Uri>
      <Sha>d0bb63d2ec7060714e63ee4082fac48f2e57f3e2</Sha>
    </Dependency>
    <Dependency Name="Microsoft.NET.Test.Sdk" Version="16.8.0-preview-20200708-01">
      <Uri>https://github.com/microsoft/vstest</Uri>
      <Sha>b9296fc900e2f2d717d507b4ee2a4306521796d4</Sha>
    </Dependency>
    <Dependency Name="System.ComponentModel.TypeConverter.TestData" Version="5.0.0-beta.20360.1">
      <Uri>https://github.com/dotnet/runtime-assets</Uri>
      <Sha>b34a70799faa67f13c2e72852e4f3af463ff4d6c</Sha>
    </Dependency>
    <Dependency Name="System.Drawing.Common.TestData" Version="5.0.0-beta.20360.1">
      <Uri>https://github.com/dotnet/runtime-assets</Uri>
      <Sha>b34a70799faa67f13c2e72852e4f3af463ff4d6c</Sha>
    </Dependency>
    <Dependency Name="System.IO.Compression.TestData" Version="5.0.0-beta.20360.1">
      <Uri>https://github.com/dotnet/runtime-assets</Uri>
      <Sha>b34a70799faa67f13c2e72852e4f3af463ff4d6c</Sha>
    </Dependency>
    <Dependency Name="System.IO.Packaging.TestData" Version="5.0.0-beta.20360.1">
      <Uri>https://github.com/dotnet/runtime-assets</Uri>
      <Sha>b34a70799faa67f13c2e72852e4f3af463ff4d6c</Sha>
    </Dependency>
    <Dependency Name="System.Net.TestData" Version="5.0.0-beta.20360.1">
      <Uri>https://github.com/dotnet/runtime-assets</Uri>
      <Sha>b34a70799faa67f13c2e72852e4f3af463ff4d6c</Sha>
    </Dependency>
    <Dependency Name="System.Private.Runtime.UnicodeData" Version="5.0.0-beta.20360.1">
      <Uri>https://github.com/dotnet/runtime-assets</Uri>
      <Sha>b34a70799faa67f13c2e72852e4f3af463ff4d6c</Sha>
    </Dependency>
    <Dependency Name="System.Security.Cryptography.X509Certificates.TestData" Version="5.0.0-beta.20360.1">
      <Uri>https://github.com/dotnet/runtime-assets</Uri>
      <Sha>b34a70799faa67f13c2e72852e4f3af463ff4d6c</Sha>
    </Dependency>
    <Dependency Name="System.Windows.Extensions.TestData" Version="5.0.0-beta.20360.1">
      <Uri>https://github.com/dotnet/runtime-assets</Uri>
      <Sha>b34a70799faa67f13c2e72852e4f3af463ff4d6c</Sha>
    </Dependency>
<<<<<<< HEAD
    <Dependency Name="Microsoft.NETCore.Runtime.ICU.Transport" Version="5.0.0-preview.8.20364.1">
=======
    <Dependency Name="Microsoft.NETCore.Runtime.ICU.Transport" Version="5.0.0-preview.8.20359.7">
>>>>>>> 37cf387b
      <Uri>https://github.com/dotnet/icu</Uri>
      <Sha>88c2807979f8762a121f8e4b217191672d334822</Sha>
    </Dependency>
    <Dependency Name="runtime.linux-arm64.Microsoft.NETCore.Runtime.Mono.LLVM.Sdk" Version="9.0.1-alpha.1.20356.1">
      <Uri>https://github.com/dotnet/llvm-project</Uri>
      <Sha>266c9f5b5c1e94333e01ca77fa74d76563969842</Sha>
    </Dependency>
    <Dependency Name="runtime.linux-arm64.Microsoft.NETCore.Runtime.Mono.LLVM.Tools" Version="9.0.1-alpha.1.20356.1">
      <Uri>https://github.com/dotnet/llvm-project</Uri>
      <Sha>266c9f5b5c1e94333e01ca77fa74d76563969842</Sha>
    </Dependency>
    <Dependency Name="runtime.linux-x64.Microsoft.NETCore.Runtime.Mono.LLVM.Sdk" Version="9.0.1-alpha.1.20356.1">
      <Uri>https://github.com/dotnet/llvm-project</Uri>
      <Sha>266c9f5b5c1e94333e01ca77fa74d76563969842</Sha>
    </Dependency>
    <Dependency Name="runtime.linux-x64.Microsoft.NETCore.Runtime.Mono.LLVM.Tools" Version="9.0.1-alpha.1.20356.1">
      <Uri>https://github.com/dotnet/llvm-project</Uri>
      <Sha>266c9f5b5c1e94333e01ca77fa74d76563969842</Sha>
    </Dependency>
    <Dependency Name="runtime.win-x64.Microsoft.NETCore.Runtime.Mono.LLVM.Sdk" Version="9.0.1-alpha.1.20356.1">
      <Uri>https://github.com/dotnet/llvm-project</Uri>
      <Sha>266c9f5b5c1e94333e01ca77fa74d76563969842</Sha>
    </Dependency>
    <Dependency Name="runtime.win-x64.Microsoft.NETCore.Runtime.Mono.LLVM.Tools" Version="9.0.1-alpha.1.20356.1">
      <Uri>https://github.com/dotnet/llvm-project</Uri>
      <Sha>266c9f5b5c1e94333e01ca77fa74d76563969842</Sha>
    </Dependency>
    <Dependency Name="runtime.osx.10.12-x64.Microsoft.NETCore.Runtime.Mono.LLVM.Sdk" Version="9.0.1-alpha.1.20356.1">
      <Uri>https://github.com/dotnet/llvm-project</Uri>
      <Sha>266c9f5b5c1e94333e01ca77fa74d76563969842</Sha>
    </Dependency>
    <Dependency Name="runtime.osx.10.12-x64.Microsoft.NETCore.Runtime.Mono.LLVM.Tools" Version="9.0.1-alpha.1.20356.1">
      <Uri>https://github.com/dotnet/llvm-project</Uri>
      <Sha>266c9f5b5c1e94333e01ca77fa74d76563969842</Sha>
    </Dependency>
    <Dependency Name="Microsoft.NETCore.App" Version="5.0.0-preview.4.20202.18">
      <Uri>https://github.com/dotnet/runtime</Uri>
      <Sha>0375524a91a47ca4db3ee1be548f74bab7e26e76</Sha>
    </Dependency>
    <Dependency Name="Microsoft.NETCore.DotNetHost" Version="5.0.0-preview.4.20202.18">
      <Uri>https://github.com/dotnet/runtime</Uri>
      <Sha>0375524a91a47ca4db3ee1be548f74bab7e26e76</Sha>
    </Dependency>
    <Dependency Name="Microsoft.NETCore.DotNetHostPolicy" Version="5.0.0-preview.4.20202.18">
      <Uri>https://github.com/dotnet/runtime</Uri>
      <Sha>0375524a91a47ca4db3ee1be548f74bab7e26e76</Sha>
    </Dependency>
    <Dependency Name="runtime.native.System.IO.Ports" Version="5.0.0-alpha.1.19563.3">
      <Uri>https://github.com/dotnet/runtime</Uri>
      <Sha>cf64918877d98577363bb40d5eafac52beb80a79</Sha>
    </Dependency>
    <Dependency Name="Microsoft.NETCore.ILAsm" Version="5.0.0-preview.8.20359.4">
      <Uri>https://github.com/dotnet/runtime</Uri>
      <Sha>bdfbf0cf85878673a80d7822cc11bde5c9fda30c</Sha>
    </Dependency>
    <Dependency Name="Microsoft.NET.Sdk.IL" Version="5.0.0-preview.8.20359.4">
      <Uri>https://github.com/dotnet/runtime</Uri>
      <Sha>bdfbf0cf85878673a80d7822cc11bde5c9fda30c</Sha>
    </Dependency>
    <Dependency Name="System.Text.Json" Version="5.0.0-preview.4.20202.18">
      <Uri>https://github.com/dotnet/runtime</Uri>
      <Sha>0375524a91a47ca4db3ee1be548f74bab7e26e76</Sha>
    </Dependency>
    <Dependency Name="Microsoft.NET.ILLink.Tasks" Version="5.0.0-preview.3.20361.1">
      <Uri>https://github.com/mono/linker</Uri>
      <Sha>3b524e4aa109ce5c8d9db5d6447386a0714d0d2d</Sha>
    </Dependency>
    <Dependency Name="Microsoft.DotNet.XHarness.TestRunners.Xunit" Version="1.0.0-prerelease.20352.3">
      <Uri>https://github.com/dotnet/xharness</Uri>
      <Sha>5c95b40b725e1aa9d596411c453900385cf6f84c</Sha>
    </Dependency>
    <Dependency Name="Microsoft.DotNet.XHarness.CLI" Version="1.0.0-prerelease.20352.3">
      <Uri>https://github.com/dotnet/xharness</Uri>
      <Sha>5c95b40b725e1aa9d596411c453900385cf6f84c</Sha>
    </Dependency>
  </ToolsetDependencies>
</Dependencies><|MERGE_RESOLUTION|>--- conflicted
+++ resolved
@@ -118,11 +118,7 @@
       <Uri>https://github.com/dotnet/runtime-assets</Uri>
       <Sha>b34a70799faa67f13c2e72852e4f3af463ff4d6c</Sha>
     </Dependency>
-<<<<<<< HEAD
-    <Dependency Name="Microsoft.NETCore.Runtime.ICU.Transport" Version="5.0.0-preview.8.20364.1">
-=======
-    <Dependency Name="Microsoft.NETCore.Runtime.ICU.Transport" Version="5.0.0-preview.8.20359.7">
->>>>>>> 37cf387b
+    <Dependency Name="Microsoft.NETCore.Runtime.ICU.Transport" Version="5.0.0-preview.8.20364.2">
       <Uri>https://github.com/dotnet/icu</Uri>
       <Sha>88c2807979f8762a121f8e4b217191672d334822</Sha>
     </Dependency>
