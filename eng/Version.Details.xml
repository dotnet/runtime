<Dependencies>
  <ProductDependencies>
<<<<<<< HEAD
    <Dependency Name="Microsoft.NETCore.Runtime.ICU.Transport" Version="7.0.0-preview.4.22178.2">
      <Uri>https://github.com/dotnet/icu</Uri>
      <Sha>50877d02014f8d6540a3c056feb34bf912c92141</Sha>
=======
    <Dependency Name="Microsoft.NETCore.Runtime.ICU.Transport" Version="7.0.0-preview.4.22172.1">
      <Uri>https://github.com/dotnet/icu</Uri>
      <Sha>e7811491dea737579d531549d46591c0616e13b7</Sha>
>>>>>>> aded3141
    </Dependency>
    <Dependency Name="System.Net.MsQuic.Transport" Version="7.0.0-alpha.1.22173.2">
      <Uri>https://github.com/dotnet/msquic</Uri>
      <Sha>03def3e4f051aa09f9642a6a839a0c806682536e</Sha>
    </Dependency>
<<<<<<< HEAD
    <Dependency Name="Microsoft.NET.Workload.Emscripten.Manifest-7.0.100" Version="7.0.0-preview.4.22178.1">
      <Uri>https://github.com/dotnet/emsdk</Uri>
      <Sha>ac46fa88e66788611803e55bb856bd9b508183c9</Sha>
=======
    <Dependency Name="Microsoft.NET.Workload.Emscripten.Manifest-7.0.100" Version="7.0.0-preview.4.22172.1">
      <Uri>https://github.com/dotnet/emsdk</Uri>
      <Sha>ac8f3c57760f3414d58e9ea0562b8c3ab56ac845</Sha>
>>>>>>> aded3141
    </Dependency>
    <Dependency Name="System.ServiceModel.Primitives" Version="4.9.0-rc2.21473.1">
      <Uri>https://github.com/dotnet/wcf</Uri>
      <Sha>7f504aabb1988e9a093c1e74d8040bd52feb2f01</Sha>
    </Dependency>
    <Dependency Name="runtime.linux-arm64.Microsoft.NETCore.Runtime.ObjWriter" Version="1.0.0-alpha.1.22157.1">
      <Uri>https://github.com/dotnet/llvm-project</Uri>
      <Sha>f17917e8d6a2e3ba069cddeab873554706d502a5</Sha>
    </Dependency>
    <Dependency Name="runtime.linux-x64.Microsoft.NETCore.Runtime.ObjWriter" Version="1.0.0-alpha.1.22157.1">
      <Uri>https://github.com/dotnet/llvm-project</Uri>
      <Sha>f17917e8d6a2e3ba069cddeab873554706d502a5</Sha>
    </Dependency>
    <Dependency Name="runtime.linux-musl-arm64.Microsoft.NETCore.Runtime.ObjWriter" Version="1.0.0-alpha.1.22157.1">
      <Uri>https://github.com/dotnet/llvm-project</Uri>
      <Sha>f17917e8d6a2e3ba069cddeab873554706d502a5</Sha>
    </Dependency>
    <Dependency Name="runtime.linux-musl-x64.Microsoft.NETCore.Runtime.ObjWriter" Version="1.0.0-alpha.1.22157.1">
      <Uri>https://github.com/dotnet/llvm-project</Uri>
      <Sha>f17917e8d6a2e3ba069cddeab873554706d502a5</Sha>
    </Dependency>
    <Dependency Name="runtime.win-arm64.Microsoft.NETCore.Runtime.ObjWriter" Version="1.0.0-alpha.1.22157.1">
      <Uri>https://github.com/dotnet/llvm-project</Uri>
      <Sha>f17917e8d6a2e3ba069cddeab873554706d502a5</Sha>
    </Dependency>
    <Dependency Name="runtime.win-x64.Microsoft.NETCore.Runtime.ObjWriter" Version="1.0.0-alpha.1.22157.1">
      <Uri>https://github.com/dotnet/llvm-project</Uri>
      <Sha>f17917e8d6a2e3ba069cddeab873554706d502a5</Sha>
    </Dependency>
    <Dependency Name="runtime.osx.11.0-arm64.Microsoft.NETCore.Runtime.ObjWriter" Version="1.0.0-alpha.1.22157.1">
      <Uri>https://github.com/dotnet/llvm-project</Uri>
      <Sha>f17917e8d6a2e3ba069cddeab873554706d502a5</Sha>
    </Dependency>
    <Dependency Name="runtime.osx.10.12-x64.Microsoft.NETCore.Runtime.ObjWriter" Version="1.0.0-alpha.1.22157.1">
      <Uri>https://github.com/dotnet/llvm-project</Uri>
      <Sha>f17917e8d6a2e3ba069cddeab873554706d502a5</Sha>
    </Dependency>
    <Dependency Name="System.CommandLine" Version="2.0.0-beta3.22151.2">
      <Uri>https://github.com/dotnet/command-line-api</Uri>
      <Sha>021ec68a4cb510c2cc125c6ebb78b9cfd4e3847a</Sha>
    </Dependency>
  </ProductDependencies>
  <ToolsetDependencies>
    <Dependency Name="Microsoft.DotNet.Arcade.Sdk" Version="7.0.0-beta.22171.2">
      <Uri>https://github.com/dotnet/arcade</Uri>
      <Sha>c8a95297e2622251c125aa5c0ef7c822275a792d</Sha>
    </Dependency>
    <Dependency Name="Microsoft.DotNet.Helix.Sdk" Version="7.0.0-beta.22171.2">
      <Uri>https://github.com/dotnet/arcade</Uri>
      <Sha>c8a95297e2622251c125aa5c0ef7c822275a792d</Sha>
    </Dependency>
    <Dependency Name="Microsoft.DotNet.ApiCompat" Version="7.0.0-beta.22171.2">
      <Uri>https://github.com/dotnet/arcade</Uri>
      <Sha>c8a95297e2622251c125aa5c0ef7c822275a792d</Sha>
    </Dependency>
    <Dependency Name="Microsoft.DotNet.GenAPI" Version="7.0.0-beta.22171.2">
      <Uri>https://github.com/dotnet/arcade</Uri>
      <Sha>c8a95297e2622251c125aa5c0ef7c822275a792d</Sha>
    </Dependency>
    <Dependency Name="Microsoft.DotNet.GenFacades" Version="7.0.0-beta.22171.2">
      <Uri>https://github.com/dotnet/arcade</Uri>
      <Sha>c8a95297e2622251c125aa5c0ef7c822275a792d</Sha>
    </Dependency>
    <Dependency Name="Microsoft.DotNet.XUnitExtensions" Version="7.0.0-beta.22171.2">
      <Uri>https://github.com/dotnet/arcade</Uri>
      <Sha>c8a95297e2622251c125aa5c0ef7c822275a792d</Sha>
    </Dependency>
    <Dependency Name="Microsoft.DotNet.XUnitConsoleRunner" Version="2.5.1-beta.22171.2">
      <Uri>https://github.com/dotnet/arcade</Uri>
      <Sha>c8a95297e2622251c125aa5c0ef7c822275a792d</Sha>
    </Dependency>
    <Dependency Name="Microsoft.DotNet.Build.Tasks.Archives" Version="7.0.0-beta.22171.2">
      <Uri>https://github.com/dotnet/arcade</Uri>
      <Sha>c8a95297e2622251c125aa5c0ef7c822275a792d</Sha>
    </Dependency>
    <Dependency Name="Microsoft.DotNet.Build.Tasks.Packaging" Version="7.0.0-beta.22171.2">
      <Uri>https://github.com/dotnet/arcade</Uri>
      <Sha>c8a95297e2622251c125aa5c0ef7c822275a792d</Sha>
    </Dependency>
    <Dependency Name="Microsoft.DotNet.Build.Tasks.Installers" Version="7.0.0-beta.22171.2">
      <Uri>https://github.com/dotnet/arcade</Uri>
      <Sha>c8a95297e2622251c125aa5c0ef7c822275a792d</Sha>
    </Dependency>
    <Dependency Name="Microsoft.DotNet.Build.Tasks.Templating" Version="7.0.0-beta.22171.2">
      <Uri>https://github.com/dotnet/arcade</Uri>
      <Sha>c8a95297e2622251c125aa5c0ef7c822275a792d</Sha>
    </Dependency>
    <Dependency Name="Microsoft.DotNet.Build.Tasks.Workloads" Version="7.0.0-beta.22171.2">
      <Uri>https://github.com/dotnet/arcade</Uri>
      <Sha>c8a95297e2622251c125aa5c0ef7c822275a792d</Sha>
    </Dependency>
    <Dependency Name="Microsoft.DotNet.CodeAnalysis" Version="7.0.0-beta.22171.2">
      <Uri>https://github.com/dotnet/arcade</Uri>
      <Sha>c8a95297e2622251c125aa5c0ef7c822275a792d</Sha>
    </Dependency>
    <Dependency Name="Microsoft.DotNet.Build.Tasks.TargetFramework" Version="7.0.0-beta.22171.2">
      <Uri>https://github.com/dotnet/arcade</Uri>
      <Sha>c8a95297e2622251c125aa5c0ef7c822275a792d</Sha>
    </Dependency>
    <Dependency Name="Microsoft.DotNet.RemoteExecutor" Version="7.0.0-beta.22171.2">
      <Uri>https://github.com/dotnet/arcade</Uri>
      <Sha>c8a95297e2622251c125aa5c0ef7c822275a792d</Sha>
    </Dependency>
    <Dependency Name="Microsoft.DotNet.Build.Tasks.Feed" Version="7.0.0-beta.22171.2">
      <Uri>https://github.com/dotnet/arcade</Uri>
      <Sha>c8a95297e2622251c125aa5c0ef7c822275a792d</Sha>
    </Dependency>
    <Dependency Name="Microsoft.DotNet.VersionTools.Tasks" Version="7.0.0-beta.22171.2">
      <Uri>https://github.com/dotnet/arcade</Uri>
      <Sha>c8a95297e2622251c125aa5c0ef7c822275a792d</Sha>
    </Dependency>
    <Dependency Name="Microsoft.DotNet.SharedFramework.Sdk" Version="7.0.0-beta.22171.2">
      <Uri>https://github.com/dotnet/arcade</Uri>
      <Sha>c8a95297e2622251c125aa5c0ef7c822275a792d</Sha>
    </Dependency>
    <Dependency Name="Microsoft.NET.Test.Sdk" Version="16.9.0-preview-20201201-01">
      <Uri>https://github.com/microsoft/vstest</Uri>
      <Sha>140434f7109d357d0158ade9e5164a4861513965</Sha>
    </Dependency>
    <Dependency Name="System.ComponentModel.TypeConverter.TestData" Version="7.0.0-beta.22171.1">
      <Uri>https://github.com/dotnet/runtime-assets</Uri>
      <Sha>26467cf6f83bcbe0993d2205f0ae13fe336b315d</Sha>
    </Dependency>
    <Dependency Name="System.Drawing.Common.TestData" Version="7.0.0-beta.22171.1">
      <Uri>https://github.com/dotnet/runtime-assets</Uri>
      <Sha>26467cf6f83bcbe0993d2205f0ae13fe336b315d</Sha>
    </Dependency>
    <Dependency Name="System.IO.Compression.TestData" Version="7.0.0-beta.22171.1">
      <Uri>https://github.com/dotnet/runtime-assets</Uri>
      <Sha>26467cf6f83bcbe0993d2205f0ae13fe336b315d</Sha>
    </Dependency>
    <Dependency Name="System.IO.Packaging.TestData" Version="7.0.0-beta.22171.1">
      <Uri>https://github.com/dotnet/runtime-assets</Uri>
      <Sha>26467cf6f83bcbe0993d2205f0ae13fe336b315d</Sha>
    </Dependency>
    <Dependency Name="System.Net.TestData" Version="7.0.0-beta.22171.1">
      <Uri>https://github.com/dotnet/runtime-assets</Uri>
      <Sha>26467cf6f83bcbe0993d2205f0ae13fe336b315d</Sha>
    </Dependency>
    <Dependency Name="System.Private.Runtime.UnicodeData" Version="7.0.0-beta.22171.1">
      <Uri>https://github.com/dotnet/runtime-assets</Uri>
      <Sha>26467cf6f83bcbe0993d2205f0ae13fe336b315d</Sha>
    </Dependency>
    <Dependency Name="System.Runtime.TimeZoneData" Version="7.0.0-beta.22171.1">
      <Uri>https://github.com/dotnet/runtime-assets</Uri>
      <Sha>26467cf6f83bcbe0993d2205f0ae13fe336b315d</Sha>
    </Dependency>
    <Dependency Name="System.Security.Cryptography.X509Certificates.TestData" Version="7.0.0-beta.22171.1">
      <Uri>https://github.com/dotnet/runtime-assets</Uri>
      <Sha>26467cf6f83bcbe0993d2205f0ae13fe336b315d</Sha>
    </Dependency>
    <Dependency Name="System.Text.RegularExpressions.TestData" Version="7.0.0-beta.22171.1">
      <Uri>https://github.com/dotnet/runtime-assets</Uri>
      <Sha>26467cf6f83bcbe0993d2205f0ae13fe336b315d</Sha>
    </Dependency>
    <Dependency Name="System.Windows.Extensions.TestData" Version="7.0.0-beta.22171.1">
      <Uri>https://github.com/dotnet/runtime-assets</Uri>
      <Sha>26467cf6f83bcbe0993d2205f0ae13fe336b315d</Sha>
    </Dependency>
    <Dependency Name="Microsoft.DotNet.CilStrip.Sources" Version="7.0.0-beta.22171.1">
      <Uri>https://github.com/dotnet/runtime-assets</Uri>
      <Sha>26467cf6f83bcbe0993d2205f0ae13fe336b315d</Sha>
    </Dependency>
    <Dependency Name="runtime.linux-arm64.Microsoft.NETCore.Runtime.Mono.LLVM.Sdk" Version="11.1.0-alpha.1.22171.2">
      <Uri>https://github.com/dotnet/llvm-project</Uri>
      <Sha>7f00c63a4c31ae647c7fd0525d1dd2a72afb2e9b</Sha>
    </Dependency>
    <Dependency Name="runtime.linux-arm64.Microsoft.NETCore.Runtime.Mono.LLVM.Tools" Version="11.1.0-alpha.1.22171.2">
      <Uri>https://github.com/dotnet/llvm-project</Uri>
      <Sha>7f00c63a4c31ae647c7fd0525d1dd2a72afb2e9b</Sha>
    </Dependency>
    <Dependency Name="runtime.linux-x64.Microsoft.NETCore.Runtime.Mono.LLVM.Sdk" Version="11.1.0-alpha.1.22171.2">
      <Uri>https://github.com/dotnet/llvm-project</Uri>
      <Sha>7f00c63a4c31ae647c7fd0525d1dd2a72afb2e9b</Sha>
    </Dependency>
    <Dependency Name="runtime.linux-x64.Microsoft.NETCore.Runtime.Mono.LLVM.Tools" Version="11.1.0-alpha.1.22171.2">
      <Uri>https://github.com/dotnet/llvm-project</Uri>
      <Sha>7f00c63a4c31ae647c7fd0525d1dd2a72afb2e9b</Sha>
    </Dependency>
    <Dependency Name="runtime.win-x64.Microsoft.NETCore.Runtime.Mono.LLVM.Sdk" Version="11.1.0-alpha.1.22171.2">
      <Uri>https://github.com/dotnet/llvm-project</Uri>
      <Sha>7f00c63a4c31ae647c7fd0525d1dd2a72afb2e9b</Sha>
    </Dependency>
    <Dependency Name="runtime.win-x64.Microsoft.NETCore.Runtime.Mono.LLVM.Tools" Version="11.1.0-alpha.1.22171.2">
      <Uri>https://github.com/dotnet/llvm-project</Uri>
      <Sha>7f00c63a4c31ae647c7fd0525d1dd2a72afb2e9b</Sha>
    </Dependency>
    <Dependency Name="runtime.osx.10.12-x64.Microsoft.NETCore.Runtime.Mono.LLVM.Sdk" Version="11.1.0-alpha.1.22171.2">
      <Uri>https://github.com/dotnet/llvm-project</Uri>
      <Sha>7f00c63a4c31ae647c7fd0525d1dd2a72afb2e9b</Sha>
    </Dependency>
    <Dependency Name="runtime.osx.10.12-x64.Microsoft.NETCore.Runtime.Mono.LLVM.Tools" Version="11.1.0-alpha.1.22171.2">
      <Uri>https://github.com/dotnet/llvm-project</Uri>
      <Sha>7f00c63a4c31ae647c7fd0525d1dd2a72afb2e9b</Sha>
    </Dependency>
    <Dependency Name="Microsoft.NETCore.App.Runtime.win-x64" Version="7.0.0-preview.3.22171.1">
      <Uri>https://github.com/dotnet/runtime</Uri>
      <Sha>eb51b02b158c3ff71a1ec7eac8a211d1d464c1a5</Sha>
    </Dependency>
    <Dependency Name="Microsoft.NETCore.DotNetHost" Version="7.0.0-preview.3.22171.1">
      <Uri>https://github.com/dotnet/runtime</Uri>
      <Sha>eb51b02b158c3ff71a1ec7eac8a211d1d464c1a5</Sha>
    </Dependency>
    <Dependency Name="Microsoft.NETCore.DotNetHostPolicy" Version="7.0.0-preview.3.22171.1">
      <Uri>https://github.com/dotnet/runtime</Uri>
      <Sha>eb51b02b158c3ff71a1ec7eac8a211d1d464c1a5</Sha>
    </Dependency>
    <Dependency Name="runtime.native.System.IO.Ports" Version="7.0.0-preview.3.22171.1">
      <Uri>https://github.com/dotnet/runtime</Uri>
      <Sha>eb51b02b158c3ff71a1ec7eac8a211d1d464c1a5</Sha>
    </Dependency>
    <Dependency Name="Microsoft.NETCore.ILAsm" Version="7.0.0-preview.3.22171.1">
      <Uri>https://github.com/dotnet/runtime</Uri>
      <Sha>eb51b02b158c3ff71a1ec7eac8a211d1d464c1a5</Sha>
    </Dependency>
    <Dependency Name="Microsoft.NET.Sdk.IL" Version="7.0.0-preview.3.22171.1">
      <Uri>https://github.com/dotnet/runtime</Uri>
      <Sha>eb51b02b158c3ff71a1ec7eac8a211d1d464c1a5</Sha>
    </Dependency>
    <Dependency Name="System.Text.Json" Version="7.0.0-preview.3.22171.1">
      <Uri>https://github.com/dotnet/runtime</Uri>
      <Sha>eb51b02b158c3ff71a1ec7eac8a211d1d464c1a5</Sha>
    </Dependency>
    <Dependency Name="Microsoft.NET.ILLink.Tasks" Version="7.0.100-1.22173.2">
      <Uri>https://github.com/dotnet/linker</Uri>
      <Sha>04c49c9d7c244d7c73d6dbb438c4885fa72e830b</Sha>
    </Dependency>
    <Dependency Name="Microsoft.DotNet.XHarness.TestRunners.Common" Version="1.0.0-prerelease.22173.1">
      <Uri>https://github.com/dotnet/xharness</Uri>
      <Sha>c57d7c5ac2fa85f8d44a3549e7d6f553f124915d</Sha>
    </Dependency>
    <Dependency Name="Microsoft.DotNet.XHarness.TestRunners.Xunit" Version="1.0.0-prerelease.22173.1">
      <Uri>https://github.com/dotnet/xharness</Uri>
      <Sha>c57d7c5ac2fa85f8d44a3549e7d6f553f124915d</Sha>
    </Dependency>
    <Dependency Name="Microsoft.DotNet.XHarness.CLI" Version="1.0.0-prerelease.22173.1">
      <Uri>https://github.com/dotnet/xharness</Uri>
      <Sha>c57d7c5ac2fa85f8d44a3549e7d6f553f124915d</Sha>
    </Dependency>
    <Dependency Name="Microsoft.DotNet.PackageTesting" Version="7.0.0-beta.22171.2">
      <Uri>https://github.com/dotnet/arcade</Uri>
      <Sha>c8a95297e2622251c125aa5c0ef7c822275a792d</Sha>
    </Dependency>
    <Dependency Name="optimization.windows_nt-x64.MIBC.Runtime" Version="1.0.0-prerelease.22121.2">
      <Uri>https://dev.azure.com/dnceng/internal/_git/dotnet-optimization</Uri>
      <Sha>a44e13253c25ec42c4700d4d7ba6f84d9751a387</Sha>
    </Dependency>
    <Dependency Name="optimization.windows_nt-x86.MIBC.Runtime" Version="1.0.0-prerelease.22121.2">
      <Uri>https://dev.azure.com/dnceng/internal/_git/dotnet-optimization</Uri>
      <Sha>a44e13253c25ec42c4700d4d7ba6f84d9751a387</Sha>
    </Dependency>
    <Dependency Name="optimization.linux-x64.MIBC.Runtime" Version="1.0.0-prerelease.22121.2">
      <Uri>https://dev.azure.com/dnceng/internal/_git/dotnet-optimization</Uri>
      <Sha>a44e13253c25ec42c4700d4d7ba6f84d9751a387</Sha>
    </Dependency>
    <Dependency Name="optimization.PGO.CoreCLR" Version="1.0.0-prerelease.22121.2">
      <Uri>https://dev.azure.com/dnceng/internal/_git/dotnet-optimization</Uri>
      <Sha>a44e13253c25ec42c4700d4d7ba6f84d9751a387</Sha>
    </Dependency>
    <Dependency Name="Microsoft.DotNet.HotReload.Utils.Generator.BuildTool" Version="1.0.2-alpha.0.22171.1">
      <Uri>https://github.com/dotnet/hotreload-utils</Uri>
      <Sha>dae38f65a11ae4a481dbb6f289d9a85520b85721</Sha>
    </Dependency>
    <Dependency Name="System.Runtime.Numerics.TestData" Version="7.0.0-beta.22171.1">
      <Uri>https://github.com/dotnet/runtime-assets</Uri>
      <Sha>26467cf6f83bcbe0993d2205f0ae13fe336b315d</Sha>
    </Dependency>
    <Dependency Name="Microsoft.CodeAnalysis.NetAnalyzers" Version="7.0.0-preview1.22166.1">
      <Uri>https://github.com/dotnet/roslyn-analyzers</Uri>
      <Sha>2b89a4115019ef1280706a6631b6b7c8f9840c9a</Sha>
    </Dependency>
    <Dependency Name="Microsoft.DotNet.Compatibility" Version="2.0.0-alpha.1.21525.11">
      <Uri>https://github.com/dotnet/sdk</Uri>
      <Sha>957ae5ca599fdeaee425d23928d42da711373a5e</Sha>
    </Dependency>
  </ToolsetDependencies>
</Dependencies><|MERGE_RESOLUTION|>--- conflicted
+++ resolved
@@ -1,28 +1,16 @@
 <Dependencies>
   <ProductDependencies>
-<<<<<<< HEAD
     <Dependency Name="Microsoft.NETCore.Runtime.ICU.Transport" Version="7.0.0-preview.4.22178.2">
       <Uri>https://github.com/dotnet/icu</Uri>
       <Sha>50877d02014f8d6540a3c056feb34bf912c92141</Sha>
-=======
-    <Dependency Name="Microsoft.NETCore.Runtime.ICU.Transport" Version="7.0.0-preview.4.22172.1">
-      <Uri>https://github.com/dotnet/icu</Uri>
-      <Sha>e7811491dea737579d531549d46591c0616e13b7</Sha>
->>>>>>> aded3141
     </Dependency>
     <Dependency Name="System.Net.MsQuic.Transport" Version="7.0.0-alpha.1.22173.2">
       <Uri>https://github.com/dotnet/msquic</Uri>
       <Sha>03def3e4f051aa09f9642a6a839a0c806682536e</Sha>
     </Dependency>
-<<<<<<< HEAD
     <Dependency Name="Microsoft.NET.Workload.Emscripten.Manifest-7.0.100" Version="7.0.0-preview.4.22178.1">
       <Uri>https://github.com/dotnet/emsdk</Uri>
       <Sha>ac46fa88e66788611803e55bb856bd9b508183c9</Sha>
-=======
-    <Dependency Name="Microsoft.NET.Workload.Emscripten.Manifest-7.0.100" Version="7.0.0-preview.4.22172.1">
-      <Uri>https://github.com/dotnet/emsdk</Uri>
-      <Sha>ac8f3c57760f3414d58e9ea0562b8c3ab56ac845</Sha>
->>>>>>> aded3141
     </Dependency>
     <Dependency Name="System.ServiceModel.Primitives" Version="4.9.0-rc2.21473.1">
       <Uri>https://github.com/dotnet/wcf</Uri>
