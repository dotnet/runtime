<Dependencies>
  <ProductDependencies>
    <Dependency Name="Microsoft.NETCore.Runtime.ICU.Transport" Version="8.0.0-preview.2.23116.1">
      <Uri>https://github.com/dotnet/icu</Uri>
      <Sha>731657f7ae689b76951d1b103e74aa4f06ab2f49</Sha>
    </Dependency>
    <Dependency Name="System.Net.MsQuic.Transport" Version="8.0.0-alpha.1.23107.1">
      <Uri>https://github.com/dotnet/msquic</Uri>
      <Sha>b3a7ff6bd48b0f9af9a5bd7a2ed0828af408b894</Sha>
    </Dependency>
    <Dependency Name="System.ServiceModel.Primitives" Version="4.9.0-rc2.21473.1">
      <Uri>https://github.com/dotnet/wcf</Uri>
      <Sha>7f504aabb1988e9a093c1e74d8040bd52feb2f01</Sha>
    </Dependency>
<<<<<<< HEAD
    <Dependency Name="runtime.linux-arm64.Microsoft.NETCore.Runtime.ObjWriter" Version="14.0.0-alpha.1.23117.2">
      <Uri>https://github.com/dotnet/llvm-project</Uri>
      <Sha>76686a984cd908b34407d51961d0cb159f3230ce</Sha>
    </Dependency>
    <Dependency Name="runtime.linux-x64.Microsoft.NETCore.Runtime.ObjWriter" Version="14.0.0-alpha.1.23117.2">
      <Uri>https://github.com/dotnet/llvm-project</Uri>
      <Sha>76686a984cd908b34407d51961d0cb159f3230ce</Sha>
    </Dependency>
    <Dependency Name="runtime.linux-musl-arm64.Microsoft.NETCore.Runtime.ObjWriter" Version="14.0.0-alpha.1.23117.2">
      <Uri>https://github.com/dotnet/llvm-project</Uri>
      <Sha>76686a984cd908b34407d51961d0cb159f3230ce</Sha>
    </Dependency>
    <Dependency Name="runtime.linux-musl-x64.Microsoft.NETCore.Runtime.ObjWriter" Version="14.0.0-alpha.1.23117.2">
      <Uri>https://github.com/dotnet/llvm-project</Uri>
      <Sha>76686a984cd908b34407d51961d0cb159f3230ce</Sha>
    </Dependency>
    <Dependency Name="runtime.win-arm64.Microsoft.NETCore.Runtime.ObjWriter" Version="14.0.0-alpha.1.23117.2">
      <Uri>https://github.com/dotnet/llvm-project</Uri>
      <Sha>76686a984cd908b34407d51961d0cb159f3230ce</Sha>
    </Dependency>
    <Dependency Name="runtime.win-x64.Microsoft.NETCore.Runtime.ObjWriter" Version="14.0.0-alpha.1.23117.2">
      <Uri>https://github.com/dotnet/llvm-project</Uri>
      <Sha>76686a984cd908b34407d51961d0cb159f3230ce</Sha>
=======
    <Dependency Name="runtime.linux-arm64.Microsoft.NETCore.Runtime.ObjWriter" Version="14.0.0-alpha.1.23114.1">
      <Uri>https://github.com/dotnet/llvm-project</Uri>
      <Sha>916d70cbfe47847708a3f95c8af3ea4ecf804c48</Sha>
    </Dependency>
    <Dependency Name="runtime.linux-x64.Microsoft.NETCore.Runtime.ObjWriter" Version="14.0.0-alpha.1.23114.1">
      <Uri>https://github.com/dotnet/llvm-project</Uri>
      <Sha>916d70cbfe47847708a3f95c8af3ea4ecf804c48</Sha>
    </Dependency>
    <Dependency Name="runtime.linux-musl-arm64.Microsoft.NETCore.Runtime.ObjWriter" Version="14.0.0-alpha.1.23114.1">
      <Uri>https://github.com/dotnet/llvm-project</Uri>
      <Sha>916d70cbfe47847708a3f95c8af3ea4ecf804c48</Sha>
    </Dependency>
    <Dependency Name="runtime.linux-musl-x64.Microsoft.NETCore.Runtime.ObjWriter" Version="14.0.0-alpha.1.23114.1">
      <Uri>https://github.com/dotnet/llvm-project</Uri>
      <Sha>916d70cbfe47847708a3f95c8af3ea4ecf804c48</Sha>
    </Dependency>
    <Dependency Name="runtime.win-arm64.Microsoft.NETCore.Runtime.ObjWriter" Version="14.0.0-alpha.1.23114.1">
      <Uri>https://github.com/dotnet/llvm-project</Uri>
      <Sha>916d70cbfe47847708a3f95c8af3ea4ecf804c48</Sha>
    </Dependency>
    <Dependency Name="runtime.win-x64.Microsoft.NETCore.Runtime.ObjWriter" Version="14.0.0-alpha.1.23114.1">
      <Uri>https://github.com/dotnet/llvm-project</Uri>
      <Sha>916d70cbfe47847708a3f95c8af3ea4ecf804c48</Sha>
>>>>>>> ce719aa2
    </Dependency>
    <Dependency Name="runtime.osx.11.0-arm64.Microsoft.NETCore.Runtime.ObjWriter" Version="1.0.0-alpha.1.23106.1">
      <Uri>https://github.com/dotnet/llvm-project</Uri>
      <Sha>76f334f354eb653a7b409a5319b591ea09df5a43</Sha>
    </Dependency>
    <Dependency Name="runtime.osx.10.12-x64.Microsoft.NETCore.Runtime.ObjWriter" Version="1.0.0-alpha.1.23106.1">
      <Uri>https://github.com/dotnet/llvm-project</Uri>
      <Sha>76f334f354eb653a7b409a5319b591ea09df5a43</Sha>
    </Dependency>
<<<<<<< HEAD
    <Dependency Name="runtime.linux-arm64.Microsoft.NETCore.Runtime.JIT.Tools" Version="14.0.0-alpha.1.23117.2">
      <Uri>https://github.com/dotnet/llvm-project</Uri>
      <Sha>76686a984cd908b34407d51961d0cb159f3230ce</Sha>
    </Dependency>
    <Dependency Name="runtime.linux-x64.Microsoft.NETCore.Runtime.JIT.Tools" Version="14.0.0-alpha.1.23117.2">
      <Uri>https://github.com/dotnet/llvm-project</Uri>
      <Sha>76686a984cd908b34407d51961d0cb159f3230ce</Sha>
    </Dependency>
    <Dependency Name="runtime.linux-musl-arm64.Microsoft.NETCore.Runtime.JIT.Tools" Version="14.0.0-alpha.1.23117.2">
      <Uri>https://github.com/dotnet/llvm-project</Uri>
      <Sha>76686a984cd908b34407d51961d0cb159f3230ce</Sha>
    </Dependency>
    <Dependency Name="runtime.linux-musl-x64.Microsoft.NETCore.Runtime.JIT.Tools" Version="14.0.0-alpha.1.23117.2">
      <Uri>https://github.com/dotnet/llvm-project</Uri>
      <Sha>76686a984cd908b34407d51961d0cb159f3230ce</Sha>
    </Dependency>
    <Dependency Name="runtime.win-arm64.Microsoft.NETCore.Runtime.JIT.Tools" Version="14.0.0-alpha.1.23117.2">
      <Uri>https://github.com/dotnet/llvm-project</Uri>
      <Sha>76686a984cd908b34407d51961d0cb159f3230ce</Sha>
    </Dependency>
    <Dependency Name="runtime.win-x64.Microsoft.NETCore.Runtime.JIT.Tools" Version="14.0.0-alpha.1.23117.2">
      <Uri>https://github.com/dotnet/llvm-project</Uri>
      <Sha>76686a984cd908b34407d51961d0cb159f3230ce</Sha>
=======
    <Dependency Name="runtime.linux-arm64.Microsoft.NETCore.Runtime.JIT.Tools" Version="14.0.0-alpha.1.23114.1">
      <Uri>https://github.com/dotnet/llvm-project</Uri>
      <Sha>916d70cbfe47847708a3f95c8af3ea4ecf804c48</Sha>
    </Dependency>
    <Dependency Name="runtime.linux-x64.Microsoft.NETCore.Runtime.JIT.Tools" Version="14.0.0-alpha.1.23114.1">
      <Uri>https://github.com/dotnet/llvm-project</Uri>
      <Sha>916d70cbfe47847708a3f95c8af3ea4ecf804c48</Sha>
    </Dependency>
    <Dependency Name="runtime.linux-musl-arm64.Microsoft.NETCore.Runtime.JIT.Tools" Version="14.0.0-alpha.1.23114.1">
      <Uri>https://github.com/dotnet/llvm-project</Uri>
      <Sha>916d70cbfe47847708a3f95c8af3ea4ecf804c48</Sha>
    </Dependency>
    <Dependency Name="runtime.linux-musl-x64.Microsoft.NETCore.Runtime.JIT.Tools" Version="14.0.0-alpha.1.23114.1">
      <Uri>https://github.com/dotnet/llvm-project</Uri>
      <Sha>916d70cbfe47847708a3f95c8af3ea4ecf804c48</Sha>
    </Dependency>
    <Dependency Name="runtime.win-arm64.Microsoft.NETCore.Runtime.JIT.Tools" Version="14.0.0-alpha.1.23114.1">
      <Uri>https://github.com/dotnet/llvm-project</Uri>
      <Sha>916d70cbfe47847708a3f95c8af3ea4ecf804c48</Sha>
    </Dependency>
    <Dependency Name="runtime.win-x64.Microsoft.NETCore.Runtime.JIT.Tools" Version="14.0.0-alpha.1.23114.1">
      <Uri>https://github.com/dotnet/llvm-project</Uri>
      <Sha>916d70cbfe47847708a3f95c8af3ea4ecf804c48</Sha>
>>>>>>> ce719aa2
    </Dependency>
    <Dependency Name="runtime.osx.11.0-arm64.Microsoft.NETCore.Runtime.JIT.Tools" Version="1.0.0-alpha.1.23106.1">
      <Uri>https://github.com/dotnet/llvm-project</Uri>
      <Sha>76f334f354eb653a7b409a5319b591ea09df5a43</Sha>
    </Dependency>
    <Dependency Name="runtime.osx.10.12-x64.Microsoft.NETCore.Runtime.JIT.Tools" Version="1.0.0-alpha.1.23106.1">
      <Uri>https://github.com/dotnet/llvm-project</Uri>
      <Sha>76f334f354eb653a7b409a5319b591ea09df5a43</Sha>
    </Dependency>
    <Dependency Name="System.CommandLine" Version="2.0.0-beta4.22355.1">
      <Uri>https://github.com/dotnet/command-line-api</Uri>
      <Sha>5618b2d243ccdeb5c7e50a298b33b13036b4351b</Sha>
    </Dependency>
    <Dependency Name="Microsoft.DotNet.Cecil" Version="0.11.4-alpha.23113.1">
      <Uri>https://github.com/dotnet/cecil</Uri>
      <Sha>68e0c35d0b4b6651b9a062a52e7dd694d7a43927</Sha>
      <SourceBuild RepoName="cecil" ManagedOnly="true" />
    </Dependency>
    <Dependency Name="Microsoft.NET.Workload.Emscripten.Current.Manifest-8.0.100-preview.2" Version="8.0.0-preview.2.23113.1">
      <Uri>https://github.com/dotnet/emsdk</Uri>
      <Sha>d7ff0aa47c680be543905cc1410e2f62b54dfefe</Sha>
      <SourceBuild RepoName="emsdk" ManagedOnly="true" />
    </Dependency>
    <Dependency Name="Microsoft.NET.Workload.Emscripten.net7.Manifest-8.0.100-preview.2" Version="8.0.0-preview.2.23108.1">
      <Uri>https://github.com/dotnet/emsdk</Uri>
      <Sha>a117e262c0c49e71a0017e96a0a1124ec990d05f</Sha>
    </Dependency>
    <Dependency Name="Microsoft.NET.Workload.Emscripten.net6.Manifest-8.0.100-preview.2" Version="8.0.0-preview.2.23108.1">
      <Uri>https://github.com/dotnet/emsdk</Uri>
      <Sha>a117e262c0c49e71a0017e96a0a1124ec990d05f</Sha>
    </Dependency>
  </ProductDependencies>
  <ToolsetDependencies>
    <Dependency Name="Microsoft.DotNet.Arcade.Sdk" Version="8.0.0-beta.23115.1">
      <Uri>https://github.com/dotnet/arcade</Uri>
      <Sha>83284ab08840fe5f429ecd9fa935e81527023553</Sha>
    </Dependency>
    <Dependency Name="Microsoft.DotNet.Helix.Sdk" Version="8.0.0-beta.23115.1">
      <Uri>https://github.com/dotnet/arcade</Uri>
      <Sha>83284ab08840fe5f429ecd9fa935e81527023553</Sha>
    </Dependency>
    <Dependency Name="Microsoft.DotNet.GenAPI" Version="8.0.0-beta.23115.1">
      <Uri>https://github.com/dotnet/arcade</Uri>
      <Sha>83284ab08840fe5f429ecd9fa935e81527023553</Sha>
    </Dependency>
    <Dependency Name="Microsoft.DotNet.GenFacades" Version="8.0.0-beta.23115.1">
      <Uri>https://github.com/dotnet/arcade</Uri>
      <Sha>83284ab08840fe5f429ecd9fa935e81527023553</Sha>
    </Dependency>
    <Dependency Name="Microsoft.DotNet.XUnitExtensions" Version="8.0.0-beta.23115.1">
      <Uri>https://github.com/dotnet/arcade</Uri>
      <Sha>83284ab08840fe5f429ecd9fa935e81527023553</Sha>
    </Dependency>
    <Dependency Name="Microsoft.DotNet.XUnitConsoleRunner" Version="2.5.1-beta.23115.1">
      <Uri>https://github.com/dotnet/arcade</Uri>
      <Sha>83284ab08840fe5f429ecd9fa935e81527023553</Sha>
    </Dependency>
    <Dependency Name="Microsoft.DotNet.Build.Tasks.Archives" Version="8.0.0-beta.23115.1">
      <Uri>https://github.com/dotnet/arcade</Uri>
      <Sha>83284ab08840fe5f429ecd9fa935e81527023553</Sha>
    </Dependency>
    <Dependency Name="Microsoft.DotNet.Build.Tasks.Packaging" Version="8.0.0-beta.23115.1">
      <Uri>https://github.com/dotnet/arcade</Uri>
      <Sha>83284ab08840fe5f429ecd9fa935e81527023553</Sha>
    </Dependency>
    <Dependency Name="Microsoft.DotNet.Build.Tasks.Installers" Version="8.0.0-beta.23115.1">
      <Uri>https://github.com/dotnet/arcade</Uri>
      <Sha>83284ab08840fe5f429ecd9fa935e81527023553</Sha>
    </Dependency>
    <Dependency Name="Microsoft.DotNet.Build.Tasks.Templating" Version="8.0.0-beta.23115.1">
      <Uri>https://github.com/dotnet/arcade</Uri>
      <Sha>83284ab08840fe5f429ecd9fa935e81527023553</Sha>
    </Dependency>
    <Dependency Name="Microsoft.DotNet.Build.Tasks.Workloads" Version="8.0.0-beta.23115.1">
      <Uri>https://github.com/dotnet/arcade</Uri>
      <Sha>83284ab08840fe5f429ecd9fa935e81527023553</Sha>
    </Dependency>
    <Dependency Name="Microsoft.DotNet.CodeAnalysis" Version="8.0.0-beta.23115.1">
      <Uri>https://github.com/dotnet/arcade</Uri>
      <Sha>83284ab08840fe5f429ecd9fa935e81527023553</Sha>
    </Dependency>
    <Dependency Name="Microsoft.DotNet.Build.Tasks.TargetFramework" Version="8.0.0-beta.23115.1">
      <Uri>https://github.com/dotnet/arcade</Uri>
      <Sha>83284ab08840fe5f429ecd9fa935e81527023553</Sha>
    </Dependency>
    <Dependency Name="Microsoft.DotNet.RemoteExecutor" Version="8.0.0-beta.23115.1">
      <Uri>https://github.com/dotnet/arcade</Uri>
      <Sha>83284ab08840fe5f429ecd9fa935e81527023553</Sha>
    </Dependency>
    <Dependency Name="Microsoft.DotNet.Build.Tasks.Feed" Version="8.0.0-beta.23115.1">
      <Uri>https://github.com/dotnet/arcade</Uri>
      <Sha>83284ab08840fe5f429ecd9fa935e81527023553</Sha>
    </Dependency>
    <Dependency Name="Microsoft.DotNet.VersionTools.Tasks" Version="8.0.0-beta.23115.1">
      <Uri>https://github.com/dotnet/arcade</Uri>
      <Sha>83284ab08840fe5f429ecd9fa935e81527023553</Sha>
    </Dependency>
    <Dependency Name="Microsoft.DotNet.SharedFramework.Sdk" Version="8.0.0-beta.23115.1">
      <Uri>https://github.com/dotnet/arcade</Uri>
      <Sha>83284ab08840fe5f429ecd9fa935e81527023553</Sha>
    </Dependency>
    <Dependency Name="System.ComponentModel.TypeConverter.TestData" Version="8.0.0-beta.23113.1">
      <Uri>https://github.com/dotnet/runtime-assets</Uri>
      <Sha>3a8fb28f12af0c2c0b9eace35afafd689437c39e</Sha>
    </Dependency>
    <Dependency Name="System.Data.Common.TestData" Version="8.0.0-beta.23113.1">
      <Uri>https://github.com/dotnet/runtime-assets</Uri>
      <Sha>3a8fb28f12af0c2c0b9eace35afafd689437c39e</Sha>
    </Dependency>
    <Dependency Name="System.Drawing.Common.TestData" Version="8.0.0-beta.23113.1">
      <Uri>https://github.com/dotnet/runtime-assets</Uri>
      <Sha>3a8fb28f12af0c2c0b9eace35afafd689437c39e</Sha>
    </Dependency>
    <Dependency Name="System.Formats.Tar.TestData" Version="8.0.0-beta.23113.1">
      <Uri>https://github.com/dotnet/runtime-assets</Uri>
      <Sha>3a8fb28f12af0c2c0b9eace35afafd689437c39e</Sha>
    </Dependency>
    <Dependency Name="System.IO.Compression.TestData" Version="8.0.0-beta.23113.1">
      <Uri>https://github.com/dotnet/runtime-assets</Uri>
      <Sha>3a8fb28f12af0c2c0b9eace35afafd689437c39e</Sha>
    </Dependency>
    <Dependency Name="System.IO.Packaging.TestData" Version="8.0.0-beta.23113.1">
      <Uri>https://github.com/dotnet/runtime-assets</Uri>
      <Sha>3a8fb28f12af0c2c0b9eace35afafd689437c39e</Sha>
    </Dependency>
    <Dependency Name="System.Net.TestData" Version="8.0.0-beta.23113.1">
      <Uri>https://github.com/dotnet/runtime-assets</Uri>
      <Sha>3a8fb28f12af0c2c0b9eace35afafd689437c39e</Sha>
    </Dependency>
    <Dependency Name="System.Private.Runtime.UnicodeData" Version="8.0.0-beta.23113.1">
      <Uri>https://github.com/dotnet/runtime-assets</Uri>
      <Sha>3a8fb28f12af0c2c0b9eace35afafd689437c39e</Sha>
    </Dependency>
    <Dependency Name="System.Runtime.TimeZoneData" Version="8.0.0-beta.23113.1">
      <Uri>https://github.com/dotnet/runtime-assets</Uri>
      <Sha>3a8fb28f12af0c2c0b9eace35afafd689437c39e</Sha>
    </Dependency>
    <Dependency Name="System.Security.Cryptography.X509Certificates.TestData" Version="8.0.0-beta.23113.1">
      <Uri>https://github.com/dotnet/runtime-assets</Uri>
      <Sha>3a8fb28f12af0c2c0b9eace35afafd689437c39e</Sha>
    </Dependency>
    <Dependency Name="System.Text.RegularExpressions.TestData" Version="8.0.0-beta.23113.1">
      <Uri>https://github.com/dotnet/runtime-assets</Uri>
      <Sha>3a8fb28f12af0c2c0b9eace35afafd689437c39e</Sha>
    </Dependency>
    <Dependency Name="System.Windows.Extensions.TestData" Version="8.0.0-beta.23113.1">
      <Uri>https://github.com/dotnet/runtime-assets</Uri>
      <Sha>3a8fb28f12af0c2c0b9eace35afafd689437c39e</Sha>
    </Dependency>
    <Dependency Name="Microsoft.DotNet.CilStrip.Sources" Version="8.0.0-beta.23113.1">
      <Uri>https://github.com/dotnet/runtime-assets</Uri>
      <Sha>3a8fb28f12af0c2c0b9eace35afafd689437c39e</Sha>
    </Dependency>
<<<<<<< HEAD
    <Dependency Name="runtime.linux-arm64.Microsoft.NETCore.Runtime.Mono.LLVM.Sdk" Version="14.0.0-alpha.1.23117.2">
      <Uri>https://github.com/dotnet/llvm-project</Uri>
      <Sha>76686a984cd908b34407d51961d0cb159f3230ce</Sha>
    </Dependency>
    <Dependency Name="runtime.linux-arm64.Microsoft.NETCore.Runtime.Mono.LLVM.Tools" Version="14.0.0-alpha.1.23117.2">
      <Uri>https://github.com/dotnet/llvm-project</Uri>
      <Sha>76686a984cd908b34407d51961d0cb159f3230ce</Sha>
    </Dependency>
    <Dependency Name="runtime.linux-x64.Microsoft.NETCore.Runtime.Mono.LLVM.Sdk" Version="14.0.0-alpha.1.23117.2">
      <Uri>https://github.com/dotnet/llvm-project</Uri>
      <Sha>76686a984cd908b34407d51961d0cb159f3230ce</Sha>
    </Dependency>
    <Dependency Name="runtime.linux-x64.Microsoft.NETCore.Runtime.Mono.LLVM.Tools" Version="14.0.0-alpha.1.23117.2">
      <Uri>https://github.com/dotnet/llvm-project</Uri>
      <Sha>76686a984cd908b34407d51961d0cb159f3230ce</Sha>
    </Dependency>
    <Dependency Name="runtime.win-x64.Microsoft.NETCore.Runtime.Mono.LLVM.Sdk" Version="14.0.0-alpha.1.23117.2">
      <Uri>https://github.com/dotnet/llvm-project</Uri>
      <Sha>76686a984cd908b34407d51961d0cb159f3230ce</Sha>
    </Dependency>
    <Dependency Name="runtime.win-x64.Microsoft.NETCore.Runtime.Mono.LLVM.Tools" Version="14.0.0-alpha.1.23117.2">
      <Uri>https://github.com/dotnet/llvm-project</Uri>
      <Sha>76686a984cd908b34407d51961d0cb159f3230ce</Sha>
    </Dependency>
    <Dependency Name="runtime.osx-arm64.Microsoft.NETCore.Runtime.Mono.LLVM.Sdk" Version="14.0.0-alpha.1.23117.2">
      <Uri>https://github.com/dotnet/llvm-project</Uri>
      <Sha>76686a984cd908b34407d51961d0cb159f3230ce</Sha>
    </Dependency>
    <Dependency Name="runtime.osx-arm64.Microsoft.NETCore.Runtime.Mono.LLVM.Tools" Version="14.0.0-alpha.1.23117.2">
      <Uri>https://github.com/dotnet/llvm-project</Uri>
      <Sha>76686a984cd908b34407d51961d0cb159f3230ce</Sha>
    </Dependency>
    <Dependency Name="runtime.osx-x64.Microsoft.NETCore.Runtime.Mono.LLVM.Sdk" Version="14.0.0-alpha.1.23117.2">
      <Uri>https://github.com/dotnet/llvm-project</Uri>
      <Sha>76686a984cd908b34407d51961d0cb159f3230ce</Sha>
    </Dependency>
    <Dependency Name="runtime.osx-x64.Microsoft.NETCore.Runtime.Mono.LLVM.Tools" Version="14.0.0-alpha.1.23117.2">
      <Uri>https://github.com/dotnet/llvm-project</Uri>
      <Sha>76686a984cd908b34407d51961d0cb159f3230ce</Sha>
=======
    <Dependency Name="runtime.linux-arm64.Microsoft.NETCore.Runtime.Mono.LLVM.Sdk" Version="14.0.0-alpha.1.23114.1">
      <Uri>https://github.com/dotnet/llvm-project</Uri>
      <Sha>916d70cbfe47847708a3f95c8af3ea4ecf804c48</Sha>
    </Dependency>
    <Dependency Name="runtime.linux-arm64.Microsoft.NETCore.Runtime.Mono.LLVM.Tools" Version="14.0.0-alpha.1.23114.1">
      <Uri>https://github.com/dotnet/llvm-project</Uri>
      <Sha>916d70cbfe47847708a3f95c8af3ea4ecf804c48</Sha>
    </Dependency>
    <Dependency Name="runtime.linux-x64.Microsoft.NETCore.Runtime.Mono.LLVM.Sdk" Version="14.0.0-alpha.1.23114.1">
      <Uri>https://github.com/dotnet/llvm-project</Uri>
      <Sha>916d70cbfe47847708a3f95c8af3ea4ecf804c48</Sha>
    </Dependency>
    <Dependency Name="runtime.linux-x64.Microsoft.NETCore.Runtime.Mono.LLVM.Tools" Version="14.0.0-alpha.1.23114.1">
      <Uri>https://github.com/dotnet/llvm-project</Uri>
      <Sha>916d70cbfe47847708a3f95c8af3ea4ecf804c48</Sha>
    </Dependency>
    <Dependency Name="runtime.win-x64.Microsoft.NETCore.Runtime.Mono.LLVM.Sdk" Version="14.0.0-alpha.1.23114.1">
      <Uri>https://github.com/dotnet/llvm-project</Uri>
      <Sha>916d70cbfe47847708a3f95c8af3ea4ecf804c48</Sha>
    </Dependency>
    <Dependency Name="runtime.win-x64.Microsoft.NETCore.Runtime.Mono.LLVM.Tools" Version="14.0.0-alpha.1.23114.1">
      <Uri>https://github.com/dotnet/llvm-project</Uri>
      <Sha>916d70cbfe47847708a3f95c8af3ea4ecf804c48</Sha>
    </Dependency>
    <Dependency Name="runtime.osx-arm64.Microsoft.NETCore.Runtime.Mono.LLVM.Sdk" Version="14.0.0-alpha.1.23114.1">
      <Uri>https://github.com/dotnet/llvm-project</Uri>
      <Sha>916d70cbfe47847708a3f95c8af3ea4ecf804c48</Sha>
    </Dependency>
    <Dependency Name="runtime.osx-arm64.Microsoft.NETCore.Runtime.Mono.LLVM.Tools" Version="14.0.0-alpha.1.23114.1">
      <Uri>https://github.com/dotnet/llvm-project</Uri>
      <Sha>916d70cbfe47847708a3f95c8af3ea4ecf804c48</Sha>
    </Dependency>
    <Dependency Name="runtime.osx-x64.Microsoft.NETCore.Runtime.Mono.LLVM.Sdk" Version="14.0.0-alpha.1.23114.1">
      <Uri>https://github.com/dotnet/llvm-project</Uri>
      <Sha>916d70cbfe47847708a3f95c8af3ea4ecf804c48</Sha>
    </Dependency>
    <Dependency Name="runtime.osx-x64.Microsoft.NETCore.Runtime.Mono.LLVM.Tools" Version="14.0.0-alpha.1.23114.1">
      <Uri>https://github.com/dotnet/llvm-project</Uri>
      <Sha>916d70cbfe47847708a3f95c8af3ea4ecf804c48</Sha>
>>>>>>> ce719aa2
    </Dependency>
    <Dependency Name="Microsoft.NETCore.App.Runtime.win-x64" Version="8.0.0-preview.2.23112.4">
      <Uri>https://github.com/dotnet/runtime</Uri>
      <Sha>252018c3d3fffdb592413cf61d5b80cf751e0a59</Sha>
    </Dependency>
    <Dependency Name="runtime.native.System.IO.Ports" Version="8.0.0-preview.2.23112.4">
      <Uri>https://github.com/dotnet/runtime</Uri>
      <Sha>252018c3d3fffdb592413cf61d5b80cf751e0a59</Sha>
    </Dependency>
    <Dependency Name="Microsoft.NETCore.ILAsm" Version="8.0.0-preview.2.23112.4">
      <Uri>https://github.com/dotnet/runtime</Uri>
      <Sha>252018c3d3fffdb592413cf61d5b80cf751e0a59</Sha>
    </Dependency>
    <Dependency Name="Microsoft.NET.Sdk.IL" Version="8.0.0-preview.2.23112.4">
      <Uri>https://github.com/dotnet/runtime</Uri>
      <Sha>252018c3d3fffdb592413cf61d5b80cf751e0a59</Sha>
    </Dependency>
    <Dependency Name="System.Text.Json" Version="8.0.0-preview.2.23112.4">
      <Uri>https://github.com/dotnet/runtime</Uri>
      <Sha>252018c3d3fffdb592413cf61d5b80cf751e0a59</Sha>
    </Dependency>
    <Dependency Name="Microsoft.NET.ILLink.Tasks" Version="8.0.0-preview.2.23112.4">
      <Uri>https://github.com/dotnet/runtime</Uri>
      <Sha>252018c3d3fffdb592413cf61d5b80cf751e0a59</Sha>
    </Dependency>
    <Dependency Name="Microsoft.DotNet.XHarness.TestRunners.Common" Version="1.0.0-prerelease.23117.1">
      <Uri>https://github.com/dotnet/xharness</Uri>
      <Sha>8d789cbeecb6c89bf470fdc7727a8f501724fc8a</Sha>
    </Dependency>
    <Dependency Name="Microsoft.DotNet.XHarness.TestRunners.Xunit" Version="1.0.0-prerelease.23117.1">
      <Uri>https://github.com/dotnet/xharness</Uri>
      <Sha>8d789cbeecb6c89bf470fdc7727a8f501724fc8a</Sha>
    </Dependency>
    <Dependency Name="Microsoft.DotNet.XHarness.CLI" Version="1.0.0-prerelease.23117.1">
      <Uri>https://github.com/dotnet/xharness</Uri>
      <Sha>8d789cbeecb6c89bf470fdc7727a8f501724fc8a</Sha>
    </Dependency>
    <Dependency Name="Microsoft.DotNet.PackageTesting" Version="8.0.0-beta.23115.1">
      <Uri>https://github.com/dotnet/arcade</Uri>
      <Sha>83284ab08840fe5f429ecd9fa935e81527023553</Sha>
    </Dependency>
    <Dependency Name="optimization.windows_nt-x64.MIBC.Runtime" Version="1.0.0-prerelease.23068.4">
      <Uri>https://dev.azure.com/dnceng/internal/_git/dotnet-optimization</Uri>
      <Sha>09111437f17e65c270063c8f2fffb29eb81f501f</Sha>
    </Dependency>
    <Dependency Name="optimization.windows_nt-x86.MIBC.Runtime" Version="1.0.0-prerelease.23068.4">
      <Uri>https://dev.azure.com/dnceng/internal/_git/dotnet-optimization</Uri>
      <Sha>09111437f17e65c270063c8f2fffb29eb81f501f</Sha>
    </Dependency>
    <Dependency Name="optimization.linux-x64.MIBC.Runtime" Version="1.0.0-prerelease.23068.4">
      <Uri>https://dev.azure.com/dnceng/internal/_git/dotnet-optimization</Uri>
      <Sha>09111437f17e65c270063c8f2fffb29eb81f501f</Sha>
    </Dependency>
    <Dependency Name="optimization.PGO.CoreCLR" Version="1.0.0-prerelease.23068.4">
      <Uri>https://dev.azure.com/dnceng/internal/_git/dotnet-optimization</Uri>
      <Sha>09111437f17e65c270063c8f2fffb29eb81f501f</Sha>
    </Dependency>
    <Dependency Name="Microsoft.DotNet.HotReload.Utils.Generator.BuildTool" Version="1.1.0-alpha.0.23113.1">
      <Uri>https://github.com/dotnet/hotreload-utils</Uri>
      <Sha>2d8b78c3e2f2db3786989fbe210ecea6b2386a52</Sha>
    </Dependency>
    <Dependency Name="System.Runtime.Numerics.TestData" Version="8.0.0-beta.23113.1">
      <Uri>https://github.com/dotnet/runtime-assets</Uri>
      <Sha>3a8fb28f12af0c2c0b9eace35afafd689437c39e</Sha>
    </Dependency>
    <Dependency Name="Microsoft.Net.Compilers.Toolset" Version="4.6.0-1.23073.4">
      <Uri>https://github.com/dotnet/roslyn</Uri>
      <Sha>6acaa7b7c0efea8ea292ca26888c0346fbf8b0c1</Sha>
    </Dependency>
    <Dependency Name="Microsoft.CodeAnalysis" Version="4.6.0-1.23073.4">
      <Uri>https://github.com/dotnet/roslyn</Uri>
      <Sha>6acaa7b7c0efea8ea292ca26888c0346fbf8b0c1</Sha>
    </Dependency>
    <Dependency Name="Microsoft.CodeAnalysis.CSharp" Version="4.6.0-1.23073.4">
      <Uri>https://github.com/dotnet/roslyn</Uri>
      <Sha>6acaa7b7c0efea8ea292ca26888c0346fbf8b0c1</Sha>
    </Dependency>
    <Dependency Name="Microsoft.CodeAnalysis.Analyzers" Version="3.3.5-beta1.23117.2">
      <Uri>https://github.com/dotnet/roslyn-analyzers</Uri>
      <Sha>913f56f4fe47859f60df06821c1b15f21aa9c700</Sha>
    </Dependency>
    <Dependency Name="Microsoft.CodeAnalysis.NetAnalyzers" Version="8.0.0-preview1.23117.2">
      <Uri>https://github.com/dotnet/roslyn-analyzers</Uri>
      <Sha>913f56f4fe47859f60df06821c1b15f21aa9c700</Sha>
    </Dependency>
    <Dependency Name="Microsoft.DotNet.ApiCompat.Task" Version="8.0.100-preview.2.23107.1">
      <Uri>https://github.com/dotnet/sdk</Uri>
      <Sha>2fd62c3936f5336b836f6b12df170aa0e90da767</Sha>
    </Dependency>
    <Dependency Name="optimization.windows_nt-arm64.MIBC.Runtime" Version="1.0.0-prerelease.23068.4">
      <Uri>https://dev.azure.com/dnceng/internal/_git/dotnet-optimization</Uri>
      <Sha>09111437f17e65c270063c8f2fffb29eb81f501f</Sha>
    </Dependency>
    <Dependency Name="optimization.linux-arm64.MIBC.Runtime" Version="1.0.0-prerelease.23068.4">
      <Uri>https://dev.azure.com/dnceng/internal/_git/dotnet-optimization</Uri>
      <Sha>09111437f17e65c270063c8f2fffb29eb81f501f</Sha>
    </Dependency>
  </ToolsetDependencies>
</Dependencies><|MERGE_RESOLUTION|>--- conflicted
+++ resolved
@@ -12,7 +12,6 @@
       <Uri>https://github.com/dotnet/wcf</Uri>
       <Sha>7f504aabb1988e9a093c1e74d8040bd52feb2f01</Sha>
     </Dependency>
-<<<<<<< HEAD
     <Dependency Name="runtime.linux-arm64.Microsoft.NETCore.Runtime.ObjWriter" Version="14.0.0-alpha.1.23117.2">
       <Uri>https://github.com/dotnet/llvm-project</Uri>
       <Sha>76686a984cd908b34407d51961d0cb159f3230ce</Sha>
@@ -36,31 +35,6 @@
     <Dependency Name="runtime.win-x64.Microsoft.NETCore.Runtime.ObjWriter" Version="14.0.0-alpha.1.23117.2">
       <Uri>https://github.com/dotnet/llvm-project</Uri>
       <Sha>76686a984cd908b34407d51961d0cb159f3230ce</Sha>
-=======
-    <Dependency Name="runtime.linux-arm64.Microsoft.NETCore.Runtime.ObjWriter" Version="14.0.0-alpha.1.23114.1">
-      <Uri>https://github.com/dotnet/llvm-project</Uri>
-      <Sha>916d70cbfe47847708a3f95c8af3ea4ecf804c48</Sha>
-    </Dependency>
-    <Dependency Name="runtime.linux-x64.Microsoft.NETCore.Runtime.ObjWriter" Version="14.0.0-alpha.1.23114.1">
-      <Uri>https://github.com/dotnet/llvm-project</Uri>
-      <Sha>916d70cbfe47847708a3f95c8af3ea4ecf804c48</Sha>
-    </Dependency>
-    <Dependency Name="runtime.linux-musl-arm64.Microsoft.NETCore.Runtime.ObjWriter" Version="14.0.0-alpha.1.23114.1">
-      <Uri>https://github.com/dotnet/llvm-project</Uri>
-      <Sha>916d70cbfe47847708a3f95c8af3ea4ecf804c48</Sha>
-    </Dependency>
-    <Dependency Name="runtime.linux-musl-x64.Microsoft.NETCore.Runtime.ObjWriter" Version="14.0.0-alpha.1.23114.1">
-      <Uri>https://github.com/dotnet/llvm-project</Uri>
-      <Sha>916d70cbfe47847708a3f95c8af3ea4ecf804c48</Sha>
-    </Dependency>
-    <Dependency Name="runtime.win-arm64.Microsoft.NETCore.Runtime.ObjWriter" Version="14.0.0-alpha.1.23114.1">
-      <Uri>https://github.com/dotnet/llvm-project</Uri>
-      <Sha>916d70cbfe47847708a3f95c8af3ea4ecf804c48</Sha>
-    </Dependency>
-    <Dependency Name="runtime.win-x64.Microsoft.NETCore.Runtime.ObjWriter" Version="14.0.0-alpha.1.23114.1">
-      <Uri>https://github.com/dotnet/llvm-project</Uri>
-      <Sha>916d70cbfe47847708a3f95c8af3ea4ecf804c48</Sha>
->>>>>>> ce719aa2
     </Dependency>
     <Dependency Name="runtime.osx.11.0-arm64.Microsoft.NETCore.Runtime.ObjWriter" Version="1.0.0-alpha.1.23106.1">
       <Uri>https://github.com/dotnet/llvm-project</Uri>
@@ -70,7 +44,6 @@
       <Uri>https://github.com/dotnet/llvm-project</Uri>
       <Sha>76f334f354eb653a7b409a5319b591ea09df5a43</Sha>
     </Dependency>
-<<<<<<< HEAD
     <Dependency Name="runtime.linux-arm64.Microsoft.NETCore.Runtime.JIT.Tools" Version="14.0.0-alpha.1.23117.2">
       <Uri>https://github.com/dotnet/llvm-project</Uri>
       <Sha>76686a984cd908b34407d51961d0cb159f3230ce</Sha>
@@ -94,31 +67,6 @@
     <Dependency Name="runtime.win-x64.Microsoft.NETCore.Runtime.JIT.Tools" Version="14.0.0-alpha.1.23117.2">
       <Uri>https://github.com/dotnet/llvm-project</Uri>
       <Sha>76686a984cd908b34407d51961d0cb159f3230ce</Sha>
-=======
-    <Dependency Name="runtime.linux-arm64.Microsoft.NETCore.Runtime.JIT.Tools" Version="14.0.0-alpha.1.23114.1">
-      <Uri>https://github.com/dotnet/llvm-project</Uri>
-      <Sha>916d70cbfe47847708a3f95c8af3ea4ecf804c48</Sha>
-    </Dependency>
-    <Dependency Name="runtime.linux-x64.Microsoft.NETCore.Runtime.JIT.Tools" Version="14.0.0-alpha.1.23114.1">
-      <Uri>https://github.com/dotnet/llvm-project</Uri>
-      <Sha>916d70cbfe47847708a3f95c8af3ea4ecf804c48</Sha>
-    </Dependency>
-    <Dependency Name="runtime.linux-musl-arm64.Microsoft.NETCore.Runtime.JIT.Tools" Version="14.0.0-alpha.1.23114.1">
-      <Uri>https://github.com/dotnet/llvm-project</Uri>
-      <Sha>916d70cbfe47847708a3f95c8af3ea4ecf804c48</Sha>
-    </Dependency>
-    <Dependency Name="runtime.linux-musl-x64.Microsoft.NETCore.Runtime.JIT.Tools" Version="14.0.0-alpha.1.23114.1">
-      <Uri>https://github.com/dotnet/llvm-project</Uri>
-      <Sha>916d70cbfe47847708a3f95c8af3ea4ecf804c48</Sha>
-    </Dependency>
-    <Dependency Name="runtime.win-arm64.Microsoft.NETCore.Runtime.JIT.Tools" Version="14.0.0-alpha.1.23114.1">
-      <Uri>https://github.com/dotnet/llvm-project</Uri>
-      <Sha>916d70cbfe47847708a3f95c8af3ea4ecf804c48</Sha>
-    </Dependency>
-    <Dependency Name="runtime.win-x64.Microsoft.NETCore.Runtime.JIT.Tools" Version="14.0.0-alpha.1.23114.1">
-      <Uri>https://github.com/dotnet/llvm-project</Uri>
-      <Sha>916d70cbfe47847708a3f95c8af3ea4ecf804c48</Sha>
->>>>>>> ce719aa2
     </Dependency>
     <Dependency Name="runtime.osx.11.0-arm64.Microsoft.NETCore.Runtime.JIT.Tools" Version="1.0.0-alpha.1.23106.1">
       <Uri>https://github.com/dotnet/llvm-project</Uri>
@@ -272,7 +220,6 @@
       <Uri>https://github.com/dotnet/runtime-assets</Uri>
       <Sha>3a8fb28f12af0c2c0b9eace35afafd689437c39e</Sha>
     </Dependency>
-<<<<<<< HEAD
     <Dependency Name="runtime.linux-arm64.Microsoft.NETCore.Runtime.Mono.LLVM.Sdk" Version="14.0.0-alpha.1.23117.2">
       <Uri>https://github.com/dotnet/llvm-project</Uri>
       <Sha>76686a984cd908b34407d51961d0cb159f3230ce</Sha>
@@ -312,47 +259,6 @@
     <Dependency Name="runtime.osx-x64.Microsoft.NETCore.Runtime.Mono.LLVM.Tools" Version="14.0.0-alpha.1.23117.2">
       <Uri>https://github.com/dotnet/llvm-project</Uri>
       <Sha>76686a984cd908b34407d51961d0cb159f3230ce</Sha>
-=======
-    <Dependency Name="runtime.linux-arm64.Microsoft.NETCore.Runtime.Mono.LLVM.Sdk" Version="14.0.0-alpha.1.23114.1">
-      <Uri>https://github.com/dotnet/llvm-project</Uri>
-      <Sha>916d70cbfe47847708a3f95c8af3ea4ecf804c48</Sha>
-    </Dependency>
-    <Dependency Name="runtime.linux-arm64.Microsoft.NETCore.Runtime.Mono.LLVM.Tools" Version="14.0.0-alpha.1.23114.1">
-      <Uri>https://github.com/dotnet/llvm-project</Uri>
-      <Sha>916d70cbfe47847708a3f95c8af3ea4ecf804c48</Sha>
-    </Dependency>
-    <Dependency Name="runtime.linux-x64.Microsoft.NETCore.Runtime.Mono.LLVM.Sdk" Version="14.0.0-alpha.1.23114.1">
-      <Uri>https://github.com/dotnet/llvm-project</Uri>
-      <Sha>916d70cbfe47847708a3f95c8af3ea4ecf804c48</Sha>
-    </Dependency>
-    <Dependency Name="runtime.linux-x64.Microsoft.NETCore.Runtime.Mono.LLVM.Tools" Version="14.0.0-alpha.1.23114.1">
-      <Uri>https://github.com/dotnet/llvm-project</Uri>
-      <Sha>916d70cbfe47847708a3f95c8af3ea4ecf804c48</Sha>
-    </Dependency>
-    <Dependency Name="runtime.win-x64.Microsoft.NETCore.Runtime.Mono.LLVM.Sdk" Version="14.0.0-alpha.1.23114.1">
-      <Uri>https://github.com/dotnet/llvm-project</Uri>
-      <Sha>916d70cbfe47847708a3f95c8af3ea4ecf804c48</Sha>
-    </Dependency>
-    <Dependency Name="runtime.win-x64.Microsoft.NETCore.Runtime.Mono.LLVM.Tools" Version="14.0.0-alpha.1.23114.1">
-      <Uri>https://github.com/dotnet/llvm-project</Uri>
-      <Sha>916d70cbfe47847708a3f95c8af3ea4ecf804c48</Sha>
-    </Dependency>
-    <Dependency Name="runtime.osx-arm64.Microsoft.NETCore.Runtime.Mono.LLVM.Sdk" Version="14.0.0-alpha.1.23114.1">
-      <Uri>https://github.com/dotnet/llvm-project</Uri>
-      <Sha>916d70cbfe47847708a3f95c8af3ea4ecf804c48</Sha>
-    </Dependency>
-    <Dependency Name="runtime.osx-arm64.Microsoft.NETCore.Runtime.Mono.LLVM.Tools" Version="14.0.0-alpha.1.23114.1">
-      <Uri>https://github.com/dotnet/llvm-project</Uri>
-      <Sha>916d70cbfe47847708a3f95c8af3ea4ecf804c48</Sha>
-    </Dependency>
-    <Dependency Name="runtime.osx-x64.Microsoft.NETCore.Runtime.Mono.LLVM.Sdk" Version="14.0.0-alpha.1.23114.1">
-      <Uri>https://github.com/dotnet/llvm-project</Uri>
-      <Sha>916d70cbfe47847708a3f95c8af3ea4ecf804c48</Sha>
-    </Dependency>
-    <Dependency Name="runtime.osx-x64.Microsoft.NETCore.Runtime.Mono.LLVM.Tools" Version="14.0.0-alpha.1.23114.1">
-      <Uri>https://github.com/dotnet/llvm-project</Uri>
-      <Sha>916d70cbfe47847708a3f95c8af3ea4ecf804c48</Sha>
->>>>>>> ce719aa2
     </Dependency>
     <Dependency Name="Microsoft.NETCore.App.Runtime.win-x64" Version="8.0.0-preview.2.23112.4">
       <Uri>https://github.com/dotnet/runtime</Uri>
