<Dependencies>
  <ProductDependencies>
<<<<<<< HEAD
    <Dependency Name="Microsoft.NETCore.Runtime.ICU.Transport" Version="9.0.0-rtm.25104.1">
      <Uri>https://github.com/dotnet/icu</Uri>
      <Sha>59e7ef63c8e01bc1b8a628f84384fff87a8e33b8</Sha>
=======
    <Dependency Name="Microsoft.NETCore.Runtime.ICU.Transport" Version="9.0.0-rtm.25070.1">
      <Uri>https://github.com/dotnet/icu</Uri>
      <Sha>cb75843ab801dc9f2698b94ae3f3931cf21494cf</Sha>
>>>>>>> 84b32391
    </Dependency>
    <Dependency Name="System.Net.MsQuic.Transport" Version="9.0.0-alpha.1.24167.3">
      <Uri>https://github.com/dotnet/msquic</Uri>
      <Sha>6281631a8328ffdbb1b63b231af1aaa803915b23</Sha>
    </Dependency>
    <Dependency Name="System.ServiceModel.Primitives" Version="4.9.0-rc2.21473.1">
      <Uri>https://github.com/dotnet/wcf</Uri>
      <Sha>7f504aabb1988e9a093c1e74d8040bd52feb2f01</Sha>
    </Dependency>
    <Dependency Name="runtime.linux-arm64.Microsoft.NETCore.Runtime.JIT.Tools" Version="19.1.0-alpha.1.24575.1" CoherentParentDependency="Microsoft.NET.Workload.Emscripten.Current.Manifest-9.0.100.Transport">
      <Uri>https://github.com/dotnet/llvm-project</Uri>
      <Sha>d1f598a5c2922be959c9a21cd50adc2fa780f064</Sha>
    </Dependency>
    <Dependency Name="runtime.linux-x64.Microsoft.NETCore.Runtime.JIT.Tools" Version="19.1.0-alpha.1.24575.1" CoherentParentDependency="Microsoft.NET.Workload.Emscripten.Current.Manifest-9.0.100.Transport">
      <Uri>https://github.com/dotnet/llvm-project</Uri>
      <Sha>d1f598a5c2922be959c9a21cd50adc2fa780f064</Sha>
    </Dependency>
    <Dependency Name="runtime.linux-musl-arm64.Microsoft.NETCore.Runtime.JIT.Tools" Version="19.1.0-alpha.1.24575.1" CoherentParentDependency="Microsoft.NET.Workload.Emscripten.Current.Manifest-9.0.100.Transport">
      <Uri>https://github.com/dotnet/llvm-project</Uri>
      <Sha>d1f598a5c2922be959c9a21cd50adc2fa780f064</Sha>
    </Dependency>
    <Dependency Name="runtime.linux-musl-x64.Microsoft.NETCore.Runtime.JIT.Tools" Version="19.1.0-alpha.1.24575.1" CoherentParentDependency="Microsoft.NET.Workload.Emscripten.Current.Manifest-9.0.100.Transport">
      <Uri>https://github.com/dotnet/llvm-project</Uri>
      <Sha>d1f598a5c2922be959c9a21cd50adc2fa780f064</Sha>
    </Dependency>
    <Dependency Name="runtime.win-arm64.Microsoft.NETCore.Runtime.JIT.Tools" Version="19.1.0-alpha.1.24575.1" CoherentParentDependency="Microsoft.NET.Workload.Emscripten.Current.Manifest-9.0.100.Transport">
      <Uri>https://github.com/dotnet/llvm-project</Uri>
      <Sha>d1f598a5c2922be959c9a21cd50adc2fa780f064</Sha>
    </Dependency>
    <Dependency Name="runtime.win-x64.Microsoft.NETCore.Runtime.JIT.Tools" Version="19.1.0-alpha.1.24575.1" CoherentParentDependency="Microsoft.NET.Workload.Emscripten.Current.Manifest-9.0.100.Transport">
      <Uri>https://github.com/dotnet/llvm-project</Uri>
      <Sha>d1f598a5c2922be959c9a21cd50adc2fa780f064</Sha>
    </Dependency>
    <Dependency Name="runtime.osx-arm64.Microsoft.NETCore.Runtime.JIT.Tools" Version="19.1.0-alpha.1.24575.1" CoherentParentDependency="Microsoft.NET.Workload.Emscripten.Current.Manifest-9.0.100.Transport">
      <Uri>https://github.com/dotnet/llvm-project</Uri>
      <Sha>d1f598a5c2922be959c9a21cd50adc2fa780f064</Sha>
    </Dependency>
    <Dependency Name="runtime.osx-x64.Microsoft.NETCore.Runtime.JIT.Tools" Version="19.1.0-alpha.1.24575.1" CoherentParentDependency="Microsoft.NET.Workload.Emscripten.Current.Manifest-9.0.100.Transport">
      <Uri>https://github.com/dotnet/llvm-project</Uri>
      <Sha>d1f598a5c2922be959c9a21cd50adc2fa780f064</Sha>
    </Dependency>
    <Dependency Name="System.CommandLine" Version="2.0.0-beta4.24324.3">
      <Uri>https://github.com/dotnet/command-line-api</Uri>
      <Sha>803d8598f98fb4efd94604b32627ee9407f246db</Sha>
    </Dependency>
    <!-- Intermediate is necessary for source build. -->
    <Dependency Name="Microsoft.SourceBuild.Intermediate.command-line-api" Version="0.1.532403">
      <Uri>https://github.com/dotnet/command-line-api</Uri>
      <Sha>803d8598f98fb4efd94604b32627ee9407f246db</Sha>
      <SourceBuild RepoName="command-line-api" ManagedOnly="true" />
    </Dependency>
    <Dependency Name="Microsoft.DotNet.Cecil" Version="0.11.5-alpha.25056.3">
      <Uri>https://github.com/dotnet/cecil</Uri>
      <Sha>7ea2381200e5ca70cf67efc887d9cd693d82b77f</Sha>
    </Dependency>
    <!-- Intermediate is necessary for source build. -->
    <Dependency Name="Microsoft.SourceBuild.Intermediate.cecil" Version="0.11.5-alpha.25056.3">
      <Uri>https://github.com/dotnet/cecil</Uri>
      <Sha>7ea2381200e5ca70cf67efc887d9cd693d82b77f</Sha>
      <SourceBuild RepoName="cecil" ManagedOnly="true" />
    </Dependency>
    <Dependency Name="Microsoft.NET.Workload.Emscripten.Current.Manifest-9.0.100.Transport" Version="9.0.2-servicing.25061.2">
      <Uri>https://github.com/dotnet/emsdk</Uri>
      <Sha>2c27e405e17595694d91892159593d6dd10e61e2</Sha>
    </Dependency>
    <Dependency Name="Microsoft.NET.Workload.Emscripten.Current.Manifest-9.0.100" Version="9.0.2">
      <Uri>https://github.com/dotnet/emsdk</Uri>
      <Sha>2c27e405e17595694d91892159593d6dd10e61e2</Sha>
    </Dependency>
    <!-- Intermediate is necessary for source build. -->
    <Dependency Name="Microsoft.SourceBuild.Intermediate.emsdk" Version="9.0.2-servicing.25061.2">
      <Uri>https://github.com/dotnet/emsdk</Uri>
      <Sha>2c27e405e17595694d91892159593d6dd10e61e2</Sha>
      <SourceBuild RepoName="emsdk" ManagedOnly="true" />
    </Dependency>
    <!-- Intermediate is necessary for source build. -->
    <Dependency Name="Microsoft.SourceBuild.Intermediate.source-build-reference-packages" Version="9.0.0-alpha.1.25060.3">
      <Uri>https://github.com/dotnet/source-build-reference-packages</Uri>
      <Sha>f5fa796273e4e59926e3fab26e1ab9e7d577f5e5</Sha>
      <SourceBuild RepoName="source-build-reference-packages" ManagedOnly="true" />
    </Dependency>
    <!-- Intermediate is necessary for source build. -->
    <Dependency Name="Microsoft.SourceBuild.Intermediate.source-build-externals" Version="9.0.0-alpha.1.24575.1">
      <Uri>https://github.com/dotnet/source-build-externals</Uri>
      <Sha>ab469606a3e6b026dcac301e2dab96117c94faeb</Sha>
      <SourceBuild RepoName="source-build-externals" ManagedOnly="true" />
    </Dependency>
  </ProductDependencies>
  <ToolsetDependencies>
    <Dependency Name="Microsoft.DotNet.Arcade.Sdk" Version="9.0.0-beta.25058.5">
      <Uri>https://github.com/dotnet/arcade</Uri>
      <Sha>8cc6ecd76c24ef6665579a5c5e386a211a1e7c54</Sha>
    </Dependency>
    <!-- Intermediate is necessary for source build. -->
    <Dependency Name="Microsoft.SourceBuild.Intermediate.arcade" Version="9.0.0-beta.25058.5">
      <Uri>https://github.com/dotnet/arcade</Uri>
      <Sha>8cc6ecd76c24ef6665579a5c5e386a211a1e7c54</Sha>
      <SourceBuild RepoName="arcade" ManagedOnly="true" />
    </Dependency>
    <Dependency Name="Microsoft.DotNet.XliffTasks" Version="9.0.0-beta.25058.5">
      <Uri>https://github.com/dotnet/arcade</Uri>
      <Sha>8cc6ecd76c24ef6665579a5c5e386a211a1e7c54</Sha>
    </Dependency>
    <Dependency Name="Microsoft.DotNet.Helix.Sdk" Version="9.0.0-beta.25058.5">
      <Uri>https://github.com/dotnet/arcade</Uri>
      <Sha>8cc6ecd76c24ef6665579a5c5e386a211a1e7c54</Sha>
    </Dependency>
    <Dependency Name="Microsoft.DotNet.GenAPI" Version="9.0.0-beta.25058.5">
      <Uri>https://github.com/dotnet/arcade</Uri>
      <Sha>8cc6ecd76c24ef6665579a5c5e386a211a1e7c54</Sha>
    </Dependency>
    <Dependency Name="Microsoft.DotNet.GenFacades" Version="9.0.0-beta.25058.5">
      <Uri>https://github.com/dotnet/arcade</Uri>
      <Sha>8cc6ecd76c24ef6665579a5c5e386a211a1e7c54</Sha>
    </Dependency>
    <Dependency Name="Microsoft.DotNet.XUnitAssert" Version="2.9.0-beta.25058.5">
      <Uri>https://github.com/dotnet/arcade</Uri>
      <Sha>8cc6ecd76c24ef6665579a5c5e386a211a1e7c54</Sha>
    </Dependency>
    <Dependency Name="Microsoft.DotNet.XUnitExtensions" Version="9.0.0-beta.25058.5">
      <Uri>https://github.com/dotnet/arcade</Uri>
      <Sha>8cc6ecd76c24ef6665579a5c5e386a211a1e7c54</Sha>
    </Dependency>
    <Dependency Name="Microsoft.DotNet.XUnitConsoleRunner" Version="2.9.0-beta.25058.5">
      <Uri>https://github.com/dotnet/arcade</Uri>
      <Sha>8cc6ecd76c24ef6665579a5c5e386a211a1e7c54</Sha>
    </Dependency>
    <Dependency Name="Microsoft.DotNet.Build.Tasks.Archives" Version="9.0.0-beta.25058.5">
      <Uri>https://github.com/dotnet/arcade</Uri>
      <Sha>8cc6ecd76c24ef6665579a5c5e386a211a1e7c54</Sha>
    </Dependency>
    <Dependency Name="Microsoft.DotNet.Build.Tasks.Packaging" Version="9.0.0-beta.25058.5">
      <Uri>https://github.com/dotnet/arcade</Uri>
      <Sha>8cc6ecd76c24ef6665579a5c5e386a211a1e7c54</Sha>
    </Dependency>
    <Dependency Name="Microsoft.DotNet.Build.Tasks.Installers" Version="9.0.0-beta.25058.5">
      <Uri>https://github.com/dotnet/arcade</Uri>
      <Sha>8cc6ecd76c24ef6665579a5c5e386a211a1e7c54</Sha>
    </Dependency>
    <Dependency Name="Microsoft.DotNet.Build.Tasks.Templating" Version="9.0.0-beta.25058.5">
      <Uri>https://github.com/dotnet/arcade</Uri>
      <Sha>8cc6ecd76c24ef6665579a5c5e386a211a1e7c54</Sha>
    </Dependency>
    <Dependency Name="Microsoft.DotNet.Build.Tasks.Workloads" Version="9.0.0-beta.25058.5">
      <Uri>https://github.com/dotnet/arcade</Uri>
      <Sha>8cc6ecd76c24ef6665579a5c5e386a211a1e7c54</Sha>
    </Dependency>
    <Dependency Name="Microsoft.DotNet.CodeAnalysis" Version="9.0.0-beta.25058.5">
      <Uri>https://github.com/dotnet/arcade</Uri>
      <Sha>8cc6ecd76c24ef6665579a5c5e386a211a1e7c54</Sha>
    </Dependency>
    <Dependency Name="Microsoft.DotNet.Build.Tasks.TargetFramework" Version="9.0.0-beta.25058.5">
      <Uri>https://github.com/dotnet/arcade</Uri>
      <Sha>8cc6ecd76c24ef6665579a5c5e386a211a1e7c54</Sha>
    </Dependency>
    <Dependency Name="Microsoft.DotNet.RemoteExecutor" Version="9.0.0-beta.25058.5">
      <Uri>https://github.com/dotnet/arcade</Uri>
      <Sha>8cc6ecd76c24ef6665579a5c5e386a211a1e7c54</Sha>
    </Dependency>
    <Dependency Name="Microsoft.DotNet.Build.Tasks.Feed" Version="9.0.0-beta.25058.5">
      <Uri>https://github.com/dotnet/arcade</Uri>
      <Sha>8cc6ecd76c24ef6665579a5c5e386a211a1e7c54</Sha>
    </Dependency>
    <Dependency Name="Microsoft.DotNet.VersionTools.Tasks" Version="9.0.0-beta.25058.5">
      <Uri>https://github.com/dotnet/arcade</Uri>
      <Sha>8cc6ecd76c24ef6665579a5c5e386a211a1e7c54</Sha>
    </Dependency>
    <Dependency Name="Microsoft.DotNet.SharedFramework.Sdk" Version="9.0.0-beta.25058.5">
      <Uri>https://github.com/dotnet/arcade</Uri>
      <Sha>8cc6ecd76c24ef6665579a5c5e386a211a1e7c54</Sha>
    </Dependency>
    <Dependency Name="System.ComponentModel.TypeConverter.TestData" Version="9.0.0-beta.24517.2">
      <Uri>https://github.com/dotnet/runtime-assets</Uri>
      <Sha>be3ffb86e48ffd7f75babda38cba492aa058f04f</Sha>
    </Dependency>
    <Dependency Name="System.Data.Common.TestData" Version="9.0.0-beta.24517.2">
      <Uri>https://github.com/dotnet/runtime-assets</Uri>
      <Sha>be3ffb86e48ffd7f75babda38cba492aa058f04f</Sha>
    </Dependency>
    <Dependency Name="System.Drawing.Common.TestData" Version="9.0.0-beta.24517.2">
      <Uri>https://github.com/dotnet/runtime-assets</Uri>
      <Sha>be3ffb86e48ffd7f75babda38cba492aa058f04f</Sha>
    </Dependency>
    <Dependency Name="System.Formats.Tar.TestData" Version="9.0.0-beta.24517.2">
      <Uri>https://github.com/dotnet/runtime-assets</Uri>
      <Sha>be3ffb86e48ffd7f75babda38cba492aa058f04f</Sha>
    </Dependency>
    <Dependency Name="System.IO.Compression.TestData" Version="9.0.0-beta.24517.2">
      <Uri>https://github.com/dotnet/runtime-assets</Uri>
      <Sha>be3ffb86e48ffd7f75babda38cba492aa058f04f</Sha>
    </Dependency>
    <Dependency Name="System.IO.Packaging.TestData" Version="9.0.0-beta.24517.2">
      <Uri>https://github.com/dotnet/runtime-assets</Uri>
      <Sha>be3ffb86e48ffd7f75babda38cba492aa058f04f</Sha>
    </Dependency>
    <Dependency Name="System.Net.TestData" Version="9.0.0-beta.24517.2">
      <Uri>https://github.com/dotnet/runtime-assets</Uri>
      <Sha>be3ffb86e48ffd7f75babda38cba492aa058f04f</Sha>
    </Dependency>
    <Dependency Name="System.Private.Runtime.UnicodeData" Version="9.0.0-beta.24517.2">
      <Uri>https://github.com/dotnet/runtime-assets</Uri>
      <Sha>be3ffb86e48ffd7f75babda38cba492aa058f04f</Sha>
    </Dependency>
    <Dependency Name="System.Runtime.TimeZoneData" Version="9.0.0-beta.24517.2">
      <Uri>https://github.com/dotnet/runtime-assets</Uri>
      <Sha>be3ffb86e48ffd7f75babda38cba492aa058f04f</Sha>
    </Dependency>
    <Dependency Name="System.Security.Cryptography.X509Certificates.TestData" Version="9.0.0-beta.24517.2">
      <Uri>https://github.com/dotnet/runtime-assets</Uri>
      <Sha>be3ffb86e48ffd7f75babda38cba492aa058f04f</Sha>
    </Dependency>
    <Dependency Name="System.Text.RegularExpressions.TestData" Version="9.0.0-beta.24517.2">
      <Uri>https://github.com/dotnet/runtime-assets</Uri>
      <Sha>be3ffb86e48ffd7f75babda38cba492aa058f04f</Sha>
    </Dependency>
    <Dependency Name="System.Windows.Extensions.TestData" Version="9.0.0-beta.24517.2">
      <Uri>https://github.com/dotnet/runtime-assets</Uri>
      <Sha>be3ffb86e48ffd7f75babda38cba492aa058f04f</Sha>
    </Dependency>
    <Dependency Name="Microsoft.DotNet.CilStrip.Sources" Version="9.0.0-beta.24517.2">
      <Uri>https://github.com/dotnet/runtime-assets</Uri>
      <Sha>be3ffb86e48ffd7f75babda38cba492aa058f04f</Sha>
    </Dependency>
    <Dependency Name="runtime.linux-arm64.Microsoft.NETCore.Runtime.Mono.LLVM.Sdk" Version="19.1.0-alpha.1.24575.1" CoherentParentDependency="Microsoft.NET.Workload.Emscripten.Current.Manifest-9.0.100.Transport">
      <Uri>https://github.com/dotnet/llvm-project</Uri>
      <Sha>d1f598a5c2922be959c9a21cd50adc2fa780f064</Sha>
    </Dependency>
    <Dependency Name="runtime.linux-arm64.Microsoft.NETCore.Runtime.Mono.LLVM.Tools" Version="19.1.0-alpha.1.24575.1" CoherentParentDependency="Microsoft.NET.Workload.Emscripten.Current.Manifest-9.0.100.Transport">
      <Uri>https://github.com/dotnet/llvm-project</Uri>
      <Sha>d1f598a5c2922be959c9a21cd50adc2fa780f064</Sha>
    </Dependency>
    <Dependency Name="runtime.linux-musl-arm64.Microsoft.NETCore.Runtime.Mono.LLVM.Sdk" Version="19.1.0-alpha.1.24575.1" CoherentParentDependency="Microsoft.NET.Workload.Emscripten.Current.Manifest-9.0.100.Transport">
      <Uri>https://github.com/dotnet/llvm-project</Uri>
      <Sha>d1f598a5c2922be959c9a21cd50adc2fa780f064</Sha>
    </Dependency>
    <Dependency Name="runtime.linux-musl-arm64.Microsoft.NETCore.Runtime.Mono.LLVM.Tools" Version="19.1.0-alpha.1.24575.1" CoherentParentDependency="Microsoft.NET.Workload.Emscripten.Current.Manifest-9.0.100.Transport">
      <Uri>https://github.com/dotnet/llvm-project</Uri>
      <Sha>d1f598a5c2922be959c9a21cd50adc2fa780f064</Sha>
    </Dependency>
    <Dependency Name="runtime.linux-x64.Microsoft.NETCore.Runtime.Mono.LLVM.Sdk" Version="19.1.0-alpha.1.24575.1" CoherentParentDependency="Microsoft.NET.Workload.Emscripten.Current.Manifest-9.0.100.Transport">
      <Uri>https://github.com/dotnet/llvm-project</Uri>
      <Sha>d1f598a5c2922be959c9a21cd50adc2fa780f064</Sha>
    </Dependency>
    <Dependency Name="runtime.linux-x64.Microsoft.NETCore.Runtime.Mono.LLVM.Tools" Version="19.1.0-alpha.1.24575.1" CoherentParentDependency="Microsoft.NET.Workload.Emscripten.Current.Manifest-9.0.100.Transport">
      <Uri>https://github.com/dotnet/llvm-project</Uri>
      <Sha>d1f598a5c2922be959c9a21cd50adc2fa780f064</Sha>
    </Dependency>
    <Dependency Name="runtime.linux-musl-x64.Microsoft.NETCore.Runtime.Mono.LLVM.Sdk" Version="19.1.0-alpha.1.24575.1" CoherentParentDependency="Microsoft.NET.Workload.Emscripten.Current.Manifest-9.0.100.Transport">
      <Uri>https://github.com/dotnet/llvm-project</Uri>
      <Sha>d1f598a5c2922be959c9a21cd50adc2fa780f064</Sha>
    </Dependency>
    <Dependency Name="runtime.linux-musl-x64.Microsoft.NETCore.Runtime.Mono.LLVM.Tools" Version="19.1.0-alpha.1.24575.1" CoherentParentDependency="Microsoft.NET.Workload.Emscripten.Current.Manifest-9.0.100.Transport">
      <Uri>https://github.com/dotnet/llvm-project</Uri>
      <Sha>d1f598a5c2922be959c9a21cd50adc2fa780f064</Sha>
    </Dependency>
    <Dependency Name="runtime.win-x64.Microsoft.NETCore.Runtime.Mono.LLVM.Sdk" Version="19.1.0-alpha.1.24575.1" CoherentParentDependency="Microsoft.NET.Workload.Emscripten.Current.Manifest-9.0.100.Transport">
      <Uri>https://github.com/dotnet/llvm-project</Uri>
      <Sha>d1f598a5c2922be959c9a21cd50adc2fa780f064</Sha>
    </Dependency>
    <Dependency Name="runtime.win-x64.Microsoft.NETCore.Runtime.Mono.LLVM.Tools" Version="19.1.0-alpha.1.24575.1" CoherentParentDependency="Microsoft.NET.Workload.Emscripten.Current.Manifest-9.0.100.Transport">
      <Uri>https://github.com/dotnet/llvm-project</Uri>
      <Sha>d1f598a5c2922be959c9a21cd50adc2fa780f064</Sha>
    </Dependency>
    <Dependency Name="runtime.osx-arm64.Microsoft.NETCore.Runtime.Mono.LLVM.Sdk" Version="19.1.0-alpha.1.24575.1" CoherentParentDependency="Microsoft.NET.Workload.Emscripten.Current.Manifest-9.0.100.Transport">
      <Uri>https://github.com/dotnet/llvm-project</Uri>
      <Sha>d1f598a5c2922be959c9a21cd50adc2fa780f064</Sha>
    </Dependency>
    <Dependency Name="runtime.osx-arm64.Microsoft.NETCore.Runtime.Mono.LLVM.Tools" Version="19.1.0-alpha.1.24575.1" CoherentParentDependency="Microsoft.NET.Workload.Emscripten.Current.Manifest-9.0.100.Transport">
      <Uri>https://github.com/dotnet/llvm-project</Uri>
      <Sha>d1f598a5c2922be959c9a21cd50adc2fa780f064</Sha>
    </Dependency>
    <Dependency Name="runtime.osx-x64.Microsoft.NETCore.Runtime.Mono.LLVM.Sdk" Version="19.1.0-alpha.1.24575.1" CoherentParentDependency="Microsoft.NET.Workload.Emscripten.Current.Manifest-9.0.100.Transport">
      <Uri>https://github.com/dotnet/llvm-project</Uri>
      <Sha>d1f598a5c2922be959c9a21cd50adc2fa780f064</Sha>
    </Dependency>
    <Dependency Name="runtime.osx-x64.Microsoft.NETCore.Runtime.Mono.LLVM.Tools" Version="19.1.0-alpha.1.24575.1" CoherentParentDependency="Microsoft.NET.Workload.Emscripten.Current.Manifest-9.0.100.Transport">
      <Uri>https://github.com/dotnet/llvm-project</Uri>
      <Sha>d1f598a5c2922be959c9a21cd50adc2fa780f064</Sha>
    </Dependency>
    <Dependency Name="Microsoft.NETCore.App.Runtime.win-x64" Version="9.0.0-rtm.24511.16">
      <Uri>https://github.com/dotnet/runtime</Uri>
      <Sha>b030c4dfdfa1bf287f10f96006619a06bc2000ae</Sha>
    </Dependency>
    <Dependency Name="runtime.native.System.IO.Ports" Version="9.0.0-rtm.24511.16">
      <Uri>https://github.com/dotnet/runtime</Uri>
      <Sha>b030c4dfdfa1bf287f10f96006619a06bc2000ae</Sha>
    </Dependency>
    <Dependency Name="Microsoft.NETCore.ILAsm" Version="9.0.0-rtm.24511.16">
      <Uri>https://github.com/dotnet/runtime</Uri>
      <Sha>b030c4dfdfa1bf287f10f96006619a06bc2000ae</Sha>
    </Dependency>
    <Dependency Name="Microsoft.NET.Sdk.IL" Version="9.0.0-rtm.24511.16">
      <Uri>https://github.com/dotnet/runtime</Uri>
      <Sha>b030c4dfdfa1bf287f10f96006619a06bc2000ae</Sha>
    </Dependency>
    <Dependency Name="System.Text.Json" Version="9.0.0-rtm.24511.16">
      <Uri>https://github.com/dotnet/runtime</Uri>
      <Sha>b030c4dfdfa1bf287f10f96006619a06bc2000ae</Sha>
    </Dependency>
    <!-- Intermediate is necessary for source build. -->
    <Dependency Name="Microsoft.SourceBuild.Intermediate.runtime.linux-x64" Version="9.0.0-rtm.24511.16">
      <Uri>https://github.com/dotnet/runtime</Uri>
      <Sha>b030c4dfdfa1bf287f10f96006619a06bc2000ae</Sha>
      <SourceBuild RepoName="runtime" ManagedOnly="false" />
    </Dependency>
    <Dependency Name="Microsoft.DotNet.ILCompiler" Version="9.0.0-rtm.24511.16">
      <Uri>https://github.com/dotnet/runtime</Uri>
      <Sha>b030c4dfdfa1bf287f10f96006619a06bc2000ae</Sha>
    </Dependency>
    <Dependency Name="System.Reflection.Metadata" Version="9.0.0-rtm.24511.16">
      <Uri>https://github.com/dotnet/runtime</Uri>
      <Sha>b030c4dfdfa1bf287f10f96006619a06bc2000ae</Sha>
    </Dependency>
    <Dependency Name="System.Reflection.MetadataLoadContext" Version="9.0.0-rtm.24511.16">
      <Uri>https://github.com/dotnet/runtime</Uri>
      <Sha>b030c4dfdfa1bf287f10f96006619a06bc2000ae</Sha>
    </Dependency>
    <Dependency Name="Microsoft.DotNet.XHarness.TestRunners.Common" Version="9.0.0-prerelease.25070.2">
      <Uri>https://github.com/dotnet/xharness</Uri>
      <Sha>01a42d935a847e78df12002ebf0e598ee23df17e</Sha>
    </Dependency>
    <Dependency Name="Microsoft.DotNet.XHarness.TestRunners.Xunit" Version="9.0.0-prerelease.25070.2">
      <Uri>https://github.com/dotnet/xharness</Uri>
      <Sha>01a42d935a847e78df12002ebf0e598ee23df17e</Sha>
    </Dependency>
    <Dependency Name="Microsoft.DotNet.XHarness.CLI" Version="9.0.0-prerelease.25070.2">
      <Uri>https://github.com/dotnet/xharness</Uri>
      <Sha>01a42d935a847e78df12002ebf0e598ee23df17e</Sha>
    </Dependency>
    <Dependency Name="Microsoft.DotNet.PackageTesting" Version="9.0.0-beta.25058.5">
      <Uri>https://github.com/dotnet/arcade</Uri>
      <Sha>8cc6ecd76c24ef6665579a5c5e386a211a1e7c54</Sha>
    </Dependency>
    <Dependency Name="optimization.windows_nt-x64.MIBC.Runtime" Version="1.0.0-prerelease.24462.2">
      <Uri>https://dev.azure.com/dnceng/internal/_git/dotnet-optimization</Uri>
      <Sha>9d7532585ce71e30ab55f0364d3cecccaf0775d1</Sha>
    </Dependency>
    <Dependency Name="optimization.windows_nt-x86.MIBC.Runtime" Version="1.0.0-prerelease.24462.2">
      <Uri>https://dev.azure.com/dnceng/internal/_git/dotnet-optimization</Uri>
      <Sha>9d7532585ce71e30ab55f0364d3cecccaf0775d1</Sha>
    </Dependency>
    <Dependency Name="optimization.linux-x64.MIBC.Runtime" Version="1.0.0-prerelease.24462.2">
      <Uri>https://dev.azure.com/dnceng/internal/_git/dotnet-optimization</Uri>
      <Sha>9d7532585ce71e30ab55f0364d3cecccaf0775d1</Sha>
    </Dependency>
    <Dependency Name="optimization.PGO.CoreCLR" Version="1.0.0-prerelease.24462.2">
      <Uri>https://dev.azure.com/dnceng/internal/_git/dotnet-optimization</Uri>
      <Sha>9d7532585ce71e30ab55f0364d3cecccaf0775d1</Sha>
    </Dependency>
    <Dependency Name="Microsoft.DotNet.HotReload.Utils.Generator.BuildTool" Version="9.0.0-alpha.0.25057.3">
      <Uri>https://github.com/dotnet/hotreload-utils</Uri>
      <Sha>0c557eb70fff0d39a63cb18d386e0c52bbfa9cab</Sha>
    </Dependency>
    <Dependency Name="System.Runtime.Numerics.TestData" Version="9.0.0-beta.24517.2">
      <Uri>https://github.com/dotnet/runtime-assets</Uri>
      <Sha>be3ffb86e48ffd7f75babda38cba492aa058f04f</Sha>
    </Dependency>
    <Dependency Name="Microsoft.Net.Compilers.Toolset" Version="4.12.0-3.24631.1">
      <Uri>https://github.com/dotnet/roslyn</Uri>
      <Sha>da7c6c4257b2f661024b9a506773372a09023eee</Sha>
    </Dependency>
    <Dependency Name="Microsoft.CodeAnalysis" Version="4.12.0-3.24631.1">
      <Uri>https://github.com/dotnet/roslyn</Uri>
      <Sha>da7c6c4257b2f661024b9a506773372a09023eee</Sha>
    </Dependency>
    <Dependency Name="Microsoft.CodeAnalysis.CSharp" Version="4.12.0-3.24631.1">
      <Uri>https://github.com/dotnet/roslyn</Uri>
      <Sha>da7c6c4257b2f661024b9a506773372a09023eee</Sha>
    </Dependency>
    <Dependency Name="Microsoft.CodeAnalysis.Analyzers" Version="3.11.0-beta1.24629.2">
      <Uri>https://github.com/dotnet/roslyn-analyzers</Uri>
      <Sha>5bfaf6aea5cf9d1c924d9adc69916eac3be07880</Sha>
    </Dependency>
    <Dependency Name="Microsoft.CodeAnalysis.NetAnalyzers" Version="9.0.0-preview.24629.2">
      <Uri>https://github.com/dotnet/roslyn-analyzers</Uri>
      <Sha>5bfaf6aea5cf9d1c924d9adc69916eac3be07880</Sha>
    </Dependency>
    <!-- Intermediate is necessary for source build. -->
    <Dependency Name="Microsoft.SourceBuild.Intermediate.roslyn" Version="4.12.0-3.24631.1">
      <Uri>https://github.com/dotnet/roslyn</Uri>
      <Sha>da7c6c4257b2f661024b9a506773372a09023eee</Sha>
      <SourceBuild RepoName="roslyn" ManagedOnly="true" />
    </Dependency>
    <Dependency Name="Microsoft.DotNet.ApiCompat.Task" Version="9.0.102">
      <Uri>https://github.com/dotnet/sdk</Uri>
      <Sha>a345a00343aa14a693aec75a3d56fc07e99e517f</Sha>
    </Dependency>
    <!-- Intermediate is necessary for source build. -->
    <Dependency Name="Microsoft.SourceBuild.Intermediate.sdk" Version="9.0.102-servicing.24610.2">
      <Uri>https://github.com/dotnet/sdk</Uri>
      <Sha>a345a00343aa14a693aec75a3d56fc07e99e517f</Sha>
      <SourceBuild RepoName="sdk" ManagedOnly="true" />
    </Dependency>
    <Dependency Name="optimization.windows_nt-arm64.MIBC.Runtime" Version="1.0.0-prerelease.24462.2">
      <Uri>https://dev.azure.com/dnceng/internal/_git/dotnet-optimization</Uri>
      <Sha>9d7532585ce71e30ab55f0364d3cecccaf0775d1</Sha>
    </Dependency>
    <Dependency Name="optimization.linux-arm64.MIBC.Runtime" Version="1.0.0-prerelease.24462.2">
      <Uri>https://dev.azure.com/dnceng/internal/_git/dotnet-optimization</Uri>
      <Sha>9d7532585ce71e30ab55f0364d3cecccaf0775d1</Sha>
    </Dependency>
    <!-- Necessary for source-build. This allows the package to be retrieved from previously-source-built artifacts
         and flow in as dependencies of the packages produced by runtime. -->
    <Dependency Name="Nuget.Frameworks" Version="6.2.4">
      <Uri>https://github.com/NuGet/NuGet.Client</Uri>
      <Sha>8fef55f5a55a3b4f2c96cd1a9b5ddc51d4b927f8</Sha>
    </Dependency>
    <Dependency Name="Nuget.Packaging" Version="6.2.4">
      <Uri>https://github.com/NuGet/NuGet.Client</Uri>
      <Sha>8fef55f5a55a3b4f2c96cd1a9b5ddc51d4b927f8</Sha>
    </Dependency>
    <Dependency Name="Nuget.ProjectModel" Version="6.2.4">
      <Uri>https://github.com/NuGet/NuGet.Client</Uri>
      <Sha>8fef55f5a55a3b4f2c96cd1a9b5ddc51d4b927f8</Sha>
    </Dependency>
    <Dependency Name="Nuget.Versioning" Version="6.2.4">
      <Uri>https://github.com/NuGet/NuGet.Client</Uri>
      <Sha>8fef55f5a55a3b4f2c96cd1a9b5ddc51d4b927f8</Sha>
    </Dependency>
    <Dependency Name="runtime.linux-arm64.Microsoft.NETCore.Runtime.Wasm.Node.Transport" Version="9.0.0-alpha.1.24175.1">
      <Uri>https://github.com/dotnet/node</Uri>
      <Sha>308c7d0f1fa19bd1e7b768ad13646f5206133cdb</Sha>
    </Dependency>
    <Dependency Name="runtime.linux-musl-arm64.Microsoft.NETCore.Runtime.Wasm.Node.Transport" Version="9.0.0-alpha.1.24175.1">
      <Uri>https://github.com/dotnet/node</Uri>
      <Sha>308c7d0f1fa19bd1e7b768ad13646f5206133cdb</Sha>
    </Dependency>
    <Dependency Name="runtime.linux-x64.Microsoft.NETCore.Runtime.Wasm.Node.Transport" Version="9.0.0-alpha.1.24175.1">
      <Uri>https://github.com/dotnet/node</Uri>
      <Sha>308c7d0f1fa19bd1e7b768ad13646f5206133cdb</Sha>
    </Dependency>
    <Dependency Name="runtime.linux-musl-x64.Microsoft.NETCore.Runtime.Wasm.Node.Transport" Version="9.0.0-alpha.1.24175.1">
      <Uri>https://github.com/dotnet/node</Uri>
      <Sha>308c7d0f1fa19bd1e7b768ad13646f5206133cdb</Sha>
    </Dependency>
    <Dependency Name="runtime.osx-arm64.Microsoft.NETCore.Runtime.Wasm.Node.Transport" Version="9.0.0-alpha.1.24175.1">
      <Uri>https://github.com/dotnet/node</Uri>
      <Sha>308c7d0f1fa19bd1e7b768ad13646f5206133cdb</Sha>
    </Dependency>
    <Dependency Name="runtime.osx-x64.Microsoft.NETCore.Runtime.Wasm.Node.Transport" Version="9.0.0-alpha.1.24175.1">
      <Uri>https://github.com/dotnet/node</Uri>
      <Sha>308c7d0f1fa19bd1e7b768ad13646f5206133cdb</Sha>
    </Dependency>
    <Dependency Name="runtime.win-arm64.Microsoft.NETCore.Runtime.Wasm.Node.Transport" Version="9.0.0-alpha.1.24175.1">
      <Uri>https://github.com/dotnet/node</Uri>
      <Sha>308c7d0f1fa19bd1e7b768ad13646f5206133cdb</Sha>
    </Dependency>
    <Dependency Name="runtime.win-x64.Microsoft.NETCore.Runtime.Wasm.Node.Transport" Version="9.0.0-alpha.1.24175.1">
      <Uri>https://github.com/dotnet/node</Uri>
      <Sha>308c7d0f1fa19bd1e7b768ad13646f5206133cdb</Sha>
    </Dependency>
  </ToolsetDependencies>
</Dependencies><|MERGE_RESOLUTION|>--- conflicted
+++ resolved
@@ -1,14 +1,8 @@
 <Dependencies>
   <ProductDependencies>
-<<<<<<< HEAD
     <Dependency Name="Microsoft.NETCore.Runtime.ICU.Transport" Version="9.0.0-rtm.25104.1">
       <Uri>https://github.com/dotnet/icu</Uri>
       <Sha>59e7ef63c8e01bc1b8a628f84384fff87a8e33b8</Sha>
-=======
-    <Dependency Name="Microsoft.NETCore.Runtime.ICU.Transport" Version="9.0.0-rtm.25070.1">
-      <Uri>https://github.com/dotnet/icu</Uri>
-      <Sha>cb75843ab801dc9f2698b94ae3f3931cf21494cf</Sha>
->>>>>>> 84b32391
     </Dependency>
     <Dependency Name="System.Net.MsQuic.Transport" Version="9.0.0-alpha.1.24167.3">
       <Uri>https://github.com/dotnet/msquic</Uri>
