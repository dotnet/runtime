--- conflicted
+++ resolved
@@ -378,7 +378,6 @@
       <Sha>08a167c19e5e04742b0922bdb1ea8046e9364f4b</Sha>
       <SourceBuild RepoName="roslyn" ManagedOnly="true" />
     </Dependency>
-<<<<<<< HEAD
     <Dependency Name="Microsoft.DotNet.ApiCompat.Task" Version="10.0.100-alpha.1.24468.12">
       <Uri>https://github.com/dotnet/sdk</Uri>
       <Sha>d9062728d9f0039bfc59310908ecd8dcaeb5a1b0</Sha>
@@ -387,16 +386,6 @@
     <Dependency Name="Microsoft.SourceBuild.Intermediate.sdk" Version="10.0.100-alpha.1.24468.12">
       <Uri>https://github.com/dotnet/sdk</Uri>
       <Sha>d9062728d9f0039bfc59310908ecd8dcaeb5a1b0</Sha>
-=======
-    <Dependency Name="Microsoft.DotNet.ApiCompat.Task" Version="10.0.100-alpha.2.24464.2">
-      <Uri>https://github.com/dotnet/sdk</Uri>
-      <Sha>3013b43daba81335f2d5837ca2322796e79264d0</Sha>
-    </Dependency>
-    <!-- Intermediate is necessary for source build. -->
-    <Dependency Name="Microsoft.SourceBuild.Intermediate.sdk" Version="10.0.100-alpha.2.24464.2">
-      <Uri>https://github.com/dotnet/sdk</Uri>
-      <Sha>3013b43daba81335f2d5837ca2322796e79264d0</Sha>
->>>>>>> b4508214
       <SourceBuild RepoName="sdk" ManagedOnly="true" />
     </Dependency>
     <Dependency Name="optimization.windows_nt-arm64.MIBC.Runtime" Version="1.0.0-prerelease.24409.2">
