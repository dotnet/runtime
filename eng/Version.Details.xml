--- conflicted
+++ resolved
@@ -8,12 +8,8 @@
   <ToolsetDependencies>
     <Dependency Name="Microsoft.DotNet.Arcade.Sdk" Version="6.0.0-beta.21304.1">
       <Uri>https://github.com/dotnet/arcade</Uri>
-<<<<<<< HEAD
-      <Sha>50f5645789f9119c906755cb1d2549acdeb0d0b7</Sha>
+      <Sha>85a65ea1fca1d0867f699fed44d191358270bf6a</Sha>
       <SourceBuild RepoName="arcade" ManagedOnly="true" />
-=======
-      <Sha>85a65ea1fca1d0867f699fed44d191358270bf6a</Sha>
->>>>>>> aa558fa4
     </Dependency>
     <Dependency Name="Microsoft.DotNet.Helix.Sdk" Version="6.0.0-beta.21304.1">
       <Uri>https://github.com/dotnet/arcade</Uri>
