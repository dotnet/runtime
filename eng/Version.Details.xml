<Dependencies>
  <ProductDependencies>
<<<<<<< HEAD
    <Dependency Name="Microsoft.NETCore.App" Version="5.0.0-alpha.1.20080.9">
      <Uri>https://github.com/dotnet/runtime</Uri>
      <Sha>665983a01f9c604bc3f704f469acb8a08c619d8a</Sha>
    </Dependency>
    <Dependency Name="Microsoft.NETCore.DotNetHost" Version="5.0.0-alpha.1.20080.9">
      <Uri>https://github.com/dotnet/runtime</Uri>
      <Sha>665983a01f9c604bc3f704f469acb8a08c619d8a</Sha>
    </Dependency>
    <Dependency Name="Microsoft.NETCore.DotNetHostPolicy" Version="5.0.0-alpha.1.20080.9">
      <Uri>https://github.com/dotnet/runtime</Uri>
      <Sha>665983a01f9c604bc3f704f469acb8a08c619d8a</Sha>
    </Dependency>
    <Dependency Name="runtime.native.System.IO.Ports" Version="5.0.0-alpha.1.19563.3">
      <Uri>https://github.com/dotnet/corefx</Uri>
      <Sha>cf64918877d98577363bb40d5eafac52beb80a79</Sha>
    </Dependency>
    <Dependency Name="Microsoft.NETCore.ILAsm" Version="5.0.0-alpha1.19563.3">
      <Uri>https://github.com/dotnet/coreclr</Uri>
      <Sha>2c4fb3250989f014550882f5d165cdc36ebdbd08</Sha>
    </Dependency>
    <Dependency Name="Microsoft.NET.Sdk.IL" Version="5.0.0-alpha1.19563.3">
      <Uri>https://github.com/dotnet/coreclr</Uri>
      <Sha>2c4fb3250989f014550882f5d165cdc36ebdbd08</Sha>
    </Dependency>
=======
>>>>>>> ddf4f4b9
    <Dependency Name="NETStandard.Library" Version="2.2.0-prerelease.19564.1">
      <Uri>https://github.com/dotnet/standard</Uri>
      <Sha>cfe95a23647c7de1fe1a349343115bd7720d6949</Sha>
    </Dependency>
  </ProductDependencies>
  <ToolsetDependencies>
    <Dependency Name="Microsoft.DotNet.Arcade.Sdk" Version="5.0.0-beta.20117.3">
      <Uri>https://github.com/dotnet/arcade</Uri>
      <Sha>bd2a2b09716ddb54cb1e40f087beaaeeef859118</Sha>
    </Dependency>
    <Dependency Name="Microsoft.DotNet.Helix.Sdk" Version="5.0.0-beta.20117.3">
      <Uri>https://github.com/dotnet/arcade</Uri>
      <Sha>bd2a2b09716ddb54cb1e40f087beaaeeef859118</Sha>
    </Dependency>
    <Dependency Name="Microsoft.DotNet.ApiCompat" Version="5.0.0-beta.20117.3">
      <Uri>https://github.com/dotnet/arcade</Uri>
      <Sha>bd2a2b09716ddb54cb1e40f087beaaeeef859118</Sha>
    </Dependency>
    <Dependency Name="Microsoft.DotNet.GenAPI" Version="5.0.0-beta.20117.3">
      <Uri>https://github.com/dotnet/arcade</Uri>
      <Sha>bd2a2b09716ddb54cb1e40f087beaaeeef859118</Sha>
    </Dependency>
    <Dependency Name="Microsoft.DotNet.GenFacades" Version="5.0.0-beta.20117.3">
      <Uri>https://github.com/dotnet/arcade</Uri>
      <Sha>bd2a2b09716ddb54cb1e40f087beaaeeef859118</Sha>
    </Dependency>
    <Dependency Name="Microsoft.DotNet.XUnitExtensions" Version="5.0.0-beta.20117.3">
      <Uri>https://github.com/dotnet/arcade</Uri>
      <Sha>bd2a2b09716ddb54cb1e40f087beaaeeef859118</Sha>
    </Dependency>
    <Dependency Name="Microsoft.DotNet.XUnitConsoleRunner" Version="2.5.1-beta.20117.3">
      <Uri>https://github.com/dotnet/arcade</Uri>
      <Sha>bd2a2b09716ddb54cb1e40f087beaaeeef859118</Sha>
    </Dependency>
    <Dependency Name="Microsoft.DotNet.Build.Tasks.Packaging" Version="5.0.0-beta.20117.3">
      <Uri>https://github.com/dotnet/arcade</Uri>
      <Sha>bd2a2b09716ddb54cb1e40f087beaaeeef859118</Sha>
    </Dependency>
    <Dependency Name="Microsoft.DotNet.CodeAnalysis" Version="5.0.0-beta.20117.3">
      <Uri>https://github.com/dotnet/arcade</Uri>
      <Sha>bd2a2b09716ddb54cb1e40f087beaaeeef859118</Sha>
    </Dependency>
    <Dependency Name="Microsoft.DotNet.Build.Tasks.TargetFramework.Sdk" Version="5.0.0-beta.20117.3">
      <Uri>https://github.com/dotnet/arcade</Uri>
      <Sha>bd2a2b09716ddb54cb1e40f087beaaeeef859118</Sha>
    </Dependency>
    <Dependency Name="Microsoft.DotNet.RemoteExecutor" Version="5.0.0-beta.20117.3">
      <Uri>https://github.com/dotnet/arcade</Uri>
      <Sha>bd2a2b09716ddb54cb1e40f087beaaeeef859118</Sha>
    </Dependency>
    <Dependency Name="Microsoft.DotNet.Build.Tasks.Feed" Version="5.0.0-beta.20117.3">
      <Uri>https://github.com/dotnet/arcade</Uri>
      <Sha>bd2a2b09716ddb54cb1e40f087beaaeeef859118</Sha>
    </Dependency>
    <Dependency Name="Microsoft.DotNet.VersionTools.Tasks" Version="5.0.0-beta.20117.3">
      <Uri>https://github.com/dotnet/arcade</Uri>
      <Sha>bd2a2b09716ddb54cb1e40f087beaaeeef859118</Sha>
    </Dependency>
    <Dependency Name="Microsoft.DotNet.Build.Tasks.SharedFramework.Sdk" Version="5.0.0-beta.20117.3">
      <Uri>https://github.com/dotnet/arcade</Uri>
      <Sha>bd2a2b09716ddb54cb1e40f087beaaeeef859118</Sha>
    </Dependency>
    <Dependency Name="optimization.windows_nt-x64.IBC.CoreFx" Version="99.99.99-master-20190716.1">
      <Uri>https://dev.azure.com/dnceng/internal/_git/dotnet-optimization</Uri>
      <Sha>d0bb63d2ec7060714e63ee4082fac48f2e57f3e2</Sha>
    </Dependency>
    <Dependency Name="optimization.linux-x64.IBC.CoreFx" Version="99.99.99-master-20190716.1">
      <Uri>https://dev.azure.com/dnceng/internal/_git/dotnet-optimization</Uri>
      <Sha>d0bb63d2ec7060714e63ee4082fac48f2e57f3e2</Sha>
    </Dependency>
    <Dependency Name="optimization.windows_nt-x64.IBC.CoreCLR" Version="99.99.99-master-20190716.1">
      <Uri>https://dev.azure.com/dnceng/internal/_git/dotnet-optimization</Uri>
      <Sha>d0bb63d2ec7060714e63ee4082fac48f2e57f3e2</Sha>
    </Dependency>
    <Dependency Name="optimization.linux-x64.IBC.CoreCLR" Version="99.99.99-master-20190716.1">
      <Uri>https://dev.azure.com/dnceng/internal/_git/dotnet-optimization</Uri>
      <Sha>d0bb63d2ec7060714e63ee4082fac48f2e57f3e2</Sha>
    </Dependency>
    <Dependency Name="optimization.PGO.CoreCLR" Version="99.99.99-master-20190716.1">
      <Uri>https://dev.azure.com/dnceng/internal/_git/dotnet-optimization</Uri>
      <Sha>d0bb63d2ec7060714e63ee4082fac48f2e57f3e2</Sha>
    </Dependency>
    <Dependency Name="Microsoft.NET.Test.Sdk" Version="16.5.0">
      <Uri>https://github.com/microsoft/vstest</Uri>
      <Sha>fd0fe3df347a081b56c4da89f85a3e1ff463a4e7</Sha>
    </Dependency>
    <Dependency Name="System.ComponentModel.TypeConverter.TestData" Version="5.0.0-beta.20105.1">
      <Uri>https://github.com/dotnet/runtime-assets</Uri>
      <Sha>572e952eae1d4fc6e83300031c5f7c401014ff34</Sha>
    </Dependency>
    <Dependency Name="System.Drawing.Common.TestData" Version="5.0.0-beta.20105.1">
      <Uri>https://github.com/dotnet/runtime-assets</Uri>
      <Sha>572e952eae1d4fc6e83300031c5f7c401014ff34</Sha>
    </Dependency>
    <Dependency Name="System.IO.Compression.TestData" Version="5.0.0-beta.20105.1">
      <Uri>https://github.com/dotnet/runtime-assets</Uri>
      <Sha>572e952eae1d4fc6e83300031c5f7c401014ff34</Sha>
    </Dependency>
    <Dependency Name="System.IO.Packaging.TestData" Version="5.0.0-beta.20105.1">
      <Uri>https://github.com/dotnet/runtime-assets</Uri>
      <Sha>572e952eae1d4fc6e83300031c5f7c401014ff34</Sha>
    </Dependency>
    <Dependency Name="System.Net.TestData" Version="5.0.0-beta.20105.1">
      <Uri>https://github.com/dotnet/runtime-assets</Uri>
      <Sha>572e952eae1d4fc6e83300031c5f7c401014ff34</Sha>
    </Dependency>
    <Dependency Name="System.Private.Runtime.UnicodeData" Version="5.0.0-beta.20105.1">
      <Uri>https://github.com/dotnet/runtime-assets</Uri>
      <Sha>572e952eae1d4fc6e83300031c5f7c401014ff34</Sha>
    </Dependency>
    <Dependency Name="System.Security.Cryptography.X509Certificates.TestData" Version="5.0.0-beta.20105.1">
      <Uri>https://github.com/dotnet/runtime-assets</Uri>
      <Sha>572e952eae1d4fc6e83300031c5f7c401014ff34</Sha>
    </Dependency>
    <Dependency Name="System.Windows.Extensions.TestData" Version="5.0.0-beta.20105.1">
      <Uri>https://github.com/dotnet/runtime-assets</Uri>
      <Sha>572e952eae1d4fc6e83300031c5f7c401014ff34</Sha>
    </Dependency>
    <Dependency Name="runtime.linux-x64.Microsoft.NETCore.Runtime.Mono.LLVM.Sdk" Version="6.0.1-alpha.1.20078.4">
      <Uri>https://github.com/dotnet/llvm-project</Uri>
      <Sha>adeaa08e7bbc9aba5d67cb16c2b348be12deb000</Sha>
    </Dependency>
    <Dependency Name="runtime.linux-x64.Microsoft.NETCore.Runtime.Mono.LLVM.Tools" Version="6.0.1-alpha.1.20078.4">
      <Uri>https://github.com/dotnet/llvm-project</Uri>
      <Sha>adeaa08e7bbc9aba5d67cb16c2b348be12deb000</Sha>
    </Dependency>
    <Dependency Name="runtime.win-x64.Microsoft.NETCore.Runtime.Mono.LLVM.Sdk" Version="6.0.1-alpha.1.20078.4">
      <Uri>https://github.com/dotnet/llvm-project</Uri>
      <Sha>adeaa08e7bbc9aba5d67cb16c2b348be12deb000</Sha>
    </Dependency>
    <Dependency Name="runtime.win-x64.Microsoft.NETCore.Runtime.Mono.LLVM.Tools" Version="6.0.1-alpha.1.20078.4">
      <Uri>https://github.com/dotnet/llvm-project</Uri>
      <Sha>adeaa08e7bbc9aba5d67cb16c2b348be12deb000</Sha>
    </Dependency>
    <Dependency Name="runtime.osx.10.12-x64.Microsoft.NETCore.Runtime.Mono.LLVM.Sdk" Version="6.0.1-alpha.1.20078.4">
      <Uri>https://github.com/dotnet/llvm-project</Uri>
      <Sha>adeaa08e7bbc9aba5d67cb16c2b348be12deb000</Sha>
    </Dependency>
    <Dependency Name="runtime.osx.10.12-x64.Microsoft.NETCore.Runtime.Mono.LLVM.Tools" Version="6.0.1-alpha.1.20078.4">
      <Uri>https://github.com/dotnet/llvm-project</Uri>
      <Sha>adeaa08e7bbc9aba5d67cb16c2b348be12deb000</Sha>
    </Dependency>
    <Dependency Name="Microsoft.NETCore.App" Version="5.0.0-alpha.1.20080.9">
      <Uri>https://github.com/dotnet/runtime</Uri>
      <Sha>665983a01f9c604bc3f704f469acb8a08c619d8a</Sha>
    </Dependency>
    <Dependency Name="Microsoft.NETCore.DotNetHost" Version="5.0.0-alpha.1.20080.9">
      <Uri>https://github.com/dotnet/runtime</Uri>
      <Sha>665983a01f9c604bc3f704f469acb8a08c619d8a</Sha>
    </Dependency>
    <Dependency Name="Microsoft.NETCore.DotNetHostPolicy" Version="5.0.0-alpha.1.20080.9">
      <Uri>https://github.com/dotnet/runtime</Uri>
      <Sha>665983a01f9c604bc3f704f469acb8a08c619d8a</Sha>
    </Dependency>
    <Dependency Name="runtime.native.System.IO.Ports" Version="5.0.0-alpha.1.19563.3">
      <Uri>https://github.com/dotnet/corefx</Uri>
      <Sha>cf64918877d98577363bb40d5eafac52beb80a79</Sha>
    </Dependency>
    <Dependency Name="Microsoft.NETCore.ILAsm" Version="5.0.0-alpha1.19563.3">
      <Uri>https://github.com/dotnet/coreclr</Uri>
      <Sha>2c4fb3250989f014550882f5d165cdc36ebdbd08</Sha>
    </Dependency>
    <Dependency Name="Microsoft.NET.Sdk.IL" Version="5.0.0-alpha.1.20076.2">
      <Uri>https://github.com/dotnet/runtime</Uri>
      <Sha>e793fcc19797f407a1b7e98d5f81b04e25a551c3</Sha>
    </Dependency>
    <Dependency Name="System.Text.Encodings.Web" Version="5.0.0-alpha.1.19563.6">
      <Uri>https://github.com/dotnet/corefx</Uri>
      <Sha>5cee7c97d602f294e27c582d4dab81ec388f1d7b</Sha>
    </Dependency>
    <Dependency Name="System.Text.Json" Version="5.0.0-alpha.1.19563.6">
      <Uri>https://github.com/dotnet/corefx</Uri>
      <Sha>5cee7c97d602f294e27c582d4dab81ec388f1d7b</Sha>
    </Dependency>
    <Dependency Name="ILLink.Tasks" Version="0.1.6-prerelease.20117.1">
      <Uri>https://github.com/mono/linker</Uri>
      <Sha>72551f41d5925198262c1f3c2d06dfecd2596a4e</Sha>
    </Dependency>
  </ToolsetDependencies>
</Dependencies><|MERGE_RESOLUTION|>--- conflicted
+++ resolved
@@ -1,32 +1,5 @@
 <Dependencies>
   <ProductDependencies>
-<<<<<<< HEAD
-    <Dependency Name="Microsoft.NETCore.App" Version="5.0.0-alpha.1.20080.9">
-      <Uri>https://github.com/dotnet/runtime</Uri>
-      <Sha>665983a01f9c604bc3f704f469acb8a08c619d8a</Sha>
-    </Dependency>
-    <Dependency Name="Microsoft.NETCore.DotNetHost" Version="5.0.0-alpha.1.20080.9">
-      <Uri>https://github.com/dotnet/runtime</Uri>
-      <Sha>665983a01f9c604bc3f704f469acb8a08c619d8a</Sha>
-    </Dependency>
-    <Dependency Name="Microsoft.NETCore.DotNetHostPolicy" Version="5.0.0-alpha.1.20080.9">
-      <Uri>https://github.com/dotnet/runtime</Uri>
-      <Sha>665983a01f9c604bc3f704f469acb8a08c619d8a</Sha>
-    </Dependency>
-    <Dependency Name="runtime.native.System.IO.Ports" Version="5.0.0-alpha.1.19563.3">
-      <Uri>https://github.com/dotnet/corefx</Uri>
-      <Sha>cf64918877d98577363bb40d5eafac52beb80a79</Sha>
-    </Dependency>
-    <Dependency Name="Microsoft.NETCore.ILAsm" Version="5.0.0-alpha1.19563.3">
-      <Uri>https://github.com/dotnet/coreclr</Uri>
-      <Sha>2c4fb3250989f014550882f5d165cdc36ebdbd08</Sha>
-    </Dependency>
-    <Dependency Name="Microsoft.NET.Sdk.IL" Version="5.0.0-alpha1.19563.3">
-      <Uri>https://github.com/dotnet/coreclr</Uri>
-      <Sha>2c4fb3250989f014550882f5d165cdc36ebdbd08</Sha>
-    </Dependency>
-=======
->>>>>>> ddf4f4b9
     <Dependency Name="NETStandard.Library" Version="2.2.0-prerelease.19564.1">
       <Uri>https://github.com/dotnet/standard</Uri>
       <Sha>cfe95a23647c7de1fe1a349343115bd7720d6949</Sha>
@@ -193,14 +166,6 @@
       <Uri>https://github.com/dotnet/runtime</Uri>
       <Sha>e793fcc19797f407a1b7e98d5f81b04e25a551c3</Sha>
     </Dependency>
-    <Dependency Name="System.Text.Encodings.Web" Version="5.0.0-alpha.1.19563.6">
-      <Uri>https://github.com/dotnet/corefx</Uri>
-      <Sha>5cee7c97d602f294e27c582d4dab81ec388f1d7b</Sha>
-    </Dependency>
-    <Dependency Name="System.Text.Json" Version="5.0.0-alpha.1.19563.6">
-      <Uri>https://github.com/dotnet/corefx</Uri>
-      <Sha>5cee7c97d602f294e27c582d4dab81ec388f1d7b</Sha>
-    </Dependency>
     <Dependency Name="ILLink.Tasks" Version="0.1.6-prerelease.20117.1">
       <Uri>https://github.com/mono/linker</Uri>
       <Sha>72551f41d5925198262c1f3c2d06dfecd2596a4e</Sha>
