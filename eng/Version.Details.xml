<Dependencies>
  <ProductDependencies>
    <Dependency Name="Microsoft.NETCore.Runtime.ICU.Transport" Version="7.0.0-preview.5.22252.1">
      <Uri>https://github.com/dotnet/icu</Uri>
      <Sha>ae734a7a48580b52eec9748c384573aae3e6e354</Sha>
    </Dependency>
    <Dependency Name="System.Net.MsQuic.Transport" Version="7.0.0-alpha.1.22181.2">
      <Uri>https://github.com/dotnet/msquic</Uri>
      <Sha>417bdeac3988ec59ee7f6c045ae03d2193bcdab0</Sha>
    </Dependency>
    <Dependency Name="Microsoft.NET.Workload.Emscripten.Manifest-7.0.100" Version="7.0.0-preview.5.22252.1">
      <Uri>https://github.com/dotnet/emsdk</Uri>
      <Sha>aeb9a3591b687c3f141e43b330604b34da738149</Sha>
    </Dependency>
    <Dependency Name="System.ServiceModel.Primitives" Version="4.9.0-rc2.21473.1">
      <Uri>https://github.com/dotnet/wcf</Uri>
      <Sha>7f504aabb1988e9a093c1e74d8040bd52feb2f01</Sha>
    </Dependency>
    <Dependency Name="runtime.linux-arm64.Microsoft.NETCore.Runtime.ObjWriter" Version="1.0.0-alpha.1.22252.1">
      <Uri>https://github.com/dotnet/llvm-project</Uri>
      <Sha>33221526688e13aa1e41398fbed14fd7ad8fe147</Sha>
    </Dependency>
    <Dependency Name="runtime.linux-x64.Microsoft.NETCore.Runtime.ObjWriter" Version="1.0.0-alpha.1.22252.1">
      <Uri>https://github.com/dotnet/llvm-project</Uri>
      <Sha>33221526688e13aa1e41398fbed14fd7ad8fe147</Sha>
    </Dependency>
    <Dependency Name="runtime.linux-musl-arm64.Microsoft.NETCore.Runtime.ObjWriter" Version="1.0.0-alpha.1.22252.1">
      <Uri>https://github.com/dotnet/llvm-project</Uri>
      <Sha>33221526688e13aa1e41398fbed14fd7ad8fe147</Sha>
    </Dependency>
    <Dependency Name="runtime.linux-musl-x64.Microsoft.NETCore.Runtime.ObjWriter" Version="1.0.0-alpha.1.22252.1">
      <Uri>https://github.com/dotnet/llvm-project</Uri>
      <Sha>33221526688e13aa1e41398fbed14fd7ad8fe147</Sha>
    </Dependency>
    <Dependency Name="runtime.win-arm64.Microsoft.NETCore.Runtime.ObjWriter" Version="1.0.0-alpha.1.22252.1">
      <Uri>https://github.com/dotnet/llvm-project</Uri>
      <Sha>33221526688e13aa1e41398fbed14fd7ad8fe147</Sha>
    </Dependency>
    <Dependency Name="runtime.win-x64.Microsoft.NETCore.Runtime.ObjWriter" Version="1.0.0-alpha.1.22252.1">
      <Uri>https://github.com/dotnet/llvm-project</Uri>
      <Sha>33221526688e13aa1e41398fbed14fd7ad8fe147</Sha>
    </Dependency>
    <Dependency Name="runtime.osx.11.0-arm64.Microsoft.NETCore.Runtime.ObjWriter" Version="1.0.0-alpha.1.22252.1">
      <Uri>https://github.com/dotnet/llvm-project</Uri>
      <Sha>33221526688e13aa1e41398fbed14fd7ad8fe147</Sha>
    </Dependency>
    <Dependency Name="runtime.osx.10.12-x64.Microsoft.NETCore.Runtime.ObjWriter" Version="1.0.0-alpha.1.22252.1">
      <Uri>https://github.com/dotnet/llvm-project</Uri>
      <Sha>33221526688e13aa1e41398fbed14fd7ad8fe147</Sha>
    </Dependency>
    <Dependency Name="System.CommandLine" Version="2.0.0-beta3.22151.2">
      <Uri>https://github.com/dotnet/command-line-api</Uri>
      <Sha>021ec68a4cb510c2cc125c6ebb78b9cfd4e3847a</Sha>
    </Dependency>
  </ProductDependencies>
  <ToolsetDependencies>
    <Dependency Name="Microsoft.DotNet.Arcade.Sdk" Version="7.0.0-beta.22255.2">
      <Uri>https://github.com/dotnet/arcade</Uri>
      <Sha>ba1c3aff4be864c493031d989259ef92aaa23fc3</Sha>
    </Dependency>
    <Dependency Name="Microsoft.DotNet.Helix.Sdk" Version="7.0.0-beta.22255.2">
      <Uri>https://github.com/dotnet/arcade</Uri>
      <Sha>ba1c3aff4be864c493031d989259ef92aaa23fc3</Sha>
    </Dependency>
    <Dependency Name="Microsoft.DotNet.ApiCompat" Version="7.0.0-beta.22255.2">
      <Uri>https://github.com/dotnet/arcade</Uri>
      <Sha>ba1c3aff4be864c493031d989259ef92aaa23fc3</Sha>
    </Dependency>
    <Dependency Name="Microsoft.DotNet.GenAPI" Version="7.0.0-beta.22255.2">
      <Uri>https://github.com/dotnet/arcade</Uri>
      <Sha>ba1c3aff4be864c493031d989259ef92aaa23fc3</Sha>
    </Dependency>
    <Dependency Name="Microsoft.DotNet.GenFacades" Version="7.0.0-beta.22255.2">
      <Uri>https://github.com/dotnet/arcade</Uri>
      <Sha>ba1c3aff4be864c493031d989259ef92aaa23fc3</Sha>
    </Dependency>
    <Dependency Name="Microsoft.DotNet.XUnitExtensions" Version="7.0.0-beta.22255.2">
      <Uri>https://github.com/dotnet/arcade</Uri>
      <Sha>ba1c3aff4be864c493031d989259ef92aaa23fc3</Sha>
    </Dependency>
    <Dependency Name="Microsoft.DotNet.XUnitConsoleRunner" Version="2.5.1-beta.22255.2">
      <Uri>https://github.com/dotnet/arcade</Uri>
      <Sha>ba1c3aff4be864c493031d989259ef92aaa23fc3</Sha>
    </Dependency>
    <Dependency Name="Microsoft.DotNet.Build.Tasks.Archives" Version="7.0.0-beta.22255.2">
      <Uri>https://github.com/dotnet/arcade</Uri>
      <Sha>ba1c3aff4be864c493031d989259ef92aaa23fc3</Sha>
    </Dependency>
    <Dependency Name="Microsoft.DotNet.Build.Tasks.Packaging" Version="7.0.0-beta.22255.2">
      <Uri>https://github.com/dotnet/arcade</Uri>
      <Sha>ba1c3aff4be864c493031d989259ef92aaa23fc3</Sha>
    </Dependency>
    <Dependency Name="Microsoft.DotNet.Build.Tasks.Installers" Version="7.0.0-beta.22255.2">
      <Uri>https://github.com/dotnet/arcade</Uri>
      <Sha>ba1c3aff4be864c493031d989259ef92aaa23fc3</Sha>
    </Dependency>
    <Dependency Name="Microsoft.DotNet.Build.Tasks.Templating" Version="7.0.0-beta.22255.2">
      <Uri>https://github.com/dotnet/arcade</Uri>
      <Sha>ba1c3aff4be864c493031d989259ef92aaa23fc3</Sha>
    </Dependency>
    <Dependency Name="Microsoft.DotNet.Build.Tasks.Workloads" Version="7.0.0-beta.22255.2">
      <Uri>https://github.com/dotnet/arcade</Uri>
      <Sha>ba1c3aff4be864c493031d989259ef92aaa23fc3</Sha>
    </Dependency>
    <Dependency Name="Microsoft.DotNet.CodeAnalysis" Version="7.0.0-beta.22255.2">
      <Uri>https://github.com/dotnet/arcade</Uri>
      <Sha>ba1c3aff4be864c493031d989259ef92aaa23fc3</Sha>
    </Dependency>
    <Dependency Name="Microsoft.DotNet.Build.Tasks.TargetFramework" Version="7.0.0-beta.22255.2">
      <Uri>https://github.com/dotnet/arcade</Uri>
      <Sha>ba1c3aff4be864c493031d989259ef92aaa23fc3</Sha>
    </Dependency>
    <Dependency Name="Microsoft.DotNet.RemoteExecutor" Version="7.0.0-beta.22255.2">
      <Uri>https://github.com/dotnet/arcade</Uri>
      <Sha>ba1c3aff4be864c493031d989259ef92aaa23fc3</Sha>
    </Dependency>
    <Dependency Name="Microsoft.DotNet.Build.Tasks.Feed" Version="7.0.0-beta.22255.2">
      <Uri>https://github.com/dotnet/arcade</Uri>
      <Sha>ba1c3aff4be864c493031d989259ef92aaa23fc3</Sha>
    </Dependency>
    <Dependency Name="Microsoft.DotNet.VersionTools.Tasks" Version="7.0.0-beta.22255.2">
      <Uri>https://github.com/dotnet/arcade</Uri>
      <Sha>ba1c3aff4be864c493031d989259ef92aaa23fc3</Sha>
    </Dependency>
    <Dependency Name="Microsoft.DotNet.SharedFramework.Sdk" Version="7.0.0-beta.22255.2">
      <Uri>https://github.com/dotnet/arcade</Uri>
      <Sha>ba1c3aff4be864c493031d989259ef92aaa23fc3</Sha>
    </Dependency>
    <Dependency Name="Microsoft.NET.Test.Sdk" Version="16.9.0-preview-20201201-01">
      <Uri>https://github.com/microsoft/vstest</Uri>
      <Sha>140434f7109d357d0158ade9e5164a4861513965</Sha>
    </Dependency>
    <Dependency Name="System.ComponentModel.TypeConverter.TestData" Version="7.0.0-beta.22214.1">
      <Uri>https://github.com/dotnet/runtime-assets</Uri>
      <Sha>78cb33dbb0fb5156f049b9e1778f47b508f1be9f</Sha>
    </Dependency>
    <Dependency Name="System.Drawing.Common.TestData" Version="7.0.0-beta.22214.1">
      <Uri>https://github.com/dotnet/runtime-assets</Uri>
      <Sha>78cb33dbb0fb5156f049b9e1778f47b508f1be9f</Sha>
    </Dependency>
    <Dependency Name="System.Formats.Tar.TestData" Version="7.0.0-beta.22214.1">
      <Uri>https://github.com/dotnet/runtime-assets</Uri>
      <Sha>78cb33dbb0fb5156f049b9e1778f47b508f1be9f</Sha>
    </Dependency>
    <Dependency Name="System.IO.Compression.TestData" Version="7.0.0-beta.22214.1">
      <Uri>https://github.com/dotnet/runtime-assets</Uri>
      <Sha>78cb33dbb0fb5156f049b9e1778f47b508f1be9f</Sha>
    </Dependency>
    <Dependency Name="System.IO.Packaging.TestData" Version="7.0.0-beta.22214.1">
      <Uri>https://github.com/dotnet/runtime-assets</Uri>
      <Sha>78cb33dbb0fb5156f049b9e1778f47b508f1be9f</Sha>
    </Dependency>
    <Dependency Name="System.Net.TestData" Version="7.0.0-beta.22214.1">
      <Uri>https://github.com/dotnet/runtime-assets</Uri>
      <Sha>78cb33dbb0fb5156f049b9e1778f47b508f1be9f</Sha>
    </Dependency>
    <Dependency Name="System.Private.Runtime.UnicodeData" Version="7.0.0-beta.22214.1">
      <Uri>https://github.com/dotnet/runtime-assets</Uri>
      <Sha>78cb33dbb0fb5156f049b9e1778f47b508f1be9f</Sha>
    </Dependency>
    <Dependency Name="System.Runtime.TimeZoneData" Version="7.0.0-beta.22214.1">
      <Uri>https://github.com/dotnet/runtime-assets</Uri>
      <Sha>78cb33dbb0fb5156f049b9e1778f47b508f1be9f</Sha>
    </Dependency>
    <Dependency Name="System.Security.Cryptography.X509Certificates.TestData" Version="7.0.0-beta.22214.1">
      <Uri>https://github.com/dotnet/runtime-assets</Uri>
      <Sha>78cb33dbb0fb5156f049b9e1778f47b508f1be9f</Sha>
    </Dependency>
    <Dependency Name="System.Text.RegularExpressions.TestData" Version="7.0.0-beta.22214.1">
      <Uri>https://github.com/dotnet/runtime-assets</Uri>
      <Sha>78cb33dbb0fb5156f049b9e1778f47b508f1be9f</Sha>
    </Dependency>
    <Dependency Name="System.Windows.Extensions.TestData" Version="7.0.0-beta.22214.1">
      <Uri>https://github.com/dotnet/runtime-assets</Uri>
      <Sha>78cb33dbb0fb5156f049b9e1778f47b508f1be9f</Sha>
    </Dependency>
    <Dependency Name="Microsoft.DotNet.CilStrip.Sources" Version="7.0.0-beta.22214.1">
      <Uri>https://github.com/dotnet/runtime-assets</Uri>
      <Sha>78cb33dbb0fb5156f049b9e1778f47b508f1be9f</Sha>
    </Dependency>
    <Dependency Name="runtime.linux-arm64.Microsoft.NETCore.Runtime.Mono.LLVM.Sdk" Version="11.1.0-alpha.1.22226.1">
      <Uri>https://github.com/dotnet/llvm-project</Uri>
      <Sha>8ccf1e5e86bec4817c192fbda6f35146797c512c</Sha>
    </Dependency>
    <Dependency Name="runtime.linux-arm64.Microsoft.NETCore.Runtime.Mono.LLVM.Tools" Version="11.1.0-alpha.1.22226.1">
      <Uri>https://github.com/dotnet/llvm-project</Uri>
      <Sha>8ccf1e5e86bec4817c192fbda6f35146797c512c</Sha>
    </Dependency>
    <Dependency Name="runtime.linux-x64.Microsoft.NETCore.Runtime.Mono.LLVM.Sdk" Version="11.1.0-alpha.1.22226.1">
      <Uri>https://github.com/dotnet/llvm-project</Uri>
      <Sha>8ccf1e5e86bec4817c192fbda6f35146797c512c</Sha>
    </Dependency>
    <Dependency Name="runtime.linux-x64.Microsoft.NETCore.Runtime.Mono.LLVM.Tools" Version="11.1.0-alpha.1.22226.1">
      <Uri>https://github.com/dotnet/llvm-project</Uri>
      <Sha>8ccf1e5e86bec4817c192fbda6f35146797c512c</Sha>
    </Dependency>
    <Dependency Name="runtime.win-x64.Microsoft.NETCore.Runtime.Mono.LLVM.Sdk" Version="11.1.0-alpha.1.22226.1">
      <Uri>https://github.com/dotnet/llvm-project</Uri>
      <Sha>8ccf1e5e86bec4817c192fbda6f35146797c512c</Sha>
    </Dependency>
    <Dependency Name="runtime.win-x64.Microsoft.NETCore.Runtime.Mono.LLVM.Tools" Version="11.1.0-alpha.1.22226.1">
      <Uri>https://github.com/dotnet/llvm-project</Uri>
      <Sha>8ccf1e5e86bec4817c192fbda6f35146797c512c</Sha>
    </Dependency>
    <Dependency Name="runtime.osx.10.12-x64.Microsoft.NETCore.Runtime.Mono.LLVM.Sdk" Version="11.1.0-alpha.1.22226.1">
      <Uri>https://github.com/dotnet/llvm-project</Uri>
      <Sha>8ccf1e5e86bec4817c192fbda6f35146797c512c</Sha>
    </Dependency>
    <Dependency Name="runtime.osx.10.12-x64.Microsoft.NETCore.Runtime.Mono.LLVM.Tools" Version="11.1.0-alpha.1.22226.1">
      <Uri>https://github.com/dotnet/llvm-project</Uri>
      <Sha>8ccf1e5e86bec4817c192fbda6f35146797c512c</Sha>
    </Dependency>
    <Dependency Name="Microsoft.NETCore.App.Runtime.win-x64" Version="7.0.0-preview.5.22258.4">
      <Uri>https://github.com/dotnet/runtime</Uri>
      <Sha>3e5517beb897faf4592d23f036446561da1e5c23</Sha>
    </Dependency>
    <Dependency Name="Microsoft.NETCore.DotNetHost" Version="7.0.0-preview.5.22258.4">
      <Uri>https://github.com/dotnet/runtime</Uri>
      <Sha>3e5517beb897faf4592d23f036446561da1e5c23</Sha>
    </Dependency>
    <Dependency Name="Microsoft.NETCore.DotNetHostPolicy" Version="7.0.0-preview.5.22258.4">
      <Uri>https://github.com/dotnet/runtime</Uri>
      <Sha>3e5517beb897faf4592d23f036446561da1e5c23</Sha>
    </Dependency>
    <Dependency Name="runtime.native.System.IO.Ports" Version="7.0.0-preview.5.22258.4">
      <Uri>https://github.com/dotnet/runtime</Uri>
      <Sha>3e5517beb897faf4592d23f036446561da1e5c23</Sha>
    </Dependency>
    <Dependency Name="Microsoft.NETCore.ILAsm" Version="7.0.0-preview.5.22258.4">
      <Uri>https://github.com/dotnet/runtime</Uri>
      <Sha>3e5517beb897faf4592d23f036446561da1e5c23</Sha>
    </Dependency>
    <Dependency Name="Microsoft.NET.Sdk.IL" Version="7.0.0-preview.5.22258.4">
      <Uri>https://github.com/dotnet/runtime</Uri>
      <Sha>3e5517beb897faf4592d23f036446561da1e5c23</Sha>
    </Dependency>
    <Dependency Name="System.Text.Json" Version="7.0.0-preview.5.22258.4">
      <Uri>https://github.com/dotnet/runtime</Uri>
      <Sha>3e5517beb897faf4592d23f036446561da1e5c23</Sha>
    </Dependency>
    <Dependency Name="Microsoft.NET.ILLink.Tasks" Version="7.0.100-1.22256.1">
      <Uri>https://github.com/dotnet/linker</Uri>
      <Sha>eb6144b2406e2d7afe18afb6a152dcb71c23a724</Sha>
    </Dependency>
<<<<<<< HEAD
    <Dependency Name="Microsoft.DotNet.XHarness.TestRunners.Common" Version="1.0.0-prerelease.22253.1">
      <Uri>https://github.com/dotnet/xharness</Uri>
      <Sha>9609f3a101f1a3e6ede4489514a257bfbacfe91d</Sha>
    </Dependency>
    <Dependency Name="Microsoft.DotNet.XHarness.TestRunners.Xunit" Version="1.0.0-prerelease.22253.1">
      <Uri>https://github.com/dotnet/xharness</Uri>
      <Sha>9609f3a101f1a3e6ede4489514a257bfbacfe91d</Sha>
    </Dependency>
    <Dependency Name="Microsoft.DotNet.XHarness.CLI" Version="1.0.0-prerelease.22253.1">
      <Uri>https://github.com/dotnet/xharness</Uri>
      <Sha>9609f3a101f1a3e6ede4489514a257bfbacfe91d</Sha>
=======
    <Dependency Name="Microsoft.DotNet.XHarness.TestRunners.Common" Version="1.0.0-prerelease.22256.2">
      <Uri>https://github.com/dotnet/xharness</Uri>
      <Sha>79dc54a9932d26ad0deaf82562b48c4bc8fd525a</Sha>
    </Dependency>
    <Dependency Name="Microsoft.DotNet.XHarness.TestRunners.Xunit" Version="1.0.0-prerelease.22256.2">
      <Uri>https://github.com/dotnet/xharness</Uri>
      <Sha>79dc54a9932d26ad0deaf82562b48c4bc8fd525a</Sha>
    </Dependency>
    <Dependency Name="Microsoft.DotNet.XHarness.CLI" Version="1.0.0-prerelease.22256.2">
      <Uri>https://github.com/dotnet/xharness</Uri>
      <Sha>79dc54a9932d26ad0deaf82562b48c4bc8fd525a</Sha>
>>>>>>> 43dd0a74
    </Dependency>
    <Dependency Name="Microsoft.DotNet.PackageTesting" Version="7.0.0-beta.22255.2">
      <Uri>https://github.com/dotnet/arcade</Uri>
      <Sha>ba1c3aff4be864c493031d989259ef92aaa23fc3</Sha>
    </Dependency>
    <Dependency Name="optimization.windows_nt-x64.MIBC.Runtime" Version="1.0.0-prerelease.22217.3">
      <Uri>https://dev.azure.com/dnceng/internal/_git/dotnet-optimization</Uri>
      <Sha>198a04ad65a5c0731fb96dbc464f0a2a25812aff</Sha>
    </Dependency>
    <Dependency Name="optimization.windows_nt-x86.MIBC.Runtime" Version="1.0.0-prerelease.22217.3">
      <Uri>https://dev.azure.com/dnceng/internal/_git/dotnet-optimization</Uri>
      <Sha>198a04ad65a5c0731fb96dbc464f0a2a25812aff</Sha>
    </Dependency>
    <Dependency Name="optimization.linux-x64.MIBC.Runtime" Version="1.0.0-prerelease.22217.3">
      <Uri>https://dev.azure.com/dnceng/internal/_git/dotnet-optimization</Uri>
      <Sha>198a04ad65a5c0731fb96dbc464f0a2a25812aff</Sha>
    </Dependency>
    <Dependency Name="optimization.PGO.CoreCLR" Version="1.0.0-prerelease.22217.3">
      <Uri>https://dev.azure.com/dnceng/internal/_git/dotnet-optimization</Uri>
      <Sha>198a04ad65a5c0731fb96dbc464f0a2a25812aff</Sha>
    </Dependency>
    <Dependency Name="Microsoft.DotNet.HotReload.Utils.Generator.BuildTool" Version="1.1.0-alpha.0.22252.2">
      <Uri>https://github.com/dotnet/hotreload-utils</Uri>
      <Sha>1226865a0bc72d1ab91d5a43d4b02a78fd2429f3</Sha>
    </Dependency>
    <Dependency Name="System.Runtime.Numerics.TestData" Version="7.0.0-beta.22214.1">
      <Uri>https://github.com/dotnet/runtime-assets</Uri>
      <Sha>78cb33dbb0fb5156f049b9e1778f47b508f1be9f</Sha>
    </Dependency>
    <Dependency Name="Microsoft.CodeAnalysis.NetAnalyzers" Version="7.0.0-preview1.22252.2">
      <Uri>https://github.com/dotnet/roslyn-analyzers</Uri>
      <Sha>d2ef898a6283858c1224c0114cd87fa27b6cb091</Sha>
    </Dependency>
    <Dependency Name="Microsoft.DotNet.Compatibility" Version="2.0.0-alpha.1.21525.11">
      <Uri>https://github.com/dotnet/sdk</Uri>
      <Sha>957ae5ca599fdeaee425d23928d42da711373a5e</Sha>
    </Dependency>
  </ToolsetDependencies>
</Dependencies><|MERGE_RESOLUTION|>--- conflicted
+++ resolved
@@ -242,19 +242,6 @@
       <Uri>https://github.com/dotnet/linker</Uri>
       <Sha>eb6144b2406e2d7afe18afb6a152dcb71c23a724</Sha>
     </Dependency>
-<<<<<<< HEAD
-    <Dependency Name="Microsoft.DotNet.XHarness.TestRunners.Common" Version="1.0.0-prerelease.22253.1">
-      <Uri>https://github.com/dotnet/xharness</Uri>
-      <Sha>9609f3a101f1a3e6ede4489514a257bfbacfe91d</Sha>
-    </Dependency>
-    <Dependency Name="Microsoft.DotNet.XHarness.TestRunners.Xunit" Version="1.0.0-prerelease.22253.1">
-      <Uri>https://github.com/dotnet/xharness</Uri>
-      <Sha>9609f3a101f1a3e6ede4489514a257bfbacfe91d</Sha>
-    </Dependency>
-    <Dependency Name="Microsoft.DotNet.XHarness.CLI" Version="1.0.0-prerelease.22253.1">
-      <Uri>https://github.com/dotnet/xharness</Uri>
-      <Sha>9609f3a101f1a3e6ede4489514a257bfbacfe91d</Sha>
-=======
     <Dependency Name="Microsoft.DotNet.XHarness.TestRunners.Common" Version="1.0.0-prerelease.22256.2">
       <Uri>https://github.com/dotnet/xharness</Uri>
       <Sha>79dc54a9932d26ad0deaf82562b48c4bc8fd525a</Sha>
@@ -266,7 +253,6 @@
     <Dependency Name="Microsoft.DotNet.XHarness.CLI" Version="1.0.0-prerelease.22256.2">
       <Uri>https://github.com/dotnet/xharness</Uri>
       <Sha>79dc54a9932d26ad0deaf82562b48c4bc8fd525a</Sha>
->>>>>>> 43dd0a74
     </Dependency>
     <Dependency Name="Microsoft.DotNet.PackageTesting" Version="7.0.0-beta.22255.2">
       <Uri>https://github.com/dotnet/arcade</Uri>
