<Dependencies>
  <ProductDependencies>
    <Dependency Name="Microsoft.NETCore.Runtime.ICU.Transport" Version="9.0.0-alpha.1.24065.1">
      <Uri>https://github.com/dotnet/icu</Uri>
      <Sha>2185d94a606bb49c7ad0408742eb5ab76647e7e9</Sha>
    </Dependency>
    <Dependency Name="System.Net.MsQuic.Transport" Version="9.0.0-alpha.1.24059.1">
      <Uri>https://github.com/dotnet/msquic</Uri>
      <Sha>ecaea4421c8281bbaba44305edee279e8f025b5e</Sha>
    </Dependency>
    <Dependency Name="System.ServiceModel.Primitives" Version="4.9.0-rc2.21473.1">
      <Uri>https://github.com/dotnet/wcf</Uri>
      <Sha>7f504aabb1988e9a093c1e74d8040bd52feb2f01</Sha>
    </Dependency>
    <Dependency Name="Microsoft.NET.Runtime.Emscripten.3.1.34.Python.win-x64" Version="9.0.0-alpha.1.24053.1">
      <Uri>https://github.com/dotnet/emsdk</Uri>
      <Sha>5cda86493ac07dce11dcb04323d2b57eecff00b7</Sha>
    </Dependency>
    <Dependency Name="runtime.linux-arm64.Microsoft.NETCore.Runtime.ObjWriter" Version="16.0.5-alpha.1.23618.1" CoherentParentDependency="Microsoft.NET.Workload.Emscripten.Current.Manifest-9.0.100.Transport">
      <Uri>https://github.com/dotnet/llvm-project</Uri>
      <Sha>cd4f3b5a9cf53c99bee84bed690f2b87fe275d60</Sha>
    </Dependency>
    <Dependency Name="runtime.linux-x64.Microsoft.NETCore.Runtime.ObjWriter" Version="16.0.5-alpha.1.23618.1" CoherentParentDependency="Microsoft.NET.Workload.Emscripten.Current.Manifest-9.0.100.Transport">
      <Uri>https://github.com/dotnet/llvm-project</Uri>
      <Sha>cd4f3b5a9cf53c99bee84bed690f2b87fe275d60</Sha>
    </Dependency>
    <Dependency Name="runtime.linux-musl-arm64.Microsoft.NETCore.Runtime.ObjWriter" Version="16.0.5-alpha.1.23618.1" CoherentParentDependency="Microsoft.NET.Workload.Emscripten.Current.Manifest-9.0.100.Transport">
      <Uri>https://github.com/dotnet/llvm-project</Uri>
      <Sha>cd4f3b5a9cf53c99bee84bed690f2b87fe275d60</Sha>
    </Dependency>
    <Dependency Name="runtime.linux-musl-x64.Microsoft.NETCore.Runtime.ObjWriter" Version="16.0.5-alpha.1.23618.1" CoherentParentDependency="Microsoft.NET.Workload.Emscripten.Current.Manifest-9.0.100.Transport">
      <Uri>https://github.com/dotnet/llvm-project</Uri>
      <Sha>cd4f3b5a9cf53c99bee84bed690f2b87fe275d60</Sha>
    </Dependency>
    <Dependency Name="runtime.win-arm64.Microsoft.NETCore.Runtime.ObjWriter" Version="16.0.5-alpha.1.23618.1" CoherentParentDependency="Microsoft.NET.Workload.Emscripten.Current.Manifest-9.0.100.Transport">
      <Uri>https://github.com/dotnet/llvm-project</Uri>
      <Sha>cd4f3b5a9cf53c99bee84bed690f2b87fe275d60</Sha>
    </Dependency>
    <Dependency Name="runtime.win-x64.Microsoft.NETCore.Runtime.ObjWriter" Version="16.0.5-alpha.1.23618.1" CoherentParentDependency="Microsoft.NET.Workload.Emscripten.Current.Manifest-9.0.100.Transport">
      <Uri>https://github.com/dotnet/llvm-project</Uri>
      <Sha>cd4f3b5a9cf53c99bee84bed690f2b87fe275d60</Sha>
    </Dependency>
    <Dependency Name="runtime.osx-arm64.Microsoft.NETCore.Runtime.ObjWriter" Version="16.0.5-alpha.1.23618.1" CoherentParentDependency="Microsoft.NET.Workload.Emscripten.Current.Manifest-9.0.100.Transport">
      <Uri>https://github.com/dotnet/llvm-project</Uri>
      <Sha>cd4f3b5a9cf53c99bee84bed690f2b87fe275d60</Sha>
    </Dependency>
    <Dependency Name="runtime.osx-x64.Microsoft.NETCore.Runtime.ObjWriter" Version="16.0.5-alpha.1.23618.1" CoherentParentDependency="Microsoft.NET.Workload.Emscripten.Current.Manifest-9.0.100.Transport">
      <Uri>https://github.com/dotnet/llvm-project</Uri>
      <Sha>cd4f3b5a9cf53c99bee84bed690f2b87fe275d60</Sha>
    </Dependency>
    <Dependency Name="runtime.linux-arm64.Microsoft.NETCore.Runtime.JIT.Tools" Version="16.0.5-alpha.1.23618.1" CoherentParentDependency="Microsoft.NET.Workload.Emscripten.Current.Manifest-9.0.100.Transport">
      <Uri>https://github.com/dotnet/llvm-project</Uri>
      <Sha>cd4f3b5a9cf53c99bee84bed690f2b87fe275d60</Sha>
    </Dependency>
    <Dependency Name="runtime.linux-x64.Microsoft.NETCore.Runtime.JIT.Tools" Version="16.0.5-alpha.1.23618.1" CoherentParentDependency="Microsoft.NET.Workload.Emscripten.Current.Manifest-9.0.100.Transport">
      <Uri>https://github.com/dotnet/llvm-project</Uri>
      <Sha>cd4f3b5a9cf53c99bee84bed690f2b87fe275d60</Sha>
    </Dependency>
    <Dependency Name="runtime.linux-musl-arm64.Microsoft.NETCore.Runtime.JIT.Tools" Version="16.0.5-alpha.1.23618.1" CoherentParentDependency="Microsoft.NET.Workload.Emscripten.Current.Manifest-9.0.100.Transport">
      <Uri>https://github.com/dotnet/llvm-project</Uri>
      <Sha>cd4f3b5a9cf53c99bee84bed690f2b87fe275d60</Sha>
    </Dependency>
    <Dependency Name="runtime.linux-musl-x64.Microsoft.NETCore.Runtime.JIT.Tools" Version="16.0.5-alpha.1.23618.1" CoherentParentDependency="Microsoft.NET.Workload.Emscripten.Current.Manifest-9.0.100.Transport">
      <Uri>https://github.com/dotnet/llvm-project</Uri>
      <Sha>cd4f3b5a9cf53c99bee84bed690f2b87fe275d60</Sha>
    </Dependency>
    <Dependency Name="runtime.win-arm64.Microsoft.NETCore.Runtime.JIT.Tools" Version="16.0.5-alpha.1.23618.1" CoherentParentDependency="Microsoft.NET.Workload.Emscripten.Current.Manifest-9.0.100.Transport">
      <Uri>https://github.com/dotnet/llvm-project</Uri>
      <Sha>cd4f3b5a9cf53c99bee84bed690f2b87fe275d60</Sha>
    </Dependency>
    <Dependency Name="runtime.win-x64.Microsoft.NETCore.Runtime.JIT.Tools" Version="16.0.5-alpha.1.23618.1" CoherentParentDependency="Microsoft.NET.Workload.Emscripten.Current.Manifest-9.0.100.Transport">
      <Uri>https://github.com/dotnet/llvm-project</Uri>
      <Sha>cd4f3b5a9cf53c99bee84bed690f2b87fe275d60</Sha>
    </Dependency>
    <Dependency Name="runtime.osx-arm64.Microsoft.NETCore.Runtime.JIT.Tools" Version="16.0.5-alpha.1.23618.1" CoherentParentDependency="Microsoft.NET.Workload.Emscripten.Current.Manifest-9.0.100.Transport">
      <Uri>https://github.com/dotnet/llvm-project</Uri>
      <Sha>cd4f3b5a9cf53c99bee84bed690f2b87fe275d60</Sha>
    </Dependency>
    <Dependency Name="runtime.osx-x64.Microsoft.NETCore.Runtime.JIT.Tools" Version="16.0.5-alpha.1.23618.1" CoherentParentDependency="Microsoft.NET.Workload.Emscripten.Current.Manifest-9.0.100.Transport">
      <Uri>https://github.com/dotnet/llvm-project</Uri>
      <Sha>cd4f3b5a9cf53c99bee84bed690f2b87fe275d60</Sha>
    </Dependency>
    <Dependency Name="System.CommandLine" Version="2.0.0-beta4.23407.1">
      <Uri>https://github.com/dotnet/command-line-api</Uri>
      <Sha>a045dd54a4c44723c215d992288160eb1401bb7f</Sha>
    </Dependency>
    <Dependency Name="Microsoft.SourceBuild.Intermediate.command-line-api" Version="0.1.440701">
      <Uri>https://github.com/dotnet/command-line-api</Uri>
      <Sha>a045dd54a4c44723c215d992288160eb1401bb7f</Sha>
      <SourceBuild RepoName="command-line-api" ManagedOnly="true" />
    </Dependency>
<<<<<<< HEAD
    <Dependency Name="Microsoft.DotNet.Cecil" Version="0.11.4-alpha.24065.1">
      <Uri>https://github.com/dotnet/cecil</Uri>
      <Sha>b8c2293cd1cbd9d0fe6f32d7b5befbd526b5a175</Sha>
=======
    <Dependency Name="Microsoft.DotNet.Cecil" Version="0.11.4-alpha.24052.1">
      <Uri>https://github.com/dotnet/cecil</Uri>
      <Sha>81facb3f6009be2cdce70df30452bb75e9a8f993</Sha>
>>>>>>> a6c3f532
      <SourceBuild RepoName="cecil" ManagedOnly="true" />
    </Dependency>
    <Dependency Name="Microsoft.NET.Workload.Emscripten.Current.Manifest-9.0.100.Transport" Version="9.0.0-alpha.1.24053.1">
      <Uri>https://github.com/dotnet/emsdk</Uri>
      <Sha>5cda86493ac07dce11dcb04323d2b57eecff00b7</Sha>
      <SourceBuild RepoName="emsdk" ManagedOnly="true" />
    </Dependency>
    <Dependency Name="Microsoft.SourceBuild.Intermediate.source-build-reference-packages" Version="9.0.0-alpha.1.24059.3">
      <Uri>https://github.com/dotnet/source-build-reference-packages</Uri>
      <Sha>f2c3fed62861b918dfe300f01b497551813a56df</Sha>
      <SourceBuild RepoName="source-build-reference-packages" ManagedOnly="true" />
    </Dependency>
    <Dependency Name="Microsoft.SourceBuild.Intermediate.source-build-externals" Version="9.0.0-alpha.1.24066.1">
      <Uri>https://github.com/dotnet/source-build-externals</Uri>
      <Sha>6fc8c1ac45220a4d9b4c59bf2ff187dafcb1da3f</Sha>
      <SourceBuild RepoName="source-build-externals" ManagedOnly="true" />
    </Dependency>
  </ProductDependencies>
  <ToolsetDependencies>
    <Dependency Name="Microsoft.DotNet.Arcade.Sdk" Version="9.0.0-beta.23607.2">
      <Uri>https://github.com/dotnet/arcade</Uri>
      <Sha>3faeb9817f465151aa4bbcdb315f0a6170206760</Sha>
      <SourceBuild RepoName="arcade" ManagedOnly="true" />
    </Dependency>
    <Dependency Name="Microsoft.DotNet.XliffTasks" Version="9.0.0-beta.23607.2">
      <Uri>https://github.com/dotnet/arcade</Uri>
      <Sha>3faeb9817f465151aa4bbcdb315f0a6170206760</Sha>
    </Dependency>
    <Dependency Name="Microsoft.DotNet.Helix.Sdk" Version="9.0.0-beta.23607.2">
      <Uri>https://github.com/dotnet/arcade</Uri>
      <Sha>3faeb9817f465151aa4bbcdb315f0a6170206760</Sha>
    </Dependency>
    <Dependency Name="Microsoft.DotNet.GenAPI" Version="9.0.0-beta.23607.2">
      <Uri>https://github.com/dotnet/arcade</Uri>
      <Sha>3faeb9817f465151aa4bbcdb315f0a6170206760</Sha>
    </Dependency>
    <Dependency Name="Microsoft.DotNet.GenFacades" Version="9.0.0-beta.23607.2">
      <Uri>https://github.com/dotnet/arcade</Uri>
      <Sha>3faeb9817f465151aa4bbcdb315f0a6170206760</Sha>
    </Dependency>
    <Dependency Name="Microsoft.DotNet.XUnitAssert" Version="9.0.0-beta.23607.2">
      <Uri>https://github.com/dotnet/arcade</Uri>
      <Sha>3faeb9817f465151aa4bbcdb315f0a6170206760</Sha>
    </Dependency>
    <Dependency Name="Microsoft.DotNet.XUnitExtensions" Version="9.0.0-beta.23607.2">
      <Uri>https://github.com/dotnet/arcade</Uri>
      <Sha>3faeb9817f465151aa4bbcdb315f0a6170206760</Sha>
    </Dependency>
    <Dependency Name="Microsoft.DotNet.XUnitConsoleRunner" Version="2.5.3-beta.23607.2">
      <Uri>https://github.com/dotnet/arcade</Uri>
      <Sha>3faeb9817f465151aa4bbcdb315f0a6170206760</Sha>
    </Dependency>
    <Dependency Name="Microsoft.DotNet.Build.Tasks.Archives" Version="9.0.0-beta.23607.2">
      <Uri>https://github.com/dotnet/arcade</Uri>
      <Sha>3faeb9817f465151aa4bbcdb315f0a6170206760</Sha>
    </Dependency>
    <Dependency Name="Microsoft.DotNet.Build.Tasks.Packaging" Version="9.0.0-beta.23607.2">
      <Uri>https://github.com/dotnet/arcade</Uri>
      <Sha>3faeb9817f465151aa4bbcdb315f0a6170206760</Sha>
    </Dependency>
    <Dependency Name="Microsoft.DotNet.Build.Tasks.Installers" Version="9.0.0-beta.23607.2">
      <Uri>https://github.com/dotnet/arcade</Uri>
      <Sha>3faeb9817f465151aa4bbcdb315f0a6170206760</Sha>
    </Dependency>
    <Dependency Name="Microsoft.DotNet.Build.Tasks.Templating" Version="9.0.0-beta.23607.2">
      <Uri>https://github.com/dotnet/arcade</Uri>
      <Sha>3faeb9817f465151aa4bbcdb315f0a6170206760</Sha>
    </Dependency>
    <Dependency Name="Microsoft.DotNet.Build.Tasks.Workloads" Version="9.0.0-beta.23607.2">
      <Uri>https://github.com/dotnet/arcade</Uri>
      <Sha>3faeb9817f465151aa4bbcdb315f0a6170206760</Sha>
    </Dependency>
    <Dependency Name="Microsoft.DotNet.CodeAnalysis" Version="9.0.0-beta.23607.2">
      <Uri>https://github.com/dotnet/arcade</Uri>
      <Sha>3faeb9817f465151aa4bbcdb315f0a6170206760</Sha>
    </Dependency>
    <Dependency Name="Microsoft.DotNet.Build.Tasks.TargetFramework" Version="9.0.0-beta.23607.2">
      <Uri>https://github.com/dotnet/arcade</Uri>
      <Sha>3faeb9817f465151aa4bbcdb315f0a6170206760</Sha>
    </Dependency>
    <Dependency Name="Microsoft.DotNet.RemoteExecutor" Version="9.0.0-beta.23607.2">
      <Uri>https://github.com/dotnet/arcade</Uri>
      <Sha>3faeb9817f465151aa4bbcdb315f0a6170206760</Sha>
    </Dependency>
    <Dependency Name="Microsoft.DotNet.Build.Tasks.Feed" Version="9.0.0-beta.23607.2">
      <Uri>https://github.com/dotnet/arcade</Uri>
      <Sha>3faeb9817f465151aa4bbcdb315f0a6170206760</Sha>
    </Dependency>
    <Dependency Name="Microsoft.DotNet.VersionTools.Tasks" Version="9.0.0-beta.23607.2">
      <Uri>https://github.com/dotnet/arcade</Uri>
      <Sha>3faeb9817f465151aa4bbcdb315f0a6170206760</Sha>
    </Dependency>
    <Dependency Name="Microsoft.DotNet.SharedFramework.Sdk" Version="9.0.0-beta.23607.2">
      <Uri>https://github.com/dotnet/arcade</Uri>
      <Sha>3faeb9817f465151aa4bbcdb315f0a6170206760</Sha>
    </Dependency>
    <Dependency Name="System.ComponentModel.TypeConverter.TestData" Version="9.0.0-beta.24065.2">
      <Uri>https://github.com/dotnet/runtime-assets</Uri>
      <Sha>d19611c7f1de23b298a83833aa80edfa0a0eb5aa</Sha>
    </Dependency>
    <Dependency Name="System.Data.Common.TestData" Version="9.0.0-beta.24065.2">
      <Uri>https://github.com/dotnet/runtime-assets</Uri>
      <Sha>d19611c7f1de23b298a83833aa80edfa0a0eb5aa</Sha>
    </Dependency>
    <Dependency Name="System.Drawing.Common.TestData" Version="9.0.0-beta.24065.2">
      <Uri>https://github.com/dotnet/runtime-assets</Uri>
      <Sha>d19611c7f1de23b298a83833aa80edfa0a0eb5aa</Sha>
    </Dependency>
    <Dependency Name="System.Formats.Tar.TestData" Version="9.0.0-beta.24065.2">
      <Uri>https://github.com/dotnet/runtime-assets</Uri>
      <Sha>d19611c7f1de23b298a83833aa80edfa0a0eb5aa</Sha>
    </Dependency>
    <Dependency Name="System.IO.Compression.TestData" Version="9.0.0-beta.24065.2">
      <Uri>https://github.com/dotnet/runtime-assets</Uri>
      <Sha>d19611c7f1de23b298a83833aa80edfa0a0eb5aa</Sha>
    </Dependency>
    <Dependency Name="System.IO.Packaging.TestData" Version="9.0.0-beta.24065.2">
      <Uri>https://github.com/dotnet/runtime-assets</Uri>
      <Sha>d19611c7f1de23b298a83833aa80edfa0a0eb5aa</Sha>
    </Dependency>
    <Dependency Name="System.Net.TestData" Version="9.0.0-beta.24065.2">
      <Uri>https://github.com/dotnet/runtime-assets</Uri>
      <Sha>d19611c7f1de23b298a83833aa80edfa0a0eb5aa</Sha>
    </Dependency>
    <Dependency Name="System.Private.Runtime.UnicodeData" Version="9.0.0-beta.24065.2">
      <Uri>https://github.com/dotnet/runtime-assets</Uri>
      <Sha>d19611c7f1de23b298a83833aa80edfa0a0eb5aa</Sha>
    </Dependency>
    <Dependency Name="System.Runtime.TimeZoneData" Version="9.0.0-beta.24065.2">
      <Uri>https://github.com/dotnet/runtime-assets</Uri>
      <Sha>d19611c7f1de23b298a83833aa80edfa0a0eb5aa</Sha>
    </Dependency>
    <Dependency Name="System.Security.Cryptography.X509Certificates.TestData" Version="9.0.0-beta.24065.2">
      <Uri>https://github.com/dotnet/runtime-assets</Uri>
      <Sha>d19611c7f1de23b298a83833aa80edfa0a0eb5aa</Sha>
    </Dependency>
    <Dependency Name="System.Text.RegularExpressions.TestData" Version="9.0.0-beta.24065.2">
      <Uri>https://github.com/dotnet/runtime-assets</Uri>
      <Sha>d19611c7f1de23b298a83833aa80edfa0a0eb5aa</Sha>
    </Dependency>
    <Dependency Name="System.Windows.Extensions.TestData" Version="9.0.0-beta.24065.2">
      <Uri>https://github.com/dotnet/runtime-assets</Uri>
      <Sha>d19611c7f1de23b298a83833aa80edfa0a0eb5aa</Sha>
    </Dependency>
    <Dependency Name="Microsoft.DotNet.CilStrip.Sources" Version="9.0.0-beta.24065.2">
      <Uri>https://github.com/dotnet/runtime-assets</Uri>
      <Sha>d19611c7f1de23b298a83833aa80edfa0a0eb5aa</Sha>
    </Dependency>
    <Dependency Name="runtime.linux-arm64.Microsoft.NETCore.Runtime.Mono.LLVM.Sdk" Version="16.0.5-alpha.1.23618.1" CoherentParentDependency="Microsoft.NET.Workload.Emscripten.Current.Manifest-9.0.100.Transport">
      <Uri>https://github.com/dotnet/llvm-project</Uri>
      <Sha>cd4f3b5a9cf53c99bee84bed690f2b87fe275d60</Sha>
    </Dependency>
    <Dependency Name="runtime.linux-arm64.Microsoft.NETCore.Runtime.Mono.LLVM.Tools" Version="16.0.5-alpha.1.23618.1" CoherentParentDependency="Microsoft.NET.Workload.Emscripten.Current.Manifest-9.0.100.Transport">
      <Uri>https://github.com/dotnet/llvm-project</Uri>
      <Sha>cd4f3b5a9cf53c99bee84bed690f2b87fe275d60</Sha>
    </Dependency>
    <Dependency Name="runtime.linux-musl-arm64.Microsoft.NETCore.Runtime.Mono.LLVM.Sdk" Version="16.0.5-alpha.1.23618.1" CoherentParentDependency="Microsoft.NET.Workload.Emscripten.Current.Manifest-9.0.100.Transport">
      <Uri>https://github.com/dotnet/llvm-project</Uri>
      <Sha>cd4f3b5a9cf53c99bee84bed690f2b87fe275d60</Sha>
    </Dependency>
    <Dependency Name="runtime.linux-musl-arm64.Microsoft.NETCore.Runtime.Mono.LLVM.Tools" Version="16.0.5-alpha.1.23618.1" CoherentParentDependency="Microsoft.NET.Workload.Emscripten.Current.Manifest-9.0.100.Transport">
      <Uri>https://github.com/dotnet/llvm-project</Uri>
      <Sha>cd4f3b5a9cf53c99bee84bed690f2b87fe275d60</Sha>
    </Dependency>
    <Dependency Name="runtime.linux-x64.Microsoft.NETCore.Runtime.Mono.LLVM.Sdk" Version="16.0.5-alpha.1.23618.1" CoherentParentDependency="Microsoft.NET.Workload.Emscripten.Current.Manifest-9.0.100.Transport">
      <Uri>https://github.com/dotnet/llvm-project</Uri>
      <Sha>cd4f3b5a9cf53c99bee84bed690f2b87fe275d60</Sha>
    </Dependency>
    <Dependency Name="runtime.linux-x64.Microsoft.NETCore.Runtime.Mono.LLVM.Tools" Version="16.0.5-alpha.1.23618.1" CoherentParentDependency="Microsoft.NET.Workload.Emscripten.Current.Manifest-9.0.100.Transport">
      <Uri>https://github.com/dotnet/llvm-project</Uri>
      <Sha>cd4f3b5a9cf53c99bee84bed690f2b87fe275d60</Sha>
    </Dependency>
    <Dependency Name="runtime.linux-musl-x64.Microsoft.NETCore.Runtime.Mono.LLVM.Sdk" Version="16.0.5-alpha.1.23618.1" CoherentParentDependency="Microsoft.NET.Workload.Emscripten.Current.Manifest-9.0.100.Transport">
      <Uri>https://github.com/dotnet/llvm-project</Uri>
      <Sha>cd4f3b5a9cf53c99bee84bed690f2b87fe275d60</Sha>
    </Dependency>
    <Dependency Name="runtime.linux-musl-x64.Microsoft.NETCore.Runtime.Mono.LLVM.Tools" Version="16.0.5-alpha.1.23618.1" CoherentParentDependency="Microsoft.NET.Workload.Emscripten.Current.Manifest-9.0.100.Transport">
      <Uri>https://github.com/dotnet/llvm-project</Uri>
      <Sha>cd4f3b5a9cf53c99bee84bed690f2b87fe275d60</Sha>
    </Dependency>
    <Dependency Name="runtime.win-x64.Microsoft.NETCore.Runtime.Mono.LLVM.Sdk" Version="16.0.5-alpha.1.23618.1" CoherentParentDependency="Microsoft.NET.Workload.Emscripten.Current.Manifest-9.0.100.Transport">
      <Uri>https://github.com/dotnet/llvm-project</Uri>
      <Sha>cd4f3b5a9cf53c99bee84bed690f2b87fe275d60</Sha>
    </Dependency>
    <Dependency Name="runtime.win-x64.Microsoft.NETCore.Runtime.Mono.LLVM.Tools" Version="16.0.5-alpha.1.23618.1" CoherentParentDependency="Microsoft.NET.Workload.Emscripten.Current.Manifest-9.0.100.Transport">
      <Uri>https://github.com/dotnet/llvm-project</Uri>
      <Sha>cd4f3b5a9cf53c99bee84bed690f2b87fe275d60</Sha>
    </Dependency>
    <Dependency Name="runtime.osx-arm64.Microsoft.NETCore.Runtime.Mono.LLVM.Sdk" Version="16.0.5-alpha.1.23618.1" CoherentParentDependency="Microsoft.NET.Workload.Emscripten.Current.Manifest-9.0.100.Transport">
      <Uri>https://github.com/dotnet/llvm-project</Uri>
      <Sha>cd4f3b5a9cf53c99bee84bed690f2b87fe275d60</Sha>
    </Dependency>
    <Dependency Name="runtime.osx-arm64.Microsoft.NETCore.Runtime.Mono.LLVM.Tools" Version="16.0.5-alpha.1.23618.1" CoherentParentDependency="Microsoft.NET.Workload.Emscripten.Current.Manifest-9.0.100.Transport">
      <Uri>https://github.com/dotnet/llvm-project</Uri>
      <Sha>cd4f3b5a9cf53c99bee84bed690f2b87fe275d60</Sha>
    </Dependency>
    <Dependency Name="runtime.osx-x64.Microsoft.NETCore.Runtime.Mono.LLVM.Sdk" Version="16.0.5-alpha.1.23618.1" CoherentParentDependency="Microsoft.NET.Workload.Emscripten.Current.Manifest-9.0.100.Transport">
      <Uri>https://github.com/dotnet/llvm-project</Uri>
      <Sha>cd4f3b5a9cf53c99bee84bed690f2b87fe275d60</Sha>
    </Dependency>
    <Dependency Name="runtime.osx-x64.Microsoft.NETCore.Runtime.Mono.LLVM.Tools" Version="16.0.5-alpha.1.23618.1" CoherentParentDependency="Microsoft.NET.Workload.Emscripten.Current.Manifest-9.0.100.Transport">
      <Uri>https://github.com/dotnet/llvm-project</Uri>
      <Sha>cd4f3b5a9cf53c99bee84bed690f2b87fe275d60</Sha>
    </Dependency>
    <Dependency Name="Microsoft.NETCore.App.Runtime.win-x64" Version="9.0.0-alpha.1.24064.3">
      <Uri>https://github.com/dotnet/runtime</Uri>
      <Sha>6f9d6569684cc17015aa6fc5f9d9a5f7580ade97</Sha>
    </Dependency>
    <Dependency Name="runtime.native.System.IO.Ports" Version="9.0.0-alpha.1.24064.3">
      <Uri>https://github.com/dotnet/runtime</Uri>
      <Sha>6f9d6569684cc17015aa6fc5f9d9a5f7580ade97</Sha>
    </Dependency>
    <Dependency Name="Microsoft.NETCore.ILAsm" Version="9.0.0-alpha.1.24064.3">
      <Uri>https://github.com/dotnet/runtime</Uri>
      <Sha>6f9d6569684cc17015aa6fc5f9d9a5f7580ade97</Sha>
    </Dependency>
    <Dependency Name="Microsoft.NET.Sdk.IL" Version="9.0.0-alpha.1.24064.3">
      <Uri>https://github.com/dotnet/runtime</Uri>
      <Sha>6f9d6569684cc17015aa6fc5f9d9a5f7580ade97</Sha>
    </Dependency>
    <Dependency Name="System.Text.Json" Version="9.0.0-alpha.1.24064.3">
      <Uri>https://github.com/dotnet/runtime</Uri>
      <Sha>6f9d6569684cc17015aa6fc5f9d9a5f7580ade97</Sha>
      <SourceBuild RepoName="runtime" ManagedOnly="false" />
    </Dependency>
    <Dependency Name="Microsoft.DotNet.ILCompiler" Version="9.0.0-alpha.1.24064.3">
      <Uri>https://github.com/dotnet/runtime</Uri>
      <Sha>6f9d6569684cc17015aa6fc5f9d9a5f7580ade97</Sha>
    </Dependency>
    <Dependency Name="Microsoft.DotNet.XHarness.TestRunners.Common" Version="9.0.0-prerelease.24065.1">
      <Uri>https://github.com/dotnet/xharness</Uri>
      <Sha>83ccefb71dd043b02f26eb201d11d9e99b938ddd</Sha>
    </Dependency>
    <Dependency Name="Microsoft.DotNet.XHarness.TestRunners.Xunit" Version="9.0.0-prerelease.24065.1">
      <Uri>https://github.com/dotnet/xharness</Uri>
      <Sha>83ccefb71dd043b02f26eb201d11d9e99b938ddd</Sha>
    </Dependency>
    <Dependency Name="Microsoft.DotNet.XHarness.CLI" Version="9.0.0-prerelease.24065.1">
      <Uri>https://github.com/dotnet/xharness</Uri>
      <Sha>83ccefb71dd043b02f26eb201d11d9e99b938ddd</Sha>
    </Dependency>
    <Dependency Name="Microsoft.DotNet.PackageTesting" Version="9.0.0-beta.23607.2">
      <Uri>https://github.com/dotnet/arcade</Uri>
      <Sha>3faeb9817f465151aa4bbcdb315f0a6170206760</Sha>
    </Dependency>
    <Dependency Name="optimization.windows_nt-x64.MIBC.Runtime" Version="1.0.0-prerelease.24056.4">
      <Uri>https://dev.azure.com/dnceng/internal/_git/dotnet-optimization</Uri>
      <Sha>7064208ca24e7b40f2437f61e69701fb53d53cfa</Sha>
    </Dependency>
    <Dependency Name="optimization.windows_nt-x86.MIBC.Runtime" Version="1.0.0-prerelease.24056.4">
      <Uri>https://dev.azure.com/dnceng/internal/_git/dotnet-optimization</Uri>
      <Sha>7064208ca24e7b40f2437f61e69701fb53d53cfa</Sha>
    </Dependency>
    <Dependency Name="optimization.linux-x64.MIBC.Runtime" Version="1.0.0-prerelease.24056.4">
      <Uri>https://dev.azure.com/dnceng/internal/_git/dotnet-optimization</Uri>
      <Sha>7064208ca24e7b40f2437f61e69701fb53d53cfa</Sha>
    </Dependency>
    <Dependency Name="optimization.PGO.CoreCLR" Version="1.0.0-prerelease.24056.4">
      <Uri>https://dev.azure.com/dnceng/internal/_git/dotnet-optimization</Uri>
      <Sha>7064208ca24e7b40f2437f61e69701fb53d53cfa</Sha>
    </Dependency>
<<<<<<< HEAD
    <Dependency Name="Microsoft.DotNet.HotReload.Utils.Generator.BuildTool" Version="9.0.0-alpha.0.24065.1">
      <Uri>https://github.com/dotnet/hotreload-utils</Uri>
      <Sha>a59b2b3e33fdc7d64d298433f6195d92dde7cc76</Sha>
=======
    <Dependency Name="Microsoft.DotNet.HotReload.Utils.Generator.BuildTool" Version="9.0.0-alpha.0.23618.4">
      <Uri>https://github.com/dotnet/hotreload-utils</Uri>
      <Sha>14a6f0b652e5d1053b5213adfcdfe1aaa6d52d6d</Sha>
>>>>>>> a6c3f532
    </Dependency>
    <Dependency Name="System.Runtime.Numerics.TestData" Version="9.0.0-beta.24065.2">
      <Uri>https://github.com/dotnet/runtime-assets</Uri>
      <Sha>d19611c7f1de23b298a83833aa80edfa0a0eb5aa</Sha>
    </Dependency>
    <Dependency Name="Microsoft.Net.Compilers.Toolset" Version="4.9.0-3.23629.3">
      <Uri>https://github.com/dotnet/roslyn</Uri>
      <Sha>ebb588725e707db23d8723b633258e7eb918277b</Sha>
    </Dependency>
    <Dependency Name="Microsoft.CodeAnalysis" Version="4.9.0-3.23629.3">
      <Uri>https://github.com/dotnet/roslyn</Uri>
      <Sha>ebb588725e707db23d8723b633258e7eb918277b</Sha>
      <SourceBuild RepoName="roslyn" ManagedOnly="true" />
    </Dependency>
    <Dependency Name="Microsoft.CodeAnalysis.CSharp" Version="4.9.0-3.23629.3">
      <Uri>https://github.com/dotnet/roslyn</Uri>
      <Sha>ebb588725e707db23d8723b633258e7eb918277b</Sha>
    </Dependency>
    <Dependency Name="Microsoft.CodeAnalysis.Analyzers" Version="3.11.0-beta1.24052.1">
      <Uri>https://github.com/dotnet/roslyn-analyzers</Uri>
      <Sha>8a92037d28baf58560622cb4685ecefdc828c2c8</Sha>
    </Dependency>
    <Dependency Name="Microsoft.CodeAnalysis.NetAnalyzers" Version="9.0.0-preview.24052.1">
      <Uri>https://github.com/dotnet/roslyn-analyzers</Uri>
      <Sha>8a92037d28baf58560622cb4685ecefdc828c2c8</Sha>
    </Dependency>
    <Dependency Name="Microsoft.DotNet.ApiCompat.Task" Version="9.0.100-alpha.1.23551.3">
      <Uri>https://github.com/dotnet/sdk</Uri>
      <Sha>c518bc5c80dbf7d9944e9489237938f57fe145fd</Sha>
      <SourceBuild RepoName="sdk" ManagedOnly="true" />
    </Dependency>
    <Dependency Name="optimization.windows_nt-arm64.MIBC.Runtime" Version="1.0.0-prerelease.24056.4">
      <Uri>https://dev.azure.com/dnceng/internal/_git/dotnet-optimization</Uri>
      <Sha>7064208ca24e7b40f2437f61e69701fb53d53cfa</Sha>
    </Dependency>
    <Dependency Name="optimization.linux-arm64.MIBC.Runtime" Version="1.0.0-prerelease.24056.4">
      <Uri>https://dev.azure.com/dnceng/internal/_git/dotnet-optimization</Uri>
      <Sha>7064208ca24e7b40f2437f61e69701fb53d53cfa</Sha>
    </Dependency>
    <!-- Necessary for source-build. This allows the package to be retrieved from previously-source-built artifacts
         and flow in as dependencies of the packages produced by runtime. -->
    <Dependency Name="Nuget.ProjectModel" Version="6.2.4">
      <Uri>https://github.com/NuGet/NuGet.Client</Uri>
      <Sha>8fef55f5a55a3b4f2c96cd1a9b5ddc51d4b927f8</Sha>
    </Dependency>
    <Dependency Name="Microsoft.Dotnet.Sdk.Internal" Version="9.0.100-alpha.1.24061.3">
      <Uri>https://github.com/dotnet/installer</Uri>
      <Sha>cc07296328b45ea6721d1c17662c3bc59aaff392</Sha>
    </Dependency>
  </ToolsetDependencies>
</Dependencies><|MERGE_RESOLUTION|>--- conflicted
+++ resolved
@@ -89,15 +89,9 @@
       <Sha>a045dd54a4c44723c215d992288160eb1401bb7f</Sha>
       <SourceBuild RepoName="command-line-api" ManagedOnly="true" />
     </Dependency>
-<<<<<<< HEAD
     <Dependency Name="Microsoft.DotNet.Cecil" Version="0.11.4-alpha.24065.1">
       <Uri>https://github.com/dotnet/cecil</Uri>
       <Sha>b8c2293cd1cbd9d0fe6f32d7b5befbd526b5a175</Sha>
-=======
-    <Dependency Name="Microsoft.DotNet.Cecil" Version="0.11.4-alpha.24052.1">
-      <Uri>https://github.com/dotnet/cecil</Uri>
-      <Sha>81facb3f6009be2cdce70df30452bb75e9a8f993</Sha>
->>>>>>> a6c3f532
       <SourceBuild RepoName="cecil" ManagedOnly="true" />
     </Dependency>
     <Dependency Name="Microsoft.NET.Workload.Emscripten.Current.Manifest-9.0.100.Transport" Version="9.0.0-alpha.1.24053.1">
@@ -359,15 +353,9 @@
       <Uri>https://dev.azure.com/dnceng/internal/_git/dotnet-optimization</Uri>
       <Sha>7064208ca24e7b40f2437f61e69701fb53d53cfa</Sha>
     </Dependency>
-<<<<<<< HEAD
     <Dependency Name="Microsoft.DotNet.HotReload.Utils.Generator.BuildTool" Version="9.0.0-alpha.0.24065.1">
       <Uri>https://github.com/dotnet/hotreload-utils</Uri>
       <Sha>a59b2b3e33fdc7d64d298433f6195d92dde7cc76</Sha>
-=======
-    <Dependency Name="Microsoft.DotNet.HotReload.Utils.Generator.BuildTool" Version="9.0.0-alpha.0.23618.4">
-      <Uri>https://github.com/dotnet/hotreload-utils</Uri>
-      <Sha>14a6f0b652e5d1053b5213adfcdfe1aaa6d52d6d</Sha>
->>>>>>> a6c3f532
     </Dependency>
     <Dependency Name="System.Runtime.Numerics.TestData" Version="9.0.0-beta.24065.2">
       <Uri>https://github.com/dotnet/runtime-assets</Uri>
