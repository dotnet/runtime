<Dependencies>
  <ProductDependencies>
<<<<<<< HEAD
    <Dependency Name="Microsoft.NETCore.Runtime.ICU.Transport" Version="8.0.0-alpha.1.22517.1">
=======
    <Dependency Name="Microsoft.NETCore.Runtime.ICU.Transport" Version="8.0.0-alpha.1.22513.1">
>>>>>>> 51e3afb2
      <Uri>https://github.com/dotnet/icu</Uri>
      <Sha>6118d50b4693651a9e712d4e0ec07c73a8a3c766</Sha>
    </Dependency>
    <Dependency Name="System.Net.MsQuic.Transport" Version="7.0.0-alpha.1.22406.1">
      <Uri>https://github.com/dotnet/msquic</Uri>
      <Sha>dc012a715ceb9b5d5258f2fda77520586af5a36a</Sha>
    </Dependency>
    <Dependency Name="Microsoft.NET.Workload.Emscripten.net7.Manifest-8.0.100" Version="8.0.0-alpha.1.22510.1">
      <Uri>https://github.com/dotnet/emsdk</Uri>
      <Sha>aecb1c71c70f6db44035602a879c57fa495d37e8</Sha>
    </Dependency>
    <Dependency Name="System.ServiceModel.Primitives" Version="4.9.0-rc2.21473.1">
      <Uri>https://github.com/dotnet/wcf</Uri>
      <Sha>7f504aabb1988e9a093c1e74d8040bd52feb2f01</Sha>
    </Dependency>
    <Dependency Name="runtime.linux-arm64.Microsoft.NETCore.Runtime.ObjWriter" Version="1.0.0-alpha.1.22517.1">
      <Uri>https://github.com/dotnet/llvm-project</Uri>
      <Sha>8922de40f27c445ffb5f65ff8ab6ced6648680ba</Sha>
    </Dependency>
    <Dependency Name="runtime.linux-x64.Microsoft.NETCore.Runtime.ObjWriter" Version="1.0.0-alpha.1.22517.1">
      <Uri>https://github.com/dotnet/llvm-project</Uri>
      <Sha>8922de40f27c445ffb5f65ff8ab6ced6648680ba</Sha>
    </Dependency>
    <Dependency Name="runtime.linux-musl-arm64.Microsoft.NETCore.Runtime.ObjWriter" Version="1.0.0-alpha.1.22517.1">
      <Uri>https://github.com/dotnet/llvm-project</Uri>
      <Sha>8922de40f27c445ffb5f65ff8ab6ced6648680ba</Sha>
    </Dependency>
    <Dependency Name="runtime.linux-musl-x64.Microsoft.NETCore.Runtime.ObjWriter" Version="1.0.0-alpha.1.22517.1">
      <Uri>https://github.com/dotnet/llvm-project</Uri>
      <Sha>8922de40f27c445ffb5f65ff8ab6ced6648680ba</Sha>
    </Dependency>
    <Dependency Name="runtime.win-arm64.Microsoft.NETCore.Runtime.ObjWriter" Version="1.0.0-alpha.1.22517.1">
      <Uri>https://github.com/dotnet/llvm-project</Uri>
      <Sha>8922de40f27c445ffb5f65ff8ab6ced6648680ba</Sha>
    </Dependency>
    <Dependency Name="runtime.win-x64.Microsoft.NETCore.Runtime.ObjWriter" Version="1.0.0-alpha.1.22517.1">
      <Uri>https://github.com/dotnet/llvm-project</Uri>
      <Sha>8922de40f27c445ffb5f65ff8ab6ced6648680ba</Sha>
    </Dependency>
    <Dependency Name="runtime.osx.11.0-arm64.Microsoft.NETCore.Runtime.ObjWriter" Version="1.0.0-alpha.1.22517.1">
      <Uri>https://github.com/dotnet/llvm-project</Uri>
      <Sha>8922de40f27c445ffb5f65ff8ab6ced6648680ba</Sha>
    </Dependency>
    <Dependency Name="runtime.osx.10.12-x64.Microsoft.NETCore.Runtime.ObjWriter" Version="1.0.0-alpha.1.22517.1">
      <Uri>https://github.com/dotnet/llvm-project</Uri>
      <Sha>8922de40f27c445ffb5f65ff8ab6ced6648680ba</Sha>
    </Dependency>
    <Dependency Name="runtime.linux-arm64.Microsoft.NETCore.Runtime.JIT.Tools" Version="1.0.0-alpha.1.22517.1">
      <Uri>https://github.com/dotnet/llvm-project</Uri>
      <Sha>8922de40f27c445ffb5f65ff8ab6ced6648680ba</Sha>
    </Dependency>
    <Dependency Name="runtime.linux-x64.Microsoft.NETCore.Runtime.JIT.Tools" Version="1.0.0-alpha.1.22517.1">
      <Uri>https://github.com/dotnet/llvm-project</Uri>
      <Sha>8922de40f27c445ffb5f65ff8ab6ced6648680ba</Sha>
    </Dependency>
    <Dependency Name="runtime.linux-musl-arm64.Microsoft.NETCore.Runtime.JIT.Tools" Version="1.0.0-alpha.1.22517.1">
      <Uri>https://github.com/dotnet/llvm-project</Uri>
      <Sha>8922de40f27c445ffb5f65ff8ab6ced6648680ba</Sha>
    </Dependency>
    <Dependency Name="runtime.linux-musl-x64.Microsoft.NETCore.Runtime.JIT.Tools" Version="1.0.0-alpha.1.22517.1">
      <Uri>https://github.com/dotnet/llvm-project</Uri>
      <Sha>8922de40f27c445ffb5f65ff8ab6ced6648680ba</Sha>
    </Dependency>
    <Dependency Name="runtime.win-arm64.Microsoft.NETCore.Runtime.JIT.Tools" Version="1.0.0-alpha.1.22517.1">
      <Uri>https://github.com/dotnet/llvm-project</Uri>
      <Sha>8922de40f27c445ffb5f65ff8ab6ced6648680ba</Sha>
    </Dependency>
    <Dependency Name="runtime.win-x64.Microsoft.NETCore.Runtime.JIT.Tools" Version="1.0.0-alpha.1.22517.1">
      <Uri>https://github.com/dotnet/llvm-project</Uri>
      <Sha>8922de40f27c445ffb5f65ff8ab6ced6648680ba</Sha>
    </Dependency>
    <Dependency Name="runtime.osx.11.0-arm64.Microsoft.NETCore.Runtime.JIT.Tools" Version="1.0.0-alpha.1.22517.1">
      <Uri>https://github.com/dotnet/llvm-project</Uri>
      <Sha>8922de40f27c445ffb5f65ff8ab6ced6648680ba</Sha>
    </Dependency>
    <Dependency Name="runtime.osx.10.12-x64.Microsoft.NETCore.Runtime.JIT.Tools" Version="1.0.0-alpha.1.22517.1">
      <Uri>https://github.com/dotnet/llvm-project</Uri>
      <Sha>8922de40f27c445ffb5f65ff8ab6ced6648680ba</Sha>
    </Dependency>
    <Dependency Name="System.CommandLine" Version="2.0.0-beta4.22355.1">
      <Uri>https://github.com/dotnet/command-line-api</Uri>
      <Sha>5618b2d243ccdeb5c7e50a298b33b13036b4351b</Sha>
    </Dependency>
  </ProductDependencies>
  <ToolsetDependencies>
    <Dependency Name="Microsoft.DotNet.Arcade.Sdk" Version="8.0.0-beta.22503.1">
      <Uri>https://github.com/dotnet/arcade</Uri>
      <Sha>d2d39276af2db3da7816ee2dc543e120d7e5781e</Sha>
    </Dependency>
    <Dependency Name="Microsoft.DotNet.Helix.Sdk" Version="8.0.0-beta.22503.1">
      <Uri>https://github.com/dotnet/arcade</Uri>
      <Sha>d2d39276af2db3da7816ee2dc543e120d7e5781e</Sha>
    </Dependency>
    <Dependency Name="Microsoft.DotNet.GenAPI" Version="8.0.0-beta.22480.2">
      <Uri>https://github.com/dotnet/arcade</Uri>
      <Sha>d2d39276af2db3da7816ee2dc543e120d7e5781e</Sha>
    </Dependency>
    <Dependency Name="Microsoft.DotNet.GenFacades" Version="8.0.0-beta.22503.1">
      <Uri>https://github.com/dotnet/arcade</Uri>
      <Sha>d2d39276af2db3da7816ee2dc543e120d7e5781e</Sha>
    </Dependency>
    <Dependency Name="Microsoft.DotNet.XUnitExtensions" Version="8.0.0-beta.22503.1">
      <Uri>https://github.com/dotnet/arcade</Uri>
      <Sha>d2d39276af2db3da7816ee2dc543e120d7e5781e</Sha>
    </Dependency>
    <Dependency Name="Microsoft.DotNet.XUnitConsoleRunner" Version="2.5.1-beta.22503.1">
      <Uri>https://github.com/dotnet/arcade</Uri>
      <Sha>d2d39276af2db3da7816ee2dc543e120d7e5781e</Sha>
    </Dependency>
    <Dependency Name="Microsoft.DotNet.Build.Tasks.Archives" Version="8.0.0-beta.22503.1">
      <Uri>https://github.com/dotnet/arcade</Uri>
      <Sha>d2d39276af2db3da7816ee2dc543e120d7e5781e</Sha>
    </Dependency>
    <Dependency Name="Microsoft.DotNet.Build.Tasks.Packaging" Version="8.0.0-beta.22503.1">
      <Uri>https://github.com/dotnet/arcade</Uri>
      <Sha>d2d39276af2db3da7816ee2dc543e120d7e5781e</Sha>
    </Dependency>
    <Dependency Name="Microsoft.DotNet.Build.Tasks.Installers" Version="8.0.0-beta.22503.1">
      <Uri>https://github.com/dotnet/arcade</Uri>
      <Sha>d2d39276af2db3da7816ee2dc543e120d7e5781e</Sha>
    </Dependency>
    <Dependency Name="Microsoft.DotNet.Build.Tasks.Templating" Version="8.0.0-beta.22503.1">
      <Uri>https://github.com/dotnet/arcade</Uri>
      <Sha>d2d39276af2db3da7816ee2dc543e120d7e5781e</Sha>
    </Dependency>
    <Dependency Name="Microsoft.DotNet.Build.Tasks.Workloads" Version="8.0.0-beta.22503.1">
      <Uri>https://github.com/dotnet/arcade</Uri>
      <Sha>d2d39276af2db3da7816ee2dc543e120d7e5781e</Sha>
    </Dependency>
    <Dependency Name="Microsoft.DotNet.CodeAnalysis" Version="8.0.0-beta.22503.1">
      <Uri>https://github.com/dotnet/arcade</Uri>
      <Sha>d2d39276af2db3da7816ee2dc543e120d7e5781e</Sha>
    </Dependency>
    <Dependency Name="Microsoft.DotNet.Build.Tasks.TargetFramework" Version="8.0.0-beta.22503.1">
      <Uri>https://github.com/dotnet/arcade</Uri>
      <Sha>d2d39276af2db3da7816ee2dc543e120d7e5781e</Sha>
    </Dependency>
    <Dependency Name="Microsoft.DotNet.RemoteExecutor" Version="8.0.0-beta.22503.1">
      <Uri>https://github.com/dotnet/arcade</Uri>
      <Sha>d2d39276af2db3da7816ee2dc543e120d7e5781e</Sha>
    </Dependency>
    <Dependency Name="Microsoft.DotNet.Build.Tasks.Feed" Version="8.0.0-beta.22503.1">
      <Uri>https://github.com/dotnet/arcade</Uri>
      <Sha>d2d39276af2db3da7816ee2dc543e120d7e5781e</Sha>
    </Dependency>
    <Dependency Name="Microsoft.DotNet.VersionTools.Tasks" Version="8.0.0-beta.22503.1">
      <Uri>https://github.com/dotnet/arcade</Uri>
      <Sha>d2d39276af2db3da7816ee2dc543e120d7e5781e</Sha>
    </Dependency>
    <Dependency Name="Microsoft.DotNet.SharedFramework.Sdk" Version="8.0.0-beta.22503.1">
      <Uri>https://github.com/dotnet/arcade</Uri>
      <Sha>d2d39276af2db3da7816ee2dc543e120d7e5781e</Sha>
    </Dependency>
    <Dependency Name="System.ComponentModel.TypeConverter.TestData" Version="7.0.0-beta.22518.1">
      <Uri>https://github.com/dotnet/runtime-assets</Uri>
      <Sha>6d1bdc7e14a076deb791bf469202bc719a264abd</Sha>
    </Dependency>
    <Dependency Name="System.Drawing.Common.TestData" Version="7.0.0-beta.22518.1">
      <Uri>https://github.com/dotnet/runtime-assets</Uri>
      <Sha>6d1bdc7e14a076deb791bf469202bc719a264abd</Sha>
    </Dependency>
    <Dependency Name="System.Formats.Tar.TestData" Version="7.0.0-beta.22518.1">
      <Uri>https://github.com/dotnet/runtime-assets</Uri>
      <Sha>6d1bdc7e14a076deb791bf469202bc719a264abd</Sha>
    </Dependency>
    <Dependency Name="System.IO.Compression.TestData" Version="7.0.0-beta.22518.1">
      <Uri>https://github.com/dotnet/runtime-assets</Uri>
      <Sha>6d1bdc7e14a076deb791bf469202bc719a264abd</Sha>
    </Dependency>
    <Dependency Name="System.IO.Packaging.TestData" Version="7.0.0-beta.22518.1">
      <Uri>https://github.com/dotnet/runtime-assets</Uri>
      <Sha>6d1bdc7e14a076deb791bf469202bc719a264abd</Sha>
    </Dependency>
    <Dependency Name="System.Net.TestData" Version="7.0.0-beta.22518.1">
      <Uri>https://github.com/dotnet/runtime-assets</Uri>
      <Sha>6d1bdc7e14a076deb791bf469202bc719a264abd</Sha>
    </Dependency>
    <Dependency Name="System.Private.Runtime.UnicodeData" Version="7.0.0-beta.22518.1">
      <Uri>https://github.com/dotnet/runtime-assets</Uri>
      <Sha>6d1bdc7e14a076deb791bf469202bc719a264abd</Sha>
    </Dependency>
    <Dependency Name="System.Runtime.TimeZoneData" Version="7.0.0-beta.22518.1">
      <Uri>https://github.com/dotnet/runtime-assets</Uri>
      <Sha>6d1bdc7e14a076deb791bf469202bc719a264abd</Sha>
    </Dependency>
    <Dependency Name="System.Security.Cryptography.X509Certificates.TestData" Version="7.0.0-beta.22518.1">
      <Uri>https://github.com/dotnet/runtime-assets</Uri>
      <Sha>6d1bdc7e14a076deb791bf469202bc719a264abd</Sha>
    </Dependency>
    <Dependency Name="System.Text.RegularExpressions.TestData" Version="7.0.0-beta.22518.1">
      <Uri>https://github.com/dotnet/runtime-assets</Uri>
      <Sha>6d1bdc7e14a076deb791bf469202bc719a264abd</Sha>
    </Dependency>
    <Dependency Name="System.Windows.Extensions.TestData" Version="7.0.0-beta.22518.1">
      <Uri>https://github.com/dotnet/runtime-assets</Uri>
      <Sha>6d1bdc7e14a076deb791bf469202bc719a264abd</Sha>
    </Dependency>
    <Dependency Name="Microsoft.DotNet.CilStrip.Sources" Version="7.0.0-beta.22518.1">
      <Uri>https://github.com/dotnet/runtime-assets</Uri>
      <Sha>6d1bdc7e14a076deb791bf469202bc719a264abd</Sha>
    </Dependency>
    <Dependency Name="runtime.linux-arm64.Microsoft.NETCore.Runtime.Mono.LLVM.Sdk" Version="14.0.0-alpha.1.22510.3">
      <Uri>https://github.com/dotnet/llvm-project</Uri>
      <Sha>7e68233d4a26a76775c9cda955b09a0b876e6722</Sha>
    </Dependency>
    <Dependency Name="runtime.linux-arm64.Microsoft.NETCore.Runtime.Mono.LLVM.Tools" Version="14.0.0-alpha.1.22510.3">
      <Uri>https://github.com/dotnet/llvm-project</Uri>
      <Sha>7e68233d4a26a76775c9cda955b09a0b876e6722</Sha>
    </Dependency>
    <Dependency Name="runtime.linux-x64.Microsoft.NETCore.Runtime.Mono.LLVM.Sdk" Version="14.0.0-alpha.1.22510.3">
      <Uri>https://github.com/dotnet/llvm-project</Uri>
      <Sha>7e68233d4a26a76775c9cda955b09a0b876e6722</Sha>
    </Dependency>
    <Dependency Name="runtime.linux-x64.Microsoft.NETCore.Runtime.Mono.LLVM.Tools" Version="14.0.0-alpha.1.22510.3">
      <Uri>https://github.com/dotnet/llvm-project</Uri>
      <Sha>7e68233d4a26a76775c9cda955b09a0b876e6722</Sha>
    </Dependency>
    <Dependency Name="runtime.win-x64.Microsoft.NETCore.Runtime.Mono.LLVM.Sdk" Version="14.0.0-alpha.1.22510.3">
      <Uri>https://github.com/dotnet/llvm-project</Uri>
      <Sha>7e68233d4a26a76775c9cda955b09a0b876e6722</Sha>
    </Dependency>
    <Dependency Name="runtime.win-x64.Microsoft.NETCore.Runtime.Mono.LLVM.Tools" Version="14.0.0-alpha.1.22510.3">
      <Uri>https://github.com/dotnet/llvm-project</Uri>
      <Sha>7e68233d4a26a76775c9cda955b09a0b876e6722</Sha>
    </Dependency>
    <Dependency Name="runtime.osx-x64.Microsoft.NETCore.Runtime.Mono.LLVM.Sdk" Version="14.0.0-alpha.1.22510.3">
      <Uri>https://github.com/dotnet/llvm-project</Uri>
      <Sha>7e68233d4a26a76775c9cda955b09a0b876e6722</Sha>
    </Dependency>
    <Dependency Name="runtime.osx-x64.Microsoft.NETCore.Runtime.Mono.LLVM.Tools" Version="14.0.0-alpha.1.22510.3">
      <Uri>https://github.com/dotnet/llvm-project</Uri>
      <Sha>7e68233d4a26a76775c9cda955b09a0b876e6722</Sha>
    </Dependency>
    <Dependency Name="Microsoft.NETCore.App.Runtime.win-x64" Version="8.0.0-alpha.1.22516.1">
      <Uri>https://github.com/dotnet/runtime</Uri>
      <Sha>960e4d723c27a5407dc691d06e546bc455a9c4a5</Sha>
    </Dependency>
    <Dependency Name="runtime.native.System.IO.Ports" Version="8.0.0-alpha.1.22516.1">
      <Uri>https://github.com/dotnet/runtime</Uri>
      <Sha>960e4d723c27a5407dc691d06e546bc455a9c4a5</Sha>
    </Dependency>
    <Dependency Name="Microsoft.NETCore.ILAsm" Version="8.0.0-alpha.1.22516.1">
      <Uri>https://github.com/dotnet/runtime</Uri>
      <Sha>960e4d723c27a5407dc691d06e546bc455a9c4a5</Sha>
    </Dependency>
    <Dependency Name="Microsoft.NET.Sdk.IL" Version="8.0.0-alpha.1.22516.1">
      <Uri>https://github.com/dotnet/runtime</Uri>
      <Sha>960e4d723c27a5407dc691d06e546bc455a9c4a5</Sha>
    </Dependency>
    <Dependency Name="System.Text.Json" Version="8.0.0-alpha.1.22516.1">
      <Uri>https://github.com/dotnet/runtime</Uri>
      <Sha>960e4d723c27a5407dc691d06e546bc455a9c4a5</Sha>
    </Dependency>
    <Dependency Name="Microsoft.NET.ILLink.Tasks" Version="7.0.100-1.22514.1">
      <Uri>https://github.com/dotnet/linker</Uri>
      <Sha>3ebf0133b590e4be9f8ffb14f5c34fc56cce958d</Sha>
    </Dependency>
    <Dependency Name="Microsoft.DotNet.XHarness.TestRunners.Common" Version="1.0.0-prerelease.22517.1">
      <Uri>https://github.com/dotnet/xharness</Uri>
      <Sha>8c67143b51633452699669432c2a7120e58d01c9</Sha>
    </Dependency>
    <Dependency Name="Microsoft.DotNet.XHarness.TestRunners.Xunit" Version="1.0.0-prerelease.22517.1">
      <Uri>https://github.com/dotnet/xharness</Uri>
      <Sha>8c67143b51633452699669432c2a7120e58d01c9</Sha>
    </Dependency>
    <Dependency Name="Microsoft.DotNet.XHarness.CLI" Version="1.0.0-prerelease.22517.1">
      <Uri>https://github.com/dotnet/xharness</Uri>
      <Sha>8c67143b51633452699669432c2a7120e58d01c9</Sha>
    </Dependency>
    <Dependency Name="Microsoft.DotNet.PackageTesting" Version="8.0.0-beta.22503.1">
      <Uri>https://github.com/dotnet/arcade</Uri>
      <Sha>d2d39276af2db3da7816ee2dc543e120d7e5781e</Sha>
    </Dependency>
    <Dependency Name="optimization.windows_nt-x64.MIBC.Runtime" Version="1.0.0-prerelease.22511.6">
      <Uri>https://dev.azure.com/dnceng/internal/_git/dotnet-optimization</Uri>
      <Sha>f85b89e29f42c04611883c469e1864f3f1e3eb14</Sha>
    </Dependency>
    <Dependency Name="optimization.windows_nt-x86.MIBC.Runtime" Version="1.0.0-prerelease.22511.6">
      <Uri>https://dev.azure.com/dnceng/internal/_git/dotnet-optimization</Uri>
      <Sha>f85b89e29f42c04611883c469e1864f3f1e3eb14</Sha>
    </Dependency>
    <Dependency Name="optimization.linux-x64.MIBC.Runtime" Version="1.0.0-prerelease.22511.6">
      <Uri>https://dev.azure.com/dnceng/internal/_git/dotnet-optimization</Uri>
      <Sha>f85b89e29f42c04611883c469e1864f3f1e3eb14</Sha>
    </Dependency>
    <Dependency Name="optimization.PGO.CoreCLR" Version="1.0.0-prerelease.22511.6">
      <Uri>https://dev.azure.com/dnceng/internal/_git/dotnet-optimization</Uri>
      <Sha>f85b89e29f42c04611883c469e1864f3f1e3eb14</Sha>
    </Dependency>
    <Dependency Name="Microsoft.DotNet.HotReload.Utils.Generator.BuildTool" Version="1.1.0-alpha.0.22510.2">
      <Uri>https://github.com/dotnet/hotreload-utils</Uri>
      <Sha>ba8d0098a044723408c5d9cb59daebc251d896da</Sha>
    </Dependency>
    <Dependency Name="System.Runtime.Numerics.TestData" Version="7.0.0-beta.22518.1">
      <Uri>https://github.com/dotnet/runtime-assets</Uri>
      <Sha>6d1bdc7e14a076deb791bf469202bc719a264abd</Sha>
    </Dependency>
    <Dependency Name="Microsoft.Net.Compilers.Toolset" Version="4.5.0-1.22517.9">
      <Uri>https://github.com/dotnet/roslyn</Uri>
      <Sha>502be8b98e833f79a652f7533a4bbd4fb295bbac</Sha>
    </Dependency>
    <Dependency Name="Microsoft.CodeAnalysis" Version="4.5.0-1.22517.9">
      <Uri>https://github.com/dotnet/roslyn</Uri>
      <Sha>502be8b98e833f79a652f7533a4bbd4fb295bbac</Sha>
    </Dependency>
    <Dependency Name="Microsoft.CodeAnalysis.CSharp" Version="4.5.0-1.22517.9">
      <Uri>https://github.com/dotnet/roslyn</Uri>
      <Sha>502be8b98e833f79a652f7533a4bbd4fb295bbac</Sha>
    </Dependency>
    <Dependency Name="Microsoft.CodeAnalysis.Analyzers" Version="3.3.4-beta1.22514.1">
      <Uri>https://github.com/dotnet/roslyn-analyzers</Uri>
      <Sha>c4f866747faeb37156936b2c4eabba60a5925b3b</Sha>
    </Dependency>
    <Dependency Name="Microsoft.CodeAnalysis.NetAnalyzers" Version="7.0.0-preview1.22514.1">
      <Uri>https://github.com/dotnet/roslyn-analyzers</Uri>
      <Sha>c4f866747faeb37156936b2c4eabba60a5925b3b</Sha>
    </Dependency>
    <Dependency Name="Microsoft.DotNet.ApiCompat.Task" Version="8.0.100-alpha.1.22511.23">
      <Uri>https://github.com/dotnet/sdk</Uri>
      <Sha>3f2524bd65a6ab77b9160bcc23824dbc03990f3d</Sha>
    </Dependency>
    <Dependency Name="optimization.windows_nt-arm64.MIBC.Runtime" Version="1.0.0-prerelease.22511.6">
      <Uri>https://dev.azure.com/dnceng/internal/_git/dotnet-optimization</Uri>
      <Sha>f85b89e29f42c04611883c469e1864f3f1e3eb14</Sha>
    </Dependency>
    <Dependency Name="optimization.linux-arm64.MIBC.Runtime" Version="1.0.0-prerelease.22511.6">
      <Uri>https://dev.azure.com/dnceng/internal/_git/dotnet-optimization</Uri>
      <Sha>f85b89e29f42c04611883c469e1864f3f1e3eb14</Sha>
    </Dependency>
  </ToolsetDependencies>
</Dependencies><|MERGE_RESOLUTION|>--- conflicted
+++ resolved
@@ -1,10 +1,6 @@
 <Dependencies>
   <ProductDependencies>
-<<<<<<< HEAD
     <Dependency Name="Microsoft.NETCore.Runtime.ICU.Transport" Version="8.0.0-alpha.1.22517.1">
-=======
-    <Dependency Name="Microsoft.NETCore.Runtime.ICU.Transport" Version="8.0.0-alpha.1.22513.1">
->>>>>>> 51e3afb2
       <Uri>https://github.com/dotnet/icu</Uri>
       <Sha>6118d50b4693651a9e712d4e0ec07c73a8a3c766</Sha>
     </Dependency>
