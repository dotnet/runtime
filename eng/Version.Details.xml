--- conflicted
+++ resolved
@@ -1,14 +1,8 @@
 <Dependencies>
   <ProductDependencies>
-<<<<<<< HEAD
     <Dependency Name="Microsoft.NETCore.Runtime.ICU.Transport" Version="9.0.0-preview.6.24280.1">
       <Uri>https://github.com/dotnet/icu</Uri>
       <Sha>5cb8b0efe9cf4e89678ff7b036e40c67a2ec1216</Sha>
-=======
-    <Dependency Name="Microsoft.NETCore.Runtime.ICU.Transport" Version="9.0.0-preview.6.24272.2">
-      <Uri>https://github.com/dotnet/icu</Uri>
-      <Sha>68279e320a4b3156693b16ee23be942ed61e9412</Sha>
->>>>>>> 992e027c
     </Dependency>
     <Dependency Name="System.Net.MsQuic.Transport" Version="9.0.0-alpha.1.24167.3">
       <Uri>https://github.com/dotnet/msquic</Uri>
@@ -74,7 +68,6 @@
       <Sha>7a4a59f9f66baf6711a6ce2de01d3b2c62ed72d8</Sha>
       <SourceBuild RepoName="cecil" ManagedOnly="true" />
     </Dependency>
-<<<<<<< HEAD
     <Dependency Name="Microsoft.NET.Workload.Emscripten.Current.Manifest-9.0.100.Transport" Version="9.0.0-preview.6.24279.1">
       <Uri>https://github.com/dotnet/emsdk</Uri>
       <Sha>5d4f5c8fd11516b7f45c5b0e2994c656e9ec73e9</Sha>
@@ -83,16 +76,6 @@
     <Dependency Name="Microsoft.SourceBuild.Intermediate.emsdk" Version="9.0.0-preview.6.24279.1">
       <Uri>https://github.com/dotnet/emsdk</Uri>
       <Sha>5d4f5c8fd11516b7f45c5b0e2994c656e9ec73e9</Sha>
-=======
-    <Dependency Name="Microsoft.NET.Workload.Emscripten.Current.Manifest-9.0.100.Transport" Version="9.0.0-preview.6.24272.2">
-      <Uri>https://github.com/dotnet/emsdk</Uri>
-      <Sha>b0e8c5f3800bbaa46221ff26b3748f0a2b486f8c</Sha>
-    </Dependency>
-    <!-- Intermediate is necessary for source build. -->
-    <Dependency Name="Microsoft.SourceBuild.Intermediate.emsdk" Version="9.0.0-preview.6.24272.2">
-      <Uri>https://github.com/dotnet/emsdk</Uri>
-      <Sha>b0e8c5f3800bbaa46221ff26b3748f0a2b486f8c</Sha>
->>>>>>> 992e027c
       <SourceBuild RepoName="emsdk" ManagedOnly="true" />
     </Dependency>
     <!-- Intermediate is necessary for source build. -->
