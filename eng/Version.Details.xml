--- conflicted
+++ resolved
@@ -210,7 +210,6 @@
       <Uri>https://github.com/dotnet/runtime</Uri>
       <Sha>508fef51e841aa16ffed1aae32bf4793a2cea363</Sha>
     </Dependency>
-<<<<<<< HEAD
     <Dependency Name="Microsoft.NETCore.DotNetHost" Version="7.0.0-rc.1.22381.5">
       <Uri>https://github.com/dotnet/runtime</Uri>
       <Sha>508fef51e841aa16ffed1aae32bf4793a2cea363</Sha>
@@ -220,9 +219,6 @@
       <Sha>508fef51e841aa16ffed1aae32bf4793a2cea363</Sha>
     </Dependency>
     <Dependency Name="runtime.native.System.IO.Ports" Version="7.0.0-rc.1.22381.5">
-=======
-    <Dependency Name="runtime.native.System.IO.Ports" Version="7.0.0-rc.1.22374.4">
->>>>>>> 7d19e134
       <Uri>https://github.com/dotnet/runtime</Uri>
       <Sha>508fef51e841aa16ffed1aae32bf4793a2cea363</Sha>
     </Dependency>
