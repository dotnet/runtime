--- conflicted
+++ resolved
@@ -12,31 +12,6 @@
       <Uri>https://github.com/dotnet/wcf</Uri>
       <Sha>7f504aabb1988e9a093c1e74d8040bd52feb2f01</Sha>
     </Dependency>
-<<<<<<< HEAD
-    <Dependency Name="runtime.linux-arm64.Microsoft.NETCore.Runtime.ObjWriter" Version="16.0.5-alpha.1.23330.2">
-      <Uri>https://github.com/dotnet/llvm-project</Uri>
-      <Sha>bd3acea90cae502d9a62164b863708d57d7993bc</Sha>
-    </Dependency>
-    <Dependency Name="runtime.linux-x64.Microsoft.NETCore.Runtime.ObjWriter" Version="16.0.5-alpha.1.23330.2">
-      <Uri>https://github.com/dotnet/llvm-project</Uri>
-      <Sha>bd3acea90cae502d9a62164b863708d57d7993bc</Sha>
-    </Dependency>
-    <Dependency Name="runtime.linux-musl-arm64.Microsoft.NETCore.Runtime.ObjWriter" Version="16.0.5-alpha.1.23330.2">
-      <Uri>https://github.com/dotnet/llvm-project</Uri>
-      <Sha>bd3acea90cae502d9a62164b863708d57d7993bc</Sha>
-    </Dependency>
-    <Dependency Name="runtime.linux-musl-x64.Microsoft.NETCore.Runtime.ObjWriter" Version="16.0.5-alpha.1.23330.2">
-      <Uri>https://github.com/dotnet/llvm-project</Uri>
-      <Sha>bd3acea90cae502d9a62164b863708d57d7993bc</Sha>
-    </Dependency>
-    <Dependency Name="runtime.win-arm64.Microsoft.NETCore.Runtime.ObjWriter" Version="16.0.5-alpha.1.23330.2">
-      <Uri>https://github.com/dotnet/llvm-project</Uri>
-      <Sha>bd3acea90cae502d9a62164b863708d57d7993bc</Sha>
-    </Dependency>
-    <Dependency Name="runtime.win-x64.Microsoft.NETCore.Runtime.ObjWriter" Version="16.0.5-alpha.1.23330.2">
-      <Uri>https://github.com/dotnet/llvm-project</Uri>
-      <Sha>bd3acea90cae502d9a62164b863708d57d7993bc</Sha>
-=======
     <Dependency Name="runtime.linux-arm64.Microsoft.NETCore.Runtime.ObjWriter" Version="16.0.5-alpha.1.23354.1">
       <Uri>https://github.com/dotnet/llvm-project</Uri>
       <Sha>623e8749b46c5d3929d292bcc9a29c3202f51dcf</Sha>
@@ -60,7 +35,6 @@
     <Dependency Name="runtime.win-x64.Microsoft.NETCore.Runtime.ObjWriter" Version="16.0.5-alpha.1.23354.1">
       <Uri>https://github.com/dotnet/llvm-project</Uri>
       <Sha>623e8749b46c5d3929d292bcc9a29c3202f51dcf</Sha>
->>>>>>> 60799cc5
     </Dependency>
     <Dependency Name="runtime.osx-arm64.Microsoft.NETCore.Runtime.ObjWriter" Version="16.0.5-alpha.1.23354.1">
       <Uri>https://github.com/dotnet/llvm-project</Uri>
@@ -70,31 +44,6 @@
       <Uri>https://github.com/dotnet/llvm-project</Uri>
       <Sha>623e8749b46c5d3929d292bcc9a29c3202f51dcf</Sha>
     </Dependency>
-<<<<<<< HEAD
-    <Dependency Name="runtime.linux-arm64.Microsoft.NETCore.Runtime.JIT.Tools" Version="16.0.5-alpha.1.23330.2">
-      <Uri>https://github.com/dotnet/llvm-project</Uri>
-      <Sha>bd3acea90cae502d9a62164b863708d57d7993bc</Sha>
-    </Dependency>
-    <Dependency Name="runtime.linux-x64.Microsoft.NETCore.Runtime.JIT.Tools" Version="16.0.5-alpha.1.23330.2">
-      <Uri>https://github.com/dotnet/llvm-project</Uri>
-      <Sha>bd3acea90cae502d9a62164b863708d57d7993bc</Sha>
-    </Dependency>
-    <Dependency Name="runtime.linux-musl-arm64.Microsoft.NETCore.Runtime.JIT.Tools" Version="16.0.5-alpha.1.23330.2">
-      <Uri>https://github.com/dotnet/llvm-project</Uri>
-      <Sha>bd3acea90cae502d9a62164b863708d57d7993bc</Sha>
-    </Dependency>
-    <Dependency Name="runtime.linux-musl-x64.Microsoft.NETCore.Runtime.JIT.Tools" Version="16.0.5-alpha.1.23330.2">
-      <Uri>https://github.com/dotnet/llvm-project</Uri>
-      <Sha>bd3acea90cae502d9a62164b863708d57d7993bc</Sha>
-    </Dependency>
-    <Dependency Name="runtime.win-arm64.Microsoft.NETCore.Runtime.JIT.Tools" Version="16.0.5-alpha.1.23330.2">
-      <Uri>https://github.com/dotnet/llvm-project</Uri>
-      <Sha>bd3acea90cae502d9a62164b863708d57d7993bc</Sha>
-    </Dependency>
-    <Dependency Name="runtime.win-x64.Microsoft.NETCore.Runtime.JIT.Tools" Version="16.0.5-alpha.1.23330.2">
-      <Uri>https://github.com/dotnet/llvm-project</Uri>
-      <Sha>bd3acea90cae502d9a62164b863708d57d7993bc</Sha>
-=======
     <Dependency Name="runtime.linux-arm64.Microsoft.NETCore.Runtime.JIT.Tools" Version="16.0.5-alpha.1.23354.1">
       <Uri>https://github.com/dotnet/llvm-project</Uri>
       <Sha>623e8749b46c5d3929d292bcc9a29c3202f51dcf</Sha>
@@ -118,7 +67,6 @@
     <Dependency Name="runtime.win-x64.Microsoft.NETCore.Runtime.JIT.Tools" Version="16.0.5-alpha.1.23354.1">
       <Uri>https://github.com/dotnet/llvm-project</Uri>
       <Sha>623e8749b46c5d3929d292bcc9a29c3202f51dcf</Sha>
->>>>>>> 60799cc5
     </Dependency>
     <Dependency Name="runtime.osx-arm64.Microsoft.NETCore.Runtime.JIT.Tools" Version="16.0.5-alpha.1.23354.1">
       <Uri>https://github.com/dotnet/llvm-project</Uri>
@@ -290,47 +238,6 @@
       <Uri>https://github.com/dotnet/runtime-assets</Uri>
       <Sha>4fd6b4afb29ec01ec54ce4ef888cc5a0ae6538a4</Sha>
     </Dependency>
-<<<<<<< HEAD
-    <Dependency Name="runtime.linux-arm64.Microsoft.NETCore.Runtime.Mono.LLVM.Sdk" Version="16.0.5-alpha.1.23330.2">
-      <Uri>https://github.com/dotnet/llvm-project</Uri>
-      <Sha>bd3acea90cae502d9a62164b863708d57d7993bc</Sha>
-    </Dependency>
-    <Dependency Name="runtime.linux-arm64.Microsoft.NETCore.Runtime.Mono.LLVM.Tools" Version="16.0.5-alpha.1.23330.2">
-      <Uri>https://github.com/dotnet/llvm-project</Uri>
-      <Sha>bd3acea90cae502d9a62164b863708d57d7993bc</Sha>
-    </Dependency>
-    <Dependency Name="runtime.linux-x64.Microsoft.NETCore.Runtime.Mono.LLVM.Sdk" Version="16.0.5-alpha.1.23330.2">
-      <Uri>https://github.com/dotnet/llvm-project</Uri>
-      <Sha>bd3acea90cae502d9a62164b863708d57d7993bc</Sha>
-    </Dependency>
-    <Dependency Name="runtime.linux-x64.Microsoft.NETCore.Runtime.Mono.LLVM.Tools" Version="16.0.5-alpha.1.23330.2">
-      <Uri>https://github.com/dotnet/llvm-project</Uri>
-      <Sha>bd3acea90cae502d9a62164b863708d57d7993bc</Sha>
-    </Dependency>
-    <Dependency Name="runtime.win-x64.Microsoft.NETCore.Runtime.Mono.LLVM.Sdk" Version="16.0.5-alpha.1.23330.2">
-      <Uri>https://github.com/dotnet/llvm-project</Uri>
-      <Sha>bd3acea90cae502d9a62164b863708d57d7993bc</Sha>
-    </Dependency>
-    <Dependency Name="runtime.win-x64.Microsoft.NETCore.Runtime.Mono.LLVM.Tools" Version="16.0.5-alpha.1.23330.2">
-      <Uri>https://github.com/dotnet/llvm-project</Uri>
-      <Sha>bd3acea90cae502d9a62164b863708d57d7993bc</Sha>
-    </Dependency>
-    <Dependency Name="runtime.osx-arm64.Microsoft.NETCore.Runtime.Mono.LLVM.Sdk" Version="16.0.5-alpha.1.23330.2">
-      <Uri>https://github.com/dotnet/llvm-project</Uri>
-      <Sha>bd3acea90cae502d9a62164b863708d57d7993bc</Sha>
-    </Dependency>
-    <Dependency Name="runtime.osx-arm64.Microsoft.NETCore.Runtime.Mono.LLVM.Tools" Version="16.0.5-alpha.1.23330.2">
-      <Uri>https://github.com/dotnet/llvm-project</Uri>
-      <Sha>bd3acea90cae502d9a62164b863708d57d7993bc</Sha>
-    </Dependency>
-    <Dependency Name="runtime.osx-x64.Microsoft.NETCore.Runtime.Mono.LLVM.Sdk" Version="16.0.5-alpha.1.23330.2">
-      <Uri>https://github.com/dotnet/llvm-project</Uri>
-      <Sha>bd3acea90cae502d9a62164b863708d57d7993bc</Sha>
-    </Dependency>
-    <Dependency Name="runtime.osx-x64.Microsoft.NETCore.Runtime.Mono.LLVM.Tools" Version="16.0.5-alpha.1.23330.2">
-      <Uri>https://github.com/dotnet/llvm-project</Uri>
-      <Sha>bd3acea90cae502d9a62164b863708d57d7993bc</Sha>
-=======
     <Dependency Name="runtime.linux-arm64.Microsoft.NETCore.Runtime.Mono.LLVM.Sdk" Version="16.0.5-alpha.1.23354.1">
       <Uri>https://github.com/dotnet/llvm-project</Uri>
       <Sha>623e8749b46c5d3929d292bcc9a29c3202f51dcf</Sha>
@@ -386,7 +293,6 @@
     <Dependency Name="runtime.osx-x64.Microsoft.NETCore.Runtime.Mono.LLVM.Tools" Version="16.0.5-alpha.1.23354.1">
       <Uri>https://github.com/dotnet/llvm-project</Uri>
       <Sha>623e8749b46c5d3929d292bcc9a29c3202f51dcf</Sha>
->>>>>>> 60799cc5
     </Dependency>
     <Dependency Name="Microsoft.NETCore.App.Runtime.win-x64" Version="8.0.0-preview.7.23330.6">
       <Uri>https://github.com/dotnet/runtime</Uri>
