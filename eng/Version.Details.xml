<Dependencies>
  <ProductDependencies>
    <Dependency Name="Microsoft.NETCore.Runtime.ICU.Transport" Version="6.0.0-preview.5.21219.2">
      <Uri>https://github.com/dotnet/icu</Uri>
      <Sha>f8d1ccb7313fca445470e8b0d051faba61b01afa</Sha>
    </Dependency>
  </ProductDependencies>
  <ToolsetDependencies>
    <Dependency Name="Microsoft.DotNet.Arcade.Sdk" Version="6.0.0-beta.21221.1">
      <Uri>https://github.com/dotnet/arcade</Uri>
      <Sha>f7e58cfb0f6c93980cbb664cc9e62d9ef2df0c2f</Sha>
    </Dependency>
    <Dependency Name="Microsoft.DotNet.Helix.Sdk" Version="6.0.0-beta.21221.1">
      <Uri>https://github.com/dotnet/arcade</Uri>
      <Sha>f7e58cfb0f6c93980cbb664cc9e62d9ef2df0c2f</Sha>
    </Dependency>
    <Dependency Name="Microsoft.DotNet.ApiCompat" Version="6.0.0-beta.21221.1">
      <Uri>https://github.com/dotnet/arcade</Uri>
      <Sha>f7e58cfb0f6c93980cbb664cc9e62d9ef2df0c2f</Sha>
    </Dependency>
    <Dependency Name="Microsoft.DotNet.GenAPI" Version="6.0.0-beta.21221.1">
      <Uri>https://github.com/dotnet/arcade</Uri>
      <Sha>f7e58cfb0f6c93980cbb664cc9e62d9ef2df0c2f</Sha>
    </Dependency>
    <Dependency Name="Microsoft.DotNet.GenFacades" Version="6.0.0-beta.21221.1">
      <Uri>https://github.com/dotnet/arcade</Uri>
      <Sha>f7e58cfb0f6c93980cbb664cc9e62d9ef2df0c2f</Sha>
    </Dependency>
    <Dependency Name="Microsoft.DotNet.XUnitExtensions" Version="6.0.0-beta.21221.1">
      <Uri>https://github.com/dotnet/arcade</Uri>
      <Sha>f7e58cfb0f6c93980cbb664cc9e62d9ef2df0c2f</Sha>
    </Dependency>
    <Dependency Name="Microsoft.DotNet.XUnitConsoleRunner" Version="2.5.1-beta.21221.1">
      <Uri>https://github.com/dotnet/arcade</Uri>
      <Sha>f7e58cfb0f6c93980cbb664cc9e62d9ef2df0c2f</Sha>
    </Dependency>
    <Dependency Name="Microsoft.DotNet.Build.Tasks.Archives" Version="6.0.0-beta.21221.1">
      <Uri>https://github.com/dotnet/arcade</Uri>
      <Sha>f7e58cfb0f6c93980cbb664cc9e62d9ef2df0c2f</Sha>
    </Dependency>
<<<<<<< HEAD
    <Dependency Name="Microsoft.DotNet.Build.Tasks.Packaging" Version="6.0.0-beta.21221.1">
=======
    <Dependency Name="Microsoft.DotNet.Build.Tasks.Packaging" Version="6.0.0-beta.21221.6">
>>>>>>> 32d1a256
      <Uri>https://github.com/dotnet/arcade</Uri>
      <Sha>f7e58cfb0f6c93980cbb664cc9e62d9ef2df0c2f</Sha>
    </Dependency>
    <Dependency Name="Microsoft.DotNet.Build.Tasks.Installers" Version="6.0.0-beta.21221.1">
      <Uri>https://github.com/dotnet/arcade</Uri>
      <Sha>f7e58cfb0f6c93980cbb664cc9e62d9ef2df0c2f</Sha>
    </Dependency>
    <Dependency Name="Microsoft.DotNet.CodeAnalysis" Version="6.0.0-beta.21221.1">
      <Uri>https://github.com/dotnet/arcade</Uri>
      <Sha>f7e58cfb0f6c93980cbb664cc9e62d9ef2df0c2f</Sha>
    </Dependency>
    <Dependency Name="Microsoft.DotNet.Build.Tasks.TargetFramework.Sdk" Version="6.0.0-beta.21221.1">
      <Uri>https://github.com/dotnet/arcade</Uri>
      <Sha>f7e58cfb0f6c93980cbb664cc9e62d9ef2df0c2f</Sha>
    </Dependency>
    <Dependency Name="Microsoft.DotNet.RemoteExecutor" Version="6.0.0-beta.21221.1">
      <Uri>https://github.com/dotnet/arcade</Uri>
      <Sha>f7e58cfb0f6c93980cbb664cc9e62d9ef2df0c2f</Sha>
    </Dependency>
    <Dependency Name="Microsoft.DotNet.Build.Tasks.Feed" Version="6.0.0-beta.21221.1">
      <Uri>https://github.com/dotnet/arcade</Uri>
      <Sha>f7e58cfb0f6c93980cbb664cc9e62d9ef2df0c2f</Sha>
    </Dependency>
    <Dependency Name="Microsoft.DotNet.VersionTools.Tasks" Version="6.0.0-beta.21221.1">
      <Uri>https://github.com/dotnet/arcade</Uri>
      <Sha>f7e58cfb0f6c93980cbb664cc9e62d9ef2df0c2f</Sha>
    </Dependency>
    <Dependency Name="Microsoft.DotNet.SharedFramework.Sdk" Version="6.0.0-beta.21221.1">
      <Uri>https://github.com/dotnet/arcade</Uri>
      <Sha>f7e58cfb0f6c93980cbb664cc9e62d9ef2df0c2f</Sha>
    </Dependency>
    <Dependency Name="optimization.windows_nt-x64.IBC.CoreFx" Version="99.99.99-master-20200806.6">
      <Uri>https://dev.azure.com/dnceng/internal/_git/dotnet-optimization</Uri>
      <Sha>f69d7fc09c4fdb9e9427741b9a176e867dab577f</Sha>
    </Dependency>
    <Dependency Name="optimization.linux-x64.IBC.CoreFx" Version="99.99.99-master-20200806.6">
      <Uri>https://dev.azure.com/dnceng/internal/_git/dotnet-optimization</Uri>
      <Sha>f69d7fc09c4fdb9e9427741b9a176e867dab577f</Sha>
    </Dependency>
    <Dependency Name="optimization.windows_nt-x64.IBC.CoreCLR" Version="99.99.99-master-20200806.6">
      <Uri>https://dev.azure.com/dnceng/internal/_git/dotnet-optimization</Uri>
      <Sha>f69d7fc09c4fdb9e9427741b9a176e867dab577f</Sha>
    </Dependency>
    <Dependency Name="optimization.linux-x64.IBC.CoreCLR" Version="99.99.99-master-20200806.6">
      <Uri>https://dev.azure.com/dnceng/internal/_git/dotnet-optimization</Uri>
      <Sha>f69d7fc09c4fdb9e9427741b9a176e867dab577f</Sha>
    </Dependency>
    <Dependency Name="optimization.PGO.CoreCLR" Version="99.99.99-master-20200806.6">
      <Uri>https://dev.azure.com/dnceng/internal/_git/dotnet-optimization</Uri>
      <Sha>f69d7fc09c4fdb9e9427741b9a176e867dab577f</Sha>
    </Dependency>
    <Dependency Name="Microsoft.NET.Test.Sdk" Version="16.9.0-preview-20201201-01">
      <Uri>https://github.com/microsoft/vstest</Uri>
      <Sha>140434f7109d357d0158ade9e5164a4861513965</Sha>
    </Dependency>
    <Dependency Name="System.ComponentModel.TypeConverter.TestData" Version="6.0.0-beta.21220.1">
      <Uri>https://github.com/dotnet/runtime-assets</Uri>
      <Sha>d9ab3a708c7859dc74013578b8db2951e8c8fe26</Sha>
    </Dependency>
    <Dependency Name="System.Drawing.Common.TestData" Version="6.0.0-beta.21220.1">
      <Uri>https://github.com/dotnet/runtime-assets</Uri>
      <Sha>d9ab3a708c7859dc74013578b8db2951e8c8fe26</Sha>
    </Dependency>
    <Dependency Name="System.IO.Compression.TestData" Version="6.0.0-beta.21220.1">
      <Uri>https://github.com/dotnet/runtime-assets</Uri>
      <Sha>d9ab3a708c7859dc74013578b8db2951e8c8fe26</Sha>
    </Dependency>
    <Dependency Name="System.IO.Packaging.TestData" Version="6.0.0-beta.21220.1">
      <Uri>https://github.com/dotnet/runtime-assets</Uri>
      <Sha>d9ab3a708c7859dc74013578b8db2951e8c8fe26</Sha>
    </Dependency>
    <Dependency Name="System.Net.TestData" Version="6.0.0-beta.21220.1">
      <Uri>https://github.com/dotnet/runtime-assets</Uri>
      <Sha>d9ab3a708c7859dc74013578b8db2951e8c8fe26</Sha>
    </Dependency>
    <Dependency Name="System.Private.Runtime.UnicodeData" Version="6.0.0-beta.21220.1">
      <Uri>https://github.com/dotnet/runtime-assets</Uri>
      <Sha>d9ab3a708c7859dc74013578b8db2951e8c8fe26</Sha>
    </Dependency>
    <Dependency Name="System.Runtime.TimeZoneData" Version="6.0.0-beta.21220.1">
      <Uri>https://github.com/dotnet/runtime-assets</Uri>
      <Sha>d9ab3a708c7859dc74013578b8db2951e8c8fe26</Sha>
    </Dependency>
    <Dependency Name="System.Security.Cryptography.X509Certificates.TestData" Version="6.0.0-beta.21220.1">
      <Uri>https://github.com/dotnet/runtime-assets</Uri>
      <Sha>d9ab3a708c7859dc74013578b8db2951e8c8fe26</Sha>
    </Dependency>
    <Dependency Name="System.Windows.Extensions.TestData" Version="6.0.0-beta.21220.1">
      <Uri>https://github.com/dotnet/runtime-assets</Uri>
      <Sha>d9ab3a708c7859dc74013578b8db2951e8c8fe26</Sha>
    </Dependency>
    <Dependency Name="runtime.linux-arm64.Microsoft.NETCore.Runtime.Mono.LLVM.Sdk" Version="9.0.1-alpha.1.21219.1">
      <Uri>https://github.com/dotnet/llvm-project</Uri>
      <Sha>f1f19562b3ab6ceb7521ce84a70298747b58264e</Sha>
    </Dependency>
    <Dependency Name="runtime.linux-arm64.Microsoft.NETCore.Runtime.Mono.LLVM.Tools" Version="9.0.1-alpha.1.21219.1">
      <Uri>https://github.com/dotnet/llvm-project</Uri>
      <Sha>f1f19562b3ab6ceb7521ce84a70298747b58264e</Sha>
    </Dependency>
    <Dependency Name="runtime.linux-x64.Microsoft.NETCore.Runtime.Mono.LLVM.Sdk" Version="9.0.1-alpha.1.21219.1">
      <Uri>https://github.com/dotnet/llvm-project</Uri>
      <Sha>f1f19562b3ab6ceb7521ce84a70298747b58264e</Sha>
    </Dependency>
    <Dependency Name="runtime.linux-x64.Microsoft.NETCore.Runtime.Mono.LLVM.Tools" Version="9.0.1-alpha.1.21219.1">
      <Uri>https://github.com/dotnet/llvm-project</Uri>
      <Sha>f1f19562b3ab6ceb7521ce84a70298747b58264e</Sha>
    </Dependency>
    <Dependency Name="runtime.win-x64.Microsoft.NETCore.Runtime.Mono.LLVM.Sdk" Version="9.0.1-alpha.1.21219.1">
      <Uri>https://github.com/dotnet/llvm-project</Uri>
      <Sha>f1f19562b3ab6ceb7521ce84a70298747b58264e</Sha>
    </Dependency>
    <Dependency Name="runtime.win-x64.Microsoft.NETCore.Runtime.Mono.LLVM.Tools" Version="9.0.1-alpha.1.21219.1">
      <Uri>https://github.com/dotnet/llvm-project</Uri>
      <Sha>f1f19562b3ab6ceb7521ce84a70298747b58264e</Sha>
    </Dependency>
    <Dependency Name="runtime.osx.10.12-x64.Microsoft.NETCore.Runtime.Mono.LLVM.Sdk" Version="9.0.1-alpha.1.21219.1">
      <Uri>https://github.com/dotnet/llvm-project</Uri>
      <Sha>f1f19562b3ab6ceb7521ce84a70298747b58264e</Sha>
    </Dependency>
    <Dependency Name="runtime.osx.10.12-x64.Microsoft.NETCore.Runtime.Mono.LLVM.Tools" Version="9.0.1-alpha.1.21219.1">
      <Uri>https://github.com/dotnet/llvm-project</Uri>
      <Sha>f1f19562b3ab6ceb7521ce84a70298747b58264e</Sha>
    </Dependency>
    <Dependency Name="Microsoft.NETCore.App" Version="5.0.0-rc.1.20451.14">
      <Uri>https://github.com/dotnet/runtime</Uri>
      <Sha>38017c3935de95d0335bac04f4901ddfc2718656</Sha>
    </Dependency>
    <Dependency Name="Microsoft.NETCore.DotNetHost" Version="6.0.0-preview.5.21218.1">
      <Uri>https://github.com/dotnet/runtime</Uri>
      <Sha>ccc25a90082fa6592eeca8e146ff37e1b7d6b79d</Sha>
    </Dependency>
    <Dependency Name="Microsoft.NETCore.DotNetHostPolicy" Version="6.0.0-preview.5.21218.1">
      <Uri>https://github.com/dotnet/runtime</Uri>
      <Sha>ccc25a90082fa6592eeca8e146ff37e1b7d6b79d</Sha>
    </Dependency>
    <Dependency Name="runtime.native.System.IO.Ports" Version="6.0.0-preview.5.21218.1">
      <Uri>https://github.com/dotnet/runtime</Uri>
      <Sha>ccc25a90082fa6592eeca8e146ff37e1b7d6b79d</Sha>
    </Dependency>
    <Dependency Name="Microsoft.NETCore.ILAsm" Version="6.0.0-preview.5.21218.1">
      <Uri>https://github.com/dotnet/runtime</Uri>
      <Sha>ccc25a90082fa6592eeca8e146ff37e1b7d6b79d</Sha>
    </Dependency>
    <Dependency Name="Microsoft.NET.Sdk.IL" Version="6.0.0-preview.5.21218.1">
      <Uri>https://github.com/dotnet/runtime</Uri>
      <Sha>ccc25a90082fa6592eeca8e146ff37e1b7d6b79d</Sha>
    </Dependency>
    <Dependency Name="System.Text.Json" Version="6.0.0-preview.5.21218.1">
      <Uri>https://github.com/dotnet/runtime</Uri>
      <Sha>ccc25a90082fa6592eeca8e146ff37e1b7d6b79d</Sha>
    </Dependency>
    <Dependency Name="System.Runtime.CompilerServices.Unsafe" Version="6.0.0-preview.5.21218.1">
      <Uri>https://github.com/dotnet/runtime</Uri>
      <Sha>ccc25a90082fa6592eeca8e146ff37e1b7d6b79d</Sha>
    </Dependency>
    <Dependency Name="Microsoft.NET.ILLink.Tasks" Version="6.0.100-preview.2.21222.1">
      <Uri>https://github.com/mono/linker</Uri>
      <Sha>012efef292663aa38f9047896942cdcc8765b8e0</Sha>
    </Dependency>
    <Dependency Name="Microsoft.DotNet.XHarness.TestRunners.Xunit" Version="1.0.0-prerelease.21220.1">
      <Uri>https://github.com/dotnet/xharness</Uri>
      <Sha>82f7a4f004353d534033c82ff53e1634667a57f8</Sha>
    </Dependency>
    <Dependency Name="Microsoft.DotNet.XHarness.CLI" Version="1.0.0-prerelease.21220.1">
      <Uri>https://github.com/dotnet/xharness</Uri>
      <Sha>82f7a4f004353d534033c82ff53e1634667a57f8</Sha>
    </Dependency>
    <Dependency Name="Microsoft.DotNet.PackageValidation" Version="6.0.0-beta.21221.1">
      <Uri>https://github.com/dotnet/arcade</Uri>
      <Sha>f7e58cfb0f6c93980cbb664cc9e62d9ef2df0c2f</Sha>
    </Dependency>
  </ToolsetDependencies>
</Dependencies><|MERGE_RESOLUTION|>--- conflicted
+++ resolved
@@ -38,11 +38,7 @@
       <Uri>https://github.com/dotnet/arcade</Uri>
       <Sha>f7e58cfb0f6c93980cbb664cc9e62d9ef2df0c2f</Sha>
     </Dependency>
-<<<<<<< HEAD
-    <Dependency Name="Microsoft.DotNet.Build.Tasks.Packaging" Version="6.0.0-beta.21221.1">
-=======
     <Dependency Name="Microsoft.DotNet.Build.Tasks.Packaging" Version="6.0.0-beta.21221.6">
->>>>>>> 32d1a256
       <Uri>https://github.com/dotnet/arcade</Uri>
       <Sha>f7e58cfb0f6c93980cbb664cc9e62d9ef2df0c2f</Sha>
     </Dependency>
