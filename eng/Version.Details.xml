--- conflicted
+++ resolved
@@ -26,15 +26,9 @@
       <Uri>https://github.com/dotnet/arcade</Uri>
       <Sha>1d951297eb7bdd29a31dff3149606152717ed6b4</Sha>
     </Dependency>
-<<<<<<< HEAD
-    <Dependency Name="Microsoft.DotNet.XUnitExtensions" Version="6.0.0-beta.21216.2">
-      <Uri>https://github.com/dotnet/arcade</Uri>
-      <Sha>53fe29e220fc0db05eafd5c6bc6c8fb9ee7cec7c</Sha>
-=======
     <Dependency Name="Microsoft.DotNet.XUnitExtensions" Version="6.0.0-beta.21219.2">
       <Uri>https://github.com/dotnet/arcade</Uri>
       <Sha>1d951297eb7bdd29a31dff3149606152717ed6b4</Sha>
->>>>>>> 7ee226d0
     </Dependency>
     <Dependency Name="Microsoft.DotNet.XUnitConsoleRunner" Version="2.5.1-beta.21219.2">
       <Uri>https://github.com/dotnet/arcade</Uri>
@@ -60,15 +54,9 @@
       <Uri>https://github.com/dotnet/arcade</Uri>
       <Sha>1d951297eb7bdd29a31dff3149606152717ed6b4</Sha>
     </Dependency>
-<<<<<<< HEAD
-    <Dependency Name="Microsoft.DotNet.RemoteExecutor" Version="6.0.0-beta.21216.2">
-      <Uri>https://github.com/dotnet/arcade</Uri>
-      <Sha>53fe29e220fc0db05eafd5c6bc6c8fb9ee7cec7c</Sha>
-=======
     <Dependency Name="Microsoft.DotNet.RemoteExecutor" Version="6.0.0-beta.21219.2">
       <Uri>https://github.com/dotnet/arcade</Uri>
       <Sha>1d951297eb7bdd29a31dff3149606152717ed6b4</Sha>
->>>>>>> 7ee226d0
     </Dependency>
     <Dependency Name="Microsoft.DotNet.Build.Tasks.Feed" Version="6.0.0-beta.21219.2">
       <Uri>https://github.com/dotnet/arcade</Uri>
