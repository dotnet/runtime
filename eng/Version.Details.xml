<Dependencies>
  <ProductDependencies>
    <Dependency Name="Microsoft.NETCore.Runtime.ICU.Transport" Version="8.0.0-preview.2.23108.1">
      <Uri>https://github.com/dotnet/icu</Uri>
      <Sha>dcc1f6e0e9915468372e4be0474762242bf07d8f</Sha>
    </Dependency>
    <Dependency Name="System.Net.MsQuic.Transport" Version="8.0.0-alpha.1.23107.1">
      <Uri>https://github.com/dotnet/msquic</Uri>
      <Sha>b3a7ff6bd48b0f9af9a5bd7a2ed0828af408b894</Sha>
    </Dependency>
    <Dependency Name="System.ServiceModel.Primitives" Version="4.9.0-rc2.21473.1">
      <Uri>https://github.com/dotnet/wcf</Uri>
      <Sha>7f504aabb1988e9a093c1e74d8040bd52feb2f01</Sha>
    </Dependency>
    <Dependency Name="runtime.linux-arm64.Microsoft.NETCore.Runtime.ObjWriter" Version="14.0.0-alpha.1.23122.2">
      <Uri>https://github.com/dotnet/llvm-project</Uri>
      <Sha>ea4d3134a033133462c226719b11f0a0d7c276ed</Sha>
    </Dependency>
    <Dependency Name="runtime.linux-x64.Microsoft.NETCore.Runtime.ObjWriter" Version="14.0.0-alpha.1.23122.2">
      <Uri>https://github.com/dotnet/llvm-project</Uri>
      <Sha>ea4d3134a033133462c226719b11f0a0d7c276ed</Sha>
    </Dependency>
    <Dependency Name="runtime.linux-musl-arm64.Microsoft.NETCore.Runtime.ObjWriter" Version="14.0.0-alpha.1.23122.2">
      <Uri>https://github.com/dotnet/llvm-project</Uri>
      <Sha>ea4d3134a033133462c226719b11f0a0d7c276ed</Sha>
    </Dependency>
    <Dependency Name="runtime.linux-musl-x64.Microsoft.NETCore.Runtime.ObjWriter" Version="14.0.0-alpha.1.23122.2">
      <Uri>https://github.com/dotnet/llvm-project</Uri>
      <Sha>ea4d3134a033133462c226719b11f0a0d7c276ed</Sha>
    </Dependency>
    <Dependency Name="runtime.win-arm64.Microsoft.NETCore.Runtime.ObjWriter" Version="14.0.0-alpha.1.23122.2">
      <Uri>https://github.com/dotnet/llvm-project</Uri>
      <Sha>ea4d3134a033133462c226719b11f0a0d7c276ed</Sha>
    </Dependency>
    <Dependency Name="runtime.win-x64.Microsoft.NETCore.Runtime.ObjWriter" Version="14.0.0-alpha.1.23122.2">
      <Uri>https://github.com/dotnet/llvm-project</Uri>
      <Sha>ea4d3134a033133462c226719b11f0a0d7c276ed</Sha>
    </Dependency>
    <Dependency Name="runtime.osx.11.0-arm64.Microsoft.NETCore.Runtime.ObjWriter" Version="1.0.0-alpha.1.23106.1">
      <Uri>https://github.com/dotnet/llvm-project</Uri>
      <Sha>76f334f354eb653a7b409a5319b591ea09df5a43</Sha>
    </Dependency>
    <Dependency Name="runtime.osx.10.12-x64.Microsoft.NETCore.Runtime.ObjWriter" Version="1.0.0-alpha.1.23106.1">
      <Uri>https://github.com/dotnet/llvm-project</Uri>
      <Sha>76f334f354eb653a7b409a5319b591ea09df5a43</Sha>
    </Dependency>
    <Dependency Name="runtime.linux-arm64.Microsoft.NETCore.Runtime.JIT.Tools" Version="14.0.0-alpha.1.23122.2">
      <Uri>https://github.com/dotnet/llvm-project</Uri>
      <Sha>ea4d3134a033133462c226719b11f0a0d7c276ed</Sha>
    </Dependency>
    <Dependency Name="runtime.linux-x64.Microsoft.NETCore.Runtime.JIT.Tools" Version="14.0.0-alpha.1.23122.2">
      <Uri>https://github.com/dotnet/llvm-project</Uri>
      <Sha>ea4d3134a033133462c226719b11f0a0d7c276ed</Sha>
    </Dependency>
    <Dependency Name="runtime.linux-musl-arm64.Microsoft.NETCore.Runtime.JIT.Tools" Version="14.0.0-alpha.1.23122.2">
      <Uri>https://github.com/dotnet/llvm-project</Uri>
      <Sha>ea4d3134a033133462c226719b11f0a0d7c276ed</Sha>
    </Dependency>
    <Dependency Name="runtime.linux-musl-x64.Microsoft.NETCore.Runtime.JIT.Tools" Version="14.0.0-alpha.1.23122.2">
      <Uri>https://github.com/dotnet/llvm-project</Uri>
      <Sha>ea4d3134a033133462c226719b11f0a0d7c276ed</Sha>
    </Dependency>
    <Dependency Name="runtime.win-arm64.Microsoft.NETCore.Runtime.JIT.Tools" Version="14.0.0-alpha.1.23122.2">
      <Uri>https://github.com/dotnet/llvm-project</Uri>
      <Sha>ea4d3134a033133462c226719b11f0a0d7c276ed</Sha>
    </Dependency>
    <Dependency Name="runtime.win-x64.Microsoft.NETCore.Runtime.JIT.Tools" Version="14.0.0-alpha.1.23122.2">
      <Uri>https://github.com/dotnet/llvm-project</Uri>
      <Sha>ea4d3134a033133462c226719b11f0a0d7c276ed</Sha>
    </Dependency>
    <Dependency Name="runtime.osx.11.0-arm64.Microsoft.NETCore.Runtime.JIT.Tools" Version="1.0.0-alpha.1.23106.1">
      <Uri>https://github.com/dotnet/llvm-project</Uri>
      <Sha>76f334f354eb653a7b409a5319b591ea09df5a43</Sha>
    </Dependency>
    <Dependency Name="runtime.osx.10.12-x64.Microsoft.NETCore.Runtime.JIT.Tools" Version="1.0.0-alpha.1.23106.1">
      <Uri>https://github.com/dotnet/llvm-project</Uri>
      <Sha>76f334f354eb653a7b409a5319b591ea09df5a43</Sha>
    </Dependency>
    <Dependency Name="System.CommandLine" Version="2.0.0-beta4.22355.1">
      <Uri>https://github.com/dotnet/command-line-api</Uri>
      <Sha>5618b2d243ccdeb5c7e50a298b33b13036b4351b</Sha>
    </Dependency>
    <Dependency Name="Microsoft.DotNet.Cecil" Version="0.11.4-alpha.23113.1">
      <Uri>https://github.com/dotnet/cecil</Uri>
      <Sha>68e0c35d0b4b6651b9a062a52e7dd694d7a43927</Sha>
      <SourceBuild RepoName="cecil" ManagedOnly="true" />
    </Dependency>
<<<<<<< HEAD
    <Dependency Name="Microsoft.NET.Workload.Emscripten.Current.Manifest-8.0.100-preview.2" Version="8.0.0-preview.2.23122.1">
      <Uri>https://github.com/dotnet/emsdk</Uri>
      <Sha>9c29816837eef223f56f148e807f0e881fb3f6b4</Sha>
      <SourceBuild RepoName="emsdk" ManagedOnly="true" />
    </Dependency>
    <Dependency Name="Microsoft.NET.Workload.Emscripten.net7.Manifest-8.0.100-preview.2" Version="8.0.0-preview.2.23122.1">
      <Uri>https://github.com/dotnet/emsdk</Uri>
      <Sha>9c29816837eef223f56f148e807f0e881fb3f6b4</Sha>
    </Dependency>
    <Dependency Name="Microsoft.NET.Workload.Emscripten.net6.Manifest-8.0.100-preview.2" Version="8.0.0-preview.2.23122.1">
      <Uri>https://github.com/dotnet/emsdk</Uri>
      <Sha>9c29816837eef223f56f148e807f0e881fb3f6b4</Sha>
=======
    <Dependency Name="Microsoft.NET.Workload.Emscripten.Current.Manifest-8.0.100-preview.3" Version="8.0.0-preview.3.23127.2">
      <Uri>https://github.com/dotnet/emsdk</Uri>
      <Sha>f42a84d963a7e99449e3c79015f942bd247cfeb2</Sha>
      <SourceBuild RepoName="emsdk" ManagedOnly="true" />
    </Dependency>
    <Dependency Name="Microsoft.NET.Workload.Emscripten.net7.Manifest-8.0.100-preview.3" Version="8.0.0-preview.3.23127.2">
      <Uri>https://github.com/dotnet/emsdk</Uri>
      <Sha>f42a84d963a7e99449e3c79015f942bd247cfeb2</Sha>
    </Dependency>
    <Dependency Name="Microsoft.NET.Workload.Emscripten.net6.Manifest-8.0.100-preview.3" Version="8.0.0-preview.3.23127.2">
      <Uri>https://github.com/dotnet/emsdk</Uri>
      <Sha>f42a84d963a7e99449e3c79015f942bd247cfeb2</Sha>
>>>>>>> 99547ae0
    </Dependency>
  </ProductDependencies>
  <ToolsetDependencies>
    <Dependency Name="Microsoft.DotNet.Arcade.Sdk" Version="8.0.0-beta.23123.2">
      <Uri>https://github.com/dotnet/arcade</Uri>
      <Sha>39952f0f2dbd76699158d5f84fc3644602ad08c9</Sha>
    </Dependency>
    <Dependency Name="Microsoft.DotNet.Helix.Sdk" Version="8.0.0-beta.23123.2">
      <Uri>https://github.com/dotnet/arcade</Uri>
      <Sha>39952f0f2dbd76699158d5f84fc3644602ad08c9</Sha>
    </Dependency>
    <Dependency Name="Microsoft.DotNet.GenAPI" Version="8.0.0-beta.23123.2">
      <Uri>https://github.com/dotnet/arcade</Uri>
      <Sha>39952f0f2dbd76699158d5f84fc3644602ad08c9</Sha>
    </Dependency>
    <Dependency Name="Microsoft.DotNet.GenFacades" Version="8.0.0-beta.23123.2">
      <Uri>https://github.com/dotnet/arcade</Uri>
      <Sha>39952f0f2dbd76699158d5f84fc3644602ad08c9</Sha>
    </Dependency>
    <Dependency Name="Microsoft.DotNet.XUnitExtensions" Version="8.0.0-beta.23123.2">
      <Uri>https://github.com/dotnet/arcade</Uri>
      <Sha>39952f0f2dbd76699158d5f84fc3644602ad08c9</Sha>
    </Dependency>
    <Dependency Name="Microsoft.DotNet.XUnitConsoleRunner" Version="2.5.1-beta.23123.2">
      <Uri>https://github.com/dotnet/arcade</Uri>
      <Sha>39952f0f2dbd76699158d5f84fc3644602ad08c9</Sha>
    </Dependency>
    <Dependency Name="Microsoft.DotNet.Build.Tasks.Archives" Version="8.0.0-beta.23123.2">
      <Uri>https://github.com/dotnet/arcade</Uri>
      <Sha>39952f0f2dbd76699158d5f84fc3644602ad08c9</Sha>
    </Dependency>
    <Dependency Name="Microsoft.DotNet.Build.Tasks.Packaging" Version="8.0.0-beta.23123.2">
      <Uri>https://github.com/dotnet/arcade</Uri>
      <Sha>39952f0f2dbd76699158d5f84fc3644602ad08c9</Sha>
    </Dependency>
    <Dependency Name="Microsoft.DotNet.Build.Tasks.Installers" Version="8.0.0-beta.23123.2">
      <Uri>https://github.com/dotnet/arcade</Uri>
      <Sha>39952f0f2dbd76699158d5f84fc3644602ad08c9</Sha>
    </Dependency>
    <Dependency Name="Microsoft.DotNet.Build.Tasks.Templating" Version="8.0.0-beta.23123.2">
      <Uri>https://github.com/dotnet/arcade</Uri>
      <Sha>39952f0f2dbd76699158d5f84fc3644602ad08c9</Sha>
    </Dependency>
    <Dependency Name="Microsoft.DotNet.Build.Tasks.Workloads" Version="8.0.0-beta.23123.2">
      <Uri>https://github.com/dotnet/arcade</Uri>
      <Sha>39952f0f2dbd76699158d5f84fc3644602ad08c9</Sha>
    </Dependency>
    <Dependency Name="Microsoft.DotNet.CodeAnalysis" Version="8.0.0-beta.23123.2">
      <Uri>https://github.com/dotnet/arcade</Uri>
      <Sha>39952f0f2dbd76699158d5f84fc3644602ad08c9</Sha>
    </Dependency>
    <Dependency Name="Microsoft.DotNet.Build.Tasks.TargetFramework" Version="8.0.0-beta.23123.2">
      <Uri>https://github.com/dotnet/arcade</Uri>
      <Sha>39952f0f2dbd76699158d5f84fc3644602ad08c9</Sha>
    </Dependency>
    <Dependency Name="Microsoft.DotNet.RemoteExecutor" Version="8.0.0-beta.23123.2">
      <Uri>https://github.com/dotnet/arcade</Uri>
      <Sha>39952f0f2dbd76699158d5f84fc3644602ad08c9</Sha>
    </Dependency>
    <Dependency Name="Microsoft.DotNet.Build.Tasks.Feed" Version="8.0.0-beta.23123.2">
      <Uri>https://github.com/dotnet/arcade</Uri>
      <Sha>39952f0f2dbd76699158d5f84fc3644602ad08c9</Sha>
    </Dependency>
    <Dependency Name="Microsoft.DotNet.VersionTools.Tasks" Version="8.0.0-beta.23123.2">
      <Uri>https://github.com/dotnet/arcade</Uri>
      <Sha>39952f0f2dbd76699158d5f84fc3644602ad08c9</Sha>
    </Dependency>
    <Dependency Name="Microsoft.DotNet.SharedFramework.Sdk" Version="8.0.0-beta.23123.2">
      <Uri>https://github.com/dotnet/arcade</Uri>
      <Sha>39952f0f2dbd76699158d5f84fc3644602ad08c9</Sha>
    </Dependency>
    <Dependency Name="System.ComponentModel.TypeConverter.TestData" Version="8.0.0-beta.23113.1">
      <Uri>https://github.com/dotnet/runtime-assets</Uri>
      <Sha>3a8fb28f12af0c2c0b9eace35afafd689437c39e</Sha>
    </Dependency>
    <Dependency Name="System.Data.Common.TestData" Version="8.0.0-beta.23113.1">
      <Uri>https://github.com/dotnet/runtime-assets</Uri>
      <Sha>3a8fb28f12af0c2c0b9eace35afafd689437c39e</Sha>
    </Dependency>
    <Dependency Name="System.Drawing.Common.TestData" Version="8.0.0-beta.23113.1">
      <Uri>https://github.com/dotnet/runtime-assets</Uri>
      <Sha>3a8fb28f12af0c2c0b9eace35afafd689437c39e</Sha>
    </Dependency>
    <Dependency Name="System.Formats.Tar.TestData" Version="8.0.0-beta.23113.1">
      <Uri>https://github.com/dotnet/runtime-assets</Uri>
      <Sha>3a8fb28f12af0c2c0b9eace35afafd689437c39e</Sha>
    </Dependency>
    <Dependency Name="System.IO.Compression.TestData" Version="8.0.0-beta.23113.1">
      <Uri>https://github.com/dotnet/runtime-assets</Uri>
      <Sha>3a8fb28f12af0c2c0b9eace35afafd689437c39e</Sha>
    </Dependency>
    <Dependency Name="System.IO.Packaging.TestData" Version="8.0.0-beta.23113.1">
      <Uri>https://github.com/dotnet/runtime-assets</Uri>
      <Sha>3a8fb28f12af0c2c0b9eace35afafd689437c39e</Sha>
    </Dependency>
    <Dependency Name="System.Net.TestData" Version="8.0.0-beta.23113.1">
      <Uri>https://github.com/dotnet/runtime-assets</Uri>
      <Sha>3a8fb28f12af0c2c0b9eace35afafd689437c39e</Sha>
    </Dependency>
    <Dependency Name="System.Private.Runtime.UnicodeData" Version="8.0.0-beta.23113.1">
      <Uri>https://github.com/dotnet/runtime-assets</Uri>
      <Sha>3a8fb28f12af0c2c0b9eace35afafd689437c39e</Sha>
    </Dependency>
    <Dependency Name="System.Runtime.TimeZoneData" Version="8.0.0-beta.23113.1">
      <Uri>https://github.com/dotnet/runtime-assets</Uri>
      <Sha>3a8fb28f12af0c2c0b9eace35afafd689437c39e</Sha>
    </Dependency>
    <Dependency Name="System.Security.Cryptography.X509Certificates.TestData" Version="8.0.0-beta.23113.1">
      <Uri>https://github.com/dotnet/runtime-assets</Uri>
      <Sha>3a8fb28f12af0c2c0b9eace35afafd689437c39e</Sha>
    </Dependency>
    <Dependency Name="System.Text.RegularExpressions.TestData" Version="8.0.0-beta.23113.1">
      <Uri>https://github.com/dotnet/runtime-assets</Uri>
      <Sha>3a8fb28f12af0c2c0b9eace35afafd689437c39e</Sha>
    </Dependency>
    <Dependency Name="System.Windows.Extensions.TestData" Version="8.0.0-beta.23113.1">
      <Uri>https://github.com/dotnet/runtime-assets</Uri>
      <Sha>3a8fb28f12af0c2c0b9eace35afafd689437c39e</Sha>
    </Dependency>
    <Dependency Name="Microsoft.DotNet.CilStrip.Sources" Version="8.0.0-beta.23113.1">
      <Uri>https://github.com/dotnet/runtime-assets</Uri>
      <Sha>3a8fb28f12af0c2c0b9eace35afafd689437c39e</Sha>
    </Dependency>
    <Dependency Name="runtime.linux-arm64.Microsoft.NETCore.Runtime.Mono.LLVM.Sdk" Version="14.0.0-alpha.1.23122.2">
      <Uri>https://github.com/dotnet/llvm-project</Uri>
      <Sha>ea4d3134a033133462c226719b11f0a0d7c276ed</Sha>
    </Dependency>
    <Dependency Name="runtime.linux-arm64.Microsoft.NETCore.Runtime.Mono.LLVM.Tools" Version="14.0.0-alpha.1.23122.2">
      <Uri>https://github.com/dotnet/llvm-project</Uri>
      <Sha>ea4d3134a033133462c226719b11f0a0d7c276ed</Sha>
    </Dependency>
    <Dependency Name="runtime.linux-x64.Microsoft.NETCore.Runtime.Mono.LLVM.Sdk" Version="14.0.0-alpha.1.23122.2">
      <Uri>https://github.com/dotnet/llvm-project</Uri>
      <Sha>ea4d3134a033133462c226719b11f0a0d7c276ed</Sha>
    </Dependency>
    <Dependency Name="runtime.linux-x64.Microsoft.NETCore.Runtime.Mono.LLVM.Tools" Version="14.0.0-alpha.1.23122.2">
      <Uri>https://github.com/dotnet/llvm-project</Uri>
      <Sha>ea4d3134a033133462c226719b11f0a0d7c276ed</Sha>
    </Dependency>
    <Dependency Name="runtime.win-x64.Microsoft.NETCore.Runtime.Mono.LLVM.Sdk" Version="14.0.0-alpha.1.23122.2">
      <Uri>https://github.com/dotnet/llvm-project</Uri>
      <Sha>ea4d3134a033133462c226719b11f0a0d7c276ed</Sha>
    </Dependency>
    <Dependency Name="runtime.win-x64.Microsoft.NETCore.Runtime.Mono.LLVM.Tools" Version="14.0.0-alpha.1.23122.2">
      <Uri>https://github.com/dotnet/llvm-project</Uri>
      <Sha>ea4d3134a033133462c226719b11f0a0d7c276ed</Sha>
    </Dependency>
    <Dependency Name="runtime.osx-arm64.Microsoft.NETCore.Runtime.Mono.LLVM.Sdk" Version="14.0.0-alpha.1.23122.2">
      <Uri>https://github.com/dotnet/llvm-project</Uri>
      <Sha>ea4d3134a033133462c226719b11f0a0d7c276ed</Sha>
    </Dependency>
    <Dependency Name="runtime.osx-arm64.Microsoft.NETCore.Runtime.Mono.LLVM.Tools" Version="14.0.0-alpha.1.23122.2">
      <Uri>https://github.com/dotnet/llvm-project</Uri>
      <Sha>ea4d3134a033133462c226719b11f0a0d7c276ed</Sha>
    </Dependency>
    <Dependency Name="runtime.osx-x64.Microsoft.NETCore.Runtime.Mono.LLVM.Sdk" Version="14.0.0-alpha.1.23122.2">
      <Uri>https://github.com/dotnet/llvm-project</Uri>
      <Sha>ea4d3134a033133462c226719b11f0a0d7c276ed</Sha>
    </Dependency>
    <Dependency Name="runtime.osx-x64.Microsoft.NETCore.Runtime.Mono.LLVM.Tools" Version="14.0.0-alpha.1.23122.2">
      <Uri>https://github.com/dotnet/llvm-project</Uri>
      <Sha>ea4d3134a033133462c226719b11f0a0d7c276ed</Sha>
    </Dependency>
    <Dependency Name="Microsoft.NETCore.App.Runtime.win-x64" Version="8.0.0-preview.2.23112.4">
      <Uri>https://github.com/dotnet/runtime</Uri>
      <Sha>252018c3d3fffdb592413cf61d5b80cf751e0a59</Sha>
    </Dependency>
    <Dependency Name="runtime.native.System.IO.Ports" Version="8.0.0-preview.2.23112.4">
      <Uri>https://github.com/dotnet/runtime</Uri>
      <Sha>252018c3d3fffdb592413cf61d5b80cf751e0a59</Sha>
    </Dependency>
    <Dependency Name="Microsoft.NETCore.ILAsm" Version="8.0.0-preview.2.23112.4">
      <Uri>https://github.com/dotnet/runtime</Uri>
      <Sha>252018c3d3fffdb592413cf61d5b80cf751e0a59</Sha>
    </Dependency>
    <Dependency Name="Microsoft.NET.Sdk.IL" Version="8.0.0-preview.2.23112.4">
      <Uri>https://github.com/dotnet/runtime</Uri>
      <Sha>252018c3d3fffdb592413cf61d5b80cf751e0a59</Sha>
    </Dependency>
    <Dependency Name="System.Text.Json" Version="8.0.0-preview.2.23112.4">
      <Uri>https://github.com/dotnet/runtime</Uri>
      <Sha>252018c3d3fffdb592413cf61d5b80cf751e0a59</Sha>
    </Dependency>
    <Dependency Name="Microsoft.NET.ILLink.Tasks" Version="8.0.0-preview.2.23112.4">
      <Uri>https://github.com/dotnet/runtime</Uri>
      <Sha>252018c3d3fffdb592413cf61d5b80cf751e0a59</Sha>
    </Dependency>
    <Dependency Name="Microsoft.DotNet.XHarness.TestRunners.Common" Version="1.0.0-prerelease.23117.1">
      <Uri>https://github.com/dotnet/xharness</Uri>
      <Sha>8d789cbeecb6c89bf470fdc7727a8f501724fc8a</Sha>
    </Dependency>
    <Dependency Name="Microsoft.DotNet.XHarness.TestRunners.Xunit" Version="1.0.0-prerelease.23117.1">
      <Uri>https://github.com/dotnet/xharness</Uri>
      <Sha>8d789cbeecb6c89bf470fdc7727a8f501724fc8a</Sha>
    </Dependency>
    <Dependency Name="Microsoft.DotNet.XHarness.CLI" Version="1.0.0-prerelease.23117.1">
      <Uri>https://github.com/dotnet/xharness</Uri>
      <Sha>8d789cbeecb6c89bf470fdc7727a8f501724fc8a</Sha>
    </Dependency>
    <Dependency Name="Microsoft.DotNet.PackageTesting" Version="8.0.0-beta.23123.2">
      <Uri>https://github.com/dotnet/arcade</Uri>
      <Sha>39952f0f2dbd76699158d5f84fc3644602ad08c9</Sha>
    </Dependency>
    <Dependency Name="optimization.windows_nt-x64.MIBC.Runtime" Version="1.0.0-prerelease.23068.4">
      <Uri>https://dev.azure.com/dnceng/internal/_git/dotnet-optimization</Uri>
      <Sha>09111437f17e65c270063c8f2fffb29eb81f501f</Sha>
    </Dependency>
    <Dependency Name="optimization.windows_nt-x86.MIBC.Runtime" Version="1.0.0-prerelease.23068.4">
      <Uri>https://dev.azure.com/dnceng/internal/_git/dotnet-optimization</Uri>
      <Sha>09111437f17e65c270063c8f2fffb29eb81f501f</Sha>
    </Dependency>
    <Dependency Name="optimization.linux-x64.MIBC.Runtime" Version="1.0.0-prerelease.23068.4">
      <Uri>https://dev.azure.com/dnceng/internal/_git/dotnet-optimization</Uri>
      <Sha>09111437f17e65c270063c8f2fffb29eb81f501f</Sha>
    </Dependency>
    <Dependency Name="optimization.PGO.CoreCLR" Version="1.0.0-prerelease.23068.4">
      <Uri>https://dev.azure.com/dnceng/internal/_git/dotnet-optimization</Uri>
      <Sha>09111437f17e65c270063c8f2fffb29eb81f501f</Sha>
    </Dependency>
    <Dependency Name="Microsoft.DotNet.HotReload.Utils.Generator.BuildTool" Version="1.1.0-alpha.0.23113.1">
      <Uri>https://github.com/dotnet/hotreload-utils</Uri>
      <Sha>2d8b78c3e2f2db3786989fbe210ecea6b2386a52</Sha>
    </Dependency>
    <Dependency Name="System.Runtime.Numerics.TestData" Version="8.0.0-beta.23113.1">
      <Uri>https://github.com/dotnet/runtime-assets</Uri>
      <Sha>3a8fb28f12af0c2c0b9eace35afafd689437c39e</Sha>
    </Dependency>
    <Dependency Name="Microsoft.Net.Compilers.Toolset" Version="4.6.0-1.23073.4">
      <Uri>https://github.com/dotnet/roslyn</Uri>
      <Sha>6acaa7b7c0efea8ea292ca26888c0346fbf8b0c1</Sha>
    </Dependency>
    <Dependency Name="Microsoft.CodeAnalysis" Version="4.6.0-1.23073.4">
      <Uri>https://github.com/dotnet/roslyn</Uri>
      <Sha>6acaa7b7c0efea8ea292ca26888c0346fbf8b0c1</Sha>
    </Dependency>
    <Dependency Name="Microsoft.CodeAnalysis.CSharp" Version="4.6.0-1.23073.4">
      <Uri>https://github.com/dotnet/roslyn</Uri>
      <Sha>6acaa7b7c0efea8ea292ca26888c0346fbf8b0c1</Sha>
    </Dependency>
    <Dependency Name="Microsoft.CodeAnalysis.Analyzers" Version="3.3.5-beta1.23124.1">
      <Uri>https://github.com/dotnet/roslyn-analyzers</Uri>
      <Sha>c6352bf2e1bd214fce090829de1042000d021497</Sha>
    </Dependency>
    <Dependency Name="Microsoft.CodeAnalysis.NetAnalyzers" Version="8.0.0-preview1.23124.1">
      <Uri>https://github.com/dotnet/roslyn-analyzers</Uri>
      <Sha>c6352bf2e1bd214fce090829de1042000d021497</Sha>
    </Dependency>
    <Dependency Name="Microsoft.DotNet.ApiCompat.Task" Version="8.0.100-preview.2.23107.1">
      <Uri>https://github.com/dotnet/sdk</Uri>
      <Sha>2fd62c3936f5336b836f6b12df170aa0e90da767</Sha>
    </Dependency>
    <Dependency Name="optimization.windows_nt-arm64.MIBC.Runtime" Version="1.0.0-prerelease.23068.4">
      <Uri>https://dev.azure.com/dnceng/internal/_git/dotnet-optimization</Uri>
      <Sha>09111437f17e65c270063c8f2fffb29eb81f501f</Sha>
    </Dependency>
    <Dependency Name="optimization.linux-arm64.MIBC.Runtime" Version="1.0.0-prerelease.23068.4">
      <Uri>https://dev.azure.com/dnceng/internal/_git/dotnet-optimization</Uri>
      <Sha>09111437f17e65c270063c8f2fffb29eb81f501f</Sha>
    </Dependency>
  </ToolsetDependencies>
</Dependencies><|MERGE_RESOLUTION|>--- conflicted
+++ resolved
@@ -85,7 +85,6 @@
       <Sha>68e0c35d0b4b6651b9a062a52e7dd694d7a43927</Sha>
       <SourceBuild RepoName="cecil" ManagedOnly="true" />
     </Dependency>
-<<<<<<< HEAD
     <Dependency Name="Microsoft.NET.Workload.Emscripten.Current.Manifest-8.0.100-preview.2" Version="8.0.0-preview.2.23122.1">
       <Uri>https://github.com/dotnet/emsdk</Uri>
       <Sha>9c29816837eef223f56f148e807f0e881fb3f6b4</Sha>
@@ -98,20 +97,6 @@
     <Dependency Name="Microsoft.NET.Workload.Emscripten.net6.Manifest-8.0.100-preview.2" Version="8.0.0-preview.2.23122.1">
       <Uri>https://github.com/dotnet/emsdk</Uri>
       <Sha>9c29816837eef223f56f148e807f0e881fb3f6b4</Sha>
-=======
-    <Dependency Name="Microsoft.NET.Workload.Emscripten.Current.Manifest-8.0.100-preview.3" Version="8.0.0-preview.3.23127.2">
-      <Uri>https://github.com/dotnet/emsdk</Uri>
-      <Sha>f42a84d963a7e99449e3c79015f942bd247cfeb2</Sha>
-      <SourceBuild RepoName="emsdk" ManagedOnly="true" />
-    </Dependency>
-    <Dependency Name="Microsoft.NET.Workload.Emscripten.net7.Manifest-8.0.100-preview.3" Version="8.0.0-preview.3.23127.2">
-      <Uri>https://github.com/dotnet/emsdk</Uri>
-      <Sha>f42a84d963a7e99449e3c79015f942bd247cfeb2</Sha>
-    </Dependency>
-    <Dependency Name="Microsoft.NET.Workload.Emscripten.net6.Manifest-8.0.100-preview.3" Version="8.0.0-preview.3.23127.2">
-      <Uri>https://github.com/dotnet/emsdk</Uri>
-      <Sha>f42a84d963a7e99449e3c79015f942bd247cfeb2</Sha>
->>>>>>> 99547ae0
     </Dependency>
   </ProductDependencies>
   <ToolsetDependencies>
