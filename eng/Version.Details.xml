<Dependencies>
  <ProductDependencies>
<<<<<<< HEAD
    <Dependency Name="Microsoft.NETCore.Runtime.ICU.Transport" Version="8.0.0-preview.2.23108.1">
      <Uri>https://github.com/dotnet/icu</Uri>
      <Sha>dcc1f6e0e9915468372e4be0474762242bf07d8f</Sha>
=======
    <Dependency Name="Microsoft.NETCore.Runtime.ICU.Transport" Version="8.0.0-preview.2.23116.1">
      <Uri>https://github.com/dotnet/icu</Uri>
      <Sha>731657f7ae689b76951d1b103e74aa4f06ab2f49</Sha>
>>>>>>> 06dd1262
    </Dependency>
    <Dependency Name="System.Net.MsQuic.Transport" Version="8.0.0-alpha.1.23107.1">
      <Uri>https://github.com/dotnet/msquic</Uri>
      <Sha>b3a7ff6bd48b0f9af9a5bd7a2ed0828af408b894</Sha>
    </Dependency>
    <Dependency Name="System.ServiceModel.Primitives" Version="4.9.0-rc2.21473.1">
      <Uri>https://github.com/dotnet/wcf</Uri>
      <Sha>7f504aabb1988e9a093c1e74d8040bd52feb2f01</Sha>
    </Dependency>
    <Dependency Name="runtime.linux-arm64.Microsoft.NETCore.Runtime.ObjWriter" Version="14.0.0-alpha.1.23114.1">
      <Uri>https://github.com/dotnet/llvm-project</Uri>
      <Sha>916d70cbfe47847708a3f95c8af3ea4ecf804c48</Sha>
    </Dependency>
    <Dependency Name="runtime.linux-x64.Microsoft.NETCore.Runtime.ObjWriter" Version="14.0.0-alpha.1.23114.1">
      <Uri>https://github.com/dotnet/llvm-project</Uri>
      <Sha>916d70cbfe47847708a3f95c8af3ea4ecf804c48</Sha>
    </Dependency>
    <Dependency Name="runtime.linux-musl-arm64.Microsoft.NETCore.Runtime.ObjWriter" Version="14.0.0-alpha.1.23114.1">
      <Uri>https://github.com/dotnet/llvm-project</Uri>
      <Sha>916d70cbfe47847708a3f95c8af3ea4ecf804c48</Sha>
    </Dependency>
    <Dependency Name="runtime.linux-musl-x64.Microsoft.NETCore.Runtime.ObjWriter" Version="14.0.0-alpha.1.23114.1">
      <Uri>https://github.com/dotnet/llvm-project</Uri>
      <Sha>916d70cbfe47847708a3f95c8af3ea4ecf804c48</Sha>
    </Dependency>
    <Dependency Name="runtime.win-arm64.Microsoft.NETCore.Runtime.ObjWriter" Version="14.0.0-alpha.1.23114.1">
      <Uri>https://github.com/dotnet/llvm-project</Uri>
      <Sha>916d70cbfe47847708a3f95c8af3ea4ecf804c48</Sha>
    </Dependency>
    <Dependency Name="runtime.win-x64.Microsoft.NETCore.Runtime.ObjWriter" Version="14.0.0-alpha.1.23114.1">
      <Uri>https://github.com/dotnet/llvm-project</Uri>
      <Sha>916d70cbfe47847708a3f95c8af3ea4ecf804c48</Sha>
    </Dependency>
    <Dependency Name="runtime.osx.11.0-arm64.Microsoft.NETCore.Runtime.ObjWriter" Version="1.0.0-alpha.1.23106.1">
      <Uri>https://github.com/dotnet/llvm-project</Uri>
      <Sha>76f334f354eb653a7b409a5319b591ea09df5a43</Sha>
    </Dependency>
    <Dependency Name="runtime.osx.10.12-x64.Microsoft.NETCore.Runtime.ObjWriter" Version="1.0.0-alpha.1.23106.1">
      <Uri>https://github.com/dotnet/llvm-project</Uri>
      <Sha>76f334f354eb653a7b409a5319b591ea09df5a43</Sha>
    </Dependency>
    <Dependency Name="runtime.linux-arm64.Microsoft.NETCore.Runtime.JIT.Tools" Version="14.0.0-alpha.1.23114.1">
      <Uri>https://github.com/dotnet/llvm-project</Uri>
      <Sha>916d70cbfe47847708a3f95c8af3ea4ecf804c48</Sha>
    </Dependency>
    <Dependency Name="runtime.linux-x64.Microsoft.NETCore.Runtime.JIT.Tools" Version="14.0.0-alpha.1.23114.1">
      <Uri>https://github.com/dotnet/llvm-project</Uri>
      <Sha>916d70cbfe47847708a3f95c8af3ea4ecf804c48</Sha>
    </Dependency>
    <Dependency Name="runtime.linux-musl-arm64.Microsoft.NETCore.Runtime.JIT.Tools" Version="14.0.0-alpha.1.23114.1">
      <Uri>https://github.com/dotnet/llvm-project</Uri>
      <Sha>916d70cbfe47847708a3f95c8af3ea4ecf804c48</Sha>
    </Dependency>
    <Dependency Name="runtime.linux-musl-x64.Microsoft.NETCore.Runtime.JIT.Tools" Version="14.0.0-alpha.1.23114.1">
      <Uri>https://github.com/dotnet/llvm-project</Uri>
      <Sha>916d70cbfe47847708a3f95c8af3ea4ecf804c48</Sha>
    </Dependency>
    <Dependency Name="runtime.win-arm64.Microsoft.NETCore.Runtime.JIT.Tools" Version="14.0.0-alpha.1.23114.1">
      <Uri>https://github.com/dotnet/llvm-project</Uri>
      <Sha>916d70cbfe47847708a3f95c8af3ea4ecf804c48</Sha>
    </Dependency>
    <Dependency Name="runtime.win-x64.Microsoft.NETCore.Runtime.JIT.Tools" Version="14.0.0-alpha.1.23114.1">
      <Uri>https://github.com/dotnet/llvm-project</Uri>
      <Sha>916d70cbfe47847708a3f95c8af3ea4ecf804c48</Sha>
    </Dependency>
    <Dependency Name="runtime.osx.11.0-arm64.Microsoft.NETCore.Runtime.JIT.Tools" Version="1.0.0-alpha.1.23106.1">
      <Uri>https://github.com/dotnet/llvm-project</Uri>
      <Sha>76f334f354eb653a7b409a5319b591ea09df5a43</Sha>
    </Dependency>
    <Dependency Name="runtime.osx.10.12-x64.Microsoft.NETCore.Runtime.JIT.Tools" Version="1.0.0-alpha.1.23106.1">
      <Uri>https://github.com/dotnet/llvm-project</Uri>
      <Sha>76f334f354eb653a7b409a5319b591ea09df5a43</Sha>
    </Dependency>
    <Dependency Name="System.CommandLine" Version="2.0.0-beta4.22355.1">
      <Uri>https://github.com/dotnet/command-line-api</Uri>
      <Sha>5618b2d243ccdeb5c7e50a298b33b13036b4351b</Sha>
    </Dependency>
    <Dependency Name="Microsoft.DotNet.Cecil" Version="0.11.4-alpha.23113.1">
      <Uri>https://github.com/dotnet/cecil</Uri>
      <Sha>68e0c35d0b4b6651b9a062a52e7dd694d7a43927</Sha>
      <SourceBuild RepoName="cecil" ManagedOnly="true" />
    </Dependency>
<<<<<<< HEAD
    <Dependency Name="Microsoft.NET.Workload.Emscripten.Current.Manifest-8.0.100-preview.2" Version="8.0.0-preview.2.23107.2">
      <Uri>https://github.com/dotnet/emsdk</Uri>
      <Sha>f55ecf5518e38508a96afc81e5cfc33bbbc76a8d</Sha>
=======
    <Dependency Name="Microsoft.NET.Workload.Emscripten.Current.Manifest-8.0.100-preview.2" Version="8.0.0-preview.2.23113.1">
      <Uri>https://github.com/dotnet/emsdk</Uri>
      <Sha>d7ff0aa47c680be543905cc1410e2f62b54dfefe</Sha>
>>>>>>> 06dd1262
      <SourceBuild RepoName="emsdk" ManagedOnly="true" />
    </Dependency>
    <Dependency Name="Microsoft.NET.Workload.Emscripten.net7.Manifest-8.0.100-preview.2" Version="8.0.0-preview.2.23108.1">
      <Uri>https://github.com/dotnet/emsdk</Uri>
      <Sha>a117e262c0c49e71a0017e96a0a1124ec990d05f</Sha>
    </Dependency>
    <Dependency Name="Microsoft.NET.Workload.Emscripten.net6.Manifest-8.0.100-preview.2" Version="8.0.0-preview.2.23108.1">
      <Uri>https://github.com/dotnet/emsdk</Uri>
      <Sha>a117e262c0c49e71a0017e96a0a1124ec990d05f</Sha>
    </Dependency>
  </ProductDependencies>
  <ToolsetDependencies>
    <Dependency Name="Microsoft.DotNet.Arcade.Sdk" Version="8.0.0-beta.23115.1">
      <Uri>https://github.com/dotnet/arcade</Uri>
      <Sha>83284ab08840fe5f429ecd9fa935e81527023553</Sha>
    </Dependency>
    <Dependency Name="Microsoft.DotNet.Helix.Sdk" Version="8.0.0-beta.23115.1">
      <Uri>https://github.com/dotnet/arcade</Uri>
      <Sha>83284ab08840fe5f429ecd9fa935e81527023553</Sha>
    </Dependency>
    <Dependency Name="Microsoft.DotNet.GenAPI" Version="8.0.0-beta.23115.1">
      <Uri>https://github.com/dotnet/arcade</Uri>
      <Sha>83284ab08840fe5f429ecd9fa935e81527023553</Sha>
    </Dependency>
    <Dependency Name="Microsoft.DotNet.GenFacades" Version="8.0.0-beta.23115.1">
      <Uri>https://github.com/dotnet/arcade</Uri>
      <Sha>83284ab08840fe5f429ecd9fa935e81527023553</Sha>
    </Dependency>
    <Dependency Name="Microsoft.DotNet.XUnitExtensions" Version="8.0.0-beta.23115.1">
      <Uri>https://github.com/dotnet/arcade</Uri>
      <Sha>83284ab08840fe5f429ecd9fa935e81527023553</Sha>
    </Dependency>
    <Dependency Name="Microsoft.DotNet.XUnitConsoleRunner" Version="2.5.1-beta.23115.1">
      <Uri>https://github.com/dotnet/arcade</Uri>
      <Sha>83284ab08840fe5f429ecd9fa935e81527023553</Sha>
    </Dependency>
    <Dependency Name="Microsoft.DotNet.Build.Tasks.Archives" Version="8.0.0-beta.23115.1">
      <Uri>https://github.com/dotnet/arcade</Uri>
      <Sha>83284ab08840fe5f429ecd9fa935e81527023553</Sha>
    </Dependency>
    <Dependency Name="Microsoft.DotNet.Build.Tasks.Packaging" Version="8.0.0-beta.23115.1">
      <Uri>https://github.com/dotnet/arcade</Uri>
      <Sha>83284ab08840fe5f429ecd9fa935e81527023553</Sha>
    </Dependency>
    <Dependency Name="Microsoft.DotNet.Build.Tasks.Installers" Version="8.0.0-beta.23115.1">
      <Uri>https://github.com/dotnet/arcade</Uri>
      <Sha>83284ab08840fe5f429ecd9fa935e81527023553</Sha>
    </Dependency>
    <Dependency Name="Microsoft.DotNet.Build.Tasks.Templating" Version="8.0.0-beta.23115.1">
      <Uri>https://github.com/dotnet/arcade</Uri>
      <Sha>83284ab08840fe5f429ecd9fa935e81527023553</Sha>
    </Dependency>
    <Dependency Name="Microsoft.DotNet.Build.Tasks.Workloads" Version="8.0.0-beta.23115.1">
      <Uri>https://github.com/dotnet/arcade</Uri>
      <Sha>83284ab08840fe5f429ecd9fa935e81527023553</Sha>
    </Dependency>
    <Dependency Name="Microsoft.DotNet.CodeAnalysis" Version="8.0.0-beta.23115.1">
      <Uri>https://github.com/dotnet/arcade</Uri>
      <Sha>83284ab08840fe5f429ecd9fa935e81527023553</Sha>
    </Dependency>
    <Dependency Name="Microsoft.DotNet.Build.Tasks.TargetFramework" Version="8.0.0-beta.23115.1">
      <Uri>https://github.com/dotnet/arcade</Uri>
      <Sha>83284ab08840fe5f429ecd9fa935e81527023553</Sha>
    </Dependency>
    <Dependency Name="Microsoft.DotNet.RemoteExecutor" Version="8.0.0-beta.23115.1">
      <Uri>https://github.com/dotnet/arcade</Uri>
      <Sha>83284ab08840fe5f429ecd9fa935e81527023553</Sha>
    </Dependency>
    <Dependency Name="Microsoft.DotNet.Build.Tasks.Feed" Version="8.0.0-beta.23115.1">
      <Uri>https://github.com/dotnet/arcade</Uri>
      <Sha>83284ab08840fe5f429ecd9fa935e81527023553</Sha>
    </Dependency>
    <Dependency Name="Microsoft.DotNet.VersionTools.Tasks" Version="8.0.0-beta.23115.1">
      <Uri>https://github.com/dotnet/arcade</Uri>
      <Sha>83284ab08840fe5f429ecd9fa935e81527023553</Sha>
    </Dependency>
    <Dependency Name="Microsoft.DotNet.SharedFramework.Sdk" Version="8.0.0-beta.23115.1">
      <Uri>https://github.com/dotnet/arcade</Uri>
      <Sha>83284ab08840fe5f429ecd9fa935e81527023553</Sha>
    </Dependency>
    <Dependency Name="System.ComponentModel.TypeConverter.TestData" Version="8.0.0-beta.23113.1">
      <Uri>https://github.com/dotnet/runtime-assets</Uri>
      <Sha>3a8fb28f12af0c2c0b9eace35afafd689437c39e</Sha>
    </Dependency>
    <Dependency Name="System.Data.Common.TestData" Version="8.0.0-beta.23113.1">
      <Uri>https://github.com/dotnet/runtime-assets</Uri>
      <Sha>3a8fb28f12af0c2c0b9eace35afafd689437c39e</Sha>
    </Dependency>
    <Dependency Name="System.Drawing.Common.TestData" Version="8.0.0-beta.23113.1">
      <Uri>https://github.com/dotnet/runtime-assets</Uri>
      <Sha>3a8fb28f12af0c2c0b9eace35afafd689437c39e</Sha>
    </Dependency>
    <Dependency Name="System.Formats.Tar.TestData" Version="8.0.0-beta.23113.1">
      <Uri>https://github.com/dotnet/runtime-assets</Uri>
      <Sha>3a8fb28f12af0c2c0b9eace35afafd689437c39e</Sha>
    </Dependency>
    <Dependency Name="System.IO.Compression.TestData" Version="8.0.0-beta.23113.1">
      <Uri>https://github.com/dotnet/runtime-assets</Uri>
      <Sha>3a8fb28f12af0c2c0b9eace35afafd689437c39e</Sha>
    </Dependency>
    <Dependency Name="System.IO.Packaging.TestData" Version="8.0.0-beta.23113.1">
      <Uri>https://github.com/dotnet/runtime-assets</Uri>
      <Sha>3a8fb28f12af0c2c0b9eace35afafd689437c39e</Sha>
    </Dependency>
    <Dependency Name="System.Net.TestData" Version="8.0.0-beta.23113.1">
      <Uri>https://github.com/dotnet/runtime-assets</Uri>
      <Sha>3a8fb28f12af0c2c0b9eace35afafd689437c39e</Sha>
    </Dependency>
    <Dependency Name="System.Private.Runtime.UnicodeData" Version="8.0.0-beta.23113.1">
      <Uri>https://github.com/dotnet/runtime-assets</Uri>
      <Sha>3a8fb28f12af0c2c0b9eace35afafd689437c39e</Sha>
    </Dependency>
    <Dependency Name="System.Runtime.TimeZoneData" Version="8.0.0-beta.23113.1">
      <Uri>https://github.com/dotnet/runtime-assets</Uri>
      <Sha>3a8fb28f12af0c2c0b9eace35afafd689437c39e</Sha>
    </Dependency>
    <Dependency Name="System.Security.Cryptography.X509Certificates.TestData" Version="8.0.0-beta.23113.1">
      <Uri>https://github.com/dotnet/runtime-assets</Uri>
      <Sha>3a8fb28f12af0c2c0b9eace35afafd689437c39e</Sha>
    </Dependency>
    <Dependency Name="System.Text.RegularExpressions.TestData" Version="8.0.0-beta.23113.1">
      <Uri>https://github.com/dotnet/runtime-assets</Uri>
      <Sha>3a8fb28f12af0c2c0b9eace35afafd689437c39e</Sha>
    </Dependency>
    <Dependency Name="System.Windows.Extensions.TestData" Version="8.0.0-beta.23113.1">
      <Uri>https://github.com/dotnet/runtime-assets</Uri>
      <Sha>3a8fb28f12af0c2c0b9eace35afafd689437c39e</Sha>
    </Dependency>
    <Dependency Name="Microsoft.DotNet.CilStrip.Sources" Version="8.0.0-beta.23113.1">
      <Uri>https://github.com/dotnet/runtime-assets</Uri>
      <Sha>3a8fb28f12af0c2c0b9eace35afafd689437c39e</Sha>
    </Dependency>
    <Dependency Name="runtime.linux-arm64.Microsoft.NETCore.Runtime.Mono.LLVM.Sdk" Version="14.0.0-alpha.1.23114.1">
      <Uri>https://github.com/dotnet/llvm-project</Uri>
      <Sha>916d70cbfe47847708a3f95c8af3ea4ecf804c48</Sha>
    </Dependency>
    <Dependency Name="runtime.linux-arm64.Microsoft.NETCore.Runtime.Mono.LLVM.Tools" Version="14.0.0-alpha.1.23114.1">
      <Uri>https://github.com/dotnet/llvm-project</Uri>
      <Sha>916d70cbfe47847708a3f95c8af3ea4ecf804c48</Sha>
    </Dependency>
    <Dependency Name="runtime.linux-x64.Microsoft.NETCore.Runtime.Mono.LLVM.Sdk" Version="14.0.0-alpha.1.23114.1">
      <Uri>https://github.com/dotnet/llvm-project</Uri>
      <Sha>916d70cbfe47847708a3f95c8af3ea4ecf804c48</Sha>
    </Dependency>
    <Dependency Name="runtime.linux-x64.Microsoft.NETCore.Runtime.Mono.LLVM.Tools" Version="14.0.0-alpha.1.23114.1">
      <Uri>https://github.com/dotnet/llvm-project</Uri>
      <Sha>916d70cbfe47847708a3f95c8af3ea4ecf804c48</Sha>
    </Dependency>
    <Dependency Name="runtime.win-x64.Microsoft.NETCore.Runtime.Mono.LLVM.Sdk" Version="14.0.0-alpha.1.23114.1">
      <Uri>https://github.com/dotnet/llvm-project</Uri>
      <Sha>916d70cbfe47847708a3f95c8af3ea4ecf804c48</Sha>
    </Dependency>
    <Dependency Name="runtime.win-x64.Microsoft.NETCore.Runtime.Mono.LLVM.Tools" Version="14.0.0-alpha.1.23114.1">
      <Uri>https://github.com/dotnet/llvm-project</Uri>
      <Sha>916d70cbfe47847708a3f95c8af3ea4ecf804c48</Sha>
    </Dependency>
    <Dependency Name="runtime.osx-arm64.Microsoft.NETCore.Runtime.Mono.LLVM.Sdk" Version="14.0.0-alpha.1.23114.1">
      <Uri>https://github.com/dotnet/llvm-project</Uri>
      <Sha>916d70cbfe47847708a3f95c8af3ea4ecf804c48</Sha>
    </Dependency>
    <Dependency Name="runtime.osx-arm64.Microsoft.NETCore.Runtime.Mono.LLVM.Tools" Version="14.0.0-alpha.1.23114.1">
      <Uri>https://github.com/dotnet/llvm-project</Uri>
      <Sha>916d70cbfe47847708a3f95c8af3ea4ecf804c48</Sha>
    </Dependency>
    <Dependency Name="runtime.osx-x64.Microsoft.NETCore.Runtime.Mono.LLVM.Sdk" Version="14.0.0-alpha.1.23114.1">
      <Uri>https://github.com/dotnet/llvm-project</Uri>
      <Sha>916d70cbfe47847708a3f95c8af3ea4ecf804c48</Sha>
    </Dependency>
    <Dependency Name="runtime.osx-x64.Microsoft.NETCore.Runtime.Mono.LLVM.Tools" Version="14.0.0-alpha.1.23114.1">
      <Uri>https://github.com/dotnet/llvm-project</Uri>
      <Sha>916d70cbfe47847708a3f95c8af3ea4ecf804c48</Sha>
    </Dependency>
    <Dependency Name="Microsoft.NETCore.App.Runtime.win-x64" Version="8.0.0-preview.2.23112.4">
      <Uri>https://github.com/dotnet/runtime</Uri>
      <Sha>252018c3d3fffdb592413cf61d5b80cf751e0a59</Sha>
    </Dependency>
    <Dependency Name="runtime.native.System.IO.Ports" Version="8.0.0-preview.2.23112.4">
      <Uri>https://github.com/dotnet/runtime</Uri>
      <Sha>252018c3d3fffdb592413cf61d5b80cf751e0a59</Sha>
    </Dependency>
    <Dependency Name="Microsoft.NETCore.ILAsm" Version="8.0.0-preview.2.23112.4">
      <Uri>https://github.com/dotnet/runtime</Uri>
      <Sha>252018c3d3fffdb592413cf61d5b80cf751e0a59</Sha>
    </Dependency>
    <Dependency Name="Microsoft.NET.Sdk.IL" Version="8.0.0-preview.2.23112.4">
      <Uri>https://github.com/dotnet/runtime</Uri>
      <Sha>252018c3d3fffdb592413cf61d5b80cf751e0a59</Sha>
    </Dependency>
    <Dependency Name="System.Text.Json" Version="8.0.0-preview.2.23112.4">
      <Uri>https://github.com/dotnet/runtime</Uri>
      <Sha>252018c3d3fffdb592413cf61d5b80cf751e0a59</Sha>
    </Dependency>
    <Dependency Name="Microsoft.NET.ILLink.Tasks" Version="8.0.0-preview.2.23112.4">
      <Uri>https://github.com/dotnet/runtime</Uri>
      <Sha>252018c3d3fffdb592413cf61d5b80cf751e0a59</Sha>
    </Dependency>
    <Dependency Name="Microsoft.DotNet.XHarness.TestRunners.Common" Version="1.0.0-prerelease.23117.1">
      <Uri>https://github.com/dotnet/xharness</Uri>
      <Sha>8d789cbeecb6c89bf470fdc7727a8f501724fc8a</Sha>
    </Dependency>
    <Dependency Name="Microsoft.DotNet.XHarness.TestRunners.Xunit" Version="1.0.0-prerelease.23117.1">
      <Uri>https://github.com/dotnet/xharness</Uri>
      <Sha>8d789cbeecb6c89bf470fdc7727a8f501724fc8a</Sha>
    </Dependency>
    <Dependency Name="Microsoft.DotNet.XHarness.CLI" Version="1.0.0-prerelease.23117.1">
      <Uri>https://github.com/dotnet/xharness</Uri>
      <Sha>8d789cbeecb6c89bf470fdc7727a8f501724fc8a</Sha>
    </Dependency>
    <Dependency Name="Microsoft.DotNet.PackageTesting" Version="8.0.0-beta.23115.1">
      <Uri>https://github.com/dotnet/arcade</Uri>
      <Sha>83284ab08840fe5f429ecd9fa935e81527023553</Sha>
    </Dependency>
    <Dependency Name="optimization.windows_nt-x64.MIBC.Runtime" Version="1.0.0-prerelease.23068.4">
      <Uri>https://dev.azure.com/dnceng/internal/_git/dotnet-optimization</Uri>
      <Sha>09111437f17e65c270063c8f2fffb29eb81f501f</Sha>
    </Dependency>
    <Dependency Name="optimization.windows_nt-x86.MIBC.Runtime" Version="1.0.0-prerelease.23068.4">
      <Uri>https://dev.azure.com/dnceng/internal/_git/dotnet-optimization</Uri>
      <Sha>09111437f17e65c270063c8f2fffb29eb81f501f</Sha>
    </Dependency>
    <Dependency Name="optimization.linux-x64.MIBC.Runtime" Version="1.0.0-prerelease.23068.4">
      <Uri>https://dev.azure.com/dnceng/internal/_git/dotnet-optimization</Uri>
      <Sha>09111437f17e65c270063c8f2fffb29eb81f501f</Sha>
    </Dependency>
    <Dependency Name="optimization.PGO.CoreCLR" Version="1.0.0-prerelease.23068.4">
      <Uri>https://dev.azure.com/dnceng/internal/_git/dotnet-optimization</Uri>
      <Sha>09111437f17e65c270063c8f2fffb29eb81f501f</Sha>
    </Dependency>
    <Dependency Name="Microsoft.DotNet.HotReload.Utils.Generator.BuildTool" Version="1.1.0-alpha.0.23113.1">
      <Uri>https://github.com/dotnet/hotreload-utils</Uri>
      <Sha>2d8b78c3e2f2db3786989fbe210ecea6b2386a52</Sha>
    </Dependency>
    <Dependency Name="System.Runtime.Numerics.TestData" Version="8.0.0-beta.23113.1">
      <Uri>https://github.com/dotnet/runtime-assets</Uri>
      <Sha>3a8fb28f12af0c2c0b9eace35afafd689437c39e</Sha>
    </Dependency>
    <Dependency Name="Microsoft.Net.Compilers.Toolset" Version="4.6.0-1.23073.4">
      <Uri>https://github.com/dotnet/roslyn</Uri>
      <Sha>6acaa7b7c0efea8ea292ca26888c0346fbf8b0c1</Sha>
    </Dependency>
    <Dependency Name="Microsoft.CodeAnalysis" Version="4.6.0-1.23073.4">
      <Uri>https://github.com/dotnet/roslyn</Uri>
      <Sha>6acaa7b7c0efea8ea292ca26888c0346fbf8b0c1</Sha>
    </Dependency>
    <Dependency Name="Microsoft.CodeAnalysis.CSharp" Version="4.6.0-1.23073.4">
      <Uri>https://github.com/dotnet/roslyn</Uri>
      <Sha>6acaa7b7c0efea8ea292ca26888c0346fbf8b0c1</Sha>
    </Dependency>
    <Dependency Name="Microsoft.CodeAnalysis.Analyzers" Version="3.3.5-beta1.23117.2">
      <Uri>https://github.com/dotnet/roslyn-analyzers</Uri>
      <Sha>913f56f4fe47859f60df06821c1b15f21aa9c700</Sha>
    </Dependency>
    <Dependency Name="Microsoft.CodeAnalysis.NetAnalyzers" Version="8.0.0-preview1.23117.2">
      <Uri>https://github.com/dotnet/roslyn-analyzers</Uri>
      <Sha>913f56f4fe47859f60df06821c1b15f21aa9c700</Sha>
    </Dependency>
    <Dependency Name="Microsoft.DotNet.ApiCompat.Task" Version="8.0.100-preview.2.23107.1">
      <Uri>https://github.com/dotnet/sdk</Uri>
      <Sha>2fd62c3936f5336b836f6b12df170aa0e90da767</Sha>
    </Dependency>
    <Dependency Name="optimization.windows_nt-arm64.MIBC.Runtime" Version="1.0.0-prerelease.23068.4">
      <Uri>https://dev.azure.com/dnceng/internal/_git/dotnet-optimization</Uri>
      <Sha>09111437f17e65c270063c8f2fffb29eb81f501f</Sha>
    </Dependency>
    <Dependency Name="optimization.linux-arm64.MIBC.Runtime" Version="1.0.0-prerelease.23068.4">
      <Uri>https://dev.azure.com/dnceng/internal/_git/dotnet-optimization</Uri>
      <Sha>09111437f17e65c270063c8f2fffb29eb81f501f</Sha>
    </Dependency>
  </ToolsetDependencies>
</Dependencies><|MERGE_RESOLUTION|>--- conflicted
+++ resolved
@@ -1,14 +1,8 @@
 <Dependencies>
   <ProductDependencies>
-<<<<<<< HEAD
     <Dependency Name="Microsoft.NETCore.Runtime.ICU.Transport" Version="8.0.0-preview.2.23108.1">
       <Uri>https://github.com/dotnet/icu</Uri>
       <Sha>dcc1f6e0e9915468372e4be0474762242bf07d8f</Sha>
-=======
-    <Dependency Name="Microsoft.NETCore.Runtime.ICU.Transport" Version="8.0.0-preview.2.23116.1">
-      <Uri>https://github.com/dotnet/icu</Uri>
-      <Sha>731657f7ae689b76951d1b103e74aa4f06ab2f49</Sha>
->>>>>>> 06dd1262
     </Dependency>
     <Dependency Name="System.Net.MsQuic.Transport" Version="8.0.0-alpha.1.23107.1">
       <Uri>https://github.com/dotnet/msquic</Uri>
@@ -91,15 +85,9 @@
       <Sha>68e0c35d0b4b6651b9a062a52e7dd694d7a43927</Sha>
       <SourceBuild RepoName="cecil" ManagedOnly="true" />
     </Dependency>
-<<<<<<< HEAD
     <Dependency Name="Microsoft.NET.Workload.Emscripten.Current.Manifest-8.0.100-preview.2" Version="8.0.0-preview.2.23107.2">
       <Uri>https://github.com/dotnet/emsdk</Uri>
       <Sha>f55ecf5518e38508a96afc81e5cfc33bbbc76a8d</Sha>
-=======
-    <Dependency Name="Microsoft.NET.Workload.Emscripten.Current.Manifest-8.0.100-preview.2" Version="8.0.0-preview.2.23113.1">
-      <Uri>https://github.com/dotnet/emsdk</Uri>
-      <Sha>d7ff0aa47c680be543905cc1410e2f62b54dfefe</Sha>
->>>>>>> 06dd1262
       <SourceBuild RepoName="emsdk" ManagedOnly="true" />
     </Dependency>
     <Dependency Name="Microsoft.NET.Workload.Emscripten.net7.Manifest-8.0.100-preview.2" Version="8.0.0-preview.2.23108.1">
