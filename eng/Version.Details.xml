--- conflicted
+++ resolved
@@ -48,15 +48,6 @@
       <Uri>https://github.com/dotnet/command-line-api</Uri>
       <Sha>5618b2d243ccdeb5c7e50a298b33b13036b4351b</Sha>
     </Dependency>
-<<<<<<< HEAD
-    <Dependency Name="Microsoft.NET.Workload.Emscripten.net6.Manifest-7.0.100" Version="7.0.4">
-      <Uri>https://github.com/dotnet/emsdk</Uri>
-      <Sha>2a1a284cb9e62959ed261bba6cfc678612fc4559</Sha>
-    </Dependency>
-    <Dependency Name="Microsoft.NET.Workload.Emscripten.net7.Manifest-7.0.100" Version="7.0.4">
-      <Uri>https://github.com/dotnet/emsdk</Uri>
-      <Sha>2a1a284cb9e62959ed261bba6cfc678612fc4559</Sha>
-=======
     <Dependency Name="Microsoft.NET.Workload.Emscripten.net6.Manifest-7.0.100" Version="7.0.6">
       <Uri>https://github.com/dotnet/emsdk</Uri>
       <Sha>edbcdace786fb39c68c0b8b1038272f480d09598</Sha>
@@ -64,7 +55,6 @@
     <Dependency Name="Microsoft.NET.Workload.Emscripten.net7.Manifest-7.0.100" Version="7.0.6">
       <Uri>https://github.com/dotnet/emsdk</Uri>
       <Sha>edbcdace786fb39c68c0b8b1038272f480d09598</Sha>
->>>>>>> 7e8c33ec
     </Dependency>
   </ProductDependencies>
   <ToolsetDependencies>
