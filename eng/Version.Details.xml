<Dependencies>
  <ProductDependencies>
    <Dependency Name="Microsoft.NETCore.Runtime.ICU.Transport" Version="8.0.0-rtm.23523.2">
      <Uri>https://github.com/dotnet/icu</Uri>
      <Sha>e76010c828e5913da4b6a5332f4d8b14f660dd88</Sha>
    </Dependency>
    <Dependency Name="System.Net.MsQuic.Transport" Version="8.0.0-alpha.1.23527.1">
      <Uri>https://github.com/dotnet/msquic</Uri>
      <Sha>4e887bb039a972819bce916ab8fbeb0c63c53bd1</Sha>
    </Dependency>
    <Dependency Name="System.ServiceModel.Primitives" Version="4.9.0-rc2.21473.1">
      <Uri>https://github.com/dotnet/wcf</Uri>
      <Sha>7f504aabb1988e9a093c1e74d8040bd52feb2f01</Sha>
    </Dependency>
    <Dependency Name="runtime.linux-arm64.Microsoft.NETCore.Runtime.ObjWriter" Version="16.0.5-alpha.1.23558.12" CoherentParentDependency="Microsoft.NET.Workload.Emscripten.Current.Manifest-8.0.100">
      <Uri>https://github.com/dotnet/llvm-project</Uri>
      <Sha>ed5cffbdf262fdd9bb075b7b68d84bf3e4e090d4</Sha>
    </Dependency>
    <Dependency Name="runtime.linux-x64.Microsoft.NETCore.Runtime.ObjWriter" Version="16.0.5-alpha.1.23558.12" CoherentParentDependency="Microsoft.NET.Workload.Emscripten.Current.Manifest-8.0.100">
      <Uri>https://github.com/dotnet/llvm-project</Uri>
      <Sha>ed5cffbdf262fdd9bb075b7b68d84bf3e4e090d4</Sha>
    </Dependency>
    <Dependency Name="runtime.linux-musl-arm64.Microsoft.NETCore.Runtime.ObjWriter" Version="16.0.5-alpha.1.23558.12" CoherentParentDependency="Microsoft.NET.Workload.Emscripten.Current.Manifest-8.0.100">
      <Uri>https://github.com/dotnet/llvm-project</Uri>
      <Sha>ed5cffbdf262fdd9bb075b7b68d84bf3e4e090d4</Sha>
    </Dependency>
    <Dependency Name="runtime.linux-musl-x64.Microsoft.NETCore.Runtime.ObjWriter" Version="16.0.5-alpha.1.23558.12" CoherentParentDependency="Microsoft.NET.Workload.Emscripten.Current.Manifest-8.0.100">
      <Uri>https://github.com/dotnet/llvm-project</Uri>
      <Sha>ed5cffbdf262fdd9bb075b7b68d84bf3e4e090d4</Sha>
    </Dependency>
    <Dependency Name="runtime.win-arm64.Microsoft.NETCore.Runtime.ObjWriter" Version="16.0.5-alpha.1.23558.12" CoherentParentDependency="Microsoft.NET.Workload.Emscripten.Current.Manifest-8.0.100">
      <Uri>https://github.com/dotnet/llvm-project</Uri>
      <Sha>ed5cffbdf262fdd9bb075b7b68d84bf3e4e090d4</Sha>
    </Dependency>
    <Dependency Name="runtime.win-x64.Microsoft.NETCore.Runtime.ObjWriter" Version="16.0.5-alpha.1.23558.12" CoherentParentDependency="Microsoft.NET.Workload.Emscripten.Current.Manifest-8.0.100">
      <Uri>https://github.com/dotnet/llvm-project</Uri>
      <Sha>ed5cffbdf262fdd9bb075b7b68d84bf3e4e090d4</Sha>
    </Dependency>
    <Dependency Name="runtime.osx-arm64.Microsoft.NETCore.Runtime.ObjWriter" Version="16.0.5-alpha.1.23558.12" CoherentParentDependency="Microsoft.NET.Workload.Emscripten.Current.Manifest-8.0.100">
      <Uri>https://github.com/dotnet/llvm-project</Uri>
      <Sha>ed5cffbdf262fdd9bb075b7b68d84bf3e4e090d4</Sha>
    </Dependency>
    <Dependency Name="runtime.osx-x64.Microsoft.NETCore.Runtime.ObjWriter" Version="16.0.5-alpha.1.23558.12" CoherentParentDependency="Microsoft.NET.Workload.Emscripten.Current.Manifest-8.0.100">
      <Uri>https://github.com/dotnet/llvm-project</Uri>
      <Sha>ed5cffbdf262fdd9bb075b7b68d84bf3e4e090d4</Sha>
    </Dependency>
    <Dependency Name="runtime.linux-arm64.Microsoft.NETCore.Runtime.JIT.Tools" Version="16.0.5-alpha.1.23558.12" CoherentParentDependency="Microsoft.NET.Workload.Emscripten.Current.Manifest-8.0.100">
      <Uri>https://github.com/dotnet/llvm-project</Uri>
      <Sha>ed5cffbdf262fdd9bb075b7b68d84bf3e4e090d4</Sha>
    </Dependency>
    <Dependency Name="runtime.linux-x64.Microsoft.NETCore.Runtime.JIT.Tools" Version="16.0.5-alpha.1.23558.12" CoherentParentDependency="Microsoft.NET.Workload.Emscripten.Current.Manifest-8.0.100">
      <Uri>https://github.com/dotnet/llvm-project</Uri>
      <Sha>ed5cffbdf262fdd9bb075b7b68d84bf3e4e090d4</Sha>
    </Dependency>
    <Dependency Name="runtime.linux-musl-arm64.Microsoft.NETCore.Runtime.JIT.Tools" Version="16.0.5-alpha.1.23558.12" CoherentParentDependency="Microsoft.NET.Workload.Emscripten.Current.Manifest-8.0.100">
      <Uri>https://github.com/dotnet/llvm-project</Uri>
      <Sha>ed5cffbdf262fdd9bb075b7b68d84bf3e4e090d4</Sha>
    </Dependency>
    <Dependency Name="runtime.linux-musl-x64.Microsoft.NETCore.Runtime.JIT.Tools" Version="16.0.5-alpha.1.23558.12" CoherentParentDependency="Microsoft.NET.Workload.Emscripten.Current.Manifest-8.0.100">
      <Uri>https://github.com/dotnet/llvm-project</Uri>
      <Sha>ed5cffbdf262fdd9bb075b7b68d84bf3e4e090d4</Sha>
    </Dependency>
    <Dependency Name="runtime.win-arm64.Microsoft.NETCore.Runtime.JIT.Tools" Version="16.0.5-alpha.1.23558.12" CoherentParentDependency="Microsoft.NET.Workload.Emscripten.Current.Manifest-8.0.100">
      <Uri>https://github.com/dotnet/llvm-project</Uri>
      <Sha>ed5cffbdf262fdd9bb075b7b68d84bf3e4e090d4</Sha>
    </Dependency>
    <Dependency Name="runtime.win-x64.Microsoft.NETCore.Runtime.JIT.Tools" Version="16.0.5-alpha.1.23558.12" CoherentParentDependency="Microsoft.NET.Workload.Emscripten.Current.Manifest-8.0.100">
      <Uri>https://github.com/dotnet/llvm-project</Uri>
      <Sha>ed5cffbdf262fdd9bb075b7b68d84bf3e4e090d4</Sha>
    </Dependency>
    <Dependency Name="runtime.osx-arm64.Microsoft.NETCore.Runtime.JIT.Tools" Version="16.0.5-alpha.1.23558.12" CoherentParentDependency="Microsoft.NET.Workload.Emscripten.Current.Manifest-8.0.100">
      <Uri>https://github.com/dotnet/llvm-project</Uri>
      <Sha>ed5cffbdf262fdd9bb075b7b68d84bf3e4e090d4</Sha>
    </Dependency>
    <Dependency Name="runtime.osx-x64.Microsoft.NETCore.Runtime.JIT.Tools" Version="16.0.5-alpha.1.23558.12" CoherentParentDependency="Microsoft.NET.Workload.Emscripten.Current.Manifest-8.0.100">
      <Uri>https://github.com/dotnet/llvm-project</Uri>
      <Sha>ed5cffbdf262fdd9bb075b7b68d84bf3e4e090d4</Sha>
    </Dependency>
    <Dependency Name="System.CommandLine" Version="2.0.0-beta4.23307.1">
      <Uri>https://github.com/dotnet/command-line-api</Uri>
      <Sha>02fe27cd6a9b001c8feb7938e6ef4b3799745759</Sha>
    </Dependency>
    <Dependency Name="Microsoft.SourceBuild.Intermediate.command-line-api" Version="0.1.430701">
      <Uri>https://github.com/dotnet/command-line-api</Uri>
      <Sha>02fe27cd6a9b001c8feb7938e6ef4b3799745759b</Sha>
      <SourceBuild RepoName="command-line-api" ManagedOnly="true" />
    </Dependency>
    <Dependency Name="Microsoft.DotNet.Cecil" Version="0.11.4-alpha.23509.2">
      <Uri>https://github.com/dotnet/cecil</Uri>
      <Sha>45dd3a73dd5b64b010c4251303b3664bb30df029</Sha>
      <SourceBuild RepoName="cecil" ManagedOnly="true" />
    </Dependency>
    <Dependency Name="Microsoft.NET.Workload.Emscripten.Current.Manifest-8.0.100" Version="8.0.1">
      <Uri>https://github.com/dotnet/emsdk</Uri>
      <Sha>0af50f733332e8c148f7f2debef2cb90504840d5</Sha>
    </Dependency>
    <Dependency Name="Microsoft.SourceBuild.Intermediate.emsdk" Version="8.0.1-servicing.23563.2">
      <Uri>https://github.com/dotnet/emsdk</Uri>
      <Sha>0af50f733332e8c148f7f2debef2cb90504840d5</Sha>
      <SourceBuild RepoName="emsdk" ManagedOnly="true" />
    </Dependency>
    <Dependency Name="Microsoft.SourceBuild.Intermediate.source-build-reference-packages" Version="8.0.0-alpha.1.23556.3">
      <Uri>https://github.com/dotnet/source-build-reference-packages</Uri>
      <Sha>fa4c0e8f53ef2541a23e519af4dfb86cb88e1bae</Sha>
      <SourceBuild RepoName="source-build-reference-packages" ManagedOnly="true" />
    </Dependency>
    <Dependency Name="Microsoft.SourceBuild.Intermediate.source-build-externals" Version="8.0.0-alpha.1.23518.1">
      <Uri>https://github.com/dotnet/source-build-externals</Uri>
      <Sha>3dc05150cf234f76f6936dcb2853d31a0da1f60e</Sha>
      <SourceBuild RepoName="source-build-externals" ManagedOnly="true" />
    </Dependency>
  </ProductDependencies>
  <ToolsetDependencies>
    <Dependency Name="Microsoft.DotNet.Arcade.Sdk" Version="8.0.0-beta.23556.5">
      <Uri>https://github.com/dotnet/arcade</Uri>
      <Sha>080141bf0f9f15408bb6eb8e301b23bddf81d054</Sha>
      <SourceBuild RepoName="arcade" ManagedOnly="true" />
    </Dependency>
    <Dependency Name="Microsoft.DotNet.XliffTasks" Version="1.0.0-beta.23475.1" CoherentParentDependency="Microsoft.DotNet.Arcade.Sdk">
      <Uri>https://github.com/dotnet/xliff-tasks</Uri>
      <Sha>73f0850939d96131c28cf6ea6ee5aacb4da0083a</Sha>
      <SourceBuild RepoName="xliff-tasks" ManagedOnly="true" />
    </Dependency>
    <Dependency Name="Microsoft.DotNet.Helix.Sdk" Version="8.0.0-beta.23556.5">
      <Uri>https://github.com/dotnet/arcade</Uri>
      <Sha>080141bf0f9f15408bb6eb8e301b23bddf81d054</Sha>
    </Dependency>
    <Dependency Name="Microsoft.DotNet.GenAPI" Version="8.0.0-beta.23556.5">
      <Uri>https://github.com/dotnet/arcade</Uri>
      <Sha>080141bf0f9f15408bb6eb8e301b23bddf81d054</Sha>
    </Dependency>
    <Dependency Name="Microsoft.DotNet.GenFacades" Version="8.0.0-beta.23556.5">
      <Uri>https://github.com/dotnet/arcade</Uri>
      <Sha>080141bf0f9f15408bb6eb8e301b23bddf81d054</Sha>
    </Dependency>
    <Dependency Name="Microsoft.DotNet.XUnitExtensions" Version="8.0.0-beta.23556.5">
      <Uri>https://github.com/dotnet/arcade</Uri>
      <Sha>080141bf0f9f15408bb6eb8e301b23bddf81d054</Sha>
    </Dependency>
    <Dependency Name="Microsoft.DotNet.XUnitConsoleRunner" Version="2.5.1-beta.23556.5">
      <Uri>https://github.com/dotnet/arcade</Uri>
      <Sha>080141bf0f9f15408bb6eb8e301b23bddf81d054</Sha>
    </Dependency>
    <Dependency Name="Microsoft.DotNet.Build.Tasks.Archives" Version="8.0.0-beta.23556.5">
      <Uri>https://github.com/dotnet/arcade</Uri>
      <Sha>080141bf0f9f15408bb6eb8e301b23bddf81d054</Sha>
    </Dependency>
    <Dependency Name="Microsoft.DotNet.Build.Tasks.Packaging" Version="8.0.0-beta.23556.5">
      <Uri>https://github.com/dotnet/arcade</Uri>
      <Sha>080141bf0f9f15408bb6eb8e301b23bddf81d054</Sha>
    </Dependency>
    <Dependency Name="Microsoft.DotNet.Build.Tasks.Installers" Version="8.0.0-beta.23556.5">
      <Uri>https://github.com/dotnet/arcade</Uri>
      <Sha>080141bf0f9f15408bb6eb8e301b23bddf81d054</Sha>
    </Dependency>
    <Dependency Name="Microsoft.DotNet.Build.Tasks.Templating" Version="8.0.0-beta.23556.5">
      <Uri>https://github.com/dotnet/arcade</Uri>
      <Sha>080141bf0f9f15408bb6eb8e301b23bddf81d054</Sha>
    </Dependency>
    <Dependency Name="Microsoft.DotNet.Build.Tasks.Workloads" Version="8.0.0-beta.23556.5">
      <Uri>https://github.com/dotnet/arcade</Uri>
      <Sha>080141bf0f9f15408bb6eb8e301b23bddf81d054</Sha>
    </Dependency>
    <Dependency Name="Microsoft.DotNet.CodeAnalysis" Version="8.0.0-beta.23556.5">
      <Uri>https://github.com/dotnet/arcade</Uri>
      <Sha>080141bf0f9f15408bb6eb8e301b23bddf81d054</Sha>
    </Dependency>
    <Dependency Name="Microsoft.DotNet.Build.Tasks.TargetFramework" Version="8.0.0-beta.23556.5">
      <Uri>https://github.com/dotnet/arcade</Uri>
      <Sha>080141bf0f9f15408bb6eb8e301b23bddf81d054</Sha>
    </Dependency>
    <Dependency Name="Microsoft.DotNet.RemoteExecutor" Version="8.0.0-beta.23556.5">
      <Uri>https://github.com/dotnet/arcade</Uri>
      <Sha>080141bf0f9f15408bb6eb8e301b23bddf81d054</Sha>
    </Dependency>
    <Dependency Name="Microsoft.DotNet.Build.Tasks.Feed" Version="8.0.0-beta.23556.5">
      <Uri>https://github.com/dotnet/arcade</Uri>
      <Sha>080141bf0f9f15408bb6eb8e301b23bddf81d054</Sha>
    </Dependency>
    <Dependency Name="Microsoft.DotNet.VersionTools.Tasks" Version="8.0.0-beta.23556.5">
      <Uri>https://github.com/dotnet/arcade</Uri>
      <Sha>080141bf0f9f15408bb6eb8e301b23bddf81d054</Sha>
    </Dependency>
    <Dependency Name="Microsoft.DotNet.SharedFramework.Sdk" Version="8.0.0-beta.23556.5">
      <Uri>https://github.com/dotnet/arcade</Uri>
      <Sha>080141bf0f9f15408bb6eb8e301b23bddf81d054</Sha>
    </Dependency>
    <Dependency Name="System.ComponentModel.TypeConverter.TestData" Version="8.0.0-beta.23558.5">
      <Uri>https://github.com/dotnet/runtime-assets</Uri>
      <Sha>59430f9a34c6fba965d1941a7eb5df08ed24cc2d</Sha>
    </Dependency>
    <Dependency Name="System.Data.Common.TestData" Version="8.0.0-beta.23558.5">
      <Uri>https://github.com/dotnet/runtime-assets</Uri>
      <Sha>59430f9a34c6fba965d1941a7eb5df08ed24cc2d</Sha>
    </Dependency>
    <Dependency Name="System.Drawing.Common.TestData" Version="8.0.0-beta.23558.5">
      <Uri>https://github.com/dotnet/runtime-assets</Uri>
      <Sha>59430f9a34c6fba965d1941a7eb5df08ed24cc2d</Sha>
    </Dependency>
    <Dependency Name="System.Formats.Tar.TestData" Version="8.0.0-beta.23558.5">
      <Uri>https://github.com/dotnet/runtime-assets</Uri>
      <Sha>59430f9a34c6fba965d1941a7eb5df08ed24cc2d</Sha>
    </Dependency>
    <Dependency Name="System.IO.Compression.TestData" Version="8.0.0-beta.23558.5">
      <Uri>https://github.com/dotnet/runtime-assets</Uri>
      <Sha>59430f9a34c6fba965d1941a7eb5df08ed24cc2d</Sha>
    </Dependency>
    <Dependency Name="System.IO.Packaging.TestData" Version="8.0.0-beta.23558.5">
      <Uri>https://github.com/dotnet/runtime-assets</Uri>
      <Sha>59430f9a34c6fba965d1941a7eb5df08ed24cc2d</Sha>
    </Dependency>
    <Dependency Name="System.Net.TestData" Version="8.0.0-beta.23558.5">
      <Uri>https://github.com/dotnet/runtime-assets</Uri>
      <Sha>59430f9a34c6fba965d1941a7eb5df08ed24cc2d</Sha>
    </Dependency>
    <Dependency Name="System.Private.Runtime.UnicodeData" Version="8.0.0-beta.23558.5">
      <Uri>https://github.com/dotnet/runtime-assets</Uri>
      <Sha>59430f9a34c6fba965d1941a7eb5df08ed24cc2d</Sha>
    </Dependency>
    <Dependency Name="System.Runtime.TimeZoneData" Version="8.0.0-beta.23558.5">
      <Uri>https://github.com/dotnet/runtime-assets</Uri>
      <Sha>59430f9a34c6fba965d1941a7eb5df08ed24cc2d</Sha>
    </Dependency>
    <Dependency Name="System.Security.Cryptography.X509Certificates.TestData" Version="8.0.0-beta.23558.5">
      <Uri>https://github.com/dotnet/runtime-assets</Uri>
      <Sha>59430f9a34c6fba965d1941a7eb5df08ed24cc2d</Sha>
    </Dependency>
    <Dependency Name="System.Text.RegularExpressions.TestData" Version="8.0.0-beta.23558.5">
      <Uri>https://github.com/dotnet/runtime-assets</Uri>
      <Sha>59430f9a34c6fba965d1941a7eb5df08ed24cc2d</Sha>
    </Dependency>
    <Dependency Name="System.Windows.Extensions.TestData" Version="8.0.0-beta.23558.5">
      <Uri>https://github.com/dotnet/runtime-assets</Uri>
      <Sha>59430f9a34c6fba965d1941a7eb5df08ed24cc2d</Sha>
    </Dependency>
    <Dependency Name="Microsoft.DotNet.CilStrip.Sources" Version="8.0.0-beta.23558.5">
      <Uri>https://github.com/dotnet/runtime-assets</Uri>
      <Sha>59430f9a34c6fba965d1941a7eb5df08ed24cc2d</Sha>
    </Dependency>
    <Dependency Name="runtime.linux-arm64.Microsoft.NETCore.Runtime.Mono.LLVM.Sdk" Version="16.0.5-alpha.1.23558.12" CoherentParentDependency="Microsoft.NET.Workload.Emscripten.Current.Manifest-8.0.100">
      <Uri>https://github.com/dotnet/llvm-project</Uri>
      <Sha>ed5cffbdf262fdd9bb075b7b68d84bf3e4e090d4</Sha>
    </Dependency>
    <Dependency Name="runtime.linux-arm64.Microsoft.NETCore.Runtime.Mono.LLVM.Tools" Version="16.0.5-alpha.1.23558.12" CoherentParentDependency="Microsoft.NET.Workload.Emscripten.Current.Manifest-8.0.100">
      <Uri>https://github.com/dotnet/llvm-project</Uri>
      <Sha>ed5cffbdf262fdd9bb075b7b68d84bf3e4e090d4</Sha>
    </Dependency>
    <Dependency Name="runtime.linux-musl-arm64.Microsoft.NETCore.Runtime.Mono.LLVM.Sdk" Version="16.0.5-alpha.1.23558.12" CoherentParentDependency="Microsoft.NET.Workload.Emscripten.Current.Manifest-8.0.100">
      <Uri>https://github.com/dotnet/llvm-project</Uri>
      <Sha>ed5cffbdf262fdd9bb075b7b68d84bf3e4e090d4</Sha>
    </Dependency>
    <Dependency Name="runtime.linux-musl-arm64.Microsoft.NETCore.Runtime.Mono.LLVM.Tools" Version="16.0.5-alpha.1.23558.12" CoherentParentDependency="Microsoft.NET.Workload.Emscripten.Current.Manifest-8.0.100">
      <Uri>https://github.com/dotnet/llvm-project</Uri>
      <Sha>ed5cffbdf262fdd9bb075b7b68d84bf3e4e090d4</Sha>
    </Dependency>
    <Dependency Name="runtime.linux-x64.Microsoft.NETCore.Runtime.Mono.LLVM.Sdk" Version="16.0.5-alpha.1.23558.12" CoherentParentDependency="Microsoft.NET.Workload.Emscripten.Current.Manifest-8.0.100">
      <Uri>https://github.com/dotnet/llvm-project</Uri>
      <Sha>ed5cffbdf262fdd9bb075b7b68d84bf3e4e090d4</Sha>
    </Dependency>
    <Dependency Name="runtime.linux-x64.Microsoft.NETCore.Runtime.Mono.LLVM.Tools" Version="16.0.5-alpha.1.23558.12" CoherentParentDependency="Microsoft.NET.Workload.Emscripten.Current.Manifest-8.0.100">
      <Uri>https://github.com/dotnet/llvm-project</Uri>
      <Sha>ed5cffbdf262fdd9bb075b7b68d84bf3e4e090d4</Sha>
    </Dependency>
    <Dependency Name="runtime.linux-musl-x64.Microsoft.NETCore.Runtime.Mono.LLVM.Sdk" Version="16.0.5-alpha.1.23558.12" CoherentParentDependency="Microsoft.NET.Workload.Emscripten.Current.Manifest-8.0.100">
      <Uri>https://github.com/dotnet/llvm-project</Uri>
      <Sha>ed5cffbdf262fdd9bb075b7b68d84bf3e4e090d4</Sha>
    </Dependency>
    <Dependency Name="runtime.linux-musl-x64.Microsoft.NETCore.Runtime.Mono.LLVM.Tools" Version="16.0.5-alpha.1.23558.12" CoherentParentDependency="Microsoft.NET.Workload.Emscripten.Current.Manifest-8.0.100">
      <Uri>https://github.com/dotnet/llvm-project</Uri>
      <Sha>ed5cffbdf262fdd9bb075b7b68d84bf3e4e090d4</Sha>
    </Dependency>
    <Dependency Name="runtime.win-x64.Microsoft.NETCore.Runtime.Mono.LLVM.Sdk" Version="16.0.5-alpha.1.23558.12" CoherentParentDependency="Microsoft.NET.Workload.Emscripten.Current.Manifest-8.0.100">
      <Uri>https://github.com/dotnet/llvm-project</Uri>
      <Sha>ed5cffbdf262fdd9bb075b7b68d84bf3e4e090d4</Sha>
    </Dependency>
    <Dependency Name="runtime.win-x64.Microsoft.NETCore.Runtime.Mono.LLVM.Tools" Version="16.0.5-alpha.1.23558.12" CoherentParentDependency="Microsoft.NET.Workload.Emscripten.Current.Manifest-8.0.100">
      <Uri>https://github.com/dotnet/llvm-project</Uri>
      <Sha>ed5cffbdf262fdd9bb075b7b68d84bf3e4e090d4</Sha>
    </Dependency>
    <Dependency Name="runtime.osx-arm64.Microsoft.NETCore.Runtime.Mono.LLVM.Sdk" Version="16.0.5-alpha.1.23558.12" CoherentParentDependency="Microsoft.NET.Workload.Emscripten.Current.Manifest-8.0.100">
      <Uri>https://github.com/dotnet/llvm-project</Uri>
      <Sha>ed5cffbdf262fdd9bb075b7b68d84bf3e4e090d4</Sha>
    </Dependency>
    <Dependency Name="runtime.osx-arm64.Microsoft.NETCore.Runtime.Mono.LLVM.Tools" Version="16.0.5-alpha.1.23558.12" CoherentParentDependency="Microsoft.NET.Workload.Emscripten.Current.Manifest-8.0.100">
      <Uri>https://github.com/dotnet/llvm-project</Uri>
      <Sha>ed5cffbdf262fdd9bb075b7b68d84bf3e4e090d4</Sha>
    </Dependency>
    <Dependency Name="runtime.osx-x64.Microsoft.NETCore.Runtime.Mono.LLVM.Sdk" Version="16.0.5-alpha.1.23558.12" CoherentParentDependency="Microsoft.NET.Workload.Emscripten.Current.Manifest-8.0.100">
      <Uri>https://github.com/dotnet/llvm-project</Uri>
      <Sha>ed5cffbdf262fdd9bb075b7b68d84bf3e4e090d4</Sha>
    </Dependency>
    <Dependency Name="runtime.osx-x64.Microsoft.NETCore.Runtime.Mono.LLVM.Tools" Version="16.0.5-alpha.1.23558.12" CoherentParentDependency="Microsoft.NET.Workload.Emscripten.Current.Manifest-8.0.100">
      <Uri>https://github.com/dotnet/llvm-project</Uri>
      <Sha>ed5cffbdf262fdd9bb075b7b68d84bf3e4e090d4</Sha>
    </Dependency>
    <Dependency Name="Microsoft.NETCore.App.Runtime.win-x64" Version="8.0.0-rc.1.23406.6">
      <Uri>https://github.com/dotnet/runtime</Uri>
      <Sha>edbd5c769a19798b6955050baccf99e6797d3208</Sha>
    </Dependency>
    <Dependency Name="runtime.native.System.IO.Ports" Version="8.0.0-rc.1.23406.6">
      <Uri>https://github.com/dotnet/runtime</Uri>
      <Sha>edbd5c769a19798b6955050baccf99e6797d3208</Sha>
    </Dependency>
    <Dependency Name="Microsoft.NETCore.ILAsm" Version="8.0.0-rc.1.23406.6">
      <Uri>https://github.com/dotnet/runtime</Uri>
      <Sha>edbd5c769a19798b6955050baccf99e6797d3208</Sha>
    </Dependency>
    <Dependency Name="Microsoft.NET.Sdk.IL" Version="8.0.0-rc.1.23406.6">
      <Uri>https://github.com/dotnet/runtime</Uri>
      <Sha>edbd5c769a19798b6955050baccf99e6797d3208</Sha>
    </Dependency>
    <Dependency Name="System.Text.Json" Version="8.0.0-rc.1.23406.6">
      <Uri>https://github.com/dotnet/runtime</Uri>
      <Sha>edbd5c769a19798b6955050baccf99e6797d3208</Sha>
      <SourceBuild RepoName="runtime" ManagedOnly="false" />
    </Dependency>
    <Dependency Name="Microsoft.NET.ILLink.Tasks" Version="8.0.0-rc.1.23406.6">
      <Uri>https://github.com/dotnet/runtime</Uri>
      <Sha>edbd5c769a19798b6955050baccf99e6797d3208</Sha>
    </Dependency>
    <Dependency Name="Microsoft.DotNet.ILCompiler" Version="8.0.0-rc.1.23406.6">
      <Uri>https://github.com/dotnet/runtime</Uri>
      <Sha>edbd5c769a19798b6955050baccf99e6797d3208</Sha>
    </Dependency>
    <Dependency Name="Microsoft.DotNet.XHarness.TestRunners.Common" Version="8.0.0-prerelease.23407.2">
      <Uri>https://github.com/dotnet/xharness</Uri>
      <Sha>480b9159eb7e69b182a87581d5a336e97e0b6dae</Sha>
    </Dependency>
    <Dependency Name="Microsoft.DotNet.XHarness.TestRunners.Xunit" Version="8.0.0-prerelease.23407.2">
      <Uri>https://github.com/dotnet/xharness</Uri>
      <Sha>480b9159eb7e69b182a87581d5a336e97e0b6dae</Sha>
    </Dependency>
    <Dependency Name="Microsoft.DotNet.XHarness.CLI" Version="8.0.0-prerelease.23407.2">
      <Uri>https://github.com/dotnet/xharness</Uri>
      <Sha>480b9159eb7e69b182a87581d5a336e97e0b6dae</Sha>
    </Dependency>
    <Dependency Name="Microsoft.DotNet.PackageTesting" Version="8.0.0-beta.23556.5">
      <Uri>https://github.com/dotnet/arcade</Uri>
      <Sha>080141bf0f9f15408bb6eb8e301b23bddf81d054</Sha>
    </Dependency>
    <Dependency Name="optimization.windows_nt-x64.MIBC.Runtime" Version="1.0.0-prerelease.23525.5">
      <Uri>https://dev.azure.com/dnceng/internal/_git/dotnet-optimization</Uri>
      <Sha>d80a861521d84459c9290c31127b2a0ce511f279</Sha>
    </Dependency>
    <Dependency Name="optimization.windows_nt-x86.MIBC.Runtime" Version="1.0.0-prerelease.23525.5">
      <Uri>https://dev.azure.com/dnceng/internal/_git/dotnet-optimization</Uri>
      <Sha>d80a861521d84459c9290c31127b2a0ce511f279</Sha>
    </Dependency>
    <Dependency Name="optimization.linux-x64.MIBC.Runtime" Version="1.0.0-prerelease.23525.5">
      <Uri>https://dev.azure.com/dnceng/internal/_git/dotnet-optimization</Uri>
      <Sha>d80a861521d84459c9290c31127b2a0ce511f279</Sha>
    </Dependency>
    <Dependency Name="optimization.PGO.CoreCLR" Version="1.0.0-prerelease.23525.5">
      <Uri>https://dev.azure.com/dnceng/internal/_git/dotnet-optimization</Uri>
      <Sha>d80a861521d84459c9290c31127b2a0ce511f279</Sha>
    </Dependency>
<<<<<<< HEAD
    <Dependency Name="Microsoft.DotNet.HotReload.Utils.Generator.BuildTool" Version="8.0.0-alpha.0.23565.1">
      <Uri>https://github.com/dotnet/hotreload-utils</Uri>
      <Sha>adc805d9599a32ff1f874434d9015c08f959a08e</Sha>
=======
    <Dependency Name="Microsoft.DotNet.HotReload.Utils.Generator.BuildTool" Version="8.0.0-alpha.0.23523.2">
      <Uri>https://github.com/dotnet/hotreload-utils</Uri>
      <Sha>8e108a21d0c7d8fa2050a1bdd4d4ba50d2b8df13</Sha>
>>>>>>> ad966369
    </Dependency>
    <Dependency Name="System.Runtime.Numerics.TestData" Version="8.0.0-beta.23558.5">
      <Uri>https://github.com/dotnet/runtime-assets</Uri>
      <Sha>59430f9a34c6fba965d1941a7eb5df08ed24cc2d</Sha>
    </Dependency>
    <Dependency Name="Microsoft.Net.Compilers.Toolset" Version="4.8.0-7.23558.1">
      <Uri>https://github.com/dotnet/roslyn</Uri>
      <Sha>e091728607ca0fc9efca55ccfb3e59259c6b5a0a</Sha>
    </Dependency>
    <Dependency Name="Microsoft.CodeAnalysis" Version="4.8.0-7.23558.1">
      <Uri>https://github.com/dotnet/roslyn</Uri>
      <Sha>e091728607ca0fc9efca55ccfb3e59259c6b5a0a</Sha>
      <SourceBuild RepoName="roslyn" ManagedOnly="true" />
    </Dependency>
    <Dependency Name="Microsoft.CodeAnalysis.CSharp" Version="4.8.0-7.23558.1">
      <Uri>https://github.com/dotnet/roslyn</Uri>
      <Sha>e091728607ca0fc9efca55ccfb3e59259c6b5a0a</Sha>
    </Dependency>
    <Dependency Name="Microsoft.CodeAnalysis.Analyzers" Version="3.11.0-beta1.23525.2">
      <Uri>https://github.com/dotnet/roslyn-analyzers</Uri>
      <Sha>b4d9a1334d5189172977ba8fddd00bda70161e4a</Sha>
    </Dependency>
    <Dependency Name="Microsoft.CodeAnalysis.NetAnalyzers" Version="8.0.0-preview.23525.2">
      <Uri>https://github.com/dotnet/roslyn-analyzers</Uri>
      <Sha>b4d9a1334d5189172977ba8fddd00bda70161e4a</Sha>
    </Dependency>
    <Dependency Name="Microsoft.DotNet.ApiCompat.Task" Version="8.0.100">
      <Uri>https://github.com/dotnet/sdk</Uri>
      <Sha>e9d13cbe7e8c1d52ce276a8655f52a87e1017c46</Sha>
    </Dependency>
    <Dependency Name="Microsoft.SourceBuild.Intermediate.sdk" Version="8.0.100-rtm.23551.6">
      <Uri>https://github.com/dotnet/sdk</Uri>
      <Sha>e9d13cbe7e8c1d52ce276a8655f52a87e1017c46</Sha>
      <SourceBuild RepoName="sdk" ManagedOnly="true" />
    </Dependency>
    <Dependency Name="optimization.windows_nt-arm64.MIBC.Runtime" Version="1.0.0-prerelease.23525.5">
      <Uri>https://dev.azure.com/dnceng/internal/_git/dotnet-optimization</Uri>
      <Sha>d80a861521d84459c9290c31127b2a0ce511f279</Sha>
    </Dependency>
    <Dependency Name="optimization.linux-arm64.MIBC.Runtime" Version="1.0.0-prerelease.23525.5">
      <Uri>https://dev.azure.com/dnceng/internal/_git/dotnet-optimization</Uri>
      <Sha>d80a861521d84459c9290c31127b2a0ce511f279</Sha>
    </Dependency>
    <!-- Necessary for source-build. This allows the package to be retrieved from previously-source-built artifacts
         and flow in as dependencies of the packages produced by runtime. -->
    <Dependency Name="Nuget.ProjectModel" Version="6.2.4">
      <Uri>https://github.com/NuGet/NuGet.Client</Uri>
      <Sha>8fef55f5a55a3b4f2c96cd1a9b5ddc51d4b927f8</Sha>
    </Dependency>
    <Dependency Name="Microsoft.Dotnet.Sdk.Internal" Version="8.0.100-rtm.23478.7">
      <Uri>https://github.com/dotnet/installer</Uri>
      <Sha>46a7370763921ded24dcb70c585ee97883c615d4</Sha>
    </Dependency>
  </ToolsetDependencies>
</Dependencies><|MERGE_RESOLUTION|>--- conflicted
+++ resolved
@@ -354,15 +354,9 @@
       <Uri>https://dev.azure.com/dnceng/internal/_git/dotnet-optimization</Uri>
       <Sha>d80a861521d84459c9290c31127b2a0ce511f279</Sha>
     </Dependency>
-<<<<<<< HEAD
     <Dependency Name="Microsoft.DotNet.HotReload.Utils.Generator.BuildTool" Version="8.0.0-alpha.0.23565.1">
       <Uri>https://github.com/dotnet/hotreload-utils</Uri>
       <Sha>adc805d9599a32ff1f874434d9015c08f959a08e</Sha>
-=======
-    <Dependency Name="Microsoft.DotNet.HotReload.Utils.Generator.BuildTool" Version="8.0.0-alpha.0.23523.2">
-      <Uri>https://github.com/dotnet/hotreload-utils</Uri>
-      <Sha>8e108a21d0c7d8fa2050a1bdd4d4ba50d2b8df13</Sha>
->>>>>>> ad966369
     </Dependency>
     <Dependency Name="System.Runtime.Numerics.TestData" Version="8.0.0-beta.23558.5">
       <Uri>https://github.com/dotnet/runtime-assets</Uri>
