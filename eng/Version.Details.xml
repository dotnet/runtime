--- conflicted
+++ resolved
@@ -82,15 +82,11 @@
       <Uri>https://github.com/dotnet/arcade</Uri>
       <Sha>8466781af43871ee0d4a1655acc008a305a62c0e</Sha>
     </Dependency>
-<<<<<<< HEAD
-    <Dependency Name="Microsoft.DotNet.Build.Tasks.TargetFramework.Sdk" Version="5.0.0-beta.20074.2">
+    <Dependency Name="Microsoft.DotNet.Build.Tasks.TargetFramework.Sdk" Version="5.0.0-beta.20079.8">
       <Uri>https://github.com/dotnet/arcade</Uri>
-      <Sha>82031ff8d9a40204c774fcc1b0f93ace906cee88</Sha>
+      <Sha>8466781af43871ee0d4a1655acc008a305a62c0e</Sha>
     </Dependency>
-    <Dependency Name="Microsoft.DotNet.RemoteExecutor" Version="5.0.0-beta.20071.3">
-=======
     <Dependency Name="Microsoft.DotNet.RemoteExecutor" Version="5.0.0-beta.20079.8">
->>>>>>> fc06054a
       <Uri>https://github.com/dotnet/arcade</Uri>
       <Sha>8466781af43871ee0d4a1655acc008a305a62c0e</Sha>
     </Dependency>
