--- conflicted
+++ resolved
@@ -340,16 +340,12 @@
       <Sha>205ef031e0fe5152dede0bd9f99d0f6f9e7f1e45</Sha>
       <SourceBuild RepoName="runtime" ManagedOnly="false" />
     </Dependency>
-<<<<<<< HEAD
-    <Dependency Name="Microsoft.DotNet.ILCompiler" Version="9.0.0-preview.2.24105.1">
-=======
     <Dependency Name="System.Reflection.MetadataLoadContext" Version="8.0.0">
       <Uri>https://github.com/dotnet/runtime</Uri>
       <Sha>4dffd80c4d77c27e772a0be26e8036af77fbb26e</Sha>
       <SourceBuild RepoName="runtime" ManagedOnly="false" />
     </Dependency>
     <Dependency Name="Microsoft.DotNet.ILCompiler" Version="9.0.0-alpha.1.24072.1">
->>>>>>> be5c2a28
       <Uri>https://github.com/dotnet/runtime</Uri>
       <Sha>9e482258d271e4c3baae8904d57afe0e368236e4</Sha>
     </Dependency>
