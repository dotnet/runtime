--- conflicted
+++ resolved
@@ -90,15 +90,9 @@
       <Uri>https://github.com/dotnet/runtime-assets</Uri>
       <Sha>4aa2a9b60112e056b61295826c2def4956b14bbc</Sha>
     </Dependency>
-<<<<<<< HEAD
     <Dependency Name="System.Drawing.Common.TestData" Version="5.0.0-beta.20251.1">
       <Uri>https://github.com/dotnet/runtime-assets</Uri>
       <Sha>205a003b723482863e26e9d29eb7c8513ae3ded1</Sha>
-=======
-    <Dependency Name="System.Drawing.Common.TestData" Version="5.0.0-beta.20228.1">
-      <Uri>https://github.com/dotnet/runtime-assets</Uri>
-      <Sha>4aa2a9b60112e056b61295826c2def4956b14bbc</Sha>
->>>>>>> 2b4935c7
     </Dependency>
     <Dependency Name="System.IO.Compression.TestData" Version="5.0.0-beta.20228.1">
       <Uri>https://github.com/dotnet/runtime-assets</Uri>
