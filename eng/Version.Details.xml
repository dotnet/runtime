--- conflicted
+++ resolved
@@ -404,7 +404,6 @@
       <Uri>https://github.com/dotnet/roslyn</Uri>
       <Sha>77372c66fd54927312b5b0a2e399e192f74445c9</Sha>
     </Dependency>
-<<<<<<< HEAD
     <Dependency Name="Microsoft.CodeAnalysis.Analyzers" Version="3.11.0-beta1.24156.1">
       <Uri>https://github.com/dotnet/roslyn-analyzers</Uri>
       <Sha>7b1f39d7b8bd81d003898c49d0320682b6f06c54</Sha>
@@ -412,15 +411,6 @@
     <Dependency Name="Microsoft.CodeAnalysis.NetAnalyzers" Version="9.0.0-preview.24156.1">
       <Uri>https://github.com/dotnet/roslyn-analyzers</Uri>
       <Sha>7b1f39d7b8bd81d003898c49d0320682b6f06c54</Sha>
-=======
-    <Dependency Name="Microsoft.CodeAnalysis.Analyzers" Version="3.11.0-beta1.24155.1">
-      <Uri>https://github.com/dotnet/roslyn-analyzers</Uri>
-      <Sha>628d239421a3ae54464c60901fd9b831b3f01efa</Sha>
-    </Dependency>
-    <Dependency Name="Microsoft.CodeAnalysis.NetAnalyzers" Version="9.0.0-preview.24155.1">
-      <Uri>https://github.com/dotnet/roslyn-analyzers</Uri>
-      <Sha>628d239421a3ae54464c60901fd9b831b3f01efa</Sha>
->>>>>>> c6906ae6
     </Dependency>
     <!-- Intermediate is necessary for source build. -->
     <Dependency Name="Microsoft.SourceBuild.Intermediate.roslyn" Version="4.10.0-2.24114.13">
