--- conflicted
+++ resolved
@@ -296,12 +296,8 @@
     </Dependency>
     <Dependency Name="System.Text.Json" Version="8.0.0-preview.5.23265.1">
       <Uri>https://github.com/dotnet/runtime</Uri>
-<<<<<<< HEAD
-      <Sha>4c0f2e7bd4cb86917e362052e0642df600984b6c</Sha>
-=======
-      <Sha>25f09dea3cebc63ef4d780daa90943fcaaacdd35</Sha>
+      <Sha>4c0f2e7bd4cb86917e362052e0642df600984b6c</Sha>
       <SourceBuild RepoName="runtime" ManagedOnly="false" />
->>>>>>> aef327f3
     </Dependency>
     <Dependency Name="Microsoft.NET.ILLink.Tasks" Version="8.0.0-preview.5.23265.1">
       <Uri>https://github.com/dotnet/runtime</Uri>
