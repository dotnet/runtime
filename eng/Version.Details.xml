<Dependencies>
  <ProductDependencies>
    <Dependency Name="Microsoft.NETCore.Runtime.ICU.Transport" Version="6.0.0-preview.2.21108.1">
      <Uri>https://github.com/dotnet/icu</Uri>
      <Sha>39bb47494d90d7122d65d0a7894f8eb0a976b244</Sha>
    </Dependency>
  </ProductDependencies>
  <ToolsetDependencies>
    <Dependency Name="Microsoft.DotNet.Arcade.Sdk" Version="6.0.0-beta.21105.12">
      <Uri>https://github.com/dotnet/arcade</Uri>
      <Sha>938b3e8b4edcd96ca0f0cbbae63c87b3f51f7afe</Sha>
    </Dependency>
    <Dependency Name="Microsoft.DotNet.Helix.Sdk" Version="6.0.0-beta.21112.2">
      <Uri>https://github.com/dotnet/arcade</Uri>
      <Sha>878e225db9097563760224f4e3d4f9ed93374243</Sha>
    </Dependency>
    <Dependency Name="Microsoft.DotNet.ApiCompat" Version="6.0.0-beta.21105.12">
      <Uri>https://github.com/dotnet/arcade</Uri>
      <Sha>938b3e8b4edcd96ca0f0cbbae63c87b3f51f7afe</Sha>
    </Dependency>
    <Dependency Name="Microsoft.DotNet.GenAPI" Version="6.0.0-beta.21105.12">
      <Uri>https://github.com/dotnet/arcade</Uri>
      <Sha>938b3e8b4edcd96ca0f0cbbae63c87b3f51f7afe</Sha>
    </Dependency>
    <Dependency Name="Microsoft.DotNet.GenFacades" Version="6.0.0-beta.21105.12">
      <Uri>https://github.com/dotnet/arcade</Uri>
      <Sha>938b3e8b4edcd96ca0f0cbbae63c87b3f51f7afe</Sha>
    </Dependency>
    <Dependency Name="Microsoft.DotNet.XUnitExtensions" Version="6.0.0-beta.21105.12">
      <Uri>https://github.com/dotnet/arcade</Uri>
      <Sha>938b3e8b4edcd96ca0f0cbbae63c87b3f51f7afe</Sha>
    </Dependency>
    <Dependency Name="Microsoft.DotNet.XUnitConsoleRunner" Version="2.5.1-beta.21105.12">
      <Uri>https://github.com/dotnet/arcade</Uri>
      <Sha>938b3e8b4edcd96ca0f0cbbae63c87b3f51f7afe</Sha>
    </Dependency>
    <Dependency Name="Microsoft.DotNet.Build.Tasks.Archives" Version="6.0.0-beta.21105.12">
      <Uri>https://github.com/dotnet/arcade</Uri>
      <Sha>938b3e8b4edcd96ca0f0cbbae63c87b3f51f7afe</Sha>
    </Dependency>
    <Dependency Name="Microsoft.DotNet.Build.Tasks.Packaging" Version="6.0.0-beta.21105.12">
      <Uri>https://github.com/dotnet/arcade</Uri>
      <Sha>938b3e8b4edcd96ca0f0cbbae63c87b3f51f7afe</Sha>
    </Dependency>
    <Dependency Name="Microsoft.DotNet.Build.Tasks.Installers" Version="6.0.0-beta.21105.12">
      <Uri>https://github.com/dotnet/arcade</Uri>
      <Sha>938b3e8b4edcd96ca0f0cbbae63c87b3f51f7afe</Sha>
    </Dependency>
    <Dependency Name="Microsoft.DotNet.CodeAnalysis" Version="6.0.0-beta.21105.12">
      <Uri>https://github.com/dotnet/arcade</Uri>
      <Sha>938b3e8b4edcd96ca0f0cbbae63c87b3f51f7afe</Sha>
    </Dependency>
    <Dependency Name="Microsoft.DotNet.Build.Tasks.TargetFramework.Sdk" Version="6.0.0-beta.21105.12">
      <Uri>https://github.com/dotnet/arcade</Uri>
      <Sha>938b3e8b4edcd96ca0f0cbbae63c87b3f51f7afe</Sha>
    </Dependency>
    <Dependency Name="Microsoft.DotNet.RemoteExecutor" Version="6.0.0-beta.21105.12">
      <Uri>https://github.com/dotnet/arcade</Uri>
      <Sha>938b3e8b4edcd96ca0f0cbbae63c87b3f51f7afe</Sha>
    </Dependency>
    <Dependency Name="Microsoft.DotNet.Build.Tasks.Feed" Version="6.0.0-beta.21105.12">
      <Uri>https://github.com/dotnet/arcade</Uri>
      <Sha>938b3e8b4edcd96ca0f0cbbae63c87b3f51f7afe</Sha>
    </Dependency>
    <Dependency Name="Microsoft.DotNet.VersionTools.Tasks" Version="6.0.0-beta.21105.12">
      <Uri>https://github.com/dotnet/arcade</Uri>
      <Sha>938b3e8b4edcd96ca0f0cbbae63c87b3f51f7afe</Sha>
    </Dependency>
    <Dependency Name="Microsoft.DotNet.SharedFramework.Sdk" Version="6.0.0-beta.21105.12">
      <Uri>https://github.com/dotnet/arcade</Uri>
      <Sha>938b3e8b4edcd96ca0f0cbbae63c87b3f51f7afe</Sha>
    </Dependency>
    <Dependency Name="optimization.windows_nt-x64.IBC.CoreFx" Version="99.99.99-master-20200806.6">
      <Uri>https://dev.azure.com/dnceng/internal/_git/dotnet-optimization</Uri>
      <Sha>f69d7fc09c4fdb9e9427741b9a176e867dab577f</Sha>
    </Dependency>
    <Dependency Name="optimization.linux-x64.IBC.CoreFx" Version="99.99.99-master-20200806.6">
      <Uri>https://dev.azure.com/dnceng/internal/_git/dotnet-optimization</Uri>
      <Sha>f69d7fc09c4fdb9e9427741b9a176e867dab577f</Sha>
    </Dependency>
    <Dependency Name="optimization.windows_nt-x64.IBC.CoreCLR" Version="99.99.99-master-20200806.6">
      <Uri>https://dev.azure.com/dnceng/internal/_git/dotnet-optimization</Uri>
      <Sha>f69d7fc09c4fdb9e9427741b9a176e867dab577f</Sha>
    </Dependency>
    <Dependency Name="optimization.linux-x64.IBC.CoreCLR" Version="99.99.99-master-20200806.6">
      <Uri>https://dev.azure.com/dnceng/internal/_git/dotnet-optimization</Uri>
      <Sha>f69d7fc09c4fdb9e9427741b9a176e867dab577f</Sha>
    </Dependency>
    <Dependency Name="optimization.PGO.CoreCLR" Version="99.99.99-master-20200806.6">
      <Uri>https://dev.azure.com/dnceng/internal/_git/dotnet-optimization</Uri>
      <Sha>f69d7fc09c4fdb9e9427741b9a176e867dab577f</Sha>
    </Dependency>
    <Dependency Name="Microsoft.NET.Test.Sdk" Version="16.5.0-preview-20191115-01">
      <Uri>https://github.com/microsoft/vstest</Uri>
      <Sha>ca24ad0d8b48021ddbe98e4d688bb7e31c7b7eaf</Sha>
    </Dependency>
    <Dependency Name="System.ComponentModel.TypeConverter.TestData" Version="5.0.0-beta.21112.1">
      <Uri>https://github.com/dotnet/runtime-assets</Uri>
      <Sha>4e4ab3fccf3ce276c280d939d5d8271dc3024a89</Sha>
    </Dependency>
    <Dependency Name="System.Drawing.Common.TestData" Version="5.0.0-beta.21112.1">
      <Uri>https://github.com/dotnet/runtime-assets</Uri>
      <Sha>4e4ab3fccf3ce276c280d939d5d8271dc3024a89</Sha>
    </Dependency>
    <Dependency Name="System.IO.Compression.TestData" Version="5.0.0-beta.21112.1">
      <Uri>https://github.com/dotnet/runtime-assets</Uri>
      <Sha>4e4ab3fccf3ce276c280d939d5d8271dc3024a89</Sha>
    </Dependency>
    <Dependency Name="System.IO.Packaging.TestData" Version="5.0.0-beta.21112.1">
      <Uri>https://github.com/dotnet/runtime-assets</Uri>
      <Sha>4e4ab3fccf3ce276c280d939d5d8271dc3024a89</Sha>
    </Dependency>
    <Dependency Name="System.Net.TestData" Version="5.0.0-beta.21112.1">
      <Uri>https://github.com/dotnet/runtime-assets</Uri>
      <Sha>4e4ab3fccf3ce276c280d939d5d8271dc3024a89</Sha>
    </Dependency>
    <Dependency Name="System.Private.Runtime.UnicodeData" Version="5.0.0-beta.21112.1">
      <Uri>https://github.com/dotnet/runtime-assets</Uri>
      <Sha>4e4ab3fccf3ce276c280d939d5d8271dc3024a89</Sha>
    </Dependency>
    <Dependency Name="System.Runtime.TimeZoneData" Version="5.0.0-beta.21112.1">
      <Uri>https://github.com/dotnet/runtime-assets</Uri>
      <Sha>4e4ab3fccf3ce276c280d939d5d8271dc3024a89</Sha>
    </Dependency>
    <Dependency Name="System.Security.Cryptography.X509Certificates.TestData" Version="5.0.0-beta.21112.1">
      <Uri>https://github.com/dotnet/runtime-assets</Uri>
      <Sha>4e4ab3fccf3ce276c280d939d5d8271dc3024a89</Sha>
    </Dependency>
    <Dependency Name="System.Windows.Extensions.TestData" Version="5.0.0-beta.21112.1">
      <Uri>https://github.com/dotnet/runtime-assets</Uri>
      <Sha>4e4ab3fccf3ce276c280d939d5d8271dc3024a89</Sha>
    </Dependency>
    <Dependency Name="runtime.linux-arm64.Microsoft.NETCore.Runtime.Mono.LLVM.Sdk" Version="9.0.1-alpha.1.21109.2">
      <Uri>https://github.com/dotnet/llvm-project</Uri>
      <Sha>904460c12f46e4eafb963d9bffb5a136b2a09613</Sha>
    </Dependency>
    <Dependency Name="runtime.linux-arm64.Microsoft.NETCore.Runtime.Mono.LLVM.Tools" Version="9.0.1-alpha.1.21109.2">
      <Uri>https://github.com/dotnet/llvm-project</Uri>
      <Sha>904460c12f46e4eafb963d9bffb5a136b2a09613</Sha>
    </Dependency>
    <Dependency Name="runtime.linux-x64.Microsoft.NETCore.Runtime.Mono.LLVM.Sdk" Version="9.0.1-alpha.1.21109.2">
      <Uri>https://github.com/dotnet/llvm-project</Uri>
      <Sha>904460c12f46e4eafb963d9bffb5a136b2a09613</Sha>
    </Dependency>
    <Dependency Name="runtime.linux-x64.Microsoft.NETCore.Runtime.Mono.LLVM.Tools" Version="9.0.1-alpha.1.21109.2">
      <Uri>https://github.com/dotnet/llvm-project</Uri>
      <Sha>904460c12f46e4eafb963d9bffb5a136b2a09613</Sha>
    </Dependency>
    <Dependency Name="runtime.win-x64.Microsoft.NETCore.Runtime.Mono.LLVM.Sdk" Version="9.0.1-alpha.1.21109.2">
      <Uri>https://github.com/dotnet/llvm-project</Uri>
      <Sha>904460c12f46e4eafb963d9bffb5a136b2a09613</Sha>
    </Dependency>
    <Dependency Name="runtime.win-x64.Microsoft.NETCore.Runtime.Mono.LLVM.Tools" Version="9.0.1-alpha.1.21109.2">
      <Uri>https://github.com/dotnet/llvm-project</Uri>
      <Sha>904460c12f46e4eafb963d9bffb5a136b2a09613</Sha>
    </Dependency>
    <Dependency Name="runtime.osx.10.12-x64.Microsoft.NETCore.Runtime.Mono.LLVM.Sdk" Version="9.0.1-alpha.1.21109.2">
      <Uri>https://github.com/dotnet/llvm-project</Uri>
      <Sha>904460c12f46e4eafb963d9bffb5a136b2a09613</Sha>
    </Dependency>
    <Dependency Name="runtime.osx.10.12-x64.Microsoft.NETCore.Runtime.Mono.LLVM.Tools" Version="9.0.1-alpha.1.21109.2">
      <Uri>https://github.com/dotnet/llvm-project</Uri>
      <Sha>904460c12f46e4eafb963d9bffb5a136b2a09613</Sha>
    </Dependency>
    <Dependency Name="Microsoft.NETCore.App" Version="5.0.0-alpha.1.19618.1">
      <Uri>https://github.com/dotnet/runtime</Uri>
      <Sha>d86d0668bbb1c51695b7b914e60e49aec1fdefbb</Sha>
    </Dependency>
<<<<<<< HEAD
    <Dependency Name="Microsoft.NETCore.DotNetHost" Version="5.0.0-alpha.1.19618.1">
      <Uri>https://github.com/dotnet/runtime</Uri>
      <Sha>d86d0668bbb1c51695b7b914e60e49aec1fdefbb</Sha>
    </Dependency>
    <Dependency Name="Microsoft.NETCore.DotNetHostPolicy" Version="5.0.0-alpha.1.19618.1">
      <Uri>https://github.com/dotnet/runtime</Uri>
      <Sha>d86d0668bbb1c51695b7b914e60e49aec1fdefbb</Sha>
    </Dependency>
    <Dependency Name="runtime.native.System.IO.Ports" Version="5.0.0-alpha.1.19618.1">
      <Uri>https://github.com/dotnet/runtime</Uri>
      <Sha>d86d0668bbb1c51695b7b914e60e49aec1fdefbb</Sha>
=======
    <Dependency Name="Microsoft.NETCore.DotNetHost" Version="6.0.0-preview.2.21115.2">
      <Uri>https://github.com/dotnet/runtime</Uri>
      <Sha>2437619a41b22e9326700403c845dde69d2a0f78</Sha>
    </Dependency>
    <Dependency Name="Microsoft.NETCore.DotNetHostPolicy" Version="6.0.0-preview.2.21115.2">
      <Uri>https://github.com/dotnet/runtime</Uri>
      <Sha>2437619a41b22e9326700403c845dde69d2a0f78</Sha>
    </Dependency>
    <Dependency Name="runtime.native.System.IO.Ports" Version="6.0.0-preview.2.21115.2">
      <Uri>https://github.com/dotnet/runtime</Uri>
      <Sha>2437619a41b22e9326700403c845dde69d2a0f78</Sha>
>>>>>>> bf459c18
    </Dependency>
    <Dependency Name="Microsoft.NETCore.ILAsm" Version="6.0.0-preview.2.21115.2">
      <Uri>https://github.com/dotnet/runtime</Uri>
      <Sha>2437619a41b22e9326700403c845dde69d2a0f78</Sha>
    </Dependency>
    <Dependency Name="Microsoft.NET.Sdk.IL" Version="6.0.0-preview.2.21115.2">
      <Uri>https://github.com/dotnet/runtime</Uri>
      <Sha>2437619a41b22e9326700403c845dde69d2a0f78</Sha>
    </Dependency>
<<<<<<< HEAD
    <Dependency Name="System.Text.Json" Version="5.0.0-alpha.1.19618.1">
      <Uri>https://github.com/dotnet/runtime</Uri>
      <Sha>d86d0668bbb1c51695b7b914e60e49aec1fdefbb</Sha>
    </Dependency>
    <Dependency Name="System.Runtime.CompilerServices.Unsafe" Version="5.0.0-alpha.1.19618.1">
      <Uri>https://github.com/dotnet/runtime</Uri>
      <Sha>d86d0668bbb1c51695b7b914e60e49aec1fdefbb</Sha>
=======
    <Dependency Name="System.Text.Json" Version="6.0.0-preview.2.21115.2">
      <Uri>https://github.com/dotnet/runtime</Uri>
      <Sha>2437619a41b22e9326700403c845dde69d2a0f78</Sha>
    </Dependency>
    <Dependency Name="System.Runtime.CompilerServices.Unsafe" Version="6.0.0-preview.2.21115.2">
      <Uri>https://github.com/dotnet/runtime</Uri>
      <Sha>2437619a41b22e9326700403c845dde69d2a0f78</Sha>
>>>>>>> bf459c18
    </Dependency>
    <Dependency Name="Microsoft.NET.ILLink.Tasks" Version="6.0.0-alpha.1.21116.1">
      <Uri>https://github.com/mono/linker</Uri>
      <Sha>2cb420dbabb4ec86d41a1b431696e58f45f031cd</Sha>
    </Dependency>
    <Dependency Name="Microsoft.DotNet.XHarness.TestRunners.Xunit" Version="1.0.0-prerelease.21115.3">
      <Uri>https://github.com/dotnet/xharness</Uri>
      <Sha>ee39b9be541619a00a97d53b4c8339dfd6d06c77</Sha>
    </Dependency>
    <Dependency Name="Microsoft.DotNet.XHarness.CLI" Version="1.0.0-prerelease.21115.3">
      <Uri>https://github.com/dotnet/xharness</Uri>
      <Sha>ee39b9be541619a00a97d53b4c8339dfd6d06c77</Sha>
    </Dependency>
  </ToolsetDependencies>
</Dependencies><|MERGE_RESOLUTION|>--- conflicted
+++ resolved
@@ -166,19 +166,6 @@
       <Uri>https://github.com/dotnet/runtime</Uri>
       <Sha>d86d0668bbb1c51695b7b914e60e49aec1fdefbb</Sha>
     </Dependency>
-<<<<<<< HEAD
-    <Dependency Name="Microsoft.NETCore.DotNetHost" Version="5.0.0-alpha.1.19618.1">
-      <Uri>https://github.com/dotnet/runtime</Uri>
-      <Sha>d86d0668bbb1c51695b7b914e60e49aec1fdefbb</Sha>
-    </Dependency>
-    <Dependency Name="Microsoft.NETCore.DotNetHostPolicy" Version="5.0.0-alpha.1.19618.1">
-      <Uri>https://github.com/dotnet/runtime</Uri>
-      <Sha>d86d0668bbb1c51695b7b914e60e49aec1fdefbb</Sha>
-    </Dependency>
-    <Dependency Name="runtime.native.System.IO.Ports" Version="5.0.0-alpha.1.19618.1">
-      <Uri>https://github.com/dotnet/runtime</Uri>
-      <Sha>d86d0668bbb1c51695b7b914e60e49aec1fdefbb</Sha>
-=======
     <Dependency Name="Microsoft.NETCore.DotNetHost" Version="6.0.0-preview.2.21115.2">
       <Uri>https://github.com/dotnet/runtime</Uri>
       <Sha>2437619a41b22e9326700403c845dde69d2a0f78</Sha>
@@ -190,7 +177,6 @@
     <Dependency Name="runtime.native.System.IO.Ports" Version="6.0.0-preview.2.21115.2">
       <Uri>https://github.com/dotnet/runtime</Uri>
       <Sha>2437619a41b22e9326700403c845dde69d2a0f78</Sha>
->>>>>>> bf459c18
     </Dependency>
     <Dependency Name="Microsoft.NETCore.ILAsm" Version="6.0.0-preview.2.21115.2">
       <Uri>https://github.com/dotnet/runtime</Uri>
@@ -200,15 +186,6 @@
       <Uri>https://github.com/dotnet/runtime</Uri>
       <Sha>2437619a41b22e9326700403c845dde69d2a0f78</Sha>
     </Dependency>
-<<<<<<< HEAD
-    <Dependency Name="System.Text.Json" Version="5.0.0-alpha.1.19618.1">
-      <Uri>https://github.com/dotnet/runtime</Uri>
-      <Sha>d86d0668bbb1c51695b7b914e60e49aec1fdefbb</Sha>
-    </Dependency>
-    <Dependency Name="System.Runtime.CompilerServices.Unsafe" Version="5.0.0-alpha.1.19618.1">
-      <Uri>https://github.com/dotnet/runtime</Uri>
-      <Sha>d86d0668bbb1c51695b7b914e60e49aec1fdefbb</Sha>
-=======
     <Dependency Name="System.Text.Json" Version="6.0.0-preview.2.21115.2">
       <Uri>https://github.com/dotnet/runtime</Uri>
       <Sha>2437619a41b22e9326700403c845dde69d2a0f78</Sha>
@@ -216,7 +193,6 @@
     <Dependency Name="System.Runtime.CompilerServices.Unsafe" Version="6.0.0-preview.2.21115.2">
       <Uri>https://github.com/dotnet/runtime</Uri>
       <Sha>2437619a41b22e9326700403c845dde69d2a0f78</Sha>
->>>>>>> bf459c18
     </Dependency>
     <Dependency Name="Microsoft.NET.ILLink.Tasks" Version="6.0.0-alpha.1.21116.1">
       <Uri>https://github.com/mono/linker</Uri>
