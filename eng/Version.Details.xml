<Dependencies>
  <ProductDependencies>
    <Dependency Name="Microsoft.NETCore.Runtime.ICU.Transport" Version="6.0.0-preview.6.21274.1">
      <Uri>https://github.com/dotnet/icu</Uri>
      <Sha>2a47d0a1051260215d42a95583ff8a331efca4c7</Sha>
    </Dependency>
  </ProductDependencies>
  <ToolsetDependencies>
    <Dependency Name="Microsoft.DotNet.Arcade.Sdk" Version="6.0.0-beta.21276.5">
      <Uri>https://github.com/dotnet/arcade</Uri>
      <Sha>c2a8af3f309fc27402fa9c18bac6df757a9c41ed</Sha>
    </Dependency>
    <Dependency Name="Microsoft.DotNet.Helix.Sdk" Version="6.0.0-beta.21276.5">
      <Uri>https://github.com/dotnet/arcade</Uri>
      <Sha>c2a8af3f309fc27402fa9c18bac6df757a9c41ed</Sha>
    </Dependency>
    <Dependency Name="Microsoft.DotNet.ApiCompat" Version="6.0.0-beta.21276.5">
      <Uri>https://github.com/dotnet/arcade</Uri>
      <Sha>c2a8af3f309fc27402fa9c18bac6df757a9c41ed</Sha>
    </Dependency>
    <Dependency Name="Microsoft.DotNet.GenAPI" Version="6.0.0-beta.21276.5">
      <Uri>https://github.com/dotnet/arcade</Uri>
      <Sha>c2a8af3f309fc27402fa9c18bac6df757a9c41ed</Sha>
    </Dependency>
    <Dependency Name="Microsoft.DotNet.GenFacades" Version="6.0.0-beta.21276.5">
      <Uri>https://github.com/dotnet/arcade</Uri>
      <Sha>c2a8af3f309fc27402fa9c18bac6df757a9c41ed</Sha>
    </Dependency>
    <Dependency Name="Microsoft.DotNet.XUnitExtensions" Version="6.0.0-beta.21276.5">
      <Uri>https://github.com/dotnet/arcade</Uri>
      <Sha>c2a8af3f309fc27402fa9c18bac6df757a9c41ed</Sha>
    </Dependency>
    <Dependency Name="Microsoft.DotNet.XUnitConsoleRunner" Version="2.5.1-beta.21276.5">
      <Uri>https://github.com/dotnet/arcade</Uri>
      <Sha>c2a8af3f309fc27402fa9c18bac6df757a9c41ed</Sha>
    </Dependency>
    <Dependency Name="Microsoft.DotNet.Build.Tasks.Archives" Version="6.0.0-beta.21276.5">
      <Uri>https://github.com/dotnet/arcade</Uri>
      <Sha>c2a8af3f309fc27402fa9c18bac6df757a9c41ed</Sha>
    </Dependency>
    <Dependency Name="Microsoft.DotNet.Build.Tasks.Packaging" Version="6.0.0-beta.21276.5">
      <Uri>https://github.com/dotnet/arcade</Uri>
      <Sha>c2a8af3f309fc27402fa9c18bac6df757a9c41ed</Sha>
    </Dependency>
    <Dependency Name="Microsoft.DotNet.Build.Tasks.Installers" Version="6.0.0-beta.21276.5">
      <Uri>https://github.com/dotnet/arcade</Uri>
      <Sha>c2a8af3f309fc27402fa9c18bac6df757a9c41ed</Sha>
    </Dependency>
    <Dependency Name="Microsoft.DotNet.CodeAnalysis" Version="6.0.0-beta.21276.5">
      <Uri>https://github.com/dotnet/arcade</Uri>
      <Sha>c2a8af3f309fc27402fa9c18bac6df757a9c41ed</Sha>
    </Dependency>
    <Dependency Name="Microsoft.DotNet.Build.Tasks.TargetFramework.Sdk" Version="6.0.0-beta.21276.5">
      <Uri>https://github.com/dotnet/arcade</Uri>
      <Sha>c2a8af3f309fc27402fa9c18bac6df757a9c41ed</Sha>
    </Dependency>
    <Dependency Name="Microsoft.DotNet.RemoteExecutor" Version="6.0.0-beta.21276.5">
      <Uri>https://github.com/dotnet/arcade</Uri>
      <Sha>c2a8af3f309fc27402fa9c18bac6df757a9c41ed</Sha>
    </Dependency>
    <Dependency Name="Microsoft.DotNet.Build.Tasks.Feed" Version="6.0.0-beta.21276.5">
      <Uri>https://github.com/dotnet/arcade</Uri>
      <Sha>c2a8af3f309fc27402fa9c18bac6df757a9c41ed</Sha>
    </Dependency>
    <Dependency Name="Microsoft.DotNet.VersionTools.Tasks" Version="6.0.0-beta.21276.5">
      <Uri>https://github.com/dotnet/arcade</Uri>
      <Sha>c2a8af3f309fc27402fa9c18bac6df757a9c41ed</Sha>
    </Dependency>
    <Dependency Name="Microsoft.DotNet.SharedFramework.Sdk" Version="6.0.0-beta.21276.5">
      <Uri>https://github.com/dotnet/arcade</Uri>
      <Sha>c2a8af3f309fc27402fa9c18bac6df757a9c41ed</Sha>
    </Dependency>
    <Dependency Name="Microsoft.NET.Test.Sdk" Version="16.9.0-preview-20201201-01">
      <Uri>https://github.com/microsoft/vstest</Uri>
      <Sha>140434f7109d357d0158ade9e5164a4861513965</Sha>
    </Dependency>
    <Dependency Name="System.ComponentModel.TypeConverter.TestData" Version="6.0.0-beta.21275.1">
      <Uri>https://github.com/dotnet/runtime-assets</Uri>
      <Sha>3f92f2642a176248e735f61d748ace8b9dfaa56a</Sha>
    </Dependency>
    <Dependency Name="System.Drawing.Common.TestData" Version="6.0.0-beta.21275.1">
      <Uri>https://github.com/dotnet/runtime-assets</Uri>
      <Sha>3f92f2642a176248e735f61d748ace8b9dfaa56a</Sha>
    </Dependency>
    <Dependency Name="System.IO.Compression.TestData" Version="6.0.0-beta.21275.1">
      <Uri>https://github.com/dotnet/runtime-assets</Uri>
      <Sha>3f92f2642a176248e735f61d748ace8b9dfaa56a</Sha>
    </Dependency>
    <Dependency Name="System.IO.Packaging.TestData" Version="6.0.0-beta.21275.1">
      <Uri>https://github.com/dotnet/runtime-assets</Uri>
      <Sha>3f92f2642a176248e735f61d748ace8b9dfaa56a</Sha>
    </Dependency>
    <Dependency Name="System.Net.TestData" Version="6.0.0-beta.21275.1">
      <Uri>https://github.com/dotnet/runtime-assets</Uri>
      <Sha>3f92f2642a176248e735f61d748ace8b9dfaa56a</Sha>
    </Dependency>
    <Dependency Name="System.Private.Runtime.UnicodeData" Version="6.0.0-beta.21275.1">
      <Uri>https://github.com/dotnet/runtime-assets</Uri>
      <Sha>3f92f2642a176248e735f61d748ace8b9dfaa56a</Sha>
    </Dependency>
    <Dependency Name="System.Runtime.TimeZoneData" Version="6.0.0-beta.21275.1">
      <Uri>https://github.com/dotnet/runtime-assets</Uri>
      <Sha>3f92f2642a176248e735f61d748ace8b9dfaa56a</Sha>
    </Dependency>
    <Dependency Name="System.Security.Cryptography.X509Certificates.TestData" Version="6.0.0-beta.21275.1">
      <Uri>https://github.com/dotnet/runtime-assets</Uri>
      <Sha>3f92f2642a176248e735f61d748ace8b9dfaa56a</Sha>
    </Dependency>
    <Dependency Name="System.Windows.Extensions.TestData" Version="6.0.0-beta.21275.1">
      <Uri>https://github.com/dotnet/runtime-assets</Uri>
      <Sha>3f92f2642a176248e735f61d748ace8b9dfaa56a</Sha>
    </Dependency>
    <Dependency Name="runtime.linux-arm64.Microsoft.NETCore.Runtime.Mono.LLVM.Sdk" Version="9.0.1-alpha.1.21267.1">
      <Uri>https://github.com/dotnet/llvm-project</Uri>
      <Sha>68db040b987c7ba68c2e387981243e41fdac8275</Sha>
    </Dependency>
    <Dependency Name="runtime.linux-arm64.Microsoft.NETCore.Runtime.Mono.LLVM.Tools" Version="9.0.1-alpha.1.21267.1">
      <Uri>https://github.com/dotnet/llvm-project</Uri>
      <Sha>68db040b987c7ba68c2e387981243e41fdac8275</Sha>
    </Dependency>
    <Dependency Name="runtime.linux-x64.Microsoft.NETCore.Runtime.Mono.LLVM.Sdk" Version="9.0.1-alpha.1.21267.1">
      <Uri>https://github.com/dotnet/llvm-project</Uri>
      <Sha>68db040b987c7ba68c2e387981243e41fdac8275</Sha>
    </Dependency>
    <Dependency Name="runtime.linux-x64.Microsoft.NETCore.Runtime.Mono.LLVM.Tools" Version="9.0.1-alpha.1.21267.1">
      <Uri>https://github.com/dotnet/llvm-project</Uri>
      <Sha>68db040b987c7ba68c2e387981243e41fdac8275</Sha>
    </Dependency>
    <Dependency Name="runtime.win-x64.Microsoft.NETCore.Runtime.Mono.LLVM.Sdk" Version="9.0.1-alpha.1.21267.1">
      <Uri>https://github.com/dotnet/llvm-project</Uri>
      <Sha>68db040b987c7ba68c2e387981243e41fdac8275</Sha>
    </Dependency>
    <Dependency Name="runtime.win-x64.Microsoft.NETCore.Runtime.Mono.LLVM.Tools" Version="9.0.1-alpha.1.21267.1">
      <Uri>https://github.com/dotnet/llvm-project</Uri>
      <Sha>68db040b987c7ba68c2e387981243e41fdac8275</Sha>
    </Dependency>
    <Dependency Name="runtime.osx.10.12-x64.Microsoft.NETCore.Runtime.Mono.LLVM.Sdk" Version="9.0.1-alpha.1.21267.1">
      <Uri>https://github.com/dotnet/llvm-project</Uri>
      <Sha>68db040b987c7ba68c2e387981243e41fdac8275</Sha>
    </Dependency>
    <Dependency Name="runtime.osx.10.12-x64.Microsoft.NETCore.Runtime.Mono.LLVM.Tools" Version="9.0.1-alpha.1.21267.1">
      <Uri>https://github.com/dotnet/llvm-project</Uri>
      <Sha>68db040b987c7ba68c2e387981243e41fdac8275</Sha>
    </Dependency>
    <Dependency Name="Microsoft.NETCore.App" Version="5.0.0-rc.1.20451.14">
      <Uri>https://github.com/dotnet/runtime</Uri>
      <Sha>38017c3935de95d0335bac04f4901ddfc2718656</Sha>
    </Dependency>
    <Dependency Name="Microsoft.NETCore.DotNetHost" Version="6.0.0-preview.6.21274.1">
      <Uri>https://github.com/dotnet/runtime</Uri>
      <Sha>5a26d12c41b866731a195938bf3c162ba4a04ce2</Sha>
    </Dependency>
    <Dependency Name="Microsoft.NETCore.DotNetHostPolicy" Version="6.0.0-preview.6.21274.1">
      <Uri>https://github.com/dotnet/runtime</Uri>
      <Sha>5a26d12c41b866731a195938bf3c162ba4a04ce2</Sha>
    </Dependency>
    <Dependency Name="runtime.native.System.IO.Ports" Version="6.0.0-preview.6.21274.1">
      <Uri>https://github.com/dotnet/runtime</Uri>
      <Sha>5a26d12c41b866731a195938bf3c162ba4a04ce2</Sha>
    </Dependency>
    <Dependency Name="Microsoft.NETCore.ILAsm" Version="6.0.0-preview.6.21274.1">
      <Uri>https://github.com/dotnet/runtime</Uri>
      <Sha>5a26d12c41b866731a195938bf3c162ba4a04ce2</Sha>
    </Dependency>
    <Dependency Name="Microsoft.NET.Sdk.IL" Version="6.0.0-preview.6.21274.1">
      <Uri>https://github.com/dotnet/runtime</Uri>
      <Sha>5a26d12c41b866731a195938bf3c162ba4a04ce2</Sha>
    </Dependency>
    <Dependency Name="System.Text.Json" Version="6.0.0-preview.6.21274.1">
      <Uri>https://github.com/dotnet/runtime</Uri>
      <Sha>5a26d12c41b866731a195938bf3c162ba4a04ce2</Sha>
    </Dependency>
    <Dependency Name="System.Runtime.CompilerServices.Unsafe" Version="6.0.0-preview.6.21274.1">
      <Uri>https://github.com/dotnet/runtime</Uri>
      <Sha>5a26d12c41b866731a195938bf3c162ba4a04ce2</Sha>
    </Dependency>
    <Dependency Name="Microsoft.NET.ILLink.Tasks" Version="6.0.100-preview.5.21267.3">
      <Uri>https://github.com/mono/linker</Uri>
      <Sha>a621b9a630950026f5508c8089a59c0e825bd6e0</Sha>
    </Dependency>
    <Dependency Name="Microsoft.DotNet.XHarness.TestRunners.Xunit" Version="1.0.0-prerelease.21276.1">
      <Uri>https://github.com/dotnet/xharness</Uri>
      <Sha>fd2a4a5bb1f3e81f909cd8999eb43a1e8ff4848e</Sha>
    </Dependency>
    <Dependency Name="Microsoft.DotNet.XHarness.CLI" Version="1.0.0-prerelease.21276.1">
      <Uri>https://github.com/dotnet/xharness</Uri>
      <Sha>fd2a4a5bb1f3e81f909cd8999eb43a1e8ff4848e</Sha>
    </Dependency>
    <Dependency Name="Microsoft.DotNet.PackageTesting" Version="6.0.0-beta.21276.5">
      <Uri>https://github.com/dotnet/arcade</Uri>
      <Sha>c2a8af3f309fc27402fa9c18bac6df757a9c41ed</Sha>
    </Dependency>
    <Dependency Name="optimization.windows_nt-x64.MIBC.Runtime" Version="1.0.0-prerelease.21275.7">
      <Uri>https://dev.azure.com/dnceng/internal/_git/dotnet-optimization</Uri>
      <Sha>e706e636678d2edce09f06941795b5026eea92d1</Sha>
    </Dependency>
    <Dependency Name="optimization.windows_nt-x86.MIBC.Runtime" Version="1.0.0-prerelease.21275.7">
      <Uri>https://dev.azure.com/dnceng/internal/_git/dotnet-optimization</Uri>
      <Sha>e706e636678d2edce09f06941795b5026eea92d1</Sha>
    </Dependency>
    <Dependency Name="optimization.linux-x64.MIBC.Runtime" Version="1.0.0-prerelease.21275.7">
      <Uri>https://dev.azure.com/dnceng/internal/_git/dotnet-optimization</Uri>
      <Sha>e706e636678d2edce09f06941795b5026eea92d1</Sha>
    </Dependency>
    <Dependency Name="optimization.PGO.CoreCLR" Version="1.0.0-prerelease.21275.7">
      <Uri>https://dev.azure.com/dnceng/internal/_git/dotnet-optimization</Uri>
      <Sha>e706e636678d2edce09f06941795b5026eea92d1</Sha>
    </Dependency>
<<<<<<< HEAD
    <Dependency Name="Microsoft.NET.Runtime.Emscripten.2.0.21.Node.win-x64" Version="6.0.0-preview.6.21275.1">
      <Uri>https://github.com/dotnet/emsdk</Uri>
      <Sha>defa37b05c734e025292c5747664e970cd2ac444</Sha>
=======
    <Dependency Name="Microsoft.NET.Runtime.Emscripten.2.0.12.Node.win-x64" Version="6.0.0-preview.6.21270.1">
      <Uri>https://github.com/dotnet/emsdk</Uri>
      <Sha>5a2a6482a34c2fe9ed4f9f97bb787ef0a7737965</Sha>
>>>>>>> cb1f5ad3
    </Dependency>
    <Dependency Name="Microsoft.DotNet.HotReload.Utils.Generator.BuildTool" Version="1.0.1-alpha.0.21276.1">
      <Uri>https://github.com/dotnet/hotreload-utils</Uri>
      <Sha>57f47db25bed1a6d79444ab839cf7e364ea96716</Sha>
    </Dependency>
  </ToolsetDependencies>
</Dependencies><|MERGE_RESOLUTION|>--- conflicted
+++ resolved
@@ -206,15 +206,9 @@
       <Uri>https://dev.azure.com/dnceng/internal/_git/dotnet-optimization</Uri>
       <Sha>e706e636678d2edce09f06941795b5026eea92d1</Sha>
     </Dependency>
-<<<<<<< HEAD
     <Dependency Name="Microsoft.NET.Runtime.Emscripten.2.0.21.Node.win-x64" Version="6.0.0-preview.6.21275.1">
       <Uri>https://github.com/dotnet/emsdk</Uri>
       <Sha>defa37b05c734e025292c5747664e970cd2ac444</Sha>
-=======
-    <Dependency Name="Microsoft.NET.Runtime.Emscripten.2.0.12.Node.win-x64" Version="6.0.0-preview.6.21270.1">
-      <Uri>https://github.com/dotnet/emsdk</Uri>
-      <Sha>5a2a6482a34c2fe9ed4f9f97bb787ef0a7737965</Sha>
->>>>>>> cb1f5ad3
     </Dependency>
     <Dependency Name="Microsoft.DotNet.HotReload.Utils.Generator.BuildTool" Version="1.0.1-alpha.0.21276.1">
       <Uri>https://github.com/dotnet/hotreload-utils</Uri>
