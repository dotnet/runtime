--- conflicted
+++ resolved
@@ -1,14 +1,8 @@
 <Dependencies>
   <ProductDependencies>
-<<<<<<< HEAD
     <Dependency Name="Microsoft.NETCore.Runtime.ICU.Transport" Version="8.0.0-preview.3.23128.1">
       <Uri>https://github.com/dotnet/icu</Uri>
       <Sha>e661b4344e89185d1fc97387042af58bd04f6ebe</Sha>
-=======
-    <Dependency Name="Microsoft.NETCore.Runtime.ICU.Transport" Version="8.0.0-preview.3.23156.1">
-      <Uri>https://github.com/dotnet/icu</Uri>
-      <Sha>b0c672809070bcd5d98e369277325e47e46ae319</Sha>
->>>>>>> e57bb02c
     </Dependency>
     <Dependency Name="System.Net.MsQuic.Transport" Version="8.0.0-alpha.1.23156.1">
       <Uri>https://github.com/dotnet/msquic</Uri>
@@ -91,7 +85,6 @@
       <Sha>b126490cd618d6066ed44e0369b4585e845cf9ab</Sha>
       <SourceBuild RepoName="cecil" ManagedOnly="true" />
     </Dependency>
-<<<<<<< HEAD
     <Dependency Name="Microsoft.NET.Workload.Emscripten.Current.Manifest-8.0.100-preview.3" Version="8.0.0-preview.3.23128.1">
       <Uri>https://github.com/dotnet/emsdk</Uri>
       <Sha>9caae336ae0eade717689fa3b75f23de226811f4</Sha>
@@ -104,20 +97,6 @@
     <Dependency Name="Microsoft.NET.Workload.Emscripten.net6.Manifest-8.0.100-preview.3" Version="8.0.0-preview.3.23128.1">
       <Uri>https://github.com/dotnet/emsdk</Uri>
       <Sha>9caae336ae0eade717689fa3b75f23de226811f4</Sha>
-=======
-    <Dependency Name="Microsoft.NET.Workload.Emscripten.Current.Manifest-8.0.100-preview.3" Version="8.0.0-preview.3.23156.1">
-      <Uri>https://github.com/dotnet/emsdk</Uri>
-      <Sha>4c1f185a78249c6974c1f6c248dad189fe70497b</Sha>
-      <SourceBuild RepoName="emsdk" ManagedOnly="true" />
-    </Dependency>
-    <Dependency Name="Microsoft.NET.Workload.Emscripten.net7.Manifest-8.0.100-preview.3" Version="8.0.0-preview.3.23156.1">
-      <Uri>https://github.com/dotnet/emsdk</Uri>
-      <Sha>4c1f185a78249c6974c1f6c248dad189fe70497b</Sha>
-    </Dependency>
-    <Dependency Name="Microsoft.NET.Workload.Emscripten.net6.Manifest-8.0.100-preview.3" Version="8.0.0-preview.3.23156.1">
-      <Uri>https://github.com/dotnet/emsdk</Uri>
-      <Sha>4c1f185a78249c6974c1f6c248dad189fe70497b</Sha>
->>>>>>> e57bb02c
     </Dependency>
   </ProductDependencies>
   <ToolsetDependencies>
