<Dependencies>
  <ProductDependencies>
    <Dependency Name="Microsoft.NETCore.Runtime.ICU.Transport" Version="9.0.0-alpha.1.23563.1">
      <Uri>https://github.com/dotnet/icu</Uri>
      <Sha>3fbca7a2373eb95ea7acdbd41b7361ab6653dfcc</Sha>
    </Dependency>
    <Dependency Name="System.Net.MsQuic.Transport" Version="8.0.0-alpha.1.23166.1">
      <Uri>https://github.com/dotnet/msquic</Uri>
      <Sha>a880e93af4e50d19110d228e698900c110e2b0e9</Sha>
    </Dependency>
    <Dependency Name="System.ServiceModel.Primitives" Version="4.9.0-rc2.21473.1">
      <Uri>https://github.com/dotnet/wcf</Uri>
      <Sha>7f504aabb1988e9a093c1e74d8040bd52feb2f01</Sha>
    </Dependency>
    <Dependency Name="runtime.linux-arm64.Microsoft.NETCore.Runtime.ObjWriter" Version="16.0.5-alpha.1.23558.11" CoherentParentDependency="Microsoft.NET.Workload.Emscripten.Current.Manifest-9.0.100.Transport">
      <Uri>https://github.com/dotnet/llvm-project</Uri>
      <Sha>4db411bed3b4f48dfb4ed59629a0dc1d23e724e6</Sha>
    </Dependency>
    <Dependency Name="runtime.linux-x64.Microsoft.NETCore.Runtime.ObjWriter" Version="16.0.5-alpha.1.23558.11" CoherentParentDependency="Microsoft.NET.Workload.Emscripten.Current.Manifest-9.0.100.Transport">
      <Uri>https://github.com/dotnet/llvm-project</Uri>
      <Sha>4db411bed3b4f48dfb4ed59629a0dc1d23e724e6</Sha>
    </Dependency>
    <Dependency Name="runtime.linux-musl-arm64.Microsoft.NETCore.Runtime.ObjWriter" Version="16.0.5-alpha.1.23558.11" CoherentParentDependency="Microsoft.NET.Workload.Emscripten.Current.Manifest-9.0.100.Transport">
      <Uri>https://github.com/dotnet/llvm-project</Uri>
      <Sha>4db411bed3b4f48dfb4ed59629a0dc1d23e724e6</Sha>
    </Dependency>
    <Dependency Name="runtime.linux-musl-x64.Microsoft.NETCore.Runtime.ObjWriter" Version="16.0.5-alpha.1.23558.11" CoherentParentDependency="Microsoft.NET.Workload.Emscripten.Current.Manifest-9.0.100.Transport">
      <Uri>https://github.com/dotnet/llvm-project</Uri>
      <Sha>4db411bed3b4f48dfb4ed59629a0dc1d23e724e6</Sha>
    </Dependency>
    <Dependency Name="runtime.win-arm64.Microsoft.NETCore.Runtime.ObjWriter" Version="16.0.5-alpha.1.23558.11" CoherentParentDependency="Microsoft.NET.Workload.Emscripten.Current.Manifest-9.0.100.Transport">
      <Uri>https://github.com/dotnet/llvm-project</Uri>
      <Sha>4db411bed3b4f48dfb4ed59629a0dc1d23e724e6</Sha>
    </Dependency>
    <Dependency Name="runtime.win-x64.Microsoft.NETCore.Runtime.ObjWriter" Version="16.0.5-alpha.1.23558.11" CoherentParentDependency="Microsoft.NET.Workload.Emscripten.Current.Manifest-9.0.100.Transport">
      <Uri>https://github.com/dotnet/llvm-project</Uri>
      <Sha>4db411bed3b4f48dfb4ed59629a0dc1d23e724e6</Sha>
    </Dependency>
    <Dependency Name="runtime.osx-arm64.Microsoft.NETCore.Runtime.ObjWriter" Version="16.0.5-alpha.1.23558.11" CoherentParentDependency="Microsoft.NET.Workload.Emscripten.Current.Manifest-9.0.100.Transport">
      <Uri>https://github.com/dotnet/llvm-project</Uri>
      <Sha>4db411bed3b4f48dfb4ed59629a0dc1d23e724e6</Sha>
    </Dependency>
    <Dependency Name="runtime.osx-x64.Microsoft.NETCore.Runtime.ObjWriter" Version="16.0.5-alpha.1.23558.11" CoherentParentDependency="Microsoft.NET.Workload.Emscripten.Current.Manifest-9.0.100.Transport">
      <Uri>https://github.com/dotnet/llvm-project</Uri>
      <Sha>4db411bed3b4f48dfb4ed59629a0dc1d23e724e6</Sha>
    </Dependency>
    <Dependency Name="runtime.linux-arm64.Microsoft.NETCore.Runtime.JIT.Tools" Version="16.0.5-alpha.1.23558.11" CoherentParentDependency="Microsoft.NET.Workload.Emscripten.Current.Manifest-9.0.100.Transport">
      <Uri>https://github.com/dotnet/llvm-project</Uri>
      <Sha>4db411bed3b4f48dfb4ed59629a0dc1d23e724e6</Sha>
    </Dependency>
    <Dependency Name="runtime.linux-x64.Microsoft.NETCore.Runtime.JIT.Tools" Version="16.0.5-alpha.1.23558.11" CoherentParentDependency="Microsoft.NET.Workload.Emscripten.Current.Manifest-9.0.100.Transport">
      <Uri>https://github.com/dotnet/llvm-project</Uri>
      <Sha>4db411bed3b4f48dfb4ed59629a0dc1d23e724e6</Sha>
    </Dependency>
    <Dependency Name="runtime.linux-musl-arm64.Microsoft.NETCore.Runtime.JIT.Tools" Version="16.0.5-alpha.1.23558.11" CoherentParentDependency="Microsoft.NET.Workload.Emscripten.Current.Manifest-9.0.100.Transport">
      <Uri>https://github.com/dotnet/llvm-project</Uri>
      <Sha>4db411bed3b4f48dfb4ed59629a0dc1d23e724e6</Sha>
    </Dependency>
    <Dependency Name="runtime.linux-musl-x64.Microsoft.NETCore.Runtime.JIT.Tools" Version="16.0.5-alpha.1.23558.11" CoherentParentDependency="Microsoft.NET.Workload.Emscripten.Current.Manifest-9.0.100.Transport">
      <Uri>https://github.com/dotnet/llvm-project</Uri>
      <Sha>4db411bed3b4f48dfb4ed59629a0dc1d23e724e6</Sha>
    </Dependency>
    <Dependency Name="runtime.win-arm64.Microsoft.NETCore.Runtime.JIT.Tools" Version="16.0.5-alpha.1.23558.11" CoherentParentDependency="Microsoft.NET.Workload.Emscripten.Current.Manifest-9.0.100.Transport">
      <Uri>https://github.com/dotnet/llvm-project</Uri>
      <Sha>4db411bed3b4f48dfb4ed59629a0dc1d23e724e6</Sha>
    </Dependency>
    <Dependency Name="runtime.win-x64.Microsoft.NETCore.Runtime.JIT.Tools" Version="16.0.5-alpha.1.23558.11" CoherentParentDependency="Microsoft.NET.Workload.Emscripten.Current.Manifest-9.0.100.Transport">
      <Uri>https://github.com/dotnet/llvm-project</Uri>
      <Sha>4db411bed3b4f48dfb4ed59629a0dc1d23e724e6</Sha>
    </Dependency>
    <Dependency Name="runtime.osx-arm64.Microsoft.NETCore.Runtime.JIT.Tools" Version="16.0.5-alpha.1.23558.11" CoherentParentDependency="Microsoft.NET.Workload.Emscripten.Current.Manifest-9.0.100.Transport">
      <Uri>https://github.com/dotnet/llvm-project</Uri>
      <Sha>4db411bed3b4f48dfb4ed59629a0dc1d23e724e6</Sha>
    </Dependency>
    <Dependency Name="runtime.osx-x64.Microsoft.NETCore.Runtime.JIT.Tools" Version="16.0.5-alpha.1.23558.11" CoherentParentDependency="Microsoft.NET.Workload.Emscripten.Current.Manifest-9.0.100.Transport">
      <Uri>https://github.com/dotnet/llvm-project</Uri>
      <Sha>4db411bed3b4f48dfb4ed59629a0dc1d23e724e6</Sha>
    </Dependency>
    <Dependency Name="System.CommandLine" Version="2.0.0-beta4.23307.1">
      <Uri>https://github.com/dotnet/command-line-api</Uri>
      <Sha>02fe27cd6a9b001c8feb7938e6ef4b3799745759</Sha>
    </Dependency>
    <Dependency Name="Microsoft.SourceBuild.Intermediate.command-line-api" Version="0.1.430701">
      <Uri>https://github.com/dotnet/command-line-api</Uri>
      <Sha>02fe27cd6a9b001c8feb7938e6ef4b3799745759b</Sha>
      <SourceBuild RepoName="command-line-api" ManagedOnly="true" />
    </Dependency>
    <Dependency Name="Microsoft.DotNet.Cecil" Version="0.11.4-alpha.23509.2">
      <Uri>https://github.com/dotnet/cecil</Uri>
      <Sha>45dd3a73dd5b64b010c4251303b3664bb30df029</Sha>
      <SourceBuild RepoName="cecil" ManagedOnly="true" />
    </Dependency>
<<<<<<< HEAD
    <Dependency Name="Microsoft.NET.Workload.Emscripten.Current.Manifest-9.0.100.Transport" Version="9.0.0-alpha.1.23563.1">
      <Uri>https://github.com/dotnet/emsdk</Uri>
      <Sha>23081a1dee285f8882748e5424970c7ebb9255ed</Sha>
=======
    <Dependency Name="Microsoft.NET.Workload.Emscripten.Current.Manifest-9.0.100.Transport" Version="9.0.0-alpha.1.23564.1">
      <Uri>https://github.com/dotnet/emsdk</Uri>
      <Sha>ee8c41af31db5a51bea7b7a76b57b87bc11531e4</Sha>
>>>>>>> 767ee135
      <SourceBuild RepoName="emsdk" ManagedOnly="true" />
    </Dependency>
    <Dependency Name="Microsoft.SourceBuild.Intermediate.source-build-reference-packages" Version="9.0.0-alpha.1.23563.2">
      <Uri>https://github.com/dotnet/source-build-reference-packages</Uri>
      <Sha>4f303e492250f07f279adce6e5e97b5707ef7c76</Sha>
      <SourceBuild RepoName="source-build-reference-packages" ManagedOnly="true" />
    </Dependency>
    <Dependency Name="Microsoft.SourceBuild.Intermediate.source-build-externals" Version="9.0.0-alpha.1.23556.2">
      <Uri>https://github.com/dotnet/source-build-externals</Uri>
      <Sha>283f1ead54cc527da6e9745b6f36a086ac997211</Sha>
      <SourceBuild RepoName="source-build-externals" ManagedOnly="true" />
    </Dependency>
  </ProductDependencies>
  <ToolsetDependencies>
    <Dependency Name="Microsoft.DotNet.Arcade.Sdk" Version="9.0.0-beta.23559.3">
      <Uri>https://github.com/dotnet/arcade</Uri>
      <Sha>a6513a141bc5cb0d7d625399918fcbca1dc8a412</Sha>
      <SourceBuild RepoName="arcade" ManagedOnly="true" />
    </Dependency>
    <Dependency Name="Microsoft.DotNet.XliffTasks" Version="9.0.0-beta.23559.3">
      <Uri>https://github.com/dotnet/arcade</Uri>
      <Sha>a6513a141bc5cb0d7d625399918fcbca1dc8a412</Sha>
    </Dependency>
    <Dependency Name="Microsoft.DotNet.Helix.Sdk" Version="9.0.0-beta.23559.3">
      <Uri>https://github.com/dotnet/arcade</Uri>
      <Sha>a6513a141bc5cb0d7d625399918fcbca1dc8a412</Sha>
    </Dependency>
    <Dependency Name="Microsoft.DotNet.GenAPI" Version="9.0.0-beta.23559.3">
      <Uri>https://github.com/dotnet/arcade</Uri>
      <Sha>a6513a141bc5cb0d7d625399918fcbca1dc8a412</Sha>
    </Dependency>
    <Dependency Name="Microsoft.DotNet.GenFacades" Version="9.0.0-beta.23559.3">
      <Uri>https://github.com/dotnet/arcade</Uri>
      <Sha>a6513a141bc5cb0d7d625399918fcbca1dc8a412</Sha>
    </Dependency>
    <Dependency Name="Microsoft.DotNet.XUnitAssert" Version="9.0.0-beta.23559.3">
      <Uri>https://github.com/dotnet/arcade</Uri>
      <Sha>a6513a141bc5cb0d7d625399918fcbca1dc8a412</Sha>
    </Dependency>
    <Dependency Name="Microsoft.DotNet.XUnitExtensions" Version="9.0.0-beta.23559.3">
      <Uri>https://github.com/dotnet/arcade</Uri>
      <Sha>a6513a141bc5cb0d7d625399918fcbca1dc8a412</Sha>
    </Dependency>
    <Dependency Name="Microsoft.DotNet.XUnitConsoleRunner" Version="2.5.3-beta.23559.3">
      <Uri>https://github.com/dotnet/arcade</Uri>
      <Sha>a6513a141bc5cb0d7d625399918fcbca1dc8a412</Sha>
    </Dependency>
    <Dependency Name="Microsoft.DotNet.Build.Tasks.Archives" Version="9.0.0-beta.23559.3">
      <Uri>https://github.com/dotnet/arcade</Uri>
      <Sha>a6513a141bc5cb0d7d625399918fcbca1dc8a412</Sha>
    </Dependency>
    <Dependency Name="Microsoft.DotNet.Build.Tasks.Packaging" Version="9.0.0-beta.23559.3">
      <Uri>https://github.com/dotnet/arcade</Uri>
      <Sha>a6513a141bc5cb0d7d625399918fcbca1dc8a412</Sha>
    </Dependency>
    <Dependency Name="Microsoft.DotNet.Build.Tasks.Installers" Version="9.0.0-beta.23559.3">
      <Uri>https://github.com/dotnet/arcade</Uri>
      <Sha>a6513a141bc5cb0d7d625399918fcbca1dc8a412</Sha>
    </Dependency>
    <Dependency Name="Microsoft.DotNet.Build.Tasks.Templating" Version="9.0.0-beta.23559.3">
      <Uri>https://github.com/dotnet/arcade</Uri>
      <Sha>a6513a141bc5cb0d7d625399918fcbca1dc8a412</Sha>
    </Dependency>
    <Dependency Name="Microsoft.DotNet.Build.Tasks.Workloads" Version="9.0.0-beta.23559.3">
      <Uri>https://github.com/dotnet/arcade</Uri>
      <Sha>a6513a141bc5cb0d7d625399918fcbca1dc8a412</Sha>
    </Dependency>
    <Dependency Name="Microsoft.DotNet.CodeAnalysis" Version="9.0.0-beta.23559.3">
      <Uri>https://github.com/dotnet/arcade</Uri>
      <Sha>a6513a141bc5cb0d7d625399918fcbca1dc8a412</Sha>
    </Dependency>
    <Dependency Name="Microsoft.DotNet.Build.Tasks.TargetFramework" Version="9.0.0-beta.23559.3">
      <Uri>https://github.com/dotnet/arcade</Uri>
      <Sha>a6513a141bc5cb0d7d625399918fcbca1dc8a412</Sha>
    </Dependency>
    <Dependency Name="Microsoft.DotNet.RemoteExecutor" Version="9.0.0-beta.23559.3">
      <Uri>https://github.com/dotnet/arcade</Uri>
      <Sha>a6513a141bc5cb0d7d625399918fcbca1dc8a412</Sha>
    </Dependency>
    <Dependency Name="Microsoft.DotNet.Build.Tasks.Feed" Version="9.0.0-beta.23559.3">
      <Uri>https://github.com/dotnet/arcade</Uri>
      <Sha>a6513a141bc5cb0d7d625399918fcbca1dc8a412</Sha>
    </Dependency>
    <Dependency Name="Microsoft.DotNet.VersionTools.Tasks" Version="9.0.0-beta.23559.3">
      <Uri>https://github.com/dotnet/arcade</Uri>
      <Sha>a6513a141bc5cb0d7d625399918fcbca1dc8a412</Sha>
    </Dependency>
    <Dependency Name="Microsoft.DotNet.SharedFramework.Sdk" Version="9.0.0-beta.23559.3">
      <Uri>https://github.com/dotnet/arcade</Uri>
      <Sha>a6513a141bc5cb0d7d625399918fcbca1dc8a412</Sha>
    </Dependency>
    <Dependency Name="System.ComponentModel.TypeConverter.TestData" Version="8.0.0-beta.23563.1">
      <Uri>https://github.com/dotnet/runtime-assets</Uri>
      <Sha>8593e77c63776095b4b1ce3e9a931b499b4e481c</Sha>
    </Dependency>
    <Dependency Name="System.Data.Common.TestData" Version="8.0.0-beta.23563.1">
      <Uri>https://github.com/dotnet/runtime-assets</Uri>
      <Sha>8593e77c63776095b4b1ce3e9a931b499b4e481c</Sha>
    </Dependency>
    <Dependency Name="System.Drawing.Common.TestData" Version="8.0.0-beta.23563.1">
      <Uri>https://github.com/dotnet/runtime-assets</Uri>
      <Sha>8593e77c63776095b4b1ce3e9a931b499b4e481c</Sha>
    </Dependency>
    <Dependency Name="System.Formats.Tar.TestData" Version="8.0.0-beta.23563.1">
      <Uri>https://github.com/dotnet/runtime-assets</Uri>
      <Sha>8593e77c63776095b4b1ce3e9a931b499b4e481c</Sha>
    </Dependency>
    <Dependency Name="System.IO.Compression.TestData" Version="8.0.0-beta.23563.1">
      <Uri>https://github.com/dotnet/runtime-assets</Uri>
      <Sha>8593e77c63776095b4b1ce3e9a931b499b4e481c</Sha>
    </Dependency>
    <Dependency Name="System.IO.Packaging.TestData" Version="8.0.0-beta.23563.1">
      <Uri>https://github.com/dotnet/runtime-assets</Uri>
      <Sha>8593e77c63776095b4b1ce3e9a931b499b4e481c</Sha>
    </Dependency>
    <Dependency Name="System.Net.TestData" Version="8.0.0-beta.23563.1">
      <Uri>https://github.com/dotnet/runtime-assets</Uri>
      <Sha>8593e77c63776095b4b1ce3e9a931b499b4e481c</Sha>
    </Dependency>
    <Dependency Name="System.Private.Runtime.UnicodeData" Version="8.0.0-beta.23563.1">
      <Uri>https://github.com/dotnet/runtime-assets</Uri>
      <Sha>8593e77c63776095b4b1ce3e9a931b499b4e481c</Sha>
    </Dependency>
    <Dependency Name="System.Runtime.TimeZoneData" Version="8.0.0-beta.23563.1">
      <Uri>https://github.com/dotnet/runtime-assets</Uri>
      <Sha>8593e77c63776095b4b1ce3e9a931b499b4e481c</Sha>
    </Dependency>
    <Dependency Name="System.Security.Cryptography.X509Certificates.TestData" Version="8.0.0-beta.23563.1">
      <Uri>https://github.com/dotnet/runtime-assets</Uri>
      <Sha>8593e77c63776095b4b1ce3e9a931b499b4e481c</Sha>
    </Dependency>
    <Dependency Name="System.Text.RegularExpressions.TestData" Version="8.0.0-beta.23563.1">
      <Uri>https://github.com/dotnet/runtime-assets</Uri>
      <Sha>8593e77c63776095b4b1ce3e9a931b499b4e481c</Sha>
    </Dependency>
    <Dependency Name="System.Windows.Extensions.TestData" Version="8.0.0-beta.23563.1">
      <Uri>https://github.com/dotnet/runtime-assets</Uri>
      <Sha>8593e77c63776095b4b1ce3e9a931b499b4e481c</Sha>
    </Dependency>
    <Dependency Name="Microsoft.DotNet.CilStrip.Sources" Version="8.0.0-beta.23563.1">
      <Uri>https://github.com/dotnet/runtime-assets</Uri>
      <Sha>8593e77c63776095b4b1ce3e9a931b499b4e481c</Sha>
    </Dependency>
    <Dependency Name="runtime.linux-arm64.Microsoft.NETCore.Runtime.Mono.LLVM.Sdk" Version="16.0.5-alpha.1.23558.11" CoherentParentDependency="Microsoft.NET.Workload.Emscripten.Current.Manifest-9.0.100.Transport">
      <Uri>https://github.com/dotnet/llvm-project</Uri>
      <Sha>4db411bed3b4f48dfb4ed59629a0dc1d23e724e6</Sha>
    </Dependency>
    <Dependency Name="runtime.linux-arm64.Microsoft.NETCore.Runtime.Mono.LLVM.Tools" Version="16.0.5-alpha.1.23558.11" CoherentParentDependency="Microsoft.NET.Workload.Emscripten.Current.Manifest-9.0.100.Transport">
      <Uri>https://github.com/dotnet/llvm-project</Uri>
      <Sha>4db411bed3b4f48dfb4ed59629a0dc1d23e724e6</Sha>
    </Dependency>
    <Dependency Name="runtime.linux-musl-arm64.Microsoft.NETCore.Runtime.Mono.LLVM.Sdk" Version="16.0.5-alpha.1.23558.11" CoherentParentDependency="Microsoft.NET.Workload.Emscripten.Current.Manifest-9.0.100.Transport">
      <Uri>https://github.com/dotnet/llvm-project</Uri>
      <Sha>4db411bed3b4f48dfb4ed59629a0dc1d23e724e6</Sha>
    </Dependency>
    <Dependency Name="runtime.linux-musl-arm64.Microsoft.NETCore.Runtime.Mono.LLVM.Tools" Version="16.0.5-alpha.1.23558.11" CoherentParentDependency="Microsoft.NET.Workload.Emscripten.Current.Manifest-9.0.100.Transport">
      <Uri>https://github.com/dotnet/llvm-project</Uri>
      <Sha>4db411bed3b4f48dfb4ed59629a0dc1d23e724e6</Sha>
    </Dependency>
    <Dependency Name="runtime.linux-x64.Microsoft.NETCore.Runtime.Mono.LLVM.Sdk" Version="16.0.5-alpha.1.23558.11" CoherentParentDependency="Microsoft.NET.Workload.Emscripten.Current.Manifest-9.0.100.Transport">
      <Uri>https://github.com/dotnet/llvm-project</Uri>
      <Sha>4db411bed3b4f48dfb4ed59629a0dc1d23e724e6</Sha>
    </Dependency>
    <Dependency Name="runtime.linux-x64.Microsoft.NETCore.Runtime.Mono.LLVM.Tools" Version="16.0.5-alpha.1.23558.11" CoherentParentDependency="Microsoft.NET.Workload.Emscripten.Current.Manifest-9.0.100.Transport">
      <Uri>https://github.com/dotnet/llvm-project</Uri>
      <Sha>4db411bed3b4f48dfb4ed59629a0dc1d23e724e6</Sha>
    </Dependency>
    <Dependency Name="runtime.linux-musl-x64.Microsoft.NETCore.Runtime.Mono.LLVM.Sdk" Version="16.0.5-alpha.1.23558.11" CoherentParentDependency="Microsoft.NET.Workload.Emscripten.Current.Manifest-9.0.100.Transport">
      <Uri>https://github.com/dotnet/llvm-project</Uri>
      <Sha>4db411bed3b4f48dfb4ed59629a0dc1d23e724e6</Sha>
    </Dependency>
    <Dependency Name="runtime.linux-musl-x64.Microsoft.NETCore.Runtime.Mono.LLVM.Tools" Version="16.0.5-alpha.1.23558.11" CoherentParentDependency="Microsoft.NET.Workload.Emscripten.Current.Manifest-9.0.100.Transport">
      <Uri>https://github.com/dotnet/llvm-project</Uri>
      <Sha>4db411bed3b4f48dfb4ed59629a0dc1d23e724e6</Sha>
    </Dependency>
    <Dependency Name="runtime.win-x64.Microsoft.NETCore.Runtime.Mono.LLVM.Sdk" Version="16.0.5-alpha.1.23558.11" CoherentParentDependency="Microsoft.NET.Workload.Emscripten.Current.Manifest-9.0.100.Transport">
      <Uri>https://github.com/dotnet/llvm-project</Uri>
      <Sha>4db411bed3b4f48dfb4ed59629a0dc1d23e724e6</Sha>
    </Dependency>
    <Dependency Name="runtime.win-x64.Microsoft.NETCore.Runtime.Mono.LLVM.Tools" Version="16.0.5-alpha.1.23558.11" CoherentParentDependency="Microsoft.NET.Workload.Emscripten.Current.Manifest-9.0.100.Transport">
      <Uri>https://github.com/dotnet/llvm-project</Uri>
      <Sha>4db411bed3b4f48dfb4ed59629a0dc1d23e724e6</Sha>
    </Dependency>
    <Dependency Name="runtime.osx-arm64.Microsoft.NETCore.Runtime.Mono.LLVM.Sdk" Version="16.0.5-alpha.1.23558.11" CoherentParentDependency="Microsoft.NET.Workload.Emscripten.Current.Manifest-9.0.100.Transport">
      <Uri>https://github.com/dotnet/llvm-project</Uri>
      <Sha>4db411bed3b4f48dfb4ed59629a0dc1d23e724e6</Sha>
    </Dependency>
    <Dependency Name="runtime.osx-arm64.Microsoft.NETCore.Runtime.Mono.LLVM.Tools" Version="16.0.5-alpha.1.23558.11" CoherentParentDependency="Microsoft.NET.Workload.Emscripten.Current.Manifest-9.0.100.Transport">
      <Uri>https://github.com/dotnet/llvm-project</Uri>
      <Sha>4db411bed3b4f48dfb4ed59629a0dc1d23e724e6</Sha>
    </Dependency>
    <Dependency Name="runtime.osx-x64.Microsoft.NETCore.Runtime.Mono.LLVM.Sdk" Version="16.0.5-alpha.1.23558.11" CoherentParentDependency="Microsoft.NET.Workload.Emscripten.Current.Manifest-9.0.100.Transport">
      <Uri>https://github.com/dotnet/llvm-project</Uri>
      <Sha>4db411bed3b4f48dfb4ed59629a0dc1d23e724e6</Sha>
    </Dependency>
    <Dependency Name="runtime.osx-x64.Microsoft.NETCore.Runtime.Mono.LLVM.Tools" Version="16.0.5-alpha.1.23558.11" CoherentParentDependency="Microsoft.NET.Workload.Emscripten.Current.Manifest-9.0.100.Transport">
      <Uri>https://github.com/dotnet/llvm-project</Uri>
      <Sha>4db411bed3b4f48dfb4ed59629a0dc1d23e724e6</Sha>
    </Dependency>
    <Dependency Name="Microsoft.NETCore.App.Runtime.win-x64" Version="9.0.0-alpha.1.23563.1">
      <Uri>https://github.com/dotnet/runtime</Uri>
      <Sha>0dc5b590fa1fdf00bef65bb8c59b13f2dc601a0d</Sha>
    </Dependency>
    <Dependency Name="runtime.native.System.IO.Ports" Version="9.0.0-alpha.1.23563.1">
      <Uri>https://github.com/dotnet/runtime</Uri>
      <Sha>0dc5b590fa1fdf00bef65bb8c59b13f2dc601a0d</Sha>
    </Dependency>
    <Dependency Name="Microsoft.NETCore.ILAsm" Version="9.0.0-alpha.1.23563.1">
      <Uri>https://github.com/dotnet/runtime</Uri>
      <Sha>0dc5b590fa1fdf00bef65bb8c59b13f2dc601a0d</Sha>
    </Dependency>
    <Dependency Name="Microsoft.NET.Sdk.IL" Version="9.0.0-alpha.1.23563.1">
      <Uri>https://github.com/dotnet/runtime</Uri>
      <Sha>0dc5b590fa1fdf00bef65bb8c59b13f2dc601a0d</Sha>
    </Dependency>
    <Dependency Name="System.Text.Json" Version="9.0.0-alpha.1.23563.1">
      <Uri>https://github.com/dotnet/runtime</Uri>
      <Sha>0dc5b590fa1fdf00bef65bb8c59b13f2dc601a0d</Sha>
      <SourceBuild RepoName="runtime" ManagedOnly="false" />
    </Dependency>
    <Dependency Name="Microsoft.DotNet.ILCompiler" Version="9.0.0-alpha.1.23563.1">
      <Uri>https://github.com/dotnet/runtime</Uri>
      <Sha>0dc5b590fa1fdf00bef65bb8c59b13f2dc601a0d</Sha>
    </Dependency>
    <Dependency Name="Microsoft.DotNet.XHarness.TestRunners.Common" Version="9.0.0-prerelease.23563.5">
      <Uri>https://github.com/dotnet/xharness</Uri>
      <Sha>dd0b6978b24299a86adc9a64d3465620b8515e50</Sha>
    </Dependency>
    <Dependency Name="Microsoft.DotNet.XHarness.TestRunners.Xunit" Version="9.0.0-prerelease.23563.5">
      <Uri>https://github.com/dotnet/xharness</Uri>
      <Sha>dd0b6978b24299a86adc9a64d3465620b8515e50</Sha>
    </Dependency>
    <Dependency Name="Microsoft.DotNet.XHarness.CLI" Version="9.0.0-prerelease.23563.5">
      <Uri>https://github.com/dotnet/xharness</Uri>
      <Sha>dd0b6978b24299a86adc9a64d3465620b8515e50</Sha>
    </Dependency>
    <Dependency Name="Microsoft.DotNet.PackageTesting" Version="9.0.0-beta.23559.3">
      <Uri>https://github.com/dotnet/arcade</Uri>
      <Sha>a6513a141bc5cb0d7d625399918fcbca1dc8a412</Sha>
    </Dependency>
    <Dependency Name="optimization.windows_nt-x64.MIBC.Runtime" Version="1.0.0-prerelease.23559.3">
      <Uri>https://dev.azure.com/dnceng/internal/_git/dotnet-optimization</Uri>
      <Sha>926e6aa35c896af0780a53da16ffbab59301d409</Sha>
    </Dependency>
    <Dependency Name="optimization.windows_nt-x86.MIBC.Runtime" Version="1.0.0-prerelease.23559.3">
      <Uri>https://dev.azure.com/dnceng/internal/_git/dotnet-optimization</Uri>
      <Sha>926e6aa35c896af0780a53da16ffbab59301d409</Sha>
    </Dependency>
    <Dependency Name="optimization.linux-x64.MIBC.Runtime" Version="1.0.0-prerelease.23559.3">
      <Uri>https://dev.azure.com/dnceng/internal/_git/dotnet-optimization</Uri>
      <Sha>926e6aa35c896af0780a53da16ffbab59301d409</Sha>
    </Dependency>
    <Dependency Name="optimization.PGO.CoreCLR" Version="1.0.0-prerelease.23559.3">
      <Uri>https://dev.azure.com/dnceng/internal/_git/dotnet-optimization</Uri>
      <Sha>926e6aa35c896af0780a53da16ffbab59301d409</Sha>
    </Dependency>
    <Dependency Name="Microsoft.DotNet.HotReload.Utils.Generator.BuildTool" Version="9.0.0-alpha.0.23563.3">
      <Uri>https://github.com/dotnet/hotreload-utils</Uri>
      <Sha>9167b66258b38fdab3f79d74903378d794dc43ec</Sha>
    </Dependency>
    <Dependency Name="System.Runtime.Numerics.TestData" Version="8.0.0-beta.23563.1">
      <Uri>https://github.com/dotnet/runtime-assets</Uri>
      <Sha>8593e77c63776095b4b1ce3e9a931b499b4e481c</Sha>
    </Dependency>
    <Dependency Name="Microsoft.Net.Compilers.Toolset" Version="4.9.0-2.23559.5">
      <Uri>https://github.com/dotnet/roslyn</Uri>
      <Sha>65fc4bd08b4bc15f6f00b529f47ffaeead03e434</Sha>
    </Dependency>
    <Dependency Name="Microsoft.CodeAnalysis" Version="4.9.0-2.23559.5">
      <Uri>https://github.com/dotnet/roslyn</Uri>
      <Sha>65fc4bd08b4bc15f6f00b529f47ffaeead03e434</Sha>
      <SourceBuild RepoName="roslyn" ManagedOnly="true" />
    </Dependency>
    <Dependency Name="Microsoft.CodeAnalysis.CSharp" Version="4.9.0-2.23559.5">
      <Uri>https://github.com/dotnet/roslyn</Uri>
      <Sha>65fc4bd08b4bc15f6f00b529f47ffaeead03e434</Sha>
    </Dependency>
    <Dependency Name="Microsoft.CodeAnalysis.Analyzers" Version="3.11.0-beta1.23523.1">
      <Uri>https://github.com/dotnet/roslyn-analyzers</Uri>
      <Sha>b4ed6a3093cfd3c8d353214ce97aaa7d24cf2df1</Sha>
    </Dependency>
    <Dependency Name="Microsoft.CodeAnalysis.NetAnalyzers" Version="9.0.0-preview.23523.1">
      <Uri>https://github.com/dotnet/roslyn-analyzers</Uri>
      <Sha>b4ed6a3093cfd3c8d353214ce97aaa7d24cf2df1</Sha>
    </Dependency>
    <Dependency Name="Microsoft.DotNet.ApiCompat.Task" Version="9.0.100-alpha.1.23565.8">
      <Uri>https://github.com/dotnet/sdk</Uri>
      <Sha>992d660097927ddd4964b52219ea89d4175f66a1</Sha>
      <SourceBuild RepoName="sdk" ManagedOnly="true" />
    </Dependency>
    <Dependency Name="optimization.windows_nt-arm64.MIBC.Runtime" Version="1.0.0-prerelease.23559.3">
      <Uri>https://dev.azure.com/dnceng/internal/_git/dotnet-optimization</Uri>
      <Sha>926e6aa35c896af0780a53da16ffbab59301d409</Sha>
    </Dependency>
    <Dependency Name="optimization.linux-arm64.MIBC.Runtime" Version="1.0.0-prerelease.23559.3">
      <Uri>https://dev.azure.com/dnceng/internal/_git/dotnet-optimization</Uri>
      <Sha>926e6aa35c896af0780a53da16ffbab59301d409</Sha>
    </Dependency>
    <!-- Necessary for source-build. This allows the package to be retrieved from previously-source-built artifacts
         and flow in as dependencies of the packages produced by runtime. -->
    <Dependency Name="Nuget.ProjectModel" Version="6.2.4">
      <Uri>https://github.com/NuGet/NuGet.Client</Uri>
      <Sha>8fef55f5a55a3b4f2c96cd1a9b5ddc51d4b927f8</Sha>
    </Dependency>
    <Dependency Name="Microsoft.Dotnet.Sdk.Internal" Version="9.0.100-alpha.1.23563.1">
      <Uri>https://github.com/dotnet/installer</Uri>
      <Sha>165040edde65911736ac5310365902003688bc24</Sha>
    </Dependency>
  </ToolsetDependencies>
</Dependencies><|MERGE_RESOLUTION|>--- conflicted
+++ resolved
@@ -90,15 +90,9 @@
       <Sha>45dd3a73dd5b64b010c4251303b3664bb30df029</Sha>
       <SourceBuild RepoName="cecil" ManagedOnly="true" />
     </Dependency>
-<<<<<<< HEAD
-    <Dependency Name="Microsoft.NET.Workload.Emscripten.Current.Manifest-9.0.100.Transport" Version="9.0.0-alpha.1.23563.1">
-      <Uri>https://github.com/dotnet/emsdk</Uri>
-      <Sha>23081a1dee285f8882748e5424970c7ebb9255ed</Sha>
-=======
     <Dependency Name="Microsoft.NET.Workload.Emscripten.Current.Manifest-9.0.100.Transport" Version="9.0.0-alpha.1.23564.1">
       <Uri>https://github.com/dotnet/emsdk</Uri>
       <Sha>ee8c41af31db5a51bea7b7a76b57b87bc11531e4</Sha>
->>>>>>> 767ee135
       <SourceBuild RepoName="emsdk" ManagedOnly="true" />
     </Dependency>
     <Dependency Name="Microsoft.SourceBuild.Intermediate.source-build-reference-packages" Version="9.0.0-alpha.1.23563.2">
