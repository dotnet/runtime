<Dependencies>
  <ProductDependencies>
    <Dependency Name="Microsoft.NETCore.Runtime.ICU.Transport" Version="8.0.0-rc.1.23377.1">
      <Uri>https://github.com/dotnet/icu</Uri>
      <Sha>bc9d73d2149fd9e3991f5a71534f0be581ef0337</Sha>
    </Dependency>
    <Dependency Name="System.Net.MsQuic.Transport" Version="8.0.0-alpha.1.23166.1">
      <Uri>https://github.com/dotnet/msquic</Uri>
      <Sha>a880e93af4e50d19110d228e698900c110e2b0e9</Sha>
    </Dependency>
    <Dependency Name="System.ServiceModel.Primitives" Version="4.9.0-rc2.21473.1">
      <Uri>https://github.com/dotnet/wcf</Uri>
      <Sha>7f504aabb1988e9a093c1e74d8040bd52feb2f01</Sha>
    </Dependency>
    <Dependency Name="runtime.linux-arm64.Microsoft.NETCore.Runtime.ObjWriter" Version="16.0.5-alpha.1.23378.1">
      <Uri>https://github.com/dotnet/llvm-project</Uri>
      <Sha>b3413378946dee5b1787266d11fc2e3c4e1d6ce7</Sha>
    </Dependency>
    <Dependency Name="runtime.linux-x64.Microsoft.NETCore.Runtime.ObjWriter" Version="16.0.5-alpha.1.23378.1">
      <Uri>https://github.com/dotnet/llvm-project</Uri>
      <Sha>b3413378946dee5b1787266d11fc2e3c4e1d6ce7</Sha>
    </Dependency>
    <Dependency Name="runtime.linux-musl-arm64.Microsoft.NETCore.Runtime.ObjWriter" Version="16.0.5-alpha.1.23378.1">
      <Uri>https://github.com/dotnet/llvm-project</Uri>
      <Sha>b3413378946dee5b1787266d11fc2e3c4e1d6ce7</Sha>
    </Dependency>
    <Dependency Name="runtime.linux-musl-x64.Microsoft.NETCore.Runtime.ObjWriter" Version="16.0.5-alpha.1.23378.1">
      <Uri>https://github.com/dotnet/llvm-project</Uri>
      <Sha>b3413378946dee5b1787266d11fc2e3c4e1d6ce7</Sha>
    </Dependency>
    <Dependency Name="runtime.win-arm64.Microsoft.NETCore.Runtime.ObjWriter" Version="16.0.5-alpha.1.23378.1">
      <Uri>https://github.com/dotnet/llvm-project</Uri>
      <Sha>b3413378946dee5b1787266d11fc2e3c4e1d6ce7</Sha>
    </Dependency>
    <Dependency Name="runtime.win-x64.Microsoft.NETCore.Runtime.ObjWriter" Version="16.0.5-alpha.1.23378.1">
      <Uri>https://github.com/dotnet/llvm-project</Uri>
      <Sha>b3413378946dee5b1787266d11fc2e3c4e1d6ce7</Sha>
    </Dependency>
    <Dependency Name="runtime.osx-arm64.Microsoft.NETCore.Runtime.ObjWriter" Version="16.0.5-alpha.1.23378.1">
      <Uri>https://github.com/dotnet/llvm-project</Uri>
      <Sha>b3413378946dee5b1787266d11fc2e3c4e1d6ce7</Sha>
    </Dependency>
    <Dependency Name="runtime.osx-x64.Microsoft.NETCore.Runtime.ObjWriter" Version="16.0.5-alpha.1.23378.1">
      <Uri>https://github.com/dotnet/llvm-project</Uri>
      <Sha>b3413378946dee5b1787266d11fc2e3c4e1d6ce7</Sha>
    </Dependency>
    <Dependency Name="runtime.linux-arm64.Microsoft.NETCore.Runtime.JIT.Tools" Version="16.0.5-alpha.1.23378.1">
      <Uri>https://github.com/dotnet/llvm-project</Uri>
      <Sha>b3413378946dee5b1787266d11fc2e3c4e1d6ce7</Sha>
    </Dependency>
    <Dependency Name="runtime.linux-x64.Microsoft.NETCore.Runtime.JIT.Tools" Version="16.0.5-alpha.1.23378.1">
      <Uri>https://github.com/dotnet/llvm-project</Uri>
      <Sha>b3413378946dee5b1787266d11fc2e3c4e1d6ce7</Sha>
    </Dependency>
    <Dependency Name="runtime.linux-musl-arm64.Microsoft.NETCore.Runtime.JIT.Tools" Version="16.0.5-alpha.1.23378.1">
      <Uri>https://github.com/dotnet/llvm-project</Uri>
      <Sha>b3413378946dee5b1787266d11fc2e3c4e1d6ce7</Sha>
    </Dependency>
    <Dependency Name="runtime.linux-musl-x64.Microsoft.NETCore.Runtime.JIT.Tools" Version="16.0.5-alpha.1.23378.1">
      <Uri>https://github.com/dotnet/llvm-project</Uri>
      <Sha>b3413378946dee5b1787266d11fc2e3c4e1d6ce7</Sha>
    </Dependency>
    <Dependency Name="runtime.win-arm64.Microsoft.NETCore.Runtime.JIT.Tools" Version="16.0.5-alpha.1.23378.1">
      <Uri>https://github.com/dotnet/llvm-project</Uri>
      <Sha>b3413378946dee5b1787266d11fc2e3c4e1d6ce7</Sha>
    </Dependency>
    <Dependency Name="runtime.win-x64.Microsoft.NETCore.Runtime.JIT.Tools" Version="16.0.5-alpha.1.23378.1">
      <Uri>https://github.com/dotnet/llvm-project</Uri>
      <Sha>b3413378946dee5b1787266d11fc2e3c4e1d6ce7</Sha>
    </Dependency>
    <Dependency Name="runtime.osx-arm64.Microsoft.NETCore.Runtime.JIT.Tools" Version="16.0.5-alpha.1.23378.1">
      <Uri>https://github.com/dotnet/llvm-project</Uri>
      <Sha>b3413378946dee5b1787266d11fc2e3c4e1d6ce7</Sha>
    </Dependency>
    <Dependency Name="runtime.osx-x64.Microsoft.NETCore.Runtime.JIT.Tools" Version="16.0.5-alpha.1.23378.1">
      <Uri>https://github.com/dotnet/llvm-project</Uri>
      <Sha>b3413378946dee5b1787266d11fc2e3c4e1d6ce7</Sha>
    </Dependency>
    <Dependency Name="System.CommandLine" Version="2.0.0-beta4.23307.1">
      <Uri>https://github.com/dotnet/command-line-api</Uri>
      <Sha>02fe27cd6a9b001c8feb7938e6ef4b3799745759</Sha>
    </Dependency>
    <Dependency Name="Microsoft.SourceBuild.Intermediate.command-line-api" Version="0.1.430701">
      <Uri>https://github.com/dotnet/command-line-api</Uri>
      <Sha>02fe27cd6a9b001c8feb7938e6ef4b3799745759b</Sha>
      <SourceBuild RepoName="command-line-api" ManagedOnly="true" />
    </Dependency>
    <Dependency Name="Microsoft.DotNet.Cecil" Version="0.11.4-alpha.23374.2">
      <Uri>https://github.com/dotnet/cecil</Uri>
      <Sha>a6181f7751932da21fd2e22b2b26f44f913f2da7</Sha>
      <SourceBuild RepoName="cecil" ManagedOnly="true" />
    </Dependency>
    <Dependency Name="Microsoft.NET.Workload.Emscripten.Current.Manifest-8.0.100.Transport" Version="8.0.0-rc.1.23377.1">
      <Uri>https://github.com/dotnet/emsdk</Uri>
      <Sha>3a52d07cd6a500d81d9cee79cbc8f0b9a90e1dbf</Sha>
      <SourceBuild RepoName="emsdk" ManagedOnly="true" />
    </Dependency>
    <Dependency Name="Microsoft.SourceBuild.Intermediate.source-build-reference-packages" Version="8.0.0-alpha.1.23266.3">
      <Uri>https://github.com/dotnet/source-build-reference-packages</Uri>
      <Sha>e2e64d25662c00a35726d3c52f969a50edaa4f48</Sha>
      <SourceBuild RepoName="source-build-reference-packages" ManagedOnly="true" />
    </Dependency>
    <Dependency Name="Microsoft.SourceBuild.Intermediate.source-build-externals" Version="8.0.0-alpha.1.23214.1">
      <Uri>https://github.com/dotnet/source-build-externals</Uri>
      <Sha>de4dda48d0cf31e13182bc24107b2246c61ed483</Sha>
      <SourceBuild RepoName="source-build-externals" ManagedOnly="true" />
    </Dependency>
  </ProductDependencies>
  <ToolsetDependencies>
    <Dependency Name="Microsoft.DotNet.Arcade.Sdk" Version="8.0.0-beta.23378.2">
      <Uri>https://github.com/dotnet/arcade</Uri>
      <Sha>54dd37d44a2adfb8b966fac466c2ece40f8b20dd</Sha>
      <SourceBuild RepoName="arcade" ManagedOnly="true" />
    </Dependency>
    <Dependency Name="Microsoft.DotNet.XliffTasks" Version="1.0.0-beta.23374.1" CoherentParentDependency="Microsoft.DotNet.Arcade.Sdk">
      <Uri>https://github.com/dotnet/xliff-tasks</Uri>
      <Sha>a61cdec7a7f96c654b8c92bea0167df0427cc26c</Sha>
      <SourceBuild RepoName="xliff-tasks" ManagedOnly="true" />
    </Dependency>
    <Dependency Name="Microsoft.DotNet.Helix.Sdk" Version="8.0.0-beta.23378.2">
      <Uri>https://github.com/dotnet/arcade</Uri>
      <Sha>54dd37d44a2adfb8b966fac466c2ece40f8b20dd</Sha>
    </Dependency>
    <Dependency Name="Microsoft.DotNet.GenAPI" Version="8.0.0-beta.23378.2">
      <Uri>https://github.com/dotnet/arcade</Uri>
      <Sha>54dd37d44a2adfb8b966fac466c2ece40f8b20dd</Sha>
    </Dependency>
    <Dependency Name="Microsoft.DotNet.GenFacades" Version="8.0.0-beta.23378.2">
      <Uri>https://github.com/dotnet/arcade</Uri>
      <Sha>54dd37d44a2adfb8b966fac466c2ece40f8b20dd</Sha>
    </Dependency>
    <Dependency Name="Microsoft.DotNet.XUnitExtensions" Version="8.0.0-beta.23378.2">
      <Uri>https://github.com/dotnet/arcade</Uri>
      <Sha>54dd37d44a2adfb8b966fac466c2ece40f8b20dd</Sha>
    </Dependency>
    <Dependency Name="Microsoft.DotNet.XUnitConsoleRunner" Version="2.5.1-beta.23378.2">
      <Uri>https://github.com/dotnet/arcade</Uri>
      <Sha>54dd37d44a2adfb8b966fac466c2ece40f8b20dd</Sha>
    </Dependency>
    <Dependency Name="Microsoft.DotNet.Build.Tasks.Archives" Version="8.0.0-beta.23378.2">
      <Uri>https://github.com/dotnet/arcade</Uri>
      <Sha>54dd37d44a2adfb8b966fac466c2ece40f8b20dd</Sha>
    </Dependency>
    <Dependency Name="Microsoft.DotNet.Build.Tasks.Packaging" Version="8.0.0-beta.23378.2">
      <Uri>https://github.com/dotnet/arcade</Uri>
      <Sha>54dd37d44a2adfb8b966fac466c2ece40f8b20dd</Sha>
    </Dependency>
    <Dependency Name="Microsoft.DotNet.Build.Tasks.Installers" Version="8.0.0-beta.23378.2">
      <Uri>https://github.com/dotnet/arcade</Uri>
      <Sha>54dd37d44a2adfb8b966fac466c2ece40f8b20dd</Sha>
    </Dependency>
    <Dependency Name="Microsoft.DotNet.Build.Tasks.Templating" Version="8.0.0-beta.23378.2">
      <Uri>https://github.com/dotnet/arcade</Uri>
      <Sha>54dd37d44a2adfb8b966fac466c2ece40f8b20dd</Sha>
    </Dependency>
    <Dependency Name="Microsoft.DotNet.Build.Tasks.Workloads" Version="8.0.0-beta.23378.2">
      <Uri>https://github.com/dotnet/arcade</Uri>
      <Sha>54dd37d44a2adfb8b966fac466c2ece40f8b20dd</Sha>
    </Dependency>
    <Dependency Name="Microsoft.DotNet.CodeAnalysis" Version="8.0.0-beta.23378.2">
      <Uri>https://github.com/dotnet/arcade</Uri>
      <Sha>54dd37d44a2adfb8b966fac466c2ece40f8b20dd</Sha>
    </Dependency>
    <Dependency Name="Microsoft.DotNet.Build.Tasks.TargetFramework" Version="8.0.0-beta.23378.2">
      <Uri>https://github.com/dotnet/arcade</Uri>
      <Sha>54dd37d44a2adfb8b966fac466c2ece40f8b20dd</Sha>
    </Dependency>
    <Dependency Name="Microsoft.DotNet.RemoteExecutor" Version="8.0.0-beta.23378.2">
      <Uri>https://github.com/dotnet/arcade</Uri>
      <Sha>54dd37d44a2adfb8b966fac466c2ece40f8b20dd</Sha>
    </Dependency>
    <Dependency Name="Microsoft.DotNet.Build.Tasks.Feed" Version="8.0.0-beta.23378.2">
      <Uri>https://github.com/dotnet/arcade</Uri>
      <Sha>54dd37d44a2adfb8b966fac466c2ece40f8b20dd</Sha>
    </Dependency>
    <Dependency Name="Microsoft.DotNet.VersionTools.Tasks" Version="8.0.0-beta.23378.2">
      <Uri>https://github.com/dotnet/arcade</Uri>
      <Sha>54dd37d44a2adfb8b966fac466c2ece40f8b20dd</Sha>
    </Dependency>
    <Dependency Name="Microsoft.DotNet.SharedFramework.Sdk" Version="8.0.0-beta.23378.2">
      <Uri>https://github.com/dotnet/arcade</Uri>
      <Sha>54dd37d44a2adfb8b966fac466c2ece40f8b20dd</Sha>
    </Dependency>
    <Dependency Name="System.ComponentModel.TypeConverter.TestData" Version="8.0.0-beta.23377.2">
      <Uri>https://github.com/dotnet/runtime-assets</Uri>
      <Sha>95277f38e68b66f1b48600d90d456c32c9ae0fa2</Sha>
    </Dependency>
    <Dependency Name="System.Data.Common.TestData" Version="8.0.0-beta.23377.2">
      <Uri>https://github.com/dotnet/runtime-assets</Uri>
      <Sha>95277f38e68b66f1b48600d90d456c32c9ae0fa2</Sha>
    </Dependency>
    <Dependency Name="System.Drawing.Common.TestData" Version="8.0.0-beta.23377.2">
      <Uri>https://github.com/dotnet/runtime-assets</Uri>
      <Sha>95277f38e68b66f1b48600d90d456c32c9ae0fa2</Sha>
    </Dependency>
    <Dependency Name="System.Formats.Tar.TestData" Version="8.0.0-beta.23377.2">
      <Uri>https://github.com/dotnet/runtime-assets</Uri>
      <Sha>95277f38e68b66f1b48600d90d456c32c9ae0fa2</Sha>
    </Dependency>
    <Dependency Name="System.IO.Compression.TestData" Version="8.0.0-beta.23377.2">
      <Uri>https://github.com/dotnet/runtime-assets</Uri>
      <Sha>95277f38e68b66f1b48600d90d456c32c9ae0fa2</Sha>
    </Dependency>
    <Dependency Name="System.IO.Packaging.TestData" Version="8.0.0-beta.23377.2">
      <Uri>https://github.com/dotnet/runtime-assets</Uri>
      <Sha>95277f38e68b66f1b48600d90d456c32c9ae0fa2</Sha>
    </Dependency>
    <Dependency Name="System.Net.TestData" Version="8.0.0-beta.23377.2">
      <Uri>https://github.com/dotnet/runtime-assets</Uri>
      <Sha>95277f38e68b66f1b48600d90d456c32c9ae0fa2</Sha>
    </Dependency>
    <Dependency Name="System.Private.Runtime.UnicodeData" Version="8.0.0-beta.23377.2">
      <Uri>https://github.com/dotnet/runtime-assets</Uri>
      <Sha>95277f38e68b66f1b48600d90d456c32c9ae0fa2</Sha>
    </Dependency>
    <Dependency Name="System.Runtime.TimeZoneData" Version="8.0.0-beta.23377.2">
      <Uri>https://github.com/dotnet/runtime-assets</Uri>
      <Sha>95277f38e68b66f1b48600d90d456c32c9ae0fa2</Sha>
    </Dependency>
    <Dependency Name="System.Security.Cryptography.X509Certificates.TestData" Version="8.0.0-beta.23377.2">
      <Uri>https://github.com/dotnet/runtime-assets</Uri>
      <Sha>95277f38e68b66f1b48600d90d456c32c9ae0fa2</Sha>
    </Dependency>
    <Dependency Name="System.Text.RegularExpressions.TestData" Version="8.0.0-beta.23377.2">
      <Uri>https://github.com/dotnet/runtime-assets</Uri>
      <Sha>95277f38e68b66f1b48600d90d456c32c9ae0fa2</Sha>
    </Dependency>
    <Dependency Name="System.Windows.Extensions.TestData" Version="8.0.0-beta.23377.2">
      <Uri>https://github.com/dotnet/runtime-assets</Uri>
      <Sha>95277f38e68b66f1b48600d90d456c32c9ae0fa2</Sha>
    </Dependency>
    <Dependency Name="Microsoft.DotNet.CilStrip.Sources" Version="8.0.0-beta.23377.2">
      <Uri>https://github.com/dotnet/runtime-assets</Uri>
      <Sha>95277f38e68b66f1b48600d90d456c32c9ae0fa2</Sha>
    </Dependency>
    <Dependency Name="runtime.linux-arm64.Microsoft.NETCore.Runtime.Mono.LLVM.Sdk" Version="16.0.5-alpha.1.23378.1">
      <Uri>https://github.com/dotnet/llvm-project</Uri>
      <Sha>b3413378946dee5b1787266d11fc2e3c4e1d6ce7</Sha>
    </Dependency>
    <Dependency Name="runtime.linux-arm64.Microsoft.NETCore.Runtime.Mono.LLVM.Tools" Version="16.0.5-alpha.1.23378.1">
      <Uri>https://github.com/dotnet/llvm-project</Uri>
      <Sha>b3413378946dee5b1787266d11fc2e3c4e1d6ce7</Sha>
    </Dependency>
    <Dependency Name="runtime.linux-musl-arm64.Microsoft.NETCore.Runtime.Mono.LLVM.Sdk" Version="16.0.5-alpha.1.23378.1">
      <Uri>https://github.com/dotnet/llvm-project</Uri>
      <Sha>b3413378946dee5b1787266d11fc2e3c4e1d6ce7</Sha>
    </Dependency>
    <Dependency Name="runtime.linux-musl-arm64.Microsoft.NETCore.Runtime.Mono.LLVM.Tools" Version="16.0.5-alpha.1.23378.1">
      <Uri>https://github.com/dotnet/llvm-project</Uri>
      <Sha>b3413378946dee5b1787266d11fc2e3c4e1d6ce7</Sha>
    </Dependency>
    <Dependency Name="runtime.linux-x64.Microsoft.NETCore.Runtime.Mono.LLVM.Sdk" Version="16.0.5-alpha.1.23378.1">
      <Uri>https://github.com/dotnet/llvm-project</Uri>
      <Sha>b3413378946dee5b1787266d11fc2e3c4e1d6ce7</Sha>
    </Dependency>
    <Dependency Name="runtime.linux-x64.Microsoft.NETCore.Runtime.Mono.LLVM.Tools" Version="16.0.5-alpha.1.23378.1">
      <Uri>https://github.com/dotnet/llvm-project</Uri>
      <Sha>b3413378946dee5b1787266d11fc2e3c4e1d6ce7</Sha>
    </Dependency>
    <Dependency Name="runtime.linux-musl-x64.Microsoft.NETCore.Runtime.Mono.LLVM.Sdk" Version="16.0.5-alpha.1.23378.1">
      <Uri>https://github.com/dotnet/llvm-project</Uri>
      <Sha>b3413378946dee5b1787266d11fc2e3c4e1d6ce7</Sha>
    </Dependency>
    <Dependency Name="runtime.linux-musl-x64.Microsoft.NETCore.Runtime.Mono.LLVM.Tools" Version="16.0.5-alpha.1.23378.1">
      <Uri>https://github.com/dotnet/llvm-project</Uri>
      <Sha>b3413378946dee5b1787266d11fc2e3c4e1d6ce7</Sha>
    </Dependency>
    <Dependency Name="runtime.win-x64.Microsoft.NETCore.Runtime.Mono.LLVM.Sdk" Version="16.0.5-alpha.1.23378.1">
      <Uri>https://github.com/dotnet/llvm-project</Uri>
      <Sha>b3413378946dee5b1787266d11fc2e3c4e1d6ce7</Sha>
    </Dependency>
    <Dependency Name="runtime.win-x64.Microsoft.NETCore.Runtime.Mono.LLVM.Tools" Version="16.0.5-alpha.1.23378.1">
      <Uri>https://github.com/dotnet/llvm-project</Uri>
      <Sha>b3413378946dee5b1787266d11fc2e3c4e1d6ce7</Sha>
    </Dependency>
    <Dependency Name="runtime.osx-arm64.Microsoft.NETCore.Runtime.Mono.LLVM.Sdk" Version="16.0.5-alpha.1.23378.1">
      <Uri>https://github.com/dotnet/llvm-project</Uri>
      <Sha>b3413378946dee5b1787266d11fc2e3c4e1d6ce7</Sha>
    </Dependency>
    <Dependency Name="runtime.osx-arm64.Microsoft.NETCore.Runtime.Mono.LLVM.Tools" Version="16.0.5-alpha.1.23378.1">
      <Uri>https://github.com/dotnet/llvm-project</Uri>
      <Sha>b3413378946dee5b1787266d11fc2e3c4e1d6ce7</Sha>
    </Dependency>
    <Dependency Name="runtime.osx-x64.Microsoft.NETCore.Runtime.Mono.LLVM.Sdk" Version="16.0.5-alpha.1.23378.1">
      <Uri>https://github.com/dotnet/llvm-project</Uri>
      <Sha>b3413378946dee5b1787266d11fc2e3c4e1d6ce7</Sha>
    </Dependency>
    <Dependency Name="runtime.osx-x64.Microsoft.NETCore.Runtime.Mono.LLVM.Tools" Version="16.0.5-alpha.1.23378.1">
      <Uri>https://github.com/dotnet/llvm-project</Uri>
      <Sha>b3413378946dee5b1787266d11fc2e3c4e1d6ce7</Sha>
    </Dependency>
    <Dependency Name="Microsoft.NETCore.App.Runtime.win-x64" Version="8.0.0-rc.1.23381.1">
      <Uri>https://github.com/dotnet/runtime</Uri>
      <Sha>8470b87bcb366cc06486c6f7aa23ae6de3259eba</Sha>
    </Dependency>
    <Dependency Name="runtime.native.System.IO.Ports" Version="8.0.0-rc.1.23381.1">
      <Uri>https://github.com/dotnet/runtime</Uri>
      <Sha>8470b87bcb366cc06486c6f7aa23ae6de3259eba</Sha>
    </Dependency>
    <Dependency Name="Microsoft.NETCore.ILAsm" Version="8.0.0-rc.1.23381.1">
      <Uri>https://github.com/dotnet/runtime</Uri>
      <Sha>8470b87bcb366cc06486c6f7aa23ae6de3259eba</Sha>
    </Dependency>
    <Dependency Name="Microsoft.NET.Sdk.IL" Version="8.0.0-rc.1.23381.1">
      <Uri>https://github.com/dotnet/runtime</Uri>
      <Sha>8470b87bcb366cc06486c6f7aa23ae6de3259eba</Sha>
    </Dependency>
    <Dependency Name="System.Text.Json" Version="8.0.0-rc.1.23381.1">
      <Uri>https://github.com/dotnet/runtime</Uri>
      <Sha>8470b87bcb366cc06486c6f7aa23ae6de3259eba</Sha>
      <SourceBuild RepoName="runtime" ManagedOnly="false" />
    </Dependency>
    <Dependency Name="Microsoft.NET.ILLink.Tasks" Version="8.0.0-rc.1.23381.1">
      <Uri>https://github.com/dotnet/runtime</Uri>
      <Sha>8470b87bcb366cc06486c6f7aa23ae6de3259eba</Sha>
    </Dependency>
<<<<<<< HEAD
    <Dependency Name="Microsoft.DotNet.ILCompiler" Version="8.0.0-rc.1.23374.1">
      <Uri>https://github.com/dotnet/runtime</Uri>
      <Sha>5b4bbda1c1c8a5cc4ced9facdacb4e531dfc8b3c</Sha>
    </Dependency>
    <Dependency Name="Microsoft.DotNet.XHarness.TestRunners.Common" Version="8.0.0-prerelease.23370.1">
=======
    <Dependency Name="Microsoft.DotNet.XHarness.TestRunners.Common" Version="8.0.0-prerelease.23377.1">
>>>>>>> 8c111a65
      <Uri>https://github.com/dotnet/xharness</Uri>
      <Sha>437aa378e900dbfd179b5552e71b81bc99e1e746</Sha>
    </Dependency>
    <Dependency Name="Microsoft.DotNet.XHarness.TestRunners.Xunit" Version="8.0.0-prerelease.23377.1">
      <Uri>https://github.com/dotnet/xharness</Uri>
      <Sha>437aa378e900dbfd179b5552e71b81bc99e1e746</Sha>
    </Dependency>
    <Dependency Name="Microsoft.DotNet.XHarness.CLI" Version="8.0.0-prerelease.23377.1">
      <Uri>https://github.com/dotnet/xharness</Uri>
      <Sha>437aa378e900dbfd179b5552e71b81bc99e1e746</Sha>
    </Dependency>
    <Dependency Name="Microsoft.DotNet.PackageTesting" Version="8.0.0-beta.23378.2">
      <Uri>https://github.com/dotnet/arcade</Uri>
      <Sha>54dd37d44a2adfb8b966fac466c2ece40f8b20dd</Sha>
    </Dependency>
    <Dependency Name="optimization.windows_nt-x64.MIBC.Runtime" Version="1.0.0-prerelease.23362.5">
      <Uri>https://dev.azure.com/dnceng/internal/_git/dotnet-optimization</Uri>
      <Sha>068998a5d91f55a619d1d072ab3094dacd5d6a4f</Sha>
    </Dependency>
    <Dependency Name="optimization.windows_nt-x86.MIBC.Runtime" Version="1.0.0-prerelease.23362.5">
      <Uri>https://dev.azure.com/dnceng/internal/_git/dotnet-optimization</Uri>
      <Sha>068998a5d91f55a619d1d072ab3094dacd5d6a4f</Sha>
    </Dependency>
    <Dependency Name="optimization.linux-x64.MIBC.Runtime" Version="1.0.0-prerelease.23362.5">
      <Uri>https://dev.azure.com/dnceng/internal/_git/dotnet-optimization</Uri>
      <Sha>068998a5d91f55a619d1d072ab3094dacd5d6a4f</Sha>
    </Dependency>
    <Dependency Name="optimization.PGO.CoreCLR" Version="1.0.0-prerelease.23362.5">
      <Uri>https://dev.azure.com/dnceng/internal/_git/dotnet-optimization</Uri>
      <Sha>068998a5d91f55a619d1d072ab3094dacd5d6a4f</Sha>
    </Dependency>
    <Dependency Name="Microsoft.DotNet.HotReload.Utils.Generator.BuildTool" Version="8.0.0-alpha.0.23377.1">
      <Uri>https://github.com/dotnet/hotreload-utils</Uri>
      <Sha>3f15c1f197fcdb70719b5e3ef0e328dbcd664a3f</Sha>
    </Dependency>
    <Dependency Name="System.Runtime.Numerics.TestData" Version="8.0.0-beta.23377.2">
      <Uri>https://github.com/dotnet/runtime-assets</Uri>
      <Sha>95277f38e68b66f1b48600d90d456c32c9ae0fa2</Sha>
    </Dependency>
    <Dependency Name="Microsoft.Net.Compilers.Toolset" Version="4.7.0-3.23373.1">
      <Uri>https://github.com/dotnet/roslyn</Uri>
      <Sha>7829f6b85177e96de89bc67f32b61d74ac590f5a</Sha>
    </Dependency>
    <Dependency Name="Microsoft.CodeAnalysis" Version="4.7.0-3.23373.1">
      <Uri>https://github.com/dotnet/roslyn</Uri>
      <Sha>7829f6b85177e96de89bc67f32b61d74ac590f5a</Sha>
      <SourceBuild RepoName="roslyn" ManagedOnly="true" />
    </Dependency>
    <Dependency Name="Microsoft.CodeAnalysis.CSharp" Version="4.7.0-3.23373.1">
      <Uri>https://github.com/dotnet/roslyn</Uri>
      <Sha>7829f6b85177e96de89bc67f32b61d74ac590f5a</Sha>
    </Dependency>
    <Dependency Name="Microsoft.CodeAnalysis.Analyzers" Version="3.11.0-beta1.23364.2">
      <Uri>https://github.com/dotnet/roslyn-analyzers</Uri>
      <Sha>45879f0b46557886b8d553d121a81866f67ce08a</Sha>
    </Dependency>
    <Dependency Name="Microsoft.CodeAnalysis.NetAnalyzers" Version="8.0.0-preview.23364.2">
      <Uri>https://github.com/dotnet/roslyn-analyzers</Uri>
      <Sha>45879f0b46557886b8d553d121a81866f67ce08a</Sha>
    </Dependency>
    <Dependency Name="Microsoft.DotNet.ApiCompat.Task" Version="8.0.100-preview.7.23329.3">
      <Uri>https://github.com/dotnet/sdk</Uri>
      <Sha>d10b02ae5cc670609d920a672985ed4456bdd6b6</Sha>
      <SourceBuild RepoName="sdk" ManagedOnly="true" />
    </Dependency>
    <Dependency Name="optimization.windows_nt-arm64.MIBC.Runtime" Version="1.0.0-prerelease.23362.5">
      <Uri>https://dev.azure.com/dnceng/internal/_git/dotnet-optimization</Uri>
      <Sha>068998a5d91f55a619d1d072ab3094dacd5d6a4f</Sha>
    </Dependency>
    <Dependency Name="optimization.linux-arm64.MIBC.Runtime" Version="1.0.0-prerelease.23362.5">
      <Uri>https://dev.azure.com/dnceng/internal/_git/dotnet-optimization</Uri>
      <Sha>068998a5d91f55a619d1d072ab3094dacd5d6a4f</Sha>
    </Dependency>
    <!-- Necessary for source-build. This allows the package to be retrieved from previously-source-built artifacts
         and flow in as dependencies of the packages produced by runtime. -->
    <Dependency Name="Nuget.ProjectModel" Version="6.2.4">
      <Uri>https://github.com/NuGet/NuGet.Client</Uri>
      <Sha>8fef55f5a55a3b4f2c96cd1a9b5ddc51d4b927f8</Sha>
    </Dependency>
  </ToolsetDependencies>
</Dependencies><|MERGE_RESOLUTION|>--- conflicted
+++ resolved
@@ -314,15 +314,11 @@
       <Uri>https://github.com/dotnet/runtime</Uri>
       <Sha>8470b87bcb366cc06486c6f7aa23ae6de3259eba</Sha>
     </Dependency>
-<<<<<<< HEAD
     <Dependency Name="Microsoft.DotNet.ILCompiler" Version="8.0.0-rc.1.23374.1">
       <Uri>https://github.com/dotnet/runtime</Uri>
       <Sha>5b4bbda1c1c8a5cc4ced9facdacb4e531dfc8b3c</Sha>
     </Dependency>
-    <Dependency Name="Microsoft.DotNet.XHarness.TestRunners.Common" Version="8.0.0-prerelease.23370.1">
-=======
     <Dependency Name="Microsoft.DotNet.XHarness.TestRunners.Common" Version="8.0.0-prerelease.23377.1">
->>>>>>> 8c111a65
       <Uri>https://github.com/dotnet/xharness</Uri>
       <Sha>437aa378e900dbfd179b5552e71b81bc99e1e746</Sha>
     </Dependency>
