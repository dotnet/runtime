--- conflicted
+++ resolved
@@ -64,7 +64,6 @@
       <Sha>b9d928a9d65ed39b9257846e1b8e853cea609c00</Sha>
       <SourceBuild RepoName="cecil" ManagedOnly="true" />
     </Dependency>
-<<<<<<< HEAD
     <Dependency Name="Microsoft.NET.Workload.Emscripten.Current.Manifest-9.0.100.Transport" Version="9.0.0-rc.1.24379.1">
       <Uri>https://github.com/dotnet/emsdk</Uri>
       <Sha>a23d1db4377d2a825ebee4c655a25b1d40972c9a</Sha>
@@ -73,16 +72,6 @@
     <Dependency Name="Microsoft.SourceBuild.Intermediate.emsdk" Version="9.0.0-rc.1.24379.1">
       <Uri>https://github.com/dotnet/emsdk</Uri>
       <Sha>a23d1db4377d2a825ebee4c655a25b1d40972c9a</Sha>
-=======
-    <Dependency Name="Microsoft.NET.Workload.Emscripten.Current.Manifest-9.0.100.Transport" Version="9.0.0-rc.1.24379.5">
-      <Uri>https://github.com/dotnet/emsdk</Uri>
-      <Sha>bdc1e33d5d5ec616dce13320f9ee7189aced17ee</Sha>
-    </Dependency>
-    <!-- Intermediate is necessary for source build. -->
-    <Dependency Name="Microsoft.SourceBuild.Intermediate.emsdk" Version="9.0.0-rc.1.24379.5">
-      <Uri>https://github.com/dotnet/emsdk</Uri>
-      <Sha>bdc1e33d5d5ec616dce13320f9ee7189aced17ee</Sha>
->>>>>>> 61b00205
       <SourceBuild RepoName="emsdk" ManagedOnly="true" />
     </Dependency>
     <!-- Intermediate is necessary for source build. -->
