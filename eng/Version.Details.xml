<Dependencies>
  <ProductDependencies>
    <Dependency Name="NETStandard.Library" Version="2.2.0-prerelease.19564.1">
      <Uri>https://github.com/dotnet/standard</Uri>
      <Sha>cfe95a23647c7de1fe1a349343115bd7720d6949</Sha>
    </Dependency>
<<<<<<< HEAD
    <Dependency Name="ILLink.Tasks" Version="0.1.6-prerelease.20122.1">
      <Uri>https://github.com/mono/linker</Uri>
      <Sha>e06788800df2d0431c0821e1116406ff3a67226a</Sha>
    </Dependency>
=======
>>>>>>> c415fe33
  </ProductDependencies>
  <ToolsetDependencies>
    <Dependency Name="Microsoft.DotNet.Arcade.Sdk" Version="5.0.0-beta.20121.6">
      <Uri>https://github.com/dotnet/arcade</Uri>
      <Sha>f83aa9749a531bf771a98e5bdace55b31a9bb2b2</Sha>
    </Dependency>
    <Dependency Name="Microsoft.DotNet.Helix.Sdk" Version="5.0.0-beta.20121.6">
      <Uri>https://github.com/dotnet/arcade</Uri>
      <Sha>f83aa9749a531bf771a98e5bdace55b31a9bb2b2</Sha>
    </Dependency>
    <Dependency Name="Microsoft.DotNet.ApiCompat" Version="5.0.0-beta.20121.6">
      <Uri>https://github.com/dotnet/arcade</Uri>
      <Sha>f83aa9749a531bf771a98e5bdace55b31a9bb2b2</Sha>
    </Dependency>
    <Dependency Name="Microsoft.DotNet.GenAPI" Version="5.0.0-beta.20121.6">
      <Uri>https://github.com/dotnet/arcade</Uri>
      <Sha>f83aa9749a531bf771a98e5bdace55b31a9bb2b2</Sha>
    </Dependency>
    <Dependency Name="Microsoft.DotNet.GenFacades" Version="5.0.0-beta.20121.6">
      <Uri>https://github.com/dotnet/arcade</Uri>
      <Sha>f83aa9749a531bf771a98e5bdace55b31a9bb2b2</Sha>
    </Dependency>
    <Dependency Name="Microsoft.DotNet.XUnitExtensions" Version="5.0.0-beta.20121.6">
      <Uri>https://github.com/dotnet/arcade</Uri>
      <Sha>f83aa9749a531bf771a98e5bdace55b31a9bb2b2</Sha>
    </Dependency>
    <Dependency Name="Microsoft.DotNet.XUnitConsoleRunner" Version="2.5.1-beta.20121.6">
      <Uri>https://github.com/dotnet/arcade</Uri>
      <Sha>f83aa9749a531bf771a98e5bdace55b31a9bb2b2</Sha>
    </Dependency>
    <Dependency Name="Microsoft.DotNet.Build.Tasks.Packaging" Version="5.0.0-beta.20121.6">
      <Uri>https://github.com/dotnet/arcade</Uri>
      <Sha>f83aa9749a531bf771a98e5bdace55b31a9bb2b2</Sha>
    </Dependency>
    <Dependency Name="Microsoft.DotNet.CodeAnalysis" Version="5.0.0-beta.20121.6">
      <Uri>https://github.com/dotnet/arcade</Uri>
      <Sha>f83aa9749a531bf771a98e5bdace55b31a9bb2b2</Sha>
    </Dependency>
    <Dependency Name="Microsoft.DotNet.Build.Tasks.TargetFramework.Sdk" Version="5.0.0-beta.20121.6">
      <Uri>https://github.com/dotnet/arcade</Uri>
      <Sha>f83aa9749a531bf771a98e5bdace55b31a9bb2b2</Sha>
    </Dependency>
    <Dependency Name="Microsoft.DotNet.RemoteExecutor" Version="5.0.0-beta.20121.6">
      <Uri>https://github.com/dotnet/arcade</Uri>
      <Sha>f83aa9749a531bf771a98e5bdace55b31a9bb2b2</Sha>
    </Dependency>
<<<<<<< HEAD
    <Dependency Name="Microsoft.DotNet.Build.Tasks.Configuration" Version="5.0.0-beta.20112.7">
      <Uri>https://github.com/dotnet/arcade</Uri>
      <Sha>951ea7430678b2682ff861fe1149b8a2f55887ca</Sha>
    </Dependency>
    <Dependency Name="Microsoft.DotNet.Build.Tasks.Feed" Version="5.0.0-beta.20121.6">
=======
    <Dependency Name="Microsoft.DotNet.Build.Tasks.Feed" Version="5.0.0-beta.20117.3">
>>>>>>> c415fe33
      <Uri>https://github.com/dotnet/arcade</Uri>
      <Sha>f83aa9749a531bf771a98e5bdace55b31a9bb2b2</Sha>
    </Dependency>
    <Dependency Name="Microsoft.DotNet.VersionTools.Tasks" Version="5.0.0-beta.20121.6">
      <Uri>https://github.com/dotnet/arcade</Uri>
      <Sha>f83aa9749a531bf771a98e5bdace55b31a9bb2b2</Sha>
    </Dependency>
    <Dependency Name="Microsoft.DotNet.Build.Tasks.SharedFramework.Sdk" Version="5.0.0-beta.20121.6">
      <Uri>https://github.com/dotnet/arcade</Uri>
      <Sha>f83aa9749a531bf771a98e5bdace55b31a9bb2b2</Sha>
    </Dependency>
    <Dependency Name="optimization.windows_nt-x64.IBC.CoreFx" Version="99.99.99-master-20190716.1">
      <Uri>https://dev.azure.com/dnceng/internal/_git/dotnet-optimization</Uri>
      <Sha>d0bb63d2ec7060714e63ee4082fac48f2e57f3e2</Sha>
    </Dependency>
    <Dependency Name="optimization.linux-x64.IBC.CoreFx" Version="99.99.99-master-20190716.1">
      <Uri>https://dev.azure.com/dnceng/internal/_git/dotnet-optimization</Uri>
      <Sha>d0bb63d2ec7060714e63ee4082fac48f2e57f3e2</Sha>
    </Dependency>
    <Dependency Name="optimization.windows_nt-x64.IBC.CoreCLR" Version="99.99.99-master-20190716.1">
      <Uri>https://dev.azure.com/dnceng/internal/_git/dotnet-optimization</Uri>
      <Sha>d0bb63d2ec7060714e63ee4082fac48f2e57f3e2</Sha>
    </Dependency>
    <Dependency Name="optimization.linux-x64.IBC.CoreCLR" Version="99.99.99-master-20190716.1">
      <Uri>https://dev.azure.com/dnceng/internal/_git/dotnet-optimization</Uri>
      <Sha>d0bb63d2ec7060714e63ee4082fac48f2e57f3e2</Sha>
    </Dependency>
    <Dependency Name="optimization.PGO.CoreCLR" Version="99.99.99-master-20190716.1">
      <Uri>https://dev.azure.com/dnceng/internal/_git/dotnet-optimization</Uri>
      <Sha>d0bb63d2ec7060714e63ee4082fac48f2e57f3e2</Sha>
    </Dependency>
    <Dependency Name="Microsoft.NET.Test.Sdk" Version="16.5.0">
      <Uri>https://github.com/microsoft/vstest</Uri>
      <Sha>fd0fe3df347a081b56c4da89f85a3e1ff463a4e7</Sha>
    </Dependency>
    <Dependency Name="System.ComponentModel.TypeConverter.TestData" Version="5.0.0-beta.20118.1">
      <Uri>https://github.com/dotnet/runtime-assets</Uri>
      <Sha>d08f5c335e32348b986440b61c75bce196b96da8</Sha>
    </Dependency>
    <Dependency Name="System.Drawing.Common.TestData" Version="5.0.0-beta.20118.1">
      <Uri>https://github.com/dotnet/runtime-assets</Uri>
      <Sha>d08f5c335e32348b986440b61c75bce196b96da8</Sha>
    </Dependency>
    <Dependency Name="System.IO.Compression.TestData" Version="5.0.0-beta.20118.1">
      <Uri>https://github.com/dotnet/runtime-assets</Uri>
      <Sha>d08f5c335e32348b986440b61c75bce196b96da8</Sha>
    </Dependency>
    <Dependency Name="System.IO.Packaging.TestData" Version="5.0.0-beta.20118.1">
      <Uri>https://github.com/dotnet/runtime-assets</Uri>
      <Sha>d08f5c335e32348b986440b61c75bce196b96da8</Sha>
    </Dependency>
    <Dependency Name="System.Net.TestData" Version="5.0.0-beta.20118.1">
      <Uri>https://github.com/dotnet/runtime-assets</Uri>
      <Sha>d08f5c335e32348b986440b61c75bce196b96da8</Sha>
    </Dependency>
    <Dependency Name="System.Private.Runtime.UnicodeData" Version="5.0.0-beta.20118.1">
      <Uri>https://github.com/dotnet/runtime-assets</Uri>
      <Sha>d08f5c335e32348b986440b61c75bce196b96da8</Sha>
    </Dependency>
    <Dependency Name="System.Security.Cryptography.X509Certificates.TestData" Version="5.0.0-beta.20118.1">
      <Uri>https://github.com/dotnet/runtime-assets</Uri>
      <Sha>d08f5c335e32348b986440b61c75bce196b96da8</Sha>
    </Dependency>
    <Dependency Name="System.Windows.Extensions.TestData" Version="5.0.0-beta.20118.1">
      <Uri>https://github.com/dotnet/runtime-assets</Uri>
      <Sha>d08f5c335e32348b986440b61c75bce196b96da8</Sha>
    </Dependency>
    <Dependency Name="runtime.linux-x64.Microsoft.NETCore.Runtime.Mono.LLVM.Sdk" Version="6.0.1-alpha.1.20078.4">
      <Uri>https://github.com/dotnet/llvm-project</Uri>
      <Sha>adeaa08e7bbc9aba5d67cb16c2b348be12deb000</Sha>
    </Dependency>
    <Dependency Name="runtime.linux-x64.Microsoft.NETCore.Runtime.Mono.LLVM.Tools" Version="6.0.1-alpha.1.20078.4">
      <Uri>https://github.com/dotnet/llvm-project</Uri>
      <Sha>adeaa08e7bbc9aba5d67cb16c2b348be12deb000</Sha>
    </Dependency>
    <Dependency Name="runtime.win-x64.Microsoft.NETCore.Runtime.Mono.LLVM.Sdk" Version="6.0.1-alpha.1.20078.4">
      <Uri>https://github.com/dotnet/llvm-project</Uri>
      <Sha>adeaa08e7bbc9aba5d67cb16c2b348be12deb000</Sha>
    </Dependency>
    <Dependency Name="runtime.win-x64.Microsoft.NETCore.Runtime.Mono.LLVM.Tools" Version="6.0.1-alpha.1.20078.4">
      <Uri>https://github.com/dotnet/llvm-project</Uri>
      <Sha>adeaa08e7bbc9aba5d67cb16c2b348be12deb000</Sha>
    </Dependency>
    <Dependency Name="runtime.osx.10.12-x64.Microsoft.NETCore.Runtime.Mono.LLVM.Sdk" Version="6.0.1-alpha.1.20078.4">
      <Uri>https://github.com/dotnet/llvm-project</Uri>
      <Sha>adeaa08e7bbc9aba5d67cb16c2b348be12deb000</Sha>
    </Dependency>
    <Dependency Name="runtime.osx.10.12-x64.Microsoft.NETCore.Runtime.Mono.LLVM.Tools" Version="6.0.1-alpha.1.20078.4">
      <Uri>https://github.com/dotnet/llvm-project</Uri>
      <Sha>adeaa08e7bbc9aba5d67cb16c2b348be12deb000</Sha>
    </Dependency>
    <Dependency Name="Microsoft.NETCore.App" Version="5.0.0-alpha.1.20080.9">
      <Uri>https://github.com/dotnet/runtime</Uri>
      <Sha>665983a01f9c604bc3f704f469acb8a08c619d8a</Sha>
    </Dependency>
    <Dependency Name="Microsoft.NETCore.DotNetHost" Version="5.0.0-alpha.1.20080.9">
      <Uri>https://github.com/dotnet/runtime</Uri>
      <Sha>665983a01f9c604bc3f704f469acb8a08c619d8a</Sha>
    </Dependency>
    <Dependency Name="Microsoft.NETCore.DotNetHostPolicy" Version="5.0.0-alpha.1.20080.9">
      <Uri>https://github.com/dotnet/runtime</Uri>
      <Sha>665983a01f9c604bc3f704f469acb8a08c619d8a</Sha>
    </Dependency>
    <Dependency Name="runtime.native.System.IO.Ports" Version="5.0.0-alpha.1.19563.3">
      <Uri>https://github.com/dotnet/corefx</Uri>
      <Sha>cf64918877d98577363bb40d5eafac52beb80a79</Sha>
    </Dependency>
    <Dependency Name="Microsoft.NETCore.ILAsm" Version="5.0.0-alpha1.19563.3">
      <Uri>https://github.com/dotnet/coreclr</Uri>
      <Sha>2c4fb3250989f014550882f5d165cdc36ebdbd08</Sha>
    </Dependency>
    <Dependency Name="Microsoft.NET.Sdk.IL" Version="5.0.0-alpha.1.20076.2">
      <Uri>https://github.com/dotnet/runtime</Uri>
      <Sha>e793fcc19797f407a1b7e98d5f81b04e25a551c3</Sha>
    </Dependency>
    <Dependency Name="ILLink.Tasks" Version="0.1.6-prerelease.20117.1">
      <Uri>https://github.com/mono/linker</Uri>
      <Sha>72551f41d5925198262c1f3c2d06dfecd2596a4e</Sha>
    </Dependency>
  </ToolsetDependencies>
</Dependencies><|MERGE_RESOLUTION|>--- conflicted
+++ resolved
@@ -4,13 +4,6 @@
       <Uri>https://github.com/dotnet/standard</Uri>
       <Sha>cfe95a23647c7de1fe1a349343115bd7720d6949</Sha>
     </Dependency>
-<<<<<<< HEAD
-    <Dependency Name="ILLink.Tasks" Version="0.1.6-prerelease.20122.1">
-      <Uri>https://github.com/mono/linker</Uri>
-      <Sha>e06788800df2d0431c0821e1116406ff3a67226a</Sha>
-    </Dependency>
-=======
->>>>>>> c415fe33
   </ProductDependencies>
   <ToolsetDependencies>
     <Dependency Name="Microsoft.DotNet.Arcade.Sdk" Version="5.0.0-beta.20121.6">
@@ -57,15 +50,6 @@
       <Uri>https://github.com/dotnet/arcade</Uri>
       <Sha>f83aa9749a531bf771a98e5bdace55b31a9bb2b2</Sha>
     </Dependency>
-<<<<<<< HEAD
-    <Dependency Name="Microsoft.DotNet.Build.Tasks.Configuration" Version="5.0.0-beta.20112.7">
-      <Uri>https://github.com/dotnet/arcade</Uri>
-      <Sha>951ea7430678b2682ff861fe1149b8a2f55887ca</Sha>
-    </Dependency>
-    <Dependency Name="Microsoft.DotNet.Build.Tasks.Feed" Version="5.0.0-beta.20121.6">
-=======
-    <Dependency Name="Microsoft.DotNet.Build.Tasks.Feed" Version="5.0.0-beta.20117.3">
->>>>>>> c415fe33
       <Uri>https://github.com/dotnet/arcade</Uri>
       <Sha>f83aa9749a531bf771a98e5bdace55b31a9bb2b2</Sha>
     </Dependency>
