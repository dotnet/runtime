<Dependencies>
  <ProductDependencies>
    <Dependency Name="Microsoft.NETCore.Runtime.ICU.Transport" Version="8.0.0-preview.7.23326.2">
      <Uri>https://github.com/dotnet/icu</Uri>
      <Sha>8b4b43391312d2f6bf508d9ad0003010f0a771d6</Sha>
    </Dependency>
    <Dependency Name="System.Net.MsQuic.Transport" Version="8.0.0-alpha.1.23166.1">
      <Uri>https://github.com/dotnet/msquic</Uri>
      <Sha>a880e93af4e50d19110d228e698900c110e2b0e9</Sha>
    </Dependency>
    <Dependency Name="System.ServiceModel.Primitives" Version="4.9.0-rc2.21473.1">
      <Uri>https://github.com/dotnet/wcf</Uri>
      <Sha>7f504aabb1988e9a093c1e74d8040bd52feb2f01</Sha>
    </Dependency>
    <Dependency Name="runtime.linux-arm64.Microsoft.NETCore.Runtime.ObjWriter" Version="16.0.5-alpha.1.23353.1">
      <Uri>https://github.com/dotnet/llvm-project</Uri>
      <Sha>07c145e4b0e106290c73f79ee35d9038c62962de</Sha>
    </Dependency>
    <Dependency Name="runtime.linux-x64.Microsoft.NETCore.Runtime.ObjWriter" Version="16.0.5-alpha.1.23353.1">
      <Uri>https://github.com/dotnet/llvm-project</Uri>
      <Sha>07c145e4b0e106290c73f79ee35d9038c62962de</Sha>
    </Dependency>
    <Dependency Name="runtime.linux-musl-arm64.Microsoft.NETCore.Runtime.ObjWriter" Version="16.0.5-alpha.1.23353.1">
      <Uri>https://github.com/dotnet/llvm-project</Uri>
      <Sha>07c145e4b0e106290c73f79ee35d9038c62962de</Sha>
    </Dependency>
    <Dependency Name="runtime.linux-musl-x64.Microsoft.NETCore.Runtime.ObjWriter" Version="16.0.5-alpha.1.23353.1">
      <Uri>https://github.com/dotnet/llvm-project</Uri>
      <Sha>07c145e4b0e106290c73f79ee35d9038c62962de</Sha>
    </Dependency>
    <Dependency Name="runtime.win-arm64.Microsoft.NETCore.Runtime.ObjWriter" Version="16.0.5-alpha.1.23353.1">
      <Uri>https://github.com/dotnet/llvm-project</Uri>
      <Sha>07c145e4b0e106290c73f79ee35d9038c62962de</Sha>
    </Dependency>
    <Dependency Name="runtime.win-x64.Microsoft.NETCore.Runtime.ObjWriter" Version="16.0.5-alpha.1.23353.1">
      <Uri>https://github.com/dotnet/llvm-project</Uri>
      <Sha>07c145e4b0e106290c73f79ee35d9038c62962de</Sha>
    </Dependency>
    <Dependency Name="runtime.osx-arm64.Microsoft.NETCore.Runtime.ObjWriter" Version="16.0.5-alpha.1.23353.1">
      <Uri>https://github.com/dotnet/llvm-project</Uri>
      <Sha>07c145e4b0e106290c73f79ee35d9038c62962de</Sha>
    </Dependency>
    <Dependency Name="runtime.osx-x64.Microsoft.NETCore.Runtime.ObjWriter" Version="16.0.5-alpha.1.23353.1">
      <Uri>https://github.com/dotnet/llvm-project</Uri>
      <Sha>07c145e4b0e106290c73f79ee35d9038c62962de</Sha>
    </Dependency>
    <Dependency Name="runtime.linux-arm64.Microsoft.NETCore.Runtime.JIT.Tools" Version="16.0.5-alpha.1.23353.1">
      <Uri>https://github.com/dotnet/llvm-project</Uri>
      <Sha>07c145e4b0e106290c73f79ee35d9038c62962de</Sha>
    </Dependency>
    <Dependency Name="runtime.linux-x64.Microsoft.NETCore.Runtime.JIT.Tools" Version="16.0.5-alpha.1.23353.1">
      <Uri>https://github.com/dotnet/llvm-project</Uri>
      <Sha>07c145e4b0e106290c73f79ee35d9038c62962de</Sha>
    </Dependency>
    <Dependency Name="runtime.linux-musl-arm64.Microsoft.NETCore.Runtime.JIT.Tools" Version="16.0.5-alpha.1.23353.1">
      <Uri>https://github.com/dotnet/llvm-project</Uri>
      <Sha>07c145e4b0e106290c73f79ee35d9038c62962de</Sha>
    </Dependency>
    <Dependency Name="runtime.linux-musl-x64.Microsoft.NETCore.Runtime.JIT.Tools" Version="16.0.5-alpha.1.23353.1">
      <Uri>https://github.com/dotnet/llvm-project</Uri>
      <Sha>07c145e4b0e106290c73f79ee35d9038c62962de</Sha>
    </Dependency>
    <Dependency Name="runtime.win-arm64.Microsoft.NETCore.Runtime.JIT.Tools" Version="16.0.5-alpha.1.23353.1">
      <Uri>https://github.com/dotnet/llvm-project</Uri>
      <Sha>07c145e4b0e106290c73f79ee35d9038c62962de</Sha>
    </Dependency>
    <Dependency Name="runtime.win-x64.Microsoft.NETCore.Runtime.JIT.Tools" Version="16.0.5-alpha.1.23353.1">
      <Uri>https://github.com/dotnet/llvm-project</Uri>
      <Sha>07c145e4b0e106290c73f79ee35d9038c62962de</Sha>
    </Dependency>
    <Dependency Name="runtime.osx-arm64.Microsoft.NETCore.Runtime.JIT.Tools" Version="16.0.5-alpha.1.23353.1">
      <Uri>https://github.com/dotnet/llvm-project</Uri>
      <Sha>07c145e4b0e106290c73f79ee35d9038c62962de</Sha>
    </Dependency>
    <Dependency Name="runtime.osx-x64.Microsoft.NETCore.Runtime.JIT.Tools" Version="16.0.5-alpha.1.23353.1">
      <Uri>https://github.com/dotnet/llvm-project</Uri>
      <Sha>07c145e4b0e106290c73f79ee35d9038c62962de</Sha>
    </Dependency>
    <Dependency Name="System.CommandLine" Version="2.0.0-beta4.23307.1">
      <Uri>https://github.com/dotnet/command-line-api</Uri>
      <Sha>02fe27cd6a9b001c8feb7938e6ef4b3799745759</Sha>
    </Dependency>
    <Dependency Name="Microsoft.SourceBuild.Intermediate.command-line-api" Version="0.1.430701">
      <Uri>https://github.com/dotnet/command-line-api</Uri>
      <Sha>02fe27cd6a9b001c8feb7938e6ef4b3799745759b</Sha>
      <SourceBuild RepoName="command-line-api" ManagedOnly="true" />
    </Dependency>
    <Dependency Name="Microsoft.DotNet.Cecil" Version="0.11.4-alpha.23327.1">
      <Uri>https://github.com/dotnet/cecil</Uri>
      <Sha>3e46711f5a933551557286d211970faa08b07b7e</Sha>
      <SourceBuild RepoName="cecil" ManagedOnly="true" />
    </Dependency>
    <Dependency Name="Microsoft.NET.Workload.Emscripten.Current.Manifest-8.0.100.Transport" Version="8.0.0-preview.7.23326.1">
      <Uri>https://github.com/dotnet/emsdk</Uri>
      <Sha>60a73f97a0ec16c25ce4d36b1bcff1fedb831716</Sha>
      <SourceBuild RepoName="emsdk" ManagedOnly="true" />
    </Dependency>
    <Dependency Name="Microsoft.SourceBuild.Intermediate.source-build-reference-packages" Version="8.0.0-alpha.1.23266.3">
      <Uri>https://github.com/dotnet/source-build-reference-packages</Uri>
      <Sha>e2e64d25662c00a35726d3c52f969a50edaa4f48</Sha>
      <SourceBuild RepoName="source-build-reference-packages" ManagedOnly="true" />
    </Dependency>
    <Dependency Name="Microsoft.SourceBuild.Intermediate.source-build-externals" Version="8.0.0-alpha.1.23214.1">
      <Uri>https://github.com/dotnet/source-build-externals</Uri>
      <Sha>de4dda48d0cf31e13182bc24107b2246c61ed483</Sha>
      <SourceBuild RepoName="source-build-externals" ManagedOnly="true" />
    </Dependency>
  </ProductDependencies>
  <ToolsetDependencies>
    <Dependency Name="Microsoft.DotNet.Arcade.Sdk" Version="8.0.0-beta.23328.2">
      <Uri>https://github.com/dotnet/arcade</Uri>
      <Sha>8ac0e1280f04bc897998a1f33bf6f27fe2146561</Sha>
      <SourceBuild RepoName="arcade" ManagedOnly="true" />
    </Dependency>
    <Dependency Name="Microsoft.SourceLink.GitHub" Version="8.0.0-beta.23314.2" CoherentParentDependency="Microsoft.DotNet.Arcade.Sdk">
      <Uri>https://github.com/dotnet/sourcelink</Uri>
      <Sha>4d2c8bf58e8cb7900ec2d9077c155572e2d3cd88</Sha>
      <SourceBuild RepoName="sourcelink" ManagedOnly="true" />
    </Dependency>
    <Dependency Name="Microsoft.DotNet.XliffTasks" Version="1.0.0-beta.23319.1" CoherentParentDependency="Microsoft.DotNet.Arcade.Sdk">
      <Uri>https://github.com/dotnet/xliff-tasks</Uri>
      <Sha>b0368bfd6df87d2e30b1191d81c477b5419a9f29</Sha>
      <SourceBuild RepoName="xliff-tasks" ManagedOnly="true" />
    </Dependency>
    <Dependency Name="Microsoft.DotNet.Helix.Sdk" Version="8.0.0-beta.23328.2">
      <Uri>https://github.com/dotnet/arcade</Uri>
      <Sha>8ac0e1280f04bc897998a1f33bf6f27fe2146561</Sha>
    </Dependency>
    <Dependency Name="Microsoft.DotNet.GenAPI" Version="8.0.0-beta.23328.2">
      <Uri>https://github.com/dotnet/arcade</Uri>
      <Sha>8ac0e1280f04bc897998a1f33bf6f27fe2146561</Sha>
    </Dependency>
    <Dependency Name="Microsoft.DotNet.GenFacades" Version="8.0.0-beta.23328.2">
      <Uri>https://github.com/dotnet/arcade</Uri>
      <Sha>8ac0e1280f04bc897998a1f33bf6f27fe2146561</Sha>
    </Dependency>
    <Dependency Name="Microsoft.DotNet.XUnitExtensions" Version="8.0.0-beta.23328.2">
      <Uri>https://github.com/dotnet/arcade</Uri>
      <Sha>8ac0e1280f04bc897998a1f33bf6f27fe2146561</Sha>
    </Dependency>
    <Dependency Name="Microsoft.DotNet.XUnitConsoleRunner" Version="2.5.1-beta.23328.2">
      <Uri>https://github.com/dotnet/arcade</Uri>
      <Sha>8ac0e1280f04bc897998a1f33bf6f27fe2146561</Sha>
    </Dependency>
    <Dependency Name="Microsoft.DotNet.Build.Tasks.Archives" Version="8.0.0-beta.23328.2">
      <Uri>https://github.com/dotnet/arcade</Uri>
      <Sha>8ac0e1280f04bc897998a1f33bf6f27fe2146561</Sha>
    </Dependency>
    <Dependency Name="Microsoft.DotNet.Build.Tasks.Packaging" Version="8.0.0-beta.23328.2">
      <Uri>https://github.com/dotnet/arcade</Uri>
      <Sha>8ac0e1280f04bc897998a1f33bf6f27fe2146561</Sha>
    </Dependency>
    <Dependency Name="Microsoft.DotNet.Build.Tasks.Installers" Version="8.0.0-beta.23328.2">
      <Uri>https://github.com/dotnet/arcade</Uri>
      <Sha>8ac0e1280f04bc897998a1f33bf6f27fe2146561</Sha>
    </Dependency>
    <Dependency Name="Microsoft.DotNet.Build.Tasks.Templating" Version="8.0.0-beta.23328.2">
      <Uri>https://github.com/dotnet/arcade</Uri>
      <Sha>8ac0e1280f04bc897998a1f33bf6f27fe2146561</Sha>
    </Dependency>
    <Dependency Name="Microsoft.DotNet.Build.Tasks.Workloads" Version="8.0.0-beta.23328.2">
      <Uri>https://github.com/dotnet/arcade</Uri>
      <Sha>8ac0e1280f04bc897998a1f33bf6f27fe2146561</Sha>
    </Dependency>
    <Dependency Name="Microsoft.DotNet.CodeAnalysis" Version="8.0.0-beta.23328.2">
      <Uri>https://github.com/dotnet/arcade</Uri>
      <Sha>8ac0e1280f04bc897998a1f33bf6f27fe2146561</Sha>
    </Dependency>
    <Dependency Name="Microsoft.DotNet.Build.Tasks.TargetFramework" Version="8.0.0-beta.23328.2">
      <Uri>https://github.com/dotnet/arcade</Uri>
      <Sha>8ac0e1280f04bc897998a1f33bf6f27fe2146561</Sha>
    </Dependency>
    <Dependency Name="Microsoft.DotNet.RemoteExecutor" Version="8.0.0-beta.23328.2">
      <Uri>https://github.com/dotnet/arcade</Uri>
      <Sha>8ac0e1280f04bc897998a1f33bf6f27fe2146561</Sha>
    </Dependency>
    <Dependency Name="Microsoft.DotNet.Build.Tasks.Feed" Version="8.0.0-beta.23328.2">
      <Uri>https://github.com/dotnet/arcade</Uri>
      <Sha>8ac0e1280f04bc897998a1f33bf6f27fe2146561</Sha>
    </Dependency>
    <Dependency Name="Microsoft.DotNet.VersionTools.Tasks" Version="8.0.0-beta.23328.2">
      <Uri>https://github.com/dotnet/arcade</Uri>
      <Sha>8ac0e1280f04bc897998a1f33bf6f27fe2146561</Sha>
    </Dependency>
    <Dependency Name="Microsoft.DotNet.SharedFramework.Sdk" Version="8.0.0-beta.23328.2">
      <Uri>https://github.com/dotnet/arcade</Uri>
      <Sha>8ac0e1280f04bc897998a1f33bf6f27fe2146561</Sha>
    </Dependency>
    <Dependency Name="System.ComponentModel.TypeConverter.TestData" Version="8.0.0-beta.23326.1">
      <Uri>https://github.com/dotnet/runtime-assets</Uri>
      <Sha>f8fb817328383c60534d11d57fd884d3b527d6c2</Sha>
    </Dependency>
    <Dependency Name="System.Data.Common.TestData" Version="8.0.0-beta.23326.1">
      <Uri>https://github.com/dotnet/runtime-assets</Uri>
      <Sha>f8fb817328383c60534d11d57fd884d3b527d6c2</Sha>
    </Dependency>
    <Dependency Name="System.Drawing.Common.TestData" Version="8.0.0-beta.23326.1">
      <Uri>https://github.com/dotnet/runtime-assets</Uri>
      <Sha>f8fb817328383c60534d11d57fd884d3b527d6c2</Sha>
    </Dependency>
    <Dependency Name="System.Formats.Tar.TestData" Version="8.0.0-beta.23326.1">
      <Uri>https://github.com/dotnet/runtime-assets</Uri>
      <Sha>f8fb817328383c60534d11d57fd884d3b527d6c2</Sha>
    </Dependency>
    <Dependency Name="System.IO.Compression.TestData" Version="8.0.0-beta.23326.1">
      <Uri>https://github.com/dotnet/runtime-assets</Uri>
      <Sha>f8fb817328383c60534d11d57fd884d3b527d6c2</Sha>
    </Dependency>
    <Dependency Name="System.IO.Packaging.TestData" Version="8.0.0-beta.23326.1">
      <Uri>https://github.com/dotnet/runtime-assets</Uri>
      <Sha>f8fb817328383c60534d11d57fd884d3b527d6c2</Sha>
    </Dependency>
    <Dependency Name="System.Net.TestData" Version="8.0.0-beta.23326.1">
      <Uri>https://github.com/dotnet/runtime-assets</Uri>
      <Sha>f8fb817328383c60534d11d57fd884d3b527d6c2</Sha>
    </Dependency>
    <Dependency Name="System.Private.Runtime.UnicodeData" Version="8.0.0-beta.23326.1">
      <Uri>https://github.com/dotnet/runtime-assets</Uri>
      <Sha>f8fb817328383c60534d11d57fd884d3b527d6c2</Sha>
    </Dependency>
    <Dependency Name="System.Runtime.TimeZoneData" Version="8.0.0-beta.23326.1">
      <Uri>https://github.com/dotnet/runtime-assets</Uri>
      <Sha>f8fb817328383c60534d11d57fd884d3b527d6c2</Sha>
    </Dependency>
    <Dependency Name="System.Security.Cryptography.X509Certificates.TestData" Version="8.0.0-beta.23326.1">
      <Uri>https://github.com/dotnet/runtime-assets</Uri>
      <Sha>f8fb817328383c60534d11d57fd884d3b527d6c2</Sha>
    </Dependency>
    <Dependency Name="System.Text.RegularExpressions.TestData" Version="8.0.0-beta.23326.1">
      <Uri>https://github.com/dotnet/runtime-assets</Uri>
      <Sha>f8fb817328383c60534d11d57fd884d3b527d6c2</Sha>
    </Dependency>
    <Dependency Name="System.Windows.Extensions.TestData" Version="8.0.0-beta.23326.1">
      <Uri>https://github.com/dotnet/runtime-assets</Uri>
      <Sha>f8fb817328383c60534d11d57fd884d3b527d6c2</Sha>
    </Dependency>
    <Dependency Name="Microsoft.DotNet.CilStrip.Sources" Version="8.0.0-beta.23326.1">
      <Uri>https://github.com/dotnet/runtime-assets</Uri>
      <Sha>f8fb817328383c60534d11d57fd884d3b527d6c2</Sha>
    </Dependency>
    <Dependency Name="runtime.linux-arm64.Microsoft.NETCore.Runtime.Mono.LLVM.Sdk" Version="16.0.5-alpha.1.23353.1">
      <Uri>https://github.com/dotnet/llvm-project</Uri>
      <Sha>07c145e4b0e106290c73f79ee35d9038c62962de</Sha>
    </Dependency>
    <Dependency Name="runtime.linux-arm64.Microsoft.NETCore.Runtime.Mono.LLVM.Tools" Version="16.0.5-alpha.1.23353.1">
      <Uri>https://github.com/dotnet/llvm-project</Uri>
      <Sha>07c145e4b0e106290c73f79ee35d9038c62962de</Sha>
    </Dependency>
<<<<<<< HEAD
    <Dependency Name="runtime.linux-x64.Microsoft.NETCore.Runtime.Mono.LLVM.Sdk" Version="16.0.5-alpha.1.23353.1">
=======
    <Dependency Name="runtime.linux-musl-arm64.Microsoft.NETCore.Runtime.Mono.LLVM.Sdk" Version="16.0.5-alpha.1.23330.2">
      <Uri>https://github.com/dotnet/llvm-project</Uri>
      <Sha>bd3acea90cae502d9a62164b863708d57d7993bc</Sha>
    </Dependency>
    <Dependency Name="runtime.linux-musl-arm64.Microsoft.NETCore.Runtime.Mono.LLVM.Tools" Version="16.0.5-alpha.1.23330.2">
      <Uri>https://github.com/dotnet/llvm-project</Uri>
      <Sha>bd3acea90cae502d9a62164b863708d57d7993bc</Sha>
    </Dependency>
    <Dependency Name="runtime.linux-x64.Microsoft.NETCore.Runtime.Mono.LLVM.Sdk" Version="16.0.5-alpha.1.23330.2">
>>>>>>> cd26e632
      <Uri>https://github.com/dotnet/llvm-project</Uri>
      <Sha>07c145e4b0e106290c73f79ee35d9038c62962de</Sha>
    </Dependency>
    <Dependency Name="runtime.linux-x64.Microsoft.NETCore.Runtime.Mono.LLVM.Tools" Version="16.0.5-alpha.1.23353.1">
      <Uri>https://github.com/dotnet/llvm-project</Uri>
      <Sha>07c145e4b0e106290c73f79ee35d9038c62962de</Sha>
    </Dependency>
<<<<<<< HEAD
    <Dependency Name="runtime.win-x64.Microsoft.NETCore.Runtime.Mono.LLVM.Sdk" Version="16.0.5-alpha.1.23353.1">
=======
    <Dependency Name="runtime.linux-musl-x64.Microsoft.NETCore.Runtime.Mono.LLVM.Sdk" Version="16.0.5-alpha.1.23330.2">
      <Uri>https://github.com/dotnet/llvm-project</Uri>
      <Sha>bd3acea90cae502d9a62164b863708d57d7993bc</Sha>
    </Dependency>
    <Dependency Name="runtime.linux-musl-x64.Microsoft.NETCore.Runtime.Mono.LLVM.Tools" Version="16.0.5-alpha.1.23330.2">
      <Uri>https://github.com/dotnet/llvm-project</Uri>
      <Sha>bd3acea90cae502d9a62164b863708d57d7993bc</Sha>
    </Dependency>
    <Dependency Name="runtime.win-x64.Microsoft.NETCore.Runtime.Mono.LLVM.Sdk" Version="16.0.5-alpha.1.23330.2">
>>>>>>> cd26e632
      <Uri>https://github.com/dotnet/llvm-project</Uri>
      <Sha>07c145e4b0e106290c73f79ee35d9038c62962de</Sha>
    </Dependency>
    <Dependency Name="runtime.win-x64.Microsoft.NETCore.Runtime.Mono.LLVM.Tools" Version="16.0.5-alpha.1.23353.1">
      <Uri>https://github.com/dotnet/llvm-project</Uri>
      <Sha>07c145e4b0e106290c73f79ee35d9038c62962de</Sha>
    </Dependency>
    <Dependency Name="runtime.osx-arm64.Microsoft.NETCore.Runtime.Mono.LLVM.Sdk" Version="16.0.5-alpha.1.23353.1">
      <Uri>https://github.com/dotnet/llvm-project</Uri>
      <Sha>07c145e4b0e106290c73f79ee35d9038c62962de</Sha>
    </Dependency>
    <Dependency Name="runtime.osx-arm64.Microsoft.NETCore.Runtime.Mono.LLVM.Tools" Version="16.0.5-alpha.1.23353.1">
      <Uri>https://github.com/dotnet/llvm-project</Uri>
      <Sha>07c145e4b0e106290c73f79ee35d9038c62962de</Sha>
    </Dependency>
    <Dependency Name="runtime.osx-x64.Microsoft.NETCore.Runtime.Mono.LLVM.Sdk" Version="16.0.5-alpha.1.23353.1">
      <Uri>https://github.com/dotnet/llvm-project</Uri>
      <Sha>07c145e4b0e106290c73f79ee35d9038c62962de</Sha>
    </Dependency>
    <Dependency Name="runtime.osx-x64.Microsoft.NETCore.Runtime.Mono.LLVM.Tools" Version="16.0.5-alpha.1.23353.1">
      <Uri>https://github.com/dotnet/llvm-project</Uri>
      <Sha>07c145e4b0e106290c73f79ee35d9038c62962de</Sha>
    </Dependency>
    <Dependency Name="Microsoft.NETCore.App.Runtime.win-x64" Version="8.0.0-preview.7.23325.2">
      <Uri>https://github.com/dotnet/runtime</Uri>
      <Sha>eaa9717d90115cea43b4cdd7a2a49e6d3c3d780e</Sha>
    </Dependency>
    <Dependency Name="runtime.native.System.IO.Ports" Version="8.0.0-preview.7.23325.2">
      <Uri>https://github.com/dotnet/runtime</Uri>
      <Sha>eaa9717d90115cea43b4cdd7a2a49e6d3c3d780e</Sha>
    </Dependency>
    <Dependency Name="Microsoft.NETCore.ILAsm" Version="8.0.0-preview.7.23325.2">
      <Uri>https://github.com/dotnet/runtime</Uri>
      <Sha>eaa9717d90115cea43b4cdd7a2a49e6d3c3d780e</Sha>
    </Dependency>
    <Dependency Name="Microsoft.NET.Sdk.IL" Version="8.0.0-preview.7.23325.2">
      <Uri>https://github.com/dotnet/runtime</Uri>
      <Sha>eaa9717d90115cea43b4cdd7a2a49e6d3c3d780e</Sha>
    </Dependency>
    <Dependency Name="System.Text.Json" Version="8.0.0-preview.7.23325.2">
      <Uri>https://github.com/dotnet/runtime</Uri>
      <Sha>eaa9717d90115cea43b4cdd7a2a49e6d3c3d780e</Sha>
      <SourceBuild RepoName="runtime" ManagedOnly="false" />
    </Dependency>
    <Dependency Name="Microsoft.NET.ILLink.Tasks" Version="8.0.0-preview.7.23325.2">
      <Uri>https://github.com/dotnet/runtime</Uri>
      <Sha>eaa9717d90115cea43b4cdd7a2a49e6d3c3d780e</Sha>
    </Dependency>
    <Dependency Name="Microsoft.DotNet.XHarness.TestRunners.Common" Version="8.0.0-prerelease.23326.1">
      <Uri>https://github.com/dotnet/xharness</Uri>
      <Sha>747cfb23923a644ee43b012c5bcd7b738a485b8e</Sha>
    </Dependency>
    <Dependency Name="Microsoft.DotNet.XHarness.TestRunners.Xunit" Version="8.0.0-prerelease.23326.1">
      <Uri>https://github.com/dotnet/xharness</Uri>
      <Sha>747cfb23923a644ee43b012c5bcd7b738a485b8e</Sha>
    </Dependency>
    <Dependency Name="Microsoft.DotNet.XHarness.CLI" Version="8.0.0-prerelease.23326.1">
      <Uri>https://github.com/dotnet/xharness</Uri>
      <Sha>747cfb23923a644ee43b012c5bcd7b738a485b8e</Sha>
    </Dependency>
    <Dependency Name="Microsoft.DotNet.PackageTesting" Version="8.0.0-beta.23328.2">
      <Uri>https://github.com/dotnet/arcade</Uri>
      <Sha>8ac0e1280f04bc897998a1f33bf6f27fe2146561</Sha>
    </Dependency>
    <Dependency Name="optimization.windows_nt-x64.MIBC.Runtime" Version="1.0.0-prerelease.23326.3">
      <Uri>https://dev.azure.com/dnceng/internal/_git/dotnet-optimization</Uri>
      <Sha>525dc57267c04fe67a309143c545eef7dcf04cc8</Sha>
    </Dependency>
    <Dependency Name="optimization.windows_nt-x86.MIBC.Runtime" Version="1.0.0-prerelease.23326.3">
      <Uri>https://dev.azure.com/dnceng/internal/_git/dotnet-optimization</Uri>
      <Sha>525dc57267c04fe67a309143c545eef7dcf04cc8</Sha>
    </Dependency>
    <Dependency Name="optimization.linux-x64.MIBC.Runtime" Version="1.0.0-prerelease.23326.3">
      <Uri>https://dev.azure.com/dnceng/internal/_git/dotnet-optimization</Uri>
      <Sha>525dc57267c04fe67a309143c545eef7dcf04cc8</Sha>
    </Dependency>
    <Dependency Name="optimization.PGO.CoreCLR" Version="1.0.0-prerelease.23326.3">
      <Uri>https://dev.azure.com/dnceng/internal/_git/dotnet-optimization</Uri>
      <Sha>525dc57267c04fe67a309143c545eef7dcf04cc8</Sha>
    </Dependency>
    <Dependency Name="Microsoft.DotNet.HotReload.Utils.Generator.BuildTool" Version="8.0.0-alpha.0.23326.2">
      <Uri>https://github.com/dotnet/hotreload-utils</Uri>
      <Sha>b575971675af1423c0fd133c2f103bca1c7bdee5</Sha>
    </Dependency>
    <Dependency Name="System.Runtime.Numerics.TestData" Version="8.0.0-beta.23326.1">
      <Uri>https://github.com/dotnet/runtime-assets</Uri>
      <Sha>f8fb817328383c60534d11d57fd884d3b527d6c2</Sha>
    </Dependency>
    <Dependency Name="Microsoft.Net.Compilers.Toolset" Version="4.7.0-2.23319.4">
      <Uri>https://github.com/dotnet/roslyn</Uri>
      <Sha>7787409c6b529c021d4f8b5fbe3d620094953be9</Sha>
    </Dependency>
    <Dependency Name="Microsoft.CodeAnalysis" Version="4.7.0-2.23319.4">
      <Uri>https://github.com/dotnet/roslyn</Uri>
      <Sha>7787409c6b529c021d4f8b5fbe3d620094953be9</Sha>
      <SourceBuild RepoName="roslyn" ManagedOnly="true" />
    </Dependency>
    <Dependency Name="Microsoft.CodeAnalysis.CSharp" Version="4.7.0-2.23319.4">
      <Uri>https://github.com/dotnet/roslyn</Uri>
      <Sha>7787409c6b529c021d4f8b5fbe3d620094953be9</Sha>
    </Dependency>
    <Dependency Name="Microsoft.CodeAnalysis.Analyzers" Version="3.3.5-beta1.23308.2">
      <Uri>https://github.com/dotnet/roslyn-analyzers</Uri>
      <Sha>2f0301ef59624a72fb00f7fd92caa50be03f277d</Sha>
    </Dependency>
    <Dependency Name="Microsoft.CodeAnalysis.NetAnalyzers" Version="8.0.0-preview.23308.2">
      <Uri>https://github.com/dotnet/roslyn-analyzers</Uri>
      <Sha>2f0301ef59624a72fb00f7fd92caa50be03f277d</Sha>
    </Dependency>
    <Dependency Name="Microsoft.DotNet.ApiCompat.Task" Version="8.0.100-preview.7.23329.3">
      <Uri>https://github.com/dotnet/sdk</Uri>
      <Sha>d10b02ae5cc670609d920a672985ed4456bdd6b6</Sha>
      <SourceBuild RepoName="sdk" ManagedOnly="true" />
    </Dependency>
    <Dependency Name="optimization.windows_nt-arm64.MIBC.Runtime" Version="1.0.0-prerelease.23326.3">
      <Uri>https://dev.azure.com/dnceng/internal/_git/dotnet-optimization</Uri>
      <Sha>525dc57267c04fe67a309143c545eef7dcf04cc8</Sha>
    </Dependency>
    <Dependency Name="optimization.linux-arm64.MIBC.Runtime" Version="1.0.0-prerelease.23326.3">
      <Uri>https://dev.azure.com/dnceng/internal/_git/dotnet-optimization</Uri>
      <Sha>525dc57267c04fe67a309143c545eef7dcf04cc8</Sha>
    </Dependency>
    <!-- Necessary for source-build. This allows the package to be retrieved from previously-source-built artifacts
         and flow in as dependencies of the packages produced by runtime. -->
    <Dependency Name="Nuget.ProjectModel" Version="6.2.4">
      <Uri>https://github.com/NuGet/NuGet.Client</Uri>
      <Sha>8fef55f5a55a3b4f2c96cd1a9b5ddc51d4b927f8</Sha>
    </Dependency>
  </ToolsetDependencies>
</Dependencies><|MERGE_RESOLUTION|>--- conflicted
+++ resolved
@@ -246,19 +246,15 @@
       <Uri>https://github.com/dotnet/llvm-project</Uri>
       <Sha>07c145e4b0e106290c73f79ee35d9038c62962de</Sha>
     </Dependency>
-<<<<<<< HEAD
+    <Dependency Name="runtime.linux-musl-arm64.Microsoft.NETCore.Runtime.Mono.LLVM.Sdk" Version="16.0.5-alpha.1.23353.1">
+      <Uri>https://github.com/dotnet/llvm-project</Uri>
+      <Sha>07c145e4b0e106290c73f79ee35d9038c62962de</Sha>
+    </Dependency>
+    <Dependency Name="runtime.linux-musl-arm64.Microsoft.NETCore.Runtime.Mono.LLVM.Tools" Version="16.0.5-alpha.1.23353.1">
+      <Uri>https://github.com/dotnet/llvm-project</Uri>
+      <Sha>07c145e4b0e106290c73f79ee35d9038c62962de</Sha>
+    </Dependency>
     <Dependency Name="runtime.linux-x64.Microsoft.NETCore.Runtime.Mono.LLVM.Sdk" Version="16.0.5-alpha.1.23353.1">
-=======
-    <Dependency Name="runtime.linux-musl-arm64.Microsoft.NETCore.Runtime.Mono.LLVM.Sdk" Version="16.0.5-alpha.1.23330.2">
-      <Uri>https://github.com/dotnet/llvm-project</Uri>
-      <Sha>bd3acea90cae502d9a62164b863708d57d7993bc</Sha>
-    </Dependency>
-    <Dependency Name="runtime.linux-musl-arm64.Microsoft.NETCore.Runtime.Mono.LLVM.Tools" Version="16.0.5-alpha.1.23330.2">
-      <Uri>https://github.com/dotnet/llvm-project</Uri>
-      <Sha>bd3acea90cae502d9a62164b863708d57d7993bc</Sha>
-    </Dependency>
-    <Dependency Name="runtime.linux-x64.Microsoft.NETCore.Runtime.Mono.LLVM.Sdk" Version="16.0.5-alpha.1.23330.2">
->>>>>>> cd26e632
       <Uri>https://github.com/dotnet/llvm-project</Uri>
       <Sha>07c145e4b0e106290c73f79ee35d9038c62962de</Sha>
     </Dependency>
@@ -266,19 +262,15 @@
       <Uri>https://github.com/dotnet/llvm-project</Uri>
       <Sha>07c145e4b0e106290c73f79ee35d9038c62962de</Sha>
     </Dependency>
-<<<<<<< HEAD
+    <Dependency Name="runtime.linux-musl-x64.Microsoft.NETCore.Runtime.Mono.LLVM.Sdk" Version="16.0.5-alpha.1.23353.1">
+      <Uri>https://github.com/dotnet/llvm-project</Uri>
+      <Sha>07c145e4b0e106290c73f79ee35d9038c62962de</Sha>
+    </Dependency>
+    <Dependency Name="runtime.linux-musl-x64.Microsoft.NETCore.Runtime.Mono.LLVM.Tools" Version="16.0.5-alpha.1.23353.1">
+      <Uri>https://github.com/dotnet/llvm-project</Uri>
+      <Sha>07c145e4b0e106290c73f79ee35d9038c62962de</Sha>
+    </Dependency>
     <Dependency Name="runtime.win-x64.Microsoft.NETCore.Runtime.Mono.LLVM.Sdk" Version="16.0.5-alpha.1.23353.1">
-=======
-    <Dependency Name="runtime.linux-musl-x64.Microsoft.NETCore.Runtime.Mono.LLVM.Sdk" Version="16.0.5-alpha.1.23330.2">
-      <Uri>https://github.com/dotnet/llvm-project</Uri>
-      <Sha>bd3acea90cae502d9a62164b863708d57d7993bc</Sha>
-    </Dependency>
-    <Dependency Name="runtime.linux-musl-x64.Microsoft.NETCore.Runtime.Mono.LLVM.Tools" Version="16.0.5-alpha.1.23330.2">
-      <Uri>https://github.com/dotnet/llvm-project</Uri>
-      <Sha>bd3acea90cae502d9a62164b863708d57d7993bc</Sha>
-    </Dependency>
-    <Dependency Name="runtime.win-x64.Microsoft.NETCore.Runtime.Mono.LLVM.Sdk" Version="16.0.5-alpha.1.23330.2">
->>>>>>> cd26e632
       <Uri>https://github.com/dotnet/llvm-project</Uri>
       <Sha>07c145e4b0e106290c73f79ee35d9038c62962de</Sha>
     </Dependency>
