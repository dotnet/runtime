<Dependencies>
  <ProductDependencies>
    <Dependency Name="NETStandard.Library" Version="2.2.0-prerelease.19564.1">
      <Uri>https://github.com/dotnet/standard</Uri>
      <Sha>cfe95a23647c7de1fe1a349343115bd7720d6949</Sha>
    </Dependency>
    <Dependency Name="Microsoft.NETCore.Runtime.ICU.Transport" Version="6.0.0-alpha.1.20506.2">
      <Uri>https://github.com/dotnet/icu</Uri>
      <Sha>0b965227ab9c360bdd700c101c0d771846a1ca0a</Sha>
    </Dependency>
  </ProductDependencies>
  <ToolsetDependencies>
    <Dependency Name="Microsoft.DotNet.Arcade.Sdk" Version="5.0.0-beta.20506.7">
      <Uri>https://github.com/dotnet/arcade</Uri>
      <Sha>ee39cd1573dbb8011f343e1037af51d4fc00a747</Sha>
    </Dependency>
    <Dependency Name="Microsoft.DotNet.Helix.Sdk" Version="5.0.0-beta.20506.7">
      <Uri>https://github.com/dotnet/arcade</Uri>
      <Sha>ee39cd1573dbb8011f343e1037af51d4fc00a747</Sha>
    </Dependency>
    <Dependency Name="Microsoft.DotNet.ApiCompat" Version="5.0.0-beta.20506.7">
      <Uri>https://github.com/dotnet/arcade</Uri>
      <Sha>ee39cd1573dbb8011f343e1037af51d4fc00a747</Sha>
    </Dependency>
    <Dependency Name="Microsoft.DotNet.GenAPI" Version="5.0.0-beta.20506.7">
      <Uri>https://github.com/dotnet/arcade</Uri>
      <Sha>ee39cd1573dbb8011f343e1037af51d4fc00a747</Sha>
    </Dependency>
    <Dependency Name="Microsoft.DotNet.GenFacades" Version="5.0.0-beta.20506.7">
      <Uri>https://github.com/dotnet/arcade</Uri>
      <Sha>ee39cd1573dbb8011f343e1037af51d4fc00a747</Sha>
    </Dependency>
    <Dependency Name="Microsoft.DotNet.XUnitExtensions" Version="5.0.0-beta.20506.7">
      <Uri>https://github.com/dotnet/arcade</Uri>
      <Sha>ee39cd1573dbb8011f343e1037af51d4fc00a747</Sha>
    </Dependency>
    <Dependency Name="Microsoft.DotNet.XUnitConsoleRunner" Version="2.5.1-beta.20506.7">
      <Uri>https://github.com/dotnet/arcade</Uri>
      <Sha>ee39cd1573dbb8011f343e1037af51d4fc00a747</Sha>
    </Dependency>
    <Dependency Name="Microsoft.DotNet.Build.Tasks.Packaging" Version="5.0.0-beta.20506.7">
      <Uri>https://github.com/dotnet/arcade</Uri>
      <Sha>ee39cd1573dbb8011f343e1037af51d4fc00a747</Sha>
    </Dependency>
    <Dependency Name="Microsoft.DotNet.CodeAnalysis" Version="5.0.0-beta.20506.7">
      <Uri>https://github.com/dotnet/arcade</Uri>
      <Sha>ee39cd1573dbb8011f343e1037af51d4fc00a747</Sha>
    </Dependency>
    <Dependency Name="Microsoft.DotNet.Build.Tasks.TargetFramework.Sdk" Version="6.0.0-beta.20508.4">
      <Uri>https://github.com/dotnet/arcade</Uri>
      <Sha>ee39cd1573dbb8011f343e1037af51d4fc00a747</Sha>
    </Dependency>
<<<<<<< HEAD
    <Dependency Name="Microsoft.DotNet.RemoteExecutor" Version="5.0.0-beta.20501.1">
=======
    <Dependency Name="Microsoft.DotNet.RemoteExecutor" Version="5.0.0-beta.20506.7">
>>>>>>> 2e070b20
      <Uri>https://github.com/dotnet/arcade</Uri>
      <Sha>ee39cd1573dbb8011f343e1037af51d4fc00a747</Sha>
    </Dependency>
    <Dependency Name="Microsoft.DotNet.Build.Tasks.Feed" Version="5.0.0-beta.20506.7">
      <Uri>https://github.com/dotnet/arcade</Uri>
      <Sha>ee39cd1573dbb8011f343e1037af51d4fc00a747</Sha>
    </Dependency>
    <Dependency Name="Microsoft.DotNet.VersionTools.Tasks" Version="5.0.0-beta.20506.7">
      <Uri>https://github.com/dotnet/arcade</Uri>
      <Sha>ee39cd1573dbb8011f343e1037af51d4fc00a747</Sha>
    </Dependency>
    <Dependency Name="Microsoft.DotNet.Build.Tasks.SharedFramework.Sdk" Version="5.0.0-beta.20506.7">
      <Uri>https://github.com/dotnet/arcade</Uri>
      <Sha>ee39cd1573dbb8011f343e1037af51d4fc00a747</Sha>
    </Dependency>
    <Dependency Name="optimization.windows_nt-x64.IBC.CoreFx" Version="99.99.99-master-20200806.6">
      <Uri>https://dev.azure.com/dnceng/internal/_git/dotnet-optimization</Uri>
      <Sha>f69d7fc09c4fdb9e9427741b9a176e867dab577f</Sha>
    </Dependency>
    <Dependency Name="optimization.linux-x64.IBC.CoreFx" Version="99.99.99-master-20200806.6">
      <Uri>https://dev.azure.com/dnceng/internal/_git/dotnet-optimization</Uri>
      <Sha>f69d7fc09c4fdb9e9427741b9a176e867dab577f</Sha>
    </Dependency>
    <Dependency Name="optimization.windows_nt-x64.IBC.CoreCLR" Version="99.99.99-master-20200806.6">
      <Uri>https://dev.azure.com/dnceng/internal/_git/dotnet-optimization</Uri>
      <Sha>f69d7fc09c4fdb9e9427741b9a176e867dab577f</Sha>
    </Dependency>
    <Dependency Name="optimization.linux-x64.IBC.CoreCLR" Version="99.99.99-master-20200806.6">
      <Uri>https://dev.azure.com/dnceng/internal/_git/dotnet-optimization</Uri>
      <Sha>f69d7fc09c4fdb9e9427741b9a176e867dab577f</Sha>
    </Dependency>
    <Dependency Name="optimization.PGO.CoreCLR" Version="99.99.99-master-20200806.6">
      <Uri>https://dev.azure.com/dnceng/internal/_git/dotnet-optimization</Uri>
      <Sha>f69d7fc09c4fdb9e9427741b9a176e867dab577f</Sha>
    </Dependency>
<<<<<<< HEAD
    <Dependency Name="Microsoft.NET.Test.Sdk" Version="16.9.0-preview-20200929-01">
      <Uri>https://github.com/microsoft/vstest</Uri>
      <Sha>2418d9ec492e93245e1ce8699d6ae9cd7b86649b</Sha>
    </Dependency>
    <Dependency Name="Microsoft.TestPlatform.CLI" Version="16.9.0-preview-20200929-01">
=======
    <Dependency Name="Microsoft.NET.Test.Sdk" Version="16.8.0-release-20201009-01">
>>>>>>> 2e070b20
      <Uri>https://github.com/microsoft/vstest</Uri>
      <Sha>0b1e2e51743cc083d99b88673fe518672e2af9f0</Sha>
    </Dependency>
    <Dependency Name="System.ComponentModel.TypeConverter.TestData" Version="5.0.0-beta.20505.2">
      <Uri>https://github.com/dotnet/runtime-assets</Uri>
      <Sha>ed9af8227ff01d9ab010cab1f32f0f362b81cb1f</Sha>
    </Dependency>
    <Dependency Name="System.Drawing.Common.TestData" Version="5.0.0-beta.20505.2">
      <Uri>https://github.com/dotnet/runtime-assets</Uri>
      <Sha>ed9af8227ff01d9ab010cab1f32f0f362b81cb1f</Sha>
    </Dependency>
    <Dependency Name="System.IO.Compression.TestData" Version="5.0.0-beta.20505.2">
      <Uri>https://github.com/dotnet/runtime-assets</Uri>
      <Sha>ed9af8227ff01d9ab010cab1f32f0f362b81cb1f</Sha>
    </Dependency>
    <Dependency Name="System.IO.Packaging.TestData" Version="5.0.0-beta.20505.2">
      <Uri>https://github.com/dotnet/runtime-assets</Uri>
      <Sha>ed9af8227ff01d9ab010cab1f32f0f362b81cb1f</Sha>
    </Dependency>
    <Dependency Name="System.Net.TestData" Version="5.0.0-beta.20505.2">
      <Uri>https://github.com/dotnet/runtime-assets</Uri>
      <Sha>ed9af8227ff01d9ab010cab1f32f0f362b81cb1f</Sha>
    </Dependency>
    <Dependency Name="System.Private.Runtime.UnicodeData" Version="5.0.0-beta.20505.2">
      <Uri>https://github.com/dotnet/runtime-assets</Uri>
      <Sha>ed9af8227ff01d9ab010cab1f32f0f362b81cb1f</Sha>
    </Dependency>
    <Dependency Name="System.Runtime.TimeZoneData" Version="5.0.0-beta.20505.2">
      <Uri>https://github.com/dotnet/runtime-assets</Uri>
      <Sha>ed9af8227ff01d9ab010cab1f32f0f362b81cb1f</Sha>
    </Dependency>
    <Dependency Name="System.Security.Cryptography.X509Certificates.TestData" Version="5.0.0-beta.20505.2">
      <Uri>https://github.com/dotnet/runtime-assets</Uri>
      <Sha>ed9af8227ff01d9ab010cab1f32f0f362b81cb1f</Sha>
    </Dependency>
    <Dependency Name="System.Windows.Extensions.TestData" Version="5.0.0-beta.20505.2">
      <Uri>https://github.com/dotnet/runtime-assets</Uri>
      <Sha>ed9af8227ff01d9ab010cab1f32f0f362b81cb1f</Sha>
    </Dependency>
    <Dependency Name="runtime.linux-arm64.Microsoft.NETCore.Runtime.Mono.LLVM.Sdk" Version="9.0.1-alpha.1.20506.1">
      <Uri>https://github.com/dotnet/llvm-project</Uri>
      <Sha>98467d795ced4b00d9cb890b9fabeb52fe373798</Sha>
    </Dependency>
    <Dependency Name="runtime.linux-arm64.Microsoft.NETCore.Runtime.Mono.LLVM.Tools" Version="9.0.1-alpha.1.20506.1">
      <Uri>https://github.com/dotnet/llvm-project</Uri>
      <Sha>98467d795ced4b00d9cb890b9fabeb52fe373798</Sha>
    </Dependency>
    <Dependency Name="runtime.linux-x64.Microsoft.NETCore.Runtime.Mono.LLVM.Sdk" Version="9.0.1-alpha.1.20506.1">
      <Uri>https://github.com/dotnet/llvm-project</Uri>
      <Sha>98467d795ced4b00d9cb890b9fabeb52fe373798</Sha>
    </Dependency>
    <Dependency Name="runtime.linux-x64.Microsoft.NETCore.Runtime.Mono.LLVM.Tools" Version="9.0.1-alpha.1.20506.1">
      <Uri>https://github.com/dotnet/llvm-project</Uri>
      <Sha>98467d795ced4b00d9cb890b9fabeb52fe373798</Sha>
    </Dependency>
    <Dependency Name="runtime.win-x64.Microsoft.NETCore.Runtime.Mono.LLVM.Sdk" Version="9.0.1-alpha.1.20506.1">
      <Uri>https://github.com/dotnet/llvm-project</Uri>
      <Sha>98467d795ced4b00d9cb890b9fabeb52fe373798</Sha>
    </Dependency>
    <Dependency Name="runtime.win-x64.Microsoft.NETCore.Runtime.Mono.LLVM.Tools" Version="9.0.1-alpha.1.20506.1">
      <Uri>https://github.com/dotnet/llvm-project</Uri>
      <Sha>98467d795ced4b00d9cb890b9fabeb52fe373798</Sha>
    </Dependency>
    <Dependency Name="runtime.osx.10.12-x64.Microsoft.NETCore.Runtime.Mono.LLVM.Sdk" Version="9.0.1-alpha.1.20506.1">
      <Uri>https://github.com/dotnet/llvm-project</Uri>
      <Sha>98467d795ced4b00d9cb890b9fabeb52fe373798</Sha>
    </Dependency>
    <Dependency Name="runtime.osx.10.12-x64.Microsoft.NETCore.Runtime.Mono.LLVM.Tools" Version="9.0.1-alpha.1.20506.1">
      <Uri>https://github.com/dotnet/llvm-project</Uri>
      <Sha>98467d795ced4b00d9cb890b9fabeb52fe373798</Sha>
    </Dependency>
    <Dependency Name="Microsoft.NETCore.App" Version="5.0.0-rc.1.20451.14">
      <Uri>https://github.com/dotnet/runtime</Uri>
      <Sha>38017c3935de95d0335bac04f4901ddfc2718656</Sha>
    </Dependency>
    <Dependency Name="Microsoft.NETCore.DotNetHost" Version="6.0.0-alpha.1.20501.4">
      <Uri>https://github.com/dotnet/runtime</Uri>
      <Sha>2544c744d204c6ae0e20ba78c9cb8832a92091f3</Sha>
    </Dependency>
    <Dependency Name="Microsoft.NETCore.DotNetHostPolicy" Version="6.0.0-alpha.1.20501.4">
      <Uri>https://github.com/dotnet/runtime</Uri>
      <Sha>2544c744d204c6ae0e20ba78c9cb8832a92091f3</Sha>
    </Dependency>
    <Dependency Name="runtime.native.System.IO.Ports" Version="5.0.0-alpha.1.19563.3">
      <Uri>https://github.com/dotnet/runtime</Uri>
      <Sha>cf64918877d98577363bb40d5eafac52beb80a79</Sha>
    </Dependency>
    <Dependency Name="Microsoft.NETCore.ILAsm" Version="5.0.0-preview.8.20359.4">
      <Uri>https://github.com/dotnet/runtime</Uri>
      <Sha>bdfbf0cf85878673a80d7822cc11bde5c9fda30c</Sha>
    </Dependency>
    <Dependency Name="Microsoft.NET.Sdk.IL" Version="5.0.0-preview.8.20359.4">
      <Uri>https://github.com/dotnet/runtime</Uri>
      <Sha>bdfbf0cf85878673a80d7822cc11bde5c9fda30c</Sha>
    </Dependency>
    <Dependency Name="System.Text.Json" Version="5.0.0-rc.1.20451.14">
      <Uri>https://github.com/dotnet/runtime</Uri>
      <Sha>38017c3935de95d0335bac04f4901ddfc2718656</Sha>
    </Dependency>
    <Dependency Name="Microsoft.NET.ILLink.Tasks" Version="6.0.0-alpha.1.20509.4">
      <Uri>https://github.com/mono/linker</Uri>
      <Sha>41078a0e2fd80afc7b85048bf3fd9a3744a834b0</Sha>
    </Dependency>
    <Dependency Name="Microsoft.DotNet.XHarness.TestRunners.Xunit" Version="1.0.0-prerelease.20505.1">
      <Uri>https://github.com/dotnet/xharness</Uri>
      <Sha>66955fe68fa15cddf6def2a93239d01a5d90b514</Sha>
    </Dependency>
    <Dependency Name="Microsoft.DotNet.XHarness.CLI" Version="1.0.0-prerelease.20505.1">
      <Uri>https://github.com/dotnet/xharness</Uri>
      <Sha>66955fe68fa15cddf6def2a93239d01a5d90b514</Sha>
    </Dependency>
  </ToolsetDependencies>
</Dependencies><|MERGE_RESOLUTION|>--- conflicted
+++ resolved
@@ -50,11 +50,7 @@
       <Uri>https://github.com/dotnet/arcade</Uri>
       <Sha>ee39cd1573dbb8011f343e1037af51d4fc00a747</Sha>
     </Dependency>
-<<<<<<< HEAD
-    <Dependency Name="Microsoft.DotNet.RemoteExecutor" Version="5.0.0-beta.20501.1">
-=======
     <Dependency Name="Microsoft.DotNet.RemoteExecutor" Version="5.0.0-beta.20506.7">
->>>>>>> 2e070b20
       <Uri>https://github.com/dotnet/arcade</Uri>
       <Sha>ee39cd1573dbb8011f343e1037af51d4fc00a747</Sha>
     </Dependency>
@@ -90,15 +86,11 @@
       <Uri>https://dev.azure.com/dnceng/internal/_git/dotnet-optimization</Uri>
       <Sha>f69d7fc09c4fdb9e9427741b9a176e867dab577f</Sha>
     </Dependency>
-<<<<<<< HEAD
-    <Dependency Name="Microsoft.NET.Test.Sdk" Version="16.9.0-preview-20200929-01">
+    <Dependency Name="Microsoft.NET.Test.Sdk" Version="16.8.0-release-20201009-01">
       <Uri>https://github.com/microsoft/vstest</Uri>
       <Sha>2418d9ec492e93245e1ce8699d6ae9cd7b86649b</Sha>
     </Dependency>
-    <Dependency Name="Microsoft.TestPlatform.CLI" Version="16.9.0-preview-20200929-01">
-=======
-    <Dependency Name="Microsoft.NET.Test.Sdk" Version="16.8.0-release-20201009-01">
->>>>>>> 2e070b20
+    <Dependency Name="Microsoft.TestPlatform.CLI" Version="16.8.0-release-20201009-01">
       <Uri>https://github.com/microsoft/vstest</Uri>
       <Sha>0b1e2e51743cc083d99b88673fe518672e2af9f0</Sha>
     </Dependency>
