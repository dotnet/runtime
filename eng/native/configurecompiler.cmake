# Due to how we build the libraries native build as part of the CoreCLR build as well as standalone,
# we can end up coming to this file twice. Only run it once to simplify our build.
include_guard()

include(${CMAKE_CURRENT_LIST_DIR}/configuretools.cmake)

# Set initial flags for each configuration

set(CMAKE_EXPORT_COMPILE_COMMANDS ON)
set(CMAKE_C_STANDARD 11)
set(CMAKE_C_STANDARD_REQUIRED ON)
set(CMAKE_CXX_STANDARD 11)
set(CMAKE_CXX_STANDARD_REQUIRED ON)

include(CheckCCompilerFlag)
include(CheckCXXCompilerFlag)

# "configureoptimization.cmake" must be included after CLR_CMAKE_HOST_UNIX has been set.
include(${CMAKE_CURRENT_LIST_DIR}/configureoptimization.cmake)

#-----------------------------------------------------
# Initialize Cmake compiler flags and other variables
#-----------------------------------------------------

if (CLR_CMAKE_HOST_UNIX)
    add_compile_options(-Wall)
    if (CMAKE_CXX_COMPILER_ID MATCHES "Clang")
        add_compile_options(-Wno-null-conversion)
        add_compile_options(-glldb)
    else()
        add_compile_options($<$<COMPILE_LANGUAGE:CXX>:-Werror=conversion-null>)
        add_compile_options(-g)
    endif()
endif()

if (CMAKE_CONFIGURATION_TYPES) # multi-configuration generator?
    set(CMAKE_CONFIGURATION_TYPES "Debug;Checked;Release;RelWithDebInfo" CACHE STRING "" FORCE)
endif (CMAKE_CONFIGURATION_TYPES)

set(CMAKE_C_FLAGS_CHECKED "")
set(CMAKE_CXX_FLAGS_CHECKED "")
set(CMAKE_EXE_LINKER_FLAGS_CHECKED "")
set(CMAKE_SHARED_LINKER_FLAGS_CHECKED "")

set(CMAKE_SHARED_LINKER_FLAGS_DEBUG "")
set(CMAKE_SHARED_LINKER_FLAGS_RELEASE "")
set(CMAKE_SHARED_LINKER_FLAGS_RELWITHDEBINFO "")
set(CMAKE_EXE_LINKER_FLAGS_DEBUG "")
set(CMAKE_EXE_LINKER_FLAGS_DEBUG "")
set(CMAKE_EXE_LINKER_FLAGS_RELWITHDEBINFO "")

add_compile_definitions("$<$<CONFIG:DEBUG>:DEBUG;_DEBUG;_DBG;URTBLDENV_FRIENDLY=Debug;BUILDENV_DEBUG=1>")
add_compile_definitions("$<$<CONFIG:CHECKED>:DEBUG;_DEBUG;_DBG;URTBLDENV_FRIENDLY=Checked;BUILDENV_CHECKED=1>")
add_compile_definitions("$<$<OR:$<CONFIG:RELEASE>,$<CONFIG:RELWITHDEBINFO>>:NDEBUG;URTBLDENV_FRIENDLY=Retail>")

if (MSVC)

  define_property(TARGET PROPERTY CLR_CONTROL_FLOW_GUARD INHERITED BRIEF_DOCS "Controls the /guard:cf flag presence" FULL_DOCS "Set this property to ON or OFF to indicate if the /guard:cf compiler and linker flag should be present")
  define_property(TARGET PROPERTY CLR_EH_CONTINUATION INHERITED BRIEF_DOCS "Controls the /guard:ehcont flag presence" FULL_DOCS "Set this property to ON or OFF to indicate if the /guard:ehcont compiler flag should be present")
  define_property(TARGET PROPERTY CLR_EH_OPTION INHERITED BRIEF_DOCS "Defines the value of the /EH option" FULL_DOCS "Set this property to one of the valid /EHxx options (/EHa, /EHsc, /EHa-, ...)")

  set_property(GLOBAL PROPERTY CLR_CONTROL_FLOW_GUARD ON)

  # Remove the /EHsc from the CXX flags so that the compile options are the only source of truth for that
  string(REPLACE "/EHsc" "" CMAKE_CXX_FLAGS "${CMAKE_CXX_FLAGS}")
  set_property(GLOBAL PROPERTY CLR_EH_OPTION /EHsc)

  add_compile_options($<$<COMPILE_LANGUAGE:CXX>:$<TARGET_PROPERTY:CLR_EH_OPTION>>)
  add_link_options($<$<BOOL:$<TARGET_PROPERTY:CLR_CONTROL_FLOW_GUARD>>:/guard:cf>)

  # Load all imported DLLs from the System32 directory.
  add_link_options(/DEPENDENTLOADFLAG:0x800)

  # Linker flags
  #
  set (WINDOWS_SUBSYSTEM_VERSION 6.01)

  if (CLR_CMAKE_HOST_ARCH_ARM)
    set(WINDOWS_SUBSYSTEM_VERSION 6.02) #windows subsystem - arm minimum is 6.02
  elseif(CLR_CMAKE_HOST_ARCH_ARM64)
    set(WINDOWS_SUBSYSTEM_VERSION 6.03) #windows subsystem - arm64 minimum is 6.03
  endif ()

  # Do not create Side-by-Side Assembly Manifest
  add_link_options(/MANIFEST:NO)
  # can handle addresses larger than 2 gigabytes
  add_link_options(/LARGEADDRESSAWARE)
  #shrink pdb size
  add_link_options(/PDBCOMPRESS)

  add_link_options(/DEBUG)
  add_link_options(/DEBUGTYPE:CV,FIXUP)
  add_link_options(/IGNORE:4197,4013,4254,4070,4221)
  add_link_options(/SUBSYSTEM:WINDOWS,${WINDOWS_SUBSYSTEM_VERSION})

  set(CMAKE_STATIC_LINKER_FLAGS "${CMAKE_STATIC_LINKER_FLAGS} /IGNORE:4221")

  add_link_options($<$<STREQUAL:$<TARGET_PROPERTY:TYPE>,EXECUTABLE>:/PDBCOMPRESS>)
  # For sanitized builds, we bump up the stack size to 8MB to match behavior on Unix platforms.
  # Sanitized builds can use significantly more stack space than non-sanitized builds due to instrumentation.
  # We don't want to change the default stack size for all builds, as that will likely cause confusion and will
  # increase memory usage.
  if (CLR_CMAKE_ENABLE_SANITIZERS)
    add_link_options($<$<STREQUAL:$<TARGET_PROPERTY:TYPE>,EXECUTABLE>:/STACK:0x800000>)
  else()
    add_link_options($<$<STREQUAL:$<TARGET_PROPERTY:TYPE>,EXECUTABLE>:/STACK:0x180000>)
  endif()

  if(EXISTS ${CLR_SOURCELINK_FILE_PATH})
    add_link_options(/sourcelink:${CLR_SOURCELINK_FILE_PATH})
  endif(EXISTS ${CLR_SOURCELINK_FILE_PATH})

  if (CMAKE_GENERATOR MATCHES "^Visual Studio.*$")
    # Debug build specific flags
    # The Ninja generator doesn't appear to have the default `/INCREMENTAL` that
    # the Visual Studio generator has. Therefore we will override the default for Visual Studio only.
<<<<<<< HEAD
    add_link_options($<$<CONFIG:DEBUG>/INCREMENTAL:NO>)
    add_link_options($<$<CONFIG:DEBUG>:/OPT:NOICF>)
    add_link_options($<$<CONFIG:DEBUG>:/OPT:NOREF>)
=======
    add_linker_flag(/INCREMENTAL:NO DEBUG)
    add_linker_flag(/OPT:NOREF DEBUG)
    add_linker_flag(/OPT:NOICF DEBUG)
>>>>>>> 9dfbb61a
  endif (CMAKE_GENERATOR MATCHES "^Visual Studio.*$")
  # Options for all but DEBUG
  add_link_options($<$<CONFIG:CHECKED,RELWITHDEBINFO,RELEASE>:/INCREMENTAL:NO>)

  # Checked build specific flags
  add_link_options($<$<CONFIG:CHECKED>:/OPT:NOICF>)

  # Release build specific flags
  add_link_options($<$<CONFIG:RELEASE,RELWITHDEBINFO>:/OPT:ICF>)

  # Set LTCG for RELEASE and RELWITHDEBINFO builds that are compatible
  set(CMAKE_STATIC_LINKER_FLAGS_RELEASE "${CMAKE_STATIC_LINKER_FLAGS_RELEASE} /LTCG")
  set(CMAKE_STATIC_LINKER_FLAGS_RELWITHDEBINFO "${CMAKE_STATIC_LINKER_FLAGS_RELWITHDEBINFO} /LTCG")

elseif (CLR_CMAKE_HOST_UNIX)
  # Set the values to display when interactively configuring CMAKE_BUILD_TYPE
  set_property(CACHE CMAKE_BUILD_TYPE PROPERTY STRINGS "DEBUG;CHECKED;RELEASE;RELWITHDEBINFO")

  # Use uppercase CMAKE_BUILD_TYPE for the string comparisons below
  string(TOUPPER ${CMAKE_BUILD_TYPE} UPPERCASE_CMAKE_BUILD_TYPE)

  if(CLR_CMAKE_HOST_BROWSER OR CLR_CMAKE_HOST_WASI)
    # The emscripten build has additional warnings so -Werror breaks
    add_compile_options(-Wno-unused-parameter)
    add_compile_options(-Wno-alloca)
    add_compile_options(-Wno-implicit-int-float-conversion)
  endif()
endif(MSVC)

if (CLR_CMAKE_ENABLE_SANITIZERS)
  set (CLR_CMAKE_BUILD_SANITIZERS "")
  set (CLR_CMAKE_SANITIZER_RUNTIMES "")
  string(FIND "${CLR_CMAKE_ENABLE_SANITIZERS}" "address" __ASAN_POS)
  if(${__ASAN_POS} GREATER -1)
    # Set up build flags for AddressSanitizer
    set (CLR_CMAKE_ENABLE_ASAN ON)
    if (MSVC)
      # /RTC1 is added by default by CMake and incompatible with ASAN, so remove it.
      string(REPLACE "/RTC1" "" CMAKE_CXX_FLAGS_DEBUG "${CMAKE_CXX_FLAGS_DEBUG}")
      string(REPLACE "/RTC1" "" CMAKE_C_FLAGS_DEBUG "${CMAKE_C_FLAGS_DEBUG}")
      string(REPLACE "/RTC1" "" CMAKE_SHARED_LINKER_FLAGS_DEBUG "${CMAKE_SHARED_LINKER_FLAGS_DEBUG}")
      string(REPLACE "/RTC1" "" CMAKE_EXE_LINKER_FLAGS_DEBUG "${CMAKE_EXE_LINKER_FLAGS_DEBUG}")
    endif()
    # For Mac and Windows platforms, we install the ASAN runtime next to the rest of our outputs to ensure that it's present when we execute our tests on Helix machines
    # The rest of our platforms use statically-linked ASAN so this isn't a concern for those platforms.
    if (CLR_CMAKE_TARGET_OSX OR CLR_CMAKE_TARGET_MACCATALYST)
      function(getSanitizerRuntimeDirectory output)
        enable_language(C)
        execute_process(
          COMMAND ${CMAKE_C_COMPILER} -print-resource-dir
          OUTPUT_VARIABLE compilerResourceDir
          OUTPUT_STRIP_TRAILING_WHITESPACE)
        set(${output} "${compilerResourceDir}/lib/darwin/" PARENT_SCOPE)
      endfunction()
      getSanitizerRuntimeDirectory(sanitizerRuntimeDirectory)
      find_library(ASAN_RUNTIME clang_rt.asan_osx_dynamic PATHS ${sanitizerRuntimeDirectory})
      add_compile_definitions(SANITIZER_SHARED_RUNTIME)
    elseif (CLR_CMAKE_TARGET_WIN32)
      function(getSanitizerRuntimeDirectory output archSuffixOutput)
        get_filename_component(compiler_directory "${CMAKE_C_COMPILER}" DIRECTORY)
        set(${output} "${compiler_directory}" PARENT_SCOPE)
        if (CLR_CMAKE_TARGET_ARCH_I386)
          set(${archSuffixOutput} "i386" PARENT_SCOPE)
        elseif (CLR_CMAKE_TARGET_ARCH_AMD64)
          set(${archSuffixOutput} "x86_64" PARENT_SCOPE)
        elseif (CLR_CMAKE_TARGET_ARCH_ARM)
          set(${archSuffixOutput} "armhf" PARENT_SCOPE)
        elseif (CLR_CMAKE_TARGET_ARCH_ARM64)
          set(${archSuffixOutput} "aarch64" PARENT_SCOPE)
        endif()
      endfunction()
      getSanitizerRuntimeDirectory(sanitizerRuntimeDirectory archSuffix)
      set(ASAN_RUNTIME "${sanitizerRuntimeDirectory}/clang_rt.asan_dynamic-${archSuffix}.dll")
      add_compile_definitions(SANITIZER_SHARED_RUNTIME)
    endif()
    if (CLR_CMAKE_ENABLE_ASAN)
      message("-- Address Sanitizer (asan) enabled")
      list(APPEND CLR_CMAKE_BUILD_SANITIZERS
        address)
      list(APPEND CLR_CMAKE_SANITIZER_RUNTIMES
        address)
      # We can't use preprocessor defines to determine if we're building with ASAN in assembly, so we'll
      # define the preprocessor define ourselves.
      add_compile_definitions($<$<COMPILE_LANGUAGE:ASM,ASM_MASM>:HAS_ADDRESS_SANITIZER>)

      # Disable the use-after-return check for ASAN on Clang. This is because we have a lot of code that
      # depends on the fact that our locals are not saved in a parallel stack, so we can't enable this today.
      # If we ever have a way to detect a parallel stack and track its bounds, we can re-enable this check.
      add_compile_options($<$<COMPILE_LANG_AND_ID:C,Clang>:-fsanitize-address-use-after-return=never>)
      add_compile_options($<$<COMPILE_LANG_AND_ID:CXX,Clang>:-fsanitize-address-use-after-return=never>)
    endif()
  endif()

  # Set up build flags for UBSanitizer
  if (CLR_CMAKE_HOST_UNIX)

    set (CLR_CMAKE_ENABLE_UBSAN OFF)
    # COMPAT: Allow enabling UBSAN in Debug/Checked builds via an environment variable.
    if(UPPERCASE_CMAKE_BUILD_TYPE STREQUAL DEBUG OR UPPERCASE_CMAKE_BUILD_TYPE STREQUAL CHECKED)
      # obtain settings from running enablesanitizers.sh
      string(FIND "$ENV{DEBUG_SANITIZERS}" "ubsan" __UBSAN_ENV_POS)
      if (${__UBSAN_ENV_POS} GREATER -1)
        set(CLR_CMAKE_ENABLE_UBSAN ON)
      endif()
    endif()
    string(FIND "${CLR_CMAKE_ENABLE_SANITIZERS}" "undefined" __UBSAN_POS)
    if (${__UBSAN_POS} GREATER -1)
      set(CLR_CMAKE_ENABLE_UBSAN ON)
    endif()

    # set the CLANG sanitizer flags for debug build
    if(CLR_CMAKE_ENABLE_UBSAN)
      list(APPEND CLR_CMAKE_BUILD_SANITIZE_OPTIONS -fsanitize-ignorelist=${CMAKE_CURRENT_SOURCE_DIR}/sanitizer-ignorelist.txt)
      # all sanitizer flags are enabled except alignment (due to heavy use of __unaligned modifier)
      list(APPEND CLR_CMAKE_BUILD_SANITIZERS
        "bool"
        bounds
        enum
        float-cast-overflow
        float-divide-by-zero
        "function"
        integer
        nonnull-attribute
        null
        object-size
        "return"
        returns-nonnull-attribute
        shift
        unreachable
        vla-bound
        vptr)
      list(APPEND CLR_CMAKE_SANITIZER_RUNTIMES
        undefined)
      message("-- Undefined Behavior Sanitizer (ubsan) enabled")
    endif ()
  endif()
  list(JOIN CLR_CMAKE_BUILD_SANITIZERS "," CLR_CMAKE_BUILD_SANITIZERS)
  list(JOIN CLR_CMAKE_SANITIZER_RUNTIMES "," CLR_LINK_SANITIZERS_OPTIONS)
  if (CLR_CMAKE_BUILD_SANITIZERS)
    list(APPEND CLR_CMAKE_BUILD_SANITIZE_OPTIONS "-fsanitize=${CLR_CMAKE_BUILD_SANITIZERS}")
  endif()
  if (CLR_CMAKE_SANITIZER_RUNTIMES)
    list(APPEND CLR_CMAKE_LINK_SANITIZE_OPTIONS "-fsanitize=${CLR_CMAKE_SANITIZER_RUNTIMES}")
  endif()
  if (MSVC)
    add_compile_options("$<$<COMPILE_LANGUAGE:C,CXX>:${CLR_CMAKE_BUILD_SANITIZE_OPTIONS}>")
  else()
    add_compile_options("$<$<COMPILE_LANGUAGE:C,CXX>:${CLR_CMAKE_BUILD_SANITIZE_OPTIONS}>")
    add_link_options("${CLR_CMAKE_LINK_SANITIZE_OPTIONS}")
  endif()
endif()

# CLR_ADDITIONAL_LINKER_FLAGS - used for passing additional arguments to linker
# CLR_ADDITIONAL_COMPILER_OPTIONS - used for passing additional arguments to compiler
#
# For example:
#       ./build-native.sh cmakeargs "-DCLR_ADDITIONAL_COMPILER_OPTIONS=<...>" cmakeargs "-DCLR_ADDITIONAL_LINKER_FLAGS=<...>"
#
if(CLR_CMAKE_HOST_UNIX)
  foreach(ADDTL_LINKER_FLAG ${CLR_ADDITIONAL_LINKER_FLAGS})
    add_link_options(${ADDTL_LINKER_FLAG})
    if(${ADDTL_LINKER_FLAG} MATCHES "-fuse_ld=")
        set(FUSE_LD ${ADDTL_LINKER_FLAG})
    endif()
  endforeach()
endif(CLR_CMAKE_HOST_UNIX)

if(CLR_CMAKE_HOST_LINUX)
  add_compile_options($<$<COMPILE_LANGUAGE:ASM>:-Wa,--noexecstack>)
  add_link_options("LINKER:--build-id=sha1")
  add_link_options("LINKER:-z,relro,-z,now")
elseif(CLR_CMAKE_HOST_FREEBSD)
  add_compile_options($<$<COMPILE_LANGUAGE:ASM>:-Wa,--noexecstack>)
  add_link_options("LINKER:--build-id=sha1")
elseif(CLR_CMAKE_HOST_SUNOS)
  add_compile_options($<$<COMPILE_LANGUAGE:ASM>:-Wa,--noexecstack>)
  set(CMAKE_C_FLAGS "${CMAKE_C_FLAGS} -fstack-protector")
  set(CMAKE_CXX_FLAGS "${CMAKE_CXX_FLAGS} -fstack-protector")
  add_definitions(-D__EXTENSIONS__ -D_XPG4_2 -D_POSIX_PTHREAD_SEMANTICS)
elseif(CLR_CMAKE_HOST_OSX AND NOT CLR_CMAKE_HOST_MACCATALYST AND NOT CLR_CMAKE_HOST_IOS AND NOT CLR_CMAKE_HOST_TVOS)
  add_definitions(-D_XOPEN_SOURCE)
  add_link_options("LINKER:-bind_at_load")
elseif(CLR_CMAKE_HOST_HAIKU)
  add_compile_options($<$<COMPILE_LANGUAGE:ASM>:-Wa,--noexecstack>)
  add_link_options("LINKER:--no-undefined")
endif()

#------------------------------------
# Definitions (for platform)
#-----------------------------------
if (CLR_CMAKE_HOST_ARCH_AMD64)
  set(ARCH_HOST_NAME x64)
  add_definitions(-DHOST_AMD64 -DHOST_64BIT)
elseif (CLR_CMAKE_HOST_ARCH_I386)
  set(ARCH_HOST_NAME x86)
  add_definitions(-DHOST_X86)
elseif (CLR_CMAKE_HOST_ARCH_ARM)
  set(ARCH_HOST_NAME arm)
  add_definitions(-DHOST_ARM)
elseif (CLR_CMAKE_HOST_ARCH_ARMV6)
  set(ARCH_HOST_NAME armv6)
  add_definitions(-DHOST_ARM)
  add_definitions(-DHOST_ARMV6)
elseif (CLR_CMAKE_HOST_ARCH_ARM64)
  set(ARCH_HOST_NAME arm64)
  add_definitions(-DHOST_ARM64 -DHOST_64BIT)
elseif (CLR_CMAKE_HOST_ARCH_LOONGARCH64)
  set(ARCH_HOST_NAME loongarch64)
  add_definitions(-DHOST_LOONGARCH64 -DHOST_64BIT)
elseif (CLR_CMAKE_HOST_ARCH_RISCV64)
  set(ARCH_HOST_NAME riscv64)
  add_definitions(-DHOST_RISCV64 -DHOST_64BIT)
elseif (CLR_CMAKE_HOST_ARCH_S390X)
  set(ARCH_HOST_NAME s390x)
  add_definitions(-DHOST_S390X -DHOST_64BIT -DBIGENDIAN)
elseif (CLR_CMAKE_HOST_ARCH_WASM)
  set(ARCH_HOST_NAME wasm)
  add_definitions(-DHOST_WASM -DHOST_32BIT=1)
elseif (CLR_CMAKE_HOST_ARCH_MIPS64)
  set(ARCH_HOST_NAME mips64)
  add_definitions(-DHOST_MIPS64 -DHOST_64BIT=1)
elseif (CLR_CMAKE_HOST_ARCH_POWERPC64)
  set(ARCH_HOST_NAME ppc64le)
  add_definitions(-DHOST_POWERPC64 -DHOST_64BIT)
else ()
  clr_unknown_arch()
endif ()

if (CLR_CMAKE_HOST_UNIX)
  if(CLR_CMAKE_HOST_LINUX)
    if(CLR_CMAKE_HOST_UNIX_AMD64)
      message("Detected Linux x86_64")
    elseif(CLR_CMAKE_HOST_UNIX_ARM)
      message("Detected Linux arm")
    elseif(CLR_CMAKE_HOST_UNIX_ARMV6)
      message("Detected Linux armv6")
    elseif(CLR_CMAKE_HOST_UNIX_ARM64)
      message("Detected Linux arm64")
    elseif(CLR_CMAKE_HOST_UNIX_LOONGARCH64)
      message("Detected Linux loongarch64")
    elseif(CLR_CMAKE_HOST_UNIX_RISCV64)
      message("Detected Linux riscv64")
    elseif(CLR_CMAKE_HOST_UNIX_X86)
      message("Detected Linux i686")
    elseif(CLR_CMAKE_HOST_UNIX_S390X)
      message("Detected Linux s390x")
    elseif(CLR_CMAKE_HOST_UNIX_POWERPC64)
      message("Detected Linux ppc64le")
    else()
      clr_unknown_arch()
    endif()
  endif(CLR_CMAKE_HOST_LINUX)
endif(CLR_CMAKE_HOST_UNIX)

if (CLR_CMAKE_HOST_UNIX)
  add_definitions(-DHOST_UNIX)

  if(CLR_CMAKE_HOST_OSX OR CLR_CMAKE_HOST_MACCATALYST)
    add_definitions(-DHOST_APPLE)
    if(CLR_CMAKE_HOST_MACCATALYST)
      add_definitions(-DHOST_MACCATALYST)
    else()
      add_definitions(-DHOST_OSX)
    endif()
    if(CLR_CMAKE_HOST_UNIX_AMD64)
      message("Detected OSX x86_64")
    elseif(CLR_CMAKE_HOST_UNIX_ARM64)
      message("Detected OSX ARM64")
    else()
      clr_unknown_arch()
    endif()
  elseif (CLR_CMAKE_HOST_IOS)
    add_definitions(-DHOST_APPLE)
    add_definitions(-DHOST_IOS)
    if(CLR_CMAKE_HOST_UNIX_AMD64)
      message("Detected iOS x86_64")
    elseif(CLR_CMAKE_HOST_UNIX_ARM64)
      message("Detected iOS ARM64")
    else()
      clr_unknown_arch()
    endif()
  elseif (CLR_CMAKE_HOST_TVOS)
    add_definitions(-DHOST_APPLE)
    add_definitions(-DHOST_TVOS)
    if(CLR_CMAKE_HOST_UNIX_AMD64)
      message("Detected tvOS x86_64")
    elseif(CLR_CMAKE_HOST_UNIX_ARM64)
      message("Detected tvOS ARM64")
    else()
      clr_unknown_arch()
    endif()
  elseif(CLR_CMAKE_HOST_FREEBSD)
    if(CLR_CMAKE_HOST_UNIX_ARM64)
      message("Detected FreeBSD aarch64")
    elseif(CLR_CMAKE_HOST_UNIX_AMD64)
      message("Detected FreeBSD amd64")
    else()
      message(FATAL_ERROR "Unsupported FreeBSD architecture")
    endif()
  elseif(CLR_CMAKE_HOST_NETBSD)
    message("Detected NetBSD amd64")
  elseif(CLR_CMAKE_HOST_SUNOS)
    message("Detected SunOS amd64")
  elseif(CLR_CMAKE_HOST_HAIKU)
    message("Detected Haiku x86_64")
  endif(CLR_CMAKE_HOST_OSX OR CLR_CMAKE_HOST_MACCATALYST)
endif(CLR_CMAKE_HOST_UNIX)

if (CLR_CMAKE_HOST_WIN32)
  add_definitions(-DHOST_WINDOWS)

  # Define the CRT lib references that link into Desktop imports
  set(STATIC_MT_CRT_LIB  "libcmt$<$<OR:$<CONFIG:Debug>,$<CONFIG:Checked>>:d>.lib")
  set(STATIC_MT_VCRT_LIB  "libvcruntime$<$<OR:$<CONFIG:Debug>,$<CONFIG:Checked>>:d>.lib")
  set(STATIC_MT_CPP_LIB  "libcpmt$<$<OR:$<CONFIG:Debug>,$<CONFIG:Checked>>:d>.lib")
endif(CLR_CMAKE_HOST_WIN32)

# Unconditionally define _FILE_OFFSET_BITS as 64 on all platforms.
add_definitions(-D_FILE_OFFSET_BITS=64)

# Architecture specific files folder name
if (CLR_CMAKE_TARGET_ARCH_AMD64)
    set(ARCH_SOURCES_DIR amd64)
    set(ARCH_TARGET_NAME x64)
    add_compile_definitions($<$<NOT:$<BOOL:$<TARGET_PROPERTY:IGNORE_DEFAULT_TARGET_ARCH>>>:TARGET_AMD64>)
    add_compile_definitions($<$<NOT:$<BOOL:$<TARGET_PROPERTY:IGNORE_DEFAULT_TARGET_ARCH>>>:TARGET_64BIT>)
elseif (CLR_CMAKE_TARGET_ARCH_ARM64)
    set(ARCH_SOURCES_DIR arm64)
    set(ARCH_TARGET_NAME arm64)
    add_compile_definitions($<$<NOT:$<BOOL:$<TARGET_PROPERTY:IGNORE_DEFAULT_TARGET_ARCH>>>:TARGET_ARM64>)
    add_compile_definitions($<$<NOT:$<BOOL:$<TARGET_PROPERTY:IGNORE_DEFAULT_TARGET_ARCH>>>:TARGET_64BIT>)
elseif (CLR_CMAKE_TARGET_ARCH_ARM)
    set(ARCH_SOURCES_DIR arm)
    set(ARCH_TARGET_NAME arm)
    add_compile_definitions($<$<NOT:$<BOOL:$<TARGET_PROPERTY:IGNORE_DEFAULT_TARGET_ARCH>>>:TARGET_ARM>)
    add_compile_definitions($<$<NOT:$<BOOL:$<TARGET_PROPERTY:IGNORE_DEFAULT_TARGET_ARCH>>>:TARGET_32BIT>)
elseif (CLR_CMAKE_TARGET_ARCH_ARMV6)
    set(ARCH_SOURCES_DIR arm)
    set(ARCH_TARGET_NAME armv6)
    add_compile_definitions($<$<NOT:$<BOOL:$<TARGET_PROPERTY:IGNORE_DEFAULT_TARGET_ARCH>>>:TARGET_ARM>)
    add_compile_definitions($<$<NOT:$<BOOL:$<TARGET_PROPERTY:IGNORE_DEFAULT_TARGET_ARCH>>>:TARGET_ARMV6>)
    add_compile_definitions($<$<NOT:$<BOOL:$<TARGET_PROPERTY:IGNORE_DEFAULT_TARGET_ARCH>>>:TARGET_32BIT>)
elseif (CLR_CMAKE_TARGET_ARCH_I386)
    set(ARCH_TARGET_NAME x86)
    set(ARCH_SOURCES_DIR i386)
    add_compile_definitions($<$<NOT:$<BOOL:$<TARGET_PROPERTY:IGNORE_DEFAULT_TARGET_ARCH>>>:TARGET_X86>)
    add_compile_definitions($<$<NOT:$<BOOL:$<TARGET_PROPERTY:IGNORE_DEFAULT_TARGET_ARCH>>>:TARGET_32BIT>)
elseif (CLR_CMAKE_TARGET_ARCH_LOONGARCH64)
    set(ARCH_TARGET_NAME loongarch64)
    set(ARCH_SOURCES_DIR loongarch64)
    add_compile_definitions($<$<NOT:$<BOOL:$<TARGET_PROPERTY:IGNORE_DEFAULT_TARGET_ARCH>>>:TARGET_LOONGARCH64>)
    add_compile_definitions($<$<NOT:$<BOOL:$<TARGET_PROPERTY:IGNORE_DEFAULT_TARGET_ARCH>>>:TARGET_64BIT>)
elseif (CLR_CMAKE_TARGET_ARCH_RISCV64)
    set(ARCH_TARGET_NAME riscv64)
    set(ARCH_SOURCES_DIR riscv64)
    add_compile_definitions($<$<NOT:$<BOOL:$<TARGET_PROPERTY:IGNORE_DEFAULT_TARGET_ARCH>>>:TARGET_RISCV64>)
    add_compile_definitions($<$<NOT:$<BOOL:$<TARGET_PROPERTY:IGNORE_DEFAULT_TARGET_ARCH>>>:TARGET_64BIT>)
elseif (CLR_CMAKE_TARGET_ARCH_S390X)
    set(ARCH_TARGET_NAME s390x)
    set(ARCH_SOURCES_DIR s390x)
    add_compile_definitions($<$<NOT:$<BOOL:$<TARGET_PROPERTY:IGNORE_DEFAULT_TARGET_ARCH>>>:TARGET_S390X>)
    add_compile_definitions($<$<NOT:$<BOOL:$<TARGET_PROPERTY:IGNORE_DEFAULT_TARGET_ARCH>>>:TARGET_64BIT>)
elseif (CLR_CMAKE_TARGET_ARCH_POWERPC64)
    set(ARCH_TARGET_NAME ppc64le)
    set(ARCH_SOURCES_DIR ppc64le)
    add_compile_definitions($<$<NOT:$<BOOL:$<TARGET_PROPERTY:IGNORE_DEFAULT_TARGET_ARCH>>>:TARGET_POWERPC64>)
    add_compile_definitions($<$<NOT:$<BOOL:$<TARGET_PROPERTY:IGNORE_DEFAULT_TARGET_ARCH>>>:TARGET_64BIT>)
elseif (CLR_CMAKE_TARGET_ARCH_WASM)
    set(ARCH_TARGET_NAME wasm)
    set(ARCH_SOURCES_DIR wasm)
    add_compile_definitions($<$<NOT:$<BOOL:$<TARGET_PROPERTY:IGNORE_DEFAULT_TARGET_ARCH>>>:TARGET_WASM>)
    add_compile_definitions($<$<NOT:$<BOOL:$<TARGET_PROPERTY:IGNORE_DEFAULT_TARGET_ARCH>>>:TARGET_32BIT>)
elseif (CLR_CMAKE_TARGET_ARCH_MIPS64)
    set(ARCH_TARGET_NAME mips64)
    set(ARCH_SOURCES_DIR mips64)
    add_compile_definitions($<$<NOT:$<BOOL:$<TARGET_PROPERTY:IGNORE_DEFAULT_TARGET_ARCH>>>:TARGET_MIPS64>)
    add_compile_definitions($<$<NOT:$<BOOL:$<TARGET_PROPERTY:IGNORE_DEFAULT_TARGET_ARCH>>>:TARGET_64BIT>)
else ()
    clr_unknown_arch()
endif ()

#--------------------------------------
# Compile Options
#--------------------------------------
if (CLR_CMAKE_HOST_UNIX)
  # Disable frame pointer optimizations so profilers can get better call stacks
  add_compile_options(-fno-omit-frame-pointer)

  # The -fms-extensions enable the stuff like __if_exists, __declspec(uuid()), etc.
  add_compile_options(-fms-extensions)
  #-fms-compatibility      Enable full Microsoft Visual C++ compatibility
  #-fms-extensions         Accept some non-standard constructs supported by the Microsoft compiler

  # Make signed arithmetic overflow of addition, subtraction, and multiplication wrap around
  # using twos-complement representation (this is normally undefined according to the C++ spec).
  add_compile_options(-fwrapv)

  if(CLR_CMAKE_HOST_APPLE)
    # Clang will by default emit objc_msgSend stubs in Xcode 14, which ld from earlier Xcodes doesn't understand.
    # We disable this by passing -fno-objc-msgsend-selector-stubs to clang.
    # We can probably remove this flag once we require developers to use Xcode 14.
    # Ref: https://github.com/xamarin/xamarin-macios/issues/16223
    check_c_compiler_flag(-fno-objc-msgsend-selector-stubs COMPILER_SUPPORTS_FNO_OBJC_MSGSEND_SELECTOR_STUBS)
    if(COMPILER_SUPPORTS_FNO_OBJC_MSGSEND_SELECTOR_STUBS)
      set(CLR_CMAKE_COMMON_OBJC_FLAGS "${CLR_CMAKE_COMMON_OBJC_FLAGS} -fno-objc-msgsend-selector-stubs")
    endif()
  endif()

  if(CLR_CMAKE_HOST_OSX OR CLR_CMAKE_HOST_MACCATALYST)
    # We cannot enable "stack-protector-strong" on OS X due to a bug in clang compiler (current version 7.0.2)
    add_compile_options(-fstack-protector)
    if(CLR_CMAKE_HOST_UNIX_ARM64)
      # For OSX-Arm64, LSE instructions are enabled by default
      add_definitions(-DLSE_INSTRUCTIONS_ENABLED_BY_DEFAULT)
      add_compile_options(-mcpu=apple-m1)
    endif(CLR_CMAKE_HOST_UNIX_ARM64)
  elseif(NOT CLR_CMAKE_HOST_BROWSER AND NOT CLR_CMAKE_HOST_WASI)
    check_c_compiler_flag(-fstack-protector-strong COMPILER_SUPPORTS_F_STACK_PROTECTOR_STRONG)
    if (COMPILER_SUPPORTS_F_STACK_PROTECTOR_STRONG)
      add_compile_options(-fstack-protector-strong)
    endif()
  endif(CLR_CMAKE_HOST_OSX OR CLR_CMAKE_HOST_MACCATALYST)

  # Suppress warnings-as-errors in release branches to reduce servicing churn
  if (PRERELEASE)
    add_compile_options(-Werror)
  endif(PRERELEASE)

  # Disabled common warnings
  add_compile_options(-Wno-unused-variable)
  add_compile_options(-Wno-unused-value)
  add_compile_options(-Wno-unused-function)
  add_compile_options(-Wno-tautological-compare)
  add_compile_options(-Wno-unknown-pragmas)

  # Explicitly enabled warnings
  check_c_compiler_flag(-Wimplicit-fallthrough COMPILER_SUPPORTS_W_IMPLICIT_FALLTHROUGH)
  if (COMPILER_SUPPORTS_W_IMPLICIT_FALLTHROUGH)
    add_compile_options(-Wimplicit-fallthrough)
  endif()

  #These seem to indicate real issues
  add_compile_options($<$<COMPILE_LANGUAGE:CXX>:-Wno-invalid-offsetof>)

  add_compile_options(-Wno-unused-but-set-variable)

  # Turn off floating point expression contraction because it is considered a value changing
  # optimization in the IEEE 754 specification and is therefore considered unsafe.
  add_compile_options(-ffp-contract=off)

  add_compile_options($<$<COMPILE_LANGUAGE:CXX>:-fno-rtti>)

  if (CMAKE_C_COMPILER_ID MATCHES "Clang")
    add_compile_options(-Wno-unknown-warning-option)

    # The -ferror-limit is helpful during the porting, it makes sure the compiler doesn't stop
    # after hitting just about 20 errors.
    add_compile_options(-ferror-limit=4096)

    # Disabled warnings
    add_compile_options(-Wno-unused-private-field)
    # There are constants of type BOOL used in a condition. But BOOL is defined as int
    # and so the compiler thinks that there is a mistake.
    add_compile_options(-Wno-constant-logical-operand)
    # We use pshpack1/2/4/8.h and poppack.h headers to set and restore packing. However
    # clang 6.0 complains when the packing change lifetime is not contained within
    # a header file.
    add_compile_options(-Wno-pragma-pack)

    # The following warning indicates that an attribute __attribute__((__ms_struct__)) was applied
    # to a struct or a class that has virtual members or a base class. In that case, clang
    # may not generate the same object layout as MSVC.
    add_compile_options(-Wno-incompatible-ms-struct)

    add_compile_options(-Wno-reserved-identifier)

    # clang 16.0 introduced buffer hardening https://discourse.llvm.org/t/rfc-c-buffer-hardening/65734
    # which we are not conforming to yet.
    add_compile_options(-Wno-unsafe-buffer-usage)

    # other clang 16.0 suppressions
    add_compile_options(-Wno-single-bit-bitfield-constant-conversion)
    add_compile_options(-Wno-cast-function-type-strict)
  else()
    add_compile_options(-Wno-uninitialized)
    add_compile_options(-Wno-strict-aliasing)
    add_compile_options(-Wno-array-bounds)
    add_compile_options($<$<COMPILE_LANGUAGE:CXX>:-Wno-misleading-indentation>)
    add_compile_options($<$<COMPILE_LANGUAGE:CXX>:-Wno-stringop-overflow>)
    add_compile_options($<$<COMPILE_LANGUAGE:CXX>:-Wno-restrict>)
    add_compile_options($<$<COMPILE_LANGUAGE:C,CXX>:-Wno-stringop-truncation>)
    add_compile_options($<$<COMPILE_LANGUAGE:CXX>:-Wno-class-memaccess>)

    if (CMAKE_CXX_COMPILER_VERSION VERSION_LESS 12.0)
      # this warning is only reported by g++ 11 in debug mode when building
      # src/coreclr/vm/stackingallocator.h. It is a false-positive, fixed in g++ 12.
      # see: https://github.com/dotnet/runtime/pull/69188#issuecomment-1136764770
      add_compile_options($<$<COMPILE_LANGUAGE:CXX>:-Wno-placement-new>)
    endif()

    if (CMAKE_CXX_COMPILER_ID)
      check_cxx_compiler_flag(-faligned-new COMPILER_SUPPORTS_F_ALIGNED_NEW)
      if (COMPILER_SUPPORTS_F_ALIGNED_NEW)
        add_compile_options($<$<COMPILE_LANGUAGE:CXX>:-faligned-new>)
      endif()
    endif()
  endif()

  # Some architectures (e.g., ARM) assume char type is unsigned while CoreCLR assumes char is signed
  # as x64 does. It has been causing issues in ARM (https://github.com/dotnet/runtime/issues/5778)
  add_compile_options(-fsigned-char)

  # We mark the function which needs exporting with DLLEXPORT
  add_compile_options(-fvisibility=hidden)

  # Separate functions so linker can remove them.
  add_compile_options(-ffunction-sections)

  # Specify the minimum supported version of macOS
  # Mac Catalyst needs a special CFLAG, exclusive with mmacosx-version-min
  if(CLR_CMAKE_HOST_MACCATALYST)
    # Somewhere between CMake 3.17 and 3.19.4, it became impossible to not pass
    # a value for mmacosx-version-min (blank CMAKE_OSX_DEPLOYMENT_TARGET gets
    # replaced with a default value, and always gets expanded to an OS version.
    # https://gitlab.kitware.com/cmake/cmake/-/issues/20132
    # We need to disable the warning that -tagret replaces -mmacosx-version-min
    set(DISABLE_OVERRIDING_MIN_VERSION_ERROR -Wno-overriding-t-option)
    add_link_options(-Wno-overriding-t-option)
    if(CLR_CMAKE_HOST_ARCH_ARM64)
      set(MACOS_VERSION_MIN_FLAGS "-target arm64-apple-ios14.2-macabi")
      add_link_options(-target arm64-apple-ios14.2-macabi)
    elseif(CLR_CMAKE_HOST_ARCH_AMD64)
      set(MACOS_VERSION_MIN_FLAGS "-target x86_64-apple-ios13.5-macabi")
      add_link_options(-target x86_64-apple-ios13.5-macabi)
    else()
      clr_unknown_arch()
    endif()
    # These options are intentionally set using the CMAKE_XXX_FLAGS instead of
    # add_compile_options so that they take effect on the configuration functions
    # in various configure.cmake files.
    set(CMAKE_C_FLAGS "${CMAKE_C_FLAGS} ${MACOS_VERSION_MIN_FLAGS} ${DISABLE_OVERRIDING_MIN_VERSION_ERROR}")
    set(CMAKE_CXX_FLAGS "${CMAKE_CXX_FLAGS} ${MACOS_VERSION_MIN_FLAGS} ${DISABLE_OVERRIDING_MIN_VERSION_ERROR}")
    set(CMAKE_ASM_FLAGS "${CMAKE_ASM_FLAGS} ${MACOS_VERSION_MIN_FLAGS} ${DISABLE_OVERRIDING_MIN_VERSION_ERROR}")
    set(CMAKE_OBJC_FLAGS "${CMAKE_OBJC_FLAGS} ${MACOS_VERSION_MIN_FLAGS} ${DISABLE_OVERRIDING_MIN_VERSION_ERROR}")
    set(CMAKE_OBJCXX_FLAGS "${CMAKE_OBJCXX_FLAGS} ${MACOS_VERSION_MIN_FLAGS} ${DISABLE_OVERRIDING_MIN_VERSION_ERROR}")
  elseif(CLR_CMAKE_HOST_OSX)
    if(CLR_CMAKE_HOST_ARCH_ARM64)
      set(CMAKE_OSX_DEPLOYMENT_TARGET "11.0")
      add_compile_options(-arch arm64)
    elseif(CLR_CMAKE_HOST_ARCH_AMD64)
      set(CMAKE_OSX_DEPLOYMENT_TARGET "10.15")
      add_compile_options(-arch x86_64)
    else()
      clr_unknown_arch()
    endif()
  endif(CLR_CMAKE_HOST_MACCATALYST)

endif(CLR_CMAKE_HOST_UNIX)

if(CLR_CMAKE_TARGET_UNIX)
  add_compile_definitions($<$<NOT:$<BOOL:$<TARGET_PROPERTY:IGNORE_DEFAULT_TARGET_OS>>>:TARGET_UNIX>)
  # Contracts are disabled on UNIX.
  add_definitions(-DDISABLE_CONTRACTS)
  if(CLR_CMAKE_TARGET_APPLE)
    add_compile_definitions($<$<NOT:$<BOOL:$<TARGET_PROPERTY:IGNORE_DEFAULT_TARGET_OS>>>:TARGET_APPLE>)
  endif()
  if(CLR_CMAKE_TARGET_OSX)
    add_compile_definitions($<$<NOT:$<BOOL:$<TARGET_PROPERTY:IGNORE_DEFAULT_TARGET_OS>>>:TARGET_OSX>)
  elseif(CLR_CMAKE_TARGET_MACCATALYST)
    add_compile_definitions($<$<NOT:$<BOOL:$<TARGET_PROPERTY:IGNORE_DEFAULT_TARGET_OS>>>:TARGET_MACCATALYST>)
  elseif(CLR_CMAKE_TARGET_IOS)
    add_compile_definitions($<$<NOT:$<BOOL:$<TARGET_PROPERTY:IGNORE_DEFAULT_TARGET_OS>>>:TARGET_IOS>)
  elseif(CLR_CMAKE_TARGET_TVOS)
    add_compile_definitions($<$<NOT:$<BOOL:$<TARGET_PROPERTY:IGNORE_DEFAULT_TARGET_OS>>>:TARGET_TVOS>)
  elseif(CLR_CMAKE_TARGET_FREEBSD)
    add_compile_definitions($<$<NOT:$<BOOL:$<TARGET_PROPERTY:IGNORE_DEFAULT_TARGET_OS>>>:TARGET_FREEBSD>)
  elseif(CLR_CMAKE_TARGET_ANDROID)
    add_compile_definitions($<$<NOT:$<BOOL:$<TARGET_PROPERTY:IGNORE_DEFAULT_TARGET_OS>>>:TARGET_ANDROID>)
  elseif(CLR_CMAKE_TARGET_LINUX)
    add_compile_definitions($<$<NOT:$<BOOL:$<TARGET_PROPERTY:IGNORE_DEFAULT_TARGET_OS>>>:TARGET_LINUX>)
    if(CLR_CMAKE_TARGET_BROWSER)
      add_compile_definitions($<$<NOT:$<BOOL:$<TARGET_PROPERTY:IGNORE_DEFAULT_TARGET_OS>>>:TARGET_BROWSER>)
    endif()
    if(CLR_CMAKE_TARGET_LINUX_MUSL)
        add_compile_definitions($<$<NOT:$<BOOL:$<TARGET_PROPERTY:IGNORE_DEFAULT_TARGET_OS>>>:TARGET_LINUX_MUSL>)
    endif()
  elseif(CLR_CMAKE_TARGET_NETBSD)
    add_compile_definitions($<$<NOT:$<BOOL:$<TARGET_PROPERTY:IGNORE_DEFAULT_TARGET_OS>>>:TARGET_NETBSD>)
  elseif(CLR_CMAKE_TARGET_SUNOS)
    add_compile_definitions($<$<NOT:$<BOOL:$<TARGET_PROPERTY:IGNORE_DEFAULT_TARGET_OS>>>:TARGET_SUNOS>)
    if(CLR_CMAKE_TARGET_OS_ILLUMOS)
      add_compile_definitions($<$<NOT:$<BOOL:$<TARGET_PROPERTY:IGNORE_DEFAULT_TARGET_OS>>>:TARGET_ILLUMOS>)
    endif()
  elseif(CLR_CMAKE_TARGET_HAIKU)
    add_compile_definitions($<$<NOT:$<BOOL:$<TARGET_PROPERTY:IGNORE_DEFAULT_TARGET_OS>>>:TARGET_HAIKU>)
  endif()
elseif(CLR_CMAKE_TARGET_WASI)
  add_compile_definitions($<$<NOT:$<BOOL:$<TARGET_PROPERTY:IGNORE_DEFAULT_TARGET_OS>>>:TARGET_WASI>)
else(CLR_CMAKE_TARGET_UNIX)
  add_compile_definitions($<$<NOT:$<BOOL:$<TARGET_PROPERTY:IGNORE_DEFAULT_TARGET_OS>>>:TARGET_WINDOWS>)
endif(CLR_CMAKE_TARGET_UNIX)

if(CLR_CMAKE_HOST_UNIX_ARM)
   if (NOT DEFINED CLR_ARM_FPU_TYPE)
     set(CLR_ARM_FPU_TYPE vfpv3)
   endif(NOT DEFINED CLR_ARM_FPU_TYPE)

   # Because we don't use CMAKE_C_COMPILER/CMAKE_CXX_COMPILER to use clang
   # we have to set the triple by adding a compiler argument
   add_compile_options(-mthumb)
   add_compile_options(-mfpu=${CLR_ARM_FPU_TYPE})
   if (NOT DEFINED CLR_ARM_FPU_CAPABILITY)
     set(CLR_ARM_FPU_CAPABILITY 0x7)
   endif(NOT DEFINED CLR_ARM_FPU_CAPABILITY)
   add_definitions(-DCLR_ARM_FPU_CAPABILITY=${CLR_ARM_FPU_CAPABILITY})
   add_compile_options(-march=armv7-a)
   if(ARM_SOFTFP)
     add_definitions(-DARM_SOFTFP)
     add_compile_options(-mfloat-abi=softfp)
   endif(ARM_SOFTFP)
endif(CLR_CMAKE_HOST_UNIX_ARM)

if(CLR_CMAKE_HOST_UNIX_ARMV6)
   add_compile_options(-mfpu=vfp)
   add_definitions(-DCLR_ARM_FPU_CAPABILITY=0x0)
   add_compile_options(-march=armv6zk)
   add_compile_options(-mcpu=arm1176jzf-s)
   add_compile_options(-mfloat-abi=hard)
endif(CLR_CMAKE_HOST_UNIX_ARMV6)

if(CLR_CMAKE_HOST_UNIX_X86)
  add_compile_options(-msse2)
endif()

if(CLR_CMAKE_HOST_UNIX)
  add_compile_options(${CLR_ADDITIONAL_COMPILER_OPTIONS})
endif(CLR_CMAKE_HOST_UNIX)

if (MSVC)
  # Compile options for targeting windows

  add_compile_options($<$<COMPILE_LANGUAGE:C,CXX>:/nologo>) # Suppress Startup Banner
  # /W3 is added by default by CMake, so remove it
  string(REPLACE "/W3" "" CMAKE_CXX_FLAGS "${CMAKE_CXX_FLAGS}")
  string(REPLACE "/W3" "" CMAKE_C_FLAGS "${CMAKE_C_FLAGS}")

  # [[! Microsoft.Security.SystemsADM.10086 !]] - SDL required warnings
  # set default warning level to 4 but allow targets to override it.
  add_compile_options($<$<COMPILE_LANGUAGE:C,CXX>:/W$<GENEX_EVAL:$<IF:$<BOOL:$<TARGET_PROPERTY:MSVC_WARNING_LEVEL>>,$<TARGET_PROPERTY:MSVC_WARNING_LEVEL>,4>>>)
  add_compile_options($<$<COMPILE_LANGUAGE:C,CXX>:/WX>) # treat warnings as errors
  add_compile_options($<$<COMPILE_LANGUAGE:C,CXX>:/Oi>) # enable intrinsics
  add_compile_options($<$<COMPILE_LANGUAGE:C,CXX>:/Oy->) # disable suppressing of the creation of frame pointers on the call stack for quicker function calls
  add_compile_options($<$<COMPILE_LANGUAGE:C,CXX>:/Gm->) # disable minimal rebuild
  add_compile_options($<$<COMPILE_LANGUAGE:C,CXX>:/Zp8>) # pack structs on 8-byte boundary
  add_compile_options($<$<COMPILE_LANGUAGE:C,CXX>:/Gy>) # separate functions for linker
  add_compile_options($<$<COMPILE_LANGUAGE:C,CXX>:/GS>) # Explicitly enable the buffer security checks
  add_compile_options($<$<COMPILE_LANGUAGE:C,CXX>:/fp:precise>) # Enable precise floating point

  # disable C++ RTTI
  # /GR is added by default by CMake, so remove it manually.
  string(REPLACE "/GR " " " CMAKE_CXX_FLAGS "${CMAKE_CXX_FLAGS}")
  set(CMAKE_CXX_FLAGS "${CMAKE_CXX_FLAGS} /GR-")

  add_compile_options($<$<COMPILE_LANGUAGE:C,CXX>:/FC>) # use full pathnames in diagnostics
  add_compile_options($<$<COMPILE_LANGUAGE:C,CXX>:/MP>) # Build with Multiple Processes (number of processes equal to the number of processors)
  add_compile_options($<$<COMPILE_LANGUAGE:C,CXX>:/Zm200>) # Specify Precompiled Header Memory Allocation Limit of 150MB
  add_compile_options($<$<COMPILE_LANGUAGE:C,CXX>:/Zc:strictStrings>) # Disable string-literal to char* or wchar_t* conversion
  add_compile_options($<$<COMPILE_LANGUAGE:C,CXX>:/Zc:wchar_t>) # wchar_t is a built-in type.
  add_compile_options($<$<COMPILE_LANGUAGE:C,CXX>:/Zc:inline>) # All inline functions must have their definition available in the current translation unit.
  add_compile_options($<$<COMPILE_LANGUAGE:C,CXX>:/Zc:forScope>) # Enforce standards-compliant for scope.

  # Disable Warnings:
  add_compile_options($<$<COMPILE_LANGUAGE:C,CXX>:/wd4065>) # switch statement contains 'default' but no 'case' labels
  add_compile_options($<$<COMPILE_LANGUAGE:C,CXX>:/wd4100>) # 'identifier' : unreferenced formal parameter
  add_compile_options($<$<COMPILE_LANGUAGE:C,CXX>:/wd4127>) # conditional expression is constant
  add_compile_options($<$<COMPILE_LANGUAGE:C,CXX>:/wd4131>) # 'function' : uses old-style declarator
  add_compile_options($<$<COMPILE_LANGUAGE:C,CXX>:/wd4189>) # local variable is initialized but not referenced
  add_compile_options($<$<COMPILE_LANGUAGE:C,CXX>:/wd4200>) # nonstandard extension used : zero-sized array in struct/union
  add_compile_options($<$<COMPILE_LANGUAGE:C,CXX>:/wd4201>) # nonstandard extension used : nameless struct/union
  add_compile_options($<$<COMPILE_LANGUAGE:C,CXX>:/wd4206>) # nonstandard extension used : translation unit is empty
  add_compile_options($<$<COMPILE_LANGUAGE:C,CXX>:/wd4239>) # nonstandard extension used : 'token' : conversion from 'type' to 'type'
  add_compile_options($<$<COMPILE_LANGUAGE:C,CXX>:/wd4245>) # conversion from 'type1' to 'type2', signed/unsigned mismatch
  add_compile_options($<$<COMPILE_LANGUAGE:C,CXX>:/wd4291>) # no matching operator delete found; memory will not be freed if initialization throws an exception
  add_compile_options($<$<COMPILE_LANGUAGE:C,CXX>:/wd4310>) # cast truncates constant value
  add_compile_options($<$<COMPILE_LANGUAGE:C,CXX>:/wd4324>) # 'struct_name' : structure was padded due to __declspec(align())
  add_compile_options($<$<COMPILE_LANGUAGE:C,CXX>:/wd4366>) # The result of the unary 'operator' operator may be unaligned
  add_compile_options($<$<COMPILE_LANGUAGE:C,CXX>:/wd4456>) # declaration of 'identifier' hides previous local declaration
  add_compile_options($<$<COMPILE_LANGUAGE:C,CXX>:/wd4457>) # declaration of 'identifier' hides function parameter
  add_compile_options($<$<COMPILE_LANGUAGE:C,CXX>:/wd4458>) # declaration of 'identifier' hides class member
  add_compile_options($<$<COMPILE_LANGUAGE:C,CXX>:/wd4459>) # declaration of 'identifier' hides global declaration
  add_compile_options($<$<COMPILE_LANGUAGE:C,CXX>:/wd4463>) # overflow; assigning value to bit-field that can only hold values from low_value to high_value
  add_compile_options($<$<COMPILE_LANGUAGE:C,CXX>:/wd4505>) # unreferenced function with internal linkage has been removed
  add_compile_options($<$<COMPILE_LANGUAGE:C,CXX>:/wd4702>) # unreachable code
  add_compile_options($<$<COMPILE_LANGUAGE:C,CXX>:/wd4706>) # assignment within conditional expression
  add_compile_options($<$<COMPILE_LANGUAGE:C,CXX>:/wd4733>) # Inline asm assigning to 'FS:0' : handler not registered as safe handler
  add_compile_options($<$<COMPILE_LANGUAGE:C,CXX>:/wd4815>) # 'var': zero-sized array in stack object will have no elements (unless the object is an aggregate that has been aggregate initialized)
  add_compile_options($<$<COMPILE_LANGUAGE:C,CXX>:/wd4838>) # conversion from 'type_1' to 'type_2' requires a narrowing conversion
  add_compile_options($<$<COMPILE_LANGUAGE:C,CXX>:/wd4918>) # 'character' : invalid character in pragma optimization list
  add_compile_options($<$<COMPILE_LANGUAGE:C,CXX>:/wd4960>) # 'function' is too big to be profiled
  add_compile_options($<$<COMPILE_LANGUAGE:C,CXX>:/wd4961>) # No profile data was merged into '.pgd file', profile-guided optimizations disabled
  add_compile_options($<$<COMPILE_LANGUAGE:C,CXX>:/wd5105>) # macro expansion producing 'defined' has undefined behavior
  add_compile_options($<$<COMPILE_LANGUAGE:C,CXX>:/wd5205>) # delete of an abstract class 'type-name' that has a non-virtual destructor results in undefined behavior

  # Treat Warnings as Errors:
  add_compile_options($<$<COMPILE_LANGUAGE:C,CXX>:/we4007>) # 'main' : must be __cdecl.
  add_compile_options($<$<COMPILE_LANGUAGE:C,CXX>:/we4013>) # 'function' undefined - assuming extern returning int.
  add_compile_options($<$<COMPILE_LANGUAGE:C,CXX>:/we4102>) # "'%$S' : unreferenced label".
  add_compile_options($<$<COMPILE_LANGUAGE:C,CXX>:/we4551>) # Function call missing argument list.
  add_compile_options($<$<COMPILE_LANGUAGE:C,CXX>:/we4700>) # Local used w/o being initialized.
  add_compile_options($<$<COMPILE_LANGUAGE:C,CXX>:/we4640>) # 'instance' : construction of local static object is not thread-safe
  add_compile_options($<$<COMPILE_LANGUAGE:C,CXX>:/we4806>) # Unsafe operation involving type 'bool'.

  # Set Warning Level 3:
  add_compile_options($<$<COMPILE_LANGUAGE:C,CXX>:/w34092>) # Sizeof returns 'unsigned long'.
  add_compile_options($<$<COMPILE_LANGUAGE:C,CXX>:/w34121>) # Structure is sensitive to alignment.
  add_compile_options($<$<COMPILE_LANGUAGE:C,CXX>:/w34125>) # Decimal digit in octal sequence.
  add_compile_options($<$<COMPILE_LANGUAGE:C,CXX>:/w34130>) # Logical operation on address of string constant.
  add_compile_options($<$<COMPILE_LANGUAGE:C,CXX>:/w34132>) # Const object should be initialized.
  add_compile_options($<$<COMPILE_LANGUAGE:C,CXX>:/w34212>) # Function declaration used ellipsis.
  add_compile_options($<$<COMPILE_LANGUAGE:C,CXX>:/w34530>) # C++ exception handler used, but unwind semantics are not enabled. Specify -GX.
  add_compile_options($<$<COMPILE_LANGUAGE:C,CXX>:/w35038>) # data member 'member1' will be initialized after data member 'member2'.

  # Set Warning Level 4:
  add_compile_options($<$<COMPILE_LANGUAGE:C,CXX>:/w44177>) # Pragma data_seg s/b at global scope.

  add_compile_options($<$<COMPILE_LANGUAGE:C,CXX,ASM_MASM>:/Zi>) # enable debugging information
  add_compile_options($<$<COMPILE_LANGUAGE:C,CXX>:/ZH:SHA_256>) # use SHA256 for generating hashes of compiler processed source files.
  add_compile_options($<$<COMPILE_LANGUAGE:C,CXX>:/source-charset:utf-8>) # Force MSVC to compile source as UTF-8.

  if (CLR_CMAKE_HOST_ARCH_I386)
    add_compile_options($<$<COMPILE_LANGUAGE:C,CXX>:/Gz>)
  endif (CLR_CMAKE_HOST_ARCH_I386)

  set(CMAKE_INTERPROCEDURAL_OPTIMIZATION ON)
  set(CMAKE_INTERPROCEDURAL_OPTIMIZATION_DEBUG OFF)
  set(CMAKE_INTERPROCEDURAL_OPTIMIZATION_CHECKED OFF)

  if (CLR_CMAKE_HOST_ARCH_AMD64)
    # The generator expression in the following command means that the /homeparams option is added only for debug builds for C and C++ source files
    add_compile_options($<$<AND:$<CONFIG:Debug>,$<COMPILE_LANGUAGE:C,CXX>>:/homeparams>) # Force parameters passed in registers to be written to the stack
  endif (CLR_CMAKE_HOST_ARCH_AMD64)

  # enable control-flow-guard support for native components for non-Arm64 builds
  # Added using variables instead of add_compile_options to let individual projects override it
  add_compile_options($<$<AND:$<COMPILE_LANGUAGE:C,CXX>,$<BOOL:$<TARGET_PROPERTY:CLR_CONTROL_FLOW_GUARD>>>:/guard:cf>)

  # Enable EH-continuation table and CET-compatibility for native components for amd64 builds except for components of the Mono
  # runtime. Added some switches using variables instead of add_compile_options to let individual projects override it.
  if (CLR_CMAKE_HOST_ARCH_AMD64 AND NOT CLR_CMAKE_RUNTIME_MONO)
    set_property(GLOBAL PROPERTY CLR_EH_CONTINUATION ON)

    add_compile_options($<$<AND:$<COMPILE_LANGUAGE:C,CXX,ASM_MASM>,$<BOOL:$<TARGET_PROPERTY:CLR_EH_CONTINUATION>>>:/guard:ehcont>)
    add_link_options($<$<BOOL:$<TARGET_PROPERTY:CLR_EH_CONTINUATION>>:/guard:ehcont>)
    add_link_options($<$<AND:$<NOT:$<LINK_LANGUAGE:RC>>>:/CETCOMPAT>)
  endif (CLR_CMAKE_HOST_ARCH_AMD64 AND NOT CLR_CMAKE_RUNTIME_MONO)

  # Statically linked CRT (libcmt[d].lib, libvcruntime[d].lib and libucrt[d].lib) by default. This is done to avoid
  # linking in VCRUNTIME140.DLL for a simplified xcopy experience by reducing the dependency on VC REDIST.
  #
  # For Release builds, we shall dynamically link into uCRT [ucrtbase.dll] (which is pushed down as a Windows Update on downlevel OS) but
  # wont do the same for debug/checked builds since ucrtbased.dll is not redistributable and Debug/Checked builds are not
  # production-time scenarios.
  set(CMAKE_MSVC_RUNTIME_LIBRARY MultiThreaded$<$<AND:$<OR:$<CONFIG:Debug>,$<CONFIG:Checked>>,$<NOT:$<BOOL:$<TARGET_PROPERTY:DAC_COMPONENT>>>>:Debug>)

  if (NOT CLR_CMAKE_ENABLE_SANITIZERS)
    # Force uCRT to be dynamically linked for Release build
    # We won't do this for sanitized builds as the dynamic CRT is not compatible with the static sanitizer runtime and
    # the dynamic sanitizer runtime is not redistributable. Sanitized runtime builds are not production-time scenarios
    # so we don't get the benefits of a dynamic CRT for sanitized runtime builds.
    add_link_options($<$<CONFIG:RELEASE>:/NODEFAULTLIB:libucrt.lib>)
    add_link_options($<$<CONFIG:RELEASE>:/DEFAULTLIB:ucrt.lib>)
  endif()

  add_compile_options($<$<COMPILE_LANGUAGE:ASM_MASM>:/ZH:SHA_256>)

  if (CLR_CMAKE_TARGET_ARCH_ARM OR CLR_CMAKE_TARGET_ARCH_ARM64)
    # Contracts work too slow on ARM/ARM64 DEBUG/CHECKED.
    add_definitions(-DDISABLE_CONTRACTS)
  endif (CLR_CMAKE_TARGET_ARCH_ARM OR CLR_CMAKE_TARGET_ARCH_ARM64)

  # Don't display the output header when building RC files.
  set(CMAKE_RC_FLAGS "${CMAKE_RC_FLAGS} /nologo")
  # Don't display the output header when building asm files.
  set(CMAKE_ASM_MASM_FLAGS "${CMAKE_ASM_MASM_FLAGS} /nologo")
endif (MSVC)

# Configure non-MSVC compiler flags that apply to all platforms (unix-like or otherwise)
if (NOT MSVC)
  # Check for sometimes suppressed warnings
  check_c_compiler_flag(-Wreserved-identifier COMPILER_SUPPORTS_W_RESERVED_IDENTIFIER)
  if(COMPILER_SUPPORTS_W_RESERVED_IDENTIFIER)
    add_compile_definitions(COMPILER_SUPPORTS_W_RESERVED_IDENTIFIER)
  endif()
endif()

if(CLR_CMAKE_ENABLE_CODE_COVERAGE)

  if(CLR_CMAKE_HOST_UNIX)
    string(TOUPPER ${CMAKE_BUILD_TYPE} UPPERCASE_CMAKE_BUILD_TYPE)
    if(NOT UPPERCASE_CMAKE_BUILD_TYPE STREQUAL DEBUG)
      message( WARNING "Code coverage results with an optimised (non-Debug) build may be misleading" )
    endif(NOT UPPERCASE_CMAKE_BUILD_TYPE STREQUAL DEBUG)

    add_compile_options(-fprofile-arcs)
    add_compile_options(-ftest-coverage)
    add_link_options(--coverage)
  else()
    message(FATAL_ERROR "Code coverage builds not supported on current platform")
  endif(CLR_CMAKE_HOST_UNIX)

endif(CLR_CMAKE_ENABLE_CODE_COVERAGE)

if (CMAKE_GENERATOR MATCHES "(Makefile|Ninja)")
  set(CMAKE_RC_CREATE_SHARED_LIBRARY "${CMAKE_CXX_CREATE_SHARED_LIBRARY}")
endif()

# Ensure other tools are present
if (CLR_CMAKE_HOST_WIN32)
    if(CLR_CMAKE_HOST_ARCH_ARM)

      # Explicitly specify the assembler to be used for Arm32 compile
      file(TO_CMAKE_PATH "$ENV{VCToolsInstallDir}\\bin\\HostX86\\arm\\armasm.exe" CMAKE_ASM_COMPILER)

      set(CMAKE_ASM_MASM_COMPILER ${CMAKE_ASM_COMPILER})
      message("CMAKE_ASM_MASM_COMPILER explicitly set to: ${CMAKE_ASM_MASM_COMPILER}")

      # Enable generic assembly compilation to avoid CMake generate VS proj files that explicitly
      # use ml[64].exe as the assembler.
      enable_language(ASM)
      set(CMAKE_ASM_COMPILE_OPTIONS_MSVC_RUNTIME_LIBRARY_MultiThreaded         "")
      set(CMAKE_ASM_COMPILE_OPTIONS_MSVC_RUNTIME_LIBRARY_MultiThreadedDLL      "")
      set(CMAKE_ASM_COMPILE_OPTIONS_MSVC_RUNTIME_LIBRARY_MultiThreadedDebug    "")
      set(CMAKE_ASM_COMPILE_OPTIONS_MSVC_RUNTIME_LIBRARY_MultiThreadedDebugDLL "")
      set(CMAKE_ASM_COMPILE_OBJECT "<CMAKE_ASM_COMPILER> -g <INCLUDES> <FLAGS> -o <OBJECT> <SOURCE>")

    elseif(CLR_CMAKE_HOST_ARCH_ARM64)

      # Explicitly specify the assembler to be used for Arm64 compile
      file(TO_CMAKE_PATH "$ENV{VCToolsInstallDir}\\bin\\HostX86\\arm64\\armasm64.exe" CMAKE_ASM_COMPILER)

      set(CMAKE_ASM_MASM_COMPILER ${CMAKE_ASM_COMPILER})
      message("CMAKE_ASM_MASM_COMPILER explicitly set to: ${CMAKE_ASM_MASM_COMPILER}")

      # Enable generic assembly compilation to avoid CMake generate VS proj files that explicitly
      # use ml[64].exe as the assembler.
      enable_language(ASM)
      set(CMAKE_ASM_COMPILE_OPTIONS_MSVC_RUNTIME_LIBRARY_MultiThreaded         "")
      set(CMAKE_ASM_COMPILE_OPTIONS_MSVC_RUNTIME_LIBRARY_MultiThreadedDLL      "")
      set(CMAKE_ASM_COMPILE_OPTIONS_MSVC_RUNTIME_LIBRARY_MultiThreadedDebug    "")
      set(CMAKE_ASM_COMPILE_OPTIONS_MSVC_RUNTIME_LIBRARY_MultiThreadedDebugDLL "")
      set(CMAKE_ASM_COMPILE_OBJECT "<CMAKE_ASM_COMPILER> -g <INCLUDES> <FLAGS> -o <OBJECT> <SOURCE>")
    else()
      enable_language(ASM_MASM)
      set(CMAKE_ASM_MASM_COMPILE_OPTIONS_MSVC_RUNTIME_LIBRARY_MultiThreaded         "")
      set(CMAKE_ASM_MASM_COMPILE_OPTIONS_MSVC_RUNTIME_LIBRARY_MultiThreadedDLL      "")
      set(CMAKE_ASM_MASM_COMPILE_OPTIONS_MSVC_RUNTIME_LIBRARY_MultiThreadedDebug    "")
      set(CMAKE_ASM_MASM_COMPILE_OPTIONS_MSVC_RUNTIME_LIBRARY_MultiThreadedDebugDLL "")
    endif()

    # Ensure that MC is present
    find_program(MC mc)
    if (MC STREQUAL "MC-NOTFOUND")
        message(FATAL_ERROR "MC not found")
    endif()

elseif (NOT CLR_CMAKE_HOST_BROWSER AND NOT CLR_CMAKE_HOST_WASI)
    # This is a workaround for upstream issue: https://gitlab.kitware.com/cmake/cmake/-/issues/22995.
    #
    # In Clang.cmake, the decision to use single or double hyphen for target and gcc-toolchain
    # is made based on CMAKE_${LANG}_COMPILER_VERSION, but CMAKE_ASM_COMPILER_VERSION is empty
    # so it picks up single hyphen options, which new clang versions don't recognize.
    set (CMAKE_ASM_COMPILER_VERSION "${CMAKE_C_COMPILER_VERSION}")

    enable_language(ASM)

endif(CLR_CMAKE_HOST_WIN32)<|MERGE_RESOLUTION|>--- conflicted
+++ resolved
@@ -114,15 +114,9 @@
     # Debug build specific flags
     # The Ninja generator doesn't appear to have the default `/INCREMENTAL` that
     # the Visual Studio generator has. Therefore we will override the default for Visual Studio only.
-<<<<<<< HEAD
-    add_link_options($<$<CONFIG:DEBUG>/INCREMENTAL:NO>)
+    add_link_options($<$<CONFIG:DEBUG>:/INCREMENTAL:NO>)
     add_link_options($<$<CONFIG:DEBUG>:/OPT:NOICF>)
     add_link_options($<$<CONFIG:DEBUG>:/OPT:NOREF>)
-=======
-    add_linker_flag(/INCREMENTAL:NO DEBUG)
-    add_linker_flag(/OPT:NOREF DEBUG)
-    add_linker_flag(/OPT:NOICF DEBUG)
->>>>>>> 9dfbb61a
   endif (CMAKE_GENERATOR MATCHES "^Visual Studio.*$")
   # Options for all but DEBUG
   add_link_options($<$<CONFIG:CHECKED,RELWITHDEBINFO,RELEASE>:/INCREMENTAL:NO>)
