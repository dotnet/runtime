include(${CMAKE_CURRENT_LIST_DIR}/configuretools.cmake)

# Set initial flags for each configuration

set(CMAKE_EXPORT_COMPILE_COMMANDS ON)
set(CMAKE_C_STANDARD 11)
set(CMAKE_C_STANDARD_REQUIRED ON)
set(CMAKE_CXX_STANDARD 11)
set(CMAKE_CXX_STANDARD_REQUIRED ON)

include(CheckCCompilerFlag)
include(CheckCXXCompilerFlag)

# "configureoptimization.cmake" must be included after CLR_CMAKE_HOST_UNIX has been set.
include(${CMAKE_CURRENT_LIST_DIR}/configureoptimization.cmake)

#-----------------------------------------------------
# Initialize Cmake compiler flags and other variables
#-----------------------------------------------------

if (CLR_CMAKE_HOST_UNIX)
    add_compile_options(-g)
    add_compile_options(-Wall)
    if (CMAKE_CXX_COMPILER_ID MATCHES "Clang")
        add_compile_options(-Wno-null-conversion)
    else()
        add_compile_options($<$<COMPILE_LANGUAGE:CXX>:-Werror=conversion-null>)
    endif()
endif()

if (CMAKE_CONFIGURATION_TYPES) # multi-configuration generator?
    set(CMAKE_CONFIGURATION_TYPES "Debug;Checked;Release;RelWithDebInfo" CACHE STRING "" FORCE)
endif (CMAKE_CONFIGURATION_TYPES)

set(CMAKE_C_FLAGS_CHECKED "")
set(CMAKE_CXX_FLAGS_CHECKED "")
set(CMAKE_EXE_LINKER_FLAGS_CHECKED "")
set(CMAKE_SHARED_LINKER_FLAGS_CHECKED "")

set(CMAKE_SHARED_LINKER_FLAGS_DEBUG "")
set(CMAKE_SHARED_LINKER_FLAGS_RELEASE "")
set(CMAKE_SHARED_LINKER_FLAGS_RELWITHDEBINFO "")
set(CMAKE_EXE_LINKER_FLAGS_DEBUG "")
set(CMAKE_EXE_LINKER_FLAGS_DEBUG "")
set(CMAKE_EXE_LINKER_FLAGS_RELWITHDEBINFO "")

add_compile_definitions("$<$<CONFIG:DEBUG>:DEBUG;_DEBUG;_DBG;URTBLDENV_FRIENDLY=Debug;BUILDENV_DEBUG=1>")
add_compile_definitions("$<$<CONFIG:CHECKED>:DEBUG;_DEBUG;_DBG;URTBLDENV_FRIENDLY=Checked;BUILDENV_CHECKED=1>")
add_compile_definitions("$<$<OR:$<CONFIG:RELEASE>,$<CONFIG:RELWITHDEBINFO>>:NDEBUG;URTBLDENV_FRIENDLY=Retail>")

if (MSVC)
  add_linker_flag(/guard:cf)

  # Linker flags
  #
  set (WINDOWS_SUBSYSTEM_VERSION 6.01)

  if (CLR_CMAKE_HOST_ARCH_ARM)
    set(WINDOWS_SUBSYSTEM_VERSION 6.02) #windows subsystem - arm minimum is 6.02
  elseif(CLR_CMAKE_HOST_ARCH_ARM64)
    set(WINDOWS_SUBSYSTEM_VERSION 6.03) #windows subsystem - arm64 minimum is 6.03
  endif ()

  #Do not create Side-by-Side Assembly Manifest
  set(CMAKE_SHARED_LINKER_FLAGS "${CMAKE_SHARED_LINKER_FLAGS} /MANIFEST:NO")
  # can handle addresses larger than 2 gigabytes
  set(CMAKE_SHARED_LINKER_FLAGS "${CMAKE_SHARED_LINKER_FLAGS} /LARGEADDRESSAWARE")
  #shrink pdb size
  set(CMAKE_SHARED_LINKER_FLAGS "${CMAKE_SHARED_LINKER_FLAGS} /PDBCOMPRESS")

  set(CMAKE_SHARED_LINKER_FLAGS "${CMAKE_SHARED_LINKER_FLAGS} /DEBUG")
  set(CMAKE_SHARED_LINKER_FLAGS "${CMAKE_SHARED_LINKER_FLAGS} /DEBUGTYPE:CV,FIXUP")
  set(CMAKE_SHARED_LINKER_FLAGS "${CMAKE_SHARED_LINKER_FLAGS} /IGNORE:4197,4013,4254,4070,4221")
  set(CMAKE_SHARED_LINKER_FLAGS "${CMAKE_SHARED_LINKER_FLAGS} /SUBSYSTEM:WINDOWS,${WINDOWS_SUBSYSTEM_VERSION}")

  set(CMAKE_STATIC_LINKER_FLAGS "${CMAKE_STATIC_LINKER_FLAGS} /IGNORE:4221")

  set(CMAKE_EXE_LINKER_FLAGS "${CMAKE_EXE_LINKER_FLAGS} /DEBUG")
  set(CMAKE_EXE_LINKER_FLAGS "${CMAKE_EXE_LINKER_FLAGS} /DEBUGTYPE:CV,FIXUP")
  set(CMAKE_EXE_LINKER_FLAGS "${CMAKE_EXE_LINKER_FLAGS} /PDBCOMPRESS")
  set(CMAKE_EXE_LINKER_FLAGS "${CMAKE_EXE_LINKER_FLAGS} /STACK:1572864")

  if(EXISTS ${CLR_SOURCELINK_FILE_PATH})
    set(CMAKE_SHARED_LINKER_FLAGS "${CMAKE_SHARED_LINKER_FLAGS} /sourcelink:${CLR_SOURCELINK_FILE_PATH}")
    set(CMAKE_EXE_LINKER_FLAGS "${CMAKE_EXE_LINKER_FLAGS} /sourcelink:${CLR_SOURCELINK_FILE_PATH}")
  endif(EXISTS ${CLR_SOURCELINK_FILE_PATH})

  # Checked build specific flags
  add_linker_flag(/INCREMENTAL:NO CHECKED) # prevent "warning LNK4075: ignoring '/INCREMENTAL' due to '/OPT:REF' specification"
  add_linker_flag(/OPT:REF CHECKED)
  add_linker_flag(/OPT:NOICF CHECKED)

  # Release build specific flags
  add_linker_flag(/LTCG RELEASE)
  add_linker_flag(/OPT:REF RELEASE)
  add_linker_flag(/OPT:ICF RELEASE)
  add_linker_flag(/INCREMENTAL:NO RELEASE)
  set(CMAKE_STATIC_LINKER_FLAGS_RELEASE "${CMAKE_STATIC_LINKER_FLAGS_RELEASE} /LTCG")

  # ReleaseWithDebugInfo build specific flags
  add_linker_flag(/LTCG RELWITHDEBINFO)
  add_linker_flag(/OPT:REF RELWITHDEBINFO)
  add_linker_flag(/OPT:ICF RELWITHDEBINFO)
  set(CMAKE_STATIC_LINKER_FLAGS_RELWITHDEBINFO "${CMAKE_STATIC_LINKER_FLAGS_RELWITHDEBINFO} /LTCG")

  # Force uCRT to be dynamically linked for Release build
  add_linker_flag(/NODEFAULTLIB:libucrt.lib RELEASE)
  add_linker_flag(/DEFAULTLIB:ucrt.lib RELEASE)

elseif (CLR_CMAKE_HOST_UNIX)
  # Set the values to display when interactively configuring CMAKE_BUILD_TYPE
  set_property(CACHE CMAKE_BUILD_TYPE PROPERTY STRINGS "DEBUG;CHECKED;RELEASE;RELWITHDEBINFO")

  # Use uppercase CMAKE_BUILD_TYPE for the string comparisons below
  string(TOUPPER ${CMAKE_BUILD_TYPE} UPPERCASE_CMAKE_BUILD_TYPE)

  set(CLR_SANITIZE_CXX_OPTIONS "")
  set(CLR_SANITIZE_LINK_OPTIONS "")

  # set the CLANG sanitizer flags for debug build
  if(UPPERCASE_CMAKE_BUILD_TYPE STREQUAL DEBUG OR UPPERCASE_CMAKE_BUILD_TYPE STREQUAL CHECKED)
    # obtain settings from running enablesanitizers.sh
    string(FIND "$ENV{DEBUG_SANITIZERS}" "asan" __ASAN_POS)
    string(FIND "$ENV{DEBUG_SANITIZERS}" "ubsan" __UBSAN_POS)
    if ((${__ASAN_POS} GREATER -1) OR (${__UBSAN_POS} GREATER -1))
      list(APPEND CLR_SANITIZE_CXX_OPTIONS -fsanitize-blacklist=${CMAKE_CURRENT_SOURCE_DIR}/sanitizerblacklist.txt)
      set (CLR_CXX_SANITIZERS "")
      set (CLR_LINK_SANITIZERS "")
      if (${__ASAN_POS} GREATER -1)
        list(APPEND CLR_CXX_SANITIZERS address)
        list(APPEND CLR_LINK_SANITIZERS address)
        set(CLR_SANITIZE_CXX_FLAGS "${CLR_SANITIZE_CXX_FLAGS}address,")
        set(CLR_SANITIZE_LINK_FLAGS "${CLR_SANITIZE_LINK_FLAGS}address,")
        add_definitions(-DHAS_ASAN)
        message("Address Sanitizer (asan) enabled")
      endif ()
      if (${__UBSAN_POS} GREATER -1)
        # all sanitizier flags are enabled except alignment (due to heavy use of __unaligned modifier)
        list(APPEND CLR_CXX_SANITIZERS
          "bool"
          bounds
          enum
          float-cast-overflow
          float-divide-by-zero
          "function"
          integer
          nonnull-attribute
          null
          object-size
          "return"
          returns-nonnull-attribute
          shift
          unreachable
          vla-bound
          vptr)
        list(APPEND CLR_LINK_SANITIZERS
          undefined)
        message("Undefined Behavior Sanitizer (ubsan) enabled")
      endif ()
      list(JOIN CLR_CXX_SANITIZERS "," CLR_CXX_SANITIZERS_OPTIONS)
      list(APPEND CLR_SANITIZE_CXX_OPTIONS "-fsanitize=${CLR_CXX_SANITIZERS_OPTIONS}")
      list(JOIN CLR_LINK_SANITIZERS "," CLR_LINK_SANITIZERS_OPTIONS)
      list(APPEND CLR_SANITIZE_LINK_OPTIONS "-fsanitize=${CLR_LINK_SANITIZERS_OPTIONS}")

      # -fdata-sections -ffunction-sections: each function has own section instead of one per .o file (needed for --gc-sections)
      # -O1: optimization level used instead of -O0 to avoid compile error "invalid operand for inline asm constraint"
      add_compile_options("$<$<OR:$<CONFIG:DEBUG>,$<CONFIG:CHECKED>>:${CLR_SANITIZE_CXX_OPTIONS};-fdata-sections;--ffunction-sections;-O1>")
      add_linker_flag("${CLR_SANITIZE_LINK_OPTIONS}" DEBUG CHECKED)
      # -Wl and --gc-sections: drop unused sections\functions (similar to Windows /Gy function-level-linking)
      add_linker_flag("-Wl,--gc-sections" DEBUG CHECKED)
    endif ()
  endif(UPPERCASE_CMAKE_BUILD_TYPE STREQUAL DEBUG OR UPPERCASE_CMAKE_BUILD_TYPE STREQUAL CHECKED)

  if(CLR_CMAKE_HOST_BROWSER)
    # The emscripten build has additional warnings so -Werror breaks
    add_compile_options(-Wno-unused-parameter)
    add_compile_options(-Wno-alloca)
    add_compile_options(-Wno-implicit-int-float-conversion)
  endif()
endif(MSVC)

# CLR_ADDITIONAL_LINKER_FLAGS - used for passing additional arguments to linker
# CLR_ADDITIONAL_COMPILER_OPTIONS - used for passing additional arguments to compiler
#
# For example:
#       ./build-native.sh cmakeargs "-DCLR_ADDITIONAL_COMPILER_OPTIONS=<...>" cmakeargs "-DCLR_ADDITIONAL_LINKER_FLAGS=<...>"
#
if(CLR_CMAKE_HOST_UNIX)
  foreach(ADDTL_LINKER_FLAG ${CLR_ADDITIONAL_LINKER_FLAGS})
    add_linker_flag(${ADDTL_LINKER_FLAG})
  endforeach()
endif(CLR_CMAKE_HOST_UNIX)

if(CLR_CMAKE_HOST_LINUX)
  add_compile_options($<$<COMPILE_LANGUAGE:ASM>:-Wa,--noexecstack>)
  add_linker_flag(-Wl,--build-id=sha1)
  add_linker_flag(-Wl,-z,relro,-z,now)
elseif(CLR_CMAKE_HOST_FREEBSD)
  add_compile_options($<$<COMPILE_LANGUAGE:ASM>:-Wa,--noexecstack>)
  add_linker_flag("-Wl,--build-id=sha1")
elseif(CLR_CMAKE_HOST_SUNOS)
  add_compile_options($<$<COMPILE_LANGUAGE:ASM>:-Wa,--noexecstack>)
  set(CMAKE_C_FLAGS "${CMAKE_C_FLAGS} -fstack-protector")
  set(CMAKE_CXX_FLAGS "${CMAKE_CXX_FLAGS} -fstack-protector")
  add_definitions(-D__EXTENSIONS__ -D_XPG4_2 -D_POSIX_PTHREAD_SEMANTICS)
elseif(CLR_CMAKE_HOST_OSX AND NOT CLR_CMAKE_HOST_IOS AND NOT CLR_CMAKE_HOST_TVOS)
  add_definitions(-D_XOPEN_SOURCE)
  add_linker_flag("-Wl,-bind_at_load")
endif()

#------------------------------------
# Definitions (for platform)
#-----------------------------------
if (CLR_CMAKE_HOST_ARCH_AMD64)
  set(ARCH_HOST_NAME x64)
  add_definitions(-DHOST_AMD64 -DHOST_64BIT)
elseif (CLR_CMAKE_HOST_ARCH_I386)
  set(ARCH_HOST_NAME x86)
  add_definitions(-DHOST_X86)
elseif (CLR_CMAKE_HOST_ARCH_ARM)
  set(ARCH_HOST_NAME arm)
  add_definitions(-DHOST_ARM)
elseif (CLR_CMAKE_HOST_ARCH_ARMV6)
  set(ARCH_HOST_NAME armv6)
  add_definitions(-DHOST_ARMV6)
elseif (CLR_CMAKE_HOST_ARCH_ARM64)
  set(ARCH_HOST_NAME arm64)
  add_definitions(-DHOST_ARM64 -DHOST_64BIT)
elseif (CLR_CMAKE_HOST_ARCH_LOONGARCH64)
  set(ARCH_HOST_NAME loongarch64)
  add_definitions(-DHOST_LOONGARCH64 -DHOST_64BIT)
elseif (CLR_CMAKE_HOST_ARCH_S390X)
  set(ARCH_HOST_NAME s390x)
<<<<<<< HEAD
  add_definitions(-DHOST_S390X)
  add_definitions(-DHOST_64BIT)
elseif (CLR_CMAKE_HOST_ARCH_POWERPC64)
  set(ARCH_HOST_NAME ppc64le)
  add_definitions(-DHOST_POWERPC64)
  add_definitions(-DHOST_64BIT)
=======
  add_definitions(-DHOST_S390X -DHOST_64BIT -DBIGENDIAN)
elseif (CLR_CMAKE_HOST_ARCH_WASM)
  set(ARCH_HOST_NAME wasm)
  add_definitions(-DHOST_WASM -DHOST_32BIT=1)
elseif (CLR_CMAKE_HOST_ARCH_MIPS64)
  set(ARCH_HOST_NAME mips64)
  add_definitions(-DHOST_MIPS64 -DHOST_64BIT=1)
>>>>>>> eb51b02b
else ()
  clr_unknown_arch()
endif ()

if (CLR_CMAKE_HOST_UNIX)
  if(CLR_CMAKE_HOST_LINUX)
    if(CLR_CMAKE_HOST_UNIX_AMD64)
      message("Detected Linux x86_64")
    elseif(CLR_CMAKE_HOST_UNIX_ARM)
      message("Detected Linux ARM")
    elseif(CLR_CMAKE_HOST_UNIX_ARMV6)
      message("Detected Linux ARMv6")
    elseif(CLR_CMAKE_HOST_UNIX_ARM64)
      message("Detected Linux ARM64")
    elseif(CLR_CMAKE_HOST_UNIX_LOONGARCH64)
      message("Detected Linux LOONGARCH64")
    elseif(CLR_CMAKE_HOST_UNIX_X86)
      message("Detected Linux i686")
    elseif(CLR_CMAKE_HOST_UNIX_S390X)
      message("Detected Linux s390x")
    elseif(CLR_CMAKE_HOST_UNIX_POWERPC64)
      message("Detected Linux ppc64le")
    else()
      clr_unknown_arch()
    endif()
  endif(CLR_CMAKE_HOST_LINUX)
endif(CLR_CMAKE_HOST_UNIX)

if (CLR_CMAKE_HOST_UNIX)
  add_definitions(-DHOST_UNIX)

  if(CLR_CMAKE_HOST_OSX OR CLR_CMAKE_HOST_MACCATALYST)
    add_definitions(-DHOST_OSX)
    if(CLR_CMAKE_HOST_UNIX_AMD64)
      message("Detected OSX x86_64")
    elseif(CLR_CMAKE_HOST_UNIX_ARM64)
      message("Detected OSX ARM64")
    else()
      clr_unknown_arch()
    endif()
  elseif(CLR_CMAKE_HOST_FREEBSD)
    message("Detected FreeBSD amd64")
  elseif(CLR_CMAKE_HOST_NETBSD)
    message("Detected NetBSD amd64")
  elseif(CLR_CMAKE_HOST_SUNOS)
    message("Detected SunOS amd64")
  endif(CLR_CMAKE_HOST_OSX OR CLR_CMAKE_HOST_MACCATALYST)
endif(CLR_CMAKE_HOST_UNIX)

if (CLR_CMAKE_HOST_WIN32)
  add_definitions(-DHOST_WINDOWS)

  # Define the CRT lib references that link into Desktop imports
  set(STATIC_MT_CRT_LIB  "libcmt$<$<OR:$<CONFIG:Debug>,$<CONFIG:Checked>>:d>.lib")
  set(STATIC_MT_VCRT_LIB  "libvcruntime$<$<OR:$<CONFIG:Debug>,$<CONFIG:Checked>>:d>.lib")
  set(STATIC_MT_CPP_LIB  "libcpmt$<$<OR:$<CONFIG:Debug>,$<CONFIG:Checked>>:d>.lib")
endif(CLR_CMAKE_HOST_WIN32)

# Unconditionally define _FILE_OFFSET_BITS as 64 on all platforms.
add_definitions(-D_FILE_OFFSET_BITS=64)

# Architecture specific files folder name
if (CLR_CMAKE_TARGET_ARCH_AMD64)
    set(ARCH_SOURCES_DIR amd64)
    set(ARCH_TARGET_NAME x64)
    add_compile_definitions($<$<NOT:$<BOOL:$<TARGET_PROPERTY:IGNORE_DEFAULT_TARGET_ARCH>>>:TARGET_AMD64>)
    add_compile_definitions($<$<NOT:$<BOOL:$<TARGET_PROPERTY:IGNORE_DEFAULT_TARGET_ARCH>>>:TARGET_64BIT>)
elseif (CLR_CMAKE_TARGET_ARCH_ARM64)
    set(ARCH_SOURCES_DIR arm64)
    set(ARCH_TARGET_NAME arm64)
    add_compile_definitions($<$<NOT:$<BOOL:$<TARGET_PROPERTY:IGNORE_DEFAULT_TARGET_ARCH>>>:TARGET_ARM64>)
    add_compile_definitions($<$<NOT:$<BOOL:$<TARGET_PROPERTY:IGNORE_DEFAULT_TARGET_ARCH>>>:TARGET_64BIT>)
elseif (CLR_CMAKE_TARGET_ARCH_ARM)
    set(ARCH_SOURCES_DIR arm)
    set(ARCH_TARGET_NAME arm)
    add_compile_definitions($<$<NOT:$<BOOL:$<TARGET_PROPERTY:IGNORE_DEFAULT_TARGET_ARCH>>>:TARGET_ARM>)
    add_compile_definitions($<$<NOT:$<BOOL:$<TARGET_PROPERTY:IGNORE_DEFAULT_TARGET_ARCH>>>:TARGET_32BIT>)
elseif (CLR_CMAKE_TARGET_ARCH_ARMV6)
    set(ARCH_SOURCES_DIR arm)
    set(ARCH_TARGET_NAME armv6)
    add_compile_definitions($<$<NOT:$<BOOL:$<TARGET_PROPERTY:IGNORE_DEFAULT_TARGET_ARCH>>>:TARGET_ARM>)
    add_compile_definitions($<$<NOT:$<BOOL:$<TARGET_PROPERTY:IGNORE_DEFAULT_TARGET_ARCH>>>:TARGET_ARMV6>)
    add_compile_definitions($<$<NOT:$<BOOL:$<TARGET_PROPERTY:IGNORE_DEFAULT_TARGET_ARCH>>>:TARGET_32BIT>)
elseif (CLR_CMAKE_TARGET_ARCH_I386)
    set(ARCH_TARGET_NAME x86)
    set(ARCH_SOURCES_DIR i386)
    add_compile_definitions($<$<NOT:$<BOOL:$<TARGET_PROPERTY:IGNORE_DEFAULT_TARGET_ARCH>>>:TARGET_X86>)
    add_compile_definitions($<$<NOT:$<BOOL:$<TARGET_PROPERTY:IGNORE_DEFAULT_TARGET_ARCH>>>:TARGET_32BIT>)
elseif (CLR_CMAKE_TARGET_ARCH_LOONGARCH64)
    set(ARCH_TARGET_NAME loongarch64)
    set(ARCH_SOURCES_DIR loongarch64)
    add_compile_definitions($<$<NOT:$<BOOL:$<TARGET_PROPERTY:IGNORE_DEFAULT_TARGET_ARCH>>>:TARGET_LOONGARCH64>)
    add_compile_definitions($<$<NOT:$<BOOL:$<TARGET_PROPERTY:IGNORE_DEFAULT_TARGET_ARCH>>>:TARGET_64BIT>)
elseif (CLR_CMAKE_TARGET_ARCH_S390X)
    set(ARCH_TARGET_NAME s390x)
    set(ARCH_SOURCES_DIR s390x)
    add_compile_definitions($<$<NOT:$<BOOL:$<TARGET_PROPERTY:IGNORE_DEFAULT_TARGET_ARCH>>>:TARGET_S390X>)
    add_compile_definitions($<$<NOT:$<BOOL:$<TARGET_PROPERTY:IGNORE_DEFAULT_TARGET_ARCH>>>:TARGET_64BIT>)
<<<<<<< HEAD
elseif (CLR_CMAKE_TARGET_ARCH_POWERPC64)
    set(ARCH_TARGET_NAME ppc64le)
    set(ARCH_SOURCES_DIR ppc64le)
    add_compile_definitions($<$<NOT:$<BOOL:$<TARGET_PROPERTY:IGNORE_DEFAULT_TARGET_ARCH>>>:TARGET_POWERPC64>)
=======
elseif (CLR_CMAKE_TARGET_ARCH_WASM)
    set(ARCH_TARGET_NAME wasm)
    set(ARCH_SOURCES_DIR wasm)
    add_compile_definitions($<$<NOT:$<BOOL:$<TARGET_PROPERTY:IGNORE_DEFAULT_TARGET_ARCH>>>:TARGET_WASM>)
    add_compile_definitions($<$<NOT:$<BOOL:$<TARGET_PROPERTY:IGNORE_DEFAULT_TARGET_ARCH>>>:TARGET_32BIT>)
elseif (CLR_CMAKE_TARGET_ARCH_MIPS64)
    set(ARCH_TARGET_NAME mips64)
    set(ARCH_SOURCES_DIR mips64)
    add_compile_definitions($<$<NOT:$<BOOL:$<TARGET_PROPERTY:IGNORE_DEFAULT_TARGET_ARCH>>>:TARGET_MIPS64>)
>>>>>>> eb51b02b
    add_compile_definitions($<$<NOT:$<BOOL:$<TARGET_PROPERTY:IGNORE_DEFAULT_TARGET_ARCH>>>:TARGET_64BIT>)
else ()
    clr_unknown_arch()
endif ()

#--------------------------------------
# Compile Options
#--------------------------------------
if (CLR_CMAKE_HOST_UNIX)
  # Disable frame pointer optimizations so profilers can get better call stacks
  add_compile_options(-fno-omit-frame-pointer)

  # The -fms-extensions enable the stuff like __if_exists, __declspec(uuid()), etc.
  add_compile_options(-fms-extensions)
  #-fms-compatibility      Enable full Microsoft Visual C++ compatibility
  #-fms-extensions         Accept some non-standard constructs supported by the Microsoft compiler

  # Make signed arithmetic overflow of addition, subtraction, and multiplication wrap around
  # using twos-complement representation (this is normally undefined according to the C++ spec).
  add_compile_options(-fwrapv)

  if(CLR_CMAKE_HOST_OSX OR CLR_CMAKE_HOST_MACCATALYST)
    # We cannot enable "stack-protector-strong" on OS X due to a bug in clang compiler (current version 7.0.2)
    add_compile_options(-fstack-protector)
  elseif(NOT CLR_CMAKE_HOST_BROWSER)
    check_c_compiler_flag(-fstack-protector-strong COMPILER_SUPPORTS_F_STACK_PROTECTOR_STRONG)
    if (COMPILER_SUPPORTS_F_STACK_PROTECTOR_STRONG)
      add_compile_options(-fstack-protector-strong)
    endif()
  endif(CLR_CMAKE_HOST_OSX OR CLR_CMAKE_HOST_MACCATALYST)

  # Suppress warnings-as-errors in release branches to reduce servicing churn
  if (PRERELEASE)
    add_compile_options(-Werror)
  endif(PRERELEASE)

  # Disabled common warnings
  add_compile_options(-Wno-unused-variable)
  add_compile_options(-Wno-unused-value)
  add_compile_options(-Wno-unused-function)
  add_compile_options(-Wno-tautological-compare)
  add_compile_options(-Wno-unknown-pragmas)

  # Explicitly enabled warnings
  check_c_compiler_flag(-Wimplicit-fallthrough COMPILER_SUPPORTS_W_IMPLICIT_FALLTHROUGH)
  if (COMPILER_SUPPORTS_W_IMPLICIT_FALLTHROUGH)
    add_compile_options(-Wimplicit-fallthrough)
  endif()

  #These seem to indicate real issues
  add_compile_options($<$<COMPILE_LANGUAGE:CXX>:-Wno-invalid-offsetof>)

  add_compile_options(-Wno-unused-but-set-variable)

<<<<<<< HEAD
=======
  # Turn off floating point expression contraction because it is considered a value changing
  # optimization in the IEEE 754 specification and is therefore considered unsafe.
  add_compile_options(-ffp-contract=off)

>>>>>>> eb51b02b
  if (CMAKE_C_COMPILER_ID MATCHES "Clang")
    add_compile_options(-Wno-unknown-warning-option)

    # The -ferror-limit is helpful during the porting, it makes sure the compiler doesn't stop
    # after hitting just about 20 errors.
    add_compile_options(-ferror-limit=4096)

    # Disabled warnings
    add_compile_options(-Wno-unused-private-field)
    # There are constants of type BOOL used in a condition. But BOOL is defined as int
    # and so the compiler thinks that there is a mistake.
    add_compile_options(-Wno-constant-logical-operand)
    # We use pshpack1/2/4/8.h and poppack.h headers to set and restore packing. However
    # clang 6.0 complains when the packing change lifetime is not contained within
    # a header file.
    add_compile_options(-Wno-pragma-pack)

    # The following warning indicates that an attribute __attribute__((__ms_struct__)) was applied
    # to a struct or a class that has virtual members or a base class. In that case, clang
    # may not generate the same object layout as MSVC.
    add_compile_options(-Wno-incompatible-ms-struct)

    add_compile_options(-Wno-reserved-identifier)
  else()
<<<<<<< HEAD
    add_compile_options(-Wno-unknown-pragmas)
=======
>>>>>>> eb51b02b
    add_compile_options(-Wno-uninitialized)
    add_compile_options(-Wno-strict-aliasing)
    add_compile_options(-Wno-array-bounds)
    add_compile_options($<$<COMPILE_LANGUAGE:CXX>:-Wno-class-memaccess>)
    add_compile_options($<$<COMPILE_LANGUAGE:CXX>:-Wno-misleading-indentation>)
    add_compile_options($<$<COMPILE_LANGUAGE:CXX>:-Wno-stringop-overflow>)
    add_compile_options($<$<COMPILE_LANGUAGE:CXX>:-Wno-stringop-truncation>)
    add_compile_options($<$<COMPILE_LANGUAGE:CXX>:-Wno-placement-new>)

    if (CMAKE_CXX_COMPILER_ID)
      check_cxx_compiler_flag(-faligned-new COMPILER_SUPPORTS_F_ALIGNED_NEW)
      if (COMPILER_SUPPORTS_F_ALIGNED_NEW)
        add_compile_options($<$<COMPILE_LANGUAGE:CXX>:-faligned-new>)
      endif()
    endif()
  endif()

  # Some architectures (e.g., ARM) assume char type is unsigned while CoreCLR assumes char is signed
  # as x64 does. It has been causing issues in ARM (https://github.com/dotnet/runtime/issues/5778)
  add_compile_options(-fsigned-char)

  # We mark the function which needs exporting with DLLEXPORT
  add_compile_options(-fvisibility=hidden)

  # Specify the minimum supported version of macOS
  # Mac Catalyst needs a special CFLAG, exclusive with mmacosx-version-min
  if(CLR_CMAKE_HOST_MACCATALYST)
    # Somewhere between CMake 3.17 and 3.19.4, it became impossible to not pass
    # a value for mmacosx-version-min (blank CMAKE_OSX_DEPLOYMENT_TARGET gets
    # replaced with a default value, and always gets expanded to an OS version.
    # https://gitlab.kitware.com/cmake/cmake/-/issues/20132
    # We need to disable the warning that -tagret replaces -mmacosx-version-min
    set(DISABLE_OVERRIDING_MIN_VERSION_ERROR -Wno-overriding-t-option)
    add_link_options(-Wno-overriding-t-option)
    if(CLR_CMAKE_HOST_ARCH_ARM64)
      set(MACOS_VERSION_MIN_FLAGS "-target arm64-apple-ios14.2-macabi")
      add_link_options(-target arm64-apple-ios14.2-macabi)
    elseif(CLR_CMAKE_HOST_ARCH_AMD64)
      set(MACOS_VERSION_MIN_FLAGS "-target x86_64-apple-ios13.5-macabi")
      add_link_options(-target x86_64-apple-ios13.5-macabi)
    else()
<<<<<<< HEAD
      if(CLR_CMAKE_HOST_ARCH_ARM64)
        set(CMAKE_OSX_DEPLOYMENT_TARGET "11.0")
        add_compile_options(-arch arm64)
      elseif(CLR_CMAKE_HOST_ARCH_AMD64)
      set(CMAKE_OSX_DEPLOYMENT_TARGET "10.14")
        add_compile_options(-arch x86_64)
      else()
        clr_unknown_arch()
      endif()
    endif(CLR_CMAKE_TARGET_MACCATALYST)
  endif(CLR_CMAKE_HOST_OSX OR CLR_CMAKE_HOST_MACCATALYST)
=======
      clr_unknown_arch()
    endif()
    # These options are intentionally set using the CMAKE_XXX_FLAGS instead of
    # add_compile_options so that they take effect on the configuration functions
    # in various configure.cmake files.
    set(CMAKE_C_FLAGS "${CMAKE_C_FLAGS} ${MACOS_VERSION_MIN_FLAGS} ${DISABLE_OVERRIDING_MIN_VERSION_ERROR}")
    set(CMAKE_CXX_FLAGS "${CMAKE_CXX_FLAGS} ${MACOS_VERSION_MIN_FLAGS} ${DISABLE_OVERRIDING_MIN_VERSION_ERROR}")
    set(CMAKE_ASM_FLAGS "${CMAKE_ASM_FLAGS} ${MACOS_VERSION_MIN_FLAGS} ${DISABLE_OVERRIDING_MIN_VERSION_ERROR}")
  elseif(CLR_CMAKE_HOST_OSX)
    if(CLR_CMAKE_HOST_ARCH_ARM64)
      set(CMAKE_OSX_DEPLOYMENT_TARGET "11.0")
      add_compile_options(-arch arm64)
    elseif(CLR_CMAKE_HOST_ARCH_AMD64)
      set(CMAKE_OSX_DEPLOYMENT_TARGET "10.14")
      add_compile_options(-arch x86_64)
    else()
      clr_unknown_arch()
    endif()
  endif(CLR_CMAKE_HOST_MACCATALYST)
>>>>>>> eb51b02b

endif(CLR_CMAKE_HOST_UNIX)

if(CLR_CMAKE_TARGET_UNIX)
  add_compile_definitions($<$<NOT:$<BOOL:$<TARGET_PROPERTY:IGNORE_DEFAULT_TARGET_OS>>>:TARGET_UNIX>)
  # Contracts are disabled on UNIX.
  add_definitions(-DDISABLE_CONTRACTS)
  if(CLR_CMAKE_TARGET_OSX AND NOT CLR_CMAKE_TARGET_IOS AND NOT CLR_CMAKE_TARGET_TVOS)
    add_compile_definitions($<$<NOT:$<BOOL:$<TARGET_PROPERTY:IGNORE_DEFAULT_TARGET_OS>>>:TARGET_OSX>)
  elseif(CLR_CMAKE_TARGET_FREEBSD)
    add_compile_definitions($<$<NOT:$<BOOL:$<TARGET_PROPERTY:IGNORE_DEFAULT_TARGET_OS>>>:TARGET_FREEBSD>)
  elseif(CLR_CMAKE_TARGET_ANDROID)
    add_compile_definitions($<$<NOT:$<BOOL:$<TARGET_PROPERTY:IGNORE_DEFAULT_TARGET_OS>>>:TARGET_ANDROID>)
  elseif(CLR_CMAKE_TARGET_LINUX)
    add_compile_definitions($<$<NOT:$<BOOL:$<TARGET_PROPERTY:IGNORE_DEFAULT_TARGET_OS>>>:TARGET_LINUX>)
    if(CLR_CMAKE_TARGET_LINUX_MUSL)
        add_compile_definitions($<$<NOT:$<BOOL:$<TARGET_PROPERTY:IGNORE_DEFAULT_TARGET_OS>>>:TARGET_LINUX_MUSL>)
    endif()
  elseif(CLR_CMAKE_TARGET_NETBSD)
    add_compile_definitions($<$<NOT:$<BOOL:$<TARGET_PROPERTY:IGNORE_DEFAULT_TARGET_OS>>>:TARGET_NETBSD>)
  elseif(CLR_CMAKE_TARGET_SUNOS)
    add_compile_definitions($<$<NOT:$<BOOL:$<TARGET_PROPERTY:IGNORE_DEFAULT_TARGET_OS>>>:TARGET_SUNOS>)
    if(CLR_CMAKE_TARGET_OS_ILLUMOS)
      add_compile_definitions($<$<NOT:$<BOOL:$<TARGET_PROPERTY:IGNORE_DEFAULT_TARGET_OS>>>:TARGET_ILLUMOS>)
    endif()
  endif()
else(CLR_CMAKE_TARGET_UNIX)
  add_compile_definitions($<$<NOT:$<BOOL:$<TARGET_PROPERTY:IGNORE_DEFAULT_TARGET_OS>>>:TARGET_WINDOWS>)
endif(CLR_CMAKE_TARGET_UNIX)

if(CLR_CMAKE_HOST_UNIX_ARM)
   if (NOT DEFINED CLR_ARM_FPU_TYPE)
     set(CLR_ARM_FPU_TYPE vfpv3)
   endif(NOT DEFINED CLR_ARM_FPU_TYPE)

   # Because we don't use CMAKE_C_COMPILER/CMAKE_CXX_COMPILER to use clang
   # we have to set the triple by adding a compiler argument
   add_compile_options(-mthumb)
   add_compile_options(-mfpu=${CLR_ARM_FPU_TYPE})
   if (NOT DEFINED CLR_ARM_FPU_CAPABILITY)
     set(CLR_ARM_FPU_CAPABILITY 0x7)
   endif(NOT DEFINED CLR_ARM_FPU_CAPABILITY)
   add_definitions(-DCLR_ARM_FPU_CAPABILITY=${CLR_ARM_FPU_CAPABILITY})
   add_compile_options(-march=armv7-a)
   if(ARM_SOFTFP)
     add_definitions(-DARM_SOFTFP)
     add_compile_options(-mfloat-abi=softfp)
   endif(ARM_SOFTFP)
endif(CLR_CMAKE_HOST_UNIX_ARM)

if(CLR_CMAKE_HOST_UNIX_ARMV6)
   add_compile_options(-mfpu=vfp)
   add_definitions(-DCLR_ARM_FPU_CAPABILITY=0x0)
   add_compile_options(-march=armv6zk)
   add_compile_options(-mcpu=arm1176jzf-s)
   add_compile_options(-mfloat-abi=hard)
endif(CLR_CMAKE_HOST_UNIX_ARMV6)

if(CLR_CMAKE_HOST_UNIX_X86)
  add_compile_options(-msse2)
endif()

if(CLR_CMAKE_HOST_UNIX)
  add_compile_options(${CLR_ADDITIONAL_COMPILER_OPTIONS})
endif(CLR_CMAKE_HOST_UNIX)

if (MSVC)
  # Compile options for targeting windows

  add_compile_options($<$<COMPILE_LANGUAGE:C,CXX>:/nologo>) # Suppress Startup Banner
  # /W3 is added by default by CMake, so remove it
  string(REPLACE "/W3" "" CMAKE_CXX_FLAGS "${CMAKE_CXX_FLAGS}")
  string(REPLACE "/W3" "" CMAKE_C_FLAGS "${CMAKE_C_FLAGS}")

  # [[! Microsoft.Security.SystemsADM.10086 !]] - SDL required warnings
  # set default warning level to 4 but allow targets to override it.
  add_compile_options($<$<COMPILE_LANGUAGE:C,CXX>:/W$<GENEX_EVAL:$<IF:$<BOOL:$<TARGET_PROPERTY:MSVC_WARNING_LEVEL>>,$<TARGET_PROPERTY:MSVC_WARNING_LEVEL>,4>>>)
  add_compile_options($<$<COMPILE_LANGUAGE:C,CXX>:/WX>) # treat warnings as errors
  add_compile_options($<$<COMPILE_LANGUAGE:C,CXX>:/Oi>) # enable intrinsics
  add_compile_options($<$<COMPILE_LANGUAGE:C,CXX>:/Oy->) # disable suppressing of the creation of frame pointers on the call stack for quicker function calls
  add_compile_options($<$<COMPILE_LANGUAGE:C,CXX>:/Gm->) # disable minimal rebuild
  add_compile_options($<$<COMPILE_LANGUAGE:C,CXX>:/Zp8>) # pack structs on 8-byte boundary
  add_compile_options($<$<COMPILE_LANGUAGE:C,CXX>:/Gy>) # separate functions for linker
  add_compile_options($<$<COMPILE_LANGUAGE:C,CXX>:/GS>) # Explicitly enable the buffer security checks
  add_compile_options($<$<COMPILE_LANGUAGE:C,CXX>:/fp:precise>) # Enable precise floating point

  # disable C++ RTTI
  # /GR is added by default by CMake, so remove it manually.
  string(REPLACE "/GR " " " CMAKE_CXX_FLAGS "${CMAKE_CXX_FLAGS}")
  set(CMAKE_CXX_FLAGS "${CMAKE_CXX_FLAGS} /GR-")

  add_compile_options($<$<COMPILE_LANGUAGE:C,CXX>:/FC>) # use full pathnames in diagnostics
  add_compile_options($<$<COMPILE_LANGUAGE:C,CXX>:/MP>) # Build with Multiple Processes (number of processes equal to the number of processors)
  add_compile_options($<$<COMPILE_LANGUAGE:C,CXX>:/Zm200>) # Specify Precompiled Header Memory Allocation Limit of 150MB
  add_compile_options($<$<COMPILE_LANGUAGE:C,CXX>:/Zc:strictStrings>) # Disable string-literal to char* or wchar_t* conversion
  add_compile_options($<$<COMPILE_LANGUAGE:C,CXX>:/Zc:wchar_t>) # wchar_t is a built-in type.
  add_compile_options($<$<COMPILE_LANGUAGE:C,CXX>:/Zc:inline>) # All inline functions must have their definition available in the current translation unit.
  add_compile_options($<$<COMPILE_LANGUAGE:C,CXX>:/Zc:forScope>) # Enforce standards-compliant for scope.

  # Disable Warnings:
  add_compile_options($<$<COMPILE_LANGUAGE:C,CXX>:/wd4065>) # switch statement contains 'default' but no 'case' labels
  add_compile_options($<$<COMPILE_LANGUAGE:C,CXX>:/wd4100>) # 'identifier' : unreferenced formal parameter
  add_compile_options($<$<COMPILE_LANGUAGE:C,CXX>:/wd4127>) # conditional expression is constant
  add_compile_options($<$<COMPILE_LANGUAGE:C,CXX>:/wd4131>) # 'function' : uses old-style declarator
  add_compile_options($<$<COMPILE_LANGUAGE:C,CXX>:/wd4189>) # local variable is initialized but not referenced
  add_compile_options($<$<COMPILE_LANGUAGE:C,CXX>:/wd4200>) # nonstandard extension used : zero-sized array in struct/union
  add_compile_options($<$<COMPILE_LANGUAGE:C,CXX>:/wd4201>) # nonstandard extension used : nameless struct/union
  add_compile_options($<$<COMPILE_LANGUAGE:C,CXX>:/wd4206>) # nonstandard extension used : translation unit is empty
  add_compile_options($<$<COMPILE_LANGUAGE:C,CXX>:/wd4239>) # nonstandard extension used : 'token' : conversion from 'type' to 'type'
  add_compile_options($<$<COMPILE_LANGUAGE:C,CXX>:/wd4244>) # conversion from 'type1' to 'type2', possible loss of data
  add_compile_options($<$<COMPILE_LANGUAGE:C,CXX>:/wd4245>) # conversion from 'type1' to 'type2', signed/unsigned mismatch
  add_compile_options($<$<COMPILE_LANGUAGE:C,CXX>:/wd4291>) # no matching operator delete found; memory will not be freed if initialization throws an exception
  add_compile_options($<$<COMPILE_LANGUAGE:C,CXX>:/wd4310>) # cast truncates constant value
  add_compile_options($<$<COMPILE_LANGUAGE:C,CXX>:/wd4324>) # 'struct_name' : structure was padded due to __declspec(align())
  add_compile_options($<$<COMPILE_LANGUAGE:C,CXX>:/wd4366>) # The result of the unary 'operator' operator may be unaligned
  add_compile_options($<$<COMPILE_LANGUAGE:C,CXX>:/wd4456>) # declaration of 'identifier' hides previous local declaration
  add_compile_options($<$<COMPILE_LANGUAGE:C,CXX>:/wd4457>) # declaration of 'identifier' hides function parameter
  add_compile_options($<$<COMPILE_LANGUAGE:C,CXX>:/wd4458>) # declaration of 'identifier' hides class member
  add_compile_options($<$<COMPILE_LANGUAGE:C,CXX>:/wd4459>) # declaration of 'identifier' hides global declaration
  add_compile_options($<$<COMPILE_LANGUAGE:C,CXX>:/wd4463>) # overflow; assigning value to bit-field that can only hold values from low_value to high_value
  add_compile_options($<$<COMPILE_LANGUAGE:C,CXX>:/wd4505>) # unreferenced function with internal linkage has been removed
  add_compile_options($<$<COMPILE_LANGUAGE:C,CXX>:/wd4702>) # unreachable code
  add_compile_options($<$<COMPILE_LANGUAGE:C,CXX>:/wd4706>) # assignment within conditional expression
  add_compile_options($<$<COMPILE_LANGUAGE:C,CXX>:/wd4733>) # Inline asm assigning to 'FS:0' : handler not registered as safe handler
  add_compile_options($<$<COMPILE_LANGUAGE:C,CXX>:/wd4815>) # 'var': zero-sized array in stack object will have no elements (unless the object is an aggregate that has been aggregate initialized)
  add_compile_options($<$<COMPILE_LANGUAGE:C,CXX>:/wd4838>) # conversion from 'type_1' to 'type_2' requires a narrowing conversion
  add_compile_options($<$<COMPILE_LANGUAGE:C,CXX>:/wd4918>) # 'character' : invalid character in pragma optimization list
  add_compile_options($<$<COMPILE_LANGUAGE:C,CXX>:/wd4960>) # 'function' is too big to be profiled
  add_compile_options($<$<COMPILE_LANGUAGE:C,CXX>:/wd4961>) # No profile data was merged into '.pgd file', profile-guided optimizations disabled
  add_compile_options($<$<COMPILE_LANGUAGE:C,CXX>:/wd5105>) # macro expansion producing 'defined' has undefined behavior
  add_compile_options($<$<COMPILE_LANGUAGE:C,CXX>:/wd5205>) # delete of an abstract class 'type-name' that has a non-virtual destructor results in undefined behavior

  # Treat Warnings as Errors:
  add_compile_options($<$<COMPILE_LANGUAGE:C,CXX>:/we4007>) # 'main' : must be __cdecl.
  add_compile_options($<$<COMPILE_LANGUAGE:C,CXX>:/we4013>) # 'function' undefined - assuming extern returning int.
  add_compile_options($<$<COMPILE_LANGUAGE:C,CXX>:/we4102>) # "'%$S' : unreferenced label".
  add_compile_options($<$<COMPILE_LANGUAGE:C,CXX>:/we4551>) # Function call missing argument list.
  add_compile_options($<$<COMPILE_LANGUAGE:C,CXX>:/we4700>) # Local used w/o being initialized.
  add_compile_options($<$<COMPILE_LANGUAGE:C,CXX>:/we4640>) # 'instance' : construction of local static object is not thread-safe
  add_compile_options($<$<COMPILE_LANGUAGE:C,CXX>:/we4806>) # Unsafe operation involving type 'bool'.

  # Set Warning Level 3:
  add_compile_options($<$<COMPILE_LANGUAGE:C,CXX>:/w34092>) # Sizeof returns 'unsigned long'.
  add_compile_options($<$<COMPILE_LANGUAGE:C,CXX>:/w34121>) # Structure is sensitive to alignment.
  add_compile_options($<$<COMPILE_LANGUAGE:C,CXX>:/w34125>) # Decimal digit in octal sequence.
  add_compile_options($<$<COMPILE_LANGUAGE:C,CXX>:/w34130>) # Logical operation on address of string constant.
  add_compile_options($<$<COMPILE_LANGUAGE:C,CXX>:/w34132>) # Const object should be initialized.
  add_compile_options($<$<COMPILE_LANGUAGE:C,CXX>:/w34212>) # Function declaration used ellipsis.
  add_compile_options($<$<COMPILE_LANGUAGE:C,CXX>:/w34530>) # C++ exception handler used, but unwind semantics are not enabled. Specify -GX.
  add_compile_options($<$<COMPILE_LANGUAGE:C,CXX>:/w35038>) # data member 'member1' will be initialized after data member 'member2'.

  # Set Warning Level 4:
  add_compile_options($<$<COMPILE_LANGUAGE:C,CXX>:/w44177>) # Pragma data_seg s/b at global scope.

  add_compile_options($<$<COMPILE_LANGUAGE:C,CXX>:/Zi>) # enable debugging information
  add_compile_options($<$<COMPILE_LANGUAGE:C,CXX>:/ZH:SHA_256>) # use SHA256 for generating hashes of compiler processed source files.
  add_compile_options($<$<COMPILE_LANGUAGE:C,CXX>:/source-charset:utf-8>) # Force MSVC to compile source as UTF-8.

  if (CLR_CMAKE_HOST_ARCH_I386)
    add_compile_options($<$<COMPILE_LANGUAGE:C,CXX>:/Gz>)
  endif (CLR_CMAKE_HOST_ARCH_I386)

  add_compile_options($<$<AND:$<COMPILE_LANGUAGE:C,CXX>,$<OR:$<CONFIG:Release>,$<CONFIG:Relwithdebinfo>>>:/GL>)

  if (CLR_CMAKE_HOST_ARCH_AMD64)
    # The generator expression in the following command means that the /homeparams option is added only for debug builds for C and C++ source files
    add_compile_options($<$<AND:$<CONFIG:Debug>,$<COMPILE_LANGUAGE:C,CXX>>:/homeparams>) # Force parameters passed in registers to be written to the stack
  endif (CLR_CMAKE_HOST_ARCH_AMD64)

  # enable control-flow-guard support for native components for non-Arm64 builds
  # Added using variables instead of add_compile_options to let individual projects override it
  set(CMAKE_CXX_FLAGS "${CMAKE_CXX_FLAGS} /guard:cf")
  set(CMAKE_C_FLAGS "${CMAKE_C_FLAGS} /guard:cf")

  # Enable EH-continuation table and CET-compatibility for native components for amd64 builds except for components of the Mono
  # runtime. Added some switches using variables instead of add_compile_options to let individual projects override it.
  if (CLR_CMAKE_HOST_ARCH_AMD64 AND NOT CLR_CMAKE_RUNTIME_MONO)
    set(CMAKE_CXX_FLAGS "${CMAKE_CXX_FLAGS} /guard:ehcont")
    set(CMAKE_C_FLAGS "${CMAKE_C_FLAGS} /guard:ehcont")
    set(CMAKE_ASM_MASM_FLAGS "${CMAKE_ASM_MASM_FLAGS} /guard:ehcont")
    add_linker_flag(/guard:ehcont)
    set(CMAKE_SHARED_LINKER_FLAGS "${CMAKE_SHARED_LINKER_FLAGS} /CETCOMPAT")
  endif (CLR_CMAKE_HOST_ARCH_AMD64 AND NOT CLR_CMAKE_RUNTIME_MONO)

  # Statically linked CRT (libcmt[d].lib, libvcruntime[d].lib and libucrt[d].lib) by default. This is done to avoid
  # linking in VCRUNTIME140.DLL for a simplified xcopy experience by reducing the dependency on VC REDIST.
  #
  # For Release builds, we shall dynamically link into uCRT [ucrtbase.dll] (which is pushed down as a Windows Update on downlevel OS) but
  # wont do the same for debug/checked builds since ucrtbased.dll is not redistributable and Debug/Checked builds are not
  # production-time scenarios.
  set(CMAKE_MSVC_RUNTIME_LIBRARY MultiThreaded$<$<AND:$<OR:$<CONFIG:Debug>,$<CONFIG:Checked>>,$<NOT:$<BOOL:$<TARGET_PROPERTY:DAC_COMPONENT>>>>:Debug>)

  add_compile_options($<$<COMPILE_LANGUAGE:ASM_MASM>:/ZH:SHA_256>)

  if (CLR_CMAKE_TARGET_ARCH_ARM OR CLR_CMAKE_TARGET_ARCH_ARM64)
    # Contracts work too slow on ARM/ARM64 DEBUG/CHECKED.
    add_definitions(-DDISABLE_CONTRACTS)
  endif (CLR_CMAKE_TARGET_ARCH_ARM OR CLR_CMAKE_TARGET_ARCH_ARM64)

  # Don't display the output header when building RC files.
  add_compile_options($<$<COMPILE_LANGUAGE:RC>:/nologo>)
endif (MSVC)

if(CLR_CMAKE_ENABLE_CODE_COVERAGE)

  if(CLR_CMAKE_HOST_UNIX)
    string(TOUPPER ${CMAKE_BUILD_TYPE} UPPERCASE_CMAKE_BUILD_TYPE)
    if(NOT UPPERCASE_CMAKE_BUILD_TYPE STREQUAL DEBUG)
      message( WARNING "Code coverage results with an optimised (non-Debug) build may be misleading" )
    endif(NOT UPPERCASE_CMAKE_BUILD_TYPE STREQUAL DEBUG)

    add_compile_options(-fprofile-arcs)
    add_compile_options(-ftest-coverage)
    add_linker_flag(--coverage)
  else()
    message(FATAL_ERROR "Code coverage builds not supported on current platform")
  endif(CLR_CMAKE_HOST_UNIX)

endif(CLR_CMAKE_ENABLE_CODE_COVERAGE)

if (CMAKE_GENERATOR MATCHES "(Makefile|Ninja)")
  set(CMAKE_RC_CREATE_SHARED_LIBRARY "${CMAKE_CXX_CREATE_SHARED_LIBRARY}")
endif()

# Ensure other tools are present
if (CLR_CMAKE_HOST_WIN32)
    if(CLR_CMAKE_HOST_ARCH_ARM)

      # Explicitly specify the assembler to be used for Arm32 compile
      file(TO_CMAKE_PATH "$ENV{VCToolsInstallDir}\\bin\\HostX86\\arm\\armasm.exe" CMAKE_ASM_COMPILER)

      set(CMAKE_ASM_MASM_COMPILER ${CMAKE_ASM_COMPILER})
      message("CMAKE_ASM_MASM_COMPILER explicitly set to: ${CMAKE_ASM_MASM_COMPILER}")

      # Enable generic assembly compilation to avoid CMake generate VS proj files that explicitly
      # use ml[64].exe as the assembler.
      enable_language(ASM)
      set(CMAKE_ASM_COMPILE_OPTIONS_MSVC_RUNTIME_LIBRARY_MultiThreaded         "")
      set(CMAKE_ASM_COMPILE_OPTIONS_MSVC_RUNTIME_LIBRARY_MultiThreadedDLL      "")
      set(CMAKE_ASM_COMPILE_OPTIONS_MSVC_RUNTIME_LIBRARY_MultiThreadedDebug    "")
      set(CMAKE_ASM_COMPILE_OPTIONS_MSVC_RUNTIME_LIBRARY_MultiThreadedDebugDLL "")
      set(CMAKE_ASM_COMPILE_OBJECT "<CMAKE_ASM_COMPILER> -g <INCLUDES> <FLAGS> -o <OBJECT> <SOURCE>")

    elseif(CLR_CMAKE_HOST_ARCH_ARM64)

      # Explicitly specify the assembler to be used for Arm64 compile
      file(TO_CMAKE_PATH "$ENV{VCToolsInstallDir}\\bin\\HostX86\\arm64\\armasm64.exe" CMAKE_ASM_COMPILER)

      set(CMAKE_ASM_MASM_COMPILER ${CMAKE_ASM_COMPILER})
      message("CMAKE_ASM_MASM_COMPILER explicitly set to: ${CMAKE_ASM_MASM_COMPILER}")

      # Enable generic assembly compilation to avoid CMake generate VS proj files that explicitly
      # use ml[64].exe as the assembler.
      enable_language(ASM)
      set(CMAKE_ASM_COMPILE_OPTIONS_MSVC_RUNTIME_LIBRARY_MultiThreaded         "")
      set(CMAKE_ASM_COMPILE_OPTIONS_MSVC_RUNTIME_LIBRARY_MultiThreadedDLL      "")
      set(CMAKE_ASM_COMPILE_OPTIONS_MSVC_RUNTIME_LIBRARY_MultiThreadedDebug    "")
      set(CMAKE_ASM_COMPILE_OPTIONS_MSVC_RUNTIME_LIBRARY_MultiThreadedDebugDLL "")
      set(CMAKE_ASM_COMPILE_OBJECT "<CMAKE_ASM_COMPILER> -g <INCLUDES> <FLAGS> -o <OBJECT> <SOURCE>")
    else()
      enable_language(ASM_MASM)
      set(CMAKE_ASM_MASM_COMPILE_OPTIONS_MSVC_RUNTIME_LIBRARY_MultiThreaded         "")
      set(CMAKE_ASM_MASM_COMPILE_OPTIONS_MSVC_RUNTIME_LIBRARY_MultiThreadedDLL      "")
      set(CMAKE_ASM_MASM_COMPILE_OPTIONS_MSVC_RUNTIME_LIBRARY_MultiThreadedDebug    "")
      set(CMAKE_ASM_MASM_COMPILE_OPTIONS_MSVC_RUNTIME_LIBRARY_MultiThreadedDebugDLL "")
    endif()

    # Ensure that MC is present
    find_program(MC mc)
    if (MC STREQUAL "MC-NOTFOUND")
        message(FATAL_ERROR "MC not found")
    endif()

elseif (NOT CLR_CMAKE_HOST_BROWSER)
    enable_language(ASM)

endif(CLR_CMAKE_HOST_WIN32)<|MERGE_RESOLUTION|>--- conflicted
+++ resolved
@@ -230,15 +230,6 @@
   set(ARCH_HOST_NAME loongarch64)
   add_definitions(-DHOST_LOONGARCH64 -DHOST_64BIT)
 elseif (CLR_CMAKE_HOST_ARCH_S390X)
-  set(ARCH_HOST_NAME s390x)
-<<<<<<< HEAD
-  add_definitions(-DHOST_S390X)
-  add_definitions(-DHOST_64BIT)
-elseif (CLR_CMAKE_HOST_ARCH_POWERPC64)
-  set(ARCH_HOST_NAME ppc64le)
-  add_definitions(-DHOST_POWERPC64)
-  add_definitions(-DHOST_64BIT)
-=======
   add_definitions(-DHOST_S390X -DHOST_64BIT -DBIGENDIAN)
 elseif (CLR_CMAKE_HOST_ARCH_WASM)
   set(ARCH_HOST_NAME wasm)
@@ -246,7 +237,9 @@
 elseif (CLR_CMAKE_HOST_ARCH_MIPS64)
   set(ARCH_HOST_NAME mips64)
   add_definitions(-DHOST_MIPS64 -DHOST_64BIT=1)
->>>>>>> eb51b02b
+elseif (CLR_CMAKE_HOST_ARCH_POWERPC64)
+  set(ARCH_HOST_NAME ppc64le)
+  add_definitions(-DHOST_POWERPC64 -DHOST_64BIT)  
 else ()
   clr_unknown_arch()
 endif ()
@@ -345,12 +338,10 @@
     set(ARCH_SOURCES_DIR s390x)
     add_compile_definitions($<$<NOT:$<BOOL:$<TARGET_PROPERTY:IGNORE_DEFAULT_TARGET_ARCH>>>:TARGET_S390X>)
     add_compile_definitions($<$<NOT:$<BOOL:$<TARGET_PROPERTY:IGNORE_DEFAULT_TARGET_ARCH>>>:TARGET_64BIT>)
-<<<<<<< HEAD
 elseif (CLR_CMAKE_TARGET_ARCH_POWERPC64)
     set(ARCH_TARGET_NAME ppc64le)
     set(ARCH_SOURCES_DIR ppc64le)
     add_compile_definitions($<$<NOT:$<BOOL:$<TARGET_PROPERTY:IGNORE_DEFAULT_TARGET_ARCH>>>:TARGET_POWERPC64>)
-=======
 elseif (CLR_CMAKE_TARGET_ARCH_WASM)
     set(ARCH_TARGET_NAME wasm)
     set(ARCH_SOURCES_DIR wasm)
@@ -360,7 +351,6 @@
     set(ARCH_TARGET_NAME mips64)
     set(ARCH_SOURCES_DIR mips64)
     add_compile_definitions($<$<NOT:$<BOOL:$<TARGET_PROPERTY:IGNORE_DEFAULT_TARGET_ARCH>>>:TARGET_MIPS64>)
->>>>>>> eb51b02b
     add_compile_definitions($<$<NOT:$<BOOL:$<TARGET_PROPERTY:IGNORE_DEFAULT_TARGET_ARCH>>>:TARGET_64BIT>)
 else ()
     clr_unknown_arch()
@@ -415,13 +405,10 @@
 
   add_compile_options(-Wno-unused-but-set-variable)
 
-<<<<<<< HEAD
-=======
   # Turn off floating point expression contraction because it is considered a value changing
   # optimization in the IEEE 754 specification and is therefore considered unsafe.
   add_compile_options(-ffp-contract=off)
 
->>>>>>> eb51b02b
   if (CMAKE_C_COMPILER_ID MATCHES "Clang")
     add_compile_options(-Wno-unknown-warning-option)
 
@@ -446,10 +433,6 @@
 
     add_compile_options(-Wno-reserved-identifier)
   else()
-<<<<<<< HEAD
-    add_compile_options(-Wno-unknown-pragmas)
-=======
->>>>>>> eb51b02b
     add_compile_options(-Wno-uninitialized)
     add_compile_options(-Wno-strict-aliasing)
     add_compile_options(-Wno-array-bounds)
@@ -491,19 +474,6 @@
       set(MACOS_VERSION_MIN_FLAGS "-target x86_64-apple-ios13.5-macabi")
       add_link_options(-target x86_64-apple-ios13.5-macabi)
     else()
-<<<<<<< HEAD
-      if(CLR_CMAKE_HOST_ARCH_ARM64)
-        set(CMAKE_OSX_DEPLOYMENT_TARGET "11.0")
-        add_compile_options(-arch arm64)
-      elseif(CLR_CMAKE_HOST_ARCH_AMD64)
-      set(CMAKE_OSX_DEPLOYMENT_TARGET "10.14")
-        add_compile_options(-arch x86_64)
-      else()
-        clr_unknown_arch()
-      endif()
-    endif(CLR_CMAKE_TARGET_MACCATALYST)
-  endif(CLR_CMAKE_HOST_OSX OR CLR_CMAKE_HOST_MACCATALYST)
-=======
       clr_unknown_arch()
     endif()
     # These options are intentionally set using the CMAKE_XXX_FLAGS instead of
@@ -523,7 +493,6 @@
       clr_unknown_arch()
     endif()
   endif(CLR_CMAKE_HOST_MACCATALYST)
->>>>>>> eb51b02b
 
 endif(CLR_CMAKE_HOST_UNIX)
 
