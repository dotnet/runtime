--- conflicted
+++ resolved
@@ -368,20 +368,16 @@
 
   # Specify the minimum supported version of macOS
   if(CLR_CMAKE_HOST_OSX)
-<<<<<<< HEAD
     if(CLR_CMAKE_HOST_ARCH_ARM64)
       # 'pthread_jit_write_protect_np' is only available on macOS 11.0 or newer
       set(MACOS_VERSION_MIN_FLAGS -mmacosx-version-min=11.0)
       add_compile_options(-arch arm64)
     elseif(CLR_CMAKE_HOST_ARCH_X64)
-      set(MACOS_VERSION_MIN_FLAGS -mmacosx-version-min=10.12)
+      set(MACOS_VERSION_MIN_FLAGS -mmacosx-version-min=10.13)
       add_compile_options(-arch x86_64)
     else()
       clr_unknown_arch()
     endif()
-=======
-    set(MACOS_VERSION_MIN_FLAGS -mmacosx-version-min=10.13)
->>>>>>> 407f8f7a
     add_compile_options(${MACOS_VERSION_MIN_FLAGS})
     add_linker_flag(${MACOS_VERSION_MIN_FLAGS})
   endif(CLR_CMAKE_HOST_OSX)
