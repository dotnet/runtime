--- conflicted
+++ resolved
@@ -14,29 +14,6 @@
     initDistroRidGlobal "$__TargetOS" "$__BuildArch" "$__PortableBuild" "$passedRootfsDir"
 }
 
-<<<<<<< HEAD
-isMSBuildOnNETCoreSupported()
-{
-    __IsMSBuildOnNETCoreSupported="$__msbuildonunsupportedplatform"
-
-    if [[ "$__IsMSBuildOnNETCoreSupported" == 1 ]]; then
-        return
-    fi
-
-    if [[ "$__SkipManaged" == 1 ]]; then
-        __IsMSBuildOnNETCoreSupported=0
-        return
-    fi
-
-    if [[ ( "$__HostOS" == "Linux" )  && ( "$__HostArch" == "x64" || "$__HostArch" == "arm" || "$__HostArch" == "armel" || "$__HostArch" == "arm64" || "$__HostArch" == "s390x" ||  "$__HostArch" == "ppc64le" ) ]]; then
-        __IsMSBuildOnNETCoreSupported=1
-    elif [[ ( "$__HostOS" == "OSX" || "$__HostOS" == "FreeBSD" ) && "$__HostArch" == "x64" ]]; then
-        __IsMSBuildOnNETCoreSupported=1
-    fi
-}
-
-=======
->>>>>>> eb51b02b
 setup_dirs()
 {
     echo Setting up directories for build
@@ -220,11 +197,7 @@
     echo ""
     echo "Common Options:"
     echo ""
-<<<<<<< HEAD
-    echo "BuildArch can be: -arm, -armel, -arm64, -s390x, x64, x86, -wasm"
-=======
-    echo "BuildArch can be: -arm, -armv6, -armel, -arm64, -loongarch64, -s390x, x64, x86, -wasm"
->>>>>>> eb51b02b
+    echo "BuildArch can be: -arm, -armv6, -armel, -arm64, -loongarch64, -s390x, -ppc64le, x64, x86, -wasm"
     echo "BuildType can be: -debug, -checked, -release"
     echo "-os: target OS (defaults to running OS)"
     echo "-bindir: output directory (defaults to $__ProjectRoot/artifacts)"
@@ -416,7 +389,7 @@
             __BuildArch=s390x
             ;;
 
-	ppc64le|-ppc64le)
+		ppc64le|-ppc64le)
             __BuildArch=ppc64le
             ;;
 
