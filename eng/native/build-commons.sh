--- conflicted
+++ resolved
@@ -163,30 +163,13 @@
         popd
     else
         cmake_command=cmake
-<<<<<<< HEAD
-        if [[ "$__TargetOS" == "Browser" ]]; then
-=======
         if [[ "$build_arch" == "wasm" && "$__TargetOS" == "Browser" ]]; then
->>>>>>> f22c6911
             cmake_command="emcmake cmake"
             echo "Executing $cmake_command --build \"$intermediatesDir\" --target $target -- -j $__NumProc"
             $cmake_command --build "$intermediatesDir" --target $target -- -j "$__NumProc"
             exit_code="$?"
-<<<<<<< HEAD
-        elif [[ "$__TargetOS" == "Wasi" ]]; then
-            pushd "$intermediatesDir"
-
-            echo "Executing $buildTool $target -j $__NumProc"
-            "$buildTool" $target -j "$__NumProc"
-            exit_code="$?"
-
-            popd
-        elif [[ "$build_arch" == "wasm" ]]; then
-            echo "!!!!!!!!!!!!!!! TODOWASI !!!!!!!!!!!!!! unexpected"
-=======
         elif [[ "$build_arch" == "wasm" ]]; then
             echo "!!!!!!!!!!!!!!! TODOWASI !!!!!!!!!!!!!!"
->>>>>>> f22c6911
             exit 1
         else
             # For non-wasm Unix scenarios, we may have to use an old version of CMake that doesn't support
