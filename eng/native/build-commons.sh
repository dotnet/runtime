--- conflicted
+++ resolved
@@ -56,14 +56,9 @@
     local cmakeRequiredMinimumVersion="3.14.5"
     local cmakeInstalledVersion="$(cmake --version | awk '/^cmake.* version [0-9]+\.[0-9]+\.[0-9]+$/ {print $3}')"
 
-<<<<<<< HEAD
     if [[ "$(version "$cmakeInstalledVersion")" -lt "$(version "$cmakeRequiredMinimumVersion")" ]]; then
         echo "Found cmake v$cmakeInstalledVersion in PATH. Please install v$cmakeRequiredMinimumVersion or newer from https://www.cmake.org/download/."
         exit 1;
-=======
-    if [[ "$(version "$cmake_version")" -lt "$(version 3.14.2)" ]]; then
-        echo "Please install CMake 3.14.2 or newer from https://cmake.org/download/ or https://apt.kitware.com and ensure it is on your path."; exit 1;
-    fi
 
     if [[ "$__HostOS" == "OSX" ]]; then
         # Check presence of pkg-config on the path
@@ -76,7 +71,6 @@
             # We try again with the PKG_CONFIG_PATH in place, if pkg-config still can't find OpenSSL, exit with an error, cmake won't find OpenSSL either
             pkg-config openssl || { echo >&2 "Please install openssl before running this script, see https://github.com/dotnet/runtime/blob/master/docs/workflow/requirements/macos-requirements.md"; exit 1; }
         fi
->>>>>>> 7493302c
     fi
 
     if [[ "$__UseNinja" == 1 ]]; then
