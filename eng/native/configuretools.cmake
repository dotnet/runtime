--- conflicted
+++ resolved
@@ -49,11 +49,7 @@
     locate_toolchain_exec(ranlib CMAKE_RANLIB)
   endif()
 
-<<<<<<< HEAD
-  if(NOT CLR_CMAKE_TARGET_DARWIN AND NOT CLR_CMAKE_TARGET_IOS AND (NOT CLR_CMAKE_TARGET_ANDROID OR CROSS_ROOTFS))
-=======
-  if(NOT CLR_CMAKE_TARGET_OSX AND NOT CLR_CMAKE_TARGET_IOS)
->>>>>>> 3d8073da
+  if(NOT CLR_CMAKE_TARGET_OSX AND NOT CLR_CMAKE_TARGET_IOS AND (NOT CLR_CMAKE_TARGET_ANDROID OR CROSS_ROOTFS))
     locate_toolchain_exec(objdump CMAKE_OBJDUMP)
 
     if(CLR_CMAKE_TARGET_ANDROID)
@@ -66,5 +62,5 @@
     endif()
 
     locate_toolchain_exec(objcopy CMAKE_OBJCOPY)
-  endif(NOT CLR_CMAKE_TARGET_OSX AND NOT CLR_CMAKE_TARGET_IOS)
+  endif()
 endif()