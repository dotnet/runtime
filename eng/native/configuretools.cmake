--- conflicted
+++ resolved
@@ -53,12 +53,8 @@
     if(CLR_CMAKE_TARGET_ANDROID)
       set(TOOLSET_PREFIX ${ANDROID_TOOLCHAIN_PREFIX})
     elseif(CMAKE_CROSSCOMPILING AND NOT DEFINED CLR_CROSS_COMPONENTS_BUILD AND (CMAKE_SYSTEM_PROCESSOR STREQUAL armv7l OR
-<<<<<<< HEAD
-       CMAKE_SYSTEM_PROCESSOR STREQUAL aarch64 OR CMAKE_SYSTEM_PROCESSOR STREQUAL arm OR
+       CMAKE_SYSTEM_PROCESSOR STREQUAL aarch64 OR CMAKE_SYSTEM_PROCESSOR STREQUAL arm OR CMAKE_SYSTEM_PROCESSOR STREQUAL s390x OR
        CMAKE_SYSTEM_PROCESSOR STREQUAL armv7-a))
-=======
-       CMAKE_SYSTEM_PROCESSOR STREQUAL aarch64 OR CMAKE_SYSTEM_PROCESSOR STREQUAL arm OR CMAKE_SYSTEM_PROCESSOR STREQUAL s390x))
->>>>>>> aad916c7
       set(TOOLSET_PREFIX "${TOOLCHAIN}-")
     else()
       set(TOOLSET_PREFIX "")
