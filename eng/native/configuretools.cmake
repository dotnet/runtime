include(${CMAKE_CURRENT_LIST_DIR}/configureplatform.cmake)

# Get the version of the compiler that is in the file name for tool location.
set (CLR_CMAKE_COMPILER_FILE_NAME_VERSION "")
if (CMAKE_C_COMPILER MATCHES "-?[0-9]+(\.[0-9]+)?$")
  set(CLR_CMAKE_COMPILER_FILE_NAME_VERSION "${CMAKE_MATCH_0}")
endif()

if(NOT WIN32 AND NOT CLR_CMAKE_TARGET_BROWSER)
  if(CMAKE_C_COMPILER_ID MATCHES "Clang")
    if(APPLE)
      set(TOOLSET_PREFIX "")
    else()
      set(TOOLSET_PREFIX "llvm-")
    endif()
  elseif(CMAKE_C_COMPILER_ID MATCHES "GNU")
    if(CMAKE_CROSSCOMPILING)
      set(TOOLSET_PREFIX "${CMAKE_C_COMPILER_TARGET}-")
    else()
      set(TOOLSET_PREFIX "")
    endif()
  endif()

  function(locate_toolchain_exec exec var)
    string(TOUPPER ${exec} EXEC_UPPERCASE)
    if(NOT "$ENV{CLR_${EXEC_UPPERCASE}}" STREQUAL "")
      set(${var} "$ENV{CLR_${EXEC_UPPERCASE}}" PARENT_SCOPE)
      return()
    endif()

    find_program(EXEC_LOCATION_${exec}
      NAMES
      "${TOOLSET_PREFIX}${exec}${CLR_CMAKE_COMPILER_FILE_NAME_VERSION}"
      "${TOOLSET_PREFIX}${exec}")

    if (EXEC_LOCATION_${exec} STREQUAL "EXEC_LOCATION_${exec}-NOTFOUND")
      message(FATAL_ERROR "Unable to find toolchain executable. Name: ${exec}, Prefix: ${TOOLSET_PREFIX}.")
    endif()
    set(${var} ${EXEC_LOCATION_${exec}} PARENT_SCOPE)
  endfunction()

  locate_toolchain_exec(ar CMAKE_AR)
  locate_toolchain_exec(nm CMAKE_NM)
  locate_toolchain_exec(ranlib CMAKE_RANLIB)

  if(CMAKE_C_COMPILER_ID MATCHES "Clang")
    locate_toolchain_exec(link CMAKE_LINKER)
  endif()

  if(NOT CLR_CMAKE_TARGET_OSX AND NOT CLR_CMAKE_TARGET_MACCATALYST AND NOT CLR_CMAKE_TARGET_IOS AND NOT CLR_CMAKE_TARGET_TVOS AND (NOT CLR_CMAKE_TARGET_ANDROID OR CROSS_ROOTFS))
    locate_toolchain_exec(objdump CMAKE_OBJDUMP)

    if(CLR_CMAKE_TARGET_ANDROID)
      set(TOOLSET_PREFIX ${ANDROID_TOOLCHAIN_PREFIX})
<<<<<<< HEAD
    elseif(CMAKE_CROSSCOMPILING AND NOT DEFINED CLR_CROSS_COMPONENTS_BUILD AND (CMAKE_SYSTEM_PROCESSOR STREQUAL armv7l OR
       CMAKE_SYSTEM_PROCESSOR STREQUAL aarch64 OR CMAKE_SYSTEM_PROCESSOR STREQUAL arm OR CMAKE_SYSTEM_PROCESSOR STREQUAL s390x OR CMAKE_SYSTEM_PROCESSOR STREQUAL ppc64le))
=======
    elseif(CMAKE_CROSSCOMPILING AND NOT DEFINED CLR_CROSS_COMPONENTS_BUILD AND
        CMAKE_SYSTEM_PROCESSOR MATCHES "^(armv8l|armv7l|armv6l|aarch64|arm|s390x)$")
>>>>>>> eb51b02b
      set(TOOLSET_PREFIX "${TOOLCHAIN}-")
    else()
      set(TOOLSET_PREFIX "")
    endif()

    locate_toolchain_exec(objcopy CMAKE_OBJCOPY)
  endif()
endif()

if (NOT CLR_CMAKE_HOST_WIN32)
  # detect linker
  separate_arguments(ldVersion UNIX_COMMAND "${CMAKE_C_COMPILER} ${CMAKE_SHARED_LINKER_FLAGS} -Wl,--version")
  execute_process(COMMAND ${ldVersion}
    ERROR_QUIET
    OUTPUT_VARIABLE ldVersionOutput)

  if("${ldVersionOutput}" MATCHES "LLD")
    set(LD_LLVM 1)
  elseif("${ldVersionOutput}" MATCHES "GNU ld" OR "${ldVersionOutput}" MATCHES "GNU gold" OR "${ldVersionOutput}" MATCHES "GNU linkers")
    set(LD_GNU 1)
  elseif("${ldVersionOutput}" MATCHES "Solaris Link")
    set(LD_SOLARIS 1)
  else(CLR_CMAKE_HOST_OSX OR CLR_CMAKE_HOST_MACCATALYST)
    set(LD_OSX 1)
  endif()
endif()<|MERGE_RESOLUTION|>--- conflicted
+++ resolved
@@ -52,13 +52,8 @@
 
     if(CLR_CMAKE_TARGET_ANDROID)
       set(TOOLSET_PREFIX ${ANDROID_TOOLCHAIN_PREFIX})
-<<<<<<< HEAD
-    elseif(CMAKE_CROSSCOMPILING AND NOT DEFINED CLR_CROSS_COMPONENTS_BUILD AND (CMAKE_SYSTEM_PROCESSOR STREQUAL armv7l OR
-       CMAKE_SYSTEM_PROCESSOR STREQUAL aarch64 OR CMAKE_SYSTEM_PROCESSOR STREQUAL arm OR CMAKE_SYSTEM_PROCESSOR STREQUAL s390x OR CMAKE_SYSTEM_PROCESSOR STREQUAL ppc64le))
-=======
     elseif(CMAKE_CROSSCOMPILING AND NOT DEFINED CLR_CROSS_COMPONENTS_BUILD AND
-        CMAKE_SYSTEM_PROCESSOR MATCHES "^(armv8l|armv7l|armv6l|aarch64|arm|s390x)$")
->>>>>>> eb51b02b
+        CMAKE_SYSTEM_PROCESSOR MATCHES "^(armv8l|armv7l|armv6l|aarch64|arm|s390x|ppc64le)$")
       set(TOOLSET_PREFIX "${TOOLCHAIN}-")
     else()
       set(TOOLSET_PREFIX "")
