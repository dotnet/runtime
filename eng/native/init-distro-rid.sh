#!/usr/bin/env bash

# initNonPortableDistroRid
#
# Input:
#   targetOs: (str)
#   buildArch: (str)
#   isPortable: (int)
#   rootfsDir: (str)
#
# Return:
#   None
#
# Notes:
#
# initNonPortableDistroRid will attempt to initialize a non portable rid. These
# rids are specific to distros need to build the product/package and consume
# them on the same platform.
#
# If -portablebuild=false is passed a non-portable rid will be created for any
# distro.
#
# It is important to note that the function does not return anything, but it
# exports __DistroRid, if there is a non-portable distro rid to be used.
#
initNonPortableDistroRid()
{
    # Make sure out parameter is cleared.
    __DistroRid=

    local targetOs="$1"
    local buildArch="$2"
    local isPortable="$3"
    local rootfsDir="$4"
    local nonPortableBuildID=""

    if [ "$targetOs" = "Linux" ]; then
        if [ -e "${rootfsDir}/etc/os-release" ]; then
            source "${rootfsDir}/etc/os-release"

            # We have forced __PortableBuild=0. This is because -portablebuld
            # has been passed as false.
            if (( isPortable == 0 )); then
                if [ "${ID}" = "rhel" ]; then
                    # remove the last version digit
                    VERSION_ID="${VERSION_ID%.*}"
                fi

                if [ -z "${VERSION_ID+x}" ]; then
                        # Rolling release distros do not set VERSION_ID, so omit
                        # it here to be consistent with everything else.
                        nonPortableBuildID="${ID}-${buildArch}"
                else
                        nonPortableBuildID="${ID}.${VERSION_ID}-${buildArch}"
                fi
            fi

        elif [ -e "${rootfsDir}/android_platform" ]; then
            source "$rootfsDir"/android_platform
            nonPortableBuildID="$RID"
        fi
    fi

    if [ "$targetOs" = "FreeBSD" ]; then
<<<<<<< HEAD
        if (( isPortable == 0 )); then
            # $rootfsDir can be empty. freebsd-version is shell script and it should always work.
            __freebsd_major_version=$($rootfsDir/bin/freebsd-version | { read v; echo "${v%%.*}"; })
            nonPortableBuildID="freebsd.$__freebsd_major_version-${buildArch}"
        fi
=======
        __freebsd_major_version=$(freebsd-version | { read v; echo "${v%%.*}"; })
        nonPortableBuildID="freebsd.$__freebsd_major_version-${buildArch}"
    elif getprop ro.product.system.model 2>&1 | grep -qi android; then
        __android_sdk_version=$(getprop ro.build.version.sdk)
        nonPortableBuildID="android.$__android_sdk_version-${buildArch}"
>>>>>>> c3f7da20
    fi

    if [ -n "${nonPortableBuildID}" ]; then
        __DistroRid="${nonPortableBuildID}"

        # We are using a non-portable build rid. Force __PortableBuild to false.
        __PortableBuild=0

        export __DistroRid __PortableBuild
    fi
}

# initDistroRidGlobal
#
# Input:
#   os: (str)
#   arch: (str)
#   isPortable: (int)
#   rootfsDir?: (nullable:string)
#
# Return:
#   None
#
# Notes:
#
# It is important to note that the function does not return anything, but it
# exports the following variables on success:
#
#   __DistroRid
#   __PortableBuild
#   __RuntimeId
#
initDistroRidGlobal()
{
    # __DistroRid must be set at the end of the function.
    # Previously we would create a variable __HostDistroRid and/or __DistroRid.
    #
    # __HostDistroRid was used in the case of a non-portable build, it has been
    # deprecated. Now only __DistroRid is supported. It will be used for both
    # portable and non-portable rids and will be used in build-packages.sh

    local targetOs="$1"
    local buildArch="$2"
    local isPortable="$3"
    local rootfsDir=""
    if [ "$#" -ge 4 ]; then
        rootfsDir="$4"
    fi

    if [ -n "${rootfsDir}" ]; then
        # We may have a cross build. Check for the existance of the rootfsDir
        if [ ! -e "${rootfsDir}" ]; then
            echo "Error rootfsDir has been passed, but the location is not valid."
            exit 1
        fi
    fi

    if [ "$buildArch" = "armel" ]; then
        # Armel cross build is Tizen specific and does not support Portable RID build
        __PortableBuild=0
        export __PortableBuild
        isPortable=0
    fi

    initNonPortableDistroRid "${targetOs}" "${buildArch}" "${isPortable}" "${rootfsDir}"

    if [ "$buildArch" = "wasm" ]; then
        __DistroRid=WebAssembly-wasm
        export __DistroRid
    fi

    if [ -z "${__DistroRid}" ]; then
        # The non-portable build rid was not set. Set the portable rid.

        __PortableBuild=1
        export __PortableBuild
        local distroRid=""

        # Check for musl-based distros (e.g Alpine Linux, Void Linux).
        if "${rootfsDir}/usr/bin/ldd" --version 2>&1 | grep -q musl ||
                strings "${rootfsDir}/usr/bin/ldd" 2>&1 | grep -q musl; then
            distroRid="linux-musl-${buildArch}"
        fi

        if [ -z "${distroRid}" ]; then
            if [ "$targetOs" = "Linux" ]; then
                distroRid="linux-$buildArch"
            elif [ "$targetOs" = "OSX" ]; then
                distroRid="osx-$buildArch"
            elif [ "$targetOs" = "iOS" ]; then
                distroRid="ios-$buildArch"
            elif [ "$targetOs" = "Android" ]; then
                distroRid="android-$buildArch"
            elif [ "$targetOs" = "FreeBSD" ]; then
                distroRid="freebsd-$buildArch"
            fi
        fi

        __DistroRid="${distroRid}"
        export __DistroRid
    fi

    if [ -z "$__DistroRid" ]; then
        echo "DistroRid is not set. This is almost certainly an error"

        exit 1
    else
        echo "__DistroRid: ${__DistroRid}"
        echo "__RuntimeId: ${__DistroRid}"

        __RuntimeId="${__DistroRid}"
        export __RuntimeId
    fi
}<|MERGE_RESOLUTION|>--- conflicted
+++ resolved
@@ -62,19 +62,14 @@
     fi
 
     if [ "$targetOs" = "FreeBSD" ]; then
-<<<<<<< HEAD
         if (( isPortable == 0 )); then
             # $rootfsDir can be empty. freebsd-version is shell script and it should always work.
             __freebsd_major_version=$($rootfsDir/bin/freebsd-version | { read v; echo "${v%%.*}"; })
             nonPortableBuildID="freebsd.$__freebsd_major_version-${buildArch}"
         fi
-=======
-        __freebsd_major_version=$(freebsd-version | { read v; echo "${v%%.*}"; })
-        nonPortableBuildID="freebsd.$__freebsd_major_version-${buildArch}"
     elif getprop ro.product.system.model 2>&1 | grep -qi android; then
         __android_sdk_version=$(getprop ro.build.version.sdk)
         nonPortableBuildID="android.$__android_sdk_version-${buildArch}"
->>>>>>> c3f7da20
     fi
 
     if [ -n "${nonPortableBuildID}" ]; then
