#!/usr/bin/env bash

# initNonPortableDistroRid
#
# Input:
#   targetOs: (str)
#   buildArch: (str)
#   isPortable: (int)
#   rootfsDir: (str)
#
# Return:
#   None
#
# Notes:
#
# initNonPortableDistroRid will attempt to initialize a non portable rid. These
# rids are specific to distros need to build the product/package and consume
# them on the same platform.
#
# If -portablebuild=false is passed a non-portable rid will be created for any
# distro.
#
# It is important to note that the function does not return anything, but it
# exports __DistroRid, if there is a non-portable distro rid to be used.
#
initNonPortableDistroRid()
{
    # Make sure out parameter is cleared.
    __DistroRid=

    local targetOs="$1"
    local buildArch="$2"
    local isPortable="$3"
    local rootfsDir="$4"
    local nonPortableBuildID=""

    if [ "$targetOs" = "Linux" ]; then
        if [ -e "${rootfsDir}/etc/os-release" ]; then
            source "${rootfsDir}/etc/os-release"

            # We have forced __PortableBuild=0. This is because -portablebuld
            # has been passed as false.
            if (( isPortable == 0 )); then
<<<<<<< HEAD
                if [ "${ID}" = "rhel" || "${ID}" = "rocky" || "${ID}" = "almalinux" ]; then
=======
                if [[ "${ID}" == "rhel" || "${ID}" == "rocky" ]]; then
>>>>>>> d5f85c78
                    # remove the last version digit
                    VERSION_ID="${VERSION_ID%.*}"
                fi

                if [ -z "${VERSION_ID+x}" ]; then
                        # Rolling release distros do not set VERSION_ID, so omit
                        # it here to be consistent with everything else.
                        nonPortableBuildID="${ID}-${buildArch}"
                else
                        nonPortableBuildID="${ID}.${VERSION_ID}-${buildArch}"
                fi
            fi

        elif [ -e "${rootfsDir}/android_platform" ]; then
            source "$rootfsDir"/android_platform
            nonPortableBuildID="$RID"
        fi
    fi

    if [ "$targetOs" = "FreeBSD" ]; then
        if (( isPortable == 0 )); then
            # $rootfsDir can be empty. freebsd-version is shell script and it should always work.
            __freebsd_major_version=$($rootfsDir/bin/freebsd-version | { read v; echo "${v%%.*}"; })
            nonPortableBuildID="freebsd.$__freebsd_major_version-${buildArch}"
        fi
    elif command -v getprop && getprop ro.product.system.model 2>&1 | grep -qi android; then
        __android_sdk_version=$(getprop ro.build.version.sdk)
        nonPortableBuildID="android.$__android_sdk_version-${buildArch}"
    elif [ "$targetOs" = "illumos" ]; then
        __uname_version=$(uname -v)
        case "$__uname_version" in
            omnios-*)
                __omnios_major_version=$(echo "${__uname_version:8:2}")
                nonPortableBuildID=omnios."$__omnios_major_version"-"$buildArch"
            ;;
            joyent_*)
                __smartos_major_version=$(echo "${__uname_version:7:4}")
                nonPortableBuildID=smartos."$__smartos_major_version"-"$buildArch"
            ;;
            illumos_*)
                nonPortableBuildID=openindiana-"$buildArch"
            ;;
        esac
    elif [ "$targetOs" = "Solaris" ]; then
        __uname_version=$(uname -v)
        __solaris_major_version=$(echo "${__uname_version%.*}")
        nonPortableBuildID=solaris."$__solaris_major_version"-"$buildArch"
    fi

    if [ -n "${nonPortableBuildID}" ]; then
        __DistroRid="${nonPortableBuildID}"

        # We are using a non-portable build rid. Force __PortableBuild to false.
        __PortableBuild=0

        export __DistroRid __PortableBuild
    fi
}

# initDistroRidGlobal
#
# Input:
#   os: (str)
#   arch: (str)
#   isPortable: (int)
#   rootfsDir?: (nullable:string)
#
# Return:
#   None
#
# Notes:
#
# It is important to note that the function does not return anything, but it
# exports the following variables on success:
#
#   __DistroRid
#   __PortableBuild
#
initDistroRidGlobal()
{
    # __DistroRid must be set at the end of the function.
    # Previously we would create a variable __HostDistroRid and/or __DistroRid.
    #
    # __HostDistroRid was used in the case of a non-portable build, it has been
    # deprecated. Now only __DistroRid is supported. It will be used for both
    # portable and non-portable rids and will be used in build-packages.sh

    local targetOs="$1"
    local buildArch="$2"
    local isPortable="$3"
    local rootfsDir=""
    if [ "$#" -ge 4 ]; then
        rootfsDir="$4"
    fi

    if [ -n "${rootfsDir}" ]; then
        # We may have a cross build. Check for the existance of the rootfsDir
        if [ ! -e "${rootfsDir}" ]; then
            echo "Error rootfsDir has been passed, but the location is not valid."
            exit 1
        fi
    fi

    initNonPortableDistroRid "${targetOs}" "${buildArch}" "${isPortable}" "${rootfsDir}"

    if [ "$buildArch" = "wasm" ]; then
        __DistroRid=browser-wasm
        export __DistroRid
    fi

    if [ -z "${__DistroRid}" ]; then
        # The non-portable build rid was not set. Set the portable rid.

        __PortableBuild=1
        export __PortableBuild
        local distroRid=""

        # Check for musl-based distros (e.g Alpine Linux, Void Linux).
        if "${rootfsDir}/usr/bin/ldd" --version 2>&1 | grep -q musl ||
                strings "${rootfsDir}/usr/bin/ldd" 2>&1 | grep -q musl; then
            distroRid="linux-musl-${buildArch}"
        fi

        if [ -z "${distroRid}" ]; then
            if [ "$targetOs" = "Linux" ]; then
                distroRid="linux-$buildArch"
            elif [ "$targetOs" = "OSX" ]; then
                distroRid="osx-$buildArch"
            elif [ "$targetOs" = "MacCatalyst" ]; then
                distroRid="maccatalyst-$buildArch"
            elif [ "$targetOs" = "tvOS" ]; then
                distroRid="tvos-$buildArch"
            elif [ "$targetOs" = "tvOSSimulator" ]; then
                distroRid="tvossimulator-$buildArch"
            elif [ "$targetOs" = "iOS" ]; then
                distroRid="ios-$buildArch"
            elif [ "$targetOs" = "iOSSimulator" ]; then
                distroRid="iossimulator-$buildArch"
            elif [ "$targetOs" = "Android" ]; then
                distroRid="android-$buildArch"
            elif [ "$targetOs" = "Browser" ]; then
                distroRid="browser-$buildArch"
            elif [ "$targetOs" = "FreeBSD" ]; then
                distroRid="freebsd-$buildArch"
            elif [ "$targetOs" = "illumos" ]; then
                distroRid="illumos-$buildArch"
            elif [ "$targetOs" = "Solaris" ]; then
                distroRid="solaris-$buildArch"
            fi
        fi

        __DistroRid="${distroRid}"
        export __DistroRid
    fi

    if [ -z "$__DistroRid" ]; then
        echo "DistroRid is not set. This is almost certainly an error"
        exit 1
    fi

    echo "__DistroRid: ${__DistroRid}"
}<|MERGE_RESOLUTION|>--- conflicted
+++ resolved
@@ -41,11 +41,7 @@
             # We have forced __PortableBuild=0. This is because -portablebuld
             # has been passed as false.
             if (( isPortable == 0 )); then
-<<<<<<< HEAD
-                if [ "${ID}" = "rhel" || "${ID}" = "rocky" || "${ID}" = "almalinux" ]; then
-=======
-                if [[ "${ID}" == "rhel" || "${ID}" == "rocky" ]]; then
->>>>>>> d5f85c78
+                if [[ "${ID}" == "rhel" || "${ID}" == "rocky" || "${ID}" == "almalinux" ]]; then
                     # remove the last version digit
                     VERSION_ID="${VERSION_ID%.*}"
                 fi
