#!/usr/bin/env bash

# initNonPortableDistroRid
#
# Input:
#   targetOs: (str)
#   buildArch: (str)
#   isPortable: (int)
#   rootfsDir: (str)
#
# Return:
#   None
#
# Notes:
#
# initNonPortableDistroRid will attempt to initialize a non portable rid. These
# rids are specific to distros need to build the product/package and consume
# them on the same platform.
#
# If -portablebuild=false is passed a non-portable rid will be created for any
# distro.
#
# Below is the list of current non-portable platforms.
#
# Builds from the following *must* be non-portable:
#
#   |    OS     |           Expected RID            |
#   -------------------------------------------------
#   |  freeBSD  |        freebsd.(version)-x64      |
#
# It is important to note that the function does not return anything, but it
# exports __DistroRid, if there is a non-portable distro rid to be used.
#
initNonPortableDistroRid()
{
    # Make sure out parameter is cleared.
    __DistroRid=

    local targetOs="$1"
    local buildArch="$2"
    local isPortable="$3"
    local rootfsDir="$4"
    local nonPortableBuildID=""

    if [ "$targetOs" = "linux" ]; then
        if [ -e "${rootfsDir}/etc/os-release" ]; then
            source "${rootfsDir}/etc/os-release"

            # We have forced __PortableBuild=0. This is because -portablebuld
            # has been passed as false.
            if (( isPortable == 0 )); then
                if [ "${ID}" = "rhel" ]; then
                    # remove the last version digit
                    VERSION_ID="${VERSION_ID%.*}"
                fi

                if [ -z "${VERSION_ID+x}" ]; then
                        # Rolling release distros do not set VERSION_ID, so omit
                        # it here to be consistent with everything else.
                        nonPortableBuildID="${ID}-${buildArch}"
                else
                        nonPortableBuildID="${ID}.${VERSION_ID}-${buildArch}"
                fi
            fi

        elif [ -e "${rootfsDir}/android_platform" ]; then
            source "$rootfsDir"/android_platform
            nonPortableBuildID="$RID"
        fi
    fi

    if [ "$targetOs" = "freebsd" ]; then
        __freebsd_major_version=$(freebsd-version | { read v; echo "${v%%.*}"; })
        nonPortableBuildID="freebsd.$__freebsd_major_version-${buildArch}"
    fi

    if [ -n "${nonPortableBuildID}" ]; then
        __DistroRid="${nonPortableBuildID}"

        # We are using a non-portable build rid. Force __PortableBuild to false.
        __PortableBuild=0

        export __DistroRid __PortableBuild
    fi
}

# initDistroRidGlobal
#
# Input:
#   os: (str)
#   arch: (str)
#   isPortable: (int)
#   rootfsDir?: (nullable:string)
#
# Return:
#   None
#
# Notes:
#
# It is important to note that the function does not return anything, but it
# exports the following variables on success:
#
#   __DistroRid
#   __PortableBuild
#   __RuntimeId
#
initDistroRidGlobal()
{
    # __DistroRid must be set at the end of the function.
    # Previously we would create a variable __HostDistroRid and/or __DistroRid.
    #
    # __HostDistroRid was used in the case of a non-portable build, it has been
    # deprecated. Now only __DistroRid is supported. It will be used for both
    # portable and non-portable rids and will be used in build-packages.sh

    local targetOs="$1"
    local buildArch="$2"
    local isPortable="$3"
    local rootfsDir=""
    if [ "$#" -ge 4 ]; then
        rootfsDir="$4"
    fi

    if [ -n "${rootfsDir}" ]; then
        # We may have a cross build. Check for the existance of the rootfsDir
        if [ ! -e "${rootfsDir}" ]; then
            echo "Error rootfsDir has been passed, but the location is not valid."
            exit 1
        fi
    fi

    if [ "$buildArch" = "armel" ]; then
        # Armel cross build is Tizen specific and does not support Portable RID build
        __PortableBuild=0
        export __PortableBuild
        isPortable=0
    fi

    initNonPortableDistroRid "${targetOs}" "${buildArch}" "${isPortable}" "${rootfsDir}"

    if [ "$buildArch" = "wasm" ]; then
        __DistroRid=WebAssembly-wasm
        export __DistroRid
    fi

    if [ -z "${__DistroRid}" ]; then
        # The non-portable build rid was not set. Set the portable rid.

        __PortableBuild=1
        export __PortableBuild
        local distroRid=""

        # Check for musl-based distros (e.g Alpine Linux, Void Linux).
        if "${rootfsDir}/usr/bin/ldd" --version 2>&1 | grep -q musl ||
                strings "${rootfsDir}/usr/bin/ldd" 2>&1 | grep -q musl; then
            distroRid="linux-musl-${buildArch}"
        fi

        if [ -z "${distroRid}" ]; then
            if [ "$targetOs" = "linux" ]; then
                distroRid="linux-$buildArch"
            elif [ "$targetOs" = "osx" ]; then
                distroRid="osx-$buildArch"
<<<<<<< HEAD
            elif [ "$targetOs" = "freebsd" ]; then
=======
            elif [ "$targetOs" = "iOS" ]; then
                distroRid="ios-$buildArch"
            elif [ "$targetOs" = "FreeBSD" ]; then
>>>>>>> 3567519a
                distroRid="freebsd-$buildArch"
            fi
        fi

        __DistroRid="${distroRid}"
        export __DistroRid
    fi

    if [ -z "$__DistroRid" ]; then
        echo "DistroRid is not set. This is almost certainly an error"

        exit 1
    else
        echo "__DistroRid: ${__DistroRid}"
        echo "__RuntimeId: ${__DistroRid}"

        __RuntimeId="${__DistroRid}"
        export __RuntimeId
    fi
}<|MERGE_RESOLUTION|>--- conflicted
+++ resolved
@@ -161,13 +161,9 @@
                 distroRid="linux-$buildArch"
             elif [ "$targetOs" = "osx" ]; then
                 distroRid="osx-$buildArch"
-<<<<<<< HEAD
-            elif [ "$targetOs" = "freebsd" ]; then
-=======
             elif [ "$targetOs" = "iOS" ]; then
                 distroRid="ios-$buildArch"
-            elif [ "$targetOs" = "FreeBSD" ]; then
->>>>>>> 3567519a
+            elif [ "$targetOs" = "freebsd" ]; then
                 distroRid="freebsd-$buildArch"
             fi
         fi
