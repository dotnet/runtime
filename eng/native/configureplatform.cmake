include(${CMAKE_CURRENT_LIST_DIR}/functions.cmake)

# If set, indicates that this is not an officially supported release
# Keep in sync with IsPrerelease in Directory.Build.props
set(PRERELEASE 1)

#----------------------------------------
# Detect and set platform variable names
#     - for non-windows build platform & architecture is detected using inbuilt CMAKE variables and cross target component configure
#     - for windows we use the passed in parameter to CMAKE to determine build arch
#----------------------------------------
set(CLR_CMAKE_HOST_OS ${CMAKE_SYSTEM_NAME})
if(CLR_CMAKE_HOST_OS STREQUAL Linux)
    set(CLR_CMAKE_HOST_UNIX 1)
    if(CLR_CROSS_COMPONENTS_BUILD)
        # CMAKE_HOST_SYSTEM_PROCESSOR returns the value of `uname -p` on host.
        if(CMAKE_HOST_SYSTEM_PROCESSOR STREQUAL x86_64 OR CMAKE_HOST_SYSTEM_PROCESSOR STREQUAL amd64)
            if(CLR_CMAKE_TARGET_ARCH STREQUAL "arm" OR CLR_CMAKE_TARGET_ARCH STREQUAL "armel")
                if(CMAKE_CROSSCOMPILING)
                    set(CLR_CMAKE_HOST_UNIX_X86 1)
                else()
                    set(CLR_CMAKE_HOST_UNIX_AMD64 1)
                endif()
            else()
                set(CLR_CMAKE_HOST_UNIX_AMD64 1)
            endif()
        elseif(CMAKE_HOST_SYSTEM_PROCESSOR STREQUAL i686)
            set(CLR_CMAKE_HOST_UNIX_X86 1)
        else()
            clr_unknown_arch()
        endif()
    else()
        # CMAKE_SYSTEM_PROCESSOR returns the value of `uname -p` on target.
        # For the AMD/Intel 64bit architecture two different strings are common.
        # Linux and Darwin identify it as "x86_64" while FreeBSD and netbsd uses the
        # "amd64" string. Accept either of the two here.
        if(CMAKE_SYSTEM_PROCESSOR STREQUAL x86_64 OR CMAKE_SYSTEM_PROCESSOR STREQUAL amd64)
            set(CLR_CMAKE_HOST_UNIX_AMD64 1)
        elseif(CMAKE_SYSTEM_PROCESSOR STREQUAL armv7l)
            set(CLR_CMAKE_HOST_UNIX_ARM 1)
            set(CLR_CMAKE_HOST_UNIX_ARMV7L 1)
        elseif(CMAKE_SYSTEM_PROCESSOR STREQUAL arm OR CMAKE_SYSTEM_PROCESSOR STREQUAL armv7-a)
            set(CLR_CMAKE_HOST_UNIX_ARM 1)
        elseif(CMAKE_SYSTEM_PROCESSOR STREQUAL aarch64 OR CMAKE_SYSTEM_PROCESSOR STREQUAL arm64)
            set(CLR_CMAKE_HOST_UNIX_ARM64 1)
        elseif(CMAKE_SYSTEM_PROCESSOR STREQUAL i686 OR CMAKE_SYSTEM_PROCESSOR STREQUAL x86)
            set(CLR_CMAKE_HOST_UNIX_X86 1)
        elseif(CMAKE_SYSTEM_PROCESSOR STREQUAL s390x)
            set(CLR_CMAKE_HOST_UNIX_S390X 1)
        else()
            clr_unknown_arch()
        endif()
    endif()
    set(CLR_CMAKE_HOST_LINUX 1)

    # Detect Linux ID
    set(LINUX_ID_FILE "/etc/os-release")
    if(CMAKE_CROSSCOMPILING)
        set(LINUX_ID_FILE "${CMAKE_SYSROOT}${LINUX_ID_FILE}")
    endif()

    if(EXISTS ${LINUX_ID_FILE})
        execute_process(
            COMMAND bash -c "source ${LINUX_ID_FILE} && echo \$ID"
            OUTPUT_VARIABLE CLR_CMAKE_LINUX_ID
            OUTPUT_STRIP_TRAILING_WHITESPACE)
    endif()

    if(DEFINED CLR_CMAKE_LINUX_ID)
        if(CLR_CMAKE_LINUX_ID STREQUAL tizen)
            set(CLR_CMAKE_TARGET_TIZEN_LINUX 1)
            set(CLR_CMAKE_HOST_OS ${CLR_CMAKE_LINUX_ID})
        elseif(CLR_CMAKE_LINUX_ID STREQUAL alpine)
            set(CLR_CMAKE_HOST_ALPINE_LINUX 1)
            set(CLR_CMAKE_HOST_OS ${CLR_CMAKE_LINUX_ID})
        endif()
    endif(DEFINED CLR_CMAKE_LINUX_ID)
endif(CLR_CMAKE_HOST_OS STREQUAL Linux)

if(CLR_CMAKE_HOST_OS STREQUAL Darwin)
    set(CLR_CMAKE_HOST_UNIX 1)

    if(CMAKE_SYSTEM_VARIANT STREQUAL MacCatalyst)
      set(CLR_CMAKE_HOST_MACCATALYST 1)
    else()
      set(CLR_CMAKE_HOST_OSX 1)
    endif(CMAKE_SYSTEM_VARIANT STREQUAL MacCatalyst)

    if(CMAKE_OSX_ARCHITECTURES STREQUAL x86_64)
        set(CLR_CMAKE_HOST_UNIX_AMD64 1)
    elseif(CMAKE_OSX_ARCHITECTURES STREQUAL arm64)
        set(CLR_CMAKE_HOST_UNIX_ARM64 1)
    else()
        clr_unknown_arch()
    endif()
    set(CMAKE_ASM_COMPILE_OBJECT "${CMAKE_C_COMPILER} <FLAGS> <DEFINES> <INCLUDES> -o <OBJECT> -c <SOURCE>")
endif(CLR_CMAKE_HOST_OS STREQUAL Darwin)

if(CLR_CMAKE_HOST_OS STREQUAL iOS OR CLR_CMAKE_HOST_OS STREQUAL iOSSimulator)
    set(CLR_CMAKE_HOST_UNIX 1)
    set(CLR_CMAKE_HOST_IOS 1)
    if(CMAKE_OSX_ARCHITECTURES MATCHES "x86_64")
        set(CLR_CMAKE_HOST_UNIX_AMD64 1)
    elseif(CMAKE_OSX_ARCHITECTURES MATCHES "i386")
        set(CLR_CMAKE_HOST_UNIX_X86 1)
    elseif(CMAKE_OSX_ARCHITECTURES MATCHES "armv7")
        set(CLR_CMAKE_HOST_UNIX_ARM 1)
    elseif(CMAKE_OSX_ARCHITECTURES MATCHES "arm64")
        set(CLR_CMAKE_HOST_UNIX_ARM64 1)
    else()
        clr_unknown_arch()
    endif()
endif(CLR_CMAKE_HOST_OS STREQUAL iOS OR CLR_CMAKE_HOST_OS STREQUAL iOSSimulator)

if(CLR_CMAKE_HOST_OS STREQUAL tvOS OR CLR_CMAKE_HOST_OS STREQUAL tvOSSimulator)
    set(CLR_CMAKE_HOST_UNIX 1)
    set(CLR_CMAKE_HOST_TVOS 1)
    if(CMAKE_OSX_ARCHITECTURES MATCHES "x86_64")
        set(CLR_CMAKE_HOST_UNIX_AMD64 1)
    elseif(CMAKE_OSX_ARCHITECTURES MATCHES "arm64")
        set(CLR_CMAKE_HOST_UNIX_ARM64 1)
    else()
        clr_unknown_arch()
    endif()
endif(CLR_CMAKE_HOST_OS STREQUAL tvOS OR CLR_CMAKE_HOST_OS STREQUAL tvOSSimulator)

if(CLR_CMAKE_HOST_OS STREQUAL Android)
    set(CLR_CMAKE_HOST_UNIX 1)
    set(CLR_CMAKE_HOST_LINUX 1)
    set(CLR_CMAKE_HOST_ANDROID 1)
    if(CMAKE_SYSTEM_PROCESSOR STREQUAL x86_64)
        set(CLR_CMAKE_HOST_UNIX_AMD64 1)
    elseif(CMAKE_SYSTEM_PROCESSOR STREQUAL armv7-a)
        set(CLR_CMAKE_HOST_UNIX_ARM 1)
    elseif(CMAKE_SYSTEM_PROCESSOR STREQUAL aarch64)
        set(CLR_CMAKE_HOST_UNIX_ARM64 1)
    elseif(CMAKE_SYSTEM_PROCESSOR STREQUAL i686)
        set(CLR_CMAKE_HOST_UNIX_X86 1)
    else()
        clr_unknown_arch()
    endif()
endif(CLR_CMAKE_HOST_OS STREQUAL Android)

if(CLR_CMAKE_HOST_OS STREQUAL FreeBSD)
    set(CLR_CMAKE_HOST_UNIX 1)
    set(CLR_CMAKE_HOST_UNIX_AMD64 1)
    set(CLR_CMAKE_HOST_FREEBSD 1)
endif(CLR_CMAKE_HOST_OS STREQUAL FreeBSD)

if(CLR_CMAKE_HOST_OS STREQUAL OpenBSD)
    set(CLR_CMAKE_HOST_UNIX 1)
    set(CLR_CMAKE_HOST_UNIX_AMD64 1)
    set(CLR_CMAKE_HOST_OPENBSD 1)
endif(CLR_CMAKE_HOST_OS STREQUAL OpenBSD)

if(CLR_CMAKE_HOST_OS STREQUAL NetBSD)
    set(CLR_CMAKE_HOST_UNIX 1)
    set(CLR_CMAKE_HOST_UNIX_AMD64 1)
    set(CLR_CMAKE_HOST_NETBSD 1)
endif(CLR_CMAKE_HOST_OS STREQUAL NetBSD)

if(CLR_CMAKE_HOST_OS STREQUAL SunOS)
    set(CLR_CMAKE_HOST_UNIX 1)
    EXECUTE_PROCESS(
        COMMAND isainfo -n
        OUTPUT_VARIABLE SUNOS_NATIVE_INSTRUCTION_SET)

    if(SUNOS_NATIVE_INSTRUCTION_SET MATCHES "amd64" OR CMAKE_CROSSCOMPILING)
        set(CLR_CMAKE_HOST_UNIX_AMD64 1)
        set(CMAKE_SYSTEM_PROCESSOR "amd64")
    else()
        clr_unknown_arch()
    endif()

    EXECUTE_PROCESS(
        COMMAND uname -o
        OUTPUT_VARIABLE SUNOS_KERNEL_KIND
        ERROR_QUIET)

    set(CLR_CMAKE_HOST_SUNOS 1)
    if(SUNOS_KERNEL_KIND STREQUAL illumos OR CMAKE_CROSSCOMPILING)
        set(CLR_CMAKE_HOST_OS_ILLUMOS 1)
    else(SUNOS_KERNEL_KIND STREQUAL illumos OR CMAKE_CROSSCOMPILING)
        set(CLR_CMAKE_HOST_OS_SOLARIS 1)
    endif(SUNOS_KERNEL_KIND STREQUAL illumos OR CMAKE_CROSSCOMPILING)
endif(CLR_CMAKE_HOST_OS STREQUAL SunOS)

if(CLR_CMAKE_HOST_OS STREQUAL Windows)
    set(CLR_CMAKE_HOST_OS windows)
    set(CLR_CMAKE_HOST_WIN32 1)
endif(CLR_CMAKE_HOST_OS STREQUAL Windows)

if(CLR_CMAKE_HOST_OS STREQUAL Emscripten)
    #set(CLR_CMAKE_HOST_UNIX 1) # TODO: this should be reenabled but it activates a bunch of additional compiler flags in configurecompiler.cmake
    set(CLR_CMAKE_HOST_UNIX_WASM 1)
    set(CLR_CMAKE_HOST_BROWSER 1)
endif(CLR_CMAKE_HOST_OS STREQUAL Emscripten)

#--------------------------------------------
# This repo builds two set of binaries
# 1. binaries which execute on target arch machine
#        - for such binaries host architecture & target architecture are same
#        - eg. coreclr.dll
# 2. binaries which execute on host machine but target another architecture
#        - host architecture is different from target architecture
#        - eg. crossgen.exe - runs on x64 machine and generates nis targeting arm64
#        - for complete list of such binaries refer to file crosscomponents.cmake
#-------------------------------------------------------------
# Set HOST architecture variables
if(CLR_CMAKE_HOST_UNIX_ARM)
    set(CLR_CMAKE_HOST_ARCH_ARM 1)
    set(CLR_CMAKE_HOST_ARCH "arm")

    if(CLR_CMAKE_HOST_UNIX_ARMV7L)
        set(CLR_CMAKE_HOST_ARCH_ARMV7L 1)
    endif()
elseif(CLR_CMAKE_HOST_UNIX_ARM64)
    set(CLR_CMAKE_HOST_ARCH_ARM64 1)
    set(CLR_CMAKE_HOST_ARCH "arm64")
elseif(CLR_CMAKE_HOST_UNIX_AMD64)
    set(CLR_CMAKE_HOST_ARCH_AMD64 1)
    set(CLR_CMAKE_HOST_ARCH "x64")
elseif(CLR_CMAKE_HOST_UNIX_X86)
    set(CLR_CMAKE_HOST_ARCH_I386 1)
    set(CLR_CMAKE_HOST_ARCH "x86")
elseif(CLR_CMAKE_HOST_UNIX_S390X)
    set(CLR_CMAKE_HOST_ARCH_S390X 1)
    set(CLR_CMAKE_HOST_ARCH "s390x")
elseif(CLR_CMAKE_HOST_UNIX_WASM)
    set(CLR_CMAKE_HOST_ARCH_WASM 1)
    set(CLR_CMAKE_HOST_ARCH "wasm")
elseif(WIN32)
    # CLR_CMAKE_HOST_ARCH is passed in as param to cmake
    if (CLR_CMAKE_HOST_ARCH STREQUAL x64)
        set(CLR_CMAKE_HOST_ARCH_AMD64 1)
    elseif(CLR_CMAKE_HOST_ARCH STREQUAL x86)
        set(CLR_CMAKE_HOST_ARCH_I386 1)
    elseif(CLR_CMAKE_HOST_ARCH STREQUAL arm)
        set(CLR_CMAKE_HOST_ARCH_ARM 1)
    elseif(CLR_CMAKE_HOST_ARCH STREQUAL arm64)
        set(CLR_CMAKE_HOST_ARCH_ARM64 1)
    else()
        clr_unknown_arch()
    endif()
endif()

# Set TARGET architecture variables
# Target arch will be a cmake param (optional) for both windows as well as non-windows build
# if target arch is not specified then host & target are same
if(NOT DEFINED CLR_CMAKE_TARGET_ARCH OR CLR_CMAKE_TARGET_ARCH STREQUAL "" )
  set(CLR_CMAKE_TARGET_ARCH ${CLR_CMAKE_HOST_ARCH})

  # This is required for "arm" targets (CMAKE_SYSTEM_PROCESSOR "armv7l"),
  # for which this flag otherwise won't be set up below
  if (CLR_CMAKE_HOST_ARCH_ARMV7L)
    set(CLR_CMAKE_TARGET_ARCH_ARMV7L 1)
  endif()
endif()

# Set target architecture variables
if (CLR_CMAKE_TARGET_ARCH STREQUAL x64)
    set(CLR_CMAKE_TARGET_ARCH_AMD64 1)
  elseif(CLR_CMAKE_TARGET_ARCH STREQUAL x86)
    set(CLR_CMAKE_TARGET_ARCH_I386 1)
  elseif(CLR_CMAKE_TARGET_ARCH STREQUAL arm64)
    set(CLR_CMAKE_TARGET_ARCH_ARM64 1)
  elseif(CLR_CMAKE_TARGET_ARCH STREQUAL arm)
    set(CLR_CMAKE_TARGET_ARCH_ARM 1)
  elseif(CLR_CMAKE_TARGET_ARCH STREQUAL armel)
    set(CLR_CMAKE_TARGET_ARCH_ARM 1)
    set(CLR_CMAKE_TARGET_ARCH_ARMV7L 1)
<<<<<<< HEAD
=======
    set(ARM_SOFTFP 1)
  elseif(CLR_CMAKE_TARGET_ARCH STREQUAL s390x)
    set(CLR_CMAKE_TARGET_ARCH_S390X 1)
>>>>>>> aad916c7
  elseif(CLR_CMAKE_TARGET_ARCH STREQUAL wasm)
    set(CLR_CMAKE_TARGET_ARCH_WASM 1)
  else()
    clr_unknown_arch()
endif()

# Set TARGET architecture variables
# Target os will be a cmake param (optional) for both windows as well as non-windows build
# if target os is not specified then host & target os are same
if (NOT DEFINED CLR_CMAKE_TARGET_OS OR CLR_CMAKE_TARGET_OS STREQUAL "" )
  set(CLR_CMAKE_TARGET_OS ${CLR_CMAKE_HOST_OS})
endif()

if(CLR_CMAKE_TARGET_OS STREQUAL Linux)
    set(CLR_CMAKE_TARGET_UNIX 1)
    set(CLR_CMAKE_TARGET_LINUX 1)
endif(CLR_CMAKE_TARGET_OS STREQUAL Linux)

if(CLR_CMAKE_TARGET_OS STREQUAL tizen)
    set(CLR_CMAKE_TARGET_UNIX 1)
    set(CLR_CMAKE_TARGET_LINUX 1)
    set(CLR_CMAKE_TARGET_TIZEN_LINUX 1)
    if(CLR_CMAKE_TARGET_ARCH_ARMV7L)
      set(ARM_SOFTFP 1)
    endif()
endif(CLR_CMAKE_TARGET_OS STREQUAL tizen)

if(CLR_CMAKE_TARGET_OS STREQUAL alpine)
    set(CLR_CMAKE_TARGET_UNIX 1)
    set(CLR_CMAKE_TARGET_LINUX 1)
    set(CLR_CMAKE_TARGET_ALPINE_LINUX 1)
endif(CLR_CMAKE_TARGET_OS STREQUAL alpine)

if(CLR_CMAKE_TARGET_OS STREQUAL Android)
    set(CLR_CMAKE_TARGET_UNIX 1)
    set(CLR_CMAKE_TARGET_LINUX 1)
    set(CLR_CMAKE_TARGET_ANDROID 1)
endif(CLR_CMAKE_TARGET_OS STREQUAL Android)

if(CLR_CMAKE_TARGET_OS STREQUAL Darwin)
    set(CLR_CMAKE_TARGET_UNIX 1)

    if(CMAKE_SYSTEM_VARIANT STREQUAL MacCatalyst)
        set(CLR_CMAKE_TARGET_MACCATALYST 1)
    else()
        set(CLR_CMAKE_TARGET_OSX 1)
    endif(CMAKE_SYSTEM_VARIANT STREQUAL MacCatalyst)
endif(CLR_CMAKE_TARGET_OS STREQUAL Darwin)

if(CLR_CMAKE_TARGET_OS STREQUAL iOS OR CLR_CMAKE_TARGET_OS STREQUAL iOSSimulator)
    set(CLR_CMAKE_TARGET_UNIX 1)
    set(CLR_CMAKE_TARGET_IOS 1)
endif(CLR_CMAKE_TARGET_OS STREQUAL iOS OR CLR_CMAKE_TARGET_OS STREQUAL iOSSimulator)

if(CLR_CMAKE_TARGET_OS STREQUAL tvOS OR CLR_CMAKE_TARGET_OS STREQUAL tvOSSimulator)
    set(CLR_CMAKE_TARGET_UNIX 1)
    set(CLR_CMAKE_TARGET_TVOS 1)
endif(CLR_CMAKE_TARGET_OS STREQUAL tvOS OR CLR_CMAKE_TARGET_OS STREQUAL tvOSSimulator)

if(CLR_CMAKE_TARGET_OS STREQUAL FreeBSD)
    set(CLR_CMAKE_TARGET_UNIX 1)
    set(CLR_CMAKE_TARGET_FREEBSD 1)
endif(CLR_CMAKE_TARGET_OS STREQUAL FreeBSD)

if(CLR_CMAKE_TARGET_OS STREQUAL OpenBSD)
    set(CLR_CMAKE_TARGET_UNIX 1)
    set(CLR_CMAKE_TARGET_OPENBSD 1)
endif(CLR_CMAKE_TARGET_OS STREQUAL OpenBSD)

if(CLR_CMAKE_TARGET_OS STREQUAL NetBSD)
    set(CLR_CMAKE_TARGET_UNIX 1)
    set(CLR_CMAKE_TARGET_NETBSD 1)
endif(CLR_CMAKE_TARGET_OS STREQUAL NetBSD)

if(CLR_CMAKE_TARGET_OS STREQUAL SunOS)
    set(CLR_CMAKE_TARGET_UNIX 1)
    if(CLR_CMAKE_HOST_OS_ILLUMOS)
        set(CLR_CMAKE_TARGET_OS_ILLUMOS 1)
    else(CLR_CMAKE_HOST_OS_ILLUMOS)
        set(CLR_CMAKE_TARGET_OS_SOLARIS 1)
    endif(CLR_CMAKE_HOST_OS_ILLUMOS)
    set(CLR_CMAKE_TARGET_SUNOS 1)
endif(CLR_CMAKE_TARGET_OS STREQUAL SunOS)

if(CLR_CMAKE_TARGET_OS STREQUAL Emscripten)
    set(CLR_CMAKE_TARGET_UNIX 1)
    set(CLR_CMAKE_TARGET_LINUX 1)
    set(CLR_CMAKE_TARGET_BROWSER 1)
endif(CLR_CMAKE_TARGET_OS STREQUAL Emscripten)

if(CLR_CMAKE_TARGET_UNIX)
    if(CLR_CMAKE_TARGET_ARCH STREQUAL x64)
        set(CLR_CMAKE_TARGET_UNIX_AMD64 1)
    elseif(CLR_CMAKE_TARGET_ARCH STREQUAL armel)
        set(CLR_CMAKE_TARGET_UNIX_ARM 1)
    elseif(CLR_CMAKE_TARGET_ARCH STREQUAL arm)
        set(CLR_CMAKE_TARGET_UNIX_ARM 1)
    elseif(CLR_CMAKE_TARGET_ARCH STREQUAL arm64)
        set(CLR_CMAKE_TARGET_UNIX_ARM64 1)
    elseif(CLR_CMAKE_TARGET_ARCH STREQUAL x86)
        set(CLR_CMAKE_TARGET_UNIX_X86 1)
    elseif(CLR_CMAKE_TARGET_ARCH STREQUAL s390x)
        set(CLR_CMAKE_TARGET_UNIX_S390X 1)
    elseif(CLR_CMAKE_TARGET_ARCH STREQUAL wasm)
        set(CLR_CMAKE_TARGET_UNIX_WASM 1)
    else()
        clr_unknown_arch()
    endif()
else()
    set(CLR_CMAKE_TARGET_WIN32 1)
endif(CLR_CMAKE_TARGET_UNIX)

# check if host & target os/arch combination are valid
if (CLR_CMAKE_TARGET_OS STREQUAL CLR_CMAKE_HOST_OS)
    if(NOT(CLR_CMAKE_TARGET_ARCH STREQUAL CLR_CMAKE_HOST_ARCH))
        if(NOT((CLR_CMAKE_HOST_ARCH_AMD64 AND CLR_CMAKE_TARGET_ARCH_ARM64) OR (CLR_CMAKE_HOST_ARCH_I386 AND CLR_CMAKE_TARGET_ARCH_ARM) OR (CLR_CMAKE_HOST_ARCH_AMD64 AND CLR_CMAKE_TARGET_ARCH_ARM) OR (CLR_CMAKE_HOST_ARCH_AMD64 AND CLR_CMAKE_TARGET_ARCH_I386)))
            message(FATAL_ERROR "Invalid platform and target arch combination TARGET_ARCH=${CLR_CMAKE_TARGET_ARCH} HOST_ARCH=${CLR_CMAKE_HOST_ARCH}")
        endif()
    endif()
else()
    if(NOT (CLR_CMAKE_HOST_OS STREQUAL windows))
        message(FATAL_ERROR "Invalid host and target os/arch combination. Host OS: ${CLR_CMAKE_HOST_OS}")
    endif()
    if(NOT (CLR_CMAKE_TARGET_LINUX OR CLR_CMAKE_TARGET_ALPINE_LINUX))
        message(FATAL_ERROR "Invalid host and target os/arch combination. Target OS: ${CLR_CMAKE_TARGET_OS}")
    endif()
    if(NOT ((CLR_CMAKE_HOST_ARCH_AMD64 AND (CLR_CMAKE_TARGET_ARCH_AMD64 OR CLR_CMAKE_TARGET_ARCH_ARM64)) OR (CLR_CMAKE_HOST_ARCH_I386 AND CLR_CMAKE_TARGET_ARCH_ARM)))
        message(FATAL_ERROR "Invalid host and target os/arch combination. Host Arch: ${CLR_CMAKE_HOST_ARCH} Target Arch: ${CLR_CMAKE_TARGET_ARCH}")
    endif()
endif()

if(NOT CLR_CMAKE_TARGET_BROWSER)
    # The default linker on Solaris also does not support PIE.
    if(NOT CLR_CMAKE_TARGET_ANDROID AND NOT CLR_CMAKE_TARGET_SUNOS AND NOT CLR_CMAKE_TARGET_OSX AND NOT CLR_CMAKE_TARGET_MACCATALYST AND NOT CLR_CMAKE_HOST_TVOS AND NOT CLR_CMAKE_HOST_IOS AND NOT MSVC)
        set(CMAKE_EXE_LINKER_FLAGS "${CMAKE_EXE_LINKER_FLAGS} -pie")
        add_compile_options($<$<STREQUAL:$<TARGET_PROPERTY:TYPE>,EXECUTABLE>:-fPIE>)
        add_compile_options($<$<STREQUAL:$<TARGET_PROPERTY:TYPE>,SHARED_LIBRARY>:-fPIC>)
    endif()

    set(CMAKE_POSITION_INDEPENDENT_CODE ON)
endif()

string(TOLOWER "${CMAKE_BUILD_TYPE}" LOWERCASE_CMAKE_BUILD_TYPE)
if(LOWERCASE_CMAKE_BUILD_TYPE STREQUAL debug)
    # Clear _FORTIFY_SOURCE=2, if set
    string(REPLACE "-D_FORTIFY_SOURCE=2 " "" CMAKE_CXX_FLAGS "${CMAKE_CXX_FLAGS}")
    string(REPLACE "-D_FORTIFY_SOURCE=2 " "" CMAKE_C_FLAGS "${CMAKE_C_FLAGS}")
endif()<|MERGE_RESOLUTION|>--- conflicted
+++ resolved
@@ -269,12 +269,8 @@
   elseif(CLR_CMAKE_TARGET_ARCH STREQUAL armel)
     set(CLR_CMAKE_TARGET_ARCH_ARM 1)
     set(CLR_CMAKE_TARGET_ARCH_ARMV7L 1)
-<<<<<<< HEAD
-=======
-    set(ARM_SOFTFP 1)
   elseif(CLR_CMAKE_TARGET_ARCH STREQUAL s390x)
     set(CLR_CMAKE_TARGET_ARCH_S390X 1)
->>>>>>> aad916c7
   elseif(CLR_CMAKE_TARGET_ARCH STREQUAL wasm)
     set(CLR_CMAKE_TARGET_ARCH_WASM 1)
   else()
