--- conflicted
+++ resolved
@@ -51,13 +51,10 @@
             set(CLR_CMAKE_HOST_UNIX_X86 1)
         elseif(CMAKE_SYSTEM_PROCESSOR STREQUAL s390x)
             set(CLR_CMAKE_HOST_UNIX_S390X 1)
-<<<<<<< HEAD
         elseif(CMAKE_SYSTEM_PROCESSOR STREQUAL ppc64le)
-	    set(CLR_CMAKE_HOST_UNIX_POWERPC64 1)
-=======
+	        set(CLR_CMAKE_HOST_UNIX_POWERPC64 1)
         elseif(CMAKE_SYSTEM_PROCESSOR STREQUAL mips64)
             set(CLR_CMAKE_HOST_UNIX_MIPS64 1)
->>>>>>> eb51b02b
         else()
             clr_unknown_arch()
         endif()
@@ -255,14 +252,10 @@
 elseif(CLR_CMAKE_HOST_UNIX_S390X)
     set(CLR_CMAKE_HOST_ARCH_S390X 1)
     set(CLR_CMAKE_HOST_ARCH "s390x")
-<<<<<<< HEAD
 elseif(CLR_CMAKE_HOST_UNIX_POWERPC64)
     set(CLR_CMAKE_HOST_ARCH_POWERPC64 1)
     set(CLR_CMAKE_HOST_ARCH "ppc64le")
-elseif(CLR_CMAKE_HOST_UNIX_WASM)
-=======
 elseif(CLR_CMAKE_HOST_BROWSER)
->>>>>>> eb51b02b
     set(CLR_CMAKE_HOST_ARCH_WASM 1)
     set(CLR_CMAKE_HOST_ARCH "wasm")
 elseif(CLR_CMAKE_HOST_UNIX_MIPS64)
@@ -302,11 +295,6 @@
     set(CLR_CMAKE_TARGET_ARCH_I386 1)
 elseif(CLR_CMAKE_TARGET_ARCH STREQUAL arm64)
     set(CLR_CMAKE_TARGET_ARCH_ARM64 1)
-<<<<<<< HEAD
-elseif(CLR_CMAKE_TARGET_ARCH STREQUAL arm)
-    set(CLR_CMAKE_TARGET_ARCH_ARM 1)
-elseif(CLR_CMAKE_TARGET_ARCH STREQUAL armel)
-=======
   elseif(CLR_CMAKE_TARGET_ARCH STREQUAL loongarch64)
     set(CLR_CMAKE_TARGET_ARCH_LOONGARCH64 1)
   elseif(CLR_CMAKE_TARGET_ARCH STREQUAL arm)
@@ -314,7 +302,6 @@
   elseif(CLR_CMAKE_TARGET_ARCH STREQUAL armv6)
     set(CLR_CMAKE_TARGET_ARCH_ARMV6 1)
   elseif(CLR_CMAKE_TARGET_ARCH STREQUAL armel)
->>>>>>> eb51b02b
     set(CLR_CMAKE_TARGET_ARCH_ARM 1)
     set(CLR_CMAKE_TARGET_ARCH_ARMV7L 1)
     set(ARM_SOFTFP 1)
@@ -324,13 +311,9 @@
     set(CLR_CMAKE_TARGET_ARCH_POWERPC64 1)
 elseif(CLR_CMAKE_TARGET_ARCH STREQUAL wasm)
     set(CLR_CMAKE_TARGET_ARCH_WASM 1)
-<<<<<<< HEAD
+elseif(CLR_CMAKE_TARGET_ARCH STREQUAL mips64)
+    set(CLR_CMAKE_TARGET_ARCH_MIPS64 1)
 else()
-=======
-  elseif(CLR_CMAKE_TARGET_ARCH STREQUAL mips64)
-    set(CLR_CMAKE_TARGET_ARCH_MIPS64 1)
-  else()
->>>>>>> eb51b02b
     clr_unknown_arch()
 endif()
 
