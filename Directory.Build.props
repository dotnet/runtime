<Project>
  <PropertyGroup>
    <!-- For non-SDK projects that import this file and then import Microsoft.Common.props,
         tell Microsoft.Common.props not to import Directory.Build.props again. -->
    <ImportDirectoryBuildProps>false</ImportDirectoryBuildProps>
    <!-- Used to determine if we should build some packages only once across multiple official build legs.
         For offline builds we still set OfficialBuildId but we need to build all the packages for a single
         leg only, so we also take DotNetBuildFromSource  into account. -->
    <BuildingAnOfficialBuildLeg Condition="'$(BuildingAnOfficialBuildLeg)' == '' and '$(OfficialBuildId)' != '' and '$(DotNetBuildFromSource)' != 'true'">true</BuildingAnOfficialBuildLeg>
    <!-- When doing a source build, we want to build the various text-only manifests in
         all cases, rather than ordinarily where we build them during mobile or wasm
         build legs. This makes the manifests available on source-only builds. -->
    <ForceBuildMobileManifests Condition="'$(DotNetBuildFromSource)' == 'true'">true</ForceBuildMobileManifests>
  </PropertyGroup>

  <PropertyGroup Label="CalculateTargetOS">
    <_hostOS>linux</_hostOS>
    <_hostOS Condition="$([MSBuild]::IsOSPlatform('OSX'))">osx</_hostOS>
    <_hostOS Condition="$([MSBuild]::IsOSPlatform('FREEBSD'))">freebsd</_hostOS>
    <_hostOS Condition="$([MSBuild]::IsOSPlatform('NETBSD'))">netbsd</_hostOS>
    <_hostOS Condition="$([MSBuild]::IsOSPlatform('ILLUMOS'))">illumos</_hostOS>
    <_hostOS Condition="$([MSBuild]::IsOSPlatform('SOLARIS'))">solaris</_hostOS>
    <_hostOS Condition="$([MSBuild]::IsOSPlatform('HAIKU'))">haiku</_hostOS>
    <_hostOS Condition="$([MSBuild]::IsOSPlatform('WINDOWS'))">windows</_hostOS>
    <HostOS>$(_hostOS)</HostOS>
    <TargetOS Condition="'$(TargetOS)' == '' and '$(RuntimeIdentifier)' == 'browser-wasm'">browser</TargetOS>
    <TargetOS Condition="'$(TargetOS)' == ''">$(_hostOS)</TargetOS>
    <TargetsMobile Condition="'$(TargetOS)' == 'ios' or '$(TargetOS)' == 'iossimulator' or '$(TargetOS)' == 'maccatalyst' or '$(TargetOS)' == 'tvos' or '$(TargetOS)' == 'tvossimulator' or '$(TargetOS)' == 'android' or '$(TargetOS)' == 'browser' or '$(TargetOS)' == 'wasi'">true</TargetsMobile>
    <TargetsAppleMobile Condition="'$(TargetOS)' == 'ios' or '$(TargetOS)' == 'iossimulator' or '$(TargetOS)' == 'maccatalyst' or '$(TargetOS)' == 'tvos' or '$(TargetOS)' == 'tvossimulator'">true</TargetsAppleMobile>
  </PropertyGroup>

  <!-- Platform property is required by RepoLayout.props in Arcade SDK. -->
  <PropertyGroup Label="CalculateArch">
    <_hostArch>$([System.Runtime.InteropServices.RuntimeInformation]::ProcessArchitecture.ToString().ToLowerInvariant)</_hostArch>
    <BuildArchitecture Condition="'$(BuildArchitecture)' == ''">$(_hostArch)</BuildArchitecture>
    <TargetArchitecture Condition="'$(TargetArchitecture)' == '' and ('$(TargetOS)' == 'browser' or '$(RuntimeIdentifier)' == 'browser-wasm')">wasm</TargetArchitecture>
    <TargetArchitecture Condition="'$(TargetArchitecture)' == '' and ('$(TargetOS)' == 'wasi' or '$(RuntimeIdentifier)' == 'wasi-wasm')">wasm</TargetArchitecture>
    <TargetArchitecture Condition="'$(TargetArchitecture)' == '' and '$(_hostArch)' == 'arm'">arm</TargetArchitecture>
    <TargetArchitecture Condition="'$(TargetArchitecture)' == '' and '$(_hostArch)' == 'armv6'">armv6</TargetArchitecture>
    <TargetArchitecture Condition="'$(TargetArchitecture)' == '' and '$(_hostArch)' == 'armel'">armel</TargetArchitecture>
    <TargetArchitecture Condition="'$(TargetArchitecture)' == '' and '$(_hostArch)' == 'arm64'">arm64</TargetArchitecture>
    <TargetArchitecture Condition="'$(TargetArchitecture)' == '' and '$(_hostArch)' == 'loongarch64'">loongarch64</TargetArchitecture>
    <TargetArchitecture Condition="'$(TargetArchitecture)' == '' and '$(_hostArch)' == 's390x'">s390x</TargetArchitecture>
    <TargetArchitecture Condition="'$(TargetArchitecture)' == '' and '$(_hostArch)' == 'ppc64le'">ppc64le</TargetArchitecture>
    <TargetArchitecture Condition="'$(TargetArchitecture)' == '' and '$(TargetsMobile)' == 'true'">x64</TargetArchitecture>
    <TargetArchitecture Condition="'$(TargetArchitecture)' == ''">x64</TargetArchitecture>
    <Platform Condition="'$(Platform)' == '' and '$(InferPlatformFromTargetArchitecture)' == 'true'">$(TargetArchitecture)</Platform>
  </PropertyGroup>

  <PropertyGroup Label="SetOSTargetMinVersions">
    <!--
      Minimum target OS versions, keep in sync with:
        - eng/native/configurecompiler.cmake
        - eng/native/build-commons.sh
        - src/native/libs/build-native.sh
        - src/coreclr/tools/aot/ILCompiler.Compiler/Compiler/DependencyAnalysis/ObjectWriter.cs
        - src/coreclr/nativeaot/BuildIntegration/Microsoft.NETCore.Native.Unix.targets
        - src/installer/pkg/sfx/bundle/shared-framework-distribution-template-x64.xml
        - src/installer/pkg/sfx/bundle/shared-framework-distribution-template-arm64.xml
        - src/tasks/MobileBuildTasks/Apple/AppleProject.cs
        - dotnet/installer repo > src/redist/targets/GeneratePKG.targets
     -->
    <AndroidApiLevelMin>21</AndroidApiLevelMin>
<<<<<<< HEAD
    <iOSVersionMin>12.0</iOSVersionMin>
    <tvOSVersionMin>12.0</tvOSVersionMin>
    <watchOSVersionMin>2.0</watchOSVersionMin>
    <watchOS64_32VersionMin>5.1</watchOS64_32VersionMin>
=======
    <iOSVersionMin>11.0</iOSVersionMin>
    <tvOSVersionMin>11.0</tvOSVersionMin>
>>>>>>> c7479b9a
    <macOSVersionMin>10.15</macOSVersionMin>
    <macOSVersionMin Condition="('$(TargetOS)' == 'osx' or '$(TargetOS)' == 'maccatalyst') and '$(TargetArchitecture)' == 'arm64'">11.0</macOSVersionMin>
  </PropertyGroup>

  <PropertyGroup>
    <!-- Set OutDirName (Arcade specific property that must be set before the Arcade SDK is imported) to change the BaseOutputPath and
         BaseIntermediateOutputPath properties to include the ref subfolder. -->
    <IsReferenceAssemblyProject Condition="$([System.IO.Path]::GetFileName('$(MSBuildProjectDirectory)')) == 'ref'">true</IsReferenceAssemblyProject>
    <OutDirName Condition="'$(IsReferenceAssemblyProject)' == 'true'">$(MSBuildProjectName)$([System.IO.Path]::DirectorySeparatorChar)ref</OutDirName>
  </PropertyGroup>

  <!-- Import the Arcade SDK -->
  <Import Project="Sdk.props" Sdk="Microsoft.DotNet.Arcade.Sdk" />

  <!-- The TFMs to build and test against. -->
  <PropertyGroup>
    <NetCoreAppCurrentVersion>9.0</NetCoreAppCurrentVersion>
    <NetCoreAppCurrentIdentifier>.NETCoreApp</NetCoreAppCurrentIdentifier>
    <NetCoreAppCurrentTargetFrameworkMoniker>$(NetCoreAppCurrentIdentifier),Version=v$(NetCoreAppCurrentVersion)</NetCoreAppCurrentTargetFrameworkMoniker>
    <MicrosoftNetCoreAppFrameworkName>Microsoft.NETCore.App</MicrosoftNetCoreAppFrameworkName>
    <NetCoreAppCurrentBrandName>.NET $(NetCoreAppCurrentVersion)</NetCoreAppCurrentBrandName>
    <NetCoreAppCurrent>net$(NetCoreAppCurrentVersion)</NetCoreAppCurrent>

    <!-- The previous supported .NET version. -->
    <NetCoreAppPreviousVersion>8.0</NetCoreAppPreviousVersion>
    <!-- For the .NET 9 release, set NetCoreAppPrevious to empty as NuGet has issues
         with duplicate TFMs (when using both NetCoreAppPrevious and NetCoreAppMinimum). -->
    <NetCoreAppPrevious />

    <!-- The minimum supported .NET version. -->
    <NetCoreAppMinimum>net8.0</NetCoreAppMinimum>
    <NetCoreAppMinimum Condition="'$(DotNetBuildFromSource)' == 'true'">$(NetCoreAppCurrent)</NetCoreAppMinimum>

    <!-- when this is updated, make sure to keep $(_TargetFrameworkForNETCoreTasks)
         in src/mono/wasm/build/WasmApp.LocalBuild.props
         and in src/mono/msbuild/apple/build/AppleBuild.LocalBuild.props in sync -->
    <NetCoreAppToolCurrentVersion>8.0</NetCoreAppToolCurrentVersion>
    <NetCoreAppToolCurrent>net$(NetCoreAppToolCurrentVersion)</NetCoreAppToolCurrent>
    <NetCoreAppCurrentToolTargetFrameworkMoniker>$(NetCoreAppCurrentIdentifier),Version=v$(NetCoreAppToolCurrentVersion)</NetCoreAppCurrentToolTargetFrameworkMoniker>

    <AspNetCoreAppCurrentVersion>8.0</AspNetCoreAppCurrentVersion>
    <AspNetCoreAppCurrent>net$(AspNetCoreAppCurrentVersion)</AspNetCoreAppCurrent>

    <NetFrameworkMinimum>net462</NetFrameworkMinimum>
    <NetFrameworkCurrent>net48</NetFrameworkCurrent>
    <NetFrameworkToolCurrent>net472</NetFrameworkToolCurrent>
    <!-- Don't build for NETFramework during source-build. -->
    <NetFrameworkMinimum Condition="'$(DotNetBuildFromSource)' == 'true'" />
    <NetFrameworkToolCurrent Condition="'$(DotNetBuildFromSource)' == 'true'" />
    <NetFrameworkCurrent Condition="'$(DotNetBuildFromSource)' == 'true'" />

    <!-- Important: Set this to the GA version (or a close approximation) during servicing and adjust the TFM property below. -->
    <ApiCompatNetCoreAppBaselineVersion>8.0.0-rc.1.23415.6</ApiCompatNetCoreAppBaselineVersion>
    <ApiCompatNetCoreAppBaselineTFM>net8.0</ApiCompatNetCoreAppBaselineTFM>

    <TargetFrameworkForNETFrameworkTasks>$(NetFrameworkToolCurrent)</TargetFrameworkForNETFrameworkTasks>
    <!-- Don't build for NETFramework during source-build. -->
    <TargetFrameworkForNETFrameworkTasks Condition="'$(DotNetBuildFromSource)' == 'true'" />

    <TargetFrameworkForNETCoreTasks>$(NetCoreAppToolCurrent)</TargetFrameworkForNETCoreTasks>
  </PropertyGroup>

  <PropertyGroup Label="CalculateConfiguration">
    <!-- The RuntimeConfiguration property allows to pass in/specify a configuration that applies to both CoreCLR and Mono. -->
    <RuntimeConfiguration Condition="'$(RuntimeConfiguration)' == ''">$(Configuration)</RuntimeConfiguration>
    <RuntimeConfiguration Condition="'$(RuntimeConfiguration)' == '' and ('$(Configuration)' == 'Debug' or '$(Configuration)' == 'Release')">$(Configuration)</RuntimeConfiguration>
    <RuntimeConfiguration Condition="'$(RuntimeConfiguration)' == ''">Debug</RuntimeConfiguration>
    <CoreCLRConfiguration Condition="'$(CoreCLRConfiguration)' == ''">$(RuntimeConfiguration)</CoreCLRConfiguration>
    <MonoConfiguration Condition="'$(MonoConfiguration)' == '' and '$(RuntimeConfiguration.ToLower())' != 'checked'">$(RuntimeConfiguration)</MonoConfiguration>
    <!-- There's no checked configuration on Mono. -->
    <MonoConfiguration Condition="'$(MonoConfiguration)' == '' and '$(RuntimeConfiguration.ToLower())' == 'checked'">Debug</MonoConfiguration>
    <LibrariesConfiguration Condition="'$(LibrariesConfiguration)' == ''">$(Configuration)</LibrariesConfiguration>
    <HostConfiguration Condition="'$(HostConfiguration)' == ''">$(Configuration)</HostConfiguration>
    <TasksConfiguration Condition="'$(TasksConfiguration)' == ''">$(Configuration)</TasksConfiguration>
    <ToolsConfiguration Condition="'$(ToolsConfiguration)' == ''">$(Configuration)</ToolsConfiguration>
  </PropertyGroup>

  <PropertyGroup>
    <LibrariesProjectRoot>$([MSBuild]::NormalizeDirectory('$(MSBuildThisFileDirectory)', 'src', 'libraries'))</LibrariesProjectRoot>
    <CoreClrProjectRoot>$([MSBuild]::NormalizeDirectory('$(MSBuildThisFileDirectory)', 'src', 'coreclr'))</CoreClrProjectRoot>
    <MonoProjectRoot>$([MSBuild]::NormalizeDirectory('$(MSBuildThisFileDirectory)', 'src', 'mono'))</MonoProjectRoot>
    <InstallerProjectRoot>$([MSBuild]::NormalizeDirectory('$(MSBuildThisFileDirectory)', 'src', 'installer'))</InstallerProjectRoot>
    <WorkloadsProjectRoot>$([MSBuild]::NormalizeDirectory('$(MSBuildThisFileDirectory)', 'src', 'workloads'))</WorkloadsProjectRoot>
    <ToolsProjectRoot>$([MSBuild]::NormalizeDirectory('$(MSBuildThisFileDirectory)', 'src', 'tools'))</ToolsProjectRoot>
    <SharedNativeRoot>$([MSBuild]::NormalizeDirectory('$(RepoRoot)', 'src', 'native'))</SharedNativeRoot>
    <RepoTasksDir>$([MSBuild]::NormalizeDirectory('$(MSBuildThisFileDirectory)', 'src', 'tasks'))</RepoTasksDir>
    <IbcOptimizationDataDir>$([MSBuild]::NormalizeDirectory('$(ArtifactsDir)', 'ibc'))</IbcOptimizationDataDir>
    <MibcOptimizationDataDir>$([MSBuild]::NormalizeDirectory('$(ArtifactsDir)', 'mibc'))</MibcOptimizationDataDir>
    <DocsDir>$([MSBuild]::NormalizeDirectory('$(MSBuildThisFileDirectory)', 'docs'))</DocsDir>

    <AppleAppBuilderDir>$([MSBuild]::NormalizeDirectory('$(ArtifactsBinDir)', 'AppleAppBuilder', '$(TasksConfiguration)', '$(NetCoreAppToolCurrent)'))</AppleAppBuilderDir>
    <AndroidAppBuilderDir>$([MSBuild]::NormalizeDirectory('$(ArtifactsBinDir)', 'AndroidAppBuilder', '$(TasksConfiguration)', '$(NetCoreAppToolCurrent)', 'publish'))</AndroidAppBuilderDir>
    <MobileBuildTasksDir>$([MSBuild]::NormalizeDirectory('$(ArtifactsBinDir)', 'MobileBuildTasks', '$(TasksConfiguration)', '$(NetCoreAppToolCurrent)'))</MobileBuildTasksDir>
    <WasmAppBuilderDir>$([MSBuild]::NormalizeDirectory('$(ArtifactsBinDir)', 'WasmAppBuilder', '$(TasksConfiguration)', '$(NetCoreAppToolCurrent)'))</WasmAppBuilderDir>
    <WasmBuildTasksDir>$([MSBuild]::NormalizeDirectory('$(ArtifactsBinDir)', 'WasmBuildTasks', '$(TasksConfiguration)', '$(NetCoreAppToolCurrent)', 'publish'))</WasmBuildTasksDir>
    <WorkloadBuildTasksDir>$([MSBuild]::NormalizeDirectory('$(ArtifactsBinDir)', 'WorkloadBuildTasks', '$(TasksConfiguration)', '$(NetCoreAppToolCurrent)'))</WorkloadBuildTasksDir>
    <LibraryBuilderDir>$([MSBuild]::NormalizeDirectory('$(ArtifactsBinDir)', 'LibraryBuilder', '$(TasksConfiguration)', '$(NetCoreAppToolCurrent)'))</LibraryBuilderDir>
    <MonoAOTCompilerDir>$([MSBuild]::NormalizeDirectory('$(ArtifactsBinDir)', 'MonoAOTCompiler', '$(TasksConfiguration)', '$(NetCoreAppToolCurrent)'))</MonoAOTCompilerDir>
    <MonoTargetsTasksDir>$([MSBuild]::NormalizeDirectory('$(ArtifactsBinDir)', 'MonoTargetsTasks', '$(TasksConfiguration)', '$(NetCoreAppToolCurrent)'))</MonoTargetsTasksDir>
    <TestExclusionListTasksDir>$([MSBuild]::NormalizeDirectory('$(ArtifactsBinDir)', 'TestExclusionListTasks', '$(TasksConfiguration)', '$(NetCoreAppToolCurrent)'))</TestExclusionListTasksDir>
    <InstallerTasksAssemblyPath Condition="'$(MSBuildRuntimeType)' == 'Core'">$([MSBuild]::NormalizePath('$(ArtifactsBinDir)', 'installer.tasks', '$(TasksConfiguration)', '$(NetCoreAppToolCurrent)', 'installer.tasks.dll'))</InstallerTasksAssemblyPath>
    <InstallerTasksAssemblyPath Condition="'$(MSBuildRuntimeType)' != 'Core'">$([MSBuild]::NormalizePath('$(ArtifactsBinDir)', 'installer.tasks', '$(TasksConfiguration)', '$(NetFrameworkToolCurrent)', 'installer.tasks.dll'))</InstallerTasksAssemblyPath>
    <Crossgen2SdkOverridePropsPath Condition="'$(MSBuildRuntimeType)' == 'Core'">$([MSBuild]::NormalizePath('$(ArtifactsBinDir)', 'Crossgen2Tasks', '$(TasksConfiguration)', '$(NetCoreAppToolCurrent)', 'Microsoft.NET.CrossGen.props'))</Crossgen2SdkOverridePropsPath>
    <Crossgen2SdkOverrideTargetsPath Condition="'$(MSBuildRuntimeType)' == 'Core'">$([MSBuild]::NormalizePath('$(ArtifactsBinDir)', 'Crossgen2Tasks', '$(TasksConfiguration)', '$(NetCoreAppToolCurrent)', 'Microsoft.NET.CrossGen.targets'))</Crossgen2SdkOverrideTargetsPath>
    <AppleAppBuilderTasksAssemblyPath>$([MSBuild]::NormalizePath('$(AppleAppBuilderDir)', 'AppleAppBuilder.dll'))</AppleAppBuilderTasksAssemblyPath>
    <AndroidAppBuilderTasksAssemblyPath>$([MSBuild]::NormalizePath('$(AndroidAppBuilderDir)', 'AndroidAppBuilder.dll'))</AndroidAppBuilderTasksAssemblyPath>
    <MobileBuildTasksAssemblyPath>$([MSBuild]::NormalizePath('$(MobileBuildTasksDir)', 'MobileBuildTasks.dll'))</MobileBuildTasksAssemblyPath>
    <WasmAppBuilderTasksAssemblyPath>$([MSBuild]::NormalizePath('$(WasmAppBuilderDir)', 'WasmAppBuilder.dll'))</WasmAppBuilderTasksAssemblyPath>
    <WasmBuildTasksAssemblyPath>$([MSBuild]::NormalizePath('$(WasmBuildTasksDir)', 'WasmBuildTasks.dll'))</WasmBuildTasksAssemblyPath>
    <WasmAppHostDir>$([MSBuild]::NormalizeDirectory('$(ArtifactsBinDir)', 'WasmAppHost', 'wasm', '$(Configuration)'))</WasmAppHostDir>
    <WorkloadBuildTasksAssemblyPath>$([MSBuild]::NormalizePath('$(WorkloadBuildTasksDir)', 'WorkloadBuildTasks.dll'))</WorkloadBuildTasksAssemblyPath>
    <LibraryBuilderTasksAssemblyPath>$([MSBuild]::NormalizePath('$(LibraryBuilderDir)', 'LibraryBuilder.dll'))</LibraryBuilderTasksAssemblyPath>
    <MonoAOTCompilerTasksAssemblyPath>$([MSBuild]::NormalizePath('$(MonoAOTCompilerDir)', 'MonoAOTCompiler.dll'))</MonoAOTCompilerTasksAssemblyPath>
    <MonoTargetsTasksAssemblyPath>$([MSBuild]::NormalizePath('$(MonoTargetsTasksDir)', 'MonoTargetsTasks.dll'))</MonoTargetsTasksAssemblyPath>
    <TestExclusionListTasksAssemblyPath>$([MSBuild]::NormalizePath('$(TestExclusionListTasksDir)', 'TestExclusionListTasks.dll'))</TestExclusionListTasksAssemblyPath>
    <CoreCLRToolPath>$([MSBuild]::NormalizeDirectory('$(ArtifactsBinDir)', 'coreclr', '$(TargetOS).$(TargetArchitecture).$(RuntimeConfiguration)'))</CoreCLRToolPath>
    <ILAsmToolPath Condition="'$(DotNetBuildFromSource)' == 'true' or '$(BuildArchitecture)' == 's390x' or '$(BuildArchitecture)' == 'ppc64le'">$(CoreCLRToolPath)</ILAsmToolPath>

    <WasmtimeDir Condition="'$(WasmtimeDir)' == '' and '$(WASMTIME_PATH)' != '' and Exists($(WASMTIME_PATH))">$(WASMTIME_PATH)</WasmtimeDir>
    <WasmtimeDir Condition="'$(WasmtimeDir)' == ''">$([MSBuild]::NormalizeDirectory($(ArtifactsObjDir), 'wasmtime'))</WasmtimeDir>
    <InstallWasmtimeForTests Condition="'$(InstallWasmtimeForTests)' == '' and !Exists($(WasmtimeDir))">true</InstallWasmtimeForTests>
  </PropertyGroup>

  <PropertyGroup Label="CalculatePortableBuild">
    <PortableBuild Condition="'$(PortableBuild)' == '' and '$(DotNetBuildFromSource)' == 'true'">false</PortableBuild>
    <PortableBuild Condition="'$(PortableBuild)' == ''">true</PortableBuild>
  </PropertyGroup>

  <!-- _portableOS is the portable rid-OS corresponding to the target platform. -->
  <PropertyGroup Label="CalculatePortableOS">
    <!-- To determine _portableOS we use TargetOS.
         TargetOS is not a rid-OS. For example: for Windows it is 'windows' instead of 'win'.
         And, for flavors of Linux, like 'linux-musl' and 'linux-bionic', TargetOS is 'linux'. -->

    <_portableOS>$(TargetOS.ToLowerInvariant())</_portableOS>
    <_portableOS Condition="'$(_portableOS)' == 'windows'">win</_portableOS>

    <!-- TargetOS=AnyOS is a sentinel value used by tests, ignore it.  -->
    <_portableOS Condition="'$(_portableOS)' == 'anyos'">$(__PortableTargetOS)</_portableOS>

    <!-- Detect linux flavors using __PortableTargetOS from the native script. -->
    <_portableOS Condition="'$(_portableOS)' == 'linux' and '$(__PortableTargetOS)' == 'linux-musl'">linux-musl</_portableOS>
    <_portableOS Condition="'$(_portableOS)' == 'linux' and '$(__PortableTargetOS)' == 'linux-bionic'">linux-bionic</_portableOS>

    <!-- On Windows, we can build for Windows and Mobile.
         For other TargetOSes, create a "win" build, built from TargetOS sources and "win" pre-built packages. -->
    <_portableOS Condition="'$(HostOS)' == 'win' and '$(TargetsMobile)' != 'true'">win</_portableOS>
  </PropertyGroup>

  <!-- PackageRID is used for packages needed for the target. -->
  <PropertyGroup Label="CalculatePackageRID">
    <_packageOS>$(_portableOS)</_packageOS>

    <_packageOS Condition="'$(CrossBuild)' == 'true' and '$(_portableOS)' != 'linux-musl' and '$(_portableOS)' != 'linux-bionic'">$(_hostOS)</_packageOS>

    <!-- source-build sets PackageOS to build with non-portable rid packages that were source-built previously. -->
    <PackageRID Condition="'$(PackageOS)' != ''">$(PackageOS)-$(TargetArchitecture)</PackageRID>
    <PackageRID Condition="'$(PackageRID)' == ''">$(_packageOS)-$(TargetArchitecture)</PackageRID>
  </PropertyGroup>

  <!-- ToolsRID is used for packages needed on the build host. -->
  <PropertyGroup Label="CalculateToolsRID">
    <!-- _portableHostOS is the portable rid-OS corresponding to the build host platform.

         To determine _portableHostOS we use _hostOS, similar to how _portableOS is calculated from TargetOS.

         When we're not cross-building we can detect linux flavors by looking at _portableOS
         because the target platform and the build host platform are the same.
         For cross-builds, we're currently unable to detect the flavors. -->
    <_portableHostOS>$(_hostOS)</_portableHostOS>
    <_portableHostOS Condition="'$(_portableHostOS)' == 'windows'">win</_portableHostOS>
    <_portableHostOS Condition="'$(CrossBuild)' != 'true' and '$(_portableOS)' == 'linux-musl'">linux-musl</_portableHostOS>

    <!-- source-build sets ToolsOS to build with non-portable rid packages that were source-built previously. -->
    <ToolsRID Condition="'$(ToolsOS)' != ''">$(ToolsOS)-$(_hostArch)</ToolsRID>
    <ToolsRID Condition="'$(ToolsRID)' == ''">$(_portableHostOS)-$(_hostArch)</ToolsRID>

    <!-- Microsoft.NET.Sdk.IL SDK defaults to the portable host rid. Match it to ToolsRID (for source-build). -->
    <MicrosoftNetCoreIlasmPackageRuntimeId>$(ToolsRID)</MicrosoftNetCoreIlasmPackageRuntimeId>
  </PropertyGroup>

  <!-- OutputRID is used to name the target platform.
       For portable builds, OutputRID matches _portableOS.
       For non-portable builds, it uses __DistroRid (from the native build script), or falls back to RuntimeInformation.RuntimeIdentifier.
       Source-build sets OutputRID directly. -->
  <PropertyGroup Label="CalculateOutputRID">
    <_hostRid Condition="'$(MSBuildRuntimeType)' == 'core'">$([System.Runtime.InteropServices.RuntimeInformation]::RuntimeIdentifier)</_hostRid>
    <_hostRid Condition="'$(MSBuildRuntimeType)' != 'core'">win-$([System.Runtime.InteropServices.RuntimeInformation]::OSArchitecture.ToString().ToLowerInvariant)</_hostRid>

    <_parseDistroRid>$(__DistroRid)</_parseDistroRid>
    <_parseDistroRid Condition="'$(_parseDistroRid)' == ''">$(_hostRid)</_parseDistroRid>
    <_distroRidIndex>$(_parseDistroRid.LastIndexOf('-'))</_distroRidIndex>

    <_outputOS>$(_parseDistroRid.SubString(0, $(_distroRidIndex)))</_outputOS>
    <_outputOS Condition="'$(PortableBuild)' == 'true'">$(_portableOS)</_outputOS>

    <OutputRID Condition="'$(OutputRID)' == ''">$(_outputOS)-$(TargetArchitecture)</OutputRID>
  </PropertyGroup>

  <PropertyGroup Label="CalculateTargetOSName">
    <TargetsFreeBSD Condition="'$(TargetOS)' == 'freebsd'">true</TargetsFreeBSD>
    <Targetsillumos Condition="'$(TargetOS)' == 'illumos'">true</Targetsillumos>
    <TargetsSolaris Condition="'$(TargetOS)' == 'solaris'">true</TargetsSolaris>
    <TargetsHaiku Condition="'$(TargetOS)' == 'haiku'">true</TargetsHaiku>
    <TargetsLinux Condition="'$(TargetOS)' == 'linux' or '$(TargetOS)' == 'android'">true</TargetsLinux>
    <TargetsLinuxBionic Condition="'$(_portableOS)' == 'linux-bionic'">true</TargetsLinuxBionic>
    <TargetsLinuxMusl Condition="'$(_portableOS)' == 'linux-musl'">true</TargetsLinuxMusl>
    <TargetsNetBSD Condition="'$(TargetOS)' == 'netbsd'">true</TargetsNetBSD>
    <TargetsOSX Condition="'$(TargetOS)' == 'osx'">true</TargetsOSX>
    <TargetsMacCatalyst Condition="'$(TargetOS)' == 'maccatalyst'">true</TargetsMacCatalyst>
    <TargetsiOS Condition="'$(TargetOS)' == 'ios' or '$(TargetOS)' == 'iossimulator'">true</TargetsiOS>
    <TargetstvOS Condition="'$(TargetOS)' == 'tvos' or '$(TargetOS)' == 'tvossimulator'">true</TargetstvOS>
    <TargetsiOSSimulator Condition="'$(TargetOS)' == 'iossimulator'">true</TargetsiOSSimulator>
    <TargetstvOSSimulator Condition="'$(TargetOS)' == 'tvossimulator'">true</TargetstvOSSimulator>
    <TargetsAndroid Condition="'$(TargetOS)' == 'android'">true</TargetsAndroid>
    <TargetsBrowser Condition="'$(TargetOS)' == 'browser'">true</TargetsBrowser>
    <TargetsWasi Condition="'$(TargetOS)' == 'wasi'">true</TargetsWasi>
    <TargetsWindows Condition="'$(TargetOS)' == 'windows'">true</TargetsWindows>
    <TargetsUnix Condition="'$(TargetsFreeBSD)' == 'true' or '$(Targetsillumos)' == 'true' or '$(TargetsSolaris)' == 'true' or '$(TargetsHaiku)' == 'true' or '$(TargetsLinux)' == 'true' or '$(TargetsNetBSD)' == 'true' or '$(TargetsOSX)' == 'true' or '$(TargetsMacCatalyst)' == 'true' or '$(TargetstvOS)' == 'true' or '$(TargetsiOS)' == 'true' or '$(TargetsAndroid)' == 'true'">true</TargetsUnix>
  </PropertyGroup>

  <PropertyGroup>
    <MicrosoftNetCoreAppRefPackDir>$([MSBuild]::NormalizeDirectory('$(ArtifactsBinDir)', 'microsoft.netcore.app.ref'))</MicrosoftNetCoreAppRefPackDir>
    <MicrosoftNetCoreAppRefPackRefDir>$([MSBuild]::NormalizeDirectory('$(MicrosoftNetCoreAppRefPackDir)', 'ref', '$(NetCoreAppCurrent)'))</MicrosoftNetCoreAppRefPackRefDir>
    <MicrosoftNetCoreAppRefPackDataDir>$([MSBuild]::NormalizeDirectory('$(MicrosoftNetCoreAppRefPackDir)', 'data'))</MicrosoftNetCoreAppRefPackDataDir>

    <MicrosoftNetCoreAppRuntimePackDir>$([MSBuild]::NormalizeDirectory('$(ArtifactsBinDir)', 'microsoft.netcore.app.runtime.$(OutputRID)', '$(LibrariesConfiguration)'))</MicrosoftNetCoreAppRuntimePackDir>
    <MicrosoftNetCoreAppRuntimePackRidDir>$([MSBuild]::NormalizeDirectory('$(MicrosoftNetCoreAppRuntimePackDir)', 'runtimes', '$(OutputRID)'))</MicrosoftNetCoreAppRuntimePackRidDir>
    <MicrosoftNetCoreAppRuntimePackRidLibTfmDir>$([MSBuild]::NormalizeDirectory('$(MicrosoftNetCoreAppRuntimePackRidDir)', 'lib', '$(NetCoreAppCurrent)'))</MicrosoftNetCoreAppRuntimePackRidLibTfmDir>
    <MicrosoftNetCoreAppRuntimePackNativeDir>$([MSBuild]::NormalizeDirectory('$(MicrosoftNetCoreAppRuntimePackRidDir)', 'native'))</MicrosoftNetCoreAppRuntimePackNativeDir>
  </PropertyGroup>

  <PropertyGroup>
    <DotNetHostBinDir>$([MSBuild]::NormalizeDirectory('$(ArtifactsBinDir)', '$(OutputRID).$(HostConfiguration)', 'corehost'))</DotNetHostBinDir>
  </PropertyGroup>

  <!--Feature switches -->
  <PropertyGroup>
    <NoPgoOptimize Condition="'$(NoPgoOptimize)' == '' and '$(DotNetBuildFromSource)' == 'true'">true</NoPgoOptimize>
    <EnableNgenOptimization Condition="'$(EnableNgenOptimization)' == '' and '$(DotNetBuildFromSource)' == 'true'">false</EnableNgenOptimization>
    <EnableNgenOptimization Condition="'$(EnableNgenOptimization)' == '' and ('$(Configuration)' == 'Release' or '$(Configuration)' == 'Checked')">true</EnableNgenOptimization>
    <!-- Enable NuGet static graph evaluation to optimize incremental restore -->
    <RestoreUseStaticGraphEvaluation>true</RestoreUseStaticGraphEvaluation>
    <!-- Turn off end of life target framework checks as we intentionally build older .NETCoreApp configurations. -->
    <CheckEolTargetFramework>false</CheckEolTargetFramework>
    <!-- Turn off workload support until we support them. -->
    <MSBuildEnableWorkloadResolver>false</MSBuildEnableWorkloadResolver>
    <!-- Disable source link when building locally. -->
    <DisableSourceLink Condition="'$(DisableSourceLink)' == '' and
                                  '$(ContinuousIntegrationBuild)' != 'true' and
                                  '$(OfficialBuildId)' == ''">true</DisableSourceLink>
    <!-- Runtime doesn't support Arcade-driven target framework filtering. -->
    <NoTargetFrameworkFiltering>true</NoTargetFrameworkFiltering>
  </PropertyGroup>

  <!-- RepositoryEngineeringDir isn't set when Installer tests import this file. -->
  <Import Project="$(RepositoryEngineeringDir)native\naming.props" />
  <Import Project="$(RepositoryEngineeringDir)Subsets.props" />

  <PropertyGroup>
    <CoreLibSharedDir>$([MSBuild]::NormalizeDirectory('$(LibrariesProjectRoot)', 'System.Private.CoreLib', 'src'))</CoreLibSharedDir>
    <CoreLibRefDir>$([MSBuild]::NormalizeDirectory('$(LibrariesProjectRoot)', 'System.Private.CoreLib', 'ref'))</CoreLibRefDir>
    <CoreLibProject Condition="'$(RuntimeFlavor)' == 'CoreCLR'">$([MSBuild]::NormalizePath('$(CoreClrProjectRoot)', 'System.Private.CoreLib', 'System.Private.CoreLib.csproj'))</CoreLibProject>
    <CoreLibProject Condition="'$(RuntimeFlavor)' == 'Mono'">$([MSBuild]::NormalizePath('$(MonoProjectRoot)', 'System.Private.CoreLib', 'System.Private.CoreLib.csproj'))</CoreLibProject>
    <CoreLibProject Condition="'$(UseNativeAotCoreLib)' == 'true'">$([MSBuild]::NormalizePath('$(CoreClrProjectRoot)', 'nativeaot', 'System.Private.CoreLib', 'src', 'System.Private.CoreLib.csproj'))</CoreLibProject>
    <UriProject>$([MSBuild]::NormalizePath('$(LibrariesProjectRoot)', 'System.Private.Uri', 'src', 'System.Private.Uri.csproj'))</UriProject>

    <!-- this property is used by the SDK to pull in mono-based runtime packs -->
    <UseMonoRuntime Condition="'$(UseMonoRuntime)' == '' and '$(RuntimeFlavor)' == 'Mono'">true</UseMonoRuntime>
  </PropertyGroup>

  <!-- Packaging -->
  <PropertyGroup>
    <GitHubRepositoryName>runtime</GitHubRepositoryName>
    <RepositoryUrl>https://github.com/dotnet/$(GitHubRepositoryName)</RepositoryUrl>
    <PackageProjectUrl>https://dot.net</PackageProjectUrl>
    <Owners>microsoft,dotnetframework</Owners>
    <IncludeSymbols>true</IncludeSymbols>
    <LicenseFile>$(MSBuildThisFileDirectory)LICENSE.TXT</LicenseFile>
    <PackageLicenseExpression>MIT</PackageLicenseExpression>
    <PackageRequireLicenseAcceptance>false</PackageRequireLicenseAcceptance>
    <Copyright>$(CopyrightNetFoundation)</Copyright>
    <PackageThirdPartyNoticesFile>$(MSBuildThisFileDirectory)THIRD-PARTY-NOTICES.TXT</PackageThirdPartyNoticesFile>
    <PackageReleaseNotes>https://go.microsoft.com/fwlink/?LinkID=799421</PackageReleaseNotes>
    <IsPrivateAssembly>$(MSBuildProjectName.Contains('Private'))</IsPrivateAssembly>
    <!-- Private packages should not be stable -->
    <SuppressFinalPackageVersion Condition="'$(SuppressFinalPackageVersion)' == '' and $(IsPrivateAssembly)">true</SuppressFinalPackageVersion>
    <!-- We don't want Private packages to be shipped to NuGet.org -->
    <IsShippingPackage Condition="$(IsPrivateAssembly)">false</IsShippingPackage>
    <PlaceholderFile>$(RepositoryEngineeringDir)_._</PlaceholderFile>
  </PropertyGroup>

  <!-- Flow these properties to consuming projects. -->
  <ItemDefinitionGroup>
    <TargetPathWithTargetPlatformMoniker>
      <IsPrivateAssembly>$(IsPrivateAssembly.ToLowerInvariant())</IsPrivateAssembly>
    </TargetPathWithTargetPlatformMoniker>
  </ItemDefinitionGroup>

  <!-- Language configuration -->
  <PropertyGroup>
    <!-- default to allowing all language features -->
    <LangVersion>preview</LangVersion>
    <!-- default to max warnlevel -->
    <AnalysisLevel Condition="'$(MSBuildProjectExtension)' == '.csproj'">preview</AnalysisLevel>
    <LangVersion Condition="'$(MSBuildProjectExtension)' == '.vbproj'">latest</LangVersion>
    <!-- Enables Strict mode for Roslyn compiler -->
    <Features>strict;nullablePublicOnly</Features>
    <TreatWarningsAsErrors Condition="'$(TreatWarningsAsErrors)' == ''">true</TreatWarningsAsErrors>
    <!-- Warnings to always disable -->
    <NoWarn>$(NoWarn),CS8969</NoWarn>
    <!-- Always pass portable to override arcade sdk which uses embedded for local builds -->
    <DebugType>portable</DebugType>
    <DebugSymbols>true</DebugSymbols>
    <KeepNativeSymbols Condition="'$(KeepNativeSymbols)' == '' and '$(DotNetBuildFromSource)' == 'true'">true</KeepNativeSymbols>
    <KeepNativeSymbols Condition="'$(KeepNativeSymbols)' == ''">false</KeepNativeSymbols>
    <!-- Used for launchSettings.json and runtime config files. -->
    <AppDesignerFolder>Properties</AppDesignerFolder>
    <!-- By default the SDK produces ref assembly for 5.0 or later -->
    <ProduceReferenceAssembly>false</ProduceReferenceAssembly>
  </PropertyGroup>

  <!-- Define test projects and companions -->
  <PropertyGroup Condition="$(MSBuildProjectFullPath.Contains('$([System.IO.Path]::DirectorySeparatorChar)tests$([System.IO.Path]::DirectorySeparatorChar)'))">
    <IsTestProject Condition="$(MSBuildProjectName.EndsWith('.UnitTests')) or $(MSBuildProjectName.EndsWith('.Tests'))">true</IsTestProject>
    <IsTrimmingTestProject Condition="$(MSBuildProjectName.EndsWith('.TrimmingTests'))">true</IsTrimmingTestProject>
    <IsNativeAotTestProject Condition="$(MSBuildProjectName.EndsWith('.NativeAotTests'))">true</IsNativeAotTestProject>
    <IsPublishedAppTestProject Condition="'$(IsTrimmingTestProject)' == 'true' or '$(IsNativeAotTestProject)' == 'true'">true</IsPublishedAppTestProject>
    <IsTestSupportProject Condition="'$(IsTestProject)' != 'true' and '$(IsPublishedAppTestProject)' != 'true'">true</IsTestSupportProject>

    <!-- Treat test assemblies as non-shipping (do not publish or sign them). -->
    <IsShipping Condition="'$(IsTestProject)' == 'true' or '$(IsTestSupportProject)' == 'true' or '$(IsPublishedAppTestProject)' == 'true'">false</IsShipping>
  </PropertyGroup>

  <PropertyGroup>
    <!-- Treat as a generator project if either the parent or the parent parent directory is named gen. -->
    <IsGeneratorProject Condition="$([System.IO.Path]::GetFileName('$(MSBuildProjectDirectory)')) == 'gen' or
                                   $([System.IO.Path]::GetFileName('$([System.IO.Path]::GetFullPath('$(MSBuildProjectDirectory)\..'))')) == 'gen'">true</IsGeneratorProject>
    <IsSourceProject Condition="'$(IsSourceProject)' == '' and
                                '$(IsReferenceAssemblyProject)' != 'true' and
                                '$(IsGeneratorProject)' != 'true' and
                                '$(IsTestProject)' != 'true' and
                                '$(IsPublishedAppTestProject)' != 'true' and
                                '$(IsTestSupportProject)' != 'true' and
                                '$(UsingMicrosoftDotNetSharedFrameworkSdk)' != 'true' and
                                '$(MSBuildProjectExtension)' != '.pkgproj' and
                                '$(UsingMicrosoftNoTargetsSdk)' != 'true' and
                                '$(UsingMicrosoftTraversalSdk)' != 'true'">true</IsSourceProject>
  </PropertyGroup>

  <PropertyGroup Condition="'$(IsReferenceAssemblyProject)' == 'true'">
    <!-- Reference assemblies are special and don't initialize fields or have empty finalizers, etc. -->
    <RunAnalyzers>false</RunAnalyzers>
    <!-- disable warnings about unused fields -->
    <NoWarn>$(NoWarn);CS0169;CS0649;CS8618</NoWarn>
    <!-- disable CS8597 because we throw null on reference assemblies. -->
    <NoWarn>$(NoWarn);CS8597</NoWarn>
    <!-- We base calls from constructors with null literals. -->
    <NoWarn>$(NoWarn);CS8625</NoWarn>
    <!-- We dont need to add null annotation within the ref for explicit interface methods. -->
    <NoWarn>$(NoWarn);CS8617</NoWarn>
    <!-- No symbols are produced for ref assemblies, but some parts of the SDK still expect pdbs, so we explicitly tell it there are none. -->
    <!-- Must be set after importing Arcade to override its defaults. -->
    <DebugType>none</DebugType>
    <!-- Don't try to publish PDBs for ref assemblies that have none. -->
    <PublishWindowsPdb>false</PublishWindowsPdb>
  </PropertyGroup>


  <!-- All reference assemblies should have a ReferenceAssemblyAttribute and the 0x70 flag which prevents them from loading. -->
  <ItemGroup Condition="'$(IsReferenceAssemblyProject)' == 'true'">
    <AssemblyAttribute Include="System.Runtime.CompilerServices.ReferenceAssemblyAttribute" />
    <AssemblyAttribute Include="System.Reflection.AssemblyFlags">
      <_Parameter1>(System.Reflection.AssemblyNameFlags)0x70</_Parameter1>
      <_Parameter1_IsLiteral>true</_Parameter1_IsLiteral>
    </AssemblyAttribute>
  </ItemGroup>

  <PropertyGroup Condition="'$(IsSourceProject)' == 'true'">
    <!-- Must be defined in a props file as imports in Microsoft.DotNet.ApiCompat.Task.targets depend on it. -->
    <ApiCompatValidateAssemblies>true</ApiCompatValidateAssemblies>
  </PropertyGroup>

  <PropertyGroup Condition="'$(IsGeneratorProject)' == 'true'">
    <!-- Unique assembly versions increases(3x) the compiler throughput during reference package updates. -->
    <AutoGenerateAssemblyVersion>true</AutoGenerateAssemblyVersion>
    <!-- To suppress warnings about resetting the assembly version.-->
    <AssemblyVersion />
    <!-- Enforce extended rules around API usages in analyzers and generators to ensure our generators follow best practices. -->
    <EnforceExtendedAnalyzerRules>true</EnforceExtendedAnalyzerRules>
  </PropertyGroup>

  <!-- Warnings that should be disabled in our test projects. -->
  <PropertyGroup Condition="'$(IsTestProject)' == 'true' or '$(IsTestSupportProject)' == 'true' or '$(IsPublishedAppTestProject)' == 'true'">
    <!-- we need to re-enable BinaryFormatter within test projects since some tests exercise these code paths to ensure compat -->
    <EnableUnsafeBinaryFormatterSerialization>true</EnableUnsafeBinaryFormatterSerialization>
    <!-- don't warn on usage of BinaryFormatter or legacy serialization infrastructure from test projects -->
    <NoWarn>$(NoWarn);SYSLIB0011;SYSLIB0050;SYSLIB0051</NoWarn>
    <!-- don't warn about unnecessary trim warning suppressions. can be removed with preview 6. -->
    <NoWarn>$(NoWarn);IL2121</NoWarn>
    <!-- allow nullable annotated files to be incorporated into tests without warning -->
    <Nullable Condition="'$(Nullable)' == '' and '$(Language)' == 'C#'">annotations</Nullable>
  </PropertyGroup>

  <PropertyGroup>
    <CustomBeforeNoTargets>$(RepositoryEngineeringDir)NoTargetsSdk.BeforeTargets.targets</CustomBeforeNoTargets>
    <CustomAfterTraversalTargets>$(RepositoryEngineeringDir)TraversalSdk.AfterTargets.targets</CustomAfterTraversalTargets>
  </PropertyGroup>

  <PropertyGroup>
    <!-- Keep in sync with outputs defined in Microsoft.NETCore.Platforms.csproj. -->
    <BundledRuntimeIdentifierGraphFile>$([MSBuild]::NormalizePath('$(ArtifactsBinDir)', 'Microsoft.NETCore.Platforms', 'runtime.json'))</BundledRuntimeIdentifierGraphFile>
    <BundledRuntimeIdentifierGraphFile Condition="!Exists('$(BundledRuntimeIdentifierGraphFile)')">$([MSBuild]::NormalizePath('$(LibrariesProjectRoot)', 'Microsoft.NETCore.Platforms', 'src', 'runtime.json'))</BundledRuntimeIdentifierGraphFile>
  </PropertyGroup>

</Project><|MERGE_RESOLUTION|>--- conflicted
+++ resolved
@@ -61,15 +61,10 @@
         - dotnet/installer repo > src/redist/targets/GeneratePKG.targets
      -->
     <AndroidApiLevelMin>21</AndroidApiLevelMin>
-<<<<<<< HEAD
     <iOSVersionMin>12.0</iOSVersionMin>
     <tvOSVersionMin>12.0</tvOSVersionMin>
     <watchOSVersionMin>2.0</watchOSVersionMin>
     <watchOS64_32VersionMin>5.1</watchOS64_32VersionMin>
-=======
-    <iOSVersionMin>11.0</iOSVersionMin>
-    <tvOSVersionMin>11.0</tvOSVersionMin>
->>>>>>> c7479b9a
     <macOSVersionMin>10.15</macOSVersionMin>
     <macOSVersionMin Condition="('$(TargetOS)' == 'osx' or '$(TargetOS)' == 'maccatalyst') and '$(TargetArchitecture)' == 'arm64'">11.0</macOSVersionMin>
   </PropertyGroup>
