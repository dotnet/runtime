<Project>
  <PropertyGroup>
    <!-- For non-SDK projects that import this file and then import Microsoft.Common.props,
         tell Microsoft.Common.props not to import Directory.Build.props again. -->
    <ImportDirectoryBuildProps>false</ImportDirectoryBuildProps>
    <!-- Used to determine if we should build some packages only once across multiple official build legs.
         For offline builds we still set OfficialBuildId but we need to build all the packages for a single
         leg only, so we also take DotNetBuildFromSource  into account. -->
    <BuildingAnOfficialBuildLeg Condition="'$(BuildingAnOfficialBuildLeg)' == '' and '$(OfficialBuildId)' != '' and '$(DotNetBuildFromSource)' != 'true'">true</BuildingAnOfficialBuildLeg>
    <!-- When doing a source build, we want to build the various text-only manifests in
         all cases, rather than ordinarily where we build them during mobile or wasm
         build legs. This makes the manifests available on source-only builds. -->
    <ForceBuildMobileManifests Condition="'$(DotNetBuildFromSource)' == 'true'">true</ForceBuildMobileManifests>
  </PropertyGroup>

  <PropertyGroup Label="CalculateTargetOS">
    <_hostOS>linux</_hostOS>
    <_hostOS Condition="$([MSBuild]::IsOSPlatform('OSX'))">osx</_hostOS>
    <_hostOS Condition="$([MSBuild]::IsOSPlatform('FREEBSD'))">freebsd</_hostOS>
    <_hostOS Condition="$([MSBuild]::IsOSPlatform('NETBSD'))">netbsd</_hostOS>
    <_hostOS Condition="$([MSBuild]::IsOSPlatform('ILLUMOS'))">illumos</_hostOS>
    <_hostOS Condition="$([MSBuild]::IsOSPlatform('SOLARIS'))">solaris</_hostOS>
    <_hostOS Condition="$([MSBuild]::IsOSPlatform('WINDOWS'))">windows</_hostOS>
    <HostOS>$(_hostOS)</HostOS>
    <TargetOS Condition="'$(TargetOS)' == '' and '$(RuntimeIdentifier)' == 'browser-wasm'">browser</TargetOS>
    <TargetOS Condition="'$(TargetOS)' == ''">$(_hostOS)</TargetOS>
    <TargetsMobile Condition="'$(TargetOS)' == 'ios' or '$(TargetOS)' == 'iossimulator' or '$(TargetOS)' == 'maccatalyst' or '$(TargetOS)' == 'tvos' or '$(TargetOS)' == 'tvossimulator' or '$(TargetOS)' == 'android' or '$(TargetOS)' == 'browser' or '$(TargetOS)' == 'wasi'">true</TargetsMobile>
    <TargetsAppleMobile Condition="'$(TargetOS)' == 'ios' or '$(TargetOS)' == 'iossimulator' or '$(TargetOS)' == 'maccatalyst' or '$(TargetOS)' == 'tvos' or '$(TargetOS)' == 'tvossimulator'">true</TargetsAppleMobile>
  </PropertyGroup>

  <!-- Platform property is required by RepoLayout.props in Arcade SDK. -->
  <PropertyGroup Label="CalculateArch">
    <_hostArch>$([System.Runtime.InteropServices.RuntimeInformation]::ProcessArchitecture.ToString().ToLowerInvariant)</_hostArch>
    <BuildArchitecture Condition="'$(BuildArchitecture)' == ''">$(_hostArch)</BuildArchitecture>
    <TargetArchitecture Condition="'$(TargetArchitecture)' == '' and ('$(TargetOS)' == 'browser' or '$(RuntimeIdentifier)' == 'browser-wasm')">wasm</TargetArchitecture>
    <TargetArchitecture Condition="'$(TargetArchitecture)' == '' and ('$(TargetOS)' == 'wasi' or '$(RuntimeIdentifier)' == 'wasi-wasm')">wasm</TargetArchitecture>
    <TargetArchitecture Condition="'$(TargetArchitecture)' == '' and '$(_hostArch)' == 'arm'">arm</TargetArchitecture>
    <TargetArchitecture Condition="'$(TargetArchitecture)' == '' and '$(_hostArch)' == 'armv6'">armv6</TargetArchitecture>
    <TargetArchitecture Condition="'$(TargetArchitecture)' == '' and '$(_hostArch)' == 'armel'">armel</TargetArchitecture>
    <TargetArchitecture Condition="'$(TargetArchitecture)' == '' and '$(_hostArch)' == 'arm64'">arm64</TargetArchitecture>
    <TargetArchitecture Condition="'$(TargetArchitecture)' == '' and '$(_hostArch)' == 'loongarch64'">loongarch64</TargetArchitecture>
    <TargetArchitecture Condition="'$(TargetArchitecture)' == '' and '$(_hostArch)' == 's390x'">s390x</TargetArchitecture>
    <TargetArchitecture Condition="'$(TargetArchitecture)' == '' and '$(_hostArch)' == 'ppc64le'">ppc64le</TargetArchitecture>
    <TargetArchitecture Condition="'$(TargetArchitecture)' == '' and '$(TargetsMobile)' == 'true'">x64</TargetArchitecture>
    <TargetArchitecture Condition="'$(TargetArchitecture)' == ''">x64</TargetArchitecture>
    <Platform Condition="'$(Platform)' == '' and '$(InferPlatformFromTargetArchitecture)' == 'true'">$(TargetArchitecture)</Platform>
  </PropertyGroup>

  <PropertyGroup Label="SetOSTargetMinVersions">
    <!--
      Minimum target OS versions, keep in sync with:
        - eng/native/configurecompiler.cmake
        - eng/native/build-commons.sh
        - src/native/libs/build-native.sh
        - src/coreclr/tools/aot/ILCompiler.Compiler/Compiler/DependencyAnalysis/ObjectWriter.cs
        - src/installer/pkg/sfx/bundle/shared-framework-distribution-template-x64.xml
        - src/installer/pkg/sfx/bundle/shared-framework-distribution-template-arm64.xml
     -->
    <AndroidApiLevelMin>21</AndroidApiLevelMin>
    <iOSVersionMin>11.0</iOSVersionMin>
    <tvOSVersionMin>11.0</tvOSVersionMin>
    <watchOSVersionMin>2.0</watchOSVersionMin>
    <watchOS64_32VersionMin>5.1</watchOS64_32VersionMin>
    <macOSVersionMin>10.15</macOSVersionMin>
    <macOSVersionMin Condition="('$(TargetOS)' == 'osx' or '$(TargetOS)' == 'maccatalyst') and '$(TargetArchitecture)' == 'arm64'">11.0</macOSVersionMin>
  </PropertyGroup>

  <PropertyGroup>
    <!-- Set OutDirName (Arcade specific property that must be set before the Arcade SDK is imported) to change the BaseOutputPath and
         BaseIntermediateOutputPath properties to include the ref subfolder. -->
    <IsReferenceAssemblyProject Condition="$([System.IO.Path]::GetFileName('$(MSBuildProjectDirectory)')) == 'ref'">true</IsReferenceAssemblyProject>
    <OutDirName Condition="'$(IsReferenceAssemblyProject)' == 'true'">$(MSBuildProjectName)$([System.IO.Path]::DirectorySeparatorChar)ref</OutDirName>
  </PropertyGroup>

  <!-- Import the Arcade SDK -->
  <Import Project="Sdk.props" Sdk="Microsoft.DotNet.Arcade.Sdk" />

  <!-- The TFMs to build and test against. -->
  <PropertyGroup>
    <NetCoreAppCurrentVersion>8.0</NetCoreAppCurrentVersion>
    <NetCoreAppCurrentIdentifier>.NETCoreApp</NetCoreAppCurrentIdentifier>
    <NetCoreAppCurrentTargetFrameworkMoniker>$(NetCoreAppCurrentIdentifier),Version=v$(NetCoreAppCurrentVersion)</NetCoreAppCurrentTargetFrameworkMoniker>
    <MicrosoftNetCoreAppFrameworkName>Microsoft.NETCore.App</MicrosoftNetCoreAppFrameworkName>
    <NetCoreAppCurrentBrandName>.NET $(NetCoreAppCurrentVersion)</NetCoreAppCurrentBrandName>
    <NetCoreAppCurrent>net$(NetCoreAppCurrentVersion)</NetCoreAppCurrent>

    <!-- The previous supported .NET version. -->
    <NetCoreAppPreviousVersion>7.0</NetCoreAppPreviousVersion>
    <NetCoreAppPrevious>net$(NetCoreAppPreviousVersion)</NetCoreAppPrevious>
    <NetCoreAppPrevious Condition="'$(DotNetBuildFromSource)' == 'true'">$(NetCoreAppCurrent)</NetCoreAppPrevious>
    <NetCoreAppPreviousPackageBaselineVersion>$(NetCoreAppPreviousVersion).0</NetCoreAppPreviousPackageBaselineVersion>

    <!-- The minimum supported .NET version. -->
    <NetCoreAppMinimum>net6.0</NetCoreAppMinimum>
    <NetCoreAppMinimum Condition="'$(DotNetBuildFromSource)' == 'true'">$(NetCoreAppCurrent)</NetCoreAppMinimum>

    <!-- when this is updated, make sure to keep $(_TargetFrameworkForNETCoreTasks)
         in src/mono/wasm/build/WasmApp.LocalBuild.props in sync -->
    <NetCoreAppToolCurrentVersion>8.0</NetCoreAppToolCurrentVersion>
    <NetCoreAppToolCurrent>net$(NetCoreAppToolCurrentVersion)</NetCoreAppToolCurrent>
    <NetCoreAppCurrentToolTargetFrameworkMoniker>$(NetCoreAppCurrentIdentifier),Version=v$(NetCoreAppToolCurrentVersion)</NetCoreAppCurrentToolTargetFrameworkMoniker>

    <AspNetCoreAppCurrentVersion>8.0</AspNetCoreAppCurrentVersion>
    <AspNetCoreAppCurrent>net$(AspNetCoreAppCurrentVersion)</AspNetCoreAppCurrent>

    <NetFrameworkMinimum>net462</NetFrameworkMinimum>
    <NetFrameworkToolCurrent>net472</NetFrameworkToolCurrent>
    <!-- Don't build for NETFramework during source-build. -->
    <NetFrameworkMinimum Condition="'$(DotNetBuildFromSource)' == 'true'" />
    <NetFrameworkToolCurrent Condition="'$(DotNetBuildFromSource)' == 'true'" />

    <TargetFrameworkForNETFrameworkTasks>$(NetFrameworkToolCurrent)</TargetFrameworkForNETFrameworkTasks>
    <!-- Don't build for NETFramework during source-build. -->
    <TargetFrameworkForNETFrameworkTasks Condition="'$(DotNetBuildFromSource)' == 'true'" />

    <TargetFrameworkForNETCoreTasks>$(NetCoreAppToolCurrent)</TargetFrameworkForNETCoreTasks>
  </PropertyGroup>

  <PropertyGroup Label="CalculateConfiguration">
    <!-- The RuntimeConfiguration property allows to pass in/specify a configuration that applies to both CoreCLR and Mono. -->
    <RuntimeConfiguration Condition="'$(RuntimeConfiguration)' == ''">$(Configuration)</RuntimeConfiguration>
    <RuntimeConfiguration Condition="'$(RuntimeConfiguration)' == '' and ('$(Configuration)' == 'Debug' or '$(Configuration)' == 'Release')">$(Configuration)</RuntimeConfiguration>
    <RuntimeConfiguration Condition="'$(RuntimeConfiguration)' == ''">Debug</RuntimeConfiguration>
    <CoreCLRConfiguration Condition="'$(CoreCLRConfiguration)' == ''">$(RuntimeConfiguration)</CoreCLRConfiguration>
    <MonoConfiguration Condition="'$(MonoConfiguration)' == '' and '$(RuntimeConfiguration.ToLower())' != 'checked'">$(RuntimeConfiguration)</MonoConfiguration>
    <!-- There's no checked configuration on Mono. -->
    <MonoConfiguration Condition="'$(MonoConfiguration)' == '' and '$(RuntimeConfiguration.ToLower())' == 'checked'">Debug</MonoConfiguration>
    <LibrariesConfiguration Condition="'$(LibrariesConfiguration)' == ''">$(Configuration)</LibrariesConfiguration>
    <HostConfiguration Condition="'$(HostConfiguration)' == ''">$(Configuration)</HostConfiguration>
  </PropertyGroup>

  <PropertyGroup>
    <LibrariesProjectRoot>$([MSBuild]::NormalizeDirectory('$(MSBuildThisFileDirectory)', 'src', 'libraries'))</LibrariesProjectRoot>
    <CoreClrProjectRoot>$([MSBuild]::NormalizeDirectory('$(MSBuildThisFileDirectory)', 'src', 'coreclr'))</CoreClrProjectRoot>
    <MonoProjectRoot>$([MSBuild]::NormalizeDirectory('$(MSBuildThisFileDirectory)', 'src', 'mono'))</MonoProjectRoot>
    <InstallerProjectRoot>$([MSBuild]::NormalizeDirectory('$(MSBuildThisFileDirectory)', 'src', 'installer'))</InstallerProjectRoot>
    <WorkloadsProjectRoot>$([MSBuild]::NormalizeDirectory('$(MSBuildThisFileDirectory)', 'src', 'workloads'))</WorkloadsProjectRoot>
    <ToolsProjectRoot>$([MSBuild]::NormalizeDirectory('$(MSBuildThisFileDirectory)', 'src', 'tools'))</ToolsProjectRoot>
    <SharedNativeRoot>$([MSBuild]::NormalizeDirectory('$(RepoRoot)', 'src', 'native'))</SharedNativeRoot>
    <RepoToolsLocalDir>$([MSBuild]::NormalizeDirectory('$(MSBuildThisFileDirectory)', 'tools-local'))</RepoToolsLocalDir>
    <RepoTasksDir>$([MSBuild]::NormalizeDirectory('$(MSBuildThisFileDirectory)', 'src', 'tasks'))</RepoTasksDir>
    <IbcOptimizationDataDir>$([MSBuild]::NormalizeDirectory('$(ArtifactsDir)', 'ibc'))</IbcOptimizationDataDir>
    <MibcOptimizationDataDir>$([MSBuild]::NormalizeDirectory('$(ArtifactsDir)', 'mibc'))</MibcOptimizationDataDir>
    <XmlDocDir>$([MSBuild]::NormalizeDirectory('$(ArtifactsBinDir)', 'docs'))</XmlDocDir>
    <DocsDir>$([MSBuild]::NormalizeDirectory('$(MSBuildThisFileDirectory)', 'docs'))</DocsDir>

    <AppleAppBuilderDir>$([MSBuild]::NormalizeDirectory('$(ArtifactsBinDir)', 'AppleAppBuilder', 'Debug', '$(NetCoreAppToolCurrent)'))</AppleAppBuilderDir>
    <AndroidAppBuilderDir>$([MSBuild]::NormalizeDirectory('$(ArtifactsBinDir)', 'AndroidAppBuilder', 'Debug', '$(NetCoreAppToolCurrent)', 'publish'))</AndroidAppBuilderDir>
    <WasmAppBuilderDir>$([MSBuild]::NormalizeDirectory('$(ArtifactsBinDir)', 'WasmAppBuilder', 'Debug', '$(NetCoreAppToolCurrent)'))</WasmAppBuilderDir>
    <WasmBuildTasksDir>$([MSBuild]::NormalizeDirectory('$(ArtifactsBinDir)', 'WasmBuildTasks', 'Debug', '$(NetCoreAppToolCurrent)', 'publish'))</WasmBuildTasksDir>
    <WorkloadBuildTasksDir>$([MSBuild]::NormalizeDirectory('$(ArtifactsBinDir)', 'WorkloadBuildTasks', 'Debug', '$(NetCoreAppToolCurrent)'))</WorkloadBuildTasksDir>
    <LibraryBuilderDir>$([MSBuild]::NormalizeDirectory('$(ArtifactsBinDir)', 'LibraryBuilder', 'Debug', '$(NetCoreAppToolCurrent)'))</LibraryBuilderDir>
    <MonoAOTCompilerDir>$([MSBuild]::NormalizeDirectory('$(ArtifactsBinDir)', 'MonoAOTCompiler', 'Debug', '$(NetCoreAppToolCurrent)'))</MonoAOTCompilerDir>
    <MonoTargetsTasksDir>$([MSBuild]::NormalizeDirectory('$(ArtifactsBinDir)', 'MonoTargetsTasks', 'Debug', '$(NetCoreAppToolCurrent)'))</MonoTargetsTasksDir>
    <TestExclusionListTasksDir>$([MSBuild]::NormalizeDirectory('$(ArtifactsBinDir)', 'TestExclusionListTasks', 'Debug', '$(NetCoreAppToolCurrent)'))</TestExclusionListTasksDir>
    <InstallerTasksAssemblyPath Condition="'$(MSBuildRuntimeType)' == 'Core'">$([MSBuild]::NormalizePath('$(ArtifactsBinDir)', 'installer.tasks', 'Debug', '$(NetCoreAppToolCurrent)', 'installer.tasks.dll'))</InstallerTasksAssemblyPath>
    <InstallerTasksAssemblyPath Condition="'$(MSBuildRuntimeType)' != 'Core'">$([MSBuild]::NormalizePath('$(ArtifactsBinDir)', 'installer.tasks', 'Debug', '$(NetFrameworkToolCurrent)', 'installer.tasks.dll'))</InstallerTasksAssemblyPath>
    <Crossgen2SdkOverridePropsPath Condition="'$(MSBuildRuntimeType)' == 'Core'">$([MSBuild]::NormalizePath('$(ArtifactsBinDir)', 'Crossgen2Tasks', 'Debug', '$(NetCoreAppToolCurrent)', 'Microsoft.NET.CrossGen.props'))</Crossgen2SdkOverridePropsPath>
    <Crossgen2SdkOverrideTargetsPath Condition="'$(MSBuildRuntimeType)' == 'Core'">$([MSBuild]::NormalizePath('$(ArtifactsBinDir)', 'Crossgen2Tasks', 'Debug', '$(NetCoreAppToolCurrent)', 'Microsoft.NET.CrossGen.targets'))</Crossgen2SdkOverrideTargetsPath>
    <AppleAppBuilderTasksAssemblyPath>$([MSBuild]::NormalizePath('$(AppleAppBuilderDir)', 'AppleAppBuilder.dll'))</AppleAppBuilderTasksAssemblyPath>
    <AndroidAppBuilderTasksAssemblyPath>$([MSBuild]::NormalizePath('$(AndroidAppBuilderDir)', 'AndroidAppBuilder.dll'))</AndroidAppBuilderTasksAssemblyPath>
    <WasmAppBuilderTasksAssemblyPath>$([MSBuild]::NormalizePath('$(WasmAppBuilderDir)', 'WasmAppBuilder.dll'))</WasmAppBuilderTasksAssemblyPath>
    <WasmBuildTasksAssemblyPath>$([MSBuild]::NormalizePath('$(WasmBuildTasksDir)', 'WasmBuildTasks.dll'))</WasmBuildTasksAssemblyPath>
    <WasmAppHostDir>$([MSBuild]::NormalizeDirectory('$(ArtifactsBinDir)', 'WasmAppHost', 'wasm', '$(Configuration)'))</WasmAppHostDir>
    <WorkloadBuildTasksAssemblyPath>$([MSBuild]::NormalizePath('$(WorkloadBuildTasksDir)', 'WorkloadBuildTasks.dll'))</WorkloadBuildTasksAssemblyPath>
    <LibraryBuilderTasksAssemblyPath>$([MSBuild]::NormalizePath('$(LibraryBuilderDir)', 'LibraryBuilder.dll'))</LibraryBuilderTasksAssemblyPath>
    <MonoAOTCompilerTasksAssemblyPath>$([MSBuild]::NormalizePath('$(MonoAOTCompilerDir)', 'MonoAOTCompiler.dll'))</MonoAOTCompilerTasksAssemblyPath>
    <MonoTargetsTasksAssemblyPath>$([MSBuild]::NormalizePath('$(MonoTargetsTasksDir)', 'MonoTargetsTasks.dll'))</MonoTargetsTasksAssemblyPath>
    <TestExclusionListTasksAssemblyPath>$([MSBuild]::NormalizePath('$(TestExclusionListTasksDir)', 'TestExclusionListTasks.dll'))</TestExclusionListTasksAssemblyPath>
    <CoreCLRToolPath>$([MSBuild]::NormalizeDirectory('$(ArtifactsBinDir)', 'coreclr', '$(TargetOS).$(TargetArchitecture).$(RuntimeConfiguration)'))</CoreCLRToolPath>
    <ILAsmToolPath Condition="'$(DotNetBuildFromSource)' == 'true' or '$(BuildArchitecture)' == 's390x' or '$(BuildArchitecture)' == 'ppc64le'">$(CoreCLRToolPath)</ILAsmToolPath>

    <WasmtimeDir Condition="'$(WasmtimeDir)' == '' and '$(WASMTIME_PATH)' != '' and Exists($(WASMTIME_PATH))">$(WASMTIME_PATH)</WasmtimeDir>
    <WasmtimeDir Condition="'$(WasmtimeDir)' == ''">$([MSBuild]::NormalizeDirectory($(ArtifactsObjDir), 'wasmtime'))</WasmtimeDir>
    <InstallWasmtimeForTests Condition="'$(InstallWasmtimeForTests)' == '' and !Exists($(WasmtimeDir))">true</InstallWasmtimeForTests>
  </PropertyGroup>

  <PropertyGroup Label="CalculateOS">
    <!-- Default to portable build if not explicitly set -->
    <PortableBuild Condition="'$(PortableBuild)' == '' and '$(DotNetBuildFromSource)' == 'true'">false</PortableBuild>
    <PortableBuild Condition="'$(PortableBuild)' == ''">true</PortableBuild>

    <_hostRid Condition="'$(MSBuildRuntimeType)' == 'core'">$([System.Runtime.InteropServices.RuntimeInformation]::RuntimeIdentifier)</_hostRid>
    <_hostRid Condition="'$(MSBuildRuntimeType)' != 'core'">win-$([System.Runtime.InteropServices.RuntimeInformation]::OSArchitecture.ToString().ToLowerInvariant)</_hostRid>

    <_parseDistroRid>$(__DistroRid)</_parseDistroRid>
    <_parseDistroRid Condition="'$(_parseDistroRid)' == ''">$(_hostRid)</_parseDistroRid>
    <_distroRidIndex>$(_parseDistroRid.LastIndexOf('-'))</_distroRidIndex>

    <_runtimeOS>$(RuntimeOS)</_runtimeOS>
    <_runtimeOS Condition="'$(_runtimeOS)' == ''">$(_parseDistroRid.SubString(0, $(_distroRidIndex)))</_runtimeOS>

    <!-- _runtimeOS is calculated based on the build system OS, however if building for Browser/iOS/Android we need to let
         the build system to use browser/ios/android as the _runtimeOS for produced package RIDs. -->
    <_runtimeOS Condition="'$(TargetsMobile)' == 'true'">$(TargetOS.ToLowerInvariant())</_runtimeOS>

    <_portableOS>linux</_portableOS>
    <_portableOS Condition="'$(_runtimeOS)' == 'linux-musl' or $(_runtimeOS.StartsWith('alpine'))">linux-musl</_portableOS>
    <_portableOS Condition="'$(_runtimeOS)' == 'linux-bionic'">linux-bionic</_portableOS>
    <_portableOS Condition="'$(_hostOS)' == 'osx'">osx</_portableOS>
    <_portableOS Condition="'$(_runtimeOS)' == 'win' or '$(TargetOS)' == 'windows'">win</_portableOS>
    <_portableOS Condition="'$(_runtimeOS)' == 'freebsd' or '$(TargetOS)' == 'freebsd'">freebsd</_portableOS>
    <_portableOS Condition="'$(_runtimeOS)' == 'illumos' or '$(TargetOS)' == 'illumos'">illumos</_portableOS>
    <_portableOS Condition="'$(_runtimeOS)' == 'solaris' or '$(TargetOS)' == 'solaris'">solaris</_portableOS>
    <_portableOS Condition="'$(_runtimeOS)' == 'browser'">browser</_portableOS>
    <_portableOS Condition="'$(_runtimeOS)' == 'wasi'">wasi</_portableOS>
    <_portableOS Condition="'$(_runtimeOS)' == 'maccatalyst'">maccatalyst</_portableOS>
    <_portableOS Condition="'$(_runtimeOS)' == 'ios'">ios</_portableOS>
    <_portableOS Condition="'$(_runtimeOS)' == 'iossimulator'">iossimulator</_portableOS>
    <_portableOS Condition="'$(_runtimeOS)' == 'tvos'">tvos</_portableOS>
    <_portableOS Condition="'$(_runtimeOS)' == 'tvossimulator'">tvossimulator</_portableOS>
    <_portableOS Condition="'$(_runtimeOS)' == 'android'">android</_portableOS>

    <_runtimeOS Condition="$(_runtimeOS.StartsWith('tizen'))">linux</_runtimeOS>
    <_runtimeOS Condition="'$(PortableBuild)' == 'true'">$(_portableOS)</_runtimeOS>
    <_runtimeOS Condition="'$(RuntimeOS)' == '' and '$(DotNetBuildFromSource)' == 'true'">$(_portableOS)</_runtimeOS>

    <_packageLibc Condition="$(_runtimeOS.Contains('musl'))">-musl</_packageLibc>
    <_packageOS Condition="'$(CrossBuild)' == 'true'">$(_hostOS)$(_packageLibc)</_packageOS>
    <_packageOS Condition="'$(_packageOS)' == '' and '$(PortableBuild)' == 'true'">$(_portableOS)</_packageOS>
    <_packageOS Condition="'$(_packageOS)' == ''">$(_runtimeOS)</_packageOS>
  </PropertyGroup>

  <PropertyGroup Label="CalculateRID">
    <_toolsRID Condition="'$(CrossBuild)' == 'true'">$(_hostOS)-$(_hostArch)</_toolsRID>
    <_toolsRID Condition="'$(BuildingInsideVisualStudio)' == 'true'">$(_runtimeOS)-x64</_toolsRID>
    <_toolsRID Condition="'$(_toolsRID)' == ''">$(_runtimeOS)-$(_hostArch)</_toolsRID>

    <!-- There are no WebAssembly tools, so use the default ones -->
    <_toolsRID Condition="'$(_runtimeOS)' == 'browser' or '$(_runtimeOS)' == 'wasi'">linux-x64</_toolsRID>
    <_toolsRID Condition="('$(_runtimeOS)' == 'browser' or '$(_runtimeOS)' == 'wasi') and '$(HostOS)' == 'windows'">win-x64</_toolsRID>
    <_toolsRID Condition="('$(_runtimeOS)' == 'browser' or '$(_runtimeOS)' == 'wasi') and '$(HostOS)' == 'osx'">osx-x64</_toolsRID>

    <!-- There are no Android tools, so use the default ones -->
    <_toolsRID Condition="'$(_runtimeOS)' == 'android' or '$(_runtimeOS)' == 'linux-bionic'">linux-x64</_toolsRID>
    <_toolsRID Condition="('$(_runtimeOS)' == 'android' or '$(_runtimeOS)' == 'linux-bionic') and '$(HostOS)' == 'windows'">win-x64</_toolsRID>
    <_toolsRID Condition="('$(_runtimeOS)' == 'android' or '$(_runtimeOS)' == 'linux-bionic') and '$(HostOS)' == 'osx'">osx-x64</_toolsRID>

    <!-- There are no Mac Catalyst, iOS or tvOS tools and it can be built on OSX only, so use that -->
    <_toolsRID Condition="'$(_runtimeOS)' == 'maccatalyst' or '$(_runtimeOS)' == 'ios' or '$(_runtimeOS)' == 'iossimulator' or '$(_runtimeOS)' == 'tvos' or '$(_runtimeOS)' == 'tvossimulator'">osx-x64</_toolsRID>

    <!-- There are no non-portable builds for Ilasm, Ildasm, ILC etc. -->
    <ToolsRID Condition="'$(PortableBuild)' != 'true' and '$(_portableOS)' == 'linux'">linux-$(_hostArch)</ToolsRID>
    <ToolsRID Condition="'$(ToolsRID)' == ''">$(_toolsRID)</ToolsRID>
    <MicrosoftNetCoreIlasmPackageRuntimeId>$(ToolsRID)</MicrosoftNetCoreIlasmPackageRuntimeId>

    <PackageRID>$(_packageOS)-$(TargetArchitecture)</PackageRID>

    <OutputRid Condition="'$(OutputRid)' == '' and '$(DotNetBuildFromSource)' == 'true'">$(_hostRid)</OutputRid>
    <OutputRid Condition="'$(OutputRid)' == ''">$(PackageRID)</OutputRid>
    <OutputRid Condition="'$(PortableBuild)' == 'true'">$(_portableOS)-$(TargetArchitecture)</OutputRid>
    <TargetsLinuxBionic Condition="$(OutputRid.StartsWith('linux-bionic'))">true</TargetsLinuxBionic>
    <TargetsLinuxMusl Condition="'$(_portableOS)' == 'linux-musl'">true</TargetsLinuxMusl>
  </PropertyGroup>

  <PropertyGroup Label="CalculateTargetOSName" Condition="'$(SkipInferTargetOSName)' != 'true'">
    <TargetsFreeBSD Condition="'$(TargetOS)' == 'freebsd'">true</TargetsFreeBSD>
    <Targetsillumos Condition="'$(TargetOS)' == 'illumos'">true</Targetsillumos>
    <TargetsSolaris Condition="'$(TargetOS)' == 'solaris'">true</TargetsSolaris>
    <TargetsLinux Condition="'$(TargetOS)' == 'linux' or '$(TargetOS)' == 'android'">true</TargetsLinux>
    <TargetsNetBSD Condition="'$(TargetOS)' == 'netbsd'">true</TargetsNetBSD>
    <TargetsOSX Condition="'$(TargetOS)' == 'osx'">true</TargetsOSX>
    <TargetsMacCatalyst Condition="'$(TargetOS)' == 'maccatalyst'">true</TargetsMacCatalyst>
    <TargetsiOS Condition="'$(TargetOS)' == 'ios' or '$(TargetOS)' == 'iossimulator'">true</TargetsiOS>
    <TargetstvOS Condition="'$(TargetOS)' == 'tvos' or '$(TargetOS)' == 'tvossimulator'">true</TargetstvOS>
    <TargetsiOSSimulator Condition="'$(TargetOS)' == 'iossimulator'">true</TargetsiOSSimulator>
    <TargetstvOSSimulator Condition="'$(TargetOS)' == 'tvossimulator'">true</TargetstvOSSimulator>
    <TargetsAndroid Condition="'$(TargetOS)' == 'android'">true</TargetsAndroid>
    <TargetsBrowser Condition="'$(TargetOS)' == 'browser'">true</TargetsBrowser>
    <TargetsWasi Condition="'$(TargetOS)' == 'wasi'">true</TargetsWasi>
    <TargetsWindows Condition="'$(TargetOS)' == 'windows'">true</TargetsWindows>
    <TargetsUnix Condition="'$(TargetsFreeBSD)' == 'true' or '$(Targetsillumos)' == 'true' or '$(TargetsSolaris)' == 'true' or '$(TargetsLinux)' == 'true' or '$(TargetsNetBSD)' == 'true' or '$(TargetsOSX)' == 'true' or '$(TargetsMacCatalyst)' == 'true' or '$(TargetstvOS)' == 'true' or '$(TargetsiOS)' == 'true' or '$(TargetsAndroid)' == 'true'">true</TargetsUnix>
  </PropertyGroup>

  <PropertyGroup>
    <MicrosoftNetCoreAppRefPackDir>$([MSBuild]::NormalizeDirectory('$(ArtifactsBinDir)', 'microsoft.netcore.app.ref'))</MicrosoftNetCoreAppRefPackDir>
    <MicrosoftNetCoreAppRefPackRefDir>$([MSBuild]::NormalizeDirectory('$(MicrosoftNetCoreAppRefPackDir)', 'ref', '$(NetCoreAppCurrent)'))</MicrosoftNetCoreAppRefPackRefDir>
    <MicrosoftNetCoreAppRefPackDataDir>$([MSBuild]::NormalizeDirectory('$(MicrosoftNetCoreAppRefPackDir)', 'data'))</MicrosoftNetCoreAppRefPackDataDir>

    <MicrosoftNetCoreAppRuntimePackDir>$([MSBuild]::NormalizeDirectory('$(ArtifactsBinDir)', 'microsoft.netcore.app.runtime.$(OutputRid)', '$(LibrariesConfiguration)'))</MicrosoftNetCoreAppRuntimePackDir>
    <MicrosoftNetCoreAppRuntimePackRidDir>$([MSBuild]::NormalizeDirectory('$(MicrosoftNetCoreAppRuntimePackDir)', 'runtimes', '$(OutputRid)'))</MicrosoftNetCoreAppRuntimePackRidDir>
    <MicrosoftNetCoreAppRuntimePackRidLibTfmDir>$([MSBuild]::NormalizeDirectory('$(MicrosoftNetCoreAppRuntimePackRidDir)', 'lib', '$(NetCoreAppCurrent)'))</MicrosoftNetCoreAppRuntimePackRidLibTfmDir>
    <MicrosoftNetCoreAppRuntimePackNativeDir>$([MSBuild]::NormalizeDirectory('$(MicrosoftNetCoreAppRuntimePackRidDir)', 'native'))</MicrosoftNetCoreAppRuntimePackNativeDir>
  </PropertyGroup>

  <PropertyGroup>
    <DotNetHostBinDir>$([MSBuild]::NormalizeDirectory('$(ArtifactsBinDir)', '$(OutputRid).$(HostConfiguration)', 'corehost'))</DotNetHostBinDir>
  </PropertyGroup>

  <!--Feature switches -->
  <PropertyGroup>
    <NoPgoOptimize Condition="'$(NoPgoOptimize)' == '' and '$(DotNetBuildFromSource)' == 'true'">true</NoPgoOptimize>
    <EnableNgenOptimization Condition="'$(EnableNgenOptimization)' == '' and '$(DotNetBuildFromSource)' == 'true'">false</EnableNgenOptimization>
    <EnableNgenOptimization Condition="'$(EnableNgenOptimization)' == '' and ('$(Configuration)' == 'Release' or '$(Configuration)' == 'Checked')">true</EnableNgenOptimization>
    <!-- Enable NuGet static graph evaluation to optimize incremental restore -->
    <RestoreUseStaticGraphEvaluation>true</RestoreUseStaticGraphEvaluation>
    <!-- Turn off end of life target framework checks as we intentionally build older .NETCoreApp configurations. -->
    <CheckEolTargetFramework>false</CheckEolTargetFramework>
    <!-- Turn off workload support until we support them. -->
    <MSBuildEnableWorkloadResolver>false</MSBuildEnableWorkloadResolver>
    <!-- Disable source link when building locally. -->
    <DisableSourceLink Condition="'$(DisableSourceLink)' == '' and
                                  '$(ContinuousIntegrationBuild)' != 'true' and
                                  '$(OfficialBuildId)' == ''">true</DisableSourceLink>
  </PropertyGroup>

  <!-- RepositoryEngineeringDir isn't set when Installer tests import this file. -->
  <Import Project="$(RepositoryEngineeringDir)native\naming.props" />
  <Import Project="$(RepositoryEngineeringDir)Subsets.props" />
  <Import Project="$(RepositoryEngineeringDir)Analyzers.props" />

  <PropertyGroup>
    <CoreLibSharedDir>$([MSBuild]::NormalizeDirectory('$(LibrariesProjectRoot)', 'System.Private.CoreLib', 'src'))</CoreLibSharedDir>
    <CoreLibRefDir>$([MSBuild]::NormalizeDirectory('$(LibrariesProjectRoot)', 'System.Private.CoreLib', 'ref'))</CoreLibRefDir>
    <CoreLibProject Condition="'$(RuntimeFlavor)' == 'CoreCLR'">$([MSBuild]::NormalizePath('$(CoreClrProjectRoot)', 'System.Private.CoreLib', 'System.Private.CoreLib.csproj'))</CoreLibProject>
    <CoreLibProject Condition="'$(RuntimeFlavor)' == 'Mono'">$([MSBuild]::NormalizePath('$(MonoProjectRoot)', 'System.Private.CoreLib', 'System.Private.CoreLib.csproj'))</CoreLibProject>
    <CoreLibProject Condition="'$(UseNativeAotCoreLib)' == 'true'">$([MSBuild]::NormalizePath('$(CoreClrProjectRoot)', 'nativeaot', 'System.Private.CoreLib', 'src', 'System.Private.CoreLib.csproj'))</CoreLibProject>
    <UriProject>$([MSBuild]::NormalizePath('$(LibrariesProjectRoot)', 'System.Private.Uri', 'src', 'System.Private.Uri.csproj'))</UriProject>

    <!-- this property is used by the SDK to pull in mono-based runtime packs -->
    <UseMonoRuntime Condition="'$(UseMonoRuntime)' == '' and '$(RuntimeFlavor)' == 'Mono'">true</UseMonoRuntime>
  </PropertyGroup>

  <!-- Packaging -->
  <PropertyGroup>
    <GitHubRepositoryName>runtime</GitHubRepositoryName>
    <RepositoryUrl>https://github.com/dotnet/$(GitHubRepositoryName)</RepositoryUrl>
    <PackageProjectUrl>https://dot.net</PackageProjectUrl>
    <Owners>microsoft,dotnetframework</Owners>
    <IncludeSymbols>true</IncludeSymbols>
    <LicenseFile>$(MSBuildThisFileDirectory)LICENSE.TXT</LicenseFile>
    <PackageLicenseExpression>MIT</PackageLicenseExpression>
    <PackageRequireLicenseAcceptance>false</PackageRequireLicenseAcceptance>
    <Copyright>$(CopyrightNetFoundation)</Copyright>
    <PackageThirdPartyNoticesFile>$(MSBuildThisFileDirectory)THIRD-PARTY-NOTICES.TXT</PackageThirdPartyNoticesFile>
    <PackageReleaseNotes>https://go.microsoft.com/fwlink/?LinkID=799421</PackageReleaseNotes>
    <IsPrivateAssembly>$(MSBuildProjectName.Contains('Private'))</IsPrivateAssembly>
    <!-- Private packages should not be stable -->
    <SuppressFinalPackageVersion Condition="'$(SuppressFinalPackageVersion)' == '' and $(IsPrivateAssembly)">true</SuppressFinalPackageVersion>
    <!-- We don't want Private packages to be shipped to NuGet.org -->
    <IsShippingPackage Condition="$(IsPrivateAssembly)">false</IsShippingPackage>
    <PlaceholderFile>$(RepositoryEngineeringDir)_._</PlaceholderFile>
  </PropertyGroup>

  <!-- Language configuration -->
  <PropertyGroup>
    <!-- default to allowing all language features -->
    <LangVersion>preview</LangVersion>
    <!-- default to max warnlevel -->
    <AnalysisLevel Condition="'$(MSBuildProjectExtension)' == '.csproj'">preview</AnalysisLevel>
    <LangVersion Condition="'$(MSBuildProjectExtension)' == '.vbproj'">latest</LangVersion>
    <!-- Enables Strict mode for Roslyn compiler -->
    <Features>strict;nullablePublicOnly</Features>
    <TreatWarningsAsErrors Condition="'$(TreatWarningsAsErrors)' == ''">true</TreatWarningsAsErrors>
    <!-- Warnings to always disable -->
    <NoWarn>$(NoWarn),CS8969</NoWarn>
    <!-- Always pass portable to override arcade sdk which uses embedded for local builds -->
    <DebugType>portable</DebugType>
    <DebugSymbols>true</DebugSymbols>
    <KeepNativeSymbols Condition="'$(KeepNativeSymbols)' == '' and '$(DotNetBuildFromSource)' == 'true'">true</KeepNativeSymbols>
    <KeepNativeSymbols Condition="'$(KeepNativeSymbols)' == ''">false</KeepNativeSymbols>
    <!-- Used for launchSettings.json and runtime config files. -->
    <AppDesignerFolder>Properties</AppDesignerFolder>
    <!-- By default the SDK produces ref assembly for 5.0 or later -->
    <ProduceReferenceAssembly>false</ProduceReferenceAssembly>
  </PropertyGroup>

  <!-- Define test projects and companions -->
  <PropertyGroup Condition="$(MSBuildProjectFullPath.Contains('$([System.IO.Path]::DirectorySeparatorChar)tests$([System.IO.Path]::DirectorySeparatorChar)'))">
    <IsTestProject Condition="$(MSBuildProjectName.EndsWith('.UnitTests')) or $(MSBuildProjectName.EndsWith('.Tests'))">true</IsTestProject>
    <IsTrimmingTestProject Condition="$(MSBuildProjectName.EndsWith('.TrimmingTests'))">true</IsTrimmingTestProject>
    <IsNativeAotTestProject Condition="$(MSBuildProjectName.EndsWith('.NativeAotTests'))">true</IsNativeAotTestProject>
    <IsPublishedAppTestProject Condition="'$(IsTrimmingTestProject)' == 'true' or '$(IsNativeAotTestProject)' == 'true'">true</IsPublishedAppTestProject>
    <IsTestSupportProject Condition="'$(IsTestProject)' != 'true' and '$(IsPublishedAppTestProject)' != 'true'">true</IsTestSupportProject>

    <!-- Treat test assemblies as non-shipping (do not publish or sign them). -->
    <IsShipping Condition="'$(IsTestProject)' == 'true' or '$(IsTestSupportProject)' == 'true' or '$(IsPublishedAppTestProject)' == 'true'">false</IsShipping>
  </PropertyGroup>

  <ItemGroup Condition="'$(IsTestProject)' == 'true'">
    <EditorConfigFiles Remove="$(RepositoryEngineeringDir)CodeAnalysis.src.globalconfig" />
    <EditorConfigFiles Include="$(RepositoryEngineeringDir)CodeAnalysis.test.globalconfig" />
  </ItemGroup>

  <PropertyGroup>
    <!-- Treat as a generator project if either the parent or the parent parent directory is named gen. -->
    <IsGeneratorProject Condition="$([System.IO.Path]::GetFileName('$(MSBuildProjectDirectory)')) == 'gen' or
                                   $([System.IO.Path]::GetFileName('$([System.IO.Path]::GetFullPath('$(MSBuildProjectDirectory)\..'))')) == 'gen'">true</IsGeneratorProject>
    <IsSourceProject Condition="'$(IsSourceProject)' == '' and
                                '$(IsReferenceAssemblyProject)' != 'true' and
                                '$(IsGeneratorProject)' != 'true' and
                                '$(IsTestProject)' != 'true' and
                                '$(IsPublishedAppTestProject)' != 'true' and
                                '$(IsTestSupportProject)' != 'true' and
                                '$(UsingMicrosoftDotNetSharedFrameworkSdk)' != 'true' and
                                '$(MSBuildProjectExtension)' != '.pkgproj' and
                                '$(UsingMicrosoftNoTargetsSdk)' != 'true' and
                                '$(UsingMicrosoftTraversalSdk)' != 'true'">true</IsSourceProject>
  </PropertyGroup>
  
  <PropertyGroup Condition="'$(IsReferenceAssemblyProject)' == 'true'">
    <!-- Reference assemblies are special and don't initialize fields or have empty finalizers, etc. -->
    <RunAnalyzers>false</RunAnalyzers>
    <!-- disable warnings about unused fields -->
    <NoWarn>$(NoWarn);CS0169;CS0649;CS8618</NoWarn>
    <!-- disable CS8597 because we throw null on reference assemblies. -->
    <NoWarn>$(NoWarn);CS8597</NoWarn>
    <!-- We base calls from constructors with null literals. -->
    <NoWarn>$(NoWarn);CS8625</NoWarn>
    <!-- We dont need to add null annotation within the ref for explicit interface methods. -->
    <NoWarn>$(NoWarn);CS8617</NoWarn>
    <!-- No symbols are produced for ref assemblies, but some parts of the SDK still expect pdbs, so we explicitly tell it there are none. -->
    <!-- Must be set after importing Arcade to override its defaults. -->
    <DebugType>none</DebugType>
    <!-- Don't try to publish PDBs for ref assemblies that have none. -->
    <PublishWindowsPdb>false</PublishWindowsPdb>
  </PropertyGroup>

  <!-- All reference assemblies should have a ReferenceAssemblyAttribute and the 0x70 flag which prevents them from loading. -->
  <ItemGroup Condition="'$(IsReferenceAssemblyProject)' == 'true'">
    <AssemblyAttribute Include="System.Runtime.CompilerServices.ReferenceAssemblyAttribute" />
    <AssemblyAttribute Include="System.Reflection.AssemblyFlags">
      <_Parameter1>(System.Reflection.AssemblyNameFlags)0x70</_Parameter1>
      <_Parameter1_IsLiteral>true</_Parameter1_IsLiteral>
    </AssemblyAttribute>
  </ItemGroup>

  <PropertyGroup Condition="'$(IsSourceProject)' == 'true'">
    <!-- Must be defined in a props file as imports in Microsoft.DotNet.ApiCompat.Task.targets depend on it. -->
    <ApiCompatValidateAssemblies>true</ApiCompatValidateAssemblies>
  </PropertyGroup>

  <PropertyGroup Condition="'$(IsGeneratorProject)' == 'true'">
    <!-- Unique assembly versions increases(3x) the compiler throughput during reference package updates. -->
    <AutoGenerateAssemblyVersion>true</AutoGenerateAssemblyVersion>
    <!-- To suppress warnings about resetting the assembly version.-->
    <AssemblyVersion />
    <!-- Enforce extended rules around API usages in analyzers and generators to ensure our generators follow best practices. -->
    <EnforceExtendedAnalyzerRules>true</EnforceExtendedAnalyzerRules>
  </PropertyGroup>

  <!-- Warnings that should be disabled in our test projects. -->
  <PropertyGroup Condition="'$(IsTestProject)' == 'true' or '$(IsTestSupportProject)' == 'true' or '$(IsPublishedAppTestProject)' == 'true'">
<<<<<<< HEAD
    <!-- some of our unit tests exercise legacy serialization infrastructure; ensure these continue to work and don't warn on usage -->
    <EnableUnsafeBinaryFormatterSerialization>true</EnableUnsafeBinaryFormatterSerialization>
    <NoWarn>$(NoWarn);SYSLIB0011;SYSLIB0050;SYSLIB0051</NoWarn>
=======
    <!-- we need to re-enable BinaryFormatter within test projects since some tests exercise these code paths to ensure compat -->
    <EnableUnsafeBinaryFormatterSerialization>true</EnableUnsafeBinaryFormatterSerialization>
    <!-- don't warn on usage of BinaryFormatter from test projects -->
    <NoWarn>$(NoWarn);SYSLIB0011</NoWarn>
>>>>>>> 1d2cd206
    <!-- don't warn about unnecessary trim warning suppressions. can be removed with preview 6. -->
    <NoWarn>$(NoWarn);IL2121</NoWarn>
    <!-- allow nullable annotated files to be incorporated into tests without warning -->
    <Nullable Condition="'$(Nullable)' == '' and '$(Language)' == 'C#'">annotations</Nullable>
  </PropertyGroup>

  <PropertyGroup>
    <CustomBeforeNoTargets>$(RepositoryEngineeringDir)NoTargetsSdk.BeforeTargets.targets</CustomBeforeNoTargets>
    <CustomAfterTraversalTargets>$(RepositoryEngineeringDir)TraversalSdk.AfterTargets.targets</CustomAfterTraversalTargets>
  </PropertyGroup>
</Project><|MERGE_RESOLUTION|>--- conflicted
+++ resolved
@@ -441,16 +441,10 @@
 
   <!-- Warnings that should be disabled in our test projects. -->
   <PropertyGroup Condition="'$(IsTestProject)' == 'true' or '$(IsTestSupportProject)' == 'true' or '$(IsPublishedAppTestProject)' == 'true'">
-<<<<<<< HEAD
-    <!-- some of our unit tests exercise legacy serialization infrastructure; ensure these continue to work and don't warn on usage -->
-    <EnableUnsafeBinaryFormatterSerialization>true</EnableUnsafeBinaryFormatterSerialization>
-    <NoWarn>$(NoWarn);SYSLIB0011;SYSLIB0050;SYSLIB0051</NoWarn>
-=======
     <!-- we need to re-enable BinaryFormatter within test projects since some tests exercise these code paths to ensure compat -->
     <EnableUnsafeBinaryFormatterSerialization>true</EnableUnsafeBinaryFormatterSerialization>
-    <!-- don't warn on usage of BinaryFormatter from test projects -->
-    <NoWarn>$(NoWarn);SYSLIB0011</NoWarn>
->>>>>>> 1d2cd206
+    <!-- don't warn on usage of BinaryFormatter or legacy serialization infrastructure from test projects -->
+    <NoWarn>$(NoWarn);SYSLIB0011;SYSLIB0050;SYSLIB0051</NoWarn>
     <!-- don't warn about unnecessary trim warning suppressions. can be removed with preview 6. -->
     <NoWarn>$(NoWarn);IL2121</NoWarn>
     <!-- allow nullable annotated files to be incorporated into tests without warning -->
