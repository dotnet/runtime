--- conflicted
+++ resolved
@@ -101,13 +101,10 @@
     <AppDesignerFolder>Properties</AppDesignerFolder>
     <!-- Determine what architecture we are building on. -->
     <BuildArchitecture>$([System.Runtime.InteropServices.RuntimeInformation]::ProcessArchitecture.ToString().ToLowerInvariant())</BuildArchitecture>
-<<<<<<< HEAD
     <HostArchitecture Condition="'$(HostArchitecture)' = ''">$(BuildArchitecture)</HostArchitecture>
-=======
     
     <!-- Turn off end of life target framework check as we still build for nca2.0 and nca3.0 some OOB libraries -->
     <CheckEolTargetFramework>false</CheckEolTargetFramework>
->>>>>>> 0cd11427
   </PropertyGroup>
 
   <Import Project="$(RepositoryEngineeringDir)Analyzers.props" />
