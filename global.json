{
  "sdk": {
    "version": "6.0.100-rc.1.21411.28",
    "allowPrerelease": true,
    "rollForward": "major"
  },
  "tools": {
    "dotnet": "6.0.100-rc.1.21411.28"
  },
  "native-tools": {
    "cmake": "3.16.4",
    "python3": "3.7.1"
  },
  "msbuild-sdks": {
<<<<<<< HEAD
    "Microsoft.DotNet.Build.Tasks.TargetFramework.Sdk": "6.0.0-beta.21425.3",
    "Microsoft.DotNet.Arcade.Sdk": "6.0.0-beta.21425.3",
    "Microsoft.DotNet.Helix.Sdk": "6.0.0-beta.21427.1",
    "Microsoft.DotNet.SharedFramework.Sdk": "6.0.0-beta.21425.3",
=======
    "Microsoft.DotNet.Build.Tasks.TargetFramework.Sdk": "6.0.0-beta.21427.6",
    "Microsoft.DotNet.Arcade.Sdk": "6.0.0-beta.21427.6",
    "Microsoft.DotNet.Helix.Sdk": "6.0.0-beta.21427.6",
    "Microsoft.DotNet.SharedFramework.Sdk": "6.0.0-beta.21427.6",
>>>>>>> 5fc05889
    "Microsoft.Build.NoTargets": "3.1.0",
    "Microsoft.Build.Traversal": "3.0.23",
    "Microsoft.NET.Sdk.IL": "7.0.0-alpha.1.21430.3"
  }
}<|MERGE_RESOLUTION|>--- conflicted
+++ resolved
@@ -12,17 +12,10 @@
     "python3": "3.7.1"
   },
   "msbuild-sdks": {
-<<<<<<< HEAD
-    "Microsoft.DotNet.Build.Tasks.TargetFramework.Sdk": "6.0.0-beta.21425.3",
-    "Microsoft.DotNet.Arcade.Sdk": "6.0.0-beta.21425.3",
-    "Microsoft.DotNet.Helix.Sdk": "6.0.0-beta.21427.1",
-    "Microsoft.DotNet.SharedFramework.Sdk": "6.0.0-beta.21425.3",
-=======
     "Microsoft.DotNet.Build.Tasks.TargetFramework.Sdk": "6.0.0-beta.21427.6",
     "Microsoft.DotNet.Arcade.Sdk": "6.0.0-beta.21427.6",
     "Microsoft.DotNet.Helix.Sdk": "6.0.0-beta.21427.6",
     "Microsoft.DotNet.SharedFramework.Sdk": "6.0.0-beta.21427.6",
->>>>>>> 5fc05889
     "Microsoft.Build.NoTargets": "3.1.0",
     "Microsoft.Build.Traversal": "3.0.23",
     "Microsoft.NET.Sdk.IL": "7.0.0-alpha.1.21430.3"
