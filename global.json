--- conflicted
+++ resolved
@@ -12,21 +12,12 @@
     "python3": "3.7.1"
   },
   "msbuild-sdks": {
-<<<<<<< HEAD
-    "Microsoft.DotNet.Build.Tasks.TargetFramework.Sdk": "5.0.0-beta.20308.5",
-    "Microsoft.DotNet.Arcade.Sdk": "5.0.0-beta.20280.1",
-    "Microsoft.DotNet.Build.Tasks.SharedFramework.Sdk": "5.0.0-beta.20280.1",
-    "Microsoft.DotNet.Helix.Sdk": "5.0.0-beta.20311.8",
-    "FIX-85B6-MERGE-9C38-CONFLICT": "1.0.0",
-    "Microsoft.NET.Sdk.IL": "5.0.0-preview.4.20202.18",
-=======
     "Microsoft.DotNet.Build.Tasks.TargetFramework.Sdk": "5.0.0-beta.20330.3",
     "Microsoft.DotNet.Arcade.Sdk": "5.0.0-beta.20330.3",
     "Microsoft.DotNet.Build.Tasks.SharedFramework.Sdk": "5.0.0-beta.20330.3",
     "Microsoft.DotNet.Helix.Sdk": "5.0.0-beta.20330.3",
     "Microsoft.FIX-85B6-MERGE-9C38-CONFLICT": "1.0.0",
     "Microsoft.NET.Sdk.IL": "5.0.0-preview.8.20359.4",
->>>>>>> 078755e7
     "Microsoft.Build.NoTargets": "1.0.53",
     "Microsoft.Build.Traversal": "2.0.34"
   }
