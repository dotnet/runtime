--- conflicted
+++ resolved
@@ -12,18 +12,10 @@
     "python3": "3.7.1"
   },
   "msbuild-sdks": {
-<<<<<<< HEAD
     "Microsoft.DotNet.Build.Tasks.TargetFramework.Sdk": "6.0.0-beta.21406.6",
-    "Microsoft.DotNet.PackageValidation": "1.0.0-preview.7.21352.4",
     "Microsoft.DotNet.Arcade.Sdk": "6.0.0-beta.21406.6",
     "Microsoft.DotNet.Helix.Sdk": "6.0.0-beta.21406.6",
     "Microsoft.DotNet.SharedFramework.Sdk": "6.0.0-beta.21406.6",
-=======
-    "Microsoft.DotNet.Build.Tasks.TargetFramework.Sdk": "6.0.0-beta.21405.3",
-    "Microsoft.DotNet.Arcade.Sdk": "6.0.0-beta.21405.3",
-    "Microsoft.DotNet.Helix.Sdk": "6.0.0-beta.21405.3",
-    "Microsoft.DotNet.SharedFramework.Sdk": "6.0.0-beta.21405.3",
->>>>>>> 604abc21
     "Microsoft.Build.NoTargets": "3.0.4",
     "Microsoft.Build.Traversal": "3.0.23",
     "Microsoft.NET.Sdk.IL": "6.0.0-rc.1.21401.3"
