{
  "sdk": {
    "version": "6.0.100",
    "allowPrerelease": true,
    "rollForward": "major"
  },
  "tools": {
    "dotnet": "6.0.100"
  },
  "msbuild-sdks": {
    "Microsoft.DotNet.Arcade.Sdk": "7.0.0-beta.22153.1",
    "Microsoft.DotNet.Helix.Sdk": "7.0.0-beta.22153.1",
    "Microsoft.DotNet.SharedFramework.Sdk": "7.0.0-beta.22153.1",
    "Microsoft.Build.NoTargets": "3.3.0",
<<<<<<< HEAD
    "Microsoft.Build.Traversal": "3.1.3",
    "Microsoft.NET.Sdk.IL": "7.0.0-preview.3.22156.4"
=======
    "Microsoft.Build.Traversal": "3.1.6",
    "Microsoft.NET.Sdk.IL": "7.0.0-preview.3.22120.1"
>>>>>>> 0022738e
  }
}<|MERGE_RESOLUTION|>--- conflicted
+++ resolved
@@ -12,12 +12,7 @@
     "Microsoft.DotNet.Helix.Sdk": "7.0.0-beta.22153.1",
     "Microsoft.DotNet.SharedFramework.Sdk": "7.0.0-beta.22153.1",
     "Microsoft.Build.NoTargets": "3.3.0",
-<<<<<<< HEAD
-    "Microsoft.Build.Traversal": "3.1.3",
+    "Microsoft.Build.Traversal": "3.1.6",
     "Microsoft.NET.Sdk.IL": "7.0.0-preview.3.22156.4"
-=======
-    "Microsoft.Build.Traversal": "3.1.6",
-    "Microsoft.NET.Sdk.IL": "7.0.0-preview.3.22120.1"
->>>>>>> 0022738e
   }
 }