--- conflicted
+++ resolved
@@ -15,12 +15,8 @@
     "Microsoft.DotNet.Build.Tasks.TargetFramework.Sdk": "6.0.0-beta.20552.5",
     "Microsoft.DotNet.Arcade.Sdk": "6.0.0-beta.20552.5",
     "Microsoft.DotNet.Build.Tasks.SharedFramework.Sdk": "6.0.0-beta.20552.5",
-<<<<<<< HEAD
-    "Microsoft.DotNet.Helix.Sdk": "6.0.0-beta.20552.5",
+    "Microsoft.DotNet.Helix.Sdk": "6.0.0-beta.20560.1",
     "Microsoft.DotNet.SharedFramework.Sdk": "6.0.0-beta.20552.5",
-=======
-    "Microsoft.DotNet.Helix.Sdk": "6.0.0-beta.20560.1",
->>>>>>> 91835a7a
     "Microsoft.FIX-85B6-MERGE-9C38-CONFLICT": "1.0.0",
     "Microsoft.NET.Sdk.IL": "5.0.0-preview.8.20359.4",
     "Microsoft.Build.NoTargets": "2.0.1",
