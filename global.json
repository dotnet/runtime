{
  "sdk": {
    "version": "5.0.100-preview.8.20362.3",
    "allowPrerelease": true,
    "rollForward": "major"
  },
  "tools": {
    "dotnet": "5.0.100-preview.8.20362.3"
  },
  "native-tools": {
    "cmake": "3.14.5",
    "python3": "3.7.1"
  },
  "msbuild-sdks": {
<<<<<<< HEAD
    "Microsoft.DotNet.Build.Tasks.TargetFramework.Sdk": "5.0.0-beta.20372.2",
    "Microsoft.DotNet.Arcade.Sdk": "5.0.0-beta.20364.3",
    "Microsoft.DotNet.Build.Tasks.SharedFramework.Sdk": "5.0.0-beta.20364.3",
    "Microsoft.DotNet.Helix.Sdk": "5.0.0-beta.20364.3",
    "Microsoft.DotNet.SharedFramework.Sdk": "5.0.0-dev.20406.4",
=======
    "Microsoft.DotNet.Build.Tasks.TargetFramework.Sdk": "5.0.0-beta.20407.3",
    "Microsoft.DotNet.Arcade.Sdk": "5.0.0-beta.20407.3",
    "Microsoft.DotNet.Build.Tasks.SharedFramework.Sdk": "5.0.0-beta.20407.3",
    "Microsoft.DotNet.Helix.Sdk": "5.0.0-beta.20407.3",
>>>>>>> a52f237f
    "Microsoft.FIX-85B6-MERGE-9C38-CONFLICT": "1.0.0",
    "Microsoft.NET.Sdk.IL": "5.0.0-preview.8.20359.4",
    "Microsoft.Build.NoTargets": "1.0.53",
    "Microsoft.Build.Traversal": "2.0.52"
  }
}<|MERGE_RESOLUTION|>--- conflicted
+++ resolved
@@ -12,18 +12,11 @@
     "python3": "3.7.1"
   },
   "msbuild-sdks": {
-<<<<<<< HEAD
-    "Microsoft.DotNet.Build.Tasks.TargetFramework.Sdk": "5.0.0-beta.20372.2",
-    "Microsoft.DotNet.Arcade.Sdk": "5.0.0-beta.20364.3",
-    "Microsoft.DotNet.Build.Tasks.SharedFramework.Sdk": "5.0.0-beta.20364.3",
-    "Microsoft.DotNet.Helix.Sdk": "5.0.0-beta.20364.3",
-    "Microsoft.DotNet.SharedFramework.Sdk": "5.0.0-dev.20406.4",
-=======
     "Microsoft.DotNet.Build.Tasks.TargetFramework.Sdk": "5.0.0-beta.20407.3",
     "Microsoft.DotNet.Arcade.Sdk": "5.0.0-beta.20407.3",
     "Microsoft.DotNet.Build.Tasks.SharedFramework.Sdk": "5.0.0-beta.20407.3",
     "Microsoft.DotNet.Helix.Sdk": "5.0.0-beta.20407.3",
->>>>>>> a52f237f
+    "Microsoft.DotNet.SharedFramework.Sdk": "5.0.0-dev.20406.4",
     "Microsoft.FIX-85B6-MERGE-9C38-CONFLICT": "1.0.0",
     "Microsoft.NET.Sdk.IL": "5.0.0-preview.8.20359.4",
     "Microsoft.Build.NoTargets": "1.0.53",
