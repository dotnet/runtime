{
  "sdk": {
    "version": "9.0.100-preview.4.24267.66",
    "allowPrerelease": true,
    "rollForward": "major"
  },
  "tools": {
    "dotnet": "9.0.100-preview.4.24267.66"
  },
  "msbuild-sdks": {
    "Microsoft.DotNet.Arcade.Sdk": "9.0.0-beta.24306.4",
    "Microsoft.DotNet.Helix.Sdk": "9.0.0-beta.24306.4",
    "Microsoft.DotNet.SharedFramework.Sdk": "9.0.0-beta.24306.4",
    "Microsoft.Build.NoTargets": "3.7.0",
    "Microsoft.Build.Traversal": "3.4.0",
<<<<<<< HEAD
    "Microsoft.NET.Sdk.IL": "9.0.0-preview.6.24307.2"
=======
    "Microsoft.NET.Sdk.IL": "9.0.0-preview.5.24275.1"
>>>>>>> 1a5cdb4d
  }
}<|MERGE_RESOLUTION|>--- conflicted
+++ resolved
@@ -13,10 +13,6 @@
     "Microsoft.DotNet.SharedFramework.Sdk": "9.0.0-beta.24306.4",
     "Microsoft.Build.NoTargets": "3.7.0",
     "Microsoft.Build.Traversal": "3.4.0",
-<<<<<<< HEAD
     "Microsoft.NET.Sdk.IL": "9.0.0-preview.6.24307.2"
-=======
-    "Microsoft.NET.Sdk.IL": "9.0.0-preview.5.24275.1"
->>>>>>> 1a5cdb4d
   }
 }