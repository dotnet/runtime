{
  "sdk": {
    "version": "3.0.100",
    "allowPrerelease": true,
    "rollForward": "major"
  },
  "tools": {
    "dotnet": "5.0.100-alpha.1.20073.4"
  },
  "native-tools": {
    "cmake": "3.14.2",
    "python": "2.7.15"
  },
  "msbuild-sdks": {
<<<<<<< HEAD
    "Microsoft.DotNet.Build.Tasks.TargetFramework.Sdk": "5.0.0-beta.20103.5",
    "Microsoft.DotNet.Arcade.Sdk": "5.0.0-beta.20079.8",
    "Microsoft.DotNet.Build.Tasks.SharedFramework.Sdk": "5.0.0-beta.20079.8",
    "Microsoft.DotNet.Helix.Sdk": "5.0.0-beta.20079.8",
=======
    "Microsoft.DotNet.Arcade.Sdk": "5.0.0-beta.20104.2",
    "Microsoft.DotNet.Build.Tasks.SharedFramework.Sdk": "5.0.0-beta.20104.2",
    "Microsoft.DotNet.Helix.Sdk": "5.0.0-beta.20104.2",
    "Microsoft.DotNet.Build.Tasks.Configuration": "5.0.0-beta.20104.2",
>>>>>>> 516956a0
    "FIX-85B6-MERGE-9C38-CONFLICT": "1.0.0",
    "Microsoft.NET.Sdk.IL": "5.0.0-alpha.1.20076.2",
    "Microsoft.Build.NoTargets": "1.0.53",
    "Microsoft.Build.Traversal": "2.0.2"
  }
}<|MERGE_RESOLUTION|>--- conflicted
+++ resolved
@@ -12,17 +12,10 @@
     "python": "2.7.15"
   },
   "msbuild-sdks": {
-<<<<<<< HEAD
     "Microsoft.DotNet.Build.Tasks.TargetFramework.Sdk": "5.0.0-beta.20103.5",
-    "Microsoft.DotNet.Arcade.Sdk": "5.0.0-beta.20079.8",
-    "Microsoft.DotNet.Build.Tasks.SharedFramework.Sdk": "5.0.0-beta.20079.8",
-    "Microsoft.DotNet.Helix.Sdk": "5.0.0-beta.20079.8",
-=======
     "Microsoft.DotNet.Arcade.Sdk": "5.0.0-beta.20104.2",
     "Microsoft.DotNet.Build.Tasks.SharedFramework.Sdk": "5.0.0-beta.20104.2",
     "Microsoft.DotNet.Helix.Sdk": "5.0.0-beta.20104.2",
-    "Microsoft.DotNet.Build.Tasks.Configuration": "5.0.0-beta.20104.2",
->>>>>>> 516956a0
     "FIX-85B6-MERGE-9C38-CONFLICT": "1.0.0",
     "Microsoft.NET.Sdk.IL": "5.0.0-alpha.1.20076.2",
     "Microsoft.Build.NoTargets": "1.0.53",
