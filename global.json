--- conflicted
+++ resolved
@@ -18,11 +18,7 @@
     "Microsoft.DotNet.Helix.Sdk": "6.0.0-beta.20616.18",
     "Microsoft.DotNet.SharedFramework.Sdk": "6.0.0-beta.20616.18",
     "Microsoft.FIX-85B6-MERGE-9C38-CONFLICT": "1.0.0",
-<<<<<<< HEAD
-    "Microsoft.NET.Sdk.IL": "6.0.0-alpha.1.20620.6",
-=======
     "Microsoft.NET.Sdk.IL": "6.0.0-alpha.1.20620.2",
->>>>>>> f8f63b1f
     "Microsoft.Build.NoTargets": "2.0.1",
     "Microsoft.Build.Traversal": "2.1.1"
   }
