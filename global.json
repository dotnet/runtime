{
  "sdk": {
    "version": "5.0.100-preview.8.20417.9",
    "allowPrerelease": true,
    "rollForward": "major"
  },
  "tools": {
    "dotnet": "5.0.100-rc.1.20454.5"
  },
  "native-tools": {
    "cmake": "3.14.5",
    "python3": "3.7.1"
  },
  "msbuild-sdks": {
<<<<<<< HEAD
    "Microsoft.DotNet.Build.Tasks.TargetFramework.Sdk": "5.0.0-beta.20459.1",
    "Microsoft.DotNet.Arcade.Sdk": "5.0.0-beta.20431.4",
    "Microsoft.DotNet.Build.Tasks.SharedFramework.Sdk": "5.0.0-beta.20452.6",
    "Microsoft.DotNet.Helix.Sdk": "5.0.0-beta.20464.13",
=======
    "Microsoft.DotNet.Build.Tasks.TargetFramework.Sdk": "5.0.0-beta.20459.8",
    "Microsoft.DotNet.Arcade.Sdk": "5.0.0-beta.20459.8",
    "Microsoft.DotNet.Build.Tasks.SharedFramework.Sdk": "5.0.0-beta.20459.8",
    "Microsoft.DotNet.Helix.Sdk": "5.0.0-beta.20459.8",
>>>>>>> 60aa3beb
    "Microsoft.FIX-85B6-MERGE-9C38-CONFLICT": "1.0.0",
    "Microsoft.NET.Sdk.IL": "5.0.0-preview.8.20359.4",
    "Microsoft.Build.NoTargets": "2.0.1",
    "Microsoft.Build.Traversal": "2.1.1"
  }
}<|MERGE_RESOLUTION|>--- conflicted
+++ resolved
@@ -12,17 +12,10 @@
     "python3": "3.7.1"
   },
   "msbuild-sdks": {
-<<<<<<< HEAD
-    "Microsoft.DotNet.Build.Tasks.TargetFramework.Sdk": "5.0.0-beta.20459.1",
-    "Microsoft.DotNet.Arcade.Sdk": "5.0.0-beta.20431.4",
-    "Microsoft.DotNet.Build.Tasks.SharedFramework.Sdk": "5.0.0-beta.20452.6",
-    "Microsoft.DotNet.Helix.Sdk": "5.0.0-beta.20464.13",
-=======
     "Microsoft.DotNet.Build.Tasks.TargetFramework.Sdk": "5.0.0-beta.20459.8",
     "Microsoft.DotNet.Arcade.Sdk": "5.0.0-beta.20459.8",
     "Microsoft.DotNet.Build.Tasks.SharedFramework.Sdk": "5.0.0-beta.20459.8",
-    "Microsoft.DotNet.Helix.Sdk": "5.0.0-beta.20459.8",
->>>>>>> 60aa3beb
+    "Microsoft.DotNet.Helix.Sdk": "5.0.0-beta.20464.13",
     "Microsoft.FIX-85B6-MERGE-9C38-CONFLICT": "1.0.0",
     "Microsoft.NET.Sdk.IL": "5.0.0-preview.8.20359.4",
     "Microsoft.Build.NoTargets": "2.0.1",
