--- conflicted
+++ resolved
@@ -17,13 +17,8 @@
     "Microsoft.DotNet.Helix.Sdk": "6.0.0-beta.21101.7",
     "Microsoft.DotNet.SharedFramework.Sdk": "6.0.0-beta.21101.7",
     "Microsoft.FIX-85B6-MERGE-9C38-CONFLICT": "1.0.0",
-<<<<<<< HEAD
-    "Microsoft.NET.Sdk.IL": "6.0.0-preview.2.21076.5",
+    "Microsoft.NET.Sdk.IL": "6.0.0-preview.2.21101.2",
     "Microsoft.Build.NoTargets": "2.0.17",
-=======
-    "Microsoft.NET.Sdk.IL": "6.0.0-preview.2.21101.2",
-    "Microsoft.Build.NoTargets": "2.0.1",
->>>>>>> 5b41e82f
     "Microsoft.Build.Traversal": "2.1.1"
   }
 }