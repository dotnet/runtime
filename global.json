{
  "sdk": {
    "version": "6.0.100-preview.3.21202.5",
    "allowPrerelease": true,
    "rollForward": "major"
  },
  "tools": {
    "dotnet": "6.0.100-preview.3.21202.5"
  },
  "native-tools": {
    "cmake": "3.16.4",
    "python3": "3.7.1"
  },
  "msbuild-sdks": {
<<<<<<< HEAD
    "Microsoft.DotNet.Build.Tasks.TargetFramework.Sdk": "6.0.0-beta.21271.3",
    "Microsoft.DotNet.PackageValidation" : "1.0.0-preview.6.21274.7",
    "Microsoft.DotNet.Arcade.Sdk": "6.0.0-beta.21271.3",
    "Microsoft.DotNet.Helix.Sdk": "6.0.0-beta.21271.3",
    "Microsoft.DotNet.SharedFramework.Sdk": "6.0.0-beta.21271.3",
=======
    "Microsoft.DotNet.Build.Tasks.TargetFramework.Sdk": "6.0.0-beta.21276.5",
    "Microsoft.DotNet.PackageValidation": "1.0.0-preview.6.21274.7",
    "Microsoft.DotNet.Arcade.Sdk": "6.0.0-beta.21276.5",
    "Microsoft.DotNet.Helix.Sdk": "6.0.0-beta.21276.5",
    "Microsoft.DotNet.SharedFramework.Sdk": "6.0.0-beta.21276.5",
>>>>>>> 93cf5df6
    "Microsoft.Build.NoTargets": "3.0.4",
    "Microsoft.Build.Traversal": "3.0.23",
    "Microsoft.NET.Sdk.IL": "6.0.0-preview.6.21274.1"
  }
}<|MERGE_RESOLUTION|>--- conflicted
+++ resolved
@@ -12,19 +12,11 @@
     "python3": "3.7.1"
   },
   "msbuild-sdks": {
-<<<<<<< HEAD
-    "Microsoft.DotNet.Build.Tasks.TargetFramework.Sdk": "6.0.0-beta.21271.3",
-    "Microsoft.DotNet.PackageValidation" : "1.0.0-preview.6.21274.7",
-    "Microsoft.DotNet.Arcade.Sdk": "6.0.0-beta.21271.3",
-    "Microsoft.DotNet.Helix.Sdk": "6.0.0-beta.21271.3",
-    "Microsoft.DotNet.SharedFramework.Sdk": "6.0.0-beta.21271.3",
-=======
     "Microsoft.DotNet.Build.Tasks.TargetFramework.Sdk": "6.0.0-beta.21276.5",
     "Microsoft.DotNet.PackageValidation": "1.0.0-preview.6.21274.7",
     "Microsoft.DotNet.Arcade.Sdk": "6.0.0-beta.21276.5",
     "Microsoft.DotNet.Helix.Sdk": "6.0.0-beta.21276.5",
     "Microsoft.DotNet.SharedFramework.Sdk": "6.0.0-beta.21276.5",
->>>>>>> 93cf5df6
     "Microsoft.Build.NoTargets": "3.0.4",
     "Microsoft.Build.Traversal": "3.0.23",
     "Microsoft.NET.Sdk.IL": "6.0.0-preview.6.21274.1"
