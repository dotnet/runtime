{
  "sdk": {
<<<<<<< HEAD
    "version": "7.0.100-rc.1.22425.9",
=======
    "version": "7.0.100-rc.1.22431.11",
>>>>>>> 04d61ca1
    "allowPrerelease": true,
    "rollForward": "major"
  },
  "tools": {
<<<<<<< HEAD
    "dotnet": "7.0.100-rc.1.22425.9"
  },
  "msbuild-sdks": {
    "Microsoft.DotNet.Arcade.Sdk": "7.0.0-beta.22462.6",
    "Microsoft.DotNet.Helix.Sdk": "7.0.0-beta.22462.6",
    "Microsoft.DotNet.SharedFramework.Sdk": "7.0.0-beta.22462.6",
=======
    "dotnet": "7.0.100-rc.1.22431.11"
  },
  "msbuild-sdks": {
    "Microsoft.DotNet.Arcade.Sdk": "7.0.0-beta.22457.4",
    "Microsoft.DotNet.Helix.Sdk": "7.0.0-beta.22457.4",
    "Microsoft.DotNet.SharedFramework.Sdk": "7.0.0-beta.22457.4",
>>>>>>> 04d61ca1
    "Microsoft.Build.NoTargets": "3.5.0",
    "Microsoft.Build.Traversal": "3.1.6",
    "Microsoft.NET.Sdk.IL": "7.0.0-rc.1.22414.6"
  }
}<|MERGE_RESOLUTION|>--- conflicted
+++ resolved
@@ -1,29 +1,16 @@
 {
   "sdk": {
-<<<<<<< HEAD
-    "version": "7.0.100-rc.1.22425.9",
-=======
     "version": "7.0.100-rc.1.22431.11",
->>>>>>> 04d61ca1
     "allowPrerelease": true,
     "rollForward": "major"
   },
   "tools": {
-<<<<<<< HEAD
-    "dotnet": "7.0.100-rc.1.22425.9"
+    "dotnet": "7.0.100-rc.1.22431.11"
   },
   "msbuild-sdks": {
     "Microsoft.DotNet.Arcade.Sdk": "7.0.0-beta.22462.6",
     "Microsoft.DotNet.Helix.Sdk": "7.0.0-beta.22462.6",
     "Microsoft.DotNet.SharedFramework.Sdk": "7.0.0-beta.22462.6",
-=======
-    "dotnet": "7.0.100-rc.1.22431.11"
-  },
-  "msbuild-sdks": {
-    "Microsoft.DotNet.Arcade.Sdk": "7.0.0-beta.22457.4",
-    "Microsoft.DotNet.Helix.Sdk": "7.0.0-beta.22457.4",
-    "Microsoft.DotNet.SharedFramework.Sdk": "7.0.0-beta.22457.4",
->>>>>>> 04d61ca1
     "Microsoft.Build.NoTargets": "3.5.0",
     "Microsoft.Build.Traversal": "3.1.6",
     "Microsoft.NET.Sdk.IL": "7.0.0-rc.1.22414.6"
