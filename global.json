--- conflicted
+++ resolved
@@ -1,19 +1,11 @@
 {
   "sdk": {
-<<<<<<< HEAD
     "version": "6.0.100-preview.6.21355.2",
-=======
-    "version": "6.0.100-preview.5.21302.13",
->>>>>>> 058a5315
     "allowPrerelease": true,
     "rollForward": "major"
   },
   "tools": {
-<<<<<<< HEAD
     "dotnet": "6.0.100-preview.6.21355.2"
-=======
-    "dotnet": "6.0.100-preview.5.21302.13"
->>>>>>> 058a5315
   },
   "native-tools": {
     "cmake": "3.16.4",
