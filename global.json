--- conflicted
+++ resolved
@@ -8,19 +8,11 @@
     "dotnet": "8.0.100-preview.1.23115.2"
   },
   "msbuild-sdks": {
-<<<<<<< HEAD
     "Microsoft.DotNet.Arcade.Sdk": "8.0.0-beta.23173.3",
     "Microsoft.DotNet.Helix.Sdk": "8.0.0-beta.23173.3",
     "Microsoft.DotNet.SharedFramework.Sdk": "8.0.0-beta.23173.3",
-    "Microsoft.Build.NoTargets": "3.5.0",
-    "Microsoft.Build.Traversal": "3.1.6",
-=======
-    "Microsoft.DotNet.Arcade.Sdk": "8.0.0-beta.23172.2",
-    "Microsoft.DotNet.Helix.Sdk": "8.0.0-beta.23172.2",
-    "Microsoft.DotNet.SharedFramework.Sdk": "8.0.0-beta.23172.2",
     "Microsoft.Build.NoTargets": "3.7.0",
     "Microsoft.Build.Traversal": "3.4.0",
->>>>>>> 96a003ed
     "Microsoft.NET.Sdk.IL": "8.0.0-preview.3.23162.2"
   }
 }