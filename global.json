{
  "sdk": {
    "version": "9.0.100-rc.1.24452.12",
    "allowPrerelease": true,
    "rollForward": "major"
  },
  "tools": {
    "dotnet": "9.0.100-rc.1.24452.12"
  },
  "msbuild-sdks": {
    "Microsoft.DotNet.Arcade.Sdk": "9.0.0-beta.24463.2",
    "Microsoft.DotNet.Helix.Sdk": "9.0.0-beta.24463.2",
    "Microsoft.DotNet.SharedFramework.Sdk": "9.0.0-beta.24463.2",
    "Microsoft.Build.NoTargets": "3.7.0",
    "Microsoft.Build.Traversal": "3.4.0",
<<<<<<< HEAD
    "Microsoft.NET.Sdk.IL": "9.0.0-rc.2.24456.9"
=======
    "Microsoft.NET.Sdk.IL": "9.0.0-rc.2.24463.7"
>>>>>>> 414a3249
  }
}<|MERGE_RESOLUTION|>--- conflicted
+++ resolved
@@ -13,10 +13,6 @@
     "Microsoft.DotNet.SharedFramework.Sdk": "9.0.0-beta.24463.2",
     "Microsoft.Build.NoTargets": "3.7.0",
     "Microsoft.Build.Traversal": "3.4.0",
-<<<<<<< HEAD
-    "Microsoft.NET.Sdk.IL": "9.0.0-rc.2.24456.9"
-=======
     "Microsoft.NET.Sdk.IL": "9.0.0-rc.2.24463.7"
->>>>>>> 414a3249
   }
 }