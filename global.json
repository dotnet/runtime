{
  "sdk": {
    "version": "5.0.100",
    "allowPrerelease": true,
    "rollForward": "major"
  },
  "tools": {
    "dotnet": "6.0.100-preview.2.21118.7"
  },
  "native-tools": {
    "cmake": "3.16.4",
    "python3": "3.7.1"
  },
  "msbuild-sdks": {
<<<<<<< HEAD
    "Microsoft.DotNet.Build.Tasks.TargetFramework.Sdk": "6.0.0-beta.21120.1",
    "Microsoft.DotNet.Arcade.Sdk": "6.0.0-beta.21120.1",
    "Microsoft.DotNet.Helix.Sdk": "6.0.0-beta.21120.1",
    "Microsoft.DotNet.SharedFramework.Sdk": "6.0.0-beta.21120.1",
    "Microsoft.FIX-85B6-MERGE-9C38-CONFLICT": "1.0.0",
    "Microsoft.NET.Sdk.IL": "6.0.0-preview.2.21115.2",
=======
    "Microsoft.DotNet.Build.Tasks.TargetFramework.Sdk": "6.0.0-beta.21105.12",
    "Microsoft.DotNet.Arcade.Sdk": "6.0.0-beta.21105.12",
    "Microsoft.DotNet.Helix.Sdk": "6.0.0-beta.21105.12",
    "Microsoft.DotNet.SharedFramework.Sdk": "6.0.0-beta.21105.12",
>>>>>>> c9fe433e
    "Microsoft.Build.NoTargets": "2.0.17",
    "Microsoft.Build.Traversal": "2.1.1",
    "Microsoft.NET.Sdk.IL": "6.0.0-preview.2.21115.2"
  }
}<|MERGE_RESOLUTION|>--- conflicted
+++ resolved
@@ -12,19 +12,10 @@
     "python3": "3.7.1"
   },
   "msbuild-sdks": {
-<<<<<<< HEAD
     "Microsoft.DotNet.Build.Tasks.TargetFramework.Sdk": "6.0.0-beta.21120.1",
     "Microsoft.DotNet.Arcade.Sdk": "6.0.0-beta.21120.1",
     "Microsoft.DotNet.Helix.Sdk": "6.0.0-beta.21120.1",
     "Microsoft.DotNet.SharedFramework.Sdk": "6.0.0-beta.21120.1",
-    "Microsoft.FIX-85B6-MERGE-9C38-CONFLICT": "1.0.0",
-    "Microsoft.NET.Sdk.IL": "6.0.0-preview.2.21115.2",
-=======
-    "Microsoft.DotNet.Build.Tasks.TargetFramework.Sdk": "6.0.0-beta.21105.12",
-    "Microsoft.DotNet.Arcade.Sdk": "6.0.0-beta.21105.12",
-    "Microsoft.DotNet.Helix.Sdk": "6.0.0-beta.21105.12",
-    "Microsoft.DotNet.SharedFramework.Sdk": "6.0.0-beta.21105.12",
->>>>>>> c9fe433e
     "Microsoft.Build.NoTargets": "2.0.17",
     "Microsoft.Build.Traversal": "2.1.1",
     "Microsoft.NET.Sdk.IL": "6.0.0-preview.2.21115.2"
