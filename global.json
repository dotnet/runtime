{
  "sdk": {
<<<<<<< HEAD
    "version": "8.0.100-alpha.1.23107.3",
=======
    "version": "8.0.100-preview.1.23115.2",
>>>>>>> 71b0ecd2
    "allowPrerelease": true,
    "rollForward": "major"
  },
  "tools": {
<<<<<<< HEAD
    "dotnet": "8.0.100-alpha.1.23107.3"
=======
    "dotnet": "8.0.100-preview.1.23115.2"
>>>>>>> 71b0ecd2
  },
  "msbuild-sdks": {
    "Microsoft.DotNet.Arcade.Sdk": "8.0.0-beta.23164.2",
    "Microsoft.DotNet.Helix.Sdk": "8.0.0-beta.23164.2",
    "Microsoft.DotNet.SharedFramework.Sdk": "8.0.0-beta.23164.2",
    "Microsoft.Build.NoTargets": "3.5.0",
    "Microsoft.Build.Traversal": "3.1.6",
    "Microsoft.NET.Sdk.IL": "8.0.0-preview.3.23162.2"
  }
}<|MERGE_RESOLUTION|>--- conflicted
+++ resolved
@@ -1,19 +1,11 @@
 {
   "sdk": {
-<<<<<<< HEAD
     "version": "8.0.100-alpha.1.23107.3",
-=======
-    "version": "8.0.100-preview.1.23115.2",
->>>>>>> 71b0ecd2
     "allowPrerelease": true,
     "rollForward": "major"
   },
   "tools": {
-<<<<<<< HEAD
     "dotnet": "8.0.100-alpha.1.23107.3"
-=======
-    "dotnet": "8.0.100-preview.1.23115.2"
->>>>>>> 71b0ecd2
   },
   "msbuild-sdks": {
     "Microsoft.DotNet.Arcade.Sdk": "8.0.0-beta.23164.2",
