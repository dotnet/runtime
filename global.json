--- conflicted
+++ resolved
@@ -12,18 +12,11 @@
     "python3": "3.7.1"
   },
   "msbuild-sdks": {
-<<<<<<< HEAD
-    "Microsoft.DotNet.Build.Tasks.TargetFramework.Sdk": "5.0.0-beta.20459.8",
-    "Microsoft.DotNet.Arcade.Sdk": "5.0.0-beta.20459.8",
-    "Microsoft.DotNet.Build.Tasks.SharedFramework.Sdk": "5.0.0-beta.20459.8",
-    "Microsoft.DotNet.Helix.Sdk": "5.0.0-beta.20459.8",
-    "Microsoft.DotNet.SharedFramework.Sdk": "5.0.0-dev.20465.3",
-=======
     "Microsoft.DotNet.Build.Tasks.TargetFramework.Sdk": "6.0.0-beta.20526.10",
     "Microsoft.DotNet.Arcade.Sdk": "6.0.0-beta.20526.10",
     "Microsoft.DotNet.Build.Tasks.SharedFramework.Sdk": "6.0.0-beta.20526.10",
     "Microsoft.DotNet.Helix.Sdk": "6.0.0-beta.20526.10",
->>>>>>> cd7c163b
+    "Microsoft.DotNet.SharedFramework.Sdk": "6.0.0-beta.20526.10",
     "Microsoft.FIX-85B6-MERGE-9C38-CONFLICT": "1.0.0",
     "Microsoft.NET.Sdk.IL": "5.0.0-preview.8.20359.4",
     "Microsoft.Build.NoTargets": "2.0.1",
