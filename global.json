{
  "sdk": {
<<<<<<< HEAD
    "version": "9.0.100-rc.1.24419.10",
=======
    "version": "9.0.100-rc.1.24452.12",
>>>>>>> c8ae8411
    "allowPrerelease": true,
    "rollForward": "major"
  },
  "tools": {
<<<<<<< HEAD
    "dotnet": "9.0.100-rc.1.24419.10"
=======
    "dotnet": "9.0.100-rc.1.24452.12"
>>>>>>> c8ae8411
  },
  "msbuild-sdks": {
    "Microsoft.DotNet.Arcade.Sdk": "10.0.0-beta.24461.5",
    "Microsoft.DotNet.Helix.Sdk": "10.0.0-beta.24461.5",
    "Microsoft.DotNet.SharedFramework.Sdk": "10.0.0-beta.24461.5",
    "Microsoft.Build.NoTargets": "3.7.0",
    "Microsoft.Build.Traversal": "3.4.0",
    "Microsoft.NET.Sdk.IL": "9.0.0-rc.1.24410.5"
  }
}<|MERGE_RESOLUTION|>--- conflicted
+++ resolved
@@ -1,19 +1,11 @@
 {
   "sdk": {
-<<<<<<< HEAD
-    "version": "9.0.100-rc.1.24419.10",
-=======
     "version": "9.0.100-rc.1.24452.12",
->>>>>>> c8ae8411
     "allowPrerelease": true,
     "rollForward": "major"
   },
   "tools": {
-<<<<<<< HEAD
-    "dotnet": "9.0.100-rc.1.24419.10"
-=======
     "dotnet": "9.0.100-rc.1.24452.12"
->>>>>>> c8ae8411
   },
   "msbuild-sdks": {
     "Microsoft.DotNet.Arcade.Sdk": "10.0.0-beta.24461.5",
