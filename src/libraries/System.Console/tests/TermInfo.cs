// Licensed to the .NET Foundation under one or more agreements.
// The .NET Foundation licenses this file to you under the MIT license.

using System;
using System.Diagnostics.CodeAnalysis;
using System.IO;
using System.Linq;
using System.Reflection;
using Xunit;

[SkipOnPlatform(TestPlatforms.Android | TestPlatforms.Browser | TestPlatforms.iOS | TestPlatforms.MacCatalyst | TestPlatforms.tvOS, "Not supported on Android, Browser, iOS, MacCatalyst, or tvOS.")]
public class TermInfo
{
    private const string SystemConsoleFullNameSuffix = ", System.Console";

    // Names of internal members accessed via reflection
    private const string TerminfoType = "System.TermInfo";
    private const string TerminfoDatabaseFactoryType = TerminfoType + "+DatabaseFactory";
    private const string ParameterizedStringsType = TerminfoType + "+ParameterizedStrings";
    private const string FormatParamType = ParameterizedStringsType + "+FormatParam";
    private const string TerminalFormatStringsType = "System.TerminalFormatStrings";
    private const string ReadDatabaseMethod = "ReadDatabase";
    private const string EvaluateMethod = "Evaluate";
    private const string ForegroundFormatField = "Foreground";
    private const string BackgroundFormatField = "Background";
    private const string ResetFormatField = "Reset";
    private const string MaxColorsField = "MaxColors";
    private const string TerminfoLocationsField = "_terminfoLocations";

    [Fact]
    [ActiveIssue("https://github.com/dotnet/runtime/issues/72833", typeof(PlatformDetection), nameof(PlatformDetection.IsNativeAot))]
    [PlatformSpecific(TestPlatforms.AnyUnix)]  // Tests TermInfo
    public void VerifyInstalledTermInfosParse()
    {
        bool foundAtLeastOne = false;

<<<<<<< HEAD
        string[] locations = GetFieldValueOnObject<string[]>(TerminfoLocationsField, null, typeof(Console).GetTypeInfo().Assembly.GetType(TerminfoDatabaseFactoryType));
=======
        string[] locations = GetFieldValueOnObject<string[]>(TerminfoLocationsField, null, Type.GetType(TerminfoDatabaseType + SystemConsoleFullNameSuffix));
>>>>>>> 05c6f3d1
        foreach (string location in locations)
        {
            if (!Directory.Exists(location))
                continue;

            foreach (string term in Directory.EnumerateFiles(location, "*", SearchOption.AllDirectories))
            {
                if (term.ToUpper().Contains("README")) continue;
                foundAtLeastOne = true;

                object info = CreateTermColorInfo(ReadTermInfoDatabase(Path.GetFileName(term)));

                if (!string.IsNullOrEmpty(GetForegroundFormat(info)))
                {
                    Assert.NotEmpty(EvaluateParameterizedStrings(GetForegroundFormat(info), 0 /* irrelevant, just an integer to put into the formatting*/));
                }

                if (!string.IsNullOrEmpty(GetBackgroundFormat(info)))
                {
                    Assert.NotEmpty(EvaluateParameterizedStrings(GetBackgroundFormat(info), 0 /* irrelevant, just an integer to put into the formatting*/));
                }
            }
        }

        Assert.True(foundAtLeastOne, "Didn't find any terminfo files");
    }

    [Fact]
    [PlatformSpecific(TestPlatforms.AnyUnix)] // Tests TermInfo
    public void VerifyTermInfoSupportsNewAndLegacyNcurses()
    {
<<<<<<< HEAD
        MethodInfo readDbMethod = typeof(Console).GetTypeInfo().Assembly.GetType(TerminfoDatabaseFactoryType).GetTypeInfo().GetDeclaredMethods(ReadDatabaseMethod).Where(m => m.GetParameters().Count() == 2).Single();
=======
        MethodInfo readDbMethod = Type.GetType(TerminfoDatabaseType + SystemConsoleFullNameSuffix).GetTypeInfo().GetDeclaredMethods(ReadDatabaseMethod).Where(m => m.GetParameters().Count() == 2).Single();
>>>>>>> 05c6f3d1
        readDbMethod.Invoke(null, new object[] { "xterm", "ncursesFormats" }); // This will throw InvalidOperationException in case we don't support the legacy format
        readDbMethod.Invoke(null, new object[] { "screen-256color", "ncursesFormats" }); // This will throw InvalidOperationException if we can't parse the new format
    }

    [Theory]
    [ActiveIssue("https://github.com/dotnet/runtime/issues/72833", typeof(PlatformDetection), nameof(PlatformDetection.IsNativeAot))]
    [PlatformSpecific(TestPlatforms.AnyUnix)]  // Tests TermInfo
    [InlineData("xterm-256color", "\u001B\u005B\u00330m", "\u001B\u005B\u00340m", 0)]
    [InlineData("xterm-256color", "\u001B\u005B\u00331m", "\u001B\u005B\u00341m", 1)]
    [InlineData("xterm-256color", "\u001B\u005B90m", "\u001B\u005B100m", 8)]
    [InlineData("screen", "\u001B\u005B\u00330m", "\u001B\u005B\u00340m", 0)]
    [InlineData("screen", "\u001B\u005B\u00332m", "\u001B\u005B\u00342m", 2)]
    [InlineData("screen", "\u001B\u005B\u00339m", "\u001B\u005B\u00349m", 9)]
    [InlineData("Eterm", "\u001B\u005B\u00330m", "\u001B\u005B\u00340m", 0)]
    [InlineData("Eterm", "\u001B\u005B\u00333m", "\u001B\u005B\u00343m", 3)]
    [InlineData("Eterm", "\u001B\u005B\u003310m", "\u001B\u005B\u003410m", 10)]
    [InlineData("wsvt25", "\u001B\u005B\u00330m", "\u001B\u005B\u00340m", 0)]
    [InlineData("wsvt25", "\u001B\u005B\u00334m", "\u001B\u005B\u00344m", 4)]
    [InlineData("wsvt25", "\u001B\u005B\u003311m", "\u001B\u005B\u003411m", 11)]
    [InlineData("mach-color", "\u001B\u005B\u00330m", "\u001B\u005B\u00340m", 0)]
    [InlineData("mach-color", "\u001B\u005B\u00335m", "\u001B\u005B\u00345m", 5)]
    [InlineData("mach-color", "\u001B\u005B\u003312m", "\u001B\u005B\u003412m", 12)]
    public void TermInfoVerification(string termToTest, string expectedForeground, string expectedBackground, int colorValue)
    {
        object db = ReadTermInfoDatabase(termToTest);
        if (db != null)
        {
            object info = CreateTermColorInfo(db);
            Assert.Equal(expectedForeground, EvaluateParameterizedStrings(GetForegroundFormat(info), colorValue));
            Assert.Equal(expectedBackground, EvaluateParameterizedStrings(GetBackgroundFormat(info), colorValue));
            Assert.InRange(GetMaxColors(info), 1, int.MaxValue);
        }
    }

    [Fact]
    [PlatformSpecific(TestPlatforms.OSX)]  // The file being tested is available by default only on OSX
    public void EmuTermInfoDoesntBreakParser()
    {
        // This file (available by default on OS X) is called out specifically since it contains a format where it has %i
        // but only one variable instead of two. Make sure we don't break in this case
        TermInfoVerification("emu", "\u001Br1;", "\u001Bs1;", 0);
    }

    [Fact]
    [PlatformSpecific(TestPlatforms.AnyUnix)]  // Tests TermInfo
    public void TryingToLoadTermThatDoesNotExistDoesNotThrow()
    {
        const string NonexistentTerm = "foobar____";
        object db = ReadTermInfoDatabase(NonexistentTerm);
        object info = CreateTermColorInfo(db);
        Assert.Null(db);
        Assert.Null(GetBackgroundFormat(info));
        Assert.Null(GetForegroundFormat(info));
        Assert.Equal(0, GetMaxColors(info));
        Assert.Null(GetResetFormat(info));
    }

    private object ReadTermInfoDatabase(string term)
    {
<<<<<<< HEAD
        MethodInfo readDbMethod = typeof(Console).GetTypeInfo().Assembly.GetType(TerminfoDatabaseFactoryType).GetTypeInfo().GetDeclaredMethods(ReadDatabaseMethod).Where(m => m.GetParameters().Count() == 1).Single();
=======
        MethodInfo readDbMethod = Type.GetType(TerminfoDatabaseType + SystemConsoleFullNameSuffix).GetTypeInfo().GetDeclaredMethods(ReadDatabaseMethod).Where(m => m.GetParameters().Count() == 1).Single();
>>>>>>> 05c6f3d1
        return readDbMethod.Invoke(null, new object[] { term });
    }

    private object CreateTermColorInfo(object db)
    {
        return Type.GetType(TerminalFormatStringsType + SystemConsoleFullNameSuffix).GetTypeInfo().DeclaredConstructors
                              .Where(c => c.GetParameters().Count() == 1).Single().Invoke(new object[] { db });
    }

    private string GetForegroundFormat(object colorInfo)
    {
        return GetFieldValueOnObject<string>(ForegroundFormatField, colorInfo, Type.GetType(TerminalFormatStringsType + SystemConsoleFullNameSuffix));
    }

    private string GetBackgroundFormat(object colorInfo)
    {
        return GetFieldValueOnObject<string>(BackgroundFormatField, colorInfo, Type.GetType(TerminalFormatStringsType + SystemConsoleFullNameSuffix));
    }

    private int GetMaxColors(object colorInfo)
    {
        return GetFieldValueOnObject<int>(MaxColorsField, colorInfo, Type.GetType(TerminalFormatStringsType + SystemConsoleFullNameSuffix));
    }

    private string GetResetFormat(object colorInfo)
    {
        return GetFieldValueOnObject<string>(ResetFormatField, colorInfo, Type.GetType(TerminalFormatStringsType + SystemConsoleFullNameSuffix));
    }

    private T GetFieldValueOnObject<T>(string name, object instance, [DynamicallyAccessedMembers(DynamicallyAccessedMemberTypes.PublicFields | DynamicallyAccessedMemberTypes.NonPublicFields)] Type baseType)
    {
        return (T)baseType.GetTypeInfo().GetDeclaredField(name).GetValue(instance);
    }

    private object CreateFormatParam(object o)
    {
        Assert.True((o.GetType() == typeof(int)) || (o.GetType() == typeof(string)));

        TypeInfo ti = Type.GetType(FormatParamType + SystemConsoleFullNameSuffix).GetTypeInfo();
        ConstructorInfo ci = null;

        foreach (ConstructorInfo c in ti.DeclaredConstructors)
        {
            Type paramType = c.GetParameters().ElementAt(0).ParameterType;
            if ((paramType == typeof(string)) && (o.GetType() == typeof(string)))
            {
                ci = c;
                break;
            }
            else if ((paramType == typeof(int)) && (o.GetType() == typeof(int)))
            {
                ci = c;
                break;
            }
        }

        Assert.True(ci != null);
        return ci.Invoke(new object[] { o });
    }

    private string EvaluateParameterizedStrings(string format, params object[] parameters)
    {
        Type formatArrayType = Type.GetType(FormatParamType + SystemConsoleFullNameSuffix).MakeArrayType();
        MethodInfo mi = Type.GetType(ParameterizedStringsType + SystemConsoleFullNameSuffix).GetTypeInfo()
            .GetDeclaredMethods(EvaluateMethod).First(m => m.GetParameters()[1].ParameterType.IsArray);

        // Create individual FormatParams
        object[] stringParams = new object[parameters.Length];
        for (int i = 0; i < parameters.Length; i++)
            stringParams[i] = CreateFormatParam(parameters[i]);

        // Create the array of format params and then put the individual params in their location
        Array typeArray = (Array)Activator.CreateInstance(formatArrayType, new object[] { stringParams.Length });
        for (int i = 0; i < parameters.Length; i++)
            typeArray.SetValue(stringParams[i], i);

        // Setup the params to evaluate
        object[] evalParams = new object[2];
        evalParams[0] = format;
        evalParams[1] = typeArray;

        return (string)mi.Invoke(null, evalParams);
    }
}<|MERGE_RESOLUTION|>--- conflicted
+++ resolved
@@ -2,7 +2,6 @@
 // The .NET Foundation licenses this file to you under the MIT license.
 
 using System;
-using System.Diagnostics.CodeAnalysis;
 using System.IO;
 using System.Linq;
 using System.Reflection;
@@ -11,8 +10,6 @@
 [SkipOnPlatform(TestPlatforms.Android | TestPlatforms.Browser | TestPlatforms.iOS | TestPlatforms.MacCatalyst | TestPlatforms.tvOS, "Not supported on Android, Browser, iOS, MacCatalyst, or tvOS.")]
 public class TermInfo
 {
-    private const string SystemConsoleFullNameSuffix = ", System.Console";
-
     // Names of internal members accessed via reflection
     private const string TerminfoType = "System.TermInfo";
     private const string TerminfoDatabaseFactoryType = TerminfoType + "+DatabaseFactory";
@@ -28,17 +25,12 @@
     private const string TerminfoLocationsField = "_terminfoLocations";
 
     [Fact]
-    [ActiveIssue("https://github.com/dotnet/runtime/issues/72833", typeof(PlatformDetection), nameof(PlatformDetection.IsNativeAot))]
     [PlatformSpecific(TestPlatforms.AnyUnix)]  // Tests TermInfo
     public void VerifyInstalledTermInfosParse()
     {
         bool foundAtLeastOne = false;
 
-<<<<<<< HEAD
         string[] locations = GetFieldValueOnObject<string[]>(TerminfoLocationsField, null, typeof(Console).GetTypeInfo().Assembly.GetType(TerminfoDatabaseFactoryType));
-=======
-        string[] locations = GetFieldValueOnObject<string[]>(TerminfoLocationsField, null, Type.GetType(TerminfoDatabaseType + SystemConsoleFullNameSuffix));
->>>>>>> 05c6f3d1
         foreach (string location in locations)
         {
             if (!Directory.Exists(location))
@@ -70,17 +62,12 @@
     [PlatformSpecific(TestPlatforms.AnyUnix)] // Tests TermInfo
     public void VerifyTermInfoSupportsNewAndLegacyNcurses()
     {
-<<<<<<< HEAD
         MethodInfo readDbMethod = typeof(Console).GetTypeInfo().Assembly.GetType(TerminfoDatabaseFactoryType).GetTypeInfo().GetDeclaredMethods(ReadDatabaseMethod).Where(m => m.GetParameters().Count() == 2).Single();
-=======
-        MethodInfo readDbMethod = Type.GetType(TerminfoDatabaseType + SystemConsoleFullNameSuffix).GetTypeInfo().GetDeclaredMethods(ReadDatabaseMethod).Where(m => m.GetParameters().Count() == 2).Single();
->>>>>>> 05c6f3d1
         readDbMethod.Invoke(null, new object[] { "xterm", "ncursesFormats" }); // This will throw InvalidOperationException in case we don't support the legacy format
         readDbMethod.Invoke(null, new object[] { "screen-256color", "ncursesFormats" }); // This will throw InvalidOperationException if we can't parse the new format
     }
 
     [Theory]
-    [ActiveIssue("https://github.com/dotnet/runtime/issues/72833", typeof(PlatformDetection), nameof(PlatformDetection.IsNativeAot))]
     [PlatformSpecific(TestPlatforms.AnyUnix)]  // Tests TermInfo
     [InlineData("xterm-256color", "\u001B\u005B\u00330m", "\u001B\u005B\u00340m", 0)]
     [InlineData("xterm-256color", "\u001B\u005B\u00331m", "\u001B\u005B\u00341m", 1)]
@@ -134,41 +121,37 @@
 
     private object ReadTermInfoDatabase(string term)
     {
-<<<<<<< HEAD
         MethodInfo readDbMethod = typeof(Console).GetTypeInfo().Assembly.GetType(TerminfoDatabaseFactoryType).GetTypeInfo().GetDeclaredMethods(ReadDatabaseMethod).Where(m => m.GetParameters().Count() == 1).Single();
-=======
-        MethodInfo readDbMethod = Type.GetType(TerminfoDatabaseType + SystemConsoleFullNameSuffix).GetTypeInfo().GetDeclaredMethods(ReadDatabaseMethod).Where(m => m.GetParameters().Count() == 1).Single();
->>>>>>> 05c6f3d1
         return readDbMethod.Invoke(null, new object[] { term });
     }
 
     private object CreateTermColorInfo(object db)
     {
-        return Type.GetType(TerminalFormatStringsType + SystemConsoleFullNameSuffix).GetTypeInfo().DeclaredConstructors
+        return typeof(Console).GetTypeInfo().Assembly.GetType(TerminalFormatStringsType).GetTypeInfo().DeclaredConstructors
                               .Where(c => c.GetParameters().Count() == 1).Single().Invoke(new object[] { db });
     }
 
     private string GetForegroundFormat(object colorInfo)
     {
-        return GetFieldValueOnObject<string>(ForegroundFormatField, colorInfo, Type.GetType(TerminalFormatStringsType + SystemConsoleFullNameSuffix));
+        return GetFieldValueOnObject<string>(ForegroundFormatField, colorInfo, typeof(Console).GetTypeInfo().Assembly.GetType(TerminalFormatStringsType));
     }
 
     private string GetBackgroundFormat(object colorInfo)
     {
-        return GetFieldValueOnObject<string>(BackgroundFormatField, colorInfo, Type.GetType(TerminalFormatStringsType + SystemConsoleFullNameSuffix));
+        return GetFieldValueOnObject<string>(BackgroundFormatField, colorInfo, typeof(Console).GetTypeInfo().Assembly.GetType(TerminalFormatStringsType));
     }
 
     private int GetMaxColors(object colorInfo)
     {
-        return GetFieldValueOnObject<int>(MaxColorsField, colorInfo, Type.GetType(TerminalFormatStringsType + SystemConsoleFullNameSuffix));
+        return GetFieldValueOnObject<int>(MaxColorsField, colorInfo, typeof(Console).GetTypeInfo().Assembly.GetType(TerminalFormatStringsType));
     }
 
     private string GetResetFormat(object colorInfo)
     {
-        return GetFieldValueOnObject<string>(ResetFormatField, colorInfo, Type.GetType(TerminalFormatStringsType + SystemConsoleFullNameSuffix));
-    }
-
-    private T GetFieldValueOnObject<T>(string name, object instance, [DynamicallyAccessedMembers(DynamicallyAccessedMemberTypes.PublicFields | DynamicallyAccessedMemberTypes.NonPublicFields)] Type baseType)
+        return GetFieldValueOnObject<string>(ResetFormatField, colorInfo, typeof(Console).GetTypeInfo().Assembly.GetType(TerminalFormatStringsType));
+    }
+
+    private T GetFieldValueOnObject<T>(string name, object instance, Type baseType)
     {
         return (T)baseType.GetTypeInfo().GetDeclaredField(name).GetValue(instance);
     }
@@ -177,7 +160,7 @@
     {
         Assert.True((o.GetType() == typeof(int)) || (o.GetType() == typeof(string)));
 
-        TypeInfo ti = Type.GetType(FormatParamType + SystemConsoleFullNameSuffix).GetTypeInfo();
+        TypeInfo ti = typeof(Console).GetTypeInfo().Assembly.GetType(FormatParamType).GetTypeInfo();
         ConstructorInfo ci = null;
 
         foreach (ConstructorInfo c in ti.DeclaredConstructors)
@@ -201,8 +184,8 @@
 
     private string EvaluateParameterizedStrings(string format, params object[] parameters)
     {
-        Type formatArrayType = Type.GetType(FormatParamType + SystemConsoleFullNameSuffix).MakeArrayType();
-        MethodInfo mi = Type.GetType(ParameterizedStringsType + SystemConsoleFullNameSuffix).GetTypeInfo()
+        Type formatArrayType = typeof(Console).GetTypeInfo().Assembly.GetType(FormatParamType).MakeArrayType();
+        MethodInfo mi = typeof(Console).GetTypeInfo().Assembly.GetType(ParameterizedStringsType).GetTypeInfo()
             .GetDeclaredMethods(EvaluateMethod).First(m => m.GetParameters()[1].ParameterType.IsArray);
 
         // Create individual FormatParams
