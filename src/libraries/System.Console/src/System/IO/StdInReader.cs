// Licensed to the .NET Foundation under one or more agreements.
// The .NET Foundation licenses this file to you under the MIT license.

using System.Collections.Generic;
using System.Diagnostics;
using System.Runtime.InteropServices;
using System.Text;

namespace System.IO
{
    /* This class is used by for reading from the stdin.
     * It is designed to read stdin in raw mode for interpreting
     * key press events and maintain its own buffer for the same.
     * which is then used for all the Read operations
     */
    internal sealed class StdInReader : TextReader
    {
        private static string? s_moveLeftString; // string written to move the cursor to the left
        private static string? s_clearToEol;     // string written to clear from cursor to end of line

        private readonly StringBuilder _readLineSB; // SB that holds readLine output.  This is a field simply to enable reuse; it's only used in ReadLine.
        private readonly Stack<ConsoleKeyInfo> _tmpKeys = new Stack<ConsoleKeyInfo>(); // temporary working stack; should be empty outside of ReadLine
        private readonly Stack<ConsoleKeyInfo> _availableKeys = new Stack<ConsoleKeyInfo>(); // a queue of already processed key infos available for reading
        private readonly Encoding _encoding;
        private Encoder? _bufferReadEncoder;

        private char[] _unprocessedBufferToBeRead; // Buffer that might have already been read from stdin but not yet processed.
        private const int BytesToBeRead = 1024; // No. of bytes to be read from the stream at a time.
        private int _startIndex; // First unprocessed index in the buffer;
        private int _endIndex; // Index after last unprocessed index in the buffer;

        internal StdInReader(Encoding encoding, int bufferSize)
        {
            _encoding = encoding;
            _unprocessedBufferToBeRead = new char[encoding.GetMaxCharCount(BytesToBeRead)];
            _startIndex = 0;
            _endIndex = 0;
            _readLineSB = new StringBuilder();
        }

        /// <summary> Checks whether the unprocessed buffer is empty. </summary>
        internal bool IsUnprocessedBufferEmpty()
        {
            return _startIndex >= _endIndex; // Everything has been processed;
        }

        internal void AppendExtraBuffer(ReadOnlySpan<byte> buffer)
        {
            // Most inputs to this will have a buffer length of one.
            // The cases where it is larger than one only occur in ReadKey
            // when the input is not redirected, so those cases should be
            // rare, so just allocate.
            const int MaxStackAllocation = 256;
            int maxCharsCount = _encoding.GetMaxCharCount(buffer.Length);
            Span<char> chars = (uint)maxCharsCount <= MaxStackAllocation ?
                stackalloc char[MaxStackAllocation] :
                new char[maxCharsCount];
            int charLen = _encoding.GetChars(buffer, chars);
            chars = chars.Slice(0, charLen);

            // Ensure our buffer is large enough to hold all of the data
            if (IsUnprocessedBufferEmpty())
            {
                _startIndex = _endIndex = 0;
            }
            else
            {
                Debug.Assert(_endIndex > 0);
                int spaceRemaining = _unprocessedBufferToBeRead.Length - _endIndex;
                if (spaceRemaining < chars.Length)
                {
                    Array.Resize(ref _unprocessedBufferToBeRead, _unprocessedBufferToBeRead.Length * 2);
                }
            }

            // Copy the data into our buffer
            chars.CopyTo(_unprocessedBufferToBeRead.AsSpan(_endIndex));
            _endIndex += charLen;
        }

        internal static unsafe int ReadStdin(byte* buffer, int bufferSize)
        {
            int result = Interop.CheckIo(Interop.Sys.ReadStdin(buffer, bufferSize));
            Debug.Assert(result >= 0 && result <= bufferSize); // may be 0 if hits EOL
            return result;
        }

        public override string? ReadLine()
        {
            bool isEnter = ReadLineCore(consumeKeys: true);
            string? line = null;
            if (isEnter || _readLineSB.Length > 0)
            {
                line = _readLineSB.ToString();
                _readLineSB.Clear();
            }
            return line;
        }

        public int ReadLine(Span<byte> buffer)
        {
            if (buffer.IsEmpty)
            {
                return 0;
            }

            // Don't read a new line if there are remaining characters in the StringBuilder.
            if (_readLineSB.Length == 0)
            {
                bool isEnter = ReadLineCore(consumeKeys: true);
                if (isEnter)
                {
                    _readLineSB.Append('\n');
                }
            }

            // Encode line into buffer.
            Encoder encoder = _bufferReadEncoder ??= _encoding.GetEncoder();
            int bytesUsedTotal = 0;
            int charsUsedTotal = 0;
            foreach (ReadOnlyMemory<char> chunk in _readLineSB.GetChunks())
            {
                Debug.Assert(!buffer.IsEmpty);

                encoder.Convert(chunk.Span, buffer, flush: false, out int charsUsed, out int bytesUsed, out bool completed);
                buffer = buffer.Slice(bytesUsed);
                bytesUsedTotal += bytesUsed;
                charsUsedTotal += charsUsed;

                if (!completed || buffer.IsEmpty)
                {
                    break;
                }
            }
            _readLineSB.Remove(0, charsUsedTotal);
            return bytesUsedTotal;
        }

        // Reads a line in _readLineSB when consumeKeys is true,
        //              or _availableKeys when consumeKeys is false.
        // Returns whether the line was terminated using the Enter key.
        private bool ReadLineCore(bool consumeKeys)
        {
            Debug.Assert(_tmpKeys.Count == 0);
            Debug.Assert(consumeKeys || _availableKeys.Count == 0);

            // _availableKeys either contains a line that was already read,
            // or we need to read a new line from stdin.
            bool freshKeys = _availableKeys.Count == 0;

           // Don't carry over chars from previous ReadLine call.
            _readLineSB.Clear();

            Interop.Sys.InitializeConsoleBeforeRead();
            try
            {
                // Read key-by-key until we've read a line.
                while (true)
                {
                    ConsoleKeyInfo keyInfo = freshKeys ? ReadKey() : _availableKeys.Pop();
                    if (!consumeKeys && keyInfo.Key != ConsoleKey.Backspace) // backspace is the only character not written out in the below if/elses.
                    {
                        _tmpKeys.Push(keyInfo);
                    }

                    // Handle the next key.  Since for other functions we may have ended up reading some of the user's
                    // input, we need to be able to handle manually processing that input, and so we do that processing
                    // for all input.  As such, we need to special-case a few characters, e.g. recognizing when Enter is
                    // pressed to end a line.  We also need to handle Backspace specially, to fix up both our buffer of
                    // characters and the position of the cursor.  More advanced processing would be possible, but we
                    // try to keep this very simple, at least for now.
                    if (keyInfo.Key == ConsoleKey.Enter)
                    {
                        if (freshKeys)
                        {
                            Console.WriteLine();
                        }
                        return true;
                    }
                    else if (IsEol(keyInfo.KeyChar))
                    {
                        return false;
                    }
                    else if (keyInfo.Key == ConsoleKey.Backspace)
                    {
                        bool removed = false;
                        if (consumeKeys)
                        {
                            int len = _readLineSB.Length;
                            if (len > 0)
                            {
                                _readLineSB.Length = len - 1;
                                removed = true;
                            }
                        }
                        else
                        {
                            removed = _tmpKeys.TryPop(out _);
                        }

                        if (removed && freshKeys)
                        {
                            // The ReadLine input may wrap across terminal rows and we need to handle that.
                            // note: ConsolePal will cache the cursor position to avoid making many slow cursor position fetch operations.
                            if (ConsolePal.TryGetCursorPosition(out int left, out int top, reinitializeForRead: true) &&
                                left == 0 && top > 0)
                            {
<<<<<<< HEAD
                                if (s_clearToEol == null)
                                {
                                    s_clearToEol = ConsolePal.TerminalFormatStringsInstance.ClrEol ?? string.Empty;
                                }
=======
                                s_clearToEol ??= ConsolePal.TerminalFormatStrings.Instance.ClrEol ?? string.Empty;
>>>>>>> 1a0c9cac

                                // Move to end of previous line
                                ConsolePal.SetCursorPosition(ConsolePal.WindowWidth - 1, top - 1);
                                // Clear from cursor to end of the line
                                ConsolePal.WriteStdoutAnsiString(s_clearToEol, mayChangeCursorPosition: false);
                            }
                            else
                            {
                                if (s_moveLeftString == null)
                                {
                                    string? moveLeft = ConsolePal.TerminalFormatStringsInstance.CursorLeft;
                                    s_moveLeftString = !string.IsNullOrEmpty(moveLeft) ? moveLeft + " " + moveLeft : string.Empty;
                                }

                                Console.Write(s_moveLeftString);
                            }
                        }
                    }
                    else if (keyInfo.Key == ConsoleKey.Tab)
                    {
                        if (consumeKeys)
                        {
                            _readLineSB.Append(keyInfo.KeyChar);
                        }
                        if (freshKeys)
                        {
                            Console.Write(' ');
                        }
                    }
                    else if (keyInfo.Key == ConsoleKey.Clear)
                    {
                        _readLineSB.Clear();
                        if (freshKeys)
                        {
                            Console.Clear();
                        }
                    }
                    else if (keyInfo.KeyChar != '\0')
                    {
                        if (consumeKeys)
                        {
                            _readLineSB.Append(keyInfo.KeyChar);
                        }
                        if (freshKeys)
                        {
                            Console.Write(keyInfo.KeyChar);
                        }
                    }
                }
            }
            finally
            {
                Interop.Sys.UninitializeConsoleAfterRead();

                // If we're not consuming the read input, make the keys available for a future read
                while (_tmpKeys.Count > 0)
                {
                    _availableKeys.Push(_tmpKeys.Pop());
                }
            }
        }

        public override int Read() => ReadOrPeek(peek: false);

        public override int Peek() => ReadOrPeek(peek: true);

        private int ReadOrPeek(bool peek)
        {
            // If there aren't any keys in our processed keys stack, read a line to populate it.
            if (_availableKeys.Count == 0)
            {
                ReadLineCore(consumeKeys: false);
            }

            // Now if there are keys, use the first.
            if (_availableKeys.Count > 0)
            {
                ConsoleKeyInfo keyInfo = peek ? _availableKeys.Peek() : _availableKeys.Pop();
                if (!IsEol(keyInfo.KeyChar))
                {
                    return keyInfo.KeyChar;
                }
            }

            // EOL
            return -1;
        }

        private static bool IsEol(char c)
        {
            return
                c != ConsolePal.s_posixDisableValue &&
                (c == ConsolePal.s_veolCharacter || c == ConsolePal.s_veol2Character || c == ConsolePal.s_veofCharacter);
        }

        /// <summary>
        /// Try to intercept the key pressed.
        ///
        /// Unlike Windows, Unix has no concept of virtual key codes.
        /// Hence, in case we do not recognize a key, we can't really
        /// get the ConsoleKey key code associated with it.
        /// As a result, we try to recognize the key, and if that does
        /// not work, we simply return the char associated with that
        /// key with ConsoleKey set to default value.
        /// </summary>
        public ConsoleKeyInfo ReadKey(out bool previouslyProcessed)
        {
            if (_availableKeys.Count > 0)
            {
                previouslyProcessed = true;
                return _availableKeys.Pop();
            }

            previouslyProcessed = false;
            return ReadKey();
        }

        private unsafe ConsoleKeyInfo ReadKey()
        {
            Debug.Assert(_availableKeys.Count == 0);

            Interop.Sys.InitializeConsoleBeforeRead();
            try
            {
                ConsoleKey key;
                char ch;
                bool isAlt, isCtrl, isShift;

                if (IsUnprocessedBufferEmpty())
                {
                    // Read in bytes
                    byte* bufPtr = stackalloc byte[BytesToBeRead];
                    int result = ReadStdin(bufPtr, BytesToBeRead);
                    if (result > 0)
                    {
                        // Append them
                        AppendExtraBuffer(new ReadOnlySpan<byte>(bufPtr, result));
                    }
                    else
                    {
                        // Could be empty if EOL entered on its own.  Pick one of the EOL characters we have,
                        // or just use 0 if none are available.
                        return new ConsoleKeyInfo((char)
                            (ConsolePal.s_veolCharacter != ConsolePal.s_posixDisableValue ? ConsolePal.s_veolCharacter :
                             ConsolePal.s_veol2Character != ConsolePal.s_posixDisableValue ? ConsolePal.s_veol2Character :
                             ConsolePal.s_veofCharacter != ConsolePal.s_posixDisableValue ? ConsolePal.s_veofCharacter :
                             0),
                            default(ConsoleKey), false, false, false);
                    }
                }

                KeyParser.Parse(_unprocessedBufferToBeRead, ConsolePal.TerminalFormatStringsInstance, ConsolePal.s_posixDisableValue, ConsolePal.s_veraseCharacter,
                    out key, out ch, out isShift, out isAlt, out isCtrl, ref _startIndex, _endIndex);

                return new ConsoleKeyInfo(ch, key, isShift, isAlt, isCtrl);
            }
            finally
            {
                Interop.Sys.UninitializeConsoleAfterRead();
            }
        }

        /// <summary>Gets whether there's input waiting on stdin.</summary>
        internal static bool StdinReady => Interop.Sys.StdinReady();
    }
}<|MERGE_RESOLUTION|>--- conflicted
+++ resolved
@@ -205,14 +205,7 @@
                             if (ConsolePal.TryGetCursorPosition(out int left, out int top, reinitializeForRead: true) &&
                                 left == 0 && top > 0)
                             {
-<<<<<<< HEAD
-                                if (s_clearToEol == null)
-                                {
-                                    s_clearToEol = ConsolePal.TerminalFormatStringsInstance.ClrEol ?? string.Empty;
-                                }
-=======
-                                s_clearToEol ??= ConsolePal.TerminalFormatStrings.Instance.ClrEol ?? string.Empty;
->>>>>>> 1a0c9cac
+                                s_clearToEol ??= ConsolePal.TerminalFormatStringsInstance.ClrEol ?? string.Empty;
 
                                 // Move to end of previous line
                                 ConsolePal.SetCursorPosition(ConsolePal.WindowWidth - 1, top - 1);
