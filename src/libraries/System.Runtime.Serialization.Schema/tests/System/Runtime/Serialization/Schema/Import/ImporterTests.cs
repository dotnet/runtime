--- conflicted
+++ resolved
@@ -112,16 +112,7 @@
             int newlineSize = Environment.NewLine.Length;
 
             // Import(XmlSchemaSet)
-<<<<<<< HEAD
-            yield return new object[] { (XsdDataContractImporter imp) => imp.Import(SchemaUtils.PositiveSchemas), 5064 + (168 * newlineSize) };   // 168 lines
-
-            // Import(XmlSchemaSet, ICollection<XmlQualifiedName>)
-            yield return new object[] { (XsdDataContractImporter imp) => imp.Import(SchemaUtils.PositiveSchemas, new XmlQualifiedName[] { SchemaUtils.ValidTypeNames[0] }), 1516 + (50 * newlineSize) }; // 50 lines
-
-            // Import(XmlSchemaSet, XmlQualifiedName)
-            yield return new object[] { (XsdDataContractImporter imp) => imp.Import(SchemaUtils.PositiveSchemas, SchemaUtils.ValidTypeNames[0]), 1516 + (50 * newlineSize) }; // 50 lines
-=======
-            yield return new object[] { (XsdDataContractImporter imp) => imp.Import(SchemaUtils.PositiveSchemas), 5060 + (168 * newlineSize) }; // 168 lines
+            yield return new object[] { (XsdDataContractImporter imp) => imp.Import(SchemaUtils.PositiveSchemas), 5064 + (168 * newlineSize) }; // 168 lines
             yield return new object[] { (XsdDataContractImporter imp) => imp.Import(SchemaUtils.ReferenceSchemas), 2059 + (56 * newlineSize) }; // 56 lines
             yield return new object[] { (XsdDataContractImporter imp) => { imp.Options.ImportXmlType = true; imp.Import(SchemaUtils.XmlTypeSchemas); }, 2127 + (58 * newlineSize) }; // 58 lines
 
@@ -135,7 +126,6 @@
             yield return new object[] { (XsdDataContractImporter imp) => imp.Import(SchemaUtils.PositiveSchemas, SchemaUtils.ValidTypeNames[2]), 2729 + (86 * newlineSize) }; // 86 lines
             yield return new object[] { (XsdDataContractImporter imp) => imp.Import(SchemaUtils.ReferenceSchemas, SchemaUtils.ValidTypeNames[3]), 1260 + (35 * newlineSize) }; // 35 lines
             yield return new object[] { (XsdDataContractImporter imp) => imp.Import(SchemaUtils.ReferenceSchemas, SchemaUtils.ValidTypeNames[4]), 1238 + (35 * newlineSize) }; // 35 lines
->>>>>>> 56435ad8
 
             // Import(XmlSchemaSet, XmlSchemaElement)
             // TODO
