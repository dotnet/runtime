﻿// Licensed to the .NET Foundation under one or more agreements.
// The .NET Foundation licenses this file to you under the MIT license.

using System;
using System.Linq;
using System.Security.Cryptography;
using Microsoft.Extensions.DependencyInjection.Specification.Fakes;
using Xunit;

namespace Microsoft.Extensions.DependencyInjection.Specification
{
    public abstract partial class KeyedDependencyInjectionSpecificationTests
    {
        protected abstract IServiceProvider CreateServiceProvider(IServiceCollection collection);

        [Fact]
        public void ResolveKeyedService()
        {
            var service1 = new Service();
            var service2 = new Service();
            var serviceCollection = new ServiceCollection();
            serviceCollection.AddKeyedSingleton<IService>("service1", service1);
            serviceCollection.AddKeyedSingleton<IService>("service2", service2);

            var provider = CreateServiceProvider(serviceCollection);

            Assert.Null(provider.GetService<IService>());
            Assert.Same(service1, provider.GetKeyedService<IService>("service1"));
            Assert.Same(service2, provider.GetKeyedService<IService>("service2"));

            Assert.Null(provider.GetService(typeof(IService)));
            Assert.Same(service1, provider.GetKeyedService(typeof(IService), "service1"));
            Assert.Same(service2, provider.GetKeyedService(typeof(IService), "service2"));
        }

        [Fact]
        public void ResolveNullKeyedService()
        {
            var service1 = new Service();
            var serviceCollection = new ServiceCollection();
            serviceCollection.AddKeyedSingleton<IService>(null, service1);

            var provider = CreateServiceProvider(serviceCollection);

            var nonKeyed = provider.GetService<IService>();
            var nullKeyOfT = provider.GetKeyedService<IService>(null);
            var nullKeyOfType = provider.GetKeyedService(typeof(IService), null);

            Assert.Same(service1, nonKeyed);
            Assert.Same(service1, nullKeyOfT);
            Assert.Same(service1, nullKeyOfType);
        }

        [Fact]
        public void ResolveNonKeyedService()
        {
            var service1 = new Service();
            var serviceCollection = new ServiceCollection();
            serviceCollection.AddSingleton<IService>(service1);

            var provider = CreateServiceProvider(serviceCollection);

            var nonKeyed = provider.GetService<IService>();
            var nullKey = provider.GetKeyedService<IService>(null);

            Assert.Same(service1, nonKeyed);
            Assert.Same(service1, nullKey);
        }

        [Fact]
        public void ResolveKeyedOpenGenericService()
        {
            var collection = new ServiceCollection();
            collection.AddKeyedTransient(typeof(IFakeOpenGenericService<>), "my-service", typeof(FakeOpenGenericService<>));
            collection.AddSingleton<IFakeSingletonService, FakeService>();
            var provider = CreateServiceProvider(collection);

            // Act
            var genericService = provider.GetKeyedService<IFakeOpenGenericService<IFakeSingletonService>>("my-service");
            var singletonService = provider.GetService<IFakeSingletonService>();

            // Assert
            Assert.Same(singletonService, genericService.Value);
        }

        [Fact]
        public void ResolveKeyedServices()
        {
            var service1 = new Service();
            var service2 = new Service();
            var service3 = new Service();
            var service4 = new Service();
            var serviceCollection = new ServiceCollection();
            serviceCollection.AddKeyedSingleton<IService>("first-service", service1);
            serviceCollection.AddKeyedSingleton<IService>("service", service2);
            serviceCollection.AddKeyedSingleton<IService>("service", service3);
            serviceCollection.AddKeyedSingleton<IService>("service", service4);

            var provider = CreateServiceProvider(serviceCollection);

            var firstSvc = provider.GetKeyedServices<IService>("first-service").ToList();
            Assert.Single(firstSvc);
            Assert.Same(service1, firstSvc[0]);

            var services = provider.GetKeyedServices<IService>("service").ToList();
            Assert.Equal(new[] { service2, service3, service4 }, services);
        }

        [Fact]
        public void ResolveKeyedServicesAnyKey()
        {
            var service1 = new Service();
            var service2 = new Service();
            var service3 = new Service();
            var service4 = new Service();
            var service5 = new Service();
            var service6 = new Service();
            var serviceCollection = new ServiceCollection();
            serviceCollection.AddKeyedSingleton<IService>("first-service", service1);
            serviceCollection.AddKeyedSingleton<IService>("service", service2);
            serviceCollection.AddKeyedSingleton<IService>("service", service3);
            serviceCollection.AddKeyedSingleton<IService>("service", service4);
            serviceCollection.AddKeyedSingleton<IService>(null, service5);
            serviceCollection.AddSingleton<IService>(service6);

            var provider = CreateServiceProvider(serviceCollection);

            // Return all services registered with a non null key
            var allServices = provider.GetKeyedServices<IService>(KeyedService.AnyKey).ToList();
            Assert.Equal(4, allServices.Count);
            Assert.Equal(new[] { service1, service2, service3, service4 }, allServices);

            // Check again (caching)
            var allServices2 = provider.GetKeyedServices<IService>(KeyedService.AnyKey).ToList();
            Assert.Equal(allServices, allServices2);
        }

        [Fact]
        public void ResolveKeyedServicesAnyKeyWithAnyKeyRegistration()
        {
            var service1 = new Service();
            var service2 = new Service();
            var service3 = new Service();
            var service4 = new Service();
            var service5 = new Service();
            var service6 = new Service();
            var serviceCollection = new ServiceCollection();
            serviceCollection.AddKeyedTransient<IService>(KeyedService.AnyKey, (sp, key) => new Service());
            serviceCollection.AddKeyedSingleton<IService>("first-service", service1);
            serviceCollection.AddKeyedSingleton<IService>("service", service2);
            serviceCollection.AddKeyedSingleton<IService>("service", service3);
            serviceCollection.AddKeyedSingleton<IService>("service", service4);
            serviceCollection.AddKeyedSingleton<IService>(null, service5);
            serviceCollection.AddSingleton<IService>(service6);

            var provider = CreateServiceProvider(serviceCollection);

            _ = provider.GetKeyedService<IService>("something-else");
            _ = provider.GetKeyedService<IService>("something-else-again");

            // Return all services registered with a non null key, but not the one "created" with KeyedService.AnyKey
            var allServices = provider.GetKeyedServices<IService>(KeyedService.AnyKey).ToList();
            Assert.Equal(5, allServices.Count);
            Assert.Equal(new[] { service1, service2, service3, service4 }, allServices.Skip(1));
        }

        [Fact]
        public void ResolveKeyedGenericServices()
        {
            var service1 = new FakeService();
            var service2 = new FakeService();
            var service3 = new FakeService();
            var service4 = new FakeService();
            var serviceCollection = new ServiceCollection();
            serviceCollection.AddKeyedSingleton<IFakeOpenGenericService<PocoClass>>("first-service", service1);
            serviceCollection.AddKeyedSingleton<IFakeOpenGenericService<PocoClass>>("service", service2);
            serviceCollection.AddKeyedSingleton<IFakeOpenGenericService<PocoClass>>("service", service3);
            serviceCollection.AddKeyedSingleton<IFakeOpenGenericService<PocoClass>>("service", service4);

            var provider = CreateServiceProvider(serviceCollection);

            var firstSvc = provider.GetKeyedServices<IFakeOpenGenericService<PocoClass>>("first-service").ToList();
            Assert.Single(firstSvc);
            Assert.Same(service1, firstSvc[0]);

            var services = provider.GetKeyedServices<IFakeOpenGenericService<PocoClass>>("service").ToList();
            Assert.Equal(new[] { service2, service3, service4 }, services);
        }

        [Fact]
        public void ResolveKeyedServiceSingletonInstance()
        {
            var service = new Service();
            var serviceCollection = new ServiceCollection();
            serviceCollection.AddKeyedSingleton<IService>("service1", service);

            var provider = CreateServiceProvider(serviceCollection);

            Assert.Null(provider.GetService<IService>());
            Assert.Same(service, provider.GetKeyedService<IService>("service1"));
            Assert.Same(service, provider.GetKeyedService(typeof(IService), "service1"));
        }

        [Fact]
        public void ResolveKeyedServiceSingletonInstanceWithKeyInjection()
        {
            var serviceKey = "this-is-my-service";
            var serviceCollection = new ServiceCollection();
            serviceCollection.AddKeyedSingleton<IService, Service>(serviceKey);

            var provider = CreateServiceProvider(serviceCollection);

            Assert.Null(provider.GetService<IService>());
            var svc = provider.GetKeyedService<IService>(serviceKey);
            Assert.NotNull(svc);
            Assert.Equal(serviceKey, svc.ToString());
        }

        [Fact]
        public void ResolveKeyedServiceSingletonInstanceWithAnyKey()
        {
            var serviceCollection = new ServiceCollection();
            serviceCollection.AddKeyedSingleton<IService, Service>(KeyedService.AnyKey);

            var provider = CreateServiceProvider(serviceCollection);

            Assert.Null(provider.GetService<IService>());

            var serviceKey1 = "some-key";
            var svc1 = provider.GetKeyedService<IService>(serviceKey1);
            Assert.NotNull(svc1);
            Assert.Equal(serviceKey1, svc1.ToString());

            var serviceKey2 = "some-other-key";
            var svc2 = provider.GetKeyedService<IService>(serviceKey2);
            Assert.NotNull(svc2);
            Assert.Equal(serviceKey2, svc2.ToString());
        }

        [Fact]
        public void ResolveKeyedServicesSingletonInstanceWithAnyKey()
        {
            var service1 = new FakeService();
            var service2 = new FakeService();

            var serviceCollection = new ServiceCollection();
            serviceCollection.AddKeyedSingleton<IFakeOpenGenericService<PocoClass>>(KeyedService.AnyKey, service1);
            serviceCollection.AddKeyedSingleton<IFakeOpenGenericService<PocoClass>>("some-key", service2);

            var provider = CreateServiceProvider(serviceCollection);

            var services = provider.GetKeyedServices<IFakeOpenGenericService<PocoClass>>("some-key").ToList();
            Assert.Equal(new[] { service1, service2 }, services);
        }

        [Fact]
        public void ResolveKeyedServiceSingletonInstanceWithKeyedParameter()
        {
            var serviceCollection = new ServiceCollection();
            serviceCollection.AddKeyedSingleton<IService, Service>("service1");
            serviceCollection.AddKeyedSingleton<IService, Service>("service2");
            serviceCollection.AddSingleton<OtherService>();

            var provider = CreateServiceProvider(serviceCollection);

            Assert.Null(provider.GetService<IService>());
            var svc = provider.GetService<OtherService>();
            Assert.NotNull(svc);
            Assert.Equal("service1", svc.Service1.ToString());
            Assert.Equal("service2", svc.Service2.ToString());
        }

        [Fact]
        public void ResolveKeyedServiceWithKeyedParameter_MissingRegistration_SecondParameter()
        {
            var serviceCollection = new ServiceCollection();

            serviceCollection.AddKeyedSingleton<IService, Service>("service1");
            // We are missing the registration for "service2" here and OtherService requires it.

            serviceCollection.AddSingleton<OtherService>();

            var provider = CreateServiceProvider(serviceCollection);

            Assert.Null(provider.GetService<IService>());
            Assert.Throws<InvalidOperationException>(() => provider.GetService<OtherService>());
        }

        [Fact]
        public void ResolveKeyedServiceWithKeyedParameter_MissingRegistration_FirstParameter()
        {
            var serviceCollection = new ServiceCollection();

            // We are not registering "service1" and "service1" keyed IService services and OtherService requires them.

            serviceCollection.AddSingleton<OtherService>();

            var provider = CreateServiceProvider(serviceCollection);

            Assert.Null(provider.GetService<IService>());
            Assert.Throws<InvalidOperationException>(() => provider.GetService<OtherService>());
        }

        [Fact]
        public void ResolveKeyedServiceWithKeyedParameter_MissingRegistrationButWithDefaults()
        {
            var serviceCollection = new ServiceCollection();

            // We are not registering "service1" and "service1" keyed IService services and OtherServiceWithDefaultCtorArgs
            // specifies them but has argument defaults if missing.

            serviceCollection.AddSingleton<OtherServiceWithDefaultCtorArgs>();

            var provider = CreateServiceProvider(serviceCollection);

            Assert.Null(provider.GetService<IService>());
            Assert.NotNull(provider.GetService<OtherServiceWithDefaultCtorArgs>());
        }

        [Fact]
        public void ResolveKeyedServiceWithKeyedParameter_MissingRegistrationButWithUnkeyedService()
        {
            var serviceCollection = new ServiceCollection();

            // We are not registering "service1" and "service1" keyed IService services and OtherService requires them,
            // but we are registering an unkeyed IService service which should not be injected into OtherService.
            serviceCollection.AddSingleton<IService, Service>();

            serviceCollection.AddSingleton<OtherService>();

            var provider = CreateServiceProvider(serviceCollection);

            Assert.NotNull(provider.GetService<IService>());
            Assert.Throws<InvalidOperationException>(() => provider.GetService<OtherService>());
        }

        [Fact]
        public void CreateServiceWithKeyedParameter()
        {
            var serviceCollection = new ServiceCollection();
            serviceCollection.AddSingleton<IService, Service>();
            serviceCollection.AddKeyedSingleton<IService, Service>("service1");
            serviceCollection.AddKeyedSingleton<IService, Service>("service2");

            var provider = CreateServiceProvider(serviceCollection);

            Assert.Null(provider.GetService<OtherService>());
            var svc = ActivatorUtilities.CreateInstance<OtherService>(provider);
            Assert.NotNull(svc);
            Assert.Equal("service1", svc.Service1.ToString());
            Assert.Equal("service2", svc.Service2.ToString());
        }

        [Fact]
        public void ResolveKeyedServiceSingletonFactory()
        {
            var service = new Service();
            var serviceCollection = new ServiceCollection();
            serviceCollection.AddKeyedSingleton<IService>("service1", (sp, key) => service);

            var provider = CreateServiceProvider(serviceCollection);

            Assert.Null(provider.GetService<IService>());
            Assert.Same(service, provider.GetKeyedService<IService>("service1"));
            Assert.Same(service, provider.GetKeyedService(typeof(IService), "service1"));
        }

        [Fact]
        public void ResolveKeyedServiceSingletonFactoryWithAnyKey()
        {
            var serviceCollection = new ServiceCollection();
            serviceCollection.AddKeyedSingleton<IService>(KeyedService.AnyKey, (sp, key) => new Service((string)key));

            var provider = CreateServiceProvider(serviceCollection);

            Assert.Null(provider.GetService<IService>());

            for (int i=0; i<3; i++)
            {
                var key = "service" + i;
                var s1 = provider.GetKeyedService<IService>(key);
                var s2 = provider.GetKeyedService<IService>(key);
                Assert.Same(s1, s2);
                Assert.Equal(key, s1.ToString());
            }
        }

        [Fact]
        public void ResolveKeyedServiceSingletonFactoryWithAnyKeyIgnoreWrongType()
        {
            var serviceCollection = new ServiceCollection();
            serviceCollection.AddKeyedTransient<IService, ServiceWithIntKey>(KeyedService.AnyKey);

            var provider = CreateServiceProvider(serviceCollection);

            Assert.Null(provider.GetService<IService>());
            Assert.NotNull(provider.GetKeyedService<IService>(87));
            Assert.ThrowsAny<InvalidOperationException>(() => provider.GetKeyedService<IService>(new object()));
            Assert.ThrowsAny<InvalidOperationException>(() => provider.GetKeyedService(typeof(IService), new object()));
        }

        [Fact]
        public void ResolveKeyedServiceSingletonType()
        {
            var serviceCollection = new ServiceCollection();
            serviceCollection.AddKeyedSingleton<IService, Service>("service1");

            var provider = CreateServiceProvider(serviceCollection);

            Assert.Null(provider.GetService<IService>());
            Assert.Equal(typeof(Service), provider.GetKeyedService<IService>("service1")!.GetType());
        }

        [Fact]
        public void ResolveKeyedServiceTransientFactory()
        {
            var serviceCollection = new ServiceCollection();
            serviceCollection.AddKeyedTransient<IService>("service1", (sp, key) => new Service(key as string));

            var provider = CreateServiceProvider(serviceCollection);

            Assert.Null(provider.GetService<IService>());
            var first = provider.GetKeyedService<IService>("service1");
            var second = provider.GetKeyedService<IService>("service1");
            Assert.NotSame(first, second);
            Assert.Equal("service1", first.ToString());
            Assert.Equal("service1", second.ToString());
        }

        [Fact]
        public void ResolveKeyedServiceTransientType()
        {
            var serviceCollection = new ServiceCollection();
            serviceCollection.AddKeyedTransient<IService, Service>("service1");

            var provider = CreateServiceProvider(serviceCollection);

            Assert.Null(provider.GetService<IService>());
            var first = provider.GetKeyedService<IService>("service1");
            var second = provider.GetKeyedService<IService>("service1");
            Assert.NotSame(first, second);
        }

        [Fact]
        public void ResolveKeyedServiceTransientTypeWithAnyKey()
        {
            var serviceCollection = new ServiceCollection();
            serviceCollection.AddKeyedTransient<IService, Service>(KeyedService.AnyKey);

            var provider = CreateServiceProvider(serviceCollection);

            Assert.Null(provider.GetService<IService>());
            var first = provider.GetKeyedService<IService>("service1");
            var second = provider.GetKeyedService<IService>("service1");
            Assert.NotSame(first, second);
        }

        [Fact]
        public void ResolveKeyedSingletonFromInjectedServiceProvider()
        {
            var serviceCollection = new ServiceCollection();
            serviceCollection.AddKeyedSingleton<IService, Service>("key");
            serviceCollection.AddSingleton<ServiceProviderAccessor>();

            var provider = CreateServiceProvider(serviceCollection);
            var accessor = provider.GetRequiredService<ServiceProviderAccessor>();

            Assert.Null(accessor.ServiceProvider.GetService<IService>());

            var service1 = accessor.ServiceProvider.GetKeyedService<IService>("key");
            var service2 = accessor.ServiceProvider.GetKeyedService<IService>("key");

            Assert.Same(service1, service2);
        }

        [Fact]
        public void ResolveKeyedTransientFromInjectedServiceProvider()
        {
            var serviceCollection = new ServiceCollection();
            serviceCollection.AddKeyedTransient<IService, Service>("key");
            serviceCollection.AddSingleton<ServiceProviderAccessor>();

            var provider = CreateServiceProvider(serviceCollection);
            var accessor = provider.GetRequiredService<ServiceProviderAccessor>();

            Assert.Null(accessor.ServiceProvider.GetService<IService>());

            var service1 = accessor.ServiceProvider.GetKeyedService<IService>("key");
            var service2 = accessor.ServiceProvider.GetKeyedService<IService>("key");

            Assert.NotSame(service1, service2);
        }

        [Fact]
        public void ResolveKeyedSingletonFromScopeServiceProvider()
        {
            var serviceCollection = new ServiceCollection();
            serviceCollection.AddKeyedSingleton<IService, Service>("key");

            var provider = CreateServiceProvider(serviceCollection);
            var scopeA = provider.GetRequiredService<IServiceScopeFactory>().CreateScope();
            var scopeB = provider.GetRequiredService<IServiceScopeFactory>().CreateScope();

            Assert.Null(scopeA.ServiceProvider.GetService<IService>());
            Assert.Null(scopeB.ServiceProvider.GetService<IService>());

            var serviceA1 = scopeA.ServiceProvider.GetKeyedService<IService>("key");
            var serviceA2 = scopeA.ServiceProvider.GetKeyedService<IService>("key");

            var serviceB1 = scopeB.ServiceProvider.GetKeyedService<IService>("key");
            var serviceB2 = scopeB.ServiceProvider.GetKeyedService<IService>("key");

            Assert.Same(serviceA1, serviceA2);
            Assert.Same(serviceB1, serviceB2);
            Assert.Same(serviceA1, serviceB1);
        }

        [Fact]
        public void ResolveKeyedScopedFromScopeServiceProvider()
        {
            var serviceCollection = new ServiceCollection();
            serviceCollection.AddKeyedScoped<IService, Service>("key");

            var provider = CreateServiceProvider(serviceCollection);
            var scopeA = provider.GetRequiredService<IServiceScopeFactory>().CreateScope();
            var scopeB = provider.GetRequiredService<IServiceScopeFactory>().CreateScope();

            Assert.Null(scopeA.ServiceProvider.GetService<IService>());
            Assert.Null(scopeB.ServiceProvider.GetService<IService>());

            var serviceA1 = scopeA.ServiceProvider.GetKeyedService<IService>("key");
            var serviceA2 = scopeA.ServiceProvider.GetKeyedService<IService>("key");

            var serviceB1 = scopeB.ServiceProvider.GetKeyedService<IService>("key");
            var serviceB2 = scopeB.ServiceProvider.GetKeyedService<IService>("key");

            Assert.Same(serviceA1, serviceA2);
            Assert.Same(serviceB1, serviceB2);
            Assert.NotSame(serviceA1, serviceB1);
        }

        [Fact]
        public void ResolveKeyedTransientFromScopeServiceProvider()
        {
            var serviceCollection = new ServiceCollection();
            serviceCollection.AddKeyedTransient<IService, Service>("key");

            var provider = CreateServiceProvider(serviceCollection);
            var scopeA = provider.GetRequiredService<IServiceScopeFactory>().CreateScope();
            var scopeB = provider.GetRequiredService<IServiceScopeFactory>().CreateScope();

            Assert.Null(scopeA.ServiceProvider.GetService<IService>());
            Assert.Null(scopeB.ServiceProvider.GetService<IService>());

            var serviceA1 = scopeA.ServiceProvider.GetKeyedService<IService>("key");
            var serviceA2 = scopeA.ServiceProvider.GetKeyedService<IService>("key");

            var serviceB1 = scopeB.ServiceProvider.GetKeyedService<IService>("key");
            var serviceB2 = scopeB.ServiceProvider.GetKeyedService<IService>("key");

            Assert.NotSame(serviceA1, serviceA2);
            Assert.NotSame(serviceB1, serviceB2);
            Assert.NotSame(serviceA1, serviceB1);
        }

<<<<<<< HEAD
        [Fact]
        public void ResolveKeyedServiceThrowsIfNotSupported()
        {
            var provider = new NonKeyedServiceProvider();
            var serviceKey = new object();

            Assert.Throws<InvalidOperationException>(() => provider.GetKeyedService<IService>(serviceKey));
            Assert.Throws<InvalidOperationException>(() => provider.GetKeyedService(typeof(IService), serviceKey));
            Assert.Throws<InvalidOperationException>(() => provider.GetKeyedServices<IService>(serviceKey));
            Assert.Throws<InvalidOperationException>(() => provider.GetKeyedServices(typeof(IService), serviceKey));
            Assert.Throws<InvalidOperationException>(() => provider.GetRequiredKeyedService<IService>(serviceKey));
            Assert.Throws<InvalidOperationException>(() => provider.GetRequiredKeyedService(typeof(IService), serviceKey));
        }

        internal interface IService { }
=======
        public interface IService { }
>>>>>>> c1ab6c5b

        public class Service : IService
        {
            private readonly string _id;

            public Service() => _id = Guid.NewGuid().ToString();

            public Service([ServiceKey] string id) => _id = id;

            public override string? ToString() => _id;
        }

        public class OtherService
        {
            public OtherService(
                [FromKeyedServices("service1")] IService service1,
                [FromKeyedServices("service2")] IService service2)
            {
                Service1 = service1;
                Service2 = service2;
            }

            public IService Service1 { get; }

            public IService Service2 { get; }
        }

        internal class OtherServiceWithDefaultCtorArgs
        {
            public OtherServiceWithDefaultCtorArgs(
                [FromKeyedServices("service1")] IService service1 = null,
                [FromKeyedServices("service2")] IService service2 = null)
            {
                Service1 = service1;
                Service2 = service2;
            }

            public IService Service1 { get; }

            public IService Service2 { get; }
        }

        internal class ServiceWithOtherService
        {
            public ServiceWithOtherService(
                [FromKeyedServices("service1")] IService service1,
                [FromKeyedServices("service2")] IService service2)
            {
                Service1 = service1;
                Service2 = service2;
            }

            public IService Service1 { get; }

            public IService Service2 { get; }
        }

        internal class ServiceWithIntKey : IService
        {
            private readonly int _id;

            public ServiceWithIntKey([ServiceKey] int id) => _id = id;
        }

        internal class ServiceProviderAccessor
        {
            public ServiceProviderAccessor(IServiceProvider serviceProvider)
            {
                ServiceProvider = serviceProvider;
            }

            public IServiceProvider ServiceProvider { get; }
        }

            [Fact]
            public void SimpleServiceKeyedResolution()
            {
                // Arrange
                var services = new ServiceCollection();
                services.AddKeyedTransient<ISimpleService, SimpleService>("simple");
                services.AddKeyedTransient<ISimpleService, AnotherSimpleService>("another");
                services.AddTransient<SimpleParentWithDynamicKeyedService>();
                var provider = CreateServiceProvider(services);
                var sut = provider.GetService<SimpleParentWithDynamicKeyedService>();

                // Act
                var result = sut!.GetService("simple");

                // Assert
                Assert.True(result.GetType() == typeof(SimpleService));
            }

        public class SimpleParentWithDynamicKeyedService
        {
            private readonly IServiceProvider _serviceProvider;

            public SimpleParentWithDynamicKeyedService(IServiceProvider serviceProvider)
            {
                _serviceProvider = serviceProvider;
            }

            public ISimpleService GetService(string name) => _serviceProvider.GetKeyedService<ISimpleService>(name)!;
        }

        public interface ISimpleService { }

        public class SimpleService : ISimpleService { }

        public class AnotherSimpleService : ISimpleService { }

        public class NonKeyedServiceProvider : IServiceProvider
        {
            public object GetService(Type serviceType) => throw new NotImplementedException();
        }
    }
}<|MERGE_RESOLUTION|>--- conflicted
+++ resolved
@@ -563,7 +563,6 @@
             Assert.NotSame(serviceA1, serviceB1);
         }
 
-<<<<<<< HEAD
         [Fact]
         public void ResolveKeyedServiceThrowsIfNotSupported()
         {
@@ -578,10 +577,7 @@
             Assert.Throws<InvalidOperationException>(() => provider.GetRequiredKeyedService(typeof(IService), serviceKey));
         }
 
-        internal interface IService { }
-=======
         public interface IService { }
->>>>>>> c1ab6c5b
 
         public class Service : IService
         {
