// Licensed to the .NET Foundation under one or more agreements.
// The .NET Foundation licenses this file to you under the MIT license.

using System.Data.Common;
using System.Diagnostics;
using System.Runtime.CompilerServices;
using System.Runtime.InteropServices;
using System.Runtime.Serialization;
using System.Xml;
using System.Xml.Schema;
using System.Xml.Serialization;
using System.Diagnostics.CodeAnalysis;

namespace System.Data.SqlTypes
{
    /// <summary>
    /// Represents a globally unique identifier to be stored in
    /// or retrieved from a database.
    /// </summary>
    [Serializable]
    [XmlSchemaProvider("GetXsdType")]
    [System.Runtime.CompilerServices.TypeForwardedFrom("System.Data, Version=4.0.0.0, Culture=neutral, PublicKeyToken=b77a5c561934e089")]
    public struct SqlGuid : INullable, IComparable, ISerializable, IXmlSerializable, IEquatable<SqlGuid>
    {
        private const int SizeOfGuid = 16; // sizeof(Guid)

        // NOTE: If any instance fields change, update SqlTypeWorkarounds type in System.Data.SqlClient.
        private Guid? _value; // the SqlGuid is null if _value is null

        // constructor
<<<<<<< HEAD
=======
        // construct a SqlGuid.Null
        private SqlGuid(bool _)
        {
            m_value = null;
        }
>>>>>>> 1d386ffa

        public SqlGuid(byte[] value)
        {
            if (value == null || value.Length != SizeOfGuid)
                throw new ArgumentException(SQLResource.InvalidArraySizeMessage);

<<<<<<< HEAD
            _value = new Guid(value);
=======
            m_value = new byte[SizeOfGuid];
            value.CopyTo(m_value, 0);
        }

        internal SqlGuid(byte[] value, bool _)
        {
            if (value == null || value.Length != SizeOfGuid)
                throw new ArgumentException(SQLResource.InvalidArraySizeMessage);

            m_value = value;
>>>>>>> 1d386ffa
        }

        public SqlGuid(string s)
        {
            _value = new Guid(s);
        }

        public SqlGuid(Guid g)
        {
            _value = g;
        }

        public SqlGuid(int a, short b, short c, byte d, byte e, byte f, byte g, byte h, byte i, byte j, byte k)
            : this(new Guid(a, b, c, d, e, f, g, h, i, j, k))
        {
        }

        private SqlGuid(SerializationInfo info, StreamingContext context)
        {
            byte[]? value = (byte[]?)info.GetValue("m_value", typeof(byte[]));
            if (value is null)
                _value = null;
            else
                _value = new Guid(value);
        }

        // INullable
        public bool IsNull => _value is null;

        // property: Value
        public Guid Value => _value ?? throw new SqlNullValueException();

        // Implicit conversion from Guid to SqlGuid
        public static implicit operator SqlGuid(Guid x)
        {
            return new SqlGuid(x);
        }

        // Explicit conversion from SqlGuid to Guid. Throw exception if x is Null.
        public static explicit operator Guid(SqlGuid x)
        {
            return x.Value;
        }

        public byte[]? ToByteArray()
        {
            if (_value is null)
                return null;
            return _value.GetValueOrDefault().ToByteArray();
        }

        public override string ToString()
        {
            if (_value is null)
                return SQLResource.NullString;

            return _value.GetValueOrDefault().ToString();
        }

        public static SqlGuid Parse(string s)
        {
            if (s == SQLResource.NullString)
                return SqlGuid.Null;
            else
                return new SqlGuid(s);
        }

        // Comparison operators
        private static EComparison Compare(SqlGuid x, SqlGuid y)
        {
            // Comparison orders.
            ReadOnlySpan<byte> rgiGuidOrder = new byte[SizeOfGuid] { 10, 11, 12, 13, 14, 15, 8, 9, 6, 7, 4, 5, 0, 1, 2, 3 };

            Debug.Assert(!x.IsNull);
            Debug.Assert(!y.IsNull);

            // Swap to the correct order to be compared
            Span<byte> xBytes = stackalloc byte[SizeOfGuid];
            bool xWrote = x._value.GetValueOrDefault().TryWriteBytes(xBytes);
            Debug.Assert(xWrote);

            Span<byte> yBytes = stackalloc byte[SizeOfGuid];
            bool yWrote = y._value.GetValueOrDefault().TryWriteBytes(yBytes);
            Debug.Assert(yWrote);

            for (int i = 0; i < SizeOfGuid; i++)
            {
                byte b1 = xBytes[rgiGuidOrder[i]];
                byte b2 = yBytes[rgiGuidOrder[i]];
                if (b1 != b2)
                {
                    return (b1 < b2) ? EComparison.LT : EComparison.GT;
                }
            }

            return EComparison.EQ;
        }

        // Implicit conversions

        // Explicit conversions

        // Explicit conversion from SqlString to SqlGuid
        public static explicit operator SqlGuid(SqlString x)
        {
            return x.IsNull ? Null : new SqlGuid(x.Value);
        }

        // Explicit conversion from SqlBinary to SqlGuid
        public static explicit operator SqlGuid(SqlBinary x)
        {
            return x.IsNull ? Null : new SqlGuid(x.Value);
        }

        // Overloading comparison operators
        public static SqlBoolean operator ==(SqlGuid x, SqlGuid y)
        {
            return (x.IsNull || y.IsNull) ? SqlBoolean.Null : new SqlBoolean(Compare(x, y) == EComparison.EQ);
        }

        public static SqlBoolean operator !=(SqlGuid x, SqlGuid y)
        {
            return !(x == y);
        }

        public static SqlBoolean operator <(SqlGuid x, SqlGuid y)
        {
            return (x.IsNull || y.IsNull) ? SqlBoolean.Null : new SqlBoolean(Compare(x, y) == EComparison.LT);
        }

        public static SqlBoolean operator >(SqlGuid x, SqlGuid y)
        {
            return (x.IsNull || y.IsNull) ? SqlBoolean.Null : new SqlBoolean(Compare(x, y) == EComparison.GT);
        }

        public static SqlBoolean operator <=(SqlGuid x, SqlGuid y)
        {
            if (x.IsNull || y.IsNull)
                return SqlBoolean.Null;

            EComparison cmp = Compare(x, y);
            return new SqlBoolean(cmp == EComparison.LT || cmp == EComparison.EQ);
        }

        public static SqlBoolean operator >=(SqlGuid x, SqlGuid y)
        {
            if (x.IsNull || y.IsNull)
                return SqlBoolean.Null;

            EComparison cmp = Compare(x, y);
            return new SqlBoolean(cmp == EComparison.GT || cmp == EComparison.EQ);
        }

        //--------------------------------------------------
        // Alternative methods for overloaded operators
        //--------------------------------------------------

        // Alternative method for operator ==
        public static SqlBoolean Equals(SqlGuid x, SqlGuid y)
        {
            return (x == y);
        }

        // Alternative method for operator !=
        public static SqlBoolean NotEquals(SqlGuid x, SqlGuid y)
        {
            return (x != y);
        }

        // Alternative method for operator <
        public static SqlBoolean LessThan(SqlGuid x, SqlGuid y)
        {
            return (x < y);
        }

        // Alternative method for operator >
        public static SqlBoolean GreaterThan(SqlGuid x, SqlGuid y)
        {
            return (x > y);
        }

        // Alternative method for operator <=
        public static SqlBoolean LessThanOrEqual(SqlGuid x, SqlGuid y)
        {
            return (x <= y);
        }

        // Alternative method for operator >=
        public static SqlBoolean GreaterThanOrEqual(SqlGuid x, SqlGuid y)
        {
            return (x >= y);
        }

        // Alternative method for conversions.

        public SqlString ToSqlString()
        {
            return (SqlString)this;
        }

        public SqlBinary ToSqlBinary()
        {
            return (SqlBinary)this;
        }

        // IComparable
        // Compares this object to another object, returning an integer that
        // indicates the relationship.
        // Returns a value less than zero if this < object, zero if this = object,
        // or a value greater than zero if this > object.
        // null is considered to be less than any instance.
        // If object is not of same type, this method throws an ArgumentException.
        public int CompareTo(object? value)
        {
            if (value is SqlGuid i)
            {
                return CompareTo(i);
            }
            throw ADP.WrongType(value!.GetType(), typeof(SqlGuid));
        }

        public int CompareTo(SqlGuid value)
        {
            // If both Null, consider them equal.
            // Otherwise, Null is less than anything.
            if (IsNull)
                return value.IsNull ? 0 : -1;
            else if (value.IsNull)
                return 1;

            if (this < value) return -1;
            if (this > value) return 1;
            return 0;
        }

        // Compares this instance with a specified object
        public override bool Equals([NotNullWhen(true)] object? value) =>
            value is SqlGuid other && Equals(other);

        /// <summary>Indicates whether the current instance is equal to another instance of the same type.</summary>
        /// <param name="other">An instance to compare with this instance.</param>
        /// <returns>true if the current instance is equal to the other instance; otherwise, false.</returns>
        public bool Equals(SqlGuid other) =>
            other.IsNull || IsNull ? other.IsNull && IsNull :
            (this == other).Value;

        // For hashing purpose
        public override int GetHashCode() => _value.GetHashCode();

        XmlSchema? IXmlSerializable.GetSchema() { return null; }

        void IXmlSerializable.ReadXml(XmlReader reader)
        {
            string? isNull = reader.GetAttribute("nil", XmlSchema.InstanceNamespace);
            if (isNull != null && XmlConvert.ToBoolean(isNull))
            {
                // Read the next value.
                reader.ReadElementString();
                _value = null;
            }
            else
            {
                _value = new Guid(reader.ReadElementString());
            }
        }

        void IXmlSerializable.WriteXml(XmlWriter writer)
        {
            if (_value is null)
            {
                writer.WriteAttributeString("xsi", "nil", XmlSchema.InstanceNamespace, "true");
            }
            else
            {
                writer.WriteString(XmlConvert.ToString(_value.GetValueOrDefault()));
            }
        }

        public static XmlQualifiedName GetXsdType(XmlSchemaSet schemaSet)
        {
            return new XmlQualifiedName("string", XmlSchema.Namespace);
        }

        void ISerializable.GetObjectData(SerializationInfo info, StreamingContext context)
        {
            info.AddValue("m_value", ToByteArray(), typeof(byte[]));
        }

        public static readonly SqlGuid Null;
    } // SqlGuid
} // namespace System.Data.SqlTypes<|MERGE_RESOLUTION|>--- conflicted
+++ resolved
@@ -28,34 +28,12 @@
         private Guid? _value; // the SqlGuid is null if _value is null
 
         // constructor
-<<<<<<< HEAD
-=======
-        // construct a SqlGuid.Null
-        private SqlGuid(bool _)
-        {
-            m_value = null;
-        }
->>>>>>> 1d386ffa
-
         public SqlGuid(byte[] value)
         {
             if (value == null || value.Length != SizeOfGuid)
                 throw new ArgumentException(SQLResource.InvalidArraySizeMessage);
 
-<<<<<<< HEAD
             _value = new Guid(value);
-=======
-            m_value = new byte[SizeOfGuid];
-            value.CopyTo(m_value, 0);
-        }
-
-        internal SqlGuid(byte[] value, bool _)
-        {
-            if (value == null || value.Length != SizeOfGuid)
-                throw new ArgumentException(SQLResource.InvalidArraySizeMessage);
-
-            m_value = value;
->>>>>>> 1d386ffa
         }
 
         public SqlGuid(string s)
