// Licensed to the .NET Foundation under one or more agreements.
// The .NET Foundation licenses this file to you under the MIT license.

using System.ComponentModel;
using System.Data.ProviderBase;
using System.Diagnostics;
using System.Diagnostics.CodeAnalysis;

namespace System.Data.Common
{
    internal sealed class DataRecordInternal : DbDataRecord, ICustomTypeDescriptor
    {
        private readonly SchemaInfo[] _schemaInfo;
        private readonly object[] _values;
        private PropertyDescriptorCollection _propertyDescriptors;
        private readonly FieldNameLookup _fieldNameLookup;

        // copy all runtime data information
        internal DataRecordInternal(SchemaInfo[] schemaInfo, object[] values, PropertyDescriptorCollection descriptors, FieldNameLookup fieldNameLookup)
        {
            Debug.Assert(null != schemaInfo, "invalid attempt to instantiate DataRecordInternal with null schema information");
            Debug.Assert(null != values, "invalid attempt to instantiate DataRecordInternal with null value[]");
            _schemaInfo = schemaInfo;
            _values = values;
            _propertyDescriptors = descriptors;
            _fieldNameLookup = fieldNameLookup;
        }

        public override int FieldCount
        {
            get
            {
                return _schemaInfo.Length;
            }
        }

        public override int GetValues(object[] values)
        {
            if (null == values)
            {
                throw ADP.ArgumentNull(nameof(values));
            }

            int copyLen = (values.Length < _schemaInfo.Length) ? values.Length : _schemaInfo.Length;
            for (int i = 0; i < copyLen; i++)
            {
                values[i] = _values[i];
            }
            return copyLen;
        }

        public override string GetName(int i)
        {
            return _schemaInfo[i].name;
        }


        public override object GetValue(int i)
        {
            return _values[i];
        }

        public override string GetDataTypeName(int i)
        {
            return _schemaInfo[i].typeName;
        }

        [return: DynamicallyAccessedMembers(DynamicallyAccessedMemberTypes.PublicProperties | DynamicallyAccessedMemberTypes.PublicFields)]
        public override Type GetFieldType(int i)
        {
            return _schemaInfo[i].type;
        }

        public override int GetOrdinal(string name)
        {
            return _fieldNameLookup.GetOrdinal(name);
        }

        public override object this[int i]
        {
            get
            {
                return GetValue(i);
            }
        }

        public override object this[string name]
        {
            get
            {
                return GetValue(GetOrdinal(name));
            }
        }

        public override bool GetBoolean(int i)
        {
            return ((bool)_values[i]);
        }

        public override byte GetByte(int i)
        {
            return ((byte)_values[i]);
        }

        public override long GetBytes(int i, long dataIndex, byte[]? buffer, int bufferIndex, int length)
        {
            int cbytes;
            int ndataIndex;

            byte[] data = (byte[])_values[i];

            cbytes = data.Length;

            // since arrays can't handle 64 bit values and this interface doesn't
            // allow chunked access to data, a dataIndex outside the rang of Int32
            // is invalid
            if (dataIndex > int.MaxValue)
            {
                throw ADP.InvalidSourceBufferIndex(cbytes, dataIndex, nameof(dataIndex));
            }

            ndataIndex = (int)dataIndex;

            // if no buffer is passed in, return the number of characters we have
            if (null == buffer)
                return cbytes;

            try
            {
                if (ndataIndex < cbytes)
                {
                    // help the user out in the case where there's less data than requested
                    if ((ndataIndex + length) > cbytes)
                        cbytes -= ndataIndex;
                    else
                        cbytes = length;
                }

                // until arrays are 64 bit, we have to do these casts
                Array.Copy(data, ndataIndex, buffer, bufferIndex, cbytes);
            }
            catch (Exception e) when (ADP.IsCatchableExceptionType(e))
            {
                cbytes = data.Length;

                if (length < 0)
                {
                    throw ADP.InvalidDataLength(length);
                }

                // if bad buffer index, throw
                if (bufferIndex < 0 || bufferIndex >= buffer.Length)
                {
                    throw ADP.InvalidDestinationBufferIndex(length, bufferIndex, nameof(bufferIndex));
                }

                // if bad data index, throw
                if (dataIndex < 0 || dataIndex >= cbytes)
                {
                    throw ADP.InvalidSourceBufferIndex(length, dataIndex, nameof(dataIndex));
                }

                // if there is not enough room in the buffer for data
                if (cbytes + bufferIndex > buffer.Length)
                {
                    throw ADP.InvalidBufferSizeOrIndex(cbytes, bufferIndex);
                }
            }

            return cbytes;
        }

        public override char GetChar(int i) => ((string)_values[i])[0];

        public override long GetChars(int i, long dataIndex, char[]? buffer, int bufferIndex, int length)
        {
            // if the object doesn't contain a char[] then the user will get an exception
            string s = (string)_values[i];

            char[] data = s.ToCharArray();

            int cchars = data.Length;

            // since arrays can't handle 64 bit values and this interface doesn't
            // allow chunked access to data, a dataIndex outside the rang of Int32
            // is invalid
            if (dataIndex > int.MaxValue)
            {
                throw ADP.InvalidSourceBufferIndex(cchars, dataIndex, nameof(dataIndex));
            }

            int ndataIndex = (int)dataIndex;


            // if no buffer is passed in, return the number of characters we have
            if (null == buffer)
            {
                return cchars;
            }

            try
            {
                if (ndataIndex < cchars)
                {
                    // help the user out in the case where there's less data than requested
                    if ((ndataIndex + length) > cchars)
                    {
                        cchars -= ndataIndex;
                    }
                    else
                    {
                        cchars = length;
                    }
                }

                Array.Copy(data, ndataIndex, buffer, bufferIndex, cchars);
            }
            catch (Exception e) when (ADP.IsCatchableExceptionType(e))
            {
                cchars = data.Length;

                if (length < 0)
                {
                    throw ADP.InvalidDataLength(length);
                }

                // if bad buffer index, throw
                if (bufferIndex < 0 || bufferIndex >= buffer.Length)
                {
                    throw ADP.InvalidDestinationBufferIndex(buffer.Length, bufferIndex, nameof(bufferIndex));
                }

                // if bad data index, throw
                if (ndataIndex < 0 || ndataIndex >= cchars)
                {
                    throw ADP.InvalidSourceBufferIndex(cchars, dataIndex, nameof(dataIndex));
                }

                // if there is not enough room in the buffer for data
                if (cchars + bufferIndex > buffer.Length)
                {
                    throw ADP.InvalidBufferSizeOrIndex(cchars, bufferIndex);
                }
            }

            return cchars;
        }

        public override Guid GetGuid(int i)
        {
            return ((Guid)_values[i]);
        }


        public override short GetInt16(int i)
        {
            return ((short)_values[i]);
        }

        public override int GetInt32(int i)
        {
            return ((int)_values[i]);
        }

        public override long GetInt64(int i)
        {
            return ((long)_values[i]);
        }

        public override float GetFloat(int i)
        {
            return ((float)_values[i]);
        }

        public override double GetDouble(int i)
        {
            return ((double)_values[i]);
        }

        public override string GetString(int i)
        {
            return ((string)_values[i]);
        }

        public override decimal GetDecimal(int i)
        {
            return ((decimal)_values[i]);
        }

        public override DateTime GetDateTime(int i)
        {
            return ((DateTime)_values[i]);
        }

        public override bool IsDBNull(int i)
        {
            object o = _values[i];
            return (null == o || Convert.IsDBNull(o));
        }

        //
        // ICustomTypeDescriptor
        //

        AttributeCollection ICustomTypeDescriptor.GetAttributes()
        {
            return new AttributeCollection(null);
        }

        string? ICustomTypeDescriptor.GetClassName()
        {
            return null;
        }

        string? ICustomTypeDescriptor.GetComponentName()
        {
            return null;
        }

        TypeConverter? ICustomTypeDescriptor.GetConverter()
        {
            return null;
        }

        EventDescriptor? ICustomTypeDescriptor.GetDefaultEvent()
        {
            return null;
        }

        PropertyDescriptor? ICustomTypeDescriptor.GetDefaultProperty()
        {
            return null;
        }

<<<<<<< HEAD
=======
        [RequiresUnreferencedCode("Design-time attributes are not preserved when trimming. Types referenced by attributes like EditorAttribute and DesignerAttribute may not be available after trimming.")]
>>>>>>> 15ff723d
        object? ICustomTypeDescriptor.GetEditor(Type editorBaseType)
        {
            return null;
        }

        EventDescriptorCollection ICustomTypeDescriptor.GetEvents()
        {
            return new EventDescriptorCollection(null);
        }

        EventDescriptorCollection ICustomTypeDescriptor.GetEvents(Attribute[]? attributes)
        {
            return new EventDescriptorCollection(null);
        }

        PropertyDescriptorCollection ICustomTypeDescriptor.GetProperties()
        {
            return ((ICustomTypeDescriptor)this).GetProperties(null);
        }

        PropertyDescriptorCollection ICustomTypeDescriptor.GetProperties(Attribute[]? attributes) =>
            _propertyDescriptors ??= new PropertyDescriptorCollection(null);

        object ICustomTypeDescriptor.GetPropertyOwner(PropertyDescriptor? pd)
        {
            return this;
        }
    }

    // this doesn't change per record, only alloc once
    internal struct SchemaInfo
    {
        public string name;
        public string typeName;
        [DynamicallyAccessedMembers(DynamicallyAccessedMemberTypes.PublicProperties | DynamicallyAccessedMemberTypes.PublicFields)]
        public Type type;
    }
}<|MERGE_RESOLUTION|>--- conflicted
+++ resolved
@@ -332,10 +332,7 @@
             return null;
         }
 
-<<<<<<< HEAD
-=======
         [RequiresUnreferencedCode("Design-time attributes are not preserved when trimming. Types referenced by attributes like EditorAttribute and DesignerAttribute may not be available after trimming.")]
->>>>>>> 15ff723d
         object? ICustomTypeDescriptor.GetEditor(Type editorBaseType)
         {
             return null;
