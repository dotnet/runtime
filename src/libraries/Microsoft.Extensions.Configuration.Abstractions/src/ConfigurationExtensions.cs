// Licensed to the .NET Foundation under one or more agreements.
// The .NET Foundation licenses this file to you under the MIT license.

using System;
using System.Collections.Generic;
using System.Diagnostics.CodeAnalysis;
using System.Linq;

namespace Microsoft.Extensions.Configuration
{
    /// <summary>
    /// Extension methods for configuration classes./>.
    /// </summary>
    public static class ConfigurationExtensions
    {
        /// <summary>
        /// Adds a new configuration source.
        /// </summary>
        /// <param name="builder">The builder to add to.</param>
        /// <param name="configureSource">Configures the source secrets.</param>
        /// <returns>The <see cref="IConfigurationBuilder"/>.</returns>
        public static IConfigurationBuilder Add<TSource>(this IConfigurationBuilder builder, Action<TSource>? configureSource) where TSource : IConfigurationSource, new()
        {
            var source = new TSource();
            configureSource?.Invoke(source);
            return builder.Add(source);
        }

        /// <summary>
        /// Shorthand for GetSection("ConnectionStrings")[name].
        /// </summary>
        /// <param name="configuration">The configuration to enumerate.</param>
        /// <param name="name">The connection string key.</param>
        /// <returns>The connection string.</returns>
        public static string? GetConnectionString(this IConfiguration configuration, string name)
        {
            return configuration?.GetSection("ConnectionStrings")[name];
        }

        /// <summary>
        /// Get the enumeration of key value pairs within the <see cref="IConfiguration" />
        /// </summary>
        /// <param name="configuration">The configuration to enumerate.</param>
        /// <returns>An enumeration of key value pairs.</returns>
        public static IEnumerable<KeyValuePair<string, string?>> AsEnumerable(this IConfiguration configuration) => configuration.AsEnumerable(makePathsRelative: false);

        /// <summary>
        /// Get the enumeration of key value pairs within the <see cref="IConfiguration" />
        /// </summary>
        /// <param name="configuration">The configuration to enumerate.</param>
        /// <param name="makePathsRelative">If true, the child keys returned will have the current configuration's Path trimmed from the front.</param>
        /// <returns>An enumeration of key value pairs.</returns>
        public static IEnumerable<KeyValuePair<string, string?>> AsEnumerable(this IConfiguration configuration, bool makePathsRelative)
        {
            var stack = new Stack<IConfiguration>();
            stack.Push(configuration);
            int prefixLength = (makePathsRelative && configuration is IConfigurationSection rootSection) ? rootSection.Path.Length + 1 : 0;
            while (stack.Count > 0)
            {
                IConfiguration config = stack.Pop();
                // Don't include the sections value if we are removing paths, since it will be an empty key
                if (config is IConfigurationSection section && (!makePathsRelative || config != configuration))
                {
                    yield return new KeyValuePair<string, string?>(section.Path.Substring(prefixLength), section.Value);
                }
                foreach (IConfigurationSection child in config.GetChildren())
                {
                    stack.Push(child);
                }
            }
        }

        /// <summary>
        /// Determines whether the section has a <see cref="IConfigurationSection.Value"/> or has children
        /// </summary>
<<<<<<< HEAD
        public static bool Exists([NotNullWhen(true)] this IConfigurationSection? section)
=======
        /// <param name="section">The section to enumerate.</param>
        /// <returns><see langword="true" /> if the section has values or children; otherwise, <see langword="false" />.</returns>
        public static bool Exists(this IConfigurationSection section)
>>>>>>> dad0de6d
        {
            if (section == null)
            {
                return false;
            }
            return section.Value != null || section.GetChildren().Any();
        }

        /// <summary>
        /// Gets a configuration sub-section with the specified key.
        /// </summary>
        /// <param name="configuration">The configuration to enumerate.</param>
        /// <param name="key">The key of the configuration section.</param>
        /// <returns>The <see cref="IConfigurationSection"/>.</returns>
        /// <remarks>
        ///     If no matching sub-section is found with the specified key, an exception is raised.
        /// </remarks>
        /// <exception cref="System.InvalidOperationException">There is no section with key <paramref name="key"/>.</exception>
        public static IConfigurationSection GetRequiredSection(this IConfiguration configuration, string key)
        {
            if (configuration == null)
            {
                throw new ArgumentNullException(nameof(configuration));
            }

            IConfigurationSection section = configuration.GetSection(key);
            if (section.Exists())
            {
                return section;
            }

            throw new InvalidOperationException(SR.Format(SR.InvalidSectionName, key));
        }
    }
}<|MERGE_RESOLUTION|>--- conflicted
+++ resolved
@@ -73,14 +73,9 @@
         /// <summary>
         /// Determines whether the section has a <see cref="IConfigurationSection.Value"/> or has children
         /// </summary>
-<<<<<<< HEAD
-        public static bool Exists([NotNullWhen(true)] this IConfigurationSection? section)
-=======
         /// <param name="section">The section to enumerate.</param>
         /// <returns><see langword="true" /> if the section has values or children; otherwise, <see langword="false" />.</returns>
-        public static bool Exists(this IConfigurationSection section)
->>>>>>> dad0de6d
-        {
+        public static bool Exists([NotNullWhen(true)] this IConfigurationSection? section)        {
             if (section == null)
             {
                 return false;
