// Licensed to the .NET Foundation under one or more agreements.
// The .NET Foundation licenses this file to you under the MIT license.

using System.Buffers;
using System.Diagnostics;
using System.Globalization;
using System.Runtime.CompilerServices;
using System.Text;

namespace System
{
    // The class designed as to keep working set of Uri class as minimal.
    // The idea is to stay with static helper methods and strings
    internal static class DomainNameHelper
    {
        // Regular ascii dot '.'
        // IDEOGRAPHIC FULL STOP '\u3002'
        // FULLWIDTH FULL STOP '\uFF0E'
        // HALFWIDTH IDEOGRAPHIC FULL STOP '\uFF61'
        // Using IndexOfAnyValues isn't beneficial here as it would defer to IndexOfAny(char, char, char, char) anyway
        private const string IriDotCharacters = ".\u3002\uFF0E\uFF61";

        // The Unicode specification allows certain code points to be normalized not to
        // punycode, but to ASCII representations that retain the same meaning. For example,
        // the codepoint U+00BC "Vulgar Fraction One Quarter" is normalized to '1/4' rather
        // than being punycoded.
        //
        // This means that a host containing Unicode characters can be normalized to contain
        // URI reserved characters, changing the meaning of a URI only when certain properties
        // such as IdnHost are accessed. To be safe, disallow control characters in normalized hosts.
        private static readonly IndexOfAnyValues<char> s_unsafeForNormalizedHostChars =
            IndexOfAnyValues.Create(@"\/?@#:[]");

        // Takes into account the additional legal domain name characters '-' and '_'
        // Note that '_' char is formally invalid but is historically in use, especially on corpnets
        private static readonly IndexOfAnyValues<char> s_validChars =
            IndexOfAnyValues.Create("-0123456789ABCDEFGHIJKLMNOPQRSTUVWXYZ_abcdefghijklmnopqrstuvwxyz.");

        // For IRI, we're accepting anything non-ascii, so invert the condition to just check for invalid ascii characters
        private static readonly IndexOfAnyValues<char> s_iriInvalidAsciiChars = IndexOfAnyValues.Create(
            "\u0000\u0001\u0002\u0003\u0004\u0005\u0006\u0007\u0008\u0009\u000A\u000B\u000C\u000D\u000E\u000F" +
            "\u0010\u0011\u0012\u0013\u0014\u0015\u0016\u0017\u0018\u0019\u001A\u001B\u001C\u001D\u001E\u001F" +
            " !\"#$%&'()*+,/:;<=>?@[\\]^`{|}~\u007F");

        private static readonly IndexOfAnyValues<char> s_asciiLetterUpperOrColonChars =
            IndexOfAnyValues.Create("ABCDEFGHIJKLMNOPQRSTUVWXYZ:");

        private static readonly IdnMapping s_idnMapping = new IdnMapping();

        private const string Localhost = "localhost";
        private const string Loopback = "loopback";

        // TODO https://github.com/dotnet/runtime/issues/28230: Replace once Ascii is available
        [MethodImpl(MethodImplOptions.AggressiveInlining)]
        private static bool IsAscii(ReadOnlySpan<char> chars) =>
            chars.IndexOfAnyExceptInRange((char)0, (char)127) < 0;

        internal static string ParseCanonicalName(string str, int start, int end, ref bool loopback)
        {
            // Do a quick search for the colon or uppercase letters
            int index = str.AsSpan(start, end - start).LastIndexOfAny(s_asciiLetterUpperOrColonChars);
            if (index >= 0)
            {
                Debug.Assert(!str.AsSpan(start, index).Contains(':'),
                    "A colon should appear at most once, and must never be followed by letters.");

                if (str[start + index] == ':')
                {
                    // Shrink the slice to only include chars before the colon
                    end = start + index;

                    // Look for uppercase letters again.
                    // The index value doesn't matter anymore (nor does the search direction), just whether we've found anything
                    index = str.AsSpan(start, index).IndexOfAnyInRange('A', 'Z');
                }
            }

            Debug.Assert(index == -1 || char.IsAsciiLetterUpper(str[start + index]));

            if (index >= 0)
            {
                // We saw uppercase letters. Avoid allocating both the substring and the lower-cased variant.
                return string.Create(end - start, (str, start), static (buffer, state) =>
                {
                    int newLength = state.str.AsSpan(state.start, buffer.Length).ToLowerInvariant(buffer);
                    Debug.Assert(newLength == buffer.Length);
                });
            }

            string res = str.Substring(start, end - start);

            if (res is Localhost or Loopback)
            {
                loopback = true;
                return Localhost;
            }

            return res;
        }

        public static bool IsValid(ReadOnlySpan<char> hostname, bool iri, bool notImplicitFile, out int length)
        {
            int invalidCharOrDelimiterIndex = iri
                ? hostname.IndexOfAny(s_iriInvalidAsciiChars)
                : hostname.IndexOfAnyExcept(s_validChars);

            if (invalidCharOrDelimiterIndex >= 0)
            {
                char c = hostname[invalidCharOrDelimiterIndex];

                if (c is '/' or '\\' || (notImplicitFile && (c is ':' or '?' or '#')))
                {
                    hostname = hostname.Slice(0, invalidCharOrDelimiterIndex);
                }
                else
                {
                    length = 0;
                    return false;
                }
            }

            length = hostname.Length;

            if (length == 0)
            {
                return false;
            }

            //  Determines whether a string is a valid domain name label. In keeping
            //  with RFC 1123, section 2.1, the requirement that the first character
            //  of a label be alphabetic is dropped. Therefore, Domain names are
            //  formed as:
            //
            //      <label> -> <alphanum> [<alphanum> | <hyphen> | <underscore>] * 62

            // We already verified the content, now verify the lengths of individual labels
            while (true)
            {
                char firstChar = hostname[0];
                if ((!iri || firstChar < 0xA0) && !char.IsAsciiLetterOrDigit(firstChar))
                {
                    return false;
                }

                int dotIndex = iri
                    ? hostname.IndexOfAny(IriDotCharacters)
                    : hostname.IndexOf('.');

                int labelLength = dotIndex < 0 ? hostname.Length : dotIndex;

                if (iri)
                {
                    ReadOnlySpan<char> label = hostname.Slice(0, labelLength);
                    if (!IsAscii(label))
                    {
                        // s_iriInvalidAsciiChars confirmed everything in [0, 7F] range.
                        // Chars in [80, 9F] range are also invalid, check for them now.
                        if (hostname.IndexOfAnyInRange('\u0080', '\u009F') >= 0)
                        {
                            return false;
                        }

                        // Account for the ACE prefix ("xn--")
                        labelLength += 4;

                        foreach (char c in label)
                        {
                            if (c > 0xFF)
                            {
                                // counts for two octets
                                labelLength++;
                            }
                        }
                    }
                }

                if (!IriHelper.IsInInclusiveRange((uint)labelLength, 1, 63))
                {
                    return false;
                }

                if (dotIndex < 0)
                {
                    // We validated the last label
                    return true;
                }

                hostname = hostname.Slice(dotIndex + 1);

                if (hostname.IsEmpty)
                {
                    // Hostname ended with a dot
                    return true;
                }
            }
        }

        /// <summary>Converts a host name into its idn equivalent.</summary>
        public static string IdnEquivalent(string hostname)
        {
            // check if only ascii chars
            // special case since idnmapping will not lowercase if only ascii present
<<<<<<< HEAD
            bool allAscii = Ascii.IsValid(hostname);

            if (allAscii)
=======
            if (IsAscii(hostname))
>>>>>>> 2b1d11dd
            {
                // just lowercase for ascii
                return hostname.ToLowerInvariant();
            }

            string bidiStrippedHost = UriHelper.StripBidiControlCharacters(hostname, hostname);

            try
            {
                string asciiForm = s_idnMapping.GetAscii(bidiStrippedHost);
                if (asciiForm.AsSpan().IndexOfAny(s_unsafeForNormalizedHostChars) >= 0)
                {
                    throw new UriFormatException(SR.net_uri_BadUnicodeHostForIdn);
                }
                return asciiForm;
            }
            catch (ArgumentException)
            {
                throw new UriFormatException(SR.net_uri_BadUnicodeHostForIdn);
            }
        }

        public static bool TryGetUnicodeEquivalent(string hostname, ref ValueStringBuilder dest)
        {
            Debug.Assert(ReferenceEquals(hostname, UriHelper.StripBidiControlCharacters(hostname, hostname)));

            // We run a loop where for every label
            // a) if label is ascii and no ace then we lowercase it
            // b) if label is ascii and ace and not valid idn then just lowercase it
            // c) if label is ascii and ace and is valid idn then get its unicode eqvl
            // d) if label is unicode then clean it by running it through idnmapping
            for (int i = 0; i < hostname.Length; i++)
            {
                if (i != 0)
                {
                    dest.Append('.');
                }

                ReadOnlySpan<char> label = hostname.AsSpan(i);

                int dotIndex = label.IndexOfAny(IriDotCharacters);
                if (dotIndex >= 0)
                {
                    label = label.Slice(0, dotIndex);
                }

                if (!IsAscii(label))
                {
                    try
                    {
                        string asciiForm = s_idnMapping.GetAscii(hostname, i, label.Length);

                        dest.Append(s_idnMapping.GetUnicode(asciiForm));
                    }
                    catch (ArgumentException)
                    {
                        return false;
                    }
                }
                else
                {
                    bool aceValid = false;

                    if (label.StartsWith("xn--", StringComparison.Ordinal))
                    {
                        // check ace validity
                        try
                        {
                            dest.Append(s_idnMapping.GetUnicode(hostname, i, label.Length));
                            aceValid = true;
                        }
                        catch (ArgumentException)
                        {
                            // not valid ace so treat it as a normal ascii label
                        }
                    }

                    if (!aceValid)
                    {
                        // for invalid aces we just lowercase the label
                        int charsWritten = label.ToLowerInvariant(dest.AppendSpan(label.Length));
                        Debug.Assert(charsWritten == label.Length);
                    }
                }

                i += label.Length;
            }

            return true;
        }
    }
}<|MERGE_RESOLUTION|>--- conflicted
+++ resolved
@@ -50,11 +50,6 @@
         private const string Localhost = "localhost";
         private const string Loopback = "loopback";
 
-        // TODO https://github.com/dotnet/runtime/issues/28230: Replace once Ascii is available
-        [MethodImpl(MethodImplOptions.AggressiveInlining)]
-        private static bool IsAscii(ReadOnlySpan<char> chars) =>
-            chars.IndexOfAnyExceptInRange((char)0, (char)127) < 0;
-
         internal static string ParseCanonicalName(string str, int start, int end, ref bool loopback)
         {
             // Do a quick search for the colon or uppercase letters
@@ -151,7 +146,7 @@
                 if (iri)
                 {
                     ReadOnlySpan<char> label = hostname.Slice(0, labelLength);
-                    if (!IsAscii(label))
+                    if (!Ascii.IsValid(label))
                     {
                         // s_iriInvalidAsciiChars confirmed everything in [0, 7F] range.
                         // Chars in [80, 9F] range are also invalid, check for them now.
@@ -200,16 +195,14 @@
         {
             // check if only ascii chars
             // special case since idnmapping will not lowercase if only ascii present
-<<<<<<< HEAD
-            bool allAscii = Ascii.IsValid(hostname);
-
-            if (allAscii)
-=======
-            if (IsAscii(hostname))
->>>>>>> 2b1d11dd
+            if (Ascii.IsValid(hostname))
             {
                 // just lowercase for ascii
-                return hostname.ToLowerInvariant();
+                return string.Create(hostname.Length, hostname, static (chars, asciiHostName) =>
+                {
+                    OperationStatus status = Ascii.ToLower(asciiHostName, chars, out _);
+                    Debug.Assert(status == OperationStatus.Done);
+                });
             }
 
             string bidiStrippedHost = UriHelper.StripBidiControlCharacters(hostname, hostname);
@@ -253,7 +246,7 @@
                     label = label.Slice(0, dotIndex);
                 }
 
-                if (!IsAscii(label))
+                if (!Ascii.IsValid(label))
                 {
                     try
                     {
