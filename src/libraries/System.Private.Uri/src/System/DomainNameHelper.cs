--- conflicted
+++ resolved
@@ -247,11 +247,7 @@
             }
         }
 
-<<<<<<< HEAD
-        internal static unsafe bool TryGetUnicodeEquivalent(string hostname, ref ValueStringBuilder dest)
-=======
         internal static bool TryGetUnicodeEquivalent(string hostname, ref ValueStringBuilder dest)
->>>>>>> 8837b19a
         {
             Debug.Assert(ReferenceEquals(hostname, UriHelper.StripBidiControlCharacters(hostname, hostname)));
 
