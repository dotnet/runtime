// Licensed to the .NET Foundation under one or more agreements.
// The .NET Foundation licenses this file to you under the MIT license.
// See the LICENSE file in the project root for more information.

using System.Runtime.InteropServices;
using System.Text;
using System.Globalization;
using System.Collections.Generic;
using System.Runtime.Serialization;
using System.Diagnostics;
using System.Threading;
using Internal.Runtime.CompilerServices;

namespace System
{
    [Serializable]
    [System.Runtime.CompilerServices.TypeForwardedFrom("System, Version=4.0.0.0, Culture=neutral, PublicKeyToken=b77a5c561934e089")]
    public partial class Uri : ISerializable
    {
        public static readonly string UriSchemeFile = UriParser.FileUri.SchemeName;
        public static readonly string UriSchemeFtp = UriParser.FtpUri.SchemeName;
        public static readonly string UriSchemeGopher = UriParser.GopherUri.SchemeName;
        public static readonly string UriSchemeHttp = UriParser.HttpUri.SchemeName;
        public static readonly string UriSchemeHttps = UriParser.HttpsUri.SchemeName;
        internal static readonly string UriSchemeWs = UriParser.WsUri.SchemeName;
        internal static readonly string UriSchemeWss = UriParser.WssUri.SchemeName;
        public static readonly string UriSchemeMailto = UriParser.MailToUri.SchemeName;
        public static readonly string UriSchemeNews = UriParser.NewsUri.SchemeName;
        public static readonly string UriSchemeNntp = UriParser.NntpUri.SchemeName;
        public static readonly string UriSchemeNetTcp = UriParser.NetTcpUri.SchemeName;
        public static readonly string UriSchemeNetPipe = UriParser.NetPipeUri.SchemeName;
        public static readonly string SchemeDelimiter = "://";


        internal const int c_MaxUriBufferSize = 0xFFF0;
        private const int c_MaxUriSchemeName = 1024;

        // untouched user string unless string has unicode chars and iriparsing is enabled
        // or idn is on and we have unicode host or idn host
        // In that case, this string is normalized, stripped of bidi chars, and validated
        // with char limits
        private string _string = null!; // initialized early in ctor via a helper

        // untouched user string if string has unicode with iri on or unicode/idn host with idn on
        private string _originalUnicodeString = null!; // initialized in ctor via helper

        internal UriParser _syntax = null!;   // Initialized in ctor via helper. This is a whole Uri syntax, not only the scheme name

        internal Flags _flags;
        private UriInfo _info = null!;

        [Flags]
        internal enum Flags : ulong
        {
            Zero = 0x00000000,

            SchemeNotCanonical = 0x1,
            UserNotCanonical = 0x2,
            HostNotCanonical = 0x4,
            PortNotCanonical = 0x8,
            PathNotCanonical = 0x10,
            QueryNotCanonical = 0x20,
            FragmentNotCanonical = 0x40,
            CannotDisplayCanonical = 0x7F,

            E_UserNotCanonical = 0x80,
            E_HostNotCanonical = 0x100,
            E_PortNotCanonical = 0x200,
            E_PathNotCanonical = 0x400,
            E_QueryNotCanonical = 0x800,
            E_FragmentNotCanonical = 0x1000,
            E_CannotDisplayCanonical = 0x1F80,


            ShouldBeCompressed = 0x2000,
            FirstSlashAbsent = 0x4000,
            BackslashInPath = 0x8000,

            IndexMask = 0x0000FFFF,
            HostTypeMask = 0x00070000,
            HostNotParsed = 0x00000000,
            IPv6HostType = 0x00010000,
            IPv4HostType = 0x00020000,
            DnsHostType = 0x00030000,
            UncHostType = 0x00040000,
            BasicHostType = 0x00050000,
            UnusedHostType = 0x00060000,
            UnknownHostType = 0x00070000,

            UserEscaped = 0x00080000,
            AuthorityFound = 0x00100000,
            HasUserInfo = 0x00200000,
            LoopbackHost = 0x00400000,
            NotDefaultPort = 0x00800000,

            UserDrivenParsing = 0x01000000,
            CanonicalDnsHost = 0x02000000,
            ErrorOrParsingRecursion = 0x04000000,   // Used to signal a default parser error and also to confirm Port
                                                    // and Host values in case of a custom user Parser
            DosPath = 0x08000000,
            UncPath = 0x10000000,
            ImplicitFile = 0x20000000,
            MinimalUriInfoSet = 0x40000000,
            AllUriInfoSet = unchecked(0x80000000),
            IdnHost = 0x100000000,
            HasUnicode = 0x200000000,
            HostUnicodeNormalized = 0x400000000,
            RestUnicodeNormalized = 0x800000000,
            UnicodeHost = 0x1000000000,
            IntranetUri = 0x2000000000,
            UseOrigUncdStrOffset = 0x4000000000,
            // Is this component Iri canonical
            UserIriCanonical = 0x8000000000,
            PathIriCanonical = 0x10000000000,
            QueryIriCanonical = 0x20000000000,
            FragmentIriCanonical = 0x40000000000,
            IriCanonical = 0x78000000000,
            UnixPath = 0x100000000000,

            CustomParser_ParseMinimalAlreadyCalled = 1UL << 62,

            Debug_LeftConstructor = 1UL << 63
        }

        [Conditional("DEBUG")]
        private void DebugSetLeftCtor()
        {
            _flags |= Flags.Debug_LeftConstructor;
        }
        [Conditional("DEBUG")]
        internal void DebugAssertInCtor()
        {
            Debug.Assert((_flags & Flags.Debug_LeftConstructor) == 0);
        }

        private class UriInfo
        {
            public string? Host;
            public string? ScopeId;        //only IP v6 may need this
            public string? String;
            public Offset Offset;
            public string? DnsSafeHost;    // stores dns safe host when idn is on and we have unicode or idn host

            private MoreInfo? _moreInfo;
            public MoreInfo MoreInfo
            {
                get
                {
                    if (_moreInfo is null)
                    {
                        Interlocked.CompareExchange(ref _moreInfo, new MoreInfo(), null);
                    }
                    return _moreInfo;
                }
            }
        };

        [StructLayout(LayoutKind.Sequential, Pack = 1)]
        private struct Offset
        {
            public ushort Scheme;
            public ushort User;
            public ushort Host;
            public ushort PortValue;
            public ushort Path;
            public ushort Query;
            public ushort Fragment;
            public ushort End;
        };

        private class MoreInfo
        {
            public string? Path;
            public string? Query;
            public string? Fragment;
            public string? AbsoluteUri;
            public string? RemoteUrl;
        };

        private void InterlockedSetFlags(Flags flags)
        {
            Debug.Assert(_syntax != null);

            if (_syntax.IsSimple)
            {
                Debug.Assert(sizeof(Flags) == sizeof(ulong));
                Interlocked.Or(ref Unsafe.As<Flags, ulong>(ref _flags), (ulong)flags);
            }
            else
            {
                lock (_info)
                {
                    _flags |= flags;
                }
            }
        }

        private bool IsImplicitFile
        {
            get { return (_flags & Flags.ImplicitFile) != 0; }
        }

        private bool IsUncOrDosPath
        {
            get { return (_flags & (Flags.UncPath | Flags.DosPath)) != 0; }
        }

        private bool IsDosPath
        {
            get { return (_flags & Flags.DosPath) != 0; }
        }

        private bool IsUncPath
        {
            get { return (_flags & Flags.UncPath) != 0; }
        }

        private bool IsUnixPath
        {
            get { return (_flags & Flags.UnixPath) != 0; }
        }

        private Flags HostType
        {
            get { return _flags & Flags.HostTypeMask; }
        }

        private UriParser Syntax
        {
            get
            {
                return _syntax;
            }
        }

        private bool IsNotAbsoluteUri
        {
            get { return (object)_syntax == null; }
        }

        //
        // Checks if Iri parsing is allowed by the syntax & by config
        //
        private bool _iriParsing;

        //
        // Statically checks if Iri parsing is allowed by the syntax & by config
        //
        internal static bool IriParsingStatic(UriParser? syntax)
        {
            return syntax is null || syntax.InFact(UriSyntaxFlags.AllowIriParsing);
        }

        internal bool UserDrivenParsing
        {
            get
            {
                return (_flags & Flags.UserDrivenParsing) != 0;
            }
        }

        private int SecuredPathIndex
        {
            get
            {
                // This is one more trouble with a Dos Path.
                // This property gets "safe" first path slash that is not the first if path = c:\
                if (IsDosPath)
                {
                    char ch = _string[_info.Offset.Path];
                    return (ch == '/' || ch == '\\') ? 3 : 2;
                }
                return 0;
            }
        }

        private bool NotAny(Flags flags)
        {
            return (_flags & flags) == 0;
        }

        private bool InFact(Flags flags)
        {
            return (_flags & flags) != 0;
        }

        private static bool StaticNotAny(Flags allFlags, Flags checkFlags)
        {
            return (allFlags & checkFlags) == 0;
        }

        private static bool StaticInFact(Flags allFlags, Flags checkFlags)
        {
            return (allFlags & checkFlags) != 0;
        }

        private UriInfo EnsureUriInfo()
        {
            Flags cF = _flags;
            if ((cF & Flags.MinimalUriInfoSet) == 0)
            {
                CreateUriInfo(cF);
            }
            Debug.Assert(_info != null && (_flags & Flags.MinimalUriInfoSet) != 0);
            return _info;
        }

        private void EnsureParseRemaining()
        {
            if ((_flags & Flags.AllUriInfoSet) == 0)
            {
                ParseRemaining();
            }
        }

        private void EnsureHostString(bool allowDnsOptimization)
        {
            EnsureUriInfo();
            if ((object?)_info.Host == null)
            {
                if (allowDnsOptimization && InFact(Flags.CanonicalDnsHost))
                {
                    /* Optimization for a canonical DNS name
                    *  ATTN: the host string won't be created,
                    *  Hence ALL m_Info.Host callers first call EnsureHostString(false)
                    *  For example IsLoopBack property is one of such callers.
                    */
                    return;
                }
                CreateHostString();
            }
        }

        //
        // Uri(string)
        //
        //  We expect to create a Uri from a display name - e.g. that was typed by
        //  a user, or that was copied & pasted from a document. That is, we do not
        //  expect already encoded URI to be supplied.
        //
        public Uri(string uriString)
        {
            if ((object)uriString == null)
                throw new ArgumentNullException(nameof(uriString));

            CreateThis(uriString, false, UriKind.Absolute);
            DebugSetLeftCtor();
        }

        //
        // Uri(string, bool)
        //
        //  Uri constructor. Assumes that input string is canonically escaped
        //
        [Obsolete("The constructor has been deprecated. Please use new Uri(string). The dontEscape parameter is deprecated and is always false. https://go.microsoft.com/fwlink/?linkid=14202")]
        public Uri(string uriString, bool dontEscape)
        {
            if (uriString == null)
                throw new ArgumentNullException(nameof(uriString));

            CreateThis(uriString, dontEscape, UriKind.Absolute);
            DebugSetLeftCtor();
        }

        //
        // Uri(Uri, string, bool)
        //
        //  Uri combinatorial constructor. Do not perform character escaping if
        //  DontEscape is true
        //
        [Obsolete("The constructor has been deprecated. Please new Uri(Uri, string). The dontEscape parameter is deprecated and is always false. https://go.microsoft.com/fwlink/?linkid=14202")]
        public Uri(Uri baseUri, string? relativeUri, bool dontEscape)
        {
            if (baseUri is null)
                throw new ArgumentNullException(nameof(baseUri));

            if (!baseUri.IsAbsoluteUri)
                throw new ArgumentOutOfRangeException(nameof(baseUri));

            CreateUri(baseUri, relativeUri, dontEscape);
            DebugSetLeftCtor();
        }

        //
        // Uri(string, UriKind);
        //
        public Uri(string uriString, UriKind uriKind)
        {
            if (uriString is null)
                throw new ArgumentNullException(nameof(uriString));

            CreateThis(uriString, false, uriKind);
            DebugSetLeftCtor();
        }

        //
        // Uri(Uri, string)
        //
        //  Construct a new Uri from a base and relative URI. The relative URI may
        //  also be an absolute URI, in which case the resultant URI is constructed
        //  entirely from it
        //
        public Uri(Uri baseUri, string? relativeUri)
        {
            if (baseUri is null)
                throw new ArgumentNullException(nameof(baseUri));

            if (!baseUri.IsAbsoluteUri)
                throw new ArgumentOutOfRangeException(nameof(baseUri));

            CreateUri(baseUri, relativeUri, false);
            DebugSetLeftCtor();
        }

        //
        // Uri(SerializationInfo, StreamingContext)
        //
        // ISerializable constructor
        //
        protected Uri(SerializationInfo serializationInfo, StreamingContext streamingContext)
        {
            string? uriString = serializationInfo.GetString("AbsoluteUri"); // Do not rename (binary serialization)

            if (uriString!.Length != 0)
            {
                CreateThis(uriString, false, UriKind.Absolute);
                DebugSetLeftCtor();
                return;
            }

            uriString = serializationInfo.GetString("RelativeUri");  // Do not rename (binary serialization)
            if ((object?)uriString == null)
                throw new ArgumentNullException(nameof(uriString));

            CreateThis(uriString, false, UriKind.Relative);
            DebugSetLeftCtor();
        }

        //
        // ISerializable method
        //
        /// <internalonly/>
        void ISerializable.GetObjectData(SerializationInfo serializationInfo, StreamingContext streamingContext)
        {
            GetObjectData(serializationInfo, streamingContext);
        }

        //
        // FxCop: provide some way for derived classes to access GetObjectData even if the derived class
        // explicitly re-inherits ISerializable.
        //
        protected void GetObjectData(SerializationInfo serializationInfo, StreamingContext streamingContext)
        {

            if (IsAbsoluteUri)
                serializationInfo.AddValue("AbsoluteUri", GetParts(UriComponents.SerializationInfoString, UriFormat.UriEscaped)); // Do not rename (binary serialization)
            else
            {
                serializationInfo.AddValue("AbsoluteUri", string.Empty); // Do not rename (binary serialization)
                serializationInfo.AddValue("RelativeUri", GetParts(UriComponents.SerializationInfoString, UriFormat.UriEscaped)); // Do not rename (binary serialization)
            }
        }

        private void CreateUri(Uri baseUri, string? relativeUri, bool dontEscape)
        {
            DebugAssertInCtor();

            // Parse relativeUri and populate Uri internal data.
            CreateThis(relativeUri, dontEscape, UriKind.RelativeOrAbsolute);

            UriFormatException? e;
            if (baseUri.Syntax!.IsSimple)
            {
                // Resolve Uris if possible OR get merged Uri String to re-parse below
                Uri? uriResult = ResolveHelper(baseUri, this, ref relativeUri, ref dontEscape, out e);

                if (e != null)
                    throw e;

                // If resolved into a Uri then we build from that Uri
                if (uriResult != null)
                {
                    if ((object)uriResult != (object)this)
                        CreateThisFromUri(uriResult);

                    return;
                }
            }
            else
            {
                dontEscape = false;
                relativeUri = baseUri.Syntax.InternalResolve(baseUri, this, out e);
                if (e != null)
                    throw e;
            }

            _flags = Flags.Zero;
            _info = null!;
            _syntax = null!;
            // If not resolved, we reparse modified Uri string and populate Uri internal data.
            CreateThis(relativeUri, dontEscape, UriKind.Absolute);
        }

        //
        // Uri(Uri , Uri )
        // Note: a static Create() method should be used by users, not this .ctor
        //
        public Uri(Uri baseUri, Uri relativeUri)
        {
            if (baseUri is null)
                throw new ArgumentNullException(nameof(baseUri));

            if (!baseUri.IsAbsoluteUri)
                throw new ArgumentOutOfRangeException(nameof(baseUri));

            CreateThisFromUri(relativeUri);

            string? newUriString = null;
            UriFormatException? e;
            bool dontEscape;

            if (baseUri.Syntax!.IsSimple)
            {
                dontEscape = InFact(Flags.UserEscaped);
                Uri? resolvedRelativeUri = ResolveHelper(baseUri, this, ref newUriString, ref dontEscape, out e);

                if (e != null)
                    throw e;

                if (resolvedRelativeUri != null)
                {
                    if ((object)resolvedRelativeUri != (object)this)
                        CreateThisFromUri(resolvedRelativeUri);

                    DebugSetLeftCtor();
                    return;
                }
            }
            else
            {
                dontEscape = false;
                newUriString = baseUri.Syntax.InternalResolve(baseUri, this, out e);
                if (e != null)
                    throw e;
            }

            _flags = Flags.Zero;
            _info = null!;
            _syntax = null!;
            CreateThis(newUriString, dontEscape, UriKind.Absolute);
            DebugSetLeftCtor();
        }

        //
        // This method is shared by base+relative Uris constructors and is only called from them.
        // The assumptions:
        //  - baseUri is a valid absolute Uri
        //  - relative part is not null and not empty
        private static unsafe ParsingError GetCombinedString(Uri baseUri, string relativeStr,
            bool dontEscape, ref string? result)
        {
            // NB: This is not RFC2396 compliant although it is inline with w3c.org recommendations
            // This parser will allow the relativeStr to be an absolute Uri with the different scheme
            // In fact this is strict violation of RFC2396
            //
            for (int i = 0; i < relativeStr.Length; ++i)
            {
                if (relativeStr[i] == '/' || relativeStr[i] == '\\' || relativeStr[i] == '?' || relativeStr[i] == '#')
                {
                    break;
                }
                else if (relativeStr[i] == ':')
                {
                    if (i < 2)
                    {
                        // Note we don't support one-letter Uri schemes.
                        // Hence anything like x:sdsd is a relative path and be added to the baseUri Path
                        break;
                    }

                    UriParser? syntax = null;
                    if (CheckSchemeSyntax(relativeStr.AsSpan(0, i), ref syntax) == ParsingError.None)
                    {
                        if (baseUri.Syntax == syntax)
                        {
                            //Remove the scheme for backward Uri parsers compatibility
                            if (i + 1 < relativeStr.Length)
                            {
                                relativeStr = relativeStr.Substring(i + 1);
                            }
                            else
                            {
                                relativeStr = string.Empty;
                            }
                        }
                        else
                        {
                            // This is the place where we switch the scheme.
                            // Return relative part as the result Uri.
                            result = relativeStr;
                            return ParsingError.None;
                        }
                    }
                    break;
                }
            }

            if (relativeStr.Length == 0)
            {
                result = baseUri.OriginalString;
                return ParsingError.None;
            }

            result = CombineUri(baseUri, relativeStr, dontEscape ? UriFormat.UriEscaped : UriFormat.SafeUnescaped);
            return ParsingError.None;
        }

        private static UriFormatException? GetException(ParsingError err)
        {
            switch (err)
            {
                case ParsingError.None:
                    return null;
                // Could be OK for Relative Uri
                case ParsingError.BadFormat:
                    return new UriFormatException(SR.net_uri_BadFormat);
                case ParsingError.BadScheme:
                    return new UriFormatException(SR.net_uri_BadScheme);
                case ParsingError.BadAuthority:
                    return new UriFormatException(SR.net_uri_BadAuthority);
                case ParsingError.EmptyUriString:
                    return new UriFormatException(SR.net_uri_EmptyUri);
                // Fatal
                case ParsingError.SchemeLimit:
                    return new UriFormatException(SR.net_uri_SchemeLimit);
                case ParsingError.SizeLimit:
                    return new UriFormatException(SR.net_uri_SizeLimit);
                case ParsingError.MustRootedPath:
                    return new UriFormatException(SR.net_uri_MustRootedPath);
                // Derived class controllable
                case ParsingError.BadHostName:
                    return new UriFormatException(SR.net_uri_BadHostName);
                case ParsingError.NonEmptyHost: //unix-only
                    return new UriFormatException(SR.net_uri_BadFormat);
                case ParsingError.BadPort:
                    return new UriFormatException(SR.net_uri_BadPort);
                case ParsingError.BadAuthorityTerminator:
                    return new UriFormatException(SR.net_uri_BadAuthorityTerminator);
                case ParsingError.CannotCreateRelative:
                    return new UriFormatException(SR.net_uri_CannotCreateRelative);
                default:
                    break;
            }
            return new UriFormatException(SR.net_uri_BadFormat);
        }

        public string AbsolutePath
        {
            get
            {
                if (IsNotAbsoluteUri)
                {
                    throw new InvalidOperationException(SR.net_uri_NotAbsolute);
                }

                string path = PrivateAbsolutePath;
                //
                // For Compat:
                // Remove the first slash from a Dos Path if it's present
                //
                if (IsDosPath && path[0] == '/')
                {
                    path = path.Substring(1);
                }
                return path;
            }
        }

        private string PrivateAbsolutePath
        {
            get
            {
                Debug.Assert(IsAbsoluteUri);

                MoreInfo info = EnsureUriInfo().MoreInfo;
                return info.Path ??= GetParts(UriComponents.Path | UriComponents.KeepDelimiter, UriFormat.UriEscaped);
            }
        }

        public string AbsoluteUri
        {
            get
            {
                if (_syntax == null)
                {
                    throw new InvalidOperationException(SR.net_uri_NotAbsolute);
                }

                MoreInfo info = EnsureUriInfo().MoreInfo;
                return info.AbsoluteUri ??= GetParts(UriComponents.AbsoluteUri, UriFormat.UriEscaped);
            }
        }

        //
        // LocalPath
        //
        //  Returns a 'local' version of the path. This is mainly for file: URI
        //  such that DOS and UNC paths are returned with '/' converted back to
        //  '\', and any escape sequences converted
        //
        //  The form of the returned path is in NOT Escaped
        //
        public string LocalPath
        {
            get
            {
                if (IsNotAbsoluteUri)
                {
                    throw new InvalidOperationException(SR.net_uri_NotAbsolute);
                }
                return GetLocalPath();
            }
        }

        //
        // The result is of the form "hostname[:port]" Port is omitted if default
        //
        public string Authority
        {
            get
            {
                if (IsNotAbsoluteUri)
                {
                    throw new InvalidOperationException(SR.net_uri_NotAbsolute);
                }

                // Note: Compatibilty with V1 that does not report user info
                return GetParts(UriComponents.Host | UriComponents.Port, UriFormat.UriEscaped);
            }
        }


        public UriHostNameType HostNameType
        {
            get
            {
                if (IsNotAbsoluteUri)
                {
                    throw new InvalidOperationException(SR.net_uri_NotAbsolute);
                }

                if (_syntax.IsSimple)
                    EnsureUriInfo();
                else
                {
                    // For a custom parser we request HostString creation to confirm HostType
                    EnsureHostString(false);
                }

                switch (HostType)
                {
                    case Flags.DnsHostType: return UriHostNameType.Dns;
                    case Flags.IPv4HostType: return UriHostNameType.IPv4;
                    case Flags.IPv6HostType: return UriHostNameType.IPv6;
                    case Flags.BasicHostType: return UriHostNameType.Basic;
                    case Flags.UncHostType: return UriHostNameType.Basic;
                    case Flags.UnknownHostType: return UriHostNameType.Unknown;
                    default:
                        break;
                }
                return UriHostNameType.Unknown;
            }
        }

        public bool IsDefaultPort
        {
            get
            {
                if (IsNotAbsoluteUri)
                {
                    throw new InvalidOperationException(SR.net_uri_NotAbsolute);
                }
                if (_syntax.IsSimple)
                    EnsureUriInfo();
                else
                {
                    // For a custom parser we request HostString creation that will also set the port
                    EnsureHostString(false);
                }

                return NotAny(Flags.NotDefaultPort);
            }
        }

        public bool IsFile
        {
            get
            {
                if (IsNotAbsoluteUri)
                {
                    throw new InvalidOperationException(SR.net_uri_NotAbsolute);
                }

                return (object)_syntax.SchemeName == (object)UriSchemeFile;
            }
        }

        public bool IsLoopback
        {
            get
            {
                if (IsNotAbsoluteUri)
                {
                    throw new InvalidOperationException(SR.net_uri_NotAbsolute);
                }

                EnsureHostString(false);

                return InFact(Flags.LoopbackHost);
            }
        }

        //
        //  Gets the escaped Uri.AbsolutePath and Uri.Query
        //  properties separated by a "?" character.
        public string PathAndQuery
        {
            get
            {
                if (IsNotAbsoluteUri)
                {
                    throw new InvalidOperationException(SR.net_uri_NotAbsolute);
                }

                string result = GetParts(UriComponents.PathAndQuery, UriFormat.UriEscaped);
                //
                // Compatibility:
                // Remove the first slash from a Dos Path if it's present
                //
                if (IsDosPath && result[0] == '/')
                {
                    result = result.Substring(1);
                }
                return result;
            }
        }

        //
        //  Gets an array of the segments that make up a URI.
        public string[] Segments
        {
            get
            {
                if (IsNotAbsoluteUri)
                {
                    throw new InvalidOperationException(SR.net_uri_NotAbsolute);
                }

                string[] segments;
                string path = PrivateAbsolutePath;

                if (path.Length == 0)
                {
                    segments = Array.Empty<string>();
                }
                else
                {
                    ArrayBuilder<string> pathSegments = default;
                    int current = 0;
                    while (current < path.Length)
                    {
                        int next = path.IndexOf('/', current);
                        if (next == -1)
                        {
                            next = path.Length - 1;
                        }
                        pathSegments.Add(path.Substring(current, (next - current) + 1));
                        current = next + 1;
                    }
                    segments = pathSegments.ToArray();
                }

                return segments;
            }
        }

        public bool IsUnc
        {
            get
            {
                if (IsNotAbsoluteUri)
                {
                    throw new InvalidOperationException(SR.net_uri_NotAbsolute);
                }
                return IsUncPath;
            }
        }

        //
        // Gets a hostname part (special formatting for IPv6 form)
        public string Host
        {
            get
            {
                if (IsNotAbsoluteUri)
                {
                    throw new InvalidOperationException(SR.net_uri_NotAbsolute);
                }

                return GetParts(UriComponents.Host, UriFormat.UriEscaped);
            }
        }

        private static bool StaticIsFile(UriParser syntax)
        {
            return syntax.InFact(UriSyntaxFlags.FileLikeUri);
        }

        private string GetLocalPath()
        {
            EnsureParseRemaining();

            //Other cases will get a Unix-style path
            if (IsUncOrDosPath)
            {
                EnsureHostString(false);
                Debug.Assert(_info != null);
                Debug.Assert(_info.Host != null);
                int start;

                // Do we have a valid local path right in m_string?
                if (NotAny(Flags.HostNotCanonical | Flags.PathNotCanonical | Flags.ShouldBeCompressed))
                {
                    start = IsUncPath ? _info.Offset.Host - 2 : _info.Offset.Path;

                    string str = (IsImplicitFile && _info.Offset.Host == (IsDosPath ? 0 : 2) &&
                        _info.Offset.Query == _info.Offset.End)
                            ? _string
                            : (IsDosPath && (_string[start] == '/' || _string[start] == '\\'))
                                ? _string.Substring(start + 1, _info.Offset.Query - start - 1)
                                : _string.Substring(start, _info.Offset.Query - start);

                    // Should be a rare case, convert c|\ into c:\
                    if (IsDosPath && str[1] == '|')
                    {
                        // Sadly, today there is no method for replacing just one occurrence
                        str = str.Remove(1, 1);
                        str = str.Insert(1, ":");
                    }

                    // check for all back slashes
                    for (int i = 0; i < str.Length; ++i)
                    {
                        if (str[i] == '/')
                        {
                            str = str.Replace('/', '\\');
                            break;
                        }
                    }

                    return str;
                }

                char[] result;
                int count = 0;
                start = _info.Offset.Path;

                string host = _info.Host;
                result = new char[host.Length + 3 + _info.Offset.Fragment - _info.Offset.Path];

                if (IsUncPath)
                {
                    result[0] = '\\';
                    result[1] = '\\';
                    count = 2;

                    UriHelper.UnescapeString(host, 0, host.Length, result, ref count, c_DummyChar, c_DummyChar,
                        c_DummyChar, UnescapeMode.CopyOnly, _syntax, false);
                }
                else
                {
                    // Dos path
                    if (_string[start] == '/' || _string[start] == '\\')
                    {
                        // Skip leading slash for a DOS path
                        ++start;
                    }
                }


                ushort pathStart = (ushort)count; //save for optional Compress() call

                UnescapeMode mode = (InFact(Flags.PathNotCanonical) && !IsImplicitFile)
                    ? (UnescapeMode.Unescape | UnescapeMode.UnescapeAll) : UnescapeMode.CopyOnly;
                UriHelper.UnescapeString(_string, start, _info.Offset.Query, result, ref count, c_DummyChar,
                    c_DummyChar, c_DummyChar, mode, _syntax, true);

                // Possibly convert c|\ into c:\
                if (result[1] == '|')
                    result[1] = ':';

                if (InFact(Flags.ShouldBeCompressed))
                {
                    // suspecting not compressed path
                    // For a dos path we won't compress the "x:" part if found /../ sequences
                    result = Compress(result, (ushort)(IsDosPath ? pathStart + 2 : pathStart), ref count, _syntax);
                }

                // We don't know whether all slashes were the back ones
                // Plus going through Compress will turn them into / anyway
                // Converting / back into \
                for (ushort i = 0; i < (ushort)count; ++i)
                {
                    if (result[i] == '/')
                    {
                        result[i] = '\\';
                    }
                }

                return new string(result, 0, count);
            }
            else
            {
                // Return unescaped canonical path
                // Note we cannot call GetParts here because it has circular dependency on GelLocalPath method
                return GetUnescapedParts(UriComponents.Path | UriComponents.KeepDelimiter, UriFormat.Unescaped);
            }
        }

        public int Port
        {
            get
            {
                if (IsNotAbsoluteUri)
                {
                    throw new InvalidOperationException(SR.net_uri_NotAbsolute);
                }

                if (_syntax.IsSimple)
                    EnsureUriInfo();
                else
                {
                    // For a custom parser we request HostString creation that will also set the port
                    EnsureHostString(false);
                }

                if (InFact(Flags.NotDefaultPort))
                {
                    return (int)_info.Offset.PortValue;
                }
                return _syntax.DefaultPort;
            }
        }

        //
        //  Gets the escaped query.
        public string Query
        {
            get
            {
                if (IsNotAbsoluteUri)
                {
                    throw new InvalidOperationException(SR.net_uri_NotAbsolute);
                }

                MoreInfo info = EnsureUriInfo().MoreInfo;
                return info.Query ??= GetParts(UriComponents.Query | UriComponents.KeepDelimiter, UriFormat.UriEscaped);
            }
        }

        //
        //    Gets the escaped fragment.
        public string Fragment
        {
            get
            {
                if (IsNotAbsoluteUri)
                {
                    throw new InvalidOperationException(SR.net_uri_NotAbsolute);
                }

                MoreInfo info = EnsureUriInfo().MoreInfo;
                return info.Fragment ??= GetParts(UriComponents.Fragment | UriComponents.KeepDelimiter, UriFormat.UriEscaped);
            }
        }

        //
        //  Gets the Scheme string of this Uri
        //
        public string Scheme
        {
            get
            {
                if (IsNotAbsoluteUri)
                {
                    throw new InvalidOperationException(SR.net_uri_NotAbsolute);
                }

                return _syntax.SchemeName;
            }
        }

        //
        //  Was the original string switched from m_String to m_OriginalUnicodeString
        //  Will happen when Iri is turned on and we have unicode chars or of idn is
        //  is on and we have an idn or unicode host.
        //
        private bool OriginalStringSwitched
        {
            get
            {
                return (_iriParsing && InFact(Flags.HasUnicode));
            }
        }

        //
        //    Gets the exact string passed by a user.
        public string OriginalString
        {
            get
            {
                return OriginalStringSwitched ? _originalUnicodeString : _string;
            }
        }

        //
        //    Gets the host string that is unescaped and if it's Ipv6 host,
        //    then the returned string is suitable for DNS lookup.
        //
        //    For Ipv6 this will strip [] and add ScopeId if was found in the original string
        public string DnsSafeHost
        {
            get
            {
                if (IsNotAbsoluteUri)
                {
                    throw new InvalidOperationException(SR.net_uri_NotAbsolute);
                }

                EnsureHostString(false);

                if (!string.IsNullOrEmpty(_info.DnsSafeHost))
                {
                    // Cached
                    return _info.DnsSafeHost;
                }
                else if (_info.Host!.Length == 0)
                {
                    // Empty host, no possible processing
                    return string.Empty;
                }

                // Special case, will include ScopeID and strip [] around IPv6
                // This will also unescape the host string
                string ret = _info.Host;

                if (HostType == Flags.IPv6HostType)
                {
                    ret = _info.ScopeId != null ?
                        string.Concat(ret.AsSpan(1, ret.Length - 2), _info.ScopeId) :
                        ret.Substring(1, ret.Length - 2);
                }
                // Validate that this basic host qualifies as Dns safe,
                // It has looser parsing rules that might allow otherwise.
                // It might be a registry-based host from RFC 2396 Section 3.2.1
                else if (HostType == Flags.BasicHostType
                    && InFact(Flags.HostNotCanonical | Flags.E_HostNotCanonical))
                {
                    // Unescape everything
                    char[] dest = new char[ret.Length];
                    int count = 0;
                    UriHelper.UnescapeString(ret, 0, ret.Length, dest, ref count, c_DummyChar, c_DummyChar,
                        c_DummyChar, UnescapeMode.Unescape | UnescapeMode.UnescapeAll, _syntax, false);
                    ret = new string(dest, 0, count);
                }

                _info.DnsSafeHost = ret;

                return ret;
            }
        }

        // Returns the host name represented as IDN (using punycode encoding) regardless of app.config settings
        public string IdnHost
        {
            get
            {
                string host = this.DnsSafeHost;

                if (HostType == Flags.DnsHostType)
                {
                    host = DomainNameHelper.IdnEquivalent(host);
                }

                return host;
            }
        }

        //
        //  Returns false if the string passed in the constructor cannot be parsed as
        //  valid AbsoluteUri. This could be a relative Uri instead.
        //
        public bool IsAbsoluteUri
        {
            get
            {
                return _syntax != null;
            }
        }

        //
        //  Returns 'true' if the 'dontEscape' parameter was set to 'true ' when the Uri instance was created.
        public bool UserEscaped
        {
            get
            {
                return InFact(Flags.UserEscaped);
            }
        }

        //
        //  Gets the user name, password, and other user specific information associated
        //  with the Uniform Resource Identifier (URI).
        public string UserInfo
        {
            get
            {
                if (IsNotAbsoluteUri)
                {
                    throw new InvalidOperationException(SR.net_uri_NotAbsolute);
                }

                return GetParts(UriComponents.UserInfo, UriFormat.UriEscaped);
            }
        }

        //
        // CheckHostName
        //
        //  Determines whether a host name authority is a valid Host name according
        //  to DNS naming rules and IPv4 canonicalization rules
        //
        // Returns:
        //  true if <name> is valid else false
        //
        // Throws:
        //  Nothing
        //
        public static UriHostNameType CheckHostName(string? name)
        {
            if ((object?)name == null || name.Length == 0 || name.Length > short.MaxValue)
            {
                return UriHostNameType.Unknown;
            }
            int end = name.Length;
            unsafe
            {
                fixed (char* fixedName = name)
                {
                    if (name[0] == '[' && name[name.Length - 1] == ']')
                    {
                        // we require that _entire_ name is recognized as ipv6 address
                        if (IPv6AddressHelper.IsValid(fixedName, 1, ref end) && end == name.Length)
                        {
                            return UriHostNameType.IPv6;
                        }
                    }
                    end = name.Length;
                    if (IPv4AddressHelper.IsValid(fixedName, 0, ref end, false, false, false) && end == name.Length)
                    {
                        return UriHostNameType.IPv4;
                    }
                    end = name.Length;
                    bool dummyBool = false;
                    if (DomainNameHelper.IsValid(fixedName, 0, ref end, ref dummyBool, false) && end == name.Length)
                    {
                        return UriHostNameType.Dns;
                    }

                    end = name.Length;
                    dummyBool = false;
                    if (DomainNameHelper.IsValidByIri(fixedName, 0, ref end, ref dummyBool, false)
                        && end == name.Length)
                    {
                        return UriHostNameType.Dns;
                    }
                }

                //This checks the form without []
                end = name.Length + 2;
                // we require that _entire_ name is recognized as ipv6 address
                name = "[" + name + "]";
                fixed (char* newFixedName = name)
                {
                    if (IPv6AddressHelper.IsValid(newFixedName, 1, ref end) && end == name.Length)
                    {
                        return UriHostNameType.IPv6;
                    }
                }
            }
            return UriHostNameType.Unknown;
        }

        //
        // GetLeftPart
        //
        //  Returns part of the URI based on the parameters:
        //
        // Inputs:
        //  <argument>  part
        //      Which part of the URI to return
        //
        // Returns:
        //  The requested substring
        //
        // Throws:
        //  UriFormatException if URI type doesn't have host-port or authority parts
        //
        public string GetLeftPart(UriPartial part)
        {
            if (IsNotAbsoluteUri)
            {
                throw new InvalidOperationException(SR.net_uri_NotAbsolute);
            }

            EnsureUriInfo();
            const UriComponents NonPathPart = (UriComponents.Scheme | UriComponents.UserInfo | UriComponents.Host | UriComponents.Port);

            switch (part)
            {
                case UriPartial.Scheme:

                    return GetParts(UriComponents.Scheme | UriComponents.KeepDelimiter, UriFormat.UriEscaped);

                case UriPartial.Authority:

                    if (NotAny(Flags.AuthorityFound) || IsDosPath)
                    {
                        // V1.0 compatibility.
                        // It not return an empty string but instead "scheme:" because it is a LEFT part.
                        // Also neither it should check for IsDosPath here

                        // From V1.0 comments:

                        // anything that didn't have "//" after the scheme name
                        // (mailto: and news: e.g.) doesn't have an authority
                        //

                        return string.Empty;
                    }
                    return GetParts(NonPathPart, UriFormat.UriEscaped);

                case UriPartial.Path:
                    return GetParts(NonPathPart | UriComponents.Path, UriFormat.UriEscaped);

                case UriPartial.Query:
                    return GetParts(NonPathPart | UriComponents.Path | UriComponents.Query, UriFormat.UriEscaped);
            }
            throw new ArgumentException(SR.Format(SR.Argument_InvalidUriSubcomponent, part), nameof(part));
        }

        //
        //
        /// Transforms a character into its hexadecimal representation.
        public static string HexEscape(char character)
        {
            if (character > '\xff')
            {
                throw new ArgumentOutOfRangeException(nameof(character));
            }

            return string.Create(3, (byte)character, (Span<char> chars, byte b) =>
            {
                chars[0] = '%';
                HexConverter.ToCharsBuffer(b, chars, 1, HexConverter.Casing.Upper);
            });
        }

        //
        // HexUnescape
        //
        //  Converts a substring of the form "%XX" to the single character represented
        //  by the hexadecimal value XX. If the substring s[Index] does not conform to
        //  the hex encoding format then the character at s[Index] is returned
        //
        // Inputs:
        //  <argument>  pattern
        //      String from which to read the hexadecimal encoded substring
        //
        //  <argument>  index
        //      Offset within <pattern> from which to start reading the hexadecimal
        //      encoded substring
        //
        // Outputs:
        //  <argument>  index
        //      Incremented to the next character position within the string. This
        //      may be EOS if this was the last character/encoding within <pattern>
        //
        // Returns:
        //  Either the converted character if <pattern>[<index>] was hex encoded, or
        //  the character at <pattern>[<index>]
        //
        // Throws:
        //  ArgumentOutOfRangeException
        //

        public static char HexUnescape(string pattern, ref int index)
        {
            if ((index < 0) || (index >= pattern.Length))
            {
                throw new ArgumentOutOfRangeException(nameof(index));
            }
            if ((pattern[index] == '%')
                && (pattern.Length - index >= 3))
            {
                char ret = UriHelper.EscapedAscii(pattern[index + 1], pattern[index + 2]);
                if (ret != c_DummyChar)
                {
                    index += 3;
                    return ret;
                }
            }
            return pattern[index++];
        }

        //
        // IsHexEncoding
        //
        //  Determines whether a substring has the URI hex encoding format of '%'
        //  followed by 2 hexadecimal characters
        //
        // Inputs:
        //  <argument>  pattern
        //      String to check
        //
        //  <argument>  index
        //      Offset in <pattern> at which to check substring for hex encoding
        //
        // Assumes:
        //  0 <= <index> < <pattern>.Length
        //
        // Returns:
        //  true if <pattern>[<index>] is hex encoded, else false
        //
        // Throws:
        //  Nothing
        //
        public static bool IsHexEncoding(string pattern, int index)
        {
            return
                (pattern.Length - index) >= 3 &&
                pattern[index] == '%' &&
                IsHexDigit(pattern[index + 1]) &&
                IsHexDigit(pattern[index + 2]);
        }

        //
        // CheckSchemeName
        //
        //  Determines whether a string is a valid scheme name according to RFC 2396.
        //  Syntax is:
        //      scheme = alpha *(alpha | digit | '+' | '-' | '.')
        //
        public static bool CheckSchemeName(string? schemeName)
        {
            if (((object?)schemeName == null)
                || (schemeName.Length == 0)
                || !UriHelper.IsAsciiLetter(schemeName[0]))
            {
                return false;
            }
            for (int i = schemeName.Length - 1; i > 0; --i)
            {
                if (!(UriHelper.IsAsciiLetterOrDigit(schemeName[i])
                    || (schemeName[i] == '+')
                    || (schemeName[i] == '-')
                    || (schemeName[i] == '.')))
                {
                    return false;
                }
            }
            return true;
        }

        //
        // IsHexDigit
        //
        //  Determines whether a character is a valid hexadecimal digit in the range
        //  [0..9] | [A..F] | [a..f]
        //
        // Inputs:
        //  <argument>  character
        //      Character to test
        //
        // Returns:
        //  true if <character> is a hexadecimal digit character
        //
        // Throws:
        //  Nothing
        //
        public static bool IsHexDigit(char character) =>
            (uint)(character - '0') <= '9' - '0' ||
            (uint)(character - 'A') <= 'F' - 'A' ||
            (uint)(character - 'a') <= 'f' - 'a';

        //
        // Returns:
        //  Number in the range 0..15
        //
        // Throws:
        //  ArgumentException
        //
        public static int FromHex(char digit) =>
            (uint)(digit - '0') <= '9' - '0' ? digit - '0' :
            (uint)(digit - 'A') <= 'F' - 'A' ? digit - 'A' + 10 :
            (uint)(digit - 'a') <= 'f' - 'a' ? digit - 'a' + 10 :
            throw new ArgumentException(nameof(digit));

        public override int GetHashCode()
        {
            if (IsNotAbsoluteUri)
            {
<<<<<<< HEAD
                return CalculateCaseInsensitiveHashCode(OriginalString);
            }

            MoreInfo info = EnsureUriInfo().MoreInfo;
            int tempHash = info.Hash;
            if (tempHash == 0)
            {
                string chkString = info.RemoteUrl ??= GetParts(UriComponents.HttpRequestUrl, UriFormat.SafeUnescaped);
                tempHash = CalculateCaseInsensitiveHashCode(chkString);
                if (tempHash == 0)
=======
                return OriginalString.GetHashCode();
            }
            else
            {
                MoreInfo moreInfo = EnsureUriInfo().MoreInfo ??= new MoreInfo();
                string remoteUrl = moreInfo.RemoteUrl ??= GetParts(UriComponents.HttpRequestUrl, UriFormat.SafeUnescaped);

                if (IsUncOrDosPath)
                {
                    return remoteUrl.GetHashCode(StringComparison.OrdinalIgnoreCase);
                }
                else
>>>>>>> 8527a991
                {
                    return remoteUrl.GetHashCode();
                }
<<<<<<< HEAD
                info.Hash = tempHash;
=======
>>>>>>> 8527a991
            }
        }

        //
        // ToString
        //
        // The better implementation would be just
        //
        private const UriFormat V1ToStringUnescape = (UriFormat)0x7FFF;

        public override string ToString()
        {
            if (_syntax == null)
            {
                return (_iriParsing && InFact(Flags.HasUnicode)) ? _string : OriginalString;
            }

            EnsureUriInfo();
            if ((object?)_info.String == null)
            {
                if (Syntax!.IsSimple)
                    _info.String = GetComponentsHelper(UriComponents.AbsoluteUri, V1ToStringUnescape);
                else
                    _info.String = GetParts(UriComponents.AbsoluteUri, UriFormat.SafeUnescaped);
            }
            return _info.String;
        }

        //
        //  A static shortcut to Uri.Equals
        //
        public static bool operator ==(Uri? uri1, Uri? uri2)
        {
            if ((object?)uri1 == (object?)uri2)
            {
                return true;
            }
            if ((object?)uri1 == null || (object?)uri2 == null)
            {
                return false;
            }
            return uri2.Equals(uri1);
        }

        //
        //  A static shortcut to !Uri.Equals
        //
        public static bool operator !=(Uri? uri1, Uri? uri2)
        {
            if ((object?)uri1 == (object?)uri2)
            {
                return false;
            }

            if ((object?)uri1 == null || (object?)uri2 == null)
            {
                return true;
            }

            return !uri2.Equals(uri1);
        }

        //
        // Equals
        //
        //  Overrides default function (in Object class)
        //
        // Assumes:
        //  <comparand> is an object of class Uri
        //
        // Returns:
        //  true if objects have the same value, else false
        //
        // Throws:
        //  Nothing
        //
        public override bool Equals(object? comparand)
        {
            if ((object?)comparand == null)
            {
                return false;
            }

            if ((object?)this == (object?)comparand)
            {
                return true;
            }

            Uri? obj = comparand as Uri;

            //
            // we allow comparisons of Uri and String objects only. If a string
            // is passed, convert to Uri. This is inefficient, but allows us to
            // canonicalize the comparand, making comparison possible
            //
            if ((object?)obj == null)
            {
                string? s = comparand as string;

                if ((object?)s == null)
                    return false;

                if (!TryCreate(s, UriKind.RelativeOrAbsolute, out obj))
                    return false;
            }

            // Since v1.0 two Uris are equal if everything but fragment and UserInfo does match

            // This check is for a case where we already fixed up the equal references
            if ((object)_string == (object)obj._string)
            {
                return true;
            }

            if (IsAbsoluteUri != obj.IsAbsoluteUri)
                return false;

            if (IsNotAbsoluteUri)
                return OriginalString.Equals(obj.OriginalString);

            if (NotAny(Flags.AllUriInfoSet) || obj.NotAny(Flags.AllUriInfoSet))
            {
                // Try raw compare for m_Strings as the last chance to keep the working set small
                if (!IsUncOrDosPath)
                {
                    if (_string.Length == obj._string.Length)
                    {
                        unsafe
                        {
                            // Try case sensitive compare on m_Strings
                            fixed (char* selfPtr = _string)
                            {
                                fixed (char* otherPtr = obj._string)
                                {
                                    // This will never go negative since m_String is checked to be a valid URI
                                    int i = (_string.Length - 1);
                                    for (; i >= 0; --i)
                                    {
                                        if (*(selfPtr + i) != *(otherPtr + i))
                                        {
                                            break;
                                        }
                                    }
                                    if (i == -1)
                                    {
                                        return true;
                                    }
                                }
                            }
                        }
                    }
                }
                else if (string.Equals(_string, obj._string, StringComparison.OrdinalIgnoreCase))
                {
                    return true;
                }
            }

            // Note that equality test will bring the working set of both
            // objects up to creation of m_Info.MoreInfo member
            EnsureUriInfo();
            obj.EnsureUriInfo();

            if (!UserDrivenParsing && !obj.UserDrivenParsing && Syntax!.IsSimple && obj.Syntax!.IsSimple)
            {
                // Optimization of canonical DNS names by avoiding host string creation.
                // Note there could be explicit ports specified that would invalidate path offsets
                if (InFact(Flags.CanonicalDnsHost) && obj.InFact(Flags.CanonicalDnsHost))
                {
                    int i1 = _info.Offset.Host;
                    int end1 = _info.Offset.Path;

                    int i2 = obj._info.Offset.Host;
                    int end2 = obj._info.Offset.Path;
                    string str = obj._string;
                    //Taking the shortest part
                    if (end1 - i1 > end2 - i2)
                    {
                        end1 = i1 + end2 - i2;
                    }
                    // compare and break on ':' if found
                    while (i1 < end1)
                    {
                        if (_string[i1] != str[i2])
                        {
                            return false;
                        }
                        if (str[i2] == ':')
                        {
                            // The other must have ':' too to have equal host
                            break;
                        }
                        ++i1; ++i2;
                    }

                    // The longest host must have ':' or be of the same size
                    if (i1 < _info.Offset.Path && _string[i1] != ':')
                    {
                        return false;
                    }
                    if (i2 < end2 && str[i2] != ':')
                    {
                        return false;
                    }
                    //hosts are equal!
                }
                else
                {
                    EnsureHostString(false);
                    obj.EnsureHostString(false);
                    if (!_info.Host!.Equals(obj._info.Host))
                    {
                        return false;
                    }
                }

                if (Port != obj.Port)
                {
                    return false;
                }
            }

            // We want to cache RemoteUrl to improve perf for Uri as a key.
            // We should consider reducing the overall working set by not caching some other properties mentioned in MoreInfo

            MoreInfo selfInfo = _info.MoreInfo;
            MoreInfo otherInfo = obj._info.MoreInfo;

            string selfUrl = selfInfo.RemoteUrl ??= GetParts(UriComponents.HttpRequestUrl, UriFormat.SafeUnescaped);
            string otherUrl = otherInfo.RemoteUrl ??= obj.GetParts(UriComponents.HttpRequestUrl, UriFormat.SafeUnescaped);

            if (!IsUncOrDosPath)
            {
                if (selfUrl.Length != otherUrl.Length)
                {
                    return false;
                }
                unsafe
                {
                    // Try case sensitive compare on m_Strings
                    fixed (char* seltPtr = selfUrl)
                    {
                        fixed (char* otherPtr = otherUrl)
                        {
                            char* endSelf = seltPtr + selfUrl.Length;
                            char* endOther = otherPtr + selfUrl.Length;
                            while (endSelf != seltPtr)
                            {
                                if (*--endSelf != *--endOther)
                                {
                                    return false;
                                }
                            }
                            return true;
                        }
                    }
                }
            }

            // if IsUncOrDosPath is true then we ignore case in the path comparison
            // Get Unescaped form as most safe for the comparison
            // Fragment AND UserInfo are ignored
            //
            return (string.Compare(selfUrl,
                                   otherUrl,
                                   IsUncOrDosPath ? StringComparison.OrdinalIgnoreCase : StringComparison.Ordinal) == 0);
        }

        public Uri MakeRelativeUri(Uri uri)
        {
            if ((object?)uri == null)
                throw new ArgumentNullException(nameof(uri));

            if (IsNotAbsoluteUri || uri.IsNotAbsoluteUri)
                throw new InvalidOperationException(SR.net_uri_NotAbsolute);

            // Note that the UserInfo part is ignored when computing a relative Uri.
            if ((Scheme == uri.Scheme) && (Host == uri.Host) && (Port == uri.Port))
            {
                string otherPath = uri.AbsolutePath;

                // Relative Path
                string relativeUriString = PathDifference(AbsolutePath, otherPath, !IsUncOrDosPath);

                // Relative Uri's cannot have a colon ':' in the first path segment (RFC 3986, Section 4.2)
                if (CheckForColonInFirstPathSegment(relativeUriString)
                    // Except for full implicit dos file paths
                    && !(uri.IsDosPath && otherPath.Equals(relativeUriString, StringComparison.Ordinal)))
                    relativeUriString = "./" + relativeUriString;

                // Query & Fragment
                relativeUriString += uri.GetParts(UriComponents.Query | UriComponents.Fragment, UriFormat.UriEscaped);

                return new Uri(relativeUriString, UriKind.Relative);
            }
            return uri;
        }

        //
        // http://www.ietf.org/rfc/rfc3986.txt
        //
        // 3.3.  Path
        // In addition, a URI reference (Section 4.1) may be a relative-path reference, in which case the  first
        // path segment cannot contain a colon (":") character.
        //
        // 4.2.  Relative Reference
        // A path segment that contains a colon character (e.g., "this:that") cannot be used as the first segment
        // of a relative-path reference, as it would be mistaken for a scheme name.  Such a segment must be
        // preceded by a dot-segment (e.g., "./this:that") to make a relative-path reference.
        //
        // 5.4.2. Abnormal Examples
        // http:(relativeUri) may be considered a valid relative Uri.
        //
        // Returns true if a colon is found in the first path segment, false otherwise
        //

        // Check for anything that may terminate the first regular path segment
        // or an illegal colon
        private static readonly char[] s_pathDelims = { ':', '\\', '/', '?', '#' };

        private static bool CheckForColonInFirstPathSegment(string uriString)
        {
            int index = uriString.IndexOfAny(s_pathDelims);

            return (index >= 0 && uriString[index] == ':');
        }

        internal static string InternalEscapeString(string rawString) =>
            rawString is null ? string.Empty :
            UriHelper.EscapeString(rawString, checkExistingEscaped: true, UriHelper.UnreservedReservedTable, '?', '#');

        //
        //  This method is called first to figure out the scheme or a simple file path
        //  Is called only at the .ctor time
        //
        private static unsafe ParsingError ParseScheme(string uriString, ref Flags flags, ref UriParser? syntax)
        {
            Debug.Assert((flags & Flags.Debug_LeftConstructor) == 0);

            int length = uriString.Length;
            if (length == 0)
                return ParsingError.EmptyUriString;

            if (length >= c_MaxUriBufferSize)
                return ParsingError.SizeLimit;

            //STEP1: parse scheme, lookup this Uri Syntax or create one using UnknownV1SyntaxFlags uri syntax template
            fixed (char* pUriString = uriString)
            {
                ParsingError err = ParsingError.None;
                int idx = ParseSchemeCheckImplicitFile(pUriString, length, ref err, ref flags, ref syntax);

                if (err != ParsingError.None)
                    return err;

                flags |= (Flags)idx;
            }
            return ParsingError.None;
        }

        //
        // A wrapper for ParseMinimal() called from a user parser
        // It signals back that the call has been done
        // plus it communicates back a flag for an error if any
        //
        internal UriFormatException? ParseMinimal()
        {
            Debug.Assert(_syntax != null && !_syntax.IsSimple);
            Debug.Assert((_flags & Flags.CustomParser_ParseMinimalAlreadyCalled) != 0);
            DebugAssertInCtor();

            ParsingError result = PrivateParseMinimal();
            if (result == ParsingError.None)
                return null;

            // Means the we think the Uri is invalid, bu that can be later overridden by a user parser
            _flags |= Flags.ErrorOrParsingRecursion;

            return GetException(result);
        }

        //
        //
        //  This method tries to parse the minimal information needed to certify the validity
        //  of a uri string
        //
        //      scheme://userinfo@host:Port/Path?Query#Fragment
        //
        //  The method must be called only at the .ctor time
        //
        //  Returns ParsingError.None if the Uri syntax is valid, an error otherwise
        //
        private unsafe ParsingError PrivateParseMinimal()
        {
            Debug.Assert(_syntax != null);
            DebugAssertInCtor();

            int idx = (int)(_flags & Flags.IndexMask);
            int length = _string.Length;
            string? newHost = null;      // stores newly parsed host when original strings are being switched

            // Means a custom UriParser did call "base" InitializeAndValidate()
            _flags &= ~(Flags.IndexMask | Flags.UserDrivenParsing);

            //STEP2: Parse up to the port

            fixed (char* pUriString = ((_iriParsing &&
                                        ((_flags & Flags.HasUnicode) != 0) &&
                                        ((_flags & Flags.HostUnicodeNormalized) == 0)) ? _originalUnicodeString : _string))
            {
                // Cut trailing spaces in _string
                if (length > idx && UriHelper.IsLWS(pUriString[length - 1]))
                {
                    --length;
                    while (length != idx && UriHelper.IsLWS(pUriString[--length]))
                        ;
                    ++length;
                }

                // Unix Path
                if (!IsWindowsSystem && InFact(Flags.UnixPath))
                {
                    _flags |= Flags.BasicHostType;
                    _flags |= (Flags)idx;
                    return ParsingError.None;
                }

                // Old Uri parser tries to figure out on a DosPath in all cases.
                // Hence http://c:/ is treated as DosPath without the host while it should be a host "c", port 80
                //
                // This block is compatible with Old Uri parser in terms it will look for the DosPath if the scheme
                // syntax allows both empty hostnames and DosPath
                //
                if (_syntax.IsAllSet(UriSyntaxFlags.AllowEmptyHost | UriSyntaxFlags.AllowDOSPath)
                    && NotAny(Flags.ImplicitFile) && (idx + 1 < length))
                {
                    char c;
                    int i = idx;

                    // V1 Compat: Allow _compression_ of > 3 slashes only for File scheme.
                    // This will skip all slashes and if their number is 2+ it sets the AuthorityFound flag
                    for (; i < length; ++i)
                    {
                        if (!((c = pUriString[i]) == '\\' || c == '/'))
                            break;
                    }

                    if (_syntax.InFact(UriSyntaxFlags.FileLikeUri) || i - idx <= 3)
                    {
                        // if more than one slash after the scheme, the authority is present
                        if (i - idx >= 2)
                        {
                            _flags |= Flags.AuthorityFound;
                        }
                        // DOS-like path?
                        if (i + 1 < length && ((c = pUriString[i + 1]) == ':' || c == '|') &&
                            UriHelper.IsAsciiLetter(pUriString[i]))
                        {
                            if (i + 2 >= length || ((c = pUriString[i + 2]) != '\\' && c != '/'))
                            {
                                // report an error but only for a file: scheme
                                if (_syntax.InFact(UriSyntaxFlags.FileLikeUri))
                                    return ParsingError.MustRootedPath;
                            }
                            else
                            {
                                // This will set IsDosPath
                                _flags |= Flags.DosPath;

                                if (_syntax.InFact(UriSyntaxFlags.MustHaveAuthority))
                                {
                                    // when DosPath found and Authority is required, set this flag even if Authority is empty
                                    _flags |= Flags.AuthorityFound;
                                }
                                if (i != idx && i - idx != 2)
                                {
                                    //This will remember that DosPath is rooted
                                    idx = i - 1;
                                }
                                else
                                {
                                    idx = i;
                                }
                            }
                        }
                        // UNC share?
                        else if (_syntax.InFact(UriSyntaxFlags.FileLikeUri) && (i - idx >= 2 && i - idx != 3 &&
                            i < length && pUriString[i] != '?' && pUriString[i] != '#'))
                        {
                            // V1.0 did not support file:///, fixing it with minimal behavior change impact
                            // Only FILE scheme may have UNC Path flag set
                            _flags |= Flags.UncPath;
                            idx = i;
                        }
                        else if (!IsWindowsSystem && _syntax.InFact(UriSyntaxFlags.FileLikeUri) && pUriString[i - 1] == '/' && i - idx == 3)
                        {
                            _syntax = UriParser.UnixFileUri;
                            _flags |= Flags.UnixPath | Flags.AuthorityFound;
                            idx += 2;
                        }
                    }
                }
                //
                //STEP 1.5 decide on the Authority component
                //
                if ((_flags & (Flags.UncPath | Flags.DosPath | Flags.UnixPath)) != 0)
                {
                }
                else if ((idx + 2) <= length)
                {
                    char first = pUriString[idx];
                    char second = pUriString[idx + 1];

                    if (_syntax.InFact(UriSyntaxFlags.MustHaveAuthority))
                    {
                        // (V1.0 compatibility) This will allow http:\\ http:\/ http:/\
                        if ((first == '/' || first == '\\') && (second == '/' || second == '\\'))
                        {
                            _flags |= Flags.AuthorityFound;
                            idx += 2;
                        }
                        else
                        {
                            return ParsingError.BadAuthority;
                        }
                    }
                    else if (_syntax.InFact(UriSyntaxFlags.OptionalAuthority) && (InFact(Flags.AuthorityFound) ||
                        (first == '/' && second == '/')))
                    {
                        _flags |= Flags.AuthorityFound;
                        idx += 2;
                    }
                    // There is no Authority component, save the Path index
                    // Ideally we would treat mailto like any other URI, but for historical reasons we have to separate out its host parsing.
                    else if (_syntax.NotAny(UriSyntaxFlags.MailToLikeUri))
                    {
                        // By now we know the URI has no Authority, so if the URI must be normalized, initialize it without one.
                        if (_iriParsing && (_flags & Flags.HasUnicode) != 0 && (_flags & Flags.HostUnicodeNormalized) == 0)
                        {
                            _string = _string.Substring(0, idx);
                        }
                        // Since there is no Authority, the path index is just the end of the scheme.
                        _flags |= ((Flags)idx | Flags.UnknownHostType);
                        return ParsingError.None;
                    }
                }
                else if (_syntax.InFact(UriSyntaxFlags.MustHaveAuthority))
                {
                    return ParsingError.BadAuthority;
                }
                // There is no Authority component, save the Path index
                // Ideally we would treat mailto like any other URI, but for historical reasons we have to separate out its host parsing.
                else if (_syntax.NotAny(UriSyntaxFlags.MailToLikeUri))
                {
                    // By now we know the URI has no Authority, so if the URI must be normalized, initialize it without one.
                    if (_iriParsing && (_flags & Flags.HasUnicode) != 0 && (_flags & Flags.HostUnicodeNormalized) == 0)
                    {
                        _string = _string.Substring(0, idx);
                    }
                    // Since there is no Authority, the path index is just the end of the scheme.
                    _flags |= ((Flags)idx | Flags.UnknownHostType);
                    return ParsingError.None;
                }

                // vsmacros://c:\path\file
                // Note that two slashes say there must be an Authority but instead the path goes
                // Fro V1 compat the next block allow this case but not for schemes like http
                if (InFact(Flags.DosPath))
                {
                    _flags |= (((_flags & Flags.AuthorityFound) != 0) ? Flags.BasicHostType : Flags.UnknownHostType);
                    _flags |= (Flags)idx;
                    return ParsingError.None;
                }

                //STEP 2: Check the syntax of authority expecting at least one character in it
                //
                // Note here we do know that there is an authority in the string OR it's a DOS path

                // We may find a userInfo and the port when parsing an authority
                // Also we may find a registry based authority.
                // We must ensure that known schemes do use a server-based authority
                {
                    ParsingError err = ParsingError.None;
                    idx = CheckAuthorityHelper(pUriString, idx, length, ref err, ref _flags, _syntax, ref newHost);
                    if (err != ParsingError.None)
                        return err;

                    if (idx < length)
                    {
                        char hostTerminator = pUriString[idx];

                        // This will disallow '\' as the host terminator for any scheme that is not implicitFile or cannot have a Dos Path
                        if (hostTerminator == '\\' && NotAny(Flags.ImplicitFile) && _syntax.NotAny(UriSyntaxFlags.AllowDOSPath))
                        {
                            return ParsingError.BadAuthorityTerminator;
                        }
                        // When the hostTerminator is '/' on Unix, use the UnixFile syntax (preserve backslashes)
                        else if (!IsWindowsSystem && hostTerminator == '/' && NotAny(Flags.ImplicitFile) && InFact(Flags.UncPath) && _syntax == UriParser.FileUri)
                        {
                            _syntax = UriParser.UnixFileUri;
                        }
                    }
                }

                // The Path (or Port) parsing index is reloaded on demand in CreateUriInfo when accessing a Uri property
                _flags |= (Flags)idx;

                // The rest of the string will be parsed on demand
                // The Host/Authority is all checked, the type is known but the host value string
                // is not created/canonicalized at this point.
            }

            if (_iriParsing)
            {
                // we have a new host!
                if (newHost != null)
                    _string = newHost;

                // Indicate to createuriinfo that offset is in m_originalUnicodeString
                if (_iriParsing && ((_flags & Flags.HasUnicode) != 0))
                {
                    // offset in Flags.IndexMask refers to m_originalUnicodeString
                    _flags |= Flags.UseOrigUncdStrOffset;
                }
            }

            return ParsingError.None;
        }

        //
        //
        // The method is called when we have to access m_Info members.
        // This will create the m_Info based on the copied parser context.
        // If multi-threading, this method may do duplicated yet harmless work.
        //
        private unsafe void CreateUriInfo(Flags cF)
        {
            UriInfo info = new UriInfo();

            // This will be revisited in ParseRemaining but for now just have it at least m_String.Length
            info.Offset.End = (ushort)_string.Length;

            if (UserDrivenParsing)
                goto Done;

            int idx;
            bool notCanonicalScheme = false;

            // The m_String may have leading spaces, figure that out
            // plus it will set idx value for next steps
            if ((cF & Flags.ImplicitFile) != 0)
            {
                idx = 0;
                while (UriHelper.IsLWS(_string[idx]))
                {
                    ++idx;
                    ++info.Offset.Scheme;
                }

                if (StaticInFact(cF, Flags.UncPath))
                {
                    // For implicit file AND Unc only
                    idx += 2;
                    //skip any other slashes (compatibility with V1.0 parser)
                    int end = (int)(cF & Flags.IndexMask);
                    while (idx < end && (_string[idx] == '/' || _string[idx] == '\\'))
                    {
                        ++idx;
                    }
                }
            }
            else
            {
                // This is NOT an ImplicitFile uri
                idx = _syntax.SchemeName.Length;

                while (_string[idx++] != ':')
                {
                    ++info.Offset.Scheme;
                }

                if ((cF & Flags.AuthorityFound) != 0)
                {
                    if (_string[idx] == '\\' || _string[idx + 1] == '\\')
                        notCanonicalScheme = true;

                    idx += 2;
                    if ((cF & (Flags.UncPath | Flags.DosPath)) != 0)
                    {
                        // Skip slashes if it was allowed during ctor time
                        // NB: Today this is only allowed if a Unc or DosPath was found after the scheme
                        int end = (int)(cF & Flags.IndexMask);
                        while (idx < end && (_string[idx] == '/' || _string[idx] == '\\'))
                        {
                            notCanonicalScheme = true;
                            ++idx;
                        }
                    }
                }
            }

            // Some schemes (mailto) do not have Authority-based syntax, still they do have a port
            if (_syntax.DefaultPort != UriParser.NoDefaultPort)
                info.Offset.PortValue = (ushort)_syntax.DefaultPort;

            //Here we set the indexes for already parsed components
            if ((cF & Flags.HostTypeMask) == Flags.UnknownHostType
                || StaticInFact(cF, Flags.DosPath)
                )
            {
                //there is no Authority component defined
                info.Offset.User = (ushort)(cF & Flags.IndexMask);
                info.Offset.Host = info.Offset.User;
                info.Offset.Path = info.Offset.User;
                cF &= ~Flags.IndexMask;
                if (notCanonicalScheme)
                {
                    cF |= Flags.SchemeNotCanonical;
                }
                goto Done;
            }

            info.Offset.User = (ushort)idx;

            //Basic Host Type does not have userinfo and port
            if (HostType == Flags.BasicHostType)
            {
                info.Offset.Host = (ushort)idx;
                info.Offset.Path = (ushort)(cF & Flags.IndexMask);
                cF &= ~Flags.IndexMask;
                goto Done;
            }

            if ((cF & Flags.HasUserInfo) != 0)
            {
                // we previously found a userinfo, get it again
                while (_string[idx] != '@')
                {
                    ++idx;
                }
                ++idx;
                info.Offset.Host = (ushort)idx;
            }
            else
            {
                info.Offset.Host = (ushort)idx;
            }

            //Now reload the end of the parsed host

            idx = (int)(cF & Flags.IndexMask);

            //From now on we do not need IndexMask bits, and reuse the space for X_NotCanonical flags
            //clear them now
            cF &= ~Flags.IndexMask;

            // If this is not canonical, don't count on user input to be good
            if (notCanonicalScheme)
            {
                cF |= Flags.SchemeNotCanonical;
            }

            //Guessing this is a path start
            info.Offset.Path = (ushort)idx;

            // parse Port if any. The new spec allows a port after ':' to be empty (assuming default?)
            bool notEmpty = false;
            // Note we already checked on general port syntax in ParseMinimal()

            // If iri parsing is on with unicode chars then the end of parsed host
            // points to m_orig string and not m_String

            bool UseOrigUnicodeStrOffset = ((cF & Flags.UseOrigUncdStrOffset) != 0);
            // This should happen only once. Reset it
            cF &= ~Flags.UseOrigUncdStrOffset;

            if (UseOrigUnicodeStrOffset)
                info.Offset.End = (ushort)_originalUnicodeString.Length;

            if (idx < info.Offset.End)
            {
                fixed (char* userString = UseOrigUnicodeStrOffset ? _originalUnicodeString : _string)
                {
                    if (userString[idx] == ':')
                    {
                        int port = 0;

                        //Check on some non-canonical cases http://host:0324/, http://host:03, http://host:0, etc
                        if (++idx < info.Offset.End)
                        {
                            port = userString[idx] - '0';
                            if ((uint)port <= ('9' - '0'))
                            {
                                notEmpty = true;
                                if (port == 0)
                                {
                                    cF |= (Flags.PortNotCanonical | Flags.E_PortNotCanonical);
                                }
                                for (++idx; idx < info.Offset.End; ++idx)
                                {
                                    int val = userString[idx] - '0';
                                    if ((uint)val > ('9' - '0'))
                                    {
                                        break;
                                    }
                                    port = (port * 10 + val);
                                }
                            }
                        }
                        if (notEmpty && info.Offset.PortValue != port)
                        {
                            info.Offset.PortValue = (ushort)port;
                            cF |= Flags.NotDefaultPort;
                        }
                        else
                        {
                            //This will tell that we do have a ':' but the port value does
                            //not follow to canonical rules
                            cF |= (Flags.PortNotCanonical | Flags.E_PortNotCanonical);
                        }
                        info.Offset.Path = (ushort)idx;
                    }
                }
            }

        Done:
            cF |= Flags.MinimalUriInfoSet;

            Debug.Assert(sizeof(Flags) == sizeof(ulong));

            Interlocked.CompareExchange(ref _info, info, null!);

            Flags current = _flags;
            while ((current & Flags.MinimalUriInfoSet) == 0)
            {
                Flags newValue = (current & ~Flags.IndexMask) | cF;
                ulong oldValue = Interlocked.CompareExchange(ref Unsafe.As<Flags, ulong>(ref _flags), (ulong)newValue, (ulong)current);
                if (oldValue == (ulong)current)
                {
                    return;
                }
                current = (Flags)oldValue;
            }
        }

        //
        // This will create a Host string. The validity has been already checked
        //
        // Assuming: UriInfo member is already set at this point
        private unsafe void CreateHostString()
        {
            if (!_syntax.IsSimple)
            {
                lock (_info)
                {
                    // ATTN: Avoid possible recursion through
                    // CreateHostString->Syntax.GetComponents->Uri.GetComponentsHelper->CreateHostString
                    if (NotAny(Flags.ErrorOrParsingRecursion))
                    {
                        _flags |= Flags.ErrorOrParsingRecursion;
                        // Need to get host string through the derived type
                        GetHostViaCustomSyntax();
                        _flags &= ~Flags.ErrorOrParsingRecursion;
                        return;
                    }
                }
            }
            Flags flags = _flags;
            string host = CreateHostStringHelper(_string, _info.Offset.Host, _info.Offset.Path, ref flags, ref _info.ScopeId);

            // now check on canonical host representation
            if (host.Length != 0)
            {
                // An Authority may need escaping except when it's an inet server address
                if (HostType == Flags.BasicHostType)
                {
                    int idx = 0;
                    Check result;
                    fixed (char* pHost = host)
                    {
                        result = CheckCanonical(pHost, ref idx, host.Length, c_DummyChar);
                    }

                    if ((result & Check.DisplayCanonical) == 0)
                    {
                        // For implicit file the user string must be in perfect display format,
                        // Hence, ignoring complains from CheckCanonical()
                        if (NotAny(Flags.ImplicitFile) || (result & Check.ReservedFound) != 0)
                        {
                            flags |= Flags.HostNotCanonical;
                        }
                    }

                    if (InFact(Flags.ImplicitFile) && (result & (Check.ReservedFound | Check.EscapedCanonical)) != 0)
                    {
                        // need to re-escape this host if any escaped sequence was found
                        result &= ~Check.EscapedCanonical;
                    }

                    if ((result & (Check.EscapedCanonical | Check.BackslashInPath)) != Check.EscapedCanonical)
                    {
                        // we will make a canonical host in m_Info.Host, but mark that m_String holds wrong data
                        flags |= Flags.E_HostNotCanonical;
                        if (NotAny(Flags.UserEscaped))
                        {
                            host = UriHelper.EscapeString(host, checkExistingEscaped: !IsImplicitFile, UriHelper.UnreservedReservedTable, '?', '#');
                        }
                        else
                        {
                            // We should throw here but currently just accept user input known as invalid
                        }
                    }
                }
                else if (NotAny(Flags.CanonicalDnsHost))
                {
                    // Check to see if we can take the canonical host string out of m_String
                    if ((object?)_info.ScopeId != null)
                    {
                        // IPv6 ScopeId is included when serializing a Uri
                        flags |= (Flags.HostNotCanonical | Flags.E_HostNotCanonical);
                    }
                    else
                    {
                        for (int i = 0; i < host.Length; ++i)
                        {
                            if ((_info.Offset.Host + i) >= _info.Offset.End ||
                                host[i] != _string[_info.Offset.Host + i])
                            {
                                flags |= (Flags.HostNotCanonical | Flags.E_HostNotCanonical);
                                break;
                            }
                        }
                    }
                }
            }

            _info.Host = host;
            InterlockedSetFlags(flags);
        }

        private static string CreateHostStringHelper(string str, int idx, int end, ref Flags flags, ref string? scopeId)
        {
            bool loopback = false;
            string host;
            switch (flags & Flags.HostTypeMask)
            {
                case Flags.DnsHostType:
                    host = DomainNameHelper.ParseCanonicalName(str, idx, end, ref loopback);
                    break;

                case Flags.IPv6HostType:
                    // The helper will return [...] string that is not suited for Dns.Resolve()
                    host = IPv6AddressHelper.ParseCanonicalName(str, idx, ref loopback, ref scopeId);
                    break;

                case Flags.IPv4HostType:
                    host = IPv4AddressHelper.ParseCanonicalName(str, idx, end, ref loopback);
                    break;

                case Flags.UncHostType:
                    host = UncNameHelper.ParseCanonicalName(str, idx, end, ref loopback);
                    break;

                case Flags.BasicHostType:
                    if (StaticInFact(flags, Flags.DosPath))
                    {
                        host = string.Empty;
                    }
                    else
                    {
                        // This is for a registry-based authority, not relevant for known schemes
                        host = str.Substring(idx, end - idx);
                    }
                    // A empty host would count for a loopback
                    if (host.Length == 0)
                    {
                        loopback = true;
                    }
                    //there will be no port
                    break;

                case Flags.UnknownHostType:
                    //means the host is *not expected* for this uri type
                    host = string.Empty;
                    break;

                default:
                    throw GetException(ParsingError.BadHostName)!;
            }

            if (loopback)
            {
                flags |= Flags.LoopbackHost;
            }
            return host;
        }

        //
        // Called under lock()
        //
        private unsafe void GetHostViaCustomSyntax()
        {
            // A multithreading check
            if (_info.Host != null)
                return;

            string host = _syntax.InternalGetComponents(this, UriComponents.Host, UriFormat.UriEscaped);

            // ATTN: Check on whether recursion has not happened
            if ((object?)_info.Host == null)
            {
                if (host.Length >= c_MaxUriBufferSize)
                    throw GetException(ParsingError.SizeLimit)!;

                ParsingError err = ParsingError.None;
                Flags flags = _flags & ~Flags.HostTypeMask;

                fixed (char* pHost = host)
                {
                    string? newHost = null;
                    if (CheckAuthorityHelper(pHost, 0, host.Length, ref err, ref flags, _syntax, ref newHost) !=
                        host.Length)
                    {
                        // We cannot parse the entire host string
                        flags &= ~Flags.HostTypeMask;
                        flags |= Flags.UnknownHostType;
                    }
                }

                if (err != ParsingError.None || (flags & Flags.HostTypeMask) == Flags.UnknownHostType)
                {
                    // Well, custom parser has returned a not known host type, take it as Basic then.
                    _flags = (_flags & ~Flags.HostTypeMask) | Flags.BasicHostType;
                }
                else
                {
                    host = CreateHostStringHelper(host, 0, host.Length, ref flags, ref _info.ScopeId);
                    for (int i = 0; i < host.Length; ++i)
                    {
                        if ((_info.Offset.Host + i) >= _info.Offset.End || host[i] != _string[_info.Offset.Host + i])
                        {
                            _flags |= (Flags.HostNotCanonical | Flags.E_HostNotCanonical);
                            break;
                        }
                    }
                    _flags = (_flags & ~Flags.HostTypeMask) | (flags & Flags.HostTypeMask);
                }
            }
            //
            // This is a chance for a custom parser to report a different port value
            //
            string portStr = _syntax.InternalGetComponents(this, UriComponents.StrongPort, UriFormat.UriEscaped);
            int port = 0;
            if ((object)portStr == null || portStr.Length == 0)
            {
                // It's like no port
                _flags &= ~Flags.NotDefaultPort;
                _flags |= (Flags.PortNotCanonical | Flags.E_PortNotCanonical);
                _info.Offset.PortValue = 0;
            }
            else
            {
                for (int idx = 0; idx < portStr.Length; ++idx)
                {
                    int val = portStr[idx] - '0';
                    if (val < 0 || val > 9 || (port = (port * 10 + val)) > 0xFFFF)
                        throw new UriFormatException(SR.Format(SR.net_uri_PortOutOfRange, _syntax.GetType(), portStr));
                }
                if (port != _info.Offset.PortValue)
                {
                    if (port == _syntax.DefaultPort)
                        _flags &= ~Flags.NotDefaultPort;
                    else
                        _flags |= Flags.NotDefaultPort;

                    _flags |= (Flags.PortNotCanonical | Flags.E_PortNotCanonical);
                    _info.Offset.PortValue = (ushort)port;
                }
            }
            // This must be done as the last thing in this method
            _info.Host = host;
        }

        //
        // An internal shortcut into Uri extensibility API
        //
        internal string GetParts(UriComponents uriParts, UriFormat formatAs)
        {
            return GetComponents(uriParts, formatAs);
        }

        private string GetEscapedParts(UriComponents uriParts)
        {
            Debug.Assert(_info != null && (_flags & Flags.MinimalUriInfoSet) != 0);

            // Which Uri parts are not escaped canonically ?
            // Notice that public UriPart and private Flags must be in Sync so below code can work
            //
            ushort nonCanonical = unchecked((ushort)(((ushort)_flags & ((ushort)Flags.CannotDisplayCanonical << 7)) >> 6));
            if (InFact(Flags.SchemeNotCanonical))
            {
                nonCanonical |= (ushort)Flags.SchemeNotCanonical;
            }

            // We keep separate flags for some of path canonicalization facts
            if ((uriParts & UriComponents.Path) != 0)
            {
                if (InFact(Flags.ShouldBeCompressed | Flags.FirstSlashAbsent | Flags.BackslashInPath))
                {
                    nonCanonical |= (ushort)Flags.PathNotCanonical;
                }
                else if (IsDosPath && _string[_info.Offset.Path + SecuredPathIndex - 1] == '|')
                {
                    // A rare case of c|\
                    nonCanonical |= (ushort)Flags.PathNotCanonical;
                }
            }

            if ((unchecked((ushort)uriParts) & nonCanonical) == 0)
            {
                string? ret = GetUriPartsFromUserString(uriParts);
                if ((object?)ret != null)
                {
                    return ret;
                }
            }

            return ReCreateParts(uriParts, nonCanonical, UriFormat.UriEscaped);
        }

        private string GetUnescapedParts(UriComponents uriParts, UriFormat formatAs)
        {
            Debug.Assert(_info != null && (_flags & Flags.MinimalUriInfoSet) != 0);

            // Which Uri parts are not escaped canonically ?
            // Notice that public UriComponents and private Uri.Flags must me in Sync so below code can work
            //
            ushort nonCanonical = unchecked((ushort)((ushort)_flags & (ushort)Flags.CannotDisplayCanonical));

            // We keep separate flags for some of path canonicalization facts
            if ((uriParts & UriComponents.Path) != 0)
            {
                if ((_flags & (Flags.ShouldBeCompressed | Flags.FirstSlashAbsent | Flags.BackslashInPath)) != 0)
                {
                    nonCanonical |= (ushort)Flags.PathNotCanonical;
                }
                else if (IsDosPath && _string[_info.Offset.Path + SecuredPathIndex - 1] == '|')
                {
                    // A rare case of c|\
                    nonCanonical |= (ushort)Flags.PathNotCanonical;
                }
            }

            if ((unchecked((ushort)uriParts) & nonCanonical) == 0)
            {
                string? ret = GetUriPartsFromUserString(uriParts);
                if ((object?)ret != null)
                {
                    return ret;
                }
            }

            return ReCreateParts(uriParts, nonCanonical, formatAs);
        }

        private string ReCreateParts(UriComponents parts, ushort nonCanonical, UriFormat formatAs)
        {
            EnsureHostString(false);
            string stemp = (parts & UriComponents.Host) == 0 ? string.Empty : _info.Host!;
            // we reserve more space than required because a canonical Ipv6 Host
            // may take more characters than in original m_String
            // Also +3 is for :// and +1 is for absent first slash
            // Also we may escape every character, hence multiplying by 12
            // UTF-8 can use up to 4 bytes per char * 3 chars per byte (%A4) = 12 encoded chars
            int count = (_info.Offset.End - _info.Offset.User) * (formatAs == UriFormat.UriEscaped ? 12 : 1);
            char[] chars = new char[stemp.Length + count + _syntax.SchemeName.Length + 3 + 1];
            count = 0;

            //Scheme and slashes
            if ((parts & UriComponents.Scheme) != 0)
            {
                _syntax.SchemeName.CopyTo(0, chars, count, _syntax.SchemeName.Length);
                count += _syntax.SchemeName.Length;
                if (parts != UriComponents.Scheme)
                {
                    chars[count++] = ':';
                    if (InFact(Flags.AuthorityFound))
                    {
                        chars[count++] = '/';
                        chars[count++] = '/';
                    }
                }
            }

            //UserInfo
            if ((parts & UriComponents.UserInfo) != 0 && InFact(Flags.HasUserInfo))
            {
                if ((nonCanonical & (ushort)UriComponents.UserInfo) != 0)
                {
                    switch (formatAs)
                    {
                        case UriFormat.UriEscaped:
                            if (NotAny(Flags.UserEscaped))
                            {
                                chars = UriHelper.EscapeString(
                                    _string.AsSpan(_info.Offset.User, _info.Offset.Host - _info.Offset.User),
                                    chars, ref count,
                                    checkExistingEscaped: true, '?', '#');
                            }
                            else
                            {
                                if (InFact(Flags.E_UserNotCanonical))
                                {
                                    // We should throw here but currently just accept user input known as invalid
                                }
                                _string.CopyTo(_info.Offset.User, chars, count, _info.Offset.Host - _info.Offset.User);
                                count += (_info.Offset.Host - _info.Offset.User);
                            }
                            break;

                        case UriFormat.SafeUnescaped:
                            chars = UriHelper.UnescapeString(_string, _info.Offset.User, _info.Offset.Host - 1,
                                chars, ref count, '@', '/', '\\', InFact(Flags.UserEscaped) ? UnescapeMode.Unescape :
                                UnescapeMode.EscapeUnescape, _syntax, false);
                            chars[count++] = '@';
                            break;

                        case UriFormat.Unescaped:
                            chars = UriHelper.UnescapeString(_string, _info.Offset.User, _info.Offset.Host, chars,
                                ref count, c_DummyChar, c_DummyChar, c_DummyChar,
                                UnescapeMode.Unescape | UnescapeMode.UnescapeAll, _syntax, false);
                            break;

                        default: //V1ToStringUnescape
                            chars = UriHelper.UnescapeString(_string, _info.Offset.User, _info.Offset.Host, chars,
                                ref count, c_DummyChar, c_DummyChar, c_DummyChar, UnescapeMode.CopyOnly, _syntax,
                                false);
                            break;
                    }
                }
                else
                {
                    UriHelper.UnescapeString(_string, _info.Offset.User, _info.Offset.Host, chars, ref count,
                        c_DummyChar, c_DummyChar, c_DummyChar, UnescapeMode.CopyOnly, _syntax, false);
                }
                if (parts == UriComponents.UserInfo)
                {
                    //strip '@' delimiter
                    --count;
                }
            }

            // Host
            if ((parts & UriComponents.Host) != 0 && stemp.Length != 0)
            {
                UnescapeMode mode;
                if (formatAs != UriFormat.UriEscaped && HostType == Flags.BasicHostType
                    && (nonCanonical & (ushort)UriComponents.Host) != 0)
                {
                    // only Basic host could be in the escaped form
                    mode = formatAs == UriFormat.Unescaped
                        ? (UnescapeMode.Unescape | UnescapeMode.UnescapeAll) :
                            (InFact(Flags.UserEscaped) ? UnescapeMode.Unescape : UnescapeMode.EscapeUnescape);
                }
                else
                {
                    mode = UnescapeMode.CopyOnly;
                }
                // NormalizedHost
                if ((parts & UriComponents.NormalizedHost) != 0)
                {
                    unsafe
                    {
                        fixed (char* hostPtr = stemp)
                        {
                            bool allAscii = false;
                            bool atLeastOneValidIdn = false;
                            try
                            {
                                // Upconvert any punycode to unicode, xn--pck -> ?
                                stemp = DomainNameHelper.UnicodeEquivalent(
                                    hostPtr, 0, stemp.Length, ref allAscii, ref atLeastOneValidIdn)!;
                            }
                            // The host may be invalid punycode (www.xn--?-pck.com),
                            // but we shouldn't throw after the constructor.
                            catch (UriFormatException) { }
                        }
                    }
                }
                chars = UriHelper.UnescapeString(stemp, 0, stemp.Length, chars, ref count, '/', '?', '#', mode,
                    _syntax, false);

                // A fix up only for SerializationInfo and IpV6 host with a scopeID
                if ((parts & UriComponents.SerializationInfoString) != 0 && HostType == Flags.IPv6HostType &&
                    (object?)_info.ScopeId != null)
                {
                    _info.ScopeId.CopyTo(0, chars, count - 1, _info.ScopeId.Length);
                    count += _info.ScopeId.Length;
                    chars[count - 1] = ']';
                }
            }

            //Port (always wants a ':' delimiter if got to this method)
            if ((parts & UriComponents.Port) != 0)
            {
                if ((nonCanonical & (ushort)UriComponents.Port) == 0)
                {
                    //take it from m_String
                    if (InFact(Flags.NotDefaultPort))
                    {
                        int start = _info.Offset.Path;
                        while (_string[--start] != ':')
                        {
                            ;
                        }
                        _string.CopyTo(start, chars, count, _info.Offset.Path - start);
                        count += (_info.Offset.Path - start);
                    }
                    else if ((parts & UriComponents.StrongPort) != 0 && _syntax.DefaultPort != UriParser.NoDefaultPort)
                    {
                        chars[count++] = ':';
                        stemp = _info.Offset.PortValue.ToString(CultureInfo.InvariantCulture);
                        stemp.CopyTo(0, chars, count, stemp.Length);
                        count += stemp.Length;
                    }
                }
                else if (InFact(Flags.NotDefaultPort) || ((parts & UriComponents.StrongPort) != 0 &&
                    _syntax.DefaultPort != UriParser.NoDefaultPort))
                {
                    // recreate string from port value
                    chars[count++] = ':';
                    stemp = _info.Offset.PortValue.ToString(CultureInfo.InvariantCulture);
                    stemp.CopyTo(0, chars, count, stemp.Length);
                    count += stemp.Length;
                }
            }

            int delimiterAwareIndex;

            //Path
            if ((parts & UriComponents.Path) != 0)
            {
                chars = GetCanonicalPath(chars, ref count, formatAs);

                // (possibly strip the leading '/' delimiter)
                if (parts == UriComponents.Path)
                {
                    if (InFact(Flags.AuthorityFound) && count != 0 && chars[0] == '/')
                    {
                        delimiterAwareIndex = 1; --count;
                    }
                    else
                    {
                        delimiterAwareIndex = 0;
                    }
                    return count == 0 ? string.Empty : new string(chars, delimiterAwareIndex, count);
                }
            }

            //Query (possibly strip the '?' delimiter)
            if ((parts & UriComponents.Query) != 0 && _info.Offset.Query < _info.Offset.Fragment)
            {
                delimiterAwareIndex = (_info.Offset.Query + 1);
                if (parts != UriComponents.Query)
                    chars[count++] = '?';   //see Fragment+1 below

                if ((nonCanonical & (ushort)UriComponents.Query) != 0)
                {
                    switch (formatAs)
                    {
                        case UriFormat.UriEscaped:
                            //Can Assert IsImplicitfile == false
                            if (NotAny(Flags.UserEscaped))
                            {
                                chars = UriHelper.EscapeString(
                                    _string.AsSpan(delimiterAwareIndex, _info.Offset.Fragment - delimiterAwareIndex),
                                    chars, ref count,
                                    checkExistingEscaped: true, '#');
                            }
                            else
                            {
                                UriHelper.UnescapeString(_string, delimiterAwareIndex, _info.Offset.Fragment, chars,
                                    ref count, c_DummyChar, c_DummyChar, c_DummyChar, UnescapeMode.CopyOnly, _syntax,
                                    true);
                            }
                            break;

                        case V1ToStringUnescape:

                            chars = UriHelper.UnescapeString(_string, delimiterAwareIndex, _info.Offset.Fragment, chars,
                                ref count, '#', c_DummyChar, c_DummyChar, (InFact(Flags.UserEscaped) ?
                                UnescapeMode.Unescape : UnescapeMode.EscapeUnescape) | UnescapeMode.V1ToStringFlag,
                                _syntax, true);
                            break;

                        case UriFormat.Unescaped:

                            chars = UriHelper.UnescapeString(_string, delimiterAwareIndex, _info.Offset.Fragment, chars,
                                ref count, '#', c_DummyChar, c_DummyChar,
                                (UnescapeMode.Unescape | UnescapeMode.UnescapeAll), _syntax, true);
                            break;

                        default: // UriFormat.SafeUnescaped

                            chars = UriHelper.UnescapeString(_string, delimiterAwareIndex, _info.Offset.Fragment, chars,
                                ref count, '#', c_DummyChar, c_DummyChar, (InFact(Flags.UserEscaped) ?
                                UnescapeMode.Unescape : UnescapeMode.EscapeUnescape), _syntax, true);
                            break;
                    }
                }
                else
                {
                    UriHelper.UnescapeString(_string, delimiterAwareIndex, _info.Offset.Fragment, chars, ref count,
                        c_DummyChar, c_DummyChar, c_DummyChar, UnescapeMode.CopyOnly, _syntax, true);
                }
            }

            //Fragment (possibly strip the '#' delimiter)
            if ((parts & UriComponents.Fragment) != 0 && _info.Offset.Fragment < _info.Offset.End)
            {
                delimiterAwareIndex = _info.Offset.Fragment + 1;
                if (parts != UriComponents.Fragment)
                    chars[count++] = '#';   //see Fragment+1 below

                if ((nonCanonical & (ushort)UriComponents.Fragment) != 0)
                {
                    switch (formatAs)
                    {
                        case UriFormat.UriEscaped:
                            if (NotAny(Flags.UserEscaped))
                            {
                                chars = UriHelper.EscapeString(
                                    _string.AsSpan(delimiterAwareIndex, _info.Offset.End - delimiterAwareIndex),
                                    chars, ref count,
                                    checkExistingEscaped: true);
                            }
                            else
                            {
                                UriHelper.UnescapeString(_string, delimiterAwareIndex, _info.Offset.End, chars,
                                    ref count, c_DummyChar, c_DummyChar, c_DummyChar, UnescapeMode.CopyOnly, _syntax,
                                    false);
                            }
                            break;

                        case V1ToStringUnescape:

                            chars = UriHelper.UnescapeString(_string, delimiterAwareIndex, _info.Offset.End, chars,
                                ref count, '#', c_DummyChar, c_DummyChar, (InFact(Flags.UserEscaped) ?
                                UnescapeMode.Unescape : UnescapeMode.EscapeUnescape) | UnescapeMode.V1ToStringFlag,
                                _syntax, false);
                            break;
                        case UriFormat.Unescaped:

                            chars = UriHelper.UnescapeString(_string, delimiterAwareIndex, _info.Offset.End, chars,
                                ref count, '#', c_DummyChar, c_DummyChar,
                                UnescapeMode.Unescape | UnescapeMode.UnescapeAll, _syntax, false);
                            break;

                        default: // UriFormat.SafeUnescaped

                            chars = UriHelper.UnescapeString(_string, delimiterAwareIndex, _info.Offset.End, chars,
                                ref count, '#', c_DummyChar, c_DummyChar, (InFact(Flags.UserEscaped) ?
                                UnescapeMode.Unescape : UnescapeMode.EscapeUnescape), _syntax, false);
                            break;
                    }
                }
                else
                {
                    UriHelper.UnescapeString(_string, delimiterAwareIndex, _info.Offset.End, chars, ref count,
                        c_DummyChar, c_DummyChar, c_DummyChar, UnescapeMode.CopyOnly, _syntax, false);
                }
            }

            return new string(chars, 0, count);
        }

        //
        // This method is called only if the user string has a canonical representation
        // of requested parts
        //
        private string? GetUriPartsFromUserString(UriComponents uriParts)
        {
            int delimiterAwareIdx;

            switch (uriParts & ~UriComponents.KeepDelimiter)
            {
                // For FindServicePoint perf
                case UriComponents.Scheme | UriComponents.Host | UriComponents.Port:
                    if (!InFact(Flags.HasUserInfo))
                        return _string.Substring(_info.Offset.Scheme, _info.Offset.Path - _info.Offset.Scheme);

                    return string.Concat(
                        _string.AsSpan(_info.Offset.Scheme, _info.Offset.User - _info.Offset.Scheme),
                        _string.AsSpan(_info.Offset.Host, _info.Offset.Path - _info.Offset.Host));

                // For HttpWebRequest.ConnectHostAndPort perf
                case UriComponents.HostAndPort:  //Host|StrongPort

                    if (!InFact(Flags.HasUserInfo))
                        goto case UriComponents.StrongAuthority;

                    if (InFact(Flags.NotDefaultPort) || _syntax.DefaultPort == UriParser.NoDefaultPort)
                        return _string.Substring(_info.Offset.Host, _info.Offset.Path - _info.Offset.Host);

                    return string.Concat(_string.AsSpan(_info.Offset.Host, _info.Offset.Path - _info.Offset.Host),
                        ":", _info.Offset.PortValue.ToString(CultureInfo.InvariantCulture));

                // For an obvious common case perf
                case UriComponents.AbsoluteUri:     //Scheme|UserInfo|Host|Port|Path|Query|Fragment,
                    if (_info.Offset.Scheme == 0 && _info.Offset.End == _string.Length)
                        return _string;

                    return _string.Substring(_info.Offset.Scheme, _info.Offset.End - _info.Offset.Scheme);

                // For Uri.Equals() and HttpWebRequest through a proxy perf
                case UriComponents.HttpRequestUrl:   //Scheme|Host|Port|Path|Query,
                    if (InFact(Flags.HasUserInfo))
                    {
                        return string.Concat(
                            _string.AsSpan(_info.Offset.Scheme, _info.Offset.User - _info.Offset.Scheme),
                            _string.AsSpan(_info.Offset.Host, _info.Offset.Fragment - _info.Offset.Host));
                    }
                    if (_info.Offset.Scheme == 0 && _info.Offset.Fragment == _string.Length)
                        return _string;

                    return _string.Substring(_info.Offset.Scheme, _info.Offset.Fragment - _info.Offset.Scheme);

                // For CombineUri() perf
                case UriComponents.SchemeAndServer | UriComponents.UserInfo:
                    return _string.Substring(_info.Offset.Scheme, _info.Offset.Path - _info.Offset.Scheme);

                // For Cache perf
                case (UriComponents.AbsoluteUri & ~UriComponents.Fragment):
                    if (_info.Offset.Scheme == 0 && _info.Offset.Fragment == _string.Length)
                        return _string;

                    return _string.Substring(_info.Offset.Scheme, _info.Offset.Fragment - _info.Offset.Scheme);


                // Strip scheme delimiter if was not requested
                case UriComponents.Scheme:
                    if (uriParts != UriComponents.Scheme)
                        return _string.Substring(_info.Offset.Scheme, _info.Offset.User - _info.Offset.Scheme);

                    return _syntax.SchemeName;

                // KeepDelimiter makes no sense for this component
                case UriComponents.Host:
                    int idx = _info.Offset.Path;
                    if (InFact(Flags.NotDefaultPort | Flags.PortNotCanonical))
                    {
                        //Means we do have ':' after the host
                        while (_string[--idx] != ':')
                            ;
                    }
                    return (idx - _info.Offset.Host == 0) ? string.Empty : _string.Substring(_info.Offset.Host,
                        idx - _info.Offset.Host);

                case UriComponents.Path:

                    // Strip the leading '/' for a hierarchical URI if no delimiter was requested
                    if (uriParts == UriComponents.Path && InFact(Flags.AuthorityFound) &&
                        _info.Offset.End > _info.Offset.Path && _string[_info.Offset.Path] == '/')
                        delimiterAwareIdx = _info.Offset.Path + 1;
                    else
                        delimiterAwareIdx = _info.Offset.Path;

                    if (delimiterAwareIdx >= _info.Offset.Query)
                        return string.Empty;


                    return _string.Substring(delimiterAwareIdx, _info.Offset.Query - delimiterAwareIdx);

                case UriComponents.Query:
                    // Strip the '?' if no delimiter was requested
                    if (uriParts == UriComponents.Query)
                        delimiterAwareIdx = _info.Offset.Query + 1;
                    else
                        delimiterAwareIdx = _info.Offset.Query;

                    if (delimiterAwareIdx >= _info.Offset.Fragment)
                        return string.Empty;

                    return _string.Substring(delimiterAwareIdx, _info.Offset.Fragment - delimiterAwareIdx);

                case UriComponents.Fragment:
                    // Strip the '#' if no delimiter was requested
                    if (uriParts == UriComponents.Fragment)
                        delimiterAwareIdx = _info.Offset.Fragment + 1;
                    else
                        delimiterAwareIdx = _info.Offset.Fragment;

                    if (delimiterAwareIdx >= _info.Offset.End)
                        return string.Empty;

                    return _string.Substring(delimiterAwareIdx, _info.Offset.End - delimiterAwareIdx);

                case UriComponents.UserInfo | UriComponents.Host | UriComponents.Port:
                    return (_info.Offset.Path - _info.Offset.User == 0) ? string.Empty :
                        _string.Substring(_info.Offset.User, _info.Offset.Path - _info.Offset.User);

                case UriComponents.StrongAuthority:  //UserInfo|Host|StrongPort
                    if (InFact(Flags.NotDefaultPort) || _syntax.DefaultPort == UriParser.NoDefaultPort)
                        goto case UriComponents.UserInfo | UriComponents.Host | UriComponents.Port;

                    return string.Concat(_string.AsSpan(_info.Offset.User, _info.Offset.Path - _info.Offset.User),
                        ":", _info.Offset.PortValue.ToString(CultureInfo.InvariantCulture));

                case UriComponents.PathAndQuery:        //Path|Query,
                    return _string.Substring(_info.Offset.Path, _info.Offset.Fragment - _info.Offset.Path);

                case UriComponents.HttpRequestUrl | UriComponents.Fragment: //Scheme|Host|Port|Path|Query|Fragment,
                    if (InFact(Flags.HasUserInfo))
                    {
                        return string.Concat(
                            _string.AsSpan(_info.Offset.Scheme, _info.Offset.User - _info.Offset.Scheme),
                            _string.AsSpan(_info.Offset.Host, _info.Offset.End - _info.Offset.Host));
                    }
                    if (_info.Offset.Scheme == 0 && _info.Offset.End == _string.Length)
                        return _string;

                    return _string.Substring(_info.Offset.Scheme, _info.Offset.End - _info.Offset.Scheme);

                case UriComponents.PathAndQuery | UriComponents.Fragment:  //LocalUrl|Fragment
                    return _string.Substring(_info.Offset.Path, _info.Offset.End - _info.Offset.Path);

                case UriComponents.UserInfo:
                    // Strip the '@' if no delimiter was requested

                    if (NotAny(Flags.HasUserInfo))
                        return string.Empty;

                    if (uriParts == UriComponents.UserInfo)
                        delimiterAwareIdx = _info.Offset.Host - 1;
                    else
                        delimiterAwareIdx = _info.Offset.Host;

                    if (_info.Offset.User >= delimiterAwareIdx)
                        return string.Empty;

                    return _string.Substring(_info.Offset.User, delimiterAwareIdx - _info.Offset.User);

                default:
                    return null;
            }
        }

        // Cut trailing spaces
        private void GetLengthWithoutTrailingSpaces(string str, ref int length, int idx)
        {
            // to avoid dereferencing ref length parameter for every update
            int local = length;
            while (local > idx && UriHelper.IsLWS(str[local - 1])) --local;
            length = local;
        }

        //
        //This method does:
        //  - Creates m_Info member
        //  - checks all components up to path on their canonical representation
        //  - continues parsing starting the path position
        //  - Sets the offsets of remaining components
        //  - Sets the Canonicalization flags if applied
        //  - Will NOT create MoreInfo members
        //
        private unsafe void ParseRemaining()
        {
            // ensure we parsed up to the path
            EnsureUriInfo();

            Flags cF = Flags.Zero;

            if (UserDrivenParsing)
                goto Done;

            // Do we have to continue building Iri'zed string from original string
            bool buildIriStringFromPath = _iriParsing && ((_flags & Flags.HasUnicode) != 0) && ((_flags & Flags.RestUnicodeNormalized) == 0);

            int origIdx; // stores index to switched original string
            int idx = _info.Offset.Scheme;
            int length = _string.Length;
            Check result = Check.None;
            UriSyntaxFlags syntaxFlags = _syntax.Flags;

            // m_Info.Offset values may be parsed twice but we lock only on m_Flags update.

            fixed (char* str = _string)
            {
                GetLengthWithoutTrailingSpaces(_string, ref length, idx);

                if (IsImplicitFile)
                {
                    cF |= Flags.SchemeNotCanonical;
                }
                else
                {
                    int i;
                    string schemeName = _syntax.SchemeName;
                    for (i = 0; i < schemeName.Length; ++i)
                    {
                        if (schemeName[i] != str[idx + i])
                            cF |= Flags.SchemeNotCanonical;
                    }
                    // For an authority Uri only // after the scheme would be canonical
                    // (for compatibility with: http:\\host)
                    if (((_flags & Flags.AuthorityFound) != 0) && (idx + i + 3 >= length || str[idx + i + 1] != '/' ||
                        str[idx + i + 2] != '/'))
                    {
                        cF |= Flags.SchemeNotCanonical;
                    }
                }


                //Check the form of the user info
                if ((_flags & Flags.HasUserInfo) != 0)
                {
                    idx = _info.Offset.User;
                    result = CheckCanonical(str, ref idx, _info.Offset.Host, '@');
                    if ((result & Check.DisplayCanonical) == 0)
                    {
                        cF |= Flags.UserNotCanonical;
                    }
                    if ((result & (Check.EscapedCanonical | Check.BackslashInPath)) != Check.EscapedCanonical)
                    {
                        cF |= Flags.E_UserNotCanonical;
                    }
                    if (_iriParsing && ((result & (Check.DisplayCanonical | Check.EscapedCanonical | Check.BackslashInPath
                                                    | Check.FoundNonAscii | Check.NotIriCanonical))
                                                    == (Check.DisplayCanonical | Check.FoundNonAscii)))
                    {
                        cF |= Flags.UserIriCanonical;
                    }
                }
            }
            //
            // Delay canonical Host checking to avoid creation of a host string
            // Will do that on demand.
            //


            //
            //We have already checked on the port in EnsureUriInfo() that calls CreateUriInfo
            //

            //
            // Parsing the Path if any
            //

            // For iri parsing if we found unicode the idx has offset into m_orig string..
            // so restart parsing from there and make m_Info.Offset.Path as m_string.length

            idx = _info.Offset.Path;
            origIdx = _info.Offset.Path;

            //Some uris do not have a query
            //    When '?' is passed as delimiter, then it's special case
            //    so both '?' and '#' will work as delimiters
            if (buildIriStringFromPath)
            {
                // Dos paths have no host.  Other schemes cleared/set m_String with host information in PrivateParseMinimal.
                if (IsDosPath)
                {
                    if (IsImplicitFile)
                    {
                        _string = string.Empty;
                    }
                    else
                    {
                        _string = _syntax.SchemeName + SchemeDelimiter;
                    }
                }

                _info.Offset.Path = (ushort)_string.Length;
                idx = _info.Offset.Path;

                int offset = origIdx;
                if (IsImplicitFile || ((syntaxFlags & (UriSyntaxFlags.MayHaveQuery | UriSyntaxFlags.MayHaveFragment)) == 0))
                {
                    origIdx = _originalUnicodeString.Length;
                }
                else
                {
                    ReadOnlySpan<char> span = _originalUnicodeString.AsSpan(origIdx);
                    int index;
                    if (_syntax.InFact(UriSyntaxFlags.MayHaveQuery))
                    {
                        if (_syntax.InFact(UriSyntaxFlags.MayHaveFragment))
                        {
                            index = span.IndexOfAny('?', '#');
                        }
                        else
                        {
                            index = span.IndexOf('?');
                        }
                    }
                    else
                    {
                        Debug.Assert(_syntax.InFact(UriSyntaxFlags.MayHaveFragment));
                        index = span.IndexOf('#');
                    }
                    origIdx = index == -1 ? _originalUnicodeString.Length : (index + origIdx);
                }

                // Correctly escape unescape
                string escapedPath = EscapeUnescapeIri(_originalUnicodeString, offset, origIdx, UriComponents.Path);

                // Normalize path
                try
                {
                    _string += escapedPath;
                }
                catch (ArgumentException)
                {
                    UriFormatException e = GetException(ParsingError.BadFormat)!;
                    throw e;
                }

                if (_string.Length > ushort.MaxValue)
                {
                    UriFormatException e = GetException(ParsingError.SizeLimit)!;
                    throw e;
                }

                length = _string.Length;
                // We need to be sure that there isn't a '?' separated from the path by spaces.
                if (_string == _originalUnicodeString)
                {
                    GetLengthWithoutTrailingSpaces(_string, ref length, idx);
                }
            }

            fixed (char* str = _string)
            {
                if (IsImplicitFile || ((syntaxFlags & (UriSyntaxFlags.MayHaveQuery | UriSyntaxFlags.MayHaveFragment)) == 0))
                {
                    result = CheckCanonical(str, ref idx, length, c_DummyChar);
                }
                else
                {
                    result = CheckCanonical(str, ref idx, length, (((syntaxFlags & UriSyntaxFlags.MayHaveQuery) != 0)
                        ? '?' : _syntax.InFact(UriSyntaxFlags.MayHaveFragment) ? '#' : c_EOL));
                }

                // ATTN:
                // This may render problems for unknown schemes, but in general for an authority based Uri
                // (that has slashes) a path should start with "/"
                // This becomes more interesting knowing how a file uri is used in "file://c:/path"
                // It will be converted to file:///c:/path
                //
                // However, even more interesting is that vsmacros://c:\path will not add the third slash in the _canoical_ case
                //
                // We use special syntax flag to check if the path is rooted, i.e. has a first slash
                //
                if (((_flags & Flags.AuthorityFound) != 0) && ((syntaxFlags & UriSyntaxFlags.PathIsRooted) != 0)
                    && (_info.Offset.Path == length || (str[_info.Offset.Path] != '/' && str[_info.Offset.Path] != '\\')))
                {
                    cF |= Flags.FirstSlashAbsent;
                }
            }
            // Check the need for compression or backslashes conversion
            // we included IsDosPath since it may come with other than FILE uri, for ex. scheme://C:\path
            // (This is very unfortunate that the original design has included that feature)
            bool nonCanonical = false;
            if (IsDosPath || (((_flags & Flags.AuthorityFound) != 0) &&
                (((syntaxFlags & (UriSyntaxFlags.CompressPath | UriSyntaxFlags.ConvertPathSlashes)) != 0) ||
                _syntax.InFact(UriSyntaxFlags.UnEscapeDotsAndSlashes))))
            {
                if (((result & Check.DotSlashEscaped) != 0) && _syntax.InFact(UriSyntaxFlags.UnEscapeDotsAndSlashes))
                {
                    cF |= (Flags.E_PathNotCanonical | Flags.PathNotCanonical);
                    nonCanonical = true;
                }

                if (((syntaxFlags & (UriSyntaxFlags.ConvertPathSlashes)) != 0) && (result & Check.BackslashInPath) != 0)
                {
                    cF |= (Flags.E_PathNotCanonical | Flags.PathNotCanonical);
                    nonCanonical = true;
                }

                if (((syntaxFlags & (UriSyntaxFlags.CompressPath)) != 0) && ((cF & Flags.E_PathNotCanonical) != 0 ||
                    (result & Check.DotSlashAttn) != 0))
                {
                    cF |= Flags.ShouldBeCompressed;
                }

                if ((result & Check.BackslashInPath) != 0)
                    cF |= Flags.BackslashInPath;
            }
            else if ((result & Check.BackslashInPath) != 0)
            {
                // for a "generic" path '\' should be escaped
                cF |= Flags.E_PathNotCanonical;
                nonCanonical = true;
            }

            if ((result & Check.DisplayCanonical) == 0)
            {
                // For implicit file the user string is usually in perfect display format,
                // Hence, ignoring complains from CheckCanonical()
                // V1 compat. In fact we should simply ignore dontEscape parameter for Implicit file.
                // Currently we don't.
                if (((_flags & Flags.ImplicitFile) == 0) || ((_flags & Flags.UserEscaped) != 0) ||
                    (result & Check.ReservedFound) != 0)
                {
                    //means it's found as escaped or has unescaped Reserved Characters
                    cF |= Flags.PathNotCanonical;
                    nonCanonical = true;
                }
            }

            if (((_flags & Flags.ImplicitFile) != 0) && (result & (Check.ReservedFound | Check.EscapedCanonical)) != 0)
            {
                // need to escape reserved chars or re-escape '%' if an "escaped sequence" was found
                result &= ~Check.EscapedCanonical;
            }

            if ((result & Check.EscapedCanonical) == 0)
            {
                //means it's found as not completely escaped
                cF |= Flags.E_PathNotCanonical;
            }

            if (_iriParsing && !nonCanonical & ((result & (Check.DisplayCanonical | Check.EscapedCanonical
                            | Check.FoundNonAscii | Check.NotIriCanonical))
                            == (Check.DisplayCanonical | Check.FoundNonAscii)))
            {
                cF |= Flags.PathIriCanonical;
            }

            //
            //Now we've got to parse the Query if any. Note that Query requires the presence of '?'
            //
            if (buildIriStringFromPath)
            {
                int offset = origIdx;

                if (origIdx < _originalUnicodeString.Length && _originalUnicodeString[origIdx] == '?')
                {
                    if ((syntaxFlags & (UriSyntaxFlags.MayHaveFragment)) != 0)
                    {
                        ++origIdx; // This is to exclude first '?' character from checking
                        int index = _originalUnicodeString.AsSpan(origIdx).IndexOf('#');
                        origIdx = index == -1 ? _originalUnicodeString.Length : (index + origIdx);
                    }
                    else
                    {
                        origIdx = _originalUnicodeString.Length;
                    }

                    // Correctly escape unescape
                    string escapedPath = EscapeUnescapeIri(_originalUnicodeString, offset, origIdx, UriComponents.Query);

                    // Normalize path
                    try
                    {
                        _string += escapedPath;
                    }
                    catch (ArgumentException)
                    {
                        UriFormatException e = GetException(ParsingError.BadFormat)!;
                        throw e;
                    }

                    if (_string.Length > ushort.MaxValue)
                    {
                        UriFormatException e = GetException(ParsingError.SizeLimit)!;
                        throw e;
                    }

                    length = _string.Length;
                    // We need to be sure that there isn't a '#' separated from the query by spaces.
                    if (_string == _originalUnicodeString)
                    {
                        GetLengthWithoutTrailingSpaces(_string, ref length, idx);
                    }
                }
            }

            _info.Offset.Query = (ushort)idx;

            fixed (char* str = _string)
            {
                if (idx < length && str[idx] == '?')
                {
                    ++idx; // This is to exclude first '?' character from checking
                    result = CheckCanonical(str, ref idx, length, ((syntaxFlags & (UriSyntaxFlags.MayHaveFragment)) != 0)
                        ? '#' : c_EOL);
                    if ((result & Check.DisplayCanonical) == 0)
                    {
                        cF |= Flags.QueryNotCanonical;
                    }

                    if ((result & (Check.EscapedCanonical | Check.BackslashInPath)) != Check.EscapedCanonical)
                    {
                        cF |= Flags.E_QueryNotCanonical;
                    }

                    if (_iriParsing && ((result & (Check.DisplayCanonical | Check.EscapedCanonical | Check.BackslashInPath
                                | Check.FoundNonAscii | Check.NotIriCanonical))
                                == (Check.DisplayCanonical | Check.FoundNonAscii)))
                    {
                        cF |= Flags.QueryIriCanonical;
                    }
                }
            }
            //
            //Now we've got to parse the Fragment if any. Note that Fragment requires the presence of '#'
            //
            if (buildIriStringFromPath)
            {
                int offset = origIdx;

                if (origIdx < _originalUnicodeString.Length && _originalUnicodeString[origIdx] == '#')
                {
                    origIdx = _originalUnicodeString.Length;

                    // Correctly escape unescape
                    string escapedPath = EscapeUnescapeIri(_originalUnicodeString, offset, origIdx, UriComponents.Fragment);

                    // Normalize path
                    try
                    {
                        _string += escapedPath;
                    }
                    catch (ArgumentException)
                    {
                        UriFormatException e = GetException(ParsingError.BadFormat)!;
                        throw e;
                    }

                    if (_string.Length > ushort.MaxValue)
                    {
                        UriFormatException e = GetException(ParsingError.SizeLimit)!;
                        throw e;
                    }

                    length = _string.Length;
                    // we don't need to check _originalUnicodeString == _string because # is last part
                    GetLengthWithoutTrailingSpaces(_string, ref length, idx);
                }
            }

            _info.Offset.Fragment = (ushort)idx;

            fixed (char* str = _string)
            {
                if (idx < length && str[idx] == '#')
                {
                    ++idx; // This is to exclude first '#' character from checking
                    //We don't using c_DummyChar since want to allow '?' and '#' as unescaped
                    result = CheckCanonical(str, ref idx, length, c_EOL);
                    if ((result & Check.DisplayCanonical) == 0)
                    {
                        cF |= Flags.FragmentNotCanonical;
                    }

                    if ((result & (Check.EscapedCanonical | Check.BackslashInPath)) != Check.EscapedCanonical)
                    {
                        cF |= Flags.E_FragmentNotCanonical;
                    }

                    if (_iriParsing && ((result & (Check.DisplayCanonical | Check.EscapedCanonical | Check.BackslashInPath
                                | Check.FoundNonAscii | Check.NotIriCanonical))
                                == (Check.DisplayCanonical | Check.FoundNonAscii)))
                    {
                        cF |= Flags.FragmentIriCanonical;
                    }
                }
            }
            _info.Offset.End = (ushort)idx;

        Done:
            cF |= Flags.AllUriInfoSet | Flags.RestUnicodeNormalized;
            InterlockedSetFlags(cF);
        }

        //
        // verifies the syntax of the scheme part
        // Checks on implicit File: scheme due to simple Dos/Unc path passed
        // returns the start of the next component  position
        // throws UriFormatException if invalid scheme
        //
        private static unsafe int ParseSchemeCheckImplicitFile(char* uriString, int length,
            ref ParsingError err, ref Flags flags, ref UriParser? syntax)
        {
            Debug.Assert((flags & Flags.Debug_LeftConstructor) == 0);

            int idx = 0;

            //skip whitespace
            while (idx < length && UriHelper.IsLWS(uriString[idx]))
            {
                ++idx;
            }

            // Unix: Unix path?
            if (!IsWindowsSystem && idx < length && uriString[idx] == '/')
            {
                flags |= (Flags.UnixPath | Flags.ImplicitFile | Flags.AuthorityFound);
                syntax = UriParser.UnixFileUri;
                return idx;
            }

            // sets the recognizer for well known registered schemes
            // file, ftp, http, https, uuid, etc
            // Note that we don't support one-letter schemes that will be put into a DOS path bucket

            int end = idx;
            while (end < length && uriString[end] != ':')
            {
                ++end;
            }

            // NB: On 64-bits we will use less optimized code from CheckSchemeSyntax()
            //
            if (IntPtr.Size == 4)
            {
                // long = 4chars: The minimal size of a known scheme is 2 + ':'
                if (end != length && end >= idx + 2 &&
                    CheckKnownSchemes((long*)(uriString + idx), end - idx, ref syntax))
                {
                    return end + 1;
                }
            }

            //NB: A string must have at least 3 characters and at least 1 before ':'
            if (idx + 2 >= length || end == idx)
            {
                err = ParsingError.BadFormat;
                return 0;
            }

            //Check for supported special cases like a DOS file path OR a UNC share path
            //NB: A string may not have ':' if this is a UNC path
            {
                char c;
                if ((c = uriString[idx + 1]) == ':' || c == '|')
                {
                    //DOS-like path?
                    if (UriHelper.IsAsciiLetter(uriString[idx]))
                    {
                        if ((c = uriString[idx + 2]) == '\\' || c == '/')
                        {
                            flags |= (Flags.DosPath | Flags.ImplicitFile | Flags.AuthorityFound);
                            syntax = UriParser.FileUri;
                            return idx;
                        }
                        err = ParsingError.MustRootedPath;
                        return 0;
                    }
                    if (c == ':')
                        err = ParsingError.BadScheme;
                    else
                        err = ParsingError.BadFormat;
                    return 0;
                }
                else if ((c = uriString[idx]) == '/' || c == '\\')
                {
                    //UNC share?
                    if ((c = uriString[idx + 1]) == '\\' || c == '/')
                    {
                        flags |= (Flags.UncPath | Flags.ImplicitFile | Flags.AuthorityFound);
                        syntax = UriParser.FileUri;
                        idx += 2;
                        // V1.1 compat this will simply eat any slashes prepended to a UNC path
                        while (idx < length && ((c = uriString[idx]) == '/' || c == '\\'))
                            ++idx;

                        return idx;
                    }
                    err = ParsingError.BadFormat;
                    return 0;
                }
            }

            if (end == length)
            {
                err = ParsingError.BadFormat;
                return 0;
            }

            // This is a potentially valid scheme, but we have not identified it yet.
            // Check for illegal characters, canonicalize, and check the length.
            err = CheckSchemeSyntax(new ReadOnlySpan<char>(uriString + idx, end - idx), ref syntax!);
            if (err != ParsingError.None)
            {
                return 0;
            }
            return end + 1;
        }

        //
        // Quickly parses well known schemes.
        // nChars does not include the last ':'. Assuming there is one at the end of passed buffer
        private static unsafe bool CheckKnownSchemes(long* lptr, int nChars, ref UriParser? syntax)
        {
            //NOTE beware of too short input buffers!

            const long _HTTP_Mask0 = 'h' | ('t' << 16) | ((long)'t' << 32) | ((long)'p' << 48);
            const char _HTTPS_Mask1 = 's';
            const int _WS_Mask = 'w' | ('s' << 16);
            const long _WSS_Mask = 'w' | ('s' << 16) | ((long)'s' << 32) | ((long)':' << 48);
            const long _FTP_Mask = 'f' | ('t' << 16) | ((long)'p' << 32) | ((long)':' << 48);
            const long _FILE_Mask0 = 'f' | ('i' << 16) | ((long)'l' << 32) | ((long)'e' << 48);
            const long _GOPHER_Mask0 = 'g' | ('o' << 16) | ((long)'p' << 32) | ((long)'h' << 48);
            const int _GOPHER_Mask1 = 'e' | ('r' << 16);
            const long _MAILTO_Mask0 = 'm' | ('a' << 16) | ((long)'i' << 32) | ((long)'l' << 48);
            const int _MAILTO_Mask1 = 't' | ('o' << 16);
            const long _NEWS_Mask0 = 'n' | ('e' << 16) | ((long)'w' << 32) | ((long)'s' << 48);
            const long _NNTP_Mask0 = 'n' | ('n' << 16) | ((long)'t' << 32) | ((long)'p' << 48);
            const long _UUID_Mask0 = 'u' | ('u' << 16) | ((long)'i' << 32) | ((long)'d' << 48);

            const long _TELNET_Mask0 = 't' | ('e' << 16) | ((long)'l' << 32) | ((long)'n' << 48);
            const int _TELNET_Mask1 = 'e' | ('t' << 16);

            const long _NETXXX_Mask0 = 'n' | ('e' << 16) | ((long)'t' << 32) | ((long)'.' << 48);
            const long _NETTCP_Mask1 = 't' | ('c' << 16) | ((long)'p' << 32) | ((long)':' << 48);
            const long _NETPIPE_Mask1 = 'p' | ('i' << 16) | ((long)'p' << 32) | ((long)'e' << 48);

            const long _LDAP_Mask0 = 'l' | ('d' << 16) | ((long)'a' << 32) | ((long)'p' << 48);


            const long _LOWERCASE_Mask = 0x0020002000200020L;
            const int _INT_LOWERCASE_Mask = 0x00200020;

            if (nChars == 2)
            {
                // This is the only known scheme of length 2
                if ((unchecked((int)*lptr) | _INT_LOWERCASE_Mask) == _WS_Mask)
                {
                    syntax = UriParser.WsUri;
                    return true;
                }
                return false;
            }

            //Map to a known scheme if possible
            //upgrade 4 letters to ASCII lower case, keep a false case to stay false
            switch (*lptr | _LOWERCASE_Mask)
            {
                case _HTTP_Mask0:
                    if (nChars == 4)
                    {
                        syntax = UriParser.HttpUri;
                        return true;
                    }
                    if (nChars == 5 && ((*(char*)(lptr + 1)) | 0x20) == _HTTPS_Mask1)
                    {
                        syntax = UriParser.HttpsUri;
                        return true;
                    }
                    break;
                case _WSS_Mask:
                    if (nChars == 3)
                    {
                        syntax = UriParser.WssUri;
                        return true;
                    }
                    break;
                case _FILE_Mask0:
                    if (nChars == 4)
                    {
                        syntax = UriParser.FileUri;
                        return true;
                    }
                    break;
                case _FTP_Mask:
                    if (nChars == 3)
                    {
                        syntax = UriParser.FtpUri;
                        return true;
                    }
                    break;

                case _NEWS_Mask0:
                    if (nChars == 4)
                    {
                        syntax = UriParser.NewsUri;
                        return true;
                    }
                    break;

                case _NNTP_Mask0:
                    if (nChars == 4)
                    {
                        syntax = UriParser.NntpUri;
                        return true;
                    }
                    break;

                case _UUID_Mask0:
                    if (nChars == 4)
                    {
                        syntax = UriParser.UuidUri;
                        return true;
                    }
                    break;

                case _GOPHER_Mask0:
                    if (nChars == 6 && (*(int*)(lptr + 1) | _INT_LOWERCASE_Mask) == _GOPHER_Mask1)
                    {
                        syntax = UriParser.GopherUri;
                        return true;
                    }
                    break;
                case _MAILTO_Mask0:
                    if (nChars == 6 && (*(int*)(lptr + 1) | _INT_LOWERCASE_Mask) == _MAILTO_Mask1)
                    {
                        syntax = UriParser.MailToUri;
                        return true;
                    }
                    break;

                case _TELNET_Mask0:
                    if (nChars == 6 && (*(int*)(lptr + 1) | _INT_LOWERCASE_Mask) == _TELNET_Mask1)
                    {
                        syntax = UriParser.TelnetUri;
                        return true;
                    }
                    break;

                case _NETXXX_Mask0:
                    if (nChars == 8 && (*(lptr + 1) | _LOWERCASE_Mask) == _NETPIPE_Mask1)
                    {
                        syntax = UriParser.NetPipeUri;
                        return true;
                    }
                    else if (nChars == 7 && (*(lptr + 1) | _LOWERCASE_Mask) == _NETTCP_Mask1)
                    {
                        syntax = UriParser.NetTcpUri;
                        return true;
                    }
                    break;

                case _LDAP_Mask0:
                    if (nChars == 4)
                    {
                        syntax = UriParser.LdapUri;
                        return true;
                    }
                    break;
                default: break;
            }
            return false;
        }

        //
        // This will check whether a scheme string follows the rules
        //
        private static unsafe ParsingError CheckSchemeSyntax(ReadOnlySpan<char> span, ref UriParser? syntax)
        {
            static char ToLowerCaseAscii(char c) => (uint)(c - 'A') <= 'Z' - 'A' ? (char)(c | 0x20) : c;

            if (span.Length == 0)
            {
                return ParsingError.BadScheme;
            }

            // The first character must be an alpha.  Validate that and store it as lower-case, as
            // all of the fast-path checks need that value.
            char firstLower = span[0];
            if ((uint)(firstLower - 'A') <= 'Z' - 'A')
            {
                firstLower = (char)(firstLower | 0x20);
            }
            else if ((uint)(firstLower - 'a') > 'z' - 'a')
            {
                return ParsingError.BadScheme;
            }

            // Special-case common and known schemes to avoid allocations and dictionary lookups in these cases.
            const int wsMask = 'w' << 8 | 's';
            const int ftpMask = 'f' << 16 | 't' << 8 | 'p';
            const int wssMask = 'w' << 16 | 's' << 8 | 's';
            const int fileMask = 'f' << 24 | 'i' << 16 | 'l' << 8 | 'e';
            const int httpMask = 'h' << 24 | 't' << 16 | 't' << 8 | 'p';
            const int mailMask = 'm' << 24 | 'a' << 16 | 'i' << 8 | 'l';
            switch (span.Length)
            {
                case 2:
                    if (wsMask == (firstLower << 8 | ToLowerCaseAscii(span[1])))
                    {
                        syntax = UriParser.WsUri;
                        return ParsingError.None;
                    }
                    break;
                case 3:
                    switch (firstLower << 16 | ToLowerCaseAscii(span[1]) << 8 | ToLowerCaseAscii(span[2]))
                    {
                        case ftpMask:
                            syntax = UriParser.FtpUri;
                            return ParsingError.None;
                        case wssMask:
                            syntax = UriParser.WssUri;
                            return ParsingError.None;
                    }
                    break;
                case 4:
                    switch (firstLower << 24 | ToLowerCaseAscii(span[1]) << 16 | ToLowerCaseAscii(span[2]) << 8 | ToLowerCaseAscii(span[3]))
                    {
                        case httpMask:
                            syntax = UriParser.HttpUri;
                            return ParsingError.None;
                        case fileMask:
                            syntax = UriParser.FileUri;
                            return ParsingError.None;
                    }
                    break;
                case 5:
                    if (httpMask == (firstLower << 24 | ToLowerCaseAscii(span[1]) << 16 | ToLowerCaseAscii(span[2]) << 8 | ToLowerCaseAscii(span[3])) &&
                        ToLowerCaseAscii(span[4]) == 's')
                    {
                        syntax = UriParser.HttpsUri;
                        return ParsingError.None;
                    }
                    break;
                case 6:
                    if (mailMask == (firstLower << 24 | ToLowerCaseAscii(span[1]) << 16 | ToLowerCaseAscii(span[2]) << 8 | ToLowerCaseAscii(span[3])) &&
                        ToLowerCaseAscii(span[4]) == 't' && ToLowerCaseAscii(span[5]) == 'o')
                    {
                        syntax = UriParser.MailToUri;
                        return ParsingError.None;
                    }
                    break;
            }

            // The scheme is not known.  Validate all of the characters in the input.
            for (int i = 1; i < span.Length; i++)
            {
                char c = span[i];
                if ((uint)(c - 'a') > 'z' - 'a' &&
                    (uint)(c - 'A') > 'Z' - 'A' &&
                    (uint)(c - '0') > '9' - '0' &&
                    c != '+' && c != '-' && c != '.')
                {
                    return ParsingError.BadScheme;
                }
            }

            if (span.Length > c_MaxUriSchemeName)
            {
                return ParsingError.SchemeLimit;
            }

            // Then look up the syntax in a string-based table.
            string str;
            fixed (char* pSpan = span)
            {
                str = string.Create(span.Length, (ip: (IntPtr)pSpan, length: span.Length), (buffer, state) =>
                {
                    int charsWritten = new ReadOnlySpan<char>((char*)state.ip, state.length).ToLowerInvariant(buffer);
                    Debug.Assert(charsWritten == buffer.Length);
                });
            }
            syntax = UriParser.FindOrFetchAsUnknownV1Syntax(str);
            return ParsingError.None;
        }

        //
        // Checks the syntax of an authority component. It may also get a userInfo if present
        // Returns an error if no/mailformed authority found
        // Does not NOT touch m_Info
        // Returns position of the Path component
        //
        // Must be called in the ctor only
        private unsafe int CheckAuthorityHelper(char* pString, int idx, int length,
            ref ParsingError err, ref Flags flags, UriParser syntax, ref string? newHost)
        {
            Debug.Assert((_flags & Flags.Debug_LeftConstructor) == 0 || (!_syntax.IsSimple && Monitor.IsEntered(_info)));

            int end = length;
            char ch;
            int startInput = idx;
            int start = idx;
            newHost = null;
            bool justNormalized = false;
            bool iriParsing = IriParsingStatic(syntax);
            bool hasUnicode = ((flags & Flags.HasUnicode) != 0);
            bool hostNotUnicodeNormalized = ((flags & Flags.HostUnicodeNormalized) == 0);
            UriSyntaxFlags syntaxFlags = syntax.Flags;

            Debug.Assert((_flags & Flags.HasUserInfo) == 0 && (_flags & Flags.HostTypeMask) == 0);

            //Special case is an empty authority
            if (idx == length || ((ch = pString[idx]) == '/' || (ch == '\\' && StaticIsFile(syntax)) || ch == '#' || ch == '?'))
            {
                if (syntax.InFact(UriSyntaxFlags.AllowEmptyHost))
                {
                    flags &= ~Flags.UncPath;    //UNC cannot have an empty hostname
                    if (StaticInFact(flags, Flags.ImplicitFile))
                        err = ParsingError.BadHostName;
                    else
                        flags |= Flags.BasicHostType;
                }
                else
                    err = ParsingError.BadHostName;

                if (hasUnicode && iriParsing && hostNotUnicodeNormalized)
                {
                    flags |= Flags.HostUnicodeNormalized; // no host
                }

                return idx;
            }

            // need to build new Iri'zed string
            if (hasUnicode && iriParsing && hostNotUnicodeNormalized)
            {
                newHost = _originalUnicodeString.Substring(0, startInput);
            }

            string? userInfoString = null;
            // Attempt to parse user info first

            if ((syntaxFlags & UriSyntaxFlags.MayHaveUserInfo) != 0)
            {
                for (; start < end; ++start)
                {
                    if (start == end - 1 || pString[start] == '?' || pString[start] == '#' || pString[start] == '\\' ||
                        pString[start] == '/')
                    {
                        start = idx;
                        break;
                    }
                    else if (pString[start] == '@')
                    {
                        flags |= Flags.HasUserInfo;

                        // Iri'ze userinfo
                        if (iriParsing)
                        {
                            if (iriParsing && hasUnicode && hostNotUnicodeNormalized)
                            {
                                // Normalize user info
                                userInfoString = IriHelper.EscapeUnescapeIri(pString, startInput, start + 1, UriComponents.UserInfo);
                                newHost += userInfoString;

                                if (newHost.Length > ushort.MaxValue)
                                {
                                    err = ParsingError.SizeLimit;
                                    return idx;
                                }
                            }
                            else
                            {
                                userInfoString = new string(pString, startInput, start - startInput + 1);
                            }
                        }
                        ++start;
                        ch = pString[start];
                        break;
                    }
                }
            }

            // DNS name only optimization
            // Fo an overridden parsing the optimization is suppressed since hostname can be changed to anything
            bool dnsNotCanonical = ((syntaxFlags & UriSyntaxFlags.SimpleUserSyntax) == 0);

            if (ch == '[' && syntax.InFact(UriSyntaxFlags.AllowIPv6Host)
                && IPv6AddressHelper.IsValid(pString, start + 1, ref end))
            {
                flags |= Flags.IPv6HostType;

                _iriParsing = IriParsingStatic(syntax);

                if (hasUnicode && iriParsing && hostNotUnicodeNormalized)
                {
                    newHost += new string(pString, start, end - start);
                    flags |= Flags.HostUnicodeNormalized;
                    justNormalized = true;
                }
            }
            else if (ch <= '9' && ch >= '0' && syntax.InFact(UriSyntaxFlags.AllowIPv4Host) &&
                IPv4AddressHelper.IsValid(pString, start, ref end, false, StaticNotAny(flags, Flags.ImplicitFile), syntax.InFact(UriSyntaxFlags.V1_UnknownUri)))
            {
                flags |= Flags.IPv4HostType;

                if (hasUnicode && iriParsing && hostNotUnicodeNormalized)
                {
                    newHost += new string(pString, start, end - start);
                    flags |= Flags.HostUnicodeNormalized;
                    justNormalized = true;
                }
            }
            else if (((syntaxFlags & UriSyntaxFlags.AllowDnsHost) != 0) && !iriParsing &&
           DomainNameHelper.IsValid(pString, start, ref end, ref dnsNotCanonical, StaticNotAny(flags, Flags.ImplicitFile)))
            {
                // comes here if there are only ascii chars in host with original parsing and no Iri

                flags |= Flags.DnsHostType;
                if (!dnsNotCanonical)
                {
                    flags |= Flags.CanonicalDnsHost;
                }
            }
            else if (((syntaxFlags & UriSyntaxFlags.AllowDnsHost) != 0)
                    && ((syntax.InFact(UriSyntaxFlags.AllowIriParsing) && hostNotUnicodeNormalized)
                            || syntax.InFact(UriSyntaxFlags.AllowIdn))
                    && DomainNameHelper.IsValidByIri(pString, start, ref end, ref dnsNotCanonical,
                                            StaticNotAny(flags, Flags.ImplicitFile)))
            {
                CheckAuthorityHelperHandleDnsIri(pString, start, end, hasUnicode,
                    ref flags, ref justNormalized, ref newHost, ref err);
            }
            else if ((syntaxFlags & UriSyntaxFlags.AllowUncHost) != 0)
            {
                //
                // This must remain as the last check before BasicHost type
                //
                if (UncNameHelper.IsValid(pString, start, ref end, StaticNotAny(flags, Flags.ImplicitFile)))
                {
                    if (end - start <= UncNameHelper.MaximumInternetNameLength)
                    {
                        flags |= Flags.UncHostType;
                        if (hasUnicode && iriParsing && hostNotUnicodeNormalized)
                        {
                            newHost += new string(pString, start, end - start);
                            flags |= Flags.HostUnicodeNormalized;
                            justNormalized = true;
                        }
                    }
                }
            }

            // The deal here is that we won't allow '\' host terminator except for the File scheme
            // If we see '\' we try to make it a part of a Basic host
            if (end < length && pString[end] == '\\' && (flags & Flags.HostTypeMask) != Flags.HostNotParsed
                && !StaticIsFile(syntax))
            {
                if (syntax.InFact(UriSyntaxFlags.V1_UnknownUri))
                {
                    err = ParsingError.BadHostName;
                    flags |= Flags.UnknownHostType;
                    return end;
                }
                flags &= ~Flags.HostTypeMask;
            }
            // Here we have checked the syntax up to the end of host
            // The only thing that can cause an exception is the port value
            // Spend some (duplicated) cycles on that.
            else if (end < length && pString[end] == ':')
            {
                if (syntax.InFact(UriSyntaxFlags.MayHavePort))
                {
                    int port = 0;
                    int startPort = end;
                    for (idx = end + 1; idx < length; ++idx)
                    {
                        int val = pString[idx] - '0';
                        if ((uint)val <= ('9' - '0'))
                        {
                            if ((port = (port * 10 + val)) > 0xFFFF)
                                break;
                        }
                        else if (val == ('/' - '0') || val == ('?' - '0') || val == ('#' - '0'))
                        {
                            break;
                        }
                        else
                        {
                            // The second check is to keep compatibility with V1 until the UriParser is registered
                            if (syntax.InFact(UriSyntaxFlags.AllowAnyOtherHost)
                                && syntax.NotAny(UriSyntaxFlags.V1_UnknownUri))
                            {
                                flags &= ~Flags.HostTypeMask;
                                break;
                            }
                            else
                            {
                                err = ParsingError.BadPort;
                                return idx;
                            }
                        }
                    }
                    // check on 0-ffff range
                    if (port > 0xFFFF)
                    {
                        if (syntax.InFact(UriSyntaxFlags.AllowAnyOtherHost))
                        {
                            flags &= ~Flags.HostTypeMask;
                        }
                        else
                        {
                            err = ParsingError.BadPort;
                            return idx;
                        }
                    }

                    if (iriParsing && hasUnicode && justNormalized)
                    {
                        newHost += new string(pString, startPort, idx - startPort);
                    }
                }
                else
                {
                    flags &= ~Flags.HostTypeMask;
                }
            }

            // check on whether nothing has worked out
            if ((flags & Flags.HostTypeMask) == Flags.HostNotParsed)
            {
                //No user info for a Basic hostname
                flags &= ~Flags.HasUserInfo;
                // Some schemes do not allow HostType = Basic (plus V1 almost never understands this issue)
                //
                if (syntax.InFact(UriSyntaxFlags.AllowAnyOtherHost))
                {
                    flags |= Flags.BasicHostType;
                    for (end = idx; end < length; ++end)
                    {
                        if (pString[end] == '/' || (pString[end] == '?' || pString[end] == '#'))
                        {
                            break;
                        }
                    }
                    CheckAuthorityHelperHandleAnyHostIri(pString, startInput, end, iriParsing, hasUnicode,
                                                            ref flags, ref newHost, ref err);
                }
                else
                {
                    //
                    // ATTN V1 compat: V1 supports hostnames like ".." and ".", and so we do but only for unknown schemes.
                    //
                    if (syntax.InFact(UriSyntaxFlags.V1_UnknownUri))
                    {
                        // Can assert here that the host is not empty so we will set dotFound
                        // at least once or fail before exiting the loop
                        bool dotFound = false;
                        int startOtherHost = idx;
                        for (end = idx; end < length; ++end)
                        {
                            if (dotFound && (pString[end] == '/' || pString[end] == '?' || pString[end] == '#'))
                                break;
                            else if (end < (idx + 2) && pString[end] == '.')
                            {
                                // allow one or two dots
                                dotFound = true;
                            }
                            else
                            {
                                //failure
                                err = ParsingError.BadHostName;
                                flags |= Flags.UnknownHostType;
                                return idx;
                            }
                        }
                        //success
                        flags |= Flags.BasicHostType;

                        if (iriParsing && hasUnicode
                            && StaticNotAny(flags, Flags.HostUnicodeNormalized))
                        {
                            // Normalize any other host
                            string user = new string(pString, startOtherHost, end - startOtherHost);
                            try
                            {
                                newHost += user.Normalize(NormalizationForm.FormC);
                            }
                            catch (ArgumentException)
                            {
                                err = ParsingError.BadFormat;
                                return idx;
                            }

                            flags |= Flags.HostUnicodeNormalized;
                        }
                    }
                    else if (syntax.InFact(UriSyntaxFlags.MustHaveAuthority) ||
                             (syntax.InFact(UriSyntaxFlags.MailToLikeUri)))
                    {
                        err = ParsingError.BadHostName;
                        flags |= Flags.UnknownHostType;
                        return idx;
                    }
                }
            }
            return end;
        }

        private unsafe void CheckAuthorityHelperHandleDnsIri(char* pString, int start, int end,
            bool hasUnicode, ref Flags flags,
            ref bool justNormalized, ref string? newHost, ref ParsingError err)
        {
            // comes here only if host has unicode chars and iri is on or idn is allowed

            flags |= Flags.DnsHostType;

            if (hasUnicode)
            {
                string temp = UriHelper.StripBidiControlCharacters(new ReadOnlySpan<char>(pString + start, end - start));
                try
                {
                    newHost += temp.Normalize(NormalizationForm.FormC);
                }
                catch (ArgumentException)
                {
                    err = ParsingError.BadHostName;
                }
                justNormalized = true;
            }
            flags |= Flags.HostUnicodeNormalized;
        }

        private unsafe void CheckAuthorityHelperHandleAnyHostIri(char* pString, int startInput, int end,
                                            bool iriParsing, bool hasUnicode,
                                            ref Flags flags, ref string? newHost, ref ParsingError err)
        {
            if (StaticNotAny(flags, Flags.HostUnicodeNormalized) && (iriParsing && hasUnicode))
            {
                // Normalize any other host or do idn
                string user = new string(pString, startInput, end - startInput);

                try
                {
                    newHost += user.Normalize(NormalizationForm.FormC);
                }
                catch (ArgumentException)
                {
                    err = ParsingError.BadHostName;
                }

                flags |= Flags.HostUnicodeNormalized;
            }
        }

        //
        // The method checks whether a string needs transformation before going to display or wire
        //
        // Parameters:
        // - escaped   true = treat all valid escape sequences as escaped sequences, false = escape all %
        // - delim     a character signaling the termination of the component being checked
        //
        // When delim=='?', then '#' character is also considered as delimiter additionally to passed '?'.
        //
        // The method pays attention to the dots and slashes so to signal potential Path compression action needed.
        // Even that is not required for other components, the cycles are still spent (little inefficiency)
        //

        internal const char c_DummyChar = (char)0xFFFF;     //An Invalid Unicode character used as a dummy char passed into the parameter
        internal const char c_EOL = (char)0xFFFE;     //An Invalid Unicode character used by CheckCanonical as "no delimiter condition"
        [Flags]
        private enum Check
        {
            None = 0x0,
            EscapedCanonical = 0x1,
            DisplayCanonical = 0x2,
            DotSlashAttn = 0x4,
            DotSlashEscaped = 0x80,
            BackslashInPath = 0x10,
            ReservedFound = 0x20,
            NotIriCanonical = 0x40,
            FoundNonAscii = 0x8
        }

        //
        // Used by ParseRemaining as well by InternalIsWellFormedOriginalString
        //
        private unsafe Check CheckCanonical(char* str, ref int idx, int end, char delim)
        {
            Check res = Check.None;
            bool needsEscaping = false;
            bool foundEscaping = false;

            char c = c_DummyChar;
            int i = idx;
            for (; i < end; ++i)
            {
                c = str[i];
                // Control chars usually should be escaped in any case
                if (c <= '\x1F' || (c >= '\x7F' && c <= '\x9F'))
                {
                    needsEscaping = true;
                    foundEscaping = true;
                    res |= Check.ReservedFound;
                }
                else if (c > '~')
                {
                    if (_iriParsing)
                    {
                        bool valid = false;
                        res |= Check.FoundNonAscii;

                        if (char.IsHighSurrogate(c))
                        {
                            if ((i + 1) < end)
                            {
                                valid = IriHelper.CheckIriUnicodeRange(c, str[i + 1], out _, true);
                            }
                        }
                        else
                        {
                            valid = IriHelper.CheckIriUnicodeRange(c, true);
                        }
                        if (!valid) res |= Check.NotIriCanonical;
                    }

                    if (!needsEscaping) needsEscaping = true;
                }
                else if (c == delim)
                {
                    break;
                }
                else if (delim == '?' && c == '#' && (_syntax != null && _syntax.InFact(UriSyntaxFlags.MayHaveFragment)))
                {
                    // this is a special case when deciding on Query/Fragment
                    break;
                }
                else if (c == '?')
                {
                    if (IsImplicitFile || (_syntax != null && !_syntax.InFact(UriSyntaxFlags.MayHaveQuery)
                        && delim != c_EOL))
                    {
                        // If found as reserved this char is not suitable for safe unescaped display
                        // Will need to escape it when both escaping and unescaping the string
                        res |= Check.ReservedFound;
                        foundEscaping = true;
                        needsEscaping = true;
                    }
                }
                else if (c == '#')
                {
                    needsEscaping = true;
                    if (IsImplicitFile || (_syntax != null && !_syntax.InFact(UriSyntaxFlags.MayHaveFragment)))
                    {
                        // If found as reserved this char is not suitable for safe unescaped display
                        // Will need to escape it when both escaping and unescaping the string
                        res |= Check.ReservedFound;
                        foundEscaping = true;
                    }
                }
                else if (c == '/' || c == '\\')
                {
                    if ((res & Check.BackslashInPath) == 0 && c == '\\')
                    {
                        res |= Check.BackslashInPath;
                    }
                    if ((res & Check.DotSlashAttn) == 0 && i + 1 != end && (str[i + 1] == '/' || str[i + 1] == '\\'))
                    {
                        res |= Check.DotSlashAttn;
                    }
                }
                else if (c == '.')
                {
                    if ((res & Check.DotSlashAttn) == 0 && i + 1 == end || str[i + 1] == '.' || str[i + 1] == '/'
                        || str[i + 1] == '\\' || str[i + 1] == '?' || str[i + 1] == '#')
                    {
                        res |= Check.DotSlashAttn;
                    }
                }
                else if (((c <= '"' && c != '!') || (c >= '[' && c <= '^') || c == '>'
                        || c == '<' || c == '`'))
                {
                    if (!needsEscaping) needsEscaping = true;

                    // The check above validates only that we have valid IRI characters, which is not enough to
                    // conclude that we have a valid canonical IRI.
                    // If we have an IRI with Flags.HasUnicode, we need to set Check.NotIriCanonical so that the
                    // path, query, and fragment will be validated.
                    if ((_flags & Flags.HasUnicode) != 0 && _iriParsing)
                    {
                        res |= Check.NotIriCanonical;
                    }
                }
                else if (c >= '{' && c <= '}') // includes '{', '|', '}'
                {
                    needsEscaping = true;
                }
                else if (c == '%')
                {
                    if (!foundEscaping) foundEscaping = true;
                    //try unescape a byte hex escaping
                    if (i + 2 < end && (c = UriHelper.EscapedAscii(str[i + 1], str[i + 2])) != c_DummyChar)
                    {
                        if (c == '.' || c == '/' || c == '\\')
                        {
                            res |= Check.DotSlashEscaped;
                        }
                        i += 2;
                        continue;
                    }
                    // otherwise we follow to non escaped case
                    if (!needsEscaping)
                    {
                        needsEscaping = true;
                    }
                }
            }

            if (foundEscaping)
            {
                if (!needsEscaping)
                {
                    res |= Check.EscapedCanonical;
                }
            }
            else
            {
                res |= Check.DisplayCanonical;
                if (!needsEscaping)
                {
                    res |= Check.EscapedCanonical;
                }
            }
            idx = i;
            return res;
        }

        //
        // Returns the escaped and canonicalized path string
        // the passed array must be long enough to hold at least
        // canonical unescaped path representation (allocated by the caller)
        //
        private unsafe char[] GetCanonicalPath(char[] dest, ref int pos, UriFormat formatAs)
        {
            if (InFact(Flags.FirstSlashAbsent))
                dest[pos++] = '/';

            if (_info.Offset.Path == _info.Offset.Query)
                return dest;

            int end = pos;

            int dosPathIdx = SecuredPathIndex;

            // Note that unescaping and then escaping back is not transitive hence not safe.
            // We are vulnerable due to the way the UserEscaped flag is processed.
            // Try to unescape only needed chars.
            if (formatAs == UriFormat.UriEscaped)
            {
                if (InFact(Flags.ShouldBeCompressed))
                {
                    _string.CopyTo(_info.Offset.Path, dest, end, _info.Offset.Query - _info.Offset.Path);
                    end += (_info.Offset.Query - _info.Offset.Path);

                    // If the path was found as needed compression and contains escaped characters, unescape only
                    // interesting characters (safe)

                    if (_syntax.InFact(UriSyntaxFlags.UnEscapeDotsAndSlashes) && InFact(Flags.PathNotCanonical)
                        && !IsImplicitFile)
                    {
                        fixed (char* pdest = dest)
                        {
                            UnescapeOnly(pdest, pos, ref end, '.', '/',
                                _syntax.InFact(UriSyntaxFlags.ConvertPathSlashes) ? '\\' : c_DummyChar);
                        }
                    }
                }
                else
                {
                    //Note: we may produce non escaped Uri characters on the wire
                    if (InFact(Flags.E_PathNotCanonical) && NotAny(Flags.UserEscaped))
                    {
                        string str = _string;

                        // Check on not canonical disk designation like C|\, should be rare, rare case
                        if (dosPathIdx != 0 && str[dosPathIdx + _info.Offset.Path - 1] == '|')
                        {
                            str = str.Remove(dosPathIdx + _info.Offset.Path - 1, 1);
                            str = str.Insert(dosPathIdx + _info.Offset.Path - 1, ":");
                        }

                        dest = UriHelper.EscapeString(
                            str.AsSpan(_info.Offset.Path, _info.Offset.Query - _info.Offset.Path),
                            dest, ref end,
                            checkExistingEscaped: !IsImplicitFile, '?', '#');
                    }
                    else
                    {
                        _string.CopyTo(_info.Offset.Path, dest, end, _info.Offset.Query - _info.Offset.Path);
                        end += (_info.Offset.Query - _info.Offset.Path);
                    }
                }

                // On Unix, escape '\\' in path of file uris to '%5C' canonical form.
                if (!IsWindowsSystem && InFact(Flags.BackslashInPath) && _syntax.NotAny(UriSyntaxFlags.ConvertPathSlashes) && _syntax.InFact(UriSyntaxFlags.FileLikeUri) && !IsImplicitFile)
                {
                    dest = UriHelper.EscapeString(new string(dest, pos, end - pos), dest, ref pos, checkExistingEscaped: true, '\\');
                    end = pos;
                }
            }
            else
            {
                _string.CopyTo(_info.Offset.Path, dest, end, _info.Offset.Query - _info.Offset.Path);
                end += (_info.Offset.Query - _info.Offset.Path);

                if (InFact(Flags.ShouldBeCompressed))
                {
                    // If the path was found as needed compression and contains escaped characters,
                    // unescape only interesting characters (safe)

                    if (_syntax.InFact(UriSyntaxFlags.UnEscapeDotsAndSlashes) && InFact(Flags.PathNotCanonical)
                        && !IsImplicitFile)
                    {
                        fixed (char* pdest = dest)
                        {
                            UnescapeOnly(pdest, pos, ref end, '.', '/',
                                _syntax.InFact(UriSyntaxFlags.ConvertPathSlashes) ? '\\' : c_DummyChar);
                        }
                    }
                }
            }

            // Here we already got output data as copied into dest array
            // We just may need more processing of that data

            //
            // if this URI is using 'non-proprietary' disk drive designation, convert to MS-style
            //
            // (path is already  >= 3 chars if recognized as a DOS-like)
            //
            if (dosPathIdx != 0 && dest[dosPathIdx + pos - 1] == '|')
                dest[dosPathIdx + pos - 1] = ':';

            if (InFact(Flags.ShouldBeCompressed))
            {
                // It will also convert back slashes if needed
                dest = Compress(dest, (ushort)(pos + dosPathIdx), ref end, _syntax);
                if (dest[pos] == '\\')
                    dest[pos] = '/';

                // Escape path if requested and found as not fully escaped
                if (formatAs == UriFormat.UriEscaped && NotAny(Flags.UserEscaped) && InFact(Flags.E_PathNotCanonical))
                {
                    //Note: Flags.UserEscaped check is solely based on trusting the user
                    dest = UriHelper.EscapeString(new string(dest, pos, end - pos), dest, ref pos, checkExistingEscaped: !IsImplicitFile, '?', '#');
                    end = pos;
                }
            }
            else if (_syntax.InFact(UriSyntaxFlags.ConvertPathSlashes) && InFact(Flags.BackslashInPath))
            {
                for (int i = pos; i < end; ++i)
                    if (dest[i] == '\\') dest[i] = '/';
            }

            if (formatAs != UriFormat.UriEscaped && InFact(Flags.PathNotCanonical))
            {
                UnescapeMode mode;
                if (InFact(Flags.PathNotCanonical))
                {
                    switch (formatAs)
                    {
                        case V1ToStringUnescape:

                            mode = (InFact(Flags.UserEscaped) ? UnescapeMode.Unescape : UnescapeMode.EscapeUnescape)
                                | UnescapeMode.V1ToStringFlag;
                            if (IsImplicitFile)
                                mode &= ~UnescapeMode.Unescape;
                            break;

                        case UriFormat.Unescaped:
                            mode = IsImplicitFile ? UnescapeMode.CopyOnly
                                : UnescapeMode.Unescape | UnescapeMode.UnescapeAll;
                            break;

                        default: // UriFormat.SafeUnescaped

                            mode = InFact(Flags.UserEscaped) ? UnescapeMode.Unescape : UnescapeMode.EscapeUnescape;
                            if (IsImplicitFile)
                                mode &= ~UnescapeMode.Unescape;
                            break;
                    }
                }
                else
                {
                    mode = UnescapeMode.CopyOnly;
                }

                char[] dest1 = new char[dest.Length];
                Buffer.BlockCopy(dest, 0, dest1, 0, end * sizeof(char));
                fixed (char* pdest = dest1)
                {
                    dest = UriHelper.UnescapeString(pdest, pos, end, dest, ref pos, '?', '#', c_DummyChar, mode,
                        _syntax, false);
                }
            }
            else
            {
                pos = end;
            }

            return dest;
        }

        // works only with ASCII characters, used to partially unescape path before compressing
        private static unsafe void UnescapeOnly(char* pch, int start, ref int end, char ch1, char ch2, char ch3)
        {
            if (end - start < 3)
            {
                //no chance that something is escaped
                return;
            }

            char* pend = pch + end - 2;
            pch += start;
            char* pnew = null;

        over:

            // Just looking for a interested escaped char
            if (pch >= pend) goto done;
            if (*pch++ != '%') goto over;

            char ch = UriHelper.EscapedAscii(*pch++, *pch++);
            if (!(ch == ch1 || ch == ch2 || ch == ch3)) goto over;

            // Here we found something and now start copying the scanned chars
            pnew = pch - 2;
            *(pnew - 1) = ch;

        over_new:

            if (pch >= pend) goto done;
            if ((*pnew++ = *pch++) != '%') goto over_new;

            ch = UriHelper.EscapedAscii((*pnew++ = *pch++), (*pnew++ = *pch++));
            if (!(ch == ch1 || ch == ch2 || ch == ch3))
            {
                goto over_new;
            }

            pnew -= 2;
            *(pnew - 1) = ch;

            goto over_new;

        done:
            pend += 2;

            if (pnew == null)
            {
                //nothing was found
                return;
            }

            //the tail may be already processed
            if (pch == pend)
            {
                end -= (int)(pch - pnew);
                return;
            }

            *pnew++ = *pch++;
            if (pch == pend)
            {
                end -= (int)(pch - pnew);
                return;
            }
            *pnew++ = *pch++;
            end -= (int)(pch - pnew);
        }

        //
        // This will compress any "\" "/../" "/./" "///" "/..../" /XXX.../, etc found in the input
        //
        // The passed syntax controls whether to use aggressive compression or the one specified in RFC 2396
        //
        private static char[] Compress(char[] dest, int start, ref int destLength, UriParser syntax)
        {
            ushort slashCount = 0;
            ushort lastSlash = 0;
            ushort dotCount = 0;
            ushort removeSegments = 0;

            unchecked
            {
                //ushort i == -1 and start == -1 overflow is ok here
                ushort i = (ushort)((ushort)destLength - (ushort)1);
                start = (ushort)(start - 1);

                for (; i != start; --i)
                {
                    char ch = dest[i];
                    if (ch == '\\' && syntax.InFact(UriSyntaxFlags.ConvertPathSlashes))
                    {
                        dest[i] = ch = '/';
                    }

                    //
                    // compress multiple '/' for file URI
                    //
                    if (ch == '/')
                    {
                        ++slashCount;
                    }
                    else
                    {
                        if (slashCount > 1)
                        {
                            // else preserve repeated slashes
                            lastSlash = (ushort)(i + 1);
                        }
                        slashCount = 0;
                    }

                    if (ch == '.')
                    {
                        ++dotCount;
                        continue;
                    }
                    else if (dotCount != 0)
                    {
                        bool skipSegment = syntax.NotAny(UriSyntaxFlags.CanonicalizeAsFilePath)
                            && (dotCount > 2 || ch != '/' || i == start);

                        //
                        // Cases:
                        // /./                  = remove this segment
                        // /../                 = remove this segment, mark next for removal
                        // /....x               = DO NOT TOUCH, leave as is
                        // x.../                = DO NOT TOUCH, leave as is, except for V2 legacy mode
                        //
                        if (!skipSegment && ch == '/')
                        {
                            if ((lastSlash == i + dotCount + 1 // "/..../"
                                    || (lastSlash == 0 && i + dotCount + 1 == destLength)) // "/..."
                                && (dotCount <= 2))
                            {
                                //
                                //  /./ or /.<eos> or /../ or /..<eos>
                                //
                                // just reusing a variable slot we perform //dest.Remove(i+1, dotCount + (lastSlash==0?0:1));
                                lastSlash = (ushort)(i + 1 + dotCount + (lastSlash == 0 ? 0 : 1));
                                Buffer.BlockCopy(dest, lastSlash * sizeof(char), dest, (i + 1) * sizeof(char), (destLength - lastSlash) * sizeof(char));
                                destLength -= (lastSlash - i - 1);

                                lastSlash = i;
                                if (dotCount == 2)
                                {
                                    //
                                    // We have 2 dots in between like /../ or /..<eos>,
                                    // Mark next segment for removal and remove this /../ or /..
                                    //
                                    ++removeSegments;
                                }
                                dotCount = 0;
                                continue;
                            }
                        }
                        // .NET 4.5 no longer removes trailing dots in a path segment x.../  or  x...<eos>
                        dotCount = 0;

                        //
                        // Here all other cases go such as
                        // x.[..]y or /.[..]x or (/x.[...][/] && removeSegments !=0)
                    }

                    //
                    // Now we may want to remove a segment because of previous /../
                    //
                    if (ch == '/')
                    {
                        if (removeSegments != 0)
                        {
                            --removeSegments;

                            // just reusing a variable slot we perform //dest.Remove(i+1, lastSlash - i);
                            lastSlash = (ushort)(lastSlash + 1);
                            Buffer.BlockCopy(dest, lastSlash * sizeof(char), dest, (i + 1) * sizeof(char), (destLength - lastSlash) * sizeof(char));
                            destLength -= (lastSlash - i - 1);
                        }
                        lastSlash = i;
                    }
                }

                start = (ushort)((ushort)start + (ushort)1);
            } //end of unchecked

            if ((ushort)destLength > start && syntax.InFact(UriSyntaxFlags.CanonicalizeAsFilePath))
            {
                if (slashCount <= 1)
                {
                    if (removeSegments != 0 && dest[start] != '/')
                    {
                        //remove first not rooted segment
                        lastSlash = (ushort)(lastSlash + 1);
                        Buffer.BlockCopy(dest, lastSlash * sizeof(char), dest, start * sizeof(char), (destLength - lastSlash) * sizeof(char));
                        destLength -= lastSlash;
                    }
                    else if (dotCount != 0)
                    {
                        // If final string starts with a segment looking like .[...]/ or .[...]<eos>
                        // then we remove this first segment
                        if (lastSlash == dotCount + 1 || (lastSlash == 0 && dotCount + 1 == destLength))
                        {
                            dotCount = (ushort)(dotCount + (lastSlash == 0 ? 0 : 1));
                            Buffer.BlockCopy(dest, dotCount * sizeof(char), dest, start * sizeof(char), (destLength - dotCount) * sizeof(char));
                            destLength -= dotCount;
                        }
                    }
                }
            }
            return dest;
        }

        //
        // CombineUri
        //
        //  Given 2 URI strings, combine them into a single resultant URI string
        //
        // Inputs:
        //  <argument>  basePart
        //      Base URI to combine with
        //
        //  <argument>  relativePart
        //      String expected to be relative URI
        //
        // Assumes:
        //  <basePart> is in canonic form
        //
        // Returns:
        //  Resulting combined URI string
        //
        private static string CombineUri(Uri basePart, string relativePart, UriFormat uriFormat)
        {
            //NB: relativePart is ensured as not empty by the caller
            //    Another assumption is that basePart is an AbsoluteUri

            // This method was not optimized for efficiency
            // Means a relative Uri ctor may be relatively slow plus it increases the footprint of the baseUri

            char c1 = relativePart[0];

            //check a special case for the base as DOS path and a rooted relative string
            if (basePart.IsDosPath &&
                (c1 == '/' || c1 == '\\') &&
                (relativePart.Length == 1 || (relativePart[1] != '/' && relativePart[1] != '\\')))
            {
                // take relative part appended to the base string after the drive letter
                int idx = basePart.OriginalString.IndexOf(':');
                if (basePart.IsImplicitFile)
                {
                    return string.Concat(basePart.OriginalString.AsSpan(0, idx + 1), relativePart);
                }

                // The basePart has explicit scheme (could be not file:), take the DOS drive ':' position
                idx = basePart.OriginalString.IndexOf(':', idx + 1);
                return string.Concat(basePart.OriginalString.AsSpan(0, idx + 1), relativePart);
            }

            // Check special case for Unc or absolute path in relativePart when base is FILE
            if (StaticIsFile(basePart.Syntax))
            {
                if (c1 == '\\' || c1 == '/')
                {
                    if (relativePart.Length >= 2 && (relativePart[1] == '\\' || relativePart[1] == '/'))
                    {
                        //Assuming relative is a Unc path and base is a file uri.
                        return basePart.IsImplicitFile ? relativePart : "file:" + relativePart;
                    }

                    // here we got an absolute path in relativePart,
                    // For compatibility with V1.0 parser we restrict the compression scope to Unc Share, i.e. \\host\share\
                    if (basePart.IsUnc)
                    {
                        string share = basePart.GetParts(UriComponents.Path | UriComponents.KeepDelimiter,
                            UriFormat.Unescaped);
                        for (int i = 1; i < share.Length; ++i)
                        {
                            if (share[i] == '/')
                            {
                                share = share.Substring(0, i);
                                break;
                            }
                        }
                        if (basePart.IsImplicitFile)
                        {
                            return @"\\"
                                    + basePart.GetParts(UriComponents.Host, UriFormat.Unescaped)
                                    + share
                                    + relativePart;
                        }
                        return "file://"
                                + basePart.GetParts(UriComponents.Host, uriFormat)
                                + share
                                + relativePart;
                    }
                    // It's not obvious but we've checked (for this relativePart format) that baseUti is nor UNC nor DOS path
                    //
                    // Means base is a Unix style path and, btw, IsImplicitFile cannot be the case either
                    return "file://" + relativePart;
                }
            }

            // If we are here we did not recognize absolute DOS/UNC path for a file: base uri
            // Note that DOS path may still happen in the relativePart and if so it may override the base uri scheme.

            bool convBackSlashes = basePart.Syntax.InFact(UriSyntaxFlags.ConvertPathSlashes);

            string? left = null;

            // check for network or local absolute path
            if (c1 == '/' || (c1 == '\\' && convBackSlashes))
            {
                if (relativePart.Length >= 2 && relativePart[1] == '/')
                {
                    // got an authority in relative path and the base scheme is not file (checked)
                    return basePart.Scheme + ':' + relativePart;
                }

                // Got absolute relative path, and the base is nor FILE nor a DOS path (checked at the method start)
                if (basePart.HostType == Flags.IPv6HostType)
                {
                    left = basePart.GetParts(UriComponents.Scheme | UriComponents.UserInfo, uriFormat)
                                     + '[' + basePart.DnsSafeHost + ']'
                                     + basePart.GetParts(UriComponents.KeepDelimiter | UriComponents.Port, uriFormat);
                }
                else
                {
                    left = basePart.GetParts(UriComponents.SchemeAndServer | UriComponents.UserInfo, uriFormat);
                }

                return convBackSlashes && c1 == '\\' ?
                    string.Concat(left, "/", relativePart.AsSpan(1)) :
                    left + relativePart;
            }

            // Here we got a relative path
            // Need to run path Compression because this is how relative Uri combining works

            // Take the base part path up to and including the last slash
            left = basePart.GetParts(UriComponents.Path | UriComponents.KeepDelimiter,
                basePart.IsImplicitFile ? UriFormat.Unescaped : uriFormat);
            int length = left.Length;
            char[] path = new char[length + relativePart.Length];

            if (length > 0)
            {
                left.CopyTo(0, path, 0, length);
                while (length > 0)
                {
                    if (path[--length] == '/')
                    {
                        ++length;
                        break;
                    }
                }
            }

            //Append relative path to the result
            relativePart.CopyTo(0, path, length, relativePart.Length);

            // Split relative on path and extra (for compression)
            c1 = basePart.Syntax.InFact(UriSyntaxFlags.MayHaveQuery) ? '?' : c_DummyChar;

            // The  implicit file check is to avoid a fragment in the implicit file combined uri.
            char c2 = (!basePart.IsImplicitFile && basePart.Syntax.InFact(UriSyntaxFlags.MayHaveFragment)) ? '#' :
                c_DummyChar;
            ReadOnlySpan<char> extra = string.Empty;

            // assuming c_DummyChar may not happen in an unicode uri string
            if (!(c1 == c_DummyChar && c2 == c_DummyChar))
            {
                int i = 0;
                for (; i < relativePart.Length; ++i)
                {
                    if (path[length + i] == c1 || path[length + i] == c2)
                    {
                        break;
                    }
                }
                if (i == 0)
                {
                    extra = relativePart;
                }
                else if (i < relativePart.Length)
                {
                    extra = relativePart.AsSpan(i);
                }
                length += i;
            }
            else
            {
                length += relativePart.Length;
            }

            // Take the base part up to the path
            if (basePart.HostType == Flags.IPv6HostType)
            {
                if (basePart.IsImplicitFile)
                {
                    left = @"\\[" + basePart.DnsSafeHost + ']';
                }
                else
                {
                    left = basePart.GetParts(UriComponents.Scheme | UriComponents.UserInfo, uriFormat)
                            + '[' + basePart.DnsSafeHost + ']'
                            + basePart.GetParts(UriComponents.KeepDelimiter | UriComponents.Port, uriFormat);
                }
            }
            else
            {
                if (basePart.IsImplicitFile)
                {
                    if (basePart.IsDosPath)
                    {
                        // The FILE DOS path comes as /c:/path, we have to exclude first 3 chars from compression
                        path = Compress(path, 3, ref length, basePart.Syntax);
                        return string.Concat(path.AsSpan(1, length - 1), extra);
                    }
                    else if (!IsWindowsSystem && basePart.IsUnixPath)
                    {
                        left = basePart.GetParts(UriComponents.Host, UriFormat.Unescaped);
                    }
                    else
                    {
                        left = @"\\" + basePart.GetParts(UriComponents.Host, UriFormat.Unescaped);
                    }
                }
                else
                {
                    left = basePart.GetParts(UriComponents.SchemeAndServer | UriComponents.UserInfo, uriFormat);
                }
            }
            //compress the path
            path = Compress(path, basePart.SecuredPathIndex, ref length, basePart.Syntax);
            return string.Concat(left, path.AsSpan(0, length), extra);
        }

        //
        // PathDifference
        //
        //  Performs the relative path calculation for MakeRelative()
        //
        // Inputs:
        //  <argument>  path1
        //  <argument>  path2
        //      Paths for which we calculate the difference
        //
        //  <argument>  compareCase
        //      False if we consider characters that differ only in case to be
        //      equal
        //
        // Returns:
        //  A string which is the relative path difference between <path1> and
        //  <path2> such that if <path1> and the calculated difference are used
        //  as arguments to Combine(), <path2> is returned
        //
        // Throws:
        //  Nothing
        //
        private static string PathDifference(string path1, string path2, bool compareCase)
        {
            int i;
            int si = -1;

            for (i = 0; (i < path1.Length) && (i < path2.Length); ++i)
            {
                if ((path1[i] != path2[i])
                    && (compareCase
                        || (char.ToLowerInvariant(path1[i])
                            != char.ToLowerInvariant(path2[i]))))
                {
                    break;
                }
                else if (path1[i] == '/')
                {
                    si = i;
                }
            }

            if (i == 0)
            {
                return path2;
            }
            if ((i == path1.Length) && (i == path2.Length))
            {
                return string.Empty;
            }

            StringBuilder relPath = new StringBuilder();
            // Walk down several dirs
            for (; i < path1.Length; ++i)
            {
                if (path1[i] == '/')
                {
                    relPath.Append("../");
                }
            }
            // Same path except that path1 ended with a file name and path2 didn't
            if (relPath.Length == 0 && path2.Length - 1 == si)
                return "./"; // Truncate the file name
            return relPath.Append(path2.AsSpan(si + 1)).ToString();
        }

        //
        // MakeRelative (toUri)
        //
        //  Return a relative path which when applied to this Uri would create the
        //  resulting Uri <toUri>
        //
        // Inputs:
        //  <argument>  toUri
        //      Uri to which we calculate the transformation from this Uri
        //
        // Returns:
        //  If the 2 Uri are common except for a relative path difference, then that
        //  difference, else the display name of this Uri
        //
        // Throws:
        //  ArgumentNullException, InvalidOperationException
        //
        [Obsolete("The method has been deprecated. Please use MakeRelativeUri(Uri uri). https://go.microsoft.com/fwlink/?linkid=14202")]
        public string MakeRelative(Uri toUri)
        {
            if (toUri == null)
                throw new ArgumentNullException(nameof(toUri));

            if (IsNotAbsoluteUri || toUri.IsNotAbsoluteUri)
                throw new InvalidOperationException(SR.net_uri_NotAbsolute);

            if ((Scheme == toUri.Scheme) && (Host == toUri.Host) && (Port == toUri.Port))
                return PathDifference(AbsolutePath, toUri.AbsolutePath, !IsUncOrDosPath);

            return toUri.ToString();
        }

        /// <internalonly/>
        [Obsolete("The method has been deprecated. It is not used by the system. https://go.microsoft.com/fwlink/?linkid=14202")]
        protected virtual void Canonicalize()
        {
            // this method if suppressed by the derived class
            // would lead to suppressing of a path compression
            // It does not make much sense and violates Fxcop on calling a virtual method in the ctor.
            // Should be deprecated and removed asap.
        }

        /// <internalonly/>
        [Obsolete("The method has been deprecated. It is not used by the system. https://go.microsoft.com/fwlink/?linkid=14202")]
        protected virtual void Parse()
        {
            // this method if suppressed by the derived class
            // would lead to an unconstructed Uri instance.
            // It does not make any sense and violates Fxcop on calling a virtual method in the ctor.
            // Should be deprecated and removed asap.
        }

        /// <internalonly/>
        [Obsolete("The method has been deprecated. It is not used by the system. https://go.microsoft.com/fwlink/?linkid=14202")]
        protected virtual void Escape()
        {
            // this method if suppressed by the derived class
            // would lead to the same effect as dontEscape=true.
            // It does not make much sense and violates Fxcop on calling a virtual method in the ctor.
            // Should be deprecated and removed asap.
        }

        //
        // Unescape
        //
        //  Convert any escape sequences in <path>. Escape sequences can be
        //  hex encoded reserved characters (e.g. %40 == '@') or hex encoded
        //  UTF-8 sequences (e.g. %C4%D2 == 'Latin capital Ligature Ij')
        //
        /// <internalonly/>
        [Obsolete("The method has been deprecated. Please use GetComponents() or static UnescapeDataString() to unescape a Uri component or a string. https://go.microsoft.com/fwlink/?linkid=14202")]
        protected virtual string Unescape(string path)
        {
            // This method is dangerous since it gives path unescaping control
            // to the derived class without any permission demand.
            // Should be deprecated and removed asap.

            char[] dest = new char[path.Length];
            int count = 0;
            dest = UriHelper.UnescapeString(path, 0, path.Length, dest, ref count, c_DummyChar, c_DummyChar,
                c_DummyChar, UnescapeMode.Unescape | UnescapeMode.UnescapeAll, null, false);
            return new string(dest, 0, count);
        }

        [Obsolete("The method has been deprecated. Please use GetComponents() or static EscapeUriString() to escape a Uri component or a string. https://go.microsoft.com/fwlink/?linkid=14202")]
        protected static string EscapeString(string? str) =>
            str is null ? string.Empty :
            UriHelper.EscapeString(str, checkExistingEscaped: true, UriHelper.UnreservedReservedTable, '?', '#');

        //
        // CheckSecurity
        //
        //  Check for any invalid or problematic character sequences
        //
        /// <internalonly/>
        [Obsolete("The method has been deprecated. It is not used by the system. https://go.microsoft.com/fwlink/?linkid=14202")]
        protected virtual void CheckSecurity()
        {
            // This method just does not make sense
            // Should be deprecated and removed asap.
        }

        //
        // IsReservedCharacter
        //
        //  Determine whether a character is part of the reserved set
        //
        // Returns:
        //  true if <character> is reserved else false
        //
        /// <internalonly/>
        [Obsolete("The method has been deprecated. It is not used by the system. https://go.microsoft.com/fwlink/?linkid=14202")]
        protected virtual bool IsReservedCharacter(char character)
        {
            // This method just does not make sense as protected virtual
            // It should go public static asap

            return (character == ';')
                || (character == '/')
                || (character == ':')
                || (character == '@')   // OK FS char
                || (character == '&')
                || (character == '=')
                || (character == '+')   // OK FS char
                || (character == '$')   // OK FS char
                || (character == ',')
                ;
        }

        //
        // IsExcludedCharacter
        //
        //  Determine if a character should be exluded from a URI and therefore be
        //  escaped
        //
        // Returns:
        //  true if <character> should be escaped else false
        //
        /// <internalonly/>
        [Obsolete("The method has been deprecated. It is not used by the system. https://go.microsoft.com/fwlink/?linkid=14202")]
        protected static bool IsExcludedCharacter(char character)
        {
            // This method just does not make sense as protected
            // It should go public static asap

            //
            // the excluded characters...
            //

            return (character <= 0x20)
                || (character >= 0x7f)
                || (character == '<')
                || (character == '>')
                || (character == '#')
                || (character == '%')
                || (character == '"')

                //
                // the 'unwise' characters...
                //

                || (character == '{')
                || (character == '}')
                || (character == '|')
                || (character == '\\')
                || (character == '^')
                || (character == '[')
                || (character == ']')
                || (character == '`')
                ;
        }

        //
        // IsBadFileSystemCharacter
        //
        //  Determine whether a character would be an invalid character if used in
        //  a file system name. Note, this is really based on NTFS rules
        //
        // Returns:
        //  true if <character> would be a treated as a bad file system character
        //  else false
        //
        [Obsolete("The method has been deprecated. It is not used by the system. https://go.microsoft.com/fwlink/?linkid=14202")]
        protected virtual bool IsBadFileSystemCharacter(char character)
        {
            // This method just does not make sense as protected virtual
            // It should go public static asap

            return (character < 0x20)
                || (character == ';')
                || (character == '/')
                || (character == '?')
                || (character == ':')
                || (character == '&')
                || (character == '=')
                || (character == ',')
                || (character == '*')
                || (character == '<')
                || (character == '>')
                || (character == '"')
                || (character == '|')
                || (character == '\\')
                || (character == '^')
                ;
        }

        //Used by UriBuilder
        internal bool HasAuthority
        {
            get
            {
                return InFact(Flags.AuthorityFound);
            }
        }
    } // class Uri
} // namespace System<|MERGE_RESOLUTION|>--- conflicted
+++ resolved
@@ -1520,38 +1520,21 @@
         {
             if (IsNotAbsoluteUri)
             {
-<<<<<<< HEAD
-                return CalculateCaseInsensitiveHashCode(OriginalString);
-            }
-
-            MoreInfo info = EnsureUriInfo().MoreInfo;
-            int tempHash = info.Hash;
-            if (tempHash == 0)
-            {
-                string chkString = info.RemoteUrl ??= GetParts(UriComponents.HttpRequestUrl, UriFormat.SafeUnescaped);
-                tempHash = CalculateCaseInsensitiveHashCode(chkString);
-                if (tempHash == 0)
-=======
                 return OriginalString.GetHashCode();
             }
             else
             {
-                MoreInfo moreInfo = EnsureUriInfo().MoreInfo ??= new MoreInfo();
-                string remoteUrl = moreInfo.RemoteUrl ??= GetParts(UriComponents.HttpRequestUrl, UriFormat.SafeUnescaped);
+                MoreInfo info = EnsureUriInfo().MoreInfo;
+                string remoteUrl = info.RemoteUrl ??= GetParts(UriComponents.HttpRequestUrl, UriFormat.SafeUnescaped);
 
                 if (IsUncOrDosPath)
                 {
                     return remoteUrl.GetHashCode(StringComparison.OrdinalIgnoreCase);
                 }
                 else
->>>>>>> 8527a991
                 {
                     return remoteUrl.GetHashCode();
                 }
-<<<<<<< HEAD
-                info.Hash = tempHash;
-=======
->>>>>>> 8527a991
             }
         }
 
