// Licensed to the .NET Foundation under one or more agreements.
// The .NET Foundation licenses this file to you under the MIT license.

using Internal.Runtime.CompilerServices;
using System.Collections.Generic;
using System.Diagnostics;
using System.Globalization;
using System.Runtime.InteropServices;
using System.Runtime.Serialization;
using System.Text;
using System.Threading;

namespace System
{
    [Serializable]
    [System.Runtime.CompilerServices.TypeForwardedFrom("System, Version=4.0.0.0, Culture=neutral, PublicKeyToken=b77a5c561934e089")]
    public partial class Uri : ISerializable
    {
        public static readonly string UriSchemeFile = UriParser.FileUri.SchemeName;
        public static readonly string UriSchemeFtp = UriParser.FtpUri.SchemeName;
        public static readonly string UriSchemeSftp = "sftp";
        public static readonly string UriSchemeFtps = "ftps";
        public static readonly string UriSchemeGopher = UriParser.GopherUri.SchemeName;
        public static readonly string UriSchemeHttp = UriParser.HttpUri.SchemeName;
        public static readonly string UriSchemeHttps = UriParser.HttpsUri.SchemeName;
        public static readonly string UriSchemeWs = UriParser.WsUri.SchemeName;
        public static readonly string UriSchemeWss = UriParser.WssUri.SchemeName;
        public static readonly string UriSchemeMailto = UriParser.MailToUri.SchemeName;
        public static readonly string UriSchemeNews = UriParser.NewsUri.SchemeName;
        public static readonly string UriSchemeNntp = UriParser.NntpUri.SchemeName;
        public static readonly string UriSchemeSsh = "ssh";
        public static readonly string UriSchemeTelnet = UriParser.TelnetUri.SchemeName;
        public static readonly string UriSchemeNetTcp = UriParser.NetTcpUri.SchemeName;
        public static readonly string UriSchemeNetPipe = UriParser.NetPipeUri.SchemeName;
        public static readonly string SchemeDelimiter = "://";

        internal const int StackallocThreshold = 512;

        internal const int c_MaxUriBufferSize = 0xFFF0;
        private const int c_MaxUriSchemeName = 1024;

        // untouched user string unless string has unicode chars and iriparsing is enabled
        // or idn is on and we have unicode host or idn host
        // In that case, this string is normalized, stripped of bidi chars, and validated
        // with char limits
        private string _string = null!; // initialized early in ctor via a helper

        // untouched user string if string has unicode with iri on or unicode/idn host with idn on
        private string _originalUnicodeString = null!; // initialized in ctor via helper

        internal UriParser _syntax = null!;   // Initialized in ctor via helper. This is a whole Uri syntax, not only the scheme name

        internal Flags _flags;
        private UriInfo _info = null!;

        [Flags]
        internal enum Flags : ulong
        {
            Zero = 0x00000000,

            SchemeNotCanonical = 0x1,
            UserNotCanonical = 0x2,
            HostNotCanonical = 0x4,
            PortNotCanonical = 0x8,
            PathNotCanonical = 0x10,
            QueryNotCanonical = 0x20,
            FragmentNotCanonical = 0x40,
            CannotDisplayCanonical = 0x7F,

            E_UserNotCanonical = 0x80,
            E_HostNotCanonical = 0x100,
            E_PortNotCanonical = 0x200,
            E_PathNotCanonical = 0x400,
            E_QueryNotCanonical = 0x800,
            E_FragmentNotCanonical = 0x1000,
            E_CannotDisplayCanonical = 0x1F80,


            ShouldBeCompressed = 0x2000,
            FirstSlashAbsent = 0x4000,
            BackslashInPath = 0x8000,

            IndexMask = 0x0000FFFF,
            HostTypeMask = 0x00070000,
            HostNotParsed = 0x00000000,
            IPv6HostType = 0x00010000,
            IPv4HostType = 0x00020000,
            DnsHostType = 0x00030000,
            UncHostType = 0x00040000,
            BasicHostType = 0x00050000,
            UnusedHostType = 0x00060000,
            UnknownHostType = 0x00070000,

            UserEscaped = 0x00080000,
            AuthorityFound = 0x00100000,
            HasUserInfo = 0x00200000,
            LoopbackHost = 0x00400000,
            NotDefaultPort = 0x00800000,

            UserDrivenParsing = 0x01000000,
            CanonicalDnsHost = 0x02000000,
            ErrorOrParsingRecursion = 0x04000000,   // Used to signal a default parser error and also to confirm Port
                                                    // and Host values in case of a custom user Parser
            DosPath = 0x08000000,
            UncPath = 0x10000000,
            ImplicitFile = 0x20000000,
            MinimalUriInfoSet = 0x40000000,
            AllUriInfoSet = unchecked(0x80000000),
            IdnHost = 0x100000000,
            HasUnicode = 0x200000000,
            HostUnicodeNormalized = 0x400000000,
            RestUnicodeNormalized = 0x800000000,
            UnicodeHost = 0x1000000000,
            IntranetUri = 0x2000000000,
            // Is this component Iri canonical
            UserIriCanonical = 0x8000000000,
            PathIriCanonical = 0x10000000000,
            QueryIriCanonical = 0x20000000000,
            FragmentIriCanonical = 0x40000000000,
            IriCanonical = 0x78000000000,
            UnixPath = 0x100000000000,

            /// <summary>
            /// Used to ensure that InitializeAndValidate is only called once per Uri instance and only from an override of InitializeAndValidate
            /// </summary>
            CustomParser_ParseMinimalAlreadyCalled = 0x4000000000000000,

            /// <summary>
            /// Used for asserting that certain methods are only called from the constructor to validate thread-safety assumptions
            /// </summary>
            Debug_LeftConstructor = 0x8000000000000000
        }

        [Conditional("DEBUG")]
        private void DebugSetLeftCtor()
        {
            _flags |= Flags.Debug_LeftConstructor;
        }

        [Conditional("DEBUG")]
        internal void DebugAssertInCtor()
        {
            Debug.Assert((_flags & Flags.Debug_LeftConstructor) == 0);
        }

        private class UriInfo
        {
            public Offset Offset;
            public string? String;
            public string? Host;
            public string? IdnHost;
            public string? PathAndQuery;

            /// <summary>
            /// Only IP v6 may need this
            /// </summary>
            public string? ScopeId;

            private MoreInfo? _moreInfo;
            public MoreInfo MoreInfo
            {
                get
                {
                    if (_moreInfo is null)
                    {
                        Interlocked.CompareExchange(ref _moreInfo, new MoreInfo(), null);
                    }
                    return _moreInfo;
                }
            }
        };

        [StructLayout(LayoutKind.Sequential, Pack = 1)]
        private struct Offset
        {
            public ushort Scheme;
            public ushort User;
            public ushort Host;
            public ushort PortValue;
            public ushort Path;
            public ushort Query;
            public ushort Fragment;
            public ushort End;
        };

        private class MoreInfo
        {
            public string? Path;
            public string? Query;
            public string? Fragment;
            public string? AbsoluteUri;
            public string? RemoteUrl;
        };

        private void InterlockedSetFlags(Flags flags)
        {
            Debug.Assert(_syntax != null);

            if (_syntax.IsSimple)
            {
                // For built-in (simple) parsers, it is safe to do an Interlocked update here
                Debug.Assert(sizeof(Flags) == sizeof(ulong));
                Interlocked.Or(ref Unsafe.As<Flags, ulong>(ref _flags), (ulong)flags);
            }
            else
            {
                // Custom parsers still use a lock in CreateHostString and perform non-atomic flags updates
                // We have to take the lock to ensure flags access synchronization if CreateHostString and ParseRemaining are called concurrently
                lock (_info)
                {
                    _flags |= flags;
                }
            }
        }

        private bool IsImplicitFile
        {
            get { return (_flags & Flags.ImplicitFile) != 0; }
        }

        private bool IsUncOrDosPath
        {
            get { return (_flags & (Flags.UncPath | Flags.DosPath)) != 0; }
        }

        private bool IsDosPath
        {
            get { return (_flags & Flags.DosPath) != 0; }
        }

        private bool IsUncPath
        {
            get { return (_flags & Flags.UncPath) != 0; }
        }

        private bool IsUnixPath
        {
            get { return (_flags & Flags.UnixPath) != 0; }
        }

        private Flags HostType
        {
            get { return _flags & Flags.HostTypeMask; }
        }

        private UriParser Syntax
        {
            get
            {
                return _syntax;
            }
        }

        private bool IsNotAbsoluteUri
        {
            get { return _syntax is null; }
        }

        //
        // Checks if Iri parsing is allowed by the syntax & by config
        //
        private bool IriParsing => IriParsingStatic(_syntax);

        internal static bool IriParsingStatic(UriParser? syntax)
        {
            return syntax is null || syntax.InFact(UriSyntaxFlags.AllowIriParsing);
        }

        internal bool UserDrivenParsing
        {
            get
            {
                return (_flags & Flags.UserDrivenParsing) != 0;
            }
        }

        private int SecuredPathIndex
        {
            get
            {
                // This is one more trouble with a Dos Path.
                // This property gets "safe" first path slash that is not the first if path = c:\
                if (IsDosPath)
                {
                    char ch = _string[_info.Offset.Path];
                    return (ch == '/' || ch == '\\') ? 3 : 2;
                }
                return 0;
            }
        }

        private bool NotAny(Flags flags)
        {
            return (_flags & flags) == 0;
        }

        private bool InFact(Flags flags)
        {
            return (_flags & flags) != 0;
        }

        private static bool StaticNotAny(Flags allFlags, Flags checkFlags)
        {
            return (allFlags & checkFlags) == 0;
        }

        private static bool StaticInFact(Flags allFlags, Flags checkFlags)
        {
            return (allFlags & checkFlags) != 0;
        }

        private UriInfo EnsureUriInfo()
        {
            Flags cF = _flags;
            if ((cF & Flags.MinimalUriInfoSet) == 0)
            {
                CreateUriInfo(cF);
            }
            Debug.Assert(_info != null && (_flags & Flags.MinimalUriInfoSet) != 0);
            return _info;
        }

        private void EnsureParseRemaining()
        {
            if ((_flags & Flags.AllUriInfoSet) == 0)
            {
                ParseRemaining();
            }
        }

        private void EnsureHostString(bool allowDnsOptimization)
        {
            UriInfo info = EnsureUriInfo();

            if (info.Host is null)
            {
                if (allowDnsOptimization && InFact(Flags.CanonicalDnsHost))
                {
                    /* Optimization for a canonical DNS name
                    *  ATTN: the host string won't be created,
                    *  Hence ALL _info.Host callers first call EnsureHostString(false)
                    *  For example IsLoopBack property is one of such callers.
                    */
                    return;
                }
                CreateHostString();
            }
        }

        //
        // Uri(string)
        //
        //  We expect to create a Uri from a display name - e.g. that was typed by
        //  a user, or that was copied & pasted from a document. That is, we do not
        //  expect already encoded URI to be supplied.
        //
        public Uri(string uriString)
        {
            if (uriString is null)
                throw new ArgumentNullException(nameof(uriString));

            CreateThis(uriString, false, UriKind.Absolute);
            DebugSetLeftCtor();
        }

        //
        // Uri(string, bool)
        //
        //  Uri constructor. Assumes that input string is canonically escaped
        //
        [Obsolete("The constructor has been deprecated. Please use new Uri(string). The dontEscape parameter is deprecated and is always false. https://go.microsoft.com/fwlink/?linkid=14202")]
        public Uri(string uriString, bool dontEscape)
        {
            if (uriString == null)
                throw new ArgumentNullException(nameof(uriString));

            CreateThis(uriString, dontEscape, UriKind.Absolute);
            DebugSetLeftCtor();
        }

        //
        // Uri(Uri, string, bool)
        //
        //  Uri combinatorial constructor. Do not perform character escaping if
        //  DontEscape is true
        //
        [Obsolete("The constructor has been deprecated. Please new Uri(Uri, string). The dontEscape parameter is deprecated and is always false. https://go.microsoft.com/fwlink/?linkid=14202")]
        public Uri(Uri baseUri, string? relativeUri, bool dontEscape)
        {
            if (baseUri is null)
                throw new ArgumentNullException(nameof(baseUri));

            if (!baseUri.IsAbsoluteUri)
                throw new ArgumentOutOfRangeException(nameof(baseUri));

            CreateUri(baseUri, relativeUri, dontEscape);
            DebugSetLeftCtor();
        }

        //
        // Uri(string, UriKind);
        //
        public Uri(string uriString, UriKind uriKind)
        {
            if (uriString is null)
                throw new ArgumentNullException(nameof(uriString));

            CreateThis(uriString, false, uriKind);
            DebugSetLeftCtor();
        }

        //
        // Uri(Uri, string)
        //
        //  Construct a new Uri from a base and relative URI. The relative URI may
        //  also be an absolute URI, in which case the resultant URI is constructed
        //  entirely from it
        //
        public Uri(Uri baseUri, string? relativeUri)
        {
            if (baseUri is null)
                throw new ArgumentNullException(nameof(baseUri));

            if (!baseUri.IsAbsoluteUri)
                throw new ArgumentOutOfRangeException(nameof(baseUri));

            CreateUri(baseUri, relativeUri, false);
            DebugSetLeftCtor();
        }

        //
        // Uri(SerializationInfo, StreamingContext)
        //
        // ISerializable constructor
        //
        protected Uri(SerializationInfo serializationInfo, StreamingContext streamingContext)
        {
            string? uriString = serializationInfo.GetString("AbsoluteUri"); // Do not rename (binary serialization)

            if (uriString!.Length != 0)
            {
                CreateThis(uriString, false, UriKind.Absolute);
                DebugSetLeftCtor();
                return;
            }

            uriString = serializationInfo.GetString("RelativeUri");  // Do not rename (binary serialization)
            if (uriString is null)
                throw new ArgumentException(SR.Format(SR.InvalidNullArgument, "RelativeUri"), nameof(serializationInfo));

            CreateThis(uriString, false, UriKind.Relative);
            DebugSetLeftCtor();
        }

        //
        // ISerializable method
        //
        /// <internalonly/>
        void ISerializable.GetObjectData(SerializationInfo serializationInfo, StreamingContext streamingContext)
        {
            GetObjectData(serializationInfo, streamingContext);
        }

        //
        // FxCop: provide some way for derived classes to access GetObjectData even if the derived class
        // explicitly re-inherits ISerializable.
        //
        protected void GetObjectData(SerializationInfo serializationInfo, StreamingContext streamingContext)
        {

            if (IsAbsoluteUri)
                serializationInfo.AddValue("AbsoluteUri", GetParts(UriComponents.SerializationInfoString, UriFormat.UriEscaped)); // Do not rename (binary serialization)
            else
            {
                serializationInfo.AddValue("AbsoluteUri", string.Empty); // Do not rename (binary serialization)
                serializationInfo.AddValue("RelativeUri", GetParts(UriComponents.SerializationInfoString, UriFormat.UriEscaped)); // Do not rename (binary serialization)
            }
        }

        private void CreateUri(Uri baseUri, string? relativeUri, bool dontEscape)
        {
            DebugAssertInCtor();

            // Parse relativeUri and populate Uri internal data.
            CreateThis(relativeUri, dontEscape, UriKind.RelativeOrAbsolute);

            if (baseUri.Syntax!.IsSimple)
            {
                // Resolve Uris if possible OR get merged Uri String to re-parse below
                Uri? uriResult = ResolveHelper(baseUri, this, ref relativeUri, ref dontEscape);

                // If resolved into a Uri then we build from that Uri
                if (uriResult != null)
                {
                    if (!ReferenceEquals(this, uriResult))
                        CreateThisFromUri(uriResult);

                    return;
                }
            }
            else
            {
                dontEscape = false;
                relativeUri = baseUri.Syntax.InternalResolve(baseUri, this, out UriFormatException? e);
                if (e != null)
                    throw e;
            }

            _flags = Flags.Zero;
            _info = null!;
            _syntax = null!;
            _originalUnicodeString = null!;
            // If not resolved, we reparse modified Uri string and populate Uri internal data.
            CreateThis(relativeUri, dontEscape, UriKind.Absolute);
        }

        //
        // Uri(Uri , Uri )
        // Note: a static Create() method should be used by users, not this .ctor
        //
        public Uri(Uri baseUri, Uri relativeUri)
        {
            if (baseUri is null)
                throw new ArgumentNullException(nameof(baseUri));

            if (!baseUri.IsAbsoluteUri)
                throw new ArgumentOutOfRangeException(nameof(baseUri));

            CreateThisFromUri(relativeUri);

            string? newUriString = null;
            bool dontEscape;

            if (baseUri.Syntax!.IsSimple)
            {
                dontEscape = InFact(Flags.UserEscaped);
                Uri? resolvedRelativeUri = ResolveHelper(baseUri, this, ref newUriString, ref dontEscape);

                if (resolvedRelativeUri != null)
                {
                    if (!ReferenceEquals(this, resolvedRelativeUri))
                        CreateThisFromUri(resolvedRelativeUri);

                    DebugSetLeftCtor();
                    return;
                }
            }
            else
            {
                dontEscape = false;
                newUriString = baseUri.Syntax.InternalResolve(baseUri, this, out UriFormatException? e);
                if (e != null)
                    throw e;
            }

            _flags = Flags.Zero;
            _info = null!;
            _syntax = null!;
            _originalUnicodeString = null!;
            CreateThis(newUriString, dontEscape, UriKind.Absolute);
            DebugSetLeftCtor();
        }

        //
        // This method is shared by base+relative Uris constructors and is only called from them.
        // The assumptions:
        //  - baseUri is a valid absolute Uri
        //  - relative part is not null and not empty
        private static unsafe void GetCombinedString(Uri baseUri, string relativeStr,
            bool dontEscape, ref string? result)
        {
            // NB: This is not RFC2396 compliant although it is inline with w3c.org recommendations
            // This parser will allow the relativeStr to be an absolute Uri with the different scheme
            // In fact this is strict violation of RFC2396
            //
            for (int i = 0; i < relativeStr.Length; ++i)
            {
                if (relativeStr[i] == '/' || relativeStr[i] == '\\' || relativeStr[i] == '?' || relativeStr[i] == '#')
                {
                    break;
                }
                else if (relativeStr[i] == ':')
                {
                    if (i < 2)
                    {
                        // Note we don't support one-letter Uri schemes.
                        // Hence anything like x:sdsd is a relative path and be added to the baseUri Path
                        break;
                    }

                    UriParser? syntax = null;
                    if (CheckSchemeSyntax(relativeStr.AsSpan(0, i), ref syntax) == ParsingError.None)
                    {
                        if (baseUri.Syntax == syntax)
                        {
                            //Remove the scheme for backward Uri parsers compatibility
                            if (i + 1 < relativeStr.Length)
                            {
                                relativeStr = relativeStr.Substring(i + 1);
                            }
                            else
                            {
                                relativeStr = string.Empty;
                            }
                        }
                        else
                        {
                            // This is the place where we switch the scheme.
                            // Return relative part as the result Uri.
                            result = relativeStr;
                            return;
                        }
                    }
                    break;
                }
            }

            if (relativeStr.Length == 0)
            {
                result = baseUri.OriginalString;
            }
            else
            {
                result = CombineUri(baseUri, relativeStr, dontEscape ? UriFormat.UriEscaped : UriFormat.SafeUnescaped);
            }
        }

        private static UriFormatException? GetException(ParsingError err)
        {
            switch (err)
            {
                case ParsingError.None:
                    return null;
                // Could be OK for Relative Uri
                case ParsingError.BadFormat:
                    return new UriFormatException(SR.net_uri_BadFormat);
                case ParsingError.BadScheme:
                    return new UriFormatException(SR.net_uri_BadScheme);
                case ParsingError.BadAuthority:
                    return new UriFormatException(SR.net_uri_BadAuthority);
                case ParsingError.EmptyUriString:
                    return new UriFormatException(SR.net_uri_EmptyUri);
                // Fatal
                case ParsingError.SchemeLimit:
                    return new UriFormatException(SR.net_uri_SchemeLimit);
                case ParsingError.SizeLimit:
                    return new UriFormatException(SR.net_uri_SizeLimit);
                case ParsingError.MustRootedPath:
                    return new UriFormatException(SR.net_uri_MustRootedPath);
                // Derived class controllable
                case ParsingError.BadHostName:
                    return new UriFormatException(SR.net_uri_BadHostName);
                case ParsingError.NonEmptyHost: //unix-only
                    return new UriFormatException(SR.net_uri_BadFormat);
                case ParsingError.BadPort:
                    return new UriFormatException(SR.net_uri_BadPort);
                case ParsingError.BadAuthorityTerminator:
                    return new UriFormatException(SR.net_uri_BadAuthorityTerminator);
                case ParsingError.CannotCreateRelative:
                    return new UriFormatException(SR.net_uri_CannotCreateRelative);
                default:
                    break;
            }
            return new UriFormatException(SR.net_uri_BadFormat);
        }

        public string AbsolutePath
        {
            get
            {
                if (IsNotAbsoluteUri)
                {
                    throw new InvalidOperationException(SR.net_uri_NotAbsolute);
                }

                string path = PrivateAbsolutePath;
                //
                // For Compat:
                // Remove the first slash from a Dos Path if it's present
                //
                if (IsDosPath && path[0] == '/')
                {
                    path = path.Substring(1);
                }
                return path;
            }
        }

        private string PrivateAbsolutePath
        {
            get
            {
                Debug.Assert(IsAbsoluteUri);

                MoreInfo info = EnsureUriInfo().MoreInfo;
                return info.Path ??= GetParts(UriComponents.Path | UriComponents.KeepDelimiter, UriFormat.UriEscaped);
            }
        }

        public string AbsoluteUri
        {
            get
            {
                if (_syntax == null)
                {
                    throw new InvalidOperationException(SR.net_uri_NotAbsolute);
                }

                MoreInfo info = EnsureUriInfo().MoreInfo;
                return info.AbsoluteUri ??= GetParts(UriComponents.AbsoluteUri, UriFormat.UriEscaped);
            }
        }

        //
        // LocalPath
        //
        //  Returns a 'local' version of the path. This is mainly for file: URI
        //  such that DOS and UNC paths are returned with '/' converted back to
        //  '\', and any escape sequences converted
        //
        //  The form of the returned path is in NOT Escaped
        //
        public string LocalPath
        {
            get
            {
                if (IsNotAbsoluteUri)
                {
                    throw new InvalidOperationException(SR.net_uri_NotAbsolute);
                }
                return GetLocalPath();
            }
        }

        //
        // The result is of the form "hostname[:port]" Port is omitted if default
        //
        public string Authority
        {
            get
            {
                if (IsNotAbsoluteUri)
                {
                    throw new InvalidOperationException(SR.net_uri_NotAbsolute);
                }

                // Note: Compatibilty with V1 that does not report user info
                return GetParts(UriComponents.Host | UriComponents.Port, UriFormat.UriEscaped);
            }
        }


        public UriHostNameType HostNameType
        {
            get
            {
                if (IsNotAbsoluteUri)
                {
                    throw new InvalidOperationException(SR.net_uri_NotAbsolute);
                }

                if (_syntax.IsSimple)
                    EnsureUriInfo();
                else
                {
                    // For a custom parser we request HostString creation to confirm HostType
                    EnsureHostString(false);
                }

                switch (HostType)
                {
                    case Flags.DnsHostType: return UriHostNameType.Dns;
                    case Flags.IPv4HostType: return UriHostNameType.IPv4;
                    case Flags.IPv6HostType: return UriHostNameType.IPv6;
                    case Flags.BasicHostType: return UriHostNameType.Basic;
                    case Flags.UncHostType: return UriHostNameType.Basic;
                    case Flags.UnknownHostType: return UriHostNameType.Unknown;
                    default:
                        break;
                }
                return UriHostNameType.Unknown;
            }
        }

        public bool IsDefaultPort
        {
            get
            {
                if (IsNotAbsoluteUri)
                {
                    throw new InvalidOperationException(SR.net_uri_NotAbsolute);
                }
                if (_syntax.IsSimple)
                    EnsureUriInfo();
                else
                {
                    // For a custom parser we request HostString creation that will also set the port
                    EnsureHostString(false);
                }

                return NotAny(Flags.NotDefaultPort);
            }
        }

        public bool IsFile
        {
            get
            {
                if (IsNotAbsoluteUri)
                {
                    throw new InvalidOperationException(SR.net_uri_NotAbsolute);
                }

                return (object)_syntax.SchemeName == (object)UriSchemeFile;
            }
        }

        public bool IsLoopback
        {
            get
            {
                if (IsNotAbsoluteUri)
                {
                    throw new InvalidOperationException(SR.net_uri_NotAbsolute);
                }

                EnsureHostString(false);

                return InFact(Flags.LoopbackHost);
            }
        }

        //
        //  Gets the escaped Uri.AbsolutePath and Uri.Query
        //  properties separated by a "?" character.
        public string PathAndQuery
        {
            get
            {
                if (IsNotAbsoluteUri)
                {
                    throw new InvalidOperationException(SR.net_uri_NotAbsolute);
                }

                UriInfo info = EnsureUriInfo();

                if (info.PathAndQuery is null)
                {
                    string result = GetParts(UriComponents.PathAndQuery, UriFormat.UriEscaped);

                    // Compatibility:
                    // Remove the first slash from a Dos Path if it's present
                    if (IsDosPath && result[0] == '/')
                    {
                        result = result.Substring(1);
                    }

                    info.PathAndQuery = result;
                }

                return info.PathAndQuery;
            }
        }

        //
        //  Gets an array of the segments that make up a URI.
        public string[] Segments
        {
            get
            {
                if (IsNotAbsoluteUri)
                {
                    throw new InvalidOperationException(SR.net_uri_NotAbsolute);
                }

                string[] segments;
                string path = PrivateAbsolutePath;

                if (path.Length == 0)
                {
                    segments = Array.Empty<string>();
                }
                else
                {
                    ArrayBuilder<string> pathSegments = default;
                    int current = 0;
                    while (current < path.Length)
                    {
                        int next = path.IndexOf('/', current);
                        if (next == -1)
                        {
                            next = path.Length - 1;
                        }
                        pathSegments.Add(path.Substring(current, (next - current) + 1));
                        current = next + 1;
                    }
                    segments = pathSegments.ToArray();
                }

                return segments;
            }
        }

        public bool IsUnc
        {
            get
            {
                if (IsNotAbsoluteUri)
                {
                    throw new InvalidOperationException(SR.net_uri_NotAbsolute);
                }
                return IsUncPath;
            }
        }

        //
        // Gets a hostname part (special formatting for IPv6 form)
        public string Host
        {
            get
            {
                if (IsNotAbsoluteUri)
                {
                    throw new InvalidOperationException(SR.net_uri_NotAbsolute);
                }

                return GetParts(UriComponents.Host, UriFormat.UriEscaped);
            }
        }

        private static bool StaticIsFile(UriParser syntax)
        {
            return syntax.InFact(UriSyntaxFlags.FileLikeUri);
        }

        private string GetLocalPath()
        {
            EnsureParseRemaining();

            //Other cases will get a Unix-style path
            if (IsUncOrDosPath)
            {
                EnsureHostString(false);
                Debug.Assert(_info != null);
                Debug.Assert(_info.Host != null);
                int start;

                // Do we have a valid local path right in _string?
                if (NotAny(Flags.HostNotCanonical | Flags.PathNotCanonical | Flags.ShouldBeCompressed))
                {
                    start = IsUncPath ? _info.Offset.Host - 2 : _info.Offset.Path;

                    string str = (IsImplicitFile && _info.Offset.Host == (IsDosPath ? 0 : 2) &&
                        _info.Offset.Query == _info.Offset.End)
                            ? _string
                            : (IsDosPath && (_string[start] == '/' || _string[start] == '\\'))
                                ? _string.Substring(start + 1, _info.Offset.Query - start - 1)
                                : _string.Substring(start, _info.Offset.Query - start);

                    // Should be a rare case, convert c|\ into c:\
                    if (IsDosPath && str[1] == '|')
                    {
                        // Sadly, today there is no method for replacing just one occurrence
                        str = str.Remove(1, 1);
                        str = str.Insert(1, ":");
                    }

                    // check for all back slashes
                    for (int i = 0; i < str.Length; ++i)
                    {
                        if (str[i] == '/')
                        {
                            str = str.Replace('/', '\\');
                            break;
                        }
                    }

                    return str;
                }

                char[] result;
                int count = 0;
                start = _info.Offset.Path;

                string host = _info.Host;
                result = new char[host.Length + 3 + _info.Offset.Fragment - _info.Offset.Path];

                if (IsUncPath)
                {
                    result[0] = '\\';
                    result[1] = '\\';
                    count = 2;

                    UriHelper.UnescapeString(host, 0, host.Length, result, ref count, c_DummyChar, c_DummyChar,
                        c_DummyChar, UnescapeMode.CopyOnly, _syntax, false);
                }
                else
                {
                    // Dos path
                    if (_string[start] == '/' || _string[start] == '\\')
                    {
                        // Skip leading slash for a DOS path
                        ++start;
                    }
                }


                ushort pathStart = (ushort)count; //save for optional Compress() call

                UnescapeMode mode = (InFact(Flags.PathNotCanonical) && !IsImplicitFile)
                    ? (UnescapeMode.Unescape | UnescapeMode.UnescapeAll) : UnescapeMode.CopyOnly;
                UriHelper.UnescapeString(_string, start, _info.Offset.Query, result, ref count, c_DummyChar,
                    c_DummyChar, c_DummyChar, mode, _syntax, true);

                // Possibly convert c|\ into c:\
                if (result[1] == '|')
                    result[1] = ':';

                if (InFact(Flags.ShouldBeCompressed))
                {
                    // suspecting not compressed path
                    // For a dos path we won't compress the "x:" part if found /../ sequences
                    Compress(result, IsDosPath ? pathStart + 2 : pathStart, ref count, _syntax);
                }

                // We don't know whether all slashes were the back ones
                // Plus going through Compress will turn them into / anyway
                // Converting / back into \
                for (ushort i = 0; i < (ushort)count; ++i)
                {
                    if (result[i] == '/')
                    {
                        result[i] = '\\';
                    }
                }

                return new string(result, 0, count);
            }
            else
            {
                // Return unescaped canonical path
                // Note we cannot call GetParts here because it has circular dependency on GelLocalPath method
                return GetUnescapedParts(UriComponents.Path | UriComponents.KeepDelimiter, UriFormat.Unescaped);
            }
        }

        public int Port
        {
            get
            {
                if (IsNotAbsoluteUri)
                {
                    throw new InvalidOperationException(SR.net_uri_NotAbsolute);
                }

                if (_syntax.IsSimple)
                    EnsureUriInfo();
                else
                {
                    // For a custom parser we request HostString creation that will also set the port
                    EnsureHostString(false);
                }

                if (InFact(Flags.NotDefaultPort))
                {
                    return (int)_info.Offset.PortValue;
                }
                return _syntax.DefaultPort;
            }
        }

        //
        //  Gets the escaped query.
        public string Query
        {
            get
            {
                if (IsNotAbsoluteUri)
                {
                    throw new InvalidOperationException(SR.net_uri_NotAbsolute);
                }

                MoreInfo info = EnsureUriInfo().MoreInfo;
                return info.Query ??= GetParts(UriComponents.Query | UriComponents.KeepDelimiter, UriFormat.UriEscaped);
            }
        }

        //
        //    Gets the escaped fragment.
        public string Fragment
        {
            get
            {
                if (IsNotAbsoluteUri)
                {
                    throw new InvalidOperationException(SR.net_uri_NotAbsolute);
                }

                MoreInfo info = EnsureUriInfo().MoreInfo;
                return info.Fragment ??= GetParts(UriComponents.Fragment | UriComponents.KeepDelimiter, UriFormat.UriEscaped);
            }
        }

        //
        //  Gets the Scheme string of this Uri
        //
        public string Scheme
        {
            get
            {
                if (IsNotAbsoluteUri)
                {
                    throw new InvalidOperationException(SR.net_uri_NotAbsolute);
                }

                return _syntax.SchemeName;
            }
        }

        //
        //  Gets the exact string passed by a user.
        //  The original string will switched from _string to _originalUnicodeString if
        //  iri is turned on and we have non-ascii chars
        //
        public string OriginalString => _originalUnicodeString ?? _string;

        //
        //    Gets the host string that is unescaped and if it's Ipv6 host,
        //    then the returned string is suitable for DNS lookup.
        //
        //    For Ipv6 this will strip [] and add ScopeId if was found in the original string
        public string DnsSafeHost
        {
            get
            {
                if (IsNotAbsoluteUri)
                {
                    throw new InvalidOperationException(SR.net_uri_NotAbsolute);
                }

                EnsureHostString(false);

                Flags hostType = HostType;
                if (hostType == Flags.IPv6HostType || (hostType == Flags.BasicHostType && InFact(Flags.HostNotCanonical | Flags.E_HostNotCanonical)))
                {
                    return IdnHost;
                }
                else
                {
                    return _info.Host!;
                }
            }
        }

        // Returns the host name represented as IDN (using punycode encoding) regardless of app.config settings
        public string IdnHost
        {
            get
            {
                if (IsNotAbsoluteUri)
                {
                    throw new InvalidOperationException(SR.net_uri_NotAbsolute);
                }

                if (_info?.IdnHost is null)
                {
                    EnsureHostString(false);

                    string host = _info!.Host!;

                    Flags hostType = HostType;
                    if (hostType == Flags.DnsHostType)
                    {
                        host = DomainNameHelper.IdnEquivalent(host);
                    }
                    else if (hostType == Flags.IPv6HostType)
                    {
                        host = _info.ScopeId != null ?
                            string.Concat(host.AsSpan(1, host.Length - 2), _info.ScopeId) :
                            host.Substring(1, host.Length - 2);
                    }
                    // Validate that this basic host qualifies as Dns safe,
                    // It has looser parsing rules that might allow otherwise.
                    // It might be a registry-based host from RFC 2396 Section 3.2.1
                    else if (hostType == Flags.BasicHostType && InFact(Flags.HostNotCanonical | Flags.E_HostNotCanonical))
                    {
                        // Unescape everything
                        ValueStringBuilder dest = new ValueStringBuilder(stackalloc char[256]);

                        UriHelper.UnescapeString(host, 0, host.Length, ref dest,
                            c_DummyChar, c_DummyChar, c_DummyChar,
                            UnescapeMode.Unescape | UnescapeMode.UnescapeAll,
                            _syntax, isQuery: false);

                        host = dest.ToString();
                    }

                    _info.IdnHost = host;
                }

                return _info.IdnHost;
            }
        }

        //
        //  Returns false if the string passed in the constructor cannot be parsed as
        //  valid AbsoluteUri. This could be a relative Uri instead.
        //
        public bool IsAbsoluteUri
        {
            get
            {
                return _syntax != null;
            }
        }

        //
        //  Returns 'true' if the 'dontEscape' parameter was set to 'true ' when the Uri instance was created.
        public bool UserEscaped
        {
            get
            {
                return InFact(Flags.UserEscaped);
            }
        }

        //
        //  Gets the user name, password, and other user specific information associated
        //  with the Uniform Resource Identifier (URI).
        public string UserInfo
        {
            get
            {
                if (IsNotAbsoluteUri)
                {
                    throw new InvalidOperationException(SR.net_uri_NotAbsolute);
                }

                return GetParts(UriComponents.UserInfo, UriFormat.UriEscaped);
            }
        }

        //
        // CheckHostName
        //
        //  Determines whether a host name authority is a valid Host name according
        //  to DNS naming rules and IPv4 canonicalization rules
        //
        // Returns:
        //  true if <name> is valid else false
        //
        // Throws:
        //  Nothing
        //
        public static UriHostNameType CheckHostName(string? name)
        {
            if (string.IsNullOrEmpty(name) || name.Length > short.MaxValue)
            {
                return UriHostNameType.Unknown;
            }

            int end = name.Length;
            unsafe
            {
                fixed (char* fixedName = name)
                {
                    if (name[0] == '[' && name[name.Length - 1] == ']')
                    {
                        // we require that _entire_ name is recognized as ipv6 address
                        if (IPv6AddressHelper.IsValid(fixedName, 1, ref end) && end == name.Length)
                        {
                            return UriHostNameType.IPv6;
                        }
                    }
                    end = name.Length;
                    if (IPv4AddressHelper.IsValid(fixedName, 0, ref end, false, false, false) && end == name.Length)
                    {
                        return UriHostNameType.IPv4;
                    }
                    end = name.Length;
                    bool dummyBool = false;
                    if (DomainNameHelper.IsValid(fixedName, 0, ref end, ref dummyBool, false) && end == name.Length)
                    {
                        return UriHostNameType.Dns;
                    }

                    end = name.Length;
                    dummyBool = false;
                    if (DomainNameHelper.IsValidByIri(fixedName, 0, ref end, ref dummyBool, false)
                        && end == name.Length)
                    {
                        return UriHostNameType.Dns;
                    }
                }

                //This checks the form without []
                end = name.Length + 2;
                // we require that _entire_ name is recognized as ipv6 address
                name = "[" + name + "]";
                fixed (char* newFixedName = name)
                {
                    if (IPv6AddressHelper.IsValid(newFixedName, 1, ref end) && end == name.Length)
                    {
                        return UriHostNameType.IPv6;
                    }
                }
            }
            return UriHostNameType.Unknown;
        }

        //
        // GetLeftPart
        //
        //  Returns part of the URI based on the parameters:
        //
        // Inputs:
        //  <argument>  part
        //      Which part of the URI to return
        //
        // Returns:
        //  The requested substring
        //
        // Throws:
        //  UriFormatException if URI type doesn't have host-port or authority parts
        //
        public string GetLeftPart(UriPartial part)
        {
            if (IsNotAbsoluteUri)
            {
                throw new InvalidOperationException(SR.net_uri_NotAbsolute);
            }

            EnsureUriInfo();
            const UriComponents NonPathPart = (UriComponents.Scheme | UriComponents.UserInfo | UriComponents.Host | UriComponents.Port);

            switch (part)
            {
                case UriPartial.Scheme:

                    return GetParts(UriComponents.Scheme | UriComponents.KeepDelimiter, UriFormat.UriEscaped);

                case UriPartial.Authority:

                    if (NotAny(Flags.AuthorityFound) || IsDosPath)
                    {
                        // V1.0 compatibility.
                        // It not return an empty string but instead "scheme:" because it is a LEFT part.
                        // Also neither it should check for IsDosPath here

                        // From V1.0 comments:

                        // anything that didn't have "//" after the scheme name
                        // (mailto: and news: e.g.) doesn't have an authority
                        //

                        return string.Empty;
                    }
                    return GetParts(NonPathPart, UriFormat.UriEscaped);

                case UriPartial.Path:
                    return GetParts(NonPathPart | UriComponents.Path, UriFormat.UriEscaped);

                case UriPartial.Query:
                    return GetParts(NonPathPart | UriComponents.Path | UriComponents.Query, UriFormat.UriEscaped);
            }
            throw new ArgumentException(SR.Format(SR.Argument_InvalidUriSubcomponent, part), nameof(part));
        }

        //
        //
        /// Transforms a character into its hexadecimal representation.
        public static string HexEscape(char character)
        {
            if (character > '\xff')
            {
                throw new ArgumentOutOfRangeException(nameof(character));
            }

            return string.Create(3, (byte)character, (Span<char> chars, byte b) =>
            {
                chars[0] = '%';
                HexConverter.ToCharsBuffer(b, chars, 1, HexConverter.Casing.Upper);
            });
        }

        //
        // HexUnescape
        //
        //  Converts a substring of the form "%XX" to the single character represented
        //  by the hexadecimal value XX. If the substring s[Index] does not conform to
        //  the hex encoding format then the character at s[Index] is returned
        //
        // Inputs:
        //  <argument>  pattern
        //      String from which to read the hexadecimal encoded substring
        //
        //  <argument>  index
        //      Offset within <pattern> from which to start reading the hexadecimal
        //      encoded substring
        //
        // Outputs:
        //  <argument>  index
        //      Incremented to the next character position within the string. This
        //      may be EOS if this was the last character/encoding within <pattern>
        //
        // Returns:
        //  Either the converted character if <pattern>[<index>] was hex encoded, or
        //  the character at <pattern>[<index>]
        //
        // Throws:
        //  ArgumentOutOfRangeException
        //

        public static char HexUnescape(string pattern, ref int index)
        {
            if ((index < 0) || (index >= pattern.Length))
            {
                throw new ArgumentOutOfRangeException(nameof(index));
            }
            if ((pattern[index] == '%')
                && (pattern.Length - index >= 3))
            {
                char ret = UriHelper.DecodeHexChars(pattern[index + 1], pattern[index + 2]);
                if (ret != c_DummyChar)
                {
                    index += 3;
                    return ret;
                }
            }
            return pattern[index++];
        }

        //
        // IsHexEncoding
        //
        //  Determines whether a substring has the URI hex encoding format of '%'
        //  followed by 2 hexadecimal characters
        //
        // Inputs:
        //  <argument>  pattern
        //      String to check
        //
        //  <argument>  index
        //      Offset in <pattern> at which to check substring for hex encoding
        //
        // Assumes:
        //  0 <= <index> < <pattern>.Length
        //
        // Returns:
        //  true if <pattern>[<index>] is hex encoded, else false
        //
        // Throws:
        //  Nothing
        //
        public static bool IsHexEncoding(string pattern, int index)
        {
            return
                (pattern.Length - index) >= 3 &&
                pattern[index] == '%' &&
                IsHexDigit(pattern[index + 1]) &&
                IsHexDigit(pattern[index + 2]);
        }

        //
        // CheckSchemeName
        //
        //  Determines whether a string is a valid scheme name according to RFC 2396.
        //  Syntax is:
        //      scheme = alpha *(alpha | digit | '+' | '-' | '.')
        //
        public static bool CheckSchemeName(string? schemeName)
        {
            if (string.IsNullOrEmpty(schemeName) || !UriHelper.IsAsciiLetter(schemeName[0]))
            {
                return false;
            }

            for (int i = schemeName.Length - 1; i > 0; --i)
            {
                if (!(UriHelper.IsAsciiLetterOrDigit(schemeName[i])
                    || (schemeName[i] == '+')
                    || (schemeName[i] == '-')
                    || (schemeName[i] == '.')))
                {
                    return false;
                }
            }

            return true;
        }

        //
        // IsHexDigit
        //
        //  Determines whether a character is a valid hexadecimal digit in the range
        //  [0..9] | [A..F] | [a..f]
        //
        // Inputs:
        //  <argument>  character
        //      Character to test
        //
        // Returns:
        //  true if <character> is a hexadecimal digit character
        //
        // Throws:
        //  Nothing
        //
        public static bool IsHexDigit(char character)
        {
            return HexConverter.IsHexChar(character);
        }

        //
        // Returns:
        //  Number in the range 0..15
        //
        // Throws:
        //  ArgumentException
        //
        public static int FromHex(char digit)
        {
            int result = HexConverter.FromChar(digit);
            if (result == 0xFF)
            {
                throw new ArgumentException(null, nameof(digit));
            }

            return result;
        }

        public override int GetHashCode()
        {
            if (IsNotAbsoluteUri)
            {
                return OriginalString.GetHashCode();
            }
            else
            {
                MoreInfo info = EnsureUriInfo().MoreInfo;
                string remoteUrl = info.RemoteUrl ??= GetParts(UriComponents.HttpRequestUrl, UriFormat.SafeUnescaped);

                if (IsUncOrDosPath)
                {
                    return remoteUrl.GetHashCode(StringComparison.OrdinalIgnoreCase);
                }
                else
                {
                    return remoteUrl.GetHashCode();
                }
            }
        }

        //
        // ToString
        //
        // The better implementation would be just
        //
        private const UriFormat V1ToStringUnescape = (UriFormat)0x7FFF;

        public override string ToString()
        {
            if (_syntax == null)
            {
                return _string;
            }

            EnsureUriInfo();
            if (_info.String is null)
            {
                if (_syntax.IsSimple)
                    _info.String = GetComponentsHelper(UriComponents.AbsoluteUri, V1ToStringUnescape);
                else
                    _info.String = GetParts(UriComponents.AbsoluteUri, UriFormat.SafeUnescaped);
            }
            return _info.String;
        }

        public static bool operator ==(Uri? uri1, Uri? uri2)
        {
            if (ReferenceEquals(uri1, uri2))
            {
                return true;
            }

            if (uri1 is null || uri2 is null)
            {
                return false;
            }

            return uri1.Equals(uri2);
        }

        public static bool operator !=(Uri? uri1, Uri? uri2)
        {
            if (ReferenceEquals(uri1, uri2))
            {
                return false;
            }

            if (uri1 is null || uri2 is null)
            {
                return true;
            }

            return !uri1.Equals(uri2);
        }

        //
        // Equals
        //
        //  Overrides default function (in Object class)
        //
        // Assumes:
        //  <comparand> is an object of class Uri or String
        //
        // Returns:
        //  true if objects have the same value, else false
        //
        // Throws:
        //  Nothing
        //
        public override bool Equals(object? comparand)
        {
            if (comparand is null)
            {
                return false;
            }

            if (ReferenceEquals(this, comparand))
            {
                return true;
            }

            Uri? obj = comparand as Uri;

            // we allow comparisons of Uri and String objects only. If a string
            // is passed, convert to Uri. This is inefficient, but allows us to
            // canonicalize the comparand, making comparison possible
            if (obj is null)
            {
                if (!(comparand is string s))
                    return false;

                if (ReferenceEquals(s, OriginalString))
                    return true;

                if (!TryCreate(s, UriKind.RelativeOrAbsolute, out obj))
                    return false;
            }

            if (ReferenceEquals(OriginalString, obj.OriginalString))
            {
                return true;
            }

            if (IsAbsoluteUri != obj.IsAbsoluteUri)
                return false;

            if (IsNotAbsoluteUri)
                return OriginalString.Equals(obj.OriginalString);

            if (NotAny(Flags.AllUriInfoSet) || obj.NotAny(Flags.AllUriInfoSet))
            {
                // Try raw compare for _strings as the last chance to keep the working set small
                if (string.Equals(_string, obj._string, IsUncOrDosPath ? StringComparison.OrdinalIgnoreCase : StringComparison.Ordinal))
                {
                    return true;
                }
            }

            // Note that equality test will bring the working set of both
            // objects up to creation of _info.MoreInfo member
            EnsureUriInfo();
            obj.EnsureUriInfo();

            if (!UserDrivenParsing && !obj.UserDrivenParsing && Syntax!.IsSimple && obj.Syntax!.IsSimple)
            {
                // Optimization of canonical DNS names by avoiding host string creation.
                // Note there could be explicit ports specified that would invalidate path offsets
                if (InFact(Flags.CanonicalDnsHost) && obj.InFact(Flags.CanonicalDnsHost))
                {
                    int i1 = _info.Offset.Host;
                    int end1 = _info.Offset.Path;

                    int i2 = obj._info.Offset.Host;
                    int end2 = obj._info.Offset.Path;
                    string str = obj._string;
                    //Taking the shortest part
                    if (end1 - i1 > end2 - i2)
                    {
                        end1 = i1 + end2 - i2;
                    }
                    // compare and break on ':' if found
                    while (i1 < end1)
                    {
                        if (_string[i1] != str[i2])
                        {
                            return false;
                        }
                        if (str[i2] == ':')
                        {
                            // The other must have ':' too to have equal host
                            break;
                        }
                        ++i1; ++i2;
                    }

                    // The longest host must have ':' or be of the same size
                    if (i1 < _info.Offset.Path && _string[i1] != ':')
                    {
                        return false;
                    }
                    if (i2 < end2 && str[i2] != ':')
                    {
                        return false;
                    }
                    //hosts are equal!
                }
                else
                {
                    EnsureHostString(false);
                    obj.EnsureHostString(false);
                    if (!_info.Host!.Equals(obj._info.Host))
                    {
                        return false;
                    }
                }

                if (Port != obj.Port)
                {
                    return false;
                }
            }

            // We want to cache RemoteUrl to improve perf for Uri as a key.
            // We should consider reducing the overall working set by not caching some other properties mentioned in MoreInfo

            MoreInfo selfInfo = _info.MoreInfo;
            MoreInfo otherInfo = obj._info.MoreInfo;

            // Fragment AND UserInfo are ignored
            string selfUrl = selfInfo.RemoteUrl ??= GetParts(UriComponents.HttpRequestUrl, UriFormat.SafeUnescaped);
            string otherUrl = otherInfo.RemoteUrl ??= obj.GetParts(UriComponents.HttpRequestUrl, UriFormat.SafeUnescaped);

            // if IsUncOrDosPath is true then we ignore case in the path comparison
            return string.Equals(selfUrl, otherUrl, IsUncOrDosPath ? StringComparison.OrdinalIgnoreCase : StringComparison.Ordinal);
        }

        public Uri MakeRelativeUri(Uri uri)
        {
            if (uri is null)
                throw new ArgumentNullException(nameof(uri));

            if (IsNotAbsoluteUri || uri.IsNotAbsoluteUri)
                throw new InvalidOperationException(SR.net_uri_NotAbsolute);

            // Note that the UserInfo part is ignored when computing a relative Uri.
            if ((Scheme == uri.Scheme) && (Host == uri.Host) && (Port == uri.Port))
            {
                string otherPath = uri.AbsolutePath;

                // Relative Path
                string relativeUriString = PathDifference(AbsolutePath, otherPath, !IsUncOrDosPath);

                // Relative Uri's cannot have a colon ':' in the first path segment (RFC 3986, Section 4.2)
                if (CheckForColonInFirstPathSegment(relativeUriString)
                    // Except for full implicit dos file paths
                    && !(uri.IsDosPath && otherPath.Equals(relativeUriString, StringComparison.Ordinal)))
                    relativeUriString = "./" + relativeUriString;

                // Query & Fragment
                relativeUriString += uri.GetParts(UriComponents.Query | UriComponents.Fragment, UriFormat.UriEscaped);

                return new Uri(relativeUriString, UriKind.Relative);
            }
            return uri;
        }

        //
        // http://www.ietf.org/rfc/rfc3986.txt
        //
        // 3.3.  Path
        // In addition, a URI reference (Section 4.1) may be a relative-path reference, in which case the  first
        // path segment cannot contain a colon (":") character.
        //
        // 4.2.  Relative Reference
        // A path segment that contains a colon character (e.g., "this:that") cannot be used as the first segment
        // of a relative-path reference, as it would be mistaken for a scheme name.  Such a segment must be
        // preceded by a dot-segment (e.g., "./this:that") to make a relative-path reference.
        //
        // 5.4.2. Abnormal Examples
        // http:(relativeUri) may be considered a valid relative Uri.
        //
        // Returns true if a colon is found in the first path segment, false otherwise
        //

        // Check for anything that may terminate the first regular path segment
        // or an illegal colon
        private static readonly char[] s_pathDelims = { ':', '\\', '/', '?', '#' };

        private static bool CheckForColonInFirstPathSegment(string uriString)
        {
            int index = uriString.IndexOfAny(s_pathDelims);

            return (index >= 0 && uriString[index] == ':');
        }

        internal static string InternalEscapeString(string rawString) =>
            rawString is null ? string.Empty :
            UriHelper.EscapeString(rawString, checkExistingEscaped: true, UriHelper.UnreservedReservedTable, '?', '#');

        //
        //  This method is called first to figure out the scheme or a simple file path
        //  Is called only at the .ctor time
        //
        private static unsafe ParsingError ParseScheme(string uriString, ref Flags flags, ref UriParser? syntax)
        {
            Debug.Assert((flags & Flags.Debug_LeftConstructor) == 0);

            int length = uriString.Length;
            if (length == 0)
                return ParsingError.EmptyUriString;

            if (length >= c_MaxUriBufferSize)
                return ParsingError.SizeLimit;

            //STEP1: parse scheme, lookup this Uri Syntax or create one using UnknownV1SyntaxFlags uri syntax template
            fixed (char* pUriString = uriString)
            {
                ParsingError err = ParsingError.None;
                int idx = ParseSchemeCheckImplicitFile(pUriString, length, ref err, ref flags, ref syntax);

                if (err != ParsingError.None)
                    return err;

                flags |= (Flags)idx;
            }
            return ParsingError.None;
        }

        //
        // A wrapper for ParseMinimal() called from a user parser
        // It signals back that the call has been done
        // plus it communicates back a flag for an error if any
        //
        internal UriFormatException? ParseMinimal()
        {
            Debug.Assert(_syntax != null && !_syntax.IsSimple);
            Debug.Assert((_flags & Flags.CustomParser_ParseMinimalAlreadyCalled) != 0);
            DebugAssertInCtor();

            ParsingError result = PrivateParseMinimal();
            if (result == ParsingError.None)
                return null;

            // Means the we think the Uri is invalid, bu that can be later overridden by a user parser
            _flags |= Flags.ErrorOrParsingRecursion;

            return GetException(result);
        }

        //
        //
        //  This method tries to parse the minimal information needed to certify the validity
        //  of a uri string
        //
        //      scheme://userinfo@host:Port/Path?Query#Fragment
        //
        //  The method must be called only at the .ctor time
        //
        //  Returns ParsingError.None if the Uri syntax is valid, an error otherwise
        //
        private unsafe ParsingError PrivateParseMinimal()
        {
            Debug.Assert(_syntax != null);
            DebugAssertInCtor();

            int idx = (int)(_flags & Flags.IndexMask);
            int length = _string.Length;
            string? newHost = null;      // stores newly parsed host when original strings are being switched

            // Means a custom UriParser did call "base" InitializeAndValidate()
            _flags &= ~(Flags.IndexMask | Flags.UserDrivenParsing);

            //STEP2: Parse up to the port

            fixed (char* pUriString = (_flags & Flags.HostUnicodeNormalized) == 0 ? OriginalString : _string)
            {
                // Cut trailing spaces in _string
                if (length > idx && UriHelper.IsLWS(pUriString[length - 1]))
                {
                    --length;
                    while (length != idx && UriHelper.IsLWS(pUriString[--length]))
                        ;
                    ++length;
                }

                // Unix Path
                if (!IsWindowsSystem && InFact(Flags.UnixPath))
                {
                    _flags |= Flags.BasicHostType;
                    _flags |= (Flags)idx;
                    return ParsingError.None;
                }

                // Old Uri parser tries to figure out on a DosPath in all cases.
                // Hence http://c:/ is treated as DosPath without the host while it should be a host "c", port 80
                //
                // This block is compatible with Old Uri parser in terms it will look for the DosPath if the scheme
                // syntax allows both empty hostnames and DosPath
                //
                if (_syntax.IsAllSet(UriSyntaxFlags.AllowEmptyHost | UriSyntaxFlags.AllowDOSPath)
                    && NotAny(Flags.ImplicitFile) && (idx + 1 < length))
                {
                    char c;
                    int i = idx;

                    // V1 Compat: Allow _compression_ of > 3 slashes only for File scheme.
                    // This will skip all slashes and if their number is 2+ it sets the AuthorityFound flag
                    for (; i < length; ++i)
                    {
                        if (!((c = pUriString[i]) == '\\' || c == '/'))
                            break;
                    }

                    if (_syntax.InFact(UriSyntaxFlags.FileLikeUri) || i - idx <= 3)
                    {
                        // if more than one slash after the scheme, the authority is present
                        if (i - idx >= 2)
                        {
                            _flags |= Flags.AuthorityFound;
                        }
                        // DOS-like path?
                        if (i + 1 < length && ((c = pUriString[i + 1]) == ':' || c == '|') &&
                            UriHelper.IsAsciiLetter(pUriString[i]))
                        {
                            if (i + 2 >= length || ((c = pUriString[i + 2]) != '\\' && c != '/'))
                            {
                                // report an error but only for a file: scheme
                                if (_syntax.InFact(UriSyntaxFlags.FileLikeUri))
                                    return ParsingError.MustRootedPath;
                            }
                            else
                            {
                                // This will set IsDosPath
                                _flags |= Flags.DosPath;

                                if (_syntax.InFact(UriSyntaxFlags.MustHaveAuthority))
                                {
                                    // when DosPath found and Authority is required, set this flag even if Authority is empty
                                    _flags |= Flags.AuthorityFound;
                                }
                                if (i != idx && i - idx != 2)
                                {
                                    //This will remember that DosPath is rooted
                                    idx = i - 1;
                                }
                                else
                                {
                                    idx = i;
                                }
                            }
                        }
                        // UNC share?
                        else if (_syntax.InFact(UriSyntaxFlags.FileLikeUri) && (i - idx >= 2 && i - idx != 3 &&
                            i < length && pUriString[i] != '?' && pUriString[i] != '#'))
                        {
                            // V1.0 did not support file:///, fixing it with minimal behavior change impact
                            // Only FILE scheme may have UNC Path flag set
                            _flags |= Flags.UncPath;
                            idx = i;
                        }
                        else if (!IsWindowsSystem && _syntax.InFact(UriSyntaxFlags.FileLikeUri) && pUriString[i - 1] == '/' && i - idx == 3)
                        {
                            _syntax = UriParser.UnixFileUri;
                            _flags |= Flags.UnixPath | Flags.AuthorityFound;
                            idx += 2;
                        }
                    }
                }
                //
                //STEP 1.5 decide on the Authority component
                //
                if ((_flags & (Flags.UncPath | Flags.DosPath | Flags.UnixPath)) != 0)
                {
                }
                else if ((idx + 2) <= length)
                {
                    char first = pUriString[idx];
                    char second = pUriString[idx + 1];

                    if (_syntax.InFact(UriSyntaxFlags.MustHaveAuthority))
                    {
                        // (V1.0 compatibility) This will allow http:\\ http:\/ http:/\
                        if ((first == '/' || first == '\\') && (second == '/' || second == '\\'))
                        {
                            _flags |= Flags.AuthorityFound;
                            idx += 2;
                        }
                        else
                        {
                            return ParsingError.BadAuthority;
                        }
                    }
                    else if (_syntax.InFact(UriSyntaxFlags.OptionalAuthority) && (InFact(Flags.AuthorityFound) ||
                        (first == '/' && second == '/')))
                    {
                        _flags |= Flags.AuthorityFound;
                        idx += 2;
                    }
                    // There is no Authority component, save the Path index
                    // Ideally we would treat mailto like any other URI, but for historical reasons we have to separate out its host parsing.
                    else if (_syntax.NotAny(UriSyntaxFlags.MailToLikeUri))
                    {
                        // By now we know the URI has no Authority, so if the URI must be normalized, initialize it without one.
                        if ((_flags & (Flags.HasUnicode | Flags.HostUnicodeNormalized)) == Flags.HasUnicode)
                        {
                            _string = _string.Substring(0, idx);
                        }
                        // Since there is no Authority, the path index is just the end of the scheme.
                        _flags |= ((Flags)idx | Flags.UnknownHostType);
                        return ParsingError.None;
                    }
                }
                else if (_syntax.InFact(UriSyntaxFlags.MustHaveAuthority))
                {
                    return ParsingError.BadAuthority;
                }
                // There is no Authority component, save the Path index
                // Ideally we would treat mailto like any other URI, but for historical reasons we have to separate out its host parsing.
                else if (_syntax.NotAny(UriSyntaxFlags.MailToLikeUri))
                {
                    // By now we know the URI has no Authority, so if the URI must be normalized, initialize it without one.
                    if ((_flags & (Flags.HasUnicode | Flags.HostUnicodeNormalized)) == Flags.HasUnicode)
                    {
                        _string = _string.Substring(0, idx);
                    }
                    // Since there is no Authority, the path index is just the end of the scheme.
                    _flags |= ((Flags)idx | Flags.UnknownHostType);
                    return ParsingError.None;
                }

                // vsmacros://c:\path\file
                // Note that two slashes say there must be an Authority but instead the path goes
                // Fro V1 compat the next block allow this case but not for schemes like http
                if (InFact(Flags.DosPath))
                {
                    _flags |= (((_flags & Flags.AuthorityFound) != 0) ? Flags.BasicHostType : Flags.UnknownHostType);
                    _flags |= (Flags)idx;
                    return ParsingError.None;
                }

                //STEP 2: Check the syntax of authority expecting at least one character in it
                //
                // Note here we do know that there is an authority in the string OR it's a DOS path

                // We may find a userInfo and the port when parsing an authority
                // Also we may find a registry based authority.
                // We must ensure that known schemes do use a server-based authority
                {
                    ParsingError err = ParsingError.None;
                    idx = CheckAuthorityHelper(pUriString, idx, length, ref err, ref _flags, _syntax, ref newHost);
                    if (err != ParsingError.None)
                        return err;

                    if (idx < length)
                    {
                        char hostTerminator = pUriString[idx];

                        // This will disallow '\' as the host terminator for any scheme that is not implicitFile or cannot have a Dos Path
                        if (hostTerminator == '\\' && NotAny(Flags.ImplicitFile) && _syntax.NotAny(UriSyntaxFlags.AllowDOSPath))
                        {
                            return ParsingError.BadAuthorityTerminator;
                        }
                        // When the hostTerminator is '/' on Unix, use the UnixFile syntax (preserve backslashes)
                        else if (!IsWindowsSystem && hostTerminator == '/' && NotAny(Flags.ImplicitFile) && InFact(Flags.UncPath) && _syntax == UriParser.FileUri)
                        {
                            _syntax = UriParser.UnixFileUri;
                        }
                    }
                }

                // The Path (or Port) parsing index is reloaded on demand in CreateUriInfo when accessing a Uri property
                _flags |= (Flags)idx;

                // The rest of the string will be parsed on demand
                // The Host/Authority is all checked, the type is known but the host value string
                // is not created/canonicalized at this point.
            }

            if (IriParsing && newHost != null)
            {
                // we have a new host!
                _string = newHost;
            }

            return ParsingError.None;
        }

        //
        //
        // The method is called when we have to access _info members.
        // This will create the _info based on the copied parser context.
        // If multi-threading, this method may do duplicated yet harmless work.
        //
        private unsafe void CreateUriInfo(Flags cF)
        {
            UriInfo info = new UriInfo();

            // This will be revisited in ParseRemaining but for now just have it at least _string.Length
            info.Offset.End = (ushort)_string.Length;

            if (UserDrivenParsing)
                goto Done;

            int idx;
            bool notCanonicalScheme = false;

            // The _string may have leading spaces, figure that out
            // plus it will set idx value for next steps
            if ((cF & Flags.ImplicitFile) != 0)
            {
                idx = 0;
                while (UriHelper.IsLWS(_string[idx]))
                {
                    ++idx;
                    ++info.Offset.Scheme;
                }

                if (StaticInFact(cF, Flags.UncPath))
                {
                    // For implicit file AND Unc only
                    idx += 2;
                    //skip any other slashes (compatibility with V1.0 parser)
                    int end = (int)(cF & Flags.IndexMask);
                    while (idx < end && (_string[idx] == '/' || _string[idx] == '\\'))
                    {
                        ++idx;
                    }
                }
            }
            else
            {
                // This is NOT an ImplicitFile uri
                idx = _syntax.SchemeName.Length;

                while (_string[idx++] != ':')
                {
                    ++info.Offset.Scheme;
                }

                if ((cF & Flags.AuthorityFound) != 0)
                {
                    if (_string[idx] == '\\' || _string[idx + 1] == '\\')
                        notCanonicalScheme = true;

                    idx += 2;
                    if ((cF & (Flags.UncPath | Flags.DosPath)) != 0)
                    {
                        // Skip slashes if it was allowed during ctor time
                        // NB: Today this is only allowed if a Unc or DosPath was found after the scheme
                        int end = (int)(cF & Flags.IndexMask);
                        while (idx < end && (_string[idx] == '/' || _string[idx] == '\\'))
                        {
                            notCanonicalScheme = true;
                            ++idx;
                        }
                    }
                }
            }

            // Some schemes (mailto) do not have Authority-based syntax, still they do have a port
            if (_syntax.DefaultPort != UriParser.NoDefaultPort)
                info.Offset.PortValue = (ushort)_syntax.DefaultPort;

            //Here we set the indexes for already parsed components
            if ((cF & Flags.HostTypeMask) == Flags.UnknownHostType
                || StaticInFact(cF, Flags.DosPath)
                )
            {
                //there is no Authority component defined
                info.Offset.User = (ushort)(cF & Flags.IndexMask);
                info.Offset.Host = info.Offset.User;
                info.Offset.Path = info.Offset.User;
                cF &= ~Flags.IndexMask;
                if (notCanonicalScheme)
                {
                    cF |= Flags.SchemeNotCanonical;
                }
                goto Done;
            }

            info.Offset.User = (ushort)idx;

            //Basic Host Type does not have userinfo and port
            if (HostType == Flags.BasicHostType)
            {
                info.Offset.Host = (ushort)idx;
                info.Offset.Path = (ushort)(cF & Flags.IndexMask);
                cF &= ~Flags.IndexMask;
                goto Done;
            }

            if ((cF & Flags.HasUserInfo) != 0)
            {
                // we previously found a userinfo, get it again
                while (_string[idx] != '@')
                {
                    ++idx;
                }
                ++idx;
                info.Offset.Host = (ushort)idx;
            }
            else
            {
                info.Offset.Host = (ushort)idx;
            }

            //Now reload the end of the parsed host

            idx = (int)(cF & Flags.IndexMask);

            //From now on we do not need IndexMask bits, and reuse the space for X_NotCanonical flags
            //clear them now
            cF &= ~Flags.IndexMask;

            // If this is not canonical, don't count on user input to be good
            if (notCanonicalScheme)
            {
                cF |= Flags.SchemeNotCanonical;
            }

            //Guessing this is a path start
            info.Offset.Path = (ushort)idx;

            // parse Port if any. The new spec allows a port after ':' to be empty (assuming default?)
            bool notEmpty = false;
            // Note we already checked on general port syntax in ParseMinimal()

            // If iri parsing is on with unicode chars then the end of parsed host
            // points to _originalUnicodeString and not _string

            if ((cF & Flags.HasUnicode) != 0)
                info.Offset.End = (ushort)_originalUnicodeString.Length;

            if (idx < info.Offset.End)
            {
                fixed (char* userString = OriginalString)
                {
                    if (userString[idx] == ':')
                    {
                        int port = 0;

                        //Check on some non-canonical cases http://host:0324/, http://host:03, http://host:0, etc
                        if (++idx < info.Offset.End)
                        {
                            port = userString[idx] - '0';
                            if ((uint)port <= ('9' - '0'))
                            {
                                notEmpty = true;
                                if (port == 0)
                                {
                                    cF |= (Flags.PortNotCanonical | Flags.E_PortNotCanonical);
                                }
                                for (++idx; idx < info.Offset.End; ++idx)
                                {
                                    int val = userString[idx] - '0';
                                    if ((uint)val > ('9' - '0'))
                                    {
                                        break;
                                    }
                                    port = (port * 10 + val);
                                }
                            }
                        }
                        if (notEmpty && _syntax.DefaultPort != port)
                        {
                            info.Offset.PortValue = (ushort)port;
                            cF |= Flags.NotDefaultPort;
                        }
                        else
                        {
                            //This will tell that we do have a ':' but the port value does
                            //not follow to canonical rules
                            cF |= (Flags.PortNotCanonical | Flags.E_PortNotCanonical);
                        }
                        info.Offset.Path = (ushort)idx;
                    }
                }
            }

        Done:
            cF |= Flags.MinimalUriInfoSet;

            Debug.Assert(sizeof(Flags) == sizeof(ulong));

            Interlocked.CompareExchange(ref _info, info, null!);

            Flags current = _flags;
            while ((current & Flags.MinimalUriInfoSet) == 0)
            {
                Flags newValue = (current & ~Flags.IndexMask) | cF;
                ulong oldValue = Interlocked.CompareExchange(ref Unsafe.As<Flags, ulong>(ref _flags), (ulong)newValue, (ulong)current);
                if (oldValue == (ulong)current)
                {
                    return;
                }
                current = (Flags)oldValue;
            }
        }

        //
        // This will create a Host string. The validity has been already checked
        //
        // Assuming: UriInfo member is already set at this point
        private unsafe void CreateHostString()
        {
            if (!_syntax.IsSimple)
            {
                lock (_info)
                {
                    // ATTN: Avoid possible recursion through
                    // CreateHostString->Syntax.GetComponents->Uri.GetComponentsHelper->CreateHostString
                    if (NotAny(Flags.ErrorOrParsingRecursion))
                    {
                        _flags |= Flags.ErrorOrParsingRecursion;
                        // Need to get host string through the derived type
                        GetHostViaCustomSyntax();
                        _flags &= ~Flags.ErrorOrParsingRecursion;
                        return;
                    }
                }
            }
            Flags flags = _flags;
            string host = CreateHostStringHelper(_string, _info.Offset.Host, _info.Offset.Path, ref flags, ref _info.ScopeId);

            // now check on canonical host representation
            if (host.Length != 0)
            {
                // An Authority may need escaping except when it's an inet server address
                if (HostType == Flags.BasicHostType)
                {
                    int idx = 0;
                    Check result;
                    fixed (char* pHost = host)
                    {
                        result = CheckCanonical(pHost, ref idx, host.Length, c_DummyChar);
                    }

                    if ((result & Check.DisplayCanonical) == 0)
                    {
                        // For implicit file the user string must be in perfect display format,
                        // Hence, ignoring complains from CheckCanonical()
                        if (NotAny(Flags.ImplicitFile) || (result & Check.ReservedFound) != 0)
                        {
                            flags |= Flags.HostNotCanonical;
                        }
                    }

                    if (InFact(Flags.ImplicitFile) && (result & (Check.ReservedFound | Check.EscapedCanonical)) != 0)
                    {
                        // need to re-escape this host if any escaped sequence was found
                        result &= ~Check.EscapedCanonical;
                    }

                    if ((result & (Check.EscapedCanonical | Check.BackslashInPath)) != Check.EscapedCanonical)
                    {
                        // we will make a canonical host in _info.Host, but mark that _string holds wrong data
                        flags |= Flags.E_HostNotCanonical;
                        if (NotAny(Flags.UserEscaped))
                        {
                            host = UriHelper.EscapeString(host, checkExistingEscaped: !IsImplicitFile, UriHelper.UnreservedReservedTable, '?', '#');
                        }
                        else
                        {
                            // We should throw here but currently just accept user input known as invalid
                        }
                    }
                }
                else if (NotAny(Flags.CanonicalDnsHost))
                {
                    // Check to see if we can take the canonical host string out of _string
                    if (_info.ScopeId is not null)
                    {
                        // IPv6 ScopeId is included when serializing a Uri
                        flags |= (Flags.HostNotCanonical | Flags.E_HostNotCanonical);
                    }
                    else
                    {
                        for (int i = 0; i < host.Length; ++i)
                        {
                            if ((_info.Offset.Host + i) >= _info.Offset.End ||
                                host[i] != _string[_info.Offset.Host + i])
                            {
                                flags |= (Flags.HostNotCanonical | Flags.E_HostNotCanonical);
                                break;
                            }
                        }
                    }
                }
            }

            _info.Host = host;
            InterlockedSetFlags(flags);
        }

        private static string CreateHostStringHelper(string str, int idx, int end, ref Flags flags, ref string? scopeId)
        {
            bool loopback = false;
            string host;
            switch (flags & Flags.HostTypeMask)
            {
                case Flags.DnsHostType:
                    host = DomainNameHelper.ParseCanonicalName(str, idx, end, ref loopback);
                    break;

                case Flags.IPv6HostType:
                    // The helper will return [...] string that is not suited for Dns.Resolve()
                    host = IPv6AddressHelper.ParseCanonicalName(str, idx, ref loopback, ref scopeId);
                    break;

                case Flags.IPv4HostType:
                    host = IPv4AddressHelper.ParseCanonicalName(str, idx, end, ref loopback);
                    break;

                case Flags.UncHostType:
                    host = UncNameHelper.ParseCanonicalName(str, idx, end, ref loopback);
                    break;

                case Flags.BasicHostType:
                    if (StaticInFact(flags, Flags.DosPath))
                    {
                        host = string.Empty;
                    }
                    else
                    {
                        // This is for a registry-based authority, not relevant for known schemes
                        host = str.Substring(idx, end - idx);
                    }
                    // A empty host would count for a loopback
                    if (host.Length == 0)
                    {
                        loopback = true;
                    }
                    //there will be no port
                    break;

                case Flags.UnknownHostType:
                    //means the host is *not expected* for this uri type
                    host = string.Empty;
                    break;

                default:
                    throw GetException(ParsingError.BadHostName)!;
            }

            if (loopback)
            {
                flags |= Flags.LoopbackHost;
            }
            return host;
        }

        //
        // Called under lock()
        //
        private unsafe void GetHostViaCustomSyntax()
        {
            // A multithreading check
            if (_info.Host != null)
                return;

            string host = _syntax.InternalGetComponents(this, UriComponents.Host, UriFormat.UriEscaped);

            // ATTN: Check on whether recursion has not happened
            if (_info.Host is null)
            {
                if (host.Length >= c_MaxUriBufferSize)
                    throw GetException(ParsingError.SizeLimit)!;

                ParsingError err = ParsingError.None;
                Flags flags = _flags & ~Flags.HostTypeMask;

                fixed (char* pHost = host)
                {
                    string? newHost = null;
                    if (CheckAuthorityHelper(pHost, 0, host.Length, ref err, ref flags, _syntax, ref newHost) !=
                        host.Length)
                    {
                        // We cannot parse the entire host string
                        flags &= ~Flags.HostTypeMask;
                        flags |= Flags.UnknownHostType;
                    }
                }

                if (err != ParsingError.None || (flags & Flags.HostTypeMask) == Flags.UnknownHostType)
                {
                    // Well, custom parser has returned a not known host type, take it as Basic then.
                    _flags = (_flags & ~Flags.HostTypeMask) | Flags.BasicHostType;
                }
                else
                {
                    host = CreateHostStringHelper(host, 0, host.Length, ref flags, ref _info.ScopeId);
                    for (int i = 0; i < host.Length; ++i)
                    {
                        if ((_info.Offset.Host + i) >= _info.Offset.End || host[i] != _string[_info.Offset.Host + i])
                        {
                            _flags |= (Flags.HostNotCanonical | Flags.E_HostNotCanonical);
                            break;
                        }
                    }
                    _flags = (_flags & ~Flags.HostTypeMask) | (flags & Flags.HostTypeMask);
                }
            }
            //
            // This is a chance for a custom parser to report a different port value
            //
            string portStr = _syntax.InternalGetComponents(this, UriComponents.StrongPort, UriFormat.UriEscaped);
            int port = 0;
            if (string.IsNullOrEmpty(portStr))
            {
                // It's like no port
                _flags &= ~Flags.NotDefaultPort;
                _flags |= (Flags.PortNotCanonical | Flags.E_PortNotCanonical);
                _info.Offset.PortValue = 0;
            }
            else
            {
                for (int idx = 0; idx < portStr.Length; ++idx)
                {
                    int val = portStr[idx] - '0';
                    if (val < 0 || val > 9 || (port = (port * 10 + val)) > 0xFFFF)
                        throw new UriFormatException(SR.Format(SR.net_uri_PortOutOfRange, _syntax.GetType(), portStr));
                }
                if (port != _info.Offset.PortValue)
                {
                    if (port == _syntax.DefaultPort)
                        _flags &= ~Flags.NotDefaultPort;
                    else
                        _flags |= Flags.NotDefaultPort;

                    _flags |= (Flags.PortNotCanonical | Flags.E_PortNotCanonical);
                    _info.Offset.PortValue = (ushort)port;
                }
            }
            // This must be done as the last thing in this method
            _info.Host = host;
        }

        //
        // An internal shortcut into Uri extensibility API
        //
        internal string GetParts(UriComponents uriParts, UriFormat formatAs)
        {
            return GetComponents(uriParts, formatAs);
        }

        private string GetEscapedParts(UriComponents uriParts)
        {
            Debug.Assert(_info != null && (_flags & Flags.MinimalUriInfoSet) != 0);

            // Which Uri parts are not escaped canonically ?
            // Notice that public UriPart and private Flags must be in Sync so below code can work
            //
            ushort nonCanonical = unchecked((ushort)(((ushort)_flags & ((ushort)Flags.CannotDisplayCanonical << 7)) >> 6));
            if (InFact(Flags.SchemeNotCanonical))
            {
                nonCanonical |= (ushort)Flags.SchemeNotCanonical;
            }

            // We keep separate flags for some of path canonicalization facts
            if ((uriParts & UriComponents.Path) != 0)
            {
                if (InFact(Flags.ShouldBeCompressed | Flags.FirstSlashAbsent | Flags.BackslashInPath))
                {
                    nonCanonical |= (ushort)Flags.PathNotCanonical;
                }
                else if (IsDosPath && _string[_info.Offset.Path + SecuredPathIndex - 1] == '|')
                {
                    // A rare case of c|\
                    nonCanonical |= (ushort)Flags.PathNotCanonical;
                }
            }

            if ((unchecked((ushort)uriParts) & nonCanonical) == 0)
            {
                string? ret = GetUriPartsFromUserString(uriParts);
                if (ret is not null)
                {
                    return ret;
                }
            }

            return ReCreateParts(uriParts, nonCanonical, UriFormat.UriEscaped);
        }

        private string GetUnescapedParts(UriComponents uriParts, UriFormat formatAs)
        {
            Debug.Assert(_info != null && (_flags & Flags.MinimalUriInfoSet) != 0);

            // Which Uri parts are not escaped canonically ?
            // Notice that public UriComponents and private Uri.Flags must me in Sync so below code can work
            //
            ushort nonCanonical = unchecked((ushort)((ushort)_flags & (ushort)Flags.CannotDisplayCanonical));

            // We keep separate flags for some of path canonicalization facts
            if ((uriParts & UriComponents.Path) != 0)
            {
                if ((_flags & (Flags.ShouldBeCompressed | Flags.FirstSlashAbsent | Flags.BackslashInPath)) != 0)
                {
                    nonCanonical |= (ushort)Flags.PathNotCanonical;
                }
                else if (IsDosPath && _string[_info.Offset.Path + SecuredPathIndex - 1] == '|')
                {
                    // A rare case of c|\
                    nonCanonical |= (ushort)Flags.PathNotCanonical;
                }
            }

            if ((unchecked((ushort)uriParts) & nonCanonical) == 0)
            {
                string? ret = GetUriPartsFromUserString(uriParts);
                if (ret is not null)
                {
                    return ret;
                }
            }

            return ReCreateParts(uriParts, nonCanonical, formatAs);
        }

        private string ReCreateParts(UriComponents parts, ushort nonCanonical, UriFormat formatAs)
        {
            EnsureHostString(false);

            string str = _string;

            ValueStringBuilder dest = str.Length <= StackallocThreshold
                ? new ValueStringBuilder(stackalloc char[StackallocThreshold])
                : new ValueStringBuilder(str.Length);

            //Scheme and slashes
            if ((parts & UriComponents.Scheme) != 0)
            {
                dest.Append(_syntax.SchemeName);
                if (parts != UriComponents.Scheme)
                {
                    dest.Append(':');
                    if (InFact(Flags.AuthorityFound))
                    {
                        dest.Append('/');
                        dest.Append('/');
                    }
                }
            }

            //UserInfo
            if ((parts & UriComponents.UserInfo) != 0 && InFact(Flags.HasUserInfo))
            {
                ReadOnlySpan<char> slice = str.AsSpan(_info.Offset.User, _info.Offset.Host - _info.Offset.User);

                if ((nonCanonical & (ushort)UriComponents.UserInfo) != 0)
                {
                    switch (formatAs)
                    {
                        case UriFormat.UriEscaped:
                            if (NotAny(Flags.UserEscaped))
                            {
                                UriHelper.EscapeString(slice, ref dest, checkExistingEscaped: true, '?', '#');;
                            }
                            else
                            {
                                if (InFact(Flags.E_UserNotCanonical))
                                {
                                    // We should throw here but currently just accept user input known as invalid
                                }
                                dest.Append(slice);
                            }
                            break;

                        case UriFormat.SafeUnescaped:
                            UriHelper.UnescapeString(slice[..^1],
                                ref dest, '@', '/', '\\',
                                InFact(Flags.UserEscaped) ? UnescapeMode.Unescape : UnescapeMode.EscapeUnescape,
                                _syntax, isQuery: false);
                            dest.Append('@');
                            break;

                        case UriFormat.Unescaped:
                            UriHelper.UnescapeString(slice,
                                ref dest, c_DummyChar, c_DummyChar, c_DummyChar,
                                UnescapeMode.Unescape | UnescapeMode.UnescapeAll,
                                _syntax, isQuery: false);
                            break;

                        default: //V1ToStringUnescape
                            dest.Append(slice);
                            break;
                    }
                }
                else
                {
                    dest.Append(slice);
                }

                if (parts == UriComponents.UserInfo)
                {
                    //strip '@' delimiter
                    dest.Length--;
                }
            }

            // Host
            if ((parts & UriComponents.Host) != 0)
            {
<<<<<<< HEAD
                string host = _info.Host!;

                if (host.Length != 0)
                {
                    UnescapeMode mode;
                    if (formatAs != UriFormat.UriEscaped && HostType == Flags.BasicHostType
                        && (nonCanonical & (ushort)UriComponents.Host) != 0)
                    {
                        // only Basic host could be in the escaped form
                        mode = formatAs == UriFormat.Unescaped
                            ? (UnescapeMode.Unescape | UnescapeMode.UnescapeAll) :
                                (InFact(Flags.UserEscaped) ? UnescapeMode.Unescape : UnescapeMode.EscapeUnescape);
                    }
                    else
                    {
                        mode = UnescapeMode.CopyOnly;
                    }
=======
                UnescapeMode mode;
                if (formatAs != UriFormat.UriEscaped && HostType == Flags.BasicHostType
                    && (nonCanonical & (ushort)UriComponents.Host) != 0)
                {
                    // only Basic host could be in the escaped form
                    mode = formatAs == UriFormat.Unescaped
                        ? (UnescapeMode.Unescape | UnescapeMode.UnescapeAll) :
                            (InFact(Flags.UserEscaped) ? UnescapeMode.Unescape : UnescapeMode.EscapeUnescape);
                }
                else
                {
                    mode = UnescapeMode.CopyOnly;
                }

                // NormalizedHost
                if ((parts & UriComponents.NormalizedHost) != 0)
                {
                    stemp = UriHelper.StripBidiControlCharacters(stemp, stemp);

                    var hostBuilder = new ValueStringBuilder(stackalloc char[512]);

                    // The host may be invalid punycode (www.xn--?-pck.com),
                    // but we shouldn't throw after the constructor.
                    if (DomainNameHelper.TryGetUnicodeEquivalent(stemp, ref hostBuilder))
                    {
                        stemp = hostBuilder.ToString();
                    }
                    else
                    {
                        hostBuilder.Dispose();
                    }
                }

                chars = UriHelper.UnescapeString(stemp, 0, stemp.Length, chars, ref count, '/', '?', '#', mode,
                    _syntax, false);
>>>>>>> 8837b19a

                    ValueStringBuilder hostBuilder = new ValueStringBuilder(stackalloc char[StackallocThreshold]);

                    // NormalizedHost
                    if ((parts & UriComponents.NormalizedHost) != 0)
                    {
                        host = UriHelper.StripBidiControlCharacters(host, host);

                        // Upconvert any punycode to unicode, xn--pck -> ?
                        if (!DomainNameHelper.TryGetUnicodeEquivalent(host, ref hostBuilder))
                        {
                            hostBuilder.Length = 0;
                        }
                    }

                    UriHelper.UnescapeString(hostBuilder.Length == 0 ? host : hostBuilder.AsSpan(),
                        ref dest, '/', '?', '#',
                        mode,
                        _syntax, isQuery: false);

                    hostBuilder.Dispose();

                    // A fix up only for SerializationInfo and IpV6 host with a scopeID
                    if ((parts & UriComponents.SerializationInfoString) != 0 && HostType == Flags.IPv6HostType && _info.ScopeId != null)
                    {
                        dest.Length--;
                        dest.Append(_info.ScopeId);
                        dest.Append(']');
                    }
                }
            }

            //Port (always wants a ':' delimiter if got to this method)
            if ((parts & UriComponents.Port) != 0 &&
                (InFact(Flags.NotDefaultPort) || ((parts & UriComponents.StrongPort) != 0 && _syntax.DefaultPort != UriParser.NoDefaultPort)))
            {
                dest.Append(':');

                const int MaxUshortLength = 5;
                bool success = _info.Offset.PortValue.TryFormat(dest.AppendSpan(MaxUshortLength), out int charsWritten);
                Debug.Assert(success);
                dest.Length -= MaxUshortLength - charsWritten;
            }

            //Path
            if ((parts & UriComponents.Path) != 0)
            {
                GetCanonicalPath(ref dest, formatAs);

                // (possibly strip the leading '/' delimiter)
                if (parts == UriComponents.Path)
                {
                    int offset;
                    if (InFact(Flags.AuthorityFound) && dest.Length != 0 && dest[0] == '/')
                    {
                        offset = 1;
                    }
                    else
                    {
                        offset = 0;
                    }

                    string result = dest.AsSpan(offset).ToString();
                    dest.Dispose();
                    return result;
                }
            }

            //Query (possibly strip the '?' delimiter)
            if ((parts & UriComponents.Query) != 0 && _info.Offset.Query < _info.Offset.Fragment)
            {
                int offset = (_info.Offset.Query + 1);
                if (parts != UriComponents.Query)
                    dest.Append('?');

                UnescapeMode mode = UnescapeMode.CopyOnly;

                if ((nonCanonical & (ushort)UriComponents.Query) != 0)
                {
                    if (formatAs == UriFormat.UriEscaped)
                    {
                        if (NotAny(Flags.UserEscaped))
                        {
                            UriHelper.EscapeString(
                                str.AsSpan(offset, _info.Offset.Fragment - offset),
                                ref dest, checkExistingEscaped: true, '#');

                            goto AfterQuery;
                        }
                    }
                    else
                    {
                        mode = formatAs switch
                        {
                            V1ToStringUnescape => (InFact(Flags.UserEscaped) ? UnescapeMode.Unescape : UnescapeMode.EscapeUnescape) | UnescapeMode.V1ToStringFlag,
                            UriFormat.Unescaped => UnescapeMode.Unescape | UnescapeMode.UnescapeAll,
                            _ => InFact(Flags.UserEscaped) ? UnescapeMode.Unescape : UnescapeMode.EscapeUnescape
                        };
                    }
                }

                UriHelper.UnescapeString(str, offset, _info.Offset.Fragment,
                    ref dest, '#', c_DummyChar, c_DummyChar,
                    mode, _syntax, isQuery: true);
            }
        AfterQuery:

            //Fragment (possibly strip the '#' delimiter)
            if ((parts & UriComponents.Fragment) != 0 && _info.Offset.Fragment < _info.Offset.End)
            {
                int offset = _info.Offset.Fragment + 1;
                if (parts != UriComponents.Fragment)
                    dest.Append('#');

                UnescapeMode mode = UnescapeMode.CopyOnly;

                if ((nonCanonical & (ushort)UriComponents.Fragment) != 0)
                {
                    if (formatAs == UriFormat.UriEscaped)
                    {
                        if (NotAny(Flags.UserEscaped))
                        {
                            UriHelper.EscapeString(
                                str.AsSpan(offset, _info.Offset.End - offset),
                                ref dest, checkExistingEscaped: true);

                            goto AfterFragment;
                        }
                    }
                    else
                    {
                        mode = formatAs switch
                        {
                            V1ToStringUnescape => (InFact(Flags.UserEscaped) ? UnescapeMode.Unescape : UnescapeMode.EscapeUnescape) | UnescapeMode.V1ToStringFlag,
                            UriFormat.Unescaped => UnescapeMode.Unescape | UnescapeMode.UnescapeAll,
                            _ => InFact(Flags.UserEscaped) ? UnescapeMode.Unescape : UnescapeMode.EscapeUnescape
                        };
                    }
                }

                UriHelper.UnescapeString(str, offset, _info.Offset.End,
                    ref dest, '#', c_DummyChar, c_DummyChar,
                    mode, _syntax, isQuery: false);
            }
        AfterFragment:

            return dest.ToString();
        }

        //
        // This method is called only if the user string has a canonical representation
        // of requested parts
        //
        private string? GetUriPartsFromUserString(UriComponents uriParts)
        {
            int delimiterAwareIdx;

            switch (uriParts & ~UriComponents.KeepDelimiter)
            {
                // For FindServicePoint perf
                case UriComponents.Scheme | UriComponents.Host | UriComponents.Port:
                    if (!InFact(Flags.HasUserInfo))
                        return _string.Substring(_info.Offset.Scheme, _info.Offset.Path - _info.Offset.Scheme);

                    return string.Concat(
                        _string.AsSpan(_info.Offset.Scheme, _info.Offset.User - _info.Offset.Scheme),
                        _string.AsSpan(_info.Offset.Host, _info.Offset.Path - _info.Offset.Host));

                // For HttpWebRequest.ConnectHostAndPort perf
                case UriComponents.HostAndPort:  //Host|StrongPort

                    if (!InFact(Flags.HasUserInfo))
                        goto case UriComponents.StrongAuthority;

                    if (InFact(Flags.NotDefaultPort) || _syntax.DefaultPort == UriParser.NoDefaultPort)
                        return _string.Substring(_info.Offset.Host, _info.Offset.Path - _info.Offset.Host);

                    return string.Concat(_string.AsSpan(_info.Offset.Host, _info.Offset.Path - _info.Offset.Host),
                        ":", _info.Offset.PortValue.ToString(CultureInfo.InvariantCulture));

                // For an obvious common case perf
                case UriComponents.AbsoluteUri:     //Scheme|UserInfo|Host|Port|Path|Query|Fragment,
                    if (_info.Offset.Scheme == 0 && _info.Offset.End == _string.Length)
                        return _string;

                    return _string.Substring(_info.Offset.Scheme, _info.Offset.End - _info.Offset.Scheme);

                // For Uri.Equals() and HttpWebRequest through a proxy perf
                case UriComponents.HttpRequestUrl:   //Scheme|Host|Port|Path|Query,
                    if (InFact(Flags.HasUserInfo))
                    {
                        return string.Concat(
                            _string.AsSpan(_info.Offset.Scheme, _info.Offset.User - _info.Offset.Scheme),
                            _string.AsSpan(_info.Offset.Host, _info.Offset.Fragment - _info.Offset.Host));
                    }
                    if (_info.Offset.Scheme == 0 && _info.Offset.Fragment == _string.Length)
                        return _string;

                    return _string.Substring(_info.Offset.Scheme, _info.Offset.Fragment - _info.Offset.Scheme);

                // For CombineUri() perf
                case UriComponents.SchemeAndServer | UriComponents.UserInfo:
                    return _string.Substring(_info.Offset.Scheme, _info.Offset.Path - _info.Offset.Scheme);

                // For Cache perf
                case (UriComponents.AbsoluteUri & ~UriComponents.Fragment):
                    if (_info.Offset.Scheme == 0 && _info.Offset.Fragment == _string.Length)
                        return _string;

                    return _string.Substring(_info.Offset.Scheme, _info.Offset.Fragment - _info.Offset.Scheme);


                // Strip scheme delimiter if was not requested
                case UriComponents.Scheme:
                    if (uriParts != UriComponents.Scheme)
                        return _string.Substring(_info.Offset.Scheme, _info.Offset.User - _info.Offset.Scheme);

                    return _syntax.SchemeName;

                // KeepDelimiter makes no sense for this component
                case UriComponents.Host:
                    int idx = _info.Offset.Path;
                    if (InFact(Flags.NotDefaultPort | Flags.PortNotCanonical))
                    {
                        //Means we do have ':' after the host
                        while (_string[--idx] != ':')
                            ;
                    }
                    return (idx - _info.Offset.Host == 0) ? string.Empty : _string.Substring(_info.Offset.Host,
                        idx - _info.Offset.Host);

                case UriComponents.Path:

                    // Strip the leading '/' for a hierarchical URI if no delimiter was requested
                    if (uriParts == UriComponents.Path && InFact(Flags.AuthorityFound) &&
                        _info.Offset.End > _info.Offset.Path && _string[_info.Offset.Path] == '/')
                        delimiterAwareIdx = _info.Offset.Path + 1;
                    else
                        delimiterAwareIdx = _info.Offset.Path;

                    if (delimiterAwareIdx >= _info.Offset.Query)
                        return string.Empty;


                    return _string.Substring(delimiterAwareIdx, _info.Offset.Query - delimiterAwareIdx);

                case UriComponents.Query:
                    // Strip the '?' if no delimiter was requested
                    if (uriParts == UriComponents.Query)
                        delimiterAwareIdx = _info.Offset.Query + 1;
                    else
                        delimiterAwareIdx = _info.Offset.Query;

                    if (delimiterAwareIdx >= _info.Offset.Fragment)
                        return string.Empty;

                    return _string.Substring(delimiterAwareIdx, _info.Offset.Fragment - delimiterAwareIdx);

                case UriComponents.Fragment:
                    // Strip the '#' if no delimiter was requested
                    if (uriParts == UriComponents.Fragment)
                        delimiterAwareIdx = _info.Offset.Fragment + 1;
                    else
                        delimiterAwareIdx = _info.Offset.Fragment;

                    if (delimiterAwareIdx >= _info.Offset.End)
                        return string.Empty;

                    return _string.Substring(delimiterAwareIdx, _info.Offset.End - delimiterAwareIdx);

                case UriComponents.UserInfo | UriComponents.Host | UriComponents.Port:
                    return (_info.Offset.Path - _info.Offset.User == 0) ? string.Empty :
                        _string.Substring(_info.Offset.User, _info.Offset.Path - _info.Offset.User);

                case UriComponents.StrongAuthority:  //UserInfo|Host|StrongPort
                    if (InFact(Flags.NotDefaultPort) || _syntax.DefaultPort == UriParser.NoDefaultPort)
                        goto case UriComponents.UserInfo | UriComponents.Host | UriComponents.Port;

                    return string.Concat(_string.AsSpan(_info.Offset.User, _info.Offset.Path - _info.Offset.User),
                        ":", _info.Offset.PortValue.ToString(CultureInfo.InvariantCulture));

                case UriComponents.PathAndQuery:        //Path|Query,
                    return _string.Substring(_info.Offset.Path, _info.Offset.Fragment - _info.Offset.Path);

                case UriComponents.HttpRequestUrl | UriComponents.Fragment: //Scheme|Host|Port|Path|Query|Fragment,
                    if (InFact(Flags.HasUserInfo))
                    {
                        return string.Concat(
                            _string.AsSpan(_info.Offset.Scheme, _info.Offset.User - _info.Offset.Scheme),
                            _string.AsSpan(_info.Offset.Host, _info.Offset.End - _info.Offset.Host));
                    }
                    if (_info.Offset.Scheme == 0 && _info.Offset.End == _string.Length)
                        return _string;

                    return _string.Substring(_info.Offset.Scheme, _info.Offset.End - _info.Offset.Scheme);

                case UriComponents.PathAndQuery | UriComponents.Fragment:  //LocalUrl|Fragment
                    return _string.Substring(_info.Offset.Path, _info.Offset.End - _info.Offset.Path);

                case UriComponents.UserInfo:
                    // Strip the '@' if no delimiter was requested

                    if (NotAny(Flags.HasUserInfo))
                        return string.Empty;

                    if (uriParts == UriComponents.UserInfo)
                        delimiterAwareIdx = _info.Offset.Host - 1;
                    else
                        delimiterAwareIdx = _info.Offset.Host;

                    if (_info.Offset.User >= delimiterAwareIdx)
                        return string.Empty;

                    return _string.Substring(_info.Offset.User, delimiterAwareIdx - _info.Offset.User);

                default:
                    return null;
            }
        }

        // Cut trailing spaces
        private void GetLengthWithoutTrailingSpaces(string str, ref int length, int idx)
        {
            // to avoid dereferencing ref length parameter for every update
            int local = length;
            while (local > idx && UriHelper.IsLWS(str[local - 1])) --local;
            length = local;
        }

        //
        //This method does:
        //  - Creates _info member
        //  - checks all components up to path on their canonical representation
        //  - continues parsing starting the path position
        //  - Sets the offsets of remaining components
        //  - Sets the Canonicalization flags if applied
        //  - Will NOT create MoreInfo members
        //
        private unsafe void ParseRemaining()
        {
            // ensure we parsed up to the path
            EnsureUriInfo();

            Flags cF = Flags.Zero;

            if (UserDrivenParsing)
                goto Done;

            // Do we have to continue building Iri'zed string from original string
            bool buildIriStringFromPath = (_flags & (Flags.HasUnicode | Flags.RestUnicodeNormalized)) == Flags.HasUnicode;

            int origIdx; // stores index to switched original string
            int idx = _info.Offset.Scheme;
            int length = _string.Length;
            Check result = Check.None;
            UriSyntaxFlags syntaxFlags = _syntax.Flags;

            // _info.Offset values may be parsed twice but we lock only on _flags update.

            fixed (char* str = _string)
            {
                GetLengthWithoutTrailingSpaces(_string, ref length, idx);

                if (IsImplicitFile)
                {
                    cF |= Flags.SchemeNotCanonical;
                }
                else
                {
                    int i;
                    string schemeName = _syntax.SchemeName;
                    for (i = 0; i < schemeName.Length; ++i)
                    {
                        if (schemeName[i] != str[idx + i])
                            cF |= Flags.SchemeNotCanonical;
                    }
                    // For an authority Uri only // after the scheme would be canonical
                    // (for compatibility with: http:\\host)
                    if (((_flags & Flags.AuthorityFound) != 0) && (idx + i + 3 >= length || str[idx + i + 1] != '/' ||
                        str[idx + i + 2] != '/'))
                    {
                        cF |= Flags.SchemeNotCanonical;
                    }
                }


                //Check the form of the user info
                if ((_flags & Flags.HasUserInfo) != 0)
                {
                    idx = _info.Offset.User;
                    result = CheckCanonical(str, ref idx, _info.Offset.Host, '@');
                    if ((result & Check.DisplayCanonical) == 0)
                    {
                        cF |= Flags.UserNotCanonical;
                    }
                    if ((result & (Check.EscapedCanonical | Check.BackslashInPath)) != Check.EscapedCanonical)
                    {
                        cF |= Flags.E_UserNotCanonical;
                    }
                    if (IriParsing && ((result & (Check.DisplayCanonical | Check.EscapedCanonical | Check.BackslashInPath
                                                    | Check.FoundNonAscii | Check.NotIriCanonical))
                                                    == (Check.DisplayCanonical | Check.FoundNonAscii)))
                    {
                        cF |= Flags.UserIriCanonical;
                    }
                }
            }
            //
            // Delay canonical Host checking to avoid creation of a host string
            // Will do that on demand.
            //


            //
            //We have already checked on the port in EnsureUriInfo() that calls CreateUriInfo
            //

            //
            // Parsing the Path if any
            //

            // For iri parsing if we found unicode the idx has offset into _originalUnicodeString..
            // so restart parsing from there and make _info.Offset.Path as _string.Length

            idx = _info.Offset.Path;
            origIdx = _info.Offset.Path;

            //Some uris do not have a query
            //    When '?' is passed as delimiter, then it's special case
            //    so both '?' and '#' will work as delimiters
            if (buildIriStringFromPath)
            {
                DebugAssertInCtor();

                // Dos/Unix paths have no host.  Other schemes cleared/set _string with host information in PrivateParseMinimal.
                if (IsFile && !IsUncPath)
                {
                    if (IsImplicitFile)
                    {
                        _string = string.Empty;
                    }
                    else
                    {
                        _string = _syntax.SchemeName + SchemeDelimiter;
                    }
                }

                _info.Offset.Path = (ushort)_string.Length;
                idx = _info.Offset.Path;

                int offset = origIdx;
                if (IsImplicitFile || ((syntaxFlags & (UriSyntaxFlags.MayHaveQuery | UriSyntaxFlags.MayHaveFragment)) == 0))
                {
                    origIdx = _originalUnicodeString.Length;
                }
                else
                {
                    ReadOnlySpan<char> span = _originalUnicodeString.AsSpan(origIdx);
                    int index;
                    if (_syntax.InFact(UriSyntaxFlags.MayHaveQuery))
                    {
                        if (_syntax.InFact(UriSyntaxFlags.MayHaveFragment))
                        {
                            index = span.IndexOfAny('?', '#');
                        }
                        else
                        {
                            index = span.IndexOf('?');
                        }
                    }
                    else
                    {
                        Debug.Assert(_syntax.InFact(UriSyntaxFlags.MayHaveFragment));
                        index = span.IndexOf('#');
                    }
                    origIdx = index == -1 ? _originalUnicodeString.Length : (index + origIdx);
                }

                _string += EscapeUnescapeIri(_originalUnicodeString, offset, origIdx, UriComponents.Path);

                if (_string.Length > ushort.MaxValue)
                {
                    UriFormatException e = GetException(ParsingError.SizeLimit)!;
                    throw e;
                }

                length = _string.Length;
                // We need to be sure that there isn't a '?' separated from the path by spaces.
                if (_string == _originalUnicodeString)
                {
                    GetLengthWithoutTrailingSpaces(_string, ref length, idx);
                }
            }

            fixed (char* str = _string)
            {
                if (IsImplicitFile || ((syntaxFlags & (UriSyntaxFlags.MayHaveQuery | UriSyntaxFlags.MayHaveFragment)) == 0))
                {
                    result = CheckCanonical(str, ref idx, length, c_DummyChar);
                }
                else
                {
                    result = CheckCanonical(str, ref idx, length, (((syntaxFlags & UriSyntaxFlags.MayHaveQuery) != 0)
                        ? '?' : _syntax.InFact(UriSyntaxFlags.MayHaveFragment) ? '#' : c_EOL));
                }

                // ATTN:
                // This may render problems for unknown schemes, but in general for an authority based Uri
                // (that has slashes) a path should start with "/"
                // This becomes more interesting knowing how a file uri is used in "file://c:/path"
                // It will be converted to file:///c:/path
                //
                // However, even more interesting is that vsmacros://c:\path will not add the third slash in the _canoical_ case
                //
                // We use special syntax flag to check if the path is rooted, i.e. has a first slash
                //
                if (((_flags & Flags.AuthorityFound) != 0) && ((syntaxFlags & UriSyntaxFlags.PathIsRooted) != 0)
                    && (_info.Offset.Path == length || (str[_info.Offset.Path] != '/' && str[_info.Offset.Path] != '\\')))
                {
                    cF |= Flags.FirstSlashAbsent;
                }
            }
            // Check the need for compression or backslashes conversion
            // we included IsDosPath since it may come with other than FILE uri, for ex. scheme://C:\path
            // (This is very unfortunate that the original design has included that feature)
            bool nonCanonical = false;
            if (IsDosPath || (((_flags & Flags.AuthorityFound) != 0) &&
                (((syntaxFlags & (UriSyntaxFlags.CompressPath | UriSyntaxFlags.ConvertPathSlashes)) != 0) ||
                _syntax.InFact(UriSyntaxFlags.UnEscapeDotsAndSlashes))))
            {
                if (((result & Check.DotSlashEscaped) != 0) && _syntax.InFact(UriSyntaxFlags.UnEscapeDotsAndSlashes))
                {
                    cF |= (Flags.E_PathNotCanonical | Flags.PathNotCanonical);
                    nonCanonical = true;
                }

                if (((syntaxFlags & (UriSyntaxFlags.ConvertPathSlashes)) != 0) && (result & Check.BackslashInPath) != 0)
                {
                    cF |= (Flags.E_PathNotCanonical | Flags.PathNotCanonical);
                    nonCanonical = true;
                }

                if (((syntaxFlags & (UriSyntaxFlags.CompressPath)) != 0) && ((cF & Flags.E_PathNotCanonical) != 0 ||
                    (result & Check.DotSlashAttn) != 0))
                {
                    cF |= Flags.ShouldBeCompressed;
                }

                if ((result & Check.BackslashInPath) != 0)
                    cF |= Flags.BackslashInPath;
            }
            else if ((result & Check.BackslashInPath) != 0)
            {
                // for a "generic" path '\' should be escaped
                cF |= Flags.E_PathNotCanonical;
                nonCanonical = true;
            }

            if ((result & Check.DisplayCanonical) == 0)
            {
                // For implicit file the user string is usually in perfect display format,
                // Hence, ignoring complains from CheckCanonical()
                // V1 compat. In fact we should simply ignore dontEscape parameter for Implicit file.
                // Currently we don't.
                if (((_flags & Flags.ImplicitFile) == 0) || ((_flags & Flags.UserEscaped) != 0) ||
                    (result & Check.ReservedFound) != 0)
                {
                    //means it's found as escaped or has unescaped Reserved Characters
                    cF |= Flags.PathNotCanonical;
                    nonCanonical = true;
                }
            }

            if (((_flags & Flags.ImplicitFile) != 0) && (result & (Check.ReservedFound | Check.EscapedCanonical)) != 0)
            {
                // need to escape reserved chars or re-escape '%' if an "escaped sequence" was found
                result &= ~Check.EscapedCanonical;
            }

            if ((result & Check.EscapedCanonical) == 0)
            {
                //means it's found as not completely escaped
                cF |= Flags.E_PathNotCanonical;
            }

            if (IriParsing && !nonCanonical & ((result & (Check.DisplayCanonical | Check.EscapedCanonical
                            | Check.FoundNonAscii | Check.NotIriCanonical))
                            == (Check.DisplayCanonical | Check.FoundNonAscii)))
            {
                cF |= Flags.PathIriCanonical;
            }

            //
            //Now we've got to parse the Query if any. Note that Query requires the presence of '?'
            //
            if (buildIriStringFromPath)
            {
                DebugAssertInCtor();

                int offset = origIdx;

                if (origIdx < _originalUnicodeString.Length && _originalUnicodeString[origIdx] == '?')
                {
                    if ((syntaxFlags & (UriSyntaxFlags.MayHaveFragment)) != 0)
                    {
                        ++origIdx; // This is to exclude first '?' character from checking
                        int index = _originalUnicodeString.AsSpan(origIdx).IndexOf('#');
                        origIdx = index == -1 ? _originalUnicodeString.Length : (index + origIdx);
                    }
                    else
                    {
                        origIdx = _originalUnicodeString.Length;
                    }

                    _string += EscapeUnescapeIri(_originalUnicodeString, offset, origIdx, UriComponents.Query);

                    if (_string.Length > ushort.MaxValue)
                    {
                        UriFormatException e = GetException(ParsingError.SizeLimit)!;
                        throw e;
                    }

                    length = _string.Length;
                    // We need to be sure that there isn't a '#' separated from the query by spaces.
                    if (_string == _originalUnicodeString)
                    {
                        GetLengthWithoutTrailingSpaces(_string, ref length, idx);
                    }
                }
            }

            _info.Offset.Query = (ushort)idx;

            fixed (char* str = _string)
            {
                if (idx < length && str[idx] == '?')
                {
                    ++idx; // This is to exclude first '?' character from checking
                    result = CheckCanonical(str, ref idx, length, ((syntaxFlags & (UriSyntaxFlags.MayHaveFragment)) != 0)
                        ? '#' : c_EOL);
                    if ((result & Check.DisplayCanonical) == 0)
                    {
                        cF |= Flags.QueryNotCanonical;
                    }

                    if ((result & (Check.EscapedCanonical | Check.BackslashInPath)) != Check.EscapedCanonical)
                    {
                        cF |= Flags.E_QueryNotCanonical;
                    }

                    if (IriParsing && ((result & (Check.DisplayCanonical | Check.EscapedCanonical | Check.BackslashInPath
                                | Check.FoundNonAscii | Check.NotIriCanonical))
                                == (Check.DisplayCanonical | Check.FoundNonAscii)))
                    {
                        cF |= Flags.QueryIriCanonical;
                    }
                }
            }
            //
            //Now we've got to parse the Fragment if any. Note that Fragment requires the presence of '#'
            //
            if (buildIriStringFromPath)
            {
                DebugAssertInCtor();

                int offset = origIdx;

                if (origIdx < _originalUnicodeString.Length && _originalUnicodeString[origIdx] == '#')
                {
                    origIdx = _originalUnicodeString.Length;

                    _string += EscapeUnescapeIri(_originalUnicodeString, offset, origIdx, UriComponents.Fragment);

                    if (_string.Length > ushort.MaxValue)
                    {
                        UriFormatException e = GetException(ParsingError.SizeLimit)!;
                        throw e;
                    }

                    length = _string.Length;
                    // we don't need to check _originalUnicodeString == _string because # is last part
                    GetLengthWithoutTrailingSpaces(_string, ref length, idx);
                }
            }

            _info.Offset.Fragment = (ushort)idx;

            fixed (char* str = _string)
            {
                if (idx < length && str[idx] == '#')
                {
                    ++idx; // This is to exclude first '#' character from checking
                    //We don't using c_DummyChar since want to allow '?' and '#' as unescaped
                    result = CheckCanonical(str, ref idx, length, c_EOL);
                    if ((result & Check.DisplayCanonical) == 0)
                    {
                        cF |= Flags.FragmentNotCanonical;
                    }

                    if ((result & (Check.EscapedCanonical | Check.BackslashInPath)) != Check.EscapedCanonical)
                    {
                        cF |= Flags.E_FragmentNotCanonical;
                    }

                    if (IriParsing && ((result & (Check.DisplayCanonical | Check.EscapedCanonical | Check.BackslashInPath
                                | Check.FoundNonAscii | Check.NotIriCanonical))
                                == (Check.DisplayCanonical | Check.FoundNonAscii)))
                    {
                        cF |= Flags.FragmentIriCanonical;
                    }
                }
            }
            _info.Offset.End = (ushort)idx;

        Done:
            cF |= Flags.AllUriInfoSet | Flags.RestUnicodeNormalized;
            InterlockedSetFlags(cF);
        }

        //
        // verifies the syntax of the scheme part
        // Checks on implicit File: scheme due to simple Dos/Unc path passed
        // returns the start of the next component  position
        // throws UriFormatException if invalid scheme
        //
        private static unsafe int ParseSchemeCheckImplicitFile(char* uriString, int length,
            ref ParsingError err, ref Flags flags, ref UriParser? syntax)
        {
            Debug.Assert((flags & Flags.Debug_LeftConstructor) == 0);

            int idx = 0;

            //skip whitespace
            while (idx < length && UriHelper.IsLWS(uriString[idx]))
            {
                ++idx;
            }

            // Unix: Unix path?
            // A path starting with 2 / or \ (including mixed) is treated as UNC and will be matched below
            if (!IsWindowsSystem && idx < length && uriString[idx] == '/' &&
                (idx + 1 == length || (uriString[idx + 1] != '/' && uriString[idx + 1] != '\\')))
            {
                flags |= (Flags.UnixPath | Flags.ImplicitFile | Flags.AuthorityFound);
                syntax = UriParser.UnixFileUri;
                return idx;
            }

            // sets the recognizer for well known registered schemes
            // file, ftp, http, https, uuid, etc
            // Note that we don't support one-letter schemes that will be put into a DOS path bucket

            int end = idx;
            while (end < length && uriString[end] != ':')
            {
                ++end;
            }

            // NB: On 64-bits we will use less optimized code from CheckSchemeSyntax()
            //
            if (IntPtr.Size == 4)
            {
                // long = 4chars: The minimal size of a known scheme is 2 + ':'
                if (end != length && end >= idx + 2 &&
                    CheckKnownSchemes((long*)(uriString + idx), end - idx, ref syntax))
                {
                    return end + 1;
                }
            }

            //NB: A string must have at least 3 characters and at least 1 before ':'
            if (idx + 2 >= length || end == idx)
            {
                err = ParsingError.BadFormat;
                return 0;
            }

            //Check for supported special cases like a DOS file path OR a UNC share path
            //NB: A string may not have ':' if this is a UNC path
            {
                char c;
                if ((c = uriString[idx + 1]) == ':' || c == '|')
                {
                    //DOS-like path?
                    if (UriHelper.IsAsciiLetter(uriString[idx]))
                    {
                        if ((c = uriString[idx + 2]) == '\\' || c == '/')
                        {
                            flags |= (Flags.DosPath | Flags.ImplicitFile | Flags.AuthorityFound);
                            syntax = UriParser.FileUri;
                            return idx;
                        }
                        err = ParsingError.MustRootedPath;
                        return 0;
                    }
                    if (c == ':')
                        err = ParsingError.BadScheme;
                    else
                        err = ParsingError.BadFormat;
                    return 0;
                }
                else if ((c = uriString[idx]) == '/' || c == '\\')
                {
                    //UNC share?
                    if ((c = uriString[idx + 1]) == '\\' || c == '/')
                    {
                        flags |= (Flags.UncPath | Flags.ImplicitFile | Flags.AuthorityFound);
                        syntax = UriParser.FileUri;
                        idx += 2;
                        // V1.1 compat this will simply eat any slashes prepended to a UNC path
                        while (idx < length && ((c = uriString[idx]) == '/' || c == '\\'))
                            ++idx;

                        return idx;
                    }
                    err = ParsingError.BadFormat;
                    return 0;
                }
            }

            if (end == length)
            {
                err = ParsingError.BadFormat;
                return 0;
            }

            // This is a potentially valid scheme, but we have not identified it yet.
            // Check for illegal characters, canonicalize, and check the length.
            err = CheckSchemeSyntax(new ReadOnlySpan<char>(uriString + idx, end - idx), ref syntax!);
            if (err != ParsingError.None)
            {
                return 0;
            }
            return end + 1;
        }

        //
        // Quickly parses well known schemes.
        // nChars does not include the last ':'. Assuming there is one at the end of passed buffer
        private static unsafe bool CheckKnownSchemes(long* lptr, int nChars, ref UriParser? syntax)
        {
            //NOTE beware of too short input buffers!

            const long _HTTP_Mask0 = 'h' | ('t' << 16) | ((long)'t' << 32) | ((long)'p' << 48);
            const char _HTTPS_Mask1 = 's';
            const int _WS_Mask = 'w' | ('s' << 16);
            const long _WSS_Mask = 'w' | ('s' << 16) | ((long)'s' << 32) | ((long)':' << 48);
            const long _FTP_Mask = 'f' | ('t' << 16) | ((long)'p' << 32) | ((long)':' << 48);
            const long _FILE_Mask0 = 'f' | ('i' << 16) | ((long)'l' << 32) | ((long)'e' << 48);
            const long _GOPHER_Mask0 = 'g' | ('o' << 16) | ((long)'p' << 32) | ((long)'h' << 48);
            const int _GOPHER_Mask1 = 'e' | ('r' << 16);
            const long _MAILTO_Mask0 = 'm' | ('a' << 16) | ((long)'i' << 32) | ((long)'l' << 48);
            const int _MAILTO_Mask1 = 't' | ('o' << 16);
            const long _NEWS_Mask0 = 'n' | ('e' << 16) | ((long)'w' << 32) | ((long)'s' << 48);
            const long _NNTP_Mask0 = 'n' | ('n' << 16) | ((long)'t' << 32) | ((long)'p' << 48);
            const long _UUID_Mask0 = 'u' | ('u' << 16) | ((long)'i' << 32) | ((long)'d' << 48);

            const long _TELNET_Mask0 = 't' | ('e' << 16) | ((long)'l' << 32) | ((long)'n' << 48);
            const int _TELNET_Mask1 = 'e' | ('t' << 16);

            const long _NETXXX_Mask0 = 'n' | ('e' << 16) | ((long)'t' << 32) | ((long)'.' << 48);
            const long _NETTCP_Mask1 = 't' | ('c' << 16) | ((long)'p' << 32) | ((long)':' << 48);
            const long _NETPIPE_Mask1 = 'p' | ('i' << 16) | ((long)'p' << 32) | ((long)'e' << 48);

            const long _LDAP_Mask0 = 'l' | ('d' << 16) | ((long)'a' << 32) | ((long)'p' << 48);


            const long _LOWERCASE_Mask = 0x0020002000200020L;
            const int _INT_LOWERCASE_Mask = 0x00200020;

            if (nChars == 2)
            {
                // This is the only known scheme of length 2
                if ((unchecked((int)*lptr) | _INT_LOWERCASE_Mask) == _WS_Mask)
                {
                    syntax = UriParser.WsUri;
                    return true;
                }
                return false;
            }

            //Map to a known scheme if possible
            //upgrade 4 letters to ASCII lower case, keep a false case to stay false
            switch (*lptr | _LOWERCASE_Mask)
            {
                case _HTTP_Mask0:
                    if (nChars == 4)
                    {
                        syntax = UriParser.HttpUri;
                        return true;
                    }
                    if (nChars == 5 && ((*(char*)(lptr + 1)) | 0x20) == _HTTPS_Mask1)
                    {
                        syntax = UriParser.HttpsUri;
                        return true;
                    }
                    break;
                case _WSS_Mask:
                    if (nChars == 3)
                    {
                        syntax = UriParser.WssUri;
                        return true;
                    }
                    break;
                case _FILE_Mask0:
                    if (nChars == 4)
                    {
                        syntax = UriParser.FileUri;
                        return true;
                    }
                    break;
                case _FTP_Mask:
                    if (nChars == 3)
                    {
                        syntax = UriParser.FtpUri;
                        return true;
                    }
                    break;

                case _NEWS_Mask0:
                    if (nChars == 4)
                    {
                        syntax = UriParser.NewsUri;
                        return true;
                    }
                    break;

                case _NNTP_Mask0:
                    if (nChars == 4)
                    {
                        syntax = UriParser.NntpUri;
                        return true;
                    }
                    break;

                case _UUID_Mask0:
                    if (nChars == 4)
                    {
                        syntax = UriParser.UuidUri;
                        return true;
                    }
                    break;

                case _GOPHER_Mask0:
                    if (nChars == 6 && (*(int*)(lptr + 1) | _INT_LOWERCASE_Mask) == _GOPHER_Mask1)
                    {
                        syntax = UriParser.GopherUri;
                        return true;
                    }
                    break;
                case _MAILTO_Mask0:
                    if (nChars == 6 && (*(int*)(lptr + 1) | _INT_LOWERCASE_Mask) == _MAILTO_Mask1)
                    {
                        syntax = UriParser.MailToUri;
                        return true;
                    }
                    break;

                case _TELNET_Mask0:
                    if (nChars == 6 && (*(int*)(lptr + 1) | _INT_LOWERCASE_Mask) == _TELNET_Mask1)
                    {
                        syntax = UriParser.TelnetUri;
                        return true;
                    }
                    break;

                case _NETXXX_Mask0:
                    if (nChars == 8 && (*(lptr + 1) | _LOWERCASE_Mask) == _NETPIPE_Mask1)
                    {
                        syntax = UriParser.NetPipeUri;
                        return true;
                    }
                    else if (nChars == 7 && (*(lptr + 1) | _LOWERCASE_Mask) == _NETTCP_Mask1)
                    {
                        syntax = UriParser.NetTcpUri;
                        return true;
                    }
                    break;

                case _LDAP_Mask0:
                    if (nChars == 4)
                    {
                        syntax = UriParser.LdapUri;
                        return true;
                    }
                    break;
                default: break;
            }
            return false;
        }

        //
        // This will check whether a scheme string follows the rules
        //
        private static unsafe ParsingError CheckSchemeSyntax(ReadOnlySpan<char> span, ref UriParser? syntax)
        {
            static char ToLowerCaseAscii(char c) => (uint)(c - 'A') <= 'Z' - 'A' ? (char)(c | 0x20) : c;

            if (span.Length == 0)
            {
                return ParsingError.BadScheme;
            }

            // The first character must be an alpha.  Validate that and store it as lower-case, as
            // all of the fast-path checks need that value.
            char firstLower = span[0];
            if ((uint)(firstLower - 'A') <= 'Z' - 'A')
            {
                firstLower = (char)(firstLower | 0x20);
            }
            else if ((uint)(firstLower - 'a') > 'z' - 'a')
            {
                return ParsingError.BadScheme;
            }

            // Special-case common and known schemes to avoid allocations and dictionary lookups in these cases.
            const int wsMask = 'w' << 8 | 's';
            const int ftpMask = 'f' << 16 | 't' << 8 | 'p';
            const int wssMask = 'w' << 16 | 's' << 8 | 's';
            const int fileMask = 'f' << 24 | 'i' << 16 | 'l' << 8 | 'e';
            const int httpMask = 'h' << 24 | 't' << 16 | 't' << 8 | 'p';
            const int mailMask = 'm' << 24 | 'a' << 16 | 'i' << 8 | 'l';
            switch (span.Length)
            {
                case 2:
                    if (wsMask == (firstLower << 8 | ToLowerCaseAscii(span[1])))
                    {
                        syntax = UriParser.WsUri;
                        return ParsingError.None;
                    }
                    break;
                case 3:
                    switch (firstLower << 16 | ToLowerCaseAscii(span[1]) << 8 | ToLowerCaseAscii(span[2]))
                    {
                        case ftpMask:
                            syntax = UriParser.FtpUri;
                            return ParsingError.None;
                        case wssMask:
                            syntax = UriParser.WssUri;
                            return ParsingError.None;
                    }
                    break;
                case 4:
                    switch (firstLower << 24 | ToLowerCaseAscii(span[1]) << 16 | ToLowerCaseAscii(span[2]) << 8 | ToLowerCaseAscii(span[3]))
                    {
                        case httpMask:
                            syntax = UriParser.HttpUri;
                            return ParsingError.None;
                        case fileMask:
                            syntax = UriParser.FileUri;
                            return ParsingError.None;
                    }
                    break;
                case 5:
                    if (httpMask == (firstLower << 24 | ToLowerCaseAscii(span[1]) << 16 | ToLowerCaseAscii(span[2]) << 8 | ToLowerCaseAscii(span[3])) &&
                        ToLowerCaseAscii(span[4]) == 's')
                    {
                        syntax = UriParser.HttpsUri;
                        return ParsingError.None;
                    }
                    break;
                case 6:
                    if (mailMask == (firstLower << 24 | ToLowerCaseAscii(span[1]) << 16 | ToLowerCaseAscii(span[2]) << 8 | ToLowerCaseAscii(span[3])) &&
                        ToLowerCaseAscii(span[4]) == 't' && ToLowerCaseAscii(span[5]) == 'o')
                    {
                        syntax = UriParser.MailToUri;
                        return ParsingError.None;
                    }
                    break;
            }

            // The scheme is not known.  Validate all of the characters in the input.
            for (int i = 1; i < span.Length; i++)
            {
                char c = span[i];
                if ((uint)(c - 'a') > 'z' - 'a' &&
                    (uint)(c - 'A') > 'Z' - 'A' &&
                    (uint)(c - '0') > '9' - '0' &&
                    c != '+' && c != '-' && c != '.')
                {
                    return ParsingError.BadScheme;
                }
            }

            if (span.Length > c_MaxUriSchemeName)
            {
                return ParsingError.SchemeLimit;
            }

            // Then look up the syntax in a string-based table.
            string str;
            fixed (char* pSpan = span)
            {
                str = string.Create(span.Length, (ip: (IntPtr)pSpan, length: span.Length), (buffer, state) =>
                {
                    int charsWritten = new ReadOnlySpan<char>((char*)state.ip, state.length).ToLowerInvariant(buffer);
                    Debug.Assert(charsWritten == buffer.Length);
                });
            }
            syntax = UriParser.FindOrFetchAsUnknownV1Syntax(str);
            return ParsingError.None;
        }

        //
        // Checks the syntax of an authority component. It may also get a userInfo if present
        // Returns an error if no/mailformed authority found
        // Does not NOT touch _info
        // Returns position of the Path component
        //
        // Must be called in the ctor only
        private unsafe int CheckAuthorityHelper(char* pString, int idx, int length,
            ref ParsingError err, ref Flags flags, UriParser syntax, ref string? newHost)
        {
            Debug.Assert((_flags & Flags.Debug_LeftConstructor) == 0 || (!_syntax.IsSimple && Monitor.IsEntered(_info)));

            int end = length;
            char ch;
            int startInput = idx;
            int start = idx;
            newHost = null;
            bool justNormalized = false;
            bool iriParsing = IriParsingStatic(syntax);
            bool hasUnicode = ((flags & Flags.HasUnicode) != 0);
            bool hostNotUnicodeNormalized = hasUnicode && ((flags & Flags.HostUnicodeNormalized) == 0);
            UriSyntaxFlags syntaxFlags = syntax.Flags;

            Debug.Assert((_flags & Flags.HasUserInfo) == 0 && (_flags & Flags.HostTypeMask) == 0);

            //Special case is an empty authority
            if (idx == length || ((ch = pString[idx]) == '/' || (ch == '\\' && StaticIsFile(syntax)) || ch == '#' || ch == '?'))
            {
                if (syntax.InFact(UriSyntaxFlags.AllowEmptyHost))
                {
                    flags &= ~Flags.UncPath;    //UNC cannot have an empty hostname
                    if (StaticInFact(flags, Flags.ImplicitFile))
                        err = ParsingError.BadHostName;
                    else
                        flags |= Flags.BasicHostType;
                }
                else
                    err = ParsingError.BadHostName;

                if (hostNotUnicodeNormalized)
                {
                    flags |= Flags.HostUnicodeNormalized; // no host
                }

                return idx;
            }

            // need to build new Iri'zed string
            if (hostNotUnicodeNormalized)
            {
                newHost = _originalUnicodeString.Substring(0, startInput);
            }

            string? userInfoString = null;
            // Attempt to parse user info first

            if ((syntaxFlags & UriSyntaxFlags.MayHaveUserInfo) != 0)
            {
                for (; start < end; ++start)
                {
                    if (start == end - 1 || pString[start] == '?' || pString[start] == '#' || pString[start] == '\\' ||
                        pString[start] == '/')
                    {
                        start = idx;
                        break;
                    }
                    else if (pString[start] == '@')
                    {
                        flags |= Flags.HasUserInfo;

                        // Iri'ze userinfo
                        if (iriParsing)
                        {
                            if (hostNotUnicodeNormalized)
                            {
                                // Normalize user info
                                userInfoString = IriHelper.EscapeUnescapeIri(pString, startInput, start + 1, UriComponents.UserInfo);
                                newHost += userInfoString;

                                if (newHost.Length > ushort.MaxValue)
                                {
                                    err = ParsingError.SizeLimit;
                                    return idx;
                                }
                            }
                            else
                            {
                                userInfoString = new string(pString, startInput, start - startInput + 1);
                            }
                        }
                        ++start;
                        ch = pString[start];
                        break;
                    }
                }
            }

            // DNS name only optimization
            // Fo an overridden parsing the optimization is suppressed since hostname can be changed to anything
            bool dnsNotCanonical = ((syntaxFlags & UriSyntaxFlags.SimpleUserSyntax) == 0);

            if (ch == '[' && syntax.InFact(UriSyntaxFlags.AllowIPv6Host)
                && IPv6AddressHelper.IsValid(pString, start + 1, ref end))
            {
                flags |= Flags.IPv6HostType;

                if (hostNotUnicodeNormalized)
                {
                    newHost += new string(pString, start, end - start);
                    flags |= Flags.HostUnicodeNormalized;
                    justNormalized = true;
                }
            }
            else if (ch <= '9' && ch >= '0' && syntax.InFact(UriSyntaxFlags.AllowIPv4Host) &&
                IPv4AddressHelper.IsValid(pString, start, ref end, false, StaticNotAny(flags, Flags.ImplicitFile), syntax.InFact(UriSyntaxFlags.V1_UnknownUri)))
            {
                flags |= Flags.IPv4HostType;

                if (hostNotUnicodeNormalized)
                {
                    newHost += new string(pString, start, end - start);
                    flags |= Flags.HostUnicodeNormalized;
                    justNormalized = true;
                }
            }
            else if (((syntaxFlags & UriSyntaxFlags.AllowDnsHost) != 0) && !iriParsing &&
           DomainNameHelper.IsValid(pString, start, ref end, ref dnsNotCanonical, StaticNotAny(flags, Flags.ImplicitFile)))
            {
                // comes here if there are only ascii chars in host with original parsing and no Iri

                flags |= Flags.DnsHostType;
                if (!dnsNotCanonical)
                {
                    flags |= Flags.CanonicalDnsHost;
                }
            }
            else if (((syntaxFlags & UriSyntaxFlags.AllowDnsHost) != 0)
                    && (hostNotUnicodeNormalized || syntax.InFact(UriSyntaxFlags.AllowIdn))
                    && DomainNameHelper.IsValidByIri(pString, start, ref end, ref dnsNotCanonical,
                                            StaticNotAny(flags, Flags.ImplicitFile)))
            {
                CheckAuthorityHelperHandleDnsIri(pString, start, end, hasUnicode,
                    ref flags, ref justNormalized, ref newHost, ref err);
            }
            else if ((syntaxFlags & UriSyntaxFlags.AllowUncHost) != 0)
            {
                //
                // This must remain as the last check before BasicHost type
                //
                if (UncNameHelper.IsValid(pString, start, ref end, StaticNotAny(flags, Flags.ImplicitFile)))
                {
                    if (end - start <= UncNameHelper.MaximumInternetNameLength)
                    {
                        flags |= Flags.UncHostType;
                        if (hostNotUnicodeNormalized)
                        {
                            newHost += new string(pString, start, end - start);
                            flags |= Flags.HostUnicodeNormalized;
                            justNormalized = true;
                        }
                    }
                }
            }

            // The deal here is that we won't allow '\' host terminator except for the File scheme
            // If we see '\' we try to make it a part of a Basic host
            if (end < length && pString[end] == '\\' && (flags & Flags.HostTypeMask) != Flags.HostNotParsed
                && !StaticIsFile(syntax))
            {
                if (syntax.InFact(UriSyntaxFlags.V1_UnknownUri))
                {
                    err = ParsingError.BadHostName;
                    flags |= Flags.UnknownHostType;
                    return end;
                }
                flags &= ~Flags.HostTypeMask;
            }
            // Here we have checked the syntax up to the end of host
            // The only thing that can cause an exception is the port value
            // Spend some (duplicated) cycles on that.
            else if (end < length && pString[end] == ':')
            {
                if (syntax.InFact(UriSyntaxFlags.MayHavePort))
                {
                    int port = 0;
                    int startPort = end;
                    for (idx = end + 1; idx < length; ++idx)
                    {
                        int val = pString[idx] - '0';
                        if ((uint)val <= ('9' - '0'))
                        {
                            if ((port = (port * 10 + val)) > 0xFFFF)
                                break;
                        }
                        else if (val == ('/' - '0') || val == ('?' - '0') || val == ('#' - '0'))
                        {
                            break;
                        }
                        else
                        {
                            // The second check is to keep compatibility with V1 until the UriParser is registered
                            if (syntax.InFact(UriSyntaxFlags.AllowAnyOtherHost)
                                && syntax.NotAny(UriSyntaxFlags.V1_UnknownUri))
                            {
                                flags &= ~Flags.HostTypeMask;
                                break;
                            }
                            else
                            {
                                err = ParsingError.BadPort;
                                return idx;
                            }
                        }
                    }
                    // check on 0-ffff range
                    if (port > 0xFFFF)
                    {
                        if (syntax.InFact(UriSyntaxFlags.AllowAnyOtherHost))
                        {
                            flags &= ~Flags.HostTypeMask;
                        }
                        else
                        {
                            err = ParsingError.BadPort;
                            return idx;
                        }
                    }

                    if (hasUnicode && justNormalized)
                    {
                        newHost += new string(pString, startPort, idx - startPort);
                    }
                }
                else
                {
                    flags &= ~Flags.HostTypeMask;
                }
            }

            // check on whether nothing has worked out
            if ((flags & Flags.HostTypeMask) == Flags.HostNotParsed)
            {
                //No user info for a Basic hostname
                flags &= ~Flags.HasUserInfo;
                // Some schemes do not allow HostType = Basic (plus V1 almost never understands this issue)
                //
                if (syntax.InFact(UriSyntaxFlags.AllowAnyOtherHost))
                {
                    flags |= Flags.BasicHostType;
                    for (end = idx; end < length; ++end)
                    {
                        if (pString[end] == '/' || (pString[end] == '?' || pString[end] == '#'))
                        {
                            break;
                        }
                    }

                    if (hostNotUnicodeNormalized)
                    {
                        // Normalize any other host or do idn
                        string user = new string(pString, startInput, end - startInput);

                        try
                        {
                            newHost += user.Normalize(NormalizationForm.FormC);
                        }
                        catch (ArgumentException)
                        {
                            err = ParsingError.BadHostName;
                        }

                        flags |= Flags.HostUnicodeNormalized;
                    }
                }
                else
                {
                    //
                    // ATTN V1 compat: V1 supports hostnames like ".." and ".", and so we do but only for unknown schemes.
                    //
                    if (syntax.InFact(UriSyntaxFlags.V1_UnknownUri))
                    {
                        // Can assert here that the host is not empty so we will set dotFound
                        // at least once or fail before exiting the loop
                        bool dotFound = false;
                        int startOtherHost = idx;
                        for (end = idx; end < length; ++end)
                        {
                            if (dotFound && (pString[end] == '/' || pString[end] == '?' || pString[end] == '#'))
                                break;
                            else if (end < (idx + 2) && pString[end] == '.')
                            {
                                // allow one or two dots
                                dotFound = true;
                            }
                            else
                            {
                                //failure
                                err = ParsingError.BadHostName;
                                flags |= Flags.UnknownHostType;
                                return idx;
                            }
                        }
                        //success
                        flags |= Flags.BasicHostType;

                        if (hostNotUnicodeNormalized)
                        {
                            // Normalize any other host
                            string user = new string(pString, startOtherHost, end - startOtherHost);
                            try
                            {
                                newHost += user.Normalize(NormalizationForm.FormC);
                            }
                            catch (ArgumentException)
                            {
                                err = ParsingError.BadFormat;
                                return idx;
                            }

                            flags |= Flags.HostUnicodeNormalized;
                        }
                    }
                    else if (syntax.InFact(UriSyntaxFlags.MustHaveAuthority) ||
                             (syntax.InFact(UriSyntaxFlags.MailToLikeUri)))
                    {
                        err = ParsingError.BadHostName;
                        flags |= Flags.UnknownHostType;
                        return idx;
                    }
                }
            }
            return end;
        }

        private unsafe void CheckAuthorityHelperHandleDnsIri(char* pString, int start, int end,
            bool hasUnicode, ref Flags flags,
            ref bool justNormalized, ref string? newHost, ref ParsingError err)
        {
            // comes here only if host has unicode chars and iri is on or idn is allowed

            flags |= Flags.DnsHostType;

            if (hasUnicode)
            {
                string temp = UriHelper.StripBidiControlCharacters(new ReadOnlySpan<char>(pString + start, end - start));
                try
                {
                    newHost += temp.Normalize(NormalizationForm.FormC);
                }
                catch (ArgumentException)
                {
                    err = ParsingError.BadHostName;
                }
                justNormalized = true;
            }
            flags |= Flags.HostUnicodeNormalized;
        }

        //
        // The method checks whether a string needs transformation before going to display or wire
        //
        // Parameters:
        // - escaped   true = treat all valid escape sequences as escaped sequences, false = escape all %
        // - delim     a character signaling the termination of the component being checked
        //
        // When delim=='?', then '#' character is also considered as delimiter additionally to passed '?'.
        //
        // The method pays attention to the dots and slashes so to signal potential Path compression action needed.
        // Even that is not required for other components, the cycles are still spent (little inefficiency)
        //

        internal const char c_DummyChar = (char)0xFFFF;     //An Invalid Unicode character used as a dummy char passed into the parameter
        internal const char c_EOL = (char)0xFFFE;     //An Invalid Unicode character used by CheckCanonical as "no delimiter condition"
        [Flags]
        private enum Check
        {
            None = 0x0,
            EscapedCanonical = 0x1,
            DisplayCanonical = 0x2,
            DotSlashAttn = 0x4,
            DotSlashEscaped = 0x80,
            BackslashInPath = 0x10,
            ReservedFound = 0x20,
            NotIriCanonical = 0x40,
            FoundNonAscii = 0x8
        }

        //
        // Used by ParseRemaining as well by InternalIsWellFormedOriginalString
        //
        private unsafe Check CheckCanonical(char* str, ref int idx, int end, char delim)
        {
            Check res = Check.None;
            bool needsEscaping = false;
            bool foundEscaping = false;
            bool iriParsing = IriParsing;

            char c;
            int i = idx;
            for (; i < end; ++i)
            {
                c = str[i];
                // Control chars usually should be escaped in any case
                if (c <= '\x1F' || (c >= '\x7F' && c <= '\x9F'))
                {
                    needsEscaping = true;
                    foundEscaping = true;
                    res |= Check.ReservedFound;
                }
                else if (c > '~')
                {
                    if (iriParsing)
                    {
                        bool valid = false;
                        res |= Check.FoundNonAscii;

                        if (char.IsHighSurrogate(c))
                        {
                            if ((i + 1) < end)
                            {
                                valid = IriHelper.CheckIriUnicodeRange(c, str[i + 1], out _, true);
                            }
                        }
                        else
                        {
                            valid = IriHelper.CheckIriUnicodeRange(c, true);
                        }
                        if (!valid) res |= Check.NotIriCanonical;
                    }

                    if (!needsEscaping) needsEscaping = true;
                }
                else if (c == delim)
                {
                    break;
                }
                else if (delim == '?' && c == '#' && (_syntax != null && _syntax.InFact(UriSyntaxFlags.MayHaveFragment)))
                {
                    // this is a special case when deciding on Query/Fragment
                    break;
                }
                else if (c == '?')
                {
                    if (IsImplicitFile || (_syntax != null && !_syntax.InFact(UriSyntaxFlags.MayHaveQuery)
                        && delim != c_EOL))
                    {
                        // If found as reserved this char is not suitable for safe unescaped display
                        // Will need to escape it when both escaping and unescaping the string
                        res |= Check.ReservedFound;
                        foundEscaping = true;
                        needsEscaping = true;
                    }
                }
                else if (c == '#')
                {
                    needsEscaping = true;
                    if (IsImplicitFile || (_syntax != null && !_syntax.InFact(UriSyntaxFlags.MayHaveFragment)))
                    {
                        // If found as reserved this char is not suitable for safe unescaped display
                        // Will need to escape it when both escaping and unescaping the string
                        res |= Check.ReservedFound;
                        foundEscaping = true;
                    }
                }
                else if (c == '/' || c == '\\')
                {
                    if ((res & Check.BackslashInPath) == 0 && c == '\\')
                    {
                        res |= Check.BackslashInPath;
                    }
                    if ((res & Check.DotSlashAttn) == 0 && i + 1 != end && (str[i + 1] == '/' || str[i + 1] == '\\'))
                    {
                        res |= Check.DotSlashAttn;
                    }
                }
                else if (c == '.')
                {
                    if ((res & Check.DotSlashAttn) == 0 && i + 1 == end || str[i + 1] == '.' || str[i + 1] == '/'
                        || str[i + 1] == '\\' || str[i + 1] == '?' || str[i + 1] == '#')
                    {
                        res |= Check.DotSlashAttn;
                    }
                }
                else if (((c <= '"' && c != '!') || (c >= '[' && c <= '^') || c == '>'
                        || c == '<' || c == '`'))
                {
                    if (!needsEscaping) needsEscaping = true;

                    // The check above validates only that we have valid IRI characters, which is not enough to
                    // conclude that we have a valid canonical IRI.
                    // If we have an IRI with Flags.HasUnicode, we need to set Check.NotIriCanonical so that the
                    // path, query, and fragment will be validated.
                    if ((_flags & Flags.HasUnicode) != 0)
                    {
                        res |= Check.NotIriCanonical;
                    }
                }
                else if (c >= '{' && c <= '}') // includes '{', '|', '}'
                {
                    needsEscaping = true;
                }
                else if (c == '%')
                {
                    if (!foundEscaping) foundEscaping = true;
                    //try unescape a byte hex escaping
                    if (i + 2 < end && (c = UriHelper.DecodeHexChars(str[i + 1], str[i + 2])) != c_DummyChar)
                    {
                        if (c == '.' || c == '/' || c == '\\')
                        {
                            res |= Check.DotSlashEscaped;
                        }
                        i += 2;
                        continue;
                    }
                    // otherwise we follow to non escaped case
                    if (!needsEscaping)
                    {
                        needsEscaping = true;
                    }
                }
            }

            if (foundEscaping)
            {
                if (!needsEscaping)
                {
                    res |= Check.EscapedCanonical;
                }
            }
            else
            {
                res |= Check.DisplayCanonical;
                if (!needsEscaping)
                {
                    res |= Check.EscapedCanonical;
                }
            }
            idx = i;
            return res;
        }

        //
        // Returns the escaped and canonicalized path string
        // the passed array must be long enough to hold at least
        // canonical unescaped path representation (allocated by the caller)
        //
        private unsafe void GetCanonicalPath(ref ValueStringBuilder dest, UriFormat formatAs)
        {
            if (InFact(Flags.FirstSlashAbsent))
                dest.Append('/');

            if (_info.Offset.Path == _info.Offset.Query)
                return;

            int start = dest.Length;

            int dosPathIdx = SecuredPathIndex;

            // Note that unescaping and then escaping back is not transitive hence not safe.
            // We are vulnerable due to the way the UserEscaped flag is processed.
            // Try to unescape only needed chars.
            if (formatAs == UriFormat.UriEscaped)
            {
                if (InFact(Flags.ShouldBeCompressed))
                {
                    dest.Append(_string.AsSpan(_info.Offset.Path, _info.Offset.Query - _info.Offset.Path));

                    // If the path was found as needed compression and contains escaped characters, unescape only
                    // interesting characters (safe)

                    if (_syntax.InFact(UriSyntaxFlags.UnEscapeDotsAndSlashes) && InFact(Flags.PathNotCanonical)
                        && !IsImplicitFile)
                    {
                        fixed (char* pdest = dest)
                        {
                            int end = dest.Length;
                            UnescapeOnly(pdest, start, ref end, '.', '/',
                                _syntax.InFact(UriSyntaxFlags.ConvertPathSlashes) ? '\\' : c_DummyChar);
                            dest.Length = end;
                        }
                    }
                }
                else
                {
                    //Note: we may produce non escaped Uri characters on the wire
                    if (InFact(Flags.E_PathNotCanonical) && NotAny(Flags.UserEscaped))
                    {
                        string str = _string;

                        // Check on not canonical disk designation like C|\, should be rare, rare case
                        if (dosPathIdx != 0 && str[dosPathIdx + _info.Offset.Path - 1] == '|')
                        {
                            str = str.Remove(dosPathIdx + _info.Offset.Path - 1, 1);
                            str = str.Insert(dosPathIdx + _info.Offset.Path - 1, ":");
                        }

                        UriHelper.EscapeString(
                            str.AsSpan(_info.Offset.Path, _info.Offset.Query - _info.Offset.Path),
                            ref dest, checkExistingEscaped: !IsImplicitFile, '?', '#');
                    }
                    else
                    {
                        dest.Append(_string.AsSpan(_info.Offset.Path, _info.Offset.Query - _info.Offset.Path));
                    }
                }

                // On Unix, escape '\\' in path of file uris to '%5C' canonical form.
                if (!IsWindowsSystem && InFact(Flags.BackslashInPath) && _syntax.NotAny(UriSyntaxFlags.ConvertPathSlashes) && _syntax.InFact(UriSyntaxFlags.FileLikeUri) && !IsImplicitFile)
                {
                    // We can't do an in-place escape, create a copy
                    ValueStringBuilder copy = new ValueStringBuilder(stackalloc char[StackallocThreshold]);
                    copy.Append(dest.AsSpan(start, dest.Length - start));

                    dest.Length = start;
                    ReadOnlySpan<char> copySpan = MemoryMarshal.CreateReadOnlySpan(ref copy.GetPinnableReference(), copy.Length);
                    UriHelper.EscapeString(copySpan, ref dest, checkExistingEscaped: true, '\\');
                    start = dest.Length;

                    copy.Dispose();
                }
            }
            else
            {
                dest.Append(_string.AsSpan(_info.Offset.Path, _info.Offset.Query - _info.Offset.Path));

                if (InFact(Flags.ShouldBeCompressed))
                {
                    // If the path was found as needed compression and contains escaped characters,
                    // unescape only interesting characters (safe)

                    if (_syntax.InFact(UriSyntaxFlags.UnEscapeDotsAndSlashes) && InFact(Flags.PathNotCanonical)
                        && !IsImplicitFile)
                    {
                        fixed (char* pdest = dest)
                        {
                            int end = dest.Length;
                            UnescapeOnly(pdest, start, ref end, '.', '/',
                                _syntax.InFact(UriSyntaxFlags.ConvertPathSlashes) ? '\\' : c_DummyChar);
                            dest.Length = end;
                        }
                    }
                }
            }

            // Here we already got output data as copied into dest array
            // We just may need more processing of that data

            //
            // if this URI is using 'non-proprietary' disk drive designation, convert to MS-style
            //
            // (path is already  >= 3 chars if recognized as a DOS-like)
            //
            int offset = start + dosPathIdx;
            if (dosPathIdx != 0 && dest[offset - 1] == '|')
                dest[offset - 1] = ':';

            if (InFact(Flags.ShouldBeCompressed) && dest.Length - offset > 0)
            {
                // It will also convert back slashes if needed
<<<<<<< HEAD
                dest.Length = offset + Compress(dest.RawChars.Slice(offset, dest.Length - offset), _syntax);
                if (dest[start] == '\\')
                    dest[start] = '/';
=======
                Compress(dest, pos + dosPathIdx, ref end, _syntax);
                if (dest[pos] == '\\')
                    dest[pos] = '/';
>>>>>>> 8837b19a

                // Escape path if requested and found as not fully escaped
                if (formatAs == UriFormat.UriEscaped && NotAny(Flags.UserEscaped) && InFact(Flags.E_PathNotCanonical))
                {
                    //Note: Flags.UserEscaped check is solely based on trusting the user

                    // We can't do an in-place escape, create a copy
                    ValueStringBuilder copy = new ValueStringBuilder(stackalloc char[StackallocThreshold]);
                    copy.Append(dest.AsSpan(start, dest.Length - start));

                    dest.Length = start;
                    ReadOnlySpan<char> copySpan = MemoryMarshal.CreateReadOnlySpan(ref copy.GetPinnableReference(), copy.Length);
                    UriHelper.EscapeString(copySpan, ref dest, checkExistingEscaped: !IsImplicitFile, '?', '#');
                    start = dest.Length;

                    copy.Dispose();
                }
            }

            if (formatAs != UriFormat.UriEscaped && InFact(Flags.PathNotCanonical))
            {
                UnescapeMode mode;
                switch (formatAs)
                {
                    case V1ToStringUnescape:

                        mode = (InFact(Flags.UserEscaped) ? UnescapeMode.Unescape : UnescapeMode.EscapeUnescape)
                            | UnescapeMode.V1ToStringFlag;
                        if (IsImplicitFile)
                            mode &= ~UnescapeMode.Unescape;
                        break;

                    case UriFormat.Unescaped:
                        mode = IsImplicitFile ? UnescapeMode.CopyOnly
                            : UnescapeMode.Unescape | UnescapeMode.UnescapeAll;
                        break;

                    default: // UriFormat.SafeUnescaped

                        mode = InFact(Flags.UserEscaped) ? UnescapeMode.Unescape : UnescapeMode.EscapeUnescape;
                        if (IsImplicitFile)
                            mode &= ~UnescapeMode.Unescape;
                        break;
                }

                if (mode != UnescapeMode.CopyOnly)
                {
                    // We can't do an in-place unescape, create a copy
                    ValueStringBuilder copy = new ValueStringBuilder(stackalloc char[StackallocThreshold]);
                    copy.Append(dest.AsSpan(start, dest.Length - start));

                    dest.Length = start;
                    fixed (char* pCopy = copy)
                    {
                        UriHelper.UnescapeString(pCopy, 0, copy.Length,
                            ref dest, '?', '#', c_DummyChar,
                            mode,
                            _syntax, isQuery: false);
                    }

                    copy.Dispose();
                }
            }
        }

        // works only with ASCII characters, used to partially unescape path before compressing
        private static unsafe void UnescapeOnly(char* pch, int start, ref int end, char ch1, char ch2, char ch3)
        {
            if (end - start < 3)
            {
                //no chance that something is escaped
                return;
            }

            char* pend = pch + end - 2;
            pch += start;
            char* pnew = null;

        over:

            // Just looking for a interested escaped char
            if (pch >= pend) goto done;
            if (*pch++ != '%') goto over;

            char ch = UriHelper.DecodeHexChars(*pch++, *pch++);
            if (!(ch == ch1 || ch == ch2 || ch == ch3)) goto over;

            // Here we found something and now start copying the scanned chars
            pnew = pch - 2;
            *(pnew - 1) = ch;

        over_new:

            if (pch >= pend) goto done;
            if ((*pnew++ = *pch++) != '%') goto over_new;

            ch = UriHelper.DecodeHexChars((*pnew++ = *pch++), (*pnew++ = *pch++));
            if (!(ch == ch1 || ch == ch2 || ch == ch3))
            {
                goto over_new;
            }

            pnew -= 2;
            *(pnew - 1) = ch;

            goto over_new;

        done:
            pend += 2;

            if (pnew == null)
            {
                //nothing was found
                return;
            }

            //the tail may be already processed
            if (pch == pend)
            {
                end -= (int)(pch - pnew);
                return;
            }

            *pnew++ = *pch++;
            if (pch == pend)
            {
                end -= (int)(pch - pnew);
                return;
            }
            *pnew++ = *pch++;
            end -= (int)(pch - pnew);
        }

        private static void Compress(char[] dest, int start, ref int destLength, UriParser syntax)
        {
            destLength = start + Compress(dest.AsSpan(start, destLength - start), syntax);
        }

        //
        // This will compress any "\" "/../" "/./" "///" "/..../" /XXX.../, etc found in the input
        //
        // The passed syntax controls whether to use aggressive compression or the one specified in RFC 2396
        //
        private static int Compress(Span<char> span, UriParser syntax)
        {
            int slashCount = 0;
            int lastSlash = 0;
            int dotCount = 0;
            int removeSegments = 0;

            for (int i = span.Length - 1; i >= 0; i--)
            {
                char ch = span[i];
                if (ch == '\\' && syntax.InFact(UriSyntaxFlags.ConvertPathSlashes))
                {
                    span[i] = ch = '/';
                }

                // compress multiple '/' for file URI
                if (ch == '/')
                {
                    ++slashCount;
                }
                else
                {
                    if (slashCount > 1)
                    {
                        // else preserve repeated slashes
                        lastSlash = i + 1;
                    }
                    slashCount = 0;
                }

                if (ch == '.')
                {
                    ++dotCount;
                    continue;
                }
                else if (dotCount != 0)
                {
                    bool skipSegment = syntax.NotAny(UriSyntaxFlags.CanonicalizeAsFilePath)
                        && (dotCount > 2 || ch != '/');

                    // Cases:
                    // /./                  = remove this segment
                    // /../                 = remove this segment, mark next for removal
                    // /....x               = DO NOT TOUCH, leave as is
                    // x.../                = DO NOT TOUCH, leave as is, except for V2 legacy mode
                    if (!skipSegment && ch == '/')
                    {
                        if ((lastSlash == i + dotCount + 1 // "/..../"
                                || (lastSlash == 0 && i + dotCount + 1 == span.Length)) // "/..."
                            && (dotCount <= 2))
                        {
                            //  /./ or /.<eos> or /../ or /..<eos>

<<<<<<< HEAD
                            // dest.Remove(i+1, dotCount + (lastSlash==0?0:1));
=======
                            // span.Remove(i + 1, dotCount + (lastSlash == 0 ? 0 : 1));
>>>>>>> 8837b19a
                            lastSlash = i + 1 + dotCount + (lastSlash == 0 ? 0 : 1);
                            span.Slice(lastSlash).CopyTo(span.Slice(i + 1));
                            span = span.Slice(0, span.Length - (lastSlash - i - 1));

                            lastSlash = i;
                            if (dotCount == 2)
                            {
                                // We have 2 dots in between like /../ or /..<eos>,
                                // Mark next segment for removal and remove this /../ or /..
                                ++removeSegments;
                            }
                            dotCount = 0;
                            continue;
                        }
                    }
                    // .NET 4.5 no longer removes trailing dots in a path segment x.../  or  x...<eos>
                    dotCount = 0;

                    // Here all other cases go such as
                    // x.[..]y or /.[..]x or (/x.[...][/] && removeSegments !=0)
                }

                // Now we may want to remove a segment because of previous /../
                if (ch == '/')
                {
                    if (removeSegments != 0)
                    {
                        --removeSegments;

                        span.Slice(lastSlash + 1).CopyTo(span.Slice(i + 1));
                        span = span.Slice(0, span.Length - (lastSlash - i));
                    }
                    lastSlash = i;
                }
            }

            if (span.Length != 0 && syntax.InFact(UriSyntaxFlags.CanonicalizeAsFilePath))
            {
                if (slashCount <= 1)
                {
                    if (removeSegments != 0 && span[0] != '/')
                    {
                        //remove first not rooted segment
                        lastSlash++;
                        span.Slice(lastSlash).CopyTo(span);
                        return span.Length - lastSlash;
                    }
                    else if (dotCount != 0)
                    {
                        // If final string starts with a segment looking like .[...]/ or .[...]<eos>
                        // then we remove this first segment
<<<<<<< HEAD
                        if (lastSlash == dotCount + 1 || (lastSlash == 0 && dotCount + 1 == span.Length))
=======
                        if (lastSlash == dotCount || (lastSlash == 0 && dotCount == span.Length))
>>>>>>> 8837b19a
                        {
                            dotCount += lastSlash == 0 ? 0 : 1;
                            span.Slice(dotCount).CopyTo(span);
                            return span.Length - dotCount;
                        }
                    }
                }
            }

            return span.Length;
        }

        //
        // CombineUri
        //
        //  Given 2 URI strings, combine them into a single resultant URI string
        //
        // Inputs:
        //  <argument>  basePart
        //      Base URI to combine with
        //
        //  <argument>  relativePart
        //      String expected to be relative URI
        //
        // Assumes:
        //  <basePart> is in canonic form
        //
        // Returns:
        //  Resulting combined URI string
        //
        private static string CombineUri(Uri basePart, string relativePart, UriFormat uriFormat)
        {
            //NB: relativePart is ensured as not empty by the caller
            //    Another assumption is that basePart is an AbsoluteUri

            // This method was not optimized for efficiency
            // Means a relative Uri ctor may be relatively slow plus it increases the footprint of the baseUri

            char c1 = relativePart[0];

            //check a special case for the base as DOS path and a rooted relative string
            if (basePart.IsDosPath &&
                (c1 == '/' || c1 == '\\') &&
                (relativePart.Length == 1 || (relativePart[1] != '/' && relativePart[1] != '\\')))
            {
                // take relative part appended to the base string after the drive letter
                int idx = basePart.OriginalString.IndexOf(':');
                if (basePart.IsImplicitFile)
                {
                    return string.Concat(basePart.OriginalString.AsSpan(0, idx + 1), relativePart);
                }

                // The basePart has explicit scheme (could be not file:), take the DOS drive ':' position
                idx = basePart.OriginalString.IndexOf(':', idx + 1);
                return string.Concat(basePart.OriginalString.AsSpan(0, idx + 1), relativePart);
            }

            // Check special case for Unc or absolute path in relativePart when base is FILE
            if (StaticIsFile(basePart.Syntax))
            {
                if (c1 == '\\' || c1 == '/')
                {
                    if (relativePart.Length >= 2 && (relativePart[1] == '\\' || relativePart[1] == '/'))
                    {
                        //Assuming relative is a Unc path and base is a file uri.
                        return basePart.IsImplicitFile ? relativePart : "file:" + relativePart;
                    }

                    // here we got an absolute path in relativePart,
                    // For compatibility with V1.0 parser we restrict the compression scope to Unc Share, i.e. \\host\share\
                    if (basePart.IsUnc)
                    {
                        string share = basePart.GetParts(UriComponents.Path | UriComponents.KeepDelimiter,
                            UriFormat.Unescaped);
                        for (int i = 1; i < share.Length; ++i)
                        {
                            if (share[i] == '/')
                            {
                                share = share.Substring(0, i);
                                break;
                            }
                        }
                        if (basePart.IsImplicitFile)
                        {
                            return @"\\"
                                    + basePart.GetParts(UriComponents.Host, UriFormat.Unescaped)
                                    + share
                                    + relativePart;
                        }
                        return "file://"
                                + basePart.GetParts(UriComponents.Host, uriFormat)
                                + share
                                + relativePart;
                    }
                    // It's not obvious but we've checked (for this relativePart format) that baseUti is nor UNC nor DOS path
                    //
                    // Means base is a Unix style path and, btw, IsImplicitFile cannot be the case either
                    return "file://" + relativePart;
                }
            }

            // If we are here we did not recognize absolute DOS/UNC path for a file: base uri
            // Note that DOS path may still happen in the relativePart and if so it may override the base uri scheme.

            bool convBackSlashes = basePart.Syntax.InFact(UriSyntaxFlags.ConvertPathSlashes);

            string? left = null;

            // check for network or local absolute path
            if (c1 == '/' || (c1 == '\\' && convBackSlashes))
            {
                if (relativePart.Length >= 2 && relativePart[1] == '/')
                {
                    // got an authority in relative path and the base scheme is not file (checked)
                    return basePart.Scheme + ':' + relativePart;
                }

                // Got absolute relative path, and the base is nor FILE nor a DOS path (checked at the method start)
                if (basePart.HostType == Flags.IPv6HostType)
                {
                    left = basePart.GetParts(UriComponents.Scheme | UriComponents.UserInfo, uriFormat)
                                     + '[' + basePart.DnsSafeHost + ']'
                                     + basePart.GetParts(UriComponents.KeepDelimiter | UriComponents.Port, uriFormat);
                }
                else
                {
                    left = basePart.GetParts(UriComponents.SchemeAndServer | UriComponents.UserInfo, uriFormat);
                }

                return convBackSlashes && c1 == '\\' ?
                    string.Concat(left, "/", relativePart.AsSpan(1)) :
                    left + relativePart;
            }

            // Here we got a relative path
            // Need to run path Compression because this is how relative Uri combining works

            // Take the base part path up to and including the last slash
            left = basePart.GetParts(UriComponents.Path | UriComponents.KeepDelimiter,
                basePart.IsImplicitFile ? UriFormat.Unescaped : uriFormat);
            int length = left.Length;
            char[] path = new char[length + relativePart.Length];

            if (length > 0)
            {
                left.CopyTo(0, path, 0, length);
                while (length > 0)
                {
                    if (path[--length] == '/')
                    {
                        ++length;
                        break;
                    }
                }
            }

            //Append relative path to the result
            relativePart.CopyTo(0, path, length, relativePart.Length);

            // Split relative on path and extra (for compression)
            c1 = basePart.Syntax.InFact(UriSyntaxFlags.MayHaveQuery) ? '?' : c_DummyChar;

            // The  implicit file check is to avoid a fragment in the implicit file combined uri.
            char c2 = (!basePart.IsImplicitFile && basePart.Syntax.InFact(UriSyntaxFlags.MayHaveFragment)) ? '#' :
                c_DummyChar;
            ReadOnlySpan<char> extra = string.Empty;

            // assuming c_DummyChar may not happen in an unicode uri string
            if (!(c1 == c_DummyChar && c2 == c_DummyChar))
            {
                int i = 0;
                for (; i < relativePart.Length; ++i)
                {
                    if (path[length + i] == c1 || path[length + i] == c2)
                    {
                        break;
                    }
                }
                if (i == 0)
                {
                    extra = relativePart;
                }
                else if (i < relativePart.Length)
                {
                    extra = relativePart.AsSpan(i);
                }
                length += i;
            }
            else
            {
                length += relativePart.Length;
            }

            // Take the base part up to the path
            if (basePart.HostType == Flags.IPv6HostType)
            {
                if (basePart.IsImplicitFile)
                {
                    left = @"\\[" + basePart.DnsSafeHost + ']';
                }
                else
                {
                    left = basePart.GetParts(UriComponents.Scheme | UriComponents.UserInfo, uriFormat)
                            + '[' + basePart.DnsSafeHost + ']'
                            + basePart.GetParts(UriComponents.KeepDelimiter | UriComponents.Port, uriFormat);
                }
            }
            else
            {
                if (basePart.IsImplicitFile)
                {
                    if (basePart.IsDosPath)
                    {
                        // The FILE DOS path comes as /c:/path, we have to exclude first 3 chars from compression
                        Compress(path, 3, ref length, basePart.Syntax);
                        return string.Concat(path.AsSpan(1, length - 1), extra);
                    }
                    else if (!IsWindowsSystem && basePart.IsUnixPath)
                    {
                        left = basePart.GetParts(UriComponents.Host, UriFormat.Unescaped);
                    }
                    else
                    {
                        left = @"\\" + basePart.GetParts(UriComponents.Host, UriFormat.Unescaped);
                    }
                }
                else
                {
                    left = basePart.GetParts(UriComponents.SchemeAndServer | UriComponents.UserInfo, uriFormat);
                }
            }
            //compress the path
            Compress(path, basePart.SecuredPathIndex, ref length, basePart.Syntax);
            return string.Concat(left, path.AsSpan(0, length), extra);
        }

        //
        // PathDifference
        //
        //  Performs the relative path calculation for MakeRelative()
        //
        // Inputs:
        //  <argument>  path1
        //  <argument>  path2
        //      Paths for which we calculate the difference
        //
        //  <argument>  compareCase
        //      False if we consider characters that differ only in case to be
        //      equal
        //
        // Returns:
        //  A string which is the relative path difference between <path1> and
        //  <path2> such that if <path1> and the calculated difference are used
        //  as arguments to Combine(), <path2> is returned
        //
        // Throws:
        //  Nothing
        //
        private static string PathDifference(string path1, string path2, bool compareCase)
        {
            int i;
            int si = -1;

            for (i = 0; (i < path1.Length) && (i < path2.Length); ++i)
            {
                if ((path1[i] != path2[i])
                    && (compareCase
                        || (char.ToLowerInvariant(path1[i])
                            != char.ToLowerInvariant(path2[i]))))
                {
                    break;
                }
                else if (path1[i] == '/')
                {
                    si = i;
                }
            }

            if (i == 0)
            {
                return path2;
            }
            if ((i == path1.Length) && (i == path2.Length))
            {
                return string.Empty;
            }

            StringBuilder relPath = new StringBuilder();
            // Walk down several dirs
            for (; i < path1.Length; ++i)
            {
                if (path1[i] == '/')
                {
                    relPath.Append("../");
                }
            }
            // Same path except that path1 ended with a file name and path2 didn't
            if (relPath.Length == 0 && path2.Length - 1 == si)
                return "./"; // Truncate the file name
            return relPath.Append(path2.AsSpan(si + 1)).ToString();
        }

        //
        // MakeRelative (toUri)
        //
        //  Return a relative path which when applied to this Uri would create the
        //  resulting Uri <toUri>
        //
        // Inputs:
        //  <argument>  toUri
        //      Uri to which we calculate the transformation from this Uri
        //
        // Returns:
        //  If the 2 Uri are common except for a relative path difference, then that
        //  difference, else the display name of this Uri
        //
        // Throws:
        //  ArgumentNullException, InvalidOperationException
        //
        [Obsolete("The method has been deprecated. Please use MakeRelativeUri(Uri uri). https://go.microsoft.com/fwlink/?linkid=14202")]
        public string MakeRelative(Uri toUri)
        {
            if (toUri == null)
                throw new ArgumentNullException(nameof(toUri));

            if (IsNotAbsoluteUri || toUri.IsNotAbsoluteUri)
                throw new InvalidOperationException(SR.net_uri_NotAbsolute);

            if ((Scheme == toUri.Scheme) && (Host == toUri.Host) && (Port == toUri.Port))
                return PathDifference(AbsolutePath, toUri.AbsolutePath, !IsUncOrDosPath);

            return toUri.ToString();
        }

        /// <internalonly/>
        [Obsolete("The method has been deprecated. It is not used by the system. https://go.microsoft.com/fwlink/?linkid=14202")]
        protected virtual void Canonicalize()
        {
            // this method if suppressed by the derived class
            // would lead to suppressing of a path compression
            // It does not make much sense and violates Fxcop on calling a virtual method in the ctor.
            // Should be deprecated and removed asap.
        }

        /// <internalonly/>
        [Obsolete("The method has been deprecated. It is not used by the system. https://go.microsoft.com/fwlink/?linkid=14202")]
        protected virtual void Parse()
        {
            // this method if suppressed by the derived class
            // would lead to an unconstructed Uri instance.
            // It does not make any sense and violates Fxcop on calling a virtual method in the ctor.
            // Should be deprecated and removed asap.
        }

        /// <internalonly/>
        [Obsolete("The method has been deprecated. It is not used by the system. https://go.microsoft.com/fwlink/?linkid=14202")]
        protected virtual void Escape()
        {
            // this method if suppressed by the derived class
            // would lead to the same effect as dontEscape=true.
            // It does not make much sense and violates Fxcop on calling a virtual method in the ctor.
            // Should be deprecated and removed asap.
        }

        //
        // Unescape
        //
        //  Convert any escape sequences in <path>. Escape sequences can be
        //  hex encoded reserved characters (e.g. %40 == '@') or hex encoded
        //  UTF-8 sequences (e.g. %C4%D2 == 'Latin capital Ligature Ij')
        //
        /// <internalonly/>
        [Obsolete("The method has been deprecated. Please use GetComponents() or static UnescapeDataString() to unescape a Uri component or a string. https://go.microsoft.com/fwlink/?linkid=14202")]
        protected virtual string Unescape(string path)
        {
            // This method is dangerous since it gives path unescaping control
            // to the derived class without any permission demand.
            // Should be deprecated and removed asap.

            char[] dest = new char[path.Length];
            int count = 0;
            dest = UriHelper.UnescapeString(path, 0, path.Length, dest, ref count, c_DummyChar, c_DummyChar,
                c_DummyChar, UnescapeMode.Unescape | UnescapeMode.UnescapeAll, null, false);
            return new string(dest, 0, count);
        }

        [Obsolete("The method has been deprecated. Please use GetComponents() or static EscapeDataString() to escape a Uri component or a string. https://go.microsoft.com/fwlink/?linkid=14202")]
        protected static string EscapeString(string? str) =>
            str is null ? string.Empty :
            UriHelper.EscapeString(str, checkExistingEscaped: true, UriHelper.UnreservedReservedTable, '?', '#');

        //
        // CheckSecurity
        //
        //  Check for any invalid or problematic character sequences
        //
        /// <internalonly/>
        [Obsolete("The method has been deprecated. It is not used by the system. https://go.microsoft.com/fwlink/?linkid=14202")]
        protected virtual void CheckSecurity()
        {
            // This method just does not make sense
            // Should be deprecated and removed asap.
        }

        //
        // IsReservedCharacter
        //
        //  Determine whether a character is part of the reserved set
        //
        // Returns:
        //  true if <character> is reserved else false
        //
        /// <internalonly/>
        [Obsolete("The method has been deprecated. It is not used by the system. https://go.microsoft.com/fwlink/?linkid=14202")]
        protected virtual bool IsReservedCharacter(char character)
        {
            // This method just does not make sense as protected virtual
            // It should go public static asap

            return (character == ';')
                || (character == '/')
                || (character == ':')
                || (character == '@')   // OK FS char
                || (character == '&')
                || (character == '=')
                || (character == '+')   // OK FS char
                || (character == '$')   // OK FS char
                || (character == ',')
                ;
        }

        //
        // IsExcludedCharacter
        //
        //  Determine if a character should be exluded from a URI and therefore be
        //  escaped
        //
        // Returns:
        //  true if <character> should be escaped else false
        //
        /// <internalonly/>
        [Obsolete("The method has been deprecated. It is not used by the system. https://go.microsoft.com/fwlink/?linkid=14202")]
        protected static bool IsExcludedCharacter(char character)
        {
            // This method just does not make sense as protected
            // It should go public static asap

            //
            // the excluded characters...
            //

            return (character <= 0x20)
                || (character >= 0x7f)
                || (character == '<')
                || (character == '>')
                || (character == '#')
                || (character == '%')
                || (character == '"')

                //
                // the 'unwise' characters...
                //

                || (character == '{')
                || (character == '}')
                || (character == '|')
                || (character == '\\')
                || (character == '^')
                || (character == '[')
                || (character == ']')
                || (character == '`')
                ;
        }

        //
        // IsBadFileSystemCharacter
        //
        //  Determine whether a character would be an invalid character if used in
        //  a file system name. Note, this is really based on NTFS rules
        //
        // Returns:
        //  true if <character> would be a treated as a bad file system character
        //  else false
        //
        [Obsolete("The method has been deprecated. It is not used by the system. https://go.microsoft.com/fwlink/?linkid=14202")]
        protected virtual bool IsBadFileSystemCharacter(char character)
        {
            // This method just does not make sense as protected virtual
            // It should go public static asap

            return (character < 0x20)
                || (character == ';')
                || (character == '/')
                || (character == '?')
                || (character == ':')
                || (character == '&')
                || (character == '=')
                || (character == ',')
                || (character == '*')
                || (character == '<')
                || (character == '>')
                || (character == '"')
                || (character == '|')
                || (character == '\\')
                || (character == '^')
                ;
        }

        //Used by UriBuilder
        internal bool HasAuthority
        {
            get
            {
                return InFact(Flags.AuthorityFound);
            }
        }
    } // class Uri
} // namespace System<|MERGE_RESOLUTION|>--- conflicted
+++ resolved
@@ -2713,7 +2713,6 @@
             // Host
             if ((parts & UriComponents.Host) != 0)
             {
-<<<<<<< HEAD
                 string host = _info.Host!;
 
                 if (host.Length != 0)
@@ -2731,43 +2730,6 @@
                     {
                         mode = UnescapeMode.CopyOnly;
                     }
-=======
-                UnescapeMode mode;
-                if (formatAs != UriFormat.UriEscaped && HostType == Flags.BasicHostType
-                    && (nonCanonical & (ushort)UriComponents.Host) != 0)
-                {
-                    // only Basic host could be in the escaped form
-                    mode = formatAs == UriFormat.Unescaped
-                        ? (UnescapeMode.Unescape | UnescapeMode.UnescapeAll) :
-                            (InFact(Flags.UserEscaped) ? UnescapeMode.Unescape : UnescapeMode.EscapeUnescape);
-                }
-                else
-                {
-                    mode = UnescapeMode.CopyOnly;
-                }
-
-                // NormalizedHost
-                if ((parts & UriComponents.NormalizedHost) != 0)
-                {
-                    stemp = UriHelper.StripBidiControlCharacters(stemp, stemp);
-
-                    var hostBuilder = new ValueStringBuilder(stackalloc char[512]);
-
-                    // The host may be invalid punycode (www.xn--?-pck.com),
-                    // but we shouldn't throw after the constructor.
-                    if (DomainNameHelper.TryGetUnicodeEquivalent(stemp, ref hostBuilder))
-                    {
-                        stemp = hostBuilder.ToString();
-                    }
-                    else
-                    {
-                        hostBuilder.Dispose();
-                    }
-                }
-
-                chars = UriHelper.UnescapeString(stemp, 0, stemp.Length, chars, ref count, '/', '?', '#', mode,
-                    _syntax, false);
->>>>>>> 8837b19a
 
                     ValueStringBuilder hostBuilder = new ValueStringBuilder(stackalloc char[StackallocThreshold]);
 
@@ -4530,15 +4492,9 @@
             if (InFact(Flags.ShouldBeCompressed) && dest.Length - offset > 0)
             {
                 // It will also convert back slashes if needed
-<<<<<<< HEAD
                 dest.Length = offset + Compress(dest.RawChars.Slice(offset, dest.Length - offset), _syntax);
                 if (dest[start] == '\\')
                     dest[start] = '/';
-=======
-                Compress(dest, pos + dosPathIdx, ref end, _syntax);
-                if (dest[pos] == '\\')
-                    dest[pos] = '/';
->>>>>>> 8837b19a
 
                 // Escape path if requested and found as not fully escaped
                 if (formatAs == UriFormat.UriEscaped && NotAny(Flags.UserEscaped) && InFact(Flags.E_PathNotCanonical))
@@ -4735,11 +4691,7 @@
                         {
                             //  /./ or /.<eos> or /../ or /..<eos>
 
-<<<<<<< HEAD
-                            // dest.Remove(i+1, dotCount + (lastSlash==0?0:1));
-=======
                             // span.Remove(i + 1, dotCount + (lastSlash == 0 ? 0 : 1));
->>>>>>> 8837b19a
                             lastSlash = i + 1 + dotCount + (lastSlash == 0 ? 0 : 1);
                             span.Slice(lastSlash).CopyTo(span.Slice(i + 1));
                             span = span.Slice(0, span.Length - (lastSlash - i - 1));
@@ -4791,11 +4743,7 @@
                     {
                         // If final string starts with a segment looking like .[...]/ or .[...]<eos>
                         // then we remove this first segment
-<<<<<<< HEAD
-                        if (lastSlash == dotCount + 1 || (lastSlash == 0 && dotCount + 1 == span.Length))
-=======
                         if (lastSlash == dotCount || (lastSlash == 0 && dotCount == span.Length))
->>>>>>> 8837b19a
                         {
                             dotCount += lastSlash == 0 ? 0 : 1;
                             span.Slice(dotCount).CopyTo(span);
