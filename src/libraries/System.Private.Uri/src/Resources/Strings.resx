﻿<?xml version="1.0" encoding="utf-8"?>
<root>
  <!-- 
    Microsoft ResX Schema 
    
    Version 2.0
    
    The primary goals of this format is to allow a simple XML format 
    that is mostly human readable. The generation and parsing of the 
    various data types are done through the TypeConverter classes 
    associated with the data types.
    
    Example:
    
    ... ado.net/XML headers & schema ...
    <resheader name="resmimetype">text/microsoft-resx</resheader>
    <resheader name="version">2.0</resheader>
    <resheader name="reader">System.Resources.ResXResourceReader, System.Windows.Forms, ...</resheader>
    <resheader name="writer">System.Resources.ResXResourceWriter, System.Windows.Forms, ...</resheader>
    <data name="Name1"><value>this is my long string</value><comment>this is a comment</comment></data>
    <data name="Color1" type="System.Drawing.Color, System.Drawing">Blue</data>
    <data name="Bitmap1" mimetype="application/x-microsoft.net.object.binary.base64">
        <value>[base64 mime encoded serialized .NET Framework object]</value>
    </data>
    <data name="Icon1" type="System.Drawing.Icon, System.Drawing" mimetype="application/x-microsoft.net.object.bytearray.base64">
        <value>[base64 mime encoded string representing a byte array form of the .NET Framework object]</value>
        <comment>This is a comment</comment>
    </data>
                
    There are any number of "resheader" rows that contain simple 
    name/value pairs.
    
    Each data row contains a name, and value. The row also contains a 
    type or mimetype. Type corresponds to a .NET class that support 
    text/value conversion through the TypeConverter architecture. 
    Classes that don't support this are serialized and stored with the 
    mimetype set.
    
    The mimetype is used for serialized objects, and tells the 
    ResXResourceReader how to depersist the object. This is currently not 
    extensible. For a given mimetype the value must be set accordingly:
    
    Note - application/x-microsoft.net.object.binary.base64 is the format 
    that the ResXResourceWriter will generate, however the reader can 
    read any of the formats listed below.
    
    mimetype: application/x-microsoft.net.object.binary.base64
    value   : The object must be serialized with 
            : System.Runtime.Serialization.Formatters.Binary.BinaryFormatter
            : and then encoded with base64 encoding.
    
    mimetype: application/x-microsoft.net.object.soap.base64
    value   : The object must be serialized with 
            : System.Runtime.Serialization.Formatters.Soap.SoapFormatter
            : and then encoded with base64 encoding.

    mimetype: application/x-microsoft.net.object.bytearray.base64
    value   : The object must be serialized into a byte array 
            : using a System.ComponentModel.TypeConverter
            : and then encoded with base64 encoding.
    -->
  <xsd:schema id="root" xmlns="" xmlns:xsd="http://www.w3.org/2001/XMLSchema" xmlns:msdata="urn:schemas-microsoft-com:xml-msdata">
    <xsd:import namespace="http://www.w3.org/XML/1998/namespace" />
    <xsd:element name="root" msdata:IsDataSet="true">
      <xsd:complexType>
        <xsd:choice maxOccurs="unbounded">
          <xsd:element name="metadata">
            <xsd:complexType>
              <xsd:sequence>
                <xsd:element name="value" type="xsd:string" minOccurs="0" />
              </xsd:sequence>
              <xsd:attribute name="name" use="required" type="xsd:string" />
              <xsd:attribute name="type" type="xsd:string" />
              <xsd:attribute name="mimetype" type="xsd:string" />
              <xsd:attribute ref="xml:space" />
            </xsd:complexType>
          </xsd:element>
          <xsd:element name="assembly">
            <xsd:complexType>
              <xsd:attribute name="alias" type="xsd:string" />
              <xsd:attribute name="name" type="xsd:string" />
            </xsd:complexType>
          </xsd:element>
          <xsd:element name="data">
            <xsd:complexType>
              <xsd:sequence>
                <xsd:element name="value" type="xsd:string" minOccurs="0" msdata:Ordinal="1" />
                <xsd:element name="comment" type="xsd:string" minOccurs="0" msdata:Ordinal="2" />
              </xsd:sequence>
              <xsd:attribute name="name" type="xsd:string" use="required" msdata:Ordinal="1" />
              <xsd:attribute name="type" type="xsd:string" msdata:Ordinal="3" />
              <xsd:attribute name="mimetype" type="xsd:string" msdata:Ordinal="4" />
              <xsd:attribute ref="xml:space" />
            </xsd:complexType>
          </xsd:element>
          <xsd:element name="resheader">
            <xsd:complexType>
              <xsd:sequence>
                <xsd:element name="value" type="xsd:string" minOccurs="0" msdata:Ordinal="1" />
              </xsd:sequence>
              <xsd:attribute name="name" type="xsd:string" use="required" />
            </xsd:complexType>
          </xsd:element>
        </xsd:choice>
      </xsd:complexType>
    </xsd:element>
  </xsd:schema>
  <resheader name="resmimetype">
    <value>text/microsoft-resx</value>
  </resheader>
  <resheader name="version">
    <value>2.0</value>
  </resheader>
  <resheader name="reader">
    <value>System.Resources.ResXResourceReader, System.Windows.Forms, Version=4.0.0.0, Culture=neutral, PublicKeyToken=b77a5c561934e089</value>
  </resheader>
  <resheader name="writer">
    <value>System.Resources.ResXResourceWriter, System.Windows.Forms, Version=4.0.0.0, Culture=neutral, PublicKeyToken=b77a5c561934e089</value>
  </resheader>
  <data name="Argument_AddingDuplicate" xml:space="preserve">
    <value>An item with the same key has already been added. Key: {0}</value>
  </data>
  <data name="net_uri_BadAuthority" xml:space="preserve">
    <value>Invalid URI: The Authority/Host could not be parsed.</value>
  </data>
  <data name="net_uri_BadAuthorityTerminator" xml:space="preserve">
    <value>Invalid URI: The Authority/Host cannot end with a backslash character ('\\').</value>
  </data>
  <data name="net_uri_BadFormat" xml:space="preserve">
    <value>Invalid URI: The format of the URI could not be determined.</value>
  </data>
  <data name="net_uri_NeedFreshParser" xml:space="preserve">
    <value>The URI parser instance passed into 'uriParser' parameter is already registered with the scheme name '{0}'.</value>
  </data>
  <data name="net_uri_AlreadyRegistered" xml:space="preserve">
    <value>A URI scheme name '{0}' already has a registered custom parser.</value>
  </data>
  <data name="net_uri_BadHostName" xml:space="preserve">
    <value>Invalid URI: The hostname could not be parsed.</value>
  </data>
  <data name="net_uri_BadPort" xml:space="preserve">
    <value>Invalid URI: Invalid port specified.</value>
  </data>
  <data name="net_uri_BadScheme" xml:space="preserve">
    <value>Invalid URI: The URI scheme is not valid.</value>
  </data>
  <data name="net_uri_BadString" xml:space="preserve">
    <value>Invalid URI: There is an invalid sequence in the string.</value>
  </data>
  <data name="net_uri_BadUserPassword" xml:space="preserve">
    <value>Invalid URI: The username:password construct is badly formed.</value>
  </data>
  <data name="net_uri_CannotCreateRelative" xml:space="preserve">
    <value>A relative URI cannot be created because the 'uriString' parameter represents an absolute URI.</value>
  </data>
  <data name="net_uri_SchemeLimit" xml:space="preserve">
    <value>Invalid URI: The Uri scheme is too long.</value>
  </data>
  <data name="net_uri_EmptyUri" xml:space="preserve">
    <value>Invalid URI: The URI is empty.</value>
  </data>
  <data name="net_uri_InvalidUriKind" xml:space="preserve">
    <value>The value '{0}' passed for the UriKind parameter is invalid.</value>
  </data>
  <data name="net_uri_MustRootedPath" xml:space="preserve">
    <value>Invalid URI: A Dos path must be rooted, for example, 'c:\\'.</value>
  </data>
  <data name="net_uri_NotAbsolute" xml:space="preserve">
    <value>This operation is not supported for a relative URI.</value>
  </data>
  <data name="net_uri_PortOutOfRange" xml:space="preserve">
    <value>A derived type '{0}' has reported an invalid value for the Uri port '{1}'.</value>
  </data>
  <data name="net_uri_SizeLimit" xml:space="preserve">
    <value>Invalid URI: The Uri string is too long.</value>
  </data>
  <data name="net_uri_UserDrivenParsing" xml:space="preserve">
    <value>A derived type '{0}' is responsible for parsing this Uri instance. The base implementation must not be used.</value>
  </data>
  <data name="net_uri_NotJustSerialization" xml:space="preserve">
    <value>UriComponents.SerializationInfoString must not be combined with other UriComponents.</value>
  </data>
  <data name="net_uri_BadUnicodeHostForIdn" xml:space="preserve">
    <value>An invalid Unicode character by IDN standards was specified in the host.</value>
  </data>
  <data name="Argument_ExtraNotValid" xml:space="preserve">
    <value>Extra portion of URI not valid.</value>
  </data>
  <data name="Argument_InvalidUriSubcomponent" xml:space="preserve">
    <value>The subcomponent, {0}, of this uri is not valid.</value>
  </data>
  <data name="Arg_KeyNotFoundWithKey" xml:space="preserve">
    <value>The given key '{0}' was not present in the dictionary.</value>
  </data>
<<<<<<< HEAD
  <data name="InvalidNullArgument" xml:space="preserve">
    <value>Null is not a valid value for {0}.</value>
=======
  <data name="net_uri_InitializeCalledAlreadyOrTooLate" xml:space="preserve">
    <value>UriParser's base InitializeAndValidate may only be called once on a single Uri instance and only from an override of InitializeAndValidate.</value>
>>>>>>> e7c26f95
  </data>
</root><|MERGE_RESOLUTION|>--- conflicted
+++ resolved
@@ -192,12 +192,10 @@
   <data name="Arg_KeyNotFoundWithKey" xml:space="preserve">
     <value>The given key '{0}' was not present in the dictionary.</value>
   </data>
-<<<<<<< HEAD
   <data name="InvalidNullArgument" xml:space="preserve">
     <value>Null is not a valid value for {0}.</value>
-=======
+  </data>
   <data name="net_uri_InitializeCalledAlreadyOrTooLate" xml:space="preserve">
     <value>UriParser's base InitializeAndValidate may only be called once on a single Uri instance and only from an override of InitializeAndValidate.</value>
->>>>>>> e7c26f95
   </data>
 </root>