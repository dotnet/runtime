--- conflicted
+++ resolved
@@ -40,18 +40,11 @@
         protected override Task<Stream> CreateContentReadStreamAsync() =>
             Task.FromResult<Stream>(new Utf8StringStream(_content));
 
-<<<<<<< HEAD
-        protected override Task SerializeToStreamAsync(Stream stream, TransportContext context) =>
+        protected override Task SerializeToStreamAsync(Stream stream, TransportContext? context) =>
             SerializeToStreamAsync(stream, context, default);
 
-        protected override Task SerializeToStreamAsync(Stream stream, TransportContext context, CancellationToken cancellationToken) =>
+        protected override Task SerializeToStreamAsync(Stream stream, TransportContext? context, CancellationToken cancellationToken) =>
             stream.WriteAsync(_content.AsMemoryBytes(), cancellationToken).AsTask();
-=======
-        protected override Task SerializeToStreamAsync(Stream stream, TransportContext? context)
-        {
-            return stream.WriteAsync(_content.AsMemoryBytes()).AsTask();
-        }
->>>>>>> 362236a6
 
         protected override bool TryComputeLength(out long length)
         {
