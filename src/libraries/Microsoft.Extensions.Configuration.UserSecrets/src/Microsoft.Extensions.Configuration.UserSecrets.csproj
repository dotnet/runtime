<Project Sdk="Microsoft.NET.Sdk">

  <PropertyGroup>
    <TargetFrameworks>$(NetCoreAppCurrent);$(NetCoreAppMinimum);netstandard2.0;$(NetFrameworkMinimum)</TargetFrameworks>
    <Nullable>enable</Nullable>
    <EnableDefaultItems>true</EnableDefaultItems>
    <!-- Use targeting pack references instead of granular ones in the project file. -->
    <DisableImplicitAssemblyReferences>false</DisableImplicitAssemblyReferences>
    <IsPackable>true</IsPackable>
    <PackageDescription>User secrets configuration provider implementation for Microsoft.Extensions.Configuration.</PackageDescription>
<<<<<<< HEAD
    <GeneratePackageOnBuild>true</GeneratePackageOnBuild>
    <ServicingVersion>1</ServicingVersion>
=======

    <!--
      See https://github.com/dotnet/runtime/issues/63413.
      Since this library contains its own buildTransitive logic, disable the netstandard compat logic since they conflict.
     -->
    <DisableNETStandardCompatErrorForNETCoreApp>true</DisableNETStandardCompatErrorForNETCoreApp>
    <DisableNETStandardCompatErrorForNETFramework>true</DisableNETStandardCompatErrorForNETFramework>
>>>>>>> eb51b02b
  </PropertyGroup>

  <ItemGroup>
    <ProjectReference Include="$(LibrariesProjectRoot)Microsoft.Extensions.Configuration.Abstractions\src\Microsoft.Extensions.Configuration.Abstractions.csproj" />
    <ProjectReference Include="$(LibrariesProjectRoot)Microsoft.Extensions.Configuration.Json\src\Microsoft.Extensions.Configuration.Json.csproj" />
    <ProjectReference Include="$(LibrariesProjectRoot)Microsoft.Extensions.FileProviders.Abstractions\src\Microsoft.Extensions.FileProviders.Abstractions.csproj" />
    <ProjectReference Include="$(LibrariesProjectRoot)Microsoft.Extensions.FileProviders.Physical\src\Microsoft.Extensions.FileProviders.Physical.csproj" />
  </ItemGroup>

  <ItemGroup>
    <Content Include="buildTransitive\netstandard2.0\$(MSBuildProjectName).props" PackagePath="%(Identity)" />
    <Content Include="buildTransitive\netstandard2.0\$(MSBuildProjectName).targets" PackagePath="%(Identity)" />
  </ItemGroup>

</Project><|MERGE_RESOLUTION|>--- conflicted
+++ resolved
@@ -8,10 +8,6 @@
     <DisableImplicitAssemblyReferences>false</DisableImplicitAssemblyReferences>
     <IsPackable>true</IsPackable>
     <PackageDescription>User secrets configuration provider implementation for Microsoft.Extensions.Configuration.</PackageDescription>
-<<<<<<< HEAD
-    <GeneratePackageOnBuild>true</GeneratePackageOnBuild>
-    <ServicingVersion>1</ServicingVersion>
-=======
 
     <!--
       See https://github.com/dotnet/runtime/issues/63413.
@@ -19,7 +15,6 @@
      -->
     <DisableNETStandardCompatErrorForNETCoreApp>true</DisableNETStandardCompatErrorForNETCoreApp>
     <DisableNETStandardCompatErrorForNETFramework>true</DisableNETStandardCompatErrorForNETFramework>
->>>>>>> eb51b02b
   </PropertyGroup>
 
   <ItemGroup>
