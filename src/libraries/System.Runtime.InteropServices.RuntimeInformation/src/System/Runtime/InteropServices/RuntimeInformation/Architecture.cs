--- conflicted
+++ resolved
@@ -11,10 +11,6 @@
         Arm64,
         Wasm,
         S390x,
-<<<<<<< HEAD
-        Armv6
-=======
         Armv6,
->>>>>>> baf6cc86
     }
 }