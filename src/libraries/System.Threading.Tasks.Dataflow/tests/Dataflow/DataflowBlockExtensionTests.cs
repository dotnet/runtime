// Licensed to the .NET Foundation under one or more agreements.
// The .NET Foundation licenses this file to you under the MIT license.
// See the LICENSE file in the project root for more information.

using System.Collections.Generic;
using System.Linq;
using System.Runtime.CompilerServices;
using Xunit;

namespace System.Threading.Tasks.Dataflow.Tests
{
    public class DataflowBlockExtensionsTests
    {
        [Fact]
        public void TestDataflowMessageHeader()
        {
            AssertExtensions.Throws<ArgumentException>("id", () => new DataflowMessageHeader(0));

            Assert.False(new DataflowMessageHeader().IsValid);
            Assert.True(new DataflowMessageHeader(1).IsValid);
            Assert.True(new DataflowMessageHeader(-1).IsValid);

            Assert.Equal(expected: 42, actual: new DataflowMessageHeader(42).Id);

            Assert.True(new DataflowMessageHeader(1).Equals(new DataflowMessageHeader(1)));
            Assert.False(new DataflowMessageHeader(1).Equals(new DataflowMessageHeader(2)));

            Assert.True(new DataflowMessageHeader(1).Equals((object)new DataflowMessageHeader(1)));
            Assert.False(new DataflowMessageHeader(1).Equals((object)new DataflowMessageHeader(2)));
            Assert.False(new DataflowMessageHeader(1).Equals("string"));

            Assert.True(new DataflowMessageHeader(100) == new DataflowMessageHeader(100));
            Assert.False(new DataflowMessageHeader(100) == new DataflowMessageHeader(101));
            Assert.True(new DataflowMessageHeader(100) != new DataflowMessageHeader(101));
            Assert.False(new DataflowMessageHeader(100) != new DataflowMessageHeader(100));

            Assert.True(new DataflowMessageHeader(42).GetHashCode() == 42);
        }

        [Fact]
        public void TestNullTarget_NonNull()
        {
            Assert.NotNull(DataflowBlock.NullTarget<int>());
            Assert.NotNull(DataflowBlock.NullTarget<object>());
            Assert.False(DataflowBlock.NullTarget<int>().Completion.IsCompleted);
        }

        [Fact]
        public async Task TestNullTarget_OfferMessage()
        {
            DataflowTestHelpers.TestOfferMessage_ArgumentValidation(DataflowBlock.NullTarget<int>());
            DataflowTestHelpers.TestOfferMessage_AcceptsDataDirectly(DataflowBlock.NullTarget<string>());
            await DataflowTestHelpers.TestOfferMessage_AcceptsViaLinking(DataflowBlock.NullTarget<double>());

            // Test OfferMessage(consumeToAccept: false)
            Assert.Equal(
                expected: DataflowMessageStatus.Accepted,
                actual: DataflowBlock.NullTarget<double>().OfferMessage(new DataflowMessageHeader(1), 3.14, null, consumeToAccept: false));

            // Test OfferMessage(consumeToAccept: true)
            long consumedId = -1;
            DataflowBlock.NullTarget<int>().OfferMessage(new DataflowMessageHeader(42), 84, new DelegatePropagator<int, int>()
            {
                ConsumeMessageDelegate = delegate(DataflowMessageHeader messageHeader, ITargetBlock<int> target, out bool messageConsumed) {
                    consumedId = messageHeader.Id;
                    messageConsumed = true;
                    return 0;
                }
            }, consumeToAccept: true);
            Assert.Equal(expected: 42, actual: consumedId);

            // Test bad source
            Assert.Throws<InvalidOperationException>(() => {
                var target = DataflowBlock.NullTarget<int>();
                DataflowBlock.NullTarget<int>().OfferMessage(new DataflowMessageHeader(42), 84, new DelegatePropagator<int, int>()
                {
                    ConsumeMessageDelegate = delegate(DataflowMessageHeader _, ITargetBlock<int> __, out bool ___) {
                        throw new InvalidOperationException();
                    }
                }, consumeToAccept: true);
                Assert.True(target.Post(42));
            });

            // Test message no longer available
            var stingySource = new DelegatePropagator<int, int>
            {
                ConsumeMessageDelegate = (DataflowMessageHeader messageHeader, ITargetBlock<int> target, out bool messageConsumed) => {
                    messageConsumed = false;
                    return 0;
                }
            };
            Assert.Equal(
                expected: DataflowMessageStatus.NotAvailable,
                actual: DataflowBlock.NullTarget<int>().OfferMessage(
                    new DataflowMessageHeader(1), 1, stingySource, consumeToAccept: true));
        }

        [Fact]
        public void TestNullTarget_Completion()
        {
            var target = DataflowBlock.NullTarget<object>();

            Assert.NotNull(target.Completion);
            Assert.Equal(target.Completion, target.Completion);

            target.Complete();
            target.Fault(new Exception());
            Assert.False(target.Completion.IsCompleted);

            Assert.NotSame(
                DataflowBlock.NullTarget<object>().Completion,
                DataflowBlock.NullTarget<object>().Completion);
            Assert.NotSame(
                DataflowBlock.NullTarget<int>().Completion,
                DataflowBlock.NullTarget<int>().Completion);
        }

        [Fact]
        [OuterLoop] // finalizer/GC interactions
        public void TestNullTarget_CompletionNoCaching()
        {
            // Make sure that the Completion task returned by a NullTarget
            // is not cached across all NullTargets.  Since it'll never complete,
            // that would be a potentially huge memory leak.
            var wro = CreateWeakReferenceToObjectReferencedByNullTargetContinuation();

            GC.Collect();
            GC.WaitForPendingFinalizers();
            GC.Collect();

            object state;
            Assert.False(wro.TryGetTarget(out state));
        }

        [MethodImpl(MethodImplOptions.NoInlining)]
        private static WeakReference<object> CreateWeakReferenceToObjectReferencedByNullTargetContinuation()
        {
            var state = new object();
            var wro = new WeakReference<object>(state);
            DataflowBlock.NullTarget<int>().Completion.ContinueWith(delegate { }, state);
            return wro;
        }

        [Fact]
        public void TestPost_ArgumentValidation()
        {
            Assert.Throws<ArgumentNullException>(() => ((ITargetBlock<int>)null).Post(42));
        }

        [Fact]
        public void TestAsObservableAndAsObserver_ArgumentValidation()
        {
            Assert.Throws<ArgumentNullException>(() => ((ISourceBlock<int>)null).AsObservable());
            Assert.Throws<ArgumentNullException>(() => ((ITargetBlock<int>)null).AsObserver());
            Assert.Throws<ArgumentNullException>(() => new BufferBlock<int>().AsObservable().Subscribe(null));
        }

        [Fact]
        public async Task TestAsObservableAndAsObserver_MixedTargets()
        {
            var tcs = new TaskCompletionSource<int>();

            var source = new BufferBlock<int>();
            source.AsObservable().Subscribe(new DelegateObserver<int>
            {
                OnNextDelegate = i => tcs.TrySetResult(i)
            });

            source.Post(42);
            Assert.Equal(expected: 42, actual: await tcs.Task);
        }

        [Fact]
        public async Task TestAsObservableAndAsObserver_DataPropagation()
        {
            // Test that preset data flows correctly
            {
                var bb = new BufferBlock<int>();
                bb.PostRange(0, 2);
                bb.Complete();

                int nextValueExpected = 0;
                var ab = new ActionBlock<int>(i => {
                    Assert.True(i == nextValueExpected, string.Format("Expected next value to be {0} but got {1}", nextValueExpected, i));
                    nextValueExpected++;
                });

                bb.AsObservable().Subscribe(ab.AsObserver());
                await ab.Completion;
            }

            // Test that new data flows correctly
            {
                int nextValueExpected = -2;
                var ab = new ActionBlock<int>(i => {
                    Assert.True(i == nextValueExpected, string.Format("Expected next value to be {0} but got {1}", nextValueExpected, i));
                    nextValueExpected++;
                });

                var bb = new BufferBlock<int>();
                bb.AsObservable().Subscribe(ab.AsObserver());

                bb.PostRange(-2, 0);
                bb.Complete();

                await ab.Completion;
            }

            // Test that unsubscribing stops flow of data and stops completion
            {
                var target = new BufferBlock<int>();
                var source = new BufferBlock<int>();

                using (source.AsObservable().Subscribe(target.AsObserver()))
                {
                    source.PostItems(1, 2);
                    Assert.Equal(expected: 1, actual: await target.ReceiveAsync());
                    Assert.Equal(expected: 2, actual: await target.ReceiveAsync());
                }

                source.Post(3);
                var wb = new WriteOnceBlock<int>(i => i);
                source.LinkTo(wb);
                await wb.Completion;

                source.Complete();
                await source.Completion;

                Assert.False(target.Completion.IsCompleted);
            }
        }

        [Fact]
        public async Task TestAsObservableAndAsObserver_ErrorPropagation()
        {
            // Test that exceptional data flows when exception occurs before and after subscription
            foreach (bool beforeSubscription in DataflowTestHelpers.BooleanValues)
            {
                var tb = new TransformBlock<int, int>(i => {
                    if (i == 42) throw new InvalidOperationException("uh oh");
                    return i;
                });

                if (beforeSubscription)
                {
                    tb.Post(42);
                    await Assert.ThrowsAsync<InvalidOperationException>(async () => await tb.Completion);
                }

                ITargetBlock<int>[] targets = Enumerable.Range(0, 3).Select(_ => new WriteOnceBlock<int>(i => i)).ToArray();
                foreach (var target in targets)
                {
                    tb.AsObservable().Subscribe(target.AsObserver());
                }

                if (!beforeSubscription)
                {
                    tb.Post(42);
                    await Assert.ThrowsAsync<InvalidOperationException>(() => tb.Completion);
                }

                foreach (var target in targets)
                {
                    await Assert.ThrowsAsync<AggregateException>(() => target.Completion);
                }
            }
        }

        [Fact]
        public void TestAsObservableAndAsObserver_ObservableIdempotency()
        {
            ISourceBlock<string> b1 = new BufferBlock<string>();
            ISourceBlock<string> b2 = new BufferBlock<string>();
            Assert.NotNull(b1.AsObservable());
            Assert.True(b1.AsObservable() == b1.AsObservable());
            Assert.True(b1.AsObservable() != b2.AsObservable());

            ISourceBlock<int> b4 = new BufferBlock<int>();
            ISourceBlock<int> b5 = new BufferBlock<int>();
            Assert.NotNull(b4.AsObservable());
            Assert.True(b4.AsObservable() == b4.AsObservable());
            Assert.True(b4.AsObservable() != b5.AsObservable());
        }

        [Fact]
        public void TestAsObservableAndAsObserver_AsObservableDoesntConsume()
        {
            var b = new BufferBlock<int>();
            b.PostRange(0, 2);

            Assert.Equal(expected: 2, actual: b.Count);
            Assert.NotNull(b.AsObservable());
            Assert.Equal(expected: 2, actual: b.Count);
        }

        [Fact]
        public void TestAsObservableAndAsObserver_LinkAndUnlink()
        {
            var b = new BufferBlock<int>();
            var o = b.AsObservable();
            for (int i = 0; i < 2; i++)
            {
                IDisposable[] unlinkers = Enumerable.Range(0, 5).Select(_ => o.Subscribe(new DelegateObserver<int>())).ToArray();
                foreach (var unlinker in unlinkers) unlinker.Dispose();
                foreach (var unlinker in unlinkers) unlinker.Dispose(); // make sure it's ok to dispose twice
            }

            // Validate sane behavior with a bad LinkTo
            new DelegatePropagator<int, int>
            {
                LinkToDelegate = (_, __) => null
            }.AsObservable().Subscribe(DataflowBlock.NullTarget<int>().AsObserver()).Dispose();
        }

        [Fact]
        public async Task TestAsObservableAndAsObserver_AllObserversGetData()
        {
            int total = 0;
            var options = new ExecutionDataflowBlockOptions { TaskScheduler = new ConcurrentExclusiveSchedulerPair().ExclusiveScheduler };
            ITargetBlock<int>[] targets = Enumerable.Range(0, 3).Select(_ => new ActionBlock<int>(i => total += i, options)).ToArray();

            var source = new BufferBlock<int>();
            var sourceObservable = source.AsObservable();
            foreach (var target in targets)
            {
                sourceObservable.Subscribe(target.AsObserver());
            }

            int expectedTotal = 0;
            for (int i = 1; i <= 10; i++)
            {
                expectedTotal += i * targets.Length;
                source.Post(i);
            }
            source.Complete();

            await source.Completion;
            foreach (var target in targets)
            {
                await target.Completion;
            }
            Assert.Equal(expected: expectedTotal, actual: total);
        }

        [Fact]
        [OuterLoop] // stress test
        public void TestAsObservableAndAsObserver_AsObservableDoesntLeak()
        {
            const int Count = 1000;

            var blockReferences = new WeakReference<BufferBlock<int>>[Count];

            for (int i = 0; i < Count; i++)
            {
                var b = new BufferBlock<int>();
                var o = b.AsObservable();
                blockReferences[i] = new WeakReference<BufferBlock<int>>(b);
                b = null;
                o = null;
            }

            for (int i = 0; i < 1; i++)
            {
                GC.Collect();
                GC.WaitForPendingFinalizers();
                GC.Collect();
            }

            int remaining = blockReferences.Count(wr => {
                BufferBlock<int> b;
                return wr.TryGetTarget(out b);
            });
            Assert.True(remaining <= 1);
        }

        [Fact]
        public async Task TestAsObservableAndAsObserver_BroadcastBackPressure()
        {
            var source = new BufferBlock<int>();
            var targets = new[]
            {
                new BufferBlock<int>(),
                new BufferBlock<int>(new DataflowBlockOptions() { BoundedCapacity = 1 }), // This target will apply back pressure
                new BufferBlock<int>()
            };

            // Link the observable to the observers
            var observable = source.AsObservable();
            foreach (var target in targets)
                observable.Subscribe(target.AsObserver());

            // Post first message. Since there is no pressure yet, all targets should accept it.
            source.Post(1);
            Task<int> first = targets[0].ReceiveAsync();
            Task<bool> second = targets[1].OutputAvailableAsync();
            Task<int> third = targets[2].ReceiveAsync();
            await Task.WhenAll(first, second, third);
            Assert.Equal(expected: 1, actual: first.Result);
            Assert.True(second.Result);
            Assert.Equal(expected: 1, actual: third.Result);

            // Post second message. Target2 will postpone, but target1 and target3 should accept it.
            source.Post(2);
            await Task.WhenAll(targets[0].ReceiveAsync(), targets[2].ReceiveAsync());

            // Post third message. No target should be offered the message, because the source should be waiting for target2 to accept second message.
            source.Post(3);
            Assert.False(targets[0].OutputAvailableAsync().IsCompleted); // there's a race here such that this test might be a nop, but
            Assert.False(targets[2].OutputAvailableAsync().IsCompleted); // there's no good way to test the absence of a push

            // Unblock target2 to let third message propagate. Then all targets should end up with a message.
            await Task.WhenAll(targets[1].ReceiveAsync(), targets[1].ReceiveAsync()); // clear two items from second target
            await Task.WhenAll(from target in targets select target.ReceiveAsync()); // clear third item from all targets

            // Complete the source which should complete all the targets
            source.Complete();
            await source.Completion;
            await Task.WhenAll(from target in targets select target.Completion);
        }

        [Fact]
        public async Task TestAsObservableAndAsObserver_BroadcastFaultyTarget()
        {
            var targets = new ITargetBlock<int>[]
            {
                new BufferBlock<int>(),
                new DelegatePropagator<int, int>() { OfferMessageDelegate = delegate { throw new InvalidOperationException(); } },
                new BufferBlock<int>()
            };

            var source = new BufferBlock<int>();
            foreach (var target in targets) source.AsObservable().Subscribe(target.AsObserver());

            source.Post(1);

            await Task.WhenAll(
                Assert.ThrowsAsync<AggregateException>(() => targets[0].Completion),
                Assert.ThrowsAsync<AggregateException>(() => targets[2].Completion));
        }

        [Fact]
        public void TestLinkTo_ArgumentValidation()
        {
            var source = new BufferBlock<int>();
            var target = new ActionBlock<int>(i => { });

            Assert.Throws<ArgumentNullException>(() => source.LinkTo(null));
            Assert.Throws<ArgumentNullException>(() => ((IPropagatorBlock<int, int>)null).LinkTo(target));
            Assert.Throws<ArgumentNullException>(() => source.LinkTo(null, i => true));
            Assert.Throws<ArgumentNullException>(() => source.LinkTo(null, new DataflowLinkOptions(), i => true));
            Assert.Throws<ArgumentNullException>(() => source.LinkTo(target, null));
            Assert.Throws<ArgumentNullException>(() => source.LinkTo(target, new DataflowLinkOptions(), null));
            Assert.Throws<ArgumentNullException>(() => ((IPropagatorBlock<int, int>)null).LinkTo(null, new DataflowLinkOptions(), null));
            Assert.Throws<ArgumentNullException>(() => source.LinkTo(target, null, i => true));
        }

        [ConditionalFact(typeof(PlatformDetection), nameof(PlatformDetection.IsThreadingSupported))]
        public void TestLinkTo_TwoPhaseCommit()
        {
            var source1 = new BufferBlock<int>();
            var source2 = new BufferBlock<int>();
            var jb = new JoinBlock<int, int>(new GroupingDataflowBlockOptions { Greedy = false, MaxNumberOfGroups = 1 });

            source1.Completion.ContinueWith(_ => jb.Target1.Complete(), TaskScheduler.Default);
            source2.Completion.ContinueWith(_ => jb.Target2.Complete(), TaskScheduler.Default);

            source1.LinkTo(jb.Target1);
            source2.LinkTo(jb.Target2);

            source1.Post(42);
            source2.Post(43);

            source1.Complete();
            source2.Complete();

            var tuple = jb.Receive();
            Assert.Equal(expected: 42, actual: tuple.Item1);
            Assert.Equal(expected: 43, actual: tuple.Item2);
        }

        [ConditionalFact(typeof(PlatformDetection), nameof(PlatformDetection.IsThreadingSupported))]
        public async Task TestLinkTo_DoubleLinking()
        {
            foreach (bool greedy in DataflowTestHelpers.BooleanValues)
            foreach (bool append in DataflowTestHelpers.BooleanValues)
            {
                var source1 = new BufferBlock<int>();
                var source2 = new BufferBlock<int>();
                var jb = new JoinBlock<int, int>(new GroupingDataflowBlockOptions { MaxNumberOfGroups = 1, Greedy = greedy });

                var ignored = source1.Completion.ContinueWith(_ => jb.Target1.Complete(), TaskScheduler.Default);
                ignored = source2.Completion.ContinueWith(_ => jb.Target2.Complete(), TaskScheduler.Default);

                using (source1.LinkTo(jb.Target1))
                {
                    source1.LinkTo(jb.Target1, new DataflowLinkOptions { Append = append }); // force NopLinkPropagator creation
                }
                using (source2.LinkTo(jb.Target2))
                {
                    source2.LinkTo(jb.Target2, new DataflowLinkOptions { Append = append }); // force NopLinkPropagator creation
                }

                source1.Post(42);
                source2.Post(43);

                source1.Complete();
                source2.Complete();

                var tuple = jb.Receive();
                Assert.Equal(expected: 42, actual: tuple.Item1);
                Assert.Equal(expected: 43, actual: tuple.Item2);
            }

            ITargetBlock<int> target = new ActionBlock<int>(i => { });
            ISourceBlock<int> source = new BufferBlock<int>();
            using (source.LinkTo(target))
            {
                source.LinkTo(target, new DataflowLinkOptions { PropagateCompletion = true });
                source.LinkTo(target, new DataflowLinkOptions { PropagateCompletion = true }, f => false);
            }
            source.Fault(new FormatException());
            await Assert.ThrowsAsync<AggregateException>(() => target.Completion);
        }

        [Fact]
        public async Task TestLinkTo_DoubleLinking_ValidPropagator()
        {
            bool tested = false;
            var tcs = new TaskCompletionSource<bool>();

            // Link a source to a target
            var source = new BufferBlock<int>();
            DelegatePropagator<int, int> target = null;
            target = new DelegatePropagator<int, int>
            {
                OfferMessageDelegate = (header, value, nopPropagator, consumeToAccept) =>
                {
                    if (!tested) // just run once; the release below could trigger an addition offering
                    {
                        // Make sure the nop propagator's Completion object is the same as that of the source
                        Assert.Same(expected: source.Completion, actual: nopPropagator.Completion);

                        // Make sure we can reserve and release through the propagator
                        Assert.True(nopPropagator.ReserveMessage(header, target));
                        nopPropagator.ReleaseReservation(header, target);

                        // Make sure its LinkTo doesn't work; that wouldn't make sense
                        Assert.Throws<NotSupportedException>(() => nopPropagator.LinkTo(DataflowBlock.NullTarget<int>(), new DataflowLinkOptions()));
                    }
                    return DataflowMessageStatus.Accepted;
                },
                CompleteDelegate = () => tcs.SetResult(true)
            };

            // Link from the source to the target, ensuring that we do so via a nop propagator
            using (source.LinkTo(target))
            {
                source.LinkTo(target, new DataflowLinkOptions { PropagateCompletion = true });
            }

            // Now put data in the source that it can propagator through the nop link
            source.Post(42);
            source.Complete();

            // Wait for everything to shut down.
            await source.Completion;
            await tcs.Task;
        }

        [Fact]
        public async Task TestLinkTo_BasicLinking()
        {
            foreach (bool propagateCompletion in DataflowTestHelpers.BooleanValues)
            {
                int counter = 0;
                var source = new BufferBlock<int>();
                var target = new ActionBlock<int>(i => counter++);

                using (source.LinkTo(target, new DataflowLinkOptions { PropagateCompletion = propagateCompletion }))
                {
                    source.PostRange(0, 2);
                    source.Complete();
                    await source.Completion;

                    if (propagateCompletion)
                    {
                        await target.Completion;
                        Assert.Equal(expected: 2, actual: counter);
                    }
                    else
                    {
                        Assert.False(target.Completion.IsCompleted);
                    }
                }
            }

            var completedSource = new BufferBlock<int>();
            completedSource.Complete();
            await completedSource.Completion;
            using (completedSource.LinkTo(DataflowBlock.NullTarget<int>()))
            using (completedSource.LinkTo(DataflowBlock.NullTarget<int>()))
            {
                // just make sure we can link while completed
            }
        }

        [Fact]
        public async Task TestLinkTo_Predicate()
        {
            int counter = 0;
            var source = new BufferBlock<int>();
            var target = new ActionBlock<int>(i => counter++);
            using (source.LinkTo(target, i => i % 2 == 0))
            using (source.LinkTo(DataflowBlock.NullTarget<int>()))
            {
                source.PostRange(0, 6);
                source.Complete();
                await source.Completion.ContinueWith(delegate { target.Complete(); }, TaskScheduler.Default);
                await target.Completion;
            }
            Assert.Equal(expected: 3, actual: counter);
        }

        [Fact]
        public async Task TestLinkTo_MaxMessages()
        {
            Assert.Throws<ArgumentOutOfRangeException>(() => new DataflowLinkOptions { MaxMessages = -2 });
            Assert.Throws<ArgumentOutOfRangeException>(() => new DataflowLinkOptions { MaxMessages = 0 });

            const int MaxMessages = 3, ExtraMessages = 2;

            for (int mode = 0; mode < 3; mode++)
            {
                int consumedMessages = 0, remainingMessages = 0;
                var options = new DataflowLinkOptions() { MaxMessages = MaxMessages };
                var source = new BufferBlock<int>();
                var target = new ActionBlock<int>(x => consumedMessages++);
                var otherTarget = new ActionBlock<int>(x => remainingMessages++);

                switch (mode)
                {
                    case 0:
                        source.LinkTo(target, options);
                        break;
                    case 1:
                        source.LinkTo(target, options, x => true); // Injects FilteredLinkPropagator
                        break;
                    case 2:
                        using (source.LinkTo(target)) source.LinkTo(target, options); // Injects NopLinkPropagator
                        break;
                }
                source.LinkTo(otherTarget);

                source.PostRange(0, MaxMessages + ExtraMessages);
                source.Complete();
                await source.Completion;

                target.Complete();
                otherTarget.Complete();
                await Task.WhenAll(target.Completion, otherTarget.Completion);

                Assert.Equal(expected: MaxMessages, actual: consumedMessages);
                Assert.Equal(expected: ExtraMessages, actual: remainingMessages);
            }
        }

        [Fact]
        public async Task TestLinkTo_Append()
        {
            var append = new DataflowLinkOptions() { Append = true, PropagateCompletion = true };
            var prepend = new DataflowLinkOptions() { Append = false, PropagateCompletion = true };

            var source = new BufferBlock<int>();
            var targets = new ActionBlock<int>[6];

            int[] consumedMessages = new int[targets.Length];
            for (int i = 0; i < targets.Length; i++)
            {
                int localI = i;
                targets[localI] = new ActionBlock<int>(x => consumedMessages[localI]++);
            }

            int lostMessages = 0;
            var extraTarget = new ActionBlock<int>(x => lostMessages++);

            // Link in a different order but use prepend/append to get them into expected/right order
            source.LinkTo(targets[2], prepend, x => x <= 2);
            source.LinkTo(targets[3], append, x => x <= 3);
            using (source.LinkTo(extraTarget, prepend))
            {
                source.LinkTo(targets[4], append, x => x <= 4);
                source.LinkTo(targets[1], prepend, x => x <= 1);
                using (source.LinkTo(extraTarget, append))
                {
                    source.LinkTo(targets[0], prepend, x => x <= 0);
                    source.LinkTo(targets[5], append, x => x <= 5);
                    using (source.LinkTo(extraTarget, prepend)) { }
                }
            }

            source.PostRange(0, targets.Length); // one message for each source
            source.Complete();
            await source.Completion;
            await Task.WhenAll(from target in targets select target.Completion);
            Assert.All(consumedMessages, i => Assert.Equal(expected: 1, actual: i));
            Assert.Equal(expected: 0, actual: lostMessages);
        }

        [Fact]
        public async Task TestLinkTo_PropagateCompletion()
        {
            IPropagatorBlock<int, int> source;
            ITargetBlock<int> target;

            source = new BufferBlock<int>();
            target = new ActionBlock<int>(i => { });
            source.LinkTo(target, new DataflowLinkOptions { PropagateCompletion = true });
            source.Complete();
            await target.Completion;

            source = new BufferBlock<int>();
            target = new ActionBlock<int>(i => { });
            source.LinkTo(target, new DataflowLinkOptions { PropagateCompletion = true });
            source.Fault(new InvalidOperationException());
            await Assert.ThrowsAsync<AggregateException>(() => target.Completion);
        }

        [Fact]
        public void TestSendAsync_ArgumentValidation()
        {
            Assert.Throws<ArgumentNullException>(() => { ((ITargetBlock<int>)null).SendAsync(42); });
        }

        [Fact]
        public void TestSendAsync_Immediate()
        {
            Task<bool> t;

            t = new BufferBlock<int>().SendAsync(42);
            Assert.True(t.IsCompleted);
            Assert.True(t.Result);

            var bb = new BufferBlock<int>();
            bb.Complete();
            t = bb.SendAsync(42);
            Assert.True(t.IsCompleted);
            Assert.False(t.Result);
        }

        [Fact]
        public async Task TestSendAsync_DelayedConsume()
        {
            var bb = new BufferBlock<int>(new DataflowBlockOptions { BoundedCapacity = 1 });
            Task<bool> t = bb.SendAsync(1);
            Assert.True(t.IsCompleted);
            Assert.True(t.Result);

            t = bb.SendAsync(2);
            Assert.False(t.IsCompleted);

            Assert.Equal(expected: 1, actual: await bb.ReceiveAsync());
            Assert.True(await t);

            t = bb.SendAsync(3);
            bb.Complete();
            Assert.Equal(expected: 2, actual: await bb.ReceiveAsync());
            Assert.False(await t);
        }

        [Fact]
        public async Task TestSendAsync_Canceled()
        {
            CancellationTokenSource cts;
            var bb = new BufferBlock<int>(new DataflowBlockOptions { BoundedCapacity = 1 });

            Task<bool> t = bb.SendAsync(1, new CancellationToken(canceled: true));
            Assert.True(t.IsCanceled);

            t = bb.SendAsync(2, new CancellationToken(canceled: false));
            Assert.True(t.IsCompleted);
            Assert.True(t.Result);

            cts = new CancellationTokenSource();
            t = bb.SendAsync(3, cts.Token);
            Assert.False(t.IsCompleted);
            cts.Cancel();
            await Assert.ThrowsAnyAsync<OperationCanceledException>(() => t);

            Assert.Equal(expected: 2, actual: await bb.ReceiveAsync());
            bb.Complete();
            await bb.Completion;

            foreach (bool withCancellation in DataflowTestHelpers.BooleanValues)
            {
                var target = new DelegatePropagator<int, int>();
                target.OfferMessageDelegate = (messageHeader, messageValue, source, consumeToAccept) => {
                    if (source == null)
                        return DataflowMessageStatus.Declined;

                    Assert.Equal(expected: withCancellation, actual: consumeToAccept);
                    if (consumeToAccept)
                    {
                        Assert.NotNull(source);
                        bool consumed;
                        source.ConsumeMessage(messageHeader, target, out consumed);
                        Assert.True(consumed);
                    }
                    return DataflowMessageStatus.Accepted;
                };

                t = withCancellation ?
                    target.SendAsync(1, new CancellationTokenSource().Token) :
                    target.SendAsync(2);
                Assert.True(await t);
            }
        }

        [Fact]
        public async Task TestSendAsync_ReserveRelease()
        {
            bool alreadyReservedReleased = false;

            foreach (bool withCancellation in DataflowTestHelpers.BooleanValues)
            {
                var cts = new CancellationTokenSource();

                DelegatePropagator<int, int> target = new DelegatePropagator<int, int>();
                target.OfferMessageDelegate = (messageHeader, messageValue, source, consumeToAccept) => {
                    Assert.True(messageHeader.IsValid);
                    Assert.Equal(expected: 42, actual: messageValue);

                    if (source == null)
                    {
                        return DataflowMessageStatus.Declined;
                    }

                    Assert.Equal(expected: withCancellation, actual: consumeToAccept);

                    if (!alreadyReservedReleased)
                    {
                        alreadyReservedReleased = true;
                        Task.Run(() => {
                            Assert.True(source.ReserveMessage(messageHeader, target));
                            if (withCancellation)
                                cts.Cancel();
                            source.ReleaseReservation(messageHeader, target);
                        });
                        return DataflowMessageStatus.Postponed;
                    }
                    else
                    {
                        return DataflowMessageStatus.Accepted;
                    }
                };

                if (withCancellation)
                {
                    await Assert.ThrowsAnyAsync<OperationCanceledException>(() => target.SendAsync(42, cts.Token));
                }
                else
                {
                    Assert.True(await target.SendAsync(42));
                }
            }
        }

        [Fact]
        public async Task TestSendAsync_FaultyTarget()
        {
            var target = new DelegatePropagator<int, int>
            {
                OfferMessageDelegate = (header, value, source, consumeToAccept) => {
                    if (source == null)
                        return DataflowMessageStatus.Declined;
                    throw new FormatException();
                }
            };
            await Assert.ThrowsAsync<FormatException>(() => target.SendAsync(1));
        }

        [Fact]
        public void TestSendAsync_BehavesAsGoodSource()
        {
            ISourceBlock<int> sendSource = null;
            ITargetBlock<int> capturingTarget = new DelegatePropagator<int, int>
            {
                OfferMessageDelegate = delegate(DataflowMessageHeader header, int value, ISourceBlock<int> source, bool consumeToAccept) {
                    if (source == null)
                    {
                        return DataflowMessageStatus.Declined;
                    }
                    sendSource = source;
                    return DataflowMessageStatus.Postponed;
                }
            };

            Task<bool> sendTask = capturingTarget.SendAsync(42);
            Assert.False(sendTask.IsCompleted);
            Assert.NotNull(sendSource);

            DataflowTestHelpers.TestConsumeReserveReleaseArgumentsExceptions(sendSource);
            Assert.Throws<NotSupportedException>(() => sendSource.LinkTo(DataflowBlock.NullTarget<int>()));
            Assert.Throws<NotSupportedException>(() => sendSource.Fault(new Exception()));
            Assert.Throws<NotSupportedException>(() => sendSource.Complete());
        }

        [Fact]
        public async Task TestSendAsync_ConsumeCanceled()
        {
            var cts = new CancellationTokenSource();
            DelegatePropagator<int, int> target = null;
            target = new DelegatePropagator<int, int>
            {
                OfferMessageDelegate = delegate(DataflowMessageHeader header, int value, ISourceBlock<int> source, bool consumeToAccept) {
                    if (source == null)
                    {
                        return DataflowMessageStatus.Declined;
                    }

                    Assert.True(consumeToAccept);
                    cts.Cancel();

                    bool consumed;
                    int consumedMessage = source.ConsumeMessage(header, target, out consumed);
                    Assert.False(consumed);
                    Assert.Equal(expected: 0, actual: consumedMessage);
                    return DataflowMessageStatus.Postponed; // should really be NotAvailable, but doing so causes an (expected) assert in the product code
                }
            };
            Task<bool> send = target.SendAsync(42, cts.Token);
            await Assert.ThrowsAnyAsync<OperationCanceledException>(() => send);
        }

        [Fact]
        public void TestReceive_ArgumentValidation()
        {
            var buffer = new BufferBlock<int>();
            int item;
            Assert.Throws<ArgumentNullException>(() => ((IReceivableSourceBlock<int>)null).TryReceive(out item));
            Assert.Throws<ArgumentNullException>(() => ((IReceivableSourceBlock<int>)null).Receive());
            Assert.Throws<ArgumentNullException>(() => ((IReceivableSourceBlock<int>)null).Receive(new CancellationToken(true)));
            Assert.Throws<ArgumentNullException>(() => { ((IReceivableSourceBlock<int>)null).ReceiveAsync(); });
            Assert.Throws<ArgumentNullException>(() => { ((IReceivableSourceBlock<int>)null).ReceiveAsync(new CancellationToken(true)); });
            Assert.Throws<ArgumentOutOfRangeException>(() => buffer.Receive(TimeSpan.FromSeconds(-2)));
            Assert.Throws<ArgumentOutOfRangeException>(() => { buffer.ReceiveAsync(TimeSpan.FromSeconds(-2)); });
        }

        [Fact]
        public async Task TestReceive_AlreadyAvailable()
        {
            var buffer = new BufferBlock<int>();

            buffer.PostItems(1, 2, 3, 4);
            Assert.Equal(expected: 1, actual: buffer.Receive());
            Assert.Equal(expected: 3, actual: buffer.Count);
            Assert.Equal(expected: 2, actual: buffer.Receive(new CancellationTokenSource().Token));
            Assert.Equal(expected: 2, actual: buffer.Count);
            Assert.Equal(expected: 3, actual: buffer.Receive(TimeSpan.FromDays(1)));
            Assert.Equal(expected: 1, actual: buffer.Count);
            Assert.Equal(expected: 4, actual: buffer.Receive(TimeSpan.FromDays(1), new CancellationTokenSource().Token));
            Assert.Equal(expected: 0, actual: buffer.Count);

            buffer.PostItems(1, 2, 3, 4);
            Assert.Equal(expected: 1, actual: await buffer.ReceiveAsync());
            Assert.Equal(expected: 3, actual: buffer.Count);
            Assert.Equal(expected: 2, actual: await buffer.ReceiveAsync(new CancellationTokenSource().Token));
            Assert.Equal(expected: 2, actual: buffer.Count);
            Assert.Equal(expected: 3, actual: await buffer.ReceiveAsync(TimeSpan.FromDays(1)));
            Assert.Equal(expected: 1, actual: buffer.Count);
            Assert.Equal(expected: 4, actual: await buffer.ReceiveAsync(TimeSpan.FromDays(1), new CancellationTokenSource().Token));
            Assert.Equal(expected: 0, actual: buffer.Count);
        }

        [ConditionalFact(typeof(PlatformDetection), nameof(PlatformDetection.IsThreadingSupported))]
        public async Task TestReceive_NotYetAvailable()
        {
            var buffer = new BufferBlock<int>();

            // The following test is racy, but just in terms
            // of what's being tested.  The test should always succeed
            // regardless, but we might actually be testing receiving
            // an already-available value rather than one not yet available.
            var ignored = Task.Run(() => buffer.Post(1));
            Assert.Equal(expected: 1, actual: buffer.Receive());
            ignored = Task.Run(() => buffer.Post(2));
            Assert.Equal(expected: 2, actual: buffer.Receive(new CancellationTokenSource().Token));
            ignored = Task.Run(() => buffer.Post(3));
            Assert.Equal(expected: 3, actual: buffer.Receive(TimeSpan.FromDays(1)));
            ignored = Task.Run(() => buffer.Post(4));
            Assert.Equal(expected: 4, actual: buffer.Receive(TimeSpan.FromDays(1), new CancellationTokenSource().Token));

            // The following are non-racy.
            var t1 = buffer.ReceiveAsync();
            var t2 = buffer.ReceiveAsync(new CancellationTokenSource().Token);
            var t3 = buffer.ReceiveAsync(TimeSpan.FromDays(1));
            var t4 = buffer.ReceiveAsync(TimeSpan.FromDays(1), new CancellationTokenSource().Token);
            Assert.False(t1.IsCompleted);
            Assert.False(t2.IsCompleted);
            Assert.False(t3.IsCompleted);
            Assert.False(t4.IsCompleted);
            buffer.PostItems(3, 4, 5, 6);
            Assert.Equal(expected: 3, actual: await t1);
            Assert.Equal(expected: 4, actual: await t2);
            Assert.Equal(expected: 5, actual: await t3);
            Assert.Equal(expected: 6, actual: await t4);
        }

        [Fact]
        [OuterLoop] // timeout involved
        public async Task TestReceive_Timeout()
        {
            var bb = new BufferBlock<int>();

            Assert.Throws<TimeoutException>(() => bb.Receive(TimeSpan.FromMilliseconds(1)));
            await Assert.ThrowsAsync<TimeoutException>(() => bb.ReceiveAsync(TimeSpan.FromMilliseconds(1)));

            var cts = new CancellationTokenSource();
            Assert.Throws<TimeoutException>(() => bb.Receive(TimeSpan.FromMilliseconds(1), cts.Token));
            await Assert.ThrowsAsync<TimeoutException>(() => bb.ReceiveAsync(TimeSpan.FromMilliseconds(1), cts.Token));
        }

        [Fact]
        public async Task TestReceive_TimeoutZero()
        {
            var bb = new BufferBlock<int>();
            Assert.Throws<TimeoutException>(() => bb.Receive(TimeSpan.FromMilliseconds(0)));
            await Assert.ThrowsAsync<TimeoutException>(() => bb.ReceiveAsync(TimeSpan.FromMilliseconds(0)));
        }


        [ConditionalFact(typeof(PlatformDetection), nameof(PlatformDetection.IsThreadingSupported))]
        public async Task TestReceive_Cancellation()
        {
            var bb = new BufferBlock<int>();

            // Cancel before Receive/ReceiveAsync
            Assert.ThrowsAny<OperationCanceledException>(() => bb.Receive(new CancellationToken(canceled: true)));
            await Assert.ThrowsAnyAsync<OperationCanceledException>(() => bb.ReceiveAsync(new CancellationToken(canceled: true)));

            // Cancel after Receive/ReceiveAsync but before data
            {
                var cts = new CancellationTokenSource();
                var ignored = Task.Run(() => cts.Cancel()); // as elsewhere, this test should always succeed, but is racy as to what's being tested
                Assert.ThrowsAny<OperationCanceledException>(() => bb.Receive(cts.Token));
            }
            {
                var cts = new CancellationTokenSource();
                var t = bb.ReceiveAsync(cts.Token);
                cts.Cancel();
                await Assert.ThrowsAnyAsync<OperationCanceledException>(() => bb.ReceiveAsync(cts.Token));
            }

            // Cancel after data received
            {
                var cts = new CancellationTokenSource();
                var ignored = Task.Run(() => bb.Post(1)); // as elsewhere, this test should always succeed, but is racy as to what's being tested
                Assert.Equal(expected: 1, actual: bb.Receive(cts.Token));
                cts.Cancel(); // just checking to make sure there's no exception
            }
            {
                var cts = new CancellationTokenSource();
                var t = bb.ReceiveAsync(cts.Token);
                bb.Post(2);
                Assert.Equal(expected: 2, actual: await t);
                cts.Cancel(); // just checking to make sure there's no exception            }
            }
        }

        [ConditionalFact(typeof(PlatformDetection), nameof(PlatformDetection.IsThreadingSupported))]
        public async Task TestReceive_CanceledSource()
        {
            foreach (bool beforeReceive in DataflowTestHelpers.BooleanValues)
            {
                var cts = new CancellationTokenSource();
                var bb = new BufferBlock<int>(new DataflowBlockOptions { CancellationToken = cts.Token });

                if (beforeReceive)
                {
                    cts.Cancel();
                }
                else
                {
                    var ignored = Task.Run(() => cts.Cancel()); // as elsewhere, this test should always succeed, but is racy as to what's being tested
                }
                Assert.Throws<InvalidOperationException>(() => bb.Receive());
            }

            foreach (bool beforeReceive in DataflowTestHelpers.BooleanValues)
            {
                var cts = new CancellationTokenSource();
                var bb = new BufferBlock<int>(new DataflowBlockOptions { CancellationToken = cts.Token });

                if (beforeReceive)
                {
                    cts.Cancel();
                }

                var t = bb.ReceiveAsync();
                if (!beforeReceive)
                {
                    cts.Cancel();
                }
                await Assert.ThrowsAsync<InvalidOperationException>(() => t);
            }
        }

        [Fact]
        public async Task TestReceiveAsync_ManyInOrder()
        {
            var bb = new BufferBlock<int>();

            Task<int>[] tasks = Enumerable.Range(0, 100).Select(_ => bb.ReceiveAsync()).ToArray();
            Assert.All(tasks, t => Assert.False(t.IsCompleted));

            bb.PostRange(0, tasks.Length);

            for (int i = 0; i < tasks.Length; i++)
            {
                Assert.Equal(expected: i, actual: await tasks[i]);
            }
        }

        [Fact]
<<<<<<< HEAD
        [ActiveIssue("https://github.com/dotnet/runtime/issues/38817", typeof(PlatformDetection), nameof(PlatformDetection.IsNotMonoInterpreter))]
=======
        [PlatformSpecific(~TestPlatforms.Browser)] // uses a lot of stack
>>>>>>> ac8fe0d7
        public async Task TestReceiveAsync_LongChain()
        {
            const int Length = 10000;

            var bb = new BufferBlock<int>();

            Task t = bb.ReceiveAsync();
            for (int i = 1; i < Length; i++)
            {
                t = t.ContinueWith(_ => bb.ReceiveAsync(),
                    CancellationToken.None, TaskContinuationOptions.ExecuteSynchronously, TaskScheduler.Default).Unwrap();
            }

            bb.PostRange(0, Length);

            await t;
        }

        [Fact]
        public void TestReceive_WellBehavingTarget()
        {
            ITargetBlock<int> receiveTarget = null;
            var source = new DelegateReceivablePropagator<int, int>
            {
                LinkToDelegate = (target, options) => {
                    receiveTarget = target;
                    return new DelegateDisposable();
                }
            };
            Task<int> receiveTask = source.ReceiveAsync();
            Assert.NotNull(receiveTarget);
            DataflowTestHelpers.TestOfferMessage_ArgumentValidation(receiveTarget);
            Assert.Throws<NotSupportedException>(() => { var ignored = receiveTarget.Completion; });
            receiveTarget.Fault(new Exception()); // shouldn't throw
        }

        [Fact]
        public async Task TestReceive_FaultySourceConsume()
        {
            ITargetBlock<int> receiveTarget = null;
            var source = new DelegateReceivablePropagator<int, int>
            {
                LinkToDelegate = (target, options) => {
                    receiveTarget = target;
                    return new DelegateDisposable();
                },
                ConsumeMessageDelegate = delegate(DataflowMessageHeader messageHeader, ITargetBlock<int> target, out bool messageConsumed) {
                    throw new FormatException();
                }
            };
            Task<int> receiveTask = source.ReceiveAsync();
            Assert.NotNull(receiveTarget);
            receiveTarget.OfferMessage(new DataflowMessageHeader(1), 1, source, consumeToAccept: true);
            await Assert.ThrowsAsync<FormatException>(() => receiveTask);
        }

        [Fact]
        public async Task TestReceive_FaultySourceTryReceive()
        {
            var source = new DelegateReceivablePropagator<int, int>
            {
                TryReceiveDelegate = delegate(Predicate<int> filter, out int item) {
                    throw new InvalidProgramException();
                }
            };
            Task<int> receiveTask = source.ReceiveAsync();
            await Assert.ThrowsAsync<InvalidProgramException>(() => receiveTask);
        }

        [Fact]
        public void TestChoose_ArgumentValidation()
        {
            Assert.Throws<ArgumentNullException>(
                () => { DataflowBlock.Choose<int, int>(null, i => { }, new BufferBlock<int>(), i => { }); });
            Assert.Throws<ArgumentNullException>(
                () => { DataflowBlock.Choose<int, int>(new BufferBlock<int>(), i => { }, null, i => { }); });
            Assert.Throws<ArgumentNullException>(
                () => { DataflowBlock.Choose<int, int>(new BufferBlock<int>(), null, new BufferBlock<int>(), i => { }); });
            Assert.Throws<ArgumentNullException>(
                () => { DataflowBlock.Choose<int, int>(new BufferBlock<int>(), i => { }, new BufferBlock<int>(), null); });
            Assert.Throws<ArgumentNullException>(
                () => { DataflowBlock.Choose<int, int>(new BufferBlock<int>(), i => { }, new BufferBlock<int>(), i => { }, null); });

            Assert.Throws<ArgumentNullException>(
                () => { DataflowBlock.Choose<int, int, int>(null, i => { }, new BufferBlock<int>(), i => { }, new BufferBlock<int>(), i => { }); });
            Assert.Throws<ArgumentNullException>(
                () => { DataflowBlock.Choose<int, int, int>(new BufferBlock<int>(), i => { }, null, i => { }, new BufferBlock<int>(), i => { }); });
            Assert.Throws<ArgumentNullException>(
                () => { DataflowBlock.Choose<int, int, int>(new BufferBlock<int>(), i => { }, new BufferBlock<int>(), i => { }, null, i => { }); });
            Assert.Throws<ArgumentNullException>(
                () => { DataflowBlock.Choose<int, int, int>(new BufferBlock<int>(), null, new BufferBlock<int>(), i => { }, new BufferBlock<int>(), i => { }); });
            Assert.Throws<ArgumentNullException>(
                () => { DataflowBlock.Choose<int, int, int>(new BufferBlock<int>(), i => { }, new BufferBlock<int>(), null, new BufferBlock<int>(), i => { }); });
            Assert.Throws<ArgumentNullException>(
                () => { DataflowBlock.Choose<int, int, int>(new BufferBlock<int>(), i => { }, new BufferBlock<int>(), i => { }, new BufferBlock<int>(), null); });
            Assert.Throws<ArgumentNullException>(
                () => { DataflowBlock.Choose<int, int, int>(new BufferBlock<int>(), i => { }, new BufferBlock<int>(), i => { }, new BufferBlock<int>(), i => { }, null); });
        }

        [Fact]
        public async Task TestChoose2_BasicFunctionality()
        {
            for (int chooseTestCase = 0; chooseTestCase < 5; chooseTestCase++)
            {
                var cesp = new ConcurrentExclusiveSchedulerPair(); // ensure BufferBlocks are serialized
                var source1 = new BufferBlock<int>(new DataflowBlockOptions { TaskScheduler = cesp.ExclusiveScheduler });
                var source2 = new BufferBlock<string>(new DataflowBlockOptions { TaskScheduler = cesp.ExclusiveScheduler });

                int intValue = 0;
                string stringValue = null;
                TaskScheduler usedScheduler = null, requestedScheduler = new ConcurrentExclusiveSchedulerPair().ConcurrentScheduler;
                var cts = new CancellationTokenSource();

                var t = chooseTestCase < 3 ?
                    DataflowBlock.Choose(
                        source1, i => intValue = i,
                        source2, s => stringValue = s) :
                    DataflowBlock.Choose(
                        source1, i => usedScheduler = TaskScheduler.Current,
                        source2, s => usedScheduler = TaskScheduler.Current,
                        new DataflowBlockOptions { TaskScheduler = requestedScheduler, MaxMessagesPerTask = 1, CancellationToken = cts.Token });

                switch (chooseTestCase)
                {
                    case 0: // Test data on the first source
                        source1.PostItems(42, 43);
                        Assert.Equal(expected: 0, actual: await t);
                        Assert.Equal(expected: 42, actual: intValue);
                        Assert.Null(stringValue);
                        Assert.Equal(expected: 1, actual: source1.Count);
                        break;

                    case 1: // Test data on the second source
                        source2.PostItems("44", "45");
                        Assert.Equal(expected: 1, actual: await t);
                        Assert.Equal(expected: 0, actual: intValue);
                        Assert.Equal(expected: "44", actual: stringValue);
                        Assert.Equal(expected: 1, actual: source2.Count);
                        break;

                    case 2: // Test no data on either source
                        source1.Complete();
                        source2.Complete();
                        await Assert.ThrowsAnyAsync<OperationCanceledException>(() => t);
                        Assert.Equal(expected: 0, actual: intValue);
                        Assert.Null(stringValue);
                        break;

                    // >= 3 TEST USING DATAFLOW BLOCK OPTIONS

                    case 3: // Test correct TaskScheduler is used
                        source1.Post(42);
                        await t;
                        Assert.Equal(expected: requestedScheduler, actual: usedScheduler);
                        break;

                    case 4: // Test cancellation takes effect
                        cts.Cancel();
                        source1.Post(42);
                        source2.Post("43");
                        await Assert.ThrowsAnyAsync<OperationCanceledException>(() => t);
                        Assert.Equal(expected: 1, actual: source1.Count);
                        Assert.Equal(expected: 1, actual: source2.Count);
                        break;
                }
            }
        }

        [Fact]
        public async Task TestChoose2_DataAlreadyAvailable()
        {
            for (int i = 0; i < 3; i++)
            {
                var sources = new[] { new BufferBlock<int>(), new BufferBlock<int>() };
                switch (i)
                {
                    case 0:
                        sources[0].Post(1);
                        break;
                    case 1:
                        sources[1].Post(2);
                        break;
                    case 2:
                        sources[0].Post(3);
                        sources[1].Post(4);
                        break;
                }

                int item = 0;
                int branch = await DataflowBlock.Choose(
                    sources[0], v => item = v,
                    sources[1], v => item = v);

                switch (i)
                {
                    case 0:
                        Assert.Equal(expected: 0, actual: branch);
                        Assert.Equal(expected: 0, actual: sources[0].Count);
                        Assert.Equal(expected: 1, actual: item);
                        break;
                    case 1:
                        Assert.Equal(expected: 1, actual: branch);
                        Assert.Equal(expected: 0, actual: sources[1].Count);
                        Assert.Equal(expected: 2, actual: item);
                        break;
                    case 2:
                        Assert.Equal(expected: 0, actual: branch);
                        Assert.Equal(expected: 0, actual: sources[0].Count);
                        Assert.Equal(expected: 1, actual: sources[1].Count);
                        Assert.Equal(expected: 3, actual: item);
                        break;
                }
            }
        }

        [Fact]
        public async Task TestChoose3_DataAlreadyAvailable()
        {
            for (int i = 0; i < 4; i++)
            {
                var sources = new[] { new BufferBlock<int>(), new BufferBlock<int>(), new BufferBlock<int>() };
                switch (i)
                {
                    case 0:
                        sources[0].Post(1);
                        break;
                    case 1:
                        sources[1].Post(2);
                        break;
                    case 2:
                        sources[2].Post(3);
                        break;
                    case 3:
                        sources[0].Post(4);
                        sources[1].Post(5);
                        sources[2].Post(6);
                        break;
                }

                int item = 0;
                int branch = await DataflowBlock.Choose(
                    sources[0], v => item = v,
                    sources[1], v => item = v,
                    sources[2], v => item = v);

                switch (i)
                {
                    case 0:
                        Assert.Equal(expected: 0, actual: branch);
                        Assert.Equal(expected: 0, actual: sources[0].Count);
                        Assert.Equal(expected: 1, actual: item);
                        break;
                    case 1:
                        Assert.Equal(expected: 1, actual: branch);
                        Assert.Equal(expected: 0, actual: sources[1].Count);
                        Assert.Equal(expected: 2, actual: item);
                        break;
                    case 2:
                        Assert.Equal(expected: 2, actual: branch);
                        Assert.Equal(expected: 0, actual: sources[2].Count);
                        Assert.Equal(expected: 3, actual: item);
                        break;
                    case 3:
                        Assert.Equal(expected: 0, actual: branch);
                        Assert.Equal(expected: 0, actual: sources[0].Count);
                        Assert.Equal(expected: 1, actual: sources[1].Count);
                        Assert.Equal(expected: 1, actual: sources[2].Count);
                        Assert.Equal(expected: 4, actual: item);
                        break;
                }
            }
        }

        [Fact]
        public async Task TestChoose2_Exceptions()
        {
            for (int test = 0; test < 2; test++)
            {
                var cesp = new ConcurrentExclusiveSchedulerPair(); // ensure BufferBlocks are serialized
                var source1 = new BufferBlock<int>(new DataflowBlockOptions { TaskScheduler = cesp.ExclusiveScheduler });
                var source2 = new BufferBlock<string>(new DataflowBlockOptions { TaskScheduler = cesp.ExclusiveScheduler });
                var t = DataflowBlock.Choose(
                    source1, i => { throw new InvalidOperationException(); },
                    source2, s => { throw new InvalidCastException(); });
                Assert.False(t.IsCompleted);

                switch (test)
                {
                    case 1:
                        source1.Post(42);
                        source2.Post("43");
                        await Assert.ThrowsAsync<InvalidOperationException>(() => t);
                        Assert.Equal(expected: 0, actual: source1.Count);
                        Assert.Equal(expected: 1, actual: source2.Count);
                        break;

                    case 2:
                        source2.Post("43");
                        source1.Post(42);
                        await Assert.ThrowsAsync<InvalidCastException>(() => t);
                        Assert.Equal(expected: 1, actual: source1.Count);
                        Assert.Equal(expected: 0, actual: source2.Count);
                        break;
                }
            }
        }

        [Fact]
        public async Task TestChoose3_BasicFunctionality()
        {
            for (int chooseTestCase = 0; chooseTestCase < 5; chooseTestCase++)
            {
                var cesp = new ConcurrentExclusiveSchedulerPair(); // ensure BufferBlocks are serialized
                var source1 = new BufferBlock<int>(new DataflowBlockOptions { TaskScheduler = cesp.ExclusiveScheduler });
                var source2 = new BufferBlock<string>(new DataflowBlockOptions { TaskScheduler = cesp.ExclusiveScheduler });
                var source3 = new BufferBlock<double>(new DataflowBlockOptions { TaskScheduler = cesp.ExclusiveScheduler });
                int intValue = 0;
                string stringValue = null;
                double doubleValue = 0.0;

                TaskScheduler usedScheduler = null, requestedScheduler = new ConcurrentExclusiveSchedulerPair().ConcurrentScheduler;
                var cts = new CancellationTokenSource();
                var t = chooseTestCase < 7 ?
                    DataflowBlock.Choose(
                        source1, i => intValue = i,
                        source2, s => stringValue = s,
                        source3, d => doubleValue = d) :
                    DataflowBlock.Choose(
                        source1, i => usedScheduler = TaskScheduler.Current,
                        source2, s => usedScheduler = TaskScheduler.Current,
                        source3, d => usedScheduler = TaskScheduler.Current,
                        new DataflowBlockOptions { TaskScheduler = requestedScheduler, MaxMessagesPerTask = 1, CancellationToken = cts.Token });

                switch (chooseTestCase)
                {
                    case 0: // Test data on the first source
                        source1.PostItems(42, 43);
                        Assert.Equal(expected: 0, actual: await t);
                        Assert.Equal(expected: 42, actual: intValue);
                        Assert.Null(stringValue);
                        Assert.Equal(expected: 0, actual: doubleValue);
                        Assert.Equal(expected: 1, actual: source1.Count);
                        break;

                    case 1: // Test data on the second source
                        source2.PostItems("42", "43");
                        Assert.Equal(expected: 1, actual: await t);
                        Assert.Equal(expected: "42", actual: stringValue);
                        Assert.Equal(expected: 0, actual: intValue);
                        Assert.Equal(expected: 0, actual: doubleValue);
                        Assert.Equal(expected: 1, actual: source2.Count);
                        break;

                    case 2: // Test data on the third source
                        source3.PostItems(42.0, 43.0);
                        Assert.Equal(expected: 2, actual: await t);
                        Assert.Equal(expected: 42.0, actual: doubleValue);
                        Assert.Equal(expected: 0, actual: intValue);
                        Assert.Null(stringValue);
                        Assert.Equal(expected: 1, actual: source3.Count);
                        break;

                    case 3: // Test first source complete and data on second
                        source1.Complete();
                        source2.Post("42");
                        Assert.Equal(expected: 1, actual: await t);
                        Assert.Equal(expected: "42", actual: stringValue);
                        Assert.Equal(expected: 0, actual: intValue);
                        Assert.Equal(expected: 0, actual: doubleValue);
                        Assert.Equal(expected: 0, actual: source2.Count);
                        break;

                    case 4: // Test second source complete and data on third
                        source2.Complete();
                        source3.Post(42.0);
                        Assert.Equal(expected: 2, actual: await t);
                        Assert.Equal(expected: 42.0, actual: doubleValue);
                        Assert.Equal(expected: 0, actual: intValue);
                        Assert.Null(stringValue);
                        Assert.Equal(expected: 0, actual: source3.Count);
                        break;

                    case 5: // Test third source complete and data on first
                        source3.Complete();
                        source1.Post(42);
                        Assert.Equal(expected: 0, actual: await t);
                        Assert.Equal(expected: 42, actual: intValue);
                        Assert.Null(stringValue);
                        Assert.Equal(expected: 0, actual: doubleValue);
                        Assert.Equal(expected: 0, actual: source1.Count);

                        break;

                    case 6: // Test all sources complete
                        source1.Complete();
                        source2.Complete();
                        source3.Complete();
                        await Assert.ThrowsAnyAsync<OperationCanceledException>(() => t);
                        Assert.Equal(expected: 0, actual: intValue);
                        Assert.Null(stringValue);
                        Assert.Equal(expected: 0, actual: doubleValue);
                        break;

                    // >= 7 TEST USING DATAFLOW BLOCK OPTIONS

                    case 7: // Test correct TaskScheduler is used
                        source3.Post(42);
                        await t;
                        Assert.Equal(expected: requestedScheduler, actual: usedScheduler);
                        break;

                    case 8: // Test cancellation before data takes effect
                        cts.Cancel();
                        source1.Post(42);
                        source2.Post("43");
                        source3.Post(44.0);
                        await Assert.ThrowsAnyAsync<OperationCanceledException>(() => t);
                        Assert.Equal(expected: 1, actual: source1.Count);
                        Assert.Equal(expected: 1, actual: source2.Count);
                        Assert.Equal(expected: 1, actual: source3.Count);
                        break;
                }
            }
        }

        [Fact]
        public async Task TestChoose3_Exceptions()
        {
            for (int test = 1; test <= 3; test++)
            {
                var cesp = new ConcurrentExclusiveSchedulerPair(); // ensure BufferBlocks are serialized
                var source1 = new BufferBlock<int>(new DataflowBlockOptions { TaskScheduler = cesp.ExclusiveScheduler });
                var source2 = new BufferBlock<string>(new DataflowBlockOptions { TaskScheduler = cesp.ExclusiveScheduler });
                var source3 = new BufferBlock<double>(new DataflowBlockOptions { TaskScheduler = cesp.ExclusiveScheduler });
                var t = DataflowBlock.Choose(
                    source1, i => { throw new InvalidOperationException(); },
                    source2, s => { throw new InvalidCastException(); },
                    source3, d => { throw new FormatException(); });
                Assert.False(t.IsCompleted);

                switch (test)
                {
                    case 1:
                        source1.Post(42);
                        source2.Post("43");
                        source3.Post(44.0);
                        await Assert.ThrowsAsync<InvalidOperationException>(() => t);
                        Assert.Equal(expected: 0, actual: source1.Count);
                        Assert.Equal(expected: 1, actual: source2.Count);
                        Assert.Equal(expected: 1, actual: source3.Count);
                        break;

                    case 2:
                        source2.Post("43");
                        source1.Post(42);
                        source3.Post(44.0);
                        await Assert.ThrowsAsync<InvalidCastException>(() => t);
                        Assert.Equal(expected: 1, actual: source1.Count);
                        Assert.Equal(expected: 0, actual: source2.Count);
                        Assert.Equal(expected: 1, actual: source3.Count);
                        break;

                    case 3:
                        source3.Post(44.0);
                        source1.Post(42);
                        source2.Post("43");
                        await Assert.ThrowsAsync<FormatException>(() => t);
                        Assert.Equal(expected: 1, actual: source1.Count);
                        Assert.Equal(expected: 1, actual: source2.Count);
                        Assert.Equal(expected: 0, actual: source3.Count);
                        break;
                }
            }
        }

        [Fact]
        public async Task TestChoose_LinkTracking()
        {
            for (int n = 2; n <= 3; n++)
            {
                foreach (bool cancelBeforeChoose in DataflowTestHelpers.BooleanValues)
                {
                    int[] linkCounts = new int[n], unlinkCounts = new int[n];
                    ISourceBlock<int>[] sources = Enumerable.Range(0, n).Select(i => new DelegatePropagator<int, int>
                    {
                        LinkToDelegate = (target, linkOptions) => {
                            Interlocked.Increment(ref linkCounts[i]);
                            return new DelegateDisposable { DisposeDelegate = () => Interlocked.Increment(ref unlinkCounts[i]) };
                        }
                    }).ToArray();

                    var cts = new CancellationTokenSource();
                    if (cancelBeforeChoose)
                        cts.Cancel();

                    var options = new DataflowBlockOptions { MaxMessagesPerTask = 1, CancellationToken = cts.Token };
                    Action<int> nop = x => { };
                    Task<int> choose = n == 2 ?
                        DataflowBlock.Choose(sources[0], nop, sources[1], nop, options) :
                        DataflowBlock.Choose(sources[0], nop, sources[1], nop, sources[2], nop, options);

                    if (!cancelBeforeChoose)
                        cts.Cancel();

                    await Assert.ThrowsAnyAsync<OperationCanceledException>(() => choose);

                    int expectedLinkCount = cancelBeforeChoose ? 0 : 1;
                    Assert.All(linkCounts, i => Assert.Equal(expected: expectedLinkCount, actual: i));
                    Assert.All(unlinkCounts, i => Assert.Equal(expected: expectedLinkCount, actual: i));
                }
            }
        }

        [Fact]
        public async Task TestChoose_ManyConcurrent()
        {
            const int iterations = 1000;

            BufferBlock<int> source1 = new BufferBlock<int>(), source2 = new BufferBlock<int>();
            int branch1 = 0, branch2 = 0;
            Task<int>[] tasks = Enumerable.Range(0, iterations).Select(_ =>
                DataflowBlock.Choose(source1, x => Interlocked.Increment(ref branch1), source2, x => Interlocked.Increment(ref branch2))).ToArray();

            foreach (Task task in tasks)
            {
                source1.Post(0);
                source2.Post(0);
            }

            await Task.WhenAll(tasks);
            Assert.Equal(expected: tasks.Length, actual: branch1 + branch2);
            Assert.Equal(expected: tasks.Length, actual: source1.Count + source2.Count);
        }

        [Fact]
        public void TestChoose_WellBehavingTarget()
        {
            ITargetBlock<int> chooseTarget = null;
            var source = new DelegateReceivablePropagator<int, int>
            {
                LinkToDelegate = (target, options) => {
                    chooseTarget = target;
                    return new DelegateDisposable();
                }
            };
            Task<int> chooseTask = DataflowBlock.Choose(source, i => { }, source, i => { });
            Assert.NotNull(chooseTarget);
            DataflowTestHelpers.TestOfferMessage_ArgumentValidation(chooseTarget);
            Assert.Throws<NotSupportedException>(() => { var ignored = chooseTarget.Completion; });
            chooseTarget.Fault(new Exception()); // shouldn't throw
        }

        [Fact]
        public void TestChoose_FaultySource()
        {
            var source = new DelegateReceivablePropagator<int, int> {
                TryReceiveDelegate = delegate(Predicate<int> filter, out int item) {
                    throw new FormatException();
                }
            };
            Task<int> t = DataflowBlock.Choose(source, i => { }, source, i => { });
            Assert.Throws<FormatException>(() => t.GetAwaiter().GetResult());
        }

        [Fact]
        public async Task TestChoose_ConsumeToAccept()
        {
            var bb = new BroadcastBlock<int>(i => i * 2);
            Task<int> t = DataflowBlock.Choose(bb, i => { }, bb, i => { });
            Assert.False(t.IsCompleted);
            bb.Post(42);
            await t;
        }

        [Fact]
        public void TestEncapsulate_ArgumentValidation()
        {
            Assert.Throws<ArgumentNullException>(
                () => DataflowBlock.Encapsulate<int, int>(null, new BufferBlock<int>()));
            Assert.Throws<ArgumentNullException>(
                () => DataflowBlock.Encapsulate<int, int>(new BufferBlock<int>(), null));
            Assert.Throws<ArgumentNullException>(
                () => DataflowBlock.Encapsulate<int, int>(new BufferBlock<int>(), new BufferBlock<int>()).Fault(null));
        }

        [ConditionalFact(typeof(PlatformDetection), nameof(PlatformDetection.IsThreadingSupported))]
        public void TestEncapsulate_LinkingAndUnlinking()
        {
            var buffer = new BufferBlock<int>();
            var action = new ActionBlock<int>(i => buffer.Post(i));
            action.Completion.ContinueWith(delegate { buffer.Complete(); }, TaskScheduler.Default);
            IPropagatorBlock<int, int> encapsulated = DataflowBlock.Encapsulate(action, buffer);

            var endTarget = new BufferBlock<int>();

            IDisposable unlink = encapsulated.LinkTo(endTarget);
            Assert.NotNull(unlink);

            IDisposable unlink2 = encapsulated.LinkTo(endTarget);
            Assert.NotNull(unlink);

            action.Post(1);
            Assert.Equal(expected: 1, actual: endTarget.Receive());

            unlink.Dispose();
            action.Post(2);
            Assert.Equal(expected: 2, actual: endTarget.Receive());

            unlink2.Dispose();
        }

        [Fact]
        public async Task TestEncapsulate_EncapsulateBoundedTarget()
        {
            // source->||BoundedTransform->buffer||->sink

            int messagesReceived = 0;
            var transform = new TransformBlock<int, int>(x => {
                messagesReceived++;
                return x;
            }, new ExecutionDataflowBlockOptions() { BoundedCapacity = 1 });

            var buffer = new BufferBlock<int>();
            transform.LinkTo(buffer);
            var ignored = transform.Completion.ContinueWith(completion => buffer.Complete(), TaskScheduler.Default);

            IPropagatorBlock<int, int> encapsulated = DataflowBlock.Encapsulate(transform, buffer);
            encapsulated.LinkTo(new ActionBlock<int>(x => { }));

            var source = new BufferBlock<int>();
            source.LinkTo(encapsulated);
            ignored = source.Completion.ContinueWith(completion => encapsulated.Complete(), TaskScheduler.Default);

            // Feed
            const int messagesSent = 10;
            source.PostRange(0, messagesSent);
            source.Complete();

            await encapsulated.Completion;
            Assert.Equal(messagesReceived, messagesSent);
        }

        [Fact]
        public async Task TestEncapsulate_ReserveAndRelease()
        {
            var buffer1 = new BufferBlock<int>();
            var action1 = new ActionBlock<int>(i => buffer1.Post(i));
            var ignored = action1.Completion.ContinueWith(delegate { buffer1.Complete(); }, TaskScheduler.Default);
            IPropagatorBlock<int, int> encapsulated1 = DataflowBlock.Encapsulate(action1, buffer1);

            var buffer2 = new BufferBlock<string>();
            var action2 = new ActionBlock<string>(i => buffer2.Post(i));
            ignored = action2.Completion.ContinueWith(delegate { buffer2.Complete(); }, TaskScheduler.Default);
            IPropagatorBlock<string, string> encapsulated2 = DataflowBlock.Encapsulate(action2, buffer2);

            var join = new JoinBlock<int, string>(new GroupingDataflowBlockOptions { Greedy = false });
            encapsulated1.LinkTo(join.Target1, new DataflowLinkOptions { PropagateCompletion = true });
            encapsulated2.LinkTo(join.Target2, new DataflowLinkOptions { PropagateCompletion = true });

            for (int i = 0; i < 2; i++)
            {
                encapsulated1.Post(1);
                encapsulated2.Post("2");
                Tuple<int, string> result = await join.ReceiveAsync();
            }

            encapsulated1.Complete();
            encapsulated2.Complete();
            await join.Completion;
        }

        [Fact]
        public async Task TestEncapsulate_Receives()
        {
            var buffer = new BufferBlock<int>();
            var action1 = new ActionBlock<int>(i => buffer.Post(i));
            var action2 = new ActionBlock<int>(i => buffer.Post(i));
            IPropagatorBlock<int, int> encapsulated1 = DataflowBlock.Encapsulate(action1, buffer);

            encapsulated1.PostItems(1, 2, 3);
            encapsulated1.Complete();
            await action1.Completion;

            IList<int> items;
            Assert.True(((IReceivableSourceBlock<int>)encapsulated1).TryReceiveAll(out items));
            Assert.Equal(expected: 3, actual: items.Count);
            Assert.Equal(expected: 1, actual: items[0]);
            Assert.Equal(expected: 2, actual: items[1]);
            Assert.Equal(expected: 3, actual: items[2]);

            IPropagatorBlock<int, int> encapsulated2 = DataflowBlock.Encapsulate(action2, buffer);
            encapsulated2.PostItems(4, 5, 6);
            encapsulated2.Complete();
            await action2.Completion;

            int item;
            Assert.False(((IReceivableSourceBlock<int>)encapsulated2).TryReceive(f => false, out item));
            Assert.True(((IReceivableSourceBlock<int>)encapsulated2).TryReceive(out item));
            Assert.Equal(expected: 4, actual: item);
            Assert.Equal(expected: 5, actual: ((IReceivableSourceBlock<int>)encapsulated2).Receive());
            Assert.Equal(expected: 6, actual: await ((IReceivableSourceBlock<int>)encapsulated2).ReceiveAsync());
        }

        [Fact]
        public async Task TestEncapsulate_CompleteAndFaultPassthrough()
        {
            var source = new BufferBlock<int>();

            var target = new ActionBlock<int>(i => { });
            var encapsulated = DataflowBlock.Encapsulate(target, source);
            encapsulated.Complete();
            await target.Completion;

            target = new ActionBlock<int>(i => { });
            encapsulated = DataflowBlock.Encapsulate(target, source);
            encapsulated.Fault(new FormatException());
            await Assert.ThrowsAnyAsync<FormatException>(() => target.Completion);
        }

        [Fact]
        public void TestOutputAvailableAsync_ArgumentValidation()
        {
            Assert.Throws<ArgumentNullException>(() => { DataflowBlock.OutputAvailableAsync<int>(null); });
            Assert.Throws<ArgumentNullException>(() => { DataflowBlock.OutputAvailableAsync<int>(null, CancellationToken.None); });
        }

        [Fact]
        public async Task TestOutputAvailableAsync_AvailabilityBeforeAfterData()
        {
            var buffer = new BufferBlock<int>();

            foreach (bool withUncanceledToken in DataflowTestHelpers.BooleanValues)
                foreach (bool beforeData in DataflowTestHelpers.BooleanValues)
                {
                    if (beforeData)
                    {
                        var t = withUncanceledToken ?
                            buffer.OutputAvailableAsync(new CancellationTokenSource().Token) :
                            buffer.OutputAvailableAsync();
                        Assert.False(t.IsCompleted);
                        buffer.Post(42);
                        Assert.True(await t);
                    }
                    else
                    {
                        buffer.Post(42);
                        var t = withUncanceledToken ?
                            buffer.OutputAvailableAsync(new CancellationTokenSource().Token) :
                            buffer.OutputAvailableAsync();
                        Assert.True(t.IsCompleted);
                        Assert.True(t.Result);
                    }
                    Assert.Equal(expected: 1, actual: buffer.Count);
                    Assert.Equal(expected: 42, actual: await buffer.ReceiveAsync());
                }
        }

        [Fact]
        public async Task TestOutputAvailableAsync_NoDataAfterCompletion()
        {
            foreach (bool withUncanceledToken in DataflowTestHelpers.BooleanValues)
                foreach (bool completeBefore in DataflowTestHelpers.BooleanValues)
                {
                    var buffer = new BufferBlock<int>();
                    Task<bool> t;

                    if (completeBefore) buffer.Complete();

                    t = withUncanceledToken ?
                        buffer.OutputAvailableAsync(new CancellationTokenSource().Token) :
                        buffer.OutputAvailableAsync();

                    if (!completeBefore) buffer.Complete();

                    Assert.False(await t);
                }
        }

        [Fact]
        public async Task TestOutputAvailableAsync_DataAfterCompletion()
        {
            foreach (bool withUncanceledToken in DataflowTestHelpers.BooleanValues)
                foreach (bool withData in DataflowTestHelpers.BooleanValues)
                {
                    var wob = new WriteOnceBlock<int>(_ => _);
                    if (withData)
                        wob.Post(42);
                    else
                        wob.Complete();
                    await wob.Completion;

                    Task<bool> t = withUncanceledToken ?
                        wob.OutputAvailableAsync(new CancellationTokenSource().Token) :
                        wob.OutputAvailableAsync();

                    Assert.Equal(expected: withData, actual: await t);
                }
        }

        [Fact]
<<<<<<< HEAD
        [ActiveIssue("https://github.com/dotnet/runtime/issues/36217", typeof(PlatformDetection), nameof(PlatformDetection.IsNotMonoInterpreter))]
=======
        [PlatformSpecific(~TestPlatforms.Browser)] // uses a lot of stack
>>>>>>> ac8fe0d7
        public async Task TestOutputAvailableAsync_LongSequence()
        {
            const int iterations = 10000; // enough to stack overflow if there's a problem

            var source = new BufferBlock<int>();
            Task t = source.OutputAvailableAsync();
            for (int i = 1; i < iterations; i++)
            {
                t = t.ContinueWith(_ => source.OutputAvailableAsync(),
                    CancellationToken.None, TaskContinuationOptions.ExecuteSynchronously, TaskScheduler.Default).Unwrap();
            }

            source.Post(42);
            await t;
        }

        [Fact]
        public async Task TestOutputAvailableAsync_Cancellation()
        {
            var buffer = new BufferBlock<int>();

            Assert.True(buffer.OutputAvailableAsync(new CancellationToken(true)).IsCanceled);

            var cts = new CancellationTokenSource();
            var t = buffer.OutputAvailableAsync(cts.Token);
            Assert.False(t.IsCompleted);
            cts.Cancel();
            await Assert.ThrowsAnyAsync<OperationCanceledException>(() => t);

            cts = new CancellationTokenSource();
            t = buffer.OutputAvailableAsync(cts.Token);
            buffer.Post(42);
            await t;
            cts.Cancel(); // make sure no exception happens
        }

        [Fact]
        public async Task TestOutputAvailableAsync_FaultySource()
        {
            var source = new DelegatePropagator<int, int>
            {
                LinkToDelegate = delegate { throw new InvalidCastException(); }
            };
            var t = source.OutputAvailableAsync();
            await Assert.ThrowsAsync<InvalidCastException>(() => t);
        }
    }
}<|MERGE_RESOLUTION|>--- conflicted
+++ resolved
@@ -1121,11 +1121,7 @@
         }
 
         [Fact]
-<<<<<<< HEAD
-        [ActiveIssue("https://github.com/dotnet/runtime/issues/38817", typeof(PlatformDetection), nameof(PlatformDetection.IsNotMonoInterpreter))]
-=======
         [PlatformSpecific(~TestPlatforms.Browser)] // uses a lot of stack
->>>>>>> ac8fe0d7
         public async Task TestReceiveAsync_LongChain()
         {
             const int Length = 10000;
@@ -1926,11 +1922,7 @@
         }
 
         [Fact]
-<<<<<<< HEAD
-        [ActiveIssue("https://github.com/dotnet/runtime/issues/36217", typeof(PlatformDetection), nameof(PlatformDetection.IsNotMonoInterpreter))]
-=======
         [PlatformSpecific(~TestPlatforms.Browser)] // uses a lot of stack
->>>>>>> ac8fe0d7
         public async Task TestOutputAvailableAsync_LongSequence()
         {
             const int iterations = 10000; // enough to stack overflow if there's a problem
