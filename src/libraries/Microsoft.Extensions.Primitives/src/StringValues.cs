--- conflicted
+++ resolved
@@ -335,11 +335,7 @@
 
         /// <summary>Determines whether a string is in the <see cref="StringValues" />.</summary>
         /// <param name="item">The <see cref="string"/> to locate in the <see cref="StringValues" />.</param>
-<<<<<<< HEAD
-        /// <returns><see langword="true"/> if <paramref name="item"/> is found in the <see cref="StringValues" />; otherwise, <see langword="false"/>.</returns>
-=======
         /// <returns><see langword="true"/> if <paramref name="item" /> is found in the <see cref="StringValues" />; otherwise, <see langword="false"/>.</returns>
->>>>>>> fd9b86ec
         bool ICollection<string?>.Contains(string? item)
         {
             return IndexOf(item) >= 0;
@@ -350,15 +346,9 @@
         /// </summary>
         /// <param name="array">The one-dimensional <see cref="Array" /> that is the destination of the elements copied from. The <see cref="Array" /> must have zero-based indexing.</param>
         /// <param name="arrayIndex">The zero-based index in the destination array at which copying begins.</param>
-<<<<<<< HEAD
-        /// <exception cref="ArgumentNullException"><paramref name="array"/> is null.</exception>
-        /// <exception cref="ArgumentOutOfRangeException"><paramref name="arrayIndex"/> is less than 0.</exception>
-        /// <exception cref="ArgumentException">The number of elements in the source <see cref="StringValues"></see> is greater than the available space from <paramref name="arrayIndex">arrayIndex</paramref> to the end of the destination <paramref name="array">array</paramref>.</exception>
-=======
         /// <exception cref="ArgumentNullException"><paramref name="array" /> is null.</exception>
         /// <exception cref="ArgumentOutOfRangeException"><paramref name="arrayIndex" /> is less than 0.</exception>
-        /// <exception cref="ArgumentException">The number of elements in the source <see cref="StringValues"></see> is greater than the available space from <paramref name="arrayIndex" /> to the end of the destination <paramref name="array" />.</exception>
->>>>>>> fd9b86ec
+        /// <exception cref="ArgumentException">The number of elements in the source <see cref="StringValues" /> is greater than the available space from <paramref name="arrayIndex" /> to the end of the destination <paramref name="array" />.</exception>
         void ICollection<string?>.CopyTo(string?[] array, int arrayIndex)
         {
             CopyTo(array, arrayIndex);
@@ -428,11 +418,7 @@
         /// Indicates whether the specified <see cref="StringValues"/> contains no string values.
         /// </summary>
         /// <param name="value">The <see cref="StringValues"/> to test.</param>
-<<<<<<< HEAD
         /// <returns><see langword="true"/> if <paramref name="value"/> contains a single null or empty string or an empty array; otherwise, <see langword="false"/>.</returns>
-=======
-        /// <returns>true if <paramref name="value" /> contains a single null or empty string or an empty array; otherwise, false.</returns>
->>>>>>> fd9b86ec
         public static bool IsNullOrEmpty(StringValues value)
         {
             object? data = value._values;
