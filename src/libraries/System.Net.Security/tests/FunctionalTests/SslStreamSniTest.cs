// Licensed to the .NET Foundation under one or more agreements.
// The .NET Foundation licenses this file to you under the MIT license.

using System.Collections.Generic;
using System.IO;
using System.Linq;
using System.Net.Test.Common;
using System.Net.Sockets;
using System.Security.Authentication;
using System.Security.Cryptography.X509Certificates;
using System.Threading;
using System.Threading.Tasks;
using Xunit;
using Microsoft.DotNet.XUnitExtensions;

namespace System.Net.Security.Tests
{
    using Configuration = System.Net.Test.Common.Configuration;

    public class SslStreamSniTest
    {
        [Theory]
        [MemberData(nameof(HostNameData))]
<<<<<<< HEAD
        [ActiveIssue("https://github.com/dotnet/runtime/issues/68206", TestPlatforms.Android)]
        [ActiveIssue("NW")]
=======
>>>>>>> 3ab61c27
        public async Task SslStream_ClientSendsSNIServerReceives_Ok(string hostName)
        {
            using X509Certificate serverCert = Configuration.Certificates.GetSelfSignedServerCertificate();

            await WithVirtualConnection(async (server, client) =>
                {
                    Task clientJob = Task.Run(() => {
                        client.AuthenticateAsClient(hostName);
                    });

                    SslServerAuthenticationOptions options = DefaultServerOptions();

                    int timesCallbackCalled = 0;
                    options.ServerCertificateSelectionCallback = (sender, actualHostName) =>
                    {
                        timesCallbackCalled++;
                        Assert.Equal(hostName, actualHostName);
                        return serverCert;
                    };

                    await TaskTimeoutExtensions.WhenAllOrAnyFailed(new[] { clientJob, server.AuthenticateAsServerAsync(options, CancellationToken.None) });

                    Assert.Equal(1, timesCallbackCalled);
                    Assert.Equal(hostName, server.TargetHostName);
                    Assert.Equal(hostName, client.TargetHostName);
                },
                (object sender, X509Certificate certificate, X509Chain chain, SslPolicyErrors sslPolicyErrors) =>
                {
                    Assert.Equal(serverCert, certificate);
                    return true;
                }
            );
        }

        [Theory]
        [MemberData(nameof(HostNameData))]
        public async Task SslStream_ServerCallbackAndLocalCertificateSelectionSet_Throws(string hostName)
        {
            using X509Certificate serverCert = Configuration.Certificates.GetSelfSignedServerCertificate();

            int timesCallbackCalled = 0;

            var selectionCallback = new LocalCertificateSelectionCallback((object sender, string targetHost, X509CertificateCollection localCertificates, X509Certificate remoteCertificate, string[] issuers) =>
            {
                Assert.Fail("LocalCertificateSelectionCallback called when AuthenticateAsServerAsync was expected to fail.");
                return null;
            });

            var validationCallback = new RemoteCertificateValidationCallback((object sender, X509Certificate certificate, X509Chain chain, SslPolicyErrors sslPolicyErrors) =>
            {
                Assert.Equal(serverCert, certificate);
                return true;
            });

            (Stream stream1, Stream stream2) = TestHelper.GetConnectedStreams();
            using (SslStream server = new SslStream(stream1, false, null, selectionCallback),
                             client = new SslStream(stream2, leaveInnerStreamOpen: false, validationCallback))
            {
                Task clientJob = Task.Run(() => {
                    client.AuthenticateAsClient(hostName);
                    Assert.Fail("RemoteCertificateValidationCallback called when AuthenticateAsServerAsync was expected to fail.");
                });

                SslServerAuthenticationOptions options = DefaultServerOptions();
                options.ServerCertificateSelectionCallback = (sender, actualHostName) =>
                {
                    timesCallbackCalled++;
                    Assert.Equal(hostName, actualHostName);
                    return serverCert;
                };

                await Assert.ThrowsAsync<InvalidOperationException>(() => server.AuthenticateAsServerAsync(options, CancellationToken.None));

                Assert.Equal(0, timesCallbackCalled);
            }
        }

        [ConditionalTheory]
        [MemberData(nameof(HostNameData))]
        public async Task SslStream_ServerCallbackNotSet_UsesLocalCertificateSelection(string hostName)
        {
            if (PlatformDetection.IsAndroid && hostName.ToCharArray().Any(c => !char.IsAscii(c)))
                throw new SkipTestException("Android does not support non-ASCII host names");

            using X509Certificate serverCert = Configuration.Certificates.GetSelfSignedServerCertificate();

            int timesCallbackCalled = 0;

            var selectionCallback = new LocalCertificateSelectionCallback((object sender, string targetHost, X509CertificateCollection localCertificates, X509Certificate remoteCertificate, string[] issuers) =>
            {
                Assert.Equal(string.Empty, targetHost);
                Assert.True(localCertificates.Contains(serverCert));
                timesCallbackCalled++;
                return serverCert;
            });

            var validationCallback = new RemoteCertificateValidationCallback((object sender, X509Certificate certificate, X509Chain chain, SslPolicyErrors sslPolicyErrors) =>
            {
                Assert.Equal(serverCert, certificate);
                return true;
            });

            (Stream stream1, Stream stream2) = TestHelper.GetConnectedStreams();
            using (SslStream server = new SslStream(stream1, false, null, selectionCallback),
                             client = new SslStream(stream2, leaveInnerStreamOpen: false, validationCallback))
            {
                Task clientJob = Task.Run(() => {
                    client.AuthenticateAsClient(hostName);
                });

                SslServerAuthenticationOptions options = DefaultServerOptions();
                options.ServerCertificate = serverCert;

                await TaskTimeoutExtensions.WhenAllOrAnyFailed(new[] { clientJob, server.AuthenticateAsServerAsync(options, CancellationToken.None) });

                Assert.Equal(1, timesCallbackCalled);
            }
        }

        [Fact]
        [SkipOnCoreClr("System.Net.Tests are flaky and/or long running: https://github.com/dotnet/runtime/issues/131", ~RuntimeConfiguration.Release)]
        [ActiveIssue("https://github.com/dotnet/runtime/issues/131", TestRuntimes.Mono)] // System.Net.Tests are flaky and/or long running
        public async Task SslStream_NoSniFromClient_CallbackReturnsNull()
        {
            await WithVirtualConnection(async (server, client) =>
            {
                Task clientJob = Task.Run(() => {
                    Assert.Throws<IOException>(() =>
                        client.AuthenticateAsClient("test")
                    );
                });

                int timesCallbackCalled = 0;
                SslServerAuthenticationOptions options = DefaultServerOptions();
                options.ServerCertificateSelectionCallback = (sender, actualHostName) =>
                {
                    timesCallbackCalled++;
                    return null;
                };

                var cts = new CancellationTokenSource();
                await Assert.ThrowsAsync<AuthenticationException>(WithAggregateExceptionUnwrapping(async () =>
                    await server.AuthenticateAsServerAsync(options, cts.Token)
                ));

                // to break connection so that client is not waiting
                server.Dispose();

                Assert.Equal(1, timesCallbackCalled);

                await clientJob;
            },
            (object sender, X509Certificate certificate, X509Chain chain, SslPolicyErrors sslPolicyErrors) =>
            {
                return true;
            });
        }
        [Theory]
        [InlineData("127.0.0.1")]
        [InlineData("::1")]
        [InlineData("2001:11:22::1")]
        [InlineData("fe80::9c3a:b64d:6249:1de8%2")]
        [InlineData("fe80::9c3a:b64d:6249:1de8")]
        public async Task SslStream_IpLiteral_NotSend(string target)
        {
            (SslStream client, SslStream server) = TestHelper.GetConnectedSslStreams();
            SslClientAuthenticationOptions clientOptions = new SslClientAuthenticationOptions()
            {
                    TargetHost = target,
                    RemoteCertificateValidationCallback = (sender, certificate, chain, sslPolicyErrors) => true,
            };
            SslServerAuthenticationOptions serverOptions = new SslServerAuthenticationOptions()
            {
                ServerCertificate = Configuration.Certificates.GetServerCertificate(),
            };

            await TestConfiguration.WhenAllOrAnyFailedWithTimeout(
                        client.AuthenticateAsClientAsync(clientOptions, default),
                        server.AuthenticateAsServerAsync(serverOptions, default));

            Assert.Equal(string.Empty, server.TargetHostName);
            Assert.Equal(target, client.TargetHostName);
        }

        [Theory]
        [InlineData("\u00E1b\u00E7d\u00EB.com")]
        [InlineData("\u05D1\u05F1.com")]
        [InlineData("\u30B6\u30C7\u30D8.com")]
        [ActiveIssue("NW does not like non-ascii?")]
        public async Task SslStream_ValidIdn_Success(string name)
        {
            (SslStream client, SslStream server) = TestHelper.GetConnectedSslStreams();
            using (client)
            using (server)
            {
                using X509Certificate2 serverCertificate = Configuration.Certificates.GetServerCertificate();
                using X509Certificate2 clientCertificate = Configuration.Certificates.GetClientCertificate();

                SslServerAuthenticationOptions serverOptions = new SslServerAuthenticationOptions() { ServerCertificate = serverCertificate };
                SslClientAuthenticationOptions clientOptions = new SslClientAuthenticationOptions()
                {
                    TargetHost = name,
                    CertificateChainPolicy = new X509ChainPolicy() { VerificationFlags = X509VerificationFlags.IgnoreInvalidName },
                    RemoteCertificateValidationCallback = (sender, certificate, chain, sslPolicyErrors) => true
                };

                await TestConfiguration.WhenAllOrAnyFailedWithTimeout(
                                client.AuthenticateAsClientAsync(clientOptions, default),
                                server.AuthenticateAsServerAsync(serverOptions, default));

                await TestHelper.PingPong(client, server, default);
                Assert.Equal(name, server.TargetHostName);
            }
        }

        [Fact]
<<<<<<< HEAD
        [ActiveIssue("https://github.com/dotnet/runtime/issues/68206", TestPlatforms.Android)]
        [ActiveIssue("ABC", TestPlatforms.OSX)]
=======
>>>>>>> 3ab61c27
        public async Task UnencodedHostName_ValidatesCertificate()
        {
            string rawHostname = "räksmörgås.josefsson.org";
            string punycodeHostname = "xn--rksmrgs-5wao1o.josefsson.org";

            var (serverCert, serverChain) = Configuration.Certificates.GenerateCertificates(punycodeHostname);
            try
            {
                SslServerAuthenticationOptions serverOptions = new SslServerAuthenticationOptions()
                {
                    ServerCertificateContext = SslStreamCertificateContext.Create(serverCert, serverChain),
                };

                SslClientAuthenticationOptions clientOptions = new ()
                {
                    TargetHost = rawHostname,
                    CertificateChainPolicy = new X509ChainPolicy()
                    {
                        RevocationMode = X509RevocationMode.NoCheck,
                        TrustMode = X509ChainTrustMode.CustomRootTrust,
                        CustomTrustStore = { serverChain[serverChain.Count - 1] }
                    }
                };

                (SslStream client, SslStream server) = TestHelper.GetConnectedSslStreams();

                await TestConfiguration.WhenAllOrAnyFailedWithTimeout(
                                client.AuthenticateAsClientAsync(clientOptions, default),
                                server.AuthenticateAsServerAsync(serverOptions, default));

                await TestHelper.PingPong(client, server, default);
                Assert.Equal(rawHostname, server.TargetHostName);
                Assert.Equal(rawHostname, client.TargetHostName);
            }
            finally
            {
                serverCert.Dispose();
                foreach (var c in serverChain) c.Dispose();
                TestHelper.CleanupCertificates(rawHostname);
            }
        }

        [Theory]
        [InlineData("www-.volal.cz")]
        [InlineData("www-.colorhexa.com")]
        [InlineData("xn--www-7m0a.thegratuit.com")]
<<<<<<< HEAD
        [ActiveIssue("https://github.com/dotnet/runtime/issues/68206", TestPlatforms.Android)]
        [ActiveIssue("ABC", TestPlatforms.OSX)]
=======
        [SkipOnPlatform(TestPlatforms.Android, "Safe invalid IDN hostnames are not supported on Android")]
>>>>>>> 3ab61c27
        public async Task SslStream_SafeInvalidIdn_Success(string name)
        {
            (SslStream client, SslStream server) = TestHelper.GetConnectedSslStreams();
            using (client)
            using (server)
            {
                using X509Certificate2 serverCertificate = Configuration.Certificates.GetServerCertificate();
                using X509Certificate2 clientCertificate = Configuration.Certificates.GetClientCertificate();

                SslServerAuthenticationOptions serverOptions = new SslServerAuthenticationOptions() { ServerCertificate = serverCertificate };
                SslClientAuthenticationOptions clientOptions = new SslClientAuthenticationOptions()
                {
                    TargetHost = name,
                    CertificateChainPolicy = new X509ChainPolicy() { VerificationFlags = X509VerificationFlags.IgnoreInvalidName },
                    RemoteCertificateValidationCallback = (sender, certificate, chain, sslPolicyErrors) => true
                };

                await TestConfiguration.WhenAllOrAnyFailedWithTimeout(
                                client.AuthenticateAsClientAsync(clientOptions, default),
                                server.AuthenticateAsServerAsync(serverOptions, default));

                await TestHelper.PingPong(client, server, default);
                Assert.Equal(name, server.TargetHostName);
                Assert.Equal(name, client.TargetHostName);
            }
        }

        [Theory]
        [InlineData("\u0000\u00E7d\u00EB.com")]
        public async Task SslStream_UnsafeInvalidIdn_Throws(string name)
        {
            (SslStream client, SslStream server) = TestHelper.GetConnectedSslStreams();
            using (client)
            using (server)
            {
                using X509Certificate2 serverCertificate = Configuration.Certificates.GetServerCertificate();

                SslClientAuthenticationOptions clientOptions = new SslClientAuthenticationOptions()
                {
                    TargetHost = name,
                    CertificateChainPolicy = new X509ChainPolicy() { VerificationFlags = X509VerificationFlags.IgnoreInvalidName },
                    RemoteCertificateValidationCallback = (sender, certificate, chain, sslPolicyErrors) => true
                };

                await Assert.ThrowsAsync<ArgumentException>(() => client.AuthenticateAsClientAsync(clientOptions, default));
            }
        }

        private static Func<Task> WithAggregateExceptionUnwrapping(Func<Task> a)
        {
            return async () => {
                try
                {
                    await a();
                }
                catch (AggregateException e)
                {
                    throw e.InnerException;
                }
            };
        }

        private static SslServerAuthenticationOptions DefaultServerOptions()
        {
            return new SslServerAuthenticationOptions()
            {
                ClientCertificateRequired = false,
                EnabledSslProtocols = SslProtocols.None,
                CertificateRevocationCheckMode = X509RevocationMode.NoCheck,
            };
        }

        private async Task WithVirtualConnection(Func<SslStream, SslStream, Task> serverClientConnection, RemoteCertificateValidationCallback clientCertValidate)
        {
            (Stream clientStream, Stream serverStream) = TestHelper.GetConnectedStreams();
            using (SslStream server = new SslStream(serverStream, leaveInnerStreamOpen: false),
                             client = new SslStream(clientStream, leaveInnerStreamOpen: false, clientCertValidate))
            {
                await serverClientConnection(server, client);
            }
        }

        public static IEnumerable<object[]> HostNameData()
        {
            if (OperatingSystem.IsAndroid())
            {
                yield return new object[] { "localhost" };
                yield return new object[] { "dot.net" };
                // max allowed hostname length is 63
                yield return new object[] { $"{new string('a', 59)}.net" };
                yield return new object[] { "\u017C\u00F3\u0142\u0107g\u0119\u015Bl\u0105ja\u017A\u0144.\u7EA2\u70E7.\u7167\u308A\u713C\u304D" };
                yield break;
            }

            yield return new object[] { "a" };
            yield return new object[] { "test" };
            // max allowed hostname length is 63
            yield return new object[] { new string('a', 63) };
            yield return new object[] { "\u017C\u00F3\u0142\u0107 g\u0119\u015Bl\u0105 ja\u017A\u0144. \u7EA2\u70E7. \u7167\u308A\u713C\u304D" };
        }
    }
}<|MERGE_RESOLUTION|>--- conflicted
+++ resolved
@@ -21,11 +21,7 @@
     {
         [Theory]
         [MemberData(nameof(HostNameData))]
-<<<<<<< HEAD
-        [ActiveIssue("https://github.com/dotnet/runtime/issues/68206", TestPlatforms.Android)]
         [ActiveIssue("NW")]
-=======
->>>>>>> 3ab61c27
         public async Task SslStream_ClientSendsSNIServerReceives_Ok(string hostName)
         {
             using X509Certificate serverCert = Configuration.Certificates.GetSelfSignedServerCertificate();
@@ -242,11 +238,7 @@
         }
 
         [Fact]
-<<<<<<< HEAD
-        [ActiveIssue("https://github.com/dotnet/runtime/issues/68206", TestPlatforms.Android)]
         [ActiveIssue("ABC", TestPlatforms.OSX)]
-=======
->>>>>>> 3ab61c27
         public async Task UnencodedHostName_ValidatesCertificate()
         {
             string rawHostname = "räksmörgås.josefsson.org";
@@ -293,12 +285,8 @@
         [InlineData("www-.volal.cz")]
         [InlineData("www-.colorhexa.com")]
         [InlineData("xn--www-7m0a.thegratuit.com")]
-<<<<<<< HEAD
-        [ActiveIssue("https://github.com/dotnet/runtime/issues/68206", TestPlatforms.Android)]
         [ActiveIssue("ABC", TestPlatforms.OSX)]
-=======
         [SkipOnPlatform(TestPlatforms.Android, "Safe invalid IDN hostnames are not supported on Android")]
->>>>>>> 3ab61c27
         public async Task SslStream_SafeInvalidIdn_Success(string name)
         {
             (SslStream client, SslStream server) = TestHelper.GetConnectedSslStreams();
