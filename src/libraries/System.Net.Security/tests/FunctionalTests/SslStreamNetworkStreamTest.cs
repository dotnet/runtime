--- conflicted
+++ resolved
@@ -492,11 +492,7 @@
         }
 
         [ConditionalTheory(typeof(PlatformDetection), nameof(PlatformDetection.SupportsTls13))]
-<<<<<<< HEAD
-        [ActiveIssue("https://github.com/dotnet/runtime/issues/58927", TestPlatforms.Windows)]
         [ActiveIssue("https://github.com/dotnet/runtime/issues/68206", TestPlatforms.Android)]
-=======
->>>>>>> febeba30
         [InlineData(true)]
         [InlineData(false)]
         public async Task SslStream_NegotiateClientCertificateAsyncTls13_Succeeds(bool sendClientCertificate)
