--- conflicted
+++ resolved
@@ -72,12 +72,7 @@
         [SkipOnPlatform(TestPlatforms.iOS | TestPlatforms.tvOS, "X509 certificate store is not supported on iOS or tvOS.")]
         public async Task SslStream_StreamToStream_Authentication_Success(X509Certificate serverCert = null, X509Certificate clientCert = null)
         {
-<<<<<<< HEAD
-
-            if (PlatformDetection.IsWindows10Version22000OrGreater)
-=======
             if (PlatformDetection.IsWindows10Version20348OrGreater)
->>>>>>> eb51b02b
             {
                 // [ActiveIssue("https://github.com/dotnet/runtime/issues/58927")]
                 throw new SkipTestException("Unstable on Windows 11");
