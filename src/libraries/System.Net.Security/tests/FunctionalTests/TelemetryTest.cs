﻿// Licensed to the .NET Foundation under one or more agreements.
// The .NET Foundation licenses this file to you under the MIT license.

using System.Collections.Concurrent;
using System.Collections.Generic;
using System.Diagnostics;
using System.Diagnostics.Tracing;
using System.Linq;
using System.Net.Test.Common;
using System.Security.Authentication;
using System.Threading.Tasks;
using Microsoft.DotNet.RemoteExecutor;
using Microsoft.DotNet.XUnitExtensions;
using Xunit;

namespace System.Net.Security.Tests
{
    public class TelemetryTest
    {
        private const string ActivitySourceName = "System.Net.Security";
        private const string ActivityName = ActivitySourceName + ".TlsHandshake";

        [Fact]
        public static void EventSource_ExistsWithCorrectId()
        {
            Type esType = typeof(SslStream).Assembly.GetType("System.Net.Security.NetSecurityTelemetry", throwOnError: true, ignoreCase: false);
            Assert.NotNull(esType);

            Assert.Equal("System.Net.Security", EventSource.GetName(esType));
            Assert.Equal(Guid.Parse("7beee6b1-e3fa-5ddb-34be-1404ad0e2520"), EventSource.GetGuid(esType));

            Assert.NotEmpty(EventSource.GenerateManifest(esType, esType.Assembly.Location));
        }

        [ConditionalTheory(typeof(RemoteExecutor), nameof(RemoteExecutor.IsSupported))]
        [SkipOnPlatform(TestPlatforms.iOS | TestPlatforms.tvOS, "X509 certificate store is not supported on iOS or tvOS.")] // Match SslStream_StreamToStream_Authentication_Success
        [InlineData(false)]
        [InlineData(true)]
        public async Task SuccessfulHandshake_ActivityRecorded(bool synchronousApi)
        {
            await RemoteExecutor.Invoke(async synchronousApiStr =>
            {
                using ActivityRecorder recorder = new ActivityRecorder(ActivitySourceName, ActivityName);

                SslStreamStreamToStreamTest test = bool.Parse(synchronousApiStr)
                    ? new SslStreamStreamToStreamTest_SyncParameters()
                    : new SslStreamStreamToStreamTest_Async();
                await test.SslStream_StreamToStream_Authentication_Success();

                recorder.VerifyActivityRecorded(2); // client + server
<<<<<<< HEAD
                Assert.True(recorder.LastFinishedActivity.Duration > TimeSpan.Zero);
=======
                Activity clientActivity = recorder.FinishedActivities.Single(a => a.Kind == ActivityKind.Client);
                Activity serverActivity = recorder.FinishedActivities.Single(a => a.Kind == ActivityKind.Server);
#pragma warning disable 0618, SYSLIB0039
                (string protocolName, string protocolVersion) = test.SslProtocol switch
                {
                    SslProtocols.Ssl2 => ("ssl", "2"),
                    SslProtocols.Ssl3 => ("ssl", "3"),
                    SslProtocols.Tls => ("tls", "1"),
                    SslProtocols.Tls11 => ("tls", "1.1"),
                    SslProtocols.Tls12 => ("tls", "1.2"),
                    SslProtocols.Tls13 => ("tls", "1.3"),
                    _ => throw new Exception("unknown protocol")
                };
#pragma warning restore 0618, SYSLIB0039

                Assert.True(clientActivity.Duration > TimeSpan.Zero);
                Assert.Equal("System.Net.Security.TlsHandshake", clientActivity.OperationName);
                Assert.Equal($"TLS client {test.Name}", clientActivity.DisplayName);
                ActivityAssert.HasTag(clientActivity, "tls.client.server_name", test.Name);
                ActivityAssert.HasTag(clientActivity, "tls.protocol.name", protocolName);
                ActivityAssert.HasTag(clientActivity, "tls.protocol.version", protocolVersion);
                ActivityAssert.HasNoTag(clientActivity, "error.type");

                Assert.True(serverActivity.Duration > TimeSpan.Zero);
                Assert.Equal("System.Net.Security.TlsHandshake", serverActivity.OperationName);
                Assert.StartsWith($"TLS server", serverActivity.DisplayName);
                ActivityAssert.HasTag(serverActivity, "tls.protocol.name", protocolName);
                ActivityAssert.HasTag(serverActivity, "tls.protocol.version", protocolVersion);
                ActivityAssert.HasNoTag(serverActivity, "error.type");

>>>>>>> fd608202
            }, synchronousApi.ToString()).DisposeAsync();
        }

        [ConditionalFact(typeof(RemoteExecutor), nameof(RemoteExecutor.IsSupported))]
        public async Task FailingHandshake_ActivityRecorded()
        {
            await RemoteExecutor.Invoke(async () =>
            {
                using ActivityRecorder recorder = new ActivityRecorder(ActivitySourceName, ActivityName);

                var test = new SslStreamStreamToStreamTest_Async();
<<<<<<< HEAD
                await test.SslStream_ServerLocalCertificateSelectionCallbackReturnsNull_Throw();

                recorder.VerifyActivityRecorded(2); // client + server
=======
                await test.SslStream_StreamToStream_Authentication_IncorrectServerName_Fail();

                recorder.VerifyActivityRecorded(2); // client + server

                Activity clientActivity = recorder.FinishedActivities.Single(a => a.Kind == ActivityKind.Client);
                Activity serverActivity = recorder.FinishedActivities.Single(a => a.Kind == ActivityKind.Server);

                Assert.Equal(ActivityStatusCode.Error, clientActivity.Status);
                Assert.True(clientActivity.Duration > TimeSpan.Zero);
                Assert.Equal("System.Net.Security.TlsHandshake", clientActivity.OperationName);
                Assert.Equal($"TLS client {test.Name}", clientActivity.DisplayName);
                ActivityAssert.HasTag(clientActivity, "tls.client.server_name", test.Name);
                ActivityAssert.HasTag(clientActivity, "error.type", typeof(AuthenticationException).FullName);

                Assert.True(serverActivity.Duration > TimeSpan.Zero);
                Assert.Equal("System.Net.Security.TlsHandshake", serverActivity.OperationName);
                Assert.StartsWith($"TLS server", serverActivity.DisplayName);
>>>>>>> fd608202
            }).DisposeAsync();
        }

        [OuterLoop]
        [ConditionalFact(typeof(RemoteExecutor), nameof(RemoteExecutor.IsSupported))]
        [SkipOnPlatform(TestPlatforms.iOS | TestPlatforms.tvOS, "X509 certificate store is not supported on iOS or tvOS.")] // Match SslStream_StreamToStream_Authentication_Success
        public static async Task EventSource_SuccessfulHandshake_LogsStartStop()
        {
            await RemoteExecutor.Invoke(async () =>
            {
                try
                {
                    using var listener = new TestEventListener("System.Net.Security", EventLevel.Verbose, eventCounterInterval: 0.1d);
                    listener.AddActivityTracking();

                    var events = new ConcurrentQueue<(EventWrittenEventArgs Event, Guid ActivityId)>();
                    await listener.RunWithCallbackAsync(e =>
                    {
                        events.Enqueue((e, e.ActivityId));

                        if (e.EventName == "HandshakeStart")
                        {
                            // Wait for a new counter group so that current-tls-handshakes is guaranteed a non-zero value
                            WaitForEventCountersAsync(events).GetAwaiter().GetResult();
                        }
                    },
                    async () =>
                    {
                        // Invoke tests that'll cause some events to be generated
                        var test = new SslStreamStreamToStreamTest_Async();
                        await test.SslStream_StreamToStream_Authentication_Success();
                        await WaitForEventCountersAsync(events);
                    });
                    Assert.DoesNotContain(events, ev => ev.Event.EventId == 0); // errors from the EventSource itself

                    (EventWrittenEventArgs Event, Guid ActivityId)[] starts = events.Where(e => e.Event.EventName == "HandshakeStart").ToArray();
                    Assert.Equal(2, starts.Length);
                    Assert.All(starts, s => Assert.Equal(2, s.Event.Payload.Count));
                    Assert.All(starts, s => Assert.NotEqual(Guid.Empty, s.ActivityId));

                    // isServer
                    (EventWrittenEventArgs Event, Guid ActivityId) serverStart = Assert.Single(starts, s => (bool)s.Event.Payload[0]);
                    (EventWrittenEventArgs Event, Guid ActivityId) clientStart = Assert.Single(starts, s => !(bool)s.Event.Payload[0]);

                    // targetHost
                    Assert.Empty(Assert.IsType<string>(serverStart.Event.Payload[1]));
                    Assert.NotEmpty(Assert.IsType<string>(clientStart.Event.Payload[1]));

                    Assert.NotEqual(serverStart.ActivityId, clientStart.ActivityId);

                    (EventWrittenEventArgs Event, Guid ActivityId)[] stops = events.Where(e => e.Event.EventName == "HandshakeStop").ToArray();
                    Assert.Equal(2, stops.Length);

                    EventWrittenEventArgs serverStop = Assert.Single(stops, s => s.ActivityId == serverStart.ActivityId).Event;
                    EventWrittenEventArgs clientStop = Assert.Single(stops, s => s.ActivityId == clientStart.ActivityId).Event;

                    SslProtocols serverProtocol = ValidateHandshakeStopEventPayload(serverStop);
                    SslProtocols clientProtocol = ValidateHandshakeStopEventPayload(clientStop);
                    Assert.Equal(serverProtocol, clientProtocol);

                    Assert.DoesNotContain(events, e => e.Event.EventName == "HandshakeFailed");

                    VerifyEventCounters(events, shouldHaveFailures: false);
                }
                catch (SkipTestException)
                {
                    // Don't throw inside RemoteExecutor if SslStream_StreamToStream_Authentication_Success chose to skip the test
                }
            }).DisposeAsync();
        }

        [OuterLoop]
        [ConditionalFact(typeof(RemoteExecutor), nameof(RemoteExecutor.IsSupported))]
        public static async Task EventSource_UnsuccessfulHandshake_LogsStartFailureStop()
        {
            await RemoteExecutor.Invoke(async () =>
            {
                using var listener = new TestEventListener("System.Net.Security", EventLevel.Verbose, eventCounterInterval: 0.1d);
                listener.AddActivityTracking();

                var events = new ConcurrentQueue<(EventWrittenEventArgs Event, Guid ActivityId)>();
                await listener.RunWithCallbackAsync(e =>
                {
                    events.Enqueue((e, e.ActivityId));

                    if (e.EventName == "HandshakeStart")
                    {
                        // Wait for a new counter group so that current-tls-handshakes is guaranteed a non-zero value
                        WaitForEventCountersAsync(events).GetAwaiter().GetResult();
                    }
                },
                async () =>
                {
                    // Invoke tests that'll cause some events to be generated
                    var test = new SslStreamStreamToStreamTest_Async();
                    await test.SslStream_ServerLocalCertificateSelectionCallbackReturnsNull_Throw();
                    await WaitForEventCountersAsync(events);
                });
                Assert.DoesNotContain(events, ev => ev.Event.EventId == 0); // errors from the EventSource itself

                (EventWrittenEventArgs Event, Guid ActivityId)[] starts = events.Where(e => e.Event.EventName == "HandshakeStart").ToArray();
                Assert.Equal(2, starts.Length);
                Assert.All(starts, s => Assert.Equal(2, s.Event.Payload.Count));
                Assert.All(starts, s => Assert.NotEqual(Guid.Empty, s.ActivityId));

                // isServer
                (EventWrittenEventArgs Event, Guid ActivityId) serverStart = Assert.Single(starts, s => (bool)s.Event.Payload[0]);
                (EventWrittenEventArgs Event, Guid ActivityId) clientStart = Assert.Single(starts, s => !(bool)s.Event.Payload[0]);

                // targetHost
                Assert.Empty(Assert.IsType<string>(serverStart.Event.Payload[1]));
                Assert.NotEmpty(Assert.IsType<string>(clientStart.Event.Payload[1]));

                Assert.NotEqual(serverStart.ActivityId, clientStart.ActivityId);

                (EventWrittenEventArgs Event, Guid ActivityId)[] stops = events.Where(e => e.Event.EventName == "HandshakeStop").ToArray();
                Assert.Equal(2, stops.Length);
                Assert.All(stops, s => ValidateHandshakeStopEventPayload(s.Event, failure: true));

                EventWrittenEventArgs serverStop = Assert.Single(stops, s => s.ActivityId == serverStart.ActivityId).Event;
                EventWrittenEventArgs clientStop = Assert.Single(stops, s => s.ActivityId == clientStart.ActivityId).Event;

                (EventWrittenEventArgs Event, Guid ActivityId)[] failures = events.Where(e => e.Event.EventName == "HandshakeFailed").ToArray();
                Assert.Equal(2, failures.Length);
                Assert.All(failures, f => Assert.Equal(3, f.Event.Payload.Count));
                Assert.All(failures, f => Assert.NotEmpty(f.Event.Payload[2] as string)); // exceptionMessage

                EventWrittenEventArgs serverFailure = Assert.Single(failures, f => f.ActivityId == serverStart.ActivityId).Event;
                EventWrittenEventArgs clientFailure = Assert.Single(failures, f => f.ActivityId == clientStart.ActivityId).Event;

                // isServer
                Assert.Equal(true, serverFailure.Payload[0]);
                Assert.Equal(false, clientFailure.Payload[0]);

                VerifyEventCounters(events, shouldHaveFailures: true);
            }).DisposeAsync();
        }

        private static SslProtocols ValidateHandshakeStopEventPayload(EventWrittenEventArgs stopEvent, bool failure = false)
        {
            Assert.Equal("HandshakeStop", stopEvent.EventName);
            Assert.Equal(1, stopEvent.Payload.Count);

            var protocol = (SslProtocols)stopEvent.Payload[0];
            Assert.True(Enum.IsDefined(protocol));

            if (failure)
            {
                Assert.Equal(SslProtocols.None, protocol);
            }
            else
            {
                Assert.NotEqual(SslProtocols.None, protocol);
            }

            return protocol;
        }

        private static void VerifyEventCounters(ConcurrentQueue<(EventWrittenEventArgs Event, Guid ActivityId)> events, bool shouldHaveFailures)
        {
            Dictionary<string, double[]> eventCounters = events
                .Select(e => e.Event)
                .Where(e => e.EventName == "EventCounters")
                .Select(e => (IDictionary<string, object>)e.Payload.Single())
                .GroupBy(d => (string)d["Name"], d => (double)(d.ContainsKey("Mean") ? d["Mean"] : d["Increment"]))
                .ToDictionary(p => p.Key, p => p.ToArray());

            Assert.True(eventCounters.TryGetValue("total-tls-handshakes", out double[] totalHandshakes));
            Assert.Equal(2, totalHandshakes[^1]);

            Assert.True(eventCounters.TryGetValue("tls-handshake-rate", out double[] handshakeRate));
            Assert.Contains(handshakeRate, r => r > 0);

            Assert.True(eventCounters.TryGetValue("failed-tls-handshakes", out double[] failedHandshakes));
            if (shouldHaveFailures)
            {
                Assert.Equal(2, failedHandshakes[^1]);
            }
            else
            {
                Assert.All(failedHandshakes, f => Assert.Equal(0, f));
            }

            Assert.True(eventCounters.TryGetValue("current-tls-handshakes", out double[] currentHandshakes));
            Assert.Contains(currentHandshakes, h => h > 0);
            Assert.Equal(0, currentHandshakes[^1]);

            double[] openedSessions = eventCounters
                .Where(pair => pair.Key.EndsWith("-sessions-open"))
                .Select(pair => pair.Value[^1])
                .ToArray();

            // Events should be emitted for all 5 sessions-open counters
            Assert.Equal(5, openedSessions.Length);
            Assert.All(openedSessions, oc => Assert.Equal(0, oc));


            double[] allHandshakeDurations = eventCounters["all-tls-handshake-duration"];
            double[][] tlsHandshakeDurations = eventCounters
                .Where(pair => pair.Key.StartsWith("tls") && pair.Key.EndsWith("-handshake-duration"))
                .Select(pair => pair.Value)
                .ToArray();

            // Events should be emitted for all 4 tls**-handshake-duration counters
            Assert.Equal(4, tlsHandshakeDurations.Length);

            if (shouldHaveFailures)
            {
                Assert.All(tlsHandshakeDurations, durations => Assert.All(durations, d => Assert.Equal(0, d)));
                Assert.All(allHandshakeDurations, d => Assert.Equal(0, d));
            }
            else
            {
                Assert.Contains(tlsHandshakeDurations, durations => durations.Any(d => d > 0));
                Assert.Contains(allHandshakeDurations, d => d > 0);
            }
        }

        private static async Task WaitForEventCountersAsync(ConcurrentQueue<(EventWrittenEventArgs Event, Guid ActivityId)> events)
        {
            DateTime startTime = DateTime.UtcNow;
            int startCount = events.Count;

            while (events.Skip(startCount).Count(e => IsTlsHandshakeRateEventCounter(e.Event)) < 3)
            {
                if (DateTime.UtcNow.Subtract(startTime) > TimeSpan.FromSeconds(30))
                    throw new TimeoutException($"Timed out waiting for EventCounters");

                await Task.Delay(100);
            }

            static bool IsTlsHandshakeRateEventCounter(EventWrittenEventArgs e)
            {
                if (e.EventName != "EventCounters")
                    return false;

                var dictionary = (IDictionary<string, object>)e.Payload.Single();

                return (string)dictionary["Name"] == "tls-handshake-rate";
            }
        }
    }
}<|MERGE_RESOLUTION|>--- conflicted
+++ resolved
@@ -48,9 +48,6 @@
                 await test.SslStream_StreamToStream_Authentication_Success();
 
                 recorder.VerifyActivityRecorded(2); // client + server
-<<<<<<< HEAD
-                Assert.True(recorder.LastFinishedActivity.Duration > TimeSpan.Zero);
-=======
                 Activity clientActivity = recorder.FinishedActivities.Single(a => a.Kind == ActivityKind.Client);
                 Activity serverActivity = recorder.FinishedActivities.Single(a => a.Kind == ActivityKind.Server);
 #pragma warning disable 0618, SYSLIB0039
@@ -81,7 +78,6 @@
                 ActivityAssert.HasTag(serverActivity, "tls.protocol.version", protocolVersion);
                 ActivityAssert.HasNoTag(serverActivity, "error.type");
 
->>>>>>> fd608202
             }, synchronousApi.ToString()).DisposeAsync();
         }
 
@@ -93,11 +89,6 @@
                 using ActivityRecorder recorder = new ActivityRecorder(ActivitySourceName, ActivityName);
 
                 var test = new SslStreamStreamToStreamTest_Async();
-<<<<<<< HEAD
-                await test.SslStream_ServerLocalCertificateSelectionCallbackReturnsNull_Throw();
-
-                recorder.VerifyActivityRecorded(2); // client + server
-=======
                 await test.SslStream_StreamToStream_Authentication_IncorrectServerName_Fail();
 
                 recorder.VerifyActivityRecorded(2); // client + server
@@ -115,7 +106,6 @@
                 Assert.True(serverActivity.Duration > TimeSpan.Zero);
                 Assert.Equal("System.Net.Security.TlsHandshake", serverActivity.OperationName);
                 Assert.StartsWith($"TLS server", serverActivity.DisplayName);
->>>>>>> fd608202
             }).DisposeAsync();
         }
 
