<Project Sdk="Microsoft.NET.Sdk">
  <PropertyGroup>
    <AllowUnsafeBlocks>true</AllowUnsafeBlocks>
    <TargetFrameworks>$(NetCoreAppCurrent)-windows;$(NetCoreAppCurrent)-Unix;$(NetCoreAppCurrent)-Android;$(NetCoreAppCurrent)-OSX;$(NetCoreAppCurrent)-iOS;$(NetCoreAppCurrent)-tvOS;$(NetCoreAppCurrent)</TargetFrameworks>
    <!-- This is needed so that code for TlsCipherSuite will have no namespace (causes compile errors) when used within T4 template  -->
    <DefineConstants>$(DefineConstants);PRODUCT</DefineConstants>
    <Nullable>enable</Nullable>
  </PropertyGroup>
  <PropertyGroup>
    <GeneratePlatformNotSupportedAssemblyMessage Condition="'$(TargetsAnyOS)' == 'true'">SR.SystemNetSecurity_PlatformNotSupported</GeneratePlatformNotSupportedAssemblyMessage>
  </PropertyGroup>
  <PropertyGroup>
    <UseAndroidCrypto Condition="'$(TargetsAndroid)' == 'true'">true</UseAndroidCrypto>
    <UseAppleCrypto Condition="'$(TargetsOSX)' == 'true' or '$(TargetsiOS)' == 'true' or '$(TargetstvOS)' == 'true'">true</UseAppleCrypto>
  </PropertyGroup>
  <PropertyGroup Condition="'$(UseAndroidCrypto)' == 'true' or '$(UseAppleCrypto)' == 'true'">
    <DefineConstants>$(DefineConstants);SYSNETSECURITY_NO_OPENSSL</DefineConstants>
  </PropertyGroup>
  <ItemGroup Condition="'$(TargetsAnyOS)' != 'true'">
    <Compile Include="System\Net\CertificateValidationPal.cs" />
    <Compile Include="System\Net\Logging\NetEventSource.cs" />
    <Compile Include="System\Net\SslStreamContext.cs" />
    <Compile Include="System\Net\Security\AuthenticatedStream.cs" />
    <Compile Include="System\Security\Authentication\AuthenticationException.cs" />
    <Compile Include="System\Net\Security\CipherSuitesPolicy.cs" />
    <Compile Include="System\Net\Security\NetEventSource.Security.cs" />
    <Compile Include="System\Net\Security\NetSecurityTelemetry.cs" />
    <Compile Include="System\Net\Security\ReadWriteAdapter.cs" />
    <Compile Include="System\Net\Security\ProtectionLevel.cs" />
    <Compile Include="System\Net\Security\SslApplicationProtocol.cs" />
    <Compile Include="System\Net\Security\SslAuthenticationOptions.cs" />
    <Compile Include="System\Net\Security\SslClientAuthenticationOptions.cs" />
    <Compile Include="System\Net\Security\SslClientHelloInfo.cs" />
    <Compile Include="System\Net\Security\SslServerAuthenticationOptions.cs" />
    <Compile Include="System\Net\Security\SecureChannel.cs" />
    <Compile Include="System\Net\Security\SslSessionsCache.cs" />
    <Compile Include="System\Net\Security\SslStream.cs" />
    <Compile Include="System\Net\Security\SslStream.Implementation.cs" />
    <Compile Include="System\Net\Security\SslStreamCertificateContext.cs" />
    <Compile Include="System\Net\Security\SslConnectionInfo.cs" />
    <Compile Include="System\Net\Security\StreamSizes.cs" />
    <Compile Include="System\Net\Security\TlsAlertType.cs" />
    <Compile Include="System\Net\Security\TlsAlertMessage.cs" />
    <Compile Include="System\Net\Security\TlsFrameHelper.cs" />
    <!-- NegotiateStream -->
    <Compile Include="System\Net\NTAuthentication.cs" />
    <Compile Include="System\Net\StreamFramer.cs" />
    <Compile Include="System\Net\Security\NegotiateStream.cs" />
    <Compile Include="System\Security\Authentication\ExtendedProtection\ExtendedProtectionPolicy.cs" />
    <Compile Include="System\Security\Authentication\ExtendedProtection\PolicyEnforcement.cs" />
    <Compile Include="System\Security\Authentication\ExtendedProtection\ProtectionScenario.cs" />
    <Compile Include="System\Security\Authentication\ExtendedProtection\ServiceNameCollection.cs" />
    <!-- Logging -->
    <Compile Include="$(CommonPath)System\Net\Logging\NetEventSource.Common.cs"
             Link="Common\System\Net\Logging\NetEventSource.Common.cs" />
    <Compile Include="$(CommonPath)System\Net\InternalException.cs"
             Link="Common\System\Net\InternalException.cs" />
    <Compile Include="$(CommonPath)Extensions\ValueStopwatch\ValueStopwatch.cs"
             Link="Common\Extensions\ValueStopwatch\ValueStopwatch.cs" />
    <!-- Debug only -->
    <Compile Include="$(CommonPath)System\Net\DebugSafeHandle.cs"
             Link="Common\System\Net\DebugSafeHandle.cs" />
    <Compile Include="$(CommonPath)System\Net\DebugCriticalHandleMinusOneIsInvalid.cs"
             Link="Common\System\Net\DebugCriticalHandleMinusOneIsInvalid.cs" />
    <Compile Include="$(CommonPath)System\Net\DebugCriticalHandleZeroOrMinusOneIsInvalid.cs"
             Link="Common\System\Net\DebugCriticalHandleZeroOrMinusOneIsInvalid.cs" />
    <!-- System.Net common -->
    <Compile Include="$(CommonPath)System\Net\ArrayBuffer.cs">
       <Link>Common\System\Net\ArrayBuffer.cs</Link>
    </Compile>
    <Compile Include="$(CommonPath)System\Net\ExceptionCheck.cs"
             Link="Common\System\Net\ExceptionCheck.cs" />
    <Compile Include="$(CommonPath)System\Net\SecurityProtocol.cs"
             Link="Common\System\Net\SecurityProtocol.cs" />
    <Compile Include="$(CommonPath)System\Net\UriScheme.cs"
             Link="Common\System\Net\UriScheme.cs" />
    <!-- Common -->
    <Compile Include="$(CommonPath)System\NotImplemented.cs"
             Link="Common\System\NotImplemented.cs" />
    <Compile Include="$(CommonPath)System\Threading\Tasks\TaskToApm.cs"
             Link="Common\System\Threading\Tasks\TaskToApm.cs" />
    <Compile Include="$(CommonPath)System\Net\Security\SafeCredentialReference.cs"
             Link="Common\System\Net\Security\SafeCredentialReference.cs" />
    <Compile Include="$(CommonPath)System\Net\Security\SSPIHandleCache.cs"
             Link="Common\System\Net\Security\SSPIHandleCache.cs" />
    <Compile Include="$(CommonPath)System\Net\ContextFlagsPal.cs"
             Link="Common\System\Net\ContextFlagsPal.cs" />
    <Compile Include="$(CommonPath)System\Net\NegotiationInfoClass.cs"
             Link="Common\System\Net\NegotiationInfoClass.cs" />
    <Compile Include="$(CommonPath)System\Net\NTAuthentication.Common.cs"
             Link="Common\System\Net\NTAuthentication.Common.cs" />
    <Compile Include="$(CommonPath)System\Net\SecurityStatusPal.cs"
             Link="Common\System\Net\SecurityStatusPal.cs" />
    <Compile Include="$(CommonPath)System\HexConverter.cs"
             Link="Common\System\HexConverter.cs" />
  </ItemGroup>
  <!-- This file depends on IANA registry. We do not want anyone's build to break after the update -->
  <!-- or if they don't have internet connection - explicit opt-in required -->
  <!-- To expose newly generated APIs, generated file have to be deliberately copied -->
  <ItemGroup Condition="'$(TargetsAnyOS)' != 'true'">
    <Compile Include="System\Net\Security\TlsCipherSuite.cs">
      <DesignTime>True</DesignTime>
      <AutoGen>True</AutoGen>
      <DependentUpon>TlsCipherSuite.tt</DependentUpon>
    </Compile>
    <None Include="System\Net\Security\TlsCipherSuiteNameParser.ttinclude" />
  </ItemGroup>
  <ItemGroup Condition="'$(TargetsUnix)' == 'true'">
    <Compile Include="System\Net\Security\TlsCipherSuiteData.Lookup.cs">
      <DesignTime>True</DesignTime>
      <AutoGen>True</AutoGen>
      <DependentUpon>TlsCipherSuiteData.Lookup.tt</DependentUpon>
    </Compile>
  </ItemGroup>
  <ItemGroup Condition="'$(TargetsWindows)' == 'true'">
    <None Include="System\Net\Security\TlsCipherSuiteData.Lookup.cs">
      <DesignTime>True</DesignTime>
      <AutoGen>True</AutoGen>
      <DependentUpon>TlsCipherSuiteData.Lookup.tt</DependentUpon>
    </None>
  </ItemGroup>
  <ItemGroup Condition="'$(AllowTlsCipherSuiteGeneration)' == 'true'">
    <None Include="System\Net\Security\TlsCipherSuite.tt">
      <Generator>TextTemplatingFileGenerator</Generator>
      <LastGenOutput>TlsCipherSuite.cs</LastGenOutput>
    </None>
    <None Include="System\Net\Security\TlsCipherSuiteData.Lookup.tt">
      <Generator>TextTemplatingFileGenerator</Generator>
      <LastGenOutput>TlsCipherSuiteData.Lookup.cs</LastGenOutput>
    </None>
  </ItemGroup>
  <ItemGroup Condition="'$(AllowTlsCipherSuiteGeneration)' != 'true'">
    <None Include="System\Net\Security\TlsCipherSuite.tt" />
    <None Include="System\Net\Security\TlsCipherSuiteData.Lookup.tt" />
  </ItemGroup>
  <ItemGroup Condition=" '$(TargetsWindows)' == 'true'">
    <Compile Include="System\Net\CertificateValidationPal.Windows.cs" />
    <Compile Include="System\Net\Security\CipherSuitesPolicyPal.Windows.cs" />
    <Compile Include="System\Net\Security\NegotiateStreamPal.Windows.cs" />
    <Compile Include="System\Net\Security\NetEventSource.Security.Windows.cs" />
    <Compile Include="System\Net\Security\SslStreamCertificateContext.Windows.cs" />
    <Compile Include="System\Net\Security\SslStreamPal.Windows.cs" />
    <Compile Include="System\Net\Security\SslConnectionInfo.Windows.cs" />
    <Compile Include="System\Net\Security\StreamSizes.Windows.cs" />
    <Compile Include="$(CommonPath)System\Net\Security\SecurityBuffer.Windows.cs"
             Link="Common\System\Net\Security\SecurityBuffer.Windows.cs" />
    <Compile Include="$(CommonPath)System\Net\Security\SecurityBufferType.Windows.cs"
             Link="Common\System\Net\Security\SecurityBufferType.Windows.cs" />
    <!-- NegotiateStream -->
    <Compile Include="$(CommonPath)System\Net\SecurityStatusAdapterPal.Windows.cs"
             Link="Common\System\Net\SecurityStatusAdapterPal.Windows.cs" />
    <Compile Include="$(CommonPath)System\Net\ContextFlagsAdapterPal.Windows.cs"
             Link="Common\System\Net\ContextFlagsAdapterPal.Windows.cs" />
    <Compile Include="$(CommonPath)System\Net\Security\NegotiateStreamPal.Windows.cs"
             Link="Common\System\Net\Security\NegotiateStreamPal.Windows.cs" />
    <Compile Include="$(CommonPath)System\Net\Security\SecurityContextTokenHandle.cs"
             Link="Common\System\Net\Security\SecurityContextTokenHandle.cs" />
    <!-- Interop -->
    <Compile Include="$(CommonPath)Interop\Windows\Interop.Libraries.cs"
             Link="Common\Interop\Windows\Interop.Libraries.cs" />
    <Compile Include="$(CommonPath)Interop\Windows\Interop.UNICODE_STRING.cs"
             Link="Common\Interop\Windows\Interop.UNICODE_STRING.cs" />
    <Compile Include="$(CommonPath)Interop\Windows\Crypt32\Interop.CERT_CONTEXT.cs"
             Link="Common\Interop\Windows\Crypt32\Interop.CERT_CONTEXT.cs" />
    <Compile Include="$(CommonPath)Interop\Windows\Crypt32\Interop.CERT_INFO.cs"
             Link="Common\Interop\Windows\Crypt32\Interop.CERT_INFO.cs" />
    <Compile Include="$(CommonPath)Interop\Windows\Crypt32\Interop.CERT_PUBLIC_KEY_INFO.cs"
             Link="Common\Interop\Windows\Crypt32\Interop.CERT_PUBLIC_KEY_INFO.cs" />
    <Compile Include="$(CommonPath)Interop\Windows\Crypt32\Interop.CRYPT_ALGORITHM_IDENTIFIER.cs"
             Link="Common\Interop\Windows\Crypt32\Interop.Interop.CRYPT_ALGORITHM_IDENTIFIER.cs" />
    <Compile Include="$(CommonPath)Interop\Windows\Crypt32\Interop.CRYPT_BIT_BLOB.cs"
             Link="Common\Interop\Windows\Crypt32\Interop.Interop.CRYPT_BIT_BLOB.cs" />
    <Compile Include="$(CommonPath)Interop\Windows\Crypt32\Interop.DATA_BLOB.cs"
             Link="Common\Interop\Windows\Crypt32\Interop.DATA_BLOB.cs" />
    <Compile Include="$(CommonPath)Interop\Windows\Crypt32\Interop.certificates.cs"
             Link="Common\Interop\Windows\Crypt32\Interop.certificates.cs" />
    <Compile Include="$(CommonPath)Interop\Windows\Crypt32\Interop.certificates_types.cs"
             Link="Common\Interop\Windows\Crypt32\Interop.certificates_types.cs" />
    <Compile Include="$(CommonPath)Interop\Windows\Crypt32\Interop.CertEnumCertificatesInStore.cs"
             Link="Common\Interop\Windows\Crypt32\Interop.CertEnumCertificatesInStore.cs" />
    <Compile Include="$(CommonPath)Interop\Windows\Crypt32\Interop.MsgEncodingType.cs"
             Link="Common\Interop\Windows\Crypt32\Interop.Interop.MsgEncodingType.cs" />
    <Compile Include="$(CommonPath)Interop\Windows\Kernel32\Interop.CloseHandle.cs"
             Link="Common\Interop\Windows\Kernel32\Interop.CloseHandle.cs" />
    <Compile Include="$(CommonPath)Interop\Windows\SChannel\Interop.Alerts.cs"
             Link="Common\Interop\Windows\SChannel\Interop.Alerts.cs" />
    <Compile Include="$(CommonPath)Interop\Windows\SChannel\Interop.SchProtocols.cs"
             Link="Common\Interop\Windows\SChannel\Interop.SchProtocols.cs" />
    <Compile Include="$(CommonPath)Interop\Windows\SChannel\Interop.SECURITY_STATUS.cs"
             Link="Common\Interop\Windows\SChannel\Interop.SECURITY_STATUS.cs" />
    <Compile Include="$(CommonPath)Interop\Windows\SChannel\SecPkgContext_ConnectionInfo.cs"
             Link="Common\Interop\Windows\SChannel\SecPkgContext_ConnectionInfo.cs" />
    <Compile Include="$(CommonPath)Interop\Windows\SChannel\SecPkgContext_CipherInfo.cs"
             Link="Common\Interop\Windows\SChannel\SecPkgContext_CipherInfo.cs" />
    <Compile Include="$(CommonPath)Interop\Windows\SChannel\Interop.SecPkgContext_ApplicationProtocol.cs"
             Link="Common\Interop\Windows\SChannel\Interop.SecPkgContext_ApplicationProtocol.cs" />
    <Compile Include="$(CommonPath)Interop\Windows\SChannel\Interop.Sec_Application_Protocols.cs"
             Link="Common\Interop\Windows\SChannel\Interop.Sec_Application_Protocols.cs" />
    <Compile Include="$(CommonPath)Interop\Windows\SChannel\UnmanagedCertificateContext.cs"
             Link="Common\Interop\Windows\SChannel\UnmanagedCertificateContext.cs" />
    <Compile Include="$(CommonPath)Interop\Windows\SChannel\UnmanagedCertificateContext.IntPtr.cs"
             Link="Common\Interop\Windows\SChannel\UnmanagedCertificateContext.IntPtr.cs" />
    <Compile Include="$(CommonPath)Interop\Windows\SspiCli\SecPkgContext_Bindings.cs"
             Link="Common\Interop\Windows\SspiCli\SecPkgContext_Bindings.cs" />
    <Compile Include="$(CommonPath)Interop\Windows\SspiCli\GlobalSSPI.cs"
             Link="Common\Interop\Windows\SspiCli\GlobalSSPI.cs" />
    <Compile Include="$(CommonPath)Interop\Windows\SspiCli\Interop.SSPI.cs"
             Link="Common\Interop\Windows\SspiCli\Interop.SSPI.cs" />
    <Compile Include="$(CommonPath)Interop\Windows\SspiCli\SecPkgContext_NegotiationInfoW.cs"
             Link="Common\Interop\Windows\SspiCli\SecPkgContext_NegotiationInfoW.cs" />
    <Compile Include="$(CommonPath)Interop\Windows\SspiCli\NegotiationInfoClass.cs"
             Link="Common\Interop\Windows\SspiCli\NegotiationInfoClass.cs" />
    <Compile Include="$(CommonPath)Interop\Windows\SspiCli\SecPkgContext_Sizes.cs"
             Link="Common\Interop\Windows\SspiCli\SecPkgContext_Sizes.cs" />
    <Compile Include="$(CommonPath)System\Collections\Generic\BidirectionalDictionary.cs"
             Link="Common\System\Collections\Generic\BidirectionalDictionary.cs" />
    <Compile Include="$(CommonPath)Interop\Windows\SspiCli\SafeDeleteContext.cs"
             Link="Common\Interop\Windows\SspiCli\SafeDeleteContext.cs" />
    <Compile Include="$(CommonPath)Interop\Windows\SspiCli\SecurityPackageInfo.cs"
             Link="Common\Interop\Windows\SspiCli\SecurityPackageInfo.cs" />
    <Compile Include="$(CommonPath)Interop\Windows\SspiCli\SecurityPackageInfoClass.cs"
             Link="Common\Interop\Windows\SspiCli\SecurityPackageInfoClass.cs" />
    <Compile Include="$(CommonPath)Interop\Windows\SspiCli\SecuritySafeHandles.cs"
             Link="Common\Interop\Windows\SspiCli\SecuritySafeHandles.cs" />
    <Compile Include="$(CommonPath)Interop\Windows\SspiCli\SSPIAuthType.cs"
             Link="Common\Interop\Windows\SspiCli\SSPIAuthType.cs" />
    <Compile Include="$(CommonPath)Interop\Windows\SspiCli\ISSPIInterface.cs"
             Link="Common\Interop\Windows\SspiCli\ISSPIInterface.cs" />
    <Compile Include="$(CommonPath)Interop\Windows\SspiCli\SSPISecureChannelType.cs"
             Link="Common\Interop\Windows\SspiCli\SSPISecureChannelType.cs" />
    <Compile Include="$(CommonPath)Interop\Windows\SspiCli\SSPIWrapper.cs"
             Link="Common\Interop\Windows\SspiCli\SSPIWrapper.cs" />
    <Compile Include="$(CommonPath)Interop\Windows\SspiCli\SecPkgContext_StreamSizes.cs"
             Link="Common\Interop\Windows\SspiCli\SecPkgContext_StreamSizes.cs" />
  </ItemGroup>
  <ItemGroup Condition="'$(TargetsUnix)' == 'true'">
    <Compile Include="$(CommonPath)Interop\Unix\Interop.Libraries.cs"
             Link="Common\Interop\Unix\Interop.Libraries.cs" />
    <Compile Include="$(CommonPath)Interop\Unix\Interop.Errors.cs"
             Link="Common\Interop\Unix\Interop.Errors.cs" />
    <Compile Include="$(CommonPath)System\Net\Http\TlsCertificateExtensions.cs"
             Link="Common\System\Net\Http\TlsCertificateExtensions.cs" />
    <Compile Include="$(CommonPath)Interop\Unix\System.Net.Security.Native\Interop.NetSecurityNative.GssFlags.cs"
             Link="Common\Interop\Unix\System.Net.Security.Native\Interop.NetSecurityNative.GssFlags.cs" />
    <Compile Include="$(CommonPath)Interop\Unix\System.Net.Security.Native\Interop.NetSecurityNative.Status.cs"
             Link="Common\Interop\Unix\System.Net.Security.Native\Interop.NetSecurityNative.Status.cs" />
    <Compile Include="$(CommonPath)System\Net\Security\Unix\SafeDeleteContext.cs"
             Link="Common\System\Net\Security\Unix\SafeDeleteContext.cs" />
    <Compile Include="$(CommonPath)System\Net\Security\Unix\SafeFreeCredentials.cs"
             Link="Common\System\Net\Security\Unix\SafeFreeCredentials.cs" />
    <Compile Include="$(CommonPath)System\Net\Security\Unix\SecChannelBindings.cs"
             Link="Common\System\Net\Security\Unix\SecChannelBindings.cs" />
    <Compile Include="System\Net\Security\Pal.Managed\EndpointChannelBindingToken.cs" />
    <Compile Include="System\Net\Security\Pal.Managed\SafeChannelBindingHandle.cs" />
    <Compile Include="System\Net\Security\SslConnectionInfo.Unix.cs" />
    <Compile Include="System\Net\Security\TlsCipherSuiteData.cs" />
  </ItemGroup>
  <ItemGroup Condition="'$(TargetsUnix)' == 'true' and '$(TargetstvOS)' != 'true'">
    <Compile Include="$(CommonPath)Microsoft\Win32\SafeHandles\GssSafeHandles.cs"
             Link="Common\Microsoft\Win32\SafeHandles\GssSafeHandles.cs" />
    <Compile Include="$(CommonPath)System\Net\Security\Unix\SafeDeleteNegoContext.cs"
             Link="Common\System\Net\Security\Unix\SafeDeleteNegoContext.cs" />
    <Compile Include="$(CommonPath)System\Net\Security\Unix\SafeFreeNegoCredentials.cs"
             Link="Common\System\Net\Security\Unix\SafeFreeNegoCredentials.cs" />
    <Compile Include="$(CommonPath)System\Net\ContextFlagsAdapterPal.Unix.cs"
             Link="Common\System\Net\ContextFlagsAdapterPal.Unix.cs" />
    <Compile Include="$(CommonPath)Interop\Unix\System.Net.Security.Native\Interop.Initialization.cs"
             Link="Common\Interop\Unix\System.Net.Security.Native\Interop.Initialization.cs" />
    <Compile Include="$(CommonPath)Interop\Unix\System.Net.Security.Native\Interop.GssApiException.cs"
             Link="Common\Interop\Unix\System.Net.Security.Native\Interop.GssApiException.cs" />
    <Compile Include="$(CommonPath)Interop\Unix\System.Net.Security.Native\Interop.GssBuffer.cs"
             Link="Common\Interop\Unix\System.Net.Security.Native\Interop.GssBuffer.cs" />
    <Compile Include="$(CommonPath)Interop\Unix\System.Net.Security.Native\Interop.NetSecurityNative.cs"
             Link="Common\Interop\Unix\System.Net.Security.Native\Interop.NetSecurityNative.cs" />
    <Compile Include="$(CommonPath)Interop\Unix\System.Net.Security.Native\Interop.NetSecurityNative.IsNtlmInstalled.cs"
             Link="Common\Interop\Unix\System.Net.Security.Native\Interop.NetSecurityNative.IsNtlmInstalled.cs" />
    <Compile Include="$(CommonPath)System\Net\Security\NegotiateStreamPal.Unix.cs"
             Link="Common\System\Net\Security\NegotiateStreamPal.Unix.cs" />
    <Compile Include="System\Net\Security\NegotiateStreamPal.Unix.cs" />
  </ItemGroup>
  <ItemGroup Condition="'$(TargetstvOS)' == 'true'">
    <Compile Include="$(CommonPath)Microsoft\Win32\SafeHandles\GssSafeHandles.PlatformNotSupported.cs"
             Link="Common\Microsoft\Win32\SafeHandles\GssSafeHandles.PlatformNotSupported.cs" />
    <Compile Include="$(CommonPath)System\Net\ContextFlagsAdapterPal.PlatformNotSupported.cs"
             Link="Common\System\Net\ContextFlagsAdapterPal.PlatformNotSupported.cs" />
    <Compile Include="$(CommonPath)System\Net\Security\NegotiateStreamPal.PlatformNotSupported.cs"
             Link="Common\System\Net\Security\NegotiateStreamPal.PlatformNotSupported.cs" />
    <Compile Include="System\Net\Security\NegotiateStreamPal.PlatformNotSupported.cs" />
  </ItemGroup>
  <ItemGroup Condition="'$(TargetsUnix)' == 'true' and '$(UseAndroidCrypto)' != 'true' and '$(UseAppleCrypto)' != 'true'">
    <Compile Include="System\Net\CertificateValidationPal.Unix.cs" />
    <Compile Include="System\Net\Security\CipherSuitesPolicyPal.Linux.cs" />
    <Compile Include="System\Net\Security\SslStreamPal.Unix.cs" />
    <Compile Include="System\Net\Security\SslConnectionInfo.Linux.cs" />
    <Compile Include="System\Net\Security\SslStreamCertificateContext.Linux.cs" />
    <Compile Include="System\Net\Security\StreamSizes.Unix.cs" />
    <Compile Include="$(CommonPath)System\Net\Security\CertificateValidation.Unix.cs"
             Link="Common\System\Net\Security\CertificateValidation.Unix.cs" />
    <Compile Include="$(CommonPath)Interop\Unix\Interop.CryptoNative.cs"
             Link="Common\Interop\Unix\Interop.CryptoNative.cs" />
    <Compile Include="$(CommonPath)Interop\Unix\System.Security.Cryptography.Native\Interop.ASN1.cs"
             Link="Common\Interop\Unix\System.Security.Cryptography.Native\Interop.ASN1.cs" />
    <Compile Include="$(CommonPath)Interop\Unix\System.Security.Cryptography.Native\Interop.BIO.cs"
             Link="Common\Interop\Unix\System.Security.Cryptography.Native\Interop.BIO.cs" />
    <Compile Include="$(CommonPath)Interop\Unix\System.Security.Cryptography.Native\Interop.ERR.cs"
             Link="Common\Interop\Unix\System.Security.Cryptography.Native\Interop.ERR.cs" />
    <Compile Include="$(CommonPath)Interop\Unix\System.Security.Cryptography.Native\Interop.Initialization.cs"
             Link="Common\Interop\Unix\System.Security.Cryptography.Native\Interop.Initialization.cs" />
    <Compile Include="$(CommonPath)Interop\Unix\System.Security.Cryptography.Native\Interop.Crypto.cs"
             Link="Common\Interop\Unix\System.Security.Cryptography.Native\Interop.Crypto.cs" />
    <Compile Include="$(CommonPath)Interop\Unix\System.Security.Cryptography.Native\Interop.OpenSsl.cs"
             Link="Common\Interop\Unix\System.Security.Cryptography.Native\Interop.OpenSsl.cs" />
    <Compile Include="$(CommonPath)Interop\Unix\System.Security.Cryptography.Native\Interop.Ssl.cs"
             Link="Common\Interop\Unix\System.Security.Cryptography.Native\Interop.Ssl.cs" />
    <Compile Include="$(CommonPath)Interop\Unix\System.Security.Cryptography.Native\Interop.SslCtx.cs"
             Link="Common\Interop\Unix\System.Security.Cryptography.Native\Interop.SslCtx.cs" />
    <Compile Include="$(CommonPath)Interop\Unix\System.Security.Cryptography.Native\Interop.SetProtocolOptions.cs"
             Link="Common\Interop\Unix\System.Security.Cryptography.Native\Interop.SetProtocolOptions.cs" />
    <Compile Include="$(CommonPath)Interop\Unix\System.Security.Cryptography.Native\Interop.SslCtxOptions.cs"
             Link="Common\Interop\Unix\System.Security.Cryptography.Native\Interop.SslCtxOptions.cs" />
    <Compile Include="$(CommonPath)Interop\Unix\System.Security.Cryptography.Native\Interop.X509.cs"
             Link="Common\Interop\Unix\System.Security.Cryptography.Native\Interop.X509.cs" />
    <Compile Include="$(CommonPath)Interop\Unix\System.Security.Cryptography.Native\Interop.X509Name.cs"
             Link="Common\Interop\Unix\System.Security.Cryptography.Native\Interop.X509Name.cs" />
    <Compile Include="$(CommonPath)Interop\Unix\System.Security.Cryptography.Native\Interop.X509Ext.cs"
             Link="Common\Interop\Unix\System.Security.Cryptography.Native\Interop.X509Ext.cs" />
    <Compile Include="$(CommonPath)Interop\Unix\System.Security.Cryptography.Native\Interop.X509Stack.cs"
             Link="Common\Interop\Unix\System.Security.Cryptography.Native\Interop.X509Stack.cs" />
    <Compile Include="$(CommonPath)Interop\Unix\System.Security.Cryptography.Native\Interop.X509StoreCtx.cs"
             Link="Common\Interop\Unix\System.Security.Cryptography.Native\Interop.X509StoreCtx.cs" />
    <Compile Include="$(CommonPath)Microsoft\Win32\SafeHandles\SafeX509Handles.Unix.cs"
             Link="Common\Microsoft\Win32\SafeHandles\SafeX509Handles.Unix.cs" />
    <Compile Include="$(CommonPath)Microsoft\Win32\SafeHandles\X509ExtensionSafeHandles.Unix.cs"
             Link="Common\Microsoft\Win32\SafeHandles\X509ExtensionSafeHandles.Unix.cs" />
    <Compile Include="$(CommonPath)Microsoft\Win32\SafeHandles\SafeInteriorHandle.cs"
             Link="Common\Microsoft\Win32\SafeHandles\SafeInteriorHandle.cs" />
    <Compile Include="$(CommonPath)Microsoft\Win32\SafeHandles\SafeBioHandle.Unix.cs"
             Link="Common\Microsoft\Win32\SafeHandles\SafeBioHandle.Unix.cs" />
    <Compile Include="$(CommonPath)Microsoft\Win32\SafeHandles\Asn1SafeHandles.Unix.cs"
             Link="Common\Microsoft\Win32\SafeHandles\Asn1SafeHandles.Unix.cs" />
    <Compile Include="$(CommonPath)Microsoft\Win32\SafeHandles\SafeHandleCache.cs"
             Link="Common\Microsoft\Win32\SafeHandles\SafeHandleCache.cs" />
    <Compile Include="$(CommonPath)System\Net\Security\Unix\SafeDeleteSslContext.cs"
             Link="Common\System\Net\Security\Unix\SafeDeleteSslContext.cs" />
    <Compile Include="$(CommonPath)System\Net\Security\Unix\SafeFreeCertContext.cs"
             Link="Common\System\Net\Security\Unix\SafeFreeCertContext.cs" />
    <Compile Include="$(CommonPath)System\Net\Security\Unix\SafeFreeSslCredentials.cs"
             Link="Common\System\Net\Security\Unix\SafeFreeSslCredentials.cs" />
  </ItemGroup>
  <ItemGroup Condition="'$(UseAndroidCrypto)' == 'true'">
<<<<<<< HEAD
    <Compile Include="$(CommonPath)Interop\Android\Interop.Libraries.cs"
             Link="Common\Interop\Android\Interop.Libraries.cs" />
=======
    <Compile Include="$(CommonPath)Interop\Android\Interop.JObjectLifetime.cs"
             Link="Common\Interop\Android\Interop.JObjectLifetime.cs" />
>>>>>>> 16083f91
    <Compile Include="$(CommonPath)Interop\Android\System.Security.Cryptography.Native.Android\Interop.Ssl.cs"
             Link="Common\Interop\Android\System.Security.Cryptography.Native.Android\Interop.Ssl.cs" />
    <Compile Include="$(CommonPath)Interop\Android\System.Security.Cryptography.Native.Android\Interop.Ssl.ProtocolSupport.cs"
             Link="Common\Interop\Android\System.Security.Cryptography.Native.Android\Interop.Ssl.ProtocolSupport.cs" />
    <Compile Include="$(CommonPath)Interop\Android\System.Security.Cryptography.Native.Android\Interop.X509.cs"
             Link="Common\Interop\Android\System.Security.Cryptography.Native.Android\Interop.X509.cs" />
    <Compile Include="System\Net\CertificateValidationPal.Android.cs" />
    <Compile Include="System\Net\Security\Pal.Android\SafeDeleteSslContext.cs" />
    <Compile Include="System\Net\Security\Pal.Managed\SafeFreeSslCredentials.cs" />
    <Compile Include="System\Net\Security\Pal.Managed\SslProtocolsValidation.cs" />
    <Compile Include="System\Net\Security\SslConnectionInfo.Android.cs" />
    <Compile Include="System\Net\Security\SslStreamCertificateContext.Linux.cs" />
    <Compile Include="System\Net\Security\SslStreamPal.Android.cs" />
    <Compile Include="System\Net\Security\StreamSizes.Unix.cs" />
    <Compile Include="System\Net\Security\CipherSuitesPolicyPal.Android.cs" />
  </ItemGroup>
  <ItemGroup Condition="'$(UseAppleCrypto)' == 'true'">
    <Compile Include="$(CommonPath)Interop\OSX\Interop.CoreFoundation.cs"
             Link="Common\Interop\OSX\Interop.CoreFoundation.cs" />
    <Compile Include="$(CommonPath)Interop\OSX\Interop.CoreFoundation.CFArray.cs"
             Link="Common\Interop\OSX\Interop.CoreFoundation.CFArray.cs" />
    <Compile Include="$(CommonPath)Interop\OSX\Interop.CoreFoundation.CFData.cs"
             Link="Common\Interop\OSX\Interop.CoreFoundation.CFData.cs" />
    <Compile Include="$(CommonPath)Interop\OSX\Interop.CoreFoundation.CFDate.cs"
             Link="Common\Interop\OSX\Interop.CoreFoundation.CFDate.cs" />
    <Compile Include="$(CommonPath)Interop\OSX\Interop.CoreFoundation.CFError.cs"
             Link="Common\Interop\OSX\Interop.CoreFoundation.CFError.cs" />
    <Compile Include="$(CommonPath)Interop\OSX\Interop.CoreFoundation.CFString.cs"
             Link="Common\Interop\OSX\Interop.CoreFoundation.CFString.cs" />
    <Compile Include="$(CommonPath)Interop\OSX\Interop.Libraries.cs"
             Link="Common\Interop\OSX\Interop.Libraries.cs" />
    <Compile Include="$(CommonPath)Interop\OSX\System.Security.Cryptography.Native.Apple\Interop.SecErrMessage.cs"
             Link="Common\Interop\OSX\System.Security.Cryptography.Native.Apple\Interop.SecErrMessage.cs" />
    <Compile Include="$(CommonPath)Interop\OSX\System.Security.Cryptography.Native.Apple\Interop.SslErr.cs"
             Link="Common\Interop\OSX\System.Security.Cryptography.Native.Apple\Interop.SslErr.cs" />
    <Compile Include="$(CommonPath)Interop\OSX\System.Security.Cryptography.Native.Apple\Interop.Ssl.cs"
             Link="Common\Interop\OSX\System.Security.Cryptography.Native.Apple\Interop.Ssl.cs" />
    <Compile Include="$(CommonPath)Interop\OSX\System.Security.Cryptography.Native.Apple\Interop.X509Chain.cs"
             Link="Common\Interop\OSX\System.Security.Cryptography.Native.Apple\Interop.X509Chain.cs" />
    <Compile Include="$(CommonPath)Microsoft\Win32\SafeHandles\SafeCreateHandle.OSX.cs"
             Link="Common\Microsoft\Win32\SafeHandles\SafeCreateHandle.OSX.cs" />
    <Compile Include="System\Net\CertificateValidationPal.OSX.cs" />
    <Compile Include="System\Net\Security\Pal.Managed\SafeFreeSslCredentials.cs" />
    <Compile Include="System\Net\Security\Pal.Managed\SslProtocolsValidation.cs" />
    <Compile Include="System\Net\Security\Pal.OSX\SafeDeleteSslContext.cs" />
    <Compile Include="System\Net\Security\SslConnectionInfo.OSX.cs" />
    <Compile Include="System\Net\Security\SslStreamCertificateContext.OSX.cs" />
    <Compile Include="System\Net\Security\SslStreamPal.OSX.cs" />
    <Compile Include="System\Net\Security\StreamSizes.OSX.cs" />
    <Compile Include="System\Net\Security\CipherSuitesPolicyPal.OSX.cs" />
  </ItemGroup>
  <ItemGroup>
    <ProjectReference Include="$(LibrariesProjectRoot)System.Security.Principal.Windows\src\System.Security.Principal.Windows.csproj" />
    <ProjectReference Include="$(LibrariesProjectRoot)System.Security.Cryptography.OpenSsl\src\System.Security.Cryptography.OpenSsl.csproj" />
    <Reference Include="Microsoft.Win32.Primitives" />
    <Reference Include="System.Collections" />
    <Reference Include="System.Collections.Concurrent" />
    <Reference Include="System.Collections.NonGeneric" />
    <Reference Include="System.Diagnostics.Tracing" />
    <Reference Include="System.Linq" />
    <Reference Include="System.Memory" />
    <Reference Include="System.Net.Primitives" />
    <Reference Include="System.Net.Sockets" />
    <Reference Include="System.Runtime" />
    <Reference Include="System.Runtime.Extensions" />
    <Reference Include="System.Runtime.InteropServices" />
    <Reference Include="System.Security.Claims" />
    <Reference Include="System.Security.Cryptography.Encoding" />
    <Reference Include="System.Security.Cryptography.X509Certificates" />
    <Reference Include="System.Security.Principal" />
    <Reference Include="System.Threading" />
    <Reference Include="System.Threading.ThreadPool" />
  </ItemGroup>
  <ItemGroup Condition="'$(TargetsUnix)' == 'true'">
    <Reference Include="System.Console" Condition="'$(Configuration)' == 'Debug'" />
    <Reference Include="System.Diagnostics.StackTrace" />
    <Reference Include="System.Security.Cryptography.Algorithms" />
    <Reference Include="System.Security.Cryptography.Primitives" />
  </ItemGroup>
</Project><|MERGE_RESOLUTION|>--- conflicted
+++ resolved
@@ -348,13 +348,10 @@
              Link="Common\System\Net\Security\Unix\SafeFreeSslCredentials.cs" />
   </ItemGroup>
   <ItemGroup Condition="'$(UseAndroidCrypto)' == 'true'">
-<<<<<<< HEAD
     <Compile Include="$(CommonPath)Interop\Android\Interop.Libraries.cs"
              Link="Common\Interop\Android\Interop.Libraries.cs" />
-=======
     <Compile Include="$(CommonPath)Interop\Android\Interop.JObjectLifetime.cs"
              Link="Common\Interop\Android\Interop.JObjectLifetime.cs" />
->>>>>>> 16083f91
     <Compile Include="$(CommonPath)Interop\Android\System.Security.Cryptography.Native.Android\Interop.Ssl.cs"
              Link="Common\Interop\Android\System.Security.Cryptography.Native.Android\Interop.Ssl.cs" />
     <Compile Include="$(CommonPath)Interop\Android\System.Security.Cryptography.Native.Android\Interop.Ssl.ProtocolSupport.cs"
