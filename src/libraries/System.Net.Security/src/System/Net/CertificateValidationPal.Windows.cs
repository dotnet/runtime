// Licensed to the .NET Foundation under one or more agreements.
// The .NET Foundation licenses this file to you under the MIT license.

using Microsoft.Win32.SafeHandles;
using System.Diagnostics;
using System.Net.Security;
using System.Runtime.InteropServices;
using System.Security.Cryptography;
using System.Security.Cryptography.X509Certificates;
using System.Security.Principal;

namespace System.Net
{
    internal static partial class CertificateValidationPal
    {
        internal static SslPolicyErrors VerifyCertificateProperties(
            SafeDeleteContext? securityContext,
            X509Chain chain,
            X509Certificate2 remoteCertificate,
            bool checkCertName,
            bool isServer,
            string? hostName)
        {
            return CertificateValidation.BuildChainAndVerifyProperties(chain, remoteCertificate, checkCertName, isServer, hostName);
        }

        //
        // Extracts a remote certificate upon request.
        //

        private static X509Certificate2? GetRemoteCertificate(
            SafeDeleteContext? securityContext,
            bool retrieveChainCertificates,
            ref X509Chain? chain,
            X509ChainPolicy? chainPolicy)
        {
            if (securityContext == null)
            {
                return null;
            }

            X509Certificate2? result = null;
            SafeFreeCertContext? remoteContext = null;
            try
            {
                // SECPKG_ATTR_REMOTE_CERT_CONTEXT will not succeed before TLS handshake completes. Inside the handshake,
                // we need to use (more expensive) SECPKG_ATTR_REMOTE_CERT_CHAIN. That one may be unsupported on older
                // versions of windows. In that case, we have no option than to return null.
                //
                // We can use retrieveCollection to distinguish between in-handshake and after-handshake calls, because
                // the collection is retrieved for cert validation purposes after the handshake completes.
                if (retrieveChainCertificates) // handshake completed
                {
                    SSPIWrapper.QueryContextAttributes_SECPKG_ATTR_REMOTE_CERT_CONTEXT(GlobalSSPI.SSPISecureChannel, securityContext, out remoteContext);
                }
                else // in handshake
                {
                    SSPIWrapper.QueryContextAttributes_SECPKG_ATTR_REMOTE_CERT_CHAIN(GlobalSSPI.SSPISecureChannel, securityContext, out remoteContext);
                }

                if (remoteContext != null && !remoteContext.IsInvalid)
                {
                    result = new X509Certificate2(remoteContext.DangerousGetHandle());
                }
            }
            finally
            {
                if (remoteContext != null)
                {
                    if (!remoteContext.IsInvalid)
                    {
<<<<<<< HEAD
                        if (retrieveChainCertificates)
                        {
                            chain ??= new X509Chain();
=======
                        chain ??= new X509Chain();
                        if (chainPolicy != null)
                        {
                            chain.ChainPolicy = chainPolicy;
                        }
>>>>>>> b7fca07f

                            UnmanagedCertificateContext.GetRemoteCertificatesFromStoreContext(remoteContext, chain.ChainPolicy.ExtraStore);
                        }
                    }

                    remoteContext.Dispose();
                }
            }

            if (NetEventSource.Log.IsEnabled()) NetEventSource.Log.RemoteCertificate(result);
            return result;
        }

        //
        // Used only by client SSL code, never returns null.
        //
        internal static string[] GetRequestCertificateAuthorities(SafeDeleteContext securityContext)
        {
            Interop.SspiCli.SecPkgContext_IssuerListInfoEx issuerList = default;
            bool success = SSPIWrapper.QueryContextAttributes_SECPKG_ATTR_ISSUER_LIST_EX(GlobalSSPI.SSPISecureChannel, securityContext, ref issuerList, out SafeHandle? sspiHandle);

            string[] issuers = Array.Empty<string>();
            try
            {
                if (success && issuerList.cIssuers > 0)
                {
                    unsafe
                    {
                        issuers = new string[issuerList.cIssuers];
                        var elements = new Span<Interop.SspiCli.CERT_CHAIN_ELEMENT>((void*)sspiHandle!.DangerousGetHandle(), issuers.Length);
                        for (int i = 0; i < elements.Length; ++i)
                        {
                            Debug.Assert(elements[i].cbSize > 0, $"Interop.SspiCli._CERT_CHAIN_ELEMENT size is not positive: {elements[i].cbSize}");
                            if (elements[i].cbSize > 0)
                            {
                                byte[] x = new Span<byte>((byte*)elements[i].pCertContext, checked((int)elements[i].cbSize)).ToArray();
                                var x500DistinguishedName = new X500DistinguishedName(x);
                                issuers[i] = x500DistinguishedName.Name;
                                if (NetEventSource.Log.IsEnabled()) NetEventSource.Info(securityContext, $"IssuerListEx[{issuers[i]}]");
                            }
                        }
                    }
                }
            }
            finally
            {
                sspiHandle?.Dispose();
            }

            return issuers;
        }

        //
        // Security: We temporarily reset thread token to open the cert store under process account.
        //
        internal static X509Store OpenStore(StoreLocation storeLocation)
        {
            X509Store store = new X509Store(StoreName.My, storeLocation);

            // For app-compat We want to ensure the store is opened under the **process** account.
            try
            {
                using SafeAccessTokenHandle invalidHandle = SafeAccessTokenHandle.InvalidHandle;
                WindowsIdentity.RunImpersonated(invalidHandle, () =>
                {
                    store.Open(OpenFlags.ReadOnly | OpenFlags.OpenExistingOnly);
                });
            }
            catch
            {
                throw;
            }

            return store;
        }
    }
}<|MERGE_RESOLUTION|>--- conflicted
+++ resolved
@@ -69,18 +69,14 @@
                 {
                     if (!remoteContext.IsInvalid)
                     {
-<<<<<<< HEAD
                         if (retrieveChainCertificates)
                         {
                             chain ??= new X509Chain();
-=======
-                        chain ??= new X509Chain();
-                        if (chainPolicy != null)
-                        {
-                            chain.ChainPolicy = chainPolicy;
-                        }
->>>>>>> b7fca07f
-
+                            if (chainPolicy != null)
+                            {
+                                chain.ChainPolicy = chainPolicy;
+                            }
+                            
                             UnmanagedCertificateContext.GetRemoteCertificatesFromStoreContext(remoteContext, chain.ChainPolicy.ExtraStore);
                         }
                     }
