// Licensed to the .NET Foundation under one or more agreements.
// The .NET Foundation licenses this file to you under the MIT license.

using System.Collections.Generic;
using System.Diagnostics;
using System.Runtime.InteropServices;
using System.Security.Authentication;
using System.Security.Cryptography.X509Certificates;

namespace System.Net.Security
{
    internal sealed class SslAuthenticationOptions
    {
        // Simplified version of IPAddressParser.Parse to avoid allocations and dependencies.
        // It purposely ignores scopeId as we don't really use so we do not need to map it to actual interface id.
        private static unsafe bool IsValidAddress(ReadOnlySpan<char> ipSpan)
        {
            int end = ipSpan.Length;

            if (ipSpan.Contains(':'))
            {
                // The address is parsed as IPv6 if and only if it contains a colon. This is valid because
                // we don't support/parse a port specification at the end of an IPv4 address.
                Span<ushort> numbers = stackalloc ushort[IPAddressParserStatics.IPv6AddressShorts];

                fixed (char* ipStringPtr = &MemoryMarshal.GetReference(ipSpan))
                {
                    return IPv6AddressHelper.IsValidStrict(ipStringPtr, 0, ref end);
                }
            }
            else if (char.IsDigit(ipSpan[0]))
            {
                long tmpAddr;

                fixed (char* ipStringPtr = &MemoryMarshal.GetReference(ipSpan))
                {
                    tmpAddr = IPv4AddressHelper.ParseNonCanonical(ipStringPtr, 0, ref end, notImplicitFile: true);
                }

                if (tmpAddr != IPv4AddressHelper.Invalid && end == ipSpan.Length)
                {
                    return true;
                }
            }

            return false;
        }

        internal SslAuthenticationOptions()
        {
            TargetHost = string.Empty;
        }

        internal void UpdateOptions(SslClientAuthenticationOptions sslClientAuthenticationOptions)
        {
            if (CertValidationDelegate == null)
            {
                CertValidationDelegate = sslClientAuthenticationOptions.RemoteCertificateValidationCallback;
            }
            else if (sslClientAuthenticationOptions.RemoteCertificateValidationCallback != null &&
                     CertValidationDelegate != sslClientAuthenticationOptions.RemoteCertificateValidationCallback)
            {
                // Callback was set in constructor to different value.
                throw new InvalidOperationException(SR.Format(SR.net_conflicting_options, nameof(RemoteCertificateValidationCallback)));
            }

            if (CertSelectionDelegate == null)
            {
                CertSelectionDelegate = sslClientAuthenticationOptions.LocalCertificateSelectionCallback;
            }
            else if (sslClientAuthenticationOptions.LocalCertificateSelectionCallback != null &&
                     CertSelectionDelegate != sslClientAuthenticationOptions.LocalCertificateSelectionCallback)
            {
                throw new InvalidOperationException(SR.Format(SR.net_conflicting_options, nameof(LocalCertificateSelectionCallback)));
            }

            // Common options.
            AllowRenegotiation = sslClientAuthenticationOptions.AllowRenegotiation;
            ApplicationProtocols = sslClientAuthenticationOptions.ApplicationProtocols;
            CheckCertName = !(sslClientAuthenticationOptions.CertificateChainPolicy?.VerificationFlags.HasFlag(X509VerificationFlags.IgnoreInvalidName) == true);
            EnabledSslProtocols = FilterOutIncompatibleSslProtocols(sslClientAuthenticationOptions.EnabledSslProtocols);
            EncryptionPolicy = sslClientAuthenticationOptions.EncryptionPolicy;
            IsServer = false;
            RemoteCertRequired = true;
<<<<<<< HEAD
            if (!string.IsNullOrEmpty(sslClientAuthenticationOptions.TargetHost))
=======
            CertificateContext = sslClientAuthenticationOptions.ClientCertificateContext;
            // RFC 6066 section 3 says to exclude trailing dot from fully qualified DNS hostname
            if (sslClientAuthenticationOptions.TargetHost != null)
>>>>>>> b69fa275
            {
                // RFC 6066 section 3 says to exclude trailing dot from fully qualified DNS hostname
                TargetHost = sslClientAuthenticationOptions.TargetHost.TrimEnd('.');

                // RFC 6066 forbids IP literals
                if (IsValidAddress(TargetHost))
                {
                    TargetHost = string.Empty;
                }
            }

            // Client specific options.
            CertificateRevocationCheckMode = sslClientAuthenticationOptions.CertificateRevocationCheckMode;
            ClientCertificates = sslClientAuthenticationOptions.ClientCertificates;
            CipherSuitesPolicy = sslClientAuthenticationOptions.CipherSuitesPolicy;

            if (sslClientAuthenticationOptions.CertificateChainPolicy != null)
            {
                CertificateChainPolicy = sslClientAuthenticationOptions.CertificateChainPolicy.Clone();
            }
        }

        internal void UpdateOptions(ServerOptionsSelectionCallback optionCallback, object? state)
        {
            CheckCertName = false;
            TargetHost = string.Empty;
            IsServer = true;
            UserState = state;
            ServerOptionDelegate = optionCallback;
        }

        internal void UpdateOptions(SslServerAuthenticationOptions sslServerAuthenticationOptions)
        {
            if (sslServerAuthenticationOptions.ServerCertificate == null &&
                sslServerAuthenticationOptions.ServerCertificateContext == null &&
                sslServerAuthenticationOptions.ServerCertificateSelectionCallback == null &&
                CertSelectionDelegate == null)
            {
                throw new NotSupportedException(SR.net_ssl_io_no_server_cert);
            }

            if ((sslServerAuthenticationOptions.ServerCertificate != null ||
                 sslServerAuthenticationOptions.ServerCertificateContext != null ||
                 CertSelectionDelegate != null) &&
                sslServerAuthenticationOptions.ServerCertificateSelectionCallback != null)
            {
                throw new InvalidOperationException(SR.Format(SR.net_conflicting_options, nameof(ServerCertificateSelectionCallback)));
            }

            if (CertValidationDelegate == null)
            {
                CertValidationDelegate = sslServerAuthenticationOptions.RemoteCertificateValidationCallback;
            }
            else if (sslServerAuthenticationOptions.RemoteCertificateValidationCallback != null &&
                     CertValidationDelegate != sslServerAuthenticationOptions.RemoteCertificateValidationCallback)
            {
                // Callback was set in constructor to differet value.
                throw new InvalidOperationException(SR.Format(SR.net_conflicting_options, nameof(RemoteCertificateValidationCallback)));
            }

            IsServer = true;
            AllowRenegotiation = sslServerAuthenticationOptions.AllowRenegotiation;
            ApplicationProtocols = sslServerAuthenticationOptions.ApplicationProtocols;
            EnabledSslProtocols = FilterOutIncompatibleSslProtocols(sslServerAuthenticationOptions.EnabledSslProtocols);
            EncryptionPolicy = sslServerAuthenticationOptions.EncryptionPolicy;
            RemoteCertRequired = sslServerAuthenticationOptions.ClientCertificateRequired;
            CipherSuitesPolicy = sslServerAuthenticationOptions.CipherSuitesPolicy;
            CertificateRevocationCheckMode = sslServerAuthenticationOptions.CertificateRevocationCheckMode;
            if (sslServerAuthenticationOptions.ServerCertificateContext != null)
            {
                CertificateContext = sslServerAuthenticationOptions.ServerCertificateContext;
            }
            else if (sslServerAuthenticationOptions.ServerCertificate != null)
            {
                X509Certificate2? certificateWithKey = sslServerAuthenticationOptions.ServerCertificate as X509Certificate2;

                if (certificateWithKey != null && certificateWithKey.HasPrivateKey)
                {
                    // given cert is X509Certificate2 with key. We can use it directly.
                    CertificateContext = SslStreamCertificateContext.Create(certificateWithKey, null);
                }
                else
                {
                    // This is legacy fix-up. If the Certificate did not have key, we will search stores and we
                    // will try to find one with matching hash.
                    certificateWithKey = SslStream.FindCertificateWithPrivateKey(this, true, sslServerAuthenticationOptions.ServerCertificate);
                    if (certificateWithKey == null)
                    {
                        throw new AuthenticationException(SR.net_ssl_io_no_server_cert);
                    }

                    CertificateContext = SslStreamCertificateContext.Create(certificateWithKey);
                }
            }

            if (sslServerAuthenticationOptions.ServerCertificateSelectionCallback != null)
            {
                ServerCertSelectionDelegate = sslServerAuthenticationOptions.ServerCertificateSelectionCallback;
            }

            if (sslServerAuthenticationOptions.CertificateChainPolicy != null)
            {
                CertificateChainPolicy = sslServerAuthenticationOptions.CertificateChainPolicy.Clone();
            }
        }

        private static SslProtocols FilterOutIncompatibleSslProtocols(SslProtocols protocols)
        {
            if (protocols.HasFlag(SslProtocols.Tls12) || protocols.HasFlag(SslProtocols.Tls13))
            {
#pragma warning disable 0618
                // SSL2 is mutually exclusive with >= TLS1.2
                // On Windows10 SSL2 flag has no effect but on earlier versions of the OS
                // opting into both SSL2 and >= TLS1.2 causes negotiation to always fail.
                protocols &= ~SslProtocols.Ssl2;
#pragma warning restore 0618
            }

            return protocols;
        }

        internal bool AllowRenegotiation { get; set; }
        internal string TargetHost { get; set; }
        internal X509CertificateCollection? ClientCertificates { get; set; }
        internal List<SslApplicationProtocol>? ApplicationProtocols { get; set; }
        internal bool IsServer { get; set; }
        internal bool IsClient => !IsServer;
        internal SslStreamCertificateContext? CertificateContext { get; set; }
        internal SslProtocols EnabledSslProtocols { get; set; }
        internal X509RevocationMode CertificateRevocationCheckMode { get; set; }
        internal EncryptionPolicy EncryptionPolicy { get; set; }
        internal bool RemoteCertRequired { get; set; }
        internal bool CheckCertName { get; set; }
        internal RemoteCertificateValidationCallback? CertValidationDelegate { get; set; }
        internal LocalCertificateSelectionCallback? CertSelectionDelegate { get; set; }
        internal ServerCertificateSelectionCallback? ServerCertSelectionDelegate { get; set; }
        internal CipherSuitesPolicy? CipherSuitesPolicy { get; set; }
        internal object? UserState { get; set; }
        internal ServerOptionsSelectionCallback? ServerOptionDelegate { get; set; }
        internal X509ChainPolicy? CertificateChainPolicy { get; set; }

#if TARGET_ANDROID
        internal SslStream.JavaProxy? SslStreamProxy { get; set; }
#endif
    }
}<|MERGE_RESOLUTION|>--- conflicted
+++ resolved
@@ -82,13 +82,8 @@
             EncryptionPolicy = sslClientAuthenticationOptions.EncryptionPolicy;
             IsServer = false;
             RemoteCertRequired = true;
-<<<<<<< HEAD
+            CertificateContext = sslClientAuthenticationOptions.ClientCertificateContext;
             if (!string.IsNullOrEmpty(sslClientAuthenticationOptions.TargetHost))
-=======
-            CertificateContext = sslClientAuthenticationOptions.ClientCertificateContext;
-            // RFC 6066 section 3 says to exclude trailing dot from fully qualified DNS hostname
-            if (sslClientAuthenticationOptions.TargetHost != null)
->>>>>>> b69fa275
             {
                 // RFC 6066 section 3 says to exclude trailing dot from fully qualified DNS hostname
                 TargetHost = sslClientAuthenticationOptions.TargetHost.TrimEnd('.');
