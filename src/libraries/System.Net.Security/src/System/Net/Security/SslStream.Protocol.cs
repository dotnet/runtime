--- conflicted
+++ resolved
@@ -942,21 +942,6 @@
 #endif
         }
 
-<<<<<<< HEAD
-        /*++
-            Encrypt - Encrypts our bytes before we send them over the wire
-
-            PERF: make more efficient, this does an extra copy when the offset
-            is non-zero.
-
-            Input:
-                buffer - bytes for sending
-                offset -
-                size   -
-                output - Encrypted bytes
-        --*/
-=======
->>>>>>> d2d5bc97
         internal ProtocolToken Encrypt(ReadOnlyMemory<byte> buffer)
         {
             if (NetEventSource.Log.IsEnabled()) NetEventSource.DumpBuffer(this, buffer.Span);
@@ -1323,7 +1308,6 @@
         {
             Debug.Assert(Payload == null);
             Size = payload.Length;
-<<<<<<< HEAD
 
             if (Size > 0)
             {
@@ -1332,16 +1316,6 @@
             }
         }
 
-=======
-
-            if (Size > 0)
-            {
-                Payload = RentBuffer ? ArrayPool<byte>.Shared.Rent(Size) : new byte[Size];
-                payload.CopyTo(new Span<byte>(Payload, 0, Size));
-            }
-        }
-
->>>>>>> d2d5bc97
         internal void EnsureAvailableSpace(int size)
         {
             if (Available >= size)
@@ -1351,11 +1325,7 @@
 
             var oldPayload = Payload;
 
-<<<<<<< HEAD
-            Payload = RentBuffer? ArrayPool<byte>.Shared.Rent(Size + size) : new byte[Size + size];
-=======
             Payload = RentBuffer ? ArrayPool<byte>.Shared.Rent(Size + size) : new byte[Size + size];
->>>>>>> d2d5bc97
             if (oldPayload != null)
             {
                 oldPayload.AsSpan<byte>().CopyTo(Payload);
