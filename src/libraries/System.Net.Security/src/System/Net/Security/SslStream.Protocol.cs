// Licensed to the .NET Foundation under one or more agreements.
// The .NET Foundation licenses this file to you under the MIT license.

using System.Buffers;
using System.Collections.Generic;
using System.Diagnostics;
using System.Runtime.CompilerServices;
using System.Runtime.ExceptionServices;
using System.Security;
using System.Security.Authentication;
using System.Security.Authentication.ExtendedProtection;
using System.Security.Cryptography;
using System.Security.Cryptography.X509Certificates;

namespace System.Net.Security
{
    public partial class SslStream
    {
        private SafeFreeCredentials? _credentialsHandle;
        private SafeDeleteSslContext? _securityContext;

        private SslConnectionInfo _connectionInfo;
        private X509Certificate? _selectedClientCertificate;
        private X509Certificate2? _remoteCertificate;
        private bool _remoteCertificateExposed;

        // These are the MAX encrypt buffer output sizes, not the actual sizes.
        private int _headerSize = 5; //ATTN must be set to at least 5 by default
        private int _trailerSize = 16;
        private int _maxDataSize = 16354;

        private static readonly Oid s_serverAuthOid = new Oid("1.3.6.1.5.5.7.3.1", "1.3.6.1.5.5.7.3.1");
        private static readonly Oid s_clientAuthOid = new Oid("1.3.6.1.5.5.7.3.2", "1.3.6.1.5.5.7.3.2");

        //
        // Protocol properties
        //
        //   LocalServerCertificate - local certificate for server mode channel
        //   LocalClientCertificate - selected certificated used in the client channel mode otherwise null
        //   IsRemoteCertificateAvailable - true if the remote side has provided a certificate
        //   HeaderSize             - Header & trailer sizes used in the TLS stream
        //   TrailerSize -
        //
        internal X509Certificate? LocalServerCertificate
        {
            get
            {
                return _sslAuthenticationOptions.CertificateContext?.TargetCertificate;
            }
        }

        internal X509Certificate? LocalClientCertificate
        {
            get
            {
                if (_selectedClientCertificate != null && CertificateValidationPal.IsLocalCertificateUsed(_credentialsHandle, _securityContext!))
                {
                    return _selectedClientCertificate;
                }

                return null;
            }
        }

        internal bool IsRemoteCertificateAvailable
        {
            get
            {
                return _remoteCertificate != null;
            }
        }

        internal ChannelBinding? GetChannelBinding(ChannelBindingKind kind)
        {
            ChannelBinding? result = null;
            if (_securityContext != null)
            {
                result = SslStreamPal.QueryContextChannelBinding(_securityContext, kind);
            }

            return result;
        }

        internal int MaxDataSize
        {
            get
            {
                return _maxDataSize;
            }
        }

        internal bool IsValidContext
        {
            [MethodImpl(MethodImplOptions.AggressiveInlining)]
            get
            {
                return !(_securityContext == null || _securityContext.IsInvalid);
            }
        }

        internal bool RemoteCertRequired
        {
            get
            {
                return _sslAuthenticationOptions.RemoteCertRequired;
            }
        }

        internal void CloseContext()
        {
            if (!_remoteCertificateExposed)
            {
                _remoteCertificate?.Dispose();
                _remoteCertificate = null;
            }

            _securityContext?.Dispose();
            _credentialsHandle?.Dispose();

#if TARGET_ANDROID
            _sslAuthenticationOptions.SslStreamProxy?.Dispose();
#endif
        }

        //
        // SECURITY: we open a private key container on behalf of the caller
        // and we require the caller to have permission associated with that operation.
        //
        internal static X509Certificate2? FindCertificateWithPrivateKey(object instance, bool isServer, X509Certificate certificate)
        {
            if (certificate == null)
            {
                return null;
            }

            if (NetEventSource.Log.IsEnabled())
                NetEventSource.Log.LocatingPrivateKey(certificate, instance);

            try
            {
                // Protecting from X509Certificate2 derived classes.
                X509Certificate2? certEx = MakeEx(certificate);

                if (certEx != null)
                {
                    if (certEx.HasPrivateKey)
                    {
                        if (NetEventSource.Log.IsEnabled())
                            NetEventSource.Log.CertIsType2(instance);

                        return certEx;
                    }

                    if (!object.ReferenceEquals(certificate, certEx))
                    {
                        certEx.Dispose();
                    }
                }

                string certHash = certEx!.Thumbprint;

                // ELSE Try the MY user and machine stores for private key check.
                // For server side mode MY machine store takes priority.
                X509Certificate2? found =
                    FindCertWithPrivateKey(isServer) ??
                    FindCertWithPrivateKey(!isServer);
                if (found is not null)
                {
                    return found;
                }

                X509Certificate2? FindCertWithPrivateKey(bool isServer)
                {
                    if (CertificateValidationPal.EnsureStoreOpened(isServer) is X509Store store)
                    {
                        X509Certificate2Collection certs = store.Certificates;
                        X509Certificate2Collection found = certs.Find(X509FindType.FindByThumbprint, certHash, false);
                        X509Certificate2? cert = null;
                        try
                        {
                            if (found.Count > 0)
                            {
                                cert = found[0];
                                if (cert.HasPrivateKey)
                                {
                                    if (NetEventSource.Log.IsEnabled())
                                    {
                                        NetEventSource.Log.FoundCertInStore(isServer, instance);
                                    }

                                    return cert;
                                }
                            }
                        }
                        finally
                        {
                            for (int i = 0; i < found.Count; i++)
                            {
                                X509Certificate2 toDispose = found[i];
                                if (!ReferenceEquals(toDispose, cert))
                                {
                                    toDispose.Dispose();
                                }
                            }

                            for (int i = 0; i < certs.Count; i++)
                            {
                                certs[i].Dispose();
                            }
                        }
                    }

                    return null;
                }
            }
            catch (CryptographicException)
            {
            }

            if (NetEventSource.Log.IsEnabled())
                NetEventSource.Log.NotFoundCertInStore(instance);
            return null;
        }

        private static X509Certificate2? MakeEx(X509Certificate certificate)
        {
            Debug.Assert(certificate != null, "certificate != null");

            if (certificate.GetType() == typeof(X509Certificate2))
            {
                return (X509Certificate2)certificate;
            }

            X509Certificate2? certificateEx = null;
            try
            {
                if (certificate.Handle != IntPtr.Zero)
                {
                    certificateEx = new X509Certificate2(certificate);
                }
            }
            catch (SecurityException) { }
            catch (CryptographicException) { }

            return certificateEx;
        }

        //
        // Get certificate_authorities list, according to RFC 5246, Section 7.4.4.
        // Used only by client SSL code, never returns null.
        //
        private string[] GetRequestCertificateAuthorities()
        {
            string[] issuers = Array.Empty<string>();

            if (IsValidContext)
            {
                issuers = CertificateValidationPal.GetRequestCertificateAuthorities(_securityContext!);
            }
            return issuers;
        }

        internal X509Certificate2? SelectClientCertificate()
        {
            X509Certificate? clientCertificate = null;        // candidate certificate that can come from the user callback or be guessed when targeting a session restart.
            X509Certificate2? selectedCert = null;            // final selected cert (ensured that it does have private key with it).
            List<X509Certificate>? filteredCerts = null;      // This is an intermediate client certs collection that try to use if no selectedCert is available yet.
            string[] issuers;                                 // This is a list of issuers sent by the server, only valid if we do know what the server cert is.

            if (_sslAuthenticationOptions.CertificateContext != null)
            {
                if (NetEventSource.Log.IsEnabled())
                    NetEventSource.Log.CertificateFromCertContext(this);

                //
                // SslStreamCertificateContext can only be constructed with a cert with a
                // private key, so we don't have to do any further processing.
                //

                _selectedClientCertificate = _sslAuthenticationOptions.CertificateContext.TargetCertificate;
                if (NetEventSource.Log.IsEnabled()) NetEventSource.Info(this, $"Selected cert = {_selectedClientCertificate}");
                return _sslAuthenticationOptions.CertificateContext.TargetCertificate;
            }
            else if (_sslAuthenticationOptions.CertSelectionDelegate != null)
            {
                if (NetEventSource.Log.IsEnabled())
                    NetEventSource.Info(this, "Calling CertificateSelectionCallback");

                X509Certificate2? remoteCert = null;
                try
                {
                    issuers = GetRequestCertificateAuthorities();
                    remoteCert = CertificateValidationPal.GetRemoteCertificate(_securityContext);
                    _sslAuthenticationOptions.ClientCertificates ??= new X509CertificateCollection();
                    clientCertificate = _sslAuthenticationOptions.CertSelectionDelegate(this, _sslAuthenticationOptions.TargetHost, _sslAuthenticationOptions.ClientCertificates, remoteCert, issuers);
                }
                finally
                {
                    remoteCert?.Dispose();
                }

                if (clientCertificate != null)
                {
                    EnsureInitialized(ref filteredCerts).Add(clientCertificate);
                    if (NetEventSource.Log.IsEnabled())
                        NetEventSource.Log.CertificateFromDelegate(this);
                }
                else
                {
                    if (_sslAuthenticationOptions.ClientCertificates == null || _sslAuthenticationOptions.ClientCertificates.Count == 0)
                    {
                        if (NetEventSource.Log.IsEnabled())
                            NetEventSource.Log.NoDelegateNoClientCert(this);
                    }
                    else
                    {
                        if (NetEventSource.Log.IsEnabled())
                            NetEventSource.Log.NoDelegateButClientCert(this);
                    }
                }
            }
            else if (_credentialsHandle == null && _sslAuthenticationOptions.ClientCertificates != null && _sslAuthenticationOptions.ClientCertificates.Count > 0)
            {
                // This is where we attempt to restart a session by picking the FIRST cert from the collection.
                // Otherwise it is either server sending a client cert request or the session is renegotiated.
                clientCertificate = _sslAuthenticationOptions.ClientCertificates[0];
                if (clientCertificate != null)
                {
                    EnsureInitialized(ref filteredCerts).Add(clientCertificate);
                }

                if (NetEventSource.Log.IsEnabled())
                    NetEventSource.Log.AttemptingRestartUsingCert(clientCertificate, this);
            }
            else if (_sslAuthenticationOptions.ClientCertificates != null && _sslAuthenticationOptions.ClientCertificates.Count > 0)
            {
                //
                // This should be a server request for the client cert sent over currently anonymous sessions.
                //
                issuers = GetRequestCertificateAuthorities();

                if (NetEventSource.Log.IsEnabled())
                {
                    if (issuers == null || issuers.Length == 0)
                    {
                        NetEventSource.Log.NoIssuersTryAllCerts(this);
                    }
                    else
                    {
                        NetEventSource.Log.LookForMatchingCerts(issuers.Length, this);
                    }
                }

                for (int i = 0; i < _sslAuthenticationOptions.ClientCertificates.Count; ++i)
                {
                    //
                    // Make sure we add only if the cert matches one of the issuers.
                    // If no issuers were sent and then try all client certs starting with the first one.
                    //
                    if (issuers != null && issuers.Length != 0)
                    {
                        X509Certificate2? certificateEx = null;
                        X509Chain? chain = null;
                        try
                        {
                            certificateEx = MakeEx(_sslAuthenticationOptions.ClientCertificates[i]);
                            if (certificateEx == null)
                            {
                                continue;
                            }

                            if (NetEventSource.Log.IsEnabled())
                                NetEventSource.Info(this, $"Root cert: {certificateEx}");

                            chain = new X509Chain();

                            chain.ChainPolicy.RevocationMode = X509RevocationMode.NoCheck;
                            chain.ChainPolicy.VerificationFlags = X509VerificationFlags.IgnoreInvalidName;
                            chain.Build(certificateEx);
                            bool found = false;

                            //
                            // We ignore any errors happened with chain.
                            //
                            if (chain.ChainElements.Count > 0)
                            {
                                int elementsCount = chain.ChainElements.Count;
                                for (int ii = 0; ii < elementsCount; ++ii)
                                {
                                    string issuer = chain.ChainElements[ii].Certificate!.Issuer;
                                    found = Array.IndexOf(issuers, issuer) != -1;
                                    if (found)
                                    {
                                        if (NetEventSource.Log.IsEnabled())
                                            NetEventSource.Info(this, $"Matched {issuer}");
                                        break;
                                    }
                                    if (NetEventSource.Log.IsEnabled())
                                        NetEventSource.Info(this, $"No match: {issuer}");
                                }
                            }

                            if (!found)
                            {
                                continue;
                            }
                        }
                        finally
                        {
                            if (chain != null)
                            {
                                int elementsCount = chain.ChainElements.Count;
                                for (int element = 0; element < elementsCount; element++)
                                {
                                    chain.ChainElements[element].Certificate.Dispose();
                                }

                                chain.Dispose();
                            }

                            if (certificateEx != null && (object)certificateEx != (object)_sslAuthenticationOptions.ClientCertificates[i])
                            {
                                certificateEx.Dispose();
                            }
                        }
                    }

                    if (NetEventSource.Log.IsEnabled())
                        NetEventSource.Log.SelectedCert(_sslAuthenticationOptions.ClientCertificates[i], this);

                    EnsureInitialized(ref filteredCerts).Add(_sslAuthenticationOptions.ClientCertificates[i]);
                }
            }

            clientCertificate = null;

            if (NetEventSource.Log.IsEnabled())
            {
                if (filteredCerts != null && filteredCerts.Count != 0)
                {
                    NetEventSource.Log.CertsAfterFiltering(filteredCerts.Count, this);
                    NetEventSource.Log.FindingMatchingCerts(this);
                }
                else
                {
                    NetEventSource.Log.CertsAfterFiltering(0, this);
                    NetEventSource.Info(this, "No client certificate to choose from");
                }
            }

            //
            // ATTN: When the client cert was returned by the user callback OR it was guessed AND it has no private key,
            //       THEN anonymous (no client cert) credential will be used.
            //
            // SECURITY: Accessing X509 cert Credential is disabled for semitrust.
            // We no longer need to demand for unmanaged code permissions.
            // FindCertificateWithPrivateKey should do the right demand for us.
            if (filteredCerts != null)
            {
                for (int i = 0; i < filteredCerts.Count; ++i)
                {
                    clientCertificate = filteredCerts[i];
                    if ((selectedCert = FindCertificateWithPrivateKey(this, _sslAuthenticationOptions.IsServer, clientCertificate)) != null)
                    {
                        break;
                    }

                    clientCertificate = null;
                    selectedCert = null;
                }
            }

            Debug.Assert((object?)clientCertificate == (object?)selectedCert || clientCertificate!.Equals(selectedCert), "'selectedCert' does not match 'clientCertificate'.");

            if (NetEventSource.Log.IsEnabled()) NetEventSource.Info(this, $"Selected cert = {selectedCert}");

            _selectedClientCertificate = clientCertificate;

            return selectedCert;
        }

        /*++
            AcquireCredentials - Attempts to find Client Credential
            Information, that can be sent to the server.  In our case,
            this is only Client Certificates, that we have Credential Info.

            How it works:
                case 0: Cert Selection delegate is present
                        Always use its result as the client cert answer.
                        Try to use cached credential handle whenever feasible.
                        Do not use cached anonymous creds if the delegate has returned null
                        and the collection is not empty (allow responding with the cert later).

                case 1: Certs collection is empty
                        Always use the same statically acquired anonymous SSL Credential

                case 2: Before our Connection with the Server
                        If we have a cached credential handle keyed by first X509Certificate
                        **content** in the passed collection, then we use that cached
                        credential and hoping to restart a session.

                        Otherwise create a new anonymous (allow responding with the cert later).

                case 3: After our Connection with the Server (i.e. during handshake or re-handshake)
                        The server has requested that we send it a Certificate then
                        we Enumerate a list of server sent Issuers trying to match against
                        our list of Certificates, the first match is sent to the server.

                        Once we got a cert we again try to match cached credential handle if possible.
                        This will not restart a session but helps minimizing the number of handles we create.

                In the case of an error getting a Certificate or checking its private Key we fall back
                to the behavior of having no certs, case 1.

            Returns: True if cached creds were used, false otherwise.

        --*/

        private bool AcquireClientCredentials(ref byte[]? thumbPrint, bool newCredentialsRequested = false)
        {
            // Acquire possible Client Certificate information and set it on the handle.
            bool cachedCred = false;                   // this is a return result from this method.

            X509Certificate2? selectedCert = SelectClientCertificate();

            if (newCredentialsRequested)
            {
                if (selectedCert != null)
                {
                    // build the cert context only if it was not provided by the user
                    _sslAuthenticationOptions.CertificateContext ??= SslStreamCertificateContext.Create(selectedCert);
                }

                if (SslStreamPal.TryUpdateClintCertificate(_credentialsHandle, _securityContext, _sslAuthenticationOptions))
                {
                    // If the certificate was updated we do not need to deal with the credential handle.
                    return false;
                }
            }

            try
            {
                // Try to locate cached creds first.
                //
                // SECURITY: selectedCert ref if not null is a safe object that does not depend on possible **user** inherited X509Certificate type.
                //
                byte[]? guessedThumbPrint = selectedCert?.GetCertHash();
                SafeFreeCredentials? cachedCredentialHandle = SslSessionsCache.TryCachedCredential(
                    guessedThumbPrint,
                    _sslAuthenticationOptions.EnabledSslProtocols,
                    _sslAuthenticationOptions.IsServer,
                    _sslAuthenticationOptions.EncryptionPolicy,
                    _sslAuthenticationOptions.CertificateRevocationCheckMode != X509RevocationMode.NoCheck,
                    _sslAuthenticationOptions.AllowTlsResume,
                    sendTrustList: false);

                // We can probably do some optimization here. If the selectedCert is returned by the delegate
                // we can always go ahead and use the certificate to create our credential
                // (instead of going anonymous as we do here).
                if (!newCredentialsRequested &&
                    cachedCredentialHandle == null &&
                    selectedCert != null &&
                    SslStreamPal.StartMutualAuthAsAnonymous)
                {
                    if (NetEventSource.Log.IsEnabled())
                        NetEventSource.Info(this, "Reset to anonymous session.");

                    // IIS does not renegotiate a restarted session if client cert is needed.
                    // So we don't want to reuse **anonymous** cached credential for a new SSL connection if the client has passed some certificate.
                    // The following block happens if client did specify a certificate but no cached creds were found in the cache.
                    // Since we don't restart a session the server side can still challenge for a client cert.
                    if ((object?)_selectedClientCertificate != (object?)selectedCert)
                    {
                        selectedCert.Dispose();
                    }

                    guessedThumbPrint = null;
                    selectedCert = null;
                    _selectedClientCertificate = null;
                }

                if (cachedCredentialHandle != null)
                {
                    if (NetEventSource.Log.IsEnabled())
                        NetEventSource.Log.UsingCachedCredential(this);
                    _credentialsHandle = cachedCredentialHandle;
                    cachedCred = true;
                    if (selectedCert != null)
                    {
                        _sslAuthenticationOptions.CertificateContext ??= SslStreamCertificateContext.Create(selectedCert!);
                    }
                }
                else
                {
                    if (selectedCert != null)
                    {
                        _sslAuthenticationOptions.CertificateContext ??= SslStreamCertificateContext.Create(selectedCert!);
                    }

                    _credentialsHandle = AcquireCredentialsHandle(_sslAuthenticationOptions, newCredentialsRequested);
                    thumbPrint = guessedThumbPrint; // Delay until here in case something above threw.
                }
            }
            finally
            {
                if (selectedCert != null)
                {
                    _sslAuthenticationOptions.CertificateContext ??= SslStreamCertificateContext.Create(selectedCert);
                }
            }

            return cachedCred;
        }

        private static List<T> EnsureInitialized<T>(ref List<T>? list) => list ??= new List<T>();

        //
        // Acquire Server Side Certificate information and set it on the class.
        //
        private bool AcquireServerCredentials(ref byte[]? thumbPrint)
        {
            X509Certificate? localCertificate = null;
            X509Certificate2? selectedCert = null;
            bool cachedCred = false;

            // There are three options for selecting the server certificate. When
            // selecting which to use, we prioritize the new ServerCertSelectionDelegate
            // API. If the new API isn't used we call LocalCertSelectionCallback (for compat
            // with .NET Framework), and if neither is set we fall back to using CertificateContext.
            if (_sslAuthenticationOptions.ServerCertSelectionDelegate != null)
            {
                localCertificate = _sslAuthenticationOptions.ServerCertSelectionDelegate(this, _sslAuthenticationOptions.TargetHost);
                if (localCertificate == null)
                {
                    if (NetEventSource.Log.IsEnabled())
                        NetEventSource.Error(this, $"ServerCertSelectionDelegate returned no certificaete for '{_sslAuthenticationOptions.TargetHost}'.");
                    throw new AuthenticationException(SR.net_ssl_io_no_server_cert);
                }

                if (NetEventSource.Log.IsEnabled())
                    NetEventSource.Info(this, "ServerCertSelectionDelegate selected Cert");
            }
            else if (_sslAuthenticationOptions.CertSelectionDelegate != null)
            {
                X509CertificateCollection tempCollection = new X509CertificateCollection();
                tempCollection.Add(_sslAuthenticationOptions.CertificateContext!.TargetCertificate!);
                // We pass string.Empty here to maintain strict compatibility with .NET Framework.
                localCertificate = _sslAuthenticationOptions.CertSelectionDelegate(this, string.Empty, tempCollection, null, Array.Empty<string>());
                if (localCertificate == null)
                {
                    if (NetEventSource.Log.IsEnabled())
                        NetEventSource.Error(this, $"CertSelectionDelegate returned no certificaete for '{_sslAuthenticationOptions.TargetHost}'.");
                    throw new NotSupportedException(SR.net_ssl_io_no_server_cert);
                }

                if (NetEventSource.Log.IsEnabled())
                    NetEventSource.Info(this, "CertSelectionDelegate selected Cert");
            }
            else if (_sslAuthenticationOptions.CertificateContext != null)
            {
                selectedCert = _sslAuthenticationOptions.CertificateContext.TargetCertificate;
            }

            if (selectedCert == null)
            {
                // We will get here if certificate was selected via legacy callback using X509Certificate
                // Fail immediately if no certificate was given.
                if (localCertificate == null)
                {
                    if (NetEventSource.Log.IsEnabled())
                        NetEventSource.Error(this, "Certiticate callback returned no certificaete.");
                    throw new NotSupportedException(SR.net_ssl_io_no_server_cert);
                }

                // SECURITY: Accessing X509 cert Credential is disabled for semitrust.
                // We no longer need to demand for unmanaged code permissions.
                // EnsurePrivateKey should do the right demand for us.
                selectedCert = FindCertificateWithPrivateKey(this, _sslAuthenticationOptions.IsServer, localCertificate);

                if (selectedCert == null)
                {
                    throw new NotSupportedException(SR.net_ssl_io_no_server_cert);
                }

                Debug.Assert(localCertificate.Equals(selectedCert), "'selectedCert' does not match 'localCertificate'.");
                _sslAuthenticationOptions.CertificateContext = SslStreamCertificateContext.Create(selectedCert);
            }

            Debug.Assert(_sslAuthenticationOptions.CertificateContext != null);
            //
            // Note selectedCert is a safe ref possibly cloned from the user passed Cert object
            //
            byte[] guessedThumbPrint = selectedCert.GetCertHash();
            bool sendTrustedList = _sslAuthenticationOptions.CertificateContext!.Trust?._sendTrustInHandshake ?? false;
            SafeFreeCredentials? cachedCredentialHandle = SslSessionsCache.TryCachedCredential(guessedThumbPrint,
                                                                _sslAuthenticationOptions.EnabledSslProtocols,
                                                                _sslAuthenticationOptions.IsServer,
                                                                _sslAuthenticationOptions.EncryptionPolicy,
                                                                _sslAuthenticationOptions.CertificateRevocationCheckMode != X509RevocationMode.NoCheck,
                                                                _sslAuthenticationOptions.AllowTlsResume,
                                                                sendTrustedList);
            if (cachedCredentialHandle != null)
            {
                _credentialsHandle = cachedCredentialHandle;
                cachedCred = true;
            }
            else
            {
                _credentialsHandle = AcquireCredentialsHandle(_sslAuthenticationOptions);
                thumbPrint = guessedThumbPrint;
            }

            return cachedCred;
        }

        private static SafeFreeCredentials? AcquireCredentialsHandle(SslAuthenticationOptions sslAuthenticationOptions, bool newCredentialsRequested = false)
        {
            SafeFreeCredentials? cred = SslStreamPal.AcquireCredentialsHandle(sslAuthenticationOptions, newCredentialsRequested);

            if (sslAuthenticationOptions.CertificateContext != null && cred != null)
            {
                //
                // Since the SafeFreeCredentials can be cached and reused, it may happen on long running processes that some cert on
                // the chain expires and all subsequent connections would send expired intermediate certificates. Find the earliest
                // NotAfter timestamp on the chain and use it as expiration timestamp for the credentials.
                // This provides an opportunity to recreate the credentials with an alternative (and still valid)
                // certificate chain.
                //
                SslStreamCertificateContext certificateContext = sslAuthenticationOptions.CertificateContext;
                cred._expiry = GetExpiryTimestamp(certificateContext);

                if (cred._expiry < DateTime.UtcNow)
                {
                    //
                    // The CertificateContext from auth options is recreated just before creating the SafeFreeCredentials. However, in case when
                    // it was provided by the user code, it may still contain the (now expired) certificate chain. Such expiration timestamp would
                    // effectively disable caching as it would lead to creating new credentials for each connection. We attempt to recover by creating
                    // a temporary certificate context (which builds a new chain with hopefully more recent chain).
                    //
                    certificateContext = certificateContext.Duplicate();
                    cred._expiry = GetExpiryTimestamp(certificateContext);
                }

                static DateTime GetExpiryTimestamp(SslStreamCertificateContext certificateContext)
                {
                    DateTime expiry = certificateContext.TargetCertificate.NotAfter;

                    foreach (X509Certificate2 cert in certificateContext.IntermediateCertificates)
                    {
                        if (cert.NotAfter < expiry)
                        {
                            expiry = cert.NotAfter;
                        }
                    }

                    return expiry.ToUniversalTime();
                }
            }

            return cred;
        }

        //
        internal ProtocolToken NextMessage(ReadOnlySpan<byte> incomingBuffer)
        {
            ProtocolToken token = GenerateToken(incomingBuffer);
            if (NetEventSource.Log.IsEnabled())
            {
                if (token.Failed)
                {
                    NetEventSource.Error(this, $"Authentication failed. Status: {token.Status}, Exception message: {token.GetException()!.Message}");
                }
            }

            return token;
        }

        /*++
            GenerateToken - Called after each successive state
            in the Client - Server handshake.  This function
            generates a set of bytes that will be sent next to
            the server.  The server responds, each response,
            is pass then into this function, again, and the cycle
            repeats until successful connection, or failure.

            Input:
                input  - bytes from the wire
            Return:
                token - ProtocolToken with status and optionally buffer.
        --*/
        private ProtocolToken GenerateToken(ReadOnlySpan<byte> inputBuffer)
        {
            bool cachedCreds = false;
            bool sendTrustList = false;
            byte[]? thumbPrint = null;

            ProtocolToken token = default;
<<<<<<< HEAD
            token.RentBuffer = true;
=======
>>>>>>> 62ba562f

            // We need to try get credentials at the beginning.
            // _credentialsHandle may be always null on some platforms but
            // _securityContext will be allocated on first call.
            bool refreshCredentialNeeded = _securityContext == null;
            //
            // Looping through ASC or ISC with potentially cached credential that could have been
            // already disposed from a different thread before ISC or ASC dir increment a cred ref count.
            //
            try
            {
                do
                {
                    thumbPrint = null;
                    if (refreshCredentialNeeded)
                    {
                        cachedCreds = _sslAuthenticationOptions.IsServer
                                        ? AcquireServerCredentials(ref thumbPrint)
                                        : AcquireClientCredentials(ref thumbPrint);
                    }

                    if (_sslAuthenticationOptions.IsServer)
                    {
<<<<<<< HEAD
                        sendTrustList = _sslAuthenticationOptions.CertificateContext?.Trust?._sendTrustInHandshake ?? false;

                        token = SslStreamPal.AcceptSecurityContext(

=======
                        token = SslStreamPal.AcceptSecurityContext(
>>>>>>> 62ba562f
                                      ref _credentialsHandle!,
                                      ref _securityContext,
                                      inputBuffer,
                                      _sslAuthenticationOptions);
                        if (token.Status.ErrorCode == SecurityStatusPalErrorCode.HandshakeStarted)
                        {
                            token.Status = SslStreamPal.SelectApplicationProtocol(
                                        _credentialsHandle!,
                                        _securityContext!,
                                        _sslAuthenticationOptions,
                                        _lastFrame.RawApplicationProtocols);

                            if (token.Status.ErrorCode == SecurityStatusPalErrorCode.OK)
                            {
                                token = SslStreamPal.AcceptSecurityContext(
                                        ref _credentialsHandle!,
                                        ref _securityContext,
                                        ReadOnlySpan<byte>.Empty,
                                        _sslAuthenticationOptions);
                            }
                        }
                    }
                    else
                    {
                        string hostName = TargetHostNameHelper.NormalizeHostName(_sslAuthenticationOptions.TargetHost);
                        token = SslStreamPal.InitializeSecurityContext(
                                       ref _credentialsHandle!,
                                       ref _securityContext,
                                       hostName,
                                       inputBuffer,
                                       _sslAuthenticationOptions);

                        if (token.Status.ErrorCode == SecurityStatusPalErrorCode.CredentialsNeeded)
                        {
                            refreshCredentialNeeded = true;
                            cachedCreds = AcquireClientCredentials(ref thumbPrint, newCredentialsRequested: true);

                            if (NetEventSource.Log.IsEnabled())
                                NetEventSource.Info(this, "InitializeSecurityContext() returned 'CredentialsNeeded'.");

                            token = SslStreamPal.InitializeSecurityContext(
                                       ref _credentialsHandle!,
                                       ref _securityContext,
                                       hostName,
                                       ReadOnlySpan<byte>.Empty,
                                       _sslAuthenticationOptions);
                        }
                    }
                } while (cachedCreds && _credentialsHandle == null);
            }
            finally
            {
                if (refreshCredentialNeeded)
                {
                    //
                    // Assuming the ISC or ASC has referenced the credential,
                    // we want to call dispose so to decrement the effective ref count.
                    //
                    _credentialsHandle?.Dispose();

                    //
                    // This call may bump up the credential reference count further.
                    // Note that thumbPrint is retrieved from a safe cert object that was possible cloned from the user passed cert.
                    //
                    if (!cachedCreds && _securityContext != null && !_securityContext.IsInvalid && _credentialsHandle != null && !_credentialsHandle.IsInvalid)
                    {
                        SslSessionsCache.CacheCredential(
                            _credentialsHandle,
                            thumbPrint,
                            _sslAuthenticationOptions.EnabledSslProtocols,
                            _sslAuthenticationOptions.IsServer,
                            _sslAuthenticationOptions.EncryptionPolicy,
                            _sslAuthenticationOptions.CertificateRevocationCheckMode != X509RevocationMode.NoCheck,
                            _sslAuthenticationOptions.AllowTlsResume,
                            sendTrustList);
                    }
                }
            }

            return token;
        }

        internal ProtocolToken Renegotiate()
        {
            Debug.Assert(_securityContext != null);

            return SslStreamPal.Renegotiate(
                                      ref _credentialsHandle!,
                                      ref _securityContext,
                                      _sslAuthenticationOptions);
        }

        /*++
            ProcessHandshakeSuccess -
               Called on successful completion of Handshake -
               used to set header/trailer sizes for encryption use

            Fills in the information about established protocol
        --*/
        internal void ProcessHandshakeSuccess()
        {
            SslStreamPal.QueryContextStreamSizes(_securityContext!, out StreamSizes streamSizes);

            _headerSize = streamSizes.Header;
            _trailerSize = streamSizes.Trailer;
            _maxDataSize = checked(streamSizes.MaximumMessage - (_headerSize + _trailerSize));
            Debug.Assert(_maxDataSize > 0, "_maxDataSize > 0");

            SslStreamPal.QueryContextConnectionInfo(_securityContext!, ref _connectionInfo);
#if DEBUG
            if (NetEventSource.Log.IsEnabled())
            {
                // This keeps the property alive only for tests via reflection
                // Otherwise it could be optimized out as it is not used by production code.
                NetEventSource.Info(this, $"TLS resumed {_connectionInfo.TlsResumed}");
            }
#endif
        }

        /*++
            Encrypt - Encrypts our bytes before we send them over the wire

            PERF: make more efficient, this does an extra copy when the offset
            is non-zero.

            Input:
                buffer - bytes for sending
                offset -
                size   -
                output - Encrypted bytes
        --*/
<<<<<<< HEAD
        internal ProtocolToken Encrypt(ReadOnlyMemory<byte> buffer)
        {
            if (NetEventSource.Log.IsEnabled()) NetEventSource.DumpBuffer(this, buffer.Span);

            ProtocolToken token = SslStreamPal.EncryptMessage(
=======
        internal void Encrypt(ReadOnlyMemory<byte> buffer, out ProtocolToken token)
        {
            if (NetEventSource.Log.IsEnabled()) NetEventSource.DumpBuffer(this, buffer.Span);

            token = SslStreamPal.EncryptMessage(
>>>>>>> 62ba562f
                _securityContext!,
                buffer,
                _headerSize,
                _trailerSize);

            if (token.Status.ErrorCode != SecurityStatusPalErrorCode.OK)
            {
                if (NetEventSource.Log.IsEnabled()) NetEventSource.Error(this, $"ERROR {token.Status}");
            }
<<<<<<< HEAD

            return token;
=======
>>>>>>> 62ba562f
        }

        internal SecurityStatusPal Decrypt(Span<byte> buffer, out int outputOffset, out int outputCount)
        {
            SecurityStatusPal status = SslStreamPal.DecryptMessage(_securityContext!, buffer, out outputOffset, out outputCount);
            if (NetEventSource.Log.IsEnabled() && status.ErrorCode == SecurityStatusPalErrorCode.OK)
            {
                NetEventSource.DumpBuffer(this, buffer.Slice(outputOffset, outputCount));
            }

            return status;
        }

        /*++
            VerifyRemoteCertificate - Validates the content of a Remote Certificate

            checkCRL if true, checks the certificate revocation list for validity.
            checkCertName, if true checks the CN field of the certificate
        --*/

        //This method validates a remote certificate.
        internal bool VerifyRemoteCertificate(RemoteCertificateValidationCallback? remoteCertValidationCallback, SslCertificateTrust? trust, ref ProtocolToken alertToken, out SslPolicyErrors sslPolicyErrors, out X509ChainStatusFlags chainStatus)
        {
            sslPolicyErrors = SslPolicyErrors.None;
            chainStatus = X509ChainStatusFlags.NoError;

            // We don't catch exceptions in this method, so it's safe for "accepted" be initialized with true.
            bool success = false;
            X509Chain? chain = null;

            try
            {
                X509Certificate2? certificate = CertificateValidationPal.GetRemoteCertificate(_securityContext, ref chain, _sslAuthenticationOptions.CertificateChainPolicy);
                if (_remoteCertificate != null &&
                    certificate != null &&
                    certificate.RawDataMemory.Span.SequenceEqual(_remoteCertificate.RawDataMemory.Span))
                {
                    // This is renegotiation or TLS 1.3 and the certificate did not change.
                    // There is no reason to process callback again as we already established trust.
                    certificate.Dispose();
                    return true;
                }

                _remoteCertificate = certificate;
                if (_remoteCertificate == null)
                {
                    if (NetEventSource.Log.IsEnabled() && RemoteCertRequired) NetEventSource.Error(this, $"Remote certificate required, but no remote certificate received");
                    sslPolicyErrors |= SslPolicyErrors.RemoteCertificateNotAvailable;
                }
                else
                {
                    chain ??= new X509Chain();

                    if (_sslAuthenticationOptions.CertificateChainPolicy != null)
                    {
                        chain.ChainPolicy = _sslAuthenticationOptions.CertificateChainPolicy;
                    }
                    else
                    {
                        chain.ChainPolicy.RevocationMode = _sslAuthenticationOptions.CertificateRevocationCheckMode;
                        chain.ChainPolicy.RevocationFlag = X509RevocationFlag.ExcludeRoot;

                        if (trust != null)
                        {
                            chain.ChainPolicy.TrustMode = X509ChainTrustMode.CustomRootTrust;
                            if (trust._store != null)
                            {
                                chain.ChainPolicy.CustomTrustStore.AddRange(trust._store.Certificates);
                            }
                            if (trust._trustList != null)
                            {
                                chain.ChainPolicy.CustomTrustStore.AddRange(trust._trustList);
                            }
                        }
                    }

                    // set ApplicationPolicy unless already provided.
                    if (chain.ChainPolicy.ApplicationPolicy.Count == 0)
                    {
                        // Authenticate the remote party: (e.g. when operating in server mode, authenticate the client).
                        chain.ChainPolicy.ApplicationPolicy.Add(_sslAuthenticationOptions.IsServer ? s_clientAuthOid : s_serverAuthOid);
                    }

                    sslPolicyErrors |= CertificateValidationPal.VerifyCertificateProperties(
                        _securityContext!,
                        chain,
                        _remoteCertificate,
                        _sslAuthenticationOptions.CheckCertName,
                        _sslAuthenticationOptions.IsServer,
                        TargetHostNameHelper.NormalizeHostName(_sslAuthenticationOptions.TargetHost));
                }

                if (remoteCertValidationCallback != null)
                {
                    success = remoteCertValidationCallback(this, _remoteCertificate, chain, sslPolicyErrors);
                }
                else
                {
                    if (!RemoteCertRequired)
                    {
                        sslPolicyErrors &= ~SslPolicyErrors.RemoteCertificateNotAvailable;
                    }

                    success = (sslPolicyErrors == SslPolicyErrors.None);
                }

                if (NetEventSource.Log.IsEnabled())
                {
                    LogCertificateValidation(remoteCertValidationCallback, sslPolicyErrors, success, chain!);
                    NetEventSource.Info(this, $"Cert validation, remote cert = {_remoteCertificate}");
                }

                if (!success)
                {
                    CreateFatalHandshakeAlertToken(sslPolicyErrors, chain!, ref alertToken);
                    if (chain != null)
                    {
                        foreach (X509ChainStatus status in chain.ChainStatus)
                        {
                            chainStatus |= status.Status;
                        }
                    }
                }
            }
            finally
            {
                // At least on Win2k server the chain is found to have dependencies on the original cert context.
                // So it should be closed first.

                if (chain != null)
                {
                    int elementsCount = chain.ChainElements.Count;
                    for (int i = 0; i < elementsCount; i++)
                    {
                        chain.ChainElements[i].Certificate.Dispose();
                    }

                    chain.Dispose();
                }
            }

            return success;
        }

        private void CreateFatalHandshakeAlertToken(SslPolicyErrors sslPolicyErrors, X509Chain chain, ref ProtocolToken alertToken)
        {
            TlsAlertMessage alertMessage;

            switch (sslPolicyErrors)
            {
                case SslPolicyErrors.RemoteCertificateChainErrors:
                    alertMessage = GetAlertMessageFromChain(chain);
                    break;
                case SslPolicyErrors.RemoteCertificateNameMismatch:
                    alertMessage = TlsAlertMessage.BadCertificate;
                    break;
                case SslPolicyErrors.RemoteCertificateNotAvailable:
                default:
                    alertMessage = TlsAlertMessage.CertificateUnknown;
                    break;
            }

            if (NetEventSource.Log.IsEnabled())
                NetEventSource.Info(this, $"alertMessage:{alertMessage}");

            SecurityStatusPal status;
            status = SslStreamPal.ApplyAlertToken(_securityContext, TlsAlertType.Fatal, alertMessage);

            if (status.ErrorCode != SecurityStatusPalErrorCode.OK)
            {
                if (NetEventSource.Log.IsEnabled())
                    NetEventSource.Info(this, $"ApplyAlertToken() returned {status.ErrorCode}");

                if (status.Exception != null)
                {
                    ExceptionDispatchInfo.Throw(status.Exception);
                }
            }

            alertToken = GenerateAlertToken();
        }

        private ProtocolToken CreateShutdownToken()
        {
            SecurityStatusPal status;
            status = SslStreamPal.ApplyShutdownToken(_securityContext!);

            if (status.ErrorCode != SecurityStatusPalErrorCode.OK)
            {
                if (NetEventSource.Log.IsEnabled())
                    NetEventSource.Info(this, $"ApplyAlertToken() returned {status.ErrorCode}");

                if (status.Exception != null)
                {
                    ExceptionDispatchInfo.Throw(status.Exception);
                }

                return default;
            }

            return GenerateToken(default);
        }

        private ProtocolToken GenerateAlertToken()
        {
            return GenerateToken(default);
        }

        private static TlsAlertMessage GetAlertMessageFromChain(X509Chain chain)
        {
            foreach (X509ChainStatus chainStatus in chain.ChainStatus)
            {
                if (chainStatus.Status == X509ChainStatusFlags.NoError)
                {
                    continue;
                }

                if ((chainStatus.Status &
                    (X509ChainStatusFlags.UntrustedRoot | X509ChainStatusFlags.PartialChain |
                     X509ChainStatusFlags.Cyclic)) != 0)
                {
                    return TlsAlertMessage.UnknownCA;
                }

                if ((chainStatus.Status &
                    (X509ChainStatusFlags.Revoked | X509ChainStatusFlags.OfflineRevocation)) != 0)
                {
                    return TlsAlertMessage.CertificateRevoked;
                }

                if ((chainStatus.Status &
                    (X509ChainStatusFlags.CtlNotTimeValid | X509ChainStatusFlags.NotTimeNested |
                     X509ChainStatusFlags.NotTimeValid)) != 0)
                {
                    return TlsAlertMessage.CertificateExpired;
                }

                if ((chainStatus.Status & X509ChainStatusFlags.CtlNotValidForUsage) != 0)
                {
                    return TlsAlertMessage.UnsupportedCert;
                }

                if ((chainStatus.Status &
                    (X509ChainStatusFlags.CtlNotSignatureValid | X509ChainStatusFlags.InvalidExtension |
                     X509ChainStatusFlags.NotSignatureValid | X509ChainStatusFlags.InvalidPolicyConstraints) |
                     X509ChainStatusFlags.NoIssuanceChainPolicy | X509ChainStatusFlags.NotValidForUsage) != 0)
                {
                    return TlsAlertMessage.BadCertificate;
                }

                // All other errors:
                return TlsAlertMessage.CertificateUnknown;
            }

            return TlsAlertMessage.BadCertificate;
        }

        private void LogCertificateValidation(RemoteCertificateValidationCallback? remoteCertValidationCallback, SslPolicyErrors sslPolicyErrors, bool success, X509Chain chain)
        {
            if (!NetEventSource.Log.IsEnabled())
                return;

            if (sslPolicyErrors != SslPolicyErrors.None)
            {
                NetEventSource.Log.RemoteCertificateError(this, SR.net_log_remote_cert_has_errors);
                if ((sslPolicyErrors & SslPolicyErrors.RemoteCertificateNotAvailable) != 0)
                {
                    NetEventSource.Log.RemoteCertificateError(this, SR.net_log_remote_cert_not_available);
                }

                if ((sslPolicyErrors & SslPolicyErrors.RemoteCertificateNameMismatch) != 0)
                {
                    NetEventSource.Log.RemoteCertificateError(this, SR.net_log_remote_cert_name_mismatch);
                }

                if ((sslPolicyErrors & SslPolicyErrors.RemoteCertificateChainErrors) != 0)
                {
                    string chainStatusString = "ChainStatus: ";
                    foreach (X509ChainStatus chainStatus in chain.ChainStatus)
                    {
                        chainStatusString += "\t" + chainStatus.StatusInformation;
                    }
                    NetEventSource.Log.RemoteCertificateError(this, chainStatusString);
                }
            }

            if (success)
            {
                if (remoteCertValidationCallback != null)
                {
                    NetEventSource.Log.RemoteCertDeclaredValid(this);
                }
                else
                {
                    NetEventSource.Log.RemoteCertHasNoErrors(this);
                }
            }
            else
            {
                if (remoteCertValidationCallback != null)
                {
                    NetEventSource.Log.RemoteCertUserDeclaredInvalid(this);
                }
            }
        }
    }

    // ProtocolToken - used to process and handle the return codes from the SSPI wrapper
    internal struct ProtocolToken
    {
        internal SecurityStatusPal Status;
        internal byte[]? Payload;
        internal int Size;
        internal bool RentBuffer;

        internal bool Failed
        {
            get
            {
                return ((Status.ErrorCode != SecurityStatusPalErrorCode.OK) && (Status.ErrorCode != SecurityStatusPalErrorCode.ContinueNeeded));
            }
        }

        internal bool Done
        {
            get
            {
                return (Status.ErrorCode == SecurityStatusPalErrorCode.OK);
            }
        }

        internal bool Renegotiate
        {
            get
            {
                return (Status.ErrorCode == SecurityStatusPalErrorCode.Renegotiate);
            }
        }

        internal bool CloseConnection
        {
            get
            {
                return (Status.ErrorCode == SecurityStatusPalErrorCode.ContextExpired);
            }
        }
        internal void SetPayload(ReadOnlySpan<byte> payload)
        {
            Debug.Assert(Payload == null);
            Size = payload.Length;
<<<<<<< HEAD

            if (Size > 0)
            {
                Payload = RentBuffer ? ArrayPool<byte>.Shared.Rent(Size) : new byte[Size];
                payload.CopyTo(new Span<byte>(Payload, 0, Size));
            }
        }

        internal void EnsureAvailableSpace(int size)
        {
            if (Available >= size)
            {
                return;
            }

            var oldPayload = Payload;

            Payload = RentBuffer? ArrayPool<byte>.Shared.Rent(Size + size) : new byte[Size + size];
            if (oldPayload != null)
            {
                oldPayload.AsSpan<byte>().CopyTo(Payload);
                if (RentBuffer)
                {
                    ArrayPool<byte>.Shared.Return(oldPayload);
                }
            }
        }

        internal int Available => Payload == null ? 0 : Payload.Length - Size;
        internal Span<byte> AvailableSpan => Payload == null ? Span<byte>.Empty : new Span<byte>(Payload, Size, Available);

        internal ReadOnlyMemory<byte> AsMemory() => new ReadOnlyMemory<byte>(Payload, 0, Size);

        internal void ReleasePayload()
        {
            if (Payload != null)
            {
                if (RentBuffer)
                {
                    ArrayPool<byte>.Shared.Return(Payload);
                }
=======

            if (Size > 0)
            {
                Payload = ArrayPool<byte>.Shared.Rent(Size);
                payload.CopyTo(new Span<byte>(Payload, 0, Size));
            }
        }

        internal ReadOnlyMemory<byte> AsMemory() => new ReadOnlyMemory<byte>(Payload, 0, Size);

        internal void ReleasePayload()
        {
            Debug.Assert(Payload != null || Size == 0);
            if (Payload != null)
            {
                ArrayPool<byte>.Shared.Return(Payload);
>>>>>>> 62ba562f
                Payload = null;
                Size = 0;
            }
        }

        internal Exception? GetException()
        {
            // If it's not done, then there's got to be an error, even if it's
            // a Handshake message up, and we only have a Warning message.
            return Done ? null : SslStreamPal.GetException(Status);
        }
    }
}<|MERGE_RESOLUTION|>--- conflicted
+++ resolved
@@ -795,10 +795,7 @@
             byte[]? thumbPrint = null;
 
             ProtocolToken token = default;
-<<<<<<< HEAD
             token.RentBuffer = true;
-=======
->>>>>>> 62ba562f
 
             // We need to try get credentials at the beginning.
             // _credentialsHandle may be always null on some platforms but
@@ -822,14 +819,10 @@
 
                     if (_sslAuthenticationOptions.IsServer)
                     {
-<<<<<<< HEAD
                         sendTrustList = _sslAuthenticationOptions.CertificateContext?.Trust?._sendTrustInHandshake ?? false;
 
                         token = SslStreamPal.AcceptSecurityContext(
 
-=======
-                        token = SslStreamPal.AcceptSecurityContext(
->>>>>>> 62ba562f
                                       ref _credentialsHandle!,
                                       ref _securityContext,
                                       inputBuffer,
@@ -961,19 +954,11 @@
                 size   -
                 output - Encrypted bytes
         --*/
-<<<<<<< HEAD
         internal ProtocolToken Encrypt(ReadOnlyMemory<byte> buffer)
         {
             if (NetEventSource.Log.IsEnabled()) NetEventSource.DumpBuffer(this, buffer.Span);
 
             ProtocolToken token = SslStreamPal.EncryptMessage(
-=======
-        internal void Encrypt(ReadOnlyMemory<byte> buffer, out ProtocolToken token)
-        {
-            if (NetEventSource.Log.IsEnabled()) NetEventSource.DumpBuffer(this, buffer.Span);
-
-            token = SslStreamPal.EncryptMessage(
->>>>>>> 62ba562f
                 _securityContext!,
                 buffer,
                 _headerSize,
@@ -983,11 +968,8 @@
             {
                 if (NetEventSource.Log.IsEnabled()) NetEventSource.Error(this, $"ERROR {token.Status}");
             }
-<<<<<<< HEAD
 
             return token;
-=======
->>>>>>> 62ba562f
         }
 
         internal SecurityStatusPal Decrypt(Span<byte> buffer, out int outputOffset, out int outputCount)
@@ -1338,7 +1320,6 @@
         {
             Debug.Assert(Payload == null);
             Size = payload.Length;
-<<<<<<< HEAD
 
             if (Size > 0)
             {
@@ -1374,30 +1355,13 @@
 
         internal void ReleasePayload()
         {
-            if (Payload != null)
-            {
-                if (RentBuffer)
-                {
-                    ArrayPool<byte>.Shared.Return(Payload);
-                }
-=======
-
-            if (Size > 0)
-            {
-                Payload = ArrayPool<byte>.Shared.Rent(Size);
-                payload.CopyTo(new Span<byte>(Payload, 0, Size));
-            }
-        }
-
-        internal ReadOnlyMemory<byte> AsMemory() => new ReadOnlyMemory<byte>(Payload, 0, Size);
-
-        internal void ReleasePayload()
-        {
             Debug.Assert(Payload != null || Size == 0);
             if (Payload != null)
             {
-                ArrayPool<byte>.Shared.Return(Payload);
->>>>>>> 62ba562f
+                if (RentBuffer)
+                {
+                    ArrayPool<byte>.Shared.Return(Payload);
+                }
                 Payload = null;
                 Size = 0;
             }
