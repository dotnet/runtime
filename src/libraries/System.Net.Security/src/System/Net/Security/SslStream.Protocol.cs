--- conflicted
+++ resolved
@@ -689,12 +689,7 @@
 
         private static SafeFreeCredentials? AcquireCredentialsHandle(SslAuthenticationOptions sslAuthenticationOptions)
         {
-<<<<<<< HEAD
-            SafeFreeCredentials? cred = SslStreamPal.AcquireCredentialsHandle(sslAuthenticationOptions.CertificateContext, sslAuthenticationOptions.EnabledSslProtocols,
-                sslAuthenticationOptions.EncryptionPolicy, sslAuthenticationOptions.IsServer);
-=======
-            SafeFreeCredentials cred = SslStreamPal.AcquireCredentialsHandle(sslAuthenticationOptions);
->>>>>>> 7262fe1d
+            SafeFreeCredentials? cred = SslStreamPal.AcquireCredentialsHandle(sslAuthenticationOptions);
 
             if (sslAuthenticationOptions.CertificateContext != null && cred != null)
             {
