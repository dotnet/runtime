--- conflicted
+++ resolved
@@ -32,11 +32,7 @@
             {
                 int osStatus;
 
-<<<<<<< HEAD
                 _sslContext = CreateSslContext(sslAuthenticationOptions);
-=======
-                _sslContext = CreateSslContext(credential, sslAuthenticationOptions);
->>>>>>> 7262fe1d
 
                 // Make sure the class instance is associated to the session and is provided
                 // in the Read/Write callback connection parameter
@@ -131,11 +127,7 @@
             }
         }
 
-<<<<<<< HEAD
-        private static SafeSslHandle CreateSslContext(SslAuthenticationOptions options)
-=======
-        private static SafeSslHandle CreateSslContext(SafeFreeSslCredentials credential, SslAuthenticationOptions sslAuthenticationOptions)
->>>>>>> 7262fe1d
+        private static SafeSslHandle CreateSslContext(SslAuthenticationOptions sslAuthenticationOptions)
         {
             switch (options.EncryptionPolicy)
             {
@@ -151,11 +143,7 @@
                     throw new PlatformNotSupportedException(SR.Format(SR.net_encryptionpolicy_notsupported, options.EncryptionPolicy));
             }
 
-<<<<<<< HEAD
-            SafeSslHandle sslContext = Interop.AppleCrypto.SslCreateContext(options.IsServer ? 1 : 0);
-=======
             SafeSslHandle sslContext = Interop.AppleCrypto.SslCreateContext(sslAuthenticationOptions.IsServer ? 1 : 0);
->>>>>>> 7262fe1d
 
             try
             {
@@ -167,16 +155,6 @@
                 }
 
                 // Let None mean "system default"
-<<<<<<< HEAD
-                if (options.EnabledSslProtocols != SslProtocols.None)
-                {
-                    SetProtocols(sslContext, options.EnabledSslProtocols);
-                }
-
-                if (options.CertificateContext != null)
-                {
-                    SetCertificate(sslContext, options.CertificateContext);
-=======
                 if (sslAuthenticationOptions.EnabledSslProtocols != SslProtocols.None)
                 {
                     SetProtocols(sslContext, sslAuthenticationOptions.EnabledSslProtocols);
@@ -185,7 +163,6 @@
                 if (sslAuthenticationOptions.CertificateContext != null)
                 {
                     SetCertificate(sslContext, sslAuthenticationOptions.CertificateContext);
->>>>>>> 7262fe1d
                 }
 
                 Interop.AppleCrypto.SslBreakOnCertRequested(sslContext, true);
