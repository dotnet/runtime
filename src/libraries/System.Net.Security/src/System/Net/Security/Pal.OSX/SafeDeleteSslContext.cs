// Licensed to the .NET Foundation under one or more agreements.
// The .NET Foundation licenses this file to you under the MIT license.

using System.Collections.Generic;
using System.Diagnostics;
using System.Net.Security;
using System.Runtime.InteropServices;
using System.Security.Authentication;
using System.Security.Cryptography.X509Certificates;
using Microsoft.Win32.SafeHandles;

namespace System.Net
{
    internal sealed class SafeDeleteSslContext : SafeDeleteContext
    {
        // mapped from OSX error codes
        private const int OSStatus_writErr = -20;
        private const int OSStatus_readErr = -19;
        private const int OSStatus_noErr = 0;
        private const int OSStatus_errSSLWouldBlock = -9803;
        private const int InitialBufferSize = 2048;
        private readonly SafeSslHandle _sslContext;
        private ArrayBuffer _inputBuffer = new ArrayBuffer(InitialBufferSize);
        private ArrayBuffer _outputBuffer = new ArrayBuffer(InitialBufferSize);

        public SafeSslHandle SslContext => _sslContext;
        public SslApplicationProtocol SelectedApplicationProtocol;
        public bool IsServer;

        public SafeDeleteSslContext(SslAuthenticationOptions sslAuthenticationOptions)
            : base(IntPtr.Zero)
        {
            try
            {
                int osStatus;

                _sslContext = CreateSslContext(sslAuthenticationOptions);

                // Make sure the class instance is associated to the session and is provided
                // in the Read/Write callback connection parameter
                SslSetConnection(_sslContext);

                unsafe
                {
                    osStatus = Interop.AppleCrypto.SslSetIoCallbacks(
                        _sslContext,
                        &ReadFromConnection,
                        &WriteToConnection);
                }

                if (osStatus != 0)
                {
                    throw Interop.AppleCrypto.CreateExceptionForOSStatus(osStatus);
                }

                if (sslAuthenticationOptions.CipherSuitesPolicy != null)
                {
                    uint[] tlsCipherSuites = sslAuthenticationOptions.CipherSuitesPolicy.Pal.TlsCipherSuites;

                    unsafe
                    {
                        fixed (uint* cipherSuites = tlsCipherSuites)
                        {
                            osStatus = Interop.AppleCrypto.SslSetEnabledCipherSuites(
                                _sslContext,
                                cipherSuites,
                                tlsCipherSuites.Length);

                            if (osStatus != 0)
                            {
                                throw Interop.AppleCrypto.CreateExceptionForOSStatus(osStatus);
                            }
                        }
                    }
                }

                if (sslAuthenticationOptions.ApplicationProtocols != null && sslAuthenticationOptions.ApplicationProtocols.Count != 0)
                {
                    if (sslAuthenticationOptions.IsClient)
                    {
                        // On macOS coreTls supports only client side.
                        Interop.AppleCrypto.SslCtxSetAlpnProtos(_sslContext, sslAuthenticationOptions.ApplicationProtocols);
                    }
                    else
                    {
                        // For Server, we do the selection in SslStream and we set it later
                        Interop.AppleCrypto.SslBreakOnClientHello(_sslContext, true);
                    }
                }
            }
            catch (Exception ex)
            {
                Debug.Write("Exception Caught. - " + ex);
                Dispose();
                throw;
            }

            if (!string.IsNullOrEmpty(sslAuthenticationOptions.TargetHost) && !sslAuthenticationOptions.IsServer && !TargetHostNameHelper.IsValidAddress(sslAuthenticationOptions.TargetHost))
            {
                Interop.AppleCrypto.SslSetTargetName(_sslContext, sslAuthenticationOptions.TargetHost);
            }

            if (sslAuthenticationOptions.CertificateContext == null && sslAuthenticationOptions.CertSelectionDelegate != null)
            {
                // certificate was not provided but there is user callback. We can break handshake if server asks for certificate
                // and we can try to get it based on remote certificate and trusted issuers.
                Interop.AppleCrypto.SslBreakOnCertRequested(_sslContext, true);
            }

            if (sslAuthenticationOptions.IsServer)
            {
                IsServer = true;

                if (sslAuthenticationOptions.RemoteCertRequired)
                {
                    Interop.AppleCrypto.SslSetAcceptClientCert(_sslContext);
                }

                if (sslAuthenticationOptions.CertificateContext?.Trust?._sendTrustInHandshake == true)
                {
                    SslCertificateTrust trust = sslAuthenticationOptions.CertificateContext!.Trust!;
                    X509Certificate2Collection certList = (trust._trustList ?? trust._store!.Certificates);

                    Debug.Assert(certList != null, "certList != null");
                    Span<IntPtr> handles = certList.Count <= 256
                        ? stackalloc IntPtr[256]
                        : new IntPtr[certList.Count];

                    for (int i = 0; i < certList.Count; i++)
                    {
                        handles[i] = certList[i].Handle;
                    }

                    Interop.AppleCrypto.SslSetCertificateAuthorities(_sslContext, handles.Slice(0, certList.Count), true);
                }
            }
        }

        private static SafeSslHandle CreateSslContext(SslAuthenticationOptions sslAuthenticationOptions)
        {
            switch (sslAuthenticationOptions.EncryptionPolicy)
            {
                case EncryptionPolicy.RequireEncryption:
#pragma warning disable SYSLIB0040 // NoEncryption and AllowNoEncryption are obsolete
                case EncryptionPolicy.AllowNoEncryption:
                    // SecureTransport doesn't allow TLS_NULL_NULL_WITH_NULL, but
                    // since AllowNoEncryption intersect OS-supported isn't nothing,
                    // let it pass.
                    break;
#pragma warning restore SYSLIB0040
                default:
                    throw new PlatformNotSupportedException(SR.Format(SR.net_encryptionpolicy_notsupported, sslAuthenticationOptions.EncryptionPolicy));
            }

            SafeSslHandle sslContext = Interop.AppleCrypto.SslCreateContext(sslAuthenticationOptions.IsServer ? 1 : 0);

            try
            {
                if (sslContext.IsInvalid)
                {
                    // This is as likely as anything.  No error conditions are defined for
                    // the OS function, and our shim only adds a NULL if isServer isn't a normalized bool.
                    throw new OutOfMemoryException();
                }

                // Let None mean "system default"
                if (sslAuthenticationOptions.EnabledSslProtocols != SslProtocols.None)
                {
                    SetProtocols(sslContext, sslAuthenticationOptions.EnabledSslProtocols);
                }

                // SslBreakOnCertRequested does not seem to do anything when we already provide the cert here.
                // So we set it only for server in order to reliably detect whether the peer asked for it on client.
                if (sslAuthenticationOptions.CertificateContext != null && sslAuthenticationOptions.IsServer)
                {
                    SetCertificate(sslContext, sslAuthenticationOptions.CertificateContext);
                }

                Interop.AppleCrypto.SslBreakOnCertRequested(sslContext, true);
                Interop.AppleCrypto.SslBreakOnServerAuth(sslContext, true);
                Interop.AppleCrypto.SslBreakOnClientAuth(sslContext, true);
            }
            catch
            {
                sslContext.Dispose();
                throw;
            }

            return sslContext;
        }

        private void SslSetConnection(SafeSslHandle sslContext)
        {
            GCHandle handle = GCHandle.Alloc(this, GCHandleType.Weak);

            Interop.AppleCrypto.SslSetConnection(sslContext, GCHandle.ToIntPtr(handle));
        }

        public override bool IsInvalid => _sslContext?.IsInvalid ?? true;

        protected override void Dispose(bool disposing)
        {
            if (disposing)
            {
                SafeSslHandle sslContext = _sslContext;
                if (null != sslContext)
                {
                    lock (_sslContext)
                    {
                        _inputBuffer.Dispose();
                        _outputBuffer.Dispose();
                    }
                    sslContext.Dispose();
                }
            }

            base.Dispose(disposing);
        }

        [UnmanagedCallersOnly]
        private static unsafe int WriteToConnection(IntPtr connection, byte* data, void** dataLength)
        {
            SafeDeleteSslContext? context = (SafeDeleteSslContext?)GCHandle.FromIntPtr(connection).Target;
            Debug.Assert(context != null);

            // We don't pool these buffers and we can't because there's a race between their us in the native
            // read/write callbacks and being disposed when the SafeHandle is disposed. This race is benign currently,
            // but if we were to pool the buffers we would have a potential use-after-free issue.
            try
            {
                lock (context)
                {
                    ulong length = (ulong)*dataLength;
                    Debug.Assert(length <= int.MaxValue);

                    int toWrite = (int)length;
                    var inputBuffer = new ReadOnlySpan<byte>(data, toWrite);

                    context._outputBuffer.EnsureAvailableSpace(toWrite);
                    inputBuffer.CopyTo(context._outputBuffer.AvailableSpan);
                    context._outputBuffer.Commit(toWrite);
                    // Since we can enqueue everything, no need to re-assign *dataLength.

                    return OSStatus_noErr;
                }
            }
            catch (Exception e)
            {
                if (NetEventSource.Log.IsEnabled())
                    NetEventSource.Error(context, $"WritingToConnection failed: {e.Message}");
                return OSStatus_writErr;
            }
        }

        [UnmanagedCallersOnly]
        private static unsafe int ReadFromConnection(IntPtr connection, byte* data, void** dataLength)
        {
            SafeDeleteSslContext? context = (SafeDeleteSslContext?)GCHandle.FromIntPtr(connection).Target;
            Debug.Assert(context != null);

            try
            {
                lock (context)
                {
                    ulong toRead = (ulong)*dataLength;

                    if (toRead == 0)
                    {
                        return OSStatus_noErr;
                    }

                    uint transferred = 0;

                    if (context._inputBuffer.ActiveLength == 0)
                    {
                        *dataLength = (void*)0;
                        return OSStatus_errSSLWouldBlock;
                    }

                    int limit = Math.Min((int)toRead, context._inputBuffer.ActiveLength);

                    context._inputBuffer.ActiveSpan.Slice(0, limit).CopyTo(new Span<byte>(data, limit));
                    context._inputBuffer.Discard(limit);
                    transferred = (uint)limit;

                    *dataLength = (void*)transferred;
                    return OSStatus_noErr;
                }
            }
            catch (Exception e)
            {
                if (NetEventSource.Log.IsEnabled())
                    NetEventSource.Error(context, $"ReadFromConnectionfailed: {e.Message}");
                return OSStatus_readErr;
            }
        }

        internal void Write(ReadOnlySpan<byte> buf)
        {
            lock (_sslContext)
            {
                _inputBuffer.EnsureAvailableSpace(buf.Length);
                buf.CopyTo(_inputBuffer.AvailableSpan);
                _inputBuffer.Commit(buf.Length);
            }
        }

        internal int BytesReadyForConnection => _outputBuffer.ActiveLength;

<<<<<<< HEAD
        //internal byte[]? ReadPendingWrites()
=======
>>>>>>> 62ba562f
        internal void ReadPendingWrites(ref ProtocolToken token)
        {
            lock (_sslContext)
            {
                if (_outputBuffer.ActiveLength == 0)
                {
                    token.Size = 0;
                    token.Payload = null;

                    return;
                }

                token.SetPayload(_outputBuffer.ActiveSpan);
                _outputBuffer.Discard(_outputBuffer.ActiveLength);
            }
        }

        internal int ReadPendingWrites(byte[] buf, int offset, int count)
        {
            Debug.Assert(buf != null);
            Debug.Assert(offset >= 0);
            Debug.Assert(count >= 0);
            Debug.Assert(count <= buf.Length - offset);

            lock (_sslContext)
            {
                int limit = Math.Min(count, _outputBuffer.ActiveLength);

                _outputBuffer.ActiveSpan.Slice(0, limit).CopyTo(new Span<byte>(buf, offset, limit));
                _outputBuffer.Discard(limit);

                return limit;
            }
        }

        private static readonly SslProtocols[] s_orderedSslProtocols = new SslProtocols[5]
        {
#pragma warning disable 0618
            SslProtocols.Ssl2,
            SslProtocols.Ssl3,
#pragma warning restore 0618
#pragma warning disable SYSLIB0039 // TLS 1.0 and 1.1 are obsolete
            SslProtocols.Tls,
            SslProtocols.Tls11,
#pragma warning restore SYSLIB0039
            SslProtocols.Tls12
        };

        private static void SetProtocols(SafeSslHandle sslContext, SslProtocols protocols)
        {
            (int minIndex, int maxIndex) = protocols.ValidateContiguous(s_orderedSslProtocols);
            SslProtocols minProtocolId = s_orderedSslProtocols[minIndex];
            SslProtocols maxProtocolId = s_orderedSslProtocols[maxIndex];

            // Set the min and max.
            Interop.AppleCrypto.SslSetMinProtocolVersion(sslContext, minProtocolId);
            Interop.AppleCrypto.SslSetMaxProtocolVersion(sslContext, maxProtocolId);
        }

        internal static void SetCertificate(SafeSslHandle sslContext, SslStreamCertificateContext context)
        {
            Debug.Assert(sslContext != null, "sslContext != null");

            IntPtr[] ptrs = new IntPtr[context!.IntermediateCertificates.Count + 1];

            for (int i = 0; i < context.IntermediateCertificates.Count; i++)
            {
                X509Certificate2 intermediateCert = context.IntermediateCertificates[i];

                if (intermediateCert.HasPrivateKey)
                {
                    // In the unlikely event that we get a certificate with a private key from
                    // a chain, clear it to the certificate.
                    //
                    // The current value of intermediateCert is still in elements, which will
                    // get Disposed at the end of this method.  The new value will be
                    // in the intermediate certs array, which also gets serially Disposed.
                    intermediateCert = new X509Certificate2(intermediateCert.RawDataMemory.Span);
                }

                ptrs[i + 1] = intermediateCert.Handle;
            }

            ptrs[0] = context!.TargetCertificate.Handle;

            Interop.AppleCrypto.SslSetCertificate(sslContext, ptrs);
        }
    }
}<|MERGE_RESOLUTION|>--- conflicted
+++ resolved
@@ -307,10 +307,6 @@
 
         internal int BytesReadyForConnection => _outputBuffer.ActiveLength;
 
-<<<<<<< HEAD
-        //internal byte[]? ReadPendingWrites()
-=======
->>>>>>> 62ba562f
         internal void ReadPendingWrites(ref ProtocolToken token)
         {
             lock (_sslContext)
