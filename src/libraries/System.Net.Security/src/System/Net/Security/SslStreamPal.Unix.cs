// Licensed to the .NET Foundation under one or more agreements.
// The .NET Foundation licenses this file to you under the MIT license.

using System.Collections.Generic;
using System.Diagnostics;
using System.Security.Authentication;
using System.Security.Authentication.ExtendedProtection;
using System.Security.Cryptography.X509Certificates;
using Microsoft.Win32.SafeHandles;

namespace System.Net.Security
{
    internal static class SslStreamPal
    {
        public static Exception GetException(SecurityStatusPal status)
        {
            return status.Exception ?? new Interop.OpenSsl.SslException((int)status.ErrorCode);
        }

        internal const bool StartMutualAuthAsAnonymous = true;
        internal const bool CanEncryptEmptyMessage = false;

        public static void VerifyPackageInfo()
        {
        }

        public static SecurityStatusPal AcceptSecurityContext(
            ref SafeFreeCredentials? credential,
            ref SafeDeleteSslContext? context,
            ReadOnlySpan<byte> inputBuffer,
            ref byte[]? outputBuffer,
            SslAuthenticationOptions sslAuthenticationOptions)
        {
            return HandshakeInternal(ref context, inputBuffer, ref outputBuffer, sslAuthenticationOptions, null);
        }

        public static SecurityStatusPal InitializeSecurityContext(
            ref SafeFreeCredentials? credential,
            ref SafeDeleteSslContext? context,
            string? _ /*targetName*/,
            ReadOnlySpan<byte> inputBuffer,
            ref byte[]? outputBuffer,
            SslAuthenticationOptions sslAuthenticationOptions,
            SelectClientCertificate? clientCertificateSelectionCallback)
        {
            return HandshakeInternal(ref context, inputBuffer, ref outputBuffer, sslAuthenticationOptions, clientCertificateSelectionCallback);
        }

        public static SafeFreeCredentials? AcquireCredentialsHandle(SslAuthenticationOptions sslAuthenticationOptions)
        {
<<<<<<< HEAD
            return new SafeFreeSslCredentials(
                sslAuthenticationOptions.CertificateContext,
                sslAuthenticationOptions.EnabledSslProtocols,
                sslAuthenticationOptions.EncryptionPolicy);
=======
            return null;
>>>>>>> 703dc8df
        }

        public static SecurityStatusPal EncryptMessage(SafeDeleteSslContext securityContext, ReadOnlyMemory<byte> input, int _ /*headerSize*/, int _1 /*trailerSize*/, ref byte[] output, out int resultSize)
        {
            try
            {
                resultSize = Interop.OpenSsl.Encrypt((SafeSslHandle)securityContext, input.Span, ref output, out Interop.Ssl.SslErrorCode errorCode);

                return MapNativeErrorCode(errorCode);
            }
            catch (Exception ex)
            {
                resultSize = 0;
                return new SecurityStatusPal(SecurityStatusPalErrorCode.InternalError, ex);
            }
        }

        public static SecurityStatusPal DecryptMessage(SafeDeleteSslContext securityContext, Span<byte> buffer, out int offset, out int count)
        {
            offset = 0;
            count = 0;

            try
            {
                int resultSize = Interop.OpenSsl.Decrypt((SafeSslHandle)securityContext, buffer, out Interop.Ssl.SslErrorCode errorCode);

                SecurityStatusPal retVal = MapNativeErrorCode(errorCode);

                if (retVal.ErrorCode == SecurityStatusPalErrorCode.OK ||
                    retVal.ErrorCode == SecurityStatusPalErrorCode.Renegotiate)
                {
                    count = resultSize;
                }

                return retVal;
            }
            catch (Exception ex)
            {
                return new SecurityStatusPal(SecurityStatusPalErrorCode.InternalError, ex);
            }
        }

        private static SecurityStatusPal MapNativeErrorCode(Interop.Ssl.SslErrorCode errorCode) =>
            errorCode switch
            {
                Interop.Ssl.SslErrorCode.SSL_ERROR_RENEGOTIATE => new SecurityStatusPal(SecurityStatusPalErrorCode.Renegotiate),
                Interop.Ssl.SslErrorCode.SSL_ERROR_ZERO_RETURN => new SecurityStatusPal(SecurityStatusPalErrorCode.ContextExpired),
                Interop.Ssl.SslErrorCode.SSL_ERROR_WANT_X509_LOOKUP => new SecurityStatusPal(SecurityStatusPalErrorCode.CredentialsNeeded),
                Interop.Ssl.SslErrorCode.SSL_ERROR_NONE or
                Interop.Ssl.SslErrorCode.SSL_ERROR_WANT_READ => new SecurityStatusPal(SecurityStatusPalErrorCode.OK),
                _ => new SecurityStatusPal(SecurityStatusPalErrorCode.InternalError, new Interop.OpenSsl.SslException((int)errorCode))
            };

        public static ChannelBinding? QueryContextChannelBinding(SafeDeleteSslContext securityContext, ChannelBindingKind attribute)
        {
            ChannelBinding? bindingHandle;

            if (attribute == ChannelBindingKind.Endpoint)
            {
                bindingHandle = EndpointChannelBindingToken.Build(securityContext);

                if (bindingHandle == null)
                {
                    throw Interop.OpenSsl.CreateSslException(SR.net_ssl_invalid_certificate);
                }
            }
            else
            {
                bindingHandle = Interop.OpenSsl.QueryChannelBinding(
                    (SafeSslHandle)securityContext,
                    attribute);
            }

            return bindingHandle;
        }

        public static SecurityStatusPal Renegotiate(
            ref SafeFreeCredentials? credentialsHandle,
            ref SafeDeleteSslContext context,
            SslAuthenticationOptions sslAuthenticationOptions,
            out byte[]? outputBuffer)
        {
            SecurityStatusPal status = Interop.OpenSsl.SslRenegotiate((SafeSslHandle)context, out _);

            outputBuffer = Array.Empty<byte>();
            if (status.ErrorCode != SecurityStatusPalErrorCode.OK)
            {
                return status;
            }
            return HandshakeInternal(ref context!, null, ref outputBuffer, sslAuthenticationOptions, null);
        }

        public static void QueryContextStreamSizes(SafeDeleteContext? _ /*securityContext*/, out StreamSizes streamSizes)
        {
            streamSizes = StreamSizes.Default;
        }

        public static void QueryContextConnectionInfo(SafeDeleteSslContext securityContext, ref SslConnectionInfo connectionInfo)
        {
            connectionInfo.UpdateSslConnectionInfo((SafeSslHandle)securityContext);
        }

        private static SecurityStatusPal HandshakeInternal(ref SafeDeleteSslContext? context,
            ReadOnlySpan<byte> inputBuffer, ref byte[]? outputBuffer, SslAuthenticationOptions sslAuthenticationOptions, SelectClientCertificate? clientCertificateSelectionCallback)
        {
            byte[]? output = null;
            int outputSize = 0;

            try
            {
                if ((null == context) || context.IsInvalid)
                {
                    context = Interop.OpenSsl.AllocateSslHandle(sslAuthenticationOptions);
                }

                SecurityStatusPalErrorCode errorCode = Interop.OpenSsl.DoSslHandshake((SafeSslHandle)context, inputBuffer, out output, out outputSize);

                if (errorCode == SecurityStatusPalErrorCode.CredentialsNeeded && clientCertificateSelectionCallback != null)
                {
                    X509Certificate2? clientCertificate = clientCertificateSelectionCallback(out _);
                    if (clientCertificate != null)
                    {
                        sslAuthenticationOptions.CertificateContext = SslStreamCertificateContext.Create(clientCertificate);
                    }

                    Interop.OpenSsl.UpdateClientCertiticate((SafeSslHandle)context, sslAuthenticationOptions);
                    errorCode = Interop.OpenSsl.DoSslHandshake((SafeSslHandle)context, null, out output, out outputSize);
                }

                // sometimes during renegotiation processing message does not yield new output.
                // That seems to be flaw in OpenSSL state machine and we have workaround to peek it and try it again.
                if (outputSize == 0 && Interop.Ssl.IsSslRenegotiatePending((SafeSslHandle)context))
                {
                    errorCode = Interop.OpenSsl.DoSslHandshake((SafeSslHandle)context, ReadOnlySpan<byte>.Empty, out output, out outputSize);
                }

                // When the handshake is done, and the context is server, check if the alpnHandle target was set to null during ALPN.
                // If it was, then that indicates ALPN failed, send failure.
                // We have this workaround, as openssl supports terminating handshake only from version 1.1.0,
                // whereas ALPN is supported from version 1.0.2.
                SafeSslHandle sslContext = (SafeSslHandle)context;
                if (errorCode == SecurityStatusPalErrorCode.OK && sslAuthenticationOptions.IsServer
                    && sslAuthenticationOptions.ApplicationProtocols != null && sslAuthenticationOptions.ApplicationProtocols.Count != 0
                    && sslContext.AlpnHandle.IsAllocated && sslContext.AlpnHandle.Target == null)
                {
                    return new SecurityStatusPal(SecurityStatusPalErrorCode.InternalError, Interop.OpenSsl.CreateSslException(SR.net_alpn_failed));
                }

                outputBuffer =
                    outputSize == 0 ? null :
                    outputSize == output!.Length ? output :
                    new Span<byte>(output, 0, outputSize).ToArray();

                return new SecurityStatusPal(errorCode);
            }
            catch (Exception exc)
            {
                // Even if handshake failed we may have Alert to sent.
                if (outputSize > 0)
                {
                    outputBuffer = outputSize == output!.Length ? output : new Span<byte>(output, 0, outputSize).ToArray();
                }

                return new SecurityStatusPal(SecurityStatusPalErrorCode.InternalError, exc);
            }
        }

#pragma warning disable IDE0060
        public static SecurityStatusPal ApplyAlertToken(SafeDeleteContext? securityContext, TlsAlertType alertType, TlsAlertMessage alertMessage)
        {
            // There doesn't seem to be an exposed API for writing an alert,
            // the API seems to assume that all alerts are generated internally by
            // SSLHandshake.
            return new SecurityStatusPal(SecurityStatusPalErrorCode.OK);
        }
#pragma warning restore IDE0060

<<<<<<< HEAD
        public static SecurityStatusPal ApplyShutdownToken(SafeDeleteSslContext sslContext)
=======
        public static SecurityStatusPal ApplyShutdownToken(ref SafeFreeCredentials? credentialsHandle, SafeDeleteSslContext context)
>>>>>>> 703dc8df
        {
            // Unset the quiet shutdown option initially configured.
            Interop.Ssl.SslSetQuietShutdown((SafeSslHandle)context, 0);

            int status = Interop.Ssl.SslShutdown((SafeSslHandle)context);
            if (status == 0)
            {
                // Call SSL_shutdown again for a bi-directional shutdown.
                status = Interop.Ssl.SslShutdown((SafeSslHandle)context);
            }

            if (status == 1)
                return new SecurityStatusPal(SecurityStatusPalErrorCode.OK);

            Interop.Ssl.SslErrorCode code = Interop.Ssl.SslGetError((SafeSslHandle)context, status);
            if (code == Interop.Ssl.SslErrorCode.SSL_ERROR_WANT_READ ||
                code == Interop.Ssl.SslErrorCode.SSL_ERROR_WANT_WRITE)
            {
                return new SecurityStatusPal(SecurityStatusPalErrorCode.OK);
            }
            else if (code == Interop.Ssl.SslErrorCode.SSL_ERROR_SSL)
            {
                // OpenSSL failure occurred.  The error queue contains more details, when building the exception the queue will be cleared.
                return new SecurityStatusPal(SecurityStatusPalErrorCode.InternalError, Interop.Crypto.CreateOpenSslCryptographicException());
            }
            else
            {
                return new SecurityStatusPal(SecurityStatusPalErrorCode.InternalError, new Interop.OpenSsl.SslException((int)code));
            }
        }
    }
}<|MERGE_RESOLUTION|>--- conflicted
+++ resolved
@@ -48,14 +48,7 @@
 
         public static SafeFreeCredentials? AcquireCredentialsHandle(SslAuthenticationOptions sslAuthenticationOptions)
         {
-<<<<<<< HEAD
-            return new SafeFreeSslCredentials(
-                sslAuthenticationOptions.CertificateContext,
-                sslAuthenticationOptions.EnabledSslProtocols,
-                sslAuthenticationOptions.EncryptionPolicy);
-=======
             return null;
->>>>>>> 703dc8df
         }
 
         public static SecurityStatusPal EncryptMessage(SafeDeleteSslContext securityContext, ReadOnlyMemory<byte> input, int _ /*headerSize*/, int _1 /*trailerSize*/, ref byte[] output, out int resultSize)
@@ -233,11 +226,7 @@
         }
 #pragma warning restore IDE0060
 
-<<<<<<< HEAD
-        public static SecurityStatusPal ApplyShutdownToken(SafeDeleteSslContext sslContext)
-=======
         public static SecurityStatusPal ApplyShutdownToken(ref SafeFreeCredentials? credentialsHandle, SafeDeleteSslContext context)
->>>>>>> 703dc8df
         {
             // Unset the quiet shutdown option initially configured.
             Interop.Ssl.SslSetQuietShutdown((SafeSslHandle)context, 0);
