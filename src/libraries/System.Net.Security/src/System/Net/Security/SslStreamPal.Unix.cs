// Licensed to the .NET Foundation under one or more agreements.
// The .NET Foundation licenses this file to you under the MIT license.

using System.Collections.Generic;
using System.Diagnostics;
using System.Security.Authentication;
using System.Security.Authentication.ExtendedProtection;
using System.Security.Cryptography.X509Certificates;
using Microsoft.Win32.SafeHandles;

namespace System.Net.Security
{
    internal static class SslStreamPal
    {
        public static Exception GetException(SecurityStatusPal status)
        {
            return status.Exception ?? new Interop.OpenSsl.SslException((int)status.ErrorCode);
        }

        internal const bool StartMutualAuthAsAnonymous = true;
        internal const bool CanEncryptEmptyMessage = false;

        public static void VerifyPackageInfo()
        {
        }

        public static SecurityStatusPal AcceptSecurityContext(
            ref SafeFreeCredentials? credential,
            ref SafeDeleteSslContext? context,
            ReadOnlySpan<byte> inputBuffer,
            ref byte[]? outputBuffer,
            SslAuthenticationOptions sslAuthenticationOptions)
        {
            return HandshakeInternal(ref context, inputBuffer, ref outputBuffer, sslAuthenticationOptions, null);
        }

        public static SecurityStatusPal InitializeSecurityContext(
            ref SafeFreeCredentials? credential,
            ref SafeDeleteSslContext? context,
            string? targetName,
            ReadOnlySpan<byte> inputBuffer,
            ref byte[]? outputBuffer,
            SslAuthenticationOptions sslAuthenticationOptions,
            SelectClientCertificate? clientCertificateSelectionCallback)
        {
            return HandshakeInternal(ref context, inputBuffer, ref outputBuffer, sslAuthenticationOptions, clientCertificateSelectionCallback);
        }

<<<<<<< HEAD
        public static SafeFreeCredentials? AcquireCredentialsHandle(SslStreamCertificateContext? certificateContext,
            SslProtocols protocols, EncryptionPolicy policy, bool isServer)
        {
            return null;
=======
        public static SafeFreeCredentials AcquireCredentialsHandle(SslAuthenticationOptions sslAuthenticationOptions)
        {
            return new SafeFreeSslCredentials(
                sslAuthenticationOptions.CertificateContext,
                sslAuthenticationOptions.EnabledSslProtocols,
                sslAuthenticationOptions.EncryptionPolicy,
                sslAuthenticationOptions.IsServer);
>>>>>>> 7262fe1d
        }

        public static SecurityStatusPal EncryptMessage(SafeDeleteSslContext securityContext, ReadOnlyMemory<byte> input, int headerSize, int trailerSize, ref byte[] output, out int resultSize)
        {
            try
            {
                resultSize = Interop.OpenSsl.Encrypt((SafeSslHandle)securityContext, input.Span, ref output, out Interop.Ssl.SslErrorCode errorCode);

                return MapNativeErrorCode(errorCode);
            }
            catch (Exception ex)
            {
                resultSize = 0;
                return new SecurityStatusPal(SecurityStatusPalErrorCode.InternalError, ex);
            }
        }

        public static SecurityStatusPal DecryptMessage(SafeDeleteSslContext securityContext, Span<byte> buffer, out int offset, out int count)
        {
            offset = 0;
            count = 0;

            try
            {
                int resultSize = Interop.OpenSsl.Decrypt((SafeSslHandle)securityContext, buffer, out Interop.Ssl.SslErrorCode errorCode);

                SecurityStatusPal retVal = MapNativeErrorCode(errorCode);

                if (retVal.ErrorCode == SecurityStatusPalErrorCode.OK ||
                    retVal.ErrorCode == SecurityStatusPalErrorCode.Renegotiate)
                {
                    count = resultSize;
                }

                return retVal;
            }
            catch (Exception ex)
            {
                return new SecurityStatusPal(SecurityStatusPalErrorCode.InternalError, ex);
            }
        }

        private static SecurityStatusPal MapNativeErrorCode(Interop.Ssl.SslErrorCode errorCode) =>
            errorCode switch
            {
                Interop.Ssl.SslErrorCode.SSL_ERROR_RENEGOTIATE => new SecurityStatusPal(SecurityStatusPalErrorCode.Renegotiate),
                Interop.Ssl.SslErrorCode.SSL_ERROR_ZERO_RETURN => new SecurityStatusPal(SecurityStatusPalErrorCode.ContextExpired),
                Interop.Ssl.SslErrorCode.SSL_ERROR_WANT_X509_LOOKUP => new SecurityStatusPal(SecurityStatusPalErrorCode.CredentialsNeeded),
                Interop.Ssl.SslErrorCode.SSL_ERROR_NONE or
                Interop.Ssl.SslErrorCode.SSL_ERROR_WANT_READ => new SecurityStatusPal(SecurityStatusPalErrorCode.OK),
                _ => new SecurityStatusPal(SecurityStatusPalErrorCode.InternalError, new Interop.OpenSsl.SslException((int)errorCode))
            };

        public static ChannelBinding? QueryContextChannelBinding(SafeDeleteSslContext securityContext, ChannelBindingKind attribute)
        {
            ChannelBinding? bindingHandle;

            if (attribute == ChannelBindingKind.Endpoint)
            {
                bindingHandle = EndpointChannelBindingToken.Build(securityContext);

                if (bindingHandle == null)
                {
                    throw Interop.OpenSsl.CreateSslException(SR.net_ssl_invalid_certificate);
                }
            }
            else
            {
                bindingHandle = Interop.OpenSsl.QueryChannelBinding(
                    (SafeSslHandle)securityContext,
                    attribute);
            }

            return bindingHandle;
        }

        public static SecurityStatusPal Renegotiate(
            ref SafeFreeCredentials? credentialsHandle,
            ref SafeDeleteSslContext context,
            SslAuthenticationOptions sslAuthenticationOptions,
            out byte[]? outputBuffer)
        {
            SecurityStatusPal status = Interop.OpenSsl.SslRenegotiate((SafeSslHandle)context, out _);

            outputBuffer = Array.Empty<byte>();
            if (status.ErrorCode != SecurityStatusPalErrorCode.OK)
            {
                return status;
            }
            return HandshakeInternal(ref context!, null, ref outputBuffer, sslAuthenticationOptions, null);
        }

        public static void QueryContextStreamSizes(SafeDeleteContext? securityContext, out StreamSizes streamSizes)
        {
            streamSizes = StreamSizes.Default;
        }

        public static void QueryContextConnectionInfo(SafeDeleteSslContext securityContext, ref SslConnectionInfo connectionInfo)
        {
            connectionInfo.UpdateSslConnectionInfo((SafeSslHandle)securityContext);
        }

        private static SecurityStatusPal HandshakeInternal(ref SafeDeleteSslContext? context,
            ReadOnlySpan<byte> inputBuffer, ref byte[]? outputBuffer, SslAuthenticationOptions sslAuthenticationOptions, SelectClientCertificate? clientCertificateSelectionCallback)
        {
            byte[]? output = null;
            int outputSize = 0;

            try
            {
                if ((null == context) || context.IsInvalid)
                {
                    context = Interop.OpenSsl.AllocateSslHandle(sslAuthenticationOptions);
                }

                SecurityStatusPalErrorCode errorCode = Interop.OpenSsl.DoSslHandshake((SafeSslHandle)context, inputBuffer, out output, out outputSize);

                if (errorCode == SecurityStatusPalErrorCode.CredentialsNeeded && clientCertificateSelectionCallback != null)
                {
                    X509Certificate2? clientCertificate = clientCertificateSelectionCallback(out _);
                    if (clientCertificate != null)
                    {
                        sslAuthenticationOptions.CertificateContext = SslStreamCertificateContext.Create(clientCertificate);
                    }

                    Interop.OpenSsl.UpdateClientCertiticate((SafeSslHandle)context, sslAuthenticationOptions);
                    errorCode = Interop.OpenSsl.DoSslHandshake((SafeSslHandle)context, null, out output, out outputSize);
                }

                // sometimes during renegotiation processing message does not yield new output.
                // That seems to be flaw in OpenSSL state machine and we have workaround to peek it and try it again.
                if (outputSize == 0 && Interop.Ssl.IsSslRenegotiatePending((SafeSslHandle)context))
                {
                    errorCode = Interop.OpenSsl.DoSslHandshake((SafeSslHandle)context, ReadOnlySpan<byte>.Empty, out output, out outputSize);
                }

                // When the handshake is done, and the context is server, check if the alpnHandle target was set to null during ALPN.
                // If it was, then that indicates ALPN failed, send failure.
                // We have this workaround, as openssl supports terminating handshake only from version 1.1.0,
                // whereas ALPN is supported from version 1.0.2.
                SafeSslHandle sslContext = (SafeSslHandle)context;
                if (errorCode == SecurityStatusPalErrorCode.OK && sslAuthenticationOptions.IsServer
                    && sslAuthenticationOptions.ApplicationProtocols != null && sslAuthenticationOptions.ApplicationProtocols.Count != 0
                    && sslContext.AlpnHandle.IsAllocated && sslContext.AlpnHandle.Target == null)
                {
                    return new SecurityStatusPal(SecurityStatusPalErrorCode.InternalError, Interop.OpenSsl.CreateSslException(SR.net_alpn_failed));
                }

                outputBuffer =
                    outputSize == 0 ? null :
                    outputSize == output!.Length ? output :
                    new Span<byte>(output, 0, outputSize).ToArray();

                return new SecurityStatusPal(errorCode);
            }
            catch (Exception exc)
            {
                // Even if handshake failed we may have Alert to sent.
                if (outputSize > 0)
                {
                    outputBuffer = outputSize == output!.Length ? output : new Span<byte>(output, 0, outputSize).ToArray();
                }

                return new SecurityStatusPal(SecurityStatusPalErrorCode.InternalError, exc);
            }
        }

        public static SecurityStatusPal ApplyAlertToken(ref SafeFreeCredentials? credentialsHandle, SafeDeleteContext? securityContext, TlsAlertType alertType, TlsAlertMessage alertMessage)
        {
            // There doesn't seem to be an exposed API for writing an alert,
            // the API seems to assume that all alerts are generated internally by
            // SSLHandshake.
            return new SecurityStatusPal(SecurityStatusPalErrorCode.OK);
        }

        public static SecurityStatusPal ApplyShutdownToken(ref SafeFreeCredentials? credentialsHandle, SafeDeleteSslContext context)
        {
            // Unset the quiet shutdown option initially configured.
            Interop.Ssl.SslSetQuietShutdown((SafeSslHandle)context, 0);

            int status = Interop.Ssl.SslShutdown((SafeSslHandle)context);
            if (status == 0)
            {
                // Call SSL_shutdown again for a bi-directional shutdown.
                status = Interop.Ssl.SslShutdown((SafeSslHandle)context);
            }

            if (status == 1)
                return new SecurityStatusPal(SecurityStatusPalErrorCode.OK);

            Interop.Ssl.SslErrorCode code = Interop.Ssl.SslGetError((SafeSslHandle)context, status);
            if (code == Interop.Ssl.SslErrorCode.SSL_ERROR_WANT_READ ||
                code == Interop.Ssl.SslErrorCode.SSL_ERROR_WANT_WRITE)
            {
                return new SecurityStatusPal(SecurityStatusPalErrorCode.OK);
            }
            else if (code == Interop.Ssl.SslErrorCode.SSL_ERROR_SSL)
            {
                // OpenSSL failure occurred.  The error queue contains more details, when building the exception the queue will be cleared.
                return new SecurityStatusPal(SecurityStatusPalErrorCode.InternalError, Interop.Crypto.CreateOpenSslCryptographicException());
            }
            else
            {
                return new SecurityStatusPal(SecurityStatusPalErrorCode.InternalError, new Interop.OpenSsl.SslException((int)code));
            }
        }
    }
}<|MERGE_RESOLUTION|>--- conflicted
+++ resolved
@@ -46,20 +46,10 @@
             return HandshakeInternal(ref context, inputBuffer, ref outputBuffer, sslAuthenticationOptions, clientCertificateSelectionCallback);
         }
 
-<<<<<<< HEAD
-        public static SafeFreeCredentials? AcquireCredentialsHandle(SslStreamCertificateContext? certificateContext,
+        public static SafeFreeCredentials? AcquireCredentialsHandle(SslAuthenticationOptions sslAuthenticationOptions)
             SslProtocols protocols, EncryptionPolicy policy, bool isServer)
         {
             return null;
-=======
-        public static SafeFreeCredentials AcquireCredentialsHandle(SslAuthenticationOptions sslAuthenticationOptions)
-        {
-            return new SafeFreeSslCredentials(
-                sslAuthenticationOptions.CertificateContext,
-                sslAuthenticationOptions.EnabledSslProtocols,
-                sslAuthenticationOptions.EncryptionPolicy,
-                sslAuthenticationOptions.IsServer);
->>>>>>> 7262fe1d
         }
 
         public static SecurityStatusPal EncryptMessage(SafeDeleteSslContext securityContext, ReadOnlyMemory<byte> input, int headerSize, int trailerSize, ref byte[] output, out int resultSize)
