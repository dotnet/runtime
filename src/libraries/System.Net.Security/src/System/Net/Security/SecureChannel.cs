// Licensed to the .NET Foundation under one or more agreements.
// The .NET Foundation licenses this file to you under the MIT license.

using System.Collections.Generic;
using System.Diagnostics;
using System.Runtime.CompilerServices;
using System.Runtime.ExceptionServices;
using System.Security;
using System.Security.Authentication;
using System.Security.Authentication.ExtendedProtection;
using System.Security.Cryptography;
using System.Security.Cryptography.X509Certificates;

namespace System.Net.Security
{
    // SecureChannel - a wrapper on SSPI based functionality.
    // Provides an additional abstraction layer over SSPI for SslStream.
    internal class SecureChannel
    {
        // When reading a frame from the wire first read this many bytes for the header.
        internal const int ReadHeaderSize = 5;

        private SafeFreeCredentials? _credentialsHandle;
        private SafeDeleteSslContext? _securityContext;

        private SslConnectionInfo? _connectionInfo;
        private X509Certificate? _selectedClientCertificate;
        private X509Certificate2? _remoteCertificate;
        private bool _remoteCertificateExposed;

        // These are the MAX encrypt buffer output sizes, not the actual sizes.
        private int _headerSize = 5; //ATTN must be set to at least 5 by default
        private int _trailerSize = 16;
        private int _maxDataSize = 16354;

        private bool _refreshCredentialNeeded;

        private readonly SslAuthenticationOptions _sslAuthenticationOptions;
        private SslApplicationProtocol _negotiatedApplicationProtocol;

        private static readonly Oid s_serverAuthOid = new Oid("1.3.6.1.5.5.7.3.1", "1.3.6.1.5.5.7.3.1");
        private static readonly Oid s_clientAuthOid = new Oid("1.3.6.1.5.5.7.3.2", "1.3.6.1.5.5.7.3.2");
        private SslStream? _ssl;

        internal SecureChannel(SslAuthenticationOptions sslAuthenticationOptions, SslStream sslStream)
        {
            if (NetEventSource.Log.IsEnabled()) NetEventSource.Log.SecureChannelCtor(this, sslStream, sslAuthenticationOptions.TargetHost!, sslAuthenticationOptions.ClientCertificates, sslAuthenticationOptions.EncryptionPolicy);

            SslStreamPal.VerifyPackageInfo();

            if (sslAuthenticationOptions.TargetHost == null)
            {
                NetEventSource.Fail(this, "sslAuthenticationOptions.TargetHost == null");
            }

            _securityContext = null;
            _refreshCredentialNeeded = true;
            _sslAuthenticationOptions = sslAuthenticationOptions;
            _ssl = sslStream;
        }

        //
        // SecureChannel properties
        //
        //   LocalServerCertificate - local certificate for server mode channel
        //   LocalClientCertificate - selected certificated used in the client channel mode otherwise null
        //   IsRemoteCertificateAvailable - true if the remote side has provided a certificate
        //   HeaderSize             - Header & trailer sizes used in the TLS stream
        //   TrailerSize -
        //
        internal X509Certificate? LocalServerCertificate
        {
            get
            {
                return _sslAuthenticationOptions.CertificateContext?.Certificate;
            }
        }

        internal X509Certificate? LocalClientCertificate
        {
            get
            {
                return _selectedClientCertificate;
            }
        }

        internal bool IsRemoteCertificateAvailable
        {
            get
            {
                return _remoteCertificate != null;
            }
        }

        internal X509Certificate? RemoteCertificate
        {
            get
            {
                _remoteCertificateExposed = true;
                return _remoteCertificate;
            }
        }

        internal ChannelBinding? GetChannelBinding(ChannelBindingKind kind)
        {
            ChannelBinding? result = null;
            if (_securityContext != null)
            {
                result = SslStreamPal.QueryContextChannelBinding(_securityContext, kind);
            }

            return result;
        }

        internal X509RevocationMode CheckCertRevocationStatus
        {
            get
            {
                return _sslAuthenticationOptions.CertificateRevocationCheckMode;
            }
        }

        internal int MaxDataSize
        {
            get
            {
                return _maxDataSize;
            }
        }

        internal SslConnectionInfo? ConnectionInfo
        {
            get
            {
                return _connectionInfo;
            }
        }

        internal bool IsValidContext
        {
            [MethodImpl(MethodImplOptions.AggressiveInlining)]
            get
            {
                return !(_securityContext == null || _securityContext.IsInvalid);
            }
        }

        internal bool IsServer
        {
            get
            {
                return _sslAuthenticationOptions.IsServer;
            }
        }

        internal bool RemoteCertRequired
        {
            get
            {
                return _sslAuthenticationOptions.RemoteCertRequired;
            }
        }

        internal SslApplicationProtocol NegotiatedApplicationProtocol
        {
            get
            {
                return _negotiatedApplicationProtocol;
            }
        }

        internal void SetRefreshCredentialNeeded()
        {
            _refreshCredentialNeeded = true;
        }

        internal void Close()
        {
            if (!_remoteCertificateExposed)
            {
                  _remoteCertificate?.Dispose();
                  _remoteCertificate = null;
            }

            _securityContext?.Dispose();
            _credentialsHandle?.Dispose();
            _ssl = null;
            GC.SuppressFinalize(this);
        }

        //
        // SECURITY: we open a private key container on behalf of the caller
        // and we require the caller to have permission associated with that operation.
        //
        internal static X509Certificate2? FindCertificateWithPrivateKey(object instance, bool isServer, X509Certificate certificate)
        {
            if (certificate == null)
            {
                return null;
            }

            if (NetEventSource.Log.IsEnabled())
                NetEventSource.Log.LocatingPrivateKey(certificate, instance);

            try
            {
                // Protecting from X509Certificate2 derived classes.
                X509Certificate2? certEx = MakeEx(certificate);

                if (certEx != null)
                {
                    if (certEx.HasPrivateKey)
                    {
                        if (NetEventSource.Log.IsEnabled())
                            NetEventSource.Log.CertIsType2(instance);

                        return certEx;
                    }

                    if (!object.ReferenceEquals(certificate, certEx))
                    {
                        certEx.Dispose();
                    }
                }

                X509Certificate2Collection collectionEx;
                string certHash = certEx!.Thumbprint;

                // ELSE Try the MY user and machine stores for private key check.
                // For server side mode MY machine store takes priority.
                X509Store? store = CertificateValidationPal.EnsureStoreOpened(isServer);
                if (store != null)
                {
                    collectionEx = store.Certificates.Find(X509FindType.FindByThumbprint, certHash, false);
                    if (collectionEx.Count > 0 && collectionEx[0].HasPrivateKey)
                    {
                        if (NetEventSource.Log.IsEnabled())
                            NetEventSource.Log.FoundCertInStore(isServer, instance);
                        return collectionEx[0];
                    }
                }

                store = CertificateValidationPal.EnsureStoreOpened(!isServer);
                if (store != null)
                {
                    collectionEx = store.Certificates.Find(X509FindType.FindByThumbprint, certHash, false);
                    if (collectionEx.Count > 0 && collectionEx[0].HasPrivateKey)
                    {
                        if (NetEventSource.Log.IsEnabled())
                            NetEventSource.Log.FoundCertInStore(!isServer, instance);
                        return collectionEx[0];
                    }
                }
            }
            catch (CryptographicException)
            {
            }

            if (NetEventSource.Log.IsEnabled())
                NetEventSource.Log.NotFoundCertInStore(instance);
            return null;
        }

        private static X509Certificate2? MakeEx(X509Certificate certificate)
        {
            Debug.Assert(certificate != null, "certificate != null");

            if (certificate.GetType() == typeof(X509Certificate2))
            {
                return (X509Certificate2)certificate;
            }

            X509Certificate2? certificateEx = null;
            try
            {
                if (certificate.Handle != IntPtr.Zero)
                {
                    certificateEx = new X509Certificate2(certificate);
                }
            }
            catch (SecurityException) { }
            catch (CryptographicException) { }

            return certificateEx;
        }

        //
        // Get certificate_authorities list, according to RFC 5246, Section 7.4.4.
        // Used only by client SSL code, never returns null.
        //
        private string[] GetRequestCertificateAuthorities()
        {
            string[] issuers = Array.Empty<string>();

            if (IsValidContext)
            {
                issuers = CertificateValidationPal.GetRequestCertificateAuthorities(_securityContext!);
            }
            return issuers;
        }

        /*++
            AcquireCredentials - Attempts to find Client Credential
            Information, that can be sent to the server.  In our case,
            this is only Client Certificates, that we have Credential Info.

            How it works:
                case 0: Cert Selection delegate is present
                        Always use its result as the client cert answer.
                        Try to use cached credential handle whenever feasible.
                        Do not use cached anonymous creds if the delegate has returned null
                        and the collection is not empty (allow responding with the cert later).

                case 1: Certs collection is empty
                        Always use the same statically acquired anonymous SSL Credential

                case 2: Before our Connection with the Server
                        If we have a cached credential handle keyed by first X509Certificate
                        **content** in the passed collection, then we use that cached
                        credential and hoping to restart a session.

                        Otherwise create a new anonymous (allow responding with the cert later).

                case 3: After our Connection with the Server (i.e. during handshake or re-handshake)
                        The server has requested that we send it a Certificate then
                        we Enumerate a list of server sent Issuers trying to match against
                        our list of Certificates, the first match is sent to the server.

                        Once we got a cert we again try to match cached credential handle if possible.
                        This will not restart a session but helps minimizing the number of handles we create.

                In the case of an error getting a Certificate or checking its private Key we fall back
                to the behavior of having no certs, case 1.

            Returns: True if cached creds were used, false otherwise.

        --*/

        private bool AcquireClientCredentials(ref byte[]? thumbPrint)
        {
            // Acquire possible Client Certificate information and set it on the handle.
            X509Certificate? clientCertificate = null;        // This is a candidate that can come from the user callback or be guessed when targeting a session restart.
            List<X509Certificate>? filteredCerts = null;      // This is an intermediate client certs collection that try to use if no selectedCert is available yet.
            string[] issuers;                                // This is a list of issuers sent by the server, only valid is we do know what the server cert is.

            bool sessionRestartAttempt = false; // If true and no cached creds we will use anonymous creds.

            if (_sslAuthenticationOptions.CertSelectionDelegate != null)
            {
                issuers = GetRequestCertificateAuthorities();

                if (NetEventSource.Log.IsEnabled())
                    NetEventSource.Info(this, "Calling CertificateSelectionCallback");

                X509Certificate2? remoteCert = null;
                try
                {
                    remoteCert = CertificateValidationPal.GetRemoteCertificate(_securityContext!);
                    if (_sslAuthenticationOptions.ClientCertificates == null)
                    {
                        _sslAuthenticationOptions.ClientCertificates = new X509CertificateCollection();
                    }
                    clientCertificate = _sslAuthenticationOptions.CertSelectionDelegate(_sslAuthenticationOptions.TargetHost!, _sslAuthenticationOptions.ClientCertificates, remoteCert, issuers);
                }
                finally
                {
                    remoteCert?.Dispose();
                }


                if (clientCertificate != null)
                {
                    if (_credentialsHandle == null)
                    {
                        sessionRestartAttempt = true;
                    }

                    EnsureInitialized(ref filteredCerts).Add(clientCertificate);
                    if (NetEventSource.Log.IsEnabled())
                        NetEventSource.Log.CertificateFromDelegate(this);
                }
                else
                {
                    if (_sslAuthenticationOptions.ClientCertificates == null || _sslAuthenticationOptions.ClientCertificates.Count == 0)
                    {
                        if (NetEventSource.Log.IsEnabled())
                            NetEventSource.Log.NoDelegateNoClientCert(this);

                        sessionRestartAttempt = true;
                    }
                    else
                    {
                        if (NetEventSource.Log.IsEnabled())
                            NetEventSource.Log.NoDelegateButClientCert(this);
                    }
                }
            }
            else if (_credentialsHandle == null && _sslAuthenticationOptions.ClientCertificates != null && _sslAuthenticationOptions.ClientCertificates.Count > 0)
            {
                // This is where we attempt to restart a session by picking the FIRST cert from the collection.
                // Otherwise it is either server sending a client cert request or the session is renegotiated.
                clientCertificate = _sslAuthenticationOptions.ClientCertificates[0];
                sessionRestartAttempt = true;
                if (clientCertificate != null)
                {
                    EnsureInitialized(ref filteredCerts).Add(clientCertificate);
                }

                if (NetEventSource.Log.IsEnabled())
                    NetEventSource.Log.AttemptingRestartUsingCert(clientCertificate, this);
            }
            else if (_sslAuthenticationOptions.ClientCertificates != null && _sslAuthenticationOptions.ClientCertificates.Count > 0)
            {
                //
                // This should be a server request for the client cert sent over currently anonymous sessions.
                //
                issuers = GetRequestCertificateAuthorities();

                if (NetEventSource.Log.IsEnabled())
                {
                    if (issuers == null || issuers.Length == 0)
                    {
                        NetEventSource.Log.NoIssuersTryAllCerts(this);
                    }
                    else
                    {
                        NetEventSource.Log.LookForMatchingCerts(issuers.Length, this);
                    }
                }

                for (int i = 0; i < _sslAuthenticationOptions.ClientCertificates.Count; ++i)
                {
                    //
                    // Make sure we add only if the cert matches one of the issuers.
                    // If no issuers were sent and then try all client certs starting with the first one.
                    //
                    if (issuers != null && issuers.Length != 0)
                    {
                        X509Certificate2? certificateEx = null;
                        X509Chain? chain = null;
                        try
                        {
                            certificateEx = MakeEx(_sslAuthenticationOptions.ClientCertificates[i]);
                            if (certificateEx == null)
                            {
                                continue;
                            }

                            if (NetEventSource.Log.IsEnabled())
                                NetEventSource.Info(this, $"Root cert: {certificateEx}");

                            chain = new X509Chain();

                            chain.ChainPolicy.RevocationMode = X509RevocationMode.NoCheck;
                            chain.ChainPolicy.VerificationFlags = X509VerificationFlags.IgnoreInvalidName;
                            chain.Build(certificateEx);
                            bool found = false;

                            //
                            // We ignore any errors happened with chain.
                            //
                            if (chain.ChainElements.Count > 0)
                            {
                                int elementsCount = chain.ChainElements.Count;
                                for (int ii = 0; ii < elementsCount; ++ii)
                                {
                                    string issuer = chain.ChainElements[ii].Certificate!.Issuer;
                                    found = Array.IndexOf(issuers, issuer) != -1;
                                    if (found)
                                    {
                                        if (NetEventSource.Log.IsEnabled())
                                            NetEventSource.Info(this, $"Matched {issuer}");
                                        break;
                                    }
                                    if (NetEventSource.Log.IsEnabled())
                                        NetEventSource.Info(this, $"No match: {issuer}");
                                }
                            }

                            if (!found)
                            {
                                continue;
                            }
                        }
                        finally
                        {
                            if (chain != null)
                            {
                                chain.Dispose();

                                int elementsCount = chain.ChainElements.Count;
                                for (int element = 0; element < elementsCount; element++)
                                {
                                    chain.ChainElements[element].Certificate!.Dispose();
                                }
                            }

                            if (certificateEx != null && (object)certificateEx != (object)_sslAuthenticationOptions.ClientCertificates[i])
                            {
                                certificateEx.Dispose();
                            }
                        }
                    }

                    if (NetEventSource.Log.IsEnabled())
                        NetEventSource.Log.SelectedCert(_sslAuthenticationOptions.ClientCertificates[i], this);

                    EnsureInitialized(ref filteredCerts).Add(_sslAuthenticationOptions.ClientCertificates[i]);
                }
            }

            bool cachedCred = false;                   // This is a return result from this method.
            X509Certificate2? selectedCert = null;     // This is a final selected cert (ensured that it does have private key with it).

            clientCertificate = null;

            if (NetEventSource.Log.IsEnabled())
            {
                if (filteredCerts != null && filteredCerts.Count != 0)
                {
                    NetEventSource.Log.CertsAfterFiltering(filteredCerts.Count, this);
                    NetEventSource.Log.FindingMatchingCerts(this);
                }
                else
                {
                    NetEventSource.Log.CertsAfterFiltering(0, this);
                    NetEventSource.Info(this, "No client certificate to choose from");
                }
            }

            //
            // ATTN: When the client cert was returned by the user callback OR it was guessed AND it has no private key,
            //       THEN anonymous (no client cert) credential will be used.
            //
            // SECURITY: Accessing X509 cert Credential is disabled for semitrust.
            // We no longer need to demand for unmanaged code permissions.
            // FindCertificateWithPrivateKey should do the right demand for us.
            if (filteredCerts != null)
            {
                for (int i = 0; i < filteredCerts.Count; ++i)
                {
                    clientCertificate = filteredCerts[i];
                    if ((selectedCert = FindCertificateWithPrivateKey(this, _sslAuthenticationOptions.IsServer, clientCertificate)) != null)
                    {
                        break;
                    }

                    clientCertificate = null;
                    selectedCert = null;
                }
            }

            if ((object?)clientCertificate != (object?)selectedCert && !clientCertificate!.Equals(selectedCert))
            {
                NetEventSource.Fail(this, "'selectedCert' does not match 'clientCertificate'.");
            }

            if (NetEventSource.Log.IsEnabled())
                NetEventSource.Info(this, $"Selected cert = {selectedCert}");

            try
            {
                // Try to locate cached creds first.
                //
                // SECURITY: selectedCert ref if not null is a safe object that does not depend on possible **user** inherited X509Certificate type.
                //
                byte[]? guessedThumbPrint = selectedCert?.GetCertHash();
                SafeFreeCredentials? cachedCredentialHandle = SslSessionsCache.TryCachedCredential(guessedThumbPrint, _sslAuthenticationOptions.EnabledSslProtocols, _sslAuthenticationOptions.IsServer, _sslAuthenticationOptions.EncryptionPolicy);

                // We can probably do some optimization here. If the selectedCert is returned by the delegate
                // we can always go ahead and use the certificate to create our credential
                // (instead of going anonymous as we do here).
                if (sessionRestartAttempt &&
                    cachedCredentialHandle == null &&
                    selectedCert != null &&
                    SslStreamPal.StartMutualAuthAsAnonymous)
                {
                    if (NetEventSource.Log.IsEnabled())
                        NetEventSource.Info(this, "Reset to anonymous session.");

                    // IIS does not renegotiate a restarted session if client cert is needed.
                    // So we don't want to reuse **anonymous** cached credential for a new SSL connection if the client has passed some certificate.
                    // The following block happens if client did specify a certificate but no cached creds were found in the cache.
                    // Since we don't restart a session the server side can still challenge for a client cert.
                    if ((object?)clientCertificate != (object?)selectedCert)
                    {
                        selectedCert.Dispose();
                    }

                    guessedThumbPrint = null;
                    selectedCert = null;
                    clientCertificate = null;
                }

                if (cachedCredentialHandle != null)
                {
                    if (NetEventSource.Log.IsEnabled())
                        NetEventSource.Log.UsingCachedCredential(this);
                    _credentialsHandle = cachedCredentialHandle;
                    _selectedClientCertificate = clientCertificate;
                    cachedCred = true;
                }
                else
                {
<<<<<<< HEAD
                    if (selectedCert != null)
                    {
                        _sslAuthenticationOptions.CertificateContext = SslStreamCertificateContext.Create(selectedCert!);
                    }
                    _credentialsHandle = SslStreamPal.AcquireCredentialsHandle(_sslAuthenticationOptions.CertificateContext,
                            _sslAuthenticationOptions.EnabledSslProtocols, _sslAuthenticationOptions.EncryptionPolicy, _sslAuthenticationOptions.IsServer);

=======
                    _credentialsHandle = SslStreamPal.AcquireCredentialsHandle(selectedCert!, _sslAuthenticationOptions.EnabledSslProtocols, _sslAuthenticationOptions.EncryptionPolicy, _sslAuthenticationOptions.IsServer);
>>>>>>> 00d4741b
                    thumbPrint = guessedThumbPrint; // Delay until here in case something above threw.
                    _selectedClientCertificate = clientCertificate;
                }
            }
            finally
            {
                if (selectedCert != null && _sslAuthenticationOptions.CertificateContext != null)
                {
                    _sslAuthenticationOptions.CertificateContext = SslStreamCertificateContext.Create(selectedCert);
                }
            }

            return cachedCred;
        }

        private static List<T> EnsureInitialized<T>(ref List<T>? list) => list ?? (list = new List<T>());

        //
        // Acquire Server Side Certificate information and set it on the class.
        //
        private bool AcquireServerCredentials(ref byte[]? thumbPrint)
        {
            X509Certificate? localCertificate = null;
            X509Certificate2? selectedCert = null;
            bool cachedCred = false;

            // There are three options for selecting the server certificate. When
            // selecting which to use, we prioritize the new ServerCertSelectionDelegate
            // API. If the new API isn't used we call LocalCertSelectionCallback (for compat
            // with .NET Framework), and if neither is set we fall back to using CertificateContext.
            if (_sslAuthenticationOptions.ServerCertSelectionDelegate != null)
            {
                localCertificate = _sslAuthenticationOptions.ServerCertSelectionDelegate(_sslAuthenticationOptions.TargetHost);
                if (localCertificate == null)
                {
                    if (NetEventSource.Log.IsEnabled())
                        NetEventSource.Error(this, $"ServerCertSelectionDelegate returned no certificaete for '{_sslAuthenticationOptions.TargetHost}'.");
                    throw new AuthenticationException(SR.net_ssl_io_no_server_cert);
                }

                if (NetEventSource.Log.IsEnabled())
                    NetEventSource.Info(this, "ServerCertSelectionDelegate selected Cert");
            }
            else if (_sslAuthenticationOptions.CertSelectionDelegate != null)
            {
                X509CertificateCollection tempCollection = new X509CertificateCollection();
                tempCollection.Add(_sslAuthenticationOptions.CertificateContext!.Certificate!);
                // We pass string.Empty here to maintain strict compatability with .NET Framework.
                localCertificate = _sslAuthenticationOptions.CertSelectionDelegate(string.Empty, tempCollection, null, Array.Empty<string>());
                if (localCertificate == null)
                {
                    if (NetEventSource.Log.IsEnabled())
                        NetEventSource.Error(this, $"CertSelectionDelegate returned no certificaete for '{_sslAuthenticationOptions.TargetHost}'.");
                    throw new NotSupportedException(SR.net_ssl_io_no_server_cert);
                }

                if (NetEventSource.Log.IsEnabled())
                    NetEventSource.Info(this, "CertSelectionDelegate selected Cert");
            }
            else if (_sslAuthenticationOptions.CertificateContext != null)
            {
                selectedCert = _sslAuthenticationOptions.CertificateContext.Certificate;
            }

            if (selectedCert == null)
            {
                // We will get here if vertificate was slected via legacy callback using X509Certificate
                // Fail immediately if no certificate was given.
                if (localCertificate == null)
                {
                    if (NetEventSource.Log.IsEnabled())
                        NetEventSource.Error(this, "Certiticate callback returned no certificaete.");
                    throw new NotSupportedException(SR.net_ssl_io_no_server_cert);
                }

                // SECURITY: Accessing X509 cert Credential is disabled for semitrust.
                // We no longer need to demand for unmanaged code permissions.
                // EnsurePrivateKey should do the right demand for us.
                selectedCert = FindCertificateWithPrivateKey(this, _sslAuthenticationOptions.IsServer, localCertificate);

                if (selectedCert == null)
                {
                    throw new NotSupportedException(SR.net_ssl_io_no_server_cert);
                }

                if (!localCertificate.Equals(selectedCert))
                {
                    NetEventSource.Fail(this, "'selectedCert' does not match 'localCertificate'.");
                }

                _sslAuthenticationOptions.CertificateContext = SslStreamCertificateContext.Create(selectedCert);
            }

            //
            // Note selectedCert is a safe ref possibly cloned from the user passed Cert object
            //
            byte[] guessedThumbPrint = selectedCert.GetCertHash();
            SafeFreeCredentials? cachedCredentialHandle = SslSessionsCache.TryCachedCredential(guessedThumbPrint, _sslAuthenticationOptions.EnabledSslProtocols, _sslAuthenticationOptions.IsServer, _sslAuthenticationOptions.EncryptionPolicy);

            if (cachedCredentialHandle != null)
            {
                _credentialsHandle = cachedCredentialHandle;
                cachedCred = true;
            }
            else
            {
                _credentialsHandle = SslStreamPal.AcquireCredentialsHandle(_sslAuthenticationOptions.CertificateContext, _sslAuthenticationOptions.EnabledSslProtocols,
                        _sslAuthenticationOptions.EncryptionPolicy, _sslAuthenticationOptions.IsServer);
                thumbPrint = guessedThumbPrint;
            }

            return cachedCred;
        }

        //
        internal ProtocolToken NextMessage(ReadOnlySpan<byte> incomingBuffer)
        {
            byte[]? nextmsg = null;
            SecurityStatusPal status = GenerateToken(incomingBuffer, ref nextmsg);

            if (!_sslAuthenticationOptions.IsServer && status.ErrorCode == SecurityStatusPalErrorCode.CredentialsNeeded)
            {
                if (NetEventSource.Log.IsEnabled())
                    NetEventSource.Info(this, "NextMessage() returned SecurityStatusPal.CredentialsNeeded");

                SetRefreshCredentialNeeded();
                status = GenerateToken(incomingBuffer, ref nextmsg);
            }

            ProtocolToken token = new ProtocolToken(nextmsg, status);

            if (NetEventSource.Log.IsEnabled())
            {
                if (token.Failed)
                {
                    NetEventSource.Error(this, $"Authentication failed. Status: {status.ToString()}, Exception message: {token.GetException()!.Message}");
                }
            }
            return token;
        }

        /*++
            GenerateToken - Called after each successive state
            in the Client - Server handshake.  This function
            generates a set of bytes that will be sent next to
            the server.  The server responds, each response,
            is pass then into this function, again, and the cycle
            repeats until successful connection, or failure.

            Input:
                input  - bytes from the wire
                output - ref to byte [], what we will send to the
                    server in response
            Return:
                status - error information
        --*/
        private SecurityStatusPal GenerateToken(ReadOnlySpan<byte> inputBuffer, ref byte[]? output)
        {
            byte[]? result = Array.Empty<byte>();
            SecurityStatusPal status = default;
            bool cachedCreds = false;
            byte[]? thumbPrint = null;

            //
            // Looping through ASC or ISC with potentially cached credential that could have been
            // already disposed from a different thread before ISC or ASC dir increment a cred ref count.
            //
            try
            {
                do
                {
                    thumbPrint = null;
                    if (_refreshCredentialNeeded)
                    {
                        cachedCreds = _sslAuthenticationOptions.IsServer
                                        ? AcquireServerCredentials(ref thumbPrint)
                                        : AcquireClientCredentials(ref thumbPrint);
                    }

                    if (_sslAuthenticationOptions.IsServer)
                    {
                        status = SslStreamPal.AcceptSecurityContext(
                                      ref _credentialsHandle!,
                                      ref _securityContext,
                                      inputBuffer,
                                      ref result,
                                      _sslAuthenticationOptions);
                    }
                    else
                    {
                        status = SslStreamPal.InitializeSecurityContext(
                                       ref _credentialsHandle!,
                                       ref _securityContext,
                                       _sslAuthenticationOptions.TargetHost,
                                       inputBuffer,
                                       ref result,
                                       _sslAuthenticationOptions);
                    }
                } while (cachedCreds && _credentialsHandle == null);
            }
            finally
            {
                if (_refreshCredentialNeeded)
                {
                    _refreshCredentialNeeded = false;

                    //
                    // Assuming the ISC or ASC has referenced the credential,
                    // we want to call dispose so to decrement the effective ref count.
                    //
                    _credentialsHandle?.Dispose();

                    //
                    // This call may bump up the credential reference count further.
                    // Note that thumbPrint is retrieved from a safe cert object that was possible cloned from the user passed cert.
                    //
                    if (!cachedCreds && _securityContext != null && !_securityContext.IsInvalid && _credentialsHandle != null && !_credentialsHandle.IsInvalid)
                    {
                        SslSessionsCache.CacheCredential(_credentialsHandle, thumbPrint, _sslAuthenticationOptions.EnabledSslProtocols, _sslAuthenticationOptions.IsServer, _sslAuthenticationOptions.EncryptionPolicy);
                    }
                }
            }

            output = result;

            return status;
        }

        /*++
            ProcessHandshakeSuccess -
               Called on successful completion of Handshake -
               used to set header/trailer sizes for encryption use

            Fills in the information about established protocol
        --*/
        internal void ProcessHandshakeSuccess()
        {
            if (_negotiatedApplicationProtocol == default)
            {
                // try to get ALPN info unless we already have it. (renegotiation)
                byte[]? alpnResult = SslStreamPal.GetNegotiatedApplicationProtocol(_securityContext!);
                _negotiatedApplicationProtocol = alpnResult == null ? default : new SslApplicationProtocol(alpnResult, false);
            }

            SslStreamPal.QueryContextStreamSizes(_securityContext!, out StreamSizes streamSizes);

            try
            {
                _headerSize = streamSizes.Header;
                _trailerSize = streamSizes.Trailer;
                _maxDataSize = checked(streamSizes.MaximumMessage - (_headerSize + _trailerSize));

                Debug.Assert(_maxDataSize > 0, "_maxDataSize > 0");
            }
            catch (Exception e) when (!ExceptionCheck.IsFatal(e))
            {
                NetEventSource.Fail(this, "StreamSizes out of range.");
                throw;
            }

            SslStreamPal.QueryContextConnectionInfo(_securityContext!, out _connectionInfo);
        }

        /*++
            Encrypt - Encrypts our bytes before we send them over the wire

            PERF: make more efficient, this does an extra copy when the offset
            is non-zero.

            Input:
                buffer - bytes for sending
                offset -
                size   -
                output - Encrypted bytes
        --*/
        internal SecurityStatusPal Encrypt(ReadOnlyMemory<byte> buffer, ref byte[] output, out int resultSize)
        {
            if (NetEventSource.Log.IsEnabled()) NetEventSource.DumpBuffer(this, buffer);

            byte[] writeBuffer = output;

            SecurityStatusPal secStatus = SslStreamPal.EncryptMessage(
                _securityContext!,
                buffer,
                _headerSize,
                _trailerSize,
                ref writeBuffer,
                out resultSize);

            if (secStatus.ErrorCode != SecurityStatusPalErrorCode.OK)
            {
                if (NetEventSource.Log.IsEnabled()) NetEventSource.Error(this, $"ERROR {secStatus}");
            }
            else
            {
                output = writeBuffer;
            }

            return secStatus;
        }

        internal SecurityStatusPal Decrypt(byte[]? payload, ref int offset, ref int count)
        {
            if ((uint)offset > (uint)(payload == null ? 0 : payload.Length))
            {
                NetEventSource.Fail(this, "Argument 'offset' out of range.");
                throw new ArgumentOutOfRangeException(nameof(offset));
            }

            if ((uint)count > (uint)(payload == null ? 0 : payload.Length - offset))
            {
                NetEventSource.Fail(this, "Argument 'count' out of range.");
                throw new ArgumentOutOfRangeException(nameof(count));
            }

            return SslStreamPal.DecryptMessage(_securityContext!, payload!, ref offset, ref count);
        }

        /*++
            VerifyRemoteCertificate - Validates the content of a Remote Certificate

            checkCRL if true, checks the certificate revocation list for validity.
            checkCertName, if true checks the CN field of the certificate
        --*/

        //This method validates a remote certificate.
        internal bool VerifyRemoteCertificate(RemoteCertificateValidationCallback? remoteCertValidationCallback, ref ProtocolToken? alertToken, out SslPolicyErrors sslPolicyErrors, out X509ChainStatusFlags chainStatus)
        {
            sslPolicyErrors = SslPolicyErrors.None;
            chainStatus = X509ChainStatusFlags.NoError;

            // We don't catch exceptions in this method, so it's safe for "accepted" be initialized with true.
            bool success = false;
            X509Chain? chain = null;
            X509Certificate2Collection? remoteCertificateStore = null;

            try
            {
                _remoteCertificate = CertificateValidationPal.GetRemoteCertificate(_securityContext, out remoteCertificateStore);

                if (_remoteCertificate == null)
                {
                    if (NetEventSource.Log.IsEnabled() && RemoteCertRequired) NetEventSource.Error(this, $"Remote certificate required, but no remote certificate received");
                    sslPolicyErrors |= SslPolicyErrors.RemoteCertificateNotAvailable;
                }
                else
                {
                    chain = new X509Chain();
                    chain.ChainPolicy.RevocationMode = _sslAuthenticationOptions.CertificateRevocationCheckMode;
                    chain.ChainPolicy.RevocationFlag = X509RevocationFlag.ExcludeRoot;

                    // Authenticate the remote party: (e.g. when operating in server mode, authenticate the client).
                    chain.ChainPolicy.ApplicationPolicy.Add(_sslAuthenticationOptions.IsServer ? s_clientAuthOid : s_serverAuthOid);

                    if (remoteCertificateStore != null)
                    {
                        chain.ChainPolicy.ExtraStore.AddRange(remoteCertificateStore);
                    }

                    sslPolicyErrors |= CertificateValidationPal.VerifyCertificateProperties(
                        _securityContext!,
                        chain,
                        _remoteCertificate,
                        _sslAuthenticationOptions.CheckCertName,
                        _sslAuthenticationOptions.IsServer,
                        _sslAuthenticationOptions.TargetHost);
                }

                if (remoteCertValidationCallback != null)
                {
                    object? sender = _ssl;
                    if (sender == null)
                    {
                        throw new ObjectDisposedException(nameof(SslStream));
                    }

                    success = remoteCertValidationCallback(sender, _remoteCertificate, chain, sslPolicyErrors);
                }
                else
                {
                    if (!RemoteCertRequired)
                    {
                        sslPolicyErrors &= ~SslPolicyErrors.RemoteCertificateNotAvailable;
                    }

                    success = (sslPolicyErrors == SslPolicyErrors.None);
                }

                if (NetEventSource.Log.IsEnabled())
                {
                    LogCertificateValidation(remoteCertValidationCallback, sslPolicyErrors, success, chain!);
                    NetEventSource.Info(this, $"Cert validation, remote cert = {_remoteCertificate}");
                }

                if (!success)
                {
                    alertToken = CreateFatalHandshakeAlertToken(sslPolicyErrors, chain!);
                    if (chain != null)
                    {
                        foreach (X509ChainStatus status in chain.ChainStatus)
                        {
                            chainStatus |= status.Status;
                        }
                    }
                }
            }
            finally
            {
                // At least on Win2k server the chain is found to have dependencies on the original cert context.
                // So it should be closed first.

                if (chain != null)
                {
                    int elementsCount = chain.ChainElements.Count;
                    for (int i = 0; i < elementsCount; i++)
                    {
                        chain.ChainElements[i].Certificate!.Dispose();
                    }

                    chain.Dispose();
                }

                if (remoteCertificateStore != null)
                {
                    int certCount = remoteCertificateStore.Count;
                    for (int i = 0; i < certCount; i++)
                    {
                        remoteCertificateStore[i].Dispose();
                    }
                }
            }

            return success;
        }

        public ProtocolToken? CreateFatalHandshakeAlertToken(SslPolicyErrors sslPolicyErrors, X509Chain chain)
        {
            TlsAlertMessage alertMessage;

            switch (sslPolicyErrors)
            {
                case SslPolicyErrors.RemoteCertificateChainErrors:
                    alertMessage = GetAlertMessageFromChain(chain);
                    break;
                case SslPolicyErrors.RemoteCertificateNameMismatch:
                    alertMessage = TlsAlertMessage.BadCertificate;
                    break;
                case SslPolicyErrors.RemoteCertificateNotAvailable:
                default:
                    alertMessage = TlsAlertMessage.CertificateUnknown;
                    break;
            }

            if (NetEventSource.Log.IsEnabled())
                NetEventSource.Info(this, $"alertMessage:{alertMessage}");

            SecurityStatusPal status;
            status = SslStreamPal.ApplyAlertToken(ref _credentialsHandle, _securityContext, TlsAlertType.Fatal, alertMessage);

            if (status.ErrorCode != SecurityStatusPalErrorCode.OK)
            {
                if (NetEventSource.Log.IsEnabled())
                    NetEventSource.Info(this, $"ApplyAlertToken() returned {status.ErrorCode}");

                if (status.Exception != null)
                {
                    ExceptionDispatchInfo.Throw(status.Exception);
                }

                return null;
            }

            return GenerateAlertToken();
        }

        public ProtocolToken? CreateShutdownToken()
        {
            SecurityStatusPal status;
            status = SslStreamPal.ApplyShutdownToken(ref _credentialsHandle, _securityContext!);

            if (status.ErrorCode != SecurityStatusPalErrorCode.OK)
            {
                if (NetEventSource.Log.IsEnabled())
                    NetEventSource.Info(this, $"ApplyAlertToken() returned {status.ErrorCode}");

                if (status.Exception != null)
                {
                    ExceptionDispatchInfo.Throw(status.Exception);
                }

                return null;
            }

            return GenerateAlertToken();
        }

        private ProtocolToken GenerateAlertToken()
        {
            byte[]? nextmsg = null;

            SecurityStatusPal status;
            status = GenerateToken(default, ref nextmsg);

            return new ProtocolToken(nextmsg, status);
        }

        private static TlsAlertMessage GetAlertMessageFromChain(X509Chain chain)
        {
            foreach (X509ChainStatus chainStatus in chain.ChainStatus)
            {
                if (chainStatus.Status == X509ChainStatusFlags.NoError)
                {
                    continue;
                }

                if ((chainStatus.Status &
                    (X509ChainStatusFlags.UntrustedRoot | X509ChainStatusFlags.PartialChain |
                     X509ChainStatusFlags.Cyclic)) != 0)
                {
                    return TlsAlertMessage.UnknownCA;
                }

                if ((chainStatus.Status &
                    (X509ChainStatusFlags.Revoked | X509ChainStatusFlags.OfflineRevocation)) != 0)
                {
                    return TlsAlertMessage.CertificateRevoked;
                }

                if ((chainStatus.Status &
                    (X509ChainStatusFlags.CtlNotTimeValid | X509ChainStatusFlags.NotTimeNested |
                     X509ChainStatusFlags.NotTimeValid)) != 0)
                {
                    return TlsAlertMessage.CertificateExpired;
                }

                if ((chainStatus.Status & X509ChainStatusFlags.CtlNotValidForUsage) != 0)
                {
                    return TlsAlertMessage.UnsupportedCert;
                }

                if ((chainStatus.Status &
                    (X509ChainStatusFlags.CtlNotSignatureValid | X509ChainStatusFlags.InvalidExtension |
                     X509ChainStatusFlags.NotSignatureValid | X509ChainStatusFlags.InvalidPolicyConstraints) |
                     X509ChainStatusFlags.NoIssuanceChainPolicy | X509ChainStatusFlags.NotValidForUsage) != 0)
                {
                    return TlsAlertMessage.BadCertificate;
                }

                // All other errors:
                return TlsAlertMessage.CertificateUnknown;
            }

            return TlsAlertMessage.BadCertificate;
        }

        private void LogCertificateValidation(RemoteCertificateValidationCallback? remoteCertValidationCallback, SslPolicyErrors sslPolicyErrors, bool success, X509Chain chain)
        {
            if (!NetEventSource.Log.IsEnabled())
                return;

            if (sslPolicyErrors != SslPolicyErrors.None)
            {
                NetEventSource.Log.RemoteCertificateError(this, SR.net_log_remote_cert_has_errors);
                if ((sslPolicyErrors & SslPolicyErrors.RemoteCertificateNotAvailable) != 0)
                {
                    NetEventSource.Log.RemoteCertificateError(this, SR.net_log_remote_cert_not_available);
                }

                if ((sslPolicyErrors & SslPolicyErrors.RemoteCertificateNameMismatch) != 0)
                {
                    NetEventSource.Log.RemoteCertificateError(this, SR.net_log_remote_cert_name_mismatch);
                }

                if ((sslPolicyErrors & SslPolicyErrors.RemoteCertificateChainErrors) != 0)
                {
                    string chainStatusString = "ChainStatus: ";
                    foreach (X509ChainStatus chainStatus in chain.ChainStatus)
                    {
                        chainStatusString += "\t" + chainStatus.StatusInformation;
                    }
                    NetEventSource.Log.RemoteCertificateError(this, chainStatusString);
                }
            }

            if (success)
            {
                if (remoteCertValidationCallback != null)
                {
                    NetEventSource.Log.RemoteCertDeclaredValid(this);
                }
                else
                {
                    NetEventSource.Log.RemoteCertHasNoErrors(this);
                }
            }
            else
            {
                if (remoteCertValidationCallback != null)
                {
                    NetEventSource.Log.RemoteCertUserDeclaredInvalid(this);
                }
            }
        }
    }

    // ProtocolToken - used to process and handle the return codes from the SSPI wrapper
    internal class ProtocolToken
    {
        internal SecurityStatusPal Status;
        internal byte[]? Payload;
        internal int Size;

        internal bool Failed
        {
            get
            {
                return ((Status.ErrorCode != SecurityStatusPalErrorCode.OK) && (Status.ErrorCode != SecurityStatusPalErrorCode.ContinueNeeded));
            }
        }

        internal bool Done
        {
            get
            {
                return (Status.ErrorCode == SecurityStatusPalErrorCode.OK);
            }
        }

        internal bool Renegotiate
        {
            get
            {
                return (Status.ErrorCode == SecurityStatusPalErrorCode.Renegotiate);
            }
        }

        internal bool CloseConnection
        {
            get
            {
                return (Status.ErrorCode == SecurityStatusPalErrorCode.ContextExpired);
            }
        }

        internal ProtocolToken(byte[]? data, SecurityStatusPal status)
        {
            Status = status;
            Payload = data;
            Size = data != null ? data.Length : 0;
        }

        internal Exception? GetException()
        {
            // If it's not done, then there's got to be an error, even if it's
            // a Handshake message up, and we only have a Warning message.
            return Done ? null : SslStreamPal.GetException(Status);
        }
    }
}<|MERGE_RESOLUTION|>--- conflicted
+++ resolved
@@ -602,17 +602,14 @@
                 }
                 else
                 {
-<<<<<<< HEAD
                     if (selectedCert != null)
                     {
                         _sslAuthenticationOptions.CertificateContext = SslStreamCertificateContext.Create(selectedCert!);
                     }
+
                     _credentialsHandle = SslStreamPal.AcquireCredentialsHandle(_sslAuthenticationOptions.CertificateContext,
                             _sslAuthenticationOptions.EnabledSslProtocols, _sslAuthenticationOptions.EncryptionPolicy, _sslAuthenticationOptions.IsServer);
 
-=======
-                    _credentialsHandle = SslStreamPal.AcquireCredentialsHandle(selectedCert!, _sslAuthenticationOptions.EnabledSslProtocols, _sslAuthenticationOptions.EncryptionPolicy, _sslAuthenticationOptions.IsServer);
->>>>>>> 00d4741b
                     thumbPrint = guessedThumbPrint; // Delay until here in case something above threw.
                     _selectedClientCertificate = clientCertificate;
                 }
