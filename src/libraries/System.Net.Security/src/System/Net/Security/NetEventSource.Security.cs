--- conflicted
+++ resolved
@@ -36,12 +36,9 @@
         private const int RemoteVertificateValidId = RemoteCertificateErrorId + 1;
         private const int RemoteCertificateSuccesId = RemoteVertificateValidId + 1;
         private const int RemoteCertificateInvalidId = RemoteCertificateSuccesId + 1;
-<<<<<<< HEAD
         private const int SslStreamCtorId = RemoteCertificateInvalidId + 1;
-=======
-        private const int SentFrameId = RemoteCertificateInvalidId + 1;
+        private const int SentFrameId = SslStreamCtorId + 1;
         private const int ReceivedFrameId = SentFrameId + 1;
->>>>>>> 775bbf02
 
         [Event(EnumerateSecurityPackagesId, Keywords = Keywords.Default, Level = EventLevel.Informational)]
         public void EnumerateSecurityPackages(string? securityPackage)
