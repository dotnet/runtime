--- conflicted
+++ resolved
@@ -55,22 +55,13 @@
             throw new PlatformNotSupportedException();
         }
 
-<<<<<<< HEAD
-        public static SafeFreeCredentials? AcquireCredentialsHandle(
+        public static SafeFreeCredentials? AcquireCredentialsHandle(SslAuthenticationOptions sslAuthenticationOptions)
             SslStreamCertificateContext? certificateContext,
             SslProtocols protocols,
             EncryptionPolicy policy,
             bool isServer)
         {
             return null;
-=======
-        public static SafeFreeCredentials AcquireCredentialsHandle(SslAuthenticationOptions sslAuthenticationOptions)
-        {
-            return new SafeFreeSslCredentials(
-                sslAuthenticationOptions.CertificateContext,
-                sslAuthenticationOptions.EnabledSslProtocols,
-                sslAuthenticationOptions.EncryptionPolicy);
->>>>>>> 7262fe1d
         }
 
         public static SecurityStatusPal EncryptMessage(
