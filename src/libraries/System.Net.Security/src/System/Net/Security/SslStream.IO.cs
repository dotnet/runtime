--- conflicted
+++ resolved
@@ -217,20 +217,10 @@
                     throw SslStreamPal.GetException(token.Status);
                 }
 
-<<<<<<< HEAD
-                _buffer.EnsureAvailableSpace(InitialHandshakeBufferSize);
-
                 do
                 {
-                    int frameSize = await ReceiveTlsFrameAsync<TIOAdapter>(cancellationToken).ConfigureAwait(false);
+                    int frameSize = await ReceiveHandshakeFrameAsync<TIOAdapter>(cancellationToken).ConfigureAwait(false);
                     token = ProcessTlsFrame(frameSize);
-=======
-                ProtocolToken message;
-                do
-                {
-                    int frameSize = await ReceiveHandshakeFrameAsync<TIOAdapter>(cancellationToken).ConfigureAwait(false);
-                    ProcessTlsFrame(frameSize, out message);
->>>>>>> 9663978b
 
                     if (token.Size > 0)
                     {
@@ -313,13 +303,8 @@
 
                 while (!handshakeCompleted)
                 {
-<<<<<<< HEAD
-                    int frameSize = await ReceiveTlsFrameAsync<TIOAdapter>(cancellationToken).ConfigureAwait(false);
+                    int frameSize = await ReceiveHandshakeFrameAsync<TIOAdapter>(cancellationToken).ConfigureAwait(false);
                     message = ProcessTlsFrame(frameSize);
-=======
-                    int frameSize = await ReceiveHandshakeFrameAsync<TIOAdapter>(cancellationToken).ConfigureAwait(false);
-                    ProcessTlsFrame(frameSize, out message);
->>>>>>> 9663978b
 
                     ReadOnlyMemory<byte> payload = default;
                     if (message.Size > 0)
