--- conflicted
+++ resolved
@@ -377,13 +377,8 @@
                     break;
                 case TlsContentType.Handshake:
                     if (!_isRenego && _buffer.EncryptedReadOnlySpan[TlsFrameHelper.HeaderSize] == (byte)TlsHandshakeType.ClientHello &&
-<<<<<<< HEAD
-                        _sslAuthenticationOptions.IsServer) // guard against malicious endpoints. We should not see ClientHello on client.
-                     {
-=======
                         _sslAuthenticationOptions!.IsServer) // guard against malicious endpoints. We should not see ClientHello on client.
                     {
->>>>>>> 9d972eda
                         TlsFrameHelper.ProcessingOptions options = NetEventSource.Log.IsEnabled() ?
                                                                     TlsFrameHelper.ProcessingOptions.All :
                                                                     TlsFrameHelper.ProcessingOptions.ServerName;
