--- conflicted
+++ resolved
@@ -220,20 +220,11 @@
                     throw SslStreamPal.GetException(token.Status);
                 }
 
-<<<<<<< HEAD
-                _buffer.EnsureAvailableSpace(InitialHandshakeBufferSize);
 
                 do
                 {
-                    int frameSize = await ReceiveTlsFrameAsync<TIOAdapter>(cancellationToken).ConfigureAwait(false);
+                    int frameSize = await ReceiveHandshakeFrameAsync<TIOAdapter>(cancellationToken).ConfigureAwait(false);
                     token = ProcessTlsFrame(frameSize);
-=======
-                ProtocolToken message;
-                do
-                {
-                    int frameSize = await ReceiveHandshakeFrameAsync<TIOAdapter>(cancellationToken).ConfigureAwait(false);
-                    ProcessTlsFrame(frameSize, out message);
->>>>>>> 69a0ce03
 
                     if (token.Size > 0)
                     {
@@ -316,13 +307,8 @@
 
                 while (!handshakeCompleted)
                 {
-<<<<<<< HEAD
-                    int frameSize = await ReceiveTlsFrameAsync<TIOAdapter>(cancellationToken).ConfigureAwait(false);
+                    int frameSize = await ReceiveHandshakeFrameAsync<TIOAdapter>(cancellationToken).ConfigureAwait(false);
                     message = ProcessTlsFrame(frameSize);
-=======
-                    int frameSize = await ReceiveHandshakeFrameAsync<TIOAdapter>(cancellationToken).ConfigureAwait(false);
-                    ProcessTlsFrame(frameSize, out message);
->>>>>>> 69a0ce03
 
                     ReadOnlyMemory<byte> payload = default;
                     if (message.Size > 0)
