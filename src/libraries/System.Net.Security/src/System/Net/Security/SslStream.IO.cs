--- conflicted
+++ resolved
@@ -274,13 +274,9 @@
             {
                 if (!receiveFirst)
                 {
-<<<<<<< HEAD
-                    token = NextMessage(reAuthenticationData);
-=======
                     token = NextMessage(reAuthenticationData, out int consumed);
                     Debug.Assert(consumed == (reAuthenticationData?.Length ?? 0));
 
->>>>>>> c3b48506
                     if (token.Size > 0)
                     {
                         Debug.Assert(token.Payload != null);
