--- conflicted
+++ resolved
@@ -71,14 +71,9 @@
             // block potential future read and auth operations since SslStream is disposing.
             // This leaves the _nestedRead = StreamDisposed and _nestedAuth = StreamDisposed, but that's ok, since
             // subsequent operations check the _exception sentinel first
-<<<<<<< HEAD
-            if (Interlocked.Exchange(ref _nestedRead, StreamDisposed) == StreamNotInUse &&
-                Interlocked.Exchange(ref _nestedAuth, StreamDisposed) == StreamNotInUse &&
+            if (Interlocked.Exchange(ref _nestedRead, NestedState.StreamDisposed) == NestedState.StreamNotInUse &&
+                Interlocked.Exchange(ref _nestedAuth, NestedState.StreamDisposed) == NestedState.StreamNotInUse &&
                 _frameTask == null)
-=======
-            if (Interlocked.Exchange(ref _nestedRead, NestedState.StreamDisposed) == NestedState.StreamNotInUse &&
-                Interlocked.Exchange(ref _nestedAuth, NestedState.StreamDisposed) == NestedState.StreamNotInUse)
->>>>>>> 3ab61c27
             {
                 _buffer.ReturnBuffer();
             }
