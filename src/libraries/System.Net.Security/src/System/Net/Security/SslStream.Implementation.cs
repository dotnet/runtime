--- conflicted
+++ resolved
@@ -339,7 +339,6 @@
             }
             // At this point, we have at least one TLS frame.
 
-<<<<<<< HEAD
             return ProcessBlob(frameSize);
         }
 
@@ -349,9 +348,6 @@
             int chunkSize = frameSize;
 
             ReadOnlySpan<byte> availableData = _handshakeBuffer.ActiveReadOnlySpan;
-=======
-            ProtocolToken token = _context!.NextMessage(_handshakeBuffer.ActiveReadOnlySpan.Slice(0, frameSize));
->>>>>>> 95798f74
             _handshakeBuffer.Discard(frameSize);
 
             // Often more TLS messages fit into same packet. Get as many complete frames as we can.
@@ -368,7 +364,7 @@
                 break;
             }
 
-            return _context.NextMessage(availableData.Slice(0, chunkSize));
+            return _context!.NextMessage(availableData.Slice(0, chunkSize));
         }
 
         //
