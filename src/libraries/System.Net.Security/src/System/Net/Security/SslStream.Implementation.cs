// Licensed to the .NET Foundation under one or more agreements.
// The .NET Foundation licenses this file to you under the MIT license.

using System.Buffers;
using System.ComponentModel;
using System.Diagnostics;
using System.Globalization;
using System.IO;
using System.Runtime.ExceptionServices;
using System.Security.Authentication;
using System.Threading;
using System.Threading.Tasks;

namespace System.Net.Security
{
    public partial class SslStream
    {
        private static int s_uniqueNameInteger = 123;

        private SslAuthenticationOptions? _sslAuthenticationOptions;

        private int _nestedAuth;

        private enum Framing
        {
            Unknown = 0,    // Initial before any frame is processd.
            BeforeSSL3,     // SSlv2
            SinceSSL3,      // SSlv3 & TLS
            Unified,        // Intermediate on first frame until response is processes.
            Invalid         // Somthing is wrong.
        }

        // This is set on the first packet to figure out the framing style.
        private Framing _framing = Framing.Unknown;

        private TlsFrameHelper.TlsFrameInfo _lastFrame;

        private object _handshakeLock => _sslAuthenticationOptions!;
        private volatile TaskCompletionSource<bool>? _handshakeWaiter;

        private const int FrameOverhead = 32;
        private const int ReadBufferSize = 4096 * 4 + FrameOverhead;         // We read in 16K chunks + headers.
        private const int InitialHandshakeBufferSize = 4096 + FrameOverhead; // try to fit at least 4K ServerCertificate
        private ArrayBuffer _handshakeBuffer;

        private void ValidateCreateContext(SslClientAuthenticationOptions sslClientAuthenticationOptions, RemoteCertValidationCallback remoteCallback, LocalCertSelectionCallback? localCallback)
        {
            ThrowIfExceptional();

            if (_context != null && _context.IsValidContext)
            {
                throw new InvalidOperationException(SR.net_auth_reauth);
            }

            if (_context != null && IsServer)
            {
                throw new InvalidOperationException(SR.net_auth_client_server);
            }

            if (sslClientAuthenticationOptions.TargetHost == null)
            {
                throw new ArgumentNullException(nameof(sslClientAuthenticationOptions.TargetHost));
            }

            _exception = null;
            try
            {
                _sslAuthenticationOptions = new SslAuthenticationOptions(sslClientAuthenticationOptions, remoteCallback, localCallback);
                if (_sslAuthenticationOptions.TargetHost!.Length == 0)
                {
                    _sslAuthenticationOptions.TargetHost = "?" + Interlocked.Increment(ref s_uniqueNameInteger).ToString(NumberFormatInfo.InvariantInfo);
                }
                _context = new SecureChannel(_sslAuthenticationOptions, this);
            }
            catch (Win32Exception e)
            {
                throw new AuthenticationException(SR.net_auth_SSPI, e);
            }
        }

        private void ValidateCreateContext(SslAuthenticationOptions sslAuthenticationOptions)
        {
            ThrowIfExceptional();

            if (_context != null && _context.IsValidContext)
            {
                throw new InvalidOperationException(SR.net_auth_reauth);
            }

            if (_context != null && !IsServer)
            {
                throw new InvalidOperationException(SR.net_auth_client_server);
            }

            _exception = null;
            _sslAuthenticationOptions = sslAuthenticationOptions;

            try
            {
                _context = new SecureChannel(_sslAuthenticationOptions, this);
            }
            catch (Win32Exception e)
            {
                throw new AuthenticationException(SR.net_auth_SSPI, e);
            }
        }

        private bool RemoteCertRequired => _context == null || _context.RemoteCertRequired;

        private object? SyncLock => _context;

        private int MaxDataSize => _context!.MaxDataSize;

        private void SetException(Exception e)
        {
            Debug.Assert(e != null, $"Expected non-null Exception to be passed to {nameof(SetException)}");

            if (_exception == null)
            {
                _exception = ExceptionDispatchInfo.Capture(e);
            }

            _context?.Close();
        }

        //
        // This is to not depend on GC&SafeHandle class if the context is not needed anymore.
        //
        private void CloseInternal()
        {
            _exception = s_disposedSentinel;
            _context?.Close();

            // Ensure a Read operation is not in progress,
            // block potential reads since SslStream is disposing.
            // This leaves the _nestedRead = 1, but that's ok, since
            // subsequent Reads first check if the context is still available.
            if (Interlocked.CompareExchange(ref _nestedRead, 1, 0) == 0)
            {
                byte[]? buffer = _internalBuffer;
                if (buffer != null)
                {
                    _internalBuffer = null;
                    _internalBufferCount = 0;
                    _internalOffset = 0;
                    ArrayPool<byte>.Shared.Return(buffer);
                }
            }

            if (_internalBuffer == null)
            {
                // Suppress finalizer if the read buffer was returned.
                GC.SuppressFinalize(this);
            }
        }

        private SecurityStatusPal EncryptData(ReadOnlyMemory<byte> buffer, ref byte[] outBuffer, out int outSize)
        {
            ThrowIfExceptionalOrNotAuthenticated();

            lock (_handshakeLock)
            {
                if (_handshakeWaiter != null)
                {
                    outSize = 0;
                    // avoid waiting under lock.
                    return new SecurityStatusPal(SecurityStatusPalErrorCode.TryAgain);
                }

                return _context!.Encrypt(buffer, ref outBuffer, out outSize);
            }
        }

        private SecurityStatusPal DecryptData()
        {
            ThrowIfExceptionalOrNotAuthenticated();
            return PrivateDecryptData(_internalBuffer, ref _decryptedBytesOffset, ref _decryptedBytesCount);
        }

        private SecurityStatusPal PrivateDecryptData(byte[]? buffer, ref int offset, ref int count)
        {
            return _context!.Decrypt(buffer, ref offset, ref count);
        }

        //
        // This method assumes that a SSPI context is already in a good shape.
        // For example it is either a fresh context or already authenticated context that needs renegotiation.
        //
        private Task? ProcessAuthentication(bool isAsync = false, bool isApm = false, CancellationToken cancellationToken = default)
        {
            Task? result;

            ThrowIfExceptional();

            if (isAsync)
            {
                result = ForceAuthenticationAsync(new AsyncReadWriteAdapter(InnerStream, cancellationToken), _context!.IsServer, null, isApm);
            }
            else
            {
                ForceAuthenticationAsync(new SyncReadWriteAdapter(InnerStream), _context!.IsServer, null).GetAwaiter().GetResult();
                result = null;
            }

            return result;
        }

        //
        // This is used to reply on re-handshake when received SEC_I_RENEGOTIATE on Read().
        //
        private async Task ReplyOnReAuthenticationAsync<TIOAdapter>(TIOAdapter adapter, byte[]? buffer)
            where TIOAdapter : IReadWriteAdapter
        {
            try
            {
                await ForceAuthenticationAsync(adapter, receiveFirst: false, buffer).ConfigureAwait(false);
            }
            finally
            {
                _handshakeWaiter!.SetResult(true);
                _handshakeWaiter = null;
            }
        }

        // reAuthenticationData is only used on Windows in case of renegotiation.
        private async Task ForceAuthenticationAsync<TIOAdapter>(TIOAdapter adapter, bool receiveFirst, byte[]? reAuthenticationData, bool isApm = false)
             where TIOAdapter : IReadWriteAdapter
        {
            ProtocolToken message;
            bool handshakeCompleted = false;

            if (reAuthenticationData == null)
            {
                // prevent nesting only when authentication functions are called explicitly. e.g. handle renegotiation transparently.
                if (Interlocked.Exchange(ref _nestedAuth, 1) == 1)
                {
                    throw new InvalidOperationException(SR.Format(SR.net_io_invalidnestedcall, isApm ? "BeginAuthenticate" : "Authenticate", "authenticate"));
                }
            }

            try
            {

                if (!receiveFirst)
                {
                    message = _context!.NextMessage(reAuthenticationData);
                    if (message.Size > 0)
                    {
                        await adapter.WriteAsync(message.Payload!, 0, message.Size).ConfigureAwait(false);
                        await adapter.FlushAsync().ConfigureAwait(false);
                        if (NetEventSource.Log.IsEnabled())
                            NetEventSource.Log.SentFrame(this, message.Payload);
                    }

                    if (message.Failed)
                    {
                        // tracing done in NextMessage()
                        throw new AuthenticationException(SR.net_auth_SSPI, message.GetException());
                    }
                    else if (message.Status.ErrorCode == SecurityStatusPalErrorCode.OK)
                    {
                        // We can finish renegotiation without doing any read.
                        handshakeCompleted = true;
                    }
                }

                if (!handshakeCompleted)
                {
                    // get ready to receive first frame
                    _handshakeBuffer = new ArrayBuffer(InitialHandshakeBufferSize);
                }

                while (!handshakeCompleted)
                {
                    message = await ReceiveBlobAsync(adapter).ConfigureAwait(false);

                    byte[]? payload = null;
                    int size = 0;
                    if (message.Size > 0)
                    {
                        payload = message.Payload;
                        size = message.Size;
                    }
                    else if (message.Failed && _lastFrame.Header.Type == TlsContentType.Handshake)
                    {
                        // If we failed without OS sending out alert, inject one here to be consistent across platforms.
                        payload = TlsFrameHelper.CreateAlertFrame(_lastFrame.Header.Version, TlsAlertDescription.ProtocolVersion);
                        size = payload.Length;
                    }

                    if (payload != null && size > 0)
                    {
                        // If there is message send it out even if call failed. It may contain TLS Alert.
                        await adapter.WriteAsync(payload!, 0, size).ConfigureAwait(false);
                        await adapter.FlushAsync().ConfigureAwait(false);

                        if (NetEventSource.Log.IsEnabled())
                            NetEventSource.Log.SentFrame(this, payload);
                    }

                    if (message.Failed)
                    {
                        if (NetEventSource.Log.IsEnabled()) NetEventSource.Error(this, message.Status);

                        if (_lastFrame.Header.Type == TlsContentType.Alert && _lastFrame.AlertDescription != TlsAlertDescription.CloseNotify &&
                                 message.Status.ErrorCode == SecurityStatusPalErrorCode.IllegalMessage)
                        {
                            // Improve generic message and show details if we failed because of TLS Alert.
                            throw new AuthenticationException(SR.Format(SR.net_auth_tls_alert, _lastFrame.AlertDescription.ToString()), message.GetException());
                        }

                        throw new AuthenticationException(SR.net_auth_SSPI, message.GetException());
                    }
                    else if (message.Status.ErrorCode == SecurityStatusPalErrorCode.OK)
                    {
                        // We can finish renegotiation without doing any read.
                        handshakeCompleted = true;
                    }
                }

                if (_handshakeBuffer.ActiveLength > 0)
                {
                    // If we read more than we needed for handshake, move it to input buffer for further processing.
                    ResetReadBuffer();
                    _handshakeBuffer.ActiveSpan.CopyTo(_internalBuffer);
                    _internalBufferCount = _handshakeBuffer.ActiveLength;
                }

                ProtocolToken? alertToken = null;
                if (!CompleteHandshake(ref alertToken))
                {
                    SendAuthResetSignal(alertToken, ExceptionDispatchInfo.Capture(new AuthenticationException(SR.net_ssl_io_cert_validation, null)));
                }
            }
            finally
            {
                _handshakeBuffer.Dispose();
                if (reAuthenticationData == null)
                {
                    _nestedAuth = 0;
                }
            }

            if (NetEventSource.Log.IsEnabled())
                NetEventSource.Log.SspiSelectedCipherSuite(nameof(ForceAuthenticationAsync),
                                                                    SslProtocol,
                                                                    CipherAlgorithm,
                                                                    CipherStrength,
                                                                    HashAlgorithm,
                                                                    HashStrength,
                                                                    KeyExchangeAlgorithm,
                                                                    KeyExchangeStrength);

        }

        private async ValueTask<ProtocolToken> ReceiveBlobAsync<TIOAdapter>(TIOAdapter adapter)
                 where TIOAdapter : IReadWriteAdapter
        {
            int readBytes = await FillHandshakeBufferAsync(adapter, SecureChannel.ReadHeaderSize).ConfigureAwait(false);
            if (readBytes == 0)
            {
                throw new IOException(SR.net_io_eof);
            }

            if (_framing == Framing.Unified || _framing == Framing.Unknown)
            {
                _framing = DetectFraming(_handshakeBuffer.ActiveReadOnlySpan);
            }

            if (_framing != Framing.SinceSSL3)
            {
#pragma warning disable 0618
                _lastFrame.Header.Version = SslProtocols.Ssl2;
#pragma warning restore 0618
                _lastFrame.Header.Length = GetFrameSize(_handshakeBuffer.ActiveReadOnlySpan) - TlsFrameHelper.HeaderSize;
            }
            else
            {
                TlsFrameHelper.TryGetFrameHeader(_handshakeBuffer.ActiveReadOnlySpan, ref _lastFrame.Header);
            }

            if (_lastFrame.Header.Length < 0)
            {
                if (NetEventSource.Log.IsEnabled()) NetEventSource.Error(this, "invalid TLS frame size");
                throw new IOException(SR.net_frame_read_size);
            }

            // Header length is content only so we must add header size as well.
            int frameSize = _lastFrame.Header.Length + TlsFrameHelper.HeaderSize;

            if (_handshakeBuffer.ActiveLength < frameSize)
            {
                await FillHandshakeBufferAsync(adapter, frameSize).ConfigureAwait(false);
            }

            // At this point, we have at least one TLS frame.
            if (_lastFrame.Header.Type == TlsContentType.Alert)
            {
                if (TlsFrameHelper.TryGetFrameInfo(_handshakeBuffer.ActiveReadOnlySpan, ref _lastFrame))
                {
                    if (NetEventSource.Log.IsEnabled() && _lastFrame.AlertDescription != TlsAlertDescription.CloseNotify) NetEventSource.Error(this, $"Received TLS alert {_lastFrame.AlertDescription}");
                }
            }
            else if (_lastFrame.Header.Type == TlsContentType.Handshake)
            {
                if ((_handshakeBuffer.ActiveReadOnlySpan[TlsFrameHelper.HeaderSize] == (byte)TlsHandshakeType.ClientHello &&
<<<<<<< HEAD
                    (_sslAuthenticationOptions!.ServerCertSelectionDelegate != null ||
                    _sslAuthenticationOptions!.ServerOptionDelegate != null)) ||
                     NetEventSource.IsEnabled)
=======
                    _sslAuthenticationOptions!.ServerCertSelectionDelegate != null) ||
                     NetEventSource.Log.IsEnabled())
>>>>>>> b779870a
                {
                    TlsFrameHelper.ProcessingOptions options = NetEventSource.Log.IsEnabled() ?
                                                                TlsFrameHelper.ProcessingOptions.All :
                                                                TlsFrameHelper.ProcessingOptions.ServerName;

                    // Process SNI from Client Hello message
                    if (!TlsFrameHelper.TryGetFrameInfo(_handshakeBuffer.ActiveReadOnlySpan, ref _lastFrame, options))
                    {
                        if (NetEventSource.Log.IsEnabled()) NetEventSource.Error(this, $"Failed to parse TLS hello.");
                    }

                    if (_lastFrame.HandshakeType == TlsHandshakeType.ClientHello)
                    {
                        // SNI if it exist. Even if we could not parse the hello, we can fall-back to default certificate.
                        _sslAuthenticationOptions!.TargetHost = _lastFrame.TargetName;

                        if (_sslAuthenticationOptions.ServerOptionDelegate != null)
                        {
                            SslServerAuthenticationOptions userOptions =
                                await _sslAuthenticationOptions.ServerOptionDelegate(this, new SslClientHelloInfo(_lastFrame.TargetName, _lastFrame.SupportedVersions),
                                                                                    _sslAuthenticationOptions.UserState, adapter.CancellationToken).ConfigureAwait(false);
                            _sslAuthenticationOptions.UpdateOptions(userOptions);
                        }
                    }

                    if (NetEventSource.Log.IsEnabled())
                    {
                        NetEventSource.Log.ReceivedFrame(this, _lastFrame);
                    }
                }
            }

            return ProcessBlob(frameSize);
        }

        // Calls crypto on received data. No IO inside.
        private ProtocolToken ProcessBlob(int frameSize)
        {
            int chunkSize = frameSize;

            ReadOnlySpan<byte> availableData = _handshakeBuffer.ActiveReadOnlySpan;
            // Discard() does not touch data, it just increases start index so next
            // ActiveSpan will exclude the "discarded" data.
            _handshakeBuffer.Discard(frameSize);

            if (_framing == Framing.SinceSSL3)
            {
                // Often more TLS messages fit into same packet. Get as many complete frames as we can.
                while (_handshakeBuffer.ActiveLength > TlsFrameHelper.HeaderSize)
                {
                    TlsFrameHeader nextHeader = default;

                    if (!TlsFrameHelper.TryGetFrameHeader(_handshakeBuffer.ActiveReadOnlySpan, ref nextHeader))
                    {
                        break;
                    }

                    frameSize = nextHeader.Length + TlsFrameHelper.HeaderSize;
                    if (nextHeader.Type == TlsContentType.AppData || frameSize > _handshakeBuffer.ActiveLength)
                    {
                        // We don't have full frame left or we already have app data which needs to be processed by decrypt.
                        break;
                    }

                    chunkSize += frameSize;
                    _handshakeBuffer.Discard(frameSize);
                }
            }

            return _context!.NextMessage(availableData.Slice(0, chunkSize));
        }

        //
        //  This is to reset auth state on remote side.
        //  If this write succeeds we will allow auth retrying.
        //
        private void SendAuthResetSignal(ProtocolToken? message, ExceptionDispatchInfo exception)
        {
            SetException(exception.SourceException);

            if (message == null || message.Size == 0)
            {
                //
                // We don't have an alert to send so cannot retry and fail prematurely.
                //
                exception.Throw();
            }

            InnerStream.Write(message.Payload!, 0, message.Size);

            exception.Throw();
        }

        // - Loads the channel parameters
        // - Optionally verifies the Remote Certificate
        // - Sets HandshakeCompleted flag
        // - Sets the guarding event if other thread is waiting for
        //   handshake completion
        //
        // - Returns false if failed to verify the Remote Cert
        //
        private bool CompleteHandshake(ref ProtocolToken? alertToken)
        {
            _context!.ProcessHandshakeSuccess();

            if (!_context.VerifyRemoteCertificate(_sslAuthenticationOptions!.CertValidationDelegate, ref alertToken))
            {
                _handshakeCompleted = false;
                return false;
            }

            _handshakeCompleted = true;
            return true;
        }

        private async ValueTask WriteAsyncChunked<TIOAdapter>(TIOAdapter writeAdapter, ReadOnlyMemory<byte> buffer)
            where TIOAdapter : struct, IReadWriteAdapter
        {
            do
            {
                int chunkBytes = Math.Min(buffer.Length, MaxDataSize);
                await WriteSingleChunk(writeAdapter, buffer.Slice(0, chunkBytes)).ConfigureAwait(false);
                buffer = buffer.Slice(chunkBytes);
            } while (buffer.Length != 0);
        }

        private ValueTask WriteSingleChunk<TIOAdapter>(TIOAdapter writeAdapter, ReadOnlyMemory<byte> buffer)
            where TIOAdapter : struct, IReadWriteAdapter
        {
            byte[] rentedBuffer = ArrayPool<byte>.Shared.Rent(buffer.Length + FrameOverhead);
            byte[] outBuffer = rentedBuffer;

            SecurityStatusPal status;
            int encryptedBytes;
            while (true)
            {
                status = EncryptData(buffer, ref outBuffer, out encryptedBytes);

                // TryAgain should be rare, when renegotiation happens exactly when we want to write.
                if (status.ErrorCode != SecurityStatusPalErrorCode.TryAgain)
                {
                    break;
                }

                TaskCompletionSource<bool>? waiter = _handshakeWaiter;
                if (waiter != null)
                {
                    Task waiterTask = writeAdapter.WaitAsync(waiter);
                    // We finished synchronously waiting for renegotiation. We can try again immediately.
                    if (waiterTask.IsCompletedSuccessfully)
                    {
                        continue;
                    }

                    // We need to wait asynchronously as well as for the write when EncryptData is finished.
                    return WaitAndWriteAsync(writeAdapter, buffer, waiterTask, rentedBuffer);
                }
            }

            if (status.ErrorCode != SecurityStatusPalErrorCode.OK)
            {
                ArrayPool<byte>.Shared.Return(rentedBuffer);
                return ValueTask.FromException(ExceptionDispatchInfo.SetCurrentStackTrace(new IOException(SR.net_io_encrypt, SslStreamPal.GetException(status))));
            }

            ValueTask t = writeAdapter.WriteAsync(outBuffer, 0, encryptedBytes);
            if (t.IsCompletedSuccessfully)
            {
                ArrayPool<byte>.Shared.Return(rentedBuffer);
                return t;
            }
            else
            {
                return CompleteWriteAsync(t, rentedBuffer);
            }

            async ValueTask WaitAndWriteAsync(TIOAdapter writeAdapter, ReadOnlyMemory<byte> buffer, Task waitTask, byte[] rentedBuffer)
            {
                byte[]? bufferToReturn = rentedBuffer;
                byte[] outBuffer = rentedBuffer;
                try
                {
                    // Wait for renegotiation to finish.
                    await waitTask.ConfigureAwait(false);

                    SecurityStatusPal status = EncryptData(buffer, ref outBuffer, out int encryptedBytes);
                    if (status.ErrorCode == SecurityStatusPalErrorCode.TryAgain)
                    {
                        // No need to hold on the buffer any more.
                        ArrayPool<byte>.Shared.Return(bufferToReturn);
                        bufferToReturn = null;
                        // Call WriteSingleChunk() recursively to avoid code duplication.
                        // This should be extremely rare in cases when second renegotiation happens concurrently with Write.
                        await WriteSingleChunk(writeAdapter, buffer).ConfigureAwait(false);
                    }
                    else if (status.ErrorCode == SecurityStatusPalErrorCode.OK)
                    {
                        await writeAdapter.WriteAsync(outBuffer, 0, encryptedBytes).ConfigureAwait(false);
                    }
                    else
                    {
                        throw new IOException(SR.net_io_encrypt, SslStreamPal.GetException(status));
                    }
                }
                finally
                {
                    if (bufferToReturn != null)
                    {
                        ArrayPool<byte>.Shared.Return(bufferToReturn);
                    }
                }
            }

            async ValueTask CompleteWriteAsync(ValueTask writeTask, byte[] bufferToReturn)
            {
                try
                {
                    await writeTask.ConfigureAwait(false);
                }
                finally
                {
                    ArrayPool<byte>.Shared.Return(bufferToReturn);
                }
            }
        }

        //
        // Validates user parameters for all Read/Write methods.
        //
        private void ValidateParameters(byte[] buffer, int offset, int count)
        {
            if (buffer == null)
            {
                throw new ArgumentNullException(nameof(buffer));
            }

            if (offset < 0)
            {
                throw new ArgumentOutOfRangeException(nameof(offset));
            }

            if (count < 0)
            {
                throw new ArgumentOutOfRangeException(nameof(count));
            }

            if (count > buffer.Length - offset)
            {
                throw new ArgumentOutOfRangeException(nameof(count), SR.net_offset_plus_count);
            }
        }

        ~SslStream()
        {
            Dispose(disposing: false);
        }

        //We will only free the read buffer if it
        //actually contains no decrypted or encrypted bytes
        private void ReturnReadBufferIfEmpty()
        {
            if (_internalBuffer != null && _decryptedBytesCount == 0 && _internalBufferCount == 0)
            {
                ArrayPool<byte>.Shared.Return(_internalBuffer);
                _internalBuffer = null;
                _internalBufferCount = 0;
                _internalOffset = 0;
                _decryptedBytesCount = 0;
                _decryptedBytesOffset = 0;
            }
        }

        private async ValueTask<int> ReadAsyncInternal<TIOAdapter>(TIOAdapter adapter, Memory<byte> buffer)
            where TIOAdapter : IReadWriteAdapter
        {
            if (Interlocked.Exchange(ref _nestedRead, 1) == 1)
            {
                throw new NotSupportedException(SR.Format(SR.net_io_invalidnestedcall, nameof(SslStream.ReadAsync), "read"));
            }

            try
            {
                while (true)
                {
                    if (_decryptedBytesCount != 0)
                    {
                        return CopyDecryptedData(buffer);
                    }

                    ResetReadBuffer();

                    // Read the next frame header.
                    if (_internalBufferCount < SecureChannel.ReadHeaderSize)
                    {
                        // We don't have enough bytes buffered, so issue an initial read to try to get enough.  This is
                        // done in this method both to better consolidate error handling logic (the first read is the special
                        // case that needs to differentiate reading 0 from > 0, and everything else needs to throw if it
                        // doesn't read enough), and to minimize the chances that in the common case the FillBufferAsync
                        // helper needs to yield and allocate a state machine.
                        int readBytes = await adapter.ReadAsync(_internalBuffer.AsMemory(_internalBufferCount)).ConfigureAwait(false);
                        if (readBytes == 0)
                        {
                            return 0;
                        }

                        _internalBufferCount += readBytes;
                        if (_internalBufferCount < SecureChannel.ReadHeaderSize)
                        {
                            await FillBufferAsync(adapter, SecureChannel.ReadHeaderSize).ConfigureAwait(false);
                        }
                    }
                    Debug.Assert(_internalBufferCount >= SecureChannel.ReadHeaderSize);

                    // Parse the frame header to determine the payload size (which includes the header size).
                    int payloadBytes = GetFrameSize(_internalBuffer.AsSpan(_internalOffset));
                    if (payloadBytes < 0)
                    {
                        throw new IOException(SR.net_frame_read_size);
                    }

                    // Read in the rest of the payload if we don't have it.
                    if (_internalBufferCount < payloadBytes)
                    {
                        await FillBufferAsync(adapter, payloadBytes).ConfigureAwait(false);
                    }

                    // Set _decrytpedBytesOffset/Count to the current frame we have (including header)
                    // DecryptData will decrypt in-place and modify these to point to the actual decrypted data, which may be smaller.
                    _decryptedBytesOffset = _internalOffset;
                    _decryptedBytesCount = payloadBytes;

                    SecurityStatusPal status;
                    lock (_handshakeLock)
                    {
                        status = DecryptData();
                        if (status.ErrorCode == SecurityStatusPalErrorCode.Renegotiate)
                        {
                            // The status indicates that peer wants to renegotiate. (Windows only)
                            // In practice, there can be some other reasons too - like TLS1.3 session creation
                            // of alert handling. We need to pass the data to lsass and it is not safe to do parallel
                            // write any more as that can change TLS state and the EncryptData() can fail in strange ways.

                            // To handle this we call DecryptData() under lock and we create TCS waiter.
                            // EncryptData() checks that under same lock and if it exist it will not call low-level crypto.
                            // Instead it will wait synchronously or asynchronously and it will try again after the wait.
                            // The result will be set when ReplyOnReAuthenticationAsync() is finished e.g. lsass business is over.
                            // If that happen before EncryptData() runs, _handshakeWaiter will be set to null
                            // and EncryptData() will work normally e.g. no waiting, just exclusion with DecryptData()


                            if (_sslAuthenticationOptions!.AllowRenegotiation || SslProtocol == SslProtocols.Tls13)
                            {
                                // create TCS only if we plan to proceed. If not, we will throw in block bellow outside of the lock.
                                // Tls1.3 does not have renegotiation. However on Windows this error code is used
                                // for session management e.g. anything lsass needs to see.
                                _handshakeWaiter = new TaskCompletionSource<bool>(TaskCreationOptions.RunContinuationsAsynchronously);
                            }
                        }
                    }

                    // Treat the bytes we just decrypted as consumed
                    // Note, we won't do another buffer read until the decrypted bytes are processed
                    ConsumeBufferedBytes(payloadBytes);

                    if (status.ErrorCode != SecurityStatusPalErrorCode.OK)
                    {
                        byte[]? extraBuffer = null;
                        if (_decryptedBytesCount != 0)
                        {
                            extraBuffer = new byte[_decryptedBytesCount];
                            Buffer.BlockCopy(_internalBuffer!, _decryptedBytesOffset, extraBuffer, 0, _decryptedBytesCount);

                            _decryptedBytesCount = 0;
                        }

                        if (NetEventSource.Log.IsEnabled())
                            NetEventSource.Info(null, $"***Processing an error Status = {status}");

                        if (status.ErrorCode == SecurityStatusPalErrorCode.Renegotiate)
                        {
                            // We determine above that we will not process it.
                            if (_handshakeWaiter == null)
                            {
                                if (NetEventSource.Log.IsEnabled()) NetEventSource.Fail(this, "Renegotiation was requested but it is disallowed");
                                throw new IOException(SR.net_ssl_io_renego);
                            }

                            await ReplyOnReAuthenticationAsync(adapter, extraBuffer).ConfigureAwait(false);
                            // Loop on read.
                            continue;
                        }

                        if (status.ErrorCode == SecurityStatusPalErrorCode.ContextExpired)
                        {
                            return 0;
                        }

                        throw new IOException(SR.net_io_decrypt, SslStreamPal.GetException(status));
                    }
                }
            }
            catch (Exception e)
            {
                if (e is IOException || (e is OperationCanceledException && adapter.CancellationToken.IsCancellationRequested))
                {
                    throw;
                }

                throw new IOException(SR.net_io_read, e);
            }
            finally
            {
                _nestedRead = 0;
            }
        }

        // This function tries to make sure buffer has at least minSize bytes available.
        // If we have enough data, it returns synchronously. If not, it will try to read
        // remaining bytes from given stream.
        private ValueTask<int> FillHandshakeBufferAsync<TIOAdapter>(TIOAdapter adapter, int minSize)
             where TIOAdapter : IReadWriteAdapter
        {
            if (_handshakeBuffer.ActiveLength >= minSize)
            {
                return new ValueTask<int>(minSize);
            }

            int bytesNeeded = minSize - _handshakeBuffer.ActiveLength;
            _handshakeBuffer.EnsureAvailableSpace(bytesNeeded);

            while (_handshakeBuffer.ActiveLength < minSize)
            {
                ValueTask<int> t = adapter.ReadAsync(_handshakeBuffer.AvailableMemory);
                if (!t.IsCompletedSuccessfully)
                {
                    return InternalFillHandshakeBufferAsync(adapter, t, minSize);
                }
                int bytesRead = t.Result;
                if (bytesRead == 0)
                {
                    return new ValueTask<int>(0);
                }

                _handshakeBuffer.Commit(bytesRead);
            }

            return new ValueTask<int>(minSize);

            async ValueTask<int> InternalFillHandshakeBufferAsync(TIOAdapter adap,  ValueTask<int> task, int minSize)
            {
                while (true)
                {
                    int bytesRead = await task.ConfigureAwait(false);
                    if (bytesRead == 0)
                    {
                        throw new IOException(SR.net_io_eof);
                    }

                    _handshakeBuffer.Commit(bytesRead);
                    if (_handshakeBuffer.ActiveLength >= minSize)
                    {
                        return minSize;
                    }

                    task = adap.ReadAsync(_handshakeBuffer.AvailableMemory);
                }
            }
        }

        private async ValueTask FillBufferAsync<TIOAdapter>(TIOAdapter adapter, int numBytesRequired)
            where TIOAdapter : IReadWriteAdapter
        {
            Debug.Assert(_internalBufferCount > 0);
            Debug.Assert(_internalBufferCount < numBytesRequired);

            while (_internalBufferCount < numBytesRequired)
            {
                int bytesRead = await adapter.ReadAsync(_internalBuffer.AsMemory(_internalBufferCount)).ConfigureAwait(false);
                if (bytesRead == 0)
                {
                    throw new IOException(SR.net_io_eof);
                }

                _internalBufferCount += bytesRead;
            }
        }

        private async ValueTask WriteAsyncInternal<TIOAdapter>(TIOAdapter writeAdapter, ReadOnlyMemory<byte> buffer)
            where TIOAdapter : struct, IReadWriteAdapter
        {
            ThrowIfExceptionalOrNotAuthenticatedOrShutdown();

            if (buffer.Length == 0 && !SslStreamPal.CanEncryptEmptyMessage)
            {
                // If it's an empty message and the PAL doesn't support that, we're done.
                return;
            }

            if (Interlocked.Exchange(ref _nestedWrite, 1) == 1)
            {
                throw new NotSupportedException(SR.Format(SR.net_io_invalidnestedcall, nameof(WriteAsync), "write"));
            }

            try
            {
                ValueTask t = buffer.Length < MaxDataSize ?
                    WriteSingleChunk(writeAdapter, buffer) :
                    WriteAsyncChunked(writeAdapter, buffer);
                await t.ConfigureAwait(false);
            }
            catch (Exception e)
            {
                if (e is IOException || (e is OperationCanceledException && writeAdapter.CancellationToken.IsCancellationRequested))
                {
                    throw;
                }

                throw new IOException(SR.net_io_write, e);
            }
            finally
            {
                _nestedWrite = 0;
            }
        }

        private void ConsumeBufferedBytes(int byteCount)
        {
            Debug.Assert(byteCount >= 0);
            Debug.Assert(byteCount <= _internalBufferCount);

            _internalOffset += byteCount;
            _internalBufferCount -= byteCount;

            ReturnReadBufferIfEmpty();
        }

        private int CopyDecryptedData(Memory<byte> buffer)
        {
            Debug.Assert(_decryptedBytesCount > 0);

            int copyBytes = Math.Min(_decryptedBytesCount, buffer.Length);
            if (copyBytes != 0)
            {
                new ReadOnlySpan<byte>(_internalBuffer, _decryptedBytesOffset, copyBytes).CopyTo(buffer.Span);

                _decryptedBytesOffset += copyBytes;
                _decryptedBytesCount -= copyBytes;
            }

            ReturnReadBufferIfEmpty();
            return copyBytes;
        }

        private void ResetReadBuffer()
        {
            Debug.Assert(_decryptedBytesCount == 0);

            if (_internalBuffer == null)
            {
                _internalBuffer = ArrayPool<byte>.Shared.Rent(ReadBufferSize);
            }
            else if (_internalOffset > 0)
            {
                // We have buffered data at a non-zero offset.
                // To maximize the buffer space available for the next read,
                // copy the existing data down to the beginning of the buffer.
                Buffer.BlockCopy(_internalBuffer, _internalOffset, _internalBuffer, 0, _internalBufferCount);
                _internalOffset = 0;
            }
        }

        private static byte[] EnsureBufferSize(byte[] buffer, int copyCount, int size)
        {
            if (buffer == null || buffer.Length < size)
            {
                byte[]? saved = buffer;
                buffer = new byte[size];
                if (saved != null && copyCount != 0)
                {
                    Buffer.BlockCopy(saved, 0, buffer, 0, copyCount);
                }
            }

            return buffer;
        }

        // We need at least 5 bytes to determine what we have.
        private Framing DetectFraming(ReadOnlySpan<byte> bytes)
        {
            /* PCTv1.0 Hello starts with
             * RECORD_LENGTH_MSB  (ignore)
             * RECORD_LENGTH_LSB  (ignore)
             * PCT1_CLIENT_HELLO  (must be equal)
             * PCT1_CLIENT_VERSION_MSB (if version greater than PCTv1)
             * PCT1_CLIENT_VERSION_LSB (if version greater than PCTv1)
             *
             * ... PCT hello ...
             */

            /* Microsoft Unihello starts with
             * RECORD_LENGTH_MSB  (ignore)
             * RECORD_LENGTH_LSB  (ignore)
             * SSL2_CLIENT_HELLO  (must be equal)
             * SSL2_CLIENT_VERSION_MSB (if version greater than SSLv2) ( or v3)
             * SSL2_CLIENT_VERSION_LSB (if version greater than SSLv2) ( or v3)
             *
             * ... SSLv2 Compatible Hello ...
             */

            /* SSLv2 CLIENT_HELLO starts with
             * RECORD_LENGTH_MSB  (ignore)
             * RECORD_LENGTH_LSB  (ignore)
             * SSL2_CLIENT_HELLO  (must be equal)
             * SSL2_CLIENT_VERSION_MSB (if version greater than SSLv2) ( or v3)
             * SSL2_CLIENT_VERSION_LSB (if version greater than SSLv2) ( or v3)
             *
             * ... SSLv2 CLIENT_HELLO ...
             */

            /* SSLv2 SERVER_HELLO starts with
             * RECORD_LENGTH_MSB  (ignore)
             * RECORD_LENGTH_LSB  (ignore)
             * SSL2_SERVER_HELLO  (must be equal)
             * SSL2_SESSION_ID_HIT (ignore)
             * SSL2_CERTIFICATE_TYPE (ignore)
             * SSL2_CLIENT_VERSION_MSB (if version greater than SSLv2) ( or v3)
             * SSL2_CLIENT_VERSION_LSB (if version greater than SSLv2) ( or v3)
             *
             * ... SSLv2 SERVER_HELLO ...
             */

            /* SSLv3 Type 2 Hello starts with
              * RECORD_LENGTH_MSB  (ignore)
              * RECORD_LENGTH_LSB  (ignore)
              * SSL2_CLIENT_HELLO  (must be equal)
              * SSL2_CLIENT_VERSION_MSB (if version greater than SSLv3)
              * SSL2_CLIENT_VERSION_LSB (if version greater than SSLv3)
              *
              * ... SSLv2 Compatible Hello ...
              */

            /* SSLv3 Type 3 Hello starts with
             * 22 (HANDSHAKE MESSAGE)
             * VERSION MSB
             * VERSION LSB
             * RECORD_LENGTH_MSB  (ignore)
             * RECORD_LENGTH_LSB  (ignore)
             * HS TYPE (CLIENT_HELLO)
             * 3 bytes HS record length
             * HS Version
             * HS Version
             */

            /* SSLv2 message codes
             * SSL_MT_ERROR                0
             * SSL_MT_CLIENT_HELLO         1
             * SSL_MT_CLIENT_MASTER_KEY    2
             * SSL_MT_CLIENT_FINISHED      3
             * SSL_MT_SERVER_HELLO         4
             * SSL_MT_SERVER_VERIFY        5
             * SSL_MT_SERVER_FINISHED      6
             * SSL_MT_REQUEST_CERTIFICATE  7
             * SSL_MT_CLIENT_CERTIFICATE   8
             */

            int version = -1;

            if (bytes.Length == 0)
            {
                NetEventSource.Fail(this, "Header buffer is not allocated.");
            }

            // If the first byte is SSL3 HandShake, then check if we have a SSLv3 Type3 client hello.
            if (bytes[0] == (byte)TlsContentType.Handshake || bytes[0] == (byte)TlsContentType.AppData
                || bytes[0] == (byte)TlsContentType.Alert)
            {
                if (bytes.Length < 3)
                {
                    return Framing.Invalid;
                }

                version = (bytes[1] << 8) | bytes[2];
                if (version < 0x300 || version >= 0x500)
                {
                    return Framing.Invalid;
                }

                //
                // This is an SSL3 Framing
                //
                return Framing.SinceSSL3;
            }

            if (bytes.Length < 3)
            {
                return Framing.Invalid;
            }

            if (bytes[2] > 8)
            {
                return Framing.Invalid;
            }

            if (bytes[2] == 0x1)  // SSL_MT_CLIENT_HELLO
            {
                if (bytes.Length >= 5)
                {
                    version = (bytes[3] << 8) | bytes[4];
                }
            }
            else if (bytes[2] == 0x4) // SSL_MT_SERVER_HELLO
            {
                if (bytes.Length >= 7)
                {
                    version = (bytes[5] << 8) | bytes[6];
                }
            }

            if (version != -1)
            {
                // If this is the first packet, the client may start with an SSL2 packet
                // but stating that the version is 3.x, so check the full range.
                // For the subsequent packets we assume that an SSL2 packet should have a 2.x version.
                if (_framing == Framing.Unknown)
                {
                    if (version != 0x0002 && (version < 0x200 || version >= 0x500))
                    {
                        return Framing.Invalid;
                    }
                }
                else
                {
                    if (version != 0x0002)
                    {
                        return Framing.Invalid;
                    }
                }
            }

            // When server has replied the framing is already fixed depending on the prior client packet
            if (!_context!.IsServer || _framing == Framing.Unified)
            {
                return Framing.BeforeSSL3;
            }

            return Framing.Unified; // Will use Ssl2 just for this frame.
        }

        // Returns TLS Frame size.
        private int GetFrameSize(ReadOnlySpan<byte> buffer)
        {
            int payloadSize = -1;
            switch (_framing)
            {
                case Framing.Unified:
                case Framing.BeforeSSL3:
                    if (buffer.Length < 2)
                    {
                        throw new IOException(SR.net_ssl_io_frame);
                    }
                    // Note: Cannot detect version mismatch for <= SSL2

                    if ((buffer[0] & 0x80) != 0)
                    {
                        // Two bytes
                        payloadSize = (((buffer[0] & 0x7f) << 8) | buffer[1]) + 2;
                    }
                    else
                    {
                        // Three bytes
                        payloadSize = (((buffer[0] & 0x3f) << 8) | buffer[1]) + 3;
                    }

                    break;
                case Framing.SinceSSL3:
                    if (buffer.Length < 5)
                    {
                        throw new IOException(SR.net_ssl_io_frame);
                    }

                    payloadSize = ((buffer[3] << 8) | buffer[4]) + 5;
                    break;
                default:
                    break;
            }

            return payloadSize;
        }
    }
}<|MERGE_RESOLUTION|>--- conflicted
+++ resolved
@@ -403,15 +403,9 @@
             }
             else if (_lastFrame.Header.Type == TlsContentType.Handshake)
             {
-                if ((_handshakeBuffer.ActiveReadOnlySpan[TlsFrameHelper.HeaderSize] == (byte)TlsHandshakeType.ClientHello &&
-<<<<<<< HEAD
+                if (_handshakeBuffer.ActiveReadOnlySpan[TlsFrameHelper.HeaderSize] == (byte)TlsHandshakeType.ClientHello &&
                     (_sslAuthenticationOptions!.ServerCertSelectionDelegate != null ||
-                    _sslAuthenticationOptions!.ServerOptionDelegate != null)) ||
-                     NetEventSource.IsEnabled)
-=======
-                    _sslAuthenticationOptions!.ServerCertSelectionDelegate != null) ||
-                     NetEventSource.Log.IsEnabled())
->>>>>>> b779870a
+                    _sslAuthenticationOptions!.ServerOptionDelegate != null))
                 {
                     TlsFrameHelper.ProcessingOptions options = NetEventSource.Log.IsEnabled() ?
                                                                 TlsFrameHelper.ProcessingOptions.All :
