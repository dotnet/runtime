// Licensed to the .NET Foundation under one or more agreements.
// The .NET Foundation licenses this file to you under the MIT license.
// See the LICENSE file in the project root for more information.

using System.Buffers;
using System.ComponentModel;
using System.Diagnostics;
using System.Globalization;
using System.IO;
using System.Runtime.ExceptionServices;
using System.Security.Authentication;
using System.Threading;
using System.Threading.Tasks;

namespace System.Net.Security
{
    public partial class SslStream
    {
        private static int s_uniqueNameInteger = 123;

        private SslAuthenticationOptions? _sslAuthenticationOptions;

        private int _nestedAuth;

        private enum Framing
        {
            Unknown = 0,
            BeforeSSL3,
            SinceSSL3,
            Unified,
            Invalid
        }

        // This is set on the first packet to figure out the framing style.
        private Framing _framing = Framing.Unknown;

        // SSL3/TLS protocol frames definitions.
        private enum FrameType : byte
        {
            ChangeCipherSpec = 20,
            Alert = 21,
            Handshake = 22,
            AppData = 23
        }

        private object _handshakeLock = new object();
        private TaskCompletionSource<bool> _handshakeWaiter = null;

        private const int FrameOverhead = 32;
        private const int ReadBufferSize = 4096 * 4 + FrameOverhead;         // We read in 16K chunks + headers.
        private const int InitialHandshakeBufferSize = 4096 + FrameOverhead; // try to fit at least 4K ServerCertificate
        private ArrayBuffer _handshakeBuffer;

<<<<<<< HEAD
        private void ValidateCreateContext(SslClientAuthenticationOptions sslClientAuthenticationOptions, RemoteCertValidationCallback remoteCallback, LocalCertSelectionCallback localCallback)
=======
        private int _lockWriteState;
        private int _lockReadState;

        private void ValidateCreateContext(SslClientAuthenticationOptions sslClientAuthenticationOptions, RemoteCertValidationCallback remoteCallback, LocalCertSelectionCallback? localCallback)
>>>>>>> 95798f74
        {
            ThrowIfExceptional();

            if (_context != null && _context.IsValidContext)
            {
                throw new InvalidOperationException(SR.net_auth_reauth);
            }

            if (_context != null && IsServer)
            {
                throw new InvalidOperationException(SR.net_auth_client_server);
            }

            if (sslClientAuthenticationOptions.TargetHost == null)
            {
                throw new ArgumentNullException(nameof(sslClientAuthenticationOptions.TargetHost));
            }

            _exception = null;
            try
            {
                _sslAuthenticationOptions = new SslAuthenticationOptions(sslClientAuthenticationOptions, remoteCallback, localCallback);
                if (_sslAuthenticationOptions.TargetHost!.Length == 0)
                {
                    _sslAuthenticationOptions.TargetHost = "?" + Interlocked.Increment(ref s_uniqueNameInteger).ToString(NumberFormatInfo.InvariantInfo);
                }
                _context = new SecureChannel(_sslAuthenticationOptions);
            }
            catch (Win32Exception e)
            {
                throw new AuthenticationException(SR.net_auth_SSPI, e);
            }
        }

        private void ValidateCreateContext(SslAuthenticationOptions sslAuthenticationOptions)
        {
            ThrowIfExceptional();

            if (_context != null && _context.IsValidContext)
            {
                throw new InvalidOperationException(SR.net_auth_reauth);
            }

            if (_context != null && !IsServer)
            {
                throw new InvalidOperationException(SR.net_auth_client_server);
            }

            _exception = null;
            _sslAuthenticationOptions = sslAuthenticationOptions;

            try
            {
                _context = new SecureChannel(_sslAuthenticationOptions);
            }
            catch (Win32Exception e)
            {
                throw new AuthenticationException(SR.net_auth_SSPI, e);
            }
        }

        private bool RemoteCertRequired => _context == null || _context.RemoteCertRequired;

        private object? SyncLock => _context;

        private int MaxDataSize => _context!.MaxDataSize;

        private void SetException(Exception e)
        {
            Debug.Assert(e != null, $"Expected non-null Exception to be passed to {nameof(SetException)}");

            if (_exception == null)
            {
                _exception = ExceptionDispatchInfo.Capture(e);
            }

            _context?.Close();
        }

        //
        // This is to not depend on GC&SafeHandle class if the context is not needed anymore.
        //
        private void CloseInternal()
        {
            _exception = s_disposedSentinel;
            _context?.Close();

            // Ensure a Read operation is not in progress,
            // block potential reads since SslStream is disposing.
            // This leaves the _nestedRead = 1, but that's ok, since
            // subsequent Reads first check if the context is still available.
            if (Interlocked.CompareExchange(ref _nestedRead, 1, 0) == 0)
            {
                byte[]? buffer = _internalBuffer;
                if (buffer != null)
                {
                    _internalBuffer = null;
                    _internalBufferCount = 0;
                    _internalOffset = 0;
                    ArrayPool<byte>.Shared.Return(buffer);
                }
            }

            if (_internalBuffer == null)
            {
                // Suppress finalizer if the read buffer was returned.
                GC.SuppressFinalize(this);
            }
        }

        private SecurityStatusPal EncryptData(ReadOnlyMemory<byte> buffer, ref byte[] outBuffer, out int outSize)
        {
            ThrowIfExceptionalOrNotAuthenticated();
<<<<<<< HEAD

            TaskCompletionSource<bool> waiter = null;
            while (true)
            {
                if (waiter != null)
                {
                    waiter.Task.Wait();
                    _handshakeWaiter = null;
                }

                lock (_handshakeLock)
                {
                    waiter = _handshakeWaiter;
                    if (_handshakeWaiter != null)
                    {
                        // avoid waiting under lock.
                        continue;
                    }

                    var ret = _context.Encrypt(buffer, ref outBuffer, out outSize);
                    return ret;
                }
            }
=======
            return _context!.Encrypt(buffer, ref outBuffer, out outSize);
>>>>>>> 95798f74
        }

        private SecurityStatusPal DecryptData()
        {
            ThrowIfExceptionalOrNotAuthenticated();
            return PrivateDecryptData(_internalBuffer, ref _decryptedBytesOffset, ref _decryptedBytesCount);
        }

        private SecurityStatusPal PrivateDecryptData(byte[]? buffer, ref int offset, ref int count)
        {
            return _context!.Decrypt(buffer, ref offset, ref count);
        }

        //
        // This method assumes that a SSPI context is already in a good shape.
        // For example it is either a fresh context or already authenticated context that needs renegotiation.
        //
        private Task? ProcessAuthentication(bool isAsync = false, bool isApm = false, CancellationToken cancellationToken = default)
        {
            Task? result;

            ThrowIfExceptional();

            if (isAsync)
            {
                result = ForceAuthenticationAsync(new AsyncSslIOAdapter(this, cancellationToken), _context!.IsServer, null, isApm);
            }
            else
            {
                ForceAuthenticationAsync(new SyncSslIOAdapter(this), _context!.IsServer, null).GetAwaiter().GetResult();
                result = null;
            }

            return result;
        }

        //
        // This is used to reply on re-handshake when received SEC_I_RENEGOTIATE on Read().
        //
        private async Task ReplyOnReAuthenticationAsync<TIOAdapter>(TIOAdapter adapter, byte[]? buffer)
            where TIOAdapter : ISslIOAdapter
        {
<<<<<<< HEAD
=======
            lock (SyncLock!)
            {
                // Note we are already inside the read, so checking for already going concurrent handshake.
                _lockReadState = LockHandshake;
            }

>>>>>>> 95798f74
            await ForceAuthenticationAsync(adapter, receiveFirst: false, buffer).ConfigureAwait(false);
        }

        // reAuthenticationData is only used on Windows in case of renegotiation.
        private async Task ForceAuthenticationAsync<TIOAdapter>(TIOAdapter adapter, bool receiveFirst, byte[]? reAuthenticationData, bool isApm = false)
             where TIOAdapter : ISslIOAdapter
        {
            _framing = Framing.Unknown;
            ProtocolToken message;

            if (reAuthenticationData == null)
            {
                // prevent nesting only when authentication functions are called explicitly. e.g. handle renegotiation transparently.
                if (Interlocked.Exchange(ref _nestedAuth, 1) == 1)
                {
                    throw new InvalidOperationException(SR.Format(SR.net_io_invalidnestedcall, isApm ? "BeginAuthenticate" : "Authenticate", "authenticate"));
                }
            }

            try
            {

                if (!receiveFirst)
                {
                    message = _context!.NextMessage(reAuthenticationData);
                    if (message.Size > 0)
                    {
                        await adapter.WriteAsync(message.Payload!, 0, message.Size).ConfigureAwait(false);
                    }

                    if (message.Failed)
                    {
                        // tracing done in NextMessage()
                        throw new AuthenticationException(SR.net_auth_SSPI, message.GetException());
                    }
                }

                _handshakeBuffer = new ArrayBuffer(InitialHandshakeBufferSize);
                do
                {
                    message = await ReceiveBlobAsync(adapter).ConfigureAwait(false);
                    if (message.Size > 0)
                    {
                        // If there is message send it out even if call failed. It may contain TLS Alert.
                        await adapter.WriteAsync(message.Payload!, 0, message.Size).ConfigureAwait(false);
                    }

                    if (message.Failed)
                    {
                        throw new AuthenticationException(SR.net_auth_SSPI, message.GetException());
                    }
                } while (message.Status.ErrorCode != SecurityStatusPalErrorCode.OK);

                if (_handshakeBuffer.ActiveLength > 0)
                {
                    // If we read more than we needed for handshake, move it to input buffer for further processing.
                    ResetReadBuffer();
                    _handshakeBuffer.ActiveSpan.CopyTo(_internalBuffer);
                    _internalBufferCount = _handshakeBuffer.ActiveLength;
                }

                ProtocolToken? alertToken = null;
                if (!CompleteHandshake(ref alertToken))
                {
                    SendAuthResetSignal(alertToken, ExceptionDispatchInfo.Capture(new AuthenticationException(SR.net_ssl_io_cert_validation, null)));
                }
            }
            finally
            {
                _handshakeBuffer.Dispose();
                if (reAuthenticationData == null)
                {
                    _nestedAuth = 0;
                }
            }

            if (NetEventSource.IsEnabled)
                NetEventSource.Log.SspiSelectedCipherSuite(nameof(ForceAuthenticationAsync),
                                                                    SslProtocol,
                                                                    CipherAlgorithm,
                                                                    CipherStrength,
                                                                    HashAlgorithm,
                                                                    HashStrength,
                                                                    KeyExchangeAlgorithm,
                                                                    KeyExchangeStrength);

        }

        private async ValueTask<ProtocolToken> ReceiveBlobAsync<TIOAdapter>(TIOAdapter adapter)
                 where TIOAdapter : ISslIOAdapter
        {
            int readBytes = await FillHandshakeBufferAsync(adapter, SecureChannel.ReadHeaderSize).ConfigureAwait(false);
            if (readBytes == 0)
            {
                throw new IOException(SR.net_io_eof);
            }

            if (_framing == Framing.Unified || _framing == Framing.Unknown)
            {
                _framing = DetectFraming(_handshakeBuffer.ActiveReadOnlySpan);
            }

            int frameSize= GetFrameSize(_handshakeBuffer.ActiveReadOnlySpan);
            if (frameSize < 0)
            {
                throw new IOException(SR.net_frame_read_size);
            }

            if (_handshakeBuffer.ActiveLength < frameSize)
            {
                await FillHandshakeBufferAsync(adapter, frameSize).ConfigureAwait(false);
            }

            ProtocolToken token = _context!.NextMessage(_handshakeBuffer.ActiveReadOnlySpan.Slice(0, frameSize));
            _handshakeBuffer.Discard(frameSize);

            return token;
        }

        //
        //  This is to reset auth state on remote side.
        //  If this write succeeds we will allow auth retrying.
        //
        private void SendAuthResetSignal(ProtocolToken? message, ExceptionDispatchInfo exception)
        {
            SetException(exception.SourceException);

            if (message == null || message.Size == 0)
            {
                //
                // We don't have an alert to send so cannot retry and fail prematurely.
                //
                exception.Throw();
            }

            InnerStream.Write(message.Payload!, 0, message.Size);

            exception.Throw();
        }

        // - Loads the channel parameters
        // - Optionally verifies the Remote Certificate
        // - Sets HandshakeCompleted flag
        // - Sets the guarding event if other thread is waiting for
        //   handshake completion
        //
        // - Returns false if failed to verify the Remote Cert
        //
        private bool CompleteHandshake(ref ProtocolToken? alertToken)
        {
            if (NetEventSource.IsEnabled)
                NetEventSource.Enter(this);

            _context!.ProcessHandshakeSuccess();

            if (!_context.VerifyRemoteCertificate(_sslAuthenticationOptions!.CertValidationDelegate, ref alertToken))
            {
                _handshakeCompleted = false;

                if (NetEventSource.IsEnabled)
                    NetEventSource.Exit(this, false);
                return false;
            }

            _handshakeCompleted = true;

            if (NetEventSource.IsEnabled)
                NetEventSource.Exit(this, true);
            return true;
        }

<<<<<<< HEAD
=======
        private void FinishHandshakeRead(int newState)
        {
            lock (SyncLock!)
            {
                // Lock is redundant here. Included for clarity.
                int lockState = Interlocked.Exchange(ref _lockReadState, newState);

                if (lockState != LockPendingRead)
                {
                    return;
                }

                _lockReadState = LockRead;
            }
        }

        // Returns:
        // -1    - proceed
        // 0     - queued
        // X     - some bytes are ready, no need for IO
        private int CheckEnqueueRead(Memory<byte> buffer)
        {
            ThrowIfExceptionalOrNotAuthenticated();

            int lockState = Interlocked.CompareExchange(ref _lockReadState, LockRead, LockNone);
            if (lockState != LockHandshake)
            {
                // Proceed, no concurrent handshake is ongoing so no need for a lock.
                return -1;
            }

            LazyAsyncResult? lazyResult = null;
            lock (SyncLock!)
            {
                // Check again under lock.
                if (_lockReadState != LockHandshake)
                {
                    // The other thread has finished before we grabbed the lock.
                    _lockReadState = LockRead;
                    return -1;
                }

                _lockReadState = LockPendingRead;
            }
            // Need to exit from lock before waiting.
            lazyResult!.InternalWaitForCompletion();
            ThrowIfExceptionalOrNotAuthenticated();
            return -1;
        }

        private ValueTask<int> CheckEnqueueReadAsync(Memory<byte> buffer)
        {
            ThrowIfExceptionalOrNotAuthenticated();

            int lockState = Interlocked.CompareExchange(ref _lockReadState, LockRead, LockNone);
            if (lockState != LockHandshake)
            {
                // Proceed, no concurrent handshake is ongoing so no need for a lock.
                return new ValueTask<int>(-1);
            }

            lock (SyncLock!)
            {
                // Check again under lock.
                if (_lockReadState != LockHandshake)
                {
                    // The other thread has finished before we grabbed the lock.
                    _lockReadState = LockRead;
                    return new ValueTask<int>(-1);
                }

                _lockReadState = LockPendingRead;
                TaskCompletionSource<int> taskCompletionSource = new TaskCompletionSource<int>(buffer, TaskCreationOptions.RunContinuationsAsynchronously);
                return new ValueTask<int>(taskCompletionSource.Task);
            }
        }

        private Task CheckEnqueueWriteAsync()
        {
            ThrowIfExceptionalOrNotAuthenticated();

            // Clear previous request.
            int lockState = Interlocked.CompareExchange(ref _lockWriteState, LockWrite, LockNone);
            if (lockState != LockHandshake)
            {
                return Task.CompletedTask;
            }

            lock (SyncLock!)
            {
                if (_lockWriteState != LockHandshake)
                {
                    ThrowIfExceptionalOrNotAuthenticated();
                    return Task.CompletedTask;
                }

                _lockWriteState = LockPendingWrite;
                TaskCompletionSource<int> completionSource = new TaskCompletionSource<int>(TaskCreationOptions.RunContinuationsAsynchronously);
                return completionSource.Task;
            }
        }

        private void CheckEnqueueWrite()
        {
            // Clear previous request.
            int lockState = Interlocked.CompareExchange(ref _lockWriteState, LockWrite, LockNone);
            if (lockState != LockHandshake)
            {
                // Proceed with write.
                return;
            }

            LazyAsyncResult? lazyResult = null;
            lock (SyncLock!)
            {
                if (_lockWriteState != LockHandshake)
                {
                    // Handshake has completed before we grabbed the lock.
                    ThrowIfExceptionalOrNotAuthenticated();
                    return;
                }

                _lockWriteState = LockPendingWrite;
            }

            // Need to exit from lock before waiting.
            lazyResult!.InternalWaitForCompletion();
            ThrowIfExceptionalOrNotAuthenticated();
            return;
        }

        private void FinishWrite()
        {
            int lockState = Interlocked.CompareExchange(ref _lockWriteState, LockNone, LockWrite);
            if (lockState != LockHandshake)
            {
                return;
            }
        }

        private void FinishHandshake(Exception e)
        {
            lock (SyncLock!)
            {
                if (e != null)
                {
                    SetException(e);
                }

                // Release read if any.
                FinishHandshakeRead(LockNone);

                // If there is a pending write we want to keep it's lock state.
                int lockState = Interlocked.CompareExchange(ref _lockWriteState, LockNone, LockHandshake);
                if (lockState != LockPendingWrite)
                {
                    return;
                }

                _lockWriteState = LockWrite;
            }
        }

>>>>>>> 95798f74
        private async ValueTask WriteAsyncChunked<TIOAdapter>(TIOAdapter writeAdapter, ReadOnlyMemory<byte> buffer)
            where TIOAdapter : struct, ISslIOAdapter
        {
            do
            {
                int chunkBytes = Math.Min(buffer.Length, MaxDataSize);
                await WriteSingleChunk(writeAdapter, buffer.Slice(0, chunkBytes)).ConfigureAwait(false);
                buffer = buffer.Slice(chunkBytes);
            } while (buffer.Length != 0);
        }

        private ValueTask WriteSingleChunk<TIOAdapter>(TIOAdapter writeAdapter, ReadOnlyMemory<byte> buffer)
            where TIOAdapter : struct, ISslIOAdapter
        {
            byte[] rentedBuffer = ArrayPool<byte>.Shared.Rent(buffer.Length + FrameOverhead);
            byte[] outBuffer = rentedBuffer;

            SecurityStatusPal status = EncryptData(buffer, ref outBuffer, out int encryptedBytes);

            if (status.ErrorCode != SecurityStatusPalErrorCode.OK)
            {
                // Re-handshake status is not supported.
                ArrayPool<byte>.Shared.Return(rentedBuffer);
                return new ValueTask(Task.FromException(ExceptionDispatchInfo.SetCurrentStackTrace(new IOException(SR.net_io_encrypt, SslStreamPal.GetException(status)))));
            }

            ValueTask t = writeAdapter.WriteAsync(outBuffer, 0, encryptedBytes);
            if (t.IsCompletedSuccessfully)
            {
                ArrayPool<byte>.Shared.Return(rentedBuffer);
                return t;
            }
            else
            {
                return CompleteAsync(t, rentedBuffer);
            }

            async ValueTask CompleteAsync(ValueTask writeTask, byte[] bufferToReturn)
            {
                try
                {
                    await writeTask.ConfigureAwait(false);
                }
                finally
                {
                    ArrayPool<byte>.Shared.Return(bufferToReturn);
                }
            }
        }

        //
        // Validates user parameters for all Read/Write methods.
        //
        private void ValidateParameters(byte[] buffer, int offset, int count)
        {
            if (buffer == null)
            {
                throw new ArgumentNullException(nameof(buffer));
            }

            if (offset < 0)
            {
                throw new ArgumentOutOfRangeException(nameof(offset));
            }

            if (count < 0)
            {
                throw new ArgumentOutOfRangeException(nameof(count));
            }

            if (count > buffer.Length - offset)
            {
                throw new ArgumentOutOfRangeException(nameof(count), SR.net_offset_plus_count);
            }
        }

        ~SslStream()
        {
            Dispose(disposing: false);
        }

        //We will only free the read buffer if it
        //actually contains no decrypted or encrypted bytes
        private void ReturnReadBufferIfEmpty()
        {
            if (_internalBuffer != null && _decryptedBytesCount == 0 && _internalBufferCount == 0)
            {
                ArrayPool<byte>.Shared.Return(_internalBuffer);
                _internalBuffer = null;
                _internalBufferCount = 0;
                _internalOffset = 0;
                _decryptedBytesCount = 0;
                _decryptedBytesOffset = 0;
            }
        }

        private async ValueTask<int> ReadAsyncInternal<TIOAdapter>(TIOAdapter adapter, Memory<byte> buffer)
            where TIOAdapter : ISslIOAdapter
        {
            if (Interlocked.Exchange(ref _nestedRead, 1) == 1)
            {
                throw new NotSupportedException(SR.Format(SR.net_io_invalidnestedcall, nameof(SslStream.ReadAsync), "read"));
            }

            try
            {
                while (true)
                {
                    if (_decryptedBytesCount != 0)
                    {
                        return CopyDecryptedData(buffer);
                    }

                    ResetReadBuffer();

                    // Read the next frame header.
                    if (_internalBufferCount < SecureChannel.ReadHeaderSize)
                    {
                        // We don't have enough bytes buffered, so issue an initial read to try to get enough.  This is
                        // done in this method both to better consolidate error handling logic (the first read is the special
                        // case that needs to differentiate reading 0 from > 0, and everything else needs to throw if it
                        // doesn't read enough), and to minimize the chances that in the common case the FillBufferAsync
                        // helper needs to yield and allocate a state machine.
                        int readBytes = await adapter.ReadAsync(_internalBuffer.AsMemory(_internalBufferCount)).ConfigureAwait(false);
                        if (readBytes == 0)
                        {
                            return 0;
                        }

                        _internalBufferCount += readBytes;
                        if (_internalBufferCount < SecureChannel.ReadHeaderSize)
                        {
                            await FillBufferAsync(adapter, SecureChannel.ReadHeaderSize).ConfigureAwait(false);
                        }
                    }
                    Debug.Assert(_internalBufferCount >= SecureChannel.ReadHeaderSize);

                    // Parse the frame header to determine the payload size (which includes the header size).
                    int payloadBytes = GetFrameSize(_internalBuffer.AsSpan(_internalOffset));
                    if (payloadBytes < 0)
                    {
                        throw new IOException(SR.net_frame_read_size);
                    }

                    // Read in the rest of the payload if we don't have it.
                    if (_internalBufferCount < payloadBytes)
                    {
                        await FillBufferAsync(adapter, payloadBytes).ConfigureAwait(false);
                    }

                    // Set _decrytpedBytesOffset/Count to the current frame we have (including header)
                    // DecryptData will decrypt in-place and modify these to point to the actual decrypted data, which may be smaller.
                    _decryptedBytesOffset = _internalOffset;
                    _decryptedBytesCount = payloadBytes;


                    SecurityStatusPal status;
                    lock (_handshakeLock)
                    {
                        status = DecryptData();
                        if (status.ErrorCode == SecurityStatusPalErrorCode.Renegotiate)
                        {
                            _handshakeWaiter = new TaskCompletionSource<bool>(TaskCreationOptions.RunContinuationsAsynchronously);
                        }
                    }

                    // Treat the bytes we just decrypted as consumed
                    // Note, we won't do another buffer read until the decrypted bytes are processed
                    ConsumeBufferedBytes(payloadBytes);

                    if (status.ErrorCode != SecurityStatusPalErrorCode.OK)
                    {
                        byte[]? extraBuffer = null;
                        if (_decryptedBytesCount != 0)
                        {
                            extraBuffer = new byte[_decryptedBytesCount];
                            Buffer.BlockCopy(_internalBuffer!, _decryptedBytesOffset, extraBuffer, 0, _decryptedBytesCount);

                            _decryptedBytesCount = 0;
                        }

                        if (NetEventSource.IsEnabled)
                            NetEventSource.Info(null, $"***Processing an error Status = {status}");

                        if (status.ErrorCode == SecurityStatusPalErrorCode.Renegotiate)
                        {
                            if (!_sslAuthenticationOptions!.AllowRenegotiation)
                            {
                                if (NetEventSource.IsEnabled) NetEventSource.Fail(this, "Renegotiation was requested but it is disallowed");
                                throw new IOException(SR.net_ssl_io_renego);
                            }

                            await ReplyOnReAuthenticationAsync(adapter, extraBuffer).ConfigureAwait(false);
                            // Loop on read.
                            continue;
                        }

                        if (status.ErrorCode == SecurityStatusPalErrorCode.ContextExpired)
                        {
                            return 0;
                        }

                        throw new IOException(SR.net_io_decrypt, SslStreamPal.GetException(status));
                    }
                }
            }
            catch (Exception e)
            {
                if (e is IOException || (e is OperationCanceledException && adapter.CancellationToken.IsCancellationRequested))
                {
                    throw;
                }

                throw new IOException(SR.net_io_read, e);
            }
            finally
            {
                _nestedRead = 0;
            }
        }

        // This function tries to make sure buffer has at least minSize bytes available.
        // If we have enough data, it returns synchronously. If not, it will try to read
        // remaining bytes from given stream.
        private ValueTask<int> FillHandshakeBufferAsync<TIOAdapter>(TIOAdapter adapter, int minSize)
             where TIOAdapter : ISslIOAdapter
        {
            if (_handshakeBuffer.ActiveLength >= minSize)
            {
                return new ValueTask<int>(minSize);
            }

            int bytesNeeded = minSize - _handshakeBuffer.ActiveLength;
            _handshakeBuffer.EnsureAvailableSpace(bytesNeeded);

            while (_handshakeBuffer.ActiveLength < minSize)
            {
                ValueTask<int> t = adapter.ReadAsync(_handshakeBuffer.AvailableMemory);
                if (!t.IsCompletedSuccessfully)
                {
                    return InternalFillHandshakeBufferAsync(adapter, t, minSize);
                }
                int bytesRead = t.Result;
                if (bytesRead == 0)
                {
                    return new ValueTask<int>(0);
                }

                _handshakeBuffer.Commit(bytesRead);
            }

            return new ValueTask<int>(minSize);

            async ValueTask<int> InternalFillHandshakeBufferAsync(TIOAdapter adap,  ValueTask<int> task, int minSize)
            {
                while (true)
                {
                    int bytesRead = await task.ConfigureAwait(false);
                    if (bytesRead == 0)
                    {
                        throw new IOException(SR.net_io_eof);
                    }

                    _handshakeBuffer.Commit(bytesRead);
                    if (_handshakeBuffer.ActiveLength >= minSize)
                    {
                        return minSize;
                    }

                    task = adap.ReadAsync(_handshakeBuffer.AvailableMemory);
                }
            }
        }

        private async ValueTask FillBufferAsync<TIOAdapter>(TIOAdapter adapter, int numBytesRequired)
            where TIOAdapter : ISslIOAdapter
        {
            Debug.Assert(_internalBufferCount > 0);
            Debug.Assert(_internalBufferCount < numBytesRequired);

            while (_internalBufferCount < numBytesRequired)
            {
                int bytesRead = await adapter.ReadAsync(_internalBuffer.AsMemory(_internalBufferCount)).ConfigureAwait(false);
                if (bytesRead == 0)
                {
                    throw new IOException(SR.net_io_eof);
                }

                _internalBufferCount += bytesRead;
            }
        }

        private async ValueTask WriteAsyncInternal<TIOAdapter>(TIOAdapter writeAdapter, ReadOnlyMemory<byte> buffer)
            where TIOAdapter : struct, ISslIOAdapter
        {
            ThrowIfExceptionalOrNotAuthenticatedOrShutdown();

            if (buffer.Length == 0 && !SslStreamPal.CanEncryptEmptyMessage)
            {
                // If it's an empty message and the PAL doesn't support that, we're done.
                return;
            }

            if (Interlocked.Exchange(ref _nestedWrite, 1) == 1)
            {
                throw new NotSupportedException(SR.Format(SR.net_io_invalidnestedcall, nameof(WriteAsync), "write"));
            }

            try
            {
                ValueTask t = buffer.Length < MaxDataSize ?
                    WriteSingleChunk(writeAdapter, buffer) :
                    WriteAsyncChunked(writeAdapter, buffer);
                await t.ConfigureAwait(false);
            }
            catch (Exception e)
            {
                if (e is IOException || (e is OperationCanceledException && writeAdapter.CancellationToken.IsCancellationRequested))
                {
                    throw;
                }

                throw new IOException(SR.net_io_write, e);
            }
            finally
            {
                _nestedWrite = 0;
            }
        }

        private void ConsumeBufferedBytes(int byteCount)
        {
            Debug.Assert(byteCount >= 0);
            Debug.Assert(byteCount <= _internalBufferCount);

            _internalOffset += byteCount;
            _internalBufferCount -= byteCount;

            ReturnReadBufferIfEmpty();
        }

        private int CopyDecryptedData(Memory<byte> buffer)
        {
            Debug.Assert(_decryptedBytesCount > 0);

            int copyBytes = Math.Min(_decryptedBytesCount, buffer.Length);
            if (copyBytes != 0)
            {
                new ReadOnlySpan<byte>(_internalBuffer, _decryptedBytesOffset, copyBytes).CopyTo(buffer.Span);

                _decryptedBytesOffset += copyBytes;
                _decryptedBytesCount -= copyBytes;
            }

            ReturnReadBufferIfEmpty();
            return copyBytes;
        }

        private void ResetReadBuffer()
        {
            Debug.Assert(_decryptedBytesCount == 0);

            if (_internalBuffer == null)
            {
                _internalBuffer = ArrayPool<byte>.Shared.Rent(ReadBufferSize);
            }
            else if (_internalOffset > 0)
            {
                // We have buffered data at a non-zero offset.
                // To maximize the buffer space available for the next read,
                // copy the existing data down to the beginning of the buffer.
                Buffer.BlockCopy(_internalBuffer, _internalOffset, _internalBuffer, 0, _internalBufferCount);
                _internalOffset = 0;
            }
        }

        private static byte[] EnsureBufferSize(byte[] buffer, int copyCount, int size)
        {
            if (buffer == null || buffer.Length < size)
            {
                byte[]? saved = buffer;
                buffer = new byte[size];
                if (saved != null && copyCount != 0)
                {
                    Buffer.BlockCopy(saved, 0, buffer, 0, copyCount);
                }
            }
            return buffer;
        }

        // We need at least 5 bytes to determine what we have.
        private Framing DetectFraming(ReadOnlySpan<byte> bytes)
        {
            /* PCTv1.0 Hello starts with
             * RECORD_LENGTH_MSB  (ignore)
             * RECORD_LENGTH_LSB  (ignore)
             * PCT1_CLIENT_HELLO  (must be equal)
             * PCT1_CLIENT_VERSION_MSB (if version greater than PCTv1)
             * PCT1_CLIENT_VERSION_LSB (if version greater than PCTv1)
             *
             * ... PCT hello ...
             */

            /* Microsoft Unihello starts with
             * RECORD_LENGTH_MSB  (ignore)
             * RECORD_LENGTH_LSB  (ignore)
             * SSL2_CLIENT_HELLO  (must be equal)
             * SSL2_CLIENT_VERSION_MSB (if version greater than SSLv2) ( or v3)
             * SSL2_CLIENT_VERSION_LSB (if version greater than SSLv2) ( or v3)
             *
             * ... SSLv2 Compatible Hello ...
             */

            /* SSLv2 CLIENT_HELLO starts with
             * RECORD_LENGTH_MSB  (ignore)
             * RECORD_LENGTH_LSB  (ignore)
             * SSL2_CLIENT_HELLO  (must be equal)
             * SSL2_CLIENT_VERSION_MSB (if version greater than SSLv2) ( or v3)
             * SSL2_CLIENT_VERSION_LSB (if version greater than SSLv2) ( or v3)
             *
             * ... SSLv2 CLIENT_HELLO ...
             */

            /* SSLv2 SERVER_HELLO starts with
             * RECORD_LENGTH_MSB  (ignore)
             * RECORD_LENGTH_LSB  (ignore)
             * SSL2_SERVER_HELLO  (must be equal)
             * SSL2_SESSION_ID_HIT (ignore)
             * SSL2_CERTIFICATE_TYPE (ignore)
             * SSL2_CLIENT_VERSION_MSB (if version greater than SSLv2) ( or v3)
             * SSL2_CLIENT_VERSION_LSB (if version greater than SSLv2) ( or v3)
             *
             * ... SSLv2 SERVER_HELLO ...
             */

            /* SSLv3 Type 2 Hello starts with
              * RECORD_LENGTH_MSB  (ignore)
              * RECORD_LENGTH_LSB  (ignore)
              * SSL2_CLIENT_HELLO  (must be equal)
              * SSL2_CLIENT_VERSION_MSB (if version greater than SSLv3)
              * SSL2_CLIENT_VERSION_LSB (if version greater than SSLv3)
              *
              * ... SSLv2 Compatible Hello ...
              */

            /* SSLv3 Type 3 Hello starts with
             * 22 (HANDSHAKE MESSAGE)
             * VERSION MSB
             * VERSION LSB
             * RECORD_LENGTH_MSB  (ignore)
             * RECORD_LENGTH_LSB  (ignore)
             * HS TYPE (CLIENT_HELLO)
             * 3 bytes HS record length
             * HS Version
             * HS Version
             */

            /* SSLv2 message codes
             * SSL_MT_ERROR                0
             * SSL_MT_CLIENT_HELLO         1
             * SSL_MT_CLIENT_MASTER_KEY    2
             * SSL_MT_CLIENT_FINISHED      3
             * SSL_MT_SERVER_HELLO         4
             * SSL_MT_SERVER_VERIFY        5
             * SSL_MT_SERVER_FINISHED      6
             * SSL_MT_REQUEST_CERTIFICATE  7
             * SSL_MT_CLIENT_CERTIFICATE   8
             */

            int version = -1;

            if (bytes.Length == 0)
            {
                NetEventSource.Fail(this, "Header buffer is not allocated.");
            }

            // If the first byte is SSL3 HandShake, then check if we have a SSLv3 Type3 client hello.
            if (bytes[0] == (byte)FrameType.Handshake || bytes[0] == (byte)FrameType.AppData
                || bytes[0] == (byte)FrameType.Alert)
            {
                if (bytes.Length < 3)
                {
                    return Framing.Invalid;
                }

#if TRACE_VERBOSE
                if (bytes[1] != 3 && NetEventSource.IsEnabled)
                {
                    if (NetEventSource.IsEnabled) NetEventSource.Info(this, $"WARNING: SslState::DetectFraming() SSL protocol is > 3, trying SSL3 framing in retail = {bytes[1]:x}");
                }
#endif

                version = (bytes[1] << 8) | bytes[2];
                if (version < 0x300 || version >= 0x500)
                {
                    return Framing.Invalid;
                }

                //
                // This is an SSL3 Framing
                //
                return Framing.SinceSSL3;
            }

#if TRACE_VERBOSE
            if ((bytes[0] & 0x80) == 0 && NetEventSource.IsEnabled)
            {
                // We have a three-byte header format
                if (NetEventSource.IsEnabled) NetEventSource.Info(this, $"WARNING: SslState::DetectFraming() SSL v <=2 HELLO has no high bit set for 3 bytes header, we are broken, received byte = {bytes[0]:x}");
            }
#endif

            if (bytes.Length < 3)
            {
                return Framing.Invalid;
            }

            if (bytes[2] > 8)
            {
                return Framing.Invalid;
            }

            if (bytes[2] == 0x1)  // SSL_MT_CLIENT_HELLO
            {
                if (bytes.Length >= 5)
                {
                    version = (bytes[3] << 8) | bytes[4];
                }
            }
            else if (bytes[2] == 0x4) // SSL_MT_SERVER_HELLO
            {
                if (bytes.Length >= 7)
                {
                    version = (bytes[5] << 8) | bytes[6];
                }
            }

            if (version != -1)
            {
                // If this is the first packet, the client may start with an SSL2 packet
                // but stating that the version is 3.x, so check the full range.
                // For the subsequent packets we assume that an SSL2 packet should have a 2.x version.
                if (_framing == Framing.Unknown)
                {
                    if (version != 0x0002 && (version < 0x200 || version >= 0x500))
                    {
                        return Framing.Invalid;
                    }
                }
                else
                {
                    if (version != 0x0002)
                    {
                        return Framing.Invalid;
                    }
                }
            }

            // When server has replied the framing is already fixed depending on the prior client packet
            if (!_context!.IsServer || _framing == Framing.Unified)
            {
                return Framing.BeforeSSL3;
            }

            return Framing.Unified; // Will use Ssl2 just for this frame.
        }

        // Returns TLS Frame size.
        private int GetFrameSize(ReadOnlySpan<byte> buffer)
        {
            if (NetEventSource.IsEnabled)
                NetEventSource.Enter(this, buffer.Length);

            int payloadSize = -1;
            switch (_framing)
            {
                case Framing.Unified:
                case Framing.BeforeSSL3:
                    if (buffer.Length < 2)
                    {
                        throw new IOException(SR.net_ssl_io_frame);
                    }
                    // Note: Cannot detect version mismatch for <= SSL2

                    if ((buffer[0] & 0x80) != 0)
                    {
                        // Two bytes
                        payloadSize = (((buffer[0] & 0x7f) << 8) | buffer[1]) + 2;
                    }
                    else
                    {
                        // Three bytes
                        payloadSize = (((buffer[0] & 0x3f) << 8) | buffer[1]) + 3;
                    }

                    break;
                case Framing.SinceSSL3:
                    if (buffer.Length < 5)
                    {
                        throw new IOException(SR.net_ssl_io_frame);
                    }

                    payloadSize = ((buffer[3] << 8) | buffer[4]) + 5;
                    break;
                default:
                    break;
            }

            if (NetEventSource.IsEnabled)
                NetEventSource.Exit(this, payloadSize);

            return payloadSize;
        }
    }
}<|MERGE_RESOLUTION|>--- conflicted
+++ resolved
@@ -44,21 +44,14 @@
         }
 
         private object _handshakeLock = new object();
-        private TaskCompletionSource<bool> _handshakeWaiter = null;
+        private TaskCompletionSource<bool>? _handshakeWaiter = null;
 
         private const int FrameOverhead = 32;
         private const int ReadBufferSize = 4096 * 4 + FrameOverhead;         // We read in 16K chunks + headers.
         private const int InitialHandshakeBufferSize = 4096 + FrameOverhead; // try to fit at least 4K ServerCertificate
         private ArrayBuffer _handshakeBuffer;
 
-<<<<<<< HEAD
-        private void ValidateCreateContext(SslClientAuthenticationOptions sslClientAuthenticationOptions, RemoteCertValidationCallback remoteCallback, LocalCertSelectionCallback localCallback)
-=======
-        private int _lockWriteState;
-        private int _lockReadState;
-
         private void ValidateCreateContext(SslClientAuthenticationOptions sslClientAuthenticationOptions, RemoteCertValidationCallback remoteCallback, LocalCertSelectionCallback? localCallback)
->>>>>>> 95798f74
         {
             ThrowIfExceptional();
 
@@ -172,9 +165,8 @@
         private SecurityStatusPal EncryptData(ReadOnlyMemory<byte> buffer, ref byte[] outBuffer, out int outSize)
         {
             ThrowIfExceptionalOrNotAuthenticated();
-<<<<<<< HEAD
-
-            TaskCompletionSource<bool> waiter = null;
+
+            TaskCompletionSource<bool>? waiter = null;
             while (true)
             {
                 if (waiter != null)
@@ -192,13 +184,10 @@
                         continue;
                     }
 
-                    var ret = _context.Encrypt(buffer, ref outBuffer, out outSize);
+                    var ret = _context!.Encrypt(buffer, ref outBuffer, out outSize);
                     return ret;
                 }
             }
-=======
-            return _context!.Encrypt(buffer, ref outBuffer, out outSize);
->>>>>>> 95798f74
         }
 
         private SecurityStatusPal DecryptData()
@@ -241,15 +230,6 @@
         private async Task ReplyOnReAuthenticationAsync<TIOAdapter>(TIOAdapter adapter, byte[]? buffer)
             where TIOAdapter : ISslIOAdapter
         {
-<<<<<<< HEAD
-=======
-            lock (SyncLock!)
-            {
-                // Note we are already inside the read, so checking for already going concurrent handshake.
-                _lockReadState = LockHandshake;
-            }
-
->>>>>>> 95798f74
             await ForceAuthenticationAsync(adapter, receiveFirst: false, buffer).ConfigureAwait(false);
         }
 
@@ -421,172 +401,6 @@
             return true;
         }
 
-<<<<<<< HEAD
-=======
-        private void FinishHandshakeRead(int newState)
-        {
-            lock (SyncLock!)
-            {
-                // Lock is redundant here. Included for clarity.
-                int lockState = Interlocked.Exchange(ref _lockReadState, newState);
-
-                if (lockState != LockPendingRead)
-                {
-                    return;
-                }
-
-                _lockReadState = LockRead;
-            }
-        }
-
-        // Returns:
-        // -1    - proceed
-        // 0     - queued
-        // X     - some bytes are ready, no need for IO
-        private int CheckEnqueueRead(Memory<byte> buffer)
-        {
-            ThrowIfExceptionalOrNotAuthenticated();
-
-            int lockState = Interlocked.CompareExchange(ref _lockReadState, LockRead, LockNone);
-            if (lockState != LockHandshake)
-            {
-                // Proceed, no concurrent handshake is ongoing so no need for a lock.
-                return -1;
-            }
-
-            LazyAsyncResult? lazyResult = null;
-            lock (SyncLock!)
-            {
-                // Check again under lock.
-                if (_lockReadState != LockHandshake)
-                {
-                    // The other thread has finished before we grabbed the lock.
-                    _lockReadState = LockRead;
-                    return -1;
-                }
-
-                _lockReadState = LockPendingRead;
-            }
-            // Need to exit from lock before waiting.
-            lazyResult!.InternalWaitForCompletion();
-            ThrowIfExceptionalOrNotAuthenticated();
-            return -1;
-        }
-
-        private ValueTask<int> CheckEnqueueReadAsync(Memory<byte> buffer)
-        {
-            ThrowIfExceptionalOrNotAuthenticated();
-
-            int lockState = Interlocked.CompareExchange(ref _lockReadState, LockRead, LockNone);
-            if (lockState != LockHandshake)
-            {
-                // Proceed, no concurrent handshake is ongoing so no need for a lock.
-                return new ValueTask<int>(-1);
-            }
-
-            lock (SyncLock!)
-            {
-                // Check again under lock.
-                if (_lockReadState != LockHandshake)
-                {
-                    // The other thread has finished before we grabbed the lock.
-                    _lockReadState = LockRead;
-                    return new ValueTask<int>(-1);
-                }
-
-                _lockReadState = LockPendingRead;
-                TaskCompletionSource<int> taskCompletionSource = new TaskCompletionSource<int>(buffer, TaskCreationOptions.RunContinuationsAsynchronously);
-                return new ValueTask<int>(taskCompletionSource.Task);
-            }
-        }
-
-        private Task CheckEnqueueWriteAsync()
-        {
-            ThrowIfExceptionalOrNotAuthenticated();
-
-            // Clear previous request.
-            int lockState = Interlocked.CompareExchange(ref _lockWriteState, LockWrite, LockNone);
-            if (lockState != LockHandshake)
-            {
-                return Task.CompletedTask;
-            }
-
-            lock (SyncLock!)
-            {
-                if (_lockWriteState != LockHandshake)
-                {
-                    ThrowIfExceptionalOrNotAuthenticated();
-                    return Task.CompletedTask;
-                }
-
-                _lockWriteState = LockPendingWrite;
-                TaskCompletionSource<int> completionSource = new TaskCompletionSource<int>(TaskCreationOptions.RunContinuationsAsynchronously);
-                return completionSource.Task;
-            }
-        }
-
-        private void CheckEnqueueWrite()
-        {
-            // Clear previous request.
-            int lockState = Interlocked.CompareExchange(ref _lockWriteState, LockWrite, LockNone);
-            if (lockState != LockHandshake)
-            {
-                // Proceed with write.
-                return;
-            }
-
-            LazyAsyncResult? lazyResult = null;
-            lock (SyncLock!)
-            {
-                if (_lockWriteState != LockHandshake)
-                {
-                    // Handshake has completed before we grabbed the lock.
-                    ThrowIfExceptionalOrNotAuthenticated();
-                    return;
-                }
-
-                _lockWriteState = LockPendingWrite;
-            }
-
-            // Need to exit from lock before waiting.
-            lazyResult!.InternalWaitForCompletion();
-            ThrowIfExceptionalOrNotAuthenticated();
-            return;
-        }
-
-        private void FinishWrite()
-        {
-            int lockState = Interlocked.CompareExchange(ref _lockWriteState, LockNone, LockWrite);
-            if (lockState != LockHandshake)
-            {
-                return;
-            }
-        }
-
-        private void FinishHandshake(Exception e)
-        {
-            lock (SyncLock!)
-            {
-                if (e != null)
-                {
-                    SetException(e);
-                }
-
-                // Release read if any.
-                FinishHandshakeRead(LockNone);
-
-                // If there is a pending write we want to keep it's lock state.
-                int lockState = Interlocked.CompareExchange(ref _lockWriteState, LockNone, LockHandshake);
-                if (lockState != LockPendingWrite)
-                {
-                    return;
-                }
-
-                _lockWriteState = LockWrite;
-            }
-        }
-
->>>>>>> 95798f74
         private async ValueTask WriteAsyncChunked<TIOAdapter>(TIOAdapter writeAdapter, ReadOnlyMemory<byte> buffer)
             where TIOAdapter : struct, ISslIOAdapter
         {
