--- conflicted
+++ resolved
@@ -17,15 +17,8 @@
     {
         private static readonly bool UseNewCryptoApi =
             // On newer Windows version we use new API to get TLS1.3.
-<<<<<<< HEAD
             // API is supported since Windows 10 1809 (17763) but there is no reason to use at the moment.
-            return (Interop.NtDll.RtlGetVersionEx(out Interop.NtDll.RTL_OSVERSIONINFOEX osvi) == 0 &&
-                    osvi.dwMajorVersion >= 10 && osvi.dwBuildNumber >= 18836);
-        }
-=======
-            // API is supported since Windows 10 1809 (17763)but there is no reason to use at the moment.
             Environment.OSVersion.Version.Major >= 10 && Environment.OSVersion.Version.Build >= 18836;
->>>>>>> 60c550ae
 
         private const string SecurityPackage = "Microsoft Unified Security Protocol Provider";
 
