// Licensed to the .NET Foundation under one or more agreements.
// The .NET Foundation licenses this file to you under the MIT license.

using System.Collections.Generic;
using System.ComponentModel;
using System.Diagnostics;
using System.Runtime.CompilerServices;
using System.Runtime.InteropServices;
using System.Security.Authentication;
using System.Security.Authentication.ExtendedProtection;
using System.Security.Cryptography.X509Certificates;
using System.Security.Principal;
using Microsoft.Win32.SafeHandles;

namespace System.Net.Security
{
    internal static class SslStreamPal
    {
        private static readonly byte[] s_http1 = Interop.Sec_Application_Protocols.ToByteArray(new List<SslApplicationProtocol> { SslApplicationProtocol.Http11 });
        private static readonly byte[] s_http2 = Interop.Sec_Application_Protocols.ToByteArray(new List<SslApplicationProtocol> { SslApplicationProtocol.Http2 });
        private static readonly byte[] s_http12 = Interop.Sec_Application_Protocols.ToByteArray(new List<SslApplicationProtocol> { SslApplicationProtocol.Http11, SslApplicationProtocol.Http2 });
        private static readonly byte[] s_http21 = Interop.Sec_Application_Protocols.ToByteArray(new List<SslApplicationProtocol> { SslApplicationProtocol.Http2, SslApplicationProtocol.Http11 });

        private static readonly bool UseNewCryptoApi =
            // On newer Windows version we use new API to get TLS1.3.
            // API is supported since Windows 10 1809 (17763) but there is no reason to use at the moment.
            Environment.OSVersion.Version.Major >= 10 && Environment.OSVersion.Version.Build >= 18836;

        private const string SecurityPackage = "Microsoft Unified Security Protocol Provider";

        private const Interop.SspiCli.ContextFlags RequiredFlags =
            Interop.SspiCli.ContextFlags.ReplayDetect |
            Interop.SspiCli.ContextFlags.SequenceDetect |
            Interop.SspiCli.ContextFlags.Confidentiality |
            Interop.SspiCli.ContextFlags.AllocateMemory;

        private const Interop.SspiCli.ContextFlags ServerRequiredFlags =
            RequiredFlags | Interop.SspiCli.ContextFlags.AcceptStream | Interop.SspiCli.ContextFlags.AcceptExtendedError;

        public static Exception GetException(SecurityStatusPal status)
        {
            int win32Code = (int)SecurityStatusAdapterPal.GetInteropFromSecurityStatusPal(status);
            return new Win32Exception(win32Code);
        }

        internal const bool StartMutualAuthAsAnonymous = true;
        internal const bool CanEncryptEmptyMessage = true;

        private static readonly byte[] s_sessionTokenBuffer = InitSessionTokenBuffer();

        private static byte[] InitSessionTokenBuffer()
        {
            var schannelSessionToken = new Interop.SChannel.SCHANNEL_SESSION_TOKEN()
            {
                dwTokenType = Interop.SChannel.SCHANNEL_SESSION,
                dwFlags = Interop.SChannel.SSL_SESSION_DISABLE_RECONNECTS,
            };
            return MemoryMarshal.AsBytes(new ReadOnlySpan<Interop.SChannel.SCHANNEL_SESSION_TOKEN>(in schannelSessionToken)).ToArray();
        }

        public static void VerifyPackageInfo()
        {
            SSPIWrapper.GetVerifyPackageInfo(GlobalSSPI.SSPISecureChannel, SecurityPackage, true);
        }

        private static void SetAlpn(ref InputSecurityBuffers inputBuffers, List<SslApplicationProtocol> alpn, Span<byte> localBuffer)
        {
            if (alpn.Count == 1 && alpn[0] == SslApplicationProtocol.Http11)
            {
                inputBuffers.SetNextBuffer(new InputSecurityBuffer(s_http1, SecurityBufferType.SECBUFFER_APPLICATION_PROTOCOLS));
            }
            else if (alpn.Count == 1 && alpn[0] == SslApplicationProtocol.Http2)
            {
                inputBuffers.SetNextBuffer(new InputSecurityBuffer(s_http2, SecurityBufferType.SECBUFFER_APPLICATION_PROTOCOLS));
            }
            else if (alpn.Count == 2 && alpn[0] == SslApplicationProtocol.Http11 && alpn[1] == SslApplicationProtocol.Http2)
            {
                inputBuffers.SetNextBuffer(new InputSecurityBuffer(s_http12, SecurityBufferType.SECBUFFER_APPLICATION_PROTOCOLS));
            }
            else if (alpn.Count == 2 && alpn[0] == SslApplicationProtocol.Http2 && alpn[1] == SslApplicationProtocol.Http11)
            {
                inputBuffers.SetNextBuffer(new InputSecurityBuffer(s_http21, SecurityBufferType.SECBUFFER_APPLICATION_PROTOCOLS));
            }
            else
            {
                int protocolLength = Interop.Sec_Application_Protocols.GetProtocolLength(alpn);
                int bufferLength = Unsafe.SizeOf<Interop.Sec_Application_Protocols>() + protocolLength;

                Span<byte> alpnBuffer = bufferLength <= localBuffer.Length ? localBuffer : new byte[bufferLength];
                Interop.Sec_Application_Protocols.SetProtocols(alpnBuffer, alpn, protocolLength);
                inputBuffers.SetNextBuffer(new InputSecurityBuffer(alpnBuffer, SecurityBufferType.SECBUFFER_APPLICATION_PROTOCOLS));
            }
        }

        public static SecurityStatusPal SelectApplicationProtocol(
            SafeFreeCredentials? credentialsHandle,
            SafeDeleteSslContext? context,
            SslAuthenticationOptions sslAuthenticationOptions,
            ReadOnlySpan<byte> clientProtocols)
        {
            throw new PlatformNotSupportedException(nameof(SelectApplicationProtocol));
        }

<<<<<<< HEAD
        public static unsafe ProtocolToken AcceptSecurityContext(
=======
        public static ProtocolToken AcceptSecurityContext(
>>>>>>> d2d5bc97
            ref SafeFreeCredentials? credentialsHandle,
            ref SafeDeleteSslContext? context,
            ReadOnlySpan<byte> inputBuffer,
            SslAuthenticationOptions sslAuthenticationOptions)
        {
            Interop.SspiCli.ContextFlags unusedAttributes = default;

            scoped InputSecurityBuffers inputBuffers = default;
            inputBuffers.SetNextBuffer(new InputSecurityBuffer(inputBuffer, SecurityBufferType.SECBUFFER_TOKEN));
            inputBuffers.SetNextBuffer(new InputSecurityBuffer(default, SecurityBufferType.SECBUFFER_EMPTY));
            if (context == null && sslAuthenticationOptions.ApplicationProtocols != null && sslAuthenticationOptions.ApplicationProtocols.Count != 0)
            {
                Span<byte> localBuffer = stackalloc byte[64];
                SetAlpn(ref inputBuffers, sslAuthenticationOptions.ApplicationProtocols, localBuffer);
            }

            ProtocolToken token = default;

            int errorCode = SSPIWrapper.AcceptSecurityContext(
                GlobalSSPI.SSPISecureChannel,
                credentialsHandle,
                ref context,
                ServerRequiredFlags | (sslAuthenticationOptions.RemoteCertRequired ? Interop.SspiCli.ContextFlags.MutualAuth : Interop.SspiCli.ContextFlags.Zero),
                Interop.SspiCli.Endianness.SECURITY_NATIVE_DREP,
                inputBuffers,
                ref token,
                ref unusedAttributes);

            token.Status = SecurityStatusAdapterPal.GetSecurityStatusPalFromNativeInt(errorCode);
            return token;
        }

        public static bool TryUpdateClintCertificate(
            SafeFreeCredentials? _1,
            SafeDeleteSslContext? _2,
            SslAuthenticationOptions _3)
        {
            // We will need to allocate new credential handle
            return false;
        }

<<<<<<< HEAD
        public static unsafe ProtocolToken InitializeSecurityContext(
=======
        public static ProtocolToken InitializeSecurityContext(
>>>>>>> d2d5bc97
            ref SafeFreeCredentials? credentialsHandle,
            ref SafeDeleteSslContext? context,
            string? targetName,
            ReadOnlySpan<byte> inputBuffer,
            SslAuthenticationOptions sslAuthenticationOptions)
        {
            bool newContext = context == null;
            Interop.SspiCli.ContextFlags unusedAttributes = default;

            scoped InputSecurityBuffers inputBuffers = default;
            inputBuffers.SetNextBuffer(new InputSecurityBuffer(inputBuffer, SecurityBufferType.SECBUFFER_TOKEN));
            inputBuffers.SetNextBuffer(new InputSecurityBuffer(default, SecurityBufferType.SECBUFFER_EMPTY));
            if (context == null && sslAuthenticationOptions.ApplicationProtocols != null && sslAuthenticationOptions.ApplicationProtocols.Count != 0)
            {
                Span<byte> localBuffer = stackalloc byte[64];
                SetAlpn(ref inputBuffers, sslAuthenticationOptions.ApplicationProtocols, localBuffer);
            }

            ProtocolToken token = default;
            int errorCode = SSPIWrapper.InitializeSecurityContext(
                                GlobalSSPI.SSPISecureChannel,
                                ref credentialsHandle,
                                ref context,
                                targetName,
                                RequiredFlags | Interop.SspiCli.ContextFlags.InitManualCredValidation,
                                Interop.SspiCli.Endianness.SECURITY_NATIVE_DREP,
                                inputBuffers,
                                ref token,
                                ref unusedAttributes);

            token.Status = SecurityStatusAdapterPal.GetSecurityStatusPalFromNativeInt(errorCode);

            if (!sslAuthenticationOptions.AllowTlsResume && newContext && context != null)
            {
                var securityBuffer = new SecurityBuffer(s_sessionTokenBuffer, SecurityBufferType.SECBUFFER_TOKEN);

                SecurityStatusPal result = SecurityStatusAdapterPal.GetSecurityStatusPalFromNativeInt(SSPIWrapper.ApplyControlToken(
                    GlobalSSPI.SSPISecureChannel,
                    ref context,
                    in securityBuffer));


                if (result.ErrorCode != SecurityStatusPalErrorCode.OK)
                {
                    token.Status = result;
                }
            }

            return token;
        }

        public static ProtocolToken Renegotiate(
            ref SafeFreeCredentials? credentialsHandle,
            ref SafeDeleteSslContext? context,
            SslAuthenticationOptions sslAuthenticationOptions)
        {
            return AcceptSecurityContext(ref credentialsHandle, ref context, Span<byte>.Empty, sslAuthenticationOptions);
        }

        public static SafeFreeCredentials AcquireCredentialsHandle(SslAuthenticationOptions sslAuthenticationOptions, bool newCredentialsRequested)
        {
            SslStreamCertificateContext? certificateContext = sslAuthenticationOptions.CertificateContext;

            try
            {
                EncryptionPolicy policy = sslAuthenticationOptions.EncryptionPolicy;

                // New crypto API supports TLS1.3 but it does not allow to force NULL encryption.
#pragma warning disable SYSLIB0040 // NoEncryption and AllowNoEncryption are obsolete
                SafeFreeCredentials cred = !UseNewCryptoApi || policy == EncryptionPolicy.NoEncryption ?
                    AcquireCredentialsHandleSchannelCred(sslAuthenticationOptions) :
                    AcquireCredentialsHandleSchCredentials(sslAuthenticationOptions);
#pragma warning restore SYSLIB0040

                if (certificateContext != null && certificateContext.Trust != null && certificateContext.Trust._sendTrustInHandshake)
                {
                    AttachCertificateStore(cred, certificateContext.Trust._store!);
                }

                // Windows can fail to get local credentials in case of TLS Resume.
                // We will store associated certificate in credentials and use it in case
                // of TLS resume. It will be disposed when the credentials are.
                if (newCredentialsRequested && sslAuthenticationOptions.CertificateContext != null)
                {
                    SafeFreeCredential_SECURITY handle = (SafeFreeCredential_SECURITY)cred;
                    // We need to create copy to avoid Disposal issue.
                    handle.LocalCertificate = new X509Certificate2(sslAuthenticationOptions.CertificateContext.TargetCertificate);
                }

                return cred;
            }
            catch (Win32Exception e) when (e.NativeErrorCode == (int)Interop.SECURITY_STATUS.NoCredentials && certificateContext != null)
            {
                Debug.Assert(certificateContext.TargetCertificate.HasPrivateKey);
                using SafeCertContextHandle safeCertContextHandle = Interop.Crypt32.CertDuplicateCertificateContext(certificateContext.TargetCertificate.Handle);
                // on Windows we do not support ephemeral keys.
                throw new AuthenticationException(safeCertContextHandle.HasEphemeralPrivateKey ? SR.net_auth_ephemeral : SR.net_auth_SSPI, e);
            }
            catch (Win32Exception e)
            {
                throw new AuthenticationException(SR.net_auth_SSPI, e);
            }
        }

        private static unsafe void AttachCertificateStore(SafeFreeCredentials cred, X509Store store)
        {
            Interop.SspiCli.SecPkgCred_ClientCertPolicy clientCertPolicy = default;
            fixed (char* ptr = store.Name)
            {
                clientCertPolicy.pwszSslCtlStoreName = ptr;
                Interop.SECURITY_STATUS errorCode = Interop.SspiCli.SetCredentialsAttributesW(
                            cred._handle,
                            (long)Interop.SspiCli.ContextAttribute.SECPKG_ATTR_CLIENT_CERT_POLICY,
                            clientCertPolicy,
                            sizeof(Interop.SspiCli.SecPkgCred_ClientCertPolicy));

                if (errorCode != Interop.SECURITY_STATUS.OK)
                {
                    throw new Win32Exception((int)errorCode);
                }
            }

            return;
        }

        // This is legacy crypto API used on .NET Framework and older Windows versions.
        // It only supports TLS up to 1.2
        public static unsafe SafeFreeCredentials AcquireCredentialsHandleSchannelCred(SslAuthenticationOptions authOptions)
        {
            X509Certificate2? certificate = authOptions.CertificateContext?.TargetCertificate;
            bool isServer = authOptions.IsServer;
            int protocolFlags = GetProtocolFlagsFromSslProtocols(authOptions.EnabledSslProtocols, isServer);
            Interop.SspiCli.SCHANNEL_CRED.Flags flags;
            Interop.SspiCli.CredentialUse direction;

            if (!isServer)
            {
                direction = Interop.SspiCli.CredentialUse.SECPKG_CRED_OUTBOUND;
                flags =
                    Interop.SspiCli.SCHANNEL_CRED.Flags.SCH_CRED_MANUAL_CRED_VALIDATION |
                    Interop.SspiCli.SCHANNEL_CRED.Flags.SCH_CRED_NO_DEFAULT_CREDS |
                    Interop.SspiCli.SCHANNEL_CRED.Flags.SCH_SEND_AUX_RECORD;

                // Request OCSP Stapling from the server
                if (authOptions.CertificateRevocationCheckMode != X509RevocationMode.NoCheck)
                {
                    flags |=
                        Interop.SspiCli.SCHANNEL_CRED.Flags.SCH_CRED_REVOCATION_CHECK_END_CERT |
                        Interop.SspiCli.SCHANNEL_CRED.Flags.SCH_CRED_IGNORE_NO_REVOCATION_CHECK |
                        Interop.SspiCli.SCHANNEL_CRED.Flags.SCH_CRED_IGNORE_REVOCATION_OFFLINE;
                }
            }
            else
            {
                direction = Interop.SspiCli.CredentialUse.SECPKG_CRED_INBOUND;
                flags =
                    Interop.SspiCli.SCHANNEL_CRED.Flags.SCH_SEND_AUX_RECORD |
                    Interop.SspiCli.SCHANNEL_CRED.Flags.SCH_CRED_NO_SYSTEM_MAPPER;
                if (!authOptions.AllowTlsResume)
                {
                    // Works only on server
                    flags |= Interop.SspiCli.SCHANNEL_CRED.Flags.SCH_CRED_DISABLE_RECONNECTS;
                }
            }

            EncryptionPolicy policy = authOptions.EncryptionPolicy;

#pragma warning disable SYSLIB0040 // NoEncryption and AllowNoEncryption are obsolete
            // Always opt-in SCH_USE_STRONG_CRYPTO for TLS.
            if (((protocolFlags == 0) ||
                    (protocolFlags & ~(Interop.SChannel.SP_PROT_SSL2 | Interop.SChannel.SP_PROT_SSL3)) != 0)
                    && (policy != EncryptionPolicy.AllowNoEncryption) && (policy != EncryptionPolicy.NoEncryption))
            {
                flags |= Interop.SspiCli.SCHANNEL_CRED.Flags.SCH_USE_STRONG_CRYPTO;
            }
#pragma warning restore SYSLIB0040

            if (NetEventSource.Log.IsEnabled()) NetEventSource.Info($"flags=({flags}), ProtocolFlags=({protocolFlags}), EncryptionPolicy={policy}");
            Interop.SspiCli.SCHANNEL_CRED secureCredential = CreateSecureCredential(
                flags,
                protocolFlags,
                policy);

            if (!isServer && !authOptions.AllowTlsResume)
            {
                secureCredential.dwSessionLifespan = -1;
            }

            if (certificate != null)
            {
                secureCredential.cCreds = 1;
                Interop.Crypt32.CERT_CONTEXT* certificateHandle = (Interop.Crypt32.CERT_CONTEXT*)certificate.Handle;
                secureCredential.paCred = &certificateHandle;
            }

            return AcquireCredentialsHandle(direction, &secureCredential);
        }

        // This function uses new crypto API to support TLS 1.3 and beyond.
        public static unsafe SafeFreeCredentials AcquireCredentialsHandleSchCredentials(SslAuthenticationOptions authOptions)
        {
            X509Certificate2? certificate = authOptions.CertificateContext?.TargetCertificate;
            bool isServer = authOptions.IsServer;
            int protocolFlags = GetProtocolFlagsFromSslProtocols(authOptions.EnabledSslProtocols, isServer);
            Interop.SspiCli.SCH_CREDENTIALS.Flags flags;
            Interop.SspiCli.CredentialUse direction;

            if (isServer)
            {
                direction = Interop.SspiCli.CredentialUse.SECPKG_CRED_INBOUND;
                flags = Interop.SspiCli.SCH_CREDENTIALS.Flags.SCH_SEND_AUX_RECORD;
                if (authOptions.CertificateContext?.Trust?._sendTrustInHandshake == true)
                {
                    flags |= Interop.SspiCli.SCH_CREDENTIALS.Flags.SCH_CRED_NO_SYSTEM_MAPPER;
                }
                if (!authOptions.AllowTlsResume)
                {
                    // Works only on server
                    flags |= Interop.SspiCli.SCH_CREDENTIALS.Flags.SCH_CRED_DISABLE_RECONNECTS;
                }
            }
            else
            {
                direction = Interop.SspiCli.CredentialUse.SECPKG_CRED_OUTBOUND;
                flags =
                    Interop.SspiCli.SCH_CREDENTIALS.Flags.SCH_CRED_MANUAL_CRED_VALIDATION |
                    Interop.SspiCli.SCH_CREDENTIALS.Flags.SCH_CRED_NO_DEFAULT_CREDS |
                    Interop.SspiCli.SCH_CREDENTIALS.Flags.SCH_SEND_AUX_RECORD;

                // Request OCSP Stapling from the server
                if (authOptions.CertificateRevocationCheckMode != X509RevocationMode.NoCheck)
                {
                    flags |=
                        Interop.SspiCli.SCH_CREDENTIALS.Flags.SCH_CRED_REVOCATION_CHECK_END_CERT |
                        Interop.SspiCli.SCH_CREDENTIALS.Flags.SCH_CRED_IGNORE_NO_REVOCATION_CHECK |
                        Interop.SspiCli.SCH_CREDENTIALS.Flags.SCH_CRED_IGNORE_REVOCATION_OFFLINE;
                }
            }

            EncryptionPolicy policy = authOptions.EncryptionPolicy;

            if (policy == EncryptionPolicy.RequireEncryption)
            {
                // Always opt-in SCH_USE_STRONG_CRYPTO for TLS.
                if ((protocolFlags & Interop.SChannel.SP_PROT_SSL3) == 0)
                {
                    flags |= Interop.SspiCli.SCH_CREDENTIALS.Flags.SCH_USE_STRONG_CRYPTO;
                }
            }
#pragma warning disable SYSLIB0040 // NoEncryption and AllowNoEncryption are obsolete
            else if (policy == EncryptionPolicy.AllowNoEncryption)
            {
                // Allow null encryption cipher in addition to other ciphers.
                flags |= Interop.SspiCli.SCH_CREDENTIALS.Flags.SCH_ALLOW_NULL_ENCRYPTION;
            }
#pragma warning restore SYSLIB0040
            else
            {
                throw new ArgumentException(SR.Format(SR.net_invalid_enum, "EncryptionPolicy"), nameof(policy));
            }

            Interop.SspiCli.SCH_CREDENTIALS credential = default;
            credential.dwVersion = Interop.SspiCli.SCH_CREDENTIALS.CurrentVersion;
            credential.dwFlags = flags;
            if (!isServer && !authOptions.AllowTlsResume)
            {
                credential.dwSessionLifespan = -1;
            }

            if (certificate != null)
            {
                credential.cCreds = 1;
                Interop.Crypt32.CERT_CONTEXT* certificateHandle = (Interop.Crypt32.CERT_CONTEXT*)certificate.Handle;
                credential.paCred = &certificateHandle;
            }

            if (NetEventSource.Log.IsEnabled()) NetEventSource.Info($"flags=({flags}), ProtocolFlags=({protocolFlags}), EncryptionPolicy={policy}");

            if (protocolFlags != 0)
            {
                // If we were asked to do specific protocol we need to fill TLS_PARAMETERS.
                Interop.SspiCli.TLS_PARAMETERS tlsParameters = default;
                tlsParameters.grbitDisabledProtocols = (uint)protocolFlags ^ uint.MaxValue;

                credential.cTlsParameters = 1;
                credential.pTlsParameters = &tlsParameters;
            }

            return AcquireCredentialsHandle(direction, &credential);
        }

        public static unsafe ProtocolToken EncryptMessage(SafeDeleteSslContext securityContext, ReadOnlyMemory<byte> input, int headerSize, int trailerSize)
        {
            ProtocolToken token = default;
            token.RentBuffer = true;

            // Ensure that there is sufficient space for the message output.
            int bufferSizeNeeded = checked(input.Length + headerSize + trailerSize);
            token.EnsureAvailableSpace(bufferSizeNeeded);
            // Copy the input into the output buffer to prepare for SCHANNEL's expectations
            input.Span.CopyTo(token.AvailableSpan.Slice(headerSize, input.Length));

            const int NumSecBuffers = 4; // header + data + trailer + empty
            Span<Interop.SspiCli.SecBuffer> unmanagedBuffers = stackalloc Interop.SspiCli.SecBuffer[NumSecBuffers];
            Interop.SspiCli.SecBufferDesc sdcInOut = new Interop.SspiCli.SecBufferDesc(NumSecBuffers)
            {
                pBuffers = Unsafe.AsPointer(ref MemoryMarshal.GetReference(unmanagedBuffers))
            };
            fixed (byte* outputPtr = token.Payload)
            {
                ref Interop.SspiCli.SecBuffer headerSecBuffer = ref unmanagedBuffers[0];
                headerSecBuffer.BufferType = SecurityBufferType.SECBUFFER_STREAM_HEADER;
                headerSecBuffer.pvBuffer = (IntPtr)outputPtr;
                headerSecBuffer.cbBuffer = headerSize;

                ref Interop.SspiCli.SecBuffer dataSecBuffer = ref unmanagedBuffers[1];
                dataSecBuffer.BufferType = SecurityBufferType.SECBUFFER_DATA;
                dataSecBuffer.pvBuffer = (IntPtr)(outputPtr + headerSize);
                dataSecBuffer.cbBuffer = input.Length;

                ref Interop.SspiCli.SecBuffer trailerSecBuffer = ref unmanagedBuffers[2];
                trailerSecBuffer.BufferType = SecurityBufferType.SECBUFFER_STREAM_TRAILER;
                trailerSecBuffer.pvBuffer = (IntPtr)(outputPtr + headerSize + input.Length);
                trailerSecBuffer.cbBuffer = trailerSize;

                ref Interop.SspiCli.SecBuffer emptySecBuffer = ref unmanagedBuffers[3];
                emptySecBuffer.BufferType = SecurityBufferType.SECBUFFER_EMPTY;
                emptySecBuffer.cbBuffer = 0;
                emptySecBuffer.pvBuffer = IntPtr.Zero;

                int errorCode = GlobalSSPI.SSPISecureChannel.EncryptMessage(securityContext, ref sdcInOut, 0);

                if (errorCode != 0)
                {
                    if (NetEventSource.Log.IsEnabled())
                        NetEventSource.Info(securityContext, $"Encrypt ERROR {errorCode:X}");
                    token.Size = 0;
                    token.Status = SecurityStatusAdapterPal.GetSecurityStatusPalFromNativeInt(errorCode);
                    return token;
                }

<<<<<<< HEAD
                Debug.Assert(headerSecBuffer->cbBuffer >= 0 && dataSecBuffer->cbBuffer >= 0 && trailerSecBuffer->cbBuffer >= 0);
                Debug.Assert(checked(headerSecBuffer->cbBuffer + dataSecBuffer->cbBuffer + trailerSecBuffer->cbBuffer) <= token.Payload!.Length);

                token.Size = checked(headerSecBuffer->cbBuffer + dataSecBuffer->cbBuffer + trailerSecBuffer->cbBuffer);
=======
                Debug.Assert(headerSecBuffer.cbBuffer >= 0 && dataSecBuffer.cbBuffer >= 0 && trailerSecBuffer.cbBuffer >= 0);
                Debug.Assert(checked(headerSecBuffer.cbBuffer + dataSecBuffer.cbBuffer + trailerSecBuffer.cbBuffer) <= token.Payload!.Length);

                token.Size = checked(headerSecBuffer.cbBuffer + dataSecBuffer.cbBuffer + trailerSecBuffer.cbBuffer);
>>>>>>> d2d5bc97
                token.Status = new SecurityStatusPal(SecurityStatusPalErrorCode.OK);
            }

            return token;
        }

        public static unsafe SecurityStatusPal DecryptMessage(SafeDeleteSslContext? securityContext, Span<byte> buffer, out int offset, out int count)
        {
            const int NumSecBuffers = 4; // data + empty + empty + empty

            Span<Interop.SspiCli.SecBuffer> unmanagedBuffers = stackalloc Interop.SspiCli.SecBuffer[NumSecBuffers];
            for (int i = 1; i < NumSecBuffers; i++)
            {
                ref Interop.SspiCli.SecBuffer emptyBuffer = ref unmanagedBuffers[i];
                emptyBuffer.BufferType = SecurityBufferType.SECBUFFER_EMPTY;
                emptyBuffer.pvBuffer = IntPtr.Zero;
                emptyBuffer.cbBuffer = 0;
            }

            fixed (byte* bufferPtr = buffer)
            {
                ref Interop.SspiCli.SecBuffer dataBuffer = ref unmanagedBuffers[0];
                dataBuffer.BufferType = SecurityBufferType.SECBUFFER_DATA;
                dataBuffer.pvBuffer = (IntPtr)bufferPtr;
                dataBuffer.cbBuffer = buffer.Length;

                Interop.SspiCli.SecBufferDesc sdcInOut = new Interop.SspiCli.SecBufferDesc(NumSecBuffers)
                {
                    pBuffers = Unsafe.AsPointer(ref MemoryMarshal.GetReference(unmanagedBuffers))
                };
                Interop.SECURITY_STATUS errorCode = (Interop.SECURITY_STATUS)GlobalSSPI.SSPISecureChannel.DecryptMessage(securityContext!, ref sdcInOut, out _);

                // Decrypt may repopulate the sec buffers, likely with header + data + trailer + empty.
                // We need to find the data.
                count = 0;
                offset = 0;
                for (int i = 0; i < NumSecBuffers; i++)
                {
                    // Successfully decoded data and placed it at the following position in the buffer,
                    if ((errorCode == Interop.SECURITY_STATUS.OK && unmanagedBuffers[i].BufferType == SecurityBufferType.SECBUFFER_DATA)
                        // or we failed to decode the data, here is the encoded data.
                        || (errorCode != Interop.SECURITY_STATUS.OK && unmanagedBuffers[i].BufferType == SecurityBufferType.SECBUFFER_EXTRA))
                    {
                        offset = (int)((byte*)unmanagedBuffers[i].pvBuffer - bufferPtr);
                        count = unmanagedBuffers[i].cbBuffer;

                        // output is ignored on Windows. We always decrypt in place and we set outputOffset to indicate where the data start.
                        Debug.Assert(offset >= 0 && count >= 0, $"Expected offset and count greater than 0, got {offset} and {count}");
                        Debug.Assert(checked(offset + count) <= buffer.Length, $"Expected offset+count <= buffer.Length, got {offset}+{count}>={buffer.Length}");

                        break;
                    }
                }

                return SecurityStatusAdapterPal.GetSecurityStatusPalFromInterop(errorCode);
            }
        }

        public static SecurityStatusPal ApplyAlertToken(SafeDeleteSslContext? securityContext, TlsAlertType alertType, TlsAlertMessage alertMessage)
        {
            var alertToken = new Interop.SChannel.SCHANNEL_ALERT_TOKEN
            {
                dwTokenType = Interop.SChannel.SCHANNEL_ALERT,
                dwAlertType = (uint)alertType,
                dwAlertNumber = (uint)alertMessage
            };
            byte[] buffer = MemoryMarshal.AsBytes(new ReadOnlySpan<Interop.SChannel.SCHANNEL_ALERT_TOKEN>(in alertToken)).ToArray();
            var securityBuffer = new SecurityBuffer(buffer, SecurityBufferType.SECBUFFER_TOKEN);

            var errorCode = (Interop.SECURITY_STATUS)SSPIWrapper.ApplyControlToken(
                GlobalSSPI.SSPISecureChannel,
                ref securityContext,
                in securityBuffer);

            return SecurityStatusAdapterPal.GetSecurityStatusPalFromInterop(errorCode, attachException: true);
        }

        private static readonly byte[] s_schannelShutdownBytes = BitConverter.GetBytes(Interop.SChannel.SCHANNEL_SHUTDOWN);

        public static SecurityStatusPal ApplyShutdownToken(SafeDeleteSslContext? securityContext)
        {
            var securityBuffer = new SecurityBuffer(s_schannelShutdownBytes, SecurityBufferType.SECBUFFER_TOKEN);

            var errorCode = (Interop.SECURITY_STATUS)SSPIWrapper.ApplyControlToken(
                GlobalSSPI.SSPISecureChannel,
                ref securityContext,
                in securityBuffer);

            return SecurityStatusAdapterPal.GetSecurityStatusPalFromInterop(errorCode, attachException: true);
        }

        public static SafeFreeContextBufferChannelBinding? QueryContextChannelBinding(SafeDeleteContext securityContext, ChannelBindingKind attribute)
        {
            return SSPIWrapper.QueryContextChannelBinding(GlobalSSPI.SSPISecureChannel, securityContext, (Interop.SspiCli.ContextAttribute)attribute);
        }

        public static void QueryContextStreamSizes(SafeDeleteContext securityContext, out StreamSizes streamSizes)
        {
            SecPkgContext_StreamSizes interopStreamSizes = default;
            bool success = SSPIWrapper.QueryBlittableContextAttributes(GlobalSSPI.SSPISecureChannel, securityContext, Interop.SspiCli.ContextAttribute.SECPKG_ATTR_STREAM_SIZES, ref interopStreamSizes);
            Debug.Assert(success);
            streamSizes = new StreamSizes(interopStreamSizes);
        }

        public static void QueryContextConnectionInfo(SafeDeleteContext securityContext, ref SslConnectionInfo connectionInfo)
        {
            connectionInfo.UpdateSslConnectionInfo(securityContext);
        }

        private static int GetProtocolFlagsFromSslProtocols(SslProtocols protocols, bool isServer)
        {
            int protocolFlags = (int)protocols;

            if (isServer)
            {
                protocolFlags &= Interop.SChannel.ServerProtocolMask;
            }
            else
            {
                protocolFlags &= Interop.SChannel.ClientProtocolMask;
            }

            return protocolFlags;
        }

        private static Interop.SspiCli.SCHANNEL_CRED CreateSecureCredential(
            Interop.SspiCli.SCHANNEL_CRED.Flags flags,
            int protocols, EncryptionPolicy policy)
        {
            var credential = new Interop.SspiCli.SCHANNEL_CRED()
            {
                hRootStore = IntPtr.Zero,
                aphMappers = IntPtr.Zero,
                palgSupportedAlgs = IntPtr.Zero,
                paCred = null,
                cCreds = 0,
                cMappers = 0,
                cSupportedAlgs = 0,
                dwSessionLifespan = 0,
                reserved = 0,
                dwVersion = Interop.SspiCli.SCHANNEL_CRED.CurrentVersion
            };

            if (policy == EncryptionPolicy.RequireEncryption)
            {
                // Prohibit null encryption cipher.
                credential.dwMinimumCipherStrength = 0;
                credential.dwMaximumCipherStrength = 0;
            }
#pragma warning disable SYSLIB0040 // NoEncryption and AllowNoEncryption are obsolete
            else if (policy == EncryptionPolicy.AllowNoEncryption)
            {
                // Allow null encryption cipher in addition to other ciphers.
                credential.dwMinimumCipherStrength = -1;
                credential.dwMaximumCipherStrength = 0;
            }
            else if (policy == EncryptionPolicy.NoEncryption)
            {
                // Suppress all encryption and require null encryption cipher only
                credential.dwMinimumCipherStrength = -1;
                credential.dwMaximumCipherStrength = -1;
            }
#pragma warning restore SYSLIB0040
            else
            {
                throw new ArgumentException(SR.Format(SR.net_invalid_enum, "EncryptionPolicy"), nameof(policy));
            }

            credential.dwFlags = flags;
            credential.grbitEnabledProtocols = protocols;

            return credential;
        }

        //
        // Security: we temporarily reset thread token to open the handle under process account.
        //
        private static unsafe SafeFreeCredentials AcquireCredentialsHandle(Interop.SspiCli.CredentialUse credUsage, Interop.SspiCli.SCHANNEL_CRED* secureCredential)
        {
            // First try without impersonation, if it fails, then try the process account.
            // I.E. We don't know which account the certificate context was created under.
            try
            {
                //
                // For app-compat we want to ensure the credential are accessed under >>process<< account.
                //
                using SafeAccessTokenHandle invalidHandle = SafeAccessTokenHandle.InvalidHandle;
                return WindowsIdentity.RunImpersonated<SafeFreeCredentials>(invalidHandle, () =>
                {
                    return SSPIWrapper.AcquireCredentialsHandle(GlobalSSPI.SSPISecureChannel, SecurityPackage, credUsage, secureCredential);
                });
            }
            catch
            {
                return SSPIWrapper.AcquireCredentialsHandle(GlobalSSPI.SSPISecureChannel, SecurityPackage, credUsage, secureCredential);
            }
        }

        private static unsafe SafeFreeCredentials AcquireCredentialsHandle(Interop.SspiCli.CredentialUse credUsage, Interop.SspiCli.SCH_CREDENTIALS* secureCredential)
        {
            // First try without impersonation, if it fails, then try the process account.
            // I.E. We don't know which account the certificate context was created under.
            try
            {
                //
                // For app-compat we want to ensure the credential are accessed under >>process<< account.
                //
                using SafeAccessTokenHandle invalidHandle = SafeAccessTokenHandle.InvalidHandle;
                return WindowsIdentity.RunImpersonated<SafeFreeCredentials>(invalidHandle, () =>
                {
                    return SSPIWrapper.AcquireCredentialsHandle(GlobalSSPI.SSPISecureChannel, SecurityPackage, credUsage, secureCredential);
                });
            }
            catch
            {
                return SSPIWrapper.AcquireCredentialsHandle(GlobalSSPI.SSPISecureChannel, SecurityPackage, credUsage, secureCredential);
            }
        }

    }
}<|MERGE_RESOLUTION|>--- conflicted
+++ resolved
@@ -101,11 +101,7 @@
             throw new PlatformNotSupportedException(nameof(SelectApplicationProtocol));
         }
 
-<<<<<<< HEAD
-        public static unsafe ProtocolToken AcceptSecurityContext(
-=======
         public static ProtocolToken AcceptSecurityContext(
->>>>>>> d2d5bc97
             ref SafeFreeCredentials? credentialsHandle,
             ref SafeDeleteSslContext? context,
             ReadOnlySpan<byte> inputBuffer,
@@ -147,11 +143,7 @@
             return false;
         }
 
-<<<<<<< HEAD
-        public static unsafe ProtocolToken InitializeSecurityContext(
-=======
         public static ProtocolToken InitializeSecurityContext(
->>>>>>> d2d5bc97
             ref SafeFreeCredentials? credentialsHandle,
             ref SafeDeleteSslContext? context,
             string? targetName,
@@ -493,17 +485,10 @@
                     return token;
                 }
 
-<<<<<<< HEAD
-                Debug.Assert(headerSecBuffer->cbBuffer >= 0 && dataSecBuffer->cbBuffer >= 0 && trailerSecBuffer->cbBuffer >= 0);
-                Debug.Assert(checked(headerSecBuffer->cbBuffer + dataSecBuffer->cbBuffer + trailerSecBuffer->cbBuffer) <= token.Payload!.Length);
-
-                token.Size = checked(headerSecBuffer->cbBuffer + dataSecBuffer->cbBuffer + trailerSecBuffer->cbBuffer);
-=======
                 Debug.Assert(headerSecBuffer.cbBuffer >= 0 && dataSecBuffer.cbBuffer >= 0 && trailerSecBuffer.cbBuffer >= 0);
                 Debug.Assert(checked(headerSecBuffer.cbBuffer + dataSecBuffer.cbBuffer + trailerSecBuffer.cbBuffer) <= token.Payload!.Length);
 
                 token.Size = checked(headerSecBuffer.cbBuffer + dataSecBuffer.cbBuffer + trailerSecBuffer.cbBuffer);
->>>>>>> d2d5bc97
                 token.Status = new SecurityStatusPal(SecurityStatusPalErrorCode.OK);
             }
 
