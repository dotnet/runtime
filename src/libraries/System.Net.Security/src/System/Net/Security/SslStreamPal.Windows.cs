// Licensed to the .NET Foundation under one or more agreements.
// The .NET Foundation licenses this file to you under the MIT license.

using System.Buffers;
using System.Collections.Generic;
using System.ComponentModel;
using System.Diagnostics;
using System.Runtime.InteropServices;
using System.Security.Authentication;
using System.Security.Authentication.ExtendedProtection;
using System.Security.Cryptography.X509Certificates;
using System.Security.Principal;
using Microsoft.Win32.SafeHandles;

namespace System.Net.Security
{
    internal static class SslStreamPal
    {
        private static readonly byte[] s_http1 = Interop.Sec_Application_Protocols.ToByteArray(new List<SslApplicationProtocol> { SslApplicationProtocol.Http11 });
        private static readonly byte[] s_http2 = Interop.Sec_Application_Protocols.ToByteArray(new List<SslApplicationProtocol> { SslApplicationProtocol.Http2 });
        private static readonly byte[] s_http12 = Interop.Sec_Application_Protocols.ToByteArray(new List<SslApplicationProtocol> { SslApplicationProtocol.Http11, SslApplicationProtocol.Http2 });
        private static readonly byte[] s_http21 = Interop.Sec_Application_Protocols.ToByteArray(new List<SslApplicationProtocol> { SslApplicationProtocol.Http2, SslApplicationProtocol.Http11 });

        private static readonly bool UseNewCryptoApi =
            // On newer Windows version we use new API to get TLS1.3.
            // API is supported since Windows 10 1809 (17763) but there is no reason to use at the moment.
            Environment.OSVersion.Version.Major >= 10 && Environment.OSVersion.Version.Build >= 18836;

        private const string SecurityPackage = "Microsoft Unified Security Protocol Provider";

        private const Interop.SspiCli.ContextFlags RequiredFlags =
            Interop.SspiCli.ContextFlags.ReplayDetect |
            Interop.SspiCli.ContextFlags.SequenceDetect |
            Interop.SspiCli.ContextFlags.Confidentiality |
            Interop.SspiCli.ContextFlags.AllocateMemory;

        private const Interop.SspiCli.ContextFlags ServerRequiredFlags =
            RequiredFlags | Interop.SspiCli.ContextFlags.AcceptStream | Interop.SspiCli.ContextFlags.AcceptExtendedError;

        public static Exception GetException(SecurityStatusPal status)
        {
            int win32Code = (int)SecurityStatusAdapterPal.GetInteropFromSecurityStatusPal(status);
            return new Win32Exception(win32Code);
        }

        internal const bool StartMutualAuthAsAnonymous = true;
        internal const bool CanEncryptEmptyMessage = true;

        private static readonly byte[] s_sessionTokenBuffer = InitSessionTokenBuffer();

        private static byte[] InitSessionTokenBuffer()
        {
            var schannelSessionToken = new Interop.SChannel.SCHANNEL_SESSION_TOKEN() {
                dwTokenType = Interop.SChannel.SCHANNEL_SESSION,
                dwFlags = Interop.SChannel.SSL_SESSION_DISABLE_RECONNECTS,
            };
            return MemoryMarshal.AsBytes(new ReadOnlySpan<Interop.SChannel.SCHANNEL_SESSION_TOKEN>(in schannelSessionToken)).ToArray();
        }

        public static void VerifyPackageInfo()
        {
            SSPIWrapper.GetVerifyPackageInfo(GlobalSSPI.SSPISecureChannel, SecurityPackage, true);
        }

        private static unsafe void SetAlpn(ref InputSecurityBuffers inputBuffers, List<SslApplicationProtocol> alpn, Span<byte> localBuffer)
        {
            if (alpn.Count == 1 && alpn[0] == SslApplicationProtocol.Http11)
            {
                inputBuffers.SetNextBuffer(new InputSecurityBuffer(s_http1, SecurityBufferType.SECBUFFER_APPLICATION_PROTOCOLS));
            }
            else if (alpn.Count == 1 && alpn[0] == SslApplicationProtocol.Http2)
            {
                inputBuffers.SetNextBuffer(new InputSecurityBuffer(s_http2, SecurityBufferType.SECBUFFER_APPLICATION_PROTOCOLS));
            }
            else if (alpn.Count == 2 && alpn[0] == SslApplicationProtocol.Http11 && alpn[1] == SslApplicationProtocol.Http2)
            {
                inputBuffers.SetNextBuffer(new InputSecurityBuffer(s_http12, SecurityBufferType.SECBUFFER_APPLICATION_PROTOCOLS));
            }
            else if (alpn.Count == 2 && alpn[0] == SslApplicationProtocol.Http2 && alpn[1] == SslApplicationProtocol.Http11)
            {
                inputBuffers.SetNextBuffer(new InputSecurityBuffer(s_http21, SecurityBufferType.SECBUFFER_APPLICATION_PROTOCOLS));
            }
            else
            {
                int protocolLength = Interop.Sec_Application_Protocols.GetProtocolLength(alpn);
                int bufferLength = sizeof(Interop.Sec_Application_Protocols) + protocolLength;

                Span<byte> alpnBuffer = bufferLength <= localBuffer.Length ? localBuffer : new byte[bufferLength];
                Interop.Sec_Application_Protocols.SetProtocols(alpnBuffer, alpn, protocolLength);
                inputBuffers.SetNextBuffer(new InputSecurityBuffer(alpnBuffer, SecurityBufferType.SECBUFFER_APPLICATION_PROTOCOLS));
            }
        }

        public static SecurityStatusPal SelectApplicationProtocol(
            SafeFreeCredentials? credentialsHandle,
            SafeDeleteSslContext? context,
            SslAuthenticationOptions sslAuthenticationOptions,
            ReadOnlySpan<byte> clientProtocols)
        {
            throw new PlatformNotSupportedException(nameof(SelectApplicationProtocol));
        }

        public static unsafe ProtocolToken AcceptSecurityContext(
            ref SafeFreeCredentials? credentialsHandle,
            ref SafeDeleteSslContext? context,
            ReadOnlySpan<byte> inputBuffer,
            SslAuthenticationOptions sslAuthenticationOptions)
        {
            Interop.SspiCli.ContextFlags unusedAttributes = default;

            scoped InputSecurityBuffers inputBuffers = default;
            inputBuffers.SetNextBuffer(new InputSecurityBuffer(inputBuffer, SecurityBufferType.SECBUFFER_TOKEN));
            inputBuffers.SetNextBuffer(new InputSecurityBuffer(default, SecurityBufferType.SECBUFFER_EMPTY));
            if (context == null && sslAuthenticationOptions.ApplicationProtocols != null && sslAuthenticationOptions.ApplicationProtocols.Count != 0)
            {
                Span<byte> localBuffer = stackalloc byte[64];
                SetAlpn(ref inputBuffers, sslAuthenticationOptions.ApplicationProtocols, localBuffer);
            }

<<<<<<< HEAD
            ProtocolToken token = default;
=======
            var resultBuffer = new SecurityBuffer(null, SecurityBufferType.SECBUFFER_TOKEN);
>>>>>>> 62ba562f

            int errorCode = SSPIWrapper.AcceptSecurityContext(
                GlobalSSPI.SSPISecureChannel,
                credentialsHandle,
                ref context,
                ServerRequiredFlags | (sslAuthenticationOptions.RemoteCertRequired ? Interop.SspiCli.ContextFlags.MutualAuth : Interop.SspiCli.ContextFlags.Zero),
                Interop.SspiCli.Endianness.SECURITY_NATIVE_DREP,
                inputBuffers,
                ref token,
                ref unusedAttributes);

<<<<<<< HEAD
=======
            ProtocolToken token;
            token.Payload = resultBuffer.token;
            token.Size = resultBuffer.size;
>>>>>>> 62ba562f
            token.Status = SecurityStatusAdapterPal.GetSecurityStatusPalFromNativeInt(errorCode);
            return token;
        }

        public static bool TryUpdateClintCertificate(
            SafeFreeCredentials? _1,
            SafeDeleteSslContext? _2,
            SslAuthenticationOptions _3)
        {
            // We will need to allocate new credential handle
            return false;
        }

        public static unsafe ProtocolToken InitializeSecurityContext(
            ref SafeFreeCredentials? credentialsHandle,
            ref SafeDeleteSslContext? context,
            string? targetName,
            ReadOnlySpan<byte> inputBuffer,
            SslAuthenticationOptions sslAuthenticationOptions)
        {
            bool newContext = context == null;
            Interop.SspiCli.ContextFlags unusedAttributes = default;

            scoped InputSecurityBuffers inputBuffers = default;
            inputBuffers.SetNextBuffer(new InputSecurityBuffer(inputBuffer, SecurityBufferType.SECBUFFER_TOKEN));
            inputBuffers.SetNextBuffer(new InputSecurityBuffer(default, SecurityBufferType.SECBUFFER_EMPTY));
            if (context == null && sslAuthenticationOptions.ApplicationProtocols != null && sslAuthenticationOptions.ApplicationProtocols.Count != 0)
            {
                Span<byte> localBuffer = stackalloc byte[64];
                SetAlpn(ref inputBuffers, sslAuthenticationOptions.ApplicationProtocols, localBuffer);
            }

<<<<<<< HEAD
            ProtocolToken token = default;
=======
            var resultBuffer = new SecurityBuffer(null, SecurityBufferType.SECBUFFER_TOKEN);

>>>>>>> 62ba562f
            int errorCode = SSPIWrapper.InitializeSecurityContext(
                                GlobalSSPI.SSPISecureChannel,
                                ref credentialsHandle,
                                ref context,
                                targetName,
                                RequiredFlags | Interop.SspiCli.ContextFlags.InitManualCredValidation,
                                Interop.SspiCli.Endianness.SECURITY_NATIVE_DREP,
                                inputBuffers,
                                ref token,
                                ref unusedAttributes);

            token.Status = SecurityStatusAdapterPal.GetSecurityStatusPalFromNativeInt(errorCode);



            ProtocolToken token;
            token.Payload = resultBuffer.token;
            token.Size = resultBuffer.size;
            token.Status = SecurityStatusAdapterPal.GetSecurityStatusPalFromNativeInt(errorCode);

            if (!sslAuthenticationOptions.AllowTlsResume && newContext && context != null)
            {
                var securityBuffer = new SecurityBuffer(s_sessionTokenBuffer, SecurityBufferType.SECBUFFER_TOKEN);

                SecurityStatusPal result = SecurityStatusAdapterPal.GetSecurityStatusPalFromNativeInt(SSPIWrapper.ApplyControlToken(
                    GlobalSSPI.SSPISecureChannel,
                    ref context,
                    in securityBuffer));


                if (result.ErrorCode != SecurityStatusPalErrorCode.OK)
                {
<<<<<<< HEAD

=======
>>>>>>> 62ba562f
                    token.Status = result;
                }
            }

            return token;
<<<<<<< HEAD

=======
>>>>>>> 62ba562f
        }

        public static ProtocolToken Renegotiate(
            ref SafeFreeCredentials? credentialsHandle,
            ref SafeDeleteSslContext? context,
            SslAuthenticationOptions sslAuthenticationOptions)
        {
            return AcceptSecurityContext(ref credentialsHandle, ref context, Span<byte>.Empty, sslAuthenticationOptions);
        }

        public static SafeFreeCredentials AcquireCredentialsHandle(SslAuthenticationOptions sslAuthenticationOptions, bool newCredentialsRequested)
        {
            SslStreamCertificateContext? certificateContext = sslAuthenticationOptions.CertificateContext;

            try
            {
                EncryptionPolicy policy = sslAuthenticationOptions.EncryptionPolicy;

                // New crypto API supports TLS1.3 but it does not allow to force NULL encryption.
#pragma warning disable SYSLIB0040 // NoEncryption and AllowNoEncryption are obsolete
                SafeFreeCredentials cred = !UseNewCryptoApi || policy == EncryptionPolicy.NoEncryption ?
                    AcquireCredentialsHandleSchannelCred(sslAuthenticationOptions) :
                    AcquireCredentialsHandleSchCredentials(sslAuthenticationOptions);
#pragma warning restore SYSLIB0040

                if (certificateContext != null && certificateContext.Trust != null && certificateContext.Trust._sendTrustInHandshake)
                {
                    AttachCertificateStore(cred, certificateContext.Trust._store!);
                }

                // Windows can fail to get local credentials in case of TLS Resume.
                // We will store associated certificate in credentials and use it in case
                // of TLS resume. It will be disposed when the credentials are.
                if (newCredentialsRequested && sslAuthenticationOptions.CertificateContext != null)
                {
                    SafeFreeCredential_SECURITY handle = (SafeFreeCredential_SECURITY)cred;
                    // We need to create copy to avoid Disposal issue.
                    handle.LocalCertificate = new X509Certificate2(sslAuthenticationOptions.CertificateContext.TargetCertificate);
                }

                return cred;
            }
            catch (Win32Exception e) when (e.NativeErrorCode == (int)Interop.SECURITY_STATUS.NoCredentials && certificateContext != null)
            {
                Debug.Assert(certificateContext.TargetCertificate.HasPrivateKey);
                using SafeCertContextHandle safeCertContextHandle = Interop.Crypt32.CertDuplicateCertificateContext(certificateContext.TargetCertificate.Handle);
                // on Windows we do not support ephemeral keys.
                throw new AuthenticationException(safeCertContextHandle.HasEphemeralPrivateKey ? SR.net_auth_ephemeral : SR.net_auth_SSPI, e);
            }
            catch (Win32Exception e)
            {
                throw new AuthenticationException(SR.net_auth_SSPI, e);
            }
        }

        private static unsafe void AttachCertificateStore(SafeFreeCredentials cred, X509Store store)
        {
            Interop.SspiCli.SecPkgCred_ClientCertPolicy clientCertPolicy = default;
            fixed (char* ptr = store.Name)
            {
                clientCertPolicy.pwszSslCtlStoreName = ptr;
                Interop.SECURITY_STATUS errorCode = Interop.SspiCli.SetCredentialsAttributesW(
                            cred._handle,
                            (long)Interop.SspiCli.ContextAttribute.SECPKG_ATTR_CLIENT_CERT_POLICY,
                            clientCertPolicy,
                            sizeof(Interop.SspiCli.SecPkgCred_ClientCertPolicy));

                if (errorCode != Interop.SECURITY_STATUS.OK)
                {
                    throw new Win32Exception((int)errorCode);
                }
            }

            return;
        }

        // This is legacy crypto API used on .NET Framework and older Windows versions.
        // It only supports TLS up to 1.2
        public static unsafe SafeFreeCredentials AcquireCredentialsHandleSchannelCred(SslAuthenticationOptions authOptions)
        {
            X509Certificate2? certificate = authOptions.CertificateContext?.TargetCertificate;
            bool isServer = authOptions.IsServer;
            int protocolFlags = GetProtocolFlagsFromSslProtocols(authOptions.EnabledSslProtocols, isServer);
            Interop.SspiCli.SCHANNEL_CRED.Flags flags;
            Interop.SspiCli.CredentialUse direction;

            if (!isServer)
            {
                direction = Interop.SspiCli.CredentialUse.SECPKG_CRED_OUTBOUND;
                flags =
                    Interop.SspiCli.SCHANNEL_CRED.Flags.SCH_CRED_MANUAL_CRED_VALIDATION |
                    Interop.SspiCli.SCHANNEL_CRED.Flags.SCH_CRED_NO_DEFAULT_CREDS |
                    Interop.SspiCli.SCHANNEL_CRED.Flags.SCH_SEND_AUX_RECORD;

                // Request OCSP Stapling from the server
                if (authOptions.CertificateRevocationCheckMode != X509RevocationMode.NoCheck)
                {
                    flags |=
                        Interop.SspiCli.SCHANNEL_CRED.Flags.SCH_CRED_REVOCATION_CHECK_END_CERT |
                        Interop.SspiCli.SCHANNEL_CRED.Flags.SCH_CRED_IGNORE_NO_REVOCATION_CHECK |
                        Interop.SspiCli.SCHANNEL_CRED.Flags.SCH_CRED_IGNORE_REVOCATION_OFFLINE;
                }
            }
            else
            {
                direction = Interop.SspiCli.CredentialUse.SECPKG_CRED_INBOUND;
                flags =
                    Interop.SspiCli.SCHANNEL_CRED.Flags.SCH_SEND_AUX_RECORD |
                    Interop.SspiCli.SCHANNEL_CRED.Flags.SCH_CRED_NO_SYSTEM_MAPPER;
                if (!authOptions.AllowTlsResume)
                {
                    // Works only on server
                    flags |= Interop.SspiCli.SCHANNEL_CRED.Flags.SCH_CRED_DISABLE_RECONNECTS;
                }
            }

            EncryptionPolicy policy = authOptions.EncryptionPolicy;

#pragma warning disable SYSLIB0040 // NoEncryption and AllowNoEncryption are obsolete
            // Always opt-in SCH_USE_STRONG_CRYPTO for TLS.
            if (((protocolFlags == 0) ||
                    (protocolFlags & ~(Interop.SChannel.SP_PROT_SSL2 | Interop.SChannel.SP_PROT_SSL3)) != 0)
                    && (policy != EncryptionPolicy.AllowNoEncryption) && (policy != EncryptionPolicy.NoEncryption))
            {
                flags |= Interop.SspiCli.SCHANNEL_CRED.Flags.SCH_USE_STRONG_CRYPTO;
            }
#pragma warning restore SYSLIB0040

            if (NetEventSource.Log.IsEnabled()) NetEventSource.Info($"flags=({flags}), ProtocolFlags=({protocolFlags}), EncryptionPolicy={policy}");
            Interop.SspiCli.SCHANNEL_CRED secureCredential = CreateSecureCredential(
                flags,
                protocolFlags,
                policy);

            if (!isServer && !authOptions.AllowTlsResume)
            {
                secureCredential.dwSessionLifespan = -1;
            }

            if (certificate != null)
            {
                secureCredential.cCreds = 1;
                Interop.Crypt32.CERT_CONTEXT* certificateHandle = (Interop.Crypt32.CERT_CONTEXT*)certificate.Handle;
                secureCredential.paCred = &certificateHandle;
            }

            return AcquireCredentialsHandle(direction, &secureCredential);
        }

        // This function uses new crypto API to support TLS 1.3 and beyond.
        public static unsafe SafeFreeCredentials AcquireCredentialsHandleSchCredentials(SslAuthenticationOptions authOptions)
        {
            X509Certificate2? certificate = authOptions.CertificateContext?.TargetCertificate;
            bool isServer = authOptions.IsServer;
            int protocolFlags = GetProtocolFlagsFromSslProtocols(authOptions.EnabledSslProtocols, isServer);
            Interop.SspiCli.SCH_CREDENTIALS.Flags flags;
            Interop.SspiCli.CredentialUse direction;

            if (isServer)
            {
                direction = Interop.SspiCli.CredentialUse.SECPKG_CRED_INBOUND;
                flags = Interop.SspiCli.SCH_CREDENTIALS.Flags.SCH_SEND_AUX_RECORD;
                if (authOptions.CertificateContext?.Trust?._sendTrustInHandshake == true)
                {
                    flags |= Interop.SspiCli.SCH_CREDENTIALS.Flags.SCH_CRED_NO_SYSTEM_MAPPER;
                }
                if (!authOptions.AllowTlsResume)
                {
                    // Works only on server
                    flags |= Interop.SspiCli.SCH_CREDENTIALS.Flags.SCH_CRED_DISABLE_RECONNECTS;
                }
            }
            else
            {
                direction = Interop.SspiCli.CredentialUse.SECPKG_CRED_OUTBOUND;
                flags =
                    Interop.SspiCli.SCH_CREDENTIALS.Flags.SCH_CRED_MANUAL_CRED_VALIDATION |
                    Interop.SspiCli.SCH_CREDENTIALS.Flags.SCH_CRED_NO_DEFAULT_CREDS |
                    Interop.SspiCli.SCH_CREDENTIALS.Flags.SCH_SEND_AUX_RECORD;

                // Request OCSP Stapling from the server
                if (authOptions.CertificateRevocationCheckMode != X509RevocationMode.NoCheck)
                {
                    flags |=
                        Interop.SspiCli.SCH_CREDENTIALS.Flags.SCH_CRED_REVOCATION_CHECK_END_CERT |
                        Interop.SspiCli.SCH_CREDENTIALS.Flags.SCH_CRED_IGNORE_NO_REVOCATION_CHECK |
                        Interop.SspiCli.SCH_CREDENTIALS.Flags.SCH_CRED_IGNORE_REVOCATION_OFFLINE;
                }
            }

            EncryptionPolicy policy = authOptions.EncryptionPolicy;

            if (policy == EncryptionPolicy.RequireEncryption)
            {
                // Always opt-in SCH_USE_STRONG_CRYPTO for TLS.
                if ((protocolFlags & Interop.SChannel.SP_PROT_SSL3) == 0)
                {
                    flags |= Interop.SspiCli.SCH_CREDENTIALS.Flags.SCH_USE_STRONG_CRYPTO;
                }
            }
#pragma warning disable SYSLIB0040 // NoEncryption and AllowNoEncryption are obsolete
            else if (policy == EncryptionPolicy.AllowNoEncryption)
            {
                // Allow null encryption cipher in addition to other ciphers.
                flags |= Interop.SspiCli.SCH_CREDENTIALS.Flags.SCH_ALLOW_NULL_ENCRYPTION;
            }
#pragma warning restore SYSLIB0040
            else
            {
                throw new ArgumentException(SR.Format(SR.net_invalid_enum, "EncryptionPolicy"), nameof(policy));
            }

            Interop.SspiCli.SCH_CREDENTIALS credential = default;
            credential.dwVersion = Interop.SspiCli.SCH_CREDENTIALS.CurrentVersion;
            credential.dwFlags = flags;
            if (!isServer && !authOptions.AllowTlsResume)
            {
                credential.dwSessionLifespan = -1;
            }

            if (certificate != null)
            {
                credential.cCreds = 1;
                Interop.Crypt32.CERT_CONTEXT* certificateHandle = (Interop.Crypt32.CERT_CONTEXT*)certificate.Handle;
                credential.paCred = &certificateHandle;
            }

            if (NetEventSource.Log.IsEnabled()) NetEventSource.Info($"flags=({flags}), ProtocolFlags=({protocolFlags}), EncryptionPolicy={policy}");

            if (protocolFlags != 0)
            {
                // If we were asked to do specific protocol we need to fill TLS_PARAMETERS.
                Interop.SspiCli.TLS_PARAMETERS tlsParameters = default;
                tlsParameters.grbitDisabledProtocols = (uint)protocolFlags ^ uint.MaxValue;

                credential.cTlsParameters = 1;
                credential.pTlsParameters = &tlsParameters;
            }

            return AcquireCredentialsHandle(direction, &credential);
        }

        public static unsafe ProtocolToken EncryptMessage(SafeDeleteSslContext securityContext, ReadOnlyMemory<byte> input, int headerSize, int trailerSize)
        {
<<<<<<< HEAD
            ProtocolToken token = default;
            token.RentBuffer = true;

            // Ensure that there is sufficient space for the message output.
            int bufferSizeNeeded = checked(input.Length + headerSize + trailerSize);
            token.EnsureAvailableSpace(bufferSizeNeeded);
            // Copy the input into the output buffer to prepare for SCHANNEL's expectations
            input.Span.CopyTo(token.AvailableSpan.Slice(headerSize, input.Length));
=======
            ProtocolToken token;

            // Ensure that there is sufficient space for the message output.
            int bufferSizeNeeded = checked(input.Length + headerSize + trailerSize);
            token.Payload = ArrayPool<byte>.Shared.Rent(bufferSizeNeeded);
            // Copy the input into the output buffer to prepare for SCHANNEL's expectations
            input.Span.CopyTo(new Span<byte>(token.Payload, headerSize, input.Length));
>>>>>>> 62ba562f

            const int NumSecBuffers = 4; // header + data + trailer + empty
            Interop.SspiCli.SecBuffer* unmanagedBuffer = stackalloc Interop.SspiCli.SecBuffer[NumSecBuffers];
            Interop.SspiCli.SecBufferDesc sdcInOut = new Interop.SspiCli.SecBufferDesc(NumSecBuffers)
            {
                pBuffers = unmanagedBuffer
            };
            fixed (byte* outputPtr = token.Payload)
            {
                Interop.SspiCli.SecBuffer* headerSecBuffer = &unmanagedBuffer[0];
                headerSecBuffer->BufferType = SecurityBufferType.SECBUFFER_STREAM_HEADER;
                headerSecBuffer->pvBuffer = (IntPtr)outputPtr;
                headerSecBuffer->cbBuffer = headerSize;

                Interop.SspiCli.SecBuffer* dataSecBuffer = &unmanagedBuffer[1];
                dataSecBuffer->BufferType = SecurityBufferType.SECBUFFER_DATA;
                dataSecBuffer->pvBuffer = (IntPtr)(outputPtr + headerSize);
                dataSecBuffer->cbBuffer = input.Length;

                Interop.SspiCli.SecBuffer* trailerSecBuffer = &unmanagedBuffer[2];
                trailerSecBuffer->BufferType = SecurityBufferType.SECBUFFER_STREAM_TRAILER;
                trailerSecBuffer->pvBuffer = (IntPtr)(outputPtr + headerSize + input.Length);
                trailerSecBuffer->cbBuffer = trailerSize;

                Interop.SspiCli.SecBuffer* emptySecBuffer = &unmanagedBuffer[3];
                emptySecBuffer->BufferType = SecurityBufferType.SECBUFFER_EMPTY;
                emptySecBuffer->cbBuffer = 0;
                emptySecBuffer->pvBuffer = IntPtr.Zero;

                int errorCode = GlobalSSPI.SSPISecureChannel.EncryptMessage(securityContext, ref sdcInOut, 0);

                if (errorCode != 0)
                {
                    if (NetEventSource.Log.IsEnabled())
                        NetEventSource.Info(securityContext, $"Encrypt ERROR {errorCode:X}");
                    token.Size = 0;
                    token.Status = SecurityStatusAdapterPal.GetSecurityStatusPalFromNativeInt(errorCode);
                    return token;
                }

                Debug.Assert(headerSecBuffer->cbBuffer >= 0 && dataSecBuffer->cbBuffer >= 0 && trailerSecBuffer->cbBuffer >= 0);
<<<<<<< HEAD
                Debug.Assert(checked(headerSecBuffer->cbBuffer + dataSecBuffer->cbBuffer + trailerSecBuffer->cbBuffer) <= token.Payload!.Length);
=======
                Debug.Assert(checked(headerSecBuffer->cbBuffer + dataSecBuffer->cbBuffer + trailerSecBuffer->cbBuffer) <= token.Payload.Length);
>>>>>>> 62ba562f

                token.Size = checked(headerSecBuffer->cbBuffer + dataSecBuffer->cbBuffer + trailerSecBuffer->cbBuffer);
                token.Status = new SecurityStatusPal(SecurityStatusPalErrorCode.OK);
            }

            return token;
        }

        public static unsafe SecurityStatusPal DecryptMessage(SafeDeleteSslContext? securityContext, Span<byte> buffer, out int offset, out int count)
        {
            const int NumSecBuffers = 4; // data + empty + empty + empty
            fixed (byte* bufferPtr = buffer)
            {
                Interop.SspiCli.SecBuffer* unmanagedBuffer = stackalloc Interop.SspiCli.SecBuffer[NumSecBuffers];
                Interop.SspiCli.SecBuffer* dataBuffer = &unmanagedBuffer[0];
                dataBuffer->BufferType = SecurityBufferType.SECBUFFER_DATA;
                dataBuffer->pvBuffer = (IntPtr)bufferPtr;
                dataBuffer->cbBuffer = buffer.Length;

                for (int i = 1; i < NumSecBuffers; i++)
                {
                    Interop.SspiCli.SecBuffer* emptyBuffer = &unmanagedBuffer[i];
                    emptyBuffer->BufferType = SecurityBufferType.SECBUFFER_EMPTY;
                    emptyBuffer->pvBuffer = IntPtr.Zero;
                    emptyBuffer->cbBuffer = 0;
                }

                Interop.SspiCli.SecBufferDesc sdcInOut = new Interop.SspiCli.SecBufferDesc(NumSecBuffers)
                {
                    pBuffers = unmanagedBuffer
                };
                Interop.SECURITY_STATUS errorCode = (Interop.SECURITY_STATUS)GlobalSSPI.SSPISecureChannel.DecryptMessage(securityContext!, ref sdcInOut, out _);

                // Decrypt may repopulate the sec buffers, likely with header + data + trailer + empty.
                // We need to find the data.
                count = 0;
                offset = 0;
                for (int i = 0; i < NumSecBuffers; i++)
                {
                    // Successfully decoded data and placed it at the following position in the buffer,
                    if ((errorCode == Interop.SECURITY_STATUS.OK && unmanagedBuffer[i].BufferType == SecurityBufferType.SECBUFFER_DATA)
                        // or we failed to decode the data, here is the encoded data.
                        || (errorCode != Interop.SECURITY_STATUS.OK && unmanagedBuffer[i].BufferType == SecurityBufferType.SECBUFFER_EXTRA))
                    {
                        offset = (int)((byte*)unmanagedBuffer[i].pvBuffer - bufferPtr);
                        count = unmanagedBuffer[i].cbBuffer;

                        // output is ignored on Windows. We always decrypt in place and we set outputOffset to indicate where the data start.
                        Debug.Assert(offset >= 0 && count >= 0, $"Expected offset and count greater than 0, got {offset} and {count}");
                        Debug.Assert(checked(offset + count) <= buffer.Length, $"Expected offset+count <= buffer.Length, got {offset}+{count}>={buffer.Length}");

                        break;
                    }
                }

                return SecurityStatusAdapterPal.GetSecurityStatusPalFromInterop(errorCode);
            }
        }

        public static SecurityStatusPal ApplyAlertToken(SafeDeleteSslContext? securityContext, TlsAlertType alertType, TlsAlertMessage alertMessage)
        {
            var alertToken = new Interop.SChannel.SCHANNEL_ALERT_TOKEN
            {
                dwTokenType = Interop.SChannel.SCHANNEL_ALERT,
                dwAlertType = (uint)alertType,
                dwAlertNumber = (uint)alertMessage
            };
            byte[] buffer = MemoryMarshal.AsBytes(new ReadOnlySpan<Interop.SChannel.SCHANNEL_ALERT_TOKEN>(in alertToken)).ToArray();
            var securityBuffer = new SecurityBuffer(buffer, SecurityBufferType.SECBUFFER_TOKEN);

            var errorCode = (Interop.SECURITY_STATUS)SSPIWrapper.ApplyControlToken(
                GlobalSSPI.SSPISecureChannel,
                ref securityContext,
                in securityBuffer);

            return SecurityStatusAdapterPal.GetSecurityStatusPalFromInterop(errorCode, attachException: true);
        }

        private static readonly byte[] s_schannelShutdownBytes = BitConverter.GetBytes(Interop.SChannel.SCHANNEL_SHUTDOWN);

        public static SecurityStatusPal ApplyShutdownToken(SafeDeleteSslContext? securityContext)
        {
            var securityBuffer = new SecurityBuffer(s_schannelShutdownBytes, SecurityBufferType.SECBUFFER_TOKEN);

            var errorCode = (Interop.SECURITY_STATUS)SSPIWrapper.ApplyControlToken(
                GlobalSSPI.SSPISecureChannel,
                ref securityContext,
                in securityBuffer);

            return SecurityStatusAdapterPal.GetSecurityStatusPalFromInterop(errorCode, attachException: true);
        }

        public static SafeFreeContextBufferChannelBinding? QueryContextChannelBinding(SafeDeleteContext securityContext, ChannelBindingKind attribute)
        {
            return SSPIWrapper.QueryContextChannelBinding(GlobalSSPI.SSPISecureChannel, securityContext, (Interop.SspiCli.ContextAttribute)attribute);
        }

        public static void QueryContextStreamSizes(SafeDeleteContext securityContext, out StreamSizes streamSizes)
        {
            SecPkgContext_StreamSizes interopStreamSizes = default;
            bool success = SSPIWrapper.QueryBlittableContextAttributes(GlobalSSPI.SSPISecureChannel, securityContext, Interop.SspiCli.ContextAttribute.SECPKG_ATTR_STREAM_SIZES, ref interopStreamSizes);
            Debug.Assert(success);
            streamSizes = new StreamSizes(interopStreamSizes);
        }

        public static void QueryContextConnectionInfo(SafeDeleteContext securityContext, ref SslConnectionInfo connectionInfo)
        {
            connectionInfo.UpdateSslConnectionInfo(securityContext);
        }

        private static int GetProtocolFlagsFromSslProtocols(SslProtocols protocols, bool isServer)
        {
            int protocolFlags = (int)protocols;

            if (isServer)
            {
                protocolFlags &= Interop.SChannel.ServerProtocolMask;
            }
            else
            {
                protocolFlags &= Interop.SChannel.ClientProtocolMask;
            }

            return protocolFlags;
        }

        private static Interop.SspiCli.SCHANNEL_CRED CreateSecureCredential(
            Interop.SspiCli.SCHANNEL_CRED.Flags flags,
            int protocols, EncryptionPolicy policy)
        {
            var credential = new Interop.SspiCli.SCHANNEL_CRED()
            {
                hRootStore = IntPtr.Zero,
                aphMappers = IntPtr.Zero,
                palgSupportedAlgs = IntPtr.Zero,
                paCred = null,
                cCreds = 0,
                cMappers = 0,
                cSupportedAlgs = 0,
                dwSessionLifespan = 0,
                reserved = 0,
                dwVersion = Interop.SspiCli.SCHANNEL_CRED.CurrentVersion
            };

            if (policy == EncryptionPolicy.RequireEncryption)
            {
                // Prohibit null encryption cipher.
                credential.dwMinimumCipherStrength = 0;
                credential.dwMaximumCipherStrength = 0;
            }
#pragma warning disable SYSLIB0040 // NoEncryption and AllowNoEncryption are obsolete
            else if (policy == EncryptionPolicy.AllowNoEncryption)
            {
                // Allow null encryption cipher in addition to other ciphers.
                credential.dwMinimumCipherStrength = -1;
                credential.dwMaximumCipherStrength = 0;
            }
            else if (policy == EncryptionPolicy.NoEncryption)
            {
                // Suppress all encryption and require null encryption cipher only
                credential.dwMinimumCipherStrength = -1;
                credential.dwMaximumCipherStrength = -1;
            }
#pragma warning restore SYSLIB0040
            else
            {
                throw new ArgumentException(SR.Format(SR.net_invalid_enum, "EncryptionPolicy"), nameof(policy));
            }

            credential.dwFlags = flags;
            credential.grbitEnabledProtocols = protocols;

            return credential;
        }

        //
        // Security: we temporarily reset thread token to open the handle under process account.
        //
        private static unsafe SafeFreeCredentials AcquireCredentialsHandle(Interop.SspiCli.CredentialUse credUsage, Interop.SspiCli.SCHANNEL_CRED* secureCredential)
        {
            // First try without impersonation, if it fails, then try the process account.
            // I.E. We don't know which account the certificate context was created under.
            try
            {
                //
                // For app-compat we want to ensure the credential are accessed under >>process<< account.
                //
                using SafeAccessTokenHandle invalidHandle = SafeAccessTokenHandle.InvalidHandle;
                return WindowsIdentity.RunImpersonated<SafeFreeCredentials>(invalidHandle, () =>
                {
                    return SSPIWrapper.AcquireCredentialsHandle(GlobalSSPI.SSPISecureChannel, SecurityPackage, credUsage, secureCredential);
                });
            }
            catch
            {
                return SSPIWrapper.AcquireCredentialsHandle(GlobalSSPI.SSPISecureChannel, SecurityPackage, credUsage, secureCredential);
            }
        }

        private static unsafe SafeFreeCredentials AcquireCredentialsHandle(Interop.SspiCli.CredentialUse credUsage, Interop.SspiCli.SCH_CREDENTIALS* secureCredential)
        {
            // First try without impersonation, if it fails, then try the process account.
            // I.E. We don't know which account the certificate context was created under.
            try
            {
                //
                // For app-compat we want to ensure the credential are accessed under >>process<< account.
                //
                using SafeAccessTokenHandle invalidHandle = SafeAccessTokenHandle.InvalidHandle;
                return WindowsIdentity.RunImpersonated<SafeFreeCredentials>(invalidHandle, () =>
                {
                    return SSPIWrapper.AcquireCredentialsHandle(GlobalSSPI.SSPISecureChannel, SecurityPackage, credUsage, secureCredential);
                });
            }
            catch
            {
                return SSPIWrapper.AcquireCredentialsHandle(GlobalSSPI.SSPISecureChannel, SecurityPackage, credUsage, secureCredential);
            }
        }

    }
}<|MERGE_RESOLUTION|>--- conflicted
+++ resolved
@@ -1,7 +1,6 @@
 // Licensed to the .NET Foundation under one or more agreements.
 // The .NET Foundation licenses this file to you under the MIT license.
 
-using System.Buffers;
 using System.Collections.Generic;
 using System.ComponentModel;
 using System.Diagnostics;
@@ -117,11 +116,7 @@
                 SetAlpn(ref inputBuffers, sslAuthenticationOptions.ApplicationProtocols, localBuffer);
             }
 
-<<<<<<< HEAD
             ProtocolToken token = default;
-=======
-            var resultBuffer = new SecurityBuffer(null, SecurityBufferType.SECBUFFER_TOKEN);
->>>>>>> 62ba562f
 
             int errorCode = SSPIWrapper.AcceptSecurityContext(
                 GlobalSSPI.SSPISecureChannel,
@@ -133,12 +128,6 @@
                 ref token,
                 ref unusedAttributes);
 
-<<<<<<< HEAD
-=======
-            ProtocolToken token;
-            token.Payload = resultBuffer.token;
-            token.Size = resultBuffer.size;
->>>>>>> 62ba562f
             token.Status = SecurityStatusAdapterPal.GetSecurityStatusPalFromNativeInt(errorCode);
             return token;
         }
@@ -171,12 +160,7 @@
                 SetAlpn(ref inputBuffers, sslAuthenticationOptions.ApplicationProtocols, localBuffer);
             }
 
-<<<<<<< HEAD
             ProtocolToken token = default;
-=======
-            var resultBuffer = new SecurityBuffer(null, SecurityBufferType.SECBUFFER_TOKEN);
-
->>>>>>> 62ba562f
             int errorCode = SSPIWrapper.InitializeSecurityContext(
                                 GlobalSSPI.SSPISecureChannel,
                                 ref credentialsHandle,
@@ -190,13 +174,6 @@
 
             token.Status = SecurityStatusAdapterPal.GetSecurityStatusPalFromNativeInt(errorCode);
 
-
-
-            ProtocolToken token;
-            token.Payload = resultBuffer.token;
-            token.Size = resultBuffer.size;
-            token.Status = SecurityStatusAdapterPal.GetSecurityStatusPalFromNativeInt(errorCode);
-
             if (!sslAuthenticationOptions.AllowTlsResume && newContext && context != null)
             {
                 var securityBuffer = new SecurityBuffer(s_sessionTokenBuffer, SecurityBufferType.SECBUFFER_TOKEN);
@@ -209,19 +186,11 @@
 
                 if (result.ErrorCode != SecurityStatusPalErrorCode.OK)
                 {
-<<<<<<< HEAD
-
-=======
->>>>>>> 62ba562f
                     token.Status = result;
                 }
             }
 
             return token;
-<<<<<<< HEAD
-
-=======
->>>>>>> 62ba562f
         }
 
         public static ProtocolToken Renegotiate(
@@ -466,7 +435,6 @@
 
         public static unsafe ProtocolToken EncryptMessage(SafeDeleteSslContext securityContext, ReadOnlyMemory<byte> input, int headerSize, int trailerSize)
         {
-<<<<<<< HEAD
             ProtocolToken token = default;
             token.RentBuffer = true;
 
@@ -475,15 +443,6 @@
             token.EnsureAvailableSpace(bufferSizeNeeded);
             // Copy the input into the output buffer to prepare for SCHANNEL's expectations
             input.Span.CopyTo(token.AvailableSpan.Slice(headerSize, input.Length));
-=======
-            ProtocolToken token;
-
-            // Ensure that there is sufficient space for the message output.
-            int bufferSizeNeeded = checked(input.Length + headerSize + trailerSize);
-            token.Payload = ArrayPool<byte>.Shared.Rent(bufferSizeNeeded);
-            // Copy the input into the output buffer to prepare for SCHANNEL's expectations
-            input.Span.CopyTo(new Span<byte>(token.Payload, headerSize, input.Length));
->>>>>>> 62ba562f
 
             const int NumSecBuffers = 4; // header + data + trailer + empty
             Interop.SspiCli.SecBuffer* unmanagedBuffer = stackalloc Interop.SspiCli.SecBuffer[NumSecBuffers];
@@ -525,11 +484,7 @@
                 }
 
                 Debug.Assert(headerSecBuffer->cbBuffer >= 0 && dataSecBuffer->cbBuffer >= 0 && trailerSecBuffer->cbBuffer >= 0);
-<<<<<<< HEAD
                 Debug.Assert(checked(headerSecBuffer->cbBuffer + dataSecBuffer->cbBuffer + trailerSecBuffer->cbBuffer) <= token.Payload!.Length);
-=======
-                Debug.Assert(checked(headerSecBuffer->cbBuffer + dataSecBuffer->cbBuffer + trailerSecBuffer->cbBuffer) <= token.Payload.Length);
->>>>>>> 62ba562f
 
                 token.Size = checked(headerSecBuffer->cbBuffer + dataSecBuffer->cbBuffer + trailerSecBuffer->cbBuffer);
                 token.Status = new SecurityStatusPal(SecurityStatusPalErrorCode.OK);
