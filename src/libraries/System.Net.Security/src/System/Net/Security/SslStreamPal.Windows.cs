// Licensed to the .NET Foundation under one or more agreements.
// The .NET Foundation licenses this file to you under the MIT license.

using System.Buffers;
using System.Collections.Generic;
using System.ComponentModel;
using System.Diagnostics;
using System.Runtime.InteropServices;
using System.Security.Authentication;
using System.Security.Authentication.ExtendedProtection;
using System.Security.Cryptography.X509Certificates;
using System.Security.Principal;
using Microsoft.Win32.SafeHandles;

namespace System.Net.Security
{
    internal static class SslStreamPal
    {
        private static readonly byte[] s_http1 = Interop.Sec_Application_Protocols.ToByteArray(new List<SslApplicationProtocol> { SslApplicationProtocol.Http11 });
        private static readonly byte[] s_http2 = Interop.Sec_Application_Protocols.ToByteArray(new List<SslApplicationProtocol> { SslApplicationProtocol.Http2 });
        private static readonly byte[] s_http12 = Interop.Sec_Application_Protocols.ToByteArray(new List<SslApplicationProtocol> { SslApplicationProtocol.Http11, SslApplicationProtocol.Http2 });
        private static readonly byte[] s_http21 = Interop.Sec_Application_Protocols.ToByteArray(new List<SslApplicationProtocol> { SslApplicationProtocol.Http2, SslApplicationProtocol.Http11 });

        private static readonly bool UseNewCryptoApi =
            // On newer Windows version we use new API to get TLS1.3.
            // API is supported since Windows 10 1809 (17763) but there is no reason to use at the moment.
            Environment.OSVersion.Version.Major >= 10 && Environment.OSVersion.Version.Build >= 18836;

        private const string SecurityPackage = "Microsoft Unified Security Protocol Provider";

        private const Interop.SspiCli.ContextFlags RequiredFlags =
            Interop.SspiCli.ContextFlags.ReplayDetect |
            Interop.SspiCli.ContextFlags.SequenceDetect |
            Interop.SspiCli.ContextFlags.Confidentiality |
            Interop.SspiCli.ContextFlags.AllocateMemory;

        private const Interop.SspiCli.ContextFlags ServerRequiredFlags =
            RequiredFlags | Interop.SspiCli.ContextFlags.AcceptStream | Interop.SspiCli.ContextFlags.AcceptExtendedError;

        public static Exception GetException(SecurityStatusPal status)
        {
            int win32Code = (int)SecurityStatusAdapterPal.GetInteropFromSecurityStatusPal(status);
            return new Win32Exception(win32Code);
        }

        internal const bool StartMutualAuthAsAnonymous = true;
        internal const bool CanEncryptEmptyMessage = true;

        private static readonly byte[] s_sessionTokenBuffer = InitSessionTokenBuffer();

        private static byte[] InitSessionTokenBuffer()
        {
            var schannelSessionToken = new Interop.SChannel.SCHANNEL_SESSION_TOKEN() {
                dwTokenType = Interop.SChannel.SCHANNEL_SESSION,
                dwFlags = Interop.SChannel.SSL_SESSION_DISABLE_RECONNECTS,
            };
            return MemoryMarshal.AsBytes(new ReadOnlySpan<Interop.SChannel.SCHANNEL_SESSION_TOKEN>(in schannelSessionToken)).ToArray();
        }

        public static void VerifyPackageInfo()
        {
            SSPIWrapper.GetVerifyPackageInfo(GlobalSSPI.SSPISecureChannel, SecurityPackage, true);
        }

        private static unsafe void SetAlpn(ref InputSecurityBuffers inputBuffers, List<SslApplicationProtocol> alpn, Span<byte> localBuffer)
        {
            if (alpn.Count == 1 && alpn[0] == SslApplicationProtocol.Http11)
            {
                inputBuffers.SetNextBuffer(new InputSecurityBuffer(s_http1, SecurityBufferType.SECBUFFER_APPLICATION_PROTOCOLS));
            }
            else if (alpn.Count == 1 && alpn[0] == SslApplicationProtocol.Http2)
            {
                inputBuffers.SetNextBuffer(new InputSecurityBuffer(s_http2, SecurityBufferType.SECBUFFER_APPLICATION_PROTOCOLS));
            }
            else if (alpn.Count == 2 && alpn[0] == SslApplicationProtocol.Http11 && alpn[1] == SslApplicationProtocol.Http2)
            {
                inputBuffers.SetNextBuffer(new InputSecurityBuffer(s_http12, SecurityBufferType.SECBUFFER_APPLICATION_PROTOCOLS));
            }
            else if (alpn.Count == 2 && alpn[0] == SslApplicationProtocol.Http2 && alpn[1] == SslApplicationProtocol.Http11)
            {
                inputBuffers.SetNextBuffer(new InputSecurityBuffer(s_http21, SecurityBufferType.SECBUFFER_APPLICATION_PROTOCOLS));
            }
            else
            {
                int protocolLength = Interop.Sec_Application_Protocols.GetProtocolLength(alpn);
                int bufferLength = sizeof(Interop.Sec_Application_Protocols) + protocolLength;

                Span<byte> alpnBuffer = bufferLength <= localBuffer.Length ? localBuffer : new byte[bufferLength];
                Interop.Sec_Application_Protocols.SetProtocols(alpnBuffer, alpn, protocolLength);
                inputBuffers.SetNextBuffer(new InputSecurityBuffer(alpnBuffer, SecurityBufferType.SECBUFFER_APPLICATION_PROTOCOLS));
            }
        }

        public static SecurityStatusPal SelectApplicationProtocol(
            SafeFreeCredentials? credentialsHandle,
            SafeDeleteSslContext? context,
            SslAuthenticationOptions sslAuthenticationOptions,
            ReadOnlySpan<byte> clientProtocols)
        {
            throw new PlatformNotSupportedException(nameof(SelectApplicationProtocol));
        }

        public static unsafe ProtocolToken AcceptSecurityContext(
            ref SafeFreeCredentials? credentialsHandle,
            ref SafeDeleteSslContext? context,
            ReadOnlySpan<byte> inputBuffer,
            SslAuthenticationOptions sslAuthenticationOptions)
        {
            Interop.SspiCli.ContextFlags unusedAttributes = default;

            scoped InputSecurityBuffers inputBuffers = default;
            inputBuffers.SetNextBuffer(new InputSecurityBuffer(inputBuffer, SecurityBufferType.SECBUFFER_TOKEN));
            inputBuffers.SetNextBuffer(new InputSecurityBuffer(default, SecurityBufferType.SECBUFFER_EMPTY));
            if (context == null && sslAuthenticationOptions.ApplicationProtocols != null && sslAuthenticationOptions.ApplicationProtocols.Count != 0)
            {
                Span<byte> localBuffer = stackalloc byte[64];
                SetAlpn(ref inputBuffers, sslAuthenticationOptions.ApplicationProtocols, localBuffer);
            }

            var resultBuffer = new SecurityBuffer(null, SecurityBufferType.SECBUFFER_TOKEN);

            int errorCode = SSPIWrapper.AcceptSecurityContext(
                GlobalSSPI.SSPISecureChannel,
                credentialsHandle,
                ref context,
                ServerRequiredFlags | (sslAuthenticationOptions.RemoteCertRequired ? Interop.SspiCli.ContextFlags.MutualAuth : Interop.SspiCli.ContextFlags.Zero),
                Interop.SspiCli.Endianness.SECURITY_NATIVE_DREP,
                inputBuffers,
                ref resultBuffer,
                ref unusedAttributes);

            //outputBuffer = resultBuffer.token;
            ProtocolToken token;
            token.Payload = resultBuffer.token;
            token.Size = resultBuffer.size;
            token.Status = SecurityStatusAdapterPal.GetSecurityStatusPalFromNativeInt(errorCode);
            return token;
        }

        public static bool TryUpdateClintCertificate(
            SafeFreeCredentials? _1,
            SafeDeleteSslContext? _2,
            SslAuthenticationOptions _3)
        {
            // We will need to allocate new credential handle
            return false;
        }

        public static unsafe ProtocolToken InitializeSecurityContext(
            ref SafeFreeCredentials? credentialsHandle,
            ref SafeDeleteSslContext? context,
            string? targetName,
            ReadOnlySpan<byte> inputBuffer,
            SslAuthenticationOptions sslAuthenticationOptions)
        {
            bool newContext = context == null;
            Interop.SspiCli.ContextFlags unusedAttributes = default;

            scoped InputSecurityBuffers inputBuffers = default;
            inputBuffers.SetNextBuffer(new InputSecurityBuffer(inputBuffer, SecurityBufferType.SECBUFFER_TOKEN));
            inputBuffers.SetNextBuffer(new InputSecurityBuffer(default, SecurityBufferType.SECBUFFER_EMPTY));
            if (context == null && sslAuthenticationOptions.ApplicationProtocols != null && sslAuthenticationOptions.ApplicationProtocols.Count != 0)
            {
                Span<byte> localBuffer = stackalloc byte[64];
                SetAlpn(ref inputBuffers, sslAuthenticationOptions.ApplicationProtocols, localBuffer);
            }

            var resultBuffer = new SecurityBuffer(null, SecurityBufferType.SECBUFFER_TOKEN);

            int errorCode = SSPIWrapper.InitializeSecurityContext(
                            GlobalSSPI.SSPISecureChannel,
                            ref credentialsHandle,
                            ref context,
                            targetName,
                            RequiredFlags | Interop.SspiCli.ContextFlags.InitManualCredValidation,
                            Interop.SspiCli.Endianness.SECURITY_NATIVE_DREP,
                            inputBuffers,
                            ref resultBuffer,
                            ref unusedAttributes);

<<<<<<< HEAD
            ProtocolToken token;
            token.Payload = resultBuffer.token;
            token.Size = resultBuffer.size;
            token.Status = SecurityStatusAdapterPal.GetSecurityStatusPalFromNativeInt(errorCode);
            return token;
=======
            if (!sslAuthenticationOptions.AllowTlsResume && newContext && context != null)
            {
                var securityBuffer = new SecurityBuffer(s_sessionTokenBuffer, SecurityBufferType.SECBUFFER_TOKEN);

                SecurityStatusPal result = SecurityStatusAdapterPal.GetSecurityStatusPalFromNativeInt(SSPIWrapper.ApplyControlToken(
                    GlobalSSPI.SSPISecureChannel,
                    ref context,
                    in securityBuffer));

                if (result.ErrorCode != SecurityStatusPalErrorCode.OK)
                {
                    return result;
                }
            }
            outputBuffer = resultBuffer.token;
            return SecurityStatusAdapterPal.GetSecurityStatusPalFromNativeInt(errorCode);
>>>>>>> 04553bf3
        }

        public static ProtocolToken Renegotiate(
            ref SafeFreeCredentials? credentialsHandle,
            ref SafeDeleteSslContext? context,
            SslAuthenticationOptions sslAuthenticationOptions)
        {
            return AcceptSecurityContext(ref credentialsHandle, ref context, Span<byte>.Empty, sslAuthenticationOptions);
        }

        public static SafeFreeCredentials AcquireCredentialsHandle(SslAuthenticationOptions sslAuthenticationOptions, bool newCredentialsRequested)
        {
            SslStreamCertificateContext? certificateContext = sslAuthenticationOptions.CertificateContext;

            try
            {
                EncryptionPolicy policy = sslAuthenticationOptions.EncryptionPolicy;

                // New crypto API supports TLS1.3 but it does not allow to force NULL encryption.
#pragma warning disable SYSLIB0040 // NoEncryption and AllowNoEncryption are obsolete
                SafeFreeCredentials cred = !UseNewCryptoApi || policy == EncryptionPolicy.NoEncryption ?
                    AcquireCredentialsHandleSchannelCred(sslAuthenticationOptions) :
                    AcquireCredentialsHandleSchCredentials(sslAuthenticationOptions);
#pragma warning restore SYSLIB0040

                if (certificateContext != null && certificateContext.Trust != null && certificateContext.Trust._sendTrustInHandshake)
                {
                    AttachCertificateStore(cred, certificateContext.Trust._store!);
                }

                // Windows can fail to get local credentials in case of TLS Resume.
                // We will store associated certificate in credentials and use it in case
                // of TLS resume. It will be disposed when the credentials are.
                if (newCredentialsRequested && sslAuthenticationOptions.CertificateContext != null)
                {
                    SafeFreeCredential_SECURITY handle = (SafeFreeCredential_SECURITY)cred;
                    // We need to create copy to avoid Disposal issue.
                    handle.LocalCertificate = new X509Certificate2(sslAuthenticationOptions.CertificateContext.TargetCertificate);
                }

                return cred;
            }
            catch (Win32Exception e) when (e.NativeErrorCode == (int)Interop.SECURITY_STATUS.NoCredentials && certificateContext != null)
            {
                Debug.Assert(certificateContext.TargetCertificate.HasPrivateKey);
                using SafeCertContextHandle safeCertContextHandle = Interop.Crypt32.CertDuplicateCertificateContext(certificateContext.TargetCertificate.Handle);
                // on Windows we do not support ephemeral keys.
                throw new AuthenticationException(safeCertContextHandle.HasEphemeralPrivateKey ? SR.net_auth_ephemeral : SR.net_auth_SSPI, e);
            }
            catch (Win32Exception e)
            {
                throw new AuthenticationException(SR.net_auth_SSPI, e);
            }
        }

        private static unsafe void AttachCertificateStore(SafeFreeCredentials cred, X509Store store)
        {
            Interop.SspiCli.SecPkgCred_ClientCertPolicy clientCertPolicy = default;
            fixed (char* ptr = store.Name)
            {
                clientCertPolicy.pwszSslCtlStoreName = ptr;
                Interop.SECURITY_STATUS errorCode = Interop.SspiCli.SetCredentialsAttributesW(
                            cred._handle,
                            (long)Interop.SspiCli.ContextAttribute.SECPKG_ATTR_CLIENT_CERT_POLICY,
                            clientCertPolicy,
                            sizeof(Interop.SspiCli.SecPkgCred_ClientCertPolicy));

                if (errorCode != Interop.SECURITY_STATUS.OK)
                {
                    throw new Win32Exception((int)errorCode);
                }
            }

            return;
        }

        // This is legacy crypto API used on .NET Framework and older Windows versions.
        // It only supports TLS up to 1.2
        public static unsafe SafeFreeCredentials AcquireCredentialsHandleSchannelCred(SslAuthenticationOptions authOptions)
        {
            X509Certificate2? certificate = authOptions.CertificateContext?.TargetCertificate;
            bool isServer = authOptions.IsServer;
            int protocolFlags = GetProtocolFlagsFromSslProtocols(authOptions.EnabledSslProtocols, isServer);
            Interop.SspiCli.SCHANNEL_CRED.Flags flags;
            Interop.SspiCli.CredentialUse direction;

            if (!isServer)
            {
                direction = Interop.SspiCli.CredentialUse.SECPKG_CRED_OUTBOUND;
                flags =
                    Interop.SspiCli.SCHANNEL_CRED.Flags.SCH_CRED_MANUAL_CRED_VALIDATION |
                    Interop.SspiCli.SCHANNEL_CRED.Flags.SCH_CRED_NO_DEFAULT_CREDS |
                    Interop.SspiCli.SCHANNEL_CRED.Flags.SCH_SEND_AUX_RECORD;

                // Request OCSP Stapling from the server
                if (authOptions.CertificateRevocationCheckMode != X509RevocationMode.NoCheck)
                {
                    flags |=
                        Interop.SspiCli.SCHANNEL_CRED.Flags.SCH_CRED_REVOCATION_CHECK_END_CERT |
                        Interop.SspiCli.SCHANNEL_CRED.Flags.SCH_CRED_IGNORE_NO_REVOCATION_CHECK |
                        Interop.SspiCli.SCHANNEL_CRED.Flags.SCH_CRED_IGNORE_REVOCATION_OFFLINE;
                }
            }
            else
            {
                direction = Interop.SspiCli.CredentialUse.SECPKG_CRED_INBOUND;
                flags =
                    Interop.SspiCli.SCHANNEL_CRED.Flags.SCH_SEND_AUX_RECORD |
                    Interop.SspiCli.SCHANNEL_CRED.Flags.SCH_CRED_NO_SYSTEM_MAPPER;
                if (!authOptions.AllowTlsResume)
                {
                    // Works only on server
                    flags |= Interop.SspiCli.SCHANNEL_CRED.Flags.SCH_CRED_DISABLE_RECONNECTS;
                }
            }

            EncryptionPolicy policy = authOptions.EncryptionPolicy;

#pragma warning disable SYSLIB0040 // NoEncryption and AllowNoEncryption are obsolete
            // Always opt-in SCH_USE_STRONG_CRYPTO for TLS.
            if (((protocolFlags == 0) ||
                    (protocolFlags & ~(Interop.SChannel.SP_PROT_SSL2 | Interop.SChannel.SP_PROT_SSL3)) != 0)
                    && (policy != EncryptionPolicy.AllowNoEncryption) && (policy != EncryptionPolicy.NoEncryption))
            {
                flags |= Interop.SspiCli.SCHANNEL_CRED.Flags.SCH_USE_STRONG_CRYPTO;
            }
#pragma warning restore SYSLIB0040

            if (NetEventSource.Log.IsEnabled()) NetEventSource.Info($"flags=({flags}), ProtocolFlags=({protocolFlags}), EncryptionPolicy={policy}");
            Interop.SspiCli.SCHANNEL_CRED secureCredential = CreateSecureCredential(
                flags,
                protocolFlags,
                policy);

            if (!isServer && !authOptions.AllowTlsResume)
            {
                secureCredential.dwSessionLifespan = -1;
            }

            if (certificate != null)
            {
                secureCredential.cCreds = 1;
                Interop.Crypt32.CERT_CONTEXT* certificateHandle = (Interop.Crypt32.CERT_CONTEXT*)certificate.Handle;
                secureCredential.paCred = &certificateHandle;
            }

            return AcquireCredentialsHandle(direction, &secureCredential);
        }

        // This function uses new crypto API to support TLS 1.3 and beyond.
        public static unsafe SafeFreeCredentials AcquireCredentialsHandleSchCredentials(SslAuthenticationOptions authOptions)
        {
            X509Certificate2? certificate = authOptions.CertificateContext?.TargetCertificate;
            bool isServer = authOptions.IsServer;
            int protocolFlags = GetProtocolFlagsFromSslProtocols(authOptions.EnabledSslProtocols, isServer);
            Interop.SspiCli.SCH_CREDENTIALS.Flags flags;
            Interop.SspiCli.CredentialUse direction;

            if (isServer)
            {
                direction = Interop.SspiCli.CredentialUse.SECPKG_CRED_INBOUND;
                flags = Interop.SspiCli.SCH_CREDENTIALS.Flags.SCH_SEND_AUX_RECORD;
                if (authOptions.CertificateContext?.Trust?._sendTrustInHandshake == true)
                {
                    flags |= Interop.SspiCli.SCH_CREDENTIALS.Flags.SCH_CRED_NO_SYSTEM_MAPPER;
                }
                if (!authOptions.AllowTlsResume)
                {
                    // Works only on server
                    flags |= Interop.SspiCli.SCH_CREDENTIALS.Flags.SCH_CRED_DISABLE_RECONNECTS;
                }
            }
            else
            {
                direction = Interop.SspiCli.CredentialUse.SECPKG_CRED_OUTBOUND;
                flags =
                    Interop.SspiCli.SCH_CREDENTIALS.Flags.SCH_CRED_MANUAL_CRED_VALIDATION |
                    Interop.SspiCli.SCH_CREDENTIALS.Flags.SCH_CRED_NO_DEFAULT_CREDS |
                    Interop.SspiCli.SCH_CREDENTIALS.Flags.SCH_SEND_AUX_RECORD;

                // Request OCSP Stapling from the server
                if (authOptions.CertificateRevocationCheckMode != X509RevocationMode.NoCheck)
                {
                    flags |=
                        Interop.SspiCli.SCH_CREDENTIALS.Flags.SCH_CRED_REVOCATION_CHECK_END_CERT |
                        Interop.SspiCli.SCH_CREDENTIALS.Flags.SCH_CRED_IGNORE_NO_REVOCATION_CHECK |
                        Interop.SspiCli.SCH_CREDENTIALS.Flags.SCH_CRED_IGNORE_REVOCATION_OFFLINE;
                }
            }

            EncryptionPolicy policy = authOptions.EncryptionPolicy;

            if (policy == EncryptionPolicy.RequireEncryption)
            {
                // Always opt-in SCH_USE_STRONG_CRYPTO for TLS.
                if ((protocolFlags & Interop.SChannel.SP_PROT_SSL3) == 0)
                {
                    flags |= Interop.SspiCli.SCH_CREDENTIALS.Flags.SCH_USE_STRONG_CRYPTO;
                }
            }
#pragma warning disable SYSLIB0040 // NoEncryption and AllowNoEncryption are obsolete
            else if (policy == EncryptionPolicy.AllowNoEncryption)
            {
                // Allow null encryption cipher in addition to other ciphers.
                flags |= Interop.SspiCli.SCH_CREDENTIALS.Flags.SCH_ALLOW_NULL_ENCRYPTION;
            }
#pragma warning restore SYSLIB0040
            else
            {
                throw new ArgumentException(SR.Format(SR.net_invalid_enum, "EncryptionPolicy"), nameof(policy));
            }

            Interop.SspiCli.SCH_CREDENTIALS credential = default;
            credential.dwVersion = Interop.SspiCli.SCH_CREDENTIALS.CurrentVersion;
            credential.dwFlags = flags;
            if (!isServer && !authOptions.AllowTlsResume)
            {
                credential.dwSessionLifespan = -1;
            }

            if (certificate != null)
            {
                credential.cCreds = 1;
                Interop.Crypt32.CERT_CONTEXT* certificateHandle = (Interop.Crypt32.CERT_CONTEXT*)certificate.Handle;
                credential.paCred = &certificateHandle;
            }

            if (NetEventSource.Log.IsEnabled()) NetEventSource.Info($"flags=({flags}), ProtocolFlags=({protocolFlags}), EncryptionPolicy={policy}");

            if (protocolFlags != 0)
            {
                // If we were asked to do specific protocol we need to fill TLS_PARAMETERS.
                Interop.SspiCli.TLS_PARAMETERS tlsParameters = default;
                tlsParameters.grbitDisabledProtocols = (uint)protocolFlags ^ uint.MaxValue;

                credential.cTlsParameters = 1;
                credential.pTlsParameters = &tlsParameters;
            }

            return AcquireCredentialsHandle(direction, &credential);
        }

        public static unsafe ProtocolToken EncryptMessage(SafeDeleteSslContext securityContext, ReadOnlyMemory<byte> input, int headerSize, int trailerSize)
        {
            ProtocolToken token;

            // Ensure that there is sufficient space for the message output.
            int bufferSizeNeeded = checked(input.Length + headerSize + trailerSize);
            token.Payload = ArrayPool<byte>.Shared.Rent(bufferSizeNeeded);
            // Copy the input into the output buffer to prepare for SCHANNEL's expectations
            input.Span.CopyTo(new Span<byte>(token.Payload, headerSize, input.Length));

            const int NumSecBuffers = 4; // header + data + trailer + empty
            Interop.SspiCli.SecBuffer* unmanagedBuffer = stackalloc Interop.SspiCli.SecBuffer[NumSecBuffers];
            Interop.SspiCli.SecBufferDesc sdcInOut = new Interop.SspiCli.SecBufferDesc(NumSecBuffers)
            {
                pBuffers = unmanagedBuffer
            };
            fixed (byte* outputPtr = token.Payload)
            {
                Interop.SspiCli.SecBuffer* headerSecBuffer = &unmanagedBuffer[0];
                headerSecBuffer->BufferType = SecurityBufferType.SECBUFFER_STREAM_HEADER;
                headerSecBuffer->pvBuffer = (IntPtr)outputPtr;
                headerSecBuffer->cbBuffer = headerSize;

                Interop.SspiCli.SecBuffer* dataSecBuffer = &unmanagedBuffer[1];
                dataSecBuffer->BufferType = SecurityBufferType.SECBUFFER_DATA;
                dataSecBuffer->pvBuffer = (IntPtr)(outputPtr + headerSize);
                dataSecBuffer->cbBuffer = input.Length;

                Interop.SspiCli.SecBuffer* trailerSecBuffer = &unmanagedBuffer[2];
                trailerSecBuffer->BufferType = SecurityBufferType.SECBUFFER_STREAM_TRAILER;
                trailerSecBuffer->pvBuffer = (IntPtr)(outputPtr + headerSize + input.Length);
                trailerSecBuffer->cbBuffer = trailerSize;

                Interop.SspiCli.SecBuffer* emptySecBuffer = &unmanagedBuffer[3];
                emptySecBuffer->BufferType = SecurityBufferType.SECBUFFER_EMPTY;
                emptySecBuffer->cbBuffer = 0;
                emptySecBuffer->pvBuffer = IntPtr.Zero;

                int errorCode = GlobalSSPI.SSPISecureChannel.EncryptMessage(securityContext, ref sdcInOut, 0);

                if (errorCode != 0)
                {
                    if (NetEventSource.Log.IsEnabled())
                        NetEventSource.Info(securityContext, $"Encrypt ERROR {errorCode:X}");
                    token.Size = 0;
                    token.Status = SecurityStatusAdapterPal.GetSecurityStatusPalFromNativeInt(errorCode);
                    return token;
                }

                Debug.Assert(headerSecBuffer->cbBuffer >= 0 && dataSecBuffer->cbBuffer >= 0 && trailerSecBuffer->cbBuffer >= 0);
                Debug.Assert(checked(headerSecBuffer->cbBuffer + dataSecBuffer->cbBuffer + trailerSecBuffer->cbBuffer) <= token.Payload.Length);

                token.Size = checked(headerSecBuffer->cbBuffer + dataSecBuffer->cbBuffer + trailerSecBuffer->cbBuffer);
                token.Status = new SecurityStatusPal(SecurityStatusPalErrorCode.OK);
            }

            return token;
        }

        public static unsafe SecurityStatusPal DecryptMessage(SafeDeleteSslContext? securityContext, Span<byte> buffer, out int offset, out int count)
        {
            const int NumSecBuffers = 4; // data + empty + empty + empty
            fixed (byte* bufferPtr = buffer)
            {
                Interop.SspiCli.SecBuffer* unmanagedBuffer = stackalloc Interop.SspiCli.SecBuffer[NumSecBuffers];
                Interop.SspiCli.SecBuffer* dataBuffer = &unmanagedBuffer[0];
                dataBuffer->BufferType = SecurityBufferType.SECBUFFER_DATA;
                dataBuffer->pvBuffer = (IntPtr)bufferPtr;
                dataBuffer->cbBuffer = buffer.Length;

                for (int i = 1; i < NumSecBuffers; i++)
                {
                    Interop.SspiCli.SecBuffer* emptyBuffer = &unmanagedBuffer[i];
                    emptyBuffer->BufferType = SecurityBufferType.SECBUFFER_EMPTY;
                    emptyBuffer->pvBuffer = IntPtr.Zero;
                    emptyBuffer->cbBuffer = 0;
                }

                Interop.SspiCli.SecBufferDesc sdcInOut = new Interop.SspiCli.SecBufferDesc(NumSecBuffers)
                {
                    pBuffers = unmanagedBuffer
                };
                Interop.SECURITY_STATUS errorCode = (Interop.SECURITY_STATUS)GlobalSSPI.SSPISecureChannel.DecryptMessage(securityContext!, ref sdcInOut, out _);

                // Decrypt may repopulate the sec buffers, likely with header + data + trailer + empty.
                // We need to find the data.
                count = 0;
                offset = 0;
                for (int i = 0; i < NumSecBuffers; i++)
                {
                    // Successfully decoded data and placed it at the following position in the buffer,
                    if ((errorCode == Interop.SECURITY_STATUS.OK && unmanagedBuffer[i].BufferType == SecurityBufferType.SECBUFFER_DATA)
                        // or we failed to decode the data, here is the encoded data.
                        || (errorCode != Interop.SECURITY_STATUS.OK && unmanagedBuffer[i].BufferType == SecurityBufferType.SECBUFFER_EXTRA))
                    {
                        offset = (int)((byte*)unmanagedBuffer[i].pvBuffer - bufferPtr);
                        count = unmanagedBuffer[i].cbBuffer;

                        // output is ignored on Windows. We always decrypt in place and we set outputOffset to indicate where the data start.
                        Debug.Assert(offset >= 0 && count >= 0, $"Expected offset and count greater than 0, got {offset} and {count}");
                        Debug.Assert(checked(offset + count) <= buffer.Length, $"Expected offset+count <= buffer.Length, got {offset}+{count}>={buffer.Length}");

                        break;
                    }
                }

                return SecurityStatusAdapterPal.GetSecurityStatusPalFromInterop(errorCode);
            }
        }

        public static SecurityStatusPal ApplyAlertToken(SafeDeleteSslContext? securityContext, TlsAlertType alertType, TlsAlertMessage alertMessage)
        {
            var alertToken = new Interop.SChannel.SCHANNEL_ALERT_TOKEN
            {
                dwTokenType = Interop.SChannel.SCHANNEL_ALERT,
                dwAlertType = (uint)alertType,
                dwAlertNumber = (uint)alertMessage
            };
            byte[] buffer = MemoryMarshal.AsBytes(new ReadOnlySpan<Interop.SChannel.SCHANNEL_ALERT_TOKEN>(in alertToken)).ToArray();
            var securityBuffer = new SecurityBuffer(buffer, SecurityBufferType.SECBUFFER_TOKEN);

            var errorCode = (Interop.SECURITY_STATUS)SSPIWrapper.ApplyControlToken(
                GlobalSSPI.SSPISecureChannel,
                ref securityContext,
                in securityBuffer);

            return SecurityStatusAdapterPal.GetSecurityStatusPalFromInterop(errorCode, attachException: true);
        }

        private static readonly byte[] s_schannelShutdownBytes = BitConverter.GetBytes(Interop.SChannel.SCHANNEL_SHUTDOWN);

        public static SecurityStatusPal ApplyShutdownToken(SafeDeleteSslContext? securityContext)
        {
            var securityBuffer = new SecurityBuffer(s_schannelShutdownBytes, SecurityBufferType.SECBUFFER_TOKEN);

            var errorCode = (Interop.SECURITY_STATUS)SSPIWrapper.ApplyControlToken(
                GlobalSSPI.SSPISecureChannel,
                ref securityContext,
                in securityBuffer);

            return SecurityStatusAdapterPal.GetSecurityStatusPalFromInterop(errorCode, attachException: true);
        }

        public static SafeFreeContextBufferChannelBinding? QueryContextChannelBinding(SafeDeleteContext securityContext, ChannelBindingKind attribute)
        {
            return SSPIWrapper.QueryContextChannelBinding(GlobalSSPI.SSPISecureChannel, securityContext, (Interop.SspiCli.ContextAttribute)attribute);
        }

        public static void QueryContextStreamSizes(SafeDeleteContext securityContext, out StreamSizes streamSizes)
        {
            SecPkgContext_StreamSizes interopStreamSizes = default;
            bool success = SSPIWrapper.QueryBlittableContextAttributes(GlobalSSPI.SSPISecureChannel, securityContext, Interop.SspiCli.ContextAttribute.SECPKG_ATTR_STREAM_SIZES, ref interopStreamSizes);
            Debug.Assert(success);
            streamSizes = new StreamSizes(interopStreamSizes);
        }

        public static void QueryContextConnectionInfo(SafeDeleteContext securityContext, ref SslConnectionInfo connectionInfo)
        {
            connectionInfo.UpdateSslConnectionInfo(securityContext);
        }

        private static int GetProtocolFlagsFromSslProtocols(SslProtocols protocols, bool isServer)
        {
            int protocolFlags = (int)protocols;

            if (isServer)
            {
                protocolFlags &= Interop.SChannel.ServerProtocolMask;
            }
            else
            {
                protocolFlags &= Interop.SChannel.ClientProtocolMask;
            }

            return protocolFlags;
        }

        private static Interop.SspiCli.SCHANNEL_CRED CreateSecureCredential(
            Interop.SspiCli.SCHANNEL_CRED.Flags flags,
            int protocols, EncryptionPolicy policy)
        {
            var credential = new Interop.SspiCli.SCHANNEL_CRED()
            {
                hRootStore = IntPtr.Zero,
                aphMappers = IntPtr.Zero,
                palgSupportedAlgs = IntPtr.Zero,
                paCred = null,
                cCreds = 0,
                cMappers = 0,
                cSupportedAlgs = 0,
                dwSessionLifespan = 0,
                reserved = 0,
                dwVersion = Interop.SspiCli.SCHANNEL_CRED.CurrentVersion
            };

            if (policy == EncryptionPolicy.RequireEncryption)
            {
                // Prohibit null encryption cipher.
                credential.dwMinimumCipherStrength = 0;
                credential.dwMaximumCipherStrength = 0;
            }
#pragma warning disable SYSLIB0040 // NoEncryption and AllowNoEncryption are obsolete
            else if (policy == EncryptionPolicy.AllowNoEncryption)
            {
                // Allow null encryption cipher in addition to other ciphers.
                credential.dwMinimumCipherStrength = -1;
                credential.dwMaximumCipherStrength = 0;
            }
            else if (policy == EncryptionPolicy.NoEncryption)
            {
                // Suppress all encryption and require null encryption cipher only
                credential.dwMinimumCipherStrength = -1;
                credential.dwMaximumCipherStrength = -1;
            }
#pragma warning restore SYSLIB0040
            else
            {
                throw new ArgumentException(SR.Format(SR.net_invalid_enum, "EncryptionPolicy"), nameof(policy));
            }

            credential.dwFlags = flags;
            credential.grbitEnabledProtocols = protocols;

            return credential;
        }

        //
        // Security: we temporarily reset thread token to open the handle under process account.
        //
        private static unsafe SafeFreeCredentials AcquireCredentialsHandle(Interop.SspiCli.CredentialUse credUsage, Interop.SspiCli.SCHANNEL_CRED* secureCredential)
        {
            // First try without impersonation, if it fails, then try the process account.
            // I.E. We don't know which account the certificate context was created under.
            try
            {
                //
                // For app-compat we want to ensure the credential are accessed under >>process<< account.
                //
                using SafeAccessTokenHandle invalidHandle = SafeAccessTokenHandle.InvalidHandle;
                return WindowsIdentity.RunImpersonated<SafeFreeCredentials>(invalidHandle, () =>
                {
                    return SSPIWrapper.AcquireCredentialsHandle(GlobalSSPI.SSPISecureChannel, SecurityPackage, credUsage, secureCredential);
                });
            }
            catch
            {
                return SSPIWrapper.AcquireCredentialsHandle(GlobalSSPI.SSPISecureChannel, SecurityPackage, credUsage, secureCredential);
            }
        }

        private static unsafe SafeFreeCredentials AcquireCredentialsHandle(Interop.SspiCli.CredentialUse credUsage, Interop.SspiCli.SCH_CREDENTIALS* secureCredential)
        {
            // First try without impersonation, if it fails, then try the process account.
            // I.E. We don't know which account the certificate context was created under.
            try
            {
                //
                // For app-compat we want to ensure the credential are accessed under >>process<< account.
                //
                using SafeAccessTokenHandle invalidHandle = SafeAccessTokenHandle.InvalidHandle;
                return WindowsIdentity.RunImpersonated<SafeFreeCredentials>(invalidHandle, () =>
                {
                    return SSPIWrapper.AcquireCredentialsHandle(GlobalSSPI.SSPISecureChannel, SecurityPackage, credUsage, secureCredential);
                });
            }
            catch
            {
                return SSPIWrapper.AcquireCredentialsHandle(GlobalSSPI.SSPISecureChannel, SecurityPackage, credUsage, secureCredential);
            }
        }

    }
}<|MERGE_RESOLUTION|>--- conflicted
+++ resolved
@@ -178,13 +178,12 @@
                             ref resultBuffer,
                             ref unusedAttributes);
 
-<<<<<<< HEAD
+
             ProtocolToken token;
             token.Payload = resultBuffer.token;
             token.Size = resultBuffer.size;
             token.Status = SecurityStatusAdapterPal.GetSecurityStatusPalFromNativeInt(errorCode);
-            return token;
-=======
+
             if (!sslAuthenticationOptions.AllowTlsResume && newContext && context != null)
             {
                 var securityBuffer = new SecurityBuffer(s_sessionTokenBuffer, SecurityBufferType.SECBUFFER_TOKEN);
@@ -196,12 +195,11 @@
 
                 if (result.ErrorCode != SecurityStatusPalErrorCode.OK)
                 {
-                    return result;
-                }
-            }
-            outputBuffer = resultBuffer.token;
-            return SecurityStatusAdapterPal.GetSecurityStatusPalFromNativeInt(errorCode);
->>>>>>> 04553bf3
+                    token.Status = result;
+                }
+            }
+
+            return token;
         }
 
         public static ProtocolToken Renegotiate(
