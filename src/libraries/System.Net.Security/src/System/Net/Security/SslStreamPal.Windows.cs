--- conflicted
+++ resolved
@@ -178,13 +178,13 @@
                             ref resultBuffer,
                             ref unusedAttributes);
 
-<<<<<<< HEAD
+
             ProtocolToken token;
             token.Payload = resultBuffer.token;
             token.Size = resultBuffer.size;
             token.Status = SecurityStatusAdapterPal.GetSecurityStatusPalFromNativeInt(errorCode);
-            return token;
-=======
+
+
             if (!sslAuthenticationOptions.AllowTlsResume && newContext && context != null)
             {
                 var securityBuffer = new SecurityBuffer(s_sessionTokenBuffer, SecurityBufferType.SECBUFFER_TOKEN);
@@ -194,14 +194,16 @@
                     ref context,
                     in securityBuffer));
 
+
                 if (result.ErrorCode != SecurityStatusPalErrorCode.OK)
                 {
-                    return result;
-                }
-            }
-            outputBuffer = resultBuffer.token;
-            return SecurityStatusAdapterPal.GetSecurityStatusPalFromNativeInt(errorCode);
->>>>>>> 69a0ce03
+
+                    token.Status = result;
+                }
+            }
+
+            return token;
+
         }
 
         public static ProtocolToken Renegotiate(
