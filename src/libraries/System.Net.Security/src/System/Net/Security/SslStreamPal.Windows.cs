--- conflicted
+++ resolved
@@ -140,15 +140,7 @@
 
         public static SafeFreeCredentials AcquireCredentialsHandle(SslStreamCertificateContext? certificateContext, SslProtocols protocols, EncryptionPolicy policy, bool isServer)
         {
-<<<<<<< HEAD
-            // New crypto API supports TLS1.3 but it does not allow to force NULL encryption.
-            SafeFreeCredentials cred = !UseNewCryptoApi || policy == EncryptionPolicy.NoEncryption ?
-                        AcquireCredentialsHandleSchannelCred(certificateContext, protocols, policy, isServer) :
-                        AcquireCredentialsHandleSchCredentials(certificateContext, protocols, policy, isServer);
-            if (certificateContext != null && certificateContext.Trust != null && certificateContext.Trust._sendTrustInHandshake)
-=======
             try
->>>>>>> eb51b02b
             {
                 // New crypto API supports TLS1.3 but it does not allow to force NULL encryption.
 #pragma warning disable SYSLIB0040 // NoEncryption and AllowNoEncryption are obsolete
