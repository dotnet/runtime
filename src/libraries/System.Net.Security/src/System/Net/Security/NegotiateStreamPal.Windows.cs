--- conflicted
+++ resolved
@@ -76,201 +76,5 @@
                 impersonationLevel != TokenImpersonationLevel.Impersonation &&
                 impersonationLevel != TokenImpersonationLevel.Delegation);
         }
-<<<<<<< HEAD
-
-        internal static int Encrypt(
-            SafeDeleteContext securityContext,
-            ReadOnlySpan<byte> buffer,
-            bool isConfidential,
-            bool isNtlm,
-            [NotNull] ref byte[]? output,
-            uint sequenceNumber)
-        {
-            SecPkgContext_Sizes sizes = default;
-            bool success = SSPIWrapper.QueryBlittableContextAttributes(GlobalSSPI.SSPIAuth, securityContext, Interop.SspiCli.ContextAttribute.SECPKG_ATTR_SIZES, ref sizes);
-            Debug.Assert(success);
-
-            int maxCount = checked(int.MaxValue - 4 - sizes.cbBlockSize - sizes.cbSecurityTrailer);
-            ArgumentOutOfRangeException.ThrowIfGreaterThan(buffer.Length, maxCount);
-
-            int resultSize = buffer.Length + sizes.cbSecurityTrailer + sizes.cbBlockSize;
-            if (output == null || output.Length < resultSize + 4)
-            {
-                output = new byte[resultSize + 4];
-            }
-
-            // Make a copy of user data for in-place encryption.
-            buffer.CopyTo(output.AsSpan(4 + sizes.cbSecurityTrailer));
-
-            // Prepare buffers TOKEN(signature), DATA and Padding.
-            ThreeSecurityBuffers buffers = default;
-            var securityBuffer = MemoryMarshal.CreateSpan(ref buffers._item0, 3);
-            securityBuffer[0] = new SecurityBuffer(output, 4, sizes.cbSecurityTrailer, SecurityBufferType.SECBUFFER_TOKEN);
-            securityBuffer[1] = new SecurityBuffer(output, 4 + sizes.cbSecurityTrailer, buffer.Length, SecurityBufferType.SECBUFFER_DATA);
-            securityBuffer[2] = new SecurityBuffer(output, 4 + sizes.cbSecurityTrailer + buffer.Length, sizes.cbBlockSize, SecurityBufferType.SECBUFFER_PADDING);
-
-            int errorCode;
-            if (isConfidential)
-            {
-                errorCode = SSPIWrapper.EncryptMessage(GlobalSSPI.SSPIAuth, securityContext, securityBuffer, sequenceNumber);
-            }
-            else
-            {
-                if (isNtlm)
-                {
-                    securityBuffer[1].type |= SecurityBufferType.SECBUFFER_READONLY;
-                }
-
-                errorCode = SSPIWrapper.MakeSignature(GlobalSSPI.SSPIAuth, securityContext, securityBuffer, 0);
-            }
-
-            if (errorCode != 0)
-            {
-                Exception e = new Win32Exception(errorCode);
-                if (NetEventSource.Log.IsEnabled()) NetEventSource.Error(null, e);
-                throw e;
-            }
-
-            // Compacting the result.
-            resultSize = securityBuffer[0].size;
-            bool forceCopy = false;
-            if (resultSize != sizes.cbSecurityTrailer)
-            {
-                forceCopy = true;
-                Buffer.BlockCopy(output, securityBuffer[1].offset, output, 4 + resultSize, securityBuffer[1].size);
-            }
-
-            resultSize += securityBuffer[1].size;
-            if (securityBuffer[2].size != 0 && (forceCopy || resultSize != (buffer.Length + sizes.cbSecurityTrailer)))
-            {
-                Buffer.BlockCopy(output, securityBuffer[2].offset, output, 4 + resultSize, securityBuffer[2].size);
-            }
-
-            resultSize += securityBuffer[2].size;
-            unchecked
-            {
-                output[0] = (byte)((resultSize) & 0xFF);
-                output[1] = (byte)(((resultSize) >> 8) & 0xFF);
-                output[2] = (byte)(((resultSize) >> 16) & 0xFF);
-                output[3] = (byte)(((resultSize) >> 24) & 0xFF);
-            }
-
-            return resultSize + 4;
-        }
-
-        internal static int Decrypt(
-            SafeDeleteContext securityContext,
-            byte[]? buffer,
-            int offset,
-            int count,
-            bool isConfidential,
-            bool isNtlm,
-            out int newOffset,
-            uint sequenceNumber)
-        {
-            if (offset < 0 || offset > (buffer == null ? 0 : buffer.Length))
-            {
-                Debug.Fail("Argument 'offset' out of range.");
-                throw new ArgumentOutOfRangeException(nameof(offset));
-            }
-
-            if (count < 0 || count > (buffer == null ? 0 : buffer.Length - offset))
-            {
-                Debug.Fail("Argument 'count' out of range.");
-                throw new ArgumentOutOfRangeException(nameof(count));
-            }
-
-            if (isNtlm)
-            {
-                return DecryptNtlm(securityContext, buffer, offset, count, isConfidential, out newOffset, sequenceNumber);
-            }
-
-            //
-            // Kerberos and up
-            //
-            TwoSecurityBuffers buffers = default;
-            var securityBuffer = MemoryMarshal.CreateSpan(ref buffers._item0, 2);
-            securityBuffer[0] = new SecurityBuffer(buffer, offset, count, SecurityBufferType.SECBUFFER_STREAM);
-            securityBuffer[1] = new SecurityBuffer(0, SecurityBufferType.SECBUFFER_DATA);
-
-            int errorCode;
-            if (isConfidential)
-            {
-                errorCode = SSPIWrapper.DecryptMessage(GlobalSSPI.SSPIAuth, securityContext, securityBuffer, sequenceNumber);
-            }
-            else
-            {
-                errorCode = SSPIWrapper.VerifySignature(GlobalSSPI.SSPIAuth, securityContext, securityBuffer, sequenceNumber);
-            }
-
-            if (errorCode != 0)
-            {
-                Exception e = new Win32Exception(errorCode);
-                if (NetEventSource.Log.IsEnabled()) NetEventSource.Error(null, e);
-                throw e;
-            }
-
-            if (securityBuffer[1].type != SecurityBufferType.SECBUFFER_DATA)
-            {
-                throw new InternalException(securityBuffer[1].type);
-            }
-
-            newOffset = securityBuffer[1].offset;
-            return securityBuffer[1].size;
-        }
-
-        private static int DecryptNtlm(
-            SafeDeleteContext securityContext,
-            byte[]? buffer,
-            int offset,
-            int count,
-            bool isConfidential,
-            out int newOffset,
-            uint sequenceNumber)
-        {
-            const int ntlmSignatureLength = 16;
-            // For the most part the arguments are verified in Decrypt().
-            if (count < ntlmSignatureLength)
-            {
-                Debug.Fail("Argument 'count' out of range.");
-                throw new ArgumentOutOfRangeException(nameof(count));
-            }
-
-            TwoSecurityBuffers buffers = default;
-            var securityBuffer = MemoryMarshal.CreateSpan(ref buffers._item0, 2);
-            securityBuffer[0] = new SecurityBuffer(buffer, offset, ntlmSignatureLength, SecurityBufferType.SECBUFFER_TOKEN);
-            securityBuffer[1] = new SecurityBuffer(buffer, offset + ntlmSignatureLength, count - ntlmSignatureLength, SecurityBufferType.SECBUFFER_DATA);
-
-            int errorCode;
-            SecurityBufferType realDataType = SecurityBufferType.SECBUFFER_DATA;
-
-            if (isConfidential)
-            {
-                errorCode = SSPIWrapper.DecryptMessage(GlobalSSPI.SSPIAuth, securityContext, securityBuffer, sequenceNumber);
-            }
-            else
-            {
-                realDataType |= SecurityBufferType.SECBUFFER_READONLY;
-                securityBuffer[1].type = realDataType;
-                errorCode = SSPIWrapper.VerifySignature(GlobalSSPI.SSPIAuth, securityContext, securityBuffer, sequenceNumber);
-            }
-
-            if (errorCode != 0)
-            {
-                Exception e = new Win32Exception(errorCode);
-                if (NetEventSource.Log.IsEnabled()) NetEventSource.Error(null, e);
-                throw new Win32Exception(errorCode);
-            }
-
-            if (securityBuffer[1].type != realDataType)
-            {
-                throw new InternalException(securityBuffer[1].type);
-            }
-
-            newOffset = securityBuffer[1].offset;
-            return securityBuffer[1].size;
-        }
-=======
->>>>>>> 8558cdc3
     }
 }