--- conflicted
+++ resolved
@@ -1,11 +1,7 @@
 <Project Sdk="Microsoft.NET.Sdk">
   <PropertyGroup>
-<<<<<<< HEAD
     <TargetFrameworks>$(NetCoreAppCurrent);</TargetFrameworks>
-=======
-    <Configurations>$(NetCoreAppCurrent)-Debug;$(NetCoreAppCurrent)-Release</Configurations>
     <Nullable>enable</Nullable>
->>>>>>> 1a6009b4
   </PropertyGroup>
   <ItemGroup>
     <Compile Include="System.Dynamic.Runtime.cs" />
