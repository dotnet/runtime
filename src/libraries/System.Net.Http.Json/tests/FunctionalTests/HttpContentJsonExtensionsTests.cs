--- conflicted
+++ resolved
@@ -1,4 +1,4 @@
-// Licensed to the .NET Foundation under one or more agreements.
+﻿// Licensed to the .NET Foundation under one or more agreements.
 // The .NET Foundation licenses this file to you under the MIT license.
 
 using System.Collections.Generic;
@@ -154,16 +154,9 @@
         [Fact]
         public async Task TestGetFromJsonAsyncTextPlainUtf16Async()
         {
-<<<<<<< HEAD
             string json = Person.Create().Serialize();
-            const int NumRequests = 2;
-            await LoopbackServer.CreateClientAndServerAsync(
-                async uri =>
-=======
-            const string json = @"{""Name"":""David"",""Age"":24}";
-            await HttpMessageHandlerLoopbackServer.CreateClientAndServerAsync(
-                async (handler, uri) =>
->>>>>>> 2b7a3012
+            await HttpMessageHandlerLoopbackServer.CreateClientAndServerAsync(
+                async (handler, uri) =>
                 {
                     using (HttpClient client = new HttpClient(handler))
                     {
