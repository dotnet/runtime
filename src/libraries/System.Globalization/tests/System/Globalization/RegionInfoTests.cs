// Licensed to the .NET Foundation under one or more agreements.
// The .NET Foundation licenses this file to you under the MIT license.

using System.Collections.Generic;
using System.Diagnostics;
using System.Linq;
using System.Tests;
using Microsoft.DotNet.RemoteExecutor;
using Xunit;

namespace System.Globalization.Tests
{
    public class RegionInfoPropertyTests
    {
        [Theory]
        [InlineData("US", "US", "US")]
        [InlineData("IT", "IT", "IT")]
        [InlineData("IE", "IE", "IE")]
        [InlineData("SA", "SA", "SA")]
        [InlineData("JP", "JP", "JP")]
        [InlineData("CN", "CN", "CN")]
        [InlineData("TW", "TW", "TW")]
        [InlineData("en-GB", "GB", "en-GB")]
        [InlineData("en-IE", "IE", "en-IE")]
        [InlineData("en-US", "US", "en-US")]
        [InlineData("zh-CN", "CN", "zh-CN")]
        public void Ctor(string name, string expectedName, string windowsDesktopName)
        {
            var regionInfo = new RegionInfo(name);
            Assert.True(windowsDesktopName.Equals(regionInfo.Name) || expectedName.Equals(regionInfo.Name));
            Assert.Equal(regionInfo.Name, regionInfo.ToString());
        }

        [Fact]
        public void Ctor_NullName_ThrowsArgumentNullException()
        {
            AssertExtensions.Throws<ArgumentNullException>("name", () => new RegionInfo(null));
        }

        [Fact]
        public void Ctor_EmptyName_ThrowsArgumentException()
        {
            AssertExtensions.Throws<ArgumentException>("name", null, () => new RegionInfo(""));
        }

        [Theory]
        [InlineData("no-such-culture")]
        [InlineData("en")]
        public void Ctor_InvalidName_ThrowsArgumentException(string name)
        {
            AssertExtensions.Throws<ArgumentException>("name", () => new RegionInfo(name));
        }

        [Fact]
        [PlatformSpecific(TestPlatforms.AnyUnix)]
        public void CurrentRegion_Unix()
        {
            using (new ThreadCultureChange("en-US"))
            {
                RegionInfo ri = new RegionInfo(new RegionInfo(CultureInfo.CurrentCulture.Name).TwoLetterISORegionName);
                Assert.True(RegionInfo.CurrentRegion.Equals(ri) || RegionInfo.CurrentRegion.Equals(new RegionInfo(CultureInfo.CurrentCulture.Name)));
                Assert.Same(RegionInfo.CurrentRegion, RegionInfo.CurrentRegion);
            }
        }

        [ConditionalFact(typeof(RemoteExecutor), nameof(RemoteExecutor.IsSupported))]
        [PlatformSpecific(TestPlatforms.Windows)]
        public void CurrentRegion_Windows()
        {
            RemoteExecutor.Invoke(() =>
            {
                RegionInfo ri = RegionInfo.CurrentRegion;
                CultureInfo.CurrentCulture.ClearCachedData(); // clear the current region cached data

                CultureInfo.CurrentCulture = CultureInfo.GetCultureInfo("ja-JP");

                // Changing the current culture shouldn't affect the default current region as we get it from Windows settings.
                Assert.Equal(ri.TwoLetterISORegionName, RegionInfo.CurrentRegion.TwoLetterISORegionName);
            }).Dispose();
        }


        [ConditionalTheory(typeof(RemoteExecutor), nameof(RemoteExecutor.IsSupported))]
        // We are testing with "no" as it match a neutral culture name. We want ensure this not conflict with region name.
        [InlineData("no")]
        [InlineData("No")]
        [InlineData("NO")]
        public void ValidateUsingCasedRegionName(string regionName)
        {
            RemoteExecutor.Invoke(name =>
            {
                // It is important to do this test in the following order because we have internal cache for regions.
                // creating the region with the original input name should be the first to do to ensure not cached before.
                string resultedName = new RegionInfo(name).Name;
                string expectedName = new RegionInfo(name.ToUpperInvariant()).Name;
                Assert.Equal(expectedName, resultedName);
            }, regionName).Dispose();
        }

        [Theory]
        [InlineData("en-US", "United States")]
        [OuterLoop("May fail on machines with multiple language packs installed")] // see https://github.com/dotnet/runtime/issues/30132
        [ActiveIssue("https://github.com/dotnet/runtime/issues/45951", TestPlatforms.Browser)]
        public void DisplayName(string name, string expected)
        {
            using (new ThreadCultureChange(null, new CultureInfo(name)))
            {
                Assert.Equal(expected, new RegionInfo(name).DisplayName);
            }
        }

        public static IEnumerable<object[]> NativeName_TestData()
        {
            // Android has its own ICU, which doesn't 100% map to UsingLimitedCultures
            if (PlatformDetection.IsNotUsingLimitedCultures || PlatformDetection.IsAndroid || PlatformDetection.IsHybridGlobalizationOnOSX)
            {
                yield return new object[] { "GB", "United Kingdom" };
                yield return new object[] { "SE", "Sverige" };
                yield return new object[] { "FR", "France" };
            }
            else
            {
                // Browser's ICU doesn't contain RegionInfo.NativeName
                yield return new object[] { "GB", "GB" };
                yield return new object[] { "SE", "SE" };
                yield return new object[] { "FR", "FR" };
            }
        }

        [Theory]
        [MemberData(nameof(NativeName_TestData))]
        public void NativeName(string name, string expected)
        {
            Assert.Equal(expected, new RegionInfo(name).NativeName);
        }

        public static IEnumerable<object[]> EnglishName_TestData()
        {
            // Android has its own ICU, which doesn't 100% map to UsingLimitedCultures
            if (PlatformDetection.IsNotUsingLimitedCultures || PlatformDetection.IsAndroid || PlatformDetection.IsHybridGlobalizationOnOSX)
            {
                yield return new object[] { "en-US", new string[] { "United States" } };
                yield return new object[] { "US", new string[] { "United States" } };
                yield return new object[] { "zh-CN", new string[] { "China", "People's Republic of China", "China mainland" }};
                yield return new object[] { "CN", new string[] { "China", "People's Republic of China", "China mainland" } };
            }
            else
            {
                // Browser's ICU doesn't contain RegionInfo.EnglishName
                yield return new object[] { "en-US", new string[] { "US" } };
                yield return new object[] { "US", new string[] { "US" } };
                yield return new object[] { "zh-CN", new string[] { "CN" }};
                yield return new object[] { "CN", new string[] { "CN" } };
            }
        }

        [Theory]
        [MemberData(nameof(EnglishName_TestData))]
        public void EnglishName(string name, string[] expected)
        {
            string result = new RegionInfo(name).EnglishName;
            Assert.True(expected.Contains(result), $"RegionInfo.EnglishName({name})='{result}' not found in the possible names ({String.Join(", ", expected)}) ");
        }

        [Theory]
        [InlineData("en-US", false)]
        [InlineData("zh-CN", true)]
        public void IsMetric(string name, bool expected)
        {
            Assert.Equal(expected, new RegionInfo(name).IsMetric);
        }

        [Theory]
        [InlineData("en-US", "USD")]
        [InlineData("zh-CN", "CNY")]
        [InlineData("de-DE", "EUR")]
        [InlineData("it-IT", "EUR")]
        public void ISOCurrencySymbol(string name, string expected)
        {
            Assert.Equal(expected, new RegionInfo(name).ISOCurrencySymbol);
        }

        [Fact]
        public void CurrencySymbol()
        {
            Assert.Equal("$", new RegionInfo("en-US").CurrencySymbol);
            Assert.Contains(new RegionInfo("zh-CN").CurrencySymbol, new string[] { "\u00A5", "\uffe5" });
        }

        [Theory]
        [InlineData("en-US", "US")]
        [InlineData("zh-CN", "CN")]
        [InlineData("de-DE", "DE")]
        [InlineData("it-IT", "IT")]
        public void TwoLetterISORegionName(string name, string expected)
        {
            Assert.Equal(expected, new RegionInfo(name).TwoLetterISORegionName);
        }

        public static IEnumerable<object[]> RegionInfo_TestData()
        {
            yield return new object[] { 0x409, 244, "US Dollar", "USD", "US Dollar", "\u0055\u0053\u0020\u0044\u006f\u006c\u006c\u0061\u0072", "USA", "USA" };
            yield return new object[] { 0x411, 122, "Japanese Yen", "JPY", "Japanese Yen", PlatformDetection.IsNlsGlobalization ? "\u5186" : "\u65e5\u672c\u5186", "JPN", "JPN" };
            yield return new object[] { 0x804, 45, "Chinese Yuan", "CNY", "PRC Yuan Renminbi", "\u4eba\u6c11\u5e01", "CHN", "CHN" };
            yield return new object[] { 0x401, 205, "Saudi Riyal", "SAR", "Saudi Riyal", PlatformDetection.IsNlsGlobalization ?
                                                    "\u0631\u064a\u0627\u0644\u00a0\u0633\u0639\u0648\u062f\u064a" :
                                                    "\u0631\u064a\u0627\u0644\u0020\u0633\u0639\u0648\u062f\u064a",
                                                    "SAU", "SAU" };
            yield return new object[] { 0x412, 134, "South Korean Won", "KRW", "Korean Won", PlatformDetection.IsNlsGlobalization ? "\uc6d0" : "\ub300\ud55c\ubbfc\uad6d\u0020\uc6d0", "KOR", "KOR" };
            yield return new object[] { 0x40d, 117, "Israeli New Shekel", "ILS", "Israeli New Sheqel",
<<<<<<< HEAD
                                                    PlatformDetection.IsNlsGlobalization || PlatformDetection.ICUVersion.Major >= 58 || PlatformDetection.IsHybridGlobalizationOnOSX ? "\u05e9\u05e7\u05dc\u0020\u05d7\u05d3\u05e9" : "\u05e9\u05f4\u05d7", "ISR", "ISR" };
=======
                                                    PlatformDetection.IsNlsGlobalization || PlatformDetection.ICUVersion.Major >= 58 || PlatformDetection.IsHybridGlobalizationOnOSX  ? "\u05e9\u05e7\u05dc\u0020\u05d7\u05d3\u05e9" : "\u05e9\u05f4\u05d7", "ISR", "ISR" };
>>>>>>> c5cb1478
        }

        [Theory]
        [MemberData(nameof(RegionInfo_TestData))]
        public void MiscTest(int lcid, int geoId, string currencyEnglishName, string currencyShortName, string alternativeCurrencyEnglishName, string currencyNativeName, string threeLetterISORegionName, string threeLetterWindowsRegionName)
        {
            RegionInfo ri = new RegionInfo(lcid); // create it with lcid
            Assert.Equal(geoId, ri.GeoId);

            // Android has its own ICU, which doesn't 100% map to UsingLimitedCultures
            if (PlatformDetection.IsUsingLimitedCultures && !PlatformDetection.IsAndroid && !PlatformDetection.IsHybridGlobalizationOnOSX)
            {
                Assert.Equal(currencyShortName, ri.CurrencyEnglishName);
                Assert.Equal(currencyShortName, ri.CurrencyNativeName);
            }
            else
            {
                Assert.True(currencyEnglishName.Equals(ri.CurrencyEnglishName) ||
                            alternativeCurrencyEnglishName.Equals(ri.CurrencyEnglishName), "Wrong currency English Name");
                Assert.Equal(currencyNativeName, ri.CurrencyNativeName);
            }
            Assert.Equal(threeLetterISORegionName, ri.ThreeLetterISORegionName);
            Assert.Equal(threeLetterWindowsRegionName, ri.ThreeLetterWindowsRegionName);
        }

        public static IEnumerable<object[]> Equals_TestData()
        {
            yield return new object[] { new RegionInfo("en-US"), new RegionInfo("en-US"), true };
            yield return new object[] { new RegionInfo("en-US"), new RegionInfo("en-GB"), false };
            yield return new object[] { new RegionInfo("en-US"), new RegionInfo("zh-CN"), false };
            yield return new object[] { new RegionInfo("en-US"), new object(), false };
            yield return new object[] { new RegionInfo("en-US"), null, false };
        }

        [Theory]
        [MemberData(nameof(Equals_TestData))]
        public void EqualsTest(RegionInfo regionInfo1, object obj, bool expected)
        {
            Assert.Equal(expected, regionInfo1.Equals(obj));
            Assert.Equal(regionInfo1.GetHashCode(), regionInfo1.GetHashCode());
            if (obj is RegionInfo)
            {
                Assert.Equal(expected, regionInfo1.GetHashCode().Equals(obj.GetHashCode()));
            }
        }

        [Fact]
        public void ValidateThrowingWhenUsingCustomUnspecifiedLcid()
        {
            // When trying to create RegionInfo using Lcid, we call LcidToLocaleName to map the Lcid to the culture name.
            // LOCALE_CUSTOM_UNSPECIFIED (0x1000) is considered invalid Lcid to create cultures with. Sometimes Windows can
            // map which is wrong. This happen if we enumerate the cultures before trying to create the RegionInfo object.
            // This test is to ensure we'll not allow this creation in .NET.

            CultureInfo [] cultures = CultureInfo.GetCultures(CultureTypes.SpecificCultures);

            AssertExtensions.Throws<ArgumentException>("culture", () => new RegionInfo(4096));
        }
    }
}<|MERGE_RESOLUTION|>--- conflicted
+++ resolved
@@ -208,11 +208,7 @@
                                                     "SAU", "SAU" };
             yield return new object[] { 0x412, 134, "South Korean Won", "KRW", "Korean Won", PlatformDetection.IsNlsGlobalization ? "\uc6d0" : "\ub300\ud55c\ubbfc\uad6d\u0020\uc6d0", "KOR", "KOR" };
             yield return new object[] { 0x40d, 117, "Israeli New Shekel", "ILS", "Israeli New Sheqel",
-<<<<<<< HEAD
-                                                    PlatformDetection.IsNlsGlobalization || PlatformDetection.ICUVersion.Major >= 58 || PlatformDetection.IsHybridGlobalizationOnOSX ? "\u05e9\u05e7\u05dc\u0020\u05d7\u05d3\u05e9" : "\u05e9\u05f4\u05d7", "ISR", "ISR" };
-=======
                                                     PlatformDetection.IsNlsGlobalization || PlatformDetection.ICUVersion.Major >= 58 || PlatformDetection.IsHybridGlobalizationOnOSX  ? "\u05e9\u05e7\u05dc\u0020\u05d7\u05d3\u05e9" : "\u05e9\u05f4\u05d7", "ISR", "ISR" };
->>>>>>> c5cb1478
         }
 
         [Theory]
