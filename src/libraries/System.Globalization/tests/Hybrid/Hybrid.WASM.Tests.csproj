<Project Sdk="Microsoft.NET.Sdk">
  <PropertyGroup>
    <TargetFrameworks>$(NetCoreAppCurrent)-browser</TargetFrameworks>
    <AllowUnsafeBlocks>true</AllowUnsafeBlocks>
    <TestRuntime>true</TestRuntime>
    <HybridGlobalization>true</HybridGlobalization>
  </PropertyGroup>
  <ItemGroup>
    <Compile Include="..\System\Globalization\TextInfoTests.cs" />
    <Compile Include="..\CompareInfo\CompareInfoTests.Compare.cs" />
<<<<<<< HEAD
    <Compile Include="..\CompareInfo\CompareInfoTests.IsPrefix.cs" />
    <Compile Include="..\CompareInfo\CompareInfoTests.IsSuffix.cs" />
=======
    <Compile Include="..\CompareInfo\CompareInfoTests.cs" />
    <Compile Include="..\CompareInfo\CompareInfoTestsBase.cs" />
>>>>>>> 90d0d5ce
  </ItemGroup>
</Project><|MERGE_RESOLUTION|>--- conflicted
+++ resolved
@@ -8,12 +8,9 @@
   <ItemGroup>
     <Compile Include="..\System\Globalization\TextInfoTests.cs" />
     <Compile Include="..\CompareInfo\CompareInfoTests.Compare.cs" />
-<<<<<<< HEAD
+    <Compile Include="..\CompareInfo\CompareInfoTests.cs" />
+    <Compile Include="..\CompareInfo\CompareInfoTestsBase.cs" />
     <Compile Include="..\CompareInfo\CompareInfoTests.IsPrefix.cs" />
     <Compile Include="..\CompareInfo\CompareInfoTests.IsSuffix.cs" />
-=======
-    <Compile Include="..\CompareInfo\CompareInfoTests.cs" />
-    <Compile Include="..\CompareInfo\CompareInfoTestsBase.cs" />
->>>>>>> 90d0d5ce
   </ItemGroup>
 </Project>