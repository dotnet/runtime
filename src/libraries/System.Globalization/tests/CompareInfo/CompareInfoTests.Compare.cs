--- conflicted
+++ resolved
@@ -9,33 +9,6 @@
 {
     public class CompareInfoCompareTests : CompareInfoTestsBase
     {
-<<<<<<< HEAD
-=======
-        private static CompareInfo s_invariantCompare = CultureInfo.InvariantCulture.CompareInfo;
-        private static CompareInfo s_currentCompare = CultureInfo.CurrentCulture.CompareInfo;
-        private static CompareInfo s_hungarianCompare = new CultureInfo("hu-HU").CompareInfo;
-        private static CompareInfo s_turkishCompare = new CultureInfo("tr-TR").CompareInfo;
-        private static CompareInfo s_japaneseCompare = new CultureInfo("ja-JP").CompareInfo;
-        private static CompareOptions supportedIgnoreNonSpaceOption =
-            PlatformDetection.IsHybridGlobalizationOnBrowser ?
-            CompareOptions.IgnoreNonSpace | CompareOptions.IgnoreKanaType :
-            CompareOptions.IgnoreNonSpace;
-
-        private static CompareOptions supportedIgnoreCaseIgnoreNonSpaceOptions =
-            PlatformDetection.IsHybridGlobalizationOnBrowser ?
-            CompareOptions.IgnoreCase | CompareOptions.IgnoreNonSpace | CompareOptions.IgnoreKanaType :
-            CompareOptions.IgnoreCase | CompareOptions.IgnoreNonSpace;
-
-        // On Windows, hiragana characters sort after katakana.
-        // On ICU, it is the opposite
-        private static int s_expectedHiraganaToKatakanaCompare = PlatformDetection.IsNlsGlobalization ? 1 : -1;
-
-        // On Windows, all halfwidth characters sort before fullwidth characters.
-        // On ICU, half and fullwidth characters that aren't in the "Halfwidth and fullwidth forms" block U+FF00-U+FFEF
-        // sort before the corresponding characters that are in the block U+FF00-U+FFEF
-        private static int s_expectedHalfToFullFormsComparison = PlatformDetection.IsNlsGlobalization ? -1 : 1;
-
->>>>>>> 722e19b0
         private const string SoftHyphen = "\u00AD";
 
         public static IEnumerable<object[]> Compare_Kana_TestData()
@@ -268,20 +241,12 @@
 
             yield return new object[] { s_invariantCompare, "\uFF66", "\u30F2", CompareOptions.IgnoreSymbols, s_expectedHalfToFullFormsComparison };
             yield return new object[] { s_invariantCompare, "\uFF66", "\u30F2", CompareOptions.IgnoreCase, s_expectedHalfToFullFormsComparison };
-<<<<<<< HEAD
-            // in HybridGlobalization on WASM IgnoreNonSpace is not supported and comparison of katakana/hiragana equivalents with supportedIgnoreNonSpaceOption gives 0
-=======
             // in HybridGlobalization on Browser IgnoreNonSpace is not supported and comparison of katakana/hiragana equivalents with supportedIgnoreNonSpaceOption gives 0
->>>>>>> 722e19b0
             if (!PlatformDetection.IsHybridGlobalizationOnBrowser)
                 yield return new object[] { s_invariantCompare, "\uFF66", "\u30F2", CompareOptions.IgnoreNonSpace, s_expectedHalfToFullFormsComparison };
             yield return new object[] { s_invariantCompare, "\uFF66", "\u30F2", CompareOptions.None, s_expectedHalfToFullFormsComparison };
 
-<<<<<<< HEAD
-            // in HybridGlobalization on WASM IgnoreKanaType is supported only for "ja"
-=======
             // in HybridGlobalization on Browser IgnoreKanaType is supported only for "ja"
->>>>>>> 722e19b0
             var kanaComparison = PlatformDetection.IsHybridGlobalizationOnBrowser ? s_japaneseCompare : s_invariantCompare;
             yield return new object[] { kanaComparison, "\u3060", "\u30C0", CompareOptions.IgnoreKanaType, 0 };
             yield return new object[] { kanaComparison, "c", "C", CompareOptions.IgnoreKanaType, -1 };
@@ -551,11 +516,7 @@
             const char hiraganaEnd = '\u3096';
             const int hiraganaToKatakanaOffset = 0x30a1 - 0x3041;
 
-<<<<<<< HEAD
-            // in HybridGlobalization on WASM IgnoreKanaType is supported only for "ja-JP"
-=======
             // in HybridGlobalization on Browser IgnoreKanaType is supported only for "ja-JP"
->>>>>>> 722e19b0
             CultureInfo ignoreKanaTypeTestedCulture = PlatformDetection.IsHybridGlobalizationOnBrowser ? new CultureInfo("ja-JP") : CultureInfo.InvariantCulture;
 
             for (Char hiraganaChar = hiraganaStart; hiraganaChar <= hiraganaEnd; hiraganaChar++)
