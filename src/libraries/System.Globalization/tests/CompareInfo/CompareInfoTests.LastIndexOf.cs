// Licensed to the .NET Foundation under one or more agreements.
// The .NET Foundation licenses this file to you under the MIT license.

using System.Buffers;
using System.Collections.Generic;
using System.Text;
using Xunit;

namespace System.Globalization.Tests
{
    public class CompareInfoLastIndexOfTests : CompareInfoTestsBase
    {
<<<<<<< HEAD
        private static CompareInfo s_invariantCompare = CultureInfo.InvariantCulture.CompareInfo;
        private static CompareInfo s_germanCompare = new CultureInfo("de-DE").CompareInfo;
        private static CompareInfo s_hungarianCompare = new CultureInfo("hu-HU").CompareInfo;
        private static CompareInfo s_turkishCompare = new CultureInfo("tr-TR").CompareInfo;
        private static CompareInfo s_slovakCompare = new CultureInfo("sk-SK").CompareInfo;

        private static CompareOptions supportedIgnoreNonSpaceOption =
            PlatformDetection.IsHybridGlobalizationOnBrowser ?
            CompareOptions.IgnoreNonSpace | CompareOptions.IgnoreKanaType :
            CompareOptions.IgnoreNonSpace;

        private static CompareOptions supportedIgnoreCaseIgnoreNonSpaceOptions =
            PlatformDetection.IsHybridGlobalizationOnBrowser ?
            CompareOptions.IgnoreCase | CompareOptions.IgnoreNonSpace | CompareOptions.IgnoreKanaType :
            CompareOptions.IgnoreCase | CompareOptions.IgnoreNonSpace;

=======
>>>>>>> 90d0d5ce
        public static IEnumerable<object[]> LastIndexOf_TestData()
        {
            bool useNls = PlatformDetection.IsNlsGlobalization;

            // Empty strings
            yield return new object[] { s_invariantCompare, "foo", "", 2, 3, CompareOptions.None, 3, 0 };
            yield return new object[] { s_invariantCompare, "", "", 0, 0, CompareOptions.None, 0, 0 };
            yield return new object[] { s_invariantCompare, "", "a", 0, 0, CompareOptions.None, -1, 0 };
            yield return new object[] { s_invariantCompare, "", "", -1, 0, CompareOptions.None, 0, 0 };
            yield return new object[] { s_invariantCompare, "", "a", -1, 0, CompareOptions.None, -1, 0 };
            yield return new object[] { s_invariantCompare, "", "", 0, -1, CompareOptions.None, 0, 0 };
            yield return new object[] { s_invariantCompare, "", "a", 0, -1, CompareOptions.None, -1, 0 };

            // Start index = source.Length
            yield return new object[] { s_invariantCompare, "Hello", "l", 5, 5, CompareOptions.None, 3, 1 };
            yield return new object[] { s_invariantCompare, "Hello", "b", 5, 5, CompareOptions.None, -1, 0 };
            yield return new object[] { s_invariantCompare, "Hello", "l", 5, 0, CompareOptions.None, -1, 0 };

            yield return new object[] { s_invariantCompare, "Hello", "", 5, 5, CompareOptions.None, 5, 0 };
            yield return new object[] { s_invariantCompare, "Hello", "", 5, 0, CompareOptions.None, 5, 0 };

            // OrdinalIgnoreCase
            yield return new object[] { s_invariantCompare, "Hello", "l", 4, 5, CompareOptions.OrdinalIgnoreCase, 3, 1 };
            yield return new object[] { s_invariantCompare, "Hello", "L", 4, 5, CompareOptions.OrdinalIgnoreCase, 3, 1 };
            yield return new object[] { s_invariantCompare, "Hello", "h", 4, 5, CompareOptions.OrdinalIgnoreCase, 0, 1 };

            // Long strings
            yield return new object[] { s_invariantCompare, new string('a', 5555) + new string('b', 100), "aaaaaaaaaaaaaaa", 5654, 5655, CompareOptions.None, 5540, 15 };
            yield return new object[] { s_invariantCompare, new string('b', 101) + new string('a', 5555), new string('a', 5000), 5655, 5656, CompareOptions.None, 656, 5000 };
            yield return new object[] { s_invariantCompare, new string('a', 5555), new string('a', 5000) + "b", 5554, 5555, CompareOptions.None, -1, 0 };

            // Hungarian
            yield return new object[] { s_hungarianCompare, "foobardzsdzs", "rddzs", 11, 12, CompareOptions.Ordinal, -1, 0 };
            yield return new object[] { s_invariantCompare, "foobardzsdzs", "rddzs", 11, 12, CompareOptions.None, -1, 0 };
            yield return new object[] { s_invariantCompare, "foobardzsdzs", "rddzs", 11, 12, CompareOptions.Ordinal, -1, 0 };

            // Slovak
            yield return new object[] { s_slovakCompare, "ch", "h", 0, 1, CompareOptions.None, -1, 0 };
            // Android has its own ICU, which doesn't work well with slovak
            if (!PlatformDetection.IsAndroid && !PlatformDetection.IsLinuxBionic)
            {
                if (PlatformDetection.IsHybridGlobalizationOnBrowser)
                {
                    yield return new object[] { s_slovakCompare, "hore chodit", "HO", 11, 12, CompareOptions.IgnoreCase, 6, 2 };
                }
                else
                {
                    yield return new object[] { s_slovakCompare, "hore chodit", "HO", 11, 12, CompareOptions.IgnoreCase, 0, 2 };
                }
            }
            yield return new object[] { s_slovakCompare, "chh", "h", 2, 2, CompareOptions.None, 2, 1 };

            // Turkish
            // Android has its own ICU, which doesn't work well with tr
            if (!PlatformDetection.IsAndroid && !PlatformDetection.IsLinuxBionic)
            {
                yield return new object[] { s_turkishCompare, "Hi", "I", 1, 2, CompareOptions.IgnoreCase, -1, 0 };
                yield return new object[] { s_turkishCompare, "Hi", "\u0130", 1, 2, CompareOptions.IgnoreCase, 1, 1 };
            }
            yield return new object[] { s_turkishCompare, "Hi", "I", 1, 2, CompareOptions.None, -1, 0 };
            yield return new object[] { s_turkishCompare, "Hi", "\u0130", 1, 2, CompareOptions.None, -1, 0 };

            yield return new object[] { s_invariantCompare, "Hi", "I", 1, 2, CompareOptions.None, -1, 0 };
            yield return new object[] { s_invariantCompare, "Hi", "I", 1, 2, CompareOptions.IgnoreCase, 1, 1 };
            yield return new object[] { s_invariantCompare, "Hi", "\u0130", 1, 2, CompareOptions.None, -1, 0 };
            yield return new object[] { s_invariantCompare, "Hi", "\u0130", 1, 2, CompareOptions.IgnoreCase, -1, 0 };

            // Unicode
            yield return new object[] { s_invariantCompare, "Exhibit \u00C0", "A\u0300", 8, 9, CompareOptions.None, 8, 1 };
            yield return new object[] { s_invariantCompare, "Exhibit \u00C0", "A\u0300", 8, 9, CompareOptions.Ordinal, -1, 0 };
            yield return new object[] { s_invariantCompare, "Exhibit \u00C0", "a\u0300", 8, 9, CompareOptions.None, -1, 0 };
            yield return new object[] { s_invariantCompare, "Exhibit \u00C0", "a\u0300", 8, 9, CompareOptions.IgnoreCase, 8, 1 };
            yield return new object[] { s_invariantCompare, "Exhibit \u00C0", "a\u0300", 8, 9, CompareOptions.OrdinalIgnoreCase, -1, 0 };
            yield return new object[] { s_invariantCompare, "Exhibit \u00C0", "a\u0300", 8, 9, CompareOptions.Ordinal, -1, 0 };
            yield return new object[] { s_invariantCompare, "FooBar", "Foo\u0400Bar", 5, 6, CompareOptions.Ordinal, -1, 0 };
            yield return new object[] { s_invariantCompare, "TestFooBA\u0300R", "FooB\u00C0R", 10, 11, supportedIgnoreNonSpaceOption, 4, 7 };
            yield return new object[] { s_invariantCompare, "o\u0308", "o", 1, 2, CompareOptions.None, -1, 0 };
            if (PlatformDetection.IsHybridGlobalizationOnBrowser)
            {
                yield return new object[] { s_invariantCompare, "\r\n", "\n", 1, 2, CompareOptions.None, -1, 0 };
            }
            else
            {
                yield return new object[] { s_invariantCompare, "\r\n", "\n", 1, 2, CompareOptions.None, 1, 1 };
            }

            // Weightless characters
            // NLS matches weightless characters at the end of the string
            // ICU matches weightless characters at 1 index prior to the end of the string
            yield return new object[] { s_invariantCompare, "", "\u200d", 0, 0, CompareOptions.None, 0, 0 };
            yield return new object[] { s_invariantCompare, "", "\u200d", -1, 0, CompareOptions.None, 0, 0 };
            yield return new object[] { s_invariantCompare, "hello", "\u200d", 4, 5, CompareOptions.IgnoreCase, 5, 0};
            yield return new object[] { s_invariantCompare, "hello", "\0", 4, 5, CompareOptions.None, useNls ? -1 : 5, 0};

            yield return new object[] { s_invariantCompare, "A\u0303", "\u200d", 1, 2, CompareOptions.None, 2, 0};
            yield return new object[] { s_invariantCompare, "A\u0303\u200D", "\u200d", 2, 3, CompareOptions.None, 3, 0};
            yield return new object[] { s_invariantCompare, "\u0001F601", "\u200d", 1, 2, CompareOptions.None, 2, 0}; // \u0001F601 is GRINNING FACE WITH SMILING EYES surrogate character
            yield return new object[] { s_invariantCompare, "AA\u200DA", "\u200d", 3, 4, CompareOptions.None, 4, 0};

            // Ignore symbols
            if (!PlatformDetection.IsHybridGlobalizationOnBrowser)
                yield return new object[] { s_invariantCompare, "More Test's", "Tests", 10, 11, CompareOptions.IgnoreSymbols, 5, 6 };
            yield return new object[] { s_invariantCompare, "More Test's", "Tests", 10, 11, CompareOptions.None, -1, 0 };
            yield return new object[] { s_invariantCompare, "cbabababdbaba", "ab", 12, 13, CompareOptions.None, 10, 2 };

            // Platform differences
            if (PlatformDetection.IsNlsGlobalization)
            {
                yield return new object[] { s_hungarianCompare, "foobardzsdzs", "rddzs", 11, 12, CompareOptions.None, 5, 7 };
            }
            else
            {
                yield return new object[] { s_hungarianCompare, "foobardzsdzs", "rddzs", 11, 12, CompareOptions.None, -1, 0 };
            }

            // Inputs where matched length does not equal value string length
            if (PlatformDetection.IsHybridGlobalizationOnBrowser)
            {
                yield return new object[] { s_invariantCompare, "abcdzxyz", "\u01F3", 7, 8, supportedIgnoreNonSpaceOption, -1, 0 };
                yield return new object[] { s_invariantCompare, "abc\u01F3xyz", "dz", 6, 7, supportedIgnoreNonSpaceOption, -1, 0 };
                yield return new object[] { s_germanCompare, "abc Strasse Strasse xyz", "stra\u00DFe", 22, 23, supportedIgnoreCaseIgnoreNonSpaceOptions, -1, 0 };
                yield return new object[] { s_germanCompare, "abc stra\u00DFe stra\u00DFe xyz", "Strasse", 20, 21, supportedIgnoreCaseIgnoreNonSpaceOptions, -1, 0 };
            }
            else
            {
                yield return new object[] { s_invariantCompare, "abcdzxyz", "\u01F3", 7, 8, supportedIgnoreNonSpaceOption, 3, 2 };
                yield return new object[] { s_invariantCompare, "abc\u01F3xyz", "dz", 6, 7, supportedIgnoreNonSpaceOption, 3, 1 };
                yield return new object[] { s_germanCompare, "abc Strasse Strasse xyz", "stra\u00DFe", 22, 23, supportedIgnoreCaseIgnoreNonSpaceOptions, 12, 7 };
                yield return new object[] { s_germanCompare, "abc stra\u00DFe stra\u00DFe xyz", "Strasse", 20, 21, supportedIgnoreCaseIgnoreNonSpaceOptions, 11, 6 };
            }
            yield return new object[] { s_germanCompare, "abc Strasse Strasse xyz", "xtra\u00DFe", 22, 23, supportedIgnoreCaseIgnoreNonSpaceOptions, -1, 0 };
            yield return new object[] { s_germanCompare, "abc stra\u00DFe stra\u00DFe xyz", "Xtrasse", 20, 21, supportedIgnoreCaseIgnoreNonSpaceOptions, -1, 0 };
        }

        public static IEnumerable<object[]> LastIndexOf_Aesc_Ligature_TestData()
        {
            bool useNls = PlatformDetection.IsNlsGlobalization;

            // Searches for the ligature \u00C6
            string source = "Is AE or ae the same as \u00C6 or \u00E6?";
            yield return new object[] { s_invariantCompare, source, "AE", 25, 18, CompareOptions.None, useNls ? 24 : -1, useNls ? 1 : 0 };
            yield return new object[] { s_invariantCompare, source, "ae", 25, 18, CompareOptions.None, 9, 2 };
            yield return new object[] { s_invariantCompare, source, '\u00C6', 25, 18, CompareOptions.None, 24, 1 };
            yield return new object[] { s_invariantCompare, source, '\u00E6', 25, 18, CompareOptions.None, useNls ? 9 : -1, useNls ? 2 : 0 };
            yield return new object[] { s_invariantCompare, source, "AE", 25, 18, CompareOptions.Ordinal, -1, 0 };
            yield return new object[] { s_invariantCompare, source, "ae", 25, 18, CompareOptions.Ordinal, 9, 2 };
            yield return new object[] { s_invariantCompare, source, '\u00C6', 25, 18, CompareOptions.Ordinal, 24, 1 };
            yield return new object[] { s_invariantCompare, source, '\u00E6', 25, 18, CompareOptions.Ordinal, -1, 0 };
            yield return new object[] { s_invariantCompare, source, "AE", 25, 18, CompareOptions.IgnoreCase, useNls ? 24 : 9, useNls ? 1 : 2 };
            yield return new object[] { s_invariantCompare, source, "ae", 25, 18, CompareOptions.IgnoreCase, useNls ? 24 : 9, useNls ? 1 : 2 };
            yield return new object[] { s_invariantCompare, source, '\u00C6', 25, 18, CompareOptions.IgnoreCase, 24, 1 };
            yield return new object[] { s_invariantCompare, source, '\u00E6', 25, 18, CompareOptions.IgnoreCase, 24, 1 };
        }

        public static IEnumerable<object[]> LastIndexOf_U_WithDiaeresis_TestData()
        {
            // Searches for the combining character sequence Latin capital letter U with diaeresis or Latin small letter u with diaeresis.
            string source = "Is \u0055\u0308 or \u0075\u0308 the same as \u00DC or \u00FC?";
            yield return new object[] { s_invariantCompare, source, "U\u0308", 25, 18, CompareOptions.None, 24, 1 };
            yield return new object[] { s_invariantCompare, source, "u\u0308", 25, 18, CompareOptions.None, 9, 2 };
            yield return new object[] { s_invariantCompare, source, '\u00DC', 25, 18, CompareOptions.None, 24, 1 };
            yield return new object[] { s_invariantCompare, source, '\u00FC', 25, 18, CompareOptions.None, 9, 2 };
            yield return new object[] { s_invariantCompare, source, "U\u0308", 25, 18, CompareOptions.Ordinal, -1, 0 };
            yield return new object[] { s_invariantCompare, source, "u\u0308", 25, 18, CompareOptions.Ordinal, 9, 2 };
            yield return new object[] { s_invariantCompare, source, '\u00DC', 25, 18, CompareOptions.Ordinal, 24, 1 };
            yield return new object[] { s_invariantCompare, source, '\u00FC', 25, 18, CompareOptions.Ordinal, -1, 0 };
            yield return new object[] { s_invariantCompare, source, "U\u0308", 25, 18, CompareOptions.IgnoreCase, 24, 1 };
            yield return new object[] { s_invariantCompare, source, "u\u0308", 25, 18, CompareOptions.IgnoreCase, 24, 1 };
            yield return new object[] { s_invariantCompare, source, '\u00DC', 25, 18, CompareOptions.IgnoreCase, 24, 1 };
            yield return new object[] { s_invariantCompare, source, '\u00FC', 25, 18, CompareOptions.IgnoreCase, 24, 1 };
        }

        [Theory]
        [MemberData(nameof(LastIndexOf_TestData))]
        [MemberData(nameof(LastIndexOf_U_WithDiaeresis_TestData))]
        public void LastIndexOf_String(CompareInfo compareInfo, string source, string value, int startIndex, int count, CompareOptions options, int expected, int expectedMatchLength)
        {
            if (value.Length == 1)
            {
                LastIndexOf_Char(compareInfo, source, value[0], startIndex, count, options, expected);
            }
            if (options == CompareOptions.None)
            {
                // Use LastIndexOf(string, string, int, int) or LastIndexOf(string, string)
                if (startIndex + 1 == source.Length && count == source.Length)
                {
                    // Use LastIndexOf(string, string)
                    Assert.Equal(expected, compareInfo.LastIndexOf(source, value));
                }
                // Use LastIndexOf(string, string, int, int)
                Assert.Equal(expected, compareInfo.LastIndexOf(source, value, startIndex, count));
            }
            if (count - startIndex - 1 == 0)
            {
                // Use LastIndexOf(string, string, int, CompareOptions) or LastIndexOf(string, string, CompareOptions)
                if (startIndex == source.Length)
                {
                    // Use LastIndexOf(string, string, CompareOptions)
                    Assert.Equal(expected, compareInfo.LastIndexOf(source, value, options));
                }
                // Use LastIndexOf(string, string, int, CompareOptions)
                Assert.Equal(expected, compareInfo.LastIndexOf(source, value, startIndex, options));
            }
            // Use LastIndexOf(string, string, int, int, CompareOptions)
            Assert.Equal(expected, compareInfo.LastIndexOf(source, value, startIndex, count, options));

            // Fixup offsets so that we can call the span-based APIs.

            ReadOnlySpan<char> sourceSpan;
            int adjustmentFactor; // number of chars to add to retured index from span-based APIs

            if (startIndex == source.Length - 1 && count == source.Length)
            {
                // This idiom means "read the whole span"
                sourceSpan = source;
                adjustmentFactor = 0;
            }
            else if (startIndex == source.Length)
            {
                // Account for possible off-by-one at the call site
                sourceSpan = source.AsSpan()[^(Math.Max(0, count - 1))..];
                adjustmentFactor = source.Length - sourceSpan.Length;
            }
            else
            {
                // Bump 'startIndex' by 1, then go back 'count' chars
                sourceSpan = source.AsSpan()[..(startIndex + 1)][^count..];
                adjustmentFactor = startIndex + 1 - count;
            }

            if (expected < 0) { adjustmentFactor = 0; } // don't modify "not found" (-1) return values

            if ((compareInfo == s_invariantCompare) && ((options == CompareOptions.None) || (options == CompareOptions.IgnoreCase)))
            {
                StringComparison stringComparison = (options == CompareOptions.IgnoreCase) ? StringComparison.InvariantCultureIgnoreCase : StringComparison.InvariantCulture;

                // Use int string.LastIndexOf(string, StringComparison)
                Assert.Equal(expected, source.LastIndexOf(value, startIndex, count, stringComparison));

                // Use int MemoryExtensions.LastIndexOf(this ReadOnlySpan<char>, ReadOnlySpan<char>, StringComparison)
                Assert.Equal(expected - adjustmentFactor, sourceSpan.LastIndexOf(value.AsSpan(), stringComparison));
            }

            // Now test the span-based versions - use BoundedMemory to detect buffer overruns

            RunSpanLastIndexOfTest(compareInfo, sourceSpan, value, options, expected - adjustmentFactor, expectedMatchLength);

            static void RunSpanLastIndexOfTest(CompareInfo compareInfo, ReadOnlySpan<char> source, ReadOnlySpan<char> value, CompareOptions options, int expected, int expectedMatchLength)
            {
                using BoundedMemory<char> sourceBoundedMemory = BoundedMemory.AllocateFromExistingData(source);
                sourceBoundedMemory.MakeReadonly();

                using BoundedMemory<char> valueBoundedMemory = BoundedMemory.AllocateFromExistingData(value);
                valueBoundedMemory.MakeReadonly();

                Assert.Equal(expected, compareInfo.LastIndexOf(sourceBoundedMemory.Span, valueBoundedMemory.Span, options));
                Assert.Equal(expected, compareInfo.LastIndexOf(sourceBoundedMemory.Span, valueBoundedMemory.Span, options, out int actualMatchLength));
                Assert.Equal(expectedMatchLength, actualMatchLength);

                if (TryCreateRuneFrom(value, out Rune rune))
                {
                    Assert.Equal(expected, compareInfo.LastIndexOf(sourceBoundedMemory.Span, rune, options)); // try the Rune-based version
                }
            }
        }

        private static void LastIndexOf_Char(CompareInfo compareInfo, string source, char value, int startIndex, int count, CompareOptions options, int expected)
        {
            if (options == CompareOptions.None)
            {
                // Use LastIndexOf(string, char, int, int) or LastIndexOf(string, char)
                if (startIndex + 1 == source.Length && count == source.Length)
                {
                    // Use LastIndexOf(string, char)
                    Assert.Equal(expected, compareInfo.LastIndexOf(source, value));
                }
                // Use LastIndexOf(string, char, int, int)
                Assert.Equal(expected, compareInfo.LastIndexOf(source, value, startIndex, count));
            }
            if (count - startIndex - 1 == 0)
            {
                // Use LastIndexOf(string, char, int, CompareOptions) or LastIndexOf(string, char, CompareOptions)
                if (startIndex == source.Length)
                {
                    // Use LastIndexOf(string, char, CompareOptions)
                    Assert.Equal(expected, compareInfo.LastIndexOf(source, value, options));
                }
                // Use LastIndexOf(string, char, int, CompareOptions)
                Assert.Equal(expected, compareInfo.LastIndexOf(source, value, startIndex, options));
            }
            // Use LastIndexOf(string, char, int, int, CompareOptions)
            Assert.Equal(expected, compareInfo.LastIndexOf(source, value, startIndex, count, options));
        }

        [Theory]
        [MemberData(nameof(LastIndexOf_Aesc_Ligature_TestData))]
        public void LastIndexOf_Aesc_Ligature(CompareInfo compareInfo, string source, string value, int startIndex, int count, CompareOptions options, int expected, int expectedMatchLength)
        {
            LastIndexOf_String(compareInfo, source, value, startIndex, count, options, expected, expectedMatchLength);
        }

        [Fact]
        public void LastIndexOf_UnassignedUnicode()
        {
            bool useNls = PlatformDetection.IsNlsGlobalization;
            int expectedMatchLength = (useNls) ? 6 : 0;
            LastIndexOf_String(s_invariantCompare, "FooBar", "Foo\uFFFFBar", 5, 6, CompareOptions.None, useNls ? 0 : -1, expectedMatchLength);
            LastIndexOf_String(s_invariantCompare, "~FooBar", "Foo\uFFFFBar", 6, 7, supportedIgnoreNonSpaceOption, useNls ? 1 : -1, expectedMatchLength);
        }

        [Fact]
        public void LastIndexOf_Invalid()
        {
            // Source is null
            AssertExtensions.Throws<ArgumentNullException>("source", () => s_invariantCompare.LastIndexOf(null, "a"));
            AssertExtensions.Throws<ArgumentNullException>("source", () => s_invariantCompare.LastIndexOf(null, "a", CompareOptions.None));
            AssertExtensions.Throws<ArgumentNullException>("source", () => s_invariantCompare.LastIndexOf(null, "a", 0, 0));
            AssertExtensions.Throws<ArgumentNullException>("source", () => s_invariantCompare.LastIndexOf(null, "a", 0, CompareOptions.None));
            AssertExtensions.Throws<ArgumentNullException>("source", () => s_invariantCompare.LastIndexOf(null, "a", 0, 0, CompareOptions.None));

            AssertExtensions.Throws<ArgumentNullException>("source", () => s_invariantCompare.LastIndexOf(null, 'a'));
            AssertExtensions.Throws<ArgumentNullException>("source", () => s_invariantCompare.LastIndexOf(null, 'a', CompareOptions.None));
            AssertExtensions.Throws<ArgumentNullException>("source", () => s_invariantCompare.LastIndexOf(null, 'a', 0, 0));
            AssertExtensions.Throws<ArgumentNullException>("source", () => s_invariantCompare.LastIndexOf(null, 'a', 0, CompareOptions.None));
            AssertExtensions.Throws<ArgumentNullException>("source", () => s_invariantCompare.LastIndexOf(null, 'a', 0, 0, CompareOptions.None));

            // Value is null
            AssertExtensions.Throws<ArgumentNullException>("value", () => s_invariantCompare.LastIndexOf("", null));
            AssertExtensions.Throws<ArgumentNullException>("value", () => s_invariantCompare.LastIndexOf("", null, CompareOptions.None));
            AssertExtensions.Throws<ArgumentNullException>("value", () => s_invariantCompare.LastIndexOf("", null, 0, 0));
            AssertExtensions.Throws<ArgumentNullException>("value", () => s_invariantCompare.LastIndexOf("", null, 0, CompareOptions.None));
            AssertExtensions.Throws<ArgumentNullException>("value", () => s_invariantCompare.LastIndexOf("", null, 0, 0, CompareOptions.None));

            // Source and value are null
            AssertExtensions.Throws<ArgumentNullException>("source", () => s_invariantCompare.LastIndexOf(null, null));
            AssertExtensions.Throws<ArgumentNullException>("source", () => s_invariantCompare.LastIndexOf(null, null, CompareOptions.None));
            AssertExtensions.Throws<ArgumentNullException>("source", () => s_invariantCompare.LastIndexOf(null, null, 0, 0));
            AssertExtensions.Throws<ArgumentNullException>("source", () => s_invariantCompare.LastIndexOf(null, null, 0, CompareOptions.None));
            AssertExtensions.Throws<ArgumentNullException>("source", () => s_invariantCompare.LastIndexOf(null, null, 0, 0, CompareOptions.None));

            // Options are invalid
            AssertExtensions.Throws<ArgumentException>("options", () => s_invariantCompare.LastIndexOf("Test's", "Tests", CompareOptions.StringSort));
            AssertExtensions.Throws<ArgumentException>("options", () => s_invariantCompare.LastIndexOf("Test's", "Tests", 0, CompareOptions.StringSort));
            AssertExtensions.Throws<ArgumentException>("options", () => s_invariantCompare.LastIndexOf("Test's", "Tests", 0, 1, CompareOptions.StringSort));
            AssertExtensions.Throws<ArgumentException>("options", () => s_invariantCompare.LastIndexOf("Test's", 'a', CompareOptions.StringSort));
            AssertExtensions.Throws<ArgumentException>("options", () => s_invariantCompare.LastIndexOf("Test's", 'a', 0, CompareOptions.StringSort));
            AssertExtensions.Throws<ArgumentException>("options", () => s_invariantCompare.LastIndexOf("Test's", 'a', 0, 1, CompareOptions.StringSort));
            AssertExtensions.Throws<ArgumentException>("options", () => s_invariantCompare.LastIndexOf("Test's", "a".AsSpan(), CompareOptions.StringSort));
            AssertExtensions.Throws<ArgumentException>("options", () => s_invariantCompare.LastIndexOf("Test's", "a".AsSpan(), CompareOptions.StringSort, out int matchLength));

            AssertExtensions.Throws<ArgumentException>("options", () => s_invariantCompare.LastIndexOf("Test's", "Tests", CompareOptions.Ordinal | CompareOptions.IgnoreWidth));
            AssertExtensions.Throws<ArgumentException>("options", () => s_invariantCompare.LastIndexOf("Test's", "Tests", 0, CompareOptions.Ordinal | CompareOptions.IgnoreWidth));
            AssertExtensions.Throws<ArgumentException>("options", () => s_invariantCompare.LastIndexOf("Test's", "Tests", 0, 1, CompareOptions.Ordinal | CompareOptions.IgnoreWidth));
            AssertExtensions.Throws<ArgumentException>("options", () => s_invariantCompare.LastIndexOf("Test's", 'a', CompareOptions.Ordinal | CompareOptions.IgnoreWidth));
            AssertExtensions.Throws<ArgumentException>("options", () => s_invariantCompare.LastIndexOf("Test's", 'a', 0, CompareOptions.Ordinal | CompareOptions.IgnoreWidth));
            AssertExtensions.Throws<ArgumentException>("options", () => s_invariantCompare.LastIndexOf("Test's", 'a', 0, 1, CompareOptions.Ordinal | CompareOptions.IgnoreWidth));
            AssertExtensions.Throws<ArgumentException>("options", () => s_invariantCompare.LastIndexOf("Test's", "a".AsSpan(), CompareOptions.Ordinal | CompareOptions.IgnoreWidth));
            AssertExtensions.Throws<ArgumentException>("options", () => s_invariantCompare.LastIndexOf("Test's", "a".AsSpan(), CompareOptions.Ordinal | CompareOptions.IgnoreWidth, out int matchLength));

            AssertExtensions.Throws<ArgumentException>("options", () => s_invariantCompare.LastIndexOf("Test's", "Tests", CompareOptions.OrdinalIgnoreCase | CompareOptions.IgnoreWidth));
            AssertExtensions.Throws<ArgumentException>("options", () => s_invariantCompare.LastIndexOf("Test's", "Tests", 0, CompareOptions.OrdinalIgnoreCase | CompareOptions.IgnoreWidth));
            AssertExtensions.Throws<ArgumentException>("options", () => s_invariantCompare.LastIndexOf("Test's", "Tests", 0, 1, CompareOptions.OrdinalIgnoreCase | CompareOptions.IgnoreWidth));
            AssertExtensions.Throws<ArgumentException>("options", () => s_invariantCompare.LastIndexOf("Test's", 'a', CompareOptions.OrdinalIgnoreCase | CompareOptions.IgnoreWidth));
            AssertExtensions.Throws<ArgumentException>("options", () => s_invariantCompare.LastIndexOf("Test's", 'a', 0, CompareOptions.OrdinalIgnoreCase | CompareOptions.IgnoreWidth));
            AssertExtensions.Throws<ArgumentException>("options", () => s_invariantCompare.LastIndexOf("Test's", 'a', 0, 1, CompareOptions.OrdinalIgnoreCase | CompareOptions.IgnoreWidth));
            AssertExtensions.Throws<ArgumentException>("options", () => s_invariantCompare.LastIndexOf("Test's", "a".AsSpan(), CompareOptions.OrdinalIgnoreCase | CompareOptions.IgnoreWidth));
            AssertExtensions.Throws<ArgumentException>("options", () => s_invariantCompare.LastIndexOf("Test's", "a".AsSpan(), CompareOptions.OrdinalIgnoreCase | CompareOptions.IgnoreWidth, out int matchLength));

            AssertExtensions.Throws<ArgumentException>("options", () => s_invariantCompare.LastIndexOf("Test's", "Tests", (CompareOptions)(-1)));
            AssertExtensions.Throws<ArgumentException>("options", () => s_invariantCompare.LastIndexOf("Test's", "Tests", 0, (CompareOptions)(-1)));
            AssertExtensions.Throws<ArgumentException>("options", () => s_invariantCompare.LastIndexOf("Test's", "Tests", 0, 1, (CompareOptions)(-1)));
            AssertExtensions.Throws<ArgumentException>("options", () => s_invariantCompare.LastIndexOf("Test's", "Tests", (CompareOptions)(-1)));
            AssertExtensions.Throws<ArgumentException>("options", () => s_invariantCompare.LastIndexOf("Test's", 'a', 0, (CompareOptions)(-1)));
            AssertExtensions.Throws<ArgumentException>("options", () => s_invariantCompare.LastIndexOf("Test's", 'a', 0, 1, (CompareOptions)(-1)));
            AssertExtensions.Throws<ArgumentException>("options", () => s_invariantCompare.LastIndexOf("Test's", "a".AsSpan(), (CompareOptions)(-1)));
            AssertExtensions.Throws<ArgumentException>("options", () => s_invariantCompare.LastIndexOf("Test's", "a".AsSpan(), (CompareOptions)(-1), out int matchLength));

            AssertExtensions.Throws<ArgumentException>("options", () => s_invariantCompare.LastIndexOf("Test's", "Tests", (CompareOptions)0x11111111));
            AssertExtensions.Throws<ArgumentException>("options", () => s_invariantCompare.LastIndexOf("Test's", "Tests", 0, (CompareOptions)0x11111111));
            AssertExtensions.Throws<ArgumentException>("options", () => s_invariantCompare.LastIndexOf("Test's", "Tests", 0, 1, (CompareOptions)0x11111111));
            AssertExtensions.Throws<ArgumentException>("options", () => s_invariantCompare.LastIndexOf("Test's", 'a', (CompareOptions)0x11111111));
            AssertExtensions.Throws<ArgumentException>("options", () => s_invariantCompare.LastIndexOf("Test's", 'a', 0, (CompareOptions)0x11111111));
            AssertExtensions.Throws<ArgumentException>("options", () => s_invariantCompare.LastIndexOf("Test's", 'a', 0, 1, (CompareOptions)0x11111111));
            AssertExtensions.Throws<ArgumentException>("options", () => s_invariantCompare.LastIndexOf("Test's", "a".AsSpan(), (CompareOptions)0x11111111));
            AssertExtensions.Throws<ArgumentException>("options", () => s_invariantCompare.LastIndexOf("Test's", "a".AsSpan(), (CompareOptions)0x11111111, out int matchLength));

            // StartIndex < 0
            AssertExtensions.Throws<ArgumentOutOfRangeException>("startIndex", () => s_invariantCompare.LastIndexOf("Test", "Test", -1, CompareOptions.None));
            AssertExtensions.Throws<ArgumentOutOfRangeException>("startIndex", () => s_invariantCompare.LastIndexOf("Test", "Test", -1, 2));
            AssertExtensions.Throws<ArgumentOutOfRangeException>("startIndex", () => s_invariantCompare.LastIndexOf("Test", "Test", -1, 2, CompareOptions.None));
            AssertExtensions.Throws<ArgumentOutOfRangeException>("startIndex", () => s_invariantCompare.LastIndexOf("Test", 'a', -1, CompareOptions.None));
            AssertExtensions.Throws<ArgumentOutOfRangeException>("startIndex", () => s_invariantCompare.LastIndexOf("Test", 'a', -1, 2));
            AssertExtensions.Throws<ArgumentOutOfRangeException>("startIndex", () => s_invariantCompare.LastIndexOf("Test", 'a', -1, 2, CompareOptions.None));

            // StartIndex >= source.Length
            AssertExtensions.Throws<ArgumentOutOfRangeException>("startIndex", () => s_invariantCompare.LastIndexOf("Test", "Test", 5, CompareOptions.None));
            AssertExtensions.Throws<ArgumentOutOfRangeException>("startIndex", () => s_invariantCompare.LastIndexOf("Test", "Test", 5, 0));
            AssertExtensions.Throws<ArgumentOutOfRangeException>("startIndex", () => s_invariantCompare.LastIndexOf("Test", "Test", 5, 0, CompareOptions.None));
            AssertExtensions.Throws<ArgumentOutOfRangeException>("startIndex", () => s_invariantCompare.LastIndexOf("Test", 'a', 5, CompareOptions.None));
            AssertExtensions.Throws<ArgumentOutOfRangeException>("startIndex", () => s_invariantCompare.LastIndexOf("Test", 'a', 5, 0));
            AssertExtensions.Throws<ArgumentOutOfRangeException>("startIndex", () => s_invariantCompare.LastIndexOf("Test", 'a', 5, 0, CompareOptions.None));

            // Count < 0
            AssertExtensions.Throws<ArgumentOutOfRangeException>("count", () => s_invariantCompare.LastIndexOf("Test", "Test", 0, -1));
            AssertExtensions.Throws<ArgumentOutOfRangeException>("count", () => s_invariantCompare.LastIndexOf("Test", "Test", 0, -1, CompareOptions.None));
            AssertExtensions.Throws<ArgumentOutOfRangeException>("count", () => s_invariantCompare.LastIndexOf("Test", 'a', 0, -1));
            AssertExtensions.Throws<ArgumentOutOfRangeException>("count", () => s_invariantCompare.LastIndexOf("Test", 'a', 0, -1, CompareOptions.None));

            AssertExtensions.Throws<ArgumentOutOfRangeException>("count", () => s_invariantCompare.LastIndexOf("Test", "Test", 4, -1));
            AssertExtensions.Throws<ArgumentOutOfRangeException>("count", () => s_invariantCompare.LastIndexOf("Test", "Test", 4, -1, CompareOptions.None));
            AssertExtensions.Throws<ArgumentOutOfRangeException>("count", () => s_invariantCompare.LastIndexOf("Test", 'a', 4, -1));
            AssertExtensions.Throws<ArgumentOutOfRangeException>("count", () => s_invariantCompare.LastIndexOf("Test", 'a', 4, -1, CompareOptions.None));

            AssertExtensions.Throws<ArgumentOutOfRangeException>("count", () => s_invariantCompare.LastIndexOf("Test", "", 4, -1));
            AssertExtensions.Throws<ArgumentOutOfRangeException>("count", () => s_invariantCompare.LastIndexOf("Test", "", 4, -1, CompareOptions.None));

            // Count > source.Length
            AssertExtensions.Throws<ArgumentOutOfRangeException>("count", () => s_invariantCompare.LastIndexOf("Test", "Test", 0, 5));
            AssertExtensions.Throws<ArgumentOutOfRangeException>("count", () => s_invariantCompare.LastIndexOf("Test", "Test", 0, 5, CompareOptions.None));
            AssertExtensions.Throws<ArgumentOutOfRangeException>("count", () => s_invariantCompare.LastIndexOf("Test", 'a', 0, 5));
            AssertExtensions.Throws<ArgumentOutOfRangeException>("count", () => s_invariantCompare.LastIndexOf("Test", 'a', 0, 5, CompareOptions.None));

            // StartIndex + count > source.Length + 1
            AssertExtensions.Throws<ArgumentOutOfRangeException>("count", () => s_invariantCompare.LastIndexOf("Test", "Test", 3, 5));
            AssertExtensions.Throws<ArgumentOutOfRangeException>("count", () => s_invariantCompare.LastIndexOf("Test", "Test", 3, 5, CompareOptions.None));
            AssertExtensions.Throws<ArgumentOutOfRangeException>("count", () => s_invariantCompare.LastIndexOf("Test", 'a', 3, 5));
            AssertExtensions.Throws<ArgumentOutOfRangeException>("count", () => s_invariantCompare.LastIndexOf("Test", 'a', 3, 5, CompareOptions.None));

            AssertExtensions.Throws<ArgumentOutOfRangeException>("count", () => s_invariantCompare.LastIndexOf("Test", "s", 4, 6));
            AssertExtensions.Throws<ArgumentOutOfRangeException>("count", () => s_invariantCompare.LastIndexOf("Test", "s", 4, 7, CompareOptions.None));
            AssertExtensions.Throws<ArgumentOutOfRangeException>("count", () => s_invariantCompare.LastIndexOf("Test", 's', 4, 6));
            AssertExtensions.Throws<ArgumentOutOfRangeException>("count", () => s_invariantCompare.LastIndexOf("Test", 's', 4, 7, CompareOptions.None));

            // Count > StartIndex + 1
            AssertExtensions.Throws<ArgumentOutOfRangeException>("count", () => s_invariantCompare.LastIndexOf("Test", "e", 1, 3));
            AssertExtensions.Throws<ArgumentOutOfRangeException>("count", () => s_invariantCompare.LastIndexOf("Test", "e", 1, 3, CompareOptions.None));
            AssertExtensions.Throws<ArgumentOutOfRangeException>("count", () => s_invariantCompare.LastIndexOf("Test", 'e', 1, 3));
            AssertExtensions.Throws<ArgumentOutOfRangeException>("count", () => s_invariantCompare.LastIndexOf("Test", 'e', 1, 3, CompareOptions.None));
        }

        // Attempts to create a Rune from the entirety of a given text buffer.
        private static bool TryCreateRuneFrom(ReadOnlySpan<char> text, out Rune value)
        {
            return Rune.DecodeFromUtf16(text, out value, out int charsConsumed) == OperationStatus.Done
                && charsConsumed == text.Length;
        }
    }
}<|MERGE_RESOLUTION|>--- conflicted
+++ resolved
@@ -10,25 +10,6 @@
 {
     public class CompareInfoLastIndexOfTests : CompareInfoTestsBase
     {
-<<<<<<< HEAD
-        private static CompareInfo s_invariantCompare = CultureInfo.InvariantCulture.CompareInfo;
-        private static CompareInfo s_germanCompare = new CultureInfo("de-DE").CompareInfo;
-        private static CompareInfo s_hungarianCompare = new CultureInfo("hu-HU").CompareInfo;
-        private static CompareInfo s_turkishCompare = new CultureInfo("tr-TR").CompareInfo;
-        private static CompareInfo s_slovakCompare = new CultureInfo("sk-SK").CompareInfo;
-
-        private static CompareOptions supportedIgnoreNonSpaceOption =
-            PlatformDetection.IsHybridGlobalizationOnBrowser ?
-            CompareOptions.IgnoreNonSpace | CompareOptions.IgnoreKanaType :
-            CompareOptions.IgnoreNonSpace;
-
-        private static CompareOptions supportedIgnoreCaseIgnoreNonSpaceOptions =
-            PlatformDetection.IsHybridGlobalizationOnBrowser ?
-            CompareOptions.IgnoreCase | CompareOptions.IgnoreNonSpace | CompareOptions.IgnoreKanaType :
-            CompareOptions.IgnoreCase | CompareOptions.IgnoreNonSpace;
-
-=======
->>>>>>> 90d0d5ce
         public static IEnumerable<object[]> LastIndexOf_TestData()
         {
             bool useNls = PlatformDetection.IsNlsGlobalization;
