// Licensed to the .NET Foundation under one or more agreements.
// The .NET Foundation licenses this file to you under the MIT license.

using System.Collections.Generic;
using Microsoft.DotNet.RemoteExecutor;
using System.Diagnostics;
using Xunit;

namespace System.Globalization.Tests
{
    public class GetCultureInfoTests
    {
<<<<<<< HEAD
        public static bool PlatformSupportsFakeCulture => !PlatformDetection.IsWindows || (PlatformDetection.WindowsVersion >= 10 && !PlatformDetection.IsNetFramework) || !PlatformDetection.IsBrowser;
=======
        public static bool PlatformSupportsFakeCulture => (!PlatformDetection.IsWindows || (PlatformDetection.WindowsVersion >= 10 && !PlatformDetection.IsNetFramework)) && PlatformDetection.IsNotBrowser;
        public static bool PlatformSupportsFakeCultureAndRemoteExecutor => PlatformSupportsFakeCulture && RemoteExecutor.IsSupported;
>>>>>>> ef75159b

        public static IEnumerable<object[]> GetCultureInfoTestData()
        {
            yield return new object[] { "en" };
            yield return new object[] { "en-US" };
            yield return new object[] { "ja-JP" };
            yield return new object[] { "ar-SA" };
            yield return new object[] { "xx-XX" };
            yield return new object[] { "de-AT-1901" };
            yield return new object[] { "zh-Hans" };
            yield return new object[] { "zh-Hans-HK" };
            yield return new object[] { "zh-Hans-MO" };
            yield return new object[] { "zh-Hans-TW" };
            yield return new object[] { "zh-Hant" };
            yield return new object[] { "zh-Hant-CN" };
            yield return new object[] { "zh-Hant-SG" };

            if (PlatformDetection.IsIcuGlobalization)
            {
                yield return new object[] { "x\u0000X-Yy", "x" }; // Null byte
                yield return new object[] { "sgn-BE-FR" };
                yield return new object[] { "zh-min-nan", "nan" };
                yield return new object[] { "zh-cmn", "zh-CMN" };
                yield return new object[] { "zh-CMN-HANS" };
                yield return new object[] { "zh-cmn-Hant", "zh-CMN-HANT" };
                yield return new object[] { "zh-gan", "gan" };
                yield return new object[] { "zh-Hans-CN" };
                yield return new object[] { "zh-Hans-SG" };
                yield return new object[] { "zh-Hant-HK" };
                yield return new object[] { "zh-Hant-MO" };
                yield return new object[] { "zh-Hant-TW" };
                yield return new object[] { "zh-yue", "yue" };
                yield return new object[] { "zh-wuu", "wuu" };
            }
            else
            {
                yield return new object[] { "sgn-BE-FR", "sgn-BE-fr" };
                yield return new object[] { "zh-Hans-CN", "zh-CN" };
                yield return new object[] { "zh-Hans-SG", "zh-SG" };
                yield return new object[] { "zh-Hant-HK", "zh-HK" };
                yield return new object[] { "zh-Hant-MO", "zh-MO" };
                yield return new object[] { "zh-Hant-TW", "zh-TW" };
            }
        }

        [ConditionalTheory(nameof(PlatformSupportsFakeCulture))]
        [MemberData(nameof(GetCultureInfoTestData))]
        public void GetCultureInfo(string name, string expected = null)
        {
            if (expected == null) expected = name;
            Assert.Equal(expected, CultureInfo.GetCultureInfo(name).Name);
            Assert.Equal(expected, CultureInfo.GetCultureInfo(name, predefinedOnly: false).Name);
        }

        [ConditionalTheory(nameof(PlatformSupportsFakeCulture))]
        [InlineData("z")]
        [InlineData("en@US")]
        [InlineData("\uFFFF")]
        [InlineData("\u0080")]
        [InlineData("-foo")]
        [InlineData("foo-")]
        [InlineData("/foo")]
        [InlineData("_bar")]
        [InlineData("bar_")]
        [InlineData("bar/")]
        [InlineData("foo__bar")]
        [InlineData("foo--bar")]
        [InlineData("foo-_bar")]
        [InlineData("foo_-bar")]
        [InlineData("foo/bar")]
        [InlineData("/")]
        [InlineData("0123456789012345678901234567890123456789012345678901234567890123456789012345678901234")] // > 85 characters
        public void TestInvalidCultureNames(string name)
        {
            Assert.Throws<CultureNotFoundException>(() => CultureInfo.GetCultureInfo(name));
            Assert.Throws<CultureNotFoundException>(() => CultureInfo.GetCultureInfo(name, predefinedOnly: false));
            Assert.Throws<CultureNotFoundException>(() => CultureInfo.GetCultureInfo(name, predefinedOnly: true));
        }

        [ConditionalTheory(nameof(PlatformSupportsFakeCulture))]
        [InlineData("en")]
        [InlineData("en-US")]
        [InlineData("ja-JP")]
        [InlineData("ar-SA")]
        public void TestGetCultureInfoWithNoneConstructedCultures(string name)
        {
            Assert.Equal(name, CultureInfo.GetCultureInfo(name).Name);
            Assert.Equal(name, CultureInfo.GetCultureInfo(name, predefinedOnly: false).Name);
            Assert.Equal(name, CultureInfo.GetCultureInfo(name, predefinedOnly: true).Name);
        }

        [ConditionalTheory(nameof(PlatformSupportsFakeCulture))]
        [InlineData("xx")]
        [InlineData("xx-XX")]
        [InlineData("xx-YY")]
        public void TestFakeCultureNames(string name)
        {
            Assert.Equal(name, CultureInfo.GetCultureInfo(name).Name);
            Assert.Equal(name, CultureInfo.GetCultureInfo(name, predefinedOnly: false).Name);
            Assert.Throws<CultureNotFoundException>(() => CultureInfo.GetCultureInfo(name, predefinedOnly: true));
        }

        [ConditionalTheory(nameof(PlatformSupportsFakeCultureAndRemoteExecutor))]
        [InlineData("1", "xx-XY")]
        [InlineData("1", "zx-ZY")]
        [InlineData("0", "xx-XY")]
        [InlineData("0", "zx-ZY")]
        public void PredefinedCulturesOnlyEnvVarTest(string predefinedCulturesOnlyEnvVar, string cultureName)
        {
            var psi = new ProcessStartInfo();
            psi.Environment.Clear();

            psi.Environment.Add("DOTNET_SYSTEM_GLOBALIZATION_PREDEFINED_CULTURES_ONLY", predefinedCulturesOnlyEnvVar);

            RemoteExecutor.Invoke((culture, predefined) =>
            {
                if (predefined == "1")
                {
                    AssertExtensions.Throws<CultureNotFoundException>(() => new CultureInfo(culture));
                }
                else
                {
                    CultureInfo ci = new CultureInfo(culture);
                    Assert.Equal(culture, ci.Name);
                }
            }, cultureName, predefinedCulturesOnlyEnvVar, new RemoteInvokeOptions { StartInfo = psi }).Dispose();
        }
    }
}<|MERGE_RESOLUTION|>--- conflicted
+++ resolved
@@ -10,12 +10,8 @@
 {
     public class GetCultureInfoTests
     {
-<<<<<<< HEAD
-        public static bool PlatformSupportsFakeCulture => !PlatformDetection.IsWindows || (PlatformDetection.WindowsVersion >= 10 && !PlatformDetection.IsNetFramework) || !PlatformDetection.IsBrowser;
-=======
         public static bool PlatformSupportsFakeCulture => (!PlatformDetection.IsWindows || (PlatformDetection.WindowsVersion >= 10 && !PlatformDetection.IsNetFramework)) && PlatformDetection.IsNotBrowser;
         public static bool PlatformSupportsFakeCultureAndRemoteExecutor => PlatformSupportsFakeCulture && RemoteExecutor.IsSupported;
->>>>>>> ef75159b
 
         public static IEnumerable<object[]> GetCultureInfoTestData()
         {
