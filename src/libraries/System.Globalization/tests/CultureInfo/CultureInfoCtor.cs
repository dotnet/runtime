--- conflicted
+++ resolved
@@ -40,14 +40,6 @@
             yield return new object[] { "az", new [] { "az" }};
             yield return new object[] { "az-Cyrl", new [] { "az-Cyrl" }};
             yield return new object[] { "az-Cyrl-AZ", new [] { "az-Cyrl-AZ" }};
-<<<<<<< HEAD
-            if (!PlatformDetection.IsHybridGlobalizationOnOSX)
-            {
-                yield return new object[] { "az-Latn", new [] { "az-Latn" }};
-                yield return new object[] { "az-Latn-AZ", new [] { "az-Latn-AZ" }};
-            }
-=======
->>>>>>> c5cb1478
             yield return new object[] { "ba", new [] { "ba" }};
             yield return new object[] { "ba-RU", new [] { "ba-RU" }};
             yield return new object[] { "be", new [] { "be" }};
@@ -64,14 +56,6 @@
             yield return new object[] { "bs", new [] { "bs" }};
             yield return new object[] { "bs-Cyrl", new [] { "bs-Cyrl" }};
             yield return new object[] { "bs-Cyrl-BA", new [] { "bs-Cyrl-BA" }};
-<<<<<<< HEAD
-            if (!PlatformDetection.IsHybridGlobalizationOnOSX)
-            {
-                yield return new object[] { "bs-Latn", new [] { "bs-Latn" }};
-                yield return new object[] { "bs-Latn-BA", new [] { "bs-Latn-BA" }};
-            }
-=======
->>>>>>> c5cb1478
             yield return new object[] { "ca", new [] { "ca" } };
             yield return new object[] { "ca-ES", new [] { "ca-ES" } };
             yield return new object[] { "co", new [] { "co" }};
@@ -166,14 +150,6 @@
             yield return new object[] { "gu", new [] { "gu" } };
             yield return new object[] { "gu-IN", new [] { "gu-IN" } };
             yield return new object[] { "ha", new [] { "ha" }};
-<<<<<<< HEAD
-            if (!PlatformDetection.IsHybridGlobalizationOnOSX)
-            {
-                yield return new object[] { "ha-Latn", new [] { "ha-Latn" }};
-                yield return new object[] { "ha-Latn-NG", new [] { "ha-Latn-NG" }};
-            }
-=======
->>>>>>> c5cb1478
             yield return new object[] { "he", new [] { "he" } };
             yield return new object[] { "he-IL", new [] { "he-IL" } };
             yield return new object[] { "hi", new [] { "hi" } };
@@ -239,13 +215,6 @@
             yield return new object[] { "ml", new [] { "ml" } };
             yield return new object[] { "ml-IN", new [] { "ml-IN" } };
             yield return new object[] { "mn", new [] { "mn" }};
-<<<<<<< HEAD
-            if (!PlatformDetection.IsHybridGlobalizationOnOSX)
-            {
-                yield return new object[] { "mn-Cyrl", new [] { "mn-Cyrl" }};
-            }
-=======
->>>>>>> c5cb1478
             yield return new object[] { "mn-MN", new [] { "mn-MN" }};
             yield return new object[] { "mn-Mong", new [] { "mn-Mong" }};
             yield return new object[] { "mn-Mong-CN", new [] { "mn-Mong-CN" }};
@@ -267,13 +236,6 @@
             yield return new object[] { "nl-NL", new [] { "nl-NL" } };
             yield return new object[] { "nn", new [] { "nn" }};
             yield return new object[] { "nn-NO", new [] { "nn-NO" }};
-<<<<<<< HEAD
-            if (!PlatformDetection.IsHybridGlobalizationOnOSX)
-            {
-                yield return new object[] { "no", new [] { "no" } };
-            }
-=======
->>>>>>> c5cb1478
             yield return new object[] { "nso", new [] { "nso" }};
             yield return new object[] { "nso-ZA", new [] { "nso-ZA" }};
             yield return new object[] { "oc", new [] { "oc" }};
@@ -330,25 +292,8 @@
             yield return new object[] { "sq", new [] { "sq" }};
             yield return new object[] { "sq-AL", new [] { "sq-AL" }};
             yield return new object[] { "sr", new [] { "sr" } };
-<<<<<<< HEAD
-            if (!PlatformDetection.IsHybridGlobalizationOnOSX)
-            {
-                yield return new object[] { "sr-Cyrl", new [] { "sr-Cyrl" } };
-                yield return new object[] { "sr-Cyrl-BA", new [] { "sr-Cyrl-BA" }};
-                yield return new object[] { "sr-Cyrl-CS", new [] { "sr-Cyrl-CS" }};
-                yield return new object[] { "sr-Cyrl-ME", new [] { "sr-Cyrl-ME" }};
-                yield return new object[] { "sr-Cyrl-RS", new [] { "sr-Cyrl-RS" } };
-            }
             yield return new object[] { "sr-Latn", new [] { "sr-Latn" } };
             yield return new object[] { "sr-Latn-BA", new [] { "sr-Latn-BA" }};
-            if (!PlatformDetection.IsHybridGlobalizationOnOSX)
-            {
-                yield return new object[] { "sr-Latn-CS", new [] { "sr-Latn-CS" }};
-            }
-=======
-            yield return new object[] { "sr-Latn", new [] { "sr-Latn" } };
-            yield return new object[] { "sr-Latn-BA", new [] { "sr-Latn-BA" }};
->>>>>>> c5cb1478
             yield return new object[] { "sr-Latn-ME", new [] { "sr-Latn-ME" }};
             yield return new object[] { "sr-Latn-RS", new [] { "sr-Latn-RS" } };
             yield return new object[] { "sv", new [] { "sv" } };
@@ -363,14 +308,6 @@
             yield return new object[] { "te", new [] { "te" } };
             yield return new object[] { "te-IN", new [] { "te-IN" } };
             yield return new object[] { "tg", new [] { "tg" }};
-<<<<<<< HEAD
-            if (!PlatformDetection.IsHybridGlobalizationOnOSX)
-            {
-                yield return new object[] { "tg-Cyrl", new [] { "tg-Cyrl" }};
-                yield return new object[] { "tg-Cyrl-TJ", new [] { "tg-Cyrl-TJ" }};
-            }
-=======
->>>>>>> c5cb1478
             yield return new object[] { "th", new [] { "th" } };
             yield return new object[] { "th-TH", new [] { "th-TH" } };
             yield return new object[] { "tk", new [] { "tk" }};
@@ -382,14 +319,6 @@
             yield return new object[] { "tt", new [] { "tt" }};
             yield return new object[] { "tt-RU", new [] { "tt-RU" }};
             yield return new object[] { "tzm", new [] { "tzm" }};
-<<<<<<< HEAD
-            if (!PlatformDetection.IsHybridGlobalizationOnOSX)
-            {
-                yield return new object[] { "tzm-Latn", new [] { "tzm-Latn" }};
-                yield return new object[] { "tzm-Latn-DZ", new [] { "tzm-Latn-DZ" }};
-            }
-=======
->>>>>>> c5cb1478
             yield return new object[] { "ug", new [] { "ug" }};
             yield return new object[] { "ug-CN", new [] { "ug-CN" }};
             yield return new object[] { "uk", new [] { "uk" } };
@@ -399,14 +328,6 @@
             yield return new object[] { "uz", new [] { "uz" }};
             yield return new object[] { "uz-Cyrl", new [] { "uz-Cyrl" }};
             yield return new object[] { "uz-Cyrl-UZ", new [] { "uz-Cyrl-UZ" }};
-<<<<<<< HEAD
-            if (!PlatformDetection.IsHybridGlobalizationOnOSX)
-            {
-                yield return new object[] { "uz-Latn", new [] { "uz-Latn" }};
-                yield return new object[] { "uz-Latn-UZ", new [] { "uz-Latn-UZ" }};
-            }
-=======
->>>>>>> c5cb1478
             yield return new object[] { "vi", new [] { "vi" } };
             yield return new object[] { "vi-VN", new [] { "vi-VN" } };
             yield return new object[] { "wo", new [] { "wo" }};
