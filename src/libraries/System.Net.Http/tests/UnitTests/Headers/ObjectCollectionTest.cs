// Licensed to the .NET Foundation under one or more agreements.
// The .NET Foundation licenses this file to you under the MIT license.

using System.Net.Http.Headers;

using Xunit;

namespace System.Net.Http.Tests
{
    public class ObjectCollectionTest
    {
        [Fact]
        public void Ctor_ExecuteBothOverloads_MatchExpectation()
        {
            // Use default validator
            ObjectCollection<string> c = new UnvalidatedObjectCollection<string>();

            c.Add("value1");
            c.Add("value2");

            Assert.Throws<ArgumentNullException>(() => { c.Add(null); });

            Assert.Equal(2, c.Count);
            Assert.True(c.Contains("value2"));
            Assert.True(c.Contains("value1"));

            // Use custom validator
            c = new StringlyItemCollection();

            c.Add("value1");

            Assert.Throws<InvalidOperationException>(() => { c.Add(null); });
        }

        [Fact]
        public void ContainsAndRemove_UsesEqualitySemantics()
        {
<<<<<<< HEAD
            ObjectCollection<string> c = new ObjectCollection<string>();

            string val1 = "value1";
            string val1DifferentReference = "value" + 1;
            Assert.NotSame(val1, val1DifferentReference);
            Assert.Equal(val1, val1DifferentReference);

            string val2 = "value2";
            string val2DifferentReference = "value" + 2;
            Assert.NotSame(val2, val2DifferentReference);
            Assert.Equal(val2, val2DifferentReference);

            string val3 = "value3";

=======
            var c = new UnvalidatedObjectCollection<string>();

            string val1 = "value1";
            string val1DifferentReference = "value" + 1;
            Assert.NotSame(val1, val1DifferentReference);
            Assert.Equal(val1, val1DifferentReference);

            string val2 = "value2";
            string val2DifferentReference = "value" + 2;
            Assert.NotSame(val2, val2DifferentReference);
            Assert.Equal(val2, val2DifferentReference);

            string val3 = "value3";

>>>>>>> eb51b02b
            // Start empty
            Assert.Equal(0, c.Count);
            Assert.False(c.Contains(val1));

            // Single item
            c.Add(val1);
            Assert.Equal(1, c.Count);
            Assert.True(c.Contains(val1));
            Assert.True(c.Contains(val1DifferentReference));
            Assert.False(c.Contains(val2));

            // Single item removal
            Assert.True(c.Remove(val1));
            Assert.Equal(0, c.Count);
            Assert.False(c.Contains(val1));

            // Multi-value
            c.Add(val1);
            c.Add(val2);
            Assert.Equal(2, c.Count);
            Assert.True(c.Contains(val1));
            Assert.True(c.Contains(val1DifferentReference));
            Assert.True(c.Contains(val2));
            Assert.True(c.Contains(val1DifferentReference));
            Assert.False(c.Contains(val3));

            // Removal when multiple exist, using different reference.
            Assert.True(c.Remove(val1));
            Assert.False(c.Contains(val1));
            Assert.True(c.Contains(val2));
            Assert.Equal(1, c.Count);

            // Removal of non-existent
            Assert.False(c.Remove(val3));
            Assert.False(c.Remove(val1DifferentReference));
            Assert.Equal(1, c.Count);
            Assert.True(c.Contains(val2DifferentReference));

            // Removal last item
            Assert.True(c.Remove(val2DifferentReference));
            Assert.Equal(0, c.Count);
            Assert.False(c.Contains(val2));
            Assert.False(c.Contains(val1));

            // Remove from empty
            Assert.False(c.Remove(val1));
            Assert.False(c.Remove(val2));
            Assert.False(c.Remove(val3));
            Assert.Equal(0, c.Count);
<<<<<<< HEAD
=======
        }

        private sealed class StringlyItemCollection : ObjectCollection<string>
        {
            public override void Validate(string item)
            {
                if (item == null)
                {
                    throw new InvalidOperationException("custom");
                }
            }
>>>>>>> eb51b02b
        }
    }
}<|MERGE_RESOLUTION|>--- conflicted
+++ resolved
@@ -35,22 +35,6 @@
         [Fact]
         public void ContainsAndRemove_UsesEqualitySemantics()
         {
-<<<<<<< HEAD
-            ObjectCollection<string> c = new ObjectCollection<string>();
-
-            string val1 = "value1";
-            string val1DifferentReference = "value" + 1;
-            Assert.NotSame(val1, val1DifferentReference);
-            Assert.Equal(val1, val1DifferentReference);
-
-            string val2 = "value2";
-            string val2DifferentReference = "value" + 2;
-            Assert.NotSame(val2, val2DifferentReference);
-            Assert.Equal(val2, val2DifferentReference);
-
-            string val3 = "value3";
-
-=======
             var c = new UnvalidatedObjectCollection<string>();
 
             string val1 = "value1";
@@ -65,7 +49,6 @@
 
             string val3 = "value3";
 
->>>>>>> eb51b02b
             // Start empty
             Assert.Equal(0, c.Count);
             Assert.False(c.Contains(val1));
@@ -115,8 +98,6 @@
             Assert.False(c.Remove(val2));
             Assert.False(c.Remove(val3));
             Assert.Equal(0, c.Count);
-<<<<<<< HEAD
-=======
         }
 
         private sealed class StringlyItemCollection : ObjectCollection<string>
@@ -128,7 +109,6 @@
                     throw new InvalidOperationException("custom");
                 }
             }
->>>>>>> eb51b02b
         }
     }
 }