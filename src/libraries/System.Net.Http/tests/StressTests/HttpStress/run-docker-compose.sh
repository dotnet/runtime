#!/usr/bin/env bash
# Runs the stress test using docker-compose

# Stop script if unbound variable found (use ${var:-} if intentional)
set -u

# Stop script if command returns non-zero exit code.
# Prevents hidden errors caused by missing error code propagation.
set -e

source="${BASH_SOURCE[0]}"

# resolve $source until the file is no longer a symlink
while [[ -h "$source" ]]; do
  scriptroot="$( cd -P "$( dirname "$source" )" && pwd )"
  source="$(readlink "$source")"
  # if $source was a relative symlink, we need to resolve it relative to the path where the
  # symlink file was located
  [[ $source != /* ]] && source="$scriptroot/$source"
done
scriptroot="$( cd -P "$( dirname "$source" )" && pwd )"

imagename="dotnet-sdk-libs-current"
configuration="Release"
buildcurrentlibraries=0
buildonly=0
clientstressargs=""
serverstressargs=""

while [[ $# > 0 ]]; do
  opt="$(echo "${1/#--/-}" | tr "[:upper:]" "[:lower:]")"
  case "$opt" in
    -sdkimagename|-t)
      imagename=$2
      shift 2
      ;;
    -configuration|-c)
      configuration=$2
      shift 2
      ;;
    -buildcurrentlibraries|-b)
      buildcurrentlibraries=1
      shift 1
      ;;
    -buildonly|-o)
      buildonly=1
      shift 1
      ;;
    -clientstressargs)
      clientstressargs=$2
      shift 2
      ;;
    -serverstressargs)
      serverstressargs=$2
      shift 2
      ;;
    *)
      shift 1
      ;;
  esac
done

repo_root=$(git rev-parse --show-toplevel)

if [[ "$buildcurrentlibraries" -eq 1 ]]; then
    libraries_args=" -t $imagename -c $configuration"
<<<<<<< HEAD
    if [[ "$privateaspnetcore" -eq 1 ]]; then
        libraries_args="$libraries_args -pa"
    fi
=======
>>>>>>> 85642f81

    if ! "$repo_root"/eng/docker/build-docker-sdk.sh $libraries_args; then
        exit 1
    fi
<<<<<<< HEAD

elif [[ "$privateaspnetcore" -eq 1 ]]; then
    echo "Using a private Asp.Net Core package (-pa) requires using privately built libraries. Please, enable it with -b switch."
    exit 1
=======
>>>>>>> 85642f81
fi

build_args=""
if [[ -n "$imagename" ]]; then
    build_args=" --build-arg SDK_BASE_IMAGE=$imagename"
fi

compose_file="$scriptroot/docker-compose.yml"

if ! docker-compose --file "$compose_file" build $build_args; then
    exit $?
fi

if [[ "$buildonly" -eq 0 ]]; then
    export DUMPS_SHARE_MOUNT_ROOT="/dumps-share"
    export CLIENT_DUMPS_SHARE="${CLIENT_DUMPS_SHARE:-$(mktemp -d)}"
    export SERVER_DUMPS_SHARE="${SERVER_DUMPS_SHARE:-$(mktemp -d)}"
    mkdir -p ${CLIENT_DUMPS_SHARE}
    mkdir -p ${SERVER_DUMPS_SHARE}

    export HTTPSTRESS_CLIENT_ARGS=$clientstressargs
    export HTTPSTRESS_SERVER_ARGS=$serverstressargs
    docker-compose --file "$compose_file" up --abort-on-container-exit
    exit $?
fi<|MERGE_RESOLUTION|>--- conflicted
+++ resolved
@@ -64,23 +64,10 @@
 
 if [[ "$buildcurrentlibraries" -eq 1 ]]; then
     libraries_args=" -t $imagename -c $configuration"
-<<<<<<< HEAD
-    if [[ "$privateaspnetcore" -eq 1 ]]; then
-        libraries_args="$libraries_args -pa"
-    fi
-=======
->>>>>>> 85642f81
 
     if ! "$repo_root"/eng/docker/build-docker-sdk.sh $libraries_args; then
         exit 1
     fi
-<<<<<<< HEAD
-
-elif [[ "$privateaspnetcore" -eq 1 ]]; then
-    echo "Using a private Asp.Net Core package (-pa) requires using privately built libraries. Please, enable it with -b switch."
-    exit 1
-=======
->>>>>>> 85642f81
 fi
 
 build_args=""
