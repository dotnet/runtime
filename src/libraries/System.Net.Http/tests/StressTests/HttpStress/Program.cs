// Licensed to the .NET Foundation under one or more agreements.
// The .NET Foundation licenses this file to you under the MIT license.

using Microsoft.AspNetCore;
using System;
using System.Collections.Generic;
using System.CommandLine;
using System.IO;
using System.Diagnostics.CodeAnalysis;
using System.Linq;
using System.Reflection;
using System.Runtime.Versioning;
using System.Threading.Tasks;
using System.Net;
using HttpStress;
using System.Net.Quic;
using Microsoft.Quic;

[assembly: SupportedOSPlatform("windows")]
[assembly: SupportedOSPlatform("linux")]

namespace HttpStress
{
    /// <summary>
    /// Simple HttpClient stress app that launches Kestrel in-proc and runs many concurrent requests of varying types against it.
    /// </summary>
    public static class Program
    {
        public enum ExitCode { Success = 0, StressError = 1, CliError = 2 };

        public static readonly bool IsQuicSupported = QuicListener.IsSupported && QuicConnection.IsSupported;

        private static readonly Dictionary<string, int> s_unobservedExceptions = new Dictionary<string, int>();

        public static async Task<int> Main(string[] args)
        {
            if (!TryParseCli(args, out Configuration? config))
            {
                return (int)ExitCode.CliError;
            }

            return (int)await Run(config);
        }

        private static bool TryParseCli(string[] args, [NotNullWhen(true)] out Configuration? config)
        {
            var cmd = new RootCommand();
<<<<<<< HEAD
            cmd.Options.Add(new Option<int>("-n") { Description = "Max number of requests to make concurrently.", DefaultValueFactory = (_) => Environment.ProcessorCount });
            cmd.Options.Add(new Option<string>("-serverUri") { Description = "Stress suite server uri.", DefaultValueFactory = (_) => "https://localhost:5001" });
            cmd.Options.Add(new Option<RunMode>("-runMode") { Description = "Stress suite execution mode. Defaults to Both.", DefaultValueFactory = (_) => RunMode.both });
            cmd.Options.Add(new Option<double>("-maxExecutionTime") { Description = "Maximum stress execution time, in minutes. Defaults to infinity." });
            cmd.Options.Add(new Option<int>("-maxContentLength") { Description = "Max content length for request and response bodies.", DefaultValueFactory = (_) => 1000 });
            cmd.Options.Add(new Option<int>("-maxRequestUriSize") { Description = "Max query string length support by the server.", DefaultValueFactory = (_) => 5000 });
            cmd.Options.Add(new Option<int>("-maxRequestHeaderCount") { Description = "Maximum number of headers to place in request", DefaultValueFactory = (_) => 90 });
            cmd.Options.Add(new Option<int>("-maxRequestHeaderTotalSize") { Description = "Max request header total size.", DefaultValueFactory = (_) => 1000 });
            cmd.Options.Add(new Option<Version>("-http")
            {
                Description = "HTTP version (1.1 or 2.0 or 3.0)",
                DefaultValueFactory = (_) => HttpVersion.Version20,
                CustomParser = result =>
                {
                    if (!Version.TryParse(result.Tokens.Single().Value, out Version? parsed))
                    {
                        result.AddError($"'{result.Tokens[0].Value}' is not a valid Version");
                        return default;
                    }

                    return parsed;
                }
            });
            cmd.Options.Add(new Option<int?>("-connectionLifetime") { Description = "Max connection lifetime length (milliseconds)." });
            cmd.Options.Add(new Option<int[]>("-ops") { Description = "Indices of the operations to use" });
            cmd.Options.Add(new Option<int[]>("-xops") { Description = "Indices of the operations to exclude" });
            cmd.Options.Add(new Option<bool>("-trace") { Description = "Enable System.Net.Http.InternalDiagnostics (client) and/or ASP.NET dignostics (server) tracing." });
            cmd.Options.Add(new Option<bool>("-aspnetlog") { Description = "Enable ASP.NET warning and error logging." });
            cmd.Options.Add(new Option<bool>("-listOps") { Description = "List available options." });
            cmd.Options.Add(new Option<int?>("-seed") { Description = "Seed for generating pseudo-random parameters for a given -n argument." });
            cmd.Options.Add(new Option<int>("-numParameters") { Description = "Max number of query parameters or form fields for a request.", DefaultValueFactory = (_) => 1 });
            cmd.Options.Add(new Option<double>("-cancelRate") { Description = "Number between 0 and 1 indicating rate of client-side request cancellation attempts. Defaults to 0.1.", DefaultValueFactory = (_) => 0.1 });
            cmd.Options.Add(new Option<bool>("-httpSys") { Description = "Use http.sys instead of Kestrel." });
            cmd.Options.Add(new Option<bool>("-winHttp") { Description = "Use WinHttpHandler for the stress client." });
            cmd.Options.Add(new Option<int>("-displayInterval") { Description = "Client stats display interval in seconds. Defaults to 5 seconds.", DefaultValueFactory = (_) => 5 });
            cmd.Options.Add(new Option<int>("-clientTimeout") { Description = "Default HttpClient timeout in seconds. Defaults to 60 seconds.", DefaultValueFactory = (_) => 60 });
            cmd.Options.Add(new Option<int?>("-serverMaxConcurrentStreams") { Description = "Overrides kestrel max concurrent streams per connection." });
            cmd.Options.Add(new Option<int?>("-serverMaxFrameSize") { Description = "Overrides kestrel max frame size setting." });
            cmd.Options.Add(new Option<int?>("-serverInitialConnectionWindowSize") { Description = "Overrides kestrel initial connection window size setting." });
            cmd.Options.Add(new Option<int?>("-serverMaxRequestHeaderFieldSize") { Description = "Overrides kestrel max request header field size." });
=======
            cmd.AddOption(new Option("-n", "Max number of requests to make concurrently.") { Argument = new Argument<int>("numWorkers", Environment.ProcessorCount) });
            cmd.AddOption(new Option("-serverUri", "Stress suite server uri.") { Argument = new Argument<string>("serverUri", "https://localhost:5001") });
            cmd.AddOption(new Option("-runMode", "Stress suite execution mode. Defaults to Both.") { Argument = new Argument<RunMode>("runMode", RunMode.both) });
            cmd.AddOption(new Option("-maxExecutionTime", "Maximum stress execution time, in minutes. Defaults to infinity.") { Argument = new Argument<double?>("minutes", null) });
            cmd.AddOption(new Option("-maxContentLength", "Max content length for request and response bodies.") { Argument = new Argument<int>("numBytes", 1000) });
            cmd.AddOption(new Option("-maxRequestUriSize", "Max query string length support by the server.") { Argument = new Argument<int>("numChars", 5000) });
            cmd.AddOption(new Option("-maxRequestHeaderCount", "Maximum number of headers to place in request") { Argument = new Argument<int>("numHeaders", 90) });
            cmd.AddOption(new Option("-maxRequestHeaderTotalSize", "Max request header total size.") { Argument = new Argument<int>("numBytes", 1000) });
            cmd.AddOption(new Option("-http", "HTTP version (1.1 or 2.0 or 3.0)") { Argument = new Argument<Version>("version", HttpVersion.Version20) });
            cmd.AddOption(new Option("-connectionLifetime", "Max connection lifetime length (milliseconds).") { Argument = new Argument<int?>("connectionLifetime", null) });
            cmd.AddOption(new Option("-ops", "Indices of the operations to use") { Argument = new Argument<int[]?>("space-delimited indices", null) });
            cmd.AddOption(new Option("-xops", "Indices of the operations to exclude") { Argument = new Argument<int[]?>("space-delimited indices", null) });
            cmd.AddOption(new Option("-trace", "Enable System.Net.Http.InternalDiagnostics (client) and/or ASP.NET dignostics (server) tracing.") { Argument = new Argument<bool>("enable", false) });
            cmd.AddOption(new Option("-aspnetlog", "Enable ASP.NET warning and error logging.") { Argument = new Argument<bool>("enable", false) });
            cmd.AddOption(new Option("-listOps", "List available options.") { Argument = new Argument<bool>("enable", false) });
            cmd.AddOption(new Option("-seed", "Seed for generating pseudo-random parameters for a given -n argument.") { Argument = new Argument<int?>("seed", null) });
            cmd.AddOption(new Option("-numParameters", "Max number of query parameters or form fields for a request.") { Argument = new Argument<int>("queryParameters", 1) });
            cmd.AddOption(new Option("-cancelRate", "Number between 0 and 1 indicating rate of client-side request cancellation attempts. Defaults to 0.1.") { Argument = new Argument<double>("probability", 0.1) });
            cmd.AddOption(new Option("-httpSys", "Use http.sys instead of Kestrel.") { Argument = new Argument<bool>("enable", false) });
            cmd.AddOption(new Option("-winHttp", "Use WinHttpHandler for the stress client.") { Argument = new Argument<bool>("enable", false) });
            cmd.AddOption(new Option("-displayInterval", "Client stats display interval in seconds. Defaults to 5 seconds.") { Argument = new Argument<int>("seconds", 5) });
            cmd.AddOption(new Option("-clientTimeout", "Default HttpClient timeout in seconds. Defaults to 60 seconds.") { Argument = new Argument<int>("seconds", 60) });
            cmd.AddOption(new Option("-serverMaxConcurrentStreams", "Overrides kestrel max concurrent streams per connection.") { Argument = new Argument<int?>("streams", null) });
            cmd.AddOption(new Option("-serverMaxFrameSize", "Overrides kestrel max frame size setting.") { Argument = new Argument<int?>("bytes", null) });
            cmd.AddOption(new Option("-serverInitialConnectionWindowSize", "Overrides kestrel initial connection window size setting.") { Argument = new Argument<int?>("bytes", null) });
            cmd.AddOption(new Option("-serverMaxRequestHeaderFieldSize", "Overrides kestrel max request header field size.") { Argument = new Argument<int?>("bytes", null) });
            cmd.AddOption(new Option("-unobservedEx", "Enable tracking unobserved exceptions.") { Argument = new Argument<bool?>("enable", null) });
>>>>>>> 265727cc

            ParseResult cmdline = cmd.Parse(args);
            if (cmdline.Errors.Count > 0)
            {
                cmdline.Invoke(); // this is going to print all the errors and help
                config = null;
                return false;
            }

            config = new Configuration()
            {
<<<<<<< HEAD
                RunMode = cmdline.GetValue<RunMode>("-runMode"),
                ServerUri = cmdline.GetValue<string>("-serverUri")!,
                ListOperations = cmdline.GetValue<bool>("-listOps"),

                HttpVersion = cmdline.GetValue<Version>("-http")!,
                UseWinHttpHandler = cmdline.GetValue<bool>("-winHttp"),
                ConcurrentRequests = cmdline.GetValue<int>("-n"),
                RandomSeed = cmdline.GetValue<int?>("-seed") ?? new Random().Next(),
                MaxContentLength = cmdline.GetValue<int>("-maxContentLength"),
                MaxRequestUriSize = cmdline.GetValue<int>("-maxRequestUriSize"),
                MaxRequestHeaderCount = cmdline.GetValue<int>("-maxRequestHeaderCount"),
                MaxRequestHeaderTotalSize = cmdline.GetValue<int>("-maxRequestHeaderTotalSize"),
                OpIndices = cmdline.GetValue<int[]>("-ops"),
                ExcludedOpIndices = cmdline.GetValue<int[]>("-xops"),
                MaxParameters = cmdline.GetValue<int>("-numParameters"),
                DisplayInterval = TimeSpan.FromSeconds(cmdline.GetValue<int>("-displayInterval")),
                DefaultTimeout = TimeSpan.FromSeconds(cmdline.GetValue<int>("-clientTimeout")),
                ConnectionLifetime = cmdline.GetValue<double?>("-connectionLifetime").Select(TimeSpan.FromMilliseconds),
                CancellationProbability = Math.Max(0, Math.Min(1, cmdline.GetValue<double>("-cancelRate"))),
                MaximumExecutionTime = cmdline.GetValue<double?>("-maxExecutionTime").Select(TimeSpan.FromMinutes),

                UseHttpSys = cmdline.GetValue<bool>("-httpSys"),
                LogAspNet = cmdline.GetValue<bool>("-aspnetlog"),
                Trace = cmdline.GetValue<bool>("-trace"),
                ServerMaxConcurrentStreams = cmdline.GetValue<int?>("-serverMaxConcurrentStreams"),
                ServerMaxFrameSize = cmdline.GetValue<int?>("-serverMaxFrameSize"),
                ServerInitialConnectionWindowSize = cmdline.GetValue<int?>("-serverInitialConnectionWindowSize"),
                ServerMaxRequestHeaderFieldSize = cmdline.GetValue<int?>("-serverMaxRequestHeaderFieldSize"),
=======
                RunMode = cmdline.ValueForOption<RunMode>("-runMode"),
                ServerUri = cmdline.ValueForOption<string>("-serverUri"),
                ListOperations = cmdline.ValueForOption<bool>("-listOps"),

                HttpVersion = cmdline.ValueForOption<Version>("-http"),
                UseWinHttpHandler = cmdline.ValueForOption<bool>("-winHttp"),
                ConcurrentRequests = cmdline.ValueForOption<int>("-n"),
                RandomSeed = cmdline.ValueForOption<int?>("-seed") ?? new Random().Next(),
                MaxContentLength = cmdline.ValueForOption<int>("-maxContentLength"),
                MaxRequestUriSize = cmdline.ValueForOption<int>("-maxRequestUriSize"),
                MaxRequestHeaderCount = cmdline.ValueForOption<int>("-maxRequestHeaderCount"),
                MaxRequestHeaderTotalSize = cmdline.ValueForOption<int>("-maxRequestHeaderTotalSize"),
                OpIndices = cmdline.ValueForOption<int[]>("-ops"),
                ExcludedOpIndices = cmdline.ValueForOption<int[]>("-xops"),
                MaxParameters = cmdline.ValueForOption<int>("-numParameters"),
                DisplayInterval = TimeSpan.FromSeconds(cmdline.ValueForOption<int>("-displayInterval")),
                DefaultTimeout = TimeSpan.FromSeconds(cmdline.ValueForOption<int>("-clientTimeout")),
                ConnectionLifetime = cmdline.ValueForOption<double?>("-connectionLifetime").Select(TimeSpan.FromMilliseconds),
                CancellationProbability = Math.Max(0, Math.Min(1, cmdline.ValueForOption<double>("-cancelRate"))),
                MaximumExecutionTime = cmdline.ValueForOption<double?>("-maxExecutionTime").Select(TimeSpan.FromMinutes),

                UseHttpSys = cmdline.ValueForOption<bool>("-httpSys"),
                LogAspNet = cmdline.ValueForOption<bool>("-aspnetlog"),
                Trace = cmdline.ValueForOption<bool>("-trace"),
                TrackUnobservedExceptions = cmdline.ValueForOption<bool?>("-unobservedEx"),
                ServerMaxConcurrentStreams = cmdline.ValueForOption<int?>("-serverMaxConcurrentStreams"),
                ServerMaxFrameSize = cmdline.ValueForOption<int?>("-serverMaxFrameSize"),
                ServerInitialConnectionWindowSize = cmdline.ValueForOption<int?>("-serverInitialConnectionWindowSize"),
                ServerMaxRequestHeaderFieldSize = cmdline.ValueForOption<int?>("-serverMaxRequestHeaderFieldSize"),
>>>>>>> 265727cc
            };

            return true;
        }

        private static async Task<ExitCode> Run(Configuration config)
        {
            (string name, Func<RequestContext, Task> op)[] clientOperations =
                ClientOperations.Operations
                    // annotate the operation name with its index
                    .Select((op, i) => ($"{i.ToString().PadLeft(2)}: {op.name}", op.operation))
                    .ToArray();

            if ((config.RunMode & RunMode.both) == 0)
            {
                Console.Error.WriteLine("Must specify a valid run mode");
                return ExitCode.CliError;
            }

            if (!config.ServerUri.StartsWith("http"))
            {
                Console.Error.WriteLine("Invalid server uri");
                return ExitCode.CliError;
            }

            if (config.ListOperations)
            {
                for (int i = 0; i < clientOperations.Length; i++)
                {
                    Console.WriteLine(clientOperations[i].name);
                }
                return ExitCode.Success;
            }

            // derive client operations based on arguments
            (string name, Func<RequestContext, Task> op)[] usedClientOperations = (config.OpIndices, config.ExcludedOpIndices) switch
            {
                (null, null) => clientOperations,
                (int[] incl, null) => incl.Select(i => clientOperations[i]).ToArray(),
                (_, int[] excl) =>
                    Enumerable
                    .Range(0, clientOperations.Length)
                    .Except(excl)
                    .Select(i => clientOperations[i])
                    .ToArray(),
            };

            string GetAssemblyInfo(Assembly assembly) => $"{assembly.Location}, modified {new FileInfo(assembly.Location).LastWriteTime}";

            Type msQuicApiType = Type.GetType("System.Net.Quic.MsQuicApi, System.Net.Quic")!;
            string msQuicLibraryVersion = (string)msQuicApiType.GetProperty("MsQuicLibraryVersion", BindingFlags.NonPublic | BindingFlags.Static)!.GetGetMethod(true)!.Invoke(null, Array.Empty<object?>())!;
            bool trackUnobservedExceptions = config.TrackUnobservedExceptions.HasValue
                ? config.TrackUnobservedExceptions.Value
                : config.RunMode.HasFlag(RunMode.client);

            Console.WriteLine("       .NET Core: " + GetAssemblyInfo(typeof(object).Assembly));
            Console.WriteLine("    ASP.NET Core: " + GetAssemblyInfo(typeof(WebHost).Assembly));
            Console.WriteLine(" System.Net.Http: " + GetAssemblyInfo(typeof(System.Net.Http.HttpClient).Assembly));
            Console.WriteLine("          Server: " + (config.UseHttpSys ? "http.sys" : "Kestrel"));
            Console.WriteLine("      Server URL: " + config.ServerUri);
            Console.WriteLine("  Client Tracing: " + (config.Trace && config.RunMode.HasFlag(RunMode.client) ? "ON (client.log)" : "OFF"));
            Console.WriteLine("  Server Tracing: " + (config.Trace && config.RunMode.HasFlag(RunMode.server) ? "ON (server.log)" : "OFF"));
            Console.WriteLine("     ASP.NET Log: " + config.LogAspNet);
            Console.WriteLine("     Concurrency: " + config.ConcurrentRequests);
            Console.WriteLine("  Content Length: " + config.MaxContentLength);
            Console.WriteLine("    HTTP Version: " + config.HttpVersion);
            Console.WriteLine("  QUIC supported: " + (IsQuicSupported ? "yes" : "no"));
            Console.WriteLine("  MsQuic Version: " + msQuicLibraryVersion);
            Console.WriteLine("        Lifetime: " + (config.ConnectionLifetime.HasValue ? $"{config.ConnectionLifetime.Value.TotalMilliseconds}ms" : "(infinite)"));
            Console.WriteLine("      Operations: " + string.Join(", ", usedClientOperations.Select(o => o.name)));
            Console.WriteLine("     Random Seed: " + config.RandomSeed);
            Console.WriteLine("    Cancellation: " + 100 * config.CancellationProbability + "%");
            Console.WriteLine("Max Content Size: " + config.MaxContentLength);
            Console.WriteLine("Query Parameters: " + config.MaxParameters);
            Console.WriteLine("   Unobserved Ex: " + (trackUnobservedExceptions ? "Tracked" : "Not tracked"));
            Console.WriteLine();

            if (trackUnobservedExceptions)
            {
                TaskScheduler.UnobservedTaskException += (_, e) =>
                {
                    lock (s_unobservedExceptions)
                    {
                        string text = e.Exception.ToString();
                        s_unobservedExceptions[text] = s_unobservedExceptions.GetValueOrDefault(text) + 1;
                    }
                };
            }

            StressServer? server = null;
            if (config.RunMode.HasFlag(RunMode.server))
            {
                // Start the Kestrel web server in-proc.
                Console.WriteLine($"Starting {(config.UseHttpSys ? "http.sys" : "Kestrel")} server.");
                server = new StressServer(config);
                Console.WriteLine($"Server started at {server.ServerUri}");
            }

            StressClient? client = null;
            if (config.RunMode.HasFlag(RunMode.client))
            {
                // Start the client.
                Console.WriteLine($"Starting {config.ConcurrentRequests} client workers.");

                client = new StressClient(usedClientOperations, config);
                client.Start();
            }

            await WaitUntilMaxExecutionTimeElapsedOrKeyboardInterrupt(config.MaximumExecutionTime);

            client?.Stop();
            client?.PrintFinalReport();

            if (trackUnobservedExceptions)
            {
                PrintUnobservedExceptions();
            }

            // return nonzero status code if there are stress errors
            return client?.TotalErrorCount == 0 ? ExitCode.Success : ExitCode.StressError;
        }

        private static void PrintUnobservedExceptions()
        {
            Console.WriteLine($"Detected {s_unobservedExceptions.Count} unobserved exceptions:");

            int i = 1;
            foreach (KeyValuePair<string, int> kv in s_unobservedExceptions.OrderByDescending(p => p.Value))
            {
                Console.WriteLine($"Exception type {i++}/{s_unobservedExceptions.Count} (hit {kv.Value} times):");
                Console.WriteLine(kv.Key);
                Console.WriteLine();
            }
        }

        private static async Task WaitUntilMaxExecutionTimeElapsedOrKeyboardInterrupt(TimeSpan? maxExecutionTime = null)
        {
            var tcs = new TaskCompletionSource<bool>();
            Console.CancelKeyPress += (sender, args) => { Console.Error.WriteLine("Keyboard interrupt"); args.Cancel = true; tcs.TrySetResult(false); };
            if (maxExecutionTime.HasValue)
            {
                Console.WriteLine($"Running for a total of {maxExecutionTime.Value.TotalMinutes:0.##} minutes");
                var cts = new System.Threading.CancellationTokenSource(delay: maxExecutionTime.Value);
                cts.Token.Register(() => { Console.WriteLine("Max execution time elapsed"); tcs.TrySetResult(false); });
            }

            await tcs.Task;
        }

        private static S? Select<T, S>(this T? value, Func<T, S> mapper) where T : struct where S : struct
        {
            return value is null ? null : new S?(mapper(value.Value));
        }
    }
}<|MERGE_RESOLUTION|>--- conflicted
+++ resolved
@@ -45,7 +45,6 @@
         private static bool TryParseCli(string[] args, [NotNullWhen(true)] out Configuration? config)
         {
             var cmd = new RootCommand();
-<<<<<<< HEAD
             cmd.Options.Add(new Option<int>("-n") { Description = "Max number of requests to make concurrently.", DefaultValueFactory = (_) => Environment.ProcessorCount });
             cmd.Options.Add(new Option<string>("-serverUri") { Description = "Stress suite server uri.", DefaultValueFactory = (_) => "https://localhost:5001" });
             cmd.Options.Add(new Option<RunMode>("-runMode") { Description = "Stress suite execution mode. Defaults to Both.", DefaultValueFactory = (_) => RunMode.both });
@@ -86,35 +85,7 @@
             cmd.Options.Add(new Option<int?>("-serverMaxFrameSize") { Description = "Overrides kestrel max frame size setting." });
             cmd.Options.Add(new Option<int?>("-serverInitialConnectionWindowSize") { Description = "Overrides kestrel initial connection window size setting." });
             cmd.Options.Add(new Option<int?>("-serverMaxRequestHeaderFieldSize") { Description = "Overrides kestrel max request header field size." });
-=======
-            cmd.AddOption(new Option("-n", "Max number of requests to make concurrently.") { Argument = new Argument<int>("numWorkers", Environment.ProcessorCount) });
-            cmd.AddOption(new Option("-serverUri", "Stress suite server uri.") { Argument = new Argument<string>("serverUri", "https://localhost:5001") });
-            cmd.AddOption(new Option("-runMode", "Stress suite execution mode. Defaults to Both.") { Argument = new Argument<RunMode>("runMode", RunMode.both) });
-            cmd.AddOption(new Option("-maxExecutionTime", "Maximum stress execution time, in minutes. Defaults to infinity.") { Argument = new Argument<double?>("minutes", null) });
-            cmd.AddOption(new Option("-maxContentLength", "Max content length for request and response bodies.") { Argument = new Argument<int>("numBytes", 1000) });
-            cmd.AddOption(new Option("-maxRequestUriSize", "Max query string length support by the server.") { Argument = new Argument<int>("numChars", 5000) });
-            cmd.AddOption(new Option("-maxRequestHeaderCount", "Maximum number of headers to place in request") { Argument = new Argument<int>("numHeaders", 90) });
-            cmd.AddOption(new Option("-maxRequestHeaderTotalSize", "Max request header total size.") { Argument = new Argument<int>("numBytes", 1000) });
-            cmd.AddOption(new Option("-http", "HTTP version (1.1 or 2.0 or 3.0)") { Argument = new Argument<Version>("version", HttpVersion.Version20) });
-            cmd.AddOption(new Option("-connectionLifetime", "Max connection lifetime length (milliseconds).") { Argument = new Argument<int?>("connectionLifetime", null) });
-            cmd.AddOption(new Option("-ops", "Indices of the operations to use") { Argument = new Argument<int[]?>("space-delimited indices", null) });
-            cmd.AddOption(new Option("-xops", "Indices of the operations to exclude") { Argument = new Argument<int[]?>("space-delimited indices", null) });
-            cmd.AddOption(new Option("-trace", "Enable System.Net.Http.InternalDiagnostics (client) and/or ASP.NET dignostics (server) tracing.") { Argument = new Argument<bool>("enable", false) });
-            cmd.AddOption(new Option("-aspnetlog", "Enable ASP.NET warning and error logging.") { Argument = new Argument<bool>("enable", false) });
-            cmd.AddOption(new Option("-listOps", "List available options.") { Argument = new Argument<bool>("enable", false) });
-            cmd.AddOption(new Option("-seed", "Seed for generating pseudo-random parameters for a given -n argument.") { Argument = new Argument<int?>("seed", null) });
-            cmd.AddOption(new Option("-numParameters", "Max number of query parameters or form fields for a request.") { Argument = new Argument<int>("queryParameters", 1) });
-            cmd.AddOption(new Option("-cancelRate", "Number between 0 and 1 indicating rate of client-side request cancellation attempts. Defaults to 0.1.") { Argument = new Argument<double>("probability", 0.1) });
-            cmd.AddOption(new Option("-httpSys", "Use http.sys instead of Kestrel.") { Argument = new Argument<bool>("enable", false) });
-            cmd.AddOption(new Option("-winHttp", "Use WinHttpHandler for the stress client.") { Argument = new Argument<bool>("enable", false) });
-            cmd.AddOption(new Option("-displayInterval", "Client stats display interval in seconds. Defaults to 5 seconds.") { Argument = new Argument<int>("seconds", 5) });
-            cmd.AddOption(new Option("-clientTimeout", "Default HttpClient timeout in seconds. Defaults to 60 seconds.") { Argument = new Argument<int>("seconds", 60) });
-            cmd.AddOption(new Option("-serverMaxConcurrentStreams", "Overrides kestrel max concurrent streams per connection.") { Argument = new Argument<int?>("streams", null) });
-            cmd.AddOption(new Option("-serverMaxFrameSize", "Overrides kestrel max frame size setting.") { Argument = new Argument<int?>("bytes", null) });
-            cmd.AddOption(new Option("-serverInitialConnectionWindowSize", "Overrides kestrel initial connection window size setting.") { Argument = new Argument<int?>("bytes", null) });
-            cmd.AddOption(new Option("-serverMaxRequestHeaderFieldSize", "Overrides kestrel max request header field size.") { Argument = new Argument<int?>("bytes", null) });
-            cmd.AddOption(new Option("-unobservedEx", "Enable tracking unobserved exceptions.") { Argument = new Argument<bool?>("enable", null) });
->>>>>>> 265727cc
+            cmd.Options.Add(new Option<bool?>("-unobservedEx") { Description = "Enable tracking unobserved exceptions." });
 
             ParseResult cmdline = cmd.Parse(args);
             if (cmdline.Errors.Count > 0)
@@ -126,7 +97,6 @@
 
             config = new Configuration()
             {
-<<<<<<< HEAD
                 RunMode = cmdline.GetValue<RunMode>("-runMode"),
                 ServerUri = cmdline.GetValue<string>("-serverUri")!,
                 ListOperations = cmdline.GetValue<bool>("-listOps"),
@@ -151,41 +121,11 @@
                 UseHttpSys = cmdline.GetValue<bool>("-httpSys"),
                 LogAspNet = cmdline.GetValue<bool>("-aspnetlog"),
                 Trace = cmdline.GetValue<bool>("-trace"),
+                TrackUnobservedExceptions = cmdline.GetValue<bool?>("-unobservedEx"),
                 ServerMaxConcurrentStreams = cmdline.GetValue<int?>("-serverMaxConcurrentStreams"),
                 ServerMaxFrameSize = cmdline.GetValue<int?>("-serverMaxFrameSize"),
                 ServerInitialConnectionWindowSize = cmdline.GetValue<int?>("-serverInitialConnectionWindowSize"),
                 ServerMaxRequestHeaderFieldSize = cmdline.GetValue<int?>("-serverMaxRequestHeaderFieldSize"),
-=======
-                RunMode = cmdline.ValueForOption<RunMode>("-runMode"),
-                ServerUri = cmdline.ValueForOption<string>("-serverUri"),
-                ListOperations = cmdline.ValueForOption<bool>("-listOps"),
-
-                HttpVersion = cmdline.ValueForOption<Version>("-http"),
-                UseWinHttpHandler = cmdline.ValueForOption<bool>("-winHttp"),
-                ConcurrentRequests = cmdline.ValueForOption<int>("-n"),
-                RandomSeed = cmdline.ValueForOption<int?>("-seed") ?? new Random().Next(),
-                MaxContentLength = cmdline.ValueForOption<int>("-maxContentLength"),
-                MaxRequestUriSize = cmdline.ValueForOption<int>("-maxRequestUriSize"),
-                MaxRequestHeaderCount = cmdline.ValueForOption<int>("-maxRequestHeaderCount"),
-                MaxRequestHeaderTotalSize = cmdline.ValueForOption<int>("-maxRequestHeaderTotalSize"),
-                OpIndices = cmdline.ValueForOption<int[]>("-ops"),
-                ExcludedOpIndices = cmdline.ValueForOption<int[]>("-xops"),
-                MaxParameters = cmdline.ValueForOption<int>("-numParameters"),
-                DisplayInterval = TimeSpan.FromSeconds(cmdline.ValueForOption<int>("-displayInterval")),
-                DefaultTimeout = TimeSpan.FromSeconds(cmdline.ValueForOption<int>("-clientTimeout")),
-                ConnectionLifetime = cmdline.ValueForOption<double?>("-connectionLifetime").Select(TimeSpan.FromMilliseconds),
-                CancellationProbability = Math.Max(0, Math.Min(1, cmdline.ValueForOption<double>("-cancelRate"))),
-                MaximumExecutionTime = cmdline.ValueForOption<double?>("-maxExecutionTime").Select(TimeSpan.FromMinutes),
-
-                UseHttpSys = cmdline.ValueForOption<bool>("-httpSys"),
-                LogAspNet = cmdline.ValueForOption<bool>("-aspnetlog"),
-                Trace = cmdline.ValueForOption<bool>("-trace"),
-                TrackUnobservedExceptions = cmdline.ValueForOption<bool?>("-unobservedEx"),
-                ServerMaxConcurrentStreams = cmdline.ValueForOption<int?>("-serverMaxConcurrentStreams"),
-                ServerMaxFrameSize = cmdline.ValueForOption<int?>("-serverMaxFrameSize"),
-                ServerInitialConnectionWindowSize = cmdline.ValueForOption<int?>("-serverInitialConnectionWindowSize"),
-                ServerMaxRequestHeaderFieldSize = cmdline.ValueForOption<int?>("-serverMaxRequestHeaderFieldSize"),
->>>>>>> 265727cc
             };
 
             return true;
