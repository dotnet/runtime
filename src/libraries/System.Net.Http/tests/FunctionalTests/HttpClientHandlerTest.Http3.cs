--- conflicted
+++ resolved
@@ -116,7 +116,6 @@
             await new[] { clientTask, serverTask }.WhenAllOrAnyFailed(20_000);
         }
 
-<<<<<<< HEAD
         [Theory]
         [InlineData(10)]
         [InlineData(100)]
@@ -265,9 +264,6 @@
 
             await new[] { clientTask, serverTask }.WhenAllOrAnyFailed(20_000);
         }
-
-=======
->>>>>>> bf249e10
         [Fact]
         [ActiveIssue("https://github.com/dotnet/runtime/issues/53090")]
         public async Task ReservedFrameType_Throws()
