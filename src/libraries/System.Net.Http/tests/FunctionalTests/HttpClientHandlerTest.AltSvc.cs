// Licensed to the .NET Foundation under one or more agreements.
// The .NET Foundation licenses this file to you under the MIT license.

using System.Collections.Generic;
using System.Threading.Tasks;
using Xunit;
using Xunit.Abstractions;
using System.Net.Test.Common;

namespace System.Net.Http.Functional.Tests
{
    public abstract class HttpClientHandler_AltSvc_Test : HttpClientHandlerTestBase
    {
        public HttpClientHandler_AltSvc_Test(ITestOutputHelper output) : base(output)
        {
        }

        /// <summary>
        /// HTTP/3 tests by default use prenegotiated HTTP/3. To test Alt-Svc upgrades, that must be disabled.
        /// </summary>
        protected override HttpClient CreateHttpClient()
        {
<<<<<<< HEAD
            HttpClientHandler handler = CreateHttpClientHandler(HttpVersion.Version30);
=======
            bool http3Enabled = (bool)typeof(SocketsHttpHandler)
                .Assembly
                .GetType("System.Net.Http.HttpConnectionSettings", throwOnError: true)
                .GetProperty("AllowDraftHttp3", Reflection.BindingFlags.Static | Reflection.BindingFlags.NonPublic)
                .GetValue(null);

            Assert.True(http3Enabled, "HTTP/3 draft support must be enabled for this test.");

            HttpClientHandler handler = CreateHttpClientHandler(HttpVersion30);
            SetUsePrenegotiatedHttp3(handler, usePrenegotiatedHttp3: false);
>>>>>>> 4ec3a25c

            return CreateHttpClient(handler);
        }

        [Theory]
        [MemberData(nameof(AltSvcHeaderUpgradeVersions))]
        public async Task AltSvc_Header_Upgrade_Success(Version fromVersion)
        {
            // The test makes a request to a HTTP/1 or HTTP/2 server first, which supplies an Alt-Svc header pointing to the second server.
            using GenericLoopbackServer firstServer =
                fromVersion.Major switch
                {
                    1 => new LoopbackServer(new LoopbackServer.Options { UseSsl = true }),
                    2 => Http2LoopbackServer.CreateServer(),
                    _ => throw new Exception("Unknown HTTP version.")
                };

            // The second request is expected to come in on this HTTP/3 server.
            using var secondServer = new Http3LoopbackServer();

            using HttpClient client = CreateHttpClient();

            Task<HttpResponseMessage> firstResponseTask = client.GetAsync(firstServer.Address);
            Task serverTask = firstServer.AcceptConnectionSendResponseAndCloseAsync(additionalHeaders: new[]
            {
                new HttpHeaderData("Alt-Svc", $"h3=\"{secondServer.Address.IdnHost}:{secondServer.Address.Port}\"")
            });

            await new[] { firstResponseTask, serverTask }.WhenAllOrAnyFailed(30_000);

            using HttpResponseMessage firstResponse = firstResponseTask.Result;
            Assert.True(firstResponse.IsSuccessStatusCode);

            await AltSvc_Upgrade_Success(firstServer, secondServer, client);
        }

        public static TheoryData<Version> AltSvcHeaderUpgradeVersions =>
            new TheoryData<Version>
            {
                { HttpVersion.Version11 },
                { HttpVersion.Version20 }
            };

        [Fact]
        public async Task AltSvc_ConnectionFrame_UpgradeFrom20_Success()
        {
            using Http2LoopbackServer firstServer = Http2LoopbackServer.CreateServer();
            using Http3LoopbackServer secondServer = new Http3LoopbackServer();
            using HttpClient client = CreateHttpClient();

            Task<HttpResponseMessage> firstResponseTask = client.GetAsync(firstServer.Address);
            Task serverTask = Task.Run(async () =>
            {
                using Http2LoopbackConnection connection = await firstServer.EstablishConnectionAsync();

                int streamId = await connection.ReadRequestHeaderAsync();
                await connection.WriteFrameAsync(new AltSvcFrame($"https://{firstServer.Address.IdnHost}:{firstServer.Address.Port}", $"h3=\"{secondServer.Address.IdnHost}:{secondServer.Address.Port}\"", streamId: 0));
                await connection.SendDefaultResponseAsync(streamId);
            });

            await new[] { firstResponseTask, serverTask }.WhenAllOrAnyFailed(30_000);

            HttpResponseMessage firstResponse = firstResponseTask.Result;
            Assert.True(firstResponse.IsSuccessStatusCode);

            await AltSvc_Upgrade_Success(firstServer, secondServer, client);
        }

        [Fact]
        public async Task AltSvc_ResponseFrame_UpgradeFrom20_Success()
        {
            using Http2LoopbackServer firstServer = Http2LoopbackServer.CreateServer();
            using Http3LoopbackServer secondServer = new Http3LoopbackServer();
            using HttpClient client = CreateHttpClient();

            Task<HttpResponseMessage> firstResponseTask = client.GetAsync(firstServer.Address);
            Task serverTask = Task.Run(async () =>
            {
                using Http2LoopbackConnection connection = await firstServer.EstablishConnectionAsync();

                int streamId = await connection.ReadRequestHeaderAsync();
                await connection.SendDefaultResponseHeadersAsync(streamId);
                await connection.WriteFrameAsync(new AltSvcFrame("", $"h3=\"{secondServer.Address.IdnHost}:{secondServer.Address.Port}\"", streamId));
                await connection.SendResponseDataAsync(streamId, Array.Empty<byte>(), true);
            });

            await new[] { firstResponseTask, serverTask }.WhenAllOrAnyFailed(30_000);

            HttpResponseMessage firstResponse = firstResponseTask.Result;
            Assert.True(firstResponse.IsSuccessStatusCode);

            await AltSvc_Upgrade_Success(firstServer, secondServer, client);
        }

        private async Task AltSvc_Upgrade_Success(GenericLoopbackServer firstServer, Http3LoopbackServer secondServer, HttpClient client)
        {
            Task<HttpResponseMessage> secondResponseTask = client.GetAsync(firstServer.Address);
            Task<HttpRequestData> secondRequestTask = secondServer.AcceptConnectionSendResponseAndCloseAsync();

            await new[] { (Task)secondResponseTask, secondRequestTask }.WhenAllOrAnyFailed(30_000);

            HttpRequestData secondRequest = secondRequestTask.Result;
            using HttpResponseMessage secondResponse = secondResponseTask.Result;

            string altUsed = secondRequest.GetSingleHeaderValue("Alt-Used");
            Assert.Equal($"{secondServer.Address.IdnHost}:{secondServer.Address.Port}", altUsed);
            Assert.True(secondResponse.IsSuccessStatusCode);
        }
    }
}<|MERGE_RESOLUTION|>--- conflicted
+++ resolved
@@ -20,20 +20,7 @@
         /// </summary>
         protected override HttpClient CreateHttpClient()
         {
-<<<<<<< HEAD
-            HttpClientHandler handler = CreateHttpClientHandler(HttpVersion.Version30);
-=======
-            bool http3Enabled = (bool)typeof(SocketsHttpHandler)
-                .Assembly
-                .GetType("System.Net.Http.HttpConnectionSettings", throwOnError: true)
-                .GetProperty("AllowDraftHttp3", Reflection.BindingFlags.Static | Reflection.BindingFlags.NonPublic)
-                .GetValue(null);
-
-            Assert.True(http3Enabled, "HTTP/3 draft support must be enabled for this test.");
-
             HttpClientHandler handler = CreateHttpClientHandler(HttpVersion30);
-            SetUsePrenegotiatedHttp3(handler, usePrenegotiatedHttp3: false);
->>>>>>> 4ec3a25c
 
             return CreateHttpClient(handler);
         }
