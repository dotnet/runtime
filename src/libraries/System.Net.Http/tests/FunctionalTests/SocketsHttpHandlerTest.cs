// Licensed to the .NET Foundation under one or more agreements.
// The .NET Foundation licenses this file to you under the MIT license.

using System.Collections.Generic;
using System.Diagnostics;
using System.IO;
using System.Linq;
using System.Net.Quic;
using System.Net.Quic.Implementations;
using System.Net.Security;
using System.Net.Sockets;
using System.Net.Test.Common;
using System.Runtime.CompilerServices;
using System.Runtime.InteropServices;
using System.Security.Authentication;
using System.Security.Cryptography.X509Certificates;
using System.Text;
using System.Threading;
using System.Threading.Tasks;
using Microsoft.DotNet.RemoteExecutor;
using Xunit;
using Xunit.Abstractions;

namespace System.Net.Http.Functional.Tests
{
    [ConditionalClass(typeof(PlatformDetection), nameof(PlatformDetection.IsNotBrowser))]
    public sealed class SocketsHttpHandler_HttpClientHandler_Asynchrony_Test : HttpClientHandler_Asynchrony_Test
    {
        public SocketsHttpHandler_HttpClientHandler_Asynchrony_Test(ITestOutputHelper output) : base(output) { }

        [Fact]
        public async Task ExecutionContext_Suppressed_Success()
        {
            await LoopbackServerFactory.CreateClientAndServerAsync(
                uri => Task.Run(() =>
                {
                    using (ExecutionContext.SuppressFlow())
                    using (HttpClient client = CreateHttpClient())
                    {
                        client.GetStringAsync(uri).GetAwaiter().GetResult();
                    }
                }),
                async server =>
                {
                    await server.AcceptConnectionSendResponseAndCloseAsync();
                });
        }

        [OuterLoop("Relies on finalization")]
        [Fact]
        public async Task ExecutionContext_HttpConnectionLifetimeDoesntKeepContextAlive()
        {
            var clientCompleted = new TaskCompletionSource(TaskCreationOptions.RunContinuationsAsynchronously);
            await LoopbackServer.CreateClientAndServerAsync(async uri =>
            {
                try
                {
                    using (HttpClient client = CreateHttpClient())
                    {
                        (Task completedWhenFinalized, Task getRequest) = MakeHttpRequestWithTcsSetOnFinalizationInAsyncLocal(client, uri);
                        await getRequest;

                        for (int i = 0; i < 3; i++)
                        {
                            GC.Collect();
                            GC.WaitForPendingFinalizers();
                        }

                        await completedWhenFinalized.WaitAsync(TestHelper.PassingTestTimeout);
                    }
                }
                finally
                {
                    clientCompleted.SetResult();
                }
            }, async server =>
            {
                await server.AcceptConnectionAsync(async connection =>
                {
                    await connection.ReadRequestHeaderAndSendResponseAsync();
                    await clientCompleted.Task;
                });
            });
        }

        [MethodImpl(MethodImplOptions.NoInlining)] // avoid JIT extending lifetime of the finalizable object
        private static (Task completedOnFinalized, Task getRequest) MakeHttpRequestWithTcsSetOnFinalizationInAsyncLocal(HttpClient client, Uri uri)
        {
            var tcs = new TaskCompletionSource(TaskCreationOptions.RunContinuationsAsynchronously);

            // Put something in ExecutionContext, start the HTTP request, then undo the EC change.
            var al = new AsyncLocal<object>() { Value = new SetOnFinalized() { _completedWhenFinalized = tcs } };
            Task t = client.GetStringAsync(uri);
            al.Value = null;

            // Return a task that will complete when the SetOnFinalized is finalized,
            // as well as a task to wait on for the get request; for the get request,
            // we return a continuation to avoid any test-altering issues related to
            // the state machine holding onto stuff.
            t = t.ContinueWith(p => p.GetAwaiter().GetResult());
            return (tcs.Task, t);
        }

        private sealed class SetOnFinalized
        {
            internal TaskCompletionSource _completedWhenFinalized;
            ~SetOnFinalized() => _completedWhenFinalized.SetResult();
        }
    }

    [ConditionalClass(typeof(PlatformDetection), nameof(PlatformDetection.IsNotBrowser))]
    public sealed class SocketsHttpHandler_HttpProtocolTests : HttpProtocolTests
    {
        public SocketsHttpHandler_HttpProtocolTests(ITestOutputHelper output) : base(output) { }
    }

    [ConditionalClass(typeof(PlatformDetection), nameof(PlatformDetection.IsNotBrowser))]
    public sealed class SocketsHttpHandler_HttpProtocolTests_Dribble : HttpProtocolTests_Dribble
    {
        public SocketsHttpHandler_HttpProtocolTests_Dribble(ITestOutputHelper output) : base(output) { }
    }

    public sealed class SocketsHttpHandler_DiagnosticsTest : DiagnosticsTest
    {
        public SocketsHttpHandler_DiagnosticsTest(ITestOutputHelper output) : base(output) { }
    }

    public sealed class SocketsHttpHandler_HttpClient_SelectedSites_Test : HttpClient_SelectedSites_Test
    {
        public SocketsHttpHandler_HttpClient_SelectedSites_Test(ITestOutputHelper output) : base(output) { }
    }

#if !TARGETS_BROWSER
    public sealed class SocketsHttpHandler_HttpClientEKUTest : HttpClientEKUTest
    {
        public SocketsHttpHandler_HttpClientEKUTest(ITestOutputHelper output) : base(output) { }
    }
#endif

    public sealed class SocketsHttpHandler_HttpClientHandler_Decompression_Tests : HttpClientHandler_Decompression_Test
    {
        public SocketsHttpHandler_HttpClientHandler_Decompression_Tests(ITestOutputHelper output) : base(output) { }
    }

    [ConditionalClass(typeof(PlatformDetection), nameof(PlatformDetection.IsNotBrowser))]
    public sealed class SocketsHttpHandler_HttpClientHandler_DangerousAcceptAllCertificatesValidator_Test : HttpClientHandler_DangerousAcceptAllCertificatesValidator_Test
    {
        public SocketsHttpHandler_HttpClientHandler_DangerousAcceptAllCertificatesValidator_Test(ITestOutputHelper output) : base(output) { }
    }

    [ConditionalClass(typeof(PlatformDetection), nameof(PlatformDetection.IsNotBrowser))]
    public sealed class SocketsHttpHandler_HttpClientHandler_ClientCertificates_Test : HttpClientHandler_ClientCertificates_Test
    {
        public SocketsHttpHandler_HttpClientHandler_ClientCertificates_Test(ITestOutputHelper output) : base(output) { }
    }

    [ConditionalClass(typeof(PlatformDetection), nameof(PlatformDetection.IsNotBrowser))]
    public sealed class SocketsHttpHandler_HttpClientHandler_DefaultProxyCredentials_Test : HttpClientHandler_DefaultProxyCredentials_Test
    {
        public SocketsHttpHandler_HttpClientHandler_DefaultProxyCredentials_Test(ITestOutputHelper output) : base(output) { }
    }

    public sealed class SocketsHttpHandler_HttpClientHandler_Finalization_Http11_Test : HttpClientHandler_Finalization_Test
    {
        public SocketsHttpHandler_HttpClientHandler_Finalization_Http11_Test(ITestOutputHelper output) : base(output) { }
    }

    public sealed class SocketsHttpHandler_HttpClientHandler_Finalization_Http2_Test : HttpClientHandler_Finalization_Test
    {
        public SocketsHttpHandler_HttpClientHandler_Finalization_Http2_Test(ITestOutputHelper output) : base(output) { }
        protected override Version UseVersion => HttpVersion.Version20;
    }

    // set_MaxConnectionsPerServer - System.PlatformNotSupportedException
    [ConditionalClass(typeof(PlatformDetection), nameof(PlatformDetection.IsNotBrowser))]
    public sealed class SocketsHttpHandler_HttpClientHandler_MaxConnectionsPerServer_Test : HttpClientHandler_MaxConnectionsPerServer_Test
    {
        public SocketsHttpHandler_HttpClientHandler_MaxConnectionsPerServer_Test(ITestOutputHelper output) : base(output) { }

        [OuterLoop("Incurs a small delay")]
        [Theory]
        [InlineData(0)]
        [InlineData(1)]
        public async Task SmallConnectionLifetimeWithMaxConnections_PendingRequestUsesDifferentConnection(int lifetimeMilliseconds)
        {
            using (var handler = new SocketsHttpHandler())
            {
                handler.PooledConnectionLifetime = TimeSpan.FromMilliseconds(lifetimeMilliseconds);
                handler.MaxConnectionsPerServer = 1;

                using (HttpClient client = CreateHttpClient(handler))
                {
                    await LoopbackServer.CreateServerAsync(async (server, uri) =>
                    {
                        Task<string> request1 = client.GetStringAsync(uri);
                        Task<string> request2 = client.GetStringAsync(uri);

                        await server.AcceptConnectionAsync(async connection =>
                        {
                            Task secondResponse = server.AcceptConnectionAsync(connection2 =>
                                connection2.ReadRequestHeaderAndSendCustomResponseAsync(LoopbackServer.GetConnectionCloseResponse()));

                            // Wait a small amount of time before sending the first response, so the connection lifetime will expire.
                            Debug.Assert(lifetimeMilliseconds < 100);
                            await Task.Delay(1000);

                            // Second request should not have completed yet, as we haven't completed the first yet.
                            Assert.False(request2.IsCompleted);
                            Assert.False(secondResponse.IsCompleted);

                            // Send the first response and wait for the first request to complete.
                            await connection.ReadRequestHeaderAndSendResponseAsync();
                            await request1;

                            // Now the second request should complete.
                            await secondResponse.WaitAsync(TestHelper.PassingTestTimeout);
                        });
                    });
                }
            }
        }
    }

    [ConditionalClass(typeof(PlatformDetection), nameof(PlatformDetection.IsNotBrowser))]
    public sealed class SocketsHttpHandler_HttpClientHandler_ServerCertificates_Test : HttpClientHandler_ServerCertificates_Test
    {
        public SocketsHttpHandler_HttpClientHandler_ServerCertificates_Test(ITestOutputHelper output) : base(output) { }
    }

    [ConditionalClass(typeof(PlatformDetection), nameof(PlatformDetection.IsNotBrowser))]
    public sealed class SocketsHttpHandler_HttpClientHandler_ResponseDrain_Test : HttpClientHandler_ResponseDrain_Test
    {
        protected override void SetResponseDrainTimeout(HttpClientHandler handler, TimeSpan time)
        {
            SocketsHttpHandler s = (SocketsHttpHandler)GetUnderlyingSocketsHttpHandler(handler);
            Assert.NotNull(s);
            s.ResponseDrainTimeout = time;
        }

        public SocketsHttpHandler_HttpClientHandler_ResponseDrain_Test(ITestOutputHelper output) : base(output) { }

        [Fact]
        public void MaxResponseDrainSize_Roundtrips()
        {
            using (var handler = new SocketsHttpHandler())
            {
                Assert.Equal(1024 * 1024, handler.MaxResponseDrainSize);

                handler.MaxResponseDrainSize = 0;
                Assert.Equal(0, handler.MaxResponseDrainSize);

                handler.MaxResponseDrainSize = int.MaxValue;
                Assert.Equal(int.MaxValue, handler.MaxResponseDrainSize);
            }
        }

        [Fact]
        public void MaxResponseDrainSize_InvalidArgument_Throws()
        {
            using (var handler = new SocketsHttpHandler())
            {
                Assert.Equal(1024 * 1024, handler.MaxResponseDrainSize);

                AssertExtensions.Throws<ArgumentOutOfRangeException>("value", () => handler.MaxResponseDrainSize = -1);
                AssertExtensions.Throws<ArgumentOutOfRangeException>("value", () => handler.MaxResponseDrainSize = int.MinValue);

                Assert.Equal(1024 * 1024, handler.MaxResponseDrainSize);
            }
        }

        [Fact]
        public void MaxResponseDrainSize_SetAfterUse_Throws()
        {
            using (var handler = new SocketsHttpHandler())
            using (HttpClient client = CreateHttpClient(handler))
            {
                handler.MaxResponseDrainSize = 1;
                client.GetAsync("http://" + Guid.NewGuid().ToString("N")); // ignoring failure
                Assert.Equal(1, handler.MaxResponseDrainSize);
                Assert.Throws<InvalidOperationException>(() => handler.MaxResponseDrainSize = 1);
            }
        }

        [Fact]
        public void ResponseDrainTimeout_Roundtrips()
        {
            using (var handler = new SocketsHttpHandler())
            {
                Assert.Equal(TimeSpan.FromSeconds(2), handler.ResponseDrainTimeout);

                handler.ResponseDrainTimeout = TimeSpan.Zero;
                Assert.Equal(TimeSpan.Zero, handler.ResponseDrainTimeout);

                handler.ResponseDrainTimeout = TimeSpan.FromTicks(int.MaxValue);
                Assert.Equal(TimeSpan.FromTicks(int.MaxValue), handler.ResponseDrainTimeout);
            }
        }

        [Fact]
        public void MaxResponseDraiTime_InvalidArgument_Throws()
        {
            using (var handler = new SocketsHttpHandler())
            {
                Assert.Equal(TimeSpan.FromSeconds(2), handler.ResponseDrainTimeout);

                AssertExtensions.Throws<ArgumentOutOfRangeException>("value", () => handler.ResponseDrainTimeout = TimeSpan.FromSeconds(-1));
                AssertExtensions.Throws<ArgumentOutOfRangeException>("value", () => handler.ResponseDrainTimeout = TimeSpan.MaxValue);
                AssertExtensions.Throws<ArgumentOutOfRangeException>("value", () => handler.ResponseDrainTimeout = TimeSpan.FromSeconds(int.MaxValue));

                Assert.Equal(TimeSpan.FromSeconds(2), handler.ResponseDrainTimeout);
            }
        }

        [Fact]
        public void ResponseDrainTimeout_SetAfterUse_Throws()
        {
            using (var handler = new SocketsHttpHandler())
            using (HttpClient client = CreateHttpClient(handler))
            {
                handler.ResponseDrainTimeout = TimeSpan.FromSeconds(42);
                client.GetAsync("http://" + Guid.NewGuid().ToString("N")); // ignoring failure
                Assert.Equal(TimeSpan.FromSeconds(42), handler.ResponseDrainTimeout);
                Assert.Throws<InvalidOperationException>(() => handler.ResponseDrainTimeout = TimeSpan.FromSeconds(42));
            }
        }

        [OuterLoop]
        [Theory]
        [InlineData(1024 * 1024 * 2, 9_500, 1024 * 1024 * 3, LoopbackServer.ContentMode.ContentLength)]
        [InlineData(1024 * 1024 * 2, 9_500, 1024 * 1024 * 3, LoopbackServer.ContentMode.SingleChunk)]
        [InlineData(1024 * 1024 * 2, 9_500, 1024 * 1024 * 13, LoopbackServer.ContentMode.BytePerChunk)]
        public async Task GetAsyncWithMaxConnections_DisposeBeforeReadingToEnd_DrainsRequestsUnderMaxDrainSizeAndReusesConnection(int totalSize, int readSize, int maxDrainSize, LoopbackServer.ContentMode mode)
        {
            await LoopbackServer.CreateClientAndServerAsync(
                async url =>
                {
                    var handler = new SocketsHttpHandler();
                    handler.MaxResponseDrainSize = maxDrainSize;
                    handler.ResponseDrainTimeout = Timeout.InfiniteTimeSpan;

                    // Set MaxConnectionsPerServer to 1.  This will ensure we will wait for the previous request to drain (or fail to)
                    handler.MaxConnectionsPerServer = 1;

                    using (HttpClient client = CreateHttpClient(handler))
                    {
                        HttpResponseMessage response1 = await client.GetAsync(url, HttpCompletionOption.ResponseHeadersRead);
                        ValidateResponseHeaders(response1, totalSize, mode);

                        // Read part but not all of response
                        Stream responseStream = await response1.Content.ReadAsStreamAsync(TestAsync);
                        await ReadToByteCount(responseStream, readSize);

                        response1.Dispose();

                        // Issue another request.  We'll confirm that it comes on the same connection.
                        HttpResponseMessage response2 = await client.GetAsync(url);
                        ValidateResponseHeaders(response2, totalSize, mode);
                        Assert.Equal(totalSize, (await response2.Content.ReadAsStringAsync()).Length);
                    }
                },
                async server =>
                {
                    string content = new string('a', totalSize);
                    string response = LoopbackServer.GetContentModeResponse(mode, content);
                    await server.AcceptConnectionAsync(async connection =>
                    {
                        server.ListenSocket.Close(); // Shut down the listen socket so attempts at additional connections would fail on the client
                        await connection.ReadRequestHeaderAndSendCustomResponseAsync(response);
                        await connection.ReadRequestHeaderAndSendCustomResponseAsync(response);
                    });
                });
        }

        [OuterLoop]
        [Theory]
        [InlineData(100_000, 0, LoopbackServer.ContentMode.ContentLength)]
        [InlineData(100_000, 0, LoopbackServer.ContentMode.SingleChunk)]
        [InlineData(100_000, 0, LoopbackServer.ContentMode.BytePerChunk)]
        public async Task GetAsyncWithMaxConnections_DisposeLargerThanMaxDrainSize_KillsConnection(int totalSize, int maxDrainSize, LoopbackServer.ContentMode mode)
        {
            await LoopbackServer.CreateClientAndServerAsync(
                async url =>
                {
                    var handler = new SocketsHttpHandler();
                    handler.MaxResponseDrainSize = maxDrainSize;
                    handler.ResponseDrainTimeout = Timeout.InfiniteTimeSpan;

                    // Set MaxConnectionsPerServer to 1.  This will ensure we will wait for the previous request to drain (or fail to)
                    handler.MaxConnectionsPerServer = 1;

                    using (HttpClient client = CreateHttpClient(handler))
                    {
                        HttpResponseMessage response1 = await client.GetAsync(url, HttpCompletionOption.ResponseHeadersRead);
                        ValidateResponseHeaders(response1, totalSize, mode);
                        response1.Dispose();

                        // Issue another request.  We'll confirm that it comes on a new connection.
                        HttpResponseMessage response2 = await client.GetAsync(url);
                        ValidateResponseHeaders(response2, totalSize, mode);
                        Assert.Equal(totalSize, (await response2.Content.ReadAsStringAsync()).Length);
                    }
                },
                async server =>
                {
                    string content = new string('a', totalSize);
                    await server.AcceptConnectionAsync(async connection =>
                    {
                        await connection.ReadRequestHeaderAsync();
                        try
                        {
                            await connection.WriteStringAsync(LoopbackServer.GetContentModeResponse(mode, content, connectionClose: false));
                        }
                        catch (Exception) { }     // Eat errors from client disconnect.

                        await server.AcceptConnectionSendCustomResponseAndCloseAsync(LoopbackServer.GetContentModeResponse(mode, content, connectionClose: true));
                    });
                });
        }

        [OuterLoop]
        [Theory]
        [InlineData(LoopbackServer.ContentMode.ContentLength)]
        [InlineData(LoopbackServer.ContentMode.SingleChunk)]
        [InlineData(LoopbackServer.ContentMode.BytePerChunk)]
        public async Task GetAsyncWithMaxConnections_DrainTakesLongerThanTimeout_KillsConnection(LoopbackServer.ContentMode mode)
        {
            const int ContentLength = 10_000;

            await LoopbackServer.CreateClientAndServerAsync(
                async url =>
                {
                    var handler = new SocketsHttpHandler();
                    handler.MaxResponseDrainSize = int.MaxValue;
                    handler.ResponseDrainTimeout = TimeSpan.FromMilliseconds(1);

                    // Set MaxConnectionsPerServer to 1.  This will ensure we will wait for the previous request to drain (or fail to)
                    handler.MaxConnectionsPerServer = 1;

                    using (HttpClient client = CreateHttpClient(handler))
                    {
                        client.Timeout = Timeout.InfiniteTimeSpan;

                        HttpResponseMessage response1 = await client.GetAsync(url, HttpCompletionOption.ResponseHeadersRead);
                        ValidateResponseHeaders(response1, ContentLength, mode);
                        response1.Dispose();

                        // Issue another request.  We'll confirm that it comes on a new connection.
                        HttpResponseMessage response2 = await client.GetAsync(url);
                        ValidateResponseHeaders(response2, ContentLength, mode);
                        Assert.Equal(ContentLength, (await response2.Content.ReadAsStringAsync()).Length);
                    }
                },
                async server =>
                {
                    string content = new string('a', ContentLength);
                    await server.AcceptConnectionAsync(async connection =>
                    {
                        string response = LoopbackServer.GetContentModeResponse(mode, content, connectionClose: false);
                        await connection.ReadRequestHeaderAsync();
                        try
                        {
                            // Write out only part of the response
                            await connection.WriteStringAsync(response.Substring(0, response.Length / 2));
                        }
                        catch (Exception) { }     // Eat errors from client disconnect.

                        response = LoopbackServer.GetContentModeResponse(mode, content, connectionClose: true);
                        await server.AcceptConnectionSendCustomResponseAndCloseAsync(response);
                    });
                });
        }
    }

    [ConditionalClass(typeof(PlatformDetection), nameof(PlatformDetection.IsNotBrowser))]
    public sealed class SocketsHttpHandler_PostScenarioTest : PostScenarioTest
    {
        public SocketsHttpHandler_PostScenarioTest(ITestOutputHelper output) : base(output) { }

        [Theory]
        [InlineData(false)]
        [InlineData(true)]
        public async Task DisposeTargetStream_ThrowsObjectDisposedException(bool knownLength)
        {
            var tcs = new TaskCompletionSource(TaskCreationOptions.RunContinuationsAsynchronously);
            await LoopbackServerFactory.CreateClientAndServerAsync(async uri =>
            {
                try
                {
                    using (HttpClient client = CreateHttpClient())
                    {
                        Task t = client.PostAsync(uri, new DisposeStreamWhileCopyingContent(knownLength));
                        Assert.IsType<ObjectDisposedException>((await Assert.ThrowsAsync<HttpRequestException>(() => t)).InnerException);
                    }
                }
                finally
                {
                    tcs.SetResult();
                }
            }, server => tcs.Task);
        }

        private sealed class DisposeStreamWhileCopyingContent : HttpContent
        {
            private readonly bool _knownLength;

            public DisposeStreamWhileCopyingContent(bool knownLength) => _knownLength = knownLength;

            protected override async Task SerializeToStreamAsync(Stream stream, TransportContext context)
            {
                await stream.WriteAsync(new byte[42], 0, 42);
                stream.Dispose();
            }

            protected override bool TryComputeLength(out long length)
            {
                if (_knownLength)
                {
                    length = 42;
                    return true;
                }
                else
                {
                    length = 0;
                    return false;
                }
            }
        }
    }

    [ConditionalClass(typeof(PlatformDetection), nameof(PlatformDetection.IsNotBrowser))]
    public sealed class SocketsHttpHandler_ResponseStreamTest : ResponseStreamTest
    {
        public SocketsHttpHandler_ResponseStreamTest(ITestOutputHelper output) : base(output) { }
    }

    [ConditionalClass(typeof(PlatformDetection), nameof(PlatformDetection.IsNotBrowser))]
    public sealed class SocketsHttpHandler_HttpClientHandler_SslProtocols_Test : HttpClientHandler_SslProtocols_Test
    {
        public SocketsHttpHandler_HttpClientHandler_SslProtocols_Test(ITestOutputHelper output) : base(output) { }
    }

    [ConditionalClass(typeof(PlatformDetection), nameof(PlatformDetection.IsNotBrowser))]
    public sealed class SocketsHttpHandler_HttpClientHandler_Proxy_Test : HttpClientHandler_Proxy_Test
    {
        public SocketsHttpHandler_HttpClientHandler_Proxy_Test(ITestOutputHelper output) : base(output) { }
    }

    public abstract class SocketsHttpHandler_TrailingHeaders_Test : HttpClientHandlerTestBase
    {
        public SocketsHttpHandler_TrailingHeaders_Test(ITestOutputHelper output) : base(output) { }

        protected static byte[] DataBytes = Encoding.ASCII.GetBytes("data");

        protected static readonly IList<HttpHeaderData> TrailingHeaders = new HttpHeaderData[] {
            new HttpHeaderData("MyCoolTrailerHeader", "amazingtrailer"),
            new HttpHeaderData("EmptyHeader", ""),
            new HttpHeaderData("Accept-Encoding", "identity,gzip"),
            new HttpHeaderData("Hello", "World") };

        protected static Frame MakeDataFrame(int streamId, byte[] data, bool endStream = false) =>
            new DataFrame(data, (endStream ? FrameFlags.EndStream : FrameFlags.None), 0, streamId);
    }

    // System.Net.Sockets is not supported on this platform
    [ConditionalClass(typeof(PlatformDetection), nameof(PlatformDetection.IsNotBrowser))]
    public class SocketsHttpHandler_Http1_TrailingHeaders_Test : SocketsHttpHandler_TrailingHeaders_Test
    {
        public SocketsHttpHandler_Http1_TrailingHeaders_Test(ITestOutputHelper output) : base(output) { }

        [Theory]
        [InlineData(false)]
        [InlineData(true)]
        public async Task GetAsyncDefaultCompletionOption_TrailingHeaders_Available(bool includeTrailerHeader)
        {
            await LoopbackServer.CreateServerAsync(async (server, url) =>
            {
                using (HttpClientHandler handler = CreateHttpClientHandler())
                using (HttpClient client = CreateHttpClient(handler))
                {
                    Task<HttpResponseMessage> getResponseTask = client.GetAsync(url);
                    await TestHelper.WhenAllCompletedOrAnyFailed(
                        getResponseTask,
                        server.AcceptConnectionSendCustomResponseAndCloseAsync(
                            "HTTP/1.1 200 OK\r\n" +
                            "Connection: close\r\n" +
                            "Transfer-Encoding: chunked\r\n" +
                            (includeTrailerHeader ? "Trailer: MyCoolTrailerHeader, Hello\r\n" : "") +
                            "\r\n" +
                            "4\r\n" +
                            "data\r\n" +
                            "0\r\n" +
                            "MyCoolTrailerHeader: amazingtrailer\r\n" +
                            "Accept-encoding: identity,gzip\r\n" +
                            "Hello: World\r\n" +
                            "\r\n"));

                    using (HttpResponseMessage response = await getResponseTask)
                    {
                        Assert.Equal(HttpStatusCode.OK, response.StatusCode);
                        Assert.Contains("chunked", response.Headers.GetValues("Transfer-Encoding"));

                        // Check the Trailer header.
                        if (includeTrailerHeader)
                        {
                            Assert.Contains("MyCoolTrailerHeader", response.Headers.GetValues("Trailer"));
                            Assert.Contains("Hello", response.Headers.GetValues("Trailer"));
                        }

                        Assert.Contains("amazingtrailer", response.TrailingHeaders.GetValues("MyCoolTrailerHeader"));
                        Assert.Contains("World", response.TrailingHeaders.GetValues("Hello"));
                        Assert.Contains("identity,gzip", response.TrailingHeaders.GetValues("Accept-encoding"));

                        string data = await response.Content.ReadAsStringAsync();
                        Assert.Contains("data", data);
                        // Trailers should not be part of the content data.
                        Assert.DoesNotContain("MyCoolTrailerHeader", data);
                        Assert.DoesNotContain("amazingtrailer", data);
                        Assert.DoesNotContain("Hello", data);
                        Assert.DoesNotContain("World", data);
                    }
                }
            });
        }

        [Fact]
        public async Task GetAsyncResponseHeadersReadOption_TrailingHeaders_Available()
        {
            await LoopbackServer.CreateServerAsync(async (server, url) =>
            {
                using (HttpClientHandler handler = CreateHttpClientHandler())
                using (HttpClient client = CreateHttpClient(handler))
                {
                    Task<HttpResponseMessage> getResponseTask = client.GetAsync(url, HttpCompletionOption.ResponseHeadersRead);
                    await TestHelper.WhenAllCompletedOrAnyFailed(
                        getResponseTask,
                        server.AcceptConnectionSendCustomResponseAndCloseAsync(
                            "HTTP/1.1 200 OK\r\n" +
                            "Connection: close\r\n" +
                            "Transfer-Encoding: chunked\r\n" +
                            "Trailer: MyCoolTrailerHeader\r\n" +
                            "\r\n" +
                            "4\r\n" +
                            "data\r\n" +
                            "0\r\n" +
                            "MyCoolTrailerHeader: amazingtrailer\r\n" +
                            "Hello: World\r\n" +
                            "\r\n"));

                    using (HttpResponseMessage response = await getResponseTask)
                    {
                        Assert.Equal(HttpStatusCode.OK, response.StatusCode);
                        Assert.Contains("chunked", response.Headers.GetValues("Transfer-Encoding"));
                        Assert.Contains("MyCoolTrailerHeader", response.Headers.GetValues("Trailer"));

                        // Pending read on the response content.
                        var trailingHeaders = response.TrailingHeaders;
                        Assert.Empty(trailingHeaders);

                        Stream stream = await response.Content.ReadAsStreamAsync(TestAsync);
                        Byte[] data = new Byte[100];
                        // Read some data, preferably whole body.
                        int readBytes = await stream.ReadAsync(data, 0, 4);

                        // Intermediate test - haven't reached stream EOF yet.
                        Assert.Empty(response.TrailingHeaders);
                        if (readBytes == 4)
                        {
                            // If we consumed whole content, check content.
                            Assert.Contains("data", System.Text.Encoding.Default.GetString(data));
                        }

                        // Read data until EOF is reached
                        while (stream.Read(data, 0, data.Length) != 0)
                            ;

                        Assert.Same(trailingHeaders, response.TrailingHeaders);
                        Assert.Contains("amazingtrailer", response.TrailingHeaders.GetValues("MyCoolTrailerHeader"));
                        Assert.Contains("World", response.TrailingHeaders.GetValues("Hello"));
                    }
                }
            });
        }

        [Theory]
        [InlineData("Age", "1")]
        // [SuppressMessage("Microsoft.Security", "CS002:SecretInNextLine", Justification="Suppression approved. Unit test dummy authorisation header.")]
        [InlineData("Authorization", "Basic YWxhZGRpbjpvcGVuc2VzYW1l")]
        [InlineData("Cache-Control", "no-cache")]
        [InlineData("Content-Encoding", "gzip")]
        [InlineData("Content-Length", "22")]
        [InlineData("Content-type", "foo/bar")]
        [InlineData("Content-Range", "bytes 200-1000/67589")]
        [InlineData("Date", "Wed, 21 Oct 2015 07:28:00 GMT")]
        [InlineData("Expect", "100-continue")]
        [InlineData("Expires", "Wed, 21 Oct 2015 07:28:00 GMT")]
        [InlineData("Host", "foo")]
        [InlineData("If-Match", "Wed, 21 Oct 2015 07:28:00 GMT")]
        [InlineData("If-Modified-Since", "Wed, 21 Oct 2015 07:28:00 GMT")]
        [InlineData("If-None-Match", "*")]
        [InlineData("If-Range", "Wed, 21 Oct 2015 07:28:00 GMT")]
        [InlineData("If-Unmodified-Since", "Wed, 21 Oct 2015 07:28:00 GMT")]
        [InlineData("Location", "/index.html")]
        [InlineData("Max-Forwards", "2")]
        [InlineData("Pragma", "no-cache")]
        [InlineData("Range", "5/10")]
        [InlineData("Retry-After", "20")]
        [InlineData("Set-Cookie", "foo=bar")]
        [InlineData("TE", "boo")]
        [InlineData("Transfer-Encoding", "chunked")]
        [InlineData("Transfer-Encoding", "gzip")]
        [InlineData("Vary", "*")]
        [InlineData("Warning", "300 - \"Be Warned!\"")]
        public async Task GetAsync_ForbiddenTrailingHeaders_Ignores(string name, string value)
        {
            await LoopbackServer.CreateClientAndServerAsync(async url =>
            {
                using (HttpClientHandler handler = CreateHttpClientHandler())
                using (HttpClient client = CreateHttpClient(handler))
                {
                    HttpResponseMessage response = await client.GetAsync(url);
                    Assert.Contains("amazingtrailer", response.TrailingHeaders.GetValues("MyCoolTrailerHeader"));
                    Assert.False(response.TrailingHeaders.TryGetValues(name, out IEnumerable<string> values));
                    Assert.Contains("Loopback", response.TrailingHeaders.GetValues("Server"));
                }
            }, server => server.AcceptConnectionSendCustomResponseAndCloseAsync(
                "HTTP/1.1 200 OK\r\n" +
                "Connection: close\r\n" +
                "Transfer-Encoding: chunked\r\n" +
                $"Trailer: Set-Cookie, MyCoolTrailerHeader, {name}, Hello\r\n" +
                "\r\n" +
                "4\r\n" +
                "data\r\n" +
                "0\r\n" +
                "Set-Cookie: yummy\r\n" +
                "MyCoolTrailerHeader: amazingtrailer\r\n" +
                $"{name}: {value}\r\n" +
                "Server: Loopback\r\n" +
                $"{name}: {value}\r\n" +
                "\r\n"));
        }

        [Fact]
        public async Task GetAsync_NoTrailingHeaders_EmptyCollection()
        {
            await LoopbackServer.CreateServerAsync(async (server, url) =>
            {
                using (HttpClientHandler handler = CreateHttpClientHandler())
                using (HttpClient client = CreateHttpClient(handler))
                {
                    Task<HttpResponseMessage> getResponseTask = client.GetAsync(url);
                    await TestHelper.WhenAllCompletedOrAnyFailed(
                        getResponseTask,
                        server.AcceptConnectionSendCustomResponseAndCloseAsync(
                            "HTTP/1.1 200 OK\r\n" +
                            "Connection: close\r\n" +
                            "Transfer-Encoding: chunked\r\n" +
                            "Trailer: MyCoolTrailerHeader\r\n" +
                            "\r\n" +
                            "4\r\n" +
                            "data\r\n" +
                            "0\r\n" +
                            "\r\n"));

                    using (HttpResponseMessage response = await getResponseTask)
                    {
                        Assert.Equal(HttpStatusCode.OK, response.StatusCode);
                        Assert.Contains("chunked", response.Headers.GetValues("Transfer-Encoding"));

                        Assert.NotNull(response.TrailingHeaders);
                        Assert.Equal(0, response.TrailingHeaders.Count());
                        Assert.Same(response.TrailingHeaders, response.TrailingHeaders);
                    }
                }
            });
        }
    }

    // TODO: make generic to support HTTP/2 and HTTP/3.
    public sealed class SocketsHttpHandler_Http2_TrailingHeaders_Test : SocketsHttpHandler_TrailingHeaders_Test
    {
        public SocketsHttpHandler_Http2_TrailingHeaders_Test(ITestOutputHelper output) : base(output) { }
        protected override Version UseVersion => HttpVersion.Version20;

        [ConditionalFact(typeof(PlatformDetection), nameof(PlatformDetection.SupportsAlpn))]
        public async Task Http2GetAsync_NoTrailingHeaders_EmptyCollection()
        {
            using (Http2LoopbackServer server = Http2LoopbackServer.CreateServer())
            using (HttpClient client = CreateHttpClient())
            {
                Task<HttpResponseMessage> sendTask = client.GetAsync(server.Address);

                Http2LoopbackConnection connection = await server.EstablishConnectionAsync();

                int streamId = await connection.ReadRequestHeaderAsync();

                // Response header.
                await connection.SendDefaultResponseHeadersAsync(streamId);

                // Response data.
                await connection.WriteFrameAsync(MakeDataFrame(streamId, DataBytes, endStream: true));

                // Server doesn't send trailing header frame.
                HttpResponseMessage response = await sendTask;
                Assert.Equal(HttpStatusCode.OK, response.StatusCode);
                Assert.NotNull(response.TrailingHeaders);
                Assert.Equal(0, response.TrailingHeaders.Count());
            }
        }

        [ConditionalFact(typeof(PlatformDetection), nameof(PlatformDetection.SupportsAlpn))]
        public async Task Http2GetAsync_MissingTrailer_TrailingHeadersAccepted()
        {
            using (Http2LoopbackServer server = Http2LoopbackServer.CreateServer())
            using (HttpClient client = CreateHttpClient())
            {
                Task<HttpResponseMessage> sendTask = client.GetAsync(server.Address);

                Http2LoopbackConnection connection = await server.EstablishConnectionAsync();

                int streamId = await connection.ReadRequestHeaderAsync();

                // Response header.
                await connection.SendDefaultResponseHeadersAsync(streamId);

                // Response data, missing Trailers.
                await connection.WriteFrameAsync(MakeDataFrame(streamId, DataBytes));

                // Additional trailing header frame.
                await connection.SendResponseHeadersAsync(streamId, isTrailingHeader: true, headers: TrailingHeaders, endStream: true);

                HttpResponseMessage response = await sendTask;
                Assert.Equal(HttpStatusCode.OK, response.StatusCode);
                Assert.Equal(TrailingHeaders.Count, response.TrailingHeaders.Count());
                Assert.Contains("amazingtrailer", response.TrailingHeaders.GetValues("MyCoolTrailerHeader"));
                Assert.Contains("World", response.TrailingHeaders.GetValues("Hello"));
            }
        }

        [ConditionalFact(typeof(PlatformDetection), nameof(PlatformDetection.SupportsAlpn))]
        public async Task Http2GetAsync_TrailerHeaders_TrailingPseudoHeadersThrow()
        {
            using (Http2LoopbackServer server = Http2LoopbackServer.CreateServer())
            using (HttpClient client = CreateHttpClient())
            {
                Task<HttpResponseMessage> sendTask = client.GetAsync(server.Address);

                Http2LoopbackConnection connection = await server.EstablishConnectionAsync();

                int streamId = await connection.ReadRequestHeaderAsync();

                // Response header.
                await connection.SendDefaultResponseHeadersAsync(streamId);
                await connection.WriteFrameAsync(MakeDataFrame(streamId, DataBytes));
                // Additional trailing header frame with pseudo-headers again..
                await connection.SendResponseHeadersAsync(streamId, isTrailingHeader: false, headers: TrailingHeaders, endStream: true);

                await Assert.ThrowsAsync<HttpRequestException>(() => sendTask);
            }
        }

        [ConditionalFact(typeof(PlatformDetection), nameof(PlatformDetection.SupportsAlpn))]
        public async Task Http2GetAsyncResponseHeadersReadOption_TrailingHeaders_Available()
        {
            using (Http2LoopbackServer server = Http2LoopbackServer.CreateServer())
            using (HttpClient client = CreateHttpClient())
            {
                Task<HttpResponseMessage> sendTask = client.GetAsync(server.Address, HttpCompletionOption.ResponseHeadersRead);

                Http2LoopbackConnection connection = await server.EstablishConnectionAsync();

                int streamId = await connection.ReadRequestHeaderAsync();

                // Response header.
                await connection.SendDefaultResponseHeadersAsync(streamId);

                // Response data, missing Trailers.
                await connection.WriteFrameAsync(MakeDataFrame(streamId, DataBytes));

                HttpResponseMessage response = await sendTask;
                Assert.Equal(HttpStatusCode.OK, response.StatusCode);

                // Pending read on the response content.
                Assert.Empty(response.TrailingHeaders);

                Stream stream = await response.Content.ReadAsStreamAsync(TestAsync);
                Byte[] data = new Byte[100];
                await stream.ReadAsync(data, 0, data.Length);

                // Intermediate test - haven't reached stream EOF yet.
                Assert.Empty(response.TrailingHeaders);

                // Finish data stream and write out trailing headers.
                await connection.WriteFrameAsync(MakeDataFrame(streamId, DataBytes));
                await connection.SendResponseHeadersAsync(streamId, endStream: true, isTrailingHeader: true, headers: TrailingHeaders);

                // Read data until EOF is reached
                while (stream.Read(data, 0, data.Length) != 0) ;

                Assert.Equal(TrailingHeaders.Count, response.TrailingHeaders.Count());
                Assert.Contains("amazingtrailer", response.TrailingHeaders.GetValues("MyCoolTrailerHeader"));
                Assert.Contains("World", response.TrailingHeaders.GetValues("Hello"));
            }
        }

        [ConditionalFact(typeof(PlatformDetection), nameof(PlatformDetection.SupportsAlpn))]
        public async Task Http2GetAsync_TrailerHeaders_TrailingHeaderNoBody()
        {
            using (Http2LoopbackServer server = Http2LoopbackServer.CreateServer())
            using (HttpClient client = CreateHttpClient())
            {
                Task<HttpResponseMessage> sendTask = client.GetAsync(server.Address);

                Http2LoopbackConnection connection = await server.EstablishConnectionAsync();

                int streamId = await connection.ReadRequestHeaderAsync();

                // Response header.
                await connection.SendDefaultResponseHeadersAsync(streamId);
                await connection.SendResponseHeadersAsync(streamId, endStream: true, isTrailingHeader: true, headers: TrailingHeaders);

                HttpResponseMessage response = await sendTask;
                Assert.Equal(HttpStatusCode.OK, response.StatusCode);
                Assert.Equal(TrailingHeaders.Count, response.TrailingHeaders.Count());
                Assert.Contains("amazingtrailer", response.TrailingHeaders.GetValues("MyCoolTrailerHeader"));
                Assert.Contains("World", response.TrailingHeaders.GetValues("Hello"));
            }
        }

        [ConditionalFact(typeof(PlatformDetection), nameof(PlatformDetection.SupportsAlpn))]
        public async Task Http2GetAsync_TrailingHeaders_NoData_EmptyResponseObserved()
        {
            using (Http2LoopbackServer server = Http2LoopbackServer.CreateServer())
            using (HttpClient client = CreateHttpClient())
            {
                Task<HttpResponseMessage> sendTask = client.GetAsync(server.Address);

                Http2LoopbackConnection connection = await server.EstablishConnectionAsync();

                int streamId = await connection.ReadRequestHeaderAsync();

                // Response header.
                await connection.SendDefaultResponseHeadersAsync(streamId);

                // No data.

                // Response trailing headers
                await connection.SendResponseHeadersAsync(streamId, isTrailingHeader: true, headers: TrailingHeaders);

                HttpResponseMessage response = await sendTask;
                Assert.Equal(HttpStatusCode.OK, response.StatusCode);
                Assert.Equal<byte>(Array.Empty<byte>(), await response.Content.ReadAsByteArrayAsync());
                Assert.Contains("amazingtrailer", response.TrailingHeaders.GetValues("MyCoolTrailerHeader"));
                Assert.Contains("World", response.TrailingHeaders.GetValues("Hello"));
            }
        }
    }

<<<<<<< HEAD
    [SkipOnMono("Tests hang with chrome. To be investigated", TestPlatforms.Browser)]
=======
    public sealed class SocketsHttpHandler_SchSendAuxRecordHttpTest : SchSendAuxRecordHttpTest
    {
        public SocketsHttpHandler_SchSendAuxRecordHttpTest(ITestOutputHelper output) : base(output) { }
    }

    [SkipOnPlatform(TestPlatforms.Browser, "Tests hang with chrome. To be investigated")]
>>>>>>> 1a18528d
    public sealed class SocketsHttpHandler_HttpClientHandlerTest : HttpClientHandlerTest
    {
        public SocketsHttpHandler_HttpClientHandlerTest(ITestOutputHelper output) : base(output) { }
    }

    [ConditionalClass(typeof(PlatformDetection), nameof(PlatformDetection.IsNotBrowser))]
    public sealed class SocketsHttpHandlerTest_AutoRedirect : HttpClientHandlerTest_AutoRedirect
    {
        public SocketsHttpHandlerTest_AutoRedirect(ITestOutputHelper output) : base(output) { }
    }

    public sealed class SocketsHttpHandler_DefaultCredentialsTest : DefaultCredentialsTest
    {
        public SocketsHttpHandler_DefaultCredentialsTest(ITestOutputHelper output) : base(output) { }
    }

    [ConditionalClass(typeof(PlatformDetection), nameof(PlatformDetection.IsNotBrowser))]
    public sealed class SocketsHttpHandler_IdnaProtocolTests : IdnaProtocolTests
    {
        public SocketsHttpHandler_IdnaProtocolTests(ITestOutputHelper output) : base(output) { }
        protected override bool SupportsIdna => true;
    }

    [ConditionalClass(typeof(PlatformDetection), nameof(PlatformDetection.IsNotBrowser))]
    public sealed class SocketsHttpHandlerTest_RequestRetry : HttpClientHandlerTest_RequestRetry
    {
        public SocketsHttpHandlerTest_RequestRetry(ITestOutputHelper output) : base(output) { }
    }

    [ConditionalClass(typeof(PlatformDetection), nameof(PlatformDetection.IsNotBrowser))]
    public sealed class SocketsHttpHandlerTest_Cookies : HttpClientHandlerTest_Cookies
    {
        public SocketsHttpHandlerTest_Cookies(ITestOutputHelper output) : base(output) { }
    }

    [ConditionalClass(typeof(PlatformDetection), nameof(PlatformDetection.IsNotBrowser))]
    public sealed class SocketsHttpHandlerTest_Cookies_Http11 : HttpClientHandlerTest_Cookies_Http11
    {
        public SocketsHttpHandlerTest_Cookies_Http11(ITestOutputHelper output) : base(output) { }
    }

    [ConditionalClass(typeof(PlatformDetection), nameof(PlatformDetection.IsNotBrowser))]
    public sealed class SocketsHttpHandler_HttpClientHandler_Cancellation_Test : HttpClientHandler_Http11_Cancellation_Test
    {
        public SocketsHttpHandler_HttpClientHandler_Cancellation_Test(ITestOutputHelper output) : base(output) { }

        [Fact]
        public void ConnectTimeout_Default()
        {
            using (var handler = new SocketsHttpHandler())
            {
                Assert.Equal(Timeout.InfiniteTimeSpan, handler.ConnectTimeout);
            }
        }

        [Theory]
        [InlineData(0)]
        [InlineData(-2)]
        [InlineData(int.MaxValue + 1L)]
        public void ConnectTimeout_InvalidValues(long ms)
        {
            using (var handler = new SocketsHttpHandler())
            {
                Assert.Throws<ArgumentOutOfRangeException>(() => handler.ConnectTimeout = TimeSpan.FromMilliseconds(ms));
            }
        }

        [Theory]
        [InlineData(-1)]
        [InlineData(1)]
        [InlineData(int.MaxValue - 1)]
        [InlineData(int.MaxValue)]
        public void ConnectTimeout_ValidValues_Roundtrip(long ms)
        {
            using (var handler = new SocketsHttpHandler())
            {
                handler.ConnectTimeout = TimeSpan.FromMilliseconds(ms);
                Assert.Equal(TimeSpan.FromMilliseconds(ms), handler.ConnectTimeout);
            }
        }

        [Fact]
        public void ConnectTimeout_SetAfterUse_Throws()
        {
            using (var handler = new SocketsHttpHandler())
            using (HttpClient client = CreateHttpClient(handler))
            {
                handler.ConnectTimeout = TimeSpan.FromMilliseconds(int.MaxValue);
                client.GetAsync("http://" + Guid.NewGuid().ToString("N")); // ignoring failure
                Assert.Equal(TimeSpan.FromMilliseconds(int.MaxValue), handler.ConnectTimeout);
                Assert.Throws<InvalidOperationException>(() => handler.ConnectTimeout = TimeSpan.FromMilliseconds(1));
            }
        }

        [Fact]
        public void Expect100ContinueTimeout_Default()
        {
            using (var handler = new SocketsHttpHandler())
            {
                Assert.Equal(TimeSpan.FromSeconds(1), handler.Expect100ContinueTimeout);
            }
        }

        [Theory]
        [InlineData(-2)]
        [InlineData(int.MaxValue + 1L)]
        public void Expect100ContinueTimeout_InvalidValues(long ms)
        {
            using (var handler = new SocketsHttpHandler())
            {
                Assert.Throws<ArgumentOutOfRangeException>(() => handler.Expect100ContinueTimeout = TimeSpan.FromMilliseconds(ms));
            }
        }

        [Theory]
        [InlineData(-1)]
        [InlineData(1)]
        [InlineData(int.MaxValue - 1)]
        [InlineData(int.MaxValue)]
        public void Expect100ContinueTimeout_ValidValues_Roundtrip(long ms)
        {
            using (var handler = new SocketsHttpHandler())
            {
                handler.Expect100ContinueTimeout = TimeSpan.FromMilliseconds(ms);
                Assert.Equal(TimeSpan.FromMilliseconds(ms), handler.Expect100ContinueTimeout);
            }
        }

        [Fact]
        public void Expect100ContinueTimeout_SetAfterUse_Throws()
        {
            using (var handler = new SocketsHttpHandler())
            using (HttpClient client = CreateHttpClient(handler))
            {
                handler.Expect100ContinueTimeout = TimeSpan.FromMilliseconds(int.MaxValue);
                client.GetAsync("http://" + Guid.NewGuid().ToString("N")); // ignoring failure
                Assert.Equal(TimeSpan.FromMilliseconds(int.MaxValue), handler.Expect100ContinueTimeout);
                Assert.Throws<InvalidOperationException>(() => handler.Expect100ContinueTimeout = TimeSpan.FromMilliseconds(1));
            }
        }
    }

    // BrowserHttpHandler.set_MaxResponseHeadersLength - Not supported on this platform
    [ConditionalClass(typeof(PlatformDetection), nameof(PlatformDetection.IsNotBrowser))]
    public sealed class SocketsHttpHandler_HttpClientHandler_MaxResponseHeadersLength_Test : HttpClientHandler_MaxResponseHeadersLength_Test
    {
        public SocketsHttpHandler_HttpClientHandler_MaxResponseHeadersLength_Test(ITestOutputHelper output) : base(output) { }
    }

    //System.Net.Sockets is not supported on this platform
    [ConditionalClass(typeof(PlatformDetection), nameof(PlatformDetection.IsNotBrowser))]
    public sealed class SocketsHttpHandler_HttpClientHandler_Authentication_Test : HttpClientHandler_Authentication_Test
    {
        public SocketsHttpHandler_HttpClientHandler_Authentication_Test(ITestOutputHelper output) : base(output) { }
    }

    [ConditionalClass(typeof(PlatformDetection), nameof(PlatformDetection.IsNotBrowser))]
    public sealed class SocketsHttpHandler_ConnectionUpgrade_Test : HttpClientHandlerTestBase
    {
        public SocketsHttpHandler_ConnectionUpgrade_Test(ITestOutputHelper output) : base(output) { }

        [Fact]
        public async Task UpgradeConnection_ReturnsReadableAndWritableStream()
        {
            await LoopbackServer.CreateServerAsync(async (server, url) =>
            {
                using (HttpClient client = CreateHttpClient())
                {
                    // We need to use ResponseHeadersRead here, otherwise we will hang trying to buffer the response body.
                    Task<HttpResponseMessage> getResponseTask = client.GetAsync(url, HttpCompletionOption.ResponseHeadersRead);
                    await server.AcceptConnectionAsync(async connection =>
                    {
                        Task<List<string>> serverTask = connection.ReadRequestHeaderAndSendCustomResponseAsync($"HTTP/1.1 101 Switching Protocols\r\nDate: {DateTimeOffset.UtcNow:R}\r\n\r\n");

                        await TestHelper.WhenAllCompletedOrAnyFailed(getResponseTask, serverTask);

                        using (Stream clientStream = await (await getResponseTask).Content.ReadAsStreamAsync(TestAsync))
                        {
                            // Boolean properties returning correct values
                            Assert.True(clientStream.CanWrite);
                            Assert.True(clientStream.CanRead);
                            Assert.False(clientStream.CanSeek);

                            // Not supported operations
                            Assert.Throws<NotSupportedException>(() => clientStream.Length);
                            Assert.Throws<NotSupportedException>(() => clientStream.Position);
                            Assert.Throws<NotSupportedException>(() => clientStream.Position = 0);
                            Assert.Throws<NotSupportedException>(() => clientStream.Seek(0, SeekOrigin.Begin));
                            Assert.Throws<NotSupportedException>(() => clientStream.SetLength(0));

                            // Invalid arguments
                            var nonWritableStream = new MemoryStream(new byte[1], false);
                            var disposedStream = new MemoryStream();
                            disposedStream.Dispose();
                            Assert.Throws<ArgumentNullException>(() => clientStream.CopyTo(null));
                            Assert.Throws<ArgumentOutOfRangeException>(() => clientStream.CopyTo(Stream.Null, 0));
                            Assert.Throws<ArgumentNullException>(() => { clientStream.CopyToAsync(null, 100, default); });
                            Assert.Throws<ArgumentOutOfRangeException>(() => { clientStream.CopyToAsync(Stream.Null, 0, default); });
                            Assert.Throws<ArgumentOutOfRangeException>(() => { clientStream.CopyToAsync(Stream.Null, -1, default); });
                            Assert.Throws<NotSupportedException>(() => { clientStream.CopyToAsync(nonWritableStream, 100, default); });
                            Assert.Throws<ObjectDisposedException>(() => { clientStream.CopyToAsync(disposedStream, 100, default); });
                            Assert.Throws<ArgumentNullException>(() => clientStream.Read(null, 0, 100));
                            Assert.Throws<ArgumentOutOfRangeException>(() => clientStream.Read(new byte[1], -1, 1));
                            Assert.ThrowsAny<ArgumentException>(() => clientStream.Read(new byte[1], 2, 1));
                            Assert.Throws<ArgumentOutOfRangeException>(() => clientStream.Read(new byte[1], 0, -1));
                            Assert.ThrowsAny<ArgumentException>(() => clientStream.Read(new byte[1], 0, 2));
                            Assert.Throws<ArgumentNullException>(() => clientStream.BeginRead(null, 0, 100, null, null));
                            Assert.Throws<ArgumentOutOfRangeException>(() => clientStream.BeginRead(new byte[1], -1, 1, null, null));
                            Assert.ThrowsAny<ArgumentException>(() => clientStream.BeginRead(new byte[1], 2, 1, null, null));
                            Assert.Throws<ArgumentOutOfRangeException>(() => clientStream.BeginRead(new byte[1], 0, -1, null, null));
                            Assert.ThrowsAny<ArgumentException>(() => clientStream.BeginRead(new byte[1], 0, 2, null, null));
                            Assert.Throws<ArgumentNullException>(() => clientStream.EndRead(null));
                            Assert.Throws<ArgumentNullException>(() => { clientStream.ReadAsync(null, 0, 100, default); });
                            Assert.Throws<ArgumentOutOfRangeException>(() => { clientStream.ReadAsync(new byte[1], -1, 1, default); });
                            Assert.ThrowsAny<ArgumentException>(() => { clientStream.ReadAsync(new byte[1], 2, 1, default); });
                            Assert.Throws<ArgumentOutOfRangeException>(() => { clientStream.ReadAsync(new byte[1], 0, -1, default); });
                            Assert.ThrowsAny<ArgumentException>(() => { clientStream.ReadAsync(new byte[1], 0, 2, default); });

                            // Validate writing APIs on clientStream

                            clientStream.WriteByte((byte)'!');
                            clientStream.Write(new byte[] { (byte)'\r', (byte)'\n' }, 0, 2);
                            Assert.Equal("!", await connection.ReadLineAsync());

                            clientStream.Write(new Span<byte>(new byte[] { (byte)'h', (byte)'e', (byte)'l', (byte)'l', (byte)'o', (byte)'\r', (byte)'\n' }));
                            Assert.Equal("hello", await connection.ReadLineAsync());

                            await clientStream.WriteAsync(new byte[] { (byte)'w', (byte)'o', (byte)'r', (byte)'l', (byte)'d', (byte)'\r', (byte)'\n' }, 0, 7);
                            Assert.Equal("world", await connection.ReadLineAsync());

                            await clientStream.WriteAsync(new Memory<byte>(new byte[] { (byte)'a', (byte)'n', (byte)'d', (byte)'\r', (byte)'\n' }, 0, 5));
                            Assert.Equal("and", await connection.ReadLineAsync());

                            await Task.Factory.FromAsync(clientStream.BeginWrite, clientStream.EndWrite, new byte[] { (byte)'b', (byte)'e', (byte)'y', (byte)'o', (byte)'n', (byte)'d', (byte)'\r', (byte)'\n' }, 0, 8, null);
                            Assert.Equal("beyond", await connection.ReadLineAsync());

                            clientStream.Flush();
                            await clientStream.FlushAsync();

                            // Validate reading APIs on clientStream
                            await connection.Stream.WriteAsync(Encoding.ASCII.GetBytes("abcdefghijklmnopqrstuvwxyz"));
                            var buffer = new byte[1];

                            Assert.Equal('a', clientStream.ReadByte());

                            Assert.Equal(1, clientStream.Read(buffer, 0, 1));
                            Assert.Equal((byte)'b', buffer[0]);

                            Assert.Equal(1, clientStream.Read(new Span<byte>(buffer, 0, 1)));
                            Assert.Equal((byte)'c', buffer[0]);

                            Assert.Equal(1, await clientStream.ReadAsync(buffer, 0, 1));
                            Assert.Equal((byte)'d', buffer[0]);

                            Assert.Equal(1, await clientStream.ReadAsync(new Memory<byte>(buffer, 0, 1)));
                            Assert.Equal((byte)'e', buffer[0]);

                            Assert.Equal(1, await Task.Factory.FromAsync(clientStream.BeginRead, clientStream.EndRead, buffer, 0, 1, null));
                            Assert.Equal((byte)'f', buffer[0]);

                            var ms = new MemoryStream();
                            Task copyTask = clientStream.CopyToAsync(ms);

                            string bigString = string.Concat(Enumerable.Repeat("abcdefghijklmnopqrstuvwxyz", 1000));
                            Task lotsOfDataSent = connection.Socket.SendAsync(Encoding.ASCII.GetBytes(bigString), SocketFlags.None);
                            connection.Socket.Shutdown(SocketShutdown.Send);
                            await copyTask;
                            await lotsOfDataSent;
                            Assert.Equal("ghijklmnopqrstuvwxyz" + bigString, Encoding.ASCII.GetString(ms.ToArray()));
                        }
                    });
                }
            });
        }
    }

    [ConditionalClass(typeof(PlatformDetection), nameof(PlatformDetection.IsNotBrowser))]
    public sealed class SocketsHttpHandler_Connect_Test : HttpClientHandler_Connect_Test
    {
        public SocketsHttpHandler_Connect_Test(ITestOutputHelper output) : base(output) { }
    }

    // System.Net.Sockets is not supported on this platform
    [ConditionalClass(typeof(PlatformDetection), nameof(PlatformDetection.IsNotBrowser))]
    public sealed class SocketsHttpHandler_HttpClientHandler_ConnectionPooling_Test : HttpClientHandlerTestBase
    {
        public SocketsHttpHandler_HttpClientHandler_ConnectionPooling_Test(ITestOutputHelper output) : base(output) { }

        [Fact]
        public async Task MultipleIterativeRequests_SameConnectionReused()
        {
            using (HttpClient client = CreateHttpClient())
            using (var listener = new Socket(AddressFamily.InterNetwork, SocketType.Stream, ProtocolType.Tcp))
            {
                listener.Bind(new IPEndPoint(IPAddress.Loopback, 0));
                listener.Listen(1);
                var ep = (IPEndPoint)listener.LocalEndPoint;
                var uri = new Uri($"http://{ep.Address}:{ep.Port}/");

                string responseBody =
                    "HTTP/1.1 200 OK\r\n" +
                    $"Date: {DateTimeOffset.UtcNow:R}\r\n" +
                    "Content-Length: 0\r\n" +
                    "\r\n";

                Task<string> firstRequest = client.GetStringAsync(uri);
                using (Socket server = await listener.AcceptAsync())
                using (var serverStream = new NetworkStream(server, ownsSocket: false))
                using (var serverReader = new StreamReader(serverStream))
                {
                    while (!string.IsNullOrWhiteSpace(await serverReader.ReadLineAsync())) ;
                    await server.SendAsync(new ArraySegment<byte>(Encoding.ASCII.GetBytes(responseBody)), SocketFlags.None);
                    await firstRequest;

                    Task<Socket> secondAccept = listener.AcceptAsync(); // shouldn't complete

                    Task<string> additionalRequest = client.GetStringAsync(uri);
                    while (!string.IsNullOrWhiteSpace(await serverReader.ReadLineAsync())) ;
                    await server.SendAsync(new ArraySegment<byte>(Encoding.ASCII.GetBytes(responseBody)), SocketFlags.None);
                    await additionalRequest;

                    Assert.False(secondAccept.IsCompleted, $"Second accept should never complete");
                }
            }
        }

        [OuterLoop("Incurs a delay")]
        [Fact]
        public async Task ServerDisconnectsAfterInitialRequest_SubsequentRequestUsesDifferentConnection()
        {
            using (HttpClient client = CreateHttpClient())
            {
                await LoopbackServer.CreateServerAsync(async (server, uri) =>
                {
                    // Make multiple requests iteratively.
                    for (int i = 0; i < 2; i++)
                    {
                        Task<string> request = client.GetStringAsync(uri);
                        await server.AcceptConnectionSendResponseAndCloseAsync();
                        await request;

                        if (i == 0)
                        {
                            await Task.Delay(2000); // give client time to see the closing before next connect
                        }
                    }
                });
            }
        }

        [Fact]
        public async Task ServerSendsGarbageAfterInitialRequest_SubsequentRequestUsesDifferentConnection()
        {
            using (HttpClient client = CreateHttpClient())
            {
                await LoopbackServer.CreateServerAsync(async (server, uri) =>
                {
                    var releaseServer = new TaskCompletionSource();

                    // Make multiple requests iteratively.

                    Task serverTask1 = server.AcceptConnectionAsync(async connection =>
                    {
                        await connection.WriteStringAsync(LoopbackServer.GetHttpResponse(connectionClose: false) + "here is a bunch of garbage");
                        await releaseServer.Task; // keep connection alive on the server side
                    });
                    await client.GetStringAsync(uri);

                    Task serverTask2 = server.AcceptConnectionSendCustomResponseAndCloseAsync(LoopbackServer.GetHttpResponse(connectionClose: true));
                    await new[] { client.GetStringAsync(uri), serverTask2 }.WhenAllOrAnyFailed();

                    releaseServer.SetResult();
                    await serverTask1;
                });
            }
        }

        [Fact]
        public async Task ServerSendsConnectionClose_SubsequentRequestUsesDifferentConnection()
        {
            using (HttpClient client = CreateHttpClient())
            {
                await LoopbackServer.CreateServerAsync(async (server, uri) =>
                {
                    string responseBody =
                        "HTTP/1.1 200 OK\r\n" +
                        $"Date: {DateTimeOffset.UtcNow:R}\r\n" +
                        "Content-Length: 0\r\n" +
                        "Connection: close\r\n" +
                        "\r\n";

                    // Make first request.
                    Task<string> request1 = client.GetStringAsync(uri);
                    await server.AcceptConnectionAsync(async connection1 =>
                    {
                        await connection1.ReadRequestHeaderAndSendCustomResponseAsync(responseBody);
                        await request1;

                        // Make second request and expect it to be served from a different connection.
                        Task<string> request2 = client.GetStringAsync(uri);
                        await server.AcceptConnectionAsync(async connection2 =>
                        {
                            await connection2.ReadRequestHeaderAndSendCustomResponseAsync(responseBody);
                            await request2;
                        });
                    });
                });
            }
        }

        [Theory]
        [InlineData("PooledConnectionLifetime")]
        [InlineData("PooledConnectionIdleTimeout")]
        public async Task SmallConnectionTimeout_SubsequentRequestUsesDifferentConnection(string timeoutPropertyName)
        {
            using (var handler = new SocketsHttpHandler())
            {
                switch (timeoutPropertyName)
                {
                    case "PooledConnectionLifetime": handler.PooledConnectionLifetime = TimeSpan.FromMilliseconds(1); break;
                    case "PooledConnectionIdleTimeout": handler.PooledConnectionLifetime = TimeSpan.FromMilliseconds(1); break;
                    default: throw new ArgumentOutOfRangeException(nameof(timeoutPropertyName));
                }

                using (HttpClient client = CreateHttpClient(handler))
                {
                    await LoopbackServer.CreateServerAsync(async (server, uri) =>
                    {
                        // Make first request.
                        Task<string> request1 = client.GetStringAsync(uri);
                        await server.AcceptConnectionAsync(async connection =>
                        {
                            await connection.ReadRequestHeaderAndSendResponseAsync();
                            await request1;

                            // Wait a small amount of time before making the second request, to give the first request time to timeout.
                            await Task.Delay(100);

                            // Make second request and expect it to be served from a different connection.
                            Task<string> request2 = client.GetStringAsync(uri);
                            await server.AcceptConnectionAsync(async connection2 =>
                            {
                                await connection2.ReadRequestHeaderAndSendResponseAsync();
                                await request2;
                            });
                        });
                    });
                }
            }
        }

        [Theory]
        [InlineData("PooledConnectionLifetime")]
        [InlineData("PooledConnectionIdleTimeout")]
        public async Task Http2_SmallConnectionTimeout_SubsequentRequestUsesDifferentConnection(string timeoutPropertyName)
        {
            await Http2LoopbackServerFactory.CreateServerAsync(async (server, url) =>
            {
                HttpClientHandler handler = CreateHttpClientHandler(HttpVersion.Version20);
                SocketsHttpHandler s = (SocketsHttpHandler)GetUnderlyingSocketsHttpHandler(handler);
                switch (timeoutPropertyName)
                {
                    case "PooledConnectionLifetime": s.PooledConnectionLifetime = TimeSpan.FromMilliseconds(1); break;
                    case "PooledConnectionIdleTimeout": s.PooledConnectionLifetime = TimeSpan.FromMilliseconds(1); break;
                    default: throw new ArgumentOutOfRangeException(nameof(timeoutPropertyName));
                }

                using (HttpClient client = CreateHttpClient(handler))
                {
                    client.DefaultRequestVersion = HttpVersion.Version20;
                    Task<string> request1 = client.GetStringAsync(url);

                    Http2LoopbackConnection connection = await server.EstablishConnectionAsync();
                    int streamId = await connection.ReadRequestHeaderAsync();
                    await connection.SendDefaultResponseAsync(streamId);
                    await request1;

                    // Wait a small amount of time before making the second request, to give the first request time to timeout.
                    await Task.Delay(100);
                    // Grab reference to underlying socket and stream to make sure they are not disposed and closed.
                    (Socket socket, Stream stream) = connection.ResetNetwork();

                    // Make second request and expect it to be served from a different connection.
                    Task<string> request2 = client.GetStringAsync(url);
                    connection = await server.EstablishConnectionAsync();
                    streamId = await connection.ReadRequestHeaderAsync();
                    await connection.SendDefaultResponseAsync(streamId);
                    await request2;

                    // Close underlying socket from first connection.
                    socket.Close();
                }
            });
        }

        [OuterLoop]
        [ConditionalTheory(typeof(RemoteExecutor), nameof(RemoteExecutor.IsSupported))]
        [InlineData(false)]
        [InlineData(true)]
        public void ConnectionsPooledThenDisposed_NoUnobservedTaskExceptions(bool secure)
        {
            RemoteExecutor.Invoke(async (secureString, useVersionString) =>
            {
                var releaseServer = new TaskCompletionSource();
                await LoopbackServer.CreateClientAndServerAsync(async uri =>
                {
                    using (var handler = new SocketsHttpHandler())
                    using (HttpClient client = CreateHttpClient(handler, useVersionString))
                    {
                        handler.SslOptions.RemoteCertificateValidationCallback = delegate { return true; };
                        handler.PooledConnectionLifetime = TimeSpan.FromMilliseconds(1);

                        var exceptions = new List<Exception>();
                        TaskScheduler.UnobservedTaskException += (s, e) => exceptions.Add(e.Exception);

                        await client.GetStringAsync(uri);
                        await Task.Delay(10); // any value >= the lifetime
                        Task ignored = client.GetStringAsync(uri); // force the pool to look for the previous connection and find it's too old
                        await Task.Delay(100); // give some time for the connection close to fail pending reads

                        GC.Collect();
                        GC.WaitForPendingFinalizers();

                        // Note that there are race conditions here such that we may not catch every failure,
                        // and thus could have some false negatives, but there won't be any false positives.
                        Assert.True(exceptions.Count == 0, string.Concat(exceptions));

                        releaseServer.SetResult();
                    }
                }, server => server.AcceptConnectionAsync(async connection =>
                {
                    await connection.ReadRequestHeaderAndSendResponseAsync(content: "hello world");
                    await releaseServer.Task;
                }),
                new LoopbackServer.Options { UseSsl = bool.Parse(secureString) });
            }, secure.ToString(), UseVersion.ToString()).Dispose();
        }

        [OuterLoop]
        [Fact]
        public void HandlerDroppedWithoutDisposal_NotKeptAlive()
        {
            var tcs = new TaskCompletionSource(TaskCreationOptions.RunContinuationsAsynchronously);
            HandlerDroppedWithoutDisposal_NotKeptAliveCore(tcs);
            for (int i = 0; i < 10; i++)
            {
                GC.Collect();
                GC.WaitForPendingFinalizers();
            }
            Assert.True(tcs.Task.IsCompleted);
        }

        [MethodImpl(MethodImplOptions.NoInlining)]
        private void HandlerDroppedWithoutDisposal_NotKeptAliveCore(TaskCompletionSource setOnFinalized)
        {
            // This relies on knowing that in order for the connection pool to operate, it needs
            // to maintain a reference to the supplied IWebProxy.  As such, we provide a proxy
            // that when finalized will set our event, so that we can determine the state associated
            // with a handler has gone away.
            IWebProxy p = new PassthroughProxyWithFinalizerCallback(() => setOnFinalized.TrySetResult());

            // Make a bunch of requests and drop the associated HttpClient instances after making them, without disposal.
            Task.WaitAll((from i in Enumerable.Range(0, 10)
                          select LoopbackServer.CreateClientAndServerAsync(
                              url => CreateHttpClient(new SocketsHttpHandler { Proxy = p }).GetStringAsync(url),
                              server => server.AcceptConnectionSendResponseAndCloseAsync())).ToArray());
        }

        private sealed class PassthroughProxyWithFinalizerCallback : IWebProxy
        {
            private readonly Action _callback;

            public PassthroughProxyWithFinalizerCallback(Action callback) => _callback = callback;
            ~PassthroughProxyWithFinalizerCallback() => _callback();

            public ICredentials Credentials { get; set; }
            public Uri GetProxy(Uri destination) => destination;
            public bool IsBypassed(Uri host) => true;
        }

        [Fact]
        public async Task ProxyAuth_SameConnection_Succeeds()
        {
            Task serverTask = LoopbackServer.CreateServerAsync(async (proxyServer, proxyUrl) =>
            {
                string responseBody =
                        "HTTP/1.1 407 Proxy Auth Required\r\n" +
                        $"Date: {DateTimeOffset.UtcNow:R}\r\n" +
                        "Proxy-Authenticate: Basic\r\n" +
                        "Content-Length: 0\r\n" +
                        "\r\n";

                using (var handler = new HttpClientHandler())
                {
                    handler.Proxy = new UseSpecifiedUriWebProxy(proxyUrl, new NetworkCredential("abc", "password"));

                    using (HttpClient client = CreateHttpClient(handler))
                    {
                        Task<string> request = client.GetStringAsync($"http://notarealserver.com/");

                        await proxyServer.AcceptConnectionAsync(async connection =>
                        {
                            // Get first request, no body for GET.
                            await connection.ReadRequestHeaderAndSendCustomResponseAsync(responseBody).ConfigureAwait(false);
                            // Client should send another request after being rejected with 407.
                            await connection.ReadRequestHeaderAndSendResponseAsync(content: "OK").ConfigureAwait(false);
                        });

                        string response = await request;
                        Assert.Equal("OK", response);
                    }
                }
            });
            await serverTask.WaitAsync(TestHelper.PassingTestTimeout);
        }
    }

    // System.Net.Sockets is not supported on this platform
    [ConditionalClass(typeof(PlatformDetection), nameof(PlatformDetection.IsNotBrowser))]
    public sealed class SocketsHttpHandler_PublicAPIBehavior_Test
    {
        [Fact]
        public void AllowAutoRedirect_GetSet_Roundtrips()
        {
            using (var handler = new SocketsHttpHandler())
            {
                Assert.True(handler.AllowAutoRedirect);

                handler.AllowAutoRedirect = true;
                Assert.True(handler.AllowAutoRedirect);

                handler.AllowAutoRedirect = false;
                Assert.False(handler.AllowAutoRedirect);
            }
        }

        [Fact]
        public void AutomaticDecompression_GetSet_Roundtrips()
        {
            using (var handler = new SocketsHttpHandler())
            {
                Assert.Equal(DecompressionMethods.None, handler.AutomaticDecompression);

                handler.AutomaticDecompression = DecompressionMethods.GZip;
                Assert.Equal(DecompressionMethods.GZip, handler.AutomaticDecompression);

                handler.AutomaticDecompression = DecompressionMethods.Deflate;
                Assert.Equal(DecompressionMethods.Deflate, handler.AutomaticDecompression);

                handler.AutomaticDecompression = DecompressionMethods.GZip | DecompressionMethods.Deflate;
                Assert.Equal(DecompressionMethods.GZip | DecompressionMethods.Deflate, handler.AutomaticDecompression);
            }
        }

        [Fact]
        public void CookieContainer_GetSet_Roundtrips()
        {
            using (var handler = new SocketsHttpHandler())
            {
                CookieContainer container = handler.CookieContainer;
                Assert.Same(container, handler.CookieContainer);

                var newContainer = new CookieContainer();
                handler.CookieContainer = newContainer;
                Assert.Same(newContainer, handler.CookieContainer);
            }
        }

        [Fact]
        public void Credentials_GetSet_Roundtrips()
        {
            using (var handler = new SocketsHttpHandler())
            {
                Assert.Null(handler.Credentials);

                var newCredentials = new NetworkCredential("username", "password");
                handler.Credentials = newCredentials;
                Assert.Same(newCredentials, handler.Credentials);
            }
        }

        [Fact]
        public void DefaultProxyCredentials_GetSet_Roundtrips()
        {
            using (var handler = new SocketsHttpHandler())
            {
                Assert.Null(handler.DefaultProxyCredentials);

                var newCredentials = new NetworkCredential("username", "password");
                handler.DefaultProxyCredentials = newCredentials;
                Assert.Same(newCredentials, handler.DefaultProxyCredentials);
            }
        }

        [Fact]
        public void KeepAlivePing_GetSet_Roundtrips()
        {
            using var handler = new SocketsHttpHandler();

            var testTimeSpanValue = TimeSpan.FromSeconds(5);
            var invalidTimeSpanValue = TimeSpan.FromTicks(TimeSpan.TicksPerSecond - 1);

            Assert.Equal(TimeSpan.FromSeconds(20), handler.KeepAlivePingTimeout);
            handler.KeepAlivePingTimeout = testTimeSpanValue;
            Assert.Equal(testTimeSpanValue, handler.KeepAlivePingTimeout);

            Assert.Equal(Timeout.InfiniteTimeSpan, handler.KeepAlivePingDelay);
            handler.KeepAlivePingDelay = testTimeSpanValue;
            Assert.Equal(testTimeSpanValue, handler.KeepAlivePingDelay);

            Assert.Equal(HttpKeepAlivePingPolicy.Always, handler.KeepAlivePingPolicy);
            handler.KeepAlivePingPolicy = HttpKeepAlivePingPolicy.WithActiveRequests;
            Assert.Equal(HttpKeepAlivePingPolicy.WithActiveRequests, handler.KeepAlivePingPolicy);

            Assert.Throws<ArgumentOutOfRangeException>(() => handler.KeepAlivePingTimeout = invalidTimeSpanValue);
            Assert.Throws<ArgumentOutOfRangeException>(() => handler.KeepAlivePingDelay = invalidTimeSpanValue);
        }

        [Fact]
        public void MaxAutomaticRedirections_GetSet_Roundtrips()
        {
            using (var handler = new SocketsHttpHandler())
            {
                Assert.Equal(50, handler.MaxAutomaticRedirections);

                handler.MaxAutomaticRedirections = int.MaxValue;
                Assert.Equal(int.MaxValue, handler.MaxAutomaticRedirections);

                handler.MaxAutomaticRedirections = 1;
                Assert.Equal(1, handler.MaxAutomaticRedirections);

                AssertExtensions.Throws<ArgumentOutOfRangeException>("value", () => handler.MaxAutomaticRedirections = 0);
                AssertExtensions.Throws<ArgumentOutOfRangeException>("value", () => handler.MaxAutomaticRedirections = -1);
            }
        }

        [Fact]
        public void MaxConnectionsPerServer_GetSet_Roundtrips()
        {
            using (var handler = new SocketsHttpHandler())
            {
                Assert.Equal(int.MaxValue, handler.MaxConnectionsPerServer);

                handler.MaxConnectionsPerServer = int.MaxValue;
                Assert.Equal(int.MaxValue, handler.MaxConnectionsPerServer);

                handler.MaxConnectionsPerServer = 1;
                Assert.Equal(1, handler.MaxConnectionsPerServer);

                AssertExtensions.Throws<ArgumentOutOfRangeException>("value", () => handler.MaxConnectionsPerServer = 0);
                AssertExtensions.Throws<ArgumentOutOfRangeException>("value", () => handler.MaxConnectionsPerServer = -1);
            }
        }

        [Fact]
        public void MaxResponseHeadersLength_GetSet_Roundtrips()
        {
            using (var handler = new SocketsHttpHandler())
            {
                Assert.Equal(64, handler.MaxResponseHeadersLength);

                handler.MaxResponseHeadersLength = int.MaxValue;
                Assert.Equal(int.MaxValue, handler.MaxResponseHeadersLength);

                handler.MaxResponseHeadersLength = 1;
                Assert.Equal(1, handler.MaxResponseHeadersLength);

                AssertExtensions.Throws<ArgumentOutOfRangeException>("value", () => handler.MaxResponseHeadersLength = 0);
                AssertExtensions.Throws<ArgumentOutOfRangeException>("value", () => handler.MaxResponseHeadersLength = -1);
            }
        }

        [Fact]
        public void PreAuthenticate_GetSet_Roundtrips()
        {
            using (var handler = new SocketsHttpHandler())
            {
                Assert.False(handler.PreAuthenticate);

                handler.PreAuthenticate = false;
                Assert.False(handler.PreAuthenticate);

                handler.PreAuthenticate = true;
                Assert.True(handler.PreAuthenticate);
            }
        }

        [Fact]
        public void PooledConnectionIdleTimeout_GetSet_Roundtrips()
        {
            using (var handler = new SocketsHttpHandler())
            {
                Assert.Equal(TimeSpan.FromMinutes(2), handler.PooledConnectionIdleTimeout);

                handler.PooledConnectionIdleTimeout = Timeout.InfiniteTimeSpan;
                Assert.Equal(Timeout.InfiniteTimeSpan, handler.PooledConnectionIdleTimeout);

                handler.PooledConnectionIdleTimeout = TimeSpan.FromSeconds(0);
                Assert.Equal(TimeSpan.FromSeconds(0), handler.PooledConnectionIdleTimeout);

                handler.PooledConnectionIdleTimeout = TimeSpan.FromSeconds(1);
                Assert.Equal(TimeSpan.FromSeconds(1), handler.PooledConnectionIdleTimeout);

                AssertExtensions.Throws<ArgumentOutOfRangeException>("value", () => handler.PooledConnectionIdleTimeout = TimeSpan.FromSeconds(-2));
            }
        }

        [Fact]
        public void PooledConnectionLifetime_GetSet_Roundtrips()
        {
            using (var handler = new SocketsHttpHandler())
            {
                Assert.Equal(Timeout.InfiniteTimeSpan, handler.PooledConnectionLifetime);

                handler.PooledConnectionLifetime = Timeout.InfiniteTimeSpan;
                Assert.Equal(Timeout.InfiniteTimeSpan, handler.PooledConnectionLifetime);

                handler.PooledConnectionLifetime = TimeSpan.FromSeconds(0);
                Assert.Equal(TimeSpan.FromSeconds(0), handler.PooledConnectionLifetime);

                handler.PooledConnectionLifetime = TimeSpan.FromSeconds(1);
                Assert.Equal(TimeSpan.FromSeconds(1), handler.PooledConnectionLifetime);

                AssertExtensions.Throws<ArgumentOutOfRangeException>("value", () => handler.PooledConnectionLifetime = TimeSpan.FromSeconds(-2));
            }
        }

        [Fact]
        public void Properties_Roundtrips()
        {
            using (var handler = new SocketsHttpHandler())
            {
                IDictionary<string, object> props = handler.Properties;
                Assert.NotNull(props);
                Assert.Empty(props);

                props.Add("hello", "world");
                Assert.Equal(1, props.Count);
                Assert.Equal("world", props["hello"]);
            }
        }

        [Fact]
        public void Proxy_GetSet_Roundtrips()
        {
            using (var handler = new SocketsHttpHandler())
            {
                Assert.Null(handler.Proxy);

                var proxy = new WebProxy();
                handler.Proxy = proxy;
                Assert.Same(proxy, handler.Proxy);
            }
        }

        [Fact]
        public void SslOptions_GetSet_Roundtrips()
        {
            using (var handler = new SocketsHttpHandler())
            {
                SslClientAuthenticationOptions options = handler.SslOptions;
                Assert.NotNull(options);

                Assert.True(options.AllowRenegotiation);
                Assert.Null(options.ApplicationProtocols);
                Assert.Equal(X509RevocationMode.NoCheck, options.CertificateRevocationCheckMode);
                Assert.Null(options.ClientCertificates);
                Assert.Equal(SslProtocols.None, options.EnabledSslProtocols);
                Assert.Equal(EncryptionPolicy.RequireEncryption, options.EncryptionPolicy);
                Assert.Null(options.LocalCertificateSelectionCallback);
                Assert.Null(options.RemoteCertificateValidationCallback);
                Assert.Null(options.TargetHost);

                Assert.Same(options, handler.SslOptions);

                var newOptions = new SslClientAuthenticationOptions();
                handler.SslOptions = newOptions;
                Assert.Same(newOptions, handler.SslOptions);
            }
        }

        [Fact]
        public void UseCookies_GetSet_Roundtrips()
        {
            using (var handler = new SocketsHttpHandler())
            {
                Assert.True(handler.UseCookies);

                handler.UseCookies = true;
                Assert.True(handler.UseCookies);

                handler.UseCookies = false;
                Assert.False(handler.UseCookies);
            }
        }

        [Fact]
        public void UseProxy_GetSet_Roundtrips()
        {
            using (var handler = new SocketsHttpHandler())
            {
                Assert.True(handler.UseProxy);

                handler.UseProxy = false;
                Assert.False(handler.UseProxy);

                handler.UseProxy = true;
                Assert.True(handler.UseProxy);
            }
        }

        [Fact]
        public void ConnectCallback_GetSet_Roundtrips()
        {
            using (var handler = new SocketsHttpHandler())
            {
                Assert.Null(handler.ConnectCallback);

                Func<SocketsHttpConnectionContext, CancellationToken, ValueTask<Stream>> f = (context, token) => default;

                handler.ConnectCallback = f;
                Assert.Equal(f, handler.ConnectCallback);

                handler.ConnectCallback = null;
                Assert.Null(handler.ConnectCallback);
            }
        }

        [Fact]
        public void PlaintextStreamFilter_GetSet_Roundtrips()
        {
            using (var handler = new SocketsHttpHandler())
            {
                Assert.Null(handler.PlaintextStreamFilter);

                Func<SocketsHttpPlaintextStreamFilterContext, CancellationToken, ValueTask<Stream>> f = (context, token) => default;

                handler.PlaintextStreamFilter = f;
                Assert.Equal(f, handler.PlaintextStreamFilter);

                handler.PlaintextStreamFilter = null;
                Assert.Null(handler.PlaintextStreamFilter);
            }
        }

        [Theory]
        [InlineData(false)]
        [InlineData(true)]
        public async Task AfterDisposeSendAsync_GettersUsable_SettersThrow(bool dispose)
        {
            using (var handler = new SocketsHttpHandler())
            {
                Type expectedExceptionType;
                if (dispose)
                {
                    handler.Dispose();
                    expectedExceptionType = typeof(ObjectDisposedException);
                }
                else
                {
                    using (var c = new HttpMessageInvoker(handler, disposeHandler: false))
                        await Assert.ThrowsAnyAsync<Exception>(() =>
                            c.SendAsync(new HttpRequestMessage(HttpMethod.Get, new Uri("/shouldquicklyfail", UriKind.Relative)), default));
                    expectedExceptionType = typeof(InvalidOperationException);
                }

                Assert.True(handler.AllowAutoRedirect);
                Assert.Equal(DecompressionMethods.None, handler.AutomaticDecompression);
                Assert.NotNull(handler.CookieContainer);
                Assert.Null(handler.Credentials);
                Assert.Null(handler.DefaultProxyCredentials);
                Assert.Equal(50, handler.MaxAutomaticRedirections);
                Assert.Equal(int.MaxValue, handler.MaxConnectionsPerServer);
                Assert.Equal(64, handler.MaxResponseHeadersLength);
                Assert.False(handler.PreAuthenticate);
                Assert.Equal(TimeSpan.FromMinutes(2), handler.PooledConnectionIdleTimeout);
                Assert.Equal(Timeout.InfiniteTimeSpan, handler.PooledConnectionLifetime);
                Assert.NotNull(handler.Properties);
                Assert.Null(handler.Proxy);
                Assert.NotNull(handler.SslOptions);
                Assert.True(handler.UseCookies);
                Assert.True(handler.UseProxy);
                Assert.Null(handler.ConnectCallback);
                Assert.Null(handler.PlaintextStreamFilter);

                Assert.Throws(expectedExceptionType, () => handler.AllowAutoRedirect = false);
                Assert.Throws(expectedExceptionType, () => handler.AutomaticDecompression = DecompressionMethods.GZip);
                Assert.Throws(expectedExceptionType, () => handler.CookieContainer = new CookieContainer());
                Assert.Throws(expectedExceptionType, () => handler.Credentials = new NetworkCredential("anotheruser", "anotherpassword"));
                Assert.Throws(expectedExceptionType, () => handler.DefaultProxyCredentials = new NetworkCredential("anotheruser", "anotherpassword"));
                Assert.Throws(expectedExceptionType, () => handler.MaxAutomaticRedirections = 2);
                Assert.Throws(expectedExceptionType, () => handler.MaxConnectionsPerServer = 2);
                Assert.Throws(expectedExceptionType, () => handler.MaxResponseHeadersLength = 2);
                Assert.Throws(expectedExceptionType, () => handler.PreAuthenticate = false);
                Assert.Throws(expectedExceptionType, () => handler.PooledConnectionIdleTimeout = TimeSpan.FromSeconds(2));
                Assert.Throws(expectedExceptionType, () => handler.PooledConnectionLifetime = TimeSpan.FromSeconds(2));
                Assert.Throws(expectedExceptionType, () => handler.Proxy = new WebProxy());
                Assert.Throws(expectedExceptionType, () => handler.SslOptions = new SslClientAuthenticationOptions());
                Assert.Throws(expectedExceptionType, () => handler.UseCookies = false);
                Assert.Throws(expectedExceptionType, () => handler.UseProxy = false);
                Assert.Throws(expectedExceptionType, () => handler.KeepAlivePingTimeout = TimeSpan.FromSeconds(5));
                Assert.Throws(expectedExceptionType, () => handler.KeepAlivePingDelay = TimeSpan.FromSeconds(5));
                Assert.Throws(expectedExceptionType, () => handler.KeepAlivePingPolicy = HttpKeepAlivePingPolicy.WithActiveRequests);
                Assert.Throws(expectedExceptionType, () => handler.ConnectCallback = (context, token) => default);
                Assert.Throws(expectedExceptionType, () => handler.PlaintextStreamFilter = (context, token) => default);
            }
        }
    }

    // System.Net.Sockets is not supported on this platform
    [ConditionalClass(typeof(PlatformDetection), nameof(PlatformDetection.IsNotBrowser))]
    public sealed class SocketsHttpHandlerTest_LocationHeader
    {
        private static readonly byte[] s_redirectResponseBefore = Encoding.ASCII.GetBytes(
            "HTTP/1.1 301 Moved Permanently\r\n" +
            "Connection: close\r\n" +
            "Transfer-Encoding: chunked\r\n" +
            "Location: ");

        private static readonly byte[] s_redirectResponseAfter = Encoding.ASCII.GetBytes(
            "\r\n" +
            "Server: Loopback\r\n" +
            "\r\n" +
            "0\r\n\r\n");

        [Theory]
        // US-ASCII only
        [InlineData("http://a/", new byte[] { (byte)'h', (byte)'t', (byte)'t', (byte)'p', (byte)':', (byte)'/', (byte)'/', (byte)'a', (byte)'/' })]
        [InlineData("http://a/asdasd", new byte[] { (byte)'h', (byte)'t', (byte)'t', (byte)'p', (byte)':', (byte)'/', (byte)'/', (byte)'a', (byte)'/', (byte)'a', (byte)'s', (byte)'d', (byte)'a', (byte)'s', (byte)'d' })]
        // 2, 3, 4 byte UTF-8 characters
        [InlineData("http://a/\u00A2", new byte[] { (byte)'h', (byte)'t', (byte)'t', (byte)'p', (byte)':', (byte)'/', (byte)'/', (byte)'a', (byte)'/', 0xC2, 0xA2 })]
        [InlineData("http://a/\u20AC", new byte[] { (byte)'h', (byte)'t', (byte)'t', (byte)'p', (byte)':', (byte)'/', (byte)'/', (byte)'a', (byte)'/', 0xE2, 0x82, 0xAC })]
        [InlineData("http://a/\uD800\uDF48", new byte[] { (byte)'h', (byte)'t', (byte)'t', (byte)'p', (byte)':', (byte)'/', (byte)'/', (byte)'a', (byte)'/', 0xF0, 0x90, 0x8D, 0x88 })]
        // 3 Polish letters
        [InlineData("http://a/\u0105\u015B\u0107", new byte[] { (byte)'h', (byte)'t', (byte)'t', (byte)'p', (byte)':', (byte)'/', (byte)'/', (byte)'a', (byte)'/', 0xC4, 0x85, 0xC5, 0x9B, 0xC4, 0x87 })]
        // Negative cases - should be interpreted as ISO-8859-1
        // Invalid utf-8 sequence (continuation without start)
        [InlineData("http://a/%C2%80", new byte[] { (byte)'h', (byte)'t', (byte)'t', (byte)'p', (byte)':', (byte)'/', (byte)'/', (byte)'a', (byte)'/', 0b10000000 })]
        // Invalid utf-8 sequence (not allowed character)
        [InlineData("http://a/\u00C3\u0028", new byte[] { (byte)'h', (byte)'t', (byte)'t', (byte)'p', (byte)':', (byte)'/', (byte)'/', (byte)'a', (byte)'/', 0xC3, 0x28 })]
        // Incomplete utf-8 sequence
        [InlineData("http://a/\u00C2", new byte[] { (byte)'h', (byte)'t', (byte)'t', (byte)'p', (byte)':', (byte)'/', (byte)'/', (byte)'a', (byte)'/', 0xC2 })]
        public async Task LocationHeader_DecodesUtf8_Success(string expected, byte[] location)
        {
            await LoopbackServer.CreateClientAndServerAsync(async url =>
            {
                using (HttpClientHandler handler = new HttpClientHandler())
                {
                    handler.AllowAutoRedirect = false;

                    using (HttpClient client = new HttpClient(handler))
                    {
                        HttpResponseMessage response = await client.GetAsync(url);
                        Assert.Equal(expected, response.Headers.Location.ToString());
                    }
                }
            }, server => server.AcceptConnectionSendCustomResponseAndCloseAsync(PreperateResponseWithRedirect(location)));
        }

        private static byte[] PreperateResponseWithRedirect(byte[] location)
        {
            return s_redirectResponseBefore.Concat(location).Concat(s_redirectResponseAfter).ToArray();
        }
    }

    [ConditionalClass(typeof(PlatformDetection), nameof(PlatformDetection.IsNotBrowser))]
    public sealed class SocketsHttpHandlerTest_Http2 : HttpClientHandlerTest_Http2
    {
        public SocketsHttpHandlerTest_Http2(ITestOutputHelper output) : base(output) { }

        [ConditionalFact(nameof(SupportsAlpn))]
        [ActiveIssue("https://github.com/dotnet/runtime/issues/41078")]
        public async Task Http2_MultipleConnectionsEnabled_ConnectionLimitNotReached_ConcurrentRequestsSuccessfullyHandled()
        {
            const int MaxConcurrentStreams = 2;
            using Http2LoopbackServer server = Http2LoopbackServer.CreateServer();
            using SocketsHttpHandler handler = CreateHandler();
            using (HttpClient client = CreateHttpClient(handler))
            {
                server.AllowMultipleConnections = true;
                List<Task<HttpResponseMessage>> sendTasks = new List<Task<HttpResponseMessage>>();
                List<Http2LoopbackConnection> connections = new List<Http2LoopbackConnection>();
                List<int> acceptedStreams = new List<int>();
                for (int i = 0; i < 3; i++)
                {
                    Http2LoopbackConnection connection = await PrepareConnection(server, client, MaxConcurrentStreams).ConfigureAwait(false);
                    AcquireAllStreamSlots(server, client, sendTasks, MaxConcurrentStreams);
                    connections.Add(connection);
                    int prevAcceptedStreamCount = acceptedStreams.Count;
                    acceptedStreams.AddRange(await AcceptRequests(connection, MaxConcurrentStreams).ConfigureAwait(false));
                    Assert.Equal(prevAcceptedStreamCount + MaxConcurrentStreams, acceptedStreams.Count);
                }

                int responseIndex = 0;
                List<Task> responseTasks = new List<Task>();
                foreach (Http2LoopbackConnection connection in connections)
                {
                    for (int i = 0; i < MaxConcurrentStreams; i++)
                    {
                        int streamId = acceptedStreams[responseIndex++];
                        responseTasks.Add(connection.SendDefaultResponseAsync(streamId));
                    }
                }

                await Task.WhenAll(responseTasks).WaitAsync(TestHelper.PassingTestTimeout).ConfigureAwait(false);
                await Task.WhenAll(sendTasks).WaitAsync(TestHelper.PassingTestTimeout).ConfigureAwait(false);

                await VerifySendTasks(sendTasks).ConfigureAwait(false);
            }
        }

        [ConditionalFact(nameof(SupportsAlpn))]
        [ActiveIssue("https://github.com/dotnet/runtime/issues/45204")]
        public async Task Http2_MultipleConnectionsEnabled_InfiniteRequestsCompletelyBlockOneConnection_RemaningRequestsAreHandledByNewConnection()
        {
            const int MaxConcurrentStreams = 2;
            using Http2LoopbackServer server = Http2LoopbackServer.CreateServer();
            using SocketsHttpHandler handler = CreateHandler();
            using (HttpClient client = CreateHttpClient(handler))
            {
                server.AllowMultipleConnections = true;
                List<Task<HttpResponseMessage>> sendTasks = new List<Task<HttpResponseMessage>>();
                Http2LoopbackConnection connection0 = await PrepareConnection(server, client, MaxConcurrentStreams).ConfigureAwait(false);
                AcquireAllStreamSlots(server, client, sendTasks, MaxConcurrentStreams);

                // Block the first connection on infinite requests.
                List<int> blockedStreamIds = await AcceptRequests(connection0, MaxConcurrentStreams).ConfigureAwait(false);
                Assert.Equal(MaxConcurrentStreams, blockedStreamIds.Count);

                Http2LoopbackConnection connection1 = await PrepareConnection(server, client, MaxConcurrentStreams).ConfigureAwait(false);
                AcquireAllStreamSlots(server, client, sendTasks, MaxConcurrentStreams);

                int handledRequestCount = (await HandleAllPendingRequests(connection1, MaxConcurrentStreams).ConfigureAwait(false)).Count;

                Assert.Equal(MaxConcurrentStreams, handledRequestCount);

                // Complete infinite requests.
                handledRequestCount = await SendResponses(connection0, blockedStreamIds);

                Assert.Equal(MaxConcurrentStreams, handledRequestCount);

                await Task.WhenAll(sendTasks).WaitAsync(TestHelper.PassingTestTimeout).ConfigureAwait(false);

                await VerifySendTasks(sendTasks).ConfigureAwait(false);
            }
        }

        [ConditionalFact(nameof(SupportsAlpn))]
        public async Task Http2_MultipleConnectionsEnabled_OpenAndCloseMultipleConnections_Success()
        {
            const int MaxConcurrentStreams = 2;
            using Http2LoopbackServer server = Http2LoopbackServer.CreateServer();
            using SocketsHttpHandler handler = CreateHandler();
            using (HttpClient client = CreateHttpClient(handler))
            {
                server.AllowMultipleConnections = true;
                List<Task<HttpResponseMessage>> sendTasks = new List<Task<HttpResponseMessage>>();
                Http2LoopbackConnection connection0 = await PrepareConnection(server, client, MaxConcurrentStreams).ConfigureAwait(false);
                AcquireAllStreamSlots(server, client, sendTasks, MaxConcurrentStreams);
                Http2LoopbackConnection connection1 = await PrepareConnection(server, client, MaxConcurrentStreams).ConfigureAwait(false);
                AcquireAllStreamSlots(server, client, sendTasks, MaxConcurrentStreams);
                Http2LoopbackConnection connection2 = await PrepareConnection(server, client, MaxConcurrentStreams).ConfigureAwait(false);
                AcquireAllStreamSlots(server, client, sendTasks, MaxConcurrentStreams);

                Task<(int Count, int LastStreamId)>[] handleRequestTasks = new[] {
                    HandleAllPendingRequests(connection0, sendTasks.Count),
                    HandleAllPendingRequests(connection1, sendTasks.Count),
                    HandleAllPendingRequests(connection2, sendTasks.Count)
                };

                await Task.WhenAll(handleRequestTasks).WaitAsync(TestHelper.PassingTestTimeout).ConfigureAwait(false);

                Assert.Equal(handleRequestTasks[0].Result.Count, MaxConcurrentStreams);
                Assert.Equal(handleRequestTasks[1].Result.Count, MaxConcurrentStreams);
                Assert.Equal(handleRequestTasks[2].Result.Count, MaxConcurrentStreams);

                await connection0.ShutdownIgnoringErrorsAsync(handleRequestTasks[0].Result.LastStreamId).ConfigureAwait(false);
                await connection2.ShutdownIgnoringErrorsAsync(handleRequestTasks[2].Result.LastStreamId).ConfigureAwait(false);

                //Fill all connection1's stream slots
                AcquireAllStreamSlots(server, client, sendTasks, MaxConcurrentStreams);

                Http2LoopbackConnection connection3 = await PrepareConnection(server, client, MaxConcurrentStreams).ConfigureAwait(false);
                AcquireAllStreamSlots(server, client, sendTasks, MaxConcurrentStreams);
                Http2LoopbackConnection connection4 = await PrepareConnection(server, client, MaxConcurrentStreams).ConfigureAwait(false);
                AcquireAllStreamSlots(server, client, sendTasks, MaxConcurrentStreams);

                Task<(int Count, int LastStreamId)>[] finalHandleTasks = new[] {
                    HandleAllPendingRequests(connection1, sendTasks.Count),
                    HandleAllPendingRequests(connection3, sendTasks.Count),
                    HandleAllPendingRequests(connection4, sendTasks.Count)
                };

                await Task.WhenAll(finalHandleTasks).WaitAsync(TestHelper.PassingTestTimeout).ConfigureAwait(false);

                Assert.Equal(finalHandleTasks[0].Result.Count, MaxConcurrentStreams);
                Assert.Equal(finalHandleTasks[1].Result.Count, MaxConcurrentStreams);
                Assert.Equal(finalHandleTasks[2].Result.Count, MaxConcurrentStreams);

                await Task.WhenAll(sendTasks).WaitAsync(TestHelper.PassingTestTimeout).ConfigureAwait(false);

                await VerifySendTasks(sendTasks).ConfigureAwait(false);
            }
        }

        [ConditionalFact(nameof(SupportsAlpn))]
        [OuterLoop("Incurs long delay")]
        public async Task Http2_MultipleConnectionsEnabled_IdleConnectionTimeoutExpired_ConnectionRemovedAndNewCreated()
        {
            const int MaxConcurrentStreams = 2;
            using Http2LoopbackServer server = Http2LoopbackServer.CreateServer();
            using SocketsHttpHandler handler = CreateHandler();
            handler.PooledConnectionIdleTimeout = TimeSpan.FromSeconds(20);
            using (HttpClient client = CreateHttpClient(handler))
            {
                server.AllowMultipleConnections = true;
                List<Task<HttpResponseMessage>> sendTasks = new List<Task<HttpResponseMessage>>();
                Http2LoopbackConnection connection0 = await PrepareConnection(server, client, MaxConcurrentStreams).ConfigureAwait(false);
                AcquireAllStreamSlots(server, client, sendTasks, MaxConcurrentStreams);
                List<int> acceptedStreamIds = await AcceptRequests(connection0, MaxConcurrentStreams).ConfigureAwait(false);
                Assert.Equal(MaxConcurrentStreams, acceptedStreamIds.Count);

                List<Task<HttpResponseMessage>> connection1SendTasks = new List<Task<HttpResponseMessage>>();
                Http2LoopbackConnection connection1 = await PrepareConnection(server, client, MaxConcurrentStreams, readTimeout: 30).ConfigureAwait(false);
                AcquireAllStreamSlots(server, client, connection1SendTasks, MaxConcurrentStreams);
                int handledRequests1 = (await HandleAllPendingRequests(connection1, MaxConcurrentStreams).ConfigureAwait(false)).Count;

                Assert.Equal(MaxConcurrentStreams, handledRequests1);

                // Complete all the requests.
                await Task.WhenAll(connection1SendTasks).WaitAsync(TestHelper.PassingTestTimeout).ConfigureAwait(false);
                await VerifySendTasks(connection1SendTasks).ConfigureAwait(false);
                connection1SendTasks.ForEach(t => t.Result.Dispose());

                // Wait until the idle connection timeout expires.
                await connection1.WaitForClientDisconnectAsync(false).WaitAsync(TestHelper.PassingTestTimeout).ConfigureAwait(false);
                // Client connection might be still alive, so send an extra request which will either land on the shutting down connection or on a new one.
                try
                {
                    await client.GetAsync(server.Address).WaitAsync(handler.PooledConnectionIdleTimeout).ConfigureAwait(false);
                }
                catch (Exception)
                {
                    // Suppress all exceptions.
                }

                Assert.True(connection1.IsInvalid);
                Assert.False(connection0.IsInvalid);

                Http2LoopbackConnection connection2 = await PrepareConnection(server, client, MaxConcurrentStreams, readTimeout: 15, expectedWarmUpTasks:2).ConfigureAwait(false);

                AcquireAllStreamSlots(server, client, sendTasks, MaxConcurrentStreams);

                int handledRequests2 = (await HandleAllPendingRequests(connection2, MaxConcurrentStreams).ConfigureAwait(false)).Count;
                Assert.Equal(MaxConcurrentStreams, handledRequests2);

                //Make sure connection0 is still alive.
                int handledRequests0 = await SendResponses(connection0, acceptedStreamIds).ConfigureAwait(false);
                Assert.Equal(MaxConcurrentStreams, handledRequests0);

                await Task.WhenAll(sendTasks).WaitAsync(TestHelper.PassingTestTimeout).ConfigureAwait(false);

                await VerifySendTasks(sendTasks).ConfigureAwait(false);
            }
        }

        private async Task VerifySendTasks(IReadOnlyList<Task<HttpResponseMessage>> sendTasks)
        {
            foreach (Task<HttpResponseMessage> sendTask in sendTasks)
            {
                HttpResponseMessage response = await sendTask.ConfigureAwait(false);
                Assert.Equal(HttpStatusCode.OK, response.StatusCode);
            }
        }

        private static SocketsHttpHandler CreateHandler() => new SocketsHttpHandler
        {
            EnableMultipleHttp2Connections = true,
            PooledConnectionIdleTimeout = TimeSpan.FromHours(1),
            PooledConnectionLifetime = TimeSpan.FromHours(1),
            SslOptions = { RemoteCertificateValidationCallback = delegate { return true; } }
        };

        private async Task<Http2LoopbackConnection> PrepareConnection(Http2LoopbackServer server, HttpClient client, uint maxConcurrentStreams, int readTimeout = 3, int expectedWarmUpTasks = 1)
        {
            Task<HttpResponseMessage> warmUpTask = client.GetAsync(server.Address);
            Http2LoopbackConnection connection = await GetConnection(server, maxConcurrentStreams, readTimeout).WaitAsync(TestHelper.PassingTestTimeout * 2).ConfigureAwait(false);
            // Wait until the client confirms MaxConcurrentStreams setting took into effect.
            Task settingAckReceived = connection.SettingAckWaiter;
            while (true)
            {
                Task handleRequestTask = HandleAllPendingRequests(connection, expectedWarmUpTasks);
                await Task.WhenAll(warmUpTask, handleRequestTask).WaitAsync(TestHelper.PassingTestTimeout * 2).ConfigureAwait(false);
                Assert.True(warmUpTask.Result.IsSuccessStatusCode);
                warmUpTask.Result.Dispose();
                if (settingAckReceived.IsCompleted)
                {
                    break;
                }

                warmUpTask = client.GetAsync(server.Address);
            }
            return connection;
        }

        private static void AcquireAllStreamSlots(Http2LoopbackServer server, HttpClient client, List<Task<HttpResponseMessage>> sendTasks, uint maxConcurrentStreams)
        {
            for (int i = 0; i < maxConcurrentStreams; i++)
            {
                sendTasks.Add(client.GetAsync(server.Address));
            }
        }

        private static async Task<Http2LoopbackConnection> GetConnection(Http2LoopbackServer server, uint maxConcurrentStreams, int readTimeout) =>
            await server.EstablishConnectionAsync(TimeSpan.FromSeconds(readTimeout), TimeSpan.FromSeconds(10), new SettingsEntry { SettingId = SettingId.MaxConcurrentStreams, Value = maxConcurrentStreams }).ConfigureAwait(false);

        private async Task<(int Count, int LastStreamId)> HandleAllPendingRequests(Http2LoopbackConnection connection, int totalRequestCount)
        {
            int lastStreamId = -1;
            for (int i = 0; i < totalRequestCount; i++)
            {
                try
                {
                    // Exact number of requests sent over the given connection is unknown,
                    // so we keep reading headers and sending response while there are available requests.
                    (int streamId, _) = await connection.ReadAndParseRequestHeaderAsync().ConfigureAwait(false);
                    await connection.SendDefaultResponseAsync(streamId).ConfigureAwait(false);
                    lastStreamId = streamId;
                }
                catch (OperationCanceledException)
                {
                    return (i, lastStreamId);
                }
            }

            return (totalRequestCount, lastStreamId);
        }

        private async Task<List<int>> AcceptRequests(Http2LoopbackConnection connection, int maxRequests = int.MaxValue)
        {
            List<int> streamIds = new List<int>();
            for (int i = 0; i < maxRequests; i++)
            {
                try
                {
                    (int streamId, _) = await connection.ReadAndParseRequestHeaderAsync().ConfigureAwait(false);
                    streamIds.Add(streamId);
                }
                catch (OperationCanceledException)
                {
                    return streamIds;
                }
            }

            return streamIds;
        }

        private async Task<int> SendResponses(Http2LoopbackConnection connection, IEnumerable<int> streamIds)
        {
            int count = 0;
            foreach (int streamId in streamIds)
            {
                count++;
                await connection.SendDefaultResponseAsync(streamId).ConfigureAwait(false);
            }

            return count;
        }
    }

    public abstract class SocketsHttpHandlerTest_ConnectCallback : HttpClientHandlerTestBase
    {
        public SocketsHttpHandlerTest_ConnectCallback(ITestOutputHelper output) : base(output) { }

        [Theory]
        [InlineData(false, false)]
        [InlineData(false, true)]
        [InlineData(true, false)]
        [InlineData(true, true)]
        public async Task ConnectCallback_ContextHasCorrectProperties_Success(bool syncRequest, bool syncCallback)
        {
            if (syncRequest && UseVersion > HttpVersion.Version11)
            {
                // Sync requests are only supported on 1.x
                return;
            }

            await LoopbackServerFactory.CreateClientAndServerAsync(
                async uri =>
                {
                    HttpRequestMessage requestMessage = new HttpRequestMessage(HttpMethod.Get, uri);
                    requestMessage.Version = UseVersion;
                    requestMessage.VersionPolicy = HttpVersionPolicy.RequestVersionExact;

                    using HttpClientHandler handler = CreateHttpClientHandler();
                    handler.ServerCertificateCustomValidationCallback = TestHelper.AllowAllCertificates;
                    var socketsHandler = (SocketsHttpHandler)GetUnderlyingSocketsHttpHandler(handler);
                    socketsHandler.ConnectCallback = async (context, token) =>
                    {
                        Assert.Equal(uri.Host, context.DnsEndPoint.Host);
                        Assert.Equal(uri.Port, context.DnsEndPoint.Port);
                        Assert.Equal(requestMessage, context.InitialRequestMessage);

                        var s = new Socket(AddressFamily.InterNetwork, SocketType.Stream, ProtocolType.Tcp);
                        if (syncCallback)
                        {
                            s.Connect(context.DnsEndPoint);
                        }
                        else
                        {
                            await s.ConnectAsync(context.DnsEndPoint, token);
                            await Task.Delay(1); // to increase the chances of the whole operation completing asynchronously, without consuming too much additional time
                        }
                        return new NetworkStream(s, ownsSocket: true);
                    };

                    using HttpClient client = CreateHttpClient(handler);

                    HttpResponseMessage response = await (syncRequest ?
                        Task.Run(() => client.Send(requestMessage)) :
                        client.SendAsync(requestMessage));
                    Assert.Equal("foo", await response.Content.ReadAsStringAsync());
                },
                async server =>
                {
                    await server.AcceptConnectionSendResponseAndCloseAsync(content: "foo");
                });
        }

        [Theory]
        [InlineData(true)]
        [InlineData(false)]
        public async Task ConnectCallback_BindLocalAddress_Success(bool useSsl)
        {
            GenericLoopbackOptions options = new GenericLoopbackOptions() { UseSsl = useSsl };

            await LoopbackServerFactory.CreateClientAndServerAsync(
                async uri =>
                {
                    using HttpClientHandler handler = CreateHttpClientHandler();
                    handler.ServerCertificateCustomValidationCallback = TestHelper.AllowAllCertificates;
                    var socketsHandler = (SocketsHttpHandler)GetUnderlyingSocketsHttpHandler(handler);
                    socketsHandler.ConnectCallback = async (context, token) =>
                    {
                        Socket s = new Socket(AddressFamily.InterNetwork, SocketType.Stream, ProtocolType.Tcp);
                        s.Bind(new IPEndPoint(IPAddress.Loopback, 0));
                        await s.ConnectAsync(context.DnsEndPoint, token);
                        s.NoDelay = true;
                        return new NetworkStream(s, ownsSocket: true);
                    };

                    using HttpClient client = CreateHttpClient(handler);
                    client.DefaultVersionPolicy = HttpVersionPolicy.RequestVersionExact;

                    string response = await client.GetStringAsync(uri);
                    Assert.Equal("foo", response);
                },
                async server =>
                {
                    await server.AcceptConnectionSendResponseAndCloseAsync(content: "foo");
                }, options: options);
        }

        [Theory]
        [InlineData(true)]
        [InlineData(false)]
        public async Task ConnectCallback_UseMemoryBuffer_Success(bool useSsl)
        {
            (Stream clientStream, Stream serverStream) = ConnectedStreams.CreateBidirectional();

            GenericLoopbackOptions options = new GenericLoopbackOptions() { UseSsl = useSsl };

            Task serverTask = Task.Run(async () =>
            {
                using GenericLoopbackConnection loopbackConnection = await LoopbackServerFactory.CreateConnectionAsync(socket: null, serverStream, options);
                await loopbackConnection.InitializeConnectionAsync();

                HttpRequestData requestData = await loopbackConnection.ReadRequestDataAsync();
                await loopbackConnection.SendResponseAsync(content: "foo");

                Assert.Equal("/foo", requestData.Path);
            });

            Task clientTask = Task.Run(async () =>
            {
                using HttpClientHandler handler = CreateHttpClientHandler();
                handler.ServerCertificateCustomValidationCallback = TestHelper.AllowAllCertificates;
                var socketsHandler = (SocketsHttpHandler)GetUnderlyingSocketsHttpHandler(handler);
                socketsHandler.ConnectCallback = (context, token) => new ValueTask<Stream>(clientStream);

                using HttpClient client = CreateHttpClient(handler);
                client.DefaultVersionPolicy = HttpVersionPolicy.RequestVersionExact;

                string response = await client.GetStringAsync($"{(options.UseSsl ? "https" : "http")}://nowhere.invalid/foo");
                Assert.Equal("foo", response);
            });

            await new[] { serverTask, clientTask }.WhenAllOrAnyFailed(60_000);
        }

        [ConditionalTheory(nameof(PlatformSupportsUnixDomainSockets))]
        [ActiveIssue("https://github.com/dotnet/runtime/issues/44183", TestPlatforms.Windows)]
        [InlineData(true)]
        [InlineData(false)]
        public async Task ConnectCallback_UseUnixDomainSocket_Success(bool useSsl)
        {
            GenericLoopbackOptions options = new GenericLoopbackOptions() { UseSsl = useSsl };

            string guid = $"{Guid.NewGuid():N}";
            UnixDomainSocketEndPoint serverEP = new UnixDomainSocketEndPoint(Path.Combine(Path.GetTempPath(), guid));
            Socket listenSocket = new Socket(AddressFamily.Unix, SocketType.Stream, ProtocolType.Unspecified);
            listenSocket.Bind(serverEP);
            listenSocket.Listen();

            using HttpClientHandler handler = CreateHttpClientHandler();
            handler.ServerCertificateCustomValidationCallback = TestHelper.AllowAllCertificates;
            var socketsHandler = (SocketsHttpHandler)GetUnderlyingSocketsHttpHandler(handler);
            socketsHandler.ConnectCallback = async (context, token) =>
            {
                string hostname = context.DnsEndPoint.Host;
                UnixDomainSocketEndPoint clientEP = new UnixDomainSocketEndPoint(Path.Combine(Path.GetTempPath(), hostname));

                Socket clientSocket = new Socket(AddressFamily.Unix, SocketType.Stream, ProtocolType.Unspecified);
                await clientSocket.ConnectAsync(clientEP);

                return new NetworkStream(clientSocket, ownsSocket: true);
            };

            using (HttpClient client = CreateHttpClient(handler))
            {
                client.DefaultVersionPolicy = HttpVersionPolicy.RequestVersionExact;

                Task<string> clientTask = client.GetStringAsync($"{(options.UseSsl ? "https" : "http")}://{guid}/foo");

                Socket serverSocket = await listenSocket.AcceptAsync();
                using (GenericLoopbackConnection loopbackConnection = await LoopbackServerFactory.CreateConnectionAsync(socket: null, new NetworkStream(serverSocket, ownsSocket: true), options))
                {
                    await loopbackConnection.InitializeConnectionAsync();

                    HttpRequestData requestData = await loopbackConnection.ReadRequestDataAsync();
                    Assert.Equal("/foo", requestData.Path);

                    await loopbackConnection.SendResponseAsync(content: "foo");

                    string response = await clientTask;
                    Assert.Equal("foo", response);
                }
            }
        }

        [Theory]
        [InlineData(true)]
        [InlineData(false)]
        public async Task ConnectCallback_ConnectionPrefix_Success(bool useSsl)
        {
            GenericLoopbackOptions options = new GenericLoopbackOptions() { UseSsl = useSsl };

            byte[] RequestPrefix = Encoding.UTF8.GetBytes("request prefix\r\n");
            byte[] ResponsePrefix = Encoding.UTF8.GetBytes("response prefix\r\n");

            Socket listenSocket = new Socket(AddressFamily.InterNetwork, SocketType.Stream, ProtocolType.Tcp);
            listenSocket.Bind(new IPEndPoint(IPAddress.Loopback, 0));
            listenSocket.Listen();

            using HttpClientHandler handler = CreateHttpClientHandler();
            handler.ServerCertificateCustomValidationCallback = TestHelper.AllowAllCertificates;
            var socketsHandler = (SocketsHttpHandler)GetUnderlyingSocketsHttpHandler(handler);
            socketsHandler.ConnectCallback = async (context, token) =>
            {
                Socket clientSocket = new Socket(AddressFamily.InterNetwork, SocketType.Stream, ProtocolType.Tcp);
                await clientSocket.ConnectAsync(listenSocket.LocalEndPoint);

                Stream clientStream = new NetworkStream(clientSocket, ownsSocket: true);

                await clientStream.WriteAsync(RequestPrefix);

                byte[] buffer = new byte[ResponsePrefix.Length];
                await clientStream.ReadAsync(buffer);
                Assert.True(buffer.SequenceEqual(ResponsePrefix));

                return clientStream;
            };

            using HttpClient client = CreateHttpClient(handler);
            client.DefaultVersionPolicy = HttpVersionPolicy.RequestVersionExact;

            Task<string> clientTask = client.GetStringAsync($"{(options.UseSsl ? "https" : "http")}://nowhere.invalid/foo");

            Socket serverSocket = await listenSocket.AcceptAsync();
            Stream serverStream = new NetworkStream(serverSocket, ownsSocket: true);

            byte[] buffer = new byte[RequestPrefix.Length];
            await serverStream.ReadAsync(buffer);
            Assert.True(buffer.SequenceEqual(RequestPrefix));

            await serverStream.WriteAsync(ResponsePrefix);

            using GenericLoopbackConnection loopbackConnection = await LoopbackServerFactory.CreateConnectionAsync(socket: null, serverStream, options);
            await loopbackConnection.InitializeConnectionAsync();

            HttpRequestData requestData = await loopbackConnection.ReadRequestDataAsync();
            Assert.Equal("/foo", requestData.Path);

            await loopbackConnection.SendResponseAsync(content: "foo");

            string response = await clientTask;
            Assert.Equal("foo", response);
        }

        [Theory]
        [InlineData(true)]
        [InlineData(false)]
        public async Task ConnectCallback_StreamThrowsOnWrite_ExceptionAndStreamDisposed(bool useSsl)
        {
            const string ExceptionMessage = "THROWONWRITE";

            bool disposeCalled = false;

            using HttpClientHandler handler = CreateHttpClientHandler();
            handler.ServerCertificateCustomValidationCallback = TestHelper.AllowAllCertificates;
            var socketsHandler = (SocketsHttpHandler)GetUnderlyingSocketsHttpHandler(handler);
            socketsHandler.ConnectCallback = (context, token) =>
            {
                var throwOnWriteStream = new DelegateDelegatingStream(Stream.Null);
                throwOnWriteStream.WriteAsyncMemoryFunc = (buffer, token) => ValueTask.FromException(new IOException(ExceptionMessage));
                throwOnWriteStream.DisposeFunc = (_) => { disposeCalled = true; };
                throwOnWriteStream.DisposeAsyncFunc = () => { disposeCalled = true; return default; };
                return ValueTask.FromResult<Stream>(throwOnWriteStream);
            };

            using HttpClient client = CreateHttpClient(handler);
            client.DefaultVersionPolicy = HttpVersionPolicy.RequestVersionExact;

            HttpRequestException hre = await Assert.ThrowsAnyAsync<HttpRequestException>(async () => await client.GetStringAsync($"{(useSsl ? "https" : "http")}://nowhere.invalid/foo"));

            Debug.Assert(disposeCalled);
        }

        [Theory]
        [InlineData(true)]
        [InlineData(false)]
        public async Task ConnectCallback_ExceptionDuringCallback_ThrowsHttpRequestExceptionWithInnerException(bool useSsl)
        {
            Exception e = new Exception("hello!");

            using HttpClientHandler handler = CreateHttpClientHandler();
            handler.ServerCertificateCustomValidationCallback = TestHelper.AllowAllCertificates;
            var socketsHandler = (SocketsHttpHandler)GetUnderlyingSocketsHttpHandler(handler);
            socketsHandler.ConnectCallback = (context, token) =>
            {
                throw e;
            };

            using HttpClient client = CreateHttpClient(handler);
            client.DefaultVersionPolicy = HttpVersionPolicy.RequestVersionExact;

            HttpRequestException hre = await Assert.ThrowsAnyAsync<HttpRequestException>(async () => await client.GetAsync($"{(useSsl ? "https" : "http")}://nowhere.invalid/foo"));
            Assert.Equal(e, hre.InnerException);
        }

        [Theory]
        [InlineData(true)]
        [InlineData(false)]
        public async Task ConnectCallback_ReturnsNull_ThrowsHttpRequestException(bool useSsl)
        {
            using HttpClientHandler handler = CreateHttpClientHandler();
            handler.ServerCertificateCustomValidationCallback = TestHelper.AllowAllCertificates;
            var socketsHandler = (SocketsHttpHandler)GetUnderlyingSocketsHttpHandler(handler);
            socketsHandler.ConnectCallback = (context, token) =>
            {
                return ValueTask.FromResult<Stream>(null);
            };

            using HttpClient client = CreateHttpClient(handler);
            client.DefaultVersionPolicy = HttpVersionPolicy.RequestVersionExact;

            HttpRequestException hre = await Assert.ThrowsAnyAsync<HttpRequestException>(async () => await client.GetAsync($"{(useSsl ? "https" : "http")}://nowhere.invalid/foo"));
        }

        private static bool PlatformSupportsUnixDomainSockets => Socket.OSSupportsUnixDomainSockets;
   }

    // System.Net.Sockets is not supported on this platform
    [ConditionalClass(typeof(PlatformDetection), nameof(PlatformDetection.IsNotBrowser))]
    public sealed class SocketsHttpHandlerTest_ConnectCallback_Http11 : SocketsHttpHandlerTest_ConnectCallback
    {
        public SocketsHttpHandlerTest_ConnectCallback_Http11(ITestOutputHelper output) : base(output) { }
    }

    [ConditionalClass(typeof(PlatformDetection), nameof(PlatformDetection.SupportsAlpn))]
    public sealed class SocketsHttpHandlerTest_ConnectCallback_Http2 : SocketsHttpHandlerTest_ConnectCallback
    {
        public SocketsHttpHandlerTest_ConnectCallback_Http2(ITestOutputHelper output) : base(output) { }
        protected override Version UseVersion => HttpVersion.Version20;
    }

    public abstract class SocketsHttpHandlerTest_PlaintextStreamFilter : HttpClientHandlerTestBase
    {
        public SocketsHttpHandlerTest_PlaintextStreamFilter(ITestOutputHelper output) : base(output) { }

        public static IEnumerable<object[]> PlaintextStreamFilter_ContextHasCorrectProperties_Success_MemberData() =>
            from useSsl in new[] { false, true }
            from syncRequest in new[] { false, true }
            from syncCallback in new[] { false, true }
            select new object[] { useSsl, syncRequest, syncCallback };

        [Theory]
        [MemberData(nameof(PlaintextStreamFilter_ContextHasCorrectProperties_Success_MemberData))]
        public async Task PlaintextStreamFilter_ContextHasCorrectProperties_Success(bool useSsl, bool syncRequest, bool syncCallback)
        {
            if (syncRequest && UseVersion > HttpVersion.Version11)
            {
                // Sync requests are only supported on 1.x
                return;
            }

            GenericLoopbackOptions options = new GenericLoopbackOptions() { UseSsl = useSsl };
            await LoopbackServerFactory.CreateClientAndServerAsync(
                async uri =>
                {
                    HttpRequestMessage requestMessage = new HttpRequestMessage(HttpMethod.Get, uri);
                    requestMessage.Version = UseVersion;
                    requestMessage.VersionPolicy = HttpVersionPolicy.RequestVersionExact;

                    using HttpClientHandler handler = CreateHttpClientHandler();
                    handler.ServerCertificateCustomValidationCallback = TestHelper.AllowAllCertificates;
                    var socketsHandler = (SocketsHttpHandler)GetUnderlyingSocketsHttpHandler(handler);
                    socketsHandler.PlaintextStreamFilter = async (context, token) =>
                    {
                        Assert.Equal(UseVersion, context.NegotiatedHttpVersion);
                        Assert.Equal(requestMessage, context.InitialRequestMessage);

                        if (!syncCallback)
                        {
                            await Task.Delay(1); // to increase the chances of the whole operation completing asynchronously, without consuming too much additional time
                        }

                        return context.PlaintextStream;
                    };

                    using HttpClient client = CreateHttpClient(handler);

                    HttpResponseMessage response = await (syncRequest ?
                        Task.Run(() => client.Send(requestMessage)) :
                        client.SendAsync(requestMessage));
                    Assert.Equal("foo", await response.Content.ReadAsStringAsync());
                },
                async server =>
                {
                    await server.AcceptConnectionSendResponseAndCloseAsync(content: "foo");
                }, options: options);
        }

        [Theory]
        [InlineData(true)]
        [InlineData(false)]
        public async Task PlaintextStreamFilter_SimpleDelegatingStream_Success(bool useSsl)
        {
            GenericLoopbackOptions options = new GenericLoopbackOptions() { UseSsl = useSsl };
            await LoopbackServerFactory.CreateClientAndServerAsync(
                async uri =>
                {
                    using HttpClientHandler handler = CreateHttpClientHandler();
                    handler.ServerCertificateCustomValidationCallback = TestHelper.AllowAllCertificates;
                    var socketsHandler = (SocketsHttpHandler)GetUnderlyingSocketsHttpHandler(handler);
                    socketsHandler.PlaintextStreamFilter = (context, token) =>
                    {
                        Assert.Equal(UseVersion, context.NegotiatedHttpVersion);

                        DelegateStream newStream = new DelegateStream(
                            canReadFunc: () => true,
                            canWriteFunc: () => true,
                            readAsyncFunc: context.PlaintextStream.ReadAsync,
                            writeAsyncFunc: context.PlaintextStream.WriteAsync,
                            disposeFunc: (disposing) => { if (disposing) { context.PlaintextStream.Dispose(); } });

                        return ValueTask.FromResult<Stream>(newStream);
                    };

                    using HttpClient client = CreateHttpClient(handler);
                    client.DefaultVersionPolicy = HttpVersionPolicy.RequestVersionExact;

                    using HttpResponseMessage response = await client.GetAsync(uri);
                    Assert.Equal("foo", await response.Content.ReadAsStringAsync());
                },
                async server =>
                {
                    await server.AcceptConnectionSendResponseAndCloseAsync(content: "foo");
                }, options: options);
        }

        [Theory]
        [InlineData(true)]
        [InlineData(false)]
        public async Task PlaintextStreamFilter_ConnectionPrefix_Success(bool useSsl)
        {
            byte[] RequestPrefix = Encoding.UTF8.GetBytes("request prefix\r\n");
            byte[] ResponsePrefix = Encoding.UTF8.GetBytes("response prefix\r\n");

            using var listenSocket = new Socket(AddressFamily.InterNetwork, SocketType.Stream, ProtocolType.Tcp);
            listenSocket.Bind(new IPEndPoint(IPAddress.Loopback, 0));
            listenSocket.Listen();

            Task clientTask = Task.Run(async () =>
            {
                using HttpClientHandler handler = CreateHttpClientHandler();
                handler.ServerCertificateCustomValidationCallback = TestHelper.AllowAllCertificates;
                var socketsHandler = (SocketsHttpHandler)GetUnderlyingSocketsHttpHandler(handler);
                socketsHandler.PlaintextStreamFilter = async (context, token) =>
                {
                    await context.PlaintextStream.WriteAsync(RequestPrefix);

                    byte[] buffer = new byte[ResponsePrefix.Length];
                    await context.PlaintextStream.ReadAsync(buffer);
                    Assert.True(buffer.SequenceEqual(ResponsePrefix));

                    return context.PlaintextStream;
                };

                using HttpClient client = CreateHttpClient(handler);
                client.DefaultVersionPolicy = HttpVersionPolicy.RequestVersionExact;

                string response = await client.GetStringAsync($"{(useSsl ? "https" : "http")}://{listenSocket.LocalEndPoint}/foo");
                Assert.Equal("foo", response);
            });

            Task serverTask = Task.Run(async () =>
            {
                Socket serverSocket = await listenSocket.AcceptAsync();
                Stream serverStream = new NetworkStream(serverSocket, ownsSocket: true);

                if (useSsl)
                {
                    var sslStream = new SslStream(serverStream, false, delegate { return true; });

                    using (X509Certificate2 cert = System.Net.Test.Common.Configuration.Certificates.GetServerCertificate())
                    {
                        SslServerAuthenticationOptions options = new SslServerAuthenticationOptions();

                        options.EnabledSslProtocols = SslProtocols.Tls12;

                        var protocols = new List<SslApplicationProtocol>();
                        protocols.Add(SslApplicationProtocol.Http2);
                        options.ApplicationProtocols = protocols;

                        options.ServerCertificate = cert;

                        await sslStream.AuthenticateAsServerAsync(options, CancellationToken.None).ConfigureAwait(false);
                    }

                    serverStream = sslStream;
                }

                byte[] buffer = new byte[RequestPrefix.Length];
                await serverStream.ReadAsync(buffer);
                Assert.True(buffer.SequenceEqual(RequestPrefix));

                await serverStream.WriteAsync(ResponsePrefix);

                using GenericLoopbackConnection loopbackConnection = await LoopbackServerFactory.CreateConnectionAsync(socket: null, serverStream, new GenericLoopbackOptions() { UseSsl = false });
                await loopbackConnection.InitializeConnectionAsync();

                HttpRequestData requestData = await loopbackConnection.ReadRequestDataAsync();
                Assert.Equal("/foo", requestData.Path);

                await loopbackConnection.SendResponseAsync(content: "foo");
            });

            await new Task[] { clientTask, serverTask }.WhenAllOrAnyFailed();
        }

        [Theory]
        [InlineData(true)]
        [InlineData(false)]
        public async Task PlaintextStreamFilter_ExceptionDuringCallback_ThrowsHttpRequestExceptionWithInnerException(bool useSsl)
        {
            Exception e = new Exception("hello!");

            GenericLoopbackOptions options = new GenericLoopbackOptions() { UseSsl = useSsl };
            await LoopbackServerFactory.CreateClientAndServerAsync(
                async uri =>
                {
                    HttpRequestMessage requestMessage = new HttpRequestMessage(HttpMethod.Get, uri);
                    requestMessage.Version = UseVersion;
                    requestMessage.VersionPolicy = HttpVersionPolicy.RequestVersionExact;

                    using HttpClientHandler handler = CreateHttpClientHandler();
                    handler.ServerCertificateCustomValidationCallback = TestHelper.AllowAllCertificates;
                    var socketsHandler = (SocketsHttpHandler)GetUnderlyingSocketsHttpHandler(handler);
                    socketsHandler.PlaintextStreamFilter = (context, token) =>
                    {
                        throw e;
                    };

                    using HttpClient client = CreateHttpClient(handler);

                    HttpRequestException hre = await Assert.ThrowsAnyAsync<HttpRequestException>(async () => await client.SendAsync(requestMessage));
                    Assert.Equal(e, hre.InnerException);
                },
                async server =>
                {
                    try
                    {
                        await server.AcceptConnectionSendResponseAndCloseAsync(content: "foo");
                    }
                    catch { }
                }, options: options);
        }

        [Theory]
        [InlineData(true)]
        [InlineData(false)]
        public async Task PlaintextStreamFilter_ReturnsNull_ThrowsHttpRequestException(bool useSsl)
        {
            GenericLoopbackOptions options = new GenericLoopbackOptions() { UseSsl = useSsl };
            await LoopbackServerFactory.CreateClientAndServerAsync(
                async uri =>
                {
                    HttpRequestMessage requestMessage = new HttpRequestMessage(HttpMethod.Get, uri);
                    requestMessage.Version = UseVersion;
                    requestMessage.VersionPolicy = HttpVersionPolicy.RequestVersionExact;

                    using HttpClientHandler handler = CreateHttpClientHandler();
                    handler.ServerCertificateCustomValidationCallback = TestHelper.AllowAllCertificates;
                    var socketsHandler = (SocketsHttpHandler)GetUnderlyingSocketsHttpHandler(handler);
                    socketsHandler.PlaintextStreamFilter = (context, token) =>
                    {
                        return ValueTask.FromResult<Stream>(null);
                    };

                    using HttpClient client = CreateHttpClient(handler);

                    HttpRequestException hre = await Assert.ThrowsAnyAsync<HttpRequestException>(async () => await client.SendAsync(requestMessage));
                },
                async server =>
                {
                    try
                    {
                        await server.AcceptConnectionSendResponseAndCloseAsync(content: "foo");
                    }
                    catch { }
                }, options: options);
        }
    }

    [ConditionalClass(typeof(PlatformDetection), nameof(PlatformDetection.IsNotBrowser))]
    public sealed class SocketsHttpHandlerTest_PlaintextStreamFilter_Http11 : SocketsHttpHandlerTest_PlaintextStreamFilter
    {
        public SocketsHttpHandlerTest_PlaintextStreamFilter_Http11(ITestOutputHelper output) : base(output) { }

        [Theory]
        [InlineData(true)]
        [InlineData(false)]
        public async Task PlaintextStreamFilter_CustomStream_Success(bool useSsl)
        {
            GenericLoopbackOptions options = new GenericLoopbackOptions() { UseSsl = useSsl };
            await LoopbackServerFactory.CreateClientAndServerAsync(
                async uri =>
                {
                    using HttpClientHandler handler = CreateHttpClientHandler();
                    handler.ServerCertificateCustomValidationCallback = TestHelper.AllowAllCertificates;
                    var socketsHandler = (SocketsHttpHandler)GetUnderlyingSocketsHttpHandler(handler);
                    socketsHandler.PlaintextStreamFilter = (context, token) =>
                    {
                        Assert.Equal(UseVersion, context.NegotiatedHttpVersion);

                        context.PlaintextStream.Dispose();

                        MemoryStream memoryStream = new MemoryStream();
                        memoryStream.Write(Encoding.UTF8.GetBytes("HTTP/1.1 200 OK\r\nContent-Length: 3\r\n\r\nfoo"));
                        memoryStream.Seek(0, SeekOrigin.Begin);

                        DelegateStream newStream = new DelegateStream(
                            canReadFunc: () => true,
                            canWriteFunc: () => true,
                            readAsyncFunc: (buffer, offset, length, cancellationToken) => memoryStream.ReadAsync(buffer, offset, length, cancellationToken),
                            writeAsyncFunc: (buffer, offset, length, cancellationToken) => Task.CompletedTask);

                        return ValueTask.FromResult<Stream>(newStream);
                    };

                    using HttpClient client = CreateHttpClient(handler);

                    HttpResponseMessage response = await client.GetAsync(uri);
                    Assert.Equal("foo", await response.Content.ReadAsStringAsync());
                },
                async server =>
                {
                    // Client intentionally disconnects. Ignore exception.
                    try
                    {
                        await server.AcceptConnectionSendResponseAndCloseAsync(content: "foo");
                    }
                    catch (IOException) { }
                }, options: options);
        }

        [Theory]
        [InlineData(false)]
        [InlineData(true)]
        public async Task PlaintextStreamFilter_Logging_Success(bool useSsl)
        {
            bool log = int.TryParse(Environment.GetEnvironmentVariable("DOTNET_TEST_SOCKETSHTTPHANDLERLOG"), out int value) && value == 1;

            GenericLoopbackOptions options = new GenericLoopbackOptions() { UseSsl = useSsl };
            await LoopbackServerFactory.CreateClientAndServerAsync(
                async uri =>
                {
                    string sendText = "";
                    string recvText = "";

                    using HttpClientHandler handler = CreateHttpClientHandler();
                    handler.ServerCertificateCustomValidationCallback = TestHelper.AllowAllCertificates;
                    var socketsHandler = (SocketsHttpHandler)GetUnderlyingSocketsHttpHandler(handler);
                    socketsHandler.PlaintextStreamFilter = (context, token) =>
                    {
                        Assert.Equal(HttpVersion.Version11, context.NegotiatedHttpVersion);

                        static void Log(ref string text, bool log, string prefix, Stream stream, ReadOnlySpan<char> hex, ReadOnlySpan<char> ascii)
                        {
                            if (log) Console.WriteLine($"[{prefix} {stream.GetHashCode():X8}] {hex.ToString().PadRight(71)}  {ascii.ToString()}");
                            text += ascii.ToString();
                        }

                        return ValueTask.FromResult<Stream>(new BytesLoggingStream(
                            context.PlaintextStream,
                            (stream, hex, ascii) => Log(ref sendText, log, "SEND", stream, hex, ascii),
                            (stream, hex, ascii) => Log(ref recvText, log, "RECV", stream, hex, ascii)));
                    };

                    using HttpClient client = CreateHttpClient(handler);
                    using HttpResponseMessage response = await client.GetAsync(uri);
                    Assert.Equal("hello", await response.Content.ReadAsStringAsync());

                    Assert.Contains("GET / HTTP/1.1", sendText);
                    Assert.Contains("Host: ", sendText);

                    Assert.Contains("HTTP/1.1 200 OK", recvText);
                    Assert.Contains("hello", recvText);
                },
                async server =>
                {
                    await server.AcceptConnectionSendResponseAndCloseAsync(content: "hello");
                }, options: options);
        }
    }

    [ConditionalClass(typeof(PlatformDetection), nameof(PlatformDetection.SupportsAlpn))]
    public sealed class SocketsHttpHandlerTest_PlaintextStreamFilter_Http2 : SocketsHttpHandlerTest_PlaintextStreamFilter
    {
        public SocketsHttpHandlerTest_PlaintextStreamFilter_Http2(ITestOutputHelper output) : base(output) { }
        protected override Version UseVersion => HttpVersion.Version20;
    }

    [ConditionalClass(typeof(PlatformDetection), nameof(PlatformDetection.SupportsAlpn))]
    public sealed class SocketsHttpHandlerTest_Cookies_Http2 : HttpClientHandlerTest_Cookies
    {
        public SocketsHttpHandlerTest_Cookies_Http2(ITestOutputHelper output) : base(output) { }
        protected override Version UseVersion => HttpVersion.Version20;
    }

    [ConditionalClass(typeof(PlatformDetection), nameof(PlatformDetection.SupportsAlpn))]
    public sealed class SocketsHttpHandlerTest_HttpClientHandlerTest_Http2 : HttpClientHandlerTest
    {
        public SocketsHttpHandlerTest_HttpClientHandlerTest_Http2(ITestOutputHelper output) : base(output) { }
        protected override Version UseVersion => HttpVersion.Version20;
    }

    [ConditionalClass(typeof(PlatformDetection), nameof(PlatformDetection.IsNotBrowser))]
    public sealed class SocketsHttpHandlerTest_HttpClientHandlerTest_Headers_Http11 : HttpClientHandlerTest_Headers
    {
        public SocketsHttpHandlerTest_HttpClientHandlerTest_Headers_Http11(ITestOutputHelper output) : base(output) { }
    }

    [ConditionalClass(typeof(PlatformDetection), nameof(PlatformDetection.SupportsAlpn))]
    public sealed class SocketsHttpHandlerTest_HttpClientHandlerTest_Headers_Http2 : HttpClientHandlerTest_Headers
    {
        public SocketsHttpHandlerTest_HttpClientHandlerTest_Headers_Http2(ITestOutputHelper output) : base(output) { }
        protected override Version UseVersion => HttpVersion.Version20;
    }

    [ConditionalClass(typeof(PlatformDetection), nameof(PlatformDetection.SupportsAlpn))]
    public sealed class SocketsHttpHandler_HttpClientHandler_Cancellation_Test_Http2 : HttpClientHandler_Cancellation_Test
    {
        public SocketsHttpHandler_HttpClientHandler_Cancellation_Test_Http2(ITestOutputHelper output) : base(output) { }
        protected override Version UseVersion => HttpVersion.Version20;
    }

    [ConditionalClass(typeof(HttpClientHandlerTestBase), nameof(IsMsQuicSupported))]
    public sealed class SocketsHttpHandlerTest_Http3_MsQuic : HttpClientHandlerTest_Http3
    {
        public SocketsHttpHandlerTest_Http3_MsQuic(ITestOutputHelper output) : base(output) { }
        protected override QuicImplementationProvider UseQuicImplementationProvider => QuicImplementationProviders.MsQuic;
    }

    public sealed class SocketsHttpHandlerTest_Http3_Mock : HttpClientHandlerTest_Http3
    {
        public SocketsHttpHandlerTest_Http3_Mock(ITestOutputHelper output) : base(output) { }
        protected override QuicImplementationProvider UseQuicImplementationProvider => QuicImplementationProviders.Mock;
    }

    [ConditionalClass(typeof(HttpClientHandlerTestBase), nameof(IsMsQuicSupported))]
    public sealed class SocketsHttpHandlerTest_HttpClientHandlerTest_Http3_MsQuic : HttpClientHandlerTest
    {
        public SocketsHttpHandlerTest_HttpClientHandlerTest_Http3_MsQuic(ITestOutputHelper output) : base(output) { }
        protected override Version UseVersion => HttpVersion.Version30;
        protected override QuicImplementationProvider UseQuicImplementationProvider => QuicImplementationProviders.MsQuic;
    }

    public sealed class SocketsHttpHandlerTest_HttpClientHandlerTest_Http3_Mock : HttpClientHandlerTest
    {
        public SocketsHttpHandlerTest_HttpClientHandlerTest_Http3_Mock(ITestOutputHelper output) : base(output) { }
        protected override Version UseVersion => HttpVersion.Version30;
        protected override QuicImplementationProvider UseQuicImplementationProvider => QuicImplementationProviders.Mock;
    }

#if false // TODO: Many Cookie tests are failing for HTTP3.
    [ConditionalClass(typeof(HttpClientHandlerTestBase), nameof(IsMsQuicSupported))]
    public sealed class SocketsHttpHandlerTest_Cookies_Http3_MsQuic : HttpClientHandlerTest_Cookies
    {
        public SocketsHttpHandlerTest_Cookies_Http3_MsQuic(ITestOutputHelper output) : base(output) { }
        protected override Version UseVersion => HttpVersion.Version30;
        protected override QuicImplementationProvider UseQuicImplementationProvider => QuicImplementationProviders.MsQuic;
    }

    public sealed class SocketsHttpHandlerTest_Cookies_Http3_Mock : HttpClientHandlerTest_Cookies
    {
        public SocketsHttpHandlerTest_Cookies_Http3_Mock(ITestOutputHelper output) : base(output) { }
        protected override Version UseVersion => HttpVersion.Version30;
        protected override QuicImplementationProvider UseQuicImplementationProvider => QuicImplementationProviders.Mock;
    }
#endif

    [ConditionalClass(typeof(HttpClientHandlerTestBase), nameof(IsMsQuicSupported))]
    public sealed class SocketsHttpHandlerTest_HttpClientHandlerTest_Headers_Http3_MsQuic : HttpClientHandlerTest_Headers
    {
        public SocketsHttpHandlerTest_HttpClientHandlerTest_Headers_Http3_MsQuic(ITestOutputHelper output) : base(output) { }
        protected override Version UseVersion => HttpVersion.Version30;
        protected override QuicImplementationProvider UseQuicImplementationProvider => QuicImplementationProviders.MsQuic;
    }

    public sealed class SocketsHttpHandlerTest_HttpClientHandlerTest_Headers_Http3_Mock : HttpClientHandlerTest_Headers
    {
        public SocketsHttpHandlerTest_HttpClientHandlerTest_Headers_Http3_Mock(ITestOutputHelper output) : base(output) { }
        protected override Version UseVersion => HttpVersion.Version30;
        protected override QuicImplementationProvider UseQuicImplementationProvider => QuicImplementationProviders.Mock;
    }

#if false   // TODO: Many cancellation tests are failing for HTTP3.
    [ConditionalClass(typeof(HttpClientHandlerTestBase), nameof(IsMsQuicSupported))]
    public sealed class SocketsHttpHandler_HttpClientHandler_Cancellation_Test_Http3_MsQuic : HttpClientHandler_Cancellation_Test
    {
        public SocketsHttpHandler_HttpClientHandler_Cancellation_Test_Http3_MsQuic(ITestOutputHelper output) : base(output) { }
        protected override Version UseVersion => HttpVersion.Version30;
        protected override QuicImplementationProvider UseQuicImplementationProvider => QuicImplementationProviders.MsQuic;
    }

    public sealed class SocketsHttpHandler_HttpClientHandler_Cancellation_Test_Http3_Mock : HttpClientHandler_Cancellation_Test
    {
        public SocketsHttpHandler_HttpClientHandler_Cancellation_Test_Http3_Mock(ITestOutputHelper output) : base(output) { }
        protected override Version UseVersion => HttpVersion.Version30;
        protected override QuicImplementationProvider UseQuicImplementationProvider => QuicImplementationProviders.Mock;
    }
#endif

#if false   // TODO: Many AltSvc tests are failing for HTTP3.
    [ConditionalClass(typeof(HttpClientHandlerTestBase), nameof(IsMsQuicSupported))]
    public sealed class SocketsHttpHandler_HttpClientHandler_AltSvc_Test_Http3_MsQuic : HttpClientHandler_AltSvc_Test
    {
        public SocketsHttpHandler_HttpClientHandler_AltSvc_Test_Http3_MsQuic(ITestOutputHelper output) : base(output) { }
        protected override Version UseVersion => HttpVersion.Version30;
        protected override QuicImplementationProvider UseQuicImplementationProvider => QuicImplementationProviders.MsQuic;
    }

    public sealed class SocketsHttpHandler_HttpClientHandler_AltSvc_Test_Http3_Mock : HttpClientHandler_AltSvc_Test
    {
        public SocketsHttpHandler_HttpClientHandler_AltSvc_Test_Http3_Mock(ITestOutputHelper output) : base(output) { }
        protected override Version UseVersion => HttpVersion.Version30;
        protected override QuicImplementationProvider UseQuicImplementationProvider => QuicImplementationProviders.Mock;
    }
#endif

    [ConditionalClass(typeof(HttpClientHandlerTestBase), nameof(IsMsQuicSupported))]
    public sealed class SocketsHttpHandler_HttpClientHandler_Finalization_Http3_MsQuic : HttpClientHandler_Finalization_Test
    {
        public SocketsHttpHandler_HttpClientHandler_Finalization_Http3_MsQuic(ITestOutputHelper output) : base(output) { }
        protected override Version UseVersion => HttpVersion.Version30;
        protected override QuicImplementationProvider UseQuicImplementationProvider => QuicImplementationProviders.MsQuic;
    }

    public sealed class SocketsHttpHandler_HttpClientHandler_Finalization_Http3_Mock : HttpClientHandler_Finalization_Test
    {
        public SocketsHttpHandler_HttpClientHandler_Finalization_Http3_Mock(ITestOutputHelper output) : base(output) { }
        protected override Version UseVersion => HttpVersion.Version30;
        protected override QuicImplementationProvider UseQuicImplementationProvider => QuicImplementationProviders.Mock;
    }
}<|MERGE_RESOLUTION|>--- conflicted
+++ resolved
@@ -955,16 +955,7 @@
         }
     }
 
-<<<<<<< HEAD
-    [SkipOnMono("Tests hang with chrome. To be investigated", TestPlatforms.Browser)]
-=======
-    public sealed class SocketsHttpHandler_SchSendAuxRecordHttpTest : SchSendAuxRecordHttpTest
-    {
-        public SocketsHttpHandler_SchSendAuxRecordHttpTest(ITestOutputHelper output) : base(output) { }
-    }
-
     [SkipOnPlatform(TestPlatforms.Browser, "Tests hang with chrome. To be investigated")]
->>>>>>> 1a18528d
     public sealed class SocketsHttpHandler_HttpClientHandlerTest : HttpClientHandlerTest
     {
         public SocketsHttpHandler_HttpClientHandlerTest(ITestOutputHelper output) : base(output) { }
