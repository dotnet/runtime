// Licensed to the .NET Foundation under one or more agreements.
// The .NET Foundation licenses this file to you under the MIT license.

using System.Collections.Generic;
using System.Diagnostics;
using System.IO;
using System.Linq;
using System.Net.Quic;
using System.Net.Quic.Implementations;
using System.Net.Security;
using System.Net.Sockets;
using System.Net.Test.Common;
using System.Runtime.CompilerServices;
using System.Runtime.InteropServices;
using System.Security.Authentication;
using System.Security.Cryptography.X509Certificates;
using System.Text;
using System.Threading;
using System.Threading.Tasks;
using Microsoft.DotNet.RemoteExecutor;
using Xunit;
using Xunit.Abstractions;

namespace System.Net.Http.Functional.Tests
{
    [ConditionalClass(typeof(PlatformDetection), nameof(PlatformDetection.IsNotBrowser))]
    public sealed class SocketsHttpHandler_HttpClientHandler_Asynchrony_Test : HttpClientHandler_Asynchrony_Test
    {
        public SocketsHttpHandler_HttpClientHandler_Asynchrony_Test(ITestOutputHelper output) : base(output) { }

        [Fact]
        public async Task ExecutionContext_Suppressed_Success()
        {
            await LoopbackServerFactory.CreateClientAndServerAsync(
                uri => Task.Run(() =>
                {
                    using (ExecutionContext.SuppressFlow())
                    using (HttpClient client = CreateHttpClient())
                    {
                        client.GetStringAsync(uri).GetAwaiter().GetResult();
                    }
                }),
                async server =>
                {
                    await server.AcceptConnectionSendResponseAndCloseAsync();
                });
        }

        [OuterLoop("Relies on finalization")]
        [Fact]
        public async Task ExecutionContext_HttpConnectionLifetimeDoesntKeepContextAlive()
        {
            var clientCompleted = new TaskCompletionSource(TaskCreationOptions.RunContinuationsAsynchronously);
            await LoopbackServer.CreateClientAndServerAsync(async uri =>
            {
                try
                {
                    using (HttpClient client = CreateHttpClient())
                    {
                        (Task completedWhenFinalized, Task getRequest) = MakeHttpRequestWithTcsSetOnFinalizationInAsyncLocal(client, uri);
                        await getRequest;

                        for (int i = 0; i < 3; i++)
                        {
                            GC.Collect();
                            GC.WaitForPendingFinalizers();
                        }

                        await completedWhenFinalized.WaitAsync(TestHelper.PassingTestTimeout);
                    }
                }
                finally
                {
                    clientCompleted.SetResult();
                }
            }, async server =>
            {
                await server.AcceptConnectionAsync(async connection =>
                {
                    await connection.ReadRequestHeaderAndSendResponseAsync();
                    await clientCompleted.Task;
                });
            });
        }

        [MethodImpl(MethodImplOptions.NoInlining)] // avoid JIT extending lifetime of the finalizable object
        private static (Task completedOnFinalized, Task getRequest) MakeHttpRequestWithTcsSetOnFinalizationInAsyncLocal(HttpClient client, Uri uri)
        {
            var tcs = new TaskCompletionSource(TaskCreationOptions.RunContinuationsAsynchronously);

            // Put something in ExecutionContext, start the HTTP request, then undo the EC change.
            var al = new AsyncLocal<object>() { Value = new SetOnFinalized() { _completedWhenFinalized = tcs } };
            Task t = client.GetStringAsync(uri);
            al.Value = null;

            // Return a task that will complete when the SetOnFinalized is finalized,
            // as well as a task to wait on for the get request; for the get request,
            // we return a continuation to avoid any test-altering issues related to
            // the state machine holding onto stuff.
            t = t.ContinueWith(p => p.GetAwaiter().GetResult());
            return (tcs.Task, t);
        }

        private sealed class SetOnFinalized
        {
            internal TaskCompletionSource _completedWhenFinalized;
            ~SetOnFinalized() => _completedWhenFinalized.SetResult();
        }
    }

    [ConditionalClass(typeof(PlatformDetection), nameof(PlatformDetection.IsNotBrowser))]
    public sealed class SocketsHttpHandler_HttpProtocolTests : HttpProtocolTests
    {
        public SocketsHttpHandler_HttpProtocolTests(ITestOutputHelper output) : base(output) { }

        [Fact]
        public async Task DefaultRequestHeaders_SentUnparsed()
        {
            await LoopbackServer.CreateClientAndServerAsync(async uri =>
            {
                using (HttpClient client = CreateHttpClient())
                {
                    client.DefaultRequestHeaders.TryAddWithoutValidation("Accept-Language", "en-US,en;q=0.5"); // validation would add spaces
                    client.DefaultRequestHeaders.TryAddWithoutValidation("From", "invalidemail"); // would fail to parse if validated

                    var m = new HttpRequestMessage(HttpMethod.Get, uri) { Version = UseVersion };
                    (await client.SendAsync(TestAsync, m)).Dispose();
                }
            }, async server =>
            {
                List<string> headers = await server.AcceptConnectionSendResponseAndCloseAsync();
                Assert.Contains(headers, header => header.Contains("Accept-Language: en-US,en;q=0.5"));
                Assert.Contains(headers, header => header.Contains("From: invalidemail"));
            });
        }
    }

    [ConditionalClass(typeof(PlatformDetection), nameof(PlatformDetection.IsNotBrowser))]
    public sealed class SocketsHttpHandler_HttpProtocolTests_Dribble : HttpProtocolTests_Dribble
    {
        public SocketsHttpHandler_HttpProtocolTests_Dribble(ITestOutputHelper output) : base(output) { }
    }

    public sealed class SocketsHttpHandler_DiagnosticsTest_Http11 : DiagnosticsTest
    {
        public SocketsHttpHandler_DiagnosticsTest_Http11(ITestOutputHelper output) : base(output) { }
    }

    public sealed class SocketsHttpHandler_DiagnosticsTest_Http2 : DiagnosticsTest
    {
        public SocketsHttpHandler_DiagnosticsTest_Http2(ITestOutputHelper output) : base(output) { }
        protected override Version UseVersion => HttpVersion.Version20;
    }

    public sealed class SocketsHttpHandler_HttpClient_SelectedSites_Test : HttpClient_SelectedSites_Test
    {
        public SocketsHttpHandler_HttpClient_SelectedSites_Test(ITestOutputHelper output) : base(output) { }
    }

#if !TARGETS_BROWSER
    public sealed class SocketsHttpHandler_HttpClientEKUTest : HttpClientEKUTest
    {
        public SocketsHttpHandler_HttpClientEKUTest(ITestOutputHelper output) : base(output) { }
    }
#endif

    [SkipOnPlatform(TestPlatforms.Browser, "AutomaticDecompression not supported on Browser")]
    public sealed class SocketsHttpHandler_HttpClientHandler_Decompression_Tests : HttpClientHandler_Decompression_Test
    {
        public SocketsHttpHandler_HttpClientHandler_Decompression_Tests(ITestOutputHelper output) : base(output) { }
    }

    [ConditionalClass(typeof(PlatformDetection), nameof(PlatformDetection.IsNotBrowser))]
    public sealed class SocketsHttpHandler_HttpClientHandler_DangerousAcceptAllCertificatesValidator_Test : HttpClientHandler_DangerousAcceptAllCertificatesValidator_Test
    {
        public SocketsHttpHandler_HttpClientHandler_DangerousAcceptAllCertificatesValidator_Test(ITestOutputHelper output) : base(output) { }
    }

    [ConditionalClass(typeof(PlatformDetection), nameof(PlatformDetection.IsNotBrowser))]
    public sealed class SocketsHttpHandler_HttpClientHandler_ClientCertificates_Test : HttpClientHandler_ClientCertificates_Test
    {
        public SocketsHttpHandler_HttpClientHandler_ClientCertificates_Test(ITestOutputHelper output) : base(output) { }
    }

    [ConditionalClass(typeof(PlatformDetection), nameof(PlatformDetection.IsNotBrowser))]
    public sealed class SocketsHttpHandler_HttpClientHandler_DefaultProxyCredentials_Test : HttpClientHandler_DefaultProxyCredentials_Test
    {
        public SocketsHttpHandler_HttpClientHandler_DefaultProxyCredentials_Test(ITestOutputHelper output) : base(output) { }
    }

    public sealed class SocketsHttpHandler_HttpClientHandler_Finalization_Http11_Test : HttpClientHandler_Finalization_Test
    {
        public SocketsHttpHandler_HttpClientHandler_Finalization_Http11_Test(ITestOutputHelper output) : base(output) { }
    }

    public sealed class SocketsHttpHandler_HttpClientHandler_Finalization_Http2_Test : HttpClientHandler_Finalization_Test
    {
        public SocketsHttpHandler_HttpClientHandler_Finalization_Http2_Test(ITestOutputHelper output) : base(output) { }
        protected override Version UseVersion => HttpVersion.Version20;
    }

    [SkipOnPlatform(TestPlatforms.Browser, "MaxConnectionsPerServer not supported on Browser")]
    public sealed class SocketsHttpHandler_HttpClientHandler_MaxConnectionsPerServer_Test : HttpClientHandler_MaxConnectionsPerServer_Test
    {
        public SocketsHttpHandler_HttpClientHandler_MaxConnectionsPerServer_Test(ITestOutputHelper output) : base(output) { }

        [OuterLoop("Incurs a small delay")]
        [Theory]
        [InlineData(0)]
        [InlineData(1)]
        public async Task SmallConnectionLifetimeWithMaxConnections_PendingRequestUsesDifferentConnection(int lifetimeMilliseconds)
        {
            using (var handler = new SocketsHttpHandler())
            {
                handler.PooledConnectionLifetime = TimeSpan.FromMilliseconds(lifetimeMilliseconds);
                handler.MaxConnectionsPerServer = 1;

                using (HttpClient client = CreateHttpClient(handler))
                {
                    await LoopbackServer.CreateServerAsync(async (server, uri) =>
                    {
                        Task<string> request1 = client.GetStringAsync(uri);
                        Task<string> request2 = client.GetStringAsync(uri);

                        await server.AcceptConnectionAsync(async connection =>
                        {
                            Task secondResponse = server.AcceptConnectionAsync(connection2 =>
                                connection2.ReadRequestHeaderAndSendCustomResponseAsync(LoopbackServer.GetConnectionCloseResponse()));

                            // Wait a small amount of time before sending the first response, so the connection lifetime will expire.
                            Debug.Assert(lifetimeMilliseconds < 100);
                            await Task.Delay(1000);

                            // Second request should not have completed yet, as we haven't completed the first yet.
                            Assert.False(request2.IsCompleted);
                            Assert.False(secondResponse.IsCompleted);

                            // Send the first response and wait for the first request to complete.
                            await connection.ReadRequestHeaderAndSendResponseAsync();
                            await request1;

                            // Now the second request should complete.
                            await secondResponse.WaitAsync(TestHelper.PassingTestTimeout);
                        });
                    });
                }
            }
        }
    }

    [ConditionalClass(typeof(PlatformDetection), nameof(PlatformDetection.IsNotBrowser))]
    public sealed class SocketsHttpHandler_HttpClientHandler_ServerCertificates_Test : HttpClientHandler_ServerCertificates_Test
    {
        public SocketsHttpHandler_HttpClientHandler_ServerCertificates_Test(ITestOutputHelper output) : base(output) { }
    }

    [ConditionalClass(typeof(PlatformDetection), nameof(PlatformDetection.IsNotBrowser))]
    public sealed class SocketsHttpHandler_HttpClientHandler_ResponseDrain_Test : HttpClientHandler_ResponseDrain_Test
    {
        protected override void SetResponseDrainTimeout(HttpClientHandler handler, TimeSpan time)
        {
            SocketsHttpHandler s = (SocketsHttpHandler)GetUnderlyingSocketsHttpHandler(handler);
            Assert.NotNull(s);
            s.ResponseDrainTimeout = time;
        }

        public SocketsHttpHandler_HttpClientHandler_ResponseDrain_Test(ITestOutputHelper output) : base(output) { }

        [Fact]
        public void MaxResponseDrainSize_Roundtrips()
        {
            using (var handler = new SocketsHttpHandler())
            {
                Assert.Equal(1024 * 1024, handler.MaxResponseDrainSize);

                handler.MaxResponseDrainSize = 0;
                Assert.Equal(0, handler.MaxResponseDrainSize);

                handler.MaxResponseDrainSize = int.MaxValue;
                Assert.Equal(int.MaxValue, handler.MaxResponseDrainSize);
            }
        }

        [Fact]
        public void MaxResponseDrainSize_InvalidArgument_Throws()
        {
            using (var handler = new SocketsHttpHandler())
            {
                Assert.Equal(1024 * 1024, handler.MaxResponseDrainSize);

                AssertExtensions.Throws<ArgumentOutOfRangeException>("value", () => handler.MaxResponseDrainSize = -1);
                AssertExtensions.Throws<ArgumentOutOfRangeException>("value", () => handler.MaxResponseDrainSize = int.MinValue);

                Assert.Equal(1024 * 1024, handler.MaxResponseDrainSize);
            }
        }

        [Fact]
        public void MaxResponseDrainSize_SetAfterUse_Throws()
        {
            using (var handler = new SocketsHttpHandler())
            using (HttpClient client = CreateHttpClient(handler))
            {
                handler.MaxResponseDrainSize = 1;
                client.GetAsync("http://" + Guid.NewGuid().ToString("N")); // ignoring failure
                Assert.Equal(1, handler.MaxResponseDrainSize);
                Assert.Throws<InvalidOperationException>(() => handler.MaxResponseDrainSize = 1);
            }
        }

        [Fact]
        public void ResponseDrainTimeout_Roundtrips()
        {
            using (var handler = new SocketsHttpHandler())
            {
                Assert.Equal(TimeSpan.FromSeconds(2), handler.ResponseDrainTimeout);

                handler.ResponseDrainTimeout = TimeSpan.Zero;
                Assert.Equal(TimeSpan.Zero, handler.ResponseDrainTimeout);

                handler.ResponseDrainTimeout = TimeSpan.FromTicks(int.MaxValue);
                Assert.Equal(TimeSpan.FromTicks(int.MaxValue), handler.ResponseDrainTimeout);
            }
        }

        [Fact]
        public void MaxResponseDraiTime_InvalidArgument_Throws()
        {
            using (var handler = new SocketsHttpHandler())
            {
                Assert.Equal(TimeSpan.FromSeconds(2), handler.ResponseDrainTimeout);

                AssertExtensions.Throws<ArgumentOutOfRangeException>("value", () => handler.ResponseDrainTimeout = TimeSpan.FromSeconds(-1));
                AssertExtensions.Throws<ArgumentOutOfRangeException>("value", () => handler.ResponseDrainTimeout = TimeSpan.MaxValue);
                AssertExtensions.Throws<ArgumentOutOfRangeException>("value", () => handler.ResponseDrainTimeout = TimeSpan.FromSeconds(int.MaxValue));

                Assert.Equal(TimeSpan.FromSeconds(2), handler.ResponseDrainTimeout);
            }
        }

        [Fact]
        public void ResponseDrainTimeout_SetAfterUse_Throws()
        {
            using (var handler = new SocketsHttpHandler())
            using (HttpClient client = CreateHttpClient(handler))
            {
                handler.ResponseDrainTimeout = TimeSpan.FromSeconds(42);
                client.GetAsync("http://" + Guid.NewGuid().ToString("N")); // ignoring failure
                Assert.Equal(TimeSpan.FromSeconds(42), handler.ResponseDrainTimeout);
                Assert.Throws<InvalidOperationException>(() => handler.ResponseDrainTimeout = TimeSpan.FromSeconds(42));
            }
        }

        [OuterLoop]
        [Theory]
        [InlineData(1024 * 1024 * 2, 9_500, 1024 * 1024 * 3, LoopbackServer.ContentMode.ContentLength)]
        [InlineData(1024 * 1024 * 2, 9_500, 1024 * 1024 * 3, LoopbackServer.ContentMode.SingleChunk)]
        [InlineData(1024 * 1024 * 2, 9_500, 1024 * 1024 * 13, LoopbackServer.ContentMode.BytePerChunk)]
        public async Task GetAsyncWithMaxConnections_DisposeBeforeReadingToEnd_DrainsRequestsUnderMaxDrainSizeAndReusesConnection(int totalSize, int readSize, int maxDrainSize, LoopbackServer.ContentMode mode)
        {
            await LoopbackServer.CreateClientAndServerAsync(
                async url =>
                {
                    var handler = new SocketsHttpHandler();
                    handler.MaxResponseDrainSize = maxDrainSize;
                    handler.ResponseDrainTimeout = Timeout.InfiniteTimeSpan;

                    // Set MaxConnectionsPerServer to 1.  This will ensure we will wait for the previous request to drain (or fail to)
                    handler.MaxConnectionsPerServer = 1;

                    using (HttpClient client = CreateHttpClient(handler))
                    {
                        HttpResponseMessage response1 = await client.GetAsync(url, HttpCompletionOption.ResponseHeadersRead);
                        ValidateResponseHeaders(response1, totalSize, mode);

                        // Read part but not all of response
                        Stream responseStream = await response1.Content.ReadAsStreamAsync(TestAsync);
                        await ReadToByteCount(responseStream, readSize);

                        response1.Dispose();

                        // Issue another request.  We'll confirm that it comes on the same connection.
                        HttpResponseMessage response2 = await client.GetAsync(url);
                        ValidateResponseHeaders(response2, totalSize, mode);
                        Assert.Equal(totalSize, (await response2.Content.ReadAsStringAsync()).Length);
                    }
                },
                async server =>
                {
                    string content = new string('a', totalSize);
                    string response = LoopbackServer.GetContentModeResponse(mode, content);
                    await server.AcceptConnectionAsync(async connection =>
                    {
                        server.ListenSocket.Close(); // Shut down the listen socket so attempts at additional connections would fail on the client
                        await connection.ReadRequestHeaderAndSendCustomResponseAsync(response);
                        await connection.ReadRequestHeaderAndSendCustomResponseAsync(response);
                    });
                });
        }

        [OuterLoop]
        [Theory]
        [InlineData(100_000, 0, LoopbackServer.ContentMode.ContentLength)]
        [InlineData(100_000, 0, LoopbackServer.ContentMode.SingleChunk)]
        [InlineData(100_000, 0, LoopbackServer.ContentMode.BytePerChunk)]
        public async Task GetAsyncWithMaxConnections_DisposeLargerThanMaxDrainSize_KillsConnection(int totalSize, int maxDrainSize, LoopbackServer.ContentMode mode)
        {
            await LoopbackServer.CreateClientAndServerAsync(
                async url =>
                {
                    var handler = new SocketsHttpHandler();
                    handler.MaxResponseDrainSize = maxDrainSize;
                    handler.ResponseDrainTimeout = Timeout.InfiniteTimeSpan;

                    // Set MaxConnectionsPerServer to 1.  This will ensure we will wait for the previous request to drain (or fail to)
                    handler.MaxConnectionsPerServer = 1;

                    using (HttpClient client = CreateHttpClient(handler))
                    {
                        HttpResponseMessage response1 = await client.GetAsync(url, HttpCompletionOption.ResponseHeadersRead);
                        ValidateResponseHeaders(response1, totalSize, mode);
                        response1.Dispose();

                        // Issue another request.  We'll confirm that it comes on a new connection.
                        HttpResponseMessage response2 = await client.GetAsync(url);
                        ValidateResponseHeaders(response2, totalSize, mode);
                        Assert.Equal(totalSize, (await response2.Content.ReadAsStringAsync()).Length);
                    }
                },
                async server =>
                {
                    string content = new string('a', totalSize);
                    await server.AcceptConnectionAsync(async connection =>
                    {
                        await connection.ReadRequestHeaderAsync();
                        try
                        {
                            await connection.WriteStringAsync(LoopbackServer.GetContentModeResponse(mode, content, connectionClose: false));
                        }
                        catch (Exception) { }     // Eat errors from client disconnect.

                        await server.AcceptConnectionSendCustomResponseAndCloseAsync(LoopbackServer.GetContentModeResponse(mode, content, connectionClose: true));
                    });
                });
        }

        [OuterLoop]
        [Theory]
        [InlineData(LoopbackServer.ContentMode.ContentLength)]
        [InlineData(LoopbackServer.ContentMode.SingleChunk)]
        [InlineData(LoopbackServer.ContentMode.BytePerChunk)]
        public async Task GetAsyncWithMaxConnections_DrainTakesLongerThanTimeout_KillsConnection(LoopbackServer.ContentMode mode)
        {
            const int ContentLength = 10_000;

            await LoopbackServer.CreateClientAndServerAsync(
                async url =>
                {
                    var handler = new SocketsHttpHandler();
                    handler.MaxResponseDrainSize = int.MaxValue;
                    handler.ResponseDrainTimeout = TimeSpan.FromMilliseconds(1);

                    // Set MaxConnectionsPerServer to 1.  This will ensure we will wait for the previous request to drain (or fail to)
                    handler.MaxConnectionsPerServer = 1;

                    using (HttpClient client = CreateHttpClient(handler))
                    {
                        client.Timeout = Timeout.InfiniteTimeSpan;

                        HttpResponseMessage response1 = await client.GetAsync(url, HttpCompletionOption.ResponseHeadersRead);
                        ValidateResponseHeaders(response1, ContentLength, mode);
                        response1.Dispose();

                        // Issue another request.  We'll confirm that it comes on a new connection.
                        HttpResponseMessage response2 = await client.GetAsync(url);
                        ValidateResponseHeaders(response2, ContentLength, mode);
                        Assert.Equal(ContentLength, (await response2.Content.ReadAsStringAsync()).Length);
                    }
                },
                async server =>
                {
                    string content = new string('a', ContentLength);
                    await server.AcceptConnectionAsync(async connection =>
                    {
                        string response = LoopbackServer.GetContentModeResponse(mode, content, connectionClose: false);
                        await connection.ReadRequestHeaderAsync();
                        try
                        {
                            // Write out only part of the response
                            await connection.WriteStringAsync(response.Substring(0, response.Length / 2));
                        }
                        catch (Exception) { }     // Eat errors from client disconnect.

                        response = LoopbackServer.GetContentModeResponse(mode, content, connectionClose: true);
                        await server.AcceptConnectionSendCustomResponseAndCloseAsync(response);
                    });
                });
        }
    }

    [ConditionalClass(typeof(PlatformDetection), nameof(PlatformDetection.IsNotBrowser))]
    public sealed class SocketsHttpHandler_PostScenarioTest : PostScenarioTest
    {
        public SocketsHttpHandler_PostScenarioTest(ITestOutputHelper output) : base(output) { }

        [Theory]
        [InlineData(false)]
        [InlineData(true)]
        public async Task DisposeTargetStream_ThrowsObjectDisposedException(bool knownLength)
        {
            var tcs = new TaskCompletionSource(TaskCreationOptions.RunContinuationsAsynchronously);
            await LoopbackServerFactory.CreateClientAndServerAsync(async uri =>
            {
                try
                {
                    using (HttpClient client = CreateHttpClient())
                    {
                        Task t = client.PostAsync(uri, new DisposeStreamWhileCopyingContent(knownLength));
                        Assert.IsType<ObjectDisposedException>((await Assert.ThrowsAsync<HttpRequestException>(() => t)).InnerException);
                    }
                }
                finally
                {
                    tcs.SetResult();
                }
            }, server => tcs.Task);
        }

        private sealed class DisposeStreamWhileCopyingContent : HttpContent
        {
            private readonly bool _knownLength;

            public DisposeStreamWhileCopyingContent(bool knownLength) => _knownLength = knownLength;

            protected override async Task SerializeToStreamAsync(Stream stream, TransportContext context)
            {
                await stream.WriteAsync(new byte[42], 0, 42);
                stream.Dispose();
            }

            protected override bool TryComputeLength(out long length)
            {
                if (_knownLength)
                {
                    length = 42;
                    return true;
                }
                else
                {
                    length = 0;
                    return false;
                }
            }
        }
    }

    [ConditionalClass(typeof(PlatformDetection), nameof(PlatformDetection.IsBrowserDomSupportedOrNotBrowser))]
    public sealed class SocketsHttpHandler_ResponseStreamTest : ResponseStreamTest
    {
        public SocketsHttpHandler_ResponseStreamTest(ITestOutputHelper output) : base(output) { }
    }

    [ConditionalClass(typeof(PlatformDetection), nameof(PlatformDetection.IsNotBrowser))]
    public sealed class SocketsHttpHandler_HttpClientHandler_SslProtocols_Test : HttpClientHandler_SslProtocols_Test
    {
        public SocketsHttpHandler_HttpClientHandler_SslProtocols_Test(ITestOutputHelper output) : base(output) { }
    }

    [ConditionalClass(typeof(PlatformDetection), nameof(PlatformDetection.IsNotBrowser))]
    public sealed class SocketsHttpHandler_HttpClientHandler_Proxy_Test : HttpClientHandler_Proxy_Test
    {
        public SocketsHttpHandler_HttpClientHandler_Proxy_Test(ITestOutputHelper output) : base(output) { }
    }

    public abstract class SocketsHttpHandler_TrailingHeaders_Test : HttpClientHandlerTestBase
    {
        public SocketsHttpHandler_TrailingHeaders_Test(ITestOutputHelper output) : base(output) { }

        protected static byte[] DataBytes = Encoding.ASCII.GetBytes("data");

        protected static readonly IList<HttpHeaderData> TrailingHeaders = new HttpHeaderData[] {
            new HttpHeaderData("MyCoolTrailerHeader", "amazingtrailer"),
            new HttpHeaderData("EmptyHeader", ""),
            new HttpHeaderData("Accept-Encoding", "identity,gzip"),
            new HttpHeaderData("Hello", "World") };

        protected static Frame MakeDataFrame(int streamId, byte[] data, bool endStream = false) =>
            new DataFrame(data, (endStream ? FrameFlags.EndStream : FrameFlags.None), 0, streamId);
    }

    // System.Net.Sockets is not supported on this platform
    [ConditionalClass(typeof(PlatformDetection), nameof(PlatformDetection.IsNotBrowser))]
    public class SocketsHttpHandler_Http1_TrailingHeaders_Test : SocketsHttpHandler_TrailingHeaders_Test
    {
        public SocketsHttpHandler_Http1_TrailingHeaders_Test(ITestOutputHelper output) : base(output) { }

        [Theory]
        [InlineData(false)]
        [InlineData(true)]
        public async Task GetAsyncDefaultCompletionOption_TrailingHeaders_Available(bool includeTrailerHeader)
        {
            await LoopbackServer.CreateServerAsync(async (server, url) =>
            {
                using (HttpClientHandler handler = CreateHttpClientHandler())
                using (HttpClient client = CreateHttpClient(handler))
                {
                    Task<HttpResponseMessage> getResponseTask = client.GetAsync(url);
                    await TestHelper.WhenAllCompletedOrAnyFailed(
                        getResponseTask,
                        server.AcceptConnectionSendCustomResponseAndCloseAsync(
                            "HTTP/1.1 200 OK\r\n" +
                            "Connection: close\r\n" +
                            "Transfer-Encoding: chunked\r\n" +
                            (includeTrailerHeader ? "Trailer: MyCoolTrailerHeader, Hello\r\n" : "") +
                            "\r\n" +
                            "4\r\n" +
                            "data\r\n" +
                            "0\r\n" +
                            "MyCoolTrailerHeader: amazingtrailer\r\n" +
                            "Accept-encoding: identity,gzip\r\n" +
                            "Hello: World\r\n" +
                            "\r\n"));

                    using (HttpResponseMessage response = await getResponseTask)
                    {
                        Assert.Equal(HttpStatusCode.OK, response.StatusCode);
                        Assert.Contains("chunked", response.Headers.GetValues("Transfer-Encoding"));

                        // Check the Trailer header.
                        if (includeTrailerHeader)
                        {
                            Assert.Contains("MyCoolTrailerHeader", response.Headers.GetValues("Trailer"));
                            Assert.Contains("Hello", response.Headers.GetValues("Trailer"));
                        }

                        Assert.Contains("amazingtrailer", response.TrailingHeaders.GetValues("MyCoolTrailerHeader"));
                        Assert.Contains("World", response.TrailingHeaders.GetValues("Hello"));
                        Assert.Contains("identity,gzip", response.TrailingHeaders.GetValues("Accept-encoding"));

                        string data = await response.Content.ReadAsStringAsync();
                        Assert.Contains("data", data);
                        // Trailers should not be part of the content data.
                        Assert.DoesNotContain("MyCoolTrailerHeader", data);
                        Assert.DoesNotContain("amazingtrailer", data);
                        Assert.DoesNotContain("Hello", data);
                        Assert.DoesNotContain("World", data);
                    }
                }
            });
        }

        [Fact]
        public async Task GetAsyncResponseHeadersReadOption_TrailingHeaders_Available()
        {
            await LoopbackServer.CreateServerAsync(async (server, url) =>
            {
                using (HttpClientHandler handler = CreateHttpClientHandler())
                using (HttpClient client = CreateHttpClient(handler))
                {
                    Task<HttpResponseMessage> getResponseTask = client.GetAsync(url, HttpCompletionOption.ResponseHeadersRead);
                    await TestHelper.WhenAllCompletedOrAnyFailed(
                        getResponseTask,
                        server.AcceptConnectionSendCustomResponseAndCloseAsync(
                            "HTTP/1.1 200 OK\r\n" +
                            "Connection: close\r\n" +
                            "Transfer-Encoding: chunked\r\n" +
                            "Trailer: MyCoolTrailerHeader\r\n" +
                            "\r\n" +
                            "4\r\n" +
                            "data\r\n" +
                            "0\r\n" +
                            "MyCoolTrailerHeader: amazingtrailer\r\n" +
                            "Hello: World\r\n" +
                            "\r\n"));

                    using (HttpResponseMessage response = await getResponseTask)
                    {
                        Assert.Equal(HttpStatusCode.OK, response.StatusCode);
                        Assert.Contains("chunked", response.Headers.GetValues("Transfer-Encoding"));
                        Assert.Contains("MyCoolTrailerHeader", response.Headers.GetValues("Trailer"));

                        // Pending read on the response content.
                        var trailingHeaders = response.TrailingHeaders;
                        Assert.Empty(trailingHeaders);

                        Stream stream = await response.Content.ReadAsStreamAsync(TestAsync);
                        Byte[] data = new Byte[100];
                        // Read some data, preferably whole body.
                        int readBytes = await stream.ReadAsync(data, 0, 4);

                        // Intermediate test - haven't reached stream EOF yet.
                        Assert.Empty(response.TrailingHeaders);
                        if (readBytes == 4)
                        {
                            // If we consumed whole content, check content.
                            Assert.Contains("data", System.Text.Encoding.Default.GetString(data));
                        }

                        // Read data until EOF is reached
                        while (stream.Read(data, 0, data.Length) != 0)
                            ;

                        Assert.Same(trailingHeaders, response.TrailingHeaders);
                        Assert.Contains("amazingtrailer", response.TrailingHeaders.GetValues("MyCoolTrailerHeader"));
                        Assert.Contains("World", response.TrailingHeaders.GetValues("Hello"));
                    }
                }
            });
        }

        [Theory]
        [InlineData("Age", "1")]
        // [SuppressMessage("Microsoft.Security", "CS002:SecretInNextLine", Justification="Suppression approved. Unit test dummy authorisation header.")]
        [InlineData("Authorization", "Basic YWxhZGRpbjpvcGVuc2VzYW1l")]
        [InlineData("Cache-Control", "no-cache")]
        [InlineData("Content-Encoding", "gzip")]
        [InlineData("Content-Length", "22")]
        [InlineData("Content-type", "foo/bar")]
        [InlineData("Content-Range", "bytes 200-1000/67589")]
        [InlineData("Date", "Wed, 21 Oct 2015 07:28:00 GMT")]
        [InlineData("Expect", "100-continue")]
        [InlineData("Expires", "Wed, 21 Oct 2015 07:28:00 GMT")]
        [InlineData("Host", "foo")]
        [InlineData("If-Match", "Wed, 21 Oct 2015 07:28:00 GMT")]
        [InlineData("If-Modified-Since", "Wed, 21 Oct 2015 07:28:00 GMT")]
        [InlineData("If-None-Match", "*")]
        [InlineData("If-Range", "Wed, 21 Oct 2015 07:28:00 GMT")]
        [InlineData("If-Unmodified-Since", "Wed, 21 Oct 2015 07:28:00 GMT")]
        [InlineData("Location", "/index.html")]
        [InlineData("Max-Forwards", "2")]
        [InlineData("Pragma", "no-cache")]
        [InlineData("Range", "5/10")]
        [InlineData("Retry-After", "20")]
        [InlineData("Set-Cookie", "foo=bar")]
        [InlineData("TE", "boo")]
        [InlineData("Transfer-Encoding", "chunked")]
        [InlineData("Transfer-Encoding", "gzip")]
        [InlineData("Vary", "*")]
        [InlineData("Warning", "300 - \"Be Warned!\"")]
        public async Task GetAsync_ForbiddenTrailingHeaders_Ignores(string name, string value)
        {
            await LoopbackServer.CreateClientAndServerAsync(async url =>
            {
                using (HttpClientHandler handler = CreateHttpClientHandler())
                using (HttpClient client = CreateHttpClient(handler))
                {
                    HttpResponseMessage response = await client.GetAsync(url);
                    Assert.Contains("amazingtrailer", response.TrailingHeaders.GetValues("MyCoolTrailerHeader"));
                    Assert.False(response.TrailingHeaders.TryGetValues(name, out IEnumerable<string> values));
                    Assert.Contains("Loopback", response.TrailingHeaders.GetValues("Server"));
                }
            }, server => server.AcceptConnectionSendCustomResponseAndCloseAsync(
                "HTTP/1.1 200 OK\r\n" +
                "Connection: close\r\n" +
                "Transfer-Encoding: chunked\r\n" +
                $"Trailer: Set-Cookie, MyCoolTrailerHeader, {name}, Hello\r\n" +
                "\r\n" +
                "4\r\n" +
                "data\r\n" +
                "0\r\n" +
                "Set-Cookie: yummy\r\n" +
                "MyCoolTrailerHeader: amazingtrailer\r\n" +
                $"{name}: {value}\r\n" +
                "Server: Loopback\r\n" +
                $"{name}: {value}\r\n" +
                "\r\n"));
        }

        [Fact]
        public async Task GetAsync_NoTrailingHeaders_EmptyCollection()
        {
            await LoopbackServer.CreateServerAsync(async (server, url) =>
            {
                using (HttpClientHandler handler = CreateHttpClientHandler())
                using (HttpClient client = CreateHttpClient(handler))
                {
                    Task<HttpResponseMessage> getResponseTask = client.GetAsync(url);
                    await TestHelper.WhenAllCompletedOrAnyFailed(
                        getResponseTask,
                        server.AcceptConnectionSendCustomResponseAndCloseAsync(
                            "HTTP/1.1 200 OK\r\n" +
                            "Connection: close\r\n" +
                            "Transfer-Encoding: chunked\r\n" +
                            "Trailer: MyCoolTrailerHeader\r\n" +
                            "\r\n" +
                            "4\r\n" +
                            "data\r\n" +
                            "0\r\n" +
                            "\r\n"));

                    using (HttpResponseMessage response = await getResponseTask)
                    {
                        Assert.Equal(HttpStatusCode.OK, response.StatusCode);
                        Assert.Contains("chunked", response.Headers.GetValues("Transfer-Encoding"));

                        Assert.NotNull(response.TrailingHeaders);
                        Assert.Equal(0, response.TrailingHeaders.Count());
                        Assert.Same(response.TrailingHeaders, response.TrailingHeaders);
                    }
                }
            });
        }
    }

    // TODO: make generic to support HTTP/2 and HTTP/3.
    public sealed class SocketsHttpHandler_Http2_TrailingHeaders_Test : SocketsHttpHandler_TrailingHeaders_Test
    {
        public SocketsHttpHandler_Http2_TrailingHeaders_Test(ITestOutputHelper output) : base(output) { }
        protected override Version UseVersion => HttpVersion.Version20;

        [ConditionalFact(typeof(PlatformDetection), nameof(PlatformDetection.SupportsAlpn))]
        public async Task Http2GetAsync_NoTrailingHeaders_EmptyCollection()
        {
            using (Http2LoopbackServer server = Http2LoopbackServer.CreateServer())
            using (HttpClient client = CreateHttpClient())
            {
                Task<HttpResponseMessage> sendTask = client.GetAsync(server.Address);

                Http2LoopbackConnection connection = await server.EstablishConnectionAsync();

                int streamId = await connection.ReadRequestHeaderAsync();

                // Response header.
                await connection.SendDefaultResponseHeadersAsync(streamId);

                // Response data.
                await connection.WriteFrameAsync(MakeDataFrame(streamId, DataBytes, endStream: true));

                // Server doesn't send trailing header frame.
                HttpResponseMessage response = await sendTask;
                Assert.Equal(HttpStatusCode.OK, response.StatusCode);
                Assert.NotNull(response.TrailingHeaders);
                Assert.Equal(0, response.TrailingHeaders.Count());
            }
        }

        [ConditionalFact(typeof(PlatformDetection), nameof(PlatformDetection.SupportsAlpn))]
        public async Task Http2GetAsync_MissingTrailer_TrailingHeadersAccepted()
        {
            using (Http2LoopbackServer server = Http2LoopbackServer.CreateServer())
            using (HttpClient client = CreateHttpClient())
            {
                Task<HttpResponseMessage> sendTask = client.GetAsync(server.Address);

                Http2LoopbackConnection connection = await server.EstablishConnectionAsync();

                int streamId = await connection.ReadRequestHeaderAsync();

                // Response header.
                await connection.SendDefaultResponseHeadersAsync(streamId);

                // Response data, missing Trailers.
                await connection.WriteFrameAsync(MakeDataFrame(streamId, DataBytes));

                // Additional trailing header frame.
                await connection.SendResponseHeadersAsync(streamId, isTrailingHeader: true, headers: TrailingHeaders, endStream: true);

                HttpResponseMessage response = await sendTask;
                Assert.Equal(HttpStatusCode.OK, response.StatusCode);
                Assert.Equal(TrailingHeaders.Count, response.TrailingHeaders.Count());
                Assert.Contains("amazingtrailer", response.TrailingHeaders.GetValues("MyCoolTrailerHeader"));
                Assert.Contains("World", response.TrailingHeaders.GetValues("Hello"));
            }
        }

        [ConditionalFact(typeof(PlatformDetection), nameof(PlatformDetection.SupportsAlpn))]
        public async Task Http2GetAsync_TrailerHeaders_TrailingPseudoHeadersThrow()
        {
            using (Http2LoopbackServer server = Http2LoopbackServer.CreateServer())
            using (HttpClient client = CreateHttpClient())
            {
                Task<HttpResponseMessage> sendTask = client.GetAsync(server.Address);

                Http2LoopbackConnection connection = await server.EstablishConnectionAsync();

                int streamId = await connection.ReadRequestHeaderAsync();

                // Response header.
                await connection.SendDefaultResponseHeadersAsync(streamId);
                await connection.WriteFrameAsync(MakeDataFrame(streamId, DataBytes));
                // Additional trailing header frame with pseudo-headers again..
                await connection.SendResponseHeadersAsync(streamId, isTrailingHeader: false, headers: TrailingHeaders, endStream: true);

                await Assert.ThrowsAsync<HttpRequestException>(() => sendTask);
            }
        }

        [ConditionalFact(typeof(PlatformDetection), nameof(PlatformDetection.SupportsAlpn))]
        public async Task Http2GetAsyncResponseHeadersReadOption_TrailingHeaders_Available()
        {
            using (Http2LoopbackServer server = Http2LoopbackServer.CreateServer())
            using (HttpClient client = CreateHttpClient())
            {
                Task<HttpResponseMessage> sendTask = client.GetAsync(server.Address, HttpCompletionOption.ResponseHeadersRead);

                Http2LoopbackConnection connection = await server.EstablishConnectionAsync();

                int streamId = await connection.ReadRequestHeaderAsync();

                // Response header.
                await connection.SendDefaultResponseHeadersAsync(streamId);

                // Response data, missing Trailers.
                await connection.WriteFrameAsync(MakeDataFrame(streamId, DataBytes));

                HttpResponseMessage response = await sendTask;
                Assert.Equal(HttpStatusCode.OK, response.StatusCode);

                // Pending read on the response content.
                Assert.Empty(response.TrailingHeaders);

                Stream stream = await response.Content.ReadAsStreamAsync(TestAsync);
                Byte[] data = new Byte[100];
                await stream.ReadAsync(data, 0, data.Length);

                // Intermediate test - haven't reached stream EOF yet.
                Assert.Empty(response.TrailingHeaders);

                // Finish data stream and write out trailing headers.
                await connection.WriteFrameAsync(MakeDataFrame(streamId, DataBytes));
                await connection.SendResponseHeadersAsync(streamId, endStream: true, isTrailingHeader: true, headers: TrailingHeaders);

                // Read data until EOF is reached
                while (stream.Read(data, 0, data.Length) != 0) ;

                Assert.Equal(TrailingHeaders.Count, response.TrailingHeaders.Count());
                Assert.Contains("amazingtrailer", response.TrailingHeaders.GetValues("MyCoolTrailerHeader"));
                Assert.Contains("World", response.TrailingHeaders.GetValues("Hello"));
            }
        }

        [ConditionalFact(typeof(PlatformDetection), nameof(PlatformDetection.SupportsAlpn))]
        public async Task Http2GetAsync_TrailerHeaders_TrailingHeaderNoBody()
        {
            using (Http2LoopbackServer server = Http2LoopbackServer.CreateServer())
            using (HttpClient client = CreateHttpClient())
            {
                Task<HttpResponseMessage> sendTask = client.GetAsync(server.Address);

                Http2LoopbackConnection connection = await server.EstablishConnectionAsync();

                int streamId = await connection.ReadRequestHeaderAsync();

                // Response header.
                await connection.SendDefaultResponseHeadersAsync(streamId);
                await connection.SendResponseHeadersAsync(streamId, endStream: true, isTrailingHeader: true, headers: TrailingHeaders);

                HttpResponseMessage response = await sendTask;
                Assert.Equal(HttpStatusCode.OK, response.StatusCode);
                Assert.Equal(TrailingHeaders.Count, response.TrailingHeaders.Count());
                Assert.Contains("amazingtrailer", response.TrailingHeaders.GetValues("MyCoolTrailerHeader"));
                Assert.Contains("World", response.TrailingHeaders.GetValues("Hello"));
            }
        }

        [ConditionalFact(typeof(PlatformDetection), nameof(PlatformDetection.SupportsAlpn))]
        public async Task Http2GetAsync_TrailingHeaders_NoData_EmptyResponseObserved()
        {
            using (Http2LoopbackServer server = Http2LoopbackServer.CreateServer())
            using (HttpClient client = CreateHttpClient())
            {
                Task<HttpResponseMessage> sendTask = client.GetAsync(server.Address);

                Http2LoopbackConnection connection = await server.EstablishConnectionAsync();

                int streamId = await connection.ReadRequestHeaderAsync();

                // Response header.
                await connection.SendDefaultResponseHeadersAsync(streamId);

                // No data.

                // Response trailing headers
                await connection.SendResponseHeadersAsync(streamId, isTrailingHeader: true, headers: TrailingHeaders);

                HttpResponseMessage response = await sendTask;
                Assert.Equal(HttpStatusCode.OK, response.StatusCode);
                Assert.Equal<byte>(Array.Empty<byte>(), await response.Content.ReadAsByteArrayAsync());
                Assert.Contains("amazingtrailer", response.TrailingHeaders.GetValues("MyCoolTrailerHeader"));
                Assert.Contains("World", response.TrailingHeaders.GetValues("Hello"));
            }
        }
    }

    public sealed class SocketsHttpHandler_SchSendAuxRecordHttpTest : SchSendAuxRecordHttpTest
    {
        public SocketsHttpHandler_SchSendAuxRecordHttpTest(ITestOutputHelper output) : base(output) { }
    }

    [SkipOnPlatform(TestPlatforms.Browser, "Tests hang with chrome. To be investigated")]
    public sealed class SocketsHttpHandler_HttpClientHandlerTest : HttpClientHandlerTest
    {
        public SocketsHttpHandler_HttpClientHandlerTest(ITestOutputHelper output) : base(output) { }
    }

    [ConditionalClass(typeof(PlatformDetection), nameof(PlatformDetection.IsNotBrowser))]
    public sealed class SocketsHttpHandlerTest_AutoRedirect : HttpClientHandlerTest_AutoRedirect
    {
        public SocketsHttpHandlerTest_AutoRedirect(ITestOutputHelper output) : base(output) { }
    }

    public sealed class SocketsHttpHandler_DefaultCredentialsTest : DefaultCredentialsTest
    {
        public SocketsHttpHandler_DefaultCredentialsTest(ITestOutputHelper output) : base(output) { }
    }

    [ConditionalClass(typeof(PlatformDetection), nameof(PlatformDetection.IsNotBrowser))]
    public sealed class SocketsHttpHandler_IdnaProtocolTests : IdnaProtocolTests
    {
        public SocketsHttpHandler_IdnaProtocolTests(ITestOutputHelper output) : base(output) { }
        protected override bool SupportsIdna => true;
    }

    [ConditionalClass(typeof(PlatformDetection), nameof(PlatformDetection.IsNotBrowser))]
    public sealed class SocketsHttpHandlerTest_RequestRetry : HttpClientHandlerTest_RequestRetry
    {
        public SocketsHttpHandlerTest_RequestRetry(ITestOutputHelper output) : base(output) { }
    }

    [ConditionalClass(typeof(PlatformDetection), nameof(PlatformDetection.IsNotBrowser))]
    public sealed class SocketsHttpHandlerTest_Cookies : HttpClientHandlerTest_Cookies
    {
        public SocketsHttpHandlerTest_Cookies(ITestOutputHelper output) : base(output) { }
    }

    [ConditionalClass(typeof(PlatformDetection), nameof(PlatformDetection.IsNotBrowser))]
    public sealed class SocketsHttpHandlerTest_Cookies_Http11 : HttpClientHandlerTest_Cookies_Http11
    {
        public SocketsHttpHandlerTest_Cookies_Http11(ITestOutputHelper output) : base(output) { }
    }

    [ConditionalClass(typeof(PlatformDetection), nameof(PlatformDetection.IsNotBrowser))]
    public sealed class SocketsHttpHandler_HttpClientHandler_Http11_Cancellation_Test : SocketsHttpHandler_Cancellation_Test
    {
        public SocketsHttpHandler_HttpClientHandler_Http11_Cancellation_Test(ITestOutputHelper output) : base(output) { }

        [Fact]
        public void ConnectTimeout_Default()
        {
            using (var handler = new SocketsHttpHandler())
            {
                Assert.Equal(Timeout.InfiniteTimeSpan, handler.ConnectTimeout);
            }
        }

        [Theory]
        [InlineData(0)]
        [InlineData(-2)]
        [InlineData(int.MaxValue + 1L)]
        public void ConnectTimeout_InvalidValues(long ms)
        {
            using (var handler = new SocketsHttpHandler())
            {
                Assert.Throws<ArgumentOutOfRangeException>(() => handler.ConnectTimeout = TimeSpan.FromMilliseconds(ms));
            }
        }

        [Theory]
        [InlineData(-1)]
        [InlineData(1)]
        [InlineData(int.MaxValue - 1)]
        [InlineData(int.MaxValue)]
        public void ConnectTimeout_ValidValues_Roundtrip(long ms)
        {
            using (var handler = new SocketsHttpHandler())
            {
                handler.ConnectTimeout = TimeSpan.FromMilliseconds(ms);
                Assert.Equal(TimeSpan.FromMilliseconds(ms), handler.ConnectTimeout);
            }
        }

        [Fact]
        public void ConnectTimeout_SetAfterUse_Throws()
        {
            using (var handler = new SocketsHttpHandler())
            using (HttpClient client = CreateHttpClient(handler))
            {
                handler.ConnectTimeout = TimeSpan.FromMilliseconds(int.MaxValue);
                client.GetAsync("http://" + Guid.NewGuid().ToString("N")); // ignoring failure
                Assert.Equal(TimeSpan.FromMilliseconds(int.MaxValue), handler.ConnectTimeout);
                Assert.Throws<InvalidOperationException>(() => handler.ConnectTimeout = TimeSpan.FromMilliseconds(1));
            }
        }

        [Fact]
        public void Expect100ContinueTimeout_Default()
        {
            using (var handler = new SocketsHttpHandler())
            {
                Assert.Equal(TimeSpan.FromSeconds(1), handler.Expect100ContinueTimeout);
            }
        }

        [Theory]
        [InlineData(-2)]
        [InlineData(int.MaxValue + 1L)]
        public void Expect100ContinueTimeout_InvalidValues(long ms)
        {
            using (var handler = new SocketsHttpHandler())
            {
                Assert.Throws<ArgumentOutOfRangeException>(() => handler.Expect100ContinueTimeout = TimeSpan.FromMilliseconds(ms));
            }
        }

        [Theory]
        [InlineData(-1)]
        [InlineData(1)]
        [InlineData(int.MaxValue - 1)]
        [InlineData(int.MaxValue)]
        public void Expect100ContinueTimeout_ValidValues_Roundtrip(long ms)
        {
            using (var handler = new SocketsHttpHandler())
            {
                handler.Expect100ContinueTimeout = TimeSpan.FromMilliseconds(ms);
                Assert.Equal(TimeSpan.FromMilliseconds(ms), handler.Expect100ContinueTimeout);
            }
        }

        [Fact]
        public void Expect100ContinueTimeout_SetAfterUse_Throws()
        {
            using (var handler = new SocketsHttpHandler())
            using (HttpClient client = CreateHttpClient(handler))
            {
                handler.Expect100ContinueTimeout = TimeSpan.FromMilliseconds(int.MaxValue);
                client.GetAsync("http://" + Guid.NewGuid().ToString("N")); // ignoring failure
                Assert.Equal(TimeSpan.FromMilliseconds(int.MaxValue), handler.Expect100ContinueTimeout);
                Assert.Throws<InvalidOperationException>(() => handler.Expect100ContinueTimeout = TimeSpan.FromMilliseconds(1));
            }
        }
    }

    // BrowserHttpHandler.set_MaxResponseHeadersLength - Not supported on this platform
    [ConditionalClass(typeof(PlatformDetection), nameof(PlatformDetection.IsNotBrowser))]
    public sealed class SocketsHttpHandler_HttpClientHandler_MaxResponseHeadersLength_Test : HttpClientHandler_MaxResponseHeadersLength_Test
    {
        public SocketsHttpHandler_HttpClientHandler_MaxResponseHeadersLength_Test(ITestOutputHelper output) : base(output) { }
    }

    //System.Net.Sockets is not supported on this platform
    [ConditionalClass(typeof(PlatformDetection), nameof(PlatformDetection.IsNotBrowser))]
    public sealed class SocketsHttpHandler_HttpClientHandler_Authentication_Test : HttpClientHandler_Authentication_Test
    {
        public SocketsHttpHandler_HttpClientHandler_Authentication_Test(ITestOutputHelper output) : base(output) { }
    }

    [ConditionalClass(typeof(PlatformDetection), nameof(PlatformDetection.IsNotBrowser))]
    public sealed class SocketsHttpHandler_ConnectionUpgrade_Test : HttpClientHandlerTestBase
    {
        public SocketsHttpHandler_ConnectionUpgrade_Test(ITestOutputHelper output) : base(output) { }

        [Fact]
        public async Task UpgradeConnection_ReturnsReadableAndWritableStream()
        {
            await LoopbackServer.CreateServerAsync(async (server, url) =>
            {
                using (HttpClient client = CreateHttpClient())
                {
                    // We need to use ResponseHeadersRead here, otherwise we will hang trying to buffer the response body.
                    Task<HttpResponseMessage> getResponseTask = client.GetAsync(url, HttpCompletionOption.ResponseHeadersRead);
                    await server.AcceptConnectionAsync(async connection =>
                    {
                        Task<List<string>> serverTask = connection.ReadRequestHeaderAndSendCustomResponseAsync($"HTTP/1.1 101 Switching Protocols\r\nDate: {DateTimeOffset.UtcNow:R}\r\n\r\n");

                        await TestHelper.WhenAllCompletedOrAnyFailed(getResponseTask, serverTask);

                        using (Stream clientStream = await (await getResponseTask).Content.ReadAsStreamAsync(TestAsync))
                        {
                            // Boolean properties returning correct values
                            Assert.True(clientStream.CanWrite);
                            Assert.True(clientStream.CanRead);
                            Assert.False(clientStream.CanSeek);

                            // Not supported operations
                            Assert.Throws<NotSupportedException>(() => clientStream.Length);
                            Assert.Throws<NotSupportedException>(() => clientStream.Position);
                            Assert.Throws<NotSupportedException>(() => clientStream.Position = 0);
                            Assert.Throws<NotSupportedException>(() => clientStream.Seek(0, SeekOrigin.Begin));
                            Assert.Throws<NotSupportedException>(() => clientStream.SetLength(0));

                            // Invalid arguments
                            var nonWritableStream = new MemoryStream(new byte[1], false);
                            var disposedStream = new MemoryStream();
                            disposedStream.Dispose();
                            Assert.Throws<ArgumentNullException>(() => clientStream.CopyTo(null));
                            Assert.Throws<ArgumentOutOfRangeException>(() => clientStream.CopyTo(Stream.Null, 0));
                            Assert.Throws<ArgumentNullException>(() => { clientStream.CopyToAsync(null, 100, default); });
                            Assert.Throws<ArgumentOutOfRangeException>(() => { clientStream.CopyToAsync(Stream.Null, 0, default); });
                            Assert.Throws<ArgumentOutOfRangeException>(() => { clientStream.CopyToAsync(Stream.Null, -1, default); });
                            Assert.Throws<NotSupportedException>(() => { clientStream.CopyToAsync(nonWritableStream, 100, default); });
                            Assert.Throws<ObjectDisposedException>(() => { clientStream.CopyToAsync(disposedStream, 100, default); });
                            Assert.Throws<ArgumentNullException>(() => clientStream.Read(null, 0, 100));
                            Assert.Throws<ArgumentOutOfRangeException>(() => clientStream.Read(new byte[1], -1, 1));
                            Assert.ThrowsAny<ArgumentException>(() => clientStream.Read(new byte[1], 2, 1));
                            Assert.Throws<ArgumentOutOfRangeException>(() => clientStream.Read(new byte[1], 0, -1));
                            Assert.ThrowsAny<ArgumentException>(() => clientStream.Read(new byte[1], 0, 2));
                            Assert.Throws<ArgumentNullException>(() => clientStream.BeginRead(null, 0, 100, null, null));
                            Assert.Throws<ArgumentOutOfRangeException>(() => clientStream.BeginRead(new byte[1], -1, 1, null, null));
                            Assert.ThrowsAny<ArgumentException>(() => clientStream.BeginRead(new byte[1], 2, 1, null, null));
                            Assert.Throws<ArgumentOutOfRangeException>(() => clientStream.BeginRead(new byte[1], 0, -1, null, null));
                            Assert.ThrowsAny<ArgumentException>(() => clientStream.BeginRead(new byte[1], 0, 2, null, null));
                            Assert.Throws<ArgumentNullException>(() => clientStream.EndRead(null));
                            Assert.Throws<ArgumentNullException>(() => { clientStream.ReadAsync(null, 0, 100, default); });
                            Assert.Throws<ArgumentOutOfRangeException>(() => { clientStream.ReadAsync(new byte[1], -1, 1, default); });
                            Assert.ThrowsAny<ArgumentException>(() => { clientStream.ReadAsync(new byte[1], 2, 1, default); });
                            Assert.Throws<ArgumentOutOfRangeException>(() => { clientStream.ReadAsync(new byte[1], 0, -1, default); });
                            Assert.ThrowsAny<ArgumentException>(() => { clientStream.ReadAsync(new byte[1], 0, 2, default); });

                            // Validate writing APIs on clientStream

                            clientStream.WriteByte((byte)'!');
                            clientStream.Write(new byte[] { (byte)'\r', (byte)'\n' }, 0, 2);
                            Assert.Equal("!", await connection.ReadLineAsync());

                            clientStream.Write(new Span<byte>(new byte[] { (byte)'h', (byte)'e', (byte)'l', (byte)'l', (byte)'o', (byte)'\r', (byte)'\n' }));
                            Assert.Equal("hello", await connection.ReadLineAsync());

                            await clientStream.WriteAsync(new byte[] { (byte)'w', (byte)'o', (byte)'r', (byte)'l', (byte)'d', (byte)'\r', (byte)'\n' }, 0, 7);
                            Assert.Equal("world", await connection.ReadLineAsync());

                            await clientStream.WriteAsync(new Memory<byte>(new byte[] { (byte)'a', (byte)'n', (byte)'d', (byte)'\r', (byte)'\n' }, 0, 5));
                            Assert.Equal("and", await connection.ReadLineAsync());

                            await Task.Factory.FromAsync(clientStream.BeginWrite, clientStream.EndWrite, new byte[] { (byte)'b', (byte)'e', (byte)'y', (byte)'o', (byte)'n', (byte)'d', (byte)'\r', (byte)'\n' }, 0, 8, null);
                            Assert.Equal("beyond", await connection.ReadLineAsync());

                            clientStream.Flush();
                            await clientStream.FlushAsync();

                            // Validate reading APIs on clientStream
                            await connection.Stream.WriteAsync(Encoding.ASCII.GetBytes("abcdefghijklmnopqrstuvwxyz"));
                            var buffer = new byte[1];

                            Assert.Equal('a', clientStream.ReadByte());

                            Assert.Equal(1, clientStream.Read(buffer, 0, 1));
                            Assert.Equal((byte)'b', buffer[0]);

                            Assert.Equal(1, clientStream.Read(new Span<byte>(buffer, 0, 1)));
                            Assert.Equal((byte)'c', buffer[0]);

                            Assert.Equal(1, await clientStream.ReadAsync(buffer, 0, 1));
                            Assert.Equal((byte)'d', buffer[0]);

                            Assert.Equal(1, await clientStream.ReadAsync(new Memory<byte>(buffer, 0, 1)));
                            Assert.Equal((byte)'e', buffer[0]);

                            Assert.Equal(1, await Task.Factory.FromAsync(clientStream.BeginRead, clientStream.EndRead, buffer, 0, 1, null));
                            Assert.Equal((byte)'f', buffer[0]);

                            var ms = new MemoryStream();
                            Task copyTask = clientStream.CopyToAsync(ms);

                            string bigString = string.Concat(Enumerable.Repeat("abcdefghijklmnopqrstuvwxyz", 1000));
                            Task lotsOfDataSent = connection.Socket.SendAsync(Encoding.ASCII.GetBytes(bigString), SocketFlags.None);
                            connection.Socket.Shutdown(SocketShutdown.Send);
                            await copyTask;
                            await lotsOfDataSent;
                            Assert.Equal("ghijklmnopqrstuvwxyz" + bigString, Encoding.ASCII.GetString(ms.ToArray()));
                        }
                    });
                }
            });
        }
    }

    [ConditionalClass(typeof(PlatformDetection), nameof(PlatformDetection.IsNotBrowser))]
    public sealed class SocketsHttpHandler_Connect_Test : HttpClientHandler_Connect_Test
    {
        public SocketsHttpHandler_Connect_Test(ITestOutputHelper output) : base(output) { }
    }

    // System.Net.Sockets is not supported on this platform
    [ConditionalClass(typeof(PlatformDetection), nameof(PlatformDetection.IsNotBrowser))]
    public sealed class SocketsHttpHandler_HttpClientHandler_ConnectionPooling_Test : HttpClientHandlerTestBase
    {
        public SocketsHttpHandler_HttpClientHandler_ConnectionPooling_Test(ITestOutputHelper output) : base(output) { }

        [Fact]
        public async Task MultipleIterativeRequests_SameConnectionReused()
        {
            using (HttpClient client = CreateHttpClient())
            using (var listener = new Socket(AddressFamily.InterNetwork, SocketType.Stream, ProtocolType.Tcp))
            {
                listener.Bind(new IPEndPoint(IPAddress.Loopback, 0));
                listener.Listen(1);
                var ep = (IPEndPoint)listener.LocalEndPoint;
                var uri = new Uri($"http://{ep.Address}:{ep.Port}/");

                string responseBody =
                    "HTTP/1.1 200 OK\r\n" +
                    $"Date: {DateTimeOffset.UtcNow:R}\r\n" +
                    "Content-Length: 0\r\n" +
                    "\r\n";

                Task<string> firstRequest = client.GetStringAsync(uri);
                using (Socket server = await listener.AcceptAsync())
                using (var serverStream = new NetworkStream(server, ownsSocket: false))
                using (var serverReader = new StreamReader(serverStream))
                {
                    while (!string.IsNullOrWhiteSpace(await serverReader.ReadLineAsync())) ;
                    await server.SendAsync(new ArraySegment<byte>(Encoding.ASCII.GetBytes(responseBody)), SocketFlags.None);
                    await firstRequest;

                    Task<Socket> secondAccept = listener.AcceptAsync(); // shouldn't complete

                    Task<string> additionalRequest = client.GetStringAsync(uri);
                    while (!string.IsNullOrWhiteSpace(await serverReader.ReadLineAsync())) ;
                    await server.SendAsync(new ArraySegment<byte>(Encoding.ASCII.GetBytes(responseBody)), SocketFlags.None);
                    await additionalRequest;

                    Assert.False(secondAccept.IsCompleted, $"Second accept should never complete");
                }
            }
        }

        [OuterLoop("Incurs a delay")]
        [Fact]
        public async Task ServerDisconnectsAfterInitialRequest_SubsequentRequestUsesDifferentConnection()
        {
            using (HttpClient client = CreateHttpClient())
            {
                await LoopbackServer.CreateServerAsync(async (server, uri) =>
                {
                    // Make multiple requests iteratively.
                    for (int i = 0; i < 2; i++)
                    {
                        Task<string> request = client.GetStringAsync(uri);
                        await server.AcceptConnectionSendResponseAndCloseAsync();
                        await request;

                        if (i == 0)
                        {
                            await Task.Delay(2000); // give client time to see the closing before next connect
                        }
                    }
                });
            }
        }

        [Fact]
        public async Task ServerSendsGarbageAfterInitialRequest_SubsequentRequestUsesDifferentConnection()
        {
            using (HttpClient client = CreateHttpClient())
            {
                await LoopbackServer.CreateServerAsync(async (server, uri) =>
                {
                    var releaseServer = new TaskCompletionSource();

                    // Make multiple requests iteratively.

                    Task serverTask1 = server.AcceptConnectionAsync(async connection =>
                    {
                        await connection.WriteStringAsync(LoopbackServer.GetHttpResponse(connectionClose: false) + "here is a bunch of garbage");
                        await releaseServer.Task; // keep connection alive on the server side
                    });
                    await client.GetStringAsync(uri);

                    Task serverTask2 = server.AcceptConnectionSendCustomResponseAndCloseAsync(LoopbackServer.GetHttpResponse(connectionClose: true));
                    await new[] { client.GetStringAsync(uri), serverTask2 }.WhenAllOrAnyFailed();

                    releaseServer.SetResult();
                    await serverTask1;
                });
            }
        }

        [Fact]
        public async Task ServerSendsConnectionClose_SubsequentRequestUsesDifferentConnection()
        {
            using (HttpClient client = CreateHttpClient())
            {
                await LoopbackServer.CreateServerAsync(async (server, uri) =>
                {
                    string responseBody =
                        "HTTP/1.1 200 OK\r\n" +
                        $"Date: {DateTimeOffset.UtcNow:R}\r\n" +
                        "Content-Length: 0\r\n" +
                        "Connection: close\r\n" +
                        "\r\n";

                    // Make first request.
                    Task<string> request1 = client.GetStringAsync(uri);
                    await server.AcceptConnectionAsync(async connection1 =>
                    {
                        await connection1.ReadRequestHeaderAndSendCustomResponseAsync(responseBody);
                        await request1;

                        // Make second request and expect it to be served from a different connection.
                        Task<string> request2 = client.GetStringAsync(uri);
                        await server.AcceptConnectionAsync(async connection2 =>
                        {
                            await connection2.ReadRequestHeaderAndSendCustomResponseAsync(responseBody);
                            await request2;
                        });
                    });
                });
            }
        }

        [Theory]
        [InlineData("PooledConnectionLifetime")]
        [InlineData("PooledConnectionIdleTimeout")]
        public async Task SmallConnectionTimeout_SubsequentRequestUsesDifferentConnection(string timeoutPropertyName)
        {
            using (var handler = new SocketsHttpHandler())
            {
                switch (timeoutPropertyName)
                {
                    case "PooledConnectionLifetime": handler.PooledConnectionLifetime = TimeSpan.FromMilliseconds(1); break;
                    case "PooledConnectionIdleTimeout": handler.PooledConnectionLifetime = TimeSpan.FromMilliseconds(1); break;
                    default: throw new ArgumentOutOfRangeException(nameof(timeoutPropertyName));
                }

                using (HttpClient client = CreateHttpClient(handler))
                {
                    await LoopbackServer.CreateServerAsync(async (server, uri) =>
                    {
                        // Make first request.
                        Task<string> request1 = client.GetStringAsync(uri);
                        await server.AcceptConnectionAsync(async connection =>
                        {
                            await connection.ReadRequestHeaderAndSendResponseAsync();
                            await request1;

                            // Wait a small amount of time before making the second request, to give the first request time to timeout.
                            await Task.Delay(100);

                            // Make second request and expect it to be served from a different connection.
                            Task<string> request2 = client.GetStringAsync(uri);
                            await server.AcceptConnectionAsync(async connection2 =>
                            {
                                await connection2.ReadRequestHeaderAndSendResponseAsync();
                                await request2;
                            });
                        });
                    });
                }
            }
        }

        [Theory]
        [InlineData("PooledConnectionLifetime")]
        [InlineData("PooledConnectionIdleTimeout")]
        public async Task Http2_SmallConnectionTimeout_SubsequentRequestUsesDifferentConnection(string timeoutPropertyName)
        {
            await Http2LoopbackServerFactory.CreateServerAsync(async (server, url) =>
            {
                HttpClientHandler handler = CreateHttpClientHandler(HttpVersion.Version20);
                SocketsHttpHandler s = (SocketsHttpHandler)GetUnderlyingSocketsHttpHandler(handler);
                switch (timeoutPropertyName)
                {
                    case "PooledConnectionLifetime": s.PooledConnectionLifetime = TimeSpan.FromMilliseconds(1); break;
                    case "PooledConnectionIdleTimeout": s.PooledConnectionLifetime = TimeSpan.FromMilliseconds(1); break;
                    default: throw new ArgumentOutOfRangeException(nameof(timeoutPropertyName));
                }

                using (HttpClient client = CreateHttpClient(handler))
                {
                    client.DefaultRequestVersion = HttpVersion.Version20;
                    Task<string> request1 = client.GetStringAsync(url);

                    Http2LoopbackConnection connection = await server.EstablishConnectionAsync();
                    int streamId = await connection.ReadRequestHeaderAsync();
                    await connection.SendDefaultResponseAsync(streamId);
                    await request1;

                    // Wait a small amount of time before making the second request, to give the first request time to timeout.
                    await Task.Delay(100);
                    // Grab reference to underlying socket and stream to make sure they are not disposed and closed.
                    (Socket socket, Stream stream) = connection.ResetNetwork();

                    // Make second request and expect it to be served from a different connection.
                    Task<string> request2 = client.GetStringAsync(url);
                    connection = await server.EstablishConnectionAsync();
                    streamId = await connection.ReadRequestHeaderAsync();
                    await connection.SendDefaultResponseAsync(streamId);
                    await request2;

                    // Close underlying socket from first connection.
                    socket.Close();
                }
            });
        }

        [OuterLoop]
        [ConditionalTheory(typeof(RemoteExecutor), nameof(RemoteExecutor.IsSupported))]
        [InlineData(false)]
        [InlineData(true)]
        public void ConnectionsPooledThenDisposed_NoUnobservedTaskExceptions(bool secure)
        {
            RemoteExecutor.Invoke(async (secureString, useVersionString) =>
            {
                var releaseServer = new TaskCompletionSource();
                await LoopbackServer.CreateClientAndServerAsync(async uri =>
                {
                    using (var handler = new SocketsHttpHandler())
                    using (HttpClient client = CreateHttpClient(handler, useVersionString))
                    {
                        handler.SslOptions.RemoteCertificateValidationCallback = delegate { return true; };
                        handler.PooledConnectionLifetime = TimeSpan.FromMilliseconds(1);

                        var exceptions = new List<Exception>();
                        TaskScheduler.UnobservedTaskException += (s, e) => exceptions.Add(e.Exception);

                        await client.GetStringAsync(uri);
                        await Task.Delay(10); // any value >= the lifetime
                        Task ignored = client.GetStringAsync(uri); // force the pool to look for the previous connection and find it's too old
                        await Task.Delay(100); // give some time for the connection close to fail pending reads

                        GC.Collect();
                        GC.WaitForPendingFinalizers();

                        // Note that there are race conditions here such that we may not catch every failure,
                        // and thus could have some false negatives, but there won't be any false positives.
                        Assert.True(exceptions.Count == 0, string.Concat(exceptions));

                        releaseServer.SetResult();
                    }
                }, server => server.AcceptConnectionAsync(async connection =>
                {
                    await connection.ReadRequestHeaderAndSendResponseAsync(content: "hello world");
                    await releaseServer.Task;
                }),
                new LoopbackServer.Options { UseSsl = bool.Parse(secureString) });
            }, secure.ToString(), UseVersion.ToString()).Dispose();
        }

        [OuterLoop]
        [Fact]
        public void HandlerDroppedWithoutDisposal_NotKeptAlive()
        {
            var tcs = new TaskCompletionSource(TaskCreationOptions.RunContinuationsAsynchronously);
            HandlerDroppedWithoutDisposal_NotKeptAliveCore(tcs);
            for (int i = 0; i < 10; i++)
            {
                GC.Collect();
                GC.WaitForPendingFinalizers();
            }
            Assert.True(tcs.Task.IsCompleted);
        }

        [MethodImpl(MethodImplOptions.NoInlining)]
        private void HandlerDroppedWithoutDisposal_NotKeptAliveCore(TaskCompletionSource setOnFinalized)
        {
            // This relies on knowing that in order for the connection pool to operate, it needs
            // to maintain a reference to the supplied IWebProxy.  As such, we provide a proxy
            // that when finalized will set our event, so that we can determine the state associated
            // with a handler has gone away.
            IWebProxy p = new PassthroughProxyWithFinalizerCallback(() => setOnFinalized.TrySetResult());

            // Make a bunch of requests and drop the associated HttpClient instances after making them, without disposal.
            Task.WaitAll((from i in Enumerable.Range(0, 10)
                          select LoopbackServer.CreateClientAndServerAsync(
                              url => CreateHttpClient(new SocketsHttpHandler { Proxy = p }).GetStringAsync(url),
                              server => server.AcceptConnectionSendResponseAndCloseAsync())).ToArray());
        }

        private sealed class PassthroughProxyWithFinalizerCallback : IWebProxy
        {
            private readonly Action _callback;

            public PassthroughProxyWithFinalizerCallback(Action callback) => _callback = callback;
            ~PassthroughProxyWithFinalizerCallback() => _callback();

            public ICredentials Credentials { get; set; }
            public Uri GetProxy(Uri destination) => destination;
            public bool IsBypassed(Uri host) => true;
        }

        [Fact]
        public async Task ProxyAuth_SameConnection_Succeeds()
        {
            Task serverTask = LoopbackServer.CreateServerAsync(async (proxyServer, proxyUrl) =>
            {
                string responseBody =
                        "HTTP/1.1 407 Proxy Auth Required\r\n" +
                        $"Date: {DateTimeOffset.UtcNow:R}\r\n" +
                        "Proxy-Authenticate: Basic\r\n" +
                        "Content-Length: 0\r\n" +
                        "\r\n";

                using (var handler = new HttpClientHandler())
                {
                    handler.Proxy = new UseSpecifiedUriWebProxy(proxyUrl, new NetworkCredential("abc", "password"));

                    using (HttpClient client = CreateHttpClient(handler))
                    {
                        Task<string> request = client.GetStringAsync($"http://notarealserver.com/");

                        await proxyServer.AcceptConnectionAsync(async connection =>
                        {
                            // Get first request, no body for GET.
                            await connection.ReadRequestHeaderAndSendCustomResponseAsync(responseBody).ConfigureAwait(false);
                            // Client should send another request after being rejected with 407.
                            await connection.ReadRequestHeaderAndSendResponseAsync(content: "OK").ConfigureAwait(false);
                        });

                        string response = await request;
                        Assert.Equal("OK", response);
                    }
                }
            });
            await serverTask.WaitAsync(TestHelper.PassingTestTimeout);
        }
    }

    // System.Net.Sockets is not supported on this platform
    [ConditionalClass(typeof(PlatformDetection), nameof(PlatformDetection.IsNotBrowser))]
    public sealed class SocketsHttpHandler_PublicAPIBehavior_Test
    {
        [Fact]
        public void AllowAutoRedirect_GetSet_Roundtrips()
        {
            using (var handler = new SocketsHttpHandler())
            {
                Assert.True(handler.AllowAutoRedirect);

                handler.AllowAutoRedirect = true;
                Assert.True(handler.AllowAutoRedirect);

                handler.AllowAutoRedirect = false;
                Assert.False(handler.AllowAutoRedirect);
            }
        }

        [Fact]
        public void AutomaticDecompression_GetSet_Roundtrips()
        {
            using (var handler = new SocketsHttpHandler())
            {
                Assert.Equal(DecompressionMethods.None, handler.AutomaticDecompression);

                handler.AutomaticDecompression = DecompressionMethods.GZip;
                Assert.Equal(DecompressionMethods.GZip, handler.AutomaticDecompression);

                handler.AutomaticDecompression = DecompressionMethods.Deflate;
                Assert.Equal(DecompressionMethods.Deflate, handler.AutomaticDecompression);

                handler.AutomaticDecompression = DecompressionMethods.GZip | DecompressionMethods.Deflate;
                Assert.Equal(DecompressionMethods.GZip | DecompressionMethods.Deflate, handler.AutomaticDecompression);
            }
        }

        [Fact]
        public void CookieContainer_GetSet_Roundtrips()
        {
            using (var handler = new SocketsHttpHandler())
            {
                CookieContainer container = handler.CookieContainer;
                Assert.Same(container, handler.CookieContainer);

                var newContainer = new CookieContainer();
                handler.CookieContainer = newContainer;
                Assert.Same(newContainer, handler.CookieContainer);
            }
        }

        [Fact]
        public void Credentials_GetSet_Roundtrips()
        {
            using (var handler = new SocketsHttpHandler())
            {
                Assert.Null(handler.Credentials);

                var newCredentials = new NetworkCredential("username", "password");
                handler.Credentials = newCredentials;
                Assert.Same(newCredentials, handler.Credentials);
            }
        }

        [Fact]
        public void DefaultProxyCredentials_GetSet_Roundtrips()
        {
            using (var handler = new SocketsHttpHandler())
            {
                Assert.Null(handler.DefaultProxyCredentials);

                var newCredentials = new NetworkCredential("username", "password");
                handler.DefaultProxyCredentials = newCredentials;
                Assert.Same(newCredentials, handler.DefaultProxyCredentials);
            }
        }

        [Fact]
        public void KeepAlivePing_GetSet_Roundtrips()
        {
            using var handler = new SocketsHttpHandler();

            var testTimeSpanValue = TimeSpan.FromSeconds(5);
            var invalidTimeSpanValue = TimeSpan.FromTicks(TimeSpan.TicksPerSecond - 1);

            Assert.Equal(TimeSpan.FromSeconds(20), handler.KeepAlivePingTimeout);
            handler.KeepAlivePingTimeout = testTimeSpanValue;
            Assert.Equal(testTimeSpanValue, handler.KeepAlivePingTimeout);

            Assert.Equal(Timeout.InfiniteTimeSpan, handler.KeepAlivePingDelay);
            handler.KeepAlivePingDelay = testTimeSpanValue;
            Assert.Equal(testTimeSpanValue, handler.KeepAlivePingDelay);

            Assert.Equal(HttpKeepAlivePingPolicy.Always, handler.KeepAlivePingPolicy);
            handler.KeepAlivePingPolicy = HttpKeepAlivePingPolicy.WithActiveRequests;
            Assert.Equal(HttpKeepAlivePingPolicy.WithActiveRequests, handler.KeepAlivePingPolicy);

            Assert.Throws<ArgumentOutOfRangeException>(() => handler.KeepAlivePingTimeout = invalidTimeSpanValue);
            Assert.Throws<ArgumentOutOfRangeException>(() => handler.KeepAlivePingDelay = invalidTimeSpanValue);
        }

        [Fact]
        public void MaxAutomaticRedirections_GetSet_Roundtrips()
        {
            using (var handler = new SocketsHttpHandler())
            {
                Assert.Equal(50, handler.MaxAutomaticRedirections);

                handler.MaxAutomaticRedirections = int.MaxValue;
                Assert.Equal(int.MaxValue, handler.MaxAutomaticRedirections);

                handler.MaxAutomaticRedirections = 1;
                Assert.Equal(1, handler.MaxAutomaticRedirections);

                AssertExtensions.Throws<ArgumentOutOfRangeException>("value", () => handler.MaxAutomaticRedirections = 0);
                AssertExtensions.Throws<ArgumentOutOfRangeException>("value", () => handler.MaxAutomaticRedirections = -1);
            }
        }

        [Fact]
        public void MaxConnectionsPerServer_GetSet_Roundtrips()
        {
            using (var handler = new SocketsHttpHandler())
            {
                Assert.Equal(int.MaxValue, handler.MaxConnectionsPerServer);

                handler.MaxConnectionsPerServer = int.MaxValue;
                Assert.Equal(int.MaxValue, handler.MaxConnectionsPerServer);

                handler.MaxConnectionsPerServer = 1;
                Assert.Equal(1, handler.MaxConnectionsPerServer);

                AssertExtensions.Throws<ArgumentOutOfRangeException>("value", () => handler.MaxConnectionsPerServer = 0);
                AssertExtensions.Throws<ArgumentOutOfRangeException>("value", () => handler.MaxConnectionsPerServer = -1);
            }
        }

        [Fact]
        public void MaxResponseHeadersLength_GetSet_Roundtrips()
        {
            using (var handler = new SocketsHttpHandler())
            {
                Assert.Equal(64, handler.MaxResponseHeadersLength);

                handler.MaxResponseHeadersLength = int.MaxValue;
                Assert.Equal(int.MaxValue, handler.MaxResponseHeadersLength);

                handler.MaxResponseHeadersLength = 1;
                Assert.Equal(1, handler.MaxResponseHeadersLength);

                AssertExtensions.Throws<ArgumentOutOfRangeException>("value", () => handler.MaxResponseHeadersLength = 0);
                AssertExtensions.Throws<ArgumentOutOfRangeException>("value", () => handler.MaxResponseHeadersLength = -1);
            }
        }

        [Fact]
        public void PreAuthenticate_GetSet_Roundtrips()
        {
            using (var handler = new SocketsHttpHandler())
            {
                Assert.False(handler.PreAuthenticate);

                handler.PreAuthenticate = false;
                Assert.False(handler.PreAuthenticate);

                handler.PreAuthenticate = true;
                Assert.True(handler.PreAuthenticate);
            }
        }

        [Fact]
        public void PooledConnectionIdleTimeout_GetSet_Roundtrips()
        {
            using (var handler = new SocketsHttpHandler())
            {
                Assert.Equal(TimeSpan.FromMinutes(1), handler.PooledConnectionIdleTimeout);

                handler.PooledConnectionIdleTimeout = Timeout.InfiniteTimeSpan;
                Assert.Equal(Timeout.InfiniteTimeSpan, handler.PooledConnectionIdleTimeout);

                handler.PooledConnectionIdleTimeout = TimeSpan.FromSeconds(0);
                Assert.Equal(TimeSpan.FromSeconds(0), handler.PooledConnectionIdleTimeout);

                handler.PooledConnectionIdleTimeout = TimeSpan.FromSeconds(1);
                Assert.Equal(TimeSpan.FromSeconds(1), handler.PooledConnectionIdleTimeout);

                AssertExtensions.Throws<ArgumentOutOfRangeException>("value", () => handler.PooledConnectionIdleTimeout = TimeSpan.FromSeconds(-2));
            }
        }

        [Fact]
        public void PooledConnectionLifetime_GetSet_Roundtrips()
        {
            using (var handler = new SocketsHttpHandler())
            {
                Assert.Equal(Timeout.InfiniteTimeSpan, handler.PooledConnectionLifetime);

                handler.PooledConnectionLifetime = Timeout.InfiniteTimeSpan;
                Assert.Equal(Timeout.InfiniteTimeSpan, handler.PooledConnectionLifetime);

                handler.PooledConnectionLifetime = TimeSpan.FromSeconds(0);
                Assert.Equal(TimeSpan.FromSeconds(0), handler.PooledConnectionLifetime);

                handler.PooledConnectionLifetime = TimeSpan.FromSeconds(1);
                Assert.Equal(TimeSpan.FromSeconds(1), handler.PooledConnectionLifetime);

                AssertExtensions.Throws<ArgumentOutOfRangeException>("value", () => handler.PooledConnectionLifetime = TimeSpan.FromSeconds(-2));
            }
        }

        [Fact]
        public void Properties_Roundtrips()
        {
            using (var handler = new SocketsHttpHandler())
            {
                IDictionary<string, object> props = handler.Properties;
                Assert.NotNull(props);
                Assert.Empty(props);

                props.Add("hello", "world");
                Assert.Equal(1, props.Count);
                Assert.Equal("world", props["hello"]);
            }
        }

        [Fact]
        public void Proxy_GetSet_Roundtrips()
        {
            using (var handler = new SocketsHttpHandler())
            {
                Assert.Null(handler.Proxy);

                var proxy = new WebProxy();
                handler.Proxy = proxy;
                Assert.Same(proxy, handler.Proxy);
            }
        }

        [Fact]
        public void SslOptions_GetSet_Roundtrips()
        {
            using (var handler = new SocketsHttpHandler())
            {
                SslClientAuthenticationOptions options = handler.SslOptions;
                Assert.NotNull(options);

                Assert.True(options.AllowRenegotiation);
                Assert.Null(options.ApplicationProtocols);
                Assert.Equal(X509RevocationMode.NoCheck, options.CertificateRevocationCheckMode);
                Assert.Null(options.ClientCertificates);
                Assert.Equal(SslProtocols.None, options.EnabledSslProtocols);
                Assert.Equal(EncryptionPolicy.RequireEncryption, options.EncryptionPolicy);
                Assert.Null(options.LocalCertificateSelectionCallback);
                Assert.Null(options.RemoteCertificateValidationCallback);
                Assert.Null(options.TargetHost);

                Assert.Same(options, handler.SslOptions);

                var newOptions = new SslClientAuthenticationOptions();
                handler.SslOptions = newOptions;
                Assert.Same(newOptions, handler.SslOptions);
            }
        }

        [Fact]
        public void UseCookies_GetSet_Roundtrips()
        {
            using (var handler = new SocketsHttpHandler())
            {
                Assert.True(handler.UseCookies);

                handler.UseCookies = true;
                Assert.True(handler.UseCookies);

                handler.UseCookies = false;
                Assert.False(handler.UseCookies);
            }
        }

        [Fact]
        public void UseProxy_GetSet_Roundtrips()
        {
            using (var handler = new SocketsHttpHandler())
            {
                Assert.True(handler.UseProxy);

                handler.UseProxy = false;
                Assert.False(handler.UseProxy);

                handler.UseProxy = true;
                Assert.True(handler.UseProxy);
            }
        }

        [Fact]
        public void ConnectCallback_GetSet_Roundtrips()
        {
            using (var handler = new SocketsHttpHandler())
            {
                Assert.Null(handler.ConnectCallback);

                Func<SocketsHttpConnectionContext, CancellationToken, ValueTask<Stream>> f = (context, token) => default;

                handler.ConnectCallback = f;
                Assert.Equal(f, handler.ConnectCallback);

                handler.ConnectCallback = null;
                Assert.Null(handler.ConnectCallback);
            }
        }

        [Fact]
        public void PlaintextStreamFilter_GetSet_Roundtrips()
        {
            using (var handler = new SocketsHttpHandler())
            {
                Assert.Null(handler.PlaintextStreamFilter);

                Func<SocketsHttpPlaintextStreamFilterContext, CancellationToken, ValueTask<Stream>> f = (context, token) => default;

                handler.PlaintextStreamFilter = f;
                Assert.Equal(f, handler.PlaintextStreamFilter);

                handler.PlaintextStreamFilter = null;
                Assert.Null(handler.PlaintextStreamFilter);
            }
        }

        [Theory]
        [InlineData(false)]
        [InlineData(true)]
        public async Task AfterDisposeSendAsync_GettersUsable_SettersThrow(bool dispose)
        {
            using (var handler = new SocketsHttpHandler())
            {
                Type expectedExceptionType;
                if (dispose)
                {
                    handler.Dispose();
                    expectedExceptionType = typeof(ObjectDisposedException);
                }
                else
                {
                    using (var c = new HttpMessageInvoker(handler, disposeHandler: false))
                        await Assert.ThrowsAnyAsync<Exception>(() =>
                            c.SendAsync(new HttpRequestMessage(HttpMethod.Get, new Uri("/shouldquicklyfail", UriKind.Relative)), default));
                    expectedExceptionType = typeof(InvalidOperationException);
                }

                Assert.True(handler.AllowAutoRedirect);
                Assert.Equal(DecompressionMethods.None, handler.AutomaticDecompression);
                Assert.NotNull(handler.CookieContainer);
                Assert.Null(handler.Credentials);
                Assert.Null(handler.DefaultProxyCredentials);
                Assert.Equal(50, handler.MaxAutomaticRedirections);
                Assert.Equal(int.MaxValue, handler.MaxConnectionsPerServer);
                Assert.Equal(64, handler.MaxResponseHeadersLength);
                Assert.False(handler.PreAuthenticate);
                Assert.Equal(TimeSpan.FromMinutes(1), handler.PooledConnectionIdleTimeout);
                Assert.Equal(Timeout.InfiniteTimeSpan, handler.PooledConnectionLifetime);
                Assert.NotNull(handler.Properties);
                Assert.Null(handler.Proxy);
                Assert.NotNull(handler.SslOptions);
                Assert.True(handler.UseCookies);
                Assert.True(handler.UseProxy);
                Assert.Null(handler.ConnectCallback);
                Assert.Null(handler.PlaintextStreamFilter);

                Assert.Throws(expectedExceptionType, () => handler.AllowAutoRedirect = false);
                Assert.Throws(expectedExceptionType, () => handler.AutomaticDecompression = DecompressionMethods.GZip);
                Assert.Throws(expectedExceptionType, () => handler.CookieContainer = new CookieContainer());
                Assert.Throws(expectedExceptionType, () => handler.Credentials = new NetworkCredential("anotheruser", "anotherpassword"));
                Assert.Throws(expectedExceptionType, () => handler.DefaultProxyCredentials = new NetworkCredential("anotheruser", "anotherpassword"));
                Assert.Throws(expectedExceptionType, () => handler.MaxAutomaticRedirections = 2);
                Assert.Throws(expectedExceptionType, () => handler.MaxConnectionsPerServer = 2);
                Assert.Throws(expectedExceptionType, () => handler.MaxResponseHeadersLength = 2);
                Assert.Throws(expectedExceptionType, () => handler.PreAuthenticate = false);
                Assert.Throws(expectedExceptionType, () => handler.PooledConnectionIdleTimeout = TimeSpan.FromSeconds(2));
                Assert.Throws(expectedExceptionType, () => handler.PooledConnectionLifetime = TimeSpan.FromSeconds(2));
                Assert.Throws(expectedExceptionType, () => handler.Proxy = new WebProxy());
                Assert.Throws(expectedExceptionType, () => handler.SslOptions = new SslClientAuthenticationOptions());
                Assert.Throws(expectedExceptionType, () => handler.UseCookies = false);
                Assert.Throws(expectedExceptionType, () => handler.UseProxy = false);
                Assert.Throws(expectedExceptionType, () => handler.KeepAlivePingTimeout = TimeSpan.FromSeconds(5));
                Assert.Throws(expectedExceptionType, () => handler.KeepAlivePingDelay = TimeSpan.FromSeconds(5));
                Assert.Throws(expectedExceptionType, () => handler.KeepAlivePingPolicy = HttpKeepAlivePingPolicy.WithActiveRequests);
                Assert.Throws(expectedExceptionType, () => handler.ConnectCallback = (context, token) => default);
                Assert.Throws(expectedExceptionType, () => handler.PlaintextStreamFilter = (context, token) => default);
            }
        }
    }

    // System.Net.Sockets is not supported on this platform
    [ConditionalClass(typeof(PlatformDetection), nameof(PlatformDetection.IsNotBrowser))]
    public sealed class SocketsHttpHandlerTest_LocationHeader
    {
        private static readonly byte[] s_redirectResponseBefore = Encoding.ASCII.GetBytes(
            "HTTP/1.1 301 Moved Permanently\r\n" +
            "Connection: close\r\n" +
            "Transfer-Encoding: chunked\r\n" +
            "Location: ");

        private static readonly byte[] s_redirectResponseAfter = Encoding.ASCII.GetBytes(
            "\r\n" +
            "Server: Loopback\r\n" +
            "\r\n" +
            "0\r\n\r\n");

        [Theory]
        // US-ASCII only
        [InlineData("http://a/", new byte[] { (byte)'h', (byte)'t', (byte)'t', (byte)'p', (byte)':', (byte)'/', (byte)'/', (byte)'a', (byte)'/' })]
        [InlineData("http://a/asdasd", new byte[] { (byte)'h', (byte)'t', (byte)'t', (byte)'p', (byte)':', (byte)'/', (byte)'/', (byte)'a', (byte)'/', (byte)'a', (byte)'s', (byte)'d', (byte)'a', (byte)'s', (byte)'d' })]
        // 2, 3, 4 byte UTF-8 characters
        [InlineData("http://a/\u00A2", new byte[] { (byte)'h', (byte)'t', (byte)'t', (byte)'p', (byte)':', (byte)'/', (byte)'/', (byte)'a', (byte)'/', 0xC2, 0xA2 })]
        [InlineData("http://a/\u20AC", new byte[] { (byte)'h', (byte)'t', (byte)'t', (byte)'p', (byte)':', (byte)'/', (byte)'/', (byte)'a', (byte)'/', 0xE2, 0x82, 0xAC })]
        [InlineData("http://a/\uD800\uDF48", new byte[] { (byte)'h', (byte)'t', (byte)'t', (byte)'p', (byte)':', (byte)'/', (byte)'/', (byte)'a', (byte)'/', 0xF0, 0x90, 0x8D, 0x88 })]
        // 3 Polish letters
        [InlineData("http://a/\u0105\u015B\u0107", new byte[] { (byte)'h', (byte)'t', (byte)'t', (byte)'p', (byte)':', (byte)'/', (byte)'/', (byte)'a', (byte)'/', 0xC4, 0x85, 0xC5, 0x9B, 0xC4, 0x87 })]
        // Negative cases - should be interpreted as ISO-8859-1
        // Invalid utf-8 sequence (continuation without start)
        [InlineData("http://a/%C2%80", new byte[] { (byte)'h', (byte)'t', (byte)'t', (byte)'p', (byte)':', (byte)'/', (byte)'/', (byte)'a', (byte)'/', 0b10000000 })]
        // Invalid utf-8 sequence (not allowed character)
        [InlineData("http://a/\u00C3\u0028", new byte[] { (byte)'h', (byte)'t', (byte)'t', (byte)'p', (byte)':', (byte)'/', (byte)'/', (byte)'a', (byte)'/', 0xC3, 0x28 })]
        // Incomplete utf-8 sequence
        [InlineData("http://a/\u00C2", new byte[] { (byte)'h', (byte)'t', (byte)'t', (byte)'p', (byte)':', (byte)'/', (byte)'/', (byte)'a', (byte)'/', 0xC2 })]
        public async Task LocationHeader_DecodesUtf8_Success(string expected, byte[] location)
        {
            await LoopbackServer.CreateClientAndServerAsync(async url =>
            {
                using (HttpClientHandler handler = new HttpClientHandler())
                {
                    handler.AllowAutoRedirect = false;

                    using (HttpClient client = new HttpClient(handler))
                    {
                        HttpResponseMessage response = await client.GetAsync(url);
                        Assert.Equal(expected, response.Headers.Location.ToString());
                    }
                }
            }, server => server.AcceptConnectionSendCustomResponseAndCloseAsync(PreperateResponseWithRedirect(location)));
        }

        private static byte[] PreperateResponseWithRedirect(byte[] location)
        {
            return s_redirectResponseBefore.Concat(location).Concat(s_redirectResponseAfter).ToArray();
        }
    }

    [ConditionalClass(typeof(PlatformDetection), nameof(PlatformDetection.IsNotBrowser))]
    public sealed class SocketsHttpHandlerTest_Http2 : HttpClientHandlerTest_Http2
    {
        public SocketsHttpHandlerTest_Http2(ITestOutputHelper output) : base(output) { }

        [ConditionalFact(nameof(SupportsAlpn))]
        [ActiveIssue("https://github.com/dotnet/runtime/issues/41078")]
        public async Task Http2_MultipleConnectionsEnabled_ConnectionLimitNotReached_ConcurrentRequestsSuccessfullyHandled()
        {
            const int MaxConcurrentStreams = 2;
            using Http2LoopbackServer server = Http2LoopbackServer.CreateServer();
            using SocketsHttpHandler handler = CreateHandler();
            using (HttpClient client = CreateHttpClient(handler))
            {
                server.AllowMultipleConnections = true;
                List<Task<HttpResponseMessage>> sendTasks = new List<Task<HttpResponseMessage>>();
                List<Http2LoopbackConnection> connections = new List<Http2LoopbackConnection>();
                List<int> acceptedStreams = new List<int>();
                for (int i = 0; i < 3; i++)
                {
                    Http2LoopbackConnection connection = await PrepareConnection(server, client, MaxConcurrentStreams).ConfigureAwait(false);
                    AcquireAllStreamSlots(server, client, sendTasks, MaxConcurrentStreams);
                    connections.Add(connection);
                    int prevAcceptedStreamCount = acceptedStreams.Count;
                    acceptedStreams.AddRange(await AcceptRequests(connection, MaxConcurrentStreams).ConfigureAwait(false));
                    Assert.Equal(prevAcceptedStreamCount + MaxConcurrentStreams, acceptedStreams.Count);
                }

                int responseIndex = 0;
                List<Task> responseTasks = new List<Task>();
                foreach (Http2LoopbackConnection connection in connections)
                {
                    for (int i = 0; i < MaxConcurrentStreams; i++)
                    {
                        int streamId = acceptedStreams[responseIndex++];
                        responseTasks.Add(connection.SendDefaultResponseAsync(streamId));
                    }
                }

                await Task.WhenAll(responseTasks).WaitAsync(TestHelper.PassingTestTimeout).ConfigureAwait(false);
                await Task.WhenAll(sendTasks).WaitAsync(TestHelper.PassingTestTimeout).ConfigureAwait(false);

                await VerifySendTasks(sendTasks).ConfigureAwait(false);
            }
        }

        [ConditionalFact(nameof(SupportsAlpn))]
        [ActiveIssue("https://github.com/dotnet/runtime/issues/45204")]
        public async Task Http2_MultipleConnectionsEnabled_InfiniteRequestsCompletelyBlockOneConnection_RemaningRequestsAreHandledByNewConnection()
        {
            const int MaxConcurrentStreams = 2;
            using Http2LoopbackServer server = Http2LoopbackServer.CreateServer();
            using SocketsHttpHandler handler = CreateHandler();
            using (HttpClient client = CreateHttpClient(handler))
            {
                server.AllowMultipleConnections = true;
                List<Task<HttpResponseMessage>> sendTasks = new List<Task<HttpResponseMessage>>();
                Http2LoopbackConnection connection0 = await PrepareConnection(server, client, MaxConcurrentStreams).ConfigureAwait(false);
                AcquireAllStreamSlots(server, client, sendTasks, MaxConcurrentStreams);

                // Block the first connection on infinite requests.
                List<int> blockedStreamIds = await AcceptRequests(connection0, MaxConcurrentStreams).ConfigureAwait(false);
                Assert.Equal(MaxConcurrentStreams, blockedStreamIds.Count);

                Http2LoopbackConnection connection1 = await PrepareConnection(server, client, MaxConcurrentStreams).ConfigureAwait(false);
                AcquireAllStreamSlots(server, client, sendTasks, MaxConcurrentStreams);

                int handledRequestCount = (await HandleAllPendingRequests(connection1, MaxConcurrentStreams).ConfigureAwait(false)).Count;

                Assert.Equal(MaxConcurrentStreams, handledRequestCount);

                // Complete infinite requests.
                handledRequestCount = await SendResponses(connection0, blockedStreamIds);

                Assert.Equal(MaxConcurrentStreams, handledRequestCount);

                await Task.WhenAll(sendTasks).WaitAsync(TestHelper.PassingTestTimeout).ConfigureAwait(false);

                await VerifySendTasks(sendTasks).ConfigureAwait(false);
            }
        }

        [ConditionalFact(nameof(SupportsAlpn))]
        public async Task Http2_MultipleConnectionsEnabled_OpenAndCloseMultipleConnections_Success()
        {
            const int MaxConcurrentStreams = 2;
            using Http2LoopbackServer server = Http2LoopbackServer.CreateServer();
            using SocketsHttpHandler handler = CreateHandler();
            using (HttpClient client = CreateHttpClient(handler))
            {
                server.AllowMultipleConnections = true;
                List<Task<HttpResponseMessage>> sendTasks = new List<Task<HttpResponseMessage>>();
                Http2LoopbackConnection connection0 = await PrepareConnection(server, client, MaxConcurrentStreams).ConfigureAwait(false);
                AcquireAllStreamSlots(server, client, sendTasks, MaxConcurrentStreams);
                Http2LoopbackConnection connection1 = await PrepareConnection(server, client, MaxConcurrentStreams).ConfigureAwait(false);
                AcquireAllStreamSlots(server, client, sendTasks, MaxConcurrentStreams);
                Http2LoopbackConnection connection2 = await PrepareConnection(server, client, MaxConcurrentStreams).ConfigureAwait(false);
                AcquireAllStreamSlots(server, client, sendTasks, MaxConcurrentStreams);

                Task<(int Count, int LastStreamId)>[] handleRequestTasks = new[] {
                    HandleAllPendingRequests(connection0, sendTasks.Count),
                    HandleAllPendingRequests(connection1, sendTasks.Count),
                    HandleAllPendingRequests(connection2, sendTasks.Count)
                };

                await Task.WhenAll(handleRequestTasks).WaitAsync(TestHelper.PassingTestTimeout).ConfigureAwait(false);

                Assert.Equal(handleRequestTasks[0].Result.Count, MaxConcurrentStreams);
                Assert.Equal(handleRequestTasks[1].Result.Count, MaxConcurrentStreams);
                Assert.Equal(handleRequestTasks[2].Result.Count, MaxConcurrentStreams);

                await connection0.ShutdownIgnoringErrorsAsync(handleRequestTasks[0].Result.LastStreamId).ConfigureAwait(false);
                await connection2.ShutdownIgnoringErrorsAsync(handleRequestTasks[2].Result.LastStreamId).ConfigureAwait(false);

                //Fill all connection1's stream slots
                AcquireAllStreamSlots(server, client, sendTasks, MaxConcurrentStreams);

                Http2LoopbackConnection connection3 = await PrepareConnection(server, client, MaxConcurrentStreams).ConfigureAwait(false);
                AcquireAllStreamSlots(server, client, sendTasks, MaxConcurrentStreams);
                Http2LoopbackConnection connection4 = await PrepareConnection(server, client, MaxConcurrentStreams).ConfigureAwait(false);
                AcquireAllStreamSlots(server, client, sendTasks, MaxConcurrentStreams);

                Task<(int Count, int LastStreamId)>[] finalHandleTasks = new[] {
                    HandleAllPendingRequests(connection1, sendTasks.Count),
                    HandleAllPendingRequests(connection3, sendTasks.Count),
                    HandleAllPendingRequests(connection4, sendTasks.Count)
                };

                await Task.WhenAll(finalHandleTasks).WaitAsync(TestHelper.PassingTestTimeout).ConfigureAwait(false);

                Assert.Equal(finalHandleTasks[0].Result.Count, MaxConcurrentStreams);
                Assert.Equal(finalHandleTasks[1].Result.Count, MaxConcurrentStreams);
                Assert.Equal(finalHandleTasks[2].Result.Count, MaxConcurrentStreams);

                await Task.WhenAll(sendTasks).WaitAsync(TestHelper.PassingTestTimeout).ConfigureAwait(false);

                await VerifySendTasks(sendTasks).ConfigureAwait(false);
            }
        }

        [ConditionalFact(nameof(SupportsAlpn))]
        [OuterLoop("Incurs long delay")]
        [ActiveIssue("https://github.com/dotnet/runtime/issues/43877")]
        public async Task Http2_MultipleConnectionsEnabled_IdleConnectionTimeoutExpired_ConnectionRemovedAndNewCreated()
        {
            const int MaxConcurrentStreams = 2;
            using Http2LoopbackServer server = Http2LoopbackServer.CreateServer();
            using SocketsHttpHandler handler = CreateHandler();
            handler.PooledConnectionIdleTimeout = TimeSpan.FromSeconds(20);
            using (HttpClient client = CreateHttpClient(handler))
            {
                server.AllowMultipleConnections = true;
                List<Task<HttpResponseMessage>> sendTasks = new List<Task<HttpResponseMessage>>();
                Http2LoopbackConnection connection0 = await PrepareConnection(server, client, MaxConcurrentStreams).ConfigureAwait(false);
                AcquireAllStreamSlots(server, client, sendTasks, MaxConcurrentStreams);
                List<int> acceptedStreamIds = await AcceptRequests(connection0, MaxConcurrentStreams).ConfigureAwait(false);
                Assert.Equal(MaxConcurrentStreams, acceptedStreamIds.Count);

                List<Task<HttpResponseMessage>> connection1SendTasks = new List<Task<HttpResponseMessage>>();
                Http2LoopbackConnection connection1 = await PrepareConnection(server, client, MaxConcurrentStreams, readTimeout: 30).ConfigureAwait(false);
                AcquireAllStreamSlots(server, client, connection1SendTasks, MaxConcurrentStreams);
                int handledRequests1 = (await HandleAllPendingRequests(connection1, MaxConcurrentStreams).ConfigureAwait(false)).Count;

                Assert.Equal(MaxConcurrentStreams, handledRequests1);

                // Complete all the requests.
                await Task.WhenAll(connection1SendTasks).WaitAsync(TestHelper.PassingTestTimeout).ConfigureAwait(false);
                await VerifySendTasks(connection1SendTasks).ConfigureAwait(false);
                connection1SendTasks.ForEach(t => t.Result.Dispose());

                // Wait until the idle connection timeout expires.
                await connection1.WaitForClientDisconnectAsync(false).WaitAsync(TestHelper.PassingTestTimeout).ConfigureAwait(false);
                // Client connection might be still alive, so send an extra request which will either land on the shutting down connection or on a new one.
                try
                {
                    await client.GetAsync(server.Address).WaitAsync(handler.PooledConnectionIdleTimeout).ConfigureAwait(false);
                }
                catch (Exception)
                {
                    // Suppress all exceptions.
                }

                Assert.True(connection1.IsInvalid);
                Assert.False(connection0.IsInvalid);

                Http2LoopbackConnection connection2 = await PrepareConnection(server, client, MaxConcurrentStreams, readTimeout: 15, expectedWarmUpTasks:2).ConfigureAwait(false);

                AcquireAllStreamSlots(server, client, sendTasks, MaxConcurrentStreams);

                int handledRequests2 = (await HandleAllPendingRequests(connection2, MaxConcurrentStreams).ConfigureAwait(false)).Count;
                Assert.Equal(MaxConcurrentStreams, handledRequests2);

                //Make sure connection0 is still alive.
                int handledRequests0 = await SendResponses(connection0, acceptedStreamIds).ConfigureAwait(false);
                Assert.Equal(MaxConcurrentStreams, handledRequests0);

                await Task.WhenAll(sendTasks).WaitAsync(TestHelper.PassingTestTimeout).ConfigureAwait(false);

                await VerifySendTasks(sendTasks).ConfigureAwait(false);
            }
        }

        private async Task VerifySendTasks(IReadOnlyList<Task<HttpResponseMessage>> sendTasks)
        {
            foreach (Task<HttpResponseMessage> sendTask in sendTasks)
            {
                HttpResponseMessage response = await sendTask.ConfigureAwait(false);
                Assert.Equal(HttpStatusCode.OK, response.StatusCode);
            }
        }

        private static SocketsHttpHandler CreateHandler() => new SocketsHttpHandler
        {
            EnableMultipleHttp2Connections = true,
            PooledConnectionIdleTimeout = TimeSpan.FromHours(1),
            PooledConnectionLifetime = TimeSpan.FromHours(1),
            SslOptions = { RemoteCertificateValidationCallback = delegate { return true; } }
        };

        private async Task<Http2LoopbackConnection> PrepareConnection(Http2LoopbackServer server, HttpClient client, uint maxConcurrentStreams, int readTimeout = 3, int expectedWarmUpTasks = 1)
        {
            Task<HttpResponseMessage> warmUpTask = client.GetAsync(server.Address);
            Http2LoopbackConnection connection = await GetConnection(server, maxConcurrentStreams, readTimeout).WaitAsync(TestHelper.PassingTestTimeout * 2).ConfigureAwait(false);
            // Wait until the client confirms MaxConcurrentStreams setting took into effect.
            Task settingAckReceived = connection.SettingAckWaiter;
            while (true)
            {
                Task handleRequestTask = HandleAllPendingRequests(connection, expectedWarmUpTasks);
                await Task.WhenAll(warmUpTask, handleRequestTask).WaitAsync(TestHelper.PassingTestTimeout * 2).ConfigureAwait(false);
                Assert.True(warmUpTask.Result.IsSuccessStatusCode);
                warmUpTask.Result.Dispose();
                if (settingAckReceived.IsCompleted)
                {
                    break;
                }

                warmUpTask = client.GetAsync(server.Address);
            }
            return connection;
        }

        private static void AcquireAllStreamSlots(Http2LoopbackServer server, HttpClient client, List<Task<HttpResponseMessage>> sendTasks, uint maxConcurrentStreams)
        {
            for (int i = 0; i < maxConcurrentStreams; i++)
            {
                sendTasks.Add(client.GetAsync(server.Address));
            }
        }

        private static async Task<Http2LoopbackConnection> GetConnection(Http2LoopbackServer server, uint maxConcurrentStreams, int readTimeout) =>
            await server.EstablishConnectionAsync(TimeSpan.FromSeconds(readTimeout), TimeSpan.FromSeconds(10), new SettingsEntry { SettingId = SettingId.MaxConcurrentStreams, Value = maxConcurrentStreams }).ConfigureAwait(false);

        private async Task<(int Count, int LastStreamId)> HandleAllPendingRequests(Http2LoopbackConnection connection, int totalRequestCount)
        {
            int lastStreamId = -1;
            for (int i = 0; i < totalRequestCount; i++)
            {
                try
                {
                    // Exact number of requests sent over the given connection is unknown,
                    // so we keep reading headers and sending response while there are available requests.
                    (int streamId, _) = await connection.ReadAndParseRequestHeaderAsync().ConfigureAwait(false);
                    await connection.SendDefaultResponseAsync(streamId).ConfigureAwait(false);
                    lastStreamId = streamId;
                }
                catch (OperationCanceledException)
                {
                    return (i, lastStreamId);
                }
            }

            return (totalRequestCount, lastStreamId);
        }

        private async Task<List<int>> AcceptRequests(Http2LoopbackConnection connection, int maxRequests = int.MaxValue)
        {
            List<int> streamIds = new List<int>();
            for (int i = 0; i < maxRequests; i++)
            {
                try
                {
                    (int streamId, _) = await connection.ReadAndParseRequestHeaderAsync().ConfigureAwait(false);
                    streamIds.Add(streamId);
                }
                catch (OperationCanceledException)
                {
                    return streamIds;
                }
            }

            return streamIds;
        }

        private async Task<int> SendResponses(Http2LoopbackConnection connection, IEnumerable<int> streamIds)
        {
            int count = 0;
            foreach (int streamId in streamIds)
            {
                count++;
                await connection.SendDefaultResponseAsync(streamId).ConfigureAwait(false);
            }

            return count;
        }
    }

    public abstract class SocketsHttpHandlerTest_ConnectCallback : HttpClientHandlerTestBase
    {
        public SocketsHttpHandlerTest_ConnectCallback(ITestOutputHelper output) : base(output) { }

        [Theory]
        [InlineData(false, false)]
        [InlineData(false, true)]
        [InlineData(true, false)]
        [InlineData(true, true)]
        public async Task ConnectCallback_ContextHasCorrectProperties_Success(bool syncRequest, bool syncCallback)
        {
            if (syncRequest && UseVersion > HttpVersion.Version11)
            {
                // Sync requests are only supported on 1.x
                return;
            }

            await LoopbackServerFactory.CreateClientAndServerAsync(
                async uri =>
                {
                    HttpRequestMessage requestMessage = new HttpRequestMessage(HttpMethod.Get, uri);
                    requestMessage.Version = UseVersion;
                    requestMessage.VersionPolicy = HttpVersionPolicy.RequestVersionExact;

                    using HttpClientHandler handler = CreateHttpClientHandler();
                    handler.ServerCertificateCustomValidationCallback = TestHelper.AllowAllCertificates;
                    var socketsHandler = (SocketsHttpHandler)GetUnderlyingSocketsHttpHandler(handler);
                    socketsHandler.ConnectCallback = async (context, token) =>
                    {
                        Assert.Equal(uri.Host, context.DnsEndPoint.Host);
                        Assert.Equal(uri.Port, context.DnsEndPoint.Port);
                        Assert.Equal(requestMessage, context.InitialRequestMessage);

                        var s = new Socket(AddressFamily.InterNetwork, SocketType.Stream, ProtocolType.Tcp);
                        if (syncCallback)
                        {
                            s.Connect(context.DnsEndPoint);
                        }
                        else
                        {
                            await s.ConnectAsync(context.DnsEndPoint, token);
                            await Task.Delay(1); // to increase the chances of the whole operation completing asynchronously, without consuming too much additional time
                        }
                        return new NetworkStream(s, ownsSocket: true);
                    };

                    using HttpClient client = CreateHttpClient(handler);

                    HttpResponseMessage response = await (syncRequest ?
                        Task.Run(() => client.Send(requestMessage)) :
                        client.SendAsync(requestMessage));
                    Assert.Equal("foo", await response.Content.ReadAsStringAsync());
                },
                async server =>
                {
                    await server.AcceptConnectionSendResponseAndCloseAsync(content: "foo");
                });
        }

        [Theory]
        [InlineData(true)]
        [InlineData(false)]
        public async Task ConnectCallback_BindLocalAddress_Success(bool useSsl)
        {
            GenericLoopbackOptions options = new GenericLoopbackOptions() { UseSsl = useSsl };

            await LoopbackServerFactory.CreateClientAndServerAsync(
                async uri =>
                {
                    using HttpClientHandler handler = CreateHttpClientHandler();
                    handler.ServerCertificateCustomValidationCallback = TestHelper.AllowAllCertificates;
                    var socketsHandler = (SocketsHttpHandler)GetUnderlyingSocketsHttpHandler(handler);
                    socketsHandler.ConnectCallback = async (context, token) =>
                    {
                        Socket s = new Socket(AddressFamily.InterNetwork, SocketType.Stream, ProtocolType.Tcp);
                        s.Bind(new IPEndPoint(IPAddress.Loopback, 0));
                        await s.ConnectAsync(context.DnsEndPoint, token);
                        s.NoDelay = true;
                        return new NetworkStream(s, ownsSocket: true);
                    };

                    using HttpClient client = CreateHttpClient(handler);
                    client.DefaultVersionPolicy = HttpVersionPolicy.RequestVersionExact;

                    string response = await client.GetStringAsync(uri);
                    Assert.Equal("foo", response);
                },
                async server =>
                {
                    await server.AcceptConnectionSendResponseAndCloseAsync(content: "foo");
                }, options: options);
        }

        [Theory]
        [InlineData(true)]
        [InlineData(false)]
        public async Task ConnectCallback_UseMemoryBuffer_Success(bool useSsl)
        {
            (Stream clientStream, Stream serverStream) = ConnectedStreams.CreateBidirectional();

            GenericLoopbackOptions options = new GenericLoopbackOptions() { UseSsl = useSsl };

            Task serverTask = Task.Run(async () =>
            {
                using GenericLoopbackConnection loopbackConnection = await LoopbackServerFactory.CreateConnectionAsync(socket: null, serverStream, options);
                await loopbackConnection.InitializeConnectionAsync();

                HttpRequestData requestData = await loopbackConnection.ReadRequestDataAsync();
                await loopbackConnection.SendResponseAsync(content: "foo");

                Assert.Equal("/foo", requestData.Path);
            });

            Task clientTask = Task.Run(async () =>
            {
                using HttpClientHandler handler = CreateHttpClientHandler();
                handler.ServerCertificateCustomValidationCallback = TestHelper.AllowAllCertificates;
                var socketsHandler = (SocketsHttpHandler)GetUnderlyingSocketsHttpHandler(handler);
                socketsHandler.ConnectCallback = (context, token) => new ValueTask<Stream>(clientStream);

                using HttpClient client = CreateHttpClient(handler);
                client.DefaultVersionPolicy = HttpVersionPolicy.RequestVersionExact;

                string response = await client.GetStringAsync($"{(options.UseSsl ? "https" : "http")}://nowhere.invalid/foo");
                Assert.Equal("foo", response);
            });

            await new[] { serverTask, clientTask }.WhenAllOrAnyFailed(60_000);
        }

        [ConditionalTheory(nameof(PlatformSupportsUnixDomainSockets))]
        [ActiveIssue("https://github.com/dotnet/runtime/issues/44183", TestPlatforms.Windows)]
        [InlineData(true)]
        [InlineData(false)]
        public async Task ConnectCallback_UseUnixDomainSocket_Success(bool useSsl)
        {
            GenericLoopbackOptions options = new GenericLoopbackOptions() { UseSsl = useSsl };

            string guid = $"{Guid.NewGuid():N}";
            UnixDomainSocketEndPoint serverEP = new UnixDomainSocketEndPoint(Path.Combine(Path.GetTempPath(), guid));
            Socket listenSocket = new Socket(AddressFamily.Unix, SocketType.Stream, ProtocolType.Unspecified);
            listenSocket.Bind(serverEP);
            listenSocket.Listen();

            using HttpClientHandler handler = CreateHttpClientHandler();
            handler.ServerCertificateCustomValidationCallback = TestHelper.AllowAllCertificates;
            var socketsHandler = (SocketsHttpHandler)GetUnderlyingSocketsHttpHandler(handler);
            socketsHandler.ConnectCallback = async (context, token) =>
            {
                string hostname = context.DnsEndPoint.Host;
                UnixDomainSocketEndPoint clientEP = new UnixDomainSocketEndPoint(Path.Combine(Path.GetTempPath(), hostname));

                Socket clientSocket = new Socket(AddressFamily.Unix, SocketType.Stream, ProtocolType.Unspecified);
                await clientSocket.ConnectAsync(clientEP);

                return new NetworkStream(clientSocket, ownsSocket: true);
            };

            using (HttpClient client = CreateHttpClient(handler))
            {
                client.DefaultVersionPolicy = HttpVersionPolicy.RequestVersionExact;

                Task<string> clientTask = client.GetStringAsync($"{(options.UseSsl ? "https" : "http")}://{guid}/foo");

                Socket serverSocket = await listenSocket.AcceptAsync();
                using (GenericLoopbackConnection loopbackConnection = await LoopbackServerFactory.CreateConnectionAsync(socket: null, new NetworkStream(serverSocket, ownsSocket: true), options))
                {
                    await loopbackConnection.InitializeConnectionAsync();

                    HttpRequestData requestData = await loopbackConnection.ReadRequestDataAsync();
                    Assert.Equal("/foo", requestData.Path);

                    await loopbackConnection.SendResponseAsync(content: "foo");

                    string response = await clientTask;
                    Assert.Equal("foo", response);
                }
            }
        }

        [Theory]
        [InlineData(true)]
        [InlineData(false)]
        public async Task ConnectCallback_ConnectionPrefix_Success(bool useSsl)
        {
            GenericLoopbackOptions options = new GenericLoopbackOptions() { UseSsl = useSsl };

            byte[] RequestPrefix = Encoding.UTF8.GetBytes("request prefix\r\n");
            byte[] ResponsePrefix = Encoding.UTF8.GetBytes("response prefix\r\n");

            Socket listenSocket = new Socket(AddressFamily.InterNetwork, SocketType.Stream, ProtocolType.Tcp);
            listenSocket.Bind(new IPEndPoint(IPAddress.Loopback, 0));
            listenSocket.Listen();

            using HttpClientHandler handler = CreateHttpClientHandler();
            handler.ServerCertificateCustomValidationCallback = TestHelper.AllowAllCertificates;
            var socketsHandler = (SocketsHttpHandler)GetUnderlyingSocketsHttpHandler(handler);
            socketsHandler.ConnectCallback = async (context, token) =>
            {
                Socket clientSocket = new Socket(AddressFamily.InterNetwork, SocketType.Stream, ProtocolType.Tcp);
                await clientSocket.ConnectAsync(listenSocket.LocalEndPoint);

                Stream clientStream = new NetworkStream(clientSocket, ownsSocket: true);

                await clientStream.WriteAsync(RequestPrefix);

                byte[] buffer = new byte[ResponsePrefix.Length];
                await clientStream.ReadAsync(buffer);
                Assert.True(buffer.SequenceEqual(ResponsePrefix));

                return clientStream;
            };

            using HttpClient client = CreateHttpClient(handler);
            client.DefaultVersionPolicy = HttpVersionPolicy.RequestVersionExact;

            Task<string> clientTask = client.GetStringAsync($"{(options.UseSsl ? "https" : "http")}://nowhere.invalid/foo");

            Socket serverSocket = await listenSocket.AcceptAsync();
            Stream serverStream = new NetworkStream(serverSocket, ownsSocket: true);

            byte[] buffer = new byte[RequestPrefix.Length];
            await serverStream.ReadAsync(buffer);
            Assert.True(buffer.SequenceEqual(RequestPrefix));

            await serverStream.WriteAsync(ResponsePrefix);

            using GenericLoopbackConnection loopbackConnection = await LoopbackServerFactory.CreateConnectionAsync(socket: null, serverStream, options);
            await loopbackConnection.InitializeConnectionAsync();

            HttpRequestData requestData = await loopbackConnection.ReadRequestDataAsync();
            Assert.Equal("/foo", requestData.Path);

            await loopbackConnection.SendResponseAsync(content: "foo");

            string response = await clientTask;
            Assert.Equal("foo", response);
        }

        [Theory]
        [InlineData(true)]
        [InlineData(false)]
        public async Task ConnectCallback_StreamThrowsOnWrite_ExceptionAndStreamDisposed(bool useSsl)
        {
            const string ExceptionMessage = "THROWONWRITE";

            bool disposeCalled = false;

            using HttpClientHandler handler = CreateHttpClientHandler();
            handler.ServerCertificateCustomValidationCallback = TestHelper.AllowAllCertificates;
            var socketsHandler = (SocketsHttpHandler)GetUnderlyingSocketsHttpHandler(handler);
            socketsHandler.ConnectCallback = (context, token) =>
            {
                var throwOnWriteStream = new DelegateDelegatingStream(Stream.Null);
                throwOnWriteStream.WriteAsyncMemoryFunc = (buffer, token) => ValueTask.FromException(new IOException(ExceptionMessage));
                throwOnWriteStream.DisposeFunc = (_) => { disposeCalled = true; };
                throwOnWriteStream.DisposeAsyncFunc = () => { disposeCalled = true; return default; };
                return ValueTask.FromResult<Stream>(throwOnWriteStream);
            };

            using HttpClient client = CreateHttpClient(handler);
            client.DefaultVersionPolicy = HttpVersionPolicy.RequestVersionExact;

            HttpRequestException hre = await Assert.ThrowsAnyAsync<HttpRequestException>(async () => await client.GetStringAsync($"{(useSsl ? "https" : "http")}://nowhere.invalid/foo"));

            Debug.Assert(disposeCalled);
        }

        [Theory]
        [InlineData(true)]
        [InlineData(false)]
        public async Task ConnectCallback_ExceptionDuringCallback_ThrowsHttpRequestExceptionWithInnerException(bool useSsl)
        {
            Exception e = new Exception("hello!");

            using HttpClientHandler handler = CreateHttpClientHandler();
            handler.ServerCertificateCustomValidationCallback = TestHelper.AllowAllCertificates;
            var socketsHandler = (SocketsHttpHandler)GetUnderlyingSocketsHttpHandler(handler);
            socketsHandler.ConnectCallback = (context, token) =>
            {
                throw e;
            };

            using HttpClient client = CreateHttpClient(handler);
            client.DefaultVersionPolicy = HttpVersionPolicy.RequestVersionExact;

            HttpRequestException hre = await Assert.ThrowsAnyAsync<HttpRequestException>(async () => await client.GetAsync($"{(useSsl ? "https" : "http")}://nowhere.invalid/foo"));
            Assert.Equal(e, hre.InnerException);
        }

        [Theory]
        [InlineData(true)]
        [InlineData(false)]
        public async Task ConnectCallback_ReturnsNull_ThrowsHttpRequestException(bool useSsl)
        {
            using HttpClientHandler handler = CreateHttpClientHandler();
            handler.ServerCertificateCustomValidationCallback = TestHelper.AllowAllCertificates;
            var socketsHandler = (SocketsHttpHandler)GetUnderlyingSocketsHttpHandler(handler);
            socketsHandler.ConnectCallback = (context, token) =>
            {
                return ValueTask.FromResult<Stream>(null);
            };

            using HttpClient client = CreateHttpClient(handler);
            client.DefaultVersionPolicy = HttpVersionPolicy.RequestVersionExact;

            HttpRequestException hre = await Assert.ThrowsAnyAsync<HttpRequestException>(async () => await client.GetAsync($"{(useSsl ? "https" : "http")}://nowhere.invalid/foo"));
        }

        private static bool PlatformSupportsUnixDomainSockets => Socket.OSSupportsUnixDomainSockets;
   }

    // System.Net.Sockets is not supported on this platform
    [ConditionalClass(typeof(PlatformDetection), nameof(PlatformDetection.IsNotBrowser))]
    public sealed class SocketsHttpHandlerTest_ConnectCallback_Http11 : SocketsHttpHandlerTest_ConnectCallback
    {
        public SocketsHttpHandlerTest_ConnectCallback_Http11(ITestOutputHelper output) : base(output) { }
    }

    [ConditionalClass(typeof(PlatformDetection), nameof(PlatformDetection.SupportsAlpn))]
    public sealed class SocketsHttpHandlerTest_ConnectCallback_Http2 : SocketsHttpHandlerTest_ConnectCallback
    {
        public SocketsHttpHandlerTest_ConnectCallback_Http2(ITestOutputHelper output) : base(output) { }
        protected override Version UseVersion => HttpVersion.Version20;
    }

    public abstract class SocketsHttpHandlerTest_PlaintextStreamFilter : HttpClientHandlerTestBase
    {
        public SocketsHttpHandlerTest_PlaintextStreamFilter(ITestOutputHelper output) : base(output) { }

        public static IEnumerable<object[]> PlaintextStreamFilter_ContextHasCorrectProperties_Success_MemberData() =>
            from useSsl in new[] { false, true }
            from syncRequest in new[] { false, true }
            from syncCallback in new[] { false, true }
            select new object[] { useSsl, syncRequest, syncCallback };

        [Theory]
        [MemberData(nameof(PlaintextStreamFilter_ContextHasCorrectProperties_Success_MemberData))]
        public async Task PlaintextStreamFilter_ContextHasCorrectProperties_Success(bool useSsl, bool syncRequest, bool syncCallback)
        {
            if (syncRequest && UseVersion > HttpVersion.Version11)
            {
                // Sync requests are only supported on 1.x
                return;
            }

            GenericLoopbackOptions options = new GenericLoopbackOptions() { UseSsl = useSsl };
            await LoopbackServerFactory.CreateClientAndServerAsync(
                async uri =>
                {
                    HttpRequestMessage requestMessage = new HttpRequestMessage(HttpMethod.Get, uri);
                    requestMessage.Version = UseVersion;
                    requestMessage.VersionPolicy = HttpVersionPolicy.RequestVersionExact;

                    using HttpClientHandler handler = CreateHttpClientHandler();
                    handler.ServerCertificateCustomValidationCallback = TestHelper.AllowAllCertificates;
                    var socketsHandler = (SocketsHttpHandler)GetUnderlyingSocketsHttpHandler(handler);
                    socketsHandler.PlaintextStreamFilter = async (context, token) =>
                    {
                        Assert.Equal(UseVersion, context.NegotiatedHttpVersion);
                        Assert.Equal(requestMessage, context.InitialRequestMessage);

                        if (!syncCallback)
                        {
                            await Task.Delay(1); // to increase the chances of the whole operation completing asynchronously, without consuming too much additional time
                        }

                        return context.PlaintextStream;
                    };

                    using HttpClient client = CreateHttpClient(handler);

                    HttpResponseMessage response = await (syncRequest ?
                        Task.Run(() => client.Send(requestMessage)) :
                        client.SendAsync(requestMessage));
                    Assert.Equal("foo", await response.Content.ReadAsStringAsync());
                },
                async server =>
                {
                    await server.AcceptConnectionSendResponseAndCloseAsync(content: "foo");
                }, options: options);
        }

        [Theory]
        [InlineData(true)]
        [InlineData(false)]
        public async Task PlaintextStreamFilter_SimpleDelegatingStream_Success(bool useSsl)
        {
            GenericLoopbackOptions options = new GenericLoopbackOptions() { UseSsl = useSsl };
            await LoopbackServerFactory.CreateClientAndServerAsync(
                async uri =>
                {
                    using HttpClientHandler handler = CreateHttpClientHandler();
                    handler.ServerCertificateCustomValidationCallback = TestHelper.AllowAllCertificates;
                    var socketsHandler = (SocketsHttpHandler)GetUnderlyingSocketsHttpHandler(handler);
                    socketsHandler.PlaintextStreamFilter = (context, token) =>
                    {
                        Assert.Equal(UseVersion, context.NegotiatedHttpVersion);

                        DelegateStream newStream = new DelegateStream(
                            canReadFunc: () => true,
                            canWriteFunc: () => true,
                            readAsyncFunc: context.PlaintextStream.ReadAsync,
                            writeAsyncFunc: context.PlaintextStream.WriteAsync,
                            disposeFunc: (disposing) => { if (disposing) { context.PlaintextStream.Dispose(); } });

                        return ValueTask.FromResult<Stream>(newStream);
                    };

                    using HttpClient client = CreateHttpClient(handler);
                    client.DefaultVersionPolicy = HttpVersionPolicy.RequestVersionExact;

                    using HttpResponseMessage response = await client.GetAsync(uri);
                    Assert.Equal("foo", await response.Content.ReadAsStringAsync());
                },
                async server =>
                {
                    await server.AcceptConnectionSendResponseAndCloseAsync(content: "foo");
                }, options: options);
        }

        [Theory]
        [InlineData(true)]
        [InlineData(false)]
        public async Task PlaintextStreamFilter_ConnectionPrefix_Success(bool useSsl)
        {
            byte[] RequestPrefix = Encoding.UTF8.GetBytes("request prefix\r\n");
            byte[] ResponsePrefix = Encoding.UTF8.GetBytes("response prefix\r\n");

            using var listenSocket = new Socket(AddressFamily.InterNetwork, SocketType.Stream, ProtocolType.Tcp);
            listenSocket.Bind(new IPEndPoint(IPAddress.Loopback, 0));
            listenSocket.Listen();

            Task clientTask = Task.Run(async () =>
            {
                using HttpClientHandler handler = CreateHttpClientHandler();
                handler.ServerCertificateCustomValidationCallback = TestHelper.AllowAllCertificates;
                var socketsHandler = (SocketsHttpHandler)GetUnderlyingSocketsHttpHandler(handler);
                socketsHandler.PlaintextStreamFilter = async (context, token) =>
                {
                    await context.PlaintextStream.WriteAsync(RequestPrefix);

                    byte[] buffer = new byte[ResponsePrefix.Length];
                    await context.PlaintextStream.ReadAsync(buffer);
                    Assert.True(buffer.SequenceEqual(ResponsePrefix));

                    return context.PlaintextStream;
                };

                using HttpClient client = CreateHttpClient(handler);
                client.DefaultVersionPolicy = HttpVersionPolicy.RequestVersionExact;

                string response = await client.GetStringAsync($"{(useSsl ? "https" : "http")}://{listenSocket.LocalEndPoint}/foo");
                Assert.Equal("foo", response);
            });

            Task serverTask = Task.Run(async () =>
            {
                Socket serverSocket = await listenSocket.AcceptAsync();
                Stream serverStream = new NetworkStream(serverSocket, ownsSocket: true);

                if (useSsl)
                {
                    var sslStream = new SslStream(serverStream, false, delegate { return true; });

                    using (X509Certificate2 cert = System.Net.Test.Common.Configuration.Certificates.GetServerCertificate())
                    {
                        SslServerAuthenticationOptions options = new SslServerAuthenticationOptions();

                        options.EnabledSslProtocols = SslProtocols.Tls12;

                        var protocols = new List<SslApplicationProtocol>();
                        protocols.Add(SslApplicationProtocol.Http2);
                        options.ApplicationProtocols = protocols;

                        options.ServerCertificate = cert;

                        await sslStream.AuthenticateAsServerAsync(options, CancellationToken.None).ConfigureAwait(false);
                    }

                    serverStream = sslStream;
                }

                byte[] buffer = new byte[RequestPrefix.Length];
                await serverStream.ReadAsync(buffer);
                Assert.True(buffer.SequenceEqual(RequestPrefix));

                await serverStream.WriteAsync(ResponsePrefix);

                using GenericLoopbackConnection loopbackConnection = await LoopbackServerFactory.CreateConnectionAsync(socket: null, serverStream, new GenericLoopbackOptions() { UseSsl = false });
                await loopbackConnection.InitializeConnectionAsync();

                HttpRequestData requestData = await loopbackConnection.ReadRequestDataAsync();
                Assert.Equal("/foo", requestData.Path);

                await loopbackConnection.SendResponseAsync(content: "foo");
            });

            await new Task[] { clientTask, serverTask }.WhenAllOrAnyFailed();
        }

        [Theory]
        [InlineData(true)]
        [InlineData(false)]
        public async Task PlaintextStreamFilter_ExceptionDuringCallback_ThrowsHttpRequestExceptionWithInnerException(bool useSsl)
        {
            Exception e = new Exception("hello!");

            GenericLoopbackOptions options = new GenericLoopbackOptions() { UseSsl = useSsl };
            await LoopbackServerFactory.CreateClientAndServerAsync(
                async uri =>
                {
                    HttpRequestMessage requestMessage = new HttpRequestMessage(HttpMethod.Get, uri);
                    requestMessage.Version = UseVersion;
                    requestMessage.VersionPolicy = HttpVersionPolicy.RequestVersionExact;

                    using HttpClientHandler handler = CreateHttpClientHandler();
                    handler.ServerCertificateCustomValidationCallback = TestHelper.AllowAllCertificates;
                    var socketsHandler = (SocketsHttpHandler)GetUnderlyingSocketsHttpHandler(handler);
                    socketsHandler.PlaintextStreamFilter = (context, token) =>
                    {
                        throw e;
                    };

                    using HttpClient client = CreateHttpClient(handler);

                    HttpRequestException hre = await Assert.ThrowsAnyAsync<HttpRequestException>(async () => await client.SendAsync(requestMessage));
                    Assert.Equal(e, hre.InnerException);
                },
                async server =>
                {
                    try
                    {
                        await server.AcceptConnectionSendResponseAndCloseAsync(content: "foo");
                    }
                    catch { }
                }, options: options);
        }

        [Theory]
        [InlineData(true)]
        [InlineData(false)]
        public async Task PlaintextStreamFilter_ReturnsNull_ThrowsHttpRequestException(bool useSsl)
        {
            GenericLoopbackOptions options = new GenericLoopbackOptions() { UseSsl = useSsl };
            await LoopbackServerFactory.CreateClientAndServerAsync(
                async uri =>
                {
                    HttpRequestMessage requestMessage = new HttpRequestMessage(HttpMethod.Get, uri);
                    requestMessage.Version = UseVersion;
                    requestMessage.VersionPolicy = HttpVersionPolicy.RequestVersionExact;

                    using HttpClientHandler handler = CreateHttpClientHandler();
                    handler.ServerCertificateCustomValidationCallback = TestHelper.AllowAllCertificates;
                    var socketsHandler = (SocketsHttpHandler)GetUnderlyingSocketsHttpHandler(handler);
                    socketsHandler.PlaintextStreamFilter = (context, token) =>
                    {
                        return ValueTask.FromResult<Stream>(null);
                    };

                    using HttpClient client = CreateHttpClient(handler);

                    HttpRequestException hre = await Assert.ThrowsAnyAsync<HttpRequestException>(async () => await client.SendAsync(requestMessage));
                },
                async server =>
                {
                    try
                    {
                        await server.AcceptConnectionSendResponseAndCloseAsync(content: "foo");
                    }
                    catch { }
                }, options: options);
        }
    }

    [ConditionalClass(typeof(PlatformDetection), nameof(PlatformDetection.IsNotBrowser))]
    public sealed class SocketsHttpHandlerTest_PlaintextStreamFilter_Http11 : SocketsHttpHandlerTest_PlaintextStreamFilter
    {
        public SocketsHttpHandlerTest_PlaintextStreamFilter_Http11(ITestOutputHelper output) : base(output) { }

        [Theory]
        [InlineData(true)]
        [InlineData(false)]
        public async Task PlaintextStreamFilter_CustomStream_Success(bool useSsl)
        {
            GenericLoopbackOptions options = new GenericLoopbackOptions() { UseSsl = useSsl };
            await LoopbackServerFactory.CreateClientAndServerAsync(
                async uri =>
                {
                    using HttpClientHandler handler = CreateHttpClientHandler();
                    handler.ServerCertificateCustomValidationCallback = TestHelper.AllowAllCertificates;
                    var socketsHandler = (SocketsHttpHandler)GetUnderlyingSocketsHttpHandler(handler);
                    socketsHandler.PlaintextStreamFilter = (context, token) =>
                    {
                        Assert.Equal(UseVersion, context.NegotiatedHttpVersion);

                        context.PlaintextStream.Dispose();

                        MemoryStream memoryStream = new MemoryStream();
                        memoryStream.Write(Encoding.UTF8.GetBytes("HTTP/1.1 200 OK\r\nContent-Length: 3\r\n\r\nfoo"));
                        memoryStream.Seek(0, SeekOrigin.Begin);

                        DelegateStream newStream = new DelegateStream(
                            canReadFunc: () => true,
                            canWriteFunc: () => true,
                            readAsyncFunc: (buffer, offset, length, cancellationToken) => memoryStream.ReadAsync(buffer, offset, length, cancellationToken),
                            writeAsyncFunc: (buffer, offset, length, cancellationToken) => Task.CompletedTask);

                        return ValueTask.FromResult<Stream>(newStream);
                    };

                    using HttpClient client = CreateHttpClient(handler);

                    HttpResponseMessage response = await client.GetAsync(uri);
                    Assert.Equal("foo", await response.Content.ReadAsStringAsync());
                },
                async server =>
                {
                    // Client intentionally disconnects. Ignore exception.
                    try
                    {
                        await server.AcceptConnectionSendResponseAndCloseAsync(content: "foo");
                    }
                    catch (IOException) { }
                }, options: options);
        }

        [Theory]
        [InlineData(false)]
        [InlineData(true)]
        public async Task PlaintextStreamFilter_Logging_Success(bool useSsl)
        {
            bool log = int.TryParse(Environment.GetEnvironmentVariable("DOTNET_TEST_SOCKETSHTTPHANDLERLOG"), out int value) && value == 1;

            GenericLoopbackOptions options = new GenericLoopbackOptions() { UseSsl = useSsl };
            await LoopbackServerFactory.CreateClientAndServerAsync(
                async uri =>
                {
                    string sendText = "";
                    string recvText = "";

                    using HttpClientHandler handler = CreateHttpClientHandler();
                    handler.ServerCertificateCustomValidationCallback = TestHelper.AllowAllCertificates;
                    var socketsHandler = (SocketsHttpHandler)GetUnderlyingSocketsHttpHandler(handler);
                    socketsHandler.PlaintextStreamFilter = (context, token) =>
                    {
                        Assert.Equal(HttpVersion.Version11, context.NegotiatedHttpVersion);

                        static void Log(ref string text, bool log, string prefix, Stream stream, ReadOnlySpan<char> hex, ReadOnlySpan<char> ascii)
                        {
                            if (log) Console.WriteLine($"[{prefix} {stream.GetHashCode():X8}] {hex.ToString().PadRight(71)}  {ascii.ToString()}");
                            text += ascii.ToString();
                        }

                        return ValueTask.FromResult<Stream>(new BytesLoggingStream(
                            context.PlaintextStream,
                            (stream, hex, ascii) => Log(ref sendText, log, "SEND", stream, hex, ascii),
                            (stream, hex, ascii) => Log(ref recvText, log, "RECV", stream, hex, ascii)));
                    };

                    using HttpClient client = CreateHttpClient(handler);
                    using HttpResponseMessage response = await client.GetAsync(uri);
                    Assert.Equal("hello", await response.Content.ReadAsStringAsync());

                    Assert.Contains("GET / HTTP/1.1", sendText);
                    Assert.Contains("Host: ", sendText);

                    Assert.Contains("HTTP/1.1 200 OK", recvText);
                    Assert.Contains("hello", recvText);
                },
                async server =>
                {
                    await server.AcceptConnectionSendResponseAndCloseAsync(content: "hello");
                }, options: options);
        }
    }

    [ConditionalClass(typeof(PlatformDetection), nameof(PlatformDetection.SupportsAlpn))]
    public sealed class SocketsHttpHandlerTest_PlaintextStreamFilter_Http2 : SocketsHttpHandlerTest_PlaintextStreamFilter
    {
        public SocketsHttpHandlerTest_PlaintextStreamFilter_Http2(ITestOutputHelper output) : base(output) { }
        protected override Version UseVersion => HttpVersion.Version20;
    }

    [ConditionalClass(typeof(PlatformDetection), nameof(PlatformDetection.SupportsAlpn))]
    public sealed class SocketsHttpHandlerTest_Cookies_Http2 : HttpClientHandlerTest_Cookies
    {
        public SocketsHttpHandlerTest_Cookies_Http2(ITestOutputHelper output) : base(output) { }
        protected override Version UseVersion => HttpVersion.Version20;
    }

    [ConditionalClass(typeof(PlatformDetection), nameof(PlatformDetection.SupportsAlpn))]
    public sealed class SocketsHttpHandlerTest_HttpClientHandlerTest_Http2 : HttpClientHandlerTest
    {
        public SocketsHttpHandlerTest_HttpClientHandlerTest_Http2(ITestOutputHelper output) : base(output) { }
        protected override Version UseVersion => HttpVersion.Version20;
    }

    public sealed class SocketsHttpHandlerTest_HttpClientHandlerTest_Headers_Http11 : HttpClientHandlerTest_Headers
    {
        public SocketsHttpHandlerTest_HttpClientHandlerTest_Headers_Http11(ITestOutputHelper output) : base(output) { }
    }

    [ConditionalClass(typeof(PlatformDetection), nameof(PlatformDetection.SupportsAlpn))]
    public sealed class SocketsHttpHandlerTest_HttpClientHandlerTest_Headers_Http2 : HttpClientHandlerTest_Headers
    {
        public SocketsHttpHandlerTest_HttpClientHandlerTest_Headers_Http2(ITestOutputHelper output) : base(output) { }
        protected override Version UseVersion => HttpVersion.Version20;
    }

    [ConditionalClass(typeof(PlatformDetection), nameof(PlatformDetection.SupportsAlpn))]
    public sealed class SocketsHttpHandler_HttpClientHandler_Cancellation_Test_Http2 : SocketsHttpHandler_Cancellation_Test
    {
        public SocketsHttpHandler_HttpClientHandler_Cancellation_Test_Http2(ITestOutputHelper output) : base(output) { }
        protected override Version UseVersion => HttpVersion.Version20;
    }

    [ConditionalClass(typeof(HttpClientHandlerTestBase), nameof(IsMsQuicSupported))]
    public sealed class SocketsHttpHandlerTest_Http3_MsQuic : HttpClientHandlerTest_Http3
    {
        public SocketsHttpHandlerTest_Http3_MsQuic(ITestOutputHelper output) : base(output) { }
        protected override QuicImplementationProvider UseQuicImplementationProvider => QuicImplementationProviders.MsQuic;
    }

    [ConditionalClass(typeof(HttpClientHandlerTestBase), nameof(IsMockQuicSupported))]
    public sealed class SocketsHttpHandlerTest_Http3_Mock : HttpClientHandlerTest_Http3
    {
        public SocketsHttpHandlerTest_Http3_Mock(ITestOutputHelper output) : base(output) { }
        protected override QuicImplementationProvider UseQuicImplementationProvider => QuicImplementationProviders.Mock;
    }

    [ConditionalClass(typeof(HttpClientHandlerTestBase), nameof(IsMsQuicSupported))]
    public sealed class SocketsHttpHandlerTest_HttpClientHandlerTest_Http3_MsQuic : HttpClientHandlerTest
    {
        public SocketsHttpHandlerTest_HttpClientHandlerTest_Http3_MsQuic(ITestOutputHelper output) : base(output) { }
        protected override Version UseVersion => HttpVersion.Version30;
        protected override QuicImplementationProvider UseQuicImplementationProvider => QuicImplementationProviders.MsQuic;
    }

    [ConditionalClass(typeof(HttpClientHandlerTestBase), nameof(IsMockQuicSupported))]
    public sealed class SocketsHttpHandlerTest_HttpClientHandlerTest_Http3_Mock : HttpClientHandlerTest
    {
        public SocketsHttpHandlerTest_HttpClientHandlerTest_Http3_Mock(ITestOutputHelper output) : base(output) { }
        protected override Version UseVersion => HttpVersion.Version30;
        protected override QuicImplementationProvider UseQuicImplementationProvider => QuicImplementationProviders.Mock;
    }

    // TODO: Many Cookie tests are failing for HTTP3.
    [ActiveIssue("https://github.com/dotnet/runtime/issues/53093")]
    [ConditionalClass(typeof(HttpClientHandlerTestBase), nameof(IsMsQuicSupported))]
    public sealed class SocketsHttpHandlerTest_Cookies_Http3_MsQuic : HttpClientHandlerTest_Cookies
    {
        public SocketsHttpHandlerTest_Cookies_Http3_MsQuic(ITestOutputHelper output) : base(output) { }
        protected override Version UseVersion => HttpVersion.Version30;
        protected override QuicImplementationProvider UseQuicImplementationProvider => QuicImplementationProviders.MsQuic;
    }

    [ActiveIssue("https://github.com/dotnet/runtime/issues/53093")]
    [ConditionalClass(typeof(HttpClientHandlerTestBase), nameof(IsMockQuicSupported))]
    public sealed class SocketsHttpHandlerTest_Cookies_Http3_Mock : HttpClientHandlerTest_Cookies
    {
        public SocketsHttpHandlerTest_Cookies_Http3_Mock(ITestOutputHelper output) : base(output) { }
        protected override Version UseVersion => HttpVersion.Version30;
        protected override QuicImplementationProvider UseQuicImplementationProvider => QuicImplementationProviders.Mock;
    }

    [ConditionalClass(typeof(HttpClientHandlerTestBase), nameof(IsMsQuicSupported))]
    public sealed class SocketsHttpHandlerTest_HttpClientHandlerTest_Headers_Http3_MsQuic : HttpClientHandlerTest_Headers
    {
        public SocketsHttpHandlerTest_HttpClientHandlerTest_Headers_Http3_MsQuic(ITestOutputHelper output) : base(output) { }
        protected override Version UseVersion => HttpVersion.Version30;
        protected override QuicImplementationProvider UseQuicImplementationProvider => QuicImplementationProviders.MsQuic;
    }

    [ConditionalClass(typeof(HttpClientHandlerTestBase), nameof(IsMockQuicSupported))]
    public sealed class SocketsHttpHandlerTest_HttpClientHandlerTest_Headers_Http3_Mock : HttpClientHandlerTest_Headers
    {
        public SocketsHttpHandlerTest_HttpClientHandlerTest_Headers_Http3_Mock(ITestOutputHelper output) : base(output) { }
        protected override Version UseVersion => HttpVersion.Version30;
        protected override QuicImplementationProvider UseQuicImplementationProvider => QuicImplementationProviders.Mock;
    }

    // TODO: Many cancellation tests are failing for HTTP3.
    [ActiveIssue("https://github.com/dotnet/runtime/issues/53093")]
    [ConditionalClass(typeof(HttpClientHandlerTestBase), nameof(IsMsQuicSupported))]
    public sealed class SocketsHttpHandler_HttpClientHandler_Cancellation_Test_Http3_MsQuic : SocketsHttpHandler_Cancellation_Test
    {
        public SocketsHttpHandler_HttpClientHandler_Cancellation_Test_Http3_MsQuic(ITestOutputHelper output) : base(output) { }
        protected override Version UseVersion => HttpVersion.Version30;
        protected override QuicImplementationProvider UseQuicImplementationProvider => QuicImplementationProviders.MsQuic;
    }

    [ActiveIssue("https://github.com/dotnet/runtime/issues/53093")]
<<<<<<< HEAD
    [ConditionalClass(typeof(HttpClientHandlerTestBase), nameof(IsMockQuicSupported))]
    public sealed class SocketsHttpHandler_HttpClientHandler_Cancellation_Test_Http3_Mock : HttpClientHandler_Cancellation_Test
=======
    [ConditionalClass(typeof(HttpClientHandlerTestBase), nameof(IsMsQuicSupported))]
    public sealed class SocketsHttpHandler_HttpClientHandler_Cancellation_Test_Http3_Mock : SocketsHttpHandler_Cancellation_Test
>>>>>>> c2f559cf
    {
        public SocketsHttpHandler_HttpClientHandler_Cancellation_Test_Http3_Mock(ITestOutputHelper output) : base(output) { }
        protected override Version UseVersion => HttpVersion.Version30;
        protected override QuicImplementationProvider UseQuicImplementationProvider => QuicImplementationProviders.Mock;
    }

    [ConditionalClass(typeof(HttpClientHandlerTestBase), nameof(IsMsQuicSupported))]
    public sealed class SocketsHttpHandler_HttpClientHandler_AltSvc_Test_Http3_MsQuic : HttpClientHandler_AltSvc_Test
    {
        public SocketsHttpHandler_HttpClientHandler_AltSvc_Test_Http3_MsQuic(ITestOutputHelper output) : base(output) { }
        protected override Version UseVersion => HttpVersion.Version30;
        protected override QuicImplementationProvider UseQuicImplementationProvider => QuicImplementationProviders.MsQuic;
    }

    [ConditionalClass(typeof(HttpClientHandlerTestBase), nameof(IsMockQuicSupported))]
    public sealed class SocketsHttpHandler_HttpClientHandler_AltSvc_Test_Http3_Mock : HttpClientHandler_AltSvc_Test
    {
        public SocketsHttpHandler_HttpClientHandler_AltSvc_Test_Http3_Mock(ITestOutputHelper output) : base(output) { }
        protected override Version UseVersion => HttpVersion.Version30;
        protected override QuicImplementationProvider UseQuicImplementationProvider => QuicImplementationProviders.Mock;
    }

    [ConditionalClass(typeof(HttpClientHandlerTestBase), nameof(IsMsQuicSupported))]
    public sealed class SocketsHttpHandler_HttpClientHandler_Finalization_Http3_MsQuic : HttpClientHandler_Finalization_Test
    {
        public SocketsHttpHandler_HttpClientHandler_Finalization_Http3_MsQuic(ITestOutputHelper output) : base(output) { }
        protected override Version UseVersion => HttpVersion.Version30;
        protected override QuicImplementationProvider UseQuicImplementationProvider => QuicImplementationProviders.MsQuic;
    }

    [ConditionalClass(typeof(HttpClientHandlerTestBase), nameof(IsMockQuicSupported))]
    public sealed class SocketsHttpHandler_HttpClientHandler_Finalization_Http3_Mock : HttpClientHandler_Finalization_Test
    {
        public SocketsHttpHandler_HttpClientHandler_Finalization_Http3_Mock(ITestOutputHelper output) : base(output) { }
        protected override Version UseVersion => HttpVersion.Version30;
        protected override QuicImplementationProvider UseQuicImplementationProvider => QuicImplementationProviders.Mock;
    }
}<|MERGE_RESOLUTION|>--- conflicted
+++ resolved
@@ -3152,13 +3152,8 @@
     }
 
     [ActiveIssue("https://github.com/dotnet/runtime/issues/53093")]
-<<<<<<< HEAD
     [ConditionalClass(typeof(HttpClientHandlerTestBase), nameof(IsMockQuicSupported))]
-    public sealed class SocketsHttpHandler_HttpClientHandler_Cancellation_Test_Http3_Mock : HttpClientHandler_Cancellation_Test
-=======
-    [ConditionalClass(typeof(HttpClientHandlerTestBase), nameof(IsMsQuicSupported))]
     public sealed class SocketsHttpHandler_HttpClientHandler_Cancellation_Test_Http3_Mock : SocketsHttpHandler_Cancellation_Test
->>>>>>> c2f559cf
     {
         public SocketsHttpHandler_HttpClientHandler_Cancellation_Test_Http3_Mock(ITestOutputHelper output) : base(output) { }
         protected override Version UseVersion => HttpVersion.Version30;
