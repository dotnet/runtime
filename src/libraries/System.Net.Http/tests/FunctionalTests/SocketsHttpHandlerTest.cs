// Licensed to the .NET Foundation under one or more agreements.
// The .NET Foundation licenses this file to you under the MIT license.

using System.Collections.Generic;
using System.Diagnostics;
using System.IO;
using System.Linq;
using System.Net.Quic;
using System.Net.Quic.Implementations;
using System.Net.Security;
using System.Net.Sockets;
using System.Net.Test.Common;
using System.Runtime.CompilerServices;
using System.Runtime.InteropServices;
using System.Security.Authentication;
using System.Security.Cryptography.X509Certificates;
using System.Text;
using System.Threading;
using System.Threading.Tasks;
using Microsoft.DotNet.RemoteExecutor;
using Xunit;
using Xunit.Abstractions;

namespace System.Net.Http.Functional.Tests
{
    [ConditionalClass(typeof(PlatformDetection), nameof(PlatformDetection.IsNotBrowser))]
    public sealed class SocketsHttpHandler_HttpClientHandler_Asynchrony_Test : HttpClientHandler_Asynchrony_Test
    {
        public SocketsHttpHandler_HttpClientHandler_Asynchrony_Test(ITestOutputHelper output) : base(output) { }

        [Fact]
        public async Task ExecutionContext_Suppressed_Success()
        {
            await LoopbackServerFactory.CreateClientAndServerAsync(
                uri => Task.Run(() =>
                {
                    using (ExecutionContext.SuppressFlow())
                    using (HttpClient client = CreateHttpClient())
                    {
                        client.GetStringAsync(uri).GetAwaiter().GetResult();
                    }
                }),
                async server =>
                {
                    await server.AcceptConnectionSendResponseAndCloseAsync();
                });
        }

        [OuterLoop("Relies on finalization")]
        [Fact]
        public async Task ExecutionContext_HttpConnectionLifetimeDoesntKeepContextAlive()
        {
            var clientCompleted = new TaskCompletionSource(TaskCreationOptions.RunContinuationsAsynchronously);
            await LoopbackServer.CreateClientAndServerAsync(async uri =>
            {
                try
                {
                    using (HttpClient client = CreateHttpClient())
                    {
                        (Task completedWhenFinalized, Task getRequest) = MakeHttpRequestWithTcsSetOnFinalizationInAsyncLocal(client, uri);
                        await getRequest;

                        for (int i = 0; i < 3; i++)
                        {
                            GC.Collect();
                            GC.WaitForPendingFinalizers();
                        }

                        await completedWhenFinalized.WaitAsync(TestHelper.PassingTestTimeout);
                    }
                }
                finally
                {
                    clientCompleted.SetResult();
                }
            }, async server =>
            {
                await server.AcceptConnectionAsync(async connection =>
                {
                    await connection.ReadRequestHeaderAndSendResponseAsync();
                    await clientCompleted.Task;
                });
            });
        }

        [MethodImpl(MethodImplOptions.NoInlining)] // avoid JIT extending lifetime of the finalizable object
        private static (Task completedOnFinalized, Task getRequest) MakeHttpRequestWithTcsSetOnFinalizationInAsyncLocal(HttpClient client, Uri uri)
        {
            var tcs = new TaskCompletionSource(TaskCreationOptions.RunContinuationsAsynchronously);

            // Put something in ExecutionContext, start the HTTP request, then undo the EC change.
            var al = new AsyncLocal<object>() { Value = new SetOnFinalized() { _completedWhenFinalized = tcs } };
            Task t = client.GetStringAsync(uri);
            al.Value = null;

            // Return a task that will complete when the SetOnFinalized is finalized,
            // as well as a task to wait on for the get request; for the get request,
            // we return a continuation to avoid any test-altering issues related to
            // the state machine holding onto stuff.
            t = t.ContinueWith(p => p.GetAwaiter().GetResult());
            return (tcs.Task, t);
        }

        private sealed class SetOnFinalized
        {
            internal TaskCompletionSource _completedWhenFinalized;
            ~SetOnFinalized() => _completedWhenFinalized.SetResult();
        }
    }

    [ConditionalClass(typeof(PlatformDetection), nameof(PlatformDetection.IsNotBrowser))]
    public sealed class SocketsHttpHandler_HttpProtocolTests : HttpProtocolTests
    {
        public SocketsHttpHandler_HttpProtocolTests(ITestOutputHelper output) : base(output) { }

        [Fact]
        public async Task DefaultRequestHeaders_SentUnparsed()
        {
            await LoopbackServer.CreateClientAndServerAsync(async uri =>
            {
                using (HttpClient client = CreateHttpClient())
                {
                    client.DefaultRequestHeaders.TryAddWithoutValidation("Accept-Language", "en-US,en;q=0.5"); // validation would add spaces
                    client.DefaultRequestHeaders.TryAddWithoutValidation("From", "invalidemail"); // would fail to parse if validated

                    var m = new HttpRequestMessage(HttpMethod.Get, uri) { Version = UseVersion };
                    (await client.SendAsync(TestAsync, m)).Dispose();
                }
            }, async server =>
            {
                List<string> headers = await server.AcceptConnectionSendResponseAndCloseAsync();
                Assert.Contains(headers, header => header.Contains("Accept-Language: en-US,en;q=0.5"));
                Assert.Contains(headers, header => header.Contains("From: invalidemail"));
            });
        }
    }

    [ConditionalClass(typeof(PlatformDetection), nameof(PlatformDetection.IsNotBrowser))]
    public sealed class SocketsHttpHandler_HttpProtocolTests_Dribble : HttpProtocolTests_Dribble
    {
        public SocketsHttpHandler_HttpProtocolTests_Dribble(ITestOutputHelper output) : base(output) { }
    }

    public sealed class SocketsHttpHandler_DiagnosticsTest : DiagnosticsTest
    {
        public SocketsHttpHandler_DiagnosticsTest(ITestOutputHelper output) : base(output) { }
    }

    public sealed class SocketsHttpHandler_HttpClient_SelectedSites_Test : HttpClient_SelectedSites_Test
    {
        public SocketsHttpHandler_HttpClient_SelectedSites_Test(ITestOutputHelper output) : base(output) { }
    }

#if !TARGETS_BROWSER
    public sealed class SocketsHttpHandler_HttpClientEKUTest : HttpClientEKUTest
    {
        public SocketsHttpHandler_HttpClientEKUTest(ITestOutputHelper output) : base(output) { }
    }
#endif

    [SkipOnPlatform(TestPlatforms.Browser, "AutomaticDecompression not supported on Browser")]
    public sealed class SocketsHttpHandler_HttpClientHandler_Decompression_Tests : HttpClientHandler_Decompression_Test
    {
        public SocketsHttpHandler_HttpClientHandler_Decompression_Tests(ITestOutputHelper output) : base(output) { }
    }

    [ConditionalClass(typeof(PlatformDetection), nameof(PlatformDetection.IsNotBrowser))]
    public sealed class SocketsHttpHandler_HttpClientHandler_DangerousAcceptAllCertificatesValidator_Test : HttpClientHandler_DangerousAcceptAllCertificatesValidator_Test
    {
        public SocketsHttpHandler_HttpClientHandler_DangerousAcceptAllCertificatesValidator_Test(ITestOutputHelper output) : base(output) { }
    }

    [ConditionalClass(typeof(PlatformDetection), nameof(PlatformDetection.IsNotBrowser))]
    public sealed class SocketsHttpHandler_HttpClientHandler_ClientCertificates_Test : HttpClientHandler_ClientCertificates_Test
    {
        public SocketsHttpHandler_HttpClientHandler_ClientCertificates_Test(ITestOutputHelper output) : base(output) { }
    }

    [ConditionalClass(typeof(PlatformDetection), nameof(PlatformDetection.IsNotBrowser))]
    public sealed class SocketsHttpHandler_HttpClientHandler_DefaultProxyCredentials_Test : HttpClientHandler_DefaultProxyCredentials_Test
    {
        public SocketsHttpHandler_HttpClientHandler_DefaultProxyCredentials_Test(ITestOutputHelper output) : base(output) { }
    }

    public sealed class SocketsHttpHandler_HttpClientHandler_Finalization_Http11_Test : HttpClientHandler_Finalization_Test
    {
        public SocketsHttpHandler_HttpClientHandler_Finalization_Http11_Test(ITestOutputHelper output) : base(output) { }
    }

    public sealed class SocketsHttpHandler_HttpClientHandler_Finalization_Http2_Test : HttpClientHandler_Finalization_Test
    {
        public SocketsHttpHandler_HttpClientHandler_Finalization_Http2_Test(ITestOutputHelper output) : base(output) { }
        protected override Version UseVersion => HttpVersion.Version20;
    }

    [SkipOnPlatform(TestPlatforms.Browser, "MaxConnectionsPerServer not supported on Browser")]
    public sealed class SocketsHttpHandler_HttpClientHandler_MaxConnectionsPerServer_Test : HttpClientHandler_MaxConnectionsPerServer_Test
    {
        public SocketsHttpHandler_HttpClientHandler_MaxConnectionsPerServer_Test(ITestOutputHelper output) : base(output) { }

        [OuterLoop("Incurs a small delay")]
        [Theory]
        [InlineData(0)]
        [InlineData(1)]
        public async Task SmallConnectionLifetimeWithMaxConnections_PendingRequestUsesDifferentConnection(int lifetimeMilliseconds)
        {
            using (var handler = new SocketsHttpHandler())
            {
                handler.PooledConnectionLifetime = TimeSpan.FromMilliseconds(lifetimeMilliseconds);
                handler.MaxConnectionsPerServer = 1;

                using (HttpClient client = CreateHttpClient(handler))
                {
                    await LoopbackServer.CreateServerAsync(async (server, uri) =>
                    {
                        Task<string> request1 = client.GetStringAsync(uri);
                        Task<string> request2 = client.GetStringAsync(uri);

                        await server.AcceptConnectionAsync(async connection =>
                        {
                            Task secondResponse = server.AcceptConnectionAsync(connection2 =>
                                connection2.ReadRequestHeaderAndSendCustomResponseAsync(LoopbackServer.GetConnectionCloseResponse()));

                            // Wait a small amount of time before sending the first response, so the connection lifetime will expire.
                            Debug.Assert(lifetimeMilliseconds < 100);
                            await Task.Delay(1000);

                            // Second request should not have completed yet, as we haven't completed the first yet.
                            Assert.False(request2.IsCompleted);
                            Assert.False(secondResponse.IsCompleted);

                            // Send the first response and wait for the first request to complete.
                            await connection.ReadRequestHeaderAndSendResponseAsync();
                            await request1;

                            // Now the second request should complete.
                            await secondResponse.WaitAsync(TestHelper.PassingTestTimeout);
                        });
                    });
                }
            }
        }
    }

    [ConditionalClass(typeof(PlatformDetection), nameof(PlatformDetection.IsNotBrowser))]
    public sealed class SocketsHttpHandler_HttpClientHandler_ServerCertificates_Test : HttpClientHandler_ServerCertificates_Test
    {
        public SocketsHttpHandler_HttpClientHandler_ServerCertificates_Test(ITestOutputHelper output) : base(output) { }
    }

    [ConditionalClass(typeof(PlatformDetection), nameof(PlatformDetection.IsNotBrowser))]
    public sealed class SocketsHttpHandler_HttpClientHandler_ResponseDrain_Test : HttpClientHandler_ResponseDrain_Test
    {
        protected override void SetResponseDrainTimeout(HttpClientHandler handler, TimeSpan time)
        {
            SocketsHttpHandler s = (SocketsHttpHandler)GetUnderlyingSocketsHttpHandler(handler);
            Assert.NotNull(s);
            s.ResponseDrainTimeout = time;
        }

        public SocketsHttpHandler_HttpClientHandler_ResponseDrain_Test(ITestOutputHelper output) : base(output) { }

        [Fact]
        public void MaxResponseDrainSize_Roundtrips()
        {
            using (var handler = new SocketsHttpHandler())
            {
                Assert.Equal(1024 * 1024, handler.MaxResponseDrainSize);

                handler.MaxResponseDrainSize = 0;
                Assert.Equal(0, handler.MaxResponseDrainSize);

                handler.MaxResponseDrainSize = int.MaxValue;
                Assert.Equal(int.MaxValue, handler.MaxResponseDrainSize);
            }
        }

        [Fact]
        public void MaxResponseDrainSize_InvalidArgument_Throws()
        {
            using (var handler = new SocketsHttpHandler())
            {
                Assert.Equal(1024 * 1024, handler.MaxResponseDrainSize);

                AssertExtensions.Throws<ArgumentOutOfRangeException>("value", () => handler.MaxResponseDrainSize = -1);
                AssertExtensions.Throws<ArgumentOutOfRangeException>("value", () => handler.MaxResponseDrainSize = int.MinValue);

                Assert.Equal(1024 * 1024, handler.MaxResponseDrainSize);
            }
        }

        [Fact]
        public void MaxResponseDrainSize_SetAfterUse_Throws()
        {
            using (var handler = new SocketsHttpHandler())
            using (HttpClient client = CreateHttpClient(handler))
            {
                handler.MaxResponseDrainSize = 1;
                client.GetAsync("http://" + Guid.NewGuid().ToString("N")); // ignoring failure
                Assert.Equal(1, handler.MaxResponseDrainSize);
                Assert.Throws<InvalidOperationException>(() => handler.MaxResponseDrainSize = 1);
            }
        }

        [Fact]
        public void ResponseDrainTimeout_Roundtrips()
        {
            using (var handler = new SocketsHttpHandler())
            {
                Assert.Equal(TimeSpan.FromSeconds(2), handler.ResponseDrainTimeout);

                handler.ResponseDrainTimeout = TimeSpan.Zero;
                Assert.Equal(TimeSpan.Zero, handler.ResponseDrainTimeout);

                handler.ResponseDrainTimeout = TimeSpan.FromTicks(int.MaxValue);
                Assert.Equal(TimeSpan.FromTicks(int.MaxValue), handler.ResponseDrainTimeout);
            }
        }

        [Fact]
        public void MaxResponseDraiTime_InvalidArgument_Throws()
        {
            using (var handler = new SocketsHttpHandler())
            {
                Assert.Equal(TimeSpan.FromSeconds(2), handler.ResponseDrainTimeout);

                AssertExtensions.Throws<ArgumentOutOfRangeException>("value", () => handler.ResponseDrainTimeout = TimeSpan.FromSeconds(-1));
                AssertExtensions.Throws<ArgumentOutOfRangeException>("value", () => handler.ResponseDrainTimeout = TimeSpan.MaxValue);
                AssertExtensions.Throws<ArgumentOutOfRangeException>("value", () => handler.ResponseDrainTimeout = TimeSpan.FromSeconds(int.MaxValue));

                Assert.Equal(TimeSpan.FromSeconds(2), handler.ResponseDrainTimeout);
            }
        }

        [Fact]
        public void ResponseDrainTimeout_SetAfterUse_Throws()
        {
            using (var handler = new SocketsHttpHandler())
            using (HttpClient client = CreateHttpClient(handler))
            {
                handler.ResponseDrainTimeout = TimeSpan.FromSeconds(42);
                client.GetAsync("http://" + Guid.NewGuid().ToString("N")); // ignoring failure
                Assert.Equal(TimeSpan.FromSeconds(42), handler.ResponseDrainTimeout);
                Assert.Throws<InvalidOperationException>(() => handler.ResponseDrainTimeout = TimeSpan.FromSeconds(42));
            }
        }

        [OuterLoop]
        [Theory]
        [InlineData(1024 * 1024 * 2, 9_500, 1024 * 1024 * 3, LoopbackServer.ContentMode.ContentLength)]
        [InlineData(1024 * 1024 * 2, 9_500, 1024 * 1024 * 3, LoopbackServer.ContentMode.SingleChunk)]
        [InlineData(1024 * 1024 * 2, 9_500, 1024 * 1024 * 13, LoopbackServer.ContentMode.BytePerChunk)]
        public async Task GetAsyncWithMaxConnections_DisposeBeforeReadingToEnd_DrainsRequestsUnderMaxDrainSizeAndReusesConnection(int totalSize, int readSize, int maxDrainSize, LoopbackServer.ContentMode mode)
        {
            await LoopbackServer.CreateClientAndServerAsync(
                async url =>
                {
                    var handler = new SocketsHttpHandler();
                    handler.MaxResponseDrainSize = maxDrainSize;
                    handler.ResponseDrainTimeout = Timeout.InfiniteTimeSpan;

                    // Set MaxConnectionsPerServer to 1.  This will ensure we will wait for the previous request to drain (or fail to)
                    handler.MaxConnectionsPerServer = 1;

                    using (HttpClient client = CreateHttpClient(handler))
                    {
                        HttpResponseMessage response1 = await client.GetAsync(url, HttpCompletionOption.ResponseHeadersRead);
                        ValidateResponseHeaders(response1, totalSize, mode);

                        // Read part but not all of response
                        Stream responseStream = await response1.Content.ReadAsStreamAsync(TestAsync);
                        await ReadToByteCount(responseStream, readSize);

                        response1.Dispose();

                        // Issue another request.  We'll confirm that it comes on the same connection.
                        HttpResponseMessage response2 = await client.GetAsync(url);
                        ValidateResponseHeaders(response2, totalSize, mode);
                        Assert.Equal(totalSize, (await response2.Content.ReadAsStringAsync()).Length);
                    }
                },
                async server =>
                {
                    string content = new string('a', totalSize);
                    string response = LoopbackServer.GetContentModeResponse(mode, content);
                    await server.AcceptConnectionAsync(async connection =>
                    {
                        server.ListenSocket.Close(); // Shut down the listen socket so attempts at additional connections would fail on the client
                        await connection.ReadRequestHeaderAndSendCustomResponseAsync(response);
                        await connection.ReadRequestHeaderAndSendCustomResponseAsync(response);
                    });
                });
        }

        [OuterLoop]
        [Theory]
        [InlineData(100_000, 0, LoopbackServer.ContentMode.ContentLength)]
        [InlineData(100_000, 0, LoopbackServer.ContentMode.SingleChunk)]
        [InlineData(100_000, 0, LoopbackServer.ContentMode.BytePerChunk)]
        public async Task GetAsyncWithMaxConnections_DisposeLargerThanMaxDrainSize_KillsConnection(int totalSize, int maxDrainSize, LoopbackServer.ContentMode mode)
        {
            await LoopbackServer.CreateClientAndServerAsync(
                async url =>
                {
                    var handler = new SocketsHttpHandler();
                    handler.MaxResponseDrainSize = maxDrainSize;
                    handler.ResponseDrainTimeout = Timeout.InfiniteTimeSpan;

                    // Set MaxConnectionsPerServer to 1.  This will ensure we will wait for the previous request to drain (or fail to)
                    handler.MaxConnectionsPerServer = 1;

                    using (HttpClient client = CreateHttpClient(handler))
                    {
                        HttpResponseMessage response1 = await client.GetAsync(url, HttpCompletionOption.ResponseHeadersRead);
                        ValidateResponseHeaders(response1, totalSize, mode);
                        response1.Dispose();

                        // Issue another request.  We'll confirm that it comes on a new connection.
                        HttpResponseMessage response2 = await client.GetAsync(url);
                        ValidateResponseHeaders(response2, totalSize, mode);
                        Assert.Equal(totalSize, (await response2.Content.ReadAsStringAsync()).Length);
                    }
                },
                async server =>
                {
                    string content = new string('a', totalSize);
                    await server.AcceptConnectionAsync(async connection =>
                    {
                        await connection.ReadRequestHeaderAsync();
                        try
                        {
                            await connection.WriteStringAsync(LoopbackServer.GetContentModeResponse(mode, content, connectionClose: false));
                        }
                        catch (Exception) { }     // Eat errors from client disconnect.

                        await server.AcceptConnectionSendCustomResponseAndCloseAsync(LoopbackServer.GetContentModeResponse(mode, content, connectionClose: true));
                    });
                });
        }

        [OuterLoop]
        [Theory]
        [InlineData(LoopbackServer.ContentMode.ContentLength)]
        [InlineData(LoopbackServer.ContentMode.SingleChunk)]
        [InlineData(LoopbackServer.ContentMode.BytePerChunk)]
        public async Task GetAsyncWithMaxConnections_DrainTakesLongerThanTimeout_KillsConnection(LoopbackServer.ContentMode mode)
        {
            const int ContentLength = 10_000;

            await LoopbackServer.CreateClientAndServerAsync(
                async url =>
                {
                    var handler = new SocketsHttpHandler();
                    handler.MaxResponseDrainSize = int.MaxValue;
                    handler.ResponseDrainTimeout = TimeSpan.FromMilliseconds(1);

                    // Set MaxConnectionsPerServer to 1.  This will ensure we will wait for the previous request to drain (or fail to)
                    handler.MaxConnectionsPerServer = 1;

                    using (HttpClient client = CreateHttpClient(handler))
                    {
                        client.Timeout = Timeout.InfiniteTimeSpan;

                        HttpResponseMessage response1 = await client.GetAsync(url, HttpCompletionOption.ResponseHeadersRead);
                        ValidateResponseHeaders(response1, ContentLength, mode);
                        response1.Dispose();

                        // Issue another request.  We'll confirm that it comes on a new connection.
                        HttpResponseMessage response2 = await client.GetAsync(url);
                        ValidateResponseHeaders(response2, ContentLength, mode);
                        Assert.Equal(ContentLength, (await response2.Content.ReadAsStringAsync()).Length);
                    }
                },
                async server =>
                {
                    string content = new string('a', ContentLength);
                    await server.AcceptConnectionAsync(async connection =>
                    {
                        string response = LoopbackServer.GetContentModeResponse(mode, content, connectionClose: false);
                        await connection.ReadRequestHeaderAsync();
                        try
                        {
                            // Write out only part of the response
                            await connection.WriteStringAsync(response.Substring(0, response.Length / 2));
                        }
                        catch (Exception) { }     // Eat errors from client disconnect.

                        response = LoopbackServer.GetContentModeResponse(mode, content, connectionClose: true);
                        await server.AcceptConnectionSendCustomResponseAndCloseAsync(response);
                    });
                });
        }
    }

    [ConditionalClass(typeof(PlatformDetection), nameof(PlatformDetection.IsNotBrowser))]
    public sealed class SocketsHttpHandler_PostScenarioTest : PostScenarioTest
    {
        public SocketsHttpHandler_PostScenarioTest(ITestOutputHelper output) : base(output) { }

        [Theory]
        [InlineData(false)]
        [InlineData(true)]
        public async Task DisposeTargetStream_ThrowsObjectDisposedException(bool knownLength)
        {
            var tcs = new TaskCompletionSource(TaskCreationOptions.RunContinuationsAsynchronously);
            await LoopbackServerFactory.CreateClientAndServerAsync(async uri =>
            {
                try
                {
                    using (HttpClient client = CreateHttpClient())
                    {
                        Task t = client.PostAsync(uri, new DisposeStreamWhileCopyingContent(knownLength));
                        Assert.IsType<ObjectDisposedException>((await Assert.ThrowsAsync<HttpRequestException>(() => t)).InnerException);
                    }
                }
                finally
                {
                    tcs.SetResult();
                }
            }, server => tcs.Task);
        }

        private sealed class DisposeStreamWhileCopyingContent : HttpContent
        {
            private readonly bool _knownLength;

            public DisposeStreamWhileCopyingContent(bool knownLength) => _knownLength = knownLength;

            protected override async Task SerializeToStreamAsync(Stream stream, TransportContext context)
            {
                await stream.WriteAsync(new byte[42], 0, 42);
                stream.Dispose();
            }

            protected override bool TryComputeLength(out long length)
            {
                if (_knownLength)
                {
                    length = 42;
                    return true;
                }
                else
                {
                    length = 0;
                    return false;
                }
            }
        }
    }

    [ConditionalClass(typeof(PlatformDetection), nameof(PlatformDetection.IsBrowserDomSupportedOrNotBrowser))]
    public sealed class SocketsHttpHandler_ResponseStreamTest : ResponseStreamTest
    {
        public SocketsHttpHandler_ResponseStreamTest(ITestOutputHelper output) : base(output) { }
    }

    [ConditionalClass(typeof(PlatformDetection), nameof(PlatformDetection.IsNotBrowser))]
    public sealed class SocketsHttpHandler_HttpClientHandler_SslProtocols_Test : HttpClientHandler_SslProtocols_Test
    {
        public SocketsHttpHandler_HttpClientHandler_SslProtocols_Test(ITestOutputHelper output) : base(output) { }
    }

    [ConditionalClass(typeof(PlatformDetection), nameof(PlatformDetection.IsNotBrowser))]
    public sealed class SocketsHttpHandler_HttpClientHandler_Proxy_Test : HttpClientHandler_Proxy_Test
    {
        public SocketsHttpHandler_HttpClientHandler_Proxy_Test(ITestOutputHelper output) : base(output) { }
    }

    public abstract class SocketsHttpHandler_TrailingHeaders_Test : HttpClientHandlerTestBase
    {
        public SocketsHttpHandler_TrailingHeaders_Test(ITestOutputHelper output) : base(output) { }

        protected static byte[] DataBytes = Encoding.ASCII.GetBytes("data");

        protected static readonly IList<HttpHeaderData> TrailingHeaders = new HttpHeaderData[] {
            new HttpHeaderData("MyCoolTrailerHeader", "amazingtrailer"),
            new HttpHeaderData("EmptyHeader", ""),
            new HttpHeaderData("Accept-Encoding", "identity,gzip"),
            new HttpHeaderData("Hello", "World") };

        protected static Frame MakeDataFrame(int streamId, byte[] data, bool endStream = false) =>
            new DataFrame(data, (endStream ? FrameFlags.EndStream : FrameFlags.None), 0, streamId);
    }

    // System.Net.Sockets is not supported on this platform
    [ConditionalClass(typeof(PlatformDetection), nameof(PlatformDetection.IsNotBrowser))]
    public class SocketsHttpHandler_Http1_TrailingHeaders_Test : SocketsHttpHandler_TrailingHeaders_Test
    {
        public SocketsHttpHandler_Http1_TrailingHeaders_Test(ITestOutputHelper output) : base(output) { }

        [Theory]
        [InlineData(false)]
        [InlineData(true)]
        public async Task GetAsyncDefaultCompletionOption_TrailingHeaders_Available(bool includeTrailerHeader)
        {
            await LoopbackServer.CreateServerAsync(async (server, url) =>
            {
                using (HttpClientHandler handler = CreateHttpClientHandler())
                using (HttpClient client = CreateHttpClient(handler))
                {
                    Task<HttpResponseMessage> getResponseTask = client.GetAsync(url);
                    await TestHelper.WhenAllCompletedOrAnyFailed(
                        getResponseTask,
                        server.AcceptConnectionSendCustomResponseAndCloseAsync(
                            "HTTP/1.1 200 OK\r\n" +
                            "Connection: close\r\n" +
                            "Transfer-Encoding: chunked\r\n" +
                            (includeTrailerHeader ? "Trailer: MyCoolTrailerHeader, Hello\r\n" : "") +
                            "\r\n" +
                            "4\r\n" +
                            "data\r\n" +
                            "0\r\n" +
                            "MyCoolTrailerHeader: amazingtrailer\r\n" +
                            "Accept-encoding: identity,gzip\r\n" +
                            "Hello: World\r\n" +
                            "\r\n"));

                    using (HttpResponseMessage response = await getResponseTask)
                    {
                        Assert.Equal(HttpStatusCode.OK, response.StatusCode);
                        Assert.Contains("chunked", response.Headers.GetValues("Transfer-Encoding"));

                        // Check the Trailer header.
                        if (includeTrailerHeader)
                        {
                            Assert.Contains("MyCoolTrailerHeader", response.Headers.GetValues("Trailer"));
                            Assert.Contains("Hello", response.Headers.GetValues("Trailer"));
                        }

                        Assert.Contains("amazingtrailer", response.TrailingHeaders.GetValues("MyCoolTrailerHeader"));
                        Assert.Contains("World", response.TrailingHeaders.GetValues("Hello"));
                        Assert.Contains("identity,gzip", response.TrailingHeaders.GetValues("Accept-encoding"));

                        string data = await response.Content.ReadAsStringAsync();
                        Assert.Contains("data", data);
                        // Trailers should not be part of the content data.
                        Assert.DoesNotContain("MyCoolTrailerHeader", data);
                        Assert.DoesNotContain("amazingtrailer", data);
                        Assert.DoesNotContain("Hello", data);
                        Assert.DoesNotContain("World", data);
                    }
                }
            });
        }

        [Fact]
        public async Task GetAsyncResponseHeadersReadOption_TrailingHeaders_Available()
        {
            await LoopbackServer.CreateServerAsync(async (server, url) =>
            {
                using (HttpClientHandler handler = CreateHttpClientHandler())
                using (HttpClient client = CreateHttpClient(handler))
                {
                    Task<HttpResponseMessage> getResponseTask = client.GetAsync(url, HttpCompletionOption.ResponseHeadersRead);
                    await TestHelper.WhenAllCompletedOrAnyFailed(
                        getResponseTask,
                        server.AcceptConnectionSendCustomResponseAndCloseAsync(
                            "HTTP/1.1 200 OK\r\n" +
                            "Connection: close\r\n" +
                            "Transfer-Encoding: chunked\r\n" +
                            "Trailer: MyCoolTrailerHeader\r\n" +
                            "\r\n" +
                            "4\r\n" +
                            "data\r\n" +
                            "0\r\n" +
                            "MyCoolTrailerHeader: amazingtrailer\r\n" +
                            "Hello: World\r\n" +
                            "\r\n"));

                    using (HttpResponseMessage response = await getResponseTask)
                    {
                        Assert.Equal(HttpStatusCode.OK, response.StatusCode);
                        Assert.Contains("chunked", response.Headers.GetValues("Transfer-Encoding"));
                        Assert.Contains("MyCoolTrailerHeader", response.Headers.GetValues("Trailer"));

                        // Pending read on the response content.
                        var trailingHeaders = response.TrailingHeaders;
                        Assert.Empty(trailingHeaders);

                        Stream stream = await response.Content.ReadAsStreamAsync(TestAsync);
                        Byte[] data = new Byte[100];
                        // Read some data, preferably whole body.
                        int readBytes = await stream.ReadAsync(data, 0, 4);

                        // Intermediate test - haven't reached stream EOF yet.
                        Assert.Empty(response.TrailingHeaders);
                        if (readBytes == 4)
                        {
                            // If we consumed whole content, check content.
                            Assert.Contains("data", System.Text.Encoding.Default.GetString(data));
                        }

                        // Read data until EOF is reached
                        while (stream.Read(data, 0, data.Length) != 0)
                            ;

                        Assert.Same(trailingHeaders, response.TrailingHeaders);
                        Assert.Contains("amazingtrailer", response.TrailingHeaders.GetValues("MyCoolTrailerHeader"));
                        Assert.Contains("World", response.TrailingHeaders.GetValues("Hello"));
                    }
                }
            });
        }

        [Theory]
        [InlineData("Age", "1")]
        // [SuppressMessage("Microsoft.Security", "CS002:SecretInNextLine", Justification="Suppression approved. Unit test dummy authorisation header.")]
        [InlineData("Authorization", "Basic YWxhZGRpbjpvcGVuc2VzYW1l")]
        [InlineData("Cache-Control", "no-cache")]
        [InlineData("Content-Encoding", "gzip")]
        [InlineData("Content-Length", "22")]
        [InlineData("Content-type", "foo/bar")]
        [InlineData("Content-Range", "bytes 200-1000/67589")]
        [InlineData("Date", "Wed, 21 Oct 2015 07:28:00 GMT")]
        [InlineData("Expect", "100-continue")]
        [InlineData("Expires", "Wed, 21 Oct 2015 07:28:00 GMT")]
        [InlineData("Host", "foo")]
        [InlineData("If-Match", "Wed, 21 Oct 2015 07:28:00 GMT")]
        [InlineData("If-Modified-Since", "Wed, 21 Oct 2015 07:28:00 GMT")]
        [InlineData("If-None-Match", "*")]
        [InlineData("If-Range", "Wed, 21 Oct 2015 07:28:00 GMT")]
        [InlineData("If-Unmodified-Since", "Wed, 21 Oct 2015 07:28:00 GMT")]
        [InlineData("Location", "/index.html")]
        [InlineData("Max-Forwards", "2")]
        [InlineData("Pragma", "no-cache")]
        [InlineData("Range", "5/10")]
        [InlineData("Retry-After", "20")]
        [InlineData("Set-Cookie", "foo=bar")]
        [InlineData("TE", "boo")]
        [InlineData("Transfer-Encoding", "chunked")]
        [InlineData("Transfer-Encoding", "gzip")]
        [InlineData("Vary", "*")]
        [InlineData("Warning", "300 - \"Be Warned!\"")]
        public async Task GetAsync_ForbiddenTrailingHeaders_Ignores(string name, string value)
        {
            await LoopbackServer.CreateClientAndServerAsync(async url =>
            {
                using (HttpClientHandler handler = CreateHttpClientHandler())
                using (HttpClient client = CreateHttpClient(handler))
                {
                    HttpResponseMessage response = await client.GetAsync(url);
                    Assert.Contains("amazingtrailer", response.TrailingHeaders.GetValues("MyCoolTrailerHeader"));
                    Assert.False(response.TrailingHeaders.TryGetValues(name, out IEnumerable<string> values));
                    Assert.Contains("Loopback", response.TrailingHeaders.GetValues("Server"));
                }
            }, server => server.AcceptConnectionSendCustomResponseAndCloseAsync(
                "HTTP/1.1 200 OK\r\n" +
                "Connection: close\r\n" +
                "Transfer-Encoding: chunked\r\n" +
                $"Trailer: Set-Cookie, MyCoolTrailerHeader, {name}, Hello\r\n" +
                "\r\n" +
                "4\r\n" +
                "data\r\n" +
                "0\r\n" +
                "Set-Cookie: yummy\r\n" +
                "MyCoolTrailerHeader: amazingtrailer\r\n" +
                $"{name}: {value}\r\n" +
                "Server: Loopback\r\n" +
                $"{name}: {value}\r\n" +
                "\r\n"));
        }

        [Fact]
        public async Task GetAsync_NoTrailingHeaders_EmptyCollection()
        {
            await LoopbackServer.CreateServerAsync(async (server, url) =>
            {
                using (HttpClientHandler handler = CreateHttpClientHandler())
                using (HttpClient client = CreateHttpClient(handler))
                {
                    Task<HttpResponseMessage> getResponseTask = client.GetAsync(url);
                    await TestHelper.WhenAllCompletedOrAnyFailed(
                        getResponseTask,
                        server.AcceptConnectionSendCustomResponseAndCloseAsync(
                            "HTTP/1.1 200 OK\r\n" +
                            "Connection: close\r\n" +
                            "Transfer-Encoding: chunked\r\n" +
                            "Trailer: MyCoolTrailerHeader\r\n" +
                            "\r\n" +
                            "4\r\n" +
                            "data\r\n" +
                            "0\r\n" +
                            "\r\n"));

                    using (HttpResponseMessage response = await getResponseTask)
                    {
                        Assert.Equal(HttpStatusCode.OK, response.StatusCode);
                        Assert.Contains("chunked", response.Headers.GetValues("Transfer-Encoding"));

                        Assert.NotNull(response.TrailingHeaders);
                        Assert.Equal(0, response.TrailingHeaders.Count());
                        Assert.Same(response.TrailingHeaders, response.TrailingHeaders);
                    }
                }
            });
        }
    }

    // TODO: make generic to support HTTP/2 and HTTP/3.
    public sealed class SocketsHttpHandler_Http2_TrailingHeaders_Test : SocketsHttpHandler_TrailingHeaders_Test
    {
        public SocketsHttpHandler_Http2_TrailingHeaders_Test(ITestOutputHelper output) : base(output) { }
        protected override Version UseVersion => HttpVersion.Version20;

        [ConditionalFact(typeof(PlatformDetection), nameof(PlatformDetection.SupportsAlpn))]
        public async Task Http2GetAsync_NoTrailingHeaders_EmptyCollection()
        {
            using (Http2LoopbackServer server = Http2LoopbackServer.CreateServer())
            using (HttpClient client = CreateHttpClient())
            {
                Task<HttpResponseMessage> sendTask = client.GetAsync(server.Address);

                Http2LoopbackConnection connection = await server.EstablishConnectionAsync();

                int streamId = await connection.ReadRequestHeaderAsync();

                // Response header.
                await connection.SendDefaultResponseHeadersAsync(streamId);

                // Response data.
                await connection.WriteFrameAsync(MakeDataFrame(streamId, DataBytes, endStream: true));

                // Server doesn't send trailing header frame.
                HttpResponseMessage response = await sendTask;
                Assert.Equal(HttpStatusCode.OK, response.StatusCode);
                Assert.NotNull(response.TrailingHeaders);
                Assert.Equal(0, response.TrailingHeaders.Count());
            }
        }

        [ConditionalFact(typeof(PlatformDetection), nameof(PlatformDetection.SupportsAlpn))]
        public async Task Http2GetAsync_MissingTrailer_TrailingHeadersAccepted()
        {
            using (Http2LoopbackServer server = Http2LoopbackServer.CreateServer())
            using (HttpClient client = CreateHttpClient())
            {
                Task<HttpResponseMessage> sendTask = client.GetAsync(server.Address);

                Http2LoopbackConnection connection = await server.EstablishConnectionAsync();

                int streamId = await connection.ReadRequestHeaderAsync();

                // Response header.
                await connection.SendDefaultResponseHeadersAsync(streamId);

                // Response data, missing Trailers.
                await connection.WriteFrameAsync(MakeDataFrame(streamId, DataBytes));

                // Additional trailing header frame.
                await connection.SendResponseHeadersAsync(streamId, isTrailingHeader: true, headers: TrailingHeaders, endStream: true);

                HttpResponseMessage response = await sendTask;
                Assert.Equal(HttpStatusCode.OK, response.StatusCode);
                Assert.Equal(TrailingHeaders.Count, response.TrailingHeaders.Count());
                Assert.Contains("amazingtrailer", response.TrailingHeaders.GetValues("MyCoolTrailerHeader"));
                Assert.Contains("World", response.TrailingHeaders.GetValues("Hello"));
            }
        }

        [ConditionalFact(typeof(PlatformDetection), nameof(PlatformDetection.SupportsAlpn))]
        public async Task Http2GetAsync_TrailerHeaders_TrailingPseudoHeadersThrow()
        {
            using (Http2LoopbackServer server = Http2LoopbackServer.CreateServer())
            using (HttpClient client = CreateHttpClient())
            {
                Task<HttpResponseMessage> sendTask = client.GetAsync(server.Address);

                Http2LoopbackConnection connection = await server.EstablishConnectionAsync();

                int streamId = await connection.ReadRequestHeaderAsync();

                // Response header.
                await connection.SendDefaultResponseHeadersAsync(streamId);
                await connection.WriteFrameAsync(MakeDataFrame(streamId, DataBytes));
                // Additional trailing header frame with pseudo-headers again..
                await connection.SendResponseHeadersAsync(streamId, isTrailingHeader: false, headers: TrailingHeaders, endStream: true);

                await Assert.ThrowsAsync<HttpRequestException>(() => sendTask);
            }
        }

        [ConditionalFact(typeof(PlatformDetection), nameof(PlatformDetection.SupportsAlpn))]
        public async Task Http2GetAsyncResponseHeadersReadOption_TrailingHeaders_Available()
        {
            using (Http2LoopbackServer server = Http2LoopbackServer.CreateServer())
            using (HttpClient client = CreateHttpClient())
            {
                Task<HttpResponseMessage> sendTask = client.GetAsync(server.Address, HttpCompletionOption.ResponseHeadersRead);

                Http2LoopbackConnection connection = await server.EstablishConnectionAsync();

                int streamId = await connection.ReadRequestHeaderAsync();

                // Response header.
                await connection.SendDefaultResponseHeadersAsync(streamId);

                // Response data, missing Trailers.
                await connection.WriteFrameAsync(MakeDataFrame(streamId, DataBytes));

                HttpResponseMessage response = await sendTask;
                Assert.Equal(HttpStatusCode.OK, response.StatusCode);

                // Pending read on the response content.
                Assert.Empty(response.TrailingHeaders);

                Stream stream = await response.Content.ReadAsStreamAsync(TestAsync);
                Byte[] data = new Byte[100];
                await stream.ReadAsync(data, 0, data.Length);

                // Intermediate test - haven't reached stream EOF yet.
                Assert.Empty(response.TrailingHeaders);

                // Finish data stream and write out trailing headers.
                await connection.WriteFrameAsync(MakeDataFrame(streamId, DataBytes));
                await connection.SendResponseHeadersAsync(streamId, endStream: true, isTrailingHeader: true, headers: TrailingHeaders);

                // Read data until EOF is reached
                while (stream.Read(data, 0, data.Length) != 0) ;

                Assert.Equal(TrailingHeaders.Count, response.TrailingHeaders.Count());
                Assert.Contains("amazingtrailer", response.TrailingHeaders.GetValues("MyCoolTrailerHeader"));
                Assert.Contains("World", response.TrailingHeaders.GetValues("Hello"));
            }
        }

        [ConditionalFact(typeof(PlatformDetection), nameof(PlatformDetection.SupportsAlpn))]
        public async Task Http2GetAsync_TrailerHeaders_TrailingHeaderNoBody()
        {
            using (Http2LoopbackServer server = Http2LoopbackServer.CreateServer())
            using (HttpClient client = CreateHttpClient())
            {
                Task<HttpResponseMessage> sendTask = client.GetAsync(server.Address);

                Http2LoopbackConnection connection = await server.EstablishConnectionAsync();

                int streamId = await connection.ReadRequestHeaderAsync();

                // Response header.
                await connection.SendDefaultResponseHeadersAsync(streamId);
                await connection.SendResponseHeadersAsync(streamId, endStream: true, isTrailingHeader: true, headers: TrailingHeaders);

                HttpResponseMessage response = await sendTask;
                Assert.Equal(HttpStatusCode.OK, response.StatusCode);
                Assert.Equal(TrailingHeaders.Count, response.TrailingHeaders.Count());
                Assert.Contains("amazingtrailer", response.TrailingHeaders.GetValues("MyCoolTrailerHeader"));
                Assert.Contains("World", response.TrailingHeaders.GetValues("Hello"));
            }
        }

        [ConditionalFact(typeof(PlatformDetection), nameof(PlatformDetection.SupportsAlpn))]
        public async Task Http2GetAsync_TrailingHeaders_NoData_EmptyResponseObserved()
        {
            using (Http2LoopbackServer server = Http2LoopbackServer.CreateServer())
            using (HttpClient client = CreateHttpClient())
            {
                Task<HttpResponseMessage> sendTask = client.GetAsync(server.Address);

                Http2LoopbackConnection connection = await server.EstablishConnectionAsync();

                int streamId = await connection.ReadRequestHeaderAsync();

                // Response header.
                await connection.SendDefaultResponseHeadersAsync(streamId);

                // No data.

                // Response trailing headers
                await connection.SendResponseHeadersAsync(streamId, isTrailingHeader: true, headers: TrailingHeaders);

                HttpResponseMessage response = await sendTask;
                Assert.Equal(HttpStatusCode.OK, response.StatusCode);
                Assert.Equal<byte>(Array.Empty<byte>(), await response.Content.ReadAsByteArrayAsync());
                Assert.Contains("amazingtrailer", response.TrailingHeaders.GetValues("MyCoolTrailerHeader"));
                Assert.Contains("World", response.TrailingHeaders.GetValues("Hello"));
            }
        }
    }

    public sealed class SocketsHttpHandler_SchSendAuxRecordHttpTest : SchSendAuxRecordHttpTest
    {
        public SocketsHttpHandler_SchSendAuxRecordHttpTest(ITestOutputHelper output) : base(output) { }
    }

    [SkipOnPlatform(TestPlatforms.Browser, "Tests hang with chrome. To be investigated")]
    public sealed class SocketsHttpHandler_HttpClientHandlerTest : HttpClientHandlerTest
    {
        public SocketsHttpHandler_HttpClientHandlerTest(ITestOutputHelper output) : base(output) { }
    }

    [ConditionalClass(typeof(PlatformDetection), nameof(PlatformDetection.IsNotBrowser))]
    public sealed class SocketsHttpHandlerTest_AutoRedirect : HttpClientHandlerTest_AutoRedirect
    {
        public SocketsHttpHandlerTest_AutoRedirect(ITestOutputHelper output) : base(output) { }
    }

    public sealed class SocketsHttpHandler_DefaultCredentialsTest : DefaultCredentialsTest
    {
        public SocketsHttpHandler_DefaultCredentialsTest(ITestOutputHelper output) : base(output) { }
    }

    [ConditionalClass(typeof(PlatformDetection), nameof(PlatformDetection.IsNotBrowser))]
    public sealed class SocketsHttpHandler_IdnaProtocolTests : IdnaProtocolTests
    {
        public SocketsHttpHandler_IdnaProtocolTests(ITestOutputHelper output) : base(output) { }
        protected override bool SupportsIdna => true;
    }

    [ConditionalClass(typeof(PlatformDetection), nameof(PlatformDetection.IsNotBrowser))]
    public sealed class SocketsHttpHandlerTest_RequestRetry : HttpClientHandlerTest_RequestRetry
    {
        public SocketsHttpHandlerTest_RequestRetry(ITestOutputHelper output) : base(output) { }
    }

    [ConditionalClass(typeof(PlatformDetection), nameof(PlatformDetection.IsNotBrowser))]
    public sealed class SocketsHttpHandlerTest_Cookies : HttpClientHandlerTest_Cookies
    {
        public SocketsHttpHandlerTest_Cookies(ITestOutputHelper output) : base(output) { }
    }

    [ConditionalClass(typeof(PlatformDetection), nameof(PlatformDetection.IsNotBrowser))]
    public sealed class SocketsHttpHandlerTest_Cookies_Http11 : HttpClientHandlerTest_Cookies_Http11
    {
        public SocketsHttpHandlerTest_Cookies_Http11(ITestOutputHelper output) : base(output) { }
    }

    [ConditionalClass(typeof(PlatformDetection), nameof(PlatformDetection.IsNotBrowser))]
    public sealed class SocketsHttpHandler_HttpClientHandler_Cancellation_Test : HttpClientHandler_Http11_Cancellation_Test
    {
        public SocketsHttpHandler_HttpClientHandler_Cancellation_Test(ITestOutputHelper output) : base(output) { }

        [Fact]
        public void ConnectTimeout_Default()
        {
            using (var handler = new SocketsHttpHandler())
            {
                Assert.Equal(Timeout.InfiniteTimeSpan, handler.ConnectTimeout);
            }
        }

        [Theory]
        [InlineData(0)]
        [InlineData(-2)]
        [InlineData(int.MaxValue + 1L)]
        public void ConnectTimeout_InvalidValues(long ms)
        {
            using (var handler = new SocketsHttpHandler())
            {
                Assert.Throws<ArgumentOutOfRangeException>(() => handler.ConnectTimeout = TimeSpan.FromMilliseconds(ms));
            }
        }

        [Theory]
        [InlineData(-1)]
        [InlineData(1)]
        [InlineData(int.MaxValue - 1)]
        [InlineData(int.MaxValue)]
        public void ConnectTimeout_ValidValues_Roundtrip(long ms)
        {
            using (var handler = new SocketsHttpHandler())
            {
                handler.ConnectTimeout = TimeSpan.FromMilliseconds(ms);
                Assert.Equal(TimeSpan.FromMilliseconds(ms), handler.ConnectTimeout);
            }
        }

        [Fact]
        public void ConnectTimeout_SetAfterUse_Throws()
        {
            using (var handler = new SocketsHttpHandler())
            using (HttpClient client = CreateHttpClient(handler))
            {
                handler.ConnectTimeout = TimeSpan.FromMilliseconds(int.MaxValue);
                client.GetAsync("http://" + Guid.NewGuid().ToString("N")); // ignoring failure
                Assert.Equal(TimeSpan.FromMilliseconds(int.MaxValue), handler.ConnectTimeout);
                Assert.Throws<InvalidOperationException>(() => handler.ConnectTimeout = TimeSpan.FromMilliseconds(1));
            }
        }

        [Fact]
        public void Expect100ContinueTimeout_Default()
        {
            using (var handler = new SocketsHttpHandler())
            {
                Assert.Equal(TimeSpan.FromSeconds(1), handler.Expect100ContinueTimeout);
            }
        }

        [Theory]
        [InlineData(-2)]
        [InlineData(int.MaxValue + 1L)]
        public void Expect100ContinueTimeout_InvalidValues(long ms)
        {
            using (var handler = new SocketsHttpHandler())
            {
                Assert.Throws<ArgumentOutOfRangeException>(() => handler.Expect100ContinueTimeout = TimeSpan.FromMilliseconds(ms));
            }
        }

        [Theory]
        [InlineData(-1)]
        [InlineData(1)]
        [InlineData(int.MaxValue - 1)]
        [InlineData(int.MaxValue)]
        public void Expect100ContinueTimeout_ValidValues_Roundtrip(long ms)
        {
            using (var handler = new SocketsHttpHandler())
            {
                handler.Expect100ContinueTimeout = TimeSpan.FromMilliseconds(ms);
                Assert.Equal(TimeSpan.FromMilliseconds(ms), handler.Expect100ContinueTimeout);
            }
        }

        [Fact]
        public void Expect100ContinueTimeout_SetAfterUse_Throws()
        {
            using (var handler = new SocketsHttpHandler())
            using (HttpClient client = CreateHttpClient(handler))
            {
                handler.Expect100ContinueTimeout = TimeSpan.FromMilliseconds(int.MaxValue);
                client.GetAsync("http://" + Guid.NewGuid().ToString("N")); // ignoring failure
                Assert.Equal(TimeSpan.FromMilliseconds(int.MaxValue), handler.Expect100ContinueTimeout);
                Assert.Throws<InvalidOperationException>(() => handler.Expect100ContinueTimeout = TimeSpan.FromMilliseconds(1));
            }
        }
    }

    // BrowserHttpHandler.set_MaxResponseHeadersLength - Not supported on this platform
    [ConditionalClass(typeof(PlatformDetection), nameof(PlatformDetection.IsNotBrowser))]
    public sealed class SocketsHttpHandler_HttpClientHandler_MaxResponseHeadersLength_Test : HttpClientHandler_MaxResponseHeadersLength_Test
    {
        public SocketsHttpHandler_HttpClientHandler_MaxResponseHeadersLength_Test(ITestOutputHelper output) : base(output) { }
    }

    //System.Net.Sockets is not supported on this platform
    [ConditionalClass(typeof(PlatformDetection), nameof(PlatformDetection.IsNotBrowser))]
    public sealed class SocketsHttpHandler_HttpClientHandler_Authentication_Test : HttpClientHandler_Authentication_Test
    {
        public SocketsHttpHandler_HttpClientHandler_Authentication_Test(ITestOutputHelper output) : base(output) { }
    }

    [ConditionalClass(typeof(PlatformDetection), nameof(PlatformDetection.IsNotBrowser))]
    public sealed class SocketsHttpHandler_ConnectionUpgrade_Test : HttpClientHandlerTestBase
    {
        public SocketsHttpHandler_ConnectionUpgrade_Test(ITestOutputHelper output) : base(output) { }

        [Fact]
        public async Task UpgradeConnection_ReturnsReadableAndWritableStream()
        {
            await LoopbackServer.CreateServerAsync(async (server, url) =>
            {
                using (HttpClient client = CreateHttpClient())
                {
                    // We need to use ResponseHeadersRead here, otherwise we will hang trying to buffer the response body.
                    Task<HttpResponseMessage> getResponseTask = client.GetAsync(url, HttpCompletionOption.ResponseHeadersRead);
                    await server.AcceptConnectionAsync(async connection =>
                    {
                        Task<List<string>> serverTask = connection.ReadRequestHeaderAndSendCustomResponseAsync($"HTTP/1.1 101 Switching Protocols\r\nDate: {DateTimeOffset.UtcNow:R}\r\n\r\n");

                        await TestHelper.WhenAllCompletedOrAnyFailed(getResponseTask, serverTask);

                        using (Stream clientStream = await (await getResponseTask).Content.ReadAsStreamAsync(TestAsync))
                        {
                            // Boolean properties returning correct values
                            Assert.True(clientStream.CanWrite);
                            Assert.True(clientStream.CanRead);
                            Assert.False(clientStream.CanSeek);

                            // Not supported operations
                            Assert.Throws<NotSupportedException>(() => clientStream.Length);
                            Assert.Throws<NotSupportedException>(() => clientStream.Position);
                            Assert.Throws<NotSupportedException>(() => clientStream.Position = 0);
                            Assert.Throws<NotSupportedException>(() => clientStream.Seek(0, SeekOrigin.Begin));
                            Assert.Throws<NotSupportedException>(() => clientStream.SetLength(0));

                            // Invalid arguments
                            var nonWritableStream = new MemoryStream(new byte[1], false);
                            var disposedStream = new MemoryStream();
                            disposedStream.Dispose();
                            Assert.Throws<ArgumentNullException>(() => clientStream.CopyTo(null));
                            Assert.Throws<ArgumentOutOfRangeException>(() => clientStream.CopyTo(Stream.Null, 0));
                            Assert.Throws<ArgumentNullException>(() => { clientStream.CopyToAsync(null, 100, default); });
                            Assert.Throws<ArgumentOutOfRangeException>(() => { clientStream.CopyToAsync(Stream.Null, 0, default); });
                            Assert.Throws<ArgumentOutOfRangeException>(() => { clientStream.CopyToAsync(Stream.Null, -1, default); });
                            Assert.Throws<NotSupportedException>(() => { clientStream.CopyToAsync(nonWritableStream, 100, default); });
                            Assert.Throws<ObjectDisposedException>(() => { clientStream.CopyToAsync(disposedStream, 100, default); });
                            Assert.Throws<ArgumentNullException>(() => clientStream.Read(null, 0, 100));
                            Assert.Throws<ArgumentOutOfRangeException>(() => clientStream.Read(new byte[1], -1, 1));
                            Assert.ThrowsAny<ArgumentException>(() => clientStream.Read(new byte[1], 2, 1));
                            Assert.Throws<ArgumentOutOfRangeException>(() => clientStream.Read(new byte[1], 0, -1));
                            Assert.ThrowsAny<ArgumentException>(() => clientStream.Read(new byte[1], 0, 2));
                            Assert.Throws<ArgumentNullException>(() => clientStream.BeginRead(null, 0, 100, null, null));
                            Assert.Throws<ArgumentOutOfRangeException>(() => clientStream.BeginRead(new byte[1], -1, 1, null, null));
                            Assert.ThrowsAny<ArgumentException>(() => clientStream.BeginRead(new byte[1], 2, 1, null, null));
                            Assert.Throws<ArgumentOutOfRangeException>(() => clientStream.BeginRead(new byte[1], 0, -1, null, null));
                            Assert.ThrowsAny<ArgumentException>(() => clientStream.BeginRead(new byte[1], 0, 2, null, null));
                            Assert.Throws<ArgumentNullException>(() => clientStream.EndRead(null));
                            Assert.Throws<ArgumentNullException>(() => { clientStream.ReadAsync(null, 0, 100, default); });
                            Assert.Throws<ArgumentOutOfRangeException>(() => { clientStream.ReadAsync(new byte[1], -1, 1, default); });
                            Assert.ThrowsAny<ArgumentException>(() => { clientStream.ReadAsync(new byte[1], 2, 1, default); });
                            Assert.Throws<ArgumentOutOfRangeException>(() => { clientStream.ReadAsync(new byte[1], 0, -1, default); });
                            Assert.ThrowsAny<ArgumentException>(() => { clientStream.ReadAsync(new byte[1], 0, 2, default); });

                            // Validate writing APIs on clientStream

                            clientStream.WriteByte((byte)'!');
                            clientStream.Write(new byte[] { (byte)'\r', (byte)'\n' }, 0, 2);
                            Assert.Equal("!", await connection.ReadLineAsync());

                            clientStream.Write(new Span<byte>(new byte[] { (byte)'h', (byte)'e', (byte)'l', (byte)'l', (byte)'o', (byte)'\r', (byte)'\n' }));
                            Assert.Equal("hello", await connection.ReadLineAsync());

                            await clientStream.WriteAsync(new byte[] { (byte)'w', (byte)'o', (byte)'r', (byte)'l', (byte)'d', (byte)'\r', (byte)'\n' }, 0, 7);
                            Assert.Equal("world", await connection.ReadLineAsync());

                            await clientStream.WriteAsync(new Memory<byte>(new byte[] { (byte)'a', (byte)'n', (byte)'d', (byte)'\r', (byte)'\n' }, 0, 5));
                            Assert.Equal("and", await connection.ReadLineAsync());

                            await Task.Factory.FromAsync(clientStream.BeginWrite, clientStream.EndWrite, new byte[] { (byte)'b', (byte)'e', (byte)'y', (byte)'o', (byte)'n', (byte)'d', (byte)'\r', (byte)'\n' }, 0, 8, null);
                            Assert.Equal("beyond", await connection.ReadLineAsync());

                            clientStream.Flush();
                            await clientStream.FlushAsync();

                            // Validate reading APIs on clientStream
                            await connection.Stream.WriteAsync(Encoding.ASCII.GetBytes("abcdefghijklmnopqrstuvwxyz"));
                            var buffer = new byte[1];

                            Assert.Equal('a', clientStream.ReadByte());

                            Assert.Equal(1, clientStream.Read(buffer, 0, 1));
                            Assert.Equal((byte)'b', buffer[0]);

                            Assert.Equal(1, clientStream.Read(new Span<byte>(buffer, 0, 1)));
                            Assert.Equal((byte)'c', buffer[0]);

                            Assert.Equal(1, await clientStream.ReadAsync(buffer, 0, 1));
                            Assert.Equal((byte)'d', buffer[0]);

                            Assert.Equal(1, await clientStream.ReadAsync(new Memory<byte>(buffer, 0, 1)));
                            Assert.Equal((byte)'e', buffer[0]);

                            Assert.Equal(1, await Task.Factory.FromAsync(clientStream.BeginRead, clientStream.EndRead, buffer, 0, 1, null));
                            Assert.Equal((byte)'f', buffer[0]);

                            var ms = new MemoryStream();
                            Task copyTask = clientStream.CopyToAsync(ms);

                            string bigString = string.Concat(Enumerable.Repeat("abcdefghijklmnopqrstuvwxyz", 1000));
                            Task lotsOfDataSent = connection.Socket.SendAsync(Encoding.ASCII.GetBytes(bigString), SocketFlags.None);
                            connection.Socket.Shutdown(SocketShutdown.Send);
                            await copyTask;
                            await lotsOfDataSent;
                            Assert.Equal("ghijklmnopqrstuvwxyz" + bigString, Encoding.ASCII.GetString(ms.ToArray()));
                        }
                    });
                }
            });
        }
    }

    [ConditionalClass(typeof(PlatformDetection), nameof(PlatformDetection.IsNotBrowser))]
    public sealed class SocketsHttpHandler_Connect_Test : HttpClientHandler_Connect_Test
    {
        public SocketsHttpHandler_Connect_Test(ITestOutputHelper output) : base(output) { }
    }

    // System.Net.Sockets is not supported on this platform
    [ConditionalClass(typeof(PlatformDetection), nameof(PlatformDetection.IsNotBrowser))]
    public sealed class SocketsHttpHandler_HttpClientHandler_ConnectionPooling_Test : HttpClientHandlerTestBase
    {
        public SocketsHttpHandler_HttpClientHandler_ConnectionPooling_Test(ITestOutputHelper output) : base(output) { }

        [Fact]
        public async Task MultipleIterativeRequests_SameConnectionReused()
        {
            using (HttpClient client = CreateHttpClient())
            using (var listener = new Socket(AddressFamily.InterNetwork, SocketType.Stream, ProtocolType.Tcp))
            {
                listener.Bind(new IPEndPoint(IPAddress.Loopback, 0));
                listener.Listen(1);
                var ep = (IPEndPoint)listener.LocalEndPoint;
                var uri = new Uri($"http://{ep.Address}:{ep.Port}/");

                string responseBody =
                    "HTTP/1.1 200 OK\r\n" +
                    $"Date: {DateTimeOffset.UtcNow:R}\r\n" +
                    "Content-Length: 0\r\n" +
                    "\r\n";

                Task<string> firstRequest = client.GetStringAsync(uri);
                using (Socket server = await listener.AcceptAsync())
                using (var serverStream = new NetworkStream(server, ownsSocket: false))
                using (var serverReader = new StreamReader(serverStream))
                {
                    while (!string.IsNullOrWhiteSpace(await serverReader.ReadLineAsync())) ;
                    await server.SendAsync(new ArraySegment<byte>(Encoding.ASCII.GetBytes(responseBody)), SocketFlags.None);
                    await firstRequest;

                    Task<Socket> secondAccept = listener.AcceptAsync(); // shouldn't complete

                    Task<string> additionalRequest = client.GetStringAsync(uri);
                    while (!string.IsNullOrWhiteSpace(await serverReader.ReadLineAsync())) ;
                    await server.SendAsync(new ArraySegment<byte>(Encoding.ASCII.GetBytes(responseBody)), SocketFlags.None);
                    await additionalRequest;

                    Assert.False(secondAccept.IsCompleted, $"Second accept should never complete");
                }
            }
        }

        [OuterLoop("Incurs a delay")]
        [Fact]
        public async Task ServerDisconnectsAfterInitialRequest_SubsequentRequestUsesDifferentConnection()
        {
            using (HttpClient client = CreateHttpClient())
            {
                await LoopbackServer.CreateServerAsync(async (server, uri) =>
                {
                    // Make multiple requests iteratively.
                    for (int i = 0; i < 2; i++)
                    {
                        Task<string> request = client.GetStringAsync(uri);
                        await server.AcceptConnectionSendResponseAndCloseAsync();
                        await request;

                        if (i == 0)
                        {
                            await Task.Delay(2000); // give client time to see the closing before next connect
                        }
                    }
                });
            }
        }

        [Fact]
        public async Task ServerSendsGarbageAfterInitialRequest_SubsequentRequestUsesDifferentConnection()
        {
            using (HttpClient client = CreateHttpClient())
            {
                await LoopbackServer.CreateServerAsync(async (server, uri) =>
                {
                    var releaseServer = new TaskCompletionSource();

                    // Make multiple requests iteratively.

                    Task serverTask1 = server.AcceptConnectionAsync(async connection =>
                    {
                        await connection.WriteStringAsync(LoopbackServer.GetHttpResponse(connectionClose: false) + "here is a bunch of garbage");
                        await releaseServer.Task; // keep connection alive on the server side
                    });
                    await client.GetStringAsync(uri);

                    Task serverTask2 = server.AcceptConnectionSendCustomResponseAndCloseAsync(LoopbackServer.GetHttpResponse(connectionClose: true));
                    await new[] { client.GetStringAsync(uri), serverTask2 }.WhenAllOrAnyFailed();

                    releaseServer.SetResult();
                    await serverTask1;
                });
            }
        }

        [Fact]
        public async Task ServerSendsConnectionClose_SubsequentRequestUsesDifferentConnection()
        {
            using (HttpClient client = CreateHttpClient())
            {
                await LoopbackServer.CreateServerAsync(async (server, uri) =>
                {
                    string responseBody =
                        "HTTP/1.1 200 OK\r\n" +
                        $"Date: {DateTimeOffset.UtcNow:R}\r\n" +
                        "Content-Length: 0\r\n" +
                        "Connection: close\r\n" +
                        "\r\n";

                    // Make first request.
                    Task<string> request1 = client.GetStringAsync(uri);
                    await server.AcceptConnectionAsync(async connection1 =>
                    {
                        await connection1.ReadRequestHeaderAndSendCustomResponseAsync(responseBody);
                        await request1;

                        // Make second request and expect it to be served from a different connection.
                        Task<string> request2 = client.GetStringAsync(uri);
                        await server.AcceptConnectionAsync(async connection2 =>
                        {
                            await connection2.ReadRequestHeaderAndSendCustomResponseAsync(responseBody);
                            await request2;
                        });
                    });
                });
            }
        }

        [Theory]
        [InlineData("PooledConnectionLifetime")]
        [InlineData("PooledConnectionIdleTimeout")]
        public async Task SmallConnectionTimeout_SubsequentRequestUsesDifferentConnection(string timeoutPropertyName)
        {
            using (var handler = new SocketsHttpHandler())
            {
                switch (timeoutPropertyName)
                {
                    case "PooledConnectionLifetime": handler.PooledConnectionLifetime = TimeSpan.FromMilliseconds(1); break;
                    case "PooledConnectionIdleTimeout": handler.PooledConnectionLifetime = TimeSpan.FromMilliseconds(1); break;
                    default: throw new ArgumentOutOfRangeException(nameof(timeoutPropertyName));
                }

                using (HttpClient client = CreateHttpClient(handler))
                {
                    await LoopbackServer.CreateServerAsync(async (server, uri) =>
                    {
                        // Make first request.
                        Task<string> request1 = client.GetStringAsync(uri);
                        await server.AcceptConnectionAsync(async connection =>
                        {
                            await connection.ReadRequestHeaderAndSendResponseAsync();
                            await request1;

                            // Wait a small amount of time before making the second request, to give the first request time to timeout.
                            await Task.Delay(100);

                            // Make second request and expect it to be served from a different connection.
                            Task<string> request2 = client.GetStringAsync(uri);
                            await server.AcceptConnectionAsync(async connection2 =>
                            {
                                await connection2.ReadRequestHeaderAndSendResponseAsync();
                                await request2;
                            });
                        });
                    });
                }
            }
        }

        [Theory]
        [InlineData("PooledConnectionLifetime")]
        [InlineData("PooledConnectionIdleTimeout")]
        public async Task Http2_SmallConnectionTimeout_SubsequentRequestUsesDifferentConnection(string timeoutPropertyName)
        {
            await Http2LoopbackServerFactory.CreateServerAsync(async (server, url) =>
            {
                HttpClientHandler handler = CreateHttpClientHandler(HttpVersion.Version20);
                SocketsHttpHandler s = (SocketsHttpHandler)GetUnderlyingSocketsHttpHandler(handler);
                switch (timeoutPropertyName)
                {
                    case "PooledConnectionLifetime": s.PooledConnectionLifetime = TimeSpan.FromMilliseconds(1); break;
                    case "PooledConnectionIdleTimeout": s.PooledConnectionLifetime = TimeSpan.FromMilliseconds(1); break;
                    default: throw new ArgumentOutOfRangeException(nameof(timeoutPropertyName));
                }

                using (HttpClient client = CreateHttpClient(handler))
                {
                    client.DefaultRequestVersion = HttpVersion.Version20;
                    Task<string> request1 = client.GetStringAsync(url);

                    Http2LoopbackConnection connection = await server.EstablishConnectionAsync();
                    int streamId = await connection.ReadRequestHeaderAsync();
                    await connection.SendDefaultResponseAsync(streamId);
                    await request1;

                    // Wait a small amount of time before making the second request, to give the first request time to timeout.
                    await Task.Delay(100);
                    // Grab reference to underlying socket and stream to make sure they are not disposed and closed.
                    (Socket socket, Stream stream) = connection.ResetNetwork();

                    // Make second request and expect it to be served from a different connection.
                    Task<string> request2 = client.GetStringAsync(url);
                    connection = await server.EstablishConnectionAsync();
                    streamId = await connection.ReadRequestHeaderAsync();
                    await connection.SendDefaultResponseAsync(streamId);
                    await request2;

                    // Close underlying socket from first connection.
                    socket.Close();
                }
            });
        }

        [OuterLoop]
        [ConditionalTheory(typeof(RemoteExecutor), nameof(RemoteExecutor.IsSupported))]
        [InlineData(false)]
        [InlineData(true)]
        public void ConnectionsPooledThenDisposed_NoUnobservedTaskExceptions(bool secure)
        {
            RemoteExecutor.Invoke(async (secureString, useVersionString) =>
            {
                var releaseServer = new TaskCompletionSource();
                await LoopbackServer.CreateClientAndServerAsync(async uri =>
                {
                    using (var handler = new SocketsHttpHandler())
                    using (HttpClient client = CreateHttpClient(handler, useVersionString))
                    {
                        handler.SslOptions.RemoteCertificateValidationCallback = delegate { return true; };
                        handler.PooledConnectionLifetime = TimeSpan.FromMilliseconds(1);

                        var exceptions = new List<Exception>();
                        TaskScheduler.UnobservedTaskException += (s, e) => exceptions.Add(e.Exception);

                        await client.GetStringAsync(uri);
                        await Task.Delay(10); // any value >= the lifetime
                        Task ignored = client.GetStringAsync(uri); // force the pool to look for the previous connection and find it's too old
                        await Task.Delay(100); // give some time for the connection close to fail pending reads

                        GC.Collect();
                        GC.WaitForPendingFinalizers();

                        // Note that there are race conditions here such that we may not catch every failure,
                        // and thus could have some false negatives, but there won't be any false positives.
                        Assert.True(exceptions.Count == 0, string.Concat(exceptions));

                        releaseServer.SetResult();
                    }
                }, server => server.AcceptConnectionAsync(async connection =>
                {
                    await connection.ReadRequestHeaderAndSendResponseAsync(content: "hello world");
                    await releaseServer.Task;
                }),
                new LoopbackServer.Options { UseSsl = bool.Parse(secureString) });
            }, secure.ToString(), UseVersion.ToString()).Dispose();
        }

        [OuterLoop]
        [Fact]
        public void HandlerDroppedWithoutDisposal_NotKeptAlive()
        {
            var tcs = new TaskCompletionSource(TaskCreationOptions.RunContinuationsAsynchronously);
            HandlerDroppedWithoutDisposal_NotKeptAliveCore(tcs);
            for (int i = 0; i < 10; i++)
            {
                GC.Collect();
                GC.WaitForPendingFinalizers();
            }
            Assert.True(tcs.Task.IsCompleted);
        }

        [MethodImpl(MethodImplOptions.NoInlining)]
        private void HandlerDroppedWithoutDisposal_NotKeptAliveCore(TaskCompletionSource setOnFinalized)
        {
            // This relies on knowing that in order for the connection pool to operate, it needs
            // to maintain a reference to the supplied IWebProxy.  As such, we provide a proxy
            // that when finalized will set our event, so that we can determine the state associated
            // with a handler has gone away.
            IWebProxy p = new PassthroughProxyWithFinalizerCallback(() => setOnFinalized.TrySetResult());

            // Make a bunch of requests and drop the associated HttpClient instances after making them, without disposal.
            Task.WaitAll((from i in Enumerable.Range(0, 10)
                          select LoopbackServer.CreateClientAndServerAsync(
                              url => CreateHttpClient(new SocketsHttpHandler { Proxy = p }).GetStringAsync(url),
                              server => server.AcceptConnectionSendResponseAndCloseAsync())).ToArray());
        }

        private sealed class PassthroughProxyWithFinalizerCallback : IWebProxy
        {
            private readonly Action _callback;

            public PassthroughProxyWithFinalizerCallback(Action callback) => _callback = callback;
            ~PassthroughProxyWithFinalizerCallback() => _callback();

            public ICredentials Credentials { get; set; }
            public Uri GetProxy(Uri destination) => destination;
            public bool IsBypassed(Uri host) => true;
        }

        [Fact]
        public async Task ProxyAuth_SameConnection_Succeeds()
        {
            Task serverTask = LoopbackServer.CreateServerAsync(async (proxyServer, proxyUrl) =>
            {
                string responseBody =
                        "HTTP/1.1 407 Proxy Auth Required\r\n" +
                        $"Date: {DateTimeOffset.UtcNow:R}\r\n" +
                        "Proxy-Authenticate: Basic\r\n" +
                        "Content-Length: 0\r\n" +
                        "\r\n";

                using (var handler = new HttpClientHandler())
                {
                    handler.Proxy = new UseSpecifiedUriWebProxy(proxyUrl, new NetworkCredential("abc", "password"));

                    using (HttpClient client = CreateHttpClient(handler))
                    {
                        Task<string> request = client.GetStringAsync($"http://notarealserver.com/");

                        await proxyServer.AcceptConnectionAsync(async connection =>
                        {
                            // Get first request, no body for GET.
                            await connection.ReadRequestHeaderAndSendCustomResponseAsync(responseBody).ConfigureAwait(false);
                            // Client should send another request after being rejected with 407.
                            await connection.ReadRequestHeaderAndSendResponseAsync(content: "OK").ConfigureAwait(false);
                        });

                        string response = await request;
                        Assert.Equal("OK", response);
                    }
                }
            });
            await serverTask.WaitAsync(TestHelper.PassingTestTimeout);
        }
    }

    // System.Net.Sockets is not supported on this platform
    [ConditionalClass(typeof(PlatformDetection), nameof(PlatformDetection.IsNotBrowser))]
    public sealed class SocketsHttpHandler_PublicAPIBehavior_Test
    {
        [Fact]
        public void AllowAutoRedirect_GetSet_Roundtrips()
        {
            using (var handler = new SocketsHttpHandler())
            {
                Assert.True(handler.AllowAutoRedirect);

                handler.AllowAutoRedirect = true;
                Assert.True(handler.AllowAutoRedirect);

                handler.AllowAutoRedirect = false;
                Assert.False(handler.AllowAutoRedirect);
            }
        }

        [Fact]
        public void AutomaticDecompression_GetSet_Roundtrips()
        {
            using (var handler = new SocketsHttpHandler())
            {
                Assert.Equal(DecompressionMethods.None, handler.AutomaticDecompression);

                handler.AutomaticDecompression = DecompressionMethods.GZip;
                Assert.Equal(DecompressionMethods.GZip, handler.AutomaticDecompression);

                handler.AutomaticDecompression = DecompressionMethods.Deflate;
                Assert.Equal(DecompressionMethods.Deflate, handler.AutomaticDecompression);

                handler.AutomaticDecompression = DecompressionMethods.GZip | DecompressionMethods.Deflate;
                Assert.Equal(DecompressionMethods.GZip | DecompressionMethods.Deflate, handler.AutomaticDecompression);
            }
        }

        [Fact]
        public void CookieContainer_GetSet_Roundtrips()
        {
            using (var handler = new SocketsHttpHandler())
            {
                CookieContainer container = handler.CookieContainer;
                Assert.Same(container, handler.CookieContainer);

                var newContainer = new CookieContainer();
                handler.CookieContainer = newContainer;
                Assert.Same(newContainer, handler.CookieContainer);
            }
        }

        [Fact]
        public void Credentials_GetSet_Roundtrips()
        {
            using (var handler = new SocketsHttpHandler())
            {
                Assert.Null(handler.Credentials);

                var newCredentials = new NetworkCredential("username", "password");
                handler.Credentials = newCredentials;
                Assert.Same(newCredentials, handler.Credentials);
            }
        }

        [Fact]
        public void DefaultProxyCredentials_GetSet_Roundtrips()
        {
            using (var handler = new SocketsHttpHandler())
            {
                Assert.Null(handler.DefaultProxyCredentials);

                var newCredentials = new NetworkCredential("username", "password");
                handler.DefaultProxyCredentials = newCredentials;
                Assert.Same(newCredentials, handler.DefaultProxyCredentials);
            }
        }

        [Fact]
        public void KeepAlivePing_GetSet_Roundtrips()
        {
            using var handler = new SocketsHttpHandler();

            var testTimeSpanValue = TimeSpan.FromSeconds(5);
            var invalidTimeSpanValue = TimeSpan.FromTicks(TimeSpan.TicksPerSecond - 1);

            Assert.Equal(TimeSpan.FromSeconds(20), handler.KeepAlivePingTimeout);
            handler.KeepAlivePingTimeout = testTimeSpanValue;
            Assert.Equal(testTimeSpanValue, handler.KeepAlivePingTimeout);

            Assert.Equal(Timeout.InfiniteTimeSpan, handler.KeepAlivePingDelay);
            handler.KeepAlivePingDelay = testTimeSpanValue;
            Assert.Equal(testTimeSpanValue, handler.KeepAlivePingDelay);

            Assert.Equal(HttpKeepAlivePingPolicy.Always, handler.KeepAlivePingPolicy);
            handler.KeepAlivePingPolicy = HttpKeepAlivePingPolicy.WithActiveRequests;
            Assert.Equal(HttpKeepAlivePingPolicy.WithActiveRequests, handler.KeepAlivePingPolicy);

            Assert.Throws<ArgumentOutOfRangeException>(() => handler.KeepAlivePingTimeout = invalidTimeSpanValue);
            Assert.Throws<ArgumentOutOfRangeException>(() => handler.KeepAlivePingDelay = invalidTimeSpanValue);
        }

        [Fact]
        public void MaxAutomaticRedirections_GetSet_Roundtrips()
        {
            using (var handler = new SocketsHttpHandler())
            {
                Assert.Equal(50, handler.MaxAutomaticRedirections);

                handler.MaxAutomaticRedirections = int.MaxValue;
                Assert.Equal(int.MaxValue, handler.MaxAutomaticRedirections);

                handler.MaxAutomaticRedirections = 1;
                Assert.Equal(1, handler.MaxAutomaticRedirections);

                AssertExtensions.Throws<ArgumentOutOfRangeException>("value", () => handler.MaxAutomaticRedirections = 0);
                AssertExtensions.Throws<ArgumentOutOfRangeException>("value", () => handler.MaxAutomaticRedirections = -1);
            }
        }

        [Fact]
        public void MaxConnectionsPerServer_GetSet_Roundtrips()
        {
            using (var handler = new SocketsHttpHandler())
            {
                Assert.Equal(int.MaxValue, handler.MaxConnectionsPerServer);

                handler.MaxConnectionsPerServer = int.MaxValue;
                Assert.Equal(int.MaxValue, handler.MaxConnectionsPerServer);

                handler.MaxConnectionsPerServer = 1;
                Assert.Equal(1, handler.MaxConnectionsPerServer);

                AssertExtensions.Throws<ArgumentOutOfRangeException>("value", () => handler.MaxConnectionsPerServer = 0);
                AssertExtensions.Throws<ArgumentOutOfRangeException>("value", () => handler.MaxConnectionsPerServer = -1);
            }
        }

        [Fact]
        public void MaxResponseHeadersLength_GetSet_Roundtrips()
        {
            using (var handler = new SocketsHttpHandler())
            {
                Assert.Equal(64, handler.MaxResponseHeadersLength);

                handler.MaxResponseHeadersLength = int.MaxValue;
                Assert.Equal(int.MaxValue, handler.MaxResponseHeadersLength);

                handler.MaxResponseHeadersLength = 1;
                Assert.Equal(1, handler.MaxResponseHeadersLength);

                AssertExtensions.Throws<ArgumentOutOfRangeException>("value", () => handler.MaxResponseHeadersLength = 0);
                AssertExtensions.Throws<ArgumentOutOfRangeException>("value", () => handler.MaxResponseHeadersLength = -1);
            }
        }

        [Fact]
        public void PreAuthenticate_GetSet_Roundtrips()
        {
            using (var handler = new SocketsHttpHandler())
            {
                Assert.False(handler.PreAuthenticate);

                handler.PreAuthenticate = false;
                Assert.False(handler.PreAuthenticate);

                handler.PreAuthenticate = true;
                Assert.True(handler.PreAuthenticate);
            }
        }

        [Fact]
        public void PooledConnectionIdleTimeout_GetSet_Roundtrips()
        {
            using (var handler = new SocketsHttpHandler())
            {
                Assert.Equal(TimeSpan.FromMinutes(1), handler.PooledConnectionIdleTimeout);

                handler.PooledConnectionIdleTimeout = Timeout.InfiniteTimeSpan;
                Assert.Equal(Timeout.InfiniteTimeSpan, handler.PooledConnectionIdleTimeout);

                handler.PooledConnectionIdleTimeout = TimeSpan.FromSeconds(0);
                Assert.Equal(TimeSpan.FromSeconds(0), handler.PooledConnectionIdleTimeout);

                handler.PooledConnectionIdleTimeout = TimeSpan.FromSeconds(1);
                Assert.Equal(TimeSpan.FromSeconds(1), handler.PooledConnectionIdleTimeout);

                AssertExtensions.Throws<ArgumentOutOfRangeException>("value", () => handler.PooledConnectionIdleTimeout = TimeSpan.FromSeconds(-2));
            }
        }

        [Fact]
        public void PooledConnectionLifetime_GetSet_Roundtrips()
        {
            using (var handler = new SocketsHttpHandler())
            {
                Assert.Equal(Timeout.InfiniteTimeSpan, handler.PooledConnectionLifetime);

                handler.PooledConnectionLifetime = Timeout.InfiniteTimeSpan;
                Assert.Equal(Timeout.InfiniteTimeSpan, handler.PooledConnectionLifetime);

                handler.PooledConnectionLifetime = TimeSpan.FromSeconds(0);
                Assert.Equal(TimeSpan.FromSeconds(0), handler.PooledConnectionLifetime);

                handler.PooledConnectionLifetime = TimeSpan.FromSeconds(1);
                Assert.Equal(TimeSpan.FromSeconds(1), handler.PooledConnectionLifetime);

                AssertExtensions.Throws<ArgumentOutOfRangeException>("value", () => handler.PooledConnectionLifetime = TimeSpan.FromSeconds(-2));
            }
        }

        [Fact]
        public void Properties_Roundtrips()
        {
            using (var handler = new SocketsHttpHandler())
            {
                IDictionary<string, object> props = handler.Properties;
                Assert.NotNull(props);
                Assert.Empty(props);

                props.Add("hello", "world");
                Assert.Equal(1, props.Count);
                Assert.Equal("world", props["hello"]);
            }
        }

        [Fact]
        public void Proxy_GetSet_Roundtrips()
        {
            using (var handler = new SocketsHttpHandler())
            {
                Assert.Null(handler.Proxy);

                var proxy = new WebProxy();
                handler.Proxy = proxy;
                Assert.Same(proxy, handler.Proxy);
            }
        }

        [Fact]
        public void SslOptions_GetSet_Roundtrips()
        {
            using (var handler = new SocketsHttpHandler())
            {
                SslClientAuthenticationOptions options = handler.SslOptions;
                Assert.NotNull(options);

                Assert.True(options.AllowRenegotiation);
                Assert.Null(options.ApplicationProtocols);
                Assert.Equal(X509RevocationMode.NoCheck, options.CertificateRevocationCheckMode);
                Assert.Null(options.ClientCertificates);
                Assert.Equal(SslProtocols.None, options.EnabledSslProtocols);
                Assert.Equal(EncryptionPolicy.RequireEncryption, options.EncryptionPolicy);
                Assert.Null(options.LocalCertificateSelectionCallback);
                Assert.Null(options.RemoteCertificateValidationCallback);
                Assert.Null(options.TargetHost);

                Assert.Same(options, handler.SslOptions);

                var newOptions = new SslClientAuthenticationOptions();
                handler.SslOptions = newOptions;
                Assert.Same(newOptions, handler.SslOptions);
            }
        }

        [Fact]
        public void UseCookies_GetSet_Roundtrips()
        {
            using (var handler = new SocketsHttpHandler())
            {
                Assert.True(handler.UseCookies);

                handler.UseCookies = true;
                Assert.True(handler.UseCookies);

                handler.UseCookies = false;
                Assert.False(handler.UseCookies);
            }
        }

        [Fact]
        public void UseProxy_GetSet_Roundtrips()
        {
            using (var handler = new SocketsHttpHandler())
            {
                Assert.True(handler.UseProxy);

                handler.UseProxy = false;
                Assert.False(handler.UseProxy);

                handler.UseProxy = true;
                Assert.True(handler.UseProxy);
            }
        }

        [Fact]
        public void ConnectCallback_GetSet_Roundtrips()
        {
            using (var handler = new SocketsHttpHandler())
            {
                Assert.Null(handler.ConnectCallback);

                Func<SocketsHttpConnectionContext, CancellationToken, ValueTask<Stream>> f = (context, token) => default;

                handler.ConnectCallback = f;
                Assert.Equal(f, handler.ConnectCallback);

                handler.ConnectCallback = null;
                Assert.Null(handler.ConnectCallback);
            }
        }

        [Fact]
        public void PlaintextStreamFilter_GetSet_Roundtrips()
        {
            using (var handler = new SocketsHttpHandler())
            {
                Assert.Null(handler.PlaintextStreamFilter);

                Func<SocketsHttpPlaintextStreamFilterContext, CancellationToken, ValueTask<Stream>> f = (context, token) => default;

                handler.PlaintextStreamFilter = f;
                Assert.Equal(f, handler.PlaintextStreamFilter);

                handler.PlaintextStreamFilter = null;
                Assert.Null(handler.PlaintextStreamFilter);
            }
        }

        [Theory]
        [InlineData(false)]
        [InlineData(true)]
        public async Task AfterDisposeSendAsync_GettersUsable_SettersThrow(bool dispose)
        {
            using (var handler = new SocketsHttpHandler())
            {
                Type expectedExceptionType;
                if (dispose)
                {
                    handler.Dispose();
                    expectedExceptionType = typeof(ObjectDisposedException);
                }
                else
                {
                    using (var c = new HttpMessageInvoker(handler, disposeHandler: false))
                        await Assert.ThrowsAnyAsync<Exception>(() =>
                            c.SendAsync(new HttpRequestMessage(HttpMethod.Get, new Uri("/shouldquicklyfail", UriKind.Relative)), default));
                    expectedExceptionType = typeof(InvalidOperationException);
                }

                Assert.True(handler.AllowAutoRedirect);
                Assert.Equal(DecompressionMethods.None, handler.AutomaticDecompression);
                Assert.NotNull(handler.CookieContainer);
                Assert.Null(handler.Credentials);
                Assert.Null(handler.DefaultProxyCredentials);
                Assert.Equal(50, handler.MaxAutomaticRedirections);
                Assert.Equal(int.MaxValue, handler.MaxConnectionsPerServer);
                Assert.Equal(64, handler.MaxResponseHeadersLength);
                Assert.False(handler.PreAuthenticate);
                Assert.Equal(TimeSpan.FromMinutes(1), handler.PooledConnectionIdleTimeout);
                Assert.Equal(Timeout.InfiniteTimeSpan, handler.PooledConnectionLifetime);
                Assert.NotNull(handler.Properties);
                Assert.Null(handler.Proxy);
                Assert.NotNull(handler.SslOptions);
                Assert.True(handler.UseCookies);
                Assert.True(handler.UseProxy);
                Assert.Null(handler.ConnectCallback);
                Assert.Null(handler.PlaintextStreamFilter);

                Assert.Throws(expectedExceptionType, () => handler.AllowAutoRedirect = false);
                Assert.Throws(expectedExceptionType, () => handler.AutomaticDecompression = DecompressionMethods.GZip);
                Assert.Throws(expectedExceptionType, () => handler.CookieContainer = new CookieContainer());
                Assert.Throws(expectedExceptionType, () => handler.Credentials = new NetworkCredential("anotheruser", "anotherpassword"));
                Assert.Throws(expectedExceptionType, () => handler.DefaultProxyCredentials = new NetworkCredential("anotheruser", "anotherpassword"));
                Assert.Throws(expectedExceptionType, () => handler.MaxAutomaticRedirections = 2);
                Assert.Throws(expectedExceptionType, () => handler.MaxConnectionsPerServer = 2);
                Assert.Throws(expectedExceptionType, () => handler.MaxResponseHeadersLength = 2);
                Assert.Throws(expectedExceptionType, () => handler.PreAuthenticate = false);
                Assert.Throws(expectedExceptionType, () => handler.PooledConnectionIdleTimeout = TimeSpan.FromSeconds(2));
                Assert.Throws(expectedExceptionType, () => handler.PooledConnectionLifetime = TimeSpan.FromSeconds(2));
                Assert.Throws(expectedExceptionType, () => handler.Proxy = new WebProxy());
                Assert.Throws(expectedExceptionType, () => handler.SslOptions = new SslClientAuthenticationOptions());
                Assert.Throws(expectedExceptionType, () => handler.UseCookies = false);
                Assert.Throws(expectedExceptionType, () => handler.UseProxy = false);
                Assert.Throws(expectedExceptionType, () => handler.KeepAlivePingTimeout = TimeSpan.FromSeconds(5));
                Assert.Throws(expectedExceptionType, () => handler.KeepAlivePingDelay = TimeSpan.FromSeconds(5));
                Assert.Throws(expectedExceptionType, () => handler.KeepAlivePingPolicy = HttpKeepAlivePingPolicy.WithActiveRequests);
                Assert.Throws(expectedExceptionType, () => handler.ConnectCallback = (context, token) => default);
                Assert.Throws(expectedExceptionType, () => handler.PlaintextStreamFilter = (context, token) => default);
            }
        }
    }

    // System.Net.Sockets is not supported on this platform
    [ConditionalClass(typeof(PlatformDetection), nameof(PlatformDetection.IsNotBrowser))]
    public sealed class SocketsHttpHandlerTest_LocationHeader
    {
        private static readonly byte[] s_redirectResponseBefore = Encoding.ASCII.GetBytes(
            "HTTP/1.1 301 Moved Permanently\r\n" +
            "Connection: close\r\n" +
            "Transfer-Encoding: chunked\r\n" +
            "Location: ");

        private static readonly byte[] s_redirectResponseAfter = Encoding.ASCII.GetBytes(
            "\r\n" +
            "Server: Loopback\r\n" +
            "\r\n" +
            "0\r\n\r\n");

        [Theory]
        // US-ASCII only
        [InlineData("http://a/", new byte[] { (byte)'h', (byte)'t', (byte)'t', (byte)'p', (byte)':', (byte)'/', (byte)'/', (byte)'a', (byte)'/' })]
        [InlineData("http://a/asdasd", new byte[] { (byte)'h', (byte)'t', (byte)'t', (byte)'p', (byte)':', (byte)'/', (byte)'/', (byte)'a', (byte)'/', (byte)'a', (byte)'s', (byte)'d', (byte)'a', (byte)'s', (byte)'d' })]
        // 2, 3, 4 byte UTF-8 characters
        [InlineData("http://a/\u00A2", new byte[] { (byte)'h', (byte)'t', (byte)'t', (byte)'p', (byte)':', (byte)'/', (byte)'/', (byte)'a', (byte)'/', 0xC2, 0xA2 })]
        [InlineData("http://a/\u20AC", new byte[] { (byte)'h', (byte)'t', (byte)'t', (byte)'p', (byte)':', (byte)'/', (byte)'/', (byte)'a', (byte)'/', 0xE2, 0x82, 0xAC })]
        [InlineData("http://a/\uD800\uDF48", new byte[] { (byte)'h', (byte)'t', (byte)'t', (byte)'p', (byte)':', (byte)'/', (byte)'/', (byte)'a', (byte)'/', 0xF0, 0x90, 0x8D, 0x88 })]
        // 3 Polish letters
        [InlineData("http://a/\u0105\u015B\u0107", new byte[] { (byte)'h', (byte)'t', (byte)'t', (byte)'p', (byte)':', (byte)'/', (byte)'/', (byte)'a', (byte)'/', 0xC4, 0x85, 0xC5, 0x9B, 0xC4, 0x87 })]
        // Negative cases - should be interpreted as ISO-8859-1
        // Invalid utf-8 sequence (continuation without start)
        [InlineData("http://a/%C2%80", new byte[] { (byte)'h', (byte)'t', (byte)'t', (byte)'p', (byte)':', (byte)'/', (byte)'/', (byte)'a', (byte)'/', 0b10000000 })]
        // Invalid utf-8 sequence (not allowed character)
        [InlineData("http://a/\u00C3\u0028", new byte[] { (byte)'h', (byte)'t', (byte)'t', (byte)'p', (byte)':', (byte)'/', (byte)'/', (byte)'a', (byte)'/', 0xC3, 0x28 })]
        // Incomplete utf-8 sequence
        [InlineData("http://a/\u00C2", new byte[] { (byte)'h', (byte)'t', (byte)'t', (byte)'p', (byte)':', (byte)'/', (byte)'/', (byte)'a', (byte)'/', 0xC2 })]
        public async Task LocationHeader_DecodesUtf8_Success(string expected, byte[] location)
        {
            await LoopbackServer.CreateClientAndServerAsync(async url =>
            {
                using (HttpClientHandler handler = new HttpClientHandler())
                {
                    handler.AllowAutoRedirect = false;

                    using (HttpClient client = new HttpClient(handler))
                    {
                        HttpResponseMessage response = await client.GetAsync(url);
                        Assert.Equal(expected, response.Headers.Location.ToString());
                    }
                }
            }, server => server.AcceptConnectionSendCustomResponseAndCloseAsync(PreperateResponseWithRedirect(location)));
        }

        private static byte[] PreperateResponseWithRedirect(byte[] location)
        {
            return s_redirectResponseBefore.Concat(location).Concat(s_redirectResponseAfter).ToArray();
        }
    }

    [ConditionalClass(typeof(PlatformDetection), nameof(PlatformDetection.IsNotBrowser))]
    public sealed class SocketsHttpHandlerTest_Http2 : HttpClientHandlerTest_Http2
    {
        public SocketsHttpHandlerTest_Http2(ITestOutputHelper output) : base(output) { }

        [ConditionalFact(nameof(SupportsAlpn))]
        [ActiveIssue("https://github.com/dotnet/runtime/issues/41078")]
        public async Task Http2_MultipleConnectionsEnabled_ConnectionLimitNotReached_ConcurrentRequestsSuccessfullyHandled()
        {
            const int MaxConcurrentStreams = 2;
            using Http2LoopbackServer server = Http2LoopbackServer.CreateServer();
            using SocketsHttpHandler handler = CreateHandler();
            using (HttpClient client = CreateHttpClient(handler))
            {
                server.AllowMultipleConnections = true;
                List<Task<HttpResponseMessage>> sendTasks = new List<Task<HttpResponseMessage>>();
                List<Http2LoopbackConnection> connections = new List<Http2LoopbackConnection>();
                List<int> acceptedStreams = new List<int>();
                for (int i = 0; i < 3; i++)
                {
                    Http2LoopbackConnection connection = await PrepareConnection(server, client, MaxConcurrentStreams).ConfigureAwait(false);
                    AcquireAllStreamSlots(server, client, sendTasks, MaxConcurrentStreams);
                    connections.Add(connection);
                    int prevAcceptedStreamCount = acceptedStreams.Count;
                    acceptedStreams.AddRange(await AcceptRequests(connection, MaxConcurrentStreams).ConfigureAwait(false));
                    Assert.Equal(prevAcceptedStreamCount + MaxConcurrentStreams, acceptedStreams.Count);
                }

                int responseIndex = 0;
                List<Task> responseTasks = new List<Task>();
                foreach (Http2LoopbackConnection connection in connections)
                {
                    for (int i = 0; i < MaxConcurrentStreams; i++)
                    {
                        int streamId = acceptedStreams[responseIndex++];
                        responseTasks.Add(connection.SendDefaultResponseAsync(streamId));
                    }
                }

                await Task.WhenAll(responseTasks).WaitAsync(TestHelper.PassingTestTimeout).ConfigureAwait(false);
                await Task.WhenAll(sendTasks).WaitAsync(TestHelper.PassingTestTimeout).ConfigureAwait(false);

                await VerifySendTasks(sendTasks).ConfigureAwait(false);
            }
        }

        [ConditionalFact(nameof(SupportsAlpn))]
        [ActiveIssue("https://github.com/dotnet/runtime/issues/45204")]
        public async Task Http2_MultipleConnectionsEnabled_InfiniteRequestsCompletelyBlockOneConnection_RemaningRequestsAreHandledByNewConnection()
        {
            const int MaxConcurrentStreams = 2;
            using Http2LoopbackServer server = Http2LoopbackServer.CreateServer();
            using SocketsHttpHandler handler = CreateHandler();
            using (HttpClient client = CreateHttpClient(handler))
            {
                server.AllowMultipleConnections = true;
                List<Task<HttpResponseMessage>> sendTasks = new List<Task<HttpResponseMessage>>();
                Http2LoopbackConnection connection0 = await PrepareConnection(server, client, MaxConcurrentStreams).ConfigureAwait(false);
                AcquireAllStreamSlots(server, client, sendTasks, MaxConcurrentStreams);

                // Block the first connection on infinite requests.
                List<int> blockedStreamIds = await AcceptRequests(connection0, MaxConcurrentStreams).ConfigureAwait(false);
                Assert.Equal(MaxConcurrentStreams, blockedStreamIds.Count);

                Http2LoopbackConnection connection1 = await PrepareConnection(server, client, MaxConcurrentStreams).ConfigureAwait(false);
                AcquireAllStreamSlots(server, client, sendTasks, MaxConcurrentStreams);

                int handledRequestCount = (await HandleAllPendingRequests(connection1, MaxConcurrentStreams).ConfigureAwait(false)).Count;

                Assert.Equal(MaxConcurrentStreams, handledRequestCount);

                // Complete infinite requests.
                handledRequestCount = await SendResponses(connection0, blockedStreamIds);

                Assert.Equal(MaxConcurrentStreams, handledRequestCount);

                await Task.WhenAll(sendTasks).WaitAsync(TestHelper.PassingTestTimeout).ConfigureAwait(false);

                await VerifySendTasks(sendTasks).ConfigureAwait(false);
            }
        }

        [ConditionalFact(nameof(SupportsAlpn))]
        public async Task Http2_MultipleConnectionsEnabled_OpenAndCloseMultipleConnections_Success()
        {
            const int MaxConcurrentStreams = 2;
            using Http2LoopbackServer server = Http2LoopbackServer.CreateServer();
            using SocketsHttpHandler handler = CreateHandler();
            using (HttpClient client = CreateHttpClient(handler))
            {
                server.AllowMultipleConnections = true;
                List<Task<HttpResponseMessage>> sendTasks = new List<Task<HttpResponseMessage>>();
                Http2LoopbackConnection connection0 = await PrepareConnection(server, client, MaxConcurrentStreams).ConfigureAwait(false);
                AcquireAllStreamSlots(server, client, sendTasks, MaxConcurrentStreams);
                Http2LoopbackConnection connection1 = await PrepareConnection(server, client, MaxConcurrentStreams).ConfigureAwait(false);
                AcquireAllStreamSlots(server, client, sendTasks, MaxConcurrentStreams);
                Http2LoopbackConnection connection2 = await PrepareConnection(server, client, MaxConcurrentStreams).ConfigureAwait(false);
                AcquireAllStreamSlots(server, client, sendTasks, MaxConcurrentStreams);

                Task<(int Count, int LastStreamId)>[] handleRequestTasks = new[] {
                    HandleAllPendingRequests(connection0, sendTasks.Count),
                    HandleAllPendingRequests(connection1, sendTasks.Count),
                    HandleAllPendingRequests(connection2, sendTasks.Count)
                };

                await Task.WhenAll(handleRequestTasks).WaitAsync(TestHelper.PassingTestTimeout).ConfigureAwait(false);

                Assert.Equal(handleRequestTasks[0].Result.Count, MaxConcurrentStreams);
                Assert.Equal(handleRequestTasks[1].Result.Count, MaxConcurrentStreams);
                Assert.Equal(handleRequestTasks[2].Result.Count, MaxConcurrentStreams);

                await connection0.ShutdownIgnoringErrorsAsync(handleRequestTasks[0].Result.LastStreamId).ConfigureAwait(false);
                await connection2.ShutdownIgnoringErrorsAsync(handleRequestTasks[2].Result.LastStreamId).ConfigureAwait(false);

                //Fill all connection1's stream slots
                AcquireAllStreamSlots(server, client, sendTasks, MaxConcurrentStreams);

                Http2LoopbackConnection connection3 = await PrepareConnection(server, client, MaxConcurrentStreams).ConfigureAwait(false);
                AcquireAllStreamSlots(server, client, sendTasks, MaxConcurrentStreams);
                Http2LoopbackConnection connection4 = await PrepareConnection(server, client, MaxConcurrentStreams).ConfigureAwait(false);
                AcquireAllStreamSlots(server, client, sendTasks, MaxConcurrentStreams);

                Task<(int Count, int LastStreamId)>[] finalHandleTasks = new[] {
                    HandleAllPendingRequests(connection1, sendTasks.Count),
                    HandleAllPendingRequests(connection3, sendTasks.Count),
                    HandleAllPendingRequests(connection4, sendTasks.Count)
                };

                await Task.WhenAll(finalHandleTasks).WaitAsync(TestHelper.PassingTestTimeout).ConfigureAwait(false);

                Assert.Equal(finalHandleTasks[0].Result.Count, MaxConcurrentStreams);
                Assert.Equal(finalHandleTasks[1].Result.Count, MaxConcurrentStreams);
                Assert.Equal(finalHandleTasks[2].Result.Count, MaxConcurrentStreams);

                await Task.WhenAll(sendTasks).WaitAsync(TestHelper.PassingTestTimeout).ConfigureAwait(false);

                await VerifySendTasks(sendTasks).ConfigureAwait(false);
            }
        }

        [ConditionalFact(nameof(SupportsAlpn))]
        [OuterLoop("Incurs long delay")]
        [ActiveIssue("https://github.com/dotnet/runtime/issues/43877")]
        public async Task Http2_MultipleConnectionsEnabled_IdleConnectionTimeoutExpired_ConnectionRemovedAndNewCreated()
        {
            const int MaxConcurrentStreams = 2;
            using Http2LoopbackServer server = Http2LoopbackServer.CreateServer();
            using SocketsHttpHandler handler = CreateHandler();
            handler.PooledConnectionIdleTimeout = TimeSpan.FromSeconds(20);
            using (HttpClient client = CreateHttpClient(handler))
            {
                server.AllowMultipleConnections = true;
                List<Task<HttpResponseMessage>> sendTasks = new List<Task<HttpResponseMessage>>();
                Http2LoopbackConnection connection0 = await PrepareConnection(server, client, MaxConcurrentStreams).ConfigureAwait(false);
                AcquireAllStreamSlots(server, client, sendTasks, MaxConcurrentStreams);
                List<int> acceptedStreamIds = await AcceptRequests(connection0, MaxConcurrentStreams).ConfigureAwait(false);
                Assert.Equal(MaxConcurrentStreams, acceptedStreamIds.Count);

                List<Task<HttpResponseMessage>> connection1SendTasks = new List<Task<HttpResponseMessage>>();
                Http2LoopbackConnection connection1 = await PrepareConnection(server, client, MaxConcurrentStreams, readTimeout: 30).ConfigureAwait(false);
                AcquireAllStreamSlots(server, client, connection1SendTasks, MaxConcurrentStreams);
                int handledRequests1 = (await HandleAllPendingRequests(connection1, MaxConcurrentStreams).ConfigureAwait(false)).Count;

                Assert.Equal(MaxConcurrentStreams, handledRequests1);

                // Complete all the requests.
                await Task.WhenAll(connection1SendTasks).WaitAsync(TestHelper.PassingTestTimeout).ConfigureAwait(false);
                await VerifySendTasks(connection1SendTasks).ConfigureAwait(false);
                connection1SendTasks.ForEach(t => t.Result.Dispose());

                // Wait until the idle connection timeout expires.
                await connection1.WaitForClientDisconnectAsync(false).WaitAsync(TestHelper.PassingTestTimeout).ConfigureAwait(false);
                // Client connection might be still alive, so send an extra request which will either land on the shutting down connection or on a new one.
                try
                {
                    await client.GetAsync(server.Address).WaitAsync(handler.PooledConnectionIdleTimeout).ConfigureAwait(false);
                }
                catch (Exception)
                {
                    // Suppress all exceptions.
                }

                Assert.True(connection1.IsInvalid);
                Assert.False(connection0.IsInvalid);

                Http2LoopbackConnection connection2 = await PrepareConnection(server, client, MaxConcurrentStreams, readTimeout: 15, expectedWarmUpTasks:2).ConfigureAwait(false);

                AcquireAllStreamSlots(server, client, sendTasks, MaxConcurrentStreams);

                int handledRequests2 = (await HandleAllPendingRequests(connection2, MaxConcurrentStreams).ConfigureAwait(false)).Count;
                Assert.Equal(MaxConcurrentStreams, handledRequests2);

                //Make sure connection0 is still alive.
                int handledRequests0 = await SendResponses(connection0, acceptedStreamIds).ConfigureAwait(false);
                Assert.Equal(MaxConcurrentStreams, handledRequests0);

                await Task.WhenAll(sendTasks).WaitAsync(TestHelper.PassingTestTimeout).ConfigureAwait(false);

                await VerifySendTasks(sendTasks).ConfigureAwait(false);
            }
        }

        private async Task VerifySendTasks(IReadOnlyList<Task<HttpResponseMessage>> sendTasks)
        {
            foreach (Task<HttpResponseMessage> sendTask in sendTasks)
            {
                HttpResponseMessage response = await sendTask.ConfigureAwait(false);
                Assert.Equal(HttpStatusCode.OK, response.StatusCode);
            }
        }

        private static SocketsHttpHandler CreateHandler() => new SocketsHttpHandler
        {
            EnableMultipleHttp2Connections = true,
            PooledConnectionIdleTimeout = TimeSpan.FromHours(1),
            PooledConnectionLifetime = TimeSpan.FromHours(1),
            SslOptions = { RemoteCertificateValidationCallback = delegate { return true; } }
        };

        private async Task<Http2LoopbackConnection> PrepareConnection(Http2LoopbackServer server, HttpClient client, uint maxConcurrentStreams, int readTimeout = 3, int expectedWarmUpTasks = 1)
        {
            Task<HttpResponseMessage> warmUpTask = client.GetAsync(server.Address);
            Http2LoopbackConnection connection = await GetConnection(server, maxConcurrentStreams, readTimeout).WaitAsync(TestHelper.PassingTestTimeout * 2).ConfigureAwait(false);
            // Wait until the client confirms MaxConcurrentStreams setting took into effect.
            Task settingAckReceived = connection.SettingAckWaiter;
            while (true)
            {
                Task handleRequestTask = HandleAllPendingRequests(connection, expectedWarmUpTasks);
                await Task.WhenAll(warmUpTask, handleRequestTask).WaitAsync(TestHelper.PassingTestTimeout * 2).ConfigureAwait(false);
                Assert.True(warmUpTask.Result.IsSuccessStatusCode);
                warmUpTask.Result.Dispose();
                if (settingAckReceived.IsCompleted)
                {
                    break;
                }

                warmUpTask = client.GetAsync(server.Address);
            }
            return connection;
        }

        private static void AcquireAllStreamSlots(Http2LoopbackServer server, HttpClient client, List<Task<HttpResponseMessage>> sendTasks, uint maxConcurrentStreams)
        {
            for (int i = 0; i < maxConcurrentStreams; i++)
            {
                sendTasks.Add(client.GetAsync(server.Address));
            }
        }

        private static async Task<Http2LoopbackConnection> GetConnection(Http2LoopbackServer server, uint maxConcurrentStreams, int readTimeout) =>
            await server.EstablishConnectionAsync(TimeSpan.FromSeconds(readTimeout), TimeSpan.FromSeconds(10), new SettingsEntry { SettingId = SettingId.MaxConcurrentStreams, Value = maxConcurrentStreams }).ConfigureAwait(false);

        private async Task<(int Count, int LastStreamId)> HandleAllPendingRequests(Http2LoopbackConnection connection, int totalRequestCount)
        {
            int lastStreamId = -1;
            for (int i = 0; i < totalRequestCount; i++)
            {
                try
                {
                    // Exact number of requests sent over the given connection is unknown,
                    // so we keep reading headers and sending response while there are available requests.
                    (int streamId, _) = await connection.ReadAndParseRequestHeaderAsync().ConfigureAwait(false);
                    await connection.SendDefaultResponseAsync(streamId).ConfigureAwait(false);
                    lastStreamId = streamId;
                }
                catch (OperationCanceledException)
                {
                    return (i, lastStreamId);
                }
            }

            return (totalRequestCount, lastStreamId);
        }

        private async Task<List<int>> AcceptRequests(Http2LoopbackConnection connection, int maxRequests = int.MaxValue)
        {
            List<int> streamIds = new List<int>();
            for (int i = 0; i < maxRequests; i++)
            {
                try
                {
                    (int streamId, _) = await connection.ReadAndParseRequestHeaderAsync().ConfigureAwait(false);
                    streamIds.Add(streamId);
                }
                catch (OperationCanceledException)
                {
                    return streamIds;
                }
            }

            return streamIds;
        }

        private async Task<int> SendResponses(Http2LoopbackConnection connection, IEnumerable<int> streamIds)
        {
            int count = 0;
            foreach (int streamId in streamIds)
            {
                count++;
                await connection.SendDefaultResponseAsync(streamId).ConfigureAwait(false);
            }

            return count;
        }
    }

    public abstract class SocketsHttpHandlerTest_ConnectCallback : HttpClientHandlerTestBase
    {
        public SocketsHttpHandlerTest_ConnectCallback(ITestOutputHelper output) : base(output) { }

        [Theory]
        [InlineData(false, false)]
        [InlineData(false, true)]
        [InlineData(true, false)]
        [InlineData(true, true)]
        public async Task ConnectCallback_ContextHasCorrectProperties_Success(bool syncRequest, bool syncCallback)
        {
            if (syncRequest && UseVersion > HttpVersion.Version11)
            {
                // Sync requests are only supported on 1.x
                return;
            }

            await LoopbackServerFactory.CreateClientAndServerAsync(
                async uri =>
                {
                    HttpRequestMessage requestMessage = new HttpRequestMessage(HttpMethod.Get, uri);
                    requestMessage.Version = UseVersion;
                    requestMessage.VersionPolicy = HttpVersionPolicy.RequestVersionExact;

                    using HttpClientHandler handler = CreateHttpClientHandler();
                    handler.ServerCertificateCustomValidationCallback = TestHelper.AllowAllCertificates;
                    var socketsHandler = (SocketsHttpHandler)GetUnderlyingSocketsHttpHandler(handler);
                    socketsHandler.ConnectCallback = async (context, token) =>
                    {
                        Assert.Equal(uri.Host, context.DnsEndPoint.Host);
                        Assert.Equal(uri.Port, context.DnsEndPoint.Port);
                        Assert.Equal(requestMessage, context.InitialRequestMessage);

                        var s = new Socket(AddressFamily.InterNetwork, SocketType.Stream, ProtocolType.Tcp);
                        if (syncCallback)
                        {
                            s.Connect(context.DnsEndPoint);
                        }
                        else
                        {
                            await s.ConnectAsync(context.DnsEndPoint, token);
                            await Task.Delay(1); // to increase the chances of the whole operation completing asynchronously, without consuming too much additional time
                        }
                        return new NetworkStream(s, ownsSocket: true);
                    };

                    using HttpClient client = CreateHttpClient(handler);

                    HttpResponseMessage response = await (syncRequest ?
                        Task.Run(() => client.Send(requestMessage)) :
                        client.SendAsync(requestMessage));
                    Assert.Equal("foo", await response.Content.ReadAsStringAsync());
                },
                async server =>
                {
                    await server.AcceptConnectionSendResponseAndCloseAsync(content: "foo");
                });
        }

        [Theory]
        [InlineData(true)]
        [InlineData(false)]
        public async Task ConnectCallback_BindLocalAddress_Success(bool useSsl)
        {
            GenericLoopbackOptions options = new GenericLoopbackOptions() { UseSsl = useSsl };

            await LoopbackServerFactory.CreateClientAndServerAsync(
                async uri =>
                {
                    using HttpClientHandler handler = CreateHttpClientHandler();
                    handler.ServerCertificateCustomValidationCallback = TestHelper.AllowAllCertificates;
                    var socketsHandler = (SocketsHttpHandler)GetUnderlyingSocketsHttpHandler(handler);
                    socketsHandler.ConnectCallback = async (context, token) =>
                    {
                        Socket s = new Socket(AddressFamily.InterNetwork, SocketType.Stream, ProtocolType.Tcp);
                        s.Bind(new IPEndPoint(IPAddress.Loopback, 0));
                        await s.ConnectAsync(context.DnsEndPoint, token);
                        s.NoDelay = true;
                        return new NetworkStream(s, ownsSocket: true);
                    };

                    using HttpClient client = CreateHttpClient(handler);
                    client.DefaultVersionPolicy = HttpVersionPolicy.RequestVersionExact;

                    string response = await client.GetStringAsync(uri);
                    Assert.Equal("foo", response);
                },
                async server =>
                {
                    await server.AcceptConnectionSendResponseAndCloseAsync(content: "foo");
                }, options: options);
        }

        [Theory]
        [InlineData(true)]
        [InlineData(false)]
        public async Task ConnectCallback_UseMemoryBuffer_Success(bool useSsl)
        {
            (Stream clientStream, Stream serverStream) = ConnectedStreams.CreateBidirectional();

            GenericLoopbackOptions options = new GenericLoopbackOptions() { UseSsl = useSsl };

            Task serverTask = Task.Run(async () =>
            {
                using GenericLoopbackConnection loopbackConnection = await LoopbackServerFactory.CreateConnectionAsync(socket: null, serverStream, options);
                await loopbackConnection.InitializeConnectionAsync();

                HttpRequestData requestData = await loopbackConnection.ReadRequestDataAsync();
                await loopbackConnection.SendResponseAsync(content: "foo");

                Assert.Equal("/foo", requestData.Path);
            });

            Task clientTask = Task.Run(async () =>
            {
                using HttpClientHandler handler = CreateHttpClientHandler();
                handler.ServerCertificateCustomValidationCallback = TestHelper.AllowAllCertificates;
                var socketsHandler = (SocketsHttpHandler)GetUnderlyingSocketsHttpHandler(handler);
                socketsHandler.ConnectCallback = (context, token) => new ValueTask<Stream>(clientStream);

                using HttpClient client = CreateHttpClient(handler);
                client.DefaultVersionPolicy = HttpVersionPolicy.RequestVersionExact;

                string response = await client.GetStringAsync($"{(options.UseSsl ? "https" : "http")}://nowhere.invalid/foo");
                Assert.Equal("foo", response);
            });

            await new[] { serverTask, clientTask }.WhenAllOrAnyFailed(60_000);
        }

        [ConditionalTheory(nameof(PlatformSupportsUnixDomainSockets))]
        [ActiveIssue("https://github.com/dotnet/runtime/issues/44183", TestPlatforms.Windows)]
        [InlineData(true)]
        [InlineData(false)]
        public async Task ConnectCallback_UseUnixDomainSocket_Success(bool useSsl)
        {
            GenericLoopbackOptions options = new GenericLoopbackOptions() { UseSsl = useSsl };

            string guid = $"{Guid.NewGuid():N}";
            UnixDomainSocketEndPoint serverEP = new UnixDomainSocketEndPoint(Path.Combine(Path.GetTempPath(), guid));
            Socket listenSocket = new Socket(AddressFamily.Unix, SocketType.Stream, ProtocolType.Unspecified);
            listenSocket.Bind(serverEP);
            listenSocket.Listen();

            using HttpClientHandler handler = CreateHttpClientHandler();
            handler.ServerCertificateCustomValidationCallback = TestHelper.AllowAllCertificates;
            var socketsHandler = (SocketsHttpHandler)GetUnderlyingSocketsHttpHandler(handler);
            socketsHandler.ConnectCallback = async (context, token) =>
            {
                string hostname = context.DnsEndPoint.Host;
                UnixDomainSocketEndPoint clientEP = new UnixDomainSocketEndPoint(Path.Combine(Path.GetTempPath(), hostname));

                Socket clientSocket = new Socket(AddressFamily.Unix, SocketType.Stream, ProtocolType.Unspecified);
                await clientSocket.ConnectAsync(clientEP);

                return new NetworkStream(clientSocket, ownsSocket: true);
            };

            using (HttpClient client = CreateHttpClient(handler))
            {
                client.DefaultVersionPolicy = HttpVersionPolicy.RequestVersionExact;

                Task<string> clientTask = client.GetStringAsync($"{(options.UseSsl ? "https" : "http")}://{guid}/foo");

                Socket serverSocket = await listenSocket.AcceptAsync();
                using (GenericLoopbackConnection loopbackConnection = await LoopbackServerFactory.CreateConnectionAsync(socket: null, new NetworkStream(serverSocket, ownsSocket: true), options))
                {
                    await loopbackConnection.InitializeConnectionAsync();

                    HttpRequestData requestData = await loopbackConnection.ReadRequestDataAsync();
                    Assert.Equal("/foo", requestData.Path);

                    await loopbackConnection.SendResponseAsync(content: "foo");

                    string response = await clientTask;
                    Assert.Equal("foo", response);
                }
            }
        }

        [Theory]
        [InlineData(true)]
        [InlineData(false)]
        public async Task ConnectCallback_ConnectionPrefix_Success(bool useSsl)
        {
            GenericLoopbackOptions options = new GenericLoopbackOptions() { UseSsl = useSsl };

            byte[] RequestPrefix = Encoding.UTF8.GetBytes("request prefix\r\n");
            byte[] ResponsePrefix = Encoding.UTF8.GetBytes("response prefix\r\n");

            Socket listenSocket = new Socket(AddressFamily.InterNetwork, SocketType.Stream, ProtocolType.Tcp);
            listenSocket.Bind(new IPEndPoint(IPAddress.Loopback, 0));
            listenSocket.Listen();

            using HttpClientHandler handler = CreateHttpClientHandler();
            handler.ServerCertificateCustomValidationCallback = TestHelper.AllowAllCertificates;
            var socketsHandler = (SocketsHttpHandler)GetUnderlyingSocketsHttpHandler(handler);
            socketsHandler.ConnectCallback = async (context, token) =>
            {
                Socket clientSocket = new Socket(AddressFamily.InterNetwork, SocketType.Stream, ProtocolType.Tcp);
                await clientSocket.ConnectAsync(listenSocket.LocalEndPoint);

                Stream clientStream = new NetworkStream(clientSocket, ownsSocket: true);

                await clientStream.WriteAsync(RequestPrefix);

                byte[] buffer = new byte[ResponsePrefix.Length];
                await clientStream.ReadAsync(buffer);
                Assert.True(buffer.SequenceEqual(ResponsePrefix));

                return clientStream;
            };

            using HttpClient client = CreateHttpClient(handler);
            client.DefaultVersionPolicy = HttpVersionPolicy.RequestVersionExact;

            Task<string> clientTask = client.GetStringAsync($"{(options.UseSsl ? "https" : "http")}://nowhere.invalid/foo");

            Socket serverSocket = await listenSocket.AcceptAsync();
            Stream serverStream = new NetworkStream(serverSocket, ownsSocket: true);

            byte[] buffer = new byte[RequestPrefix.Length];
            await serverStream.ReadAsync(buffer);
            Assert.True(buffer.SequenceEqual(RequestPrefix));

            await serverStream.WriteAsync(ResponsePrefix);

            using GenericLoopbackConnection loopbackConnection = await LoopbackServerFactory.CreateConnectionAsync(socket: null, serverStream, options);
            await loopbackConnection.InitializeConnectionAsync();

            HttpRequestData requestData = await loopbackConnection.ReadRequestDataAsync();
            Assert.Equal("/foo", requestData.Path);

            await loopbackConnection.SendResponseAsync(content: "foo");

            string response = await clientTask;
            Assert.Equal("foo", response);
        }

        [Theory]
        [InlineData(true)]
        [InlineData(false)]
        public async Task ConnectCallback_StreamThrowsOnWrite_ExceptionAndStreamDisposed(bool useSsl)
        {
            const string ExceptionMessage = "THROWONWRITE";

            bool disposeCalled = false;

            using HttpClientHandler handler = CreateHttpClientHandler();
            handler.ServerCertificateCustomValidationCallback = TestHelper.AllowAllCertificates;
            var socketsHandler = (SocketsHttpHandler)GetUnderlyingSocketsHttpHandler(handler);
            socketsHandler.ConnectCallback = (context, token) =>
            {
                var throwOnWriteStream = new DelegateDelegatingStream(Stream.Null);
                throwOnWriteStream.WriteAsyncMemoryFunc = (buffer, token) => ValueTask.FromException(new IOException(ExceptionMessage));
                throwOnWriteStream.DisposeFunc = (_) => { disposeCalled = true; };
                throwOnWriteStream.DisposeAsyncFunc = () => { disposeCalled = true; return default; };
                return ValueTask.FromResult<Stream>(throwOnWriteStream);
            };

            using HttpClient client = CreateHttpClient(handler);
            client.DefaultVersionPolicy = HttpVersionPolicy.RequestVersionExact;

            HttpRequestException hre = await Assert.ThrowsAnyAsync<HttpRequestException>(async () => await client.GetStringAsync($"{(useSsl ? "https" : "http")}://nowhere.invalid/foo"));

            Debug.Assert(disposeCalled);
        }

        [Theory]
        [InlineData(true)]
        [InlineData(false)]
        public async Task ConnectCallback_ExceptionDuringCallback_ThrowsHttpRequestExceptionWithInnerException(bool useSsl)
        {
            Exception e = new Exception("hello!");

            using HttpClientHandler handler = CreateHttpClientHandler();
            handler.ServerCertificateCustomValidationCallback = TestHelper.AllowAllCertificates;
            var socketsHandler = (SocketsHttpHandler)GetUnderlyingSocketsHttpHandler(handler);
            socketsHandler.ConnectCallback = (context, token) =>
            {
                throw e;
            };

            using HttpClient client = CreateHttpClient(handler);
            client.DefaultVersionPolicy = HttpVersionPolicy.RequestVersionExact;

            HttpRequestException hre = await Assert.ThrowsAnyAsync<HttpRequestException>(async () => await client.GetAsync($"{(useSsl ? "https" : "http")}://nowhere.invalid/foo"));
            Assert.Equal(e, hre.InnerException);
        }

        [Theory]
        [InlineData(true)]
        [InlineData(false)]
        public async Task ConnectCallback_ReturnsNull_ThrowsHttpRequestException(bool useSsl)
        {
            using HttpClientHandler handler = CreateHttpClientHandler();
            handler.ServerCertificateCustomValidationCallback = TestHelper.AllowAllCertificates;
            var socketsHandler = (SocketsHttpHandler)GetUnderlyingSocketsHttpHandler(handler);
            socketsHandler.ConnectCallback = (context, token) =>
            {
                return ValueTask.FromResult<Stream>(null);
            };

            using HttpClient client = CreateHttpClient(handler);
            client.DefaultVersionPolicy = HttpVersionPolicy.RequestVersionExact;

            HttpRequestException hre = await Assert.ThrowsAnyAsync<HttpRequestException>(async () => await client.GetAsync($"{(useSsl ? "https" : "http")}://nowhere.invalid/foo"));
        }

        private static bool PlatformSupportsUnixDomainSockets => Socket.OSSupportsUnixDomainSockets;
   }

    // System.Net.Sockets is not supported on this platform
    [ConditionalClass(typeof(PlatformDetection), nameof(PlatformDetection.IsNotBrowser))]
    public sealed class SocketsHttpHandlerTest_ConnectCallback_Http11 : SocketsHttpHandlerTest_ConnectCallback
    {
        public SocketsHttpHandlerTest_ConnectCallback_Http11(ITestOutputHelper output) : base(output) { }
    }

    [ConditionalClass(typeof(PlatformDetection), nameof(PlatformDetection.SupportsAlpn))]
    public sealed class SocketsHttpHandlerTest_ConnectCallback_Http2 : SocketsHttpHandlerTest_ConnectCallback
    {
        public SocketsHttpHandlerTest_ConnectCallback_Http2(ITestOutputHelper output) : base(output) { }
        protected override Version UseVersion => HttpVersion.Version20;
    }

    public abstract class SocketsHttpHandlerTest_PlaintextStreamFilter : HttpClientHandlerTestBase
    {
        public SocketsHttpHandlerTest_PlaintextStreamFilter(ITestOutputHelper output) : base(output) { }

        public static IEnumerable<object[]> PlaintextStreamFilter_ContextHasCorrectProperties_Success_MemberData() =>
            from useSsl in new[] { false, true }
            from syncRequest in new[] { false, true }
            from syncCallback in new[] { false, true }
            select new object[] { useSsl, syncRequest, syncCallback };

        [Theory]
        [MemberData(nameof(PlaintextStreamFilter_ContextHasCorrectProperties_Success_MemberData))]
        public async Task PlaintextStreamFilter_ContextHasCorrectProperties_Success(bool useSsl, bool syncRequest, bool syncCallback)
        {
            if (syncRequest && UseVersion > HttpVersion.Version11)
            {
                // Sync requests are only supported on 1.x
                return;
            }

            GenericLoopbackOptions options = new GenericLoopbackOptions() { UseSsl = useSsl };
            await LoopbackServerFactory.CreateClientAndServerAsync(
                async uri =>
                {
                    HttpRequestMessage requestMessage = new HttpRequestMessage(HttpMethod.Get, uri);
                    requestMessage.Version = UseVersion;
                    requestMessage.VersionPolicy = HttpVersionPolicy.RequestVersionExact;

                    using HttpClientHandler handler = CreateHttpClientHandler();
                    handler.ServerCertificateCustomValidationCallback = TestHelper.AllowAllCertificates;
                    var socketsHandler = (SocketsHttpHandler)GetUnderlyingSocketsHttpHandler(handler);
                    socketsHandler.PlaintextStreamFilter = async (context, token) =>
                    {
                        Assert.Equal(UseVersion, context.NegotiatedHttpVersion);
                        Assert.Equal(requestMessage, context.InitialRequestMessage);

                        if (!syncCallback)
                        {
                            await Task.Delay(1); // to increase the chances of the whole operation completing asynchronously, without consuming too much additional time
                        }

                        return context.PlaintextStream;
                    };

                    using HttpClient client = CreateHttpClient(handler);

                    HttpResponseMessage response = await (syncRequest ?
                        Task.Run(() => client.Send(requestMessage)) :
                        client.SendAsync(requestMessage));
                    Assert.Equal("foo", await response.Content.ReadAsStringAsync());
                },
                async server =>
                {
                    await server.AcceptConnectionSendResponseAndCloseAsync(content: "foo");
                }, options: options);
        }

        [Theory]
        [InlineData(true)]
        [InlineData(false)]
        public async Task PlaintextStreamFilter_SimpleDelegatingStream_Success(bool useSsl)
        {
            GenericLoopbackOptions options = new GenericLoopbackOptions() { UseSsl = useSsl };
            await LoopbackServerFactory.CreateClientAndServerAsync(
                async uri =>
                {
                    using HttpClientHandler handler = CreateHttpClientHandler();
                    handler.ServerCertificateCustomValidationCallback = TestHelper.AllowAllCertificates;
                    var socketsHandler = (SocketsHttpHandler)GetUnderlyingSocketsHttpHandler(handler);
                    socketsHandler.PlaintextStreamFilter = (context, token) =>
                    {
                        Assert.Equal(UseVersion, context.NegotiatedHttpVersion);

                        DelegateStream newStream = new DelegateStream(
                            canReadFunc: () => true,
                            canWriteFunc: () => true,
                            readAsyncFunc: context.PlaintextStream.ReadAsync,
                            writeAsyncFunc: context.PlaintextStream.WriteAsync,
                            disposeFunc: (disposing) => { if (disposing) { context.PlaintextStream.Dispose(); } });

                        return ValueTask.FromResult<Stream>(newStream);
                    };

                    using HttpClient client = CreateHttpClient(handler);
                    client.DefaultVersionPolicy = HttpVersionPolicy.RequestVersionExact;

                    using HttpResponseMessage response = await client.GetAsync(uri);
                    Assert.Equal("foo", await response.Content.ReadAsStringAsync());
                },
                async server =>
                {
                    await server.AcceptConnectionSendResponseAndCloseAsync(content: "foo");
                }, options: options);
        }

        [Theory]
        [InlineData(true)]
        [InlineData(false)]
        public async Task PlaintextStreamFilter_ConnectionPrefix_Success(bool useSsl)
        {
            byte[] RequestPrefix = Encoding.UTF8.GetBytes("request prefix\r\n");
            byte[] ResponsePrefix = Encoding.UTF8.GetBytes("response prefix\r\n");

            using var listenSocket = new Socket(AddressFamily.InterNetwork, SocketType.Stream, ProtocolType.Tcp);
            listenSocket.Bind(new IPEndPoint(IPAddress.Loopback, 0));
            listenSocket.Listen();

            Task clientTask = Task.Run(async () =>
            {
                using HttpClientHandler handler = CreateHttpClientHandler();
                handler.ServerCertificateCustomValidationCallback = TestHelper.AllowAllCertificates;
                var socketsHandler = (SocketsHttpHandler)GetUnderlyingSocketsHttpHandler(handler);
                socketsHandler.PlaintextStreamFilter = async (context, token) =>
                {
                    await context.PlaintextStream.WriteAsync(RequestPrefix);

                    byte[] buffer = new byte[ResponsePrefix.Length];
                    await context.PlaintextStream.ReadAsync(buffer);
                    Assert.True(buffer.SequenceEqual(ResponsePrefix));

                    return context.PlaintextStream;
                };

                using HttpClient client = CreateHttpClient(handler);
                client.DefaultVersionPolicy = HttpVersionPolicy.RequestVersionExact;

                string response = await client.GetStringAsync($"{(useSsl ? "https" : "http")}://{listenSocket.LocalEndPoint}/foo");
                Assert.Equal("foo", response);
            });

            Task serverTask = Task.Run(async () =>
            {
                Socket serverSocket = await listenSocket.AcceptAsync();
                Stream serverStream = new NetworkStream(serverSocket, ownsSocket: true);

                if (useSsl)
                {
                    var sslStream = new SslStream(serverStream, false, delegate { return true; });

                    using (X509Certificate2 cert = System.Net.Test.Common.Configuration.Certificates.GetServerCertificate())
                    {
                        SslServerAuthenticationOptions options = new SslServerAuthenticationOptions();

                        options.EnabledSslProtocols = SslProtocols.Tls12;

                        var protocols = new List<SslApplicationProtocol>();
                        protocols.Add(SslApplicationProtocol.Http2);
                        options.ApplicationProtocols = protocols;

                        options.ServerCertificate = cert;

                        await sslStream.AuthenticateAsServerAsync(options, CancellationToken.None).ConfigureAwait(false);
                    }

                    serverStream = sslStream;
                }

                byte[] buffer = new byte[RequestPrefix.Length];
                await serverStream.ReadAsync(buffer);
                Assert.True(buffer.SequenceEqual(RequestPrefix));

                await serverStream.WriteAsync(ResponsePrefix);

                using GenericLoopbackConnection loopbackConnection = await LoopbackServerFactory.CreateConnectionAsync(socket: null, serverStream, new GenericLoopbackOptions() { UseSsl = false });
                await loopbackConnection.InitializeConnectionAsync();

                HttpRequestData requestData = await loopbackConnection.ReadRequestDataAsync();
                Assert.Equal("/foo", requestData.Path);

                await loopbackConnection.SendResponseAsync(content: "foo");
            });

            await new Task[] { clientTask, serverTask }.WhenAllOrAnyFailed();
        }

        [Theory]
        [InlineData(true)]
        [InlineData(false)]
        public async Task PlaintextStreamFilter_ExceptionDuringCallback_ThrowsHttpRequestExceptionWithInnerException(bool useSsl)
        {
            Exception e = new Exception("hello!");

            GenericLoopbackOptions options = new GenericLoopbackOptions() { UseSsl = useSsl };
            await LoopbackServerFactory.CreateClientAndServerAsync(
                async uri =>
                {
                    HttpRequestMessage requestMessage = new HttpRequestMessage(HttpMethod.Get, uri);
                    requestMessage.Version = UseVersion;
                    requestMessage.VersionPolicy = HttpVersionPolicy.RequestVersionExact;

                    using HttpClientHandler handler = CreateHttpClientHandler();
                    handler.ServerCertificateCustomValidationCallback = TestHelper.AllowAllCertificates;
                    var socketsHandler = (SocketsHttpHandler)GetUnderlyingSocketsHttpHandler(handler);
                    socketsHandler.PlaintextStreamFilter = (context, token) =>
                    {
                        throw e;
                    };

                    using HttpClient client = CreateHttpClient(handler);

                    HttpRequestException hre = await Assert.ThrowsAnyAsync<HttpRequestException>(async () => await client.SendAsync(requestMessage));
                    Assert.Equal(e, hre.InnerException);
                },
                async server =>
                {
                    try
                    {
                        await server.AcceptConnectionSendResponseAndCloseAsync(content: "foo");
                    }
                    catch { }
                }, options: options);
        }

        [Theory]
        [InlineData(true)]
        [InlineData(false)]
        public async Task PlaintextStreamFilter_ReturnsNull_ThrowsHttpRequestException(bool useSsl)
        {
            GenericLoopbackOptions options = new GenericLoopbackOptions() { UseSsl = useSsl };
            await LoopbackServerFactory.CreateClientAndServerAsync(
                async uri =>
                {
                    HttpRequestMessage requestMessage = new HttpRequestMessage(HttpMethod.Get, uri);
                    requestMessage.Version = UseVersion;
                    requestMessage.VersionPolicy = HttpVersionPolicy.RequestVersionExact;

                    using HttpClientHandler handler = CreateHttpClientHandler();
                    handler.ServerCertificateCustomValidationCallback = TestHelper.AllowAllCertificates;
                    var socketsHandler = (SocketsHttpHandler)GetUnderlyingSocketsHttpHandler(handler);
                    socketsHandler.PlaintextStreamFilter = (context, token) =>
                    {
                        return ValueTask.FromResult<Stream>(null);
                    };

                    using HttpClient client = CreateHttpClient(handler);

                    HttpRequestException hre = await Assert.ThrowsAnyAsync<HttpRequestException>(async () => await client.SendAsync(requestMessage));
                },
                async server =>
                {
                    try
                    {
                        await server.AcceptConnectionSendResponseAndCloseAsync(content: "foo");
                    }
                    catch { }
                }, options: options);
        }
    }

    [ConditionalClass(typeof(PlatformDetection), nameof(PlatformDetection.IsNotBrowser))]
    public sealed class SocketsHttpHandlerTest_PlaintextStreamFilter_Http11 : SocketsHttpHandlerTest_PlaintextStreamFilter
    {
        public SocketsHttpHandlerTest_PlaintextStreamFilter_Http11(ITestOutputHelper output) : base(output) { }

        [Theory]
        [InlineData(true)]
        [InlineData(false)]
        public async Task PlaintextStreamFilter_CustomStream_Success(bool useSsl)
        {
            GenericLoopbackOptions options = new GenericLoopbackOptions() { UseSsl = useSsl };
            await LoopbackServerFactory.CreateClientAndServerAsync(
                async uri =>
                {
                    using HttpClientHandler handler = CreateHttpClientHandler();
                    handler.ServerCertificateCustomValidationCallback = TestHelper.AllowAllCertificates;
                    var socketsHandler = (SocketsHttpHandler)GetUnderlyingSocketsHttpHandler(handler);
                    socketsHandler.PlaintextStreamFilter = (context, token) =>
                    {
                        Assert.Equal(UseVersion, context.NegotiatedHttpVersion);

                        context.PlaintextStream.Dispose();

                        MemoryStream memoryStream = new MemoryStream();
                        memoryStream.Write(Encoding.UTF8.GetBytes("HTTP/1.1 200 OK\r\nContent-Length: 3\r\n\r\nfoo"));
                        memoryStream.Seek(0, SeekOrigin.Begin);

                        DelegateStream newStream = new DelegateStream(
                            canReadFunc: () => true,
                            canWriteFunc: () => true,
                            readAsyncFunc: (buffer, offset, length, cancellationToken) => memoryStream.ReadAsync(buffer, offset, length, cancellationToken),
                            writeAsyncFunc: (buffer, offset, length, cancellationToken) => Task.CompletedTask);

                        return ValueTask.FromResult<Stream>(newStream);
                    };

                    using HttpClient client = CreateHttpClient(handler);

                    HttpResponseMessage response = await client.GetAsync(uri);
                    Assert.Equal("foo", await response.Content.ReadAsStringAsync());
                },
                async server =>
                {
                    // Client intentionally disconnects. Ignore exception.
                    try
                    {
                        await server.AcceptConnectionSendResponseAndCloseAsync(content: "foo");
                    }
                    catch (IOException) { }
                }, options: options);
        }

        [Theory]
        [InlineData(false)]
        [InlineData(true)]
        public async Task PlaintextStreamFilter_Logging_Success(bool useSsl)
        {
            bool log = int.TryParse(Environment.GetEnvironmentVariable("DOTNET_TEST_SOCKETSHTTPHANDLERLOG"), out int value) && value == 1;

            GenericLoopbackOptions options = new GenericLoopbackOptions() { UseSsl = useSsl };
            await LoopbackServerFactory.CreateClientAndServerAsync(
                async uri =>
                {
                    string sendText = "";
                    string recvText = "";

                    using HttpClientHandler handler = CreateHttpClientHandler();
                    handler.ServerCertificateCustomValidationCallback = TestHelper.AllowAllCertificates;
                    var socketsHandler = (SocketsHttpHandler)GetUnderlyingSocketsHttpHandler(handler);
                    socketsHandler.PlaintextStreamFilter = (context, token) =>
                    {
                        Assert.Equal(HttpVersion.Version11, context.NegotiatedHttpVersion);

                        static void Log(ref string text, bool log, string prefix, Stream stream, ReadOnlySpan<char> hex, ReadOnlySpan<char> ascii)
                        {
                            if (log) Console.WriteLine($"[{prefix} {stream.GetHashCode():X8}] {hex.ToString().PadRight(71)}  {ascii.ToString()}");
                            text += ascii.ToString();
                        }

                        return ValueTask.FromResult<Stream>(new BytesLoggingStream(
                            context.PlaintextStream,
                            (stream, hex, ascii) => Log(ref sendText, log, "SEND", stream, hex, ascii),
                            (stream, hex, ascii) => Log(ref recvText, log, "RECV", stream, hex, ascii)));
                    };

                    using HttpClient client = CreateHttpClient(handler);
                    using HttpResponseMessage response = await client.GetAsync(uri);
                    Assert.Equal("hello", await response.Content.ReadAsStringAsync());

                    Assert.Contains("GET / HTTP/1.1", sendText);
                    Assert.Contains("Host: ", sendText);

                    Assert.Contains("HTTP/1.1 200 OK", recvText);
                    Assert.Contains("hello", recvText);
                },
                async server =>
                {
                    await server.AcceptConnectionSendResponseAndCloseAsync(content: "hello");
                }, options: options);
        }
    }

    [ConditionalClass(typeof(PlatformDetection), nameof(PlatformDetection.SupportsAlpn))]
    public sealed class SocketsHttpHandlerTest_PlaintextStreamFilter_Http2 : SocketsHttpHandlerTest_PlaintextStreamFilter
    {
        public SocketsHttpHandlerTest_PlaintextStreamFilter_Http2(ITestOutputHelper output) : base(output) { }
        protected override Version UseVersion => HttpVersion.Version20;
    }

    [ConditionalClass(typeof(PlatformDetection), nameof(PlatformDetection.SupportsAlpn))]
    public sealed class SocketsHttpHandlerTest_Cookies_Http2 : HttpClientHandlerTest_Cookies
    {
        public SocketsHttpHandlerTest_Cookies_Http2(ITestOutputHelper output) : base(output) { }
        protected override Version UseVersion => HttpVersion.Version20;
    }

    [ConditionalClass(typeof(PlatformDetection), nameof(PlatformDetection.SupportsAlpn))]
    public sealed class SocketsHttpHandlerTest_HttpClientHandlerTest_Http2 : HttpClientHandlerTest
    {
        public SocketsHttpHandlerTest_HttpClientHandlerTest_Http2(ITestOutputHelper output) : base(output) { }
        protected override Version UseVersion => HttpVersion.Version20;
    }

    public sealed class SocketsHttpHandlerTest_HttpClientHandlerTest_Headers_Http11 : HttpClientHandlerTest_Headers
    {
        public SocketsHttpHandlerTest_HttpClientHandlerTest_Headers_Http11(ITestOutputHelper output) : base(output) { }
    }

    [ConditionalClass(typeof(PlatformDetection), nameof(PlatformDetection.SupportsAlpn))]
    public sealed class SocketsHttpHandlerTest_HttpClientHandlerTest_Headers_Http2 : HttpClientHandlerTest_Headers
    {
        public SocketsHttpHandlerTest_HttpClientHandlerTest_Headers_Http2(ITestOutputHelper output) : base(output) { }
        protected override Version UseVersion => HttpVersion.Version20;
    }

    [ConditionalClass(typeof(PlatformDetection), nameof(PlatformDetection.SupportsAlpn))]
    public sealed class SocketsHttpHandler_HttpClientHandler_Cancellation_Test_Http2 : HttpClientHandler_Cancellation_Test
    {
        public SocketsHttpHandler_HttpClientHandler_Cancellation_Test_Http2(ITestOutputHelper output) : base(output) { }
        protected override Version UseVersion => HttpVersion.Version20;
    }

    [ConditionalClass(typeof(HttpClientHandlerTestBase), nameof(IsMsQuicSupported))]
    public sealed class SocketsHttpHandlerTest_Http3_MsQuic : HttpClientHandlerTest_Http3
    {
        public SocketsHttpHandlerTest_Http3_MsQuic(ITestOutputHelper output) : base(output) { }
        protected override QuicImplementationProvider UseQuicImplementationProvider => QuicImplementationProviders.MsQuic;
    }

    [ConditionalClass(typeof(HttpClientHandlerTestBase), nameof(IsMockQuicSupported))]
    public sealed class SocketsHttpHandlerTest_Http3_Mock : HttpClientHandlerTest_Http3
    {
        public SocketsHttpHandlerTest_Http3_Mock(ITestOutputHelper output) : base(output) { }
        protected override QuicImplementationProvider UseQuicImplementationProvider => QuicImplementationProviders.Mock;
    }

    [ConditionalClass(typeof(HttpClientHandlerTestBase), nameof(IsMsQuicSupported))]
    public sealed class SocketsHttpHandlerTest_HttpClientHandlerTest_Http3_MsQuic : HttpClientHandlerTest
    {
        public SocketsHttpHandlerTest_HttpClientHandlerTest_Http3_MsQuic(ITestOutputHelper output) : base(output) { }
        protected override Version UseVersion => HttpVersion.Version30;
        protected override QuicImplementationProvider UseQuicImplementationProvider => QuicImplementationProviders.MsQuic;
    }

    [ConditionalClass(typeof(HttpClientHandlerTestBase), nameof(IsMockQuicSupported))]
    public sealed class SocketsHttpHandlerTest_HttpClientHandlerTest_Http3_Mock : HttpClientHandlerTest
    {
        public SocketsHttpHandlerTest_HttpClientHandlerTest_Http3_Mock(ITestOutputHelper output) : base(output) { }
        protected override Version UseVersion => HttpVersion.Version30;
        protected override QuicImplementationProvider UseQuicImplementationProvider => QuicImplementationProviders.Mock;
    }

    // TODO: Many Cookie tests are failing for HTTP3.
    [ActiveIssue("https://github.com/dotnet/runtime/issues/53093")]
    [ConditionalClass(typeof(HttpClientHandlerTestBase), nameof(IsMsQuicSupported))]
    public sealed class SocketsHttpHandlerTest_Cookies_Http3_MsQuic : HttpClientHandlerTest_Cookies
    {
        public SocketsHttpHandlerTest_Cookies_Http3_MsQuic(ITestOutputHelper output) : base(output) { }
        protected override Version UseVersion => HttpVersion.Version30;
        protected override QuicImplementationProvider UseQuicImplementationProvider => QuicImplementationProviders.MsQuic;
    }

    [ActiveIssue("https://github.com/dotnet/runtime/issues/53093")]
    [ConditionalClass(typeof(HttpClientHandlerTestBase), nameof(IsMockQuicSupported))]
    public sealed class SocketsHttpHandlerTest_Cookies_Http3_Mock : HttpClientHandlerTest_Cookies
    {
        public SocketsHttpHandlerTest_Cookies_Http3_Mock(ITestOutputHelper output) : base(output) { }
        protected override Version UseVersion => HttpVersion.Version30;
        protected override QuicImplementationProvider UseQuicImplementationProvider => QuicImplementationProviders.Mock;
    }

    [ConditionalClass(typeof(HttpClientHandlerTestBase), nameof(IsMsQuicSupported))]
    public sealed class SocketsHttpHandlerTest_HttpClientHandlerTest_Headers_Http3_MsQuic : HttpClientHandlerTest_Headers
    {
        public SocketsHttpHandlerTest_HttpClientHandlerTest_Headers_Http3_MsQuic(ITestOutputHelper output) : base(output) { }
        protected override Version UseVersion => HttpVersion.Version30;
        protected override QuicImplementationProvider UseQuicImplementationProvider => QuicImplementationProviders.MsQuic;
    }

    [ConditionalClass(typeof(HttpClientHandlerTestBase), nameof(IsMockQuicSupported))]
    public sealed class SocketsHttpHandlerTest_HttpClientHandlerTest_Headers_Http3_Mock : HttpClientHandlerTest_Headers
    {
        public SocketsHttpHandlerTest_HttpClientHandlerTest_Headers_Http3_Mock(ITestOutputHelper output) : base(output) { }
        protected override Version UseVersion => HttpVersion.Version30;
        protected override QuicImplementationProvider UseQuicImplementationProvider => QuicImplementationProviders.Mock;
    }

    // TODO: Many cancellation tests are failing for HTTP3.
    [ActiveIssue("https://github.com/dotnet/runtime/issues/53093")]
    [ConditionalClass(typeof(HttpClientHandlerTestBase), nameof(IsMsQuicSupported))]
    public sealed class SocketsHttpHandler_HttpClientHandler_Cancellation_Test_Http3_MsQuic : HttpClientHandler_Cancellation_Test
    {
        public SocketsHttpHandler_HttpClientHandler_Cancellation_Test_Http3_MsQuic(ITestOutputHelper output) : base(output) { }
        protected override Version UseVersion => HttpVersion.Version30;
        protected override QuicImplementationProvider UseQuicImplementationProvider => QuicImplementationProviders.MsQuic;
    }

    [ActiveIssue("https://github.com/dotnet/runtime/issues/53093")]
    [ConditionalClass(typeof(HttpClientHandlerTestBase), nameof(IsMockQuicSupported))]
    public sealed class SocketsHttpHandler_HttpClientHandler_Cancellation_Test_Http3_Mock : HttpClientHandler_Cancellation_Test
    {
        public SocketsHttpHandler_HttpClientHandler_Cancellation_Test_Http3_Mock(ITestOutputHelper output) : base(output) { }
        protected override Version UseVersion => HttpVersion.Version30;
        protected override QuicImplementationProvider UseQuicImplementationProvider => QuicImplementationProviders.Mock;
    }

    [ConditionalClass(typeof(HttpClientHandlerTestBase), nameof(IsMsQuicSupported))]
    public sealed class SocketsHttpHandler_HttpClientHandler_AltSvc_Test_Http3_MsQuic : HttpClientHandler_AltSvc_Test
    {
        public SocketsHttpHandler_HttpClientHandler_AltSvc_Test_Http3_MsQuic(ITestOutputHelper output) : base(output) { }
        protected override Version UseVersion => HttpVersion.Version30;
        protected override QuicImplementationProvider UseQuicImplementationProvider => QuicImplementationProviders.MsQuic;
    }

<<<<<<< HEAD
    [ActiveIssue("https://github.com/dotnet/runtime/issues/53093")]
    [ConditionalClass(typeof(HttpClientHandlerTestBase), nameof(IsMockQuicSupported))]
=======
    [ConditionalClass(typeof(HttpClientHandlerTestBase), nameof(IsMsQuicSupported))]
>>>>>>> a82c357b
    public sealed class SocketsHttpHandler_HttpClientHandler_AltSvc_Test_Http3_Mock : HttpClientHandler_AltSvc_Test
    {
        public SocketsHttpHandler_HttpClientHandler_AltSvc_Test_Http3_Mock(ITestOutputHelper output) : base(output) { }
        protected override Version UseVersion => HttpVersion.Version30;
        protected override QuicImplementationProvider UseQuicImplementationProvider => QuicImplementationProviders.Mock;
    }

    [ConditionalClass(typeof(HttpClientHandlerTestBase), nameof(IsMsQuicSupported))]
    public sealed class SocketsHttpHandler_HttpClientHandler_Finalization_Http3_MsQuic : HttpClientHandler_Finalization_Test
    {
        public SocketsHttpHandler_HttpClientHandler_Finalization_Http3_MsQuic(ITestOutputHelper output) : base(output) { }
        protected override Version UseVersion => HttpVersion.Version30;
        protected override QuicImplementationProvider UseQuicImplementationProvider => QuicImplementationProviders.MsQuic;
    }

    [ConditionalClass(typeof(HttpClientHandlerTestBase), nameof(IsMockQuicSupported))]
    public sealed class SocketsHttpHandler_HttpClientHandler_Finalization_Http3_Mock : HttpClientHandler_Finalization_Test
    {
        public SocketsHttpHandler_HttpClientHandler_Finalization_Http3_Mock(ITestOutputHelper output) : base(output) { }
        protected override Version UseVersion => HttpVersion.Version30;
        protected override QuicImplementationProvider UseQuicImplementationProvider => QuicImplementationProviders.Mock;
    }
}<|MERGE_RESOLUTION|>--- conflicted
+++ resolved
@@ -3162,12 +3162,7 @@
         protected override QuicImplementationProvider UseQuicImplementationProvider => QuicImplementationProviders.MsQuic;
     }
 
-<<<<<<< HEAD
-    [ActiveIssue("https://github.com/dotnet/runtime/issues/53093")]
     [ConditionalClass(typeof(HttpClientHandlerTestBase), nameof(IsMockQuicSupported))]
-=======
-    [ConditionalClass(typeof(HttpClientHandlerTestBase), nameof(IsMsQuicSupported))]
->>>>>>> a82c357b
     public sealed class SocketsHttpHandler_HttpClientHandler_AltSvc_Test_Http3_Mock : HttpClientHandler_AltSvc_Test
     {
         public SocketsHttpHandler_HttpClientHandler_AltSvc_Test_Http3_Mock(ITestOutputHelper output) : base(output) { }
