// Licensed to the .NET Foundation under one or more agreements.
// The .NET Foundation licenses this file to you under the MIT license.

using System.Collections.Generic;
using System.Diagnostics;
using System.IO;
using System.Linq;
using System.Net.Quic;
using System.Net.Quic.Implementations;
using System.Net.Security;
using System.Net.Sockets;
using System.Net.Test.Common;
using System.Runtime.CompilerServices;
using System.Runtime.InteropServices;
using System.Security.Authentication;
using System.Security.Cryptography.X509Certificates;
using System.Text;
using System.Threading;
using System.Threading.Tasks;
using Microsoft.DotNet.RemoteExecutor;
using Xunit;
using Xunit.Abstractions;

namespace System.Net.Http.Functional.Tests
{
    [ConditionalClass(typeof(PlatformDetection), nameof(PlatformDetection.IsNotBrowser))]
    public sealed class SocketsHttpHandler_HttpClientHandler_Asynchrony_Test : HttpClientHandler_Asynchrony_Test
    {
        public SocketsHttpHandler_HttpClientHandler_Asynchrony_Test(ITestOutputHelper output) : base(output) { }

        [Fact]
        public async Task ExecutionContext_Suppressed_Success()
        {
            await LoopbackServerFactory.CreateClientAndServerAsync(
                uri => Task.Run(() =>
                {
                    using (ExecutionContext.SuppressFlow())
                    using (HttpClient client = CreateHttpClient())
                    {
                        client.GetStringAsync(uri).GetAwaiter().GetResult();
                    }
                }),
                async server =>
                {
                    await server.AcceptConnectionSendResponseAndCloseAsync();
                });
        }

        [OuterLoop("Relies on finalization")]
        [Fact]
        public async Task ExecutionContext_HttpConnectionLifetimeDoesntKeepContextAlive()
        {
            var clientCompleted = new TaskCompletionSource(TaskCreationOptions.RunContinuationsAsynchronously);
            await LoopbackServer.CreateClientAndServerAsync(async uri =>
            {
                try
                {
                    using (HttpClient client = CreateHttpClient())
                    {
                        (Task completedWhenFinalized, Task getRequest) = MakeHttpRequestWithTcsSetOnFinalizationInAsyncLocal(client, uri);
                        await getRequest;

                        for (int i = 0; i < 3; i++)
                        {
                            GC.Collect();
                            GC.WaitForPendingFinalizers();
                        }

                        await completedWhenFinalized.WaitAsync(TestHelper.PassingTestTimeout);
                    }
                }
                finally
                {
                    clientCompleted.SetResult();
                }
            }, async server =>
            {
                await server.AcceptConnectionAsync(async connection =>
                {
                    await connection.ReadRequestHeaderAndSendResponseAsync();
                    await clientCompleted.Task;
                });
            });
        }

        [MethodImpl(MethodImplOptions.NoInlining)] // avoid JIT extending lifetime of the finalizable object
        private static (Task completedOnFinalized, Task getRequest) MakeHttpRequestWithTcsSetOnFinalizationInAsyncLocal(HttpClient client, Uri uri)
        {
            var tcs = new TaskCompletionSource(TaskCreationOptions.RunContinuationsAsynchronously);

            // Put something in ExecutionContext, start the HTTP request, then undo the EC change.
            var al = new AsyncLocal<object>() { Value = new SetOnFinalized() { _completedWhenFinalized = tcs } };
            Task t = client.GetStringAsync(uri);
            al.Value = null;

            // Return a task that will complete when the SetOnFinalized is finalized,
            // as well as a task to wait on for the get request; for the get request,
            // we return a continuation to avoid any test-altering issues related to
            // the state machine holding onto stuff.
            t = t.ContinueWith(p => p.GetAwaiter().GetResult());
            return (tcs.Task, t);
        }

        private sealed class SetOnFinalized
        {
            internal TaskCompletionSource _completedWhenFinalized;
            ~SetOnFinalized() => _completedWhenFinalized.SetResult();
        }
    }

    [ConditionalClass(typeof(PlatformDetection), nameof(PlatformDetection.IsNotBrowser))]
    public sealed class SocketsHttpHandler_HttpProtocolTests : HttpProtocolTests
    {
        public SocketsHttpHandler_HttpProtocolTests(ITestOutputHelper output) : base(output) { }

        [Fact]
        public async Task DefaultRequestHeaders_SentUnparsed()
        {
            await LoopbackServer.CreateClientAndServerAsync(async uri =>
            {
                using (HttpClient client = CreateHttpClient())
                {
                    client.DefaultRequestHeaders.TryAddWithoutValidation("Accept-Language", "en-US,en;q=0.5"); // validation would add spaces
                    client.DefaultRequestHeaders.TryAddWithoutValidation("From", "invalidemail"); // would fail to parse if validated

                    var m = new HttpRequestMessage(HttpMethod.Get, uri) { Version = UseVersion };
                    (await client.SendAsync(TestAsync, m)).Dispose();
                }
            }, async server =>
            {
                List<string> headers = await server.AcceptConnectionSendResponseAndCloseAsync();
                Assert.Contains(headers, header => header.Contains("Accept-Language: en-US,en;q=0.5"));
                Assert.Contains(headers, header => header.Contains("From: invalidemail"));
            });
        }
    }

    [ConditionalClass(typeof(PlatformDetection), nameof(PlatformDetection.IsNotBrowser))]
    public sealed class SocketsHttpHandler_HttpProtocolTests_Dribble : HttpProtocolTests_Dribble
    {
        public SocketsHttpHandler_HttpProtocolTests_Dribble(ITestOutputHelper output) : base(output) { }
    }

    public sealed class SocketsHttpHandler_DiagnosticsTest_Http11 : DiagnosticsTest
    {
        public SocketsHttpHandler_DiagnosticsTest_Http11(ITestOutputHelper output) : base(output) { }
    }

    public sealed class SocketsHttpHandler_DiagnosticsTest_Http2 : DiagnosticsTest
    {
        public SocketsHttpHandler_DiagnosticsTest_Http2(ITestOutputHelper output) : base(output) { }
        protected override Version UseVersion => HttpVersion.Version20;
    }

    public sealed class SocketsHttpHandler_HttpClient_SelectedSites_Test : HttpClient_SelectedSites_Test
    {
        public SocketsHttpHandler_HttpClient_SelectedSites_Test(ITestOutputHelper output) : base(output) { }
    }

#if !TARGETS_BROWSER
    public sealed class SocketsHttpHandler_HttpClientEKUTest : HttpClientEKUTest
    {
        public SocketsHttpHandler_HttpClientEKUTest(ITestOutputHelper output) : base(output) { }
    }
#endif

    [SkipOnPlatform(TestPlatforms.Browser, "AutomaticDecompression not supported on Browser")]
    public sealed class SocketsHttpHandler_HttpClientHandler_Decompression_Tests : HttpClientHandler_Decompression_Test
    {
        public SocketsHttpHandler_HttpClientHandler_Decompression_Tests(ITestOutputHelper output) : base(output) { }
    }

    [SkipOnPlatform(TestPlatforms.Browser, "Certificates are not supported on Browser")]
    public sealed class SocketsHttpHandler_HttpClientHandler_DangerousAcceptAllCertificatesValidator_Test : HttpClientHandler_DangerousAcceptAllCertificatesValidator_Test
    {
        public SocketsHttpHandler_HttpClientHandler_DangerousAcceptAllCertificatesValidator_Test(ITestOutputHelper output) : base(output) { }
    }

    [SkipOnPlatform(TestPlatforms.Browser, "Certificates are not supported on Browser")]
    public sealed class SocketsHttpHandler_HttpClientHandler_ClientCertificates_Test : HttpClientHandler_ClientCertificates_Test
    {
        public SocketsHttpHandler_HttpClientHandler_ClientCertificates_Test(ITestOutputHelper output) : base(output) { }
    }

    [SkipOnPlatform(TestPlatforms.Browser, "Proxy is not supported on Browser")]
    public sealed class SocketsHttpHandler_HttpClientHandler_DefaultProxyCredentials_Test : HttpClientHandler_DefaultProxyCredentials_Test
    {
        public SocketsHttpHandler_HttpClientHandler_DefaultProxyCredentials_Test(ITestOutputHelper output) : base(output) { }
    }

    public sealed class SocketsHttpHandler_HttpClientHandler_Finalization_Http11_Test : HttpClientHandler_Finalization_Test
    {
        public SocketsHttpHandler_HttpClientHandler_Finalization_Http11_Test(ITestOutputHelper output) : base(output) { }
    }

    public sealed class SocketsHttpHandler_HttpClientHandler_Finalization_Http2_Test : HttpClientHandler_Finalization_Test
    {
        public SocketsHttpHandler_HttpClientHandler_Finalization_Http2_Test(ITestOutputHelper output) : base(output) { }
        protected override Version UseVersion => HttpVersion.Version20;
    }

    [SkipOnPlatform(TestPlatforms.Browser, "MaxConnectionsPerServer not supported on Browser")]
    public sealed class SocketsHttpHandler_HttpClientHandler_MaxConnectionsPerServer_Test : HttpClientHandler_MaxConnectionsPerServer_Test
    {
        public SocketsHttpHandler_HttpClientHandler_MaxConnectionsPerServer_Test(ITestOutputHelper output) : base(output) { }

        [OuterLoop("Incurs a small delay")]
        [Theory]
        [InlineData(0)]
        [InlineData(1)]
        public async Task SmallConnectionLifetimeWithMaxConnections_PendingRequestUsesDifferentConnection(int lifetimeMilliseconds)
        {
            using (var handler = new SocketsHttpHandler())
            {
                handler.PooledConnectionLifetime = TimeSpan.FromMilliseconds(lifetimeMilliseconds);
                handler.MaxConnectionsPerServer = 1;

                using (HttpClient client = CreateHttpClient(handler))
                {
                    await LoopbackServer.CreateServerAsync(async (server, uri) =>
                    {
                        Task<string> request1 = client.GetStringAsync(uri);
                        Task<string> request2 = client.GetStringAsync(uri);

                        await server.AcceptConnectionAsync(async connection =>
                        {
                            Task secondResponse = server.AcceptConnectionAsync(connection2 =>
                                connection2.ReadRequestHeaderAndSendCustomResponseAsync(LoopbackServer.GetConnectionCloseResponse()));

                            // Wait a small amount of time before sending the first response, so the connection lifetime will expire.
                            Debug.Assert(lifetimeMilliseconds < 100);
                            await Task.Delay(1000);

                            // Second request should not have completed yet, as we haven't completed the first yet.
                            Assert.False(request2.IsCompleted);
                            Assert.False(secondResponse.IsCompleted);

                            // Send the first response and wait for the first request to complete.
                            await connection.ReadRequestHeaderAndSendResponseAsync();
                            await request1;

                            // Now the second request should complete.
                            await secondResponse.WaitAsync(TestHelper.PassingTestTimeout);
                        });
                    });
                }
            }
        }
    }

    [SkipOnPlatform(TestPlatforms.Browser, "Certificates are not supported on Browser")]
    public sealed class SocketsHttpHandler_HttpClientHandler_ServerCertificates_Test : HttpClientHandler_ServerCertificates_Test
    {
        public SocketsHttpHandler_HttpClientHandler_ServerCertificates_Test(ITestOutputHelper output) : base(output) { }
    }

    [SkipOnPlatform(TestPlatforms.Browser, "ResponseDrainTimeout is not supported on Browser")]
    public sealed class SocketsHttpHandler_HttpClientHandler_ResponseDrain_Test : HttpClientHandler_ResponseDrain_Test
    {
        protected override void SetResponseDrainTimeout(HttpClientHandler handler, TimeSpan time)
        {
            SocketsHttpHandler s = (SocketsHttpHandler)GetUnderlyingSocketsHttpHandler(handler);
            Assert.NotNull(s);
            s.ResponseDrainTimeout = time;
        }

        public SocketsHttpHandler_HttpClientHandler_ResponseDrain_Test(ITestOutputHelper output) : base(output) { }

        [Fact]
        public void MaxResponseDrainSize_Roundtrips()
        {
            using (var handler = new SocketsHttpHandler())
            {
                Assert.Equal(1024 * 1024, handler.MaxResponseDrainSize);

                handler.MaxResponseDrainSize = 0;
                Assert.Equal(0, handler.MaxResponseDrainSize);

                handler.MaxResponseDrainSize = int.MaxValue;
                Assert.Equal(int.MaxValue, handler.MaxResponseDrainSize);
            }
        }

        [Fact]
        public void MaxResponseDrainSize_InvalidArgument_Throws()
        {
            using (var handler = new SocketsHttpHandler())
            {
                Assert.Equal(1024 * 1024, handler.MaxResponseDrainSize);

                AssertExtensions.Throws<ArgumentOutOfRangeException>("value", () => handler.MaxResponseDrainSize = -1);
                AssertExtensions.Throws<ArgumentOutOfRangeException>("value", () => handler.MaxResponseDrainSize = int.MinValue);

                Assert.Equal(1024 * 1024, handler.MaxResponseDrainSize);
            }
        }

        [Fact]
        public void MaxResponseDrainSize_SetAfterUse_Throws()
        {
            using (var handler = new SocketsHttpHandler())
            using (HttpClient client = CreateHttpClient(handler))
            {
                handler.MaxResponseDrainSize = 1;
                client.GetAsync("http://" + Guid.NewGuid().ToString("N")); // ignoring failure
                Assert.Equal(1, handler.MaxResponseDrainSize);
                Assert.Throws<InvalidOperationException>(() => handler.MaxResponseDrainSize = 1);
            }
        }

        [Fact]
        public void ResponseDrainTimeout_Roundtrips()
        {
            using (var handler = new SocketsHttpHandler())
            {
                Assert.Equal(TimeSpan.FromSeconds(2), handler.ResponseDrainTimeout);

                handler.ResponseDrainTimeout = TimeSpan.Zero;
                Assert.Equal(TimeSpan.Zero, handler.ResponseDrainTimeout);

                handler.ResponseDrainTimeout = TimeSpan.FromTicks(int.MaxValue);
                Assert.Equal(TimeSpan.FromTicks(int.MaxValue), handler.ResponseDrainTimeout);
            }
        }

        [Fact]
        public void MaxResponseDraiTime_InvalidArgument_Throws()
        {
            using (var handler = new SocketsHttpHandler())
            {
                Assert.Equal(TimeSpan.FromSeconds(2), handler.ResponseDrainTimeout);

                AssertExtensions.Throws<ArgumentOutOfRangeException>("value", () => handler.ResponseDrainTimeout = TimeSpan.FromSeconds(-1));
                AssertExtensions.Throws<ArgumentOutOfRangeException>("value", () => handler.ResponseDrainTimeout = TimeSpan.MaxValue);
                AssertExtensions.Throws<ArgumentOutOfRangeException>("value", () => handler.ResponseDrainTimeout = TimeSpan.FromSeconds(int.MaxValue));

                Assert.Equal(TimeSpan.FromSeconds(2), handler.ResponseDrainTimeout);
            }
        }

        [Fact]
        public void ResponseDrainTimeout_SetAfterUse_Throws()
        {
            using (var handler = new SocketsHttpHandler())
            using (HttpClient client = CreateHttpClient(handler))
            {
                handler.ResponseDrainTimeout = TimeSpan.FromSeconds(42);
                client.GetAsync("http://" + Guid.NewGuid().ToString("N")); // ignoring failure
                Assert.Equal(TimeSpan.FromSeconds(42), handler.ResponseDrainTimeout);
                Assert.Throws<InvalidOperationException>(() => handler.ResponseDrainTimeout = TimeSpan.FromSeconds(42));
            }
        }

        [OuterLoop]
        [Theory]
        [InlineData(1024 * 1024 * 2, 9_500, 1024 * 1024 * 3, LoopbackServer.ContentMode.ContentLength)]
        [InlineData(1024 * 1024 * 2, 9_500, 1024 * 1024 * 3, LoopbackServer.ContentMode.SingleChunk)]
        [InlineData(1024 * 1024 * 2, 9_500, 1024 * 1024 * 13, LoopbackServer.ContentMode.BytePerChunk)]
        public async Task GetAsyncWithMaxConnections_DisposeBeforeReadingToEnd_DrainsRequestsUnderMaxDrainSizeAndReusesConnection(int totalSize, int readSize, int maxDrainSize, LoopbackServer.ContentMode mode)
        {
            await LoopbackServer.CreateClientAndServerAsync(
                async url =>
                {
                    var handler = new SocketsHttpHandler();
                    handler.MaxResponseDrainSize = maxDrainSize;
                    handler.ResponseDrainTimeout = Timeout.InfiniteTimeSpan;

                    // Set MaxConnectionsPerServer to 1.  This will ensure we will wait for the previous request to drain (or fail to)
                    handler.MaxConnectionsPerServer = 1;

                    using (HttpClient client = CreateHttpClient(handler))
                    {
                        HttpResponseMessage response1 = await client.GetAsync(url, HttpCompletionOption.ResponseHeadersRead);
                        ValidateResponseHeaders(response1, totalSize, mode);

                        // Read part but not all of response
                        Stream responseStream = await response1.Content.ReadAsStreamAsync(TestAsync);
                        await ReadToByteCount(responseStream, readSize);

                        response1.Dispose();

                        // Issue another request.  We'll confirm that it comes on the same connection.
                        HttpResponseMessage response2 = await client.GetAsync(url);
                        ValidateResponseHeaders(response2, totalSize, mode);
                        Assert.Equal(totalSize, (await response2.Content.ReadAsStringAsync()).Length);
                    }
                },
                async server =>
                {
                    string content = new string('a', totalSize);
                    string response = LoopbackServer.GetContentModeResponse(mode, content);
                    await server.AcceptConnectionAsync(async connection =>
                    {
                        server.ListenSocket.Close(); // Shut down the listen socket so attempts at additional connections would fail on the client
                        await connection.ReadRequestHeaderAndSendCustomResponseAsync(response);
                        await connection.ReadRequestHeaderAndSendCustomResponseAsync(response);
                    });
                });
        }

        [OuterLoop]
        [Theory]
        [InlineData(100_000, 0, LoopbackServer.ContentMode.ContentLength)]
        [InlineData(100_000, 0, LoopbackServer.ContentMode.SingleChunk)]
        [InlineData(100_000, 0, LoopbackServer.ContentMode.BytePerChunk)]
        public async Task GetAsyncWithMaxConnections_DisposeLargerThanMaxDrainSize_KillsConnection(int totalSize, int maxDrainSize, LoopbackServer.ContentMode mode)
        {
            await LoopbackServer.CreateClientAndServerAsync(
                async url =>
                {
                    var handler = new SocketsHttpHandler();
                    handler.MaxResponseDrainSize = maxDrainSize;
                    handler.ResponseDrainTimeout = Timeout.InfiniteTimeSpan;

                    // Set MaxConnectionsPerServer to 1.  This will ensure we will wait for the previous request to drain (or fail to)
                    handler.MaxConnectionsPerServer = 1;

                    using (HttpClient client = CreateHttpClient(handler))
                    {
                        HttpResponseMessage response1 = await client.GetAsync(url, HttpCompletionOption.ResponseHeadersRead);
                        ValidateResponseHeaders(response1, totalSize, mode);
                        response1.Dispose();

                        // Issue another request.  We'll confirm that it comes on a new connection.
                        HttpResponseMessage response2 = await client.GetAsync(url);
                        ValidateResponseHeaders(response2, totalSize, mode);
                        Assert.Equal(totalSize, (await response2.Content.ReadAsStringAsync()).Length);
                    }
                },
                async server =>
                {
                    string content = new string('a', totalSize);
                    await server.AcceptConnectionAsync(async connection =>
                    {
                        await connection.ReadRequestHeaderAsync();
                        try
                        {
                            await connection.WriteStringAsync(LoopbackServer.GetContentModeResponse(mode, content, connectionClose: false));
                        }
                        catch (Exception) { }     // Eat errors from client disconnect.

                        await server.AcceptConnectionSendCustomResponseAndCloseAsync(LoopbackServer.GetContentModeResponse(mode, content, connectionClose: true));
                    });
                });
        }

        [OuterLoop]
        [Theory]
        [InlineData(LoopbackServer.ContentMode.ContentLength)]
        [InlineData(LoopbackServer.ContentMode.SingleChunk)]
        [InlineData(LoopbackServer.ContentMode.BytePerChunk)]
        public async Task GetAsyncWithMaxConnections_DrainTakesLongerThanTimeout_KillsConnection(LoopbackServer.ContentMode mode)
        {
            const int ContentLength = 10_000;

            await LoopbackServer.CreateClientAndServerAsync(
                async url =>
                {
                    var handler = new SocketsHttpHandler();
                    handler.MaxResponseDrainSize = int.MaxValue;
                    handler.ResponseDrainTimeout = TimeSpan.FromMilliseconds(1);

                    // Set MaxConnectionsPerServer to 1.  This will ensure we will wait for the previous request to drain (or fail to)
                    handler.MaxConnectionsPerServer = 1;

                    using (HttpClient client = CreateHttpClient(handler))
                    {
                        client.Timeout = Timeout.InfiniteTimeSpan;

                        HttpResponseMessage response1 = await client.GetAsync(url, HttpCompletionOption.ResponseHeadersRead);
                        ValidateResponseHeaders(response1, ContentLength, mode);
                        response1.Dispose();

                        // Issue another request.  We'll confirm that it comes on a new connection.
                        HttpResponseMessage response2 = await client.GetAsync(url);
                        ValidateResponseHeaders(response2, ContentLength, mode);
                        Assert.Equal(ContentLength, (await response2.Content.ReadAsStringAsync()).Length);
                    }
                },
                async server =>
                {
                    string content = new string('a', ContentLength);
                    await server.AcceptConnectionAsync(async connection =>
                    {
                        string response = LoopbackServer.GetContentModeResponse(mode, content, connectionClose: false);
                        await connection.ReadRequestHeaderAsync();
                        try
                        {
                            // Write out only part of the response
                            await connection.WriteStringAsync(response.Substring(0, response.Length / 2));
                        }
                        catch (Exception) { }     // Eat errors from client disconnect.

                        response = LoopbackServer.GetContentModeResponse(mode, content, connectionClose: true);
                        await server.AcceptConnectionSendCustomResponseAndCloseAsync(response);
                    });
                });
        }
    }

    [ConditionalClass(typeof(PlatformDetection), nameof(PlatformDetection.IsNotBrowser))]
    public sealed class SocketsHttpHandler_PostScenarioTest : PostScenarioTest
    {
        public SocketsHttpHandler_PostScenarioTest(ITestOutputHelper output) : base(output) { }

        [Theory]
        [InlineData(false)]
        [InlineData(true)]
        public async Task DisposeTargetStream_ThrowsObjectDisposedException(bool knownLength)
        {
            var tcs = new TaskCompletionSource(TaskCreationOptions.RunContinuationsAsynchronously);
            await LoopbackServerFactory.CreateClientAndServerAsync(async uri =>
            {
                try
                {
                    using (HttpClient client = CreateHttpClient())
                    {
                        Task t = client.PostAsync(uri, new DisposeStreamWhileCopyingContent(knownLength));
                        Assert.IsType<ObjectDisposedException>((await Assert.ThrowsAsync<HttpRequestException>(() => t)).InnerException);
                    }
                }
                finally
                {
                    tcs.SetResult();
                }
            }, server => tcs.Task);
        }

        private sealed class DisposeStreamWhileCopyingContent : HttpContent
        {
            private readonly bool _knownLength;

            public DisposeStreamWhileCopyingContent(bool knownLength) => _knownLength = knownLength;

            protected override async Task SerializeToStreamAsync(Stream stream, TransportContext context)
            {
                await stream.WriteAsync(new byte[42], 0, 42);
                stream.Dispose();
            }

            protected override bool TryComputeLength(out long length)
            {
                if (_knownLength)
                {
                    length = 42;
                    return true;
                }
                else
                {
                    length = 0;
                    return false;
                }
            }
        }
    }

    [ConditionalClass(typeof(PlatformDetection), nameof(PlatformDetection.IsBrowserDomSupportedOrNotBrowser))]
    public sealed class SocketsHttpHandler_ResponseStreamTest : ResponseStreamTest
    {
        public SocketsHttpHandler_ResponseStreamTest(ITestOutputHelper output) : base(output) { }
    }

    [ActiveIssue("https://github.com/dotnet/runtime/issues/37669", TestPlatforms.Browser)]
    public sealed class SocketsHttpHandler_HttpClientHandler_SslProtocols_Test : HttpClientHandler_SslProtocols_Test
    {
        public SocketsHttpHandler_HttpClientHandler_SslProtocols_Test(ITestOutputHelper output) : base(output) { }
    }

    [SkipOnPlatform(TestPlatforms.Browser, "UseProxy not supported on Browser")]
    public sealed class SocketsHttpHandler_HttpClientHandler_Proxy_Test : HttpClientHandler_Proxy_Test
    {
        public SocketsHttpHandler_HttpClientHandler_Proxy_Test(ITestOutputHelper output) : base(output) { }
    }

    public abstract class SocketsHttpHandler_TrailingHeaders_Test : HttpClientHandlerTestBase
    {
        public SocketsHttpHandler_TrailingHeaders_Test(ITestOutputHelper output) : base(output) { }

        protected static byte[] DataBytes = Encoding.ASCII.GetBytes("data");

        protected static readonly IList<HttpHeaderData> TrailingHeaders = new HttpHeaderData[] {
            new HttpHeaderData("MyCoolTrailerHeader", "amazingtrailer"),
            new HttpHeaderData("EmptyHeader", ""),
            new HttpHeaderData("Accept-Encoding", "identity,gzip"),
            new HttpHeaderData("Hello", "World") };

        protected static Frame MakeDataFrame(int streamId, byte[] data, bool endStream = false) =>
            new DataFrame(data, (endStream ? FrameFlags.EndStream : FrameFlags.None), 0, streamId);
    }

    [ActiveIssue("https://github.com/dotnet/runtime/issues/54156", TestPlatforms.Browser)]
    public class SocketsHttpHandler_Http1_TrailingHeaders_Test : SocketsHttpHandler_TrailingHeaders_Test
    {
        public SocketsHttpHandler_Http1_TrailingHeaders_Test(ITestOutputHelper output) : base(output) { }

        [Theory]
        [InlineData(false)]
        [InlineData(true)]
        public async Task GetAsyncDefaultCompletionOption_TrailingHeaders_Available(bool includeTrailerHeader)
        {
            await LoopbackServer.CreateServerAsync(async (server, url) =>
            {
                using (HttpClientHandler handler = CreateHttpClientHandler())
                using (HttpClient client = CreateHttpClient(handler))
                {
                    Task<HttpResponseMessage> getResponseTask = client.GetAsync(url);
                    await TestHelper.WhenAllCompletedOrAnyFailed(
                        getResponseTask,
                        server.AcceptConnectionSendCustomResponseAndCloseAsync(
                            "HTTP/1.1 200 OK\r\n" +
                            LoopbackServer.CorsHeaders +
                            "Connection: close\r\n" +
                            "Transfer-Encoding: chunked\r\n" +
                            (includeTrailerHeader ? "Trailer: MyCoolTrailerHeader, Hello\r\n" : "") +
                            "\r\n" +
                            "4\r\n" +
                            "data\r\n" +
                            "0\r\n" +
                            "MyCoolTrailerHeader: amazingtrailer\r\n" +
                            "Accept-encoding: identity,gzip\r\n" +
                            "Hello: World\r\n" +
                            "\r\n"));

                    using (HttpResponseMessage response = await getResponseTask)
                    {
                        Assert.Equal(HttpStatusCode.OK, response.StatusCode);
                        Assert.Contains("chunked", response.Headers.GetValues("Transfer-Encoding"));

                        // Check the Trailer header.
                        if (includeTrailerHeader)
                        {
                            Assert.Contains("MyCoolTrailerHeader", response.Headers.GetValues("Trailer"));
                            Assert.Contains("Hello", response.Headers.GetValues("Trailer"));
                        }

                        Assert.Contains("amazingtrailer", response.TrailingHeaders.GetValues("MyCoolTrailerHeader"));
                        Assert.Contains("World", response.TrailingHeaders.GetValues("Hello"));
                        Assert.Contains("identity,gzip", response.TrailingHeaders.GetValues("Accept-encoding"));

                        string data = await response.Content.ReadAsStringAsync();
                        Assert.Contains("data", data);
                        // Trailers should not be part of the content data.
                        Assert.DoesNotContain("MyCoolTrailerHeader", data);
                        Assert.DoesNotContain("amazingtrailer", data);
                        Assert.DoesNotContain("Hello", data);
                        Assert.DoesNotContain("World", data);
                    }
                }
            });
        }

        [Fact]
        public async Task GetAsyncResponseHeadersReadOption_TrailingHeaders_Available()
        {
            await LoopbackServer.CreateServerAsync(async (server, url) =>
            {
                using (HttpClientHandler handler = CreateHttpClientHandler())
                using (HttpClient client = CreateHttpClient(handler))
                {
                    Task<HttpResponseMessage> getResponseTask = client.GetAsync(url, HttpCompletionOption.ResponseHeadersRead);
                    await TestHelper.WhenAllCompletedOrAnyFailed(
                        getResponseTask,
                        server.AcceptConnectionSendCustomResponseAndCloseAsync(
                            "HTTP/1.1 200 OK\r\n" +
                            LoopbackServer.CorsHeaders +
                            "Connection: close\r\n" +
                            "Transfer-Encoding: chunked\r\n" +
                            "Trailer: MyCoolTrailerHeader\r\n" +
                            "\r\n" +
                            "4\r\n" +
                            "data\r\n" +
                            "0\r\n" +
                            "MyCoolTrailerHeader: amazingtrailer\r\n" +
                            "Hello: World\r\n" +
                            "\r\n"));

                    using (HttpResponseMessage response = await getResponseTask)
                    {
                        Assert.Equal(HttpStatusCode.OK, response.StatusCode);
                        Assert.Contains("chunked", response.Headers.GetValues("Transfer-Encoding"));
                        Assert.Contains("MyCoolTrailerHeader", response.Headers.GetValues("Trailer"));

                        // Pending read on the response content.
                        var trailingHeaders = response.TrailingHeaders;
                        Assert.Empty(trailingHeaders);

                        Stream stream = await response.Content.ReadAsStreamAsync(TestAsync);
                        Byte[] data = new Byte[100];
                        // Read some data, preferably whole body.
                        int readBytes = await stream.ReadAsync(data, 0, 4);

                        // Intermediate test - haven't reached stream EOF yet.
                        Assert.Empty(response.TrailingHeaders);
                        if (readBytes == 4)
                        {
                            // If we consumed whole content, check content.
                            Assert.Contains("data", System.Text.Encoding.Default.GetString(data));
                        }

                        // Read data until EOF is reached
                        while (stream.Read(data, 0, data.Length) != 0)
                            ;

                        Assert.Same(trailingHeaders, response.TrailingHeaders);
                        Assert.Contains("amazingtrailer", response.TrailingHeaders.GetValues("MyCoolTrailerHeader"));
                        Assert.Contains("World", response.TrailingHeaders.GetValues("Hello"));
                    }
                }
            });
        }

        [Theory]
        [InlineData("Age", "1")]
        // [SuppressMessage("Microsoft.Security", "CS002:SecretInNextLine", Justification="Suppression approved. Unit test dummy authorisation header.")]
        [InlineData("Authorization", "Basic YWxhZGRpbjpvcGVuc2VzYW1l")]
        [InlineData("Cache-Control", "no-cache")]
        [InlineData("Content-Encoding", "gzip")]
        [InlineData("Content-Length", "22")]
        [InlineData("Content-type", "foo/bar")]
        [InlineData("Content-Range", "bytes 200-1000/67589")]
        [InlineData("Date", "Wed, 21 Oct 2015 07:28:00 GMT")]
        [InlineData("Expect", "100-continue")]
        [InlineData("Expires", "Wed, 21 Oct 2015 07:28:00 GMT")]
        [InlineData("Host", "foo")]
        [InlineData("If-Match", "Wed, 21 Oct 2015 07:28:00 GMT")]
        [InlineData("If-Modified-Since", "Wed, 21 Oct 2015 07:28:00 GMT")]
        [InlineData("If-None-Match", "*")]
        [InlineData("If-Range", "Wed, 21 Oct 2015 07:28:00 GMT")]
        [InlineData("If-Unmodified-Since", "Wed, 21 Oct 2015 07:28:00 GMT")]
        [InlineData("Location", "/index.html")]
        [InlineData("Max-Forwards", "2")]
        [InlineData("Pragma", "no-cache")]
        [InlineData("Range", "5/10")]
        [InlineData("Retry-After", "20")]
        [InlineData("Set-Cookie", "foo=bar")]
        [InlineData("TE", "boo")]
        [InlineData("Transfer-Encoding", "chunked")]
        [InlineData("Transfer-Encoding", "gzip")]
        [InlineData("Vary", "*")]
        [InlineData("Warning", "300 - \"Be Warned!\"")]
        public async Task GetAsync_ForbiddenTrailingHeaders_Ignores(string name, string value)
        {
            await LoopbackServer.CreateClientAndServerAsync(async url =>
            {
                using (HttpClientHandler handler = CreateHttpClientHandler())
                using (HttpClient client = CreateHttpClient(handler))
                {
                    HttpResponseMessage response = await client.GetAsync(url);
                    Assert.Contains("amazingtrailer", response.TrailingHeaders.GetValues("MyCoolTrailerHeader"));
                    Assert.False(response.TrailingHeaders.TryGetValues(name, out IEnumerable<string> values));
                    Assert.Contains("Loopback", response.TrailingHeaders.GetValues("Server"));
                }
            }, server => server.AcceptConnectionSendCustomResponseAndCloseAsync(
                "HTTP/1.1 200 OK\r\n" +
                LoopbackServer.CorsHeaders +
                "Connection: close\r\n" +
                "Transfer-Encoding: chunked\r\n" +
                $"Trailer: Set-Cookie, MyCoolTrailerHeader, {name}, Hello\r\n" +
                "\r\n" +
                "4\r\n" +
                "data\r\n" +
                "0\r\n" +
                "Set-Cookie: yummy\r\n" +
                "MyCoolTrailerHeader: amazingtrailer\r\n" +
                $"{name}: {value}\r\n" +
                "Server: Loopback\r\n" +
                $"{name}: {value}\r\n" +
                "\r\n"));
        }

        [Fact]
        public async Task GetAsync_NoTrailingHeaders_EmptyCollection()
        {
            await LoopbackServer.CreateServerAsync(async (server, url) =>
            {
                using (HttpClientHandler handler = CreateHttpClientHandler())
                using (HttpClient client = CreateHttpClient(handler))
                {
                    Task<HttpResponseMessage> getResponseTask = client.GetAsync(url);
                    await TestHelper.WhenAllCompletedOrAnyFailed(
                        getResponseTask,
                        server.AcceptConnectionSendCustomResponseAndCloseAsync(
                            "HTTP/1.1 200 OK\r\n" +
                            "Connection: close\r\n" +
                            LoopbackServer.CorsHeaders +
                            "Transfer-Encoding: chunked\r\n" +
                            "Trailer: MyCoolTrailerHeader\r\n" +
                            "\r\n" +
                            "4\r\n" +
                            "data\r\n" +
                            "0\r\n" +
                            "\r\n"));

                    using (HttpResponseMessage response = await getResponseTask)
                    {
                        Assert.Equal(HttpStatusCode.OK, response.StatusCode);
                        Assert.Contains("chunked", response.Headers.GetValues("Transfer-Encoding"));

                        Assert.NotNull(response.TrailingHeaders);
                        Assert.Equal(0, response.TrailingHeaders.Count());
                        Assert.Same(response.TrailingHeaders, response.TrailingHeaders);
                    }
                }
            });
        }
    }

    // TODO: make generic to support HTTP/2 and HTTP/3.
    public sealed class SocketsHttpHandler_Http2_TrailingHeaders_Test : SocketsHttpHandler_TrailingHeaders_Test
    {
        public SocketsHttpHandler_Http2_TrailingHeaders_Test(ITestOutputHelper output) : base(output) { }
        protected override Version UseVersion => HttpVersion.Version20;

        [ConditionalFact(typeof(PlatformDetection), nameof(PlatformDetection.SupportsAlpn))]
        public async Task Http2GetAsync_NoTrailingHeaders_EmptyCollection()
        {
            using (Http2LoopbackServer server = Http2LoopbackServer.CreateServer())
            using (HttpClient client = CreateHttpClient())
            {
                Task<HttpResponseMessage> sendTask = client.GetAsync(server.Address);

                Http2LoopbackConnection connection = await server.EstablishConnectionAsync();

                int streamId = await connection.ReadRequestHeaderAsync();

                // Response header.
                await connection.SendDefaultResponseHeadersAsync(streamId);

                // Response data.
                await connection.WriteFrameAsync(MakeDataFrame(streamId, DataBytes, endStream: true));

                // Server doesn't send trailing header frame.
                HttpResponseMessage response = await sendTask;
                Assert.Equal(HttpStatusCode.OK, response.StatusCode);
                Assert.NotNull(response.TrailingHeaders);
                Assert.Equal(0, response.TrailingHeaders.Count());
            }
        }

        [ConditionalFact(typeof(PlatformDetection), nameof(PlatformDetection.SupportsAlpn))]
        public async Task Http2GetAsync_MissingTrailer_TrailingHeadersAccepted()
        {
            using (Http2LoopbackServer server = Http2LoopbackServer.CreateServer())
            using (HttpClient client = CreateHttpClient())
            {
                Task<HttpResponseMessage> sendTask = client.GetAsync(server.Address);

                Http2LoopbackConnection connection = await server.EstablishConnectionAsync();

                int streamId = await connection.ReadRequestHeaderAsync();

                // Response header.
                await connection.SendDefaultResponseHeadersAsync(streamId);

                // Response data, missing Trailers.
                await connection.WriteFrameAsync(MakeDataFrame(streamId, DataBytes));

                // Additional trailing header frame.
                await connection.SendResponseHeadersAsync(streamId, isTrailingHeader: true, headers: TrailingHeaders, endStream: true);

                HttpResponseMessage response = await sendTask;
                Assert.Equal(HttpStatusCode.OK, response.StatusCode);
                Assert.Equal(TrailingHeaders.Count, response.TrailingHeaders.Count());
                Assert.Contains("amazingtrailer", response.TrailingHeaders.GetValues("MyCoolTrailerHeader"));
                Assert.Contains("World", response.TrailingHeaders.GetValues("Hello"));
            }
        }

        [ConditionalFact(typeof(PlatformDetection), nameof(PlatformDetection.SupportsAlpn))]
        public async Task Http2GetAsync_TrailerHeaders_TrailingPseudoHeadersThrow()
        {
            using (Http2LoopbackServer server = Http2LoopbackServer.CreateServer())
            using (HttpClient client = CreateHttpClient())
            {
                Task<HttpResponseMessage> sendTask = client.GetAsync(server.Address);

                Http2LoopbackConnection connection = await server.EstablishConnectionAsync();

                int streamId = await connection.ReadRequestHeaderAsync();

                // Response header.
                await connection.SendDefaultResponseHeadersAsync(streamId);
                await connection.WriteFrameAsync(MakeDataFrame(streamId, DataBytes));
                // Additional trailing header frame with pseudo-headers again..
                await connection.SendResponseHeadersAsync(streamId, isTrailingHeader: false, headers: TrailingHeaders, endStream: true);

                await Assert.ThrowsAsync<HttpRequestException>(() => sendTask);
            }
        }

        [ConditionalFact(typeof(PlatformDetection), nameof(PlatformDetection.SupportsAlpn))]
        public async Task Http2GetAsyncResponseHeadersReadOption_TrailingHeaders_Available()
        {
            using (Http2LoopbackServer server = Http2LoopbackServer.CreateServer())
            using (HttpClient client = CreateHttpClient())
            {
                Task<HttpResponseMessage> sendTask = client.GetAsync(server.Address, HttpCompletionOption.ResponseHeadersRead);

                Http2LoopbackConnection connection = await server.EstablishConnectionAsync();

                int streamId = await connection.ReadRequestHeaderAsync();

                // Response header.
                await connection.SendDefaultResponseHeadersAsync(streamId);

                // Response data, missing Trailers.
                await connection.WriteFrameAsync(MakeDataFrame(streamId, DataBytes));

                HttpResponseMessage response = await sendTask;
                Assert.Equal(HttpStatusCode.OK, response.StatusCode);

                // Pending read on the response content.
                Assert.Empty(response.TrailingHeaders);

                Stream stream = await response.Content.ReadAsStreamAsync(TestAsync);
                Byte[] data = new Byte[100];
                await stream.ReadAsync(data, 0, data.Length);

                // Intermediate test - haven't reached stream EOF yet.
                Assert.Empty(response.TrailingHeaders);

                // Finish data stream and write out trailing headers.
                await connection.WriteFrameAsync(MakeDataFrame(streamId, DataBytes));
                await connection.SendResponseHeadersAsync(streamId, endStream: true, isTrailingHeader: true, headers: TrailingHeaders);

                // Read data until EOF is reached
                while (stream.Read(data, 0, data.Length) != 0) ;

                Assert.Equal(TrailingHeaders.Count, response.TrailingHeaders.Count());
                Assert.Contains("amazingtrailer", response.TrailingHeaders.GetValues("MyCoolTrailerHeader"));
                Assert.Contains("World", response.TrailingHeaders.GetValues("Hello"));
            }
        }

        [ConditionalFact(typeof(PlatformDetection), nameof(PlatformDetection.SupportsAlpn))]
        public async Task Http2GetAsync_TrailerHeaders_TrailingHeaderNoBody()
        {
            using (Http2LoopbackServer server = Http2LoopbackServer.CreateServer())
            using (HttpClient client = CreateHttpClient())
            {
                Task<HttpResponseMessage> sendTask = client.GetAsync(server.Address);

                Http2LoopbackConnection connection = await server.EstablishConnectionAsync();

                int streamId = await connection.ReadRequestHeaderAsync();

                // Response header.
                await connection.SendDefaultResponseHeadersAsync(streamId);
                await connection.SendResponseHeadersAsync(streamId, endStream: true, isTrailingHeader: true, headers: TrailingHeaders);

                HttpResponseMessage response = await sendTask;
                Assert.Equal(HttpStatusCode.OK, response.StatusCode);
                Assert.Equal(TrailingHeaders.Count, response.TrailingHeaders.Count());
                Assert.Contains("amazingtrailer", response.TrailingHeaders.GetValues("MyCoolTrailerHeader"));
                Assert.Contains("World", response.TrailingHeaders.GetValues("Hello"));
            }
        }

        [ConditionalFact(typeof(PlatformDetection), nameof(PlatformDetection.SupportsAlpn))]
        public async Task Http2GetAsync_TrailingHeaders_NoData_EmptyResponseObserved()
        {
            using (Http2LoopbackServer server = Http2LoopbackServer.CreateServer())
            using (HttpClient client = CreateHttpClient())
            {
                Task<HttpResponseMessage> sendTask = client.GetAsync(server.Address);

                Http2LoopbackConnection connection = await server.EstablishConnectionAsync();

                int streamId = await connection.ReadRequestHeaderAsync();

                // Response header.
                await connection.SendDefaultResponseHeadersAsync(streamId);

                // No data.

                // Response trailing headers
                await connection.SendResponseHeadersAsync(streamId, isTrailingHeader: true, headers: TrailingHeaders);

                HttpResponseMessage response = await sendTask;
                Assert.Equal(HttpStatusCode.OK, response.StatusCode);
                Assert.Equal<byte>(Array.Empty<byte>(), await response.Content.ReadAsByteArrayAsync());
                Assert.Contains("amazingtrailer", response.TrailingHeaders.GetValues("MyCoolTrailerHeader"));
                Assert.Contains("World", response.TrailingHeaders.GetValues("Hello"));
            }
        }
    }

<<<<<<< HEAD
    [SkipOnPlatform(TestPlatforms.Browser, "Tests hang with chrome. To be investigated")]
=======
    public sealed class SocketsHttpHandler_SchSendAuxRecordHttpTest : SchSendAuxRecordHttpTest
    {
        public SocketsHttpHandler_SchSendAuxRecordHttpTest(ITestOutputHelper output) : base(output) { }
    }

>>>>>>> ea3f4034
    public sealed class SocketsHttpHandler_HttpClientHandlerTest : HttpClientHandlerTest
    {
        public SocketsHttpHandler_HttpClientHandlerTest(ITestOutputHelper output) : base(output) { }
    }

    [ConditionalClass(typeof(PlatformDetection), nameof(PlatformDetection.IsNotBrowser))]
    public sealed class SocketsHttpHandlerTest_AutoRedirect : HttpClientHandlerTest_AutoRedirect
    {
        public SocketsHttpHandlerTest_AutoRedirect(ITestOutputHelper output) : base(output) { }
    }

    public sealed class SocketsHttpHandler_DefaultCredentialsTest : DefaultCredentialsTest
    {
        public SocketsHttpHandler_DefaultCredentialsTest(ITestOutputHelper output) : base(output) { }
    }

    [ConditionalClass(typeof(PlatformDetection), nameof(PlatformDetection.IsNotBrowser))]
    public sealed class SocketsHttpHandler_IdnaProtocolTests : IdnaProtocolTests
    {
        public SocketsHttpHandler_IdnaProtocolTests(ITestOutputHelper output) : base(output) { }
        protected override bool SupportsIdna => true;
    }

    [ConditionalClass(typeof(PlatformDetection), nameof(PlatformDetection.IsNotBrowser))]
    public sealed class SocketsHttpHandlerTest_RequestRetry : HttpClientHandlerTest_RequestRetry
    {
        public SocketsHttpHandlerTest_RequestRetry(ITestOutputHelper output) : base(output) { }
    }

    [SkipOnPlatform(TestPlatforms.Browser, "UseCookies is not supported on Browser")]
    public sealed class SocketsHttpHandlerTest_Cookies : HttpClientHandlerTest_Cookies
    {
        public SocketsHttpHandlerTest_Cookies(ITestOutputHelper output) : base(output) { }
    }

    [SkipOnPlatform(TestPlatforms.Browser, "UseCookies is not supported on Browser")]
    public sealed class SocketsHttpHandlerTest_Cookies_Http11 : HttpClientHandlerTest_Cookies_Http11
    {
        public SocketsHttpHandlerTest_Cookies_Http11(ITestOutputHelper output) : base(output) { }
    }

    [SkipOnPlatform(TestPlatforms.Browser, "ConnectTimeout is not supported on Browser")]
    public sealed class SocketsHttpHandler_HttpClientHandler_Http11_Cancellation_Test : SocketsHttpHandler_Cancellation_Test
    {
        public SocketsHttpHandler_HttpClientHandler_Http11_Cancellation_Test(ITestOutputHelper output) : base(output) { }

        [Fact]
        public void ConnectTimeout_Default()
        {
            using (var handler = new SocketsHttpHandler())
            {
                Assert.Equal(Timeout.InfiniteTimeSpan, handler.ConnectTimeout);
            }
        }

        [Theory]
        [InlineData(0)]
        [InlineData(-2)]
        [InlineData(int.MaxValue + 1L)]
        public void ConnectTimeout_InvalidValues(long ms)
        {
            using (var handler = new SocketsHttpHandler())
            {
                Assert.Throws<ArgumentOutOfRangeException>(() => handler.ConnectTimeout = TimeSpan.FromMilliseconds(ms));
            }
        }

        [Theory]
        [InlineData(-1)]
        [InlineData(1)]
        [InlineData(int.MaxValue - 1)]
        [InlineData(int.MaxValue)]
        public void ConnectTimeout_ValidValues_Roundtrip(long ms)
        {
            using (var handler = new SocketsHttpHandler())
            {
                handler.ConnectTimeout = TimeSpan.FromMilliseconds(ms);
                Assert.Equal(TimeSpan.FromMilliseconds(ms), handler.ConnectTimeout);
            }
        }

        [Fact]
        public void ConnectTimeout_SetAfterUse_Throws()
        {
            using (var handler = new SocketsHttpHandler())
            using (HttpClient client = CreateHttpClient(handler))
            {
                handler.ConnectTimeout = TimeSpan.FromMilliseconds(int.MaxValue);
                client.GetAsync("http://" + Guid.NewGuid().ToString("N")); // ignoring failure
                Assert.Equal(TimeSpan.FromMilliseconds(int.MaxValue), handler.ConnectTimeout);
                Assert.Throws<InvalidOperationException>(() => handler.ConnectTimeout = TimeSpan.FromMilliseconds(1));
            }
        }

        [Fact]
        public void Expect100ContinueTimeout_Default()
        {
            using (var handler = new SocketsHttpHandler())
            {
                Assert.Equal(TimeSpan.FromSeconds(1), handler.Expect100ContinueTimeout);
            }
        }

        [Theory]
        [InlineData(-2)]
        [InlineData(int.MaxValue + 1L)]
        public void Expect100ContinueTimeout_InvalidValues(long ms)
        {
            using (var handler = new SocketsHttpHandler())
            {
                Assert.Throws<ArgumentOutOfRangeException>(() => handler.Expect100ContinueTimeout = TimeSpan.FromMilliseconds(ms));
            }
        }

        [Theory]
        [InlineData(-1)]
        [InlineData(1)]
        [InlineData(int.MaxValue - 1)]
        [InlineData(int.MaxValue)]
        public void Expect100ContinueTimeout_ValidValues_Roundtrip(long ms)
        {
            using (var handler = new SocketsHttpHandler())
            {
                handler.Expect100ContinueTimeout = TimeSpan.FromMilliseconds(ms);
                Assert.Equal(TimeSpan.FromMilliseconds(ms), handler.Expect100ContinueTimeout);
            }
        }

        [Fact]
        public void Expect100ContinueTimeout_SetAfterUse_Throws()
        {
            using (var handler = new SocketsHttpHandler())
            using (HttpClient client = CreateHttpClient(handler))
            {
                handler.Expect100ContinueTimeout = TimeSpan.FromMilliseconds(int.MaxValue);
                client.GetAsync("http://" + Guid.NewGuid().ToString("N")); // ignoring failure
                Assert.Equal(TimeSpan.FromMilliseconds(int.MaxValue), handler.Expect100ContinueTimeout);
                Assert.Throws<InvalidOperationException>(() => handler.Expect100ContinueTimeout = TimeSpan.FromMilliseconds(1));
            }
        }
    }

    [SkipOnPlatform(TestPlatforms.Browser, "MaxResponseHeadersLength is not supported on Browser")]
    public sealed class SocketsHttpHandler_HttpClientHandler_MaxResponseHeadersLength_Test : HttpClientHandler_MaxResponseHeadersLength_Test
    {
        public SocketsHttpHandler_HttpClientHandler_MaxResponseHeadersLength_Test(ITestOutputHelper output) : base(output) { }
    }

    [SkipOnPlatform(TestPlatforms.Browser, "Socket is not supported on Browser")]
    public sealed class SocketsHttpHandler_HttpClientHandler_Authentication_Test : HttpClientHandler_Authentication_Test
    {
        public SocketsHttpHandler_HttpClientHandler_Authentication_Test(ITestOutputHelper output) : base(output) { }
    }

    [ConditionalClass(typeof(PlatformDetection), nameof(PlatformDetection.IsNotBrowser))]
    public sealed class SocketsHttpHandler_ConnectionUpgrade_Test : HttpClientHandlerTestBase
    {
        public SocketsHttpHandler_ConnectionUpgrade_Test(ITestOutputHelper output) : base(output) { }

        [Fact]
        public async Task UpgradeConnection_ReturnsReadableAndWritableStream()
        {
            await LoopbackServer.CreateServerAsync(async (server, url) =>
            {
                using (HttpClient client = CreateHttpClient())
                {
                    // We need to use ResponseHeadersRead here, otherwise we will hang trying to buffer the response body.
                    Task<HttpResponseMessage> getResponseTask = client.GetAsync(url, HttpCompletionOption.ResponseHeadersRead);
                    await server.AcceptConnectionAsync(async (LoopbackServer.Connection connection) =>
                    {
                        Task<List<string>> serverTask = connection.ReadRequestHeaderAndSendCustomResponseAsync($"HTTP/1.1 101 Switching Protocols\r\nDate: {DateTimeOffset.UtcNow:R}\r\n\r\n");

                        await TestHelper.WhenAllCompletedOrAnyFailed(getResponseTask, serverTask);

                        using (Stream clientStream = await (await getResponseTask).Content.ReadAsStreamAsync(TestAsync))
                        {
                            // Boolean properties returning correct values
                            Assert.True(clientStream.CanWrite);
                            Assert.True(clientStream.CanRead);
                            Assert.False(clientStream.CanSeek);

                            // Not supported operations
                            Assert.Throws<NotSupportedException>(() => clientStream.Length);
                            Assert.Throws<NotSupportedException>(() => clientStream.Position);
                            Assert.Throws<NotSupportedException>(() => clientStream.Position = 0);
                            Assert.Throws<NotSupportedException>(() => clientStream.Seek(0, SeekOrigin.Begin));
                            Assert.Throws<NotSupportedException>(() => clientStream.SetLength(0));

                            // Invalid arguments
                            var nonWritableStream = new MemoryStream(new byte[1], false);
                            var disposedStream = new MemoryStream();
                            disposedStream.Dispose();
                            Assert.Throws<ArgumentNullException>(() => clientStream.CopyTo(null));
                            Assert.Throws<ArgumentOutOfRangeException>(() => clientStream.CopyTo(Stream.Null, 0));
                            Assert.Throws<ArgumentNullException>(() => { clientStream.CopyToAsync(null, 100, default); });
                            Assert.Throws<ArgumentOutOfRangeException>(() => { clientStream.CopyToAsync(Stream.Null, 0, default); });
                            Assert.Throws<ArgumentOutOfRangeException>(() => { clientStream.CopyToAsync(Stream.Null, -1, default); });
                            Assert.Throws<NotSupportedException>(() => { clientStream.CopyToAsync(nonWritableStream, 100, default); });
                            Assert.Throws<ObjectDisposedException>(() => { clientStream.CopyToAsync(disposedStream, 100, default); });
                            Assert.Throws<ArgumentNullException>(() => clientStream.Read(null, 0, 100));
                            Assert.Throws<ArgumentOutOfRangeException>(() => clientStream.Read(new byte[1], -1, 1));
                            Assert.ThrowsAny<ArgumentException>(() => clientStream.Read(new byte[1], 2, 1));
                            Assert.Throws<ArgumentOutOfRangeException>(() => clientStream.Read(new byte[1], 0, -1));
                            Assert.ThrowsAny<ArgumentException>(() => clientStream.Read(new byte[1], 0, 2));
                            Assert.Throws<ArgumentNullException>(() => clientStream.BeginRead(null, 0, 100, null, null));
                            Assert.Throws<ArgumentOutOfRangeException>(() => clientStream.BeginRead(new byte[1], -1, 1, null, null));
                            Assert.ThrowsAny<ArgumentException>(() => clientStream.BeginRead(new byte[1], 2, 1, null, null));
                            Assert.Throws<ArgumentOutOfRangeException>(() => clientStream.BeginRead(new byte[1], 0, -1, null, null));
                            Assert.ThrowsAny<ArgumentException>(() => clientStream.BeginRead(new byte[1], 0, 2, null, null));
                            Assert.Throws<ArgumentNullException>(() => clientStream.EndRead(null));
                            Assert.Throws<ArgumentNullException>(() => { clientStream.ReadAsync(null, 0, 100, default); });
                            Assert.Throws<ArgumentOutOfRangeException>(() => { clientStream.ReadAsync(new byte[1], -1, 1, default); });
                            Assert.ThrowsAny<ArgumentException>(() => { clientStream.ReadAsync(new byte[1], 2, 1, default); });
                            Assert.Throws<ArgumentOutOfRangeException>(() => { clientStream.ReadAsync(new byte[1], 0, -1, default); });
                            Assert.ThrowsAny<ArgumentException>(() => { clientStream.ReadAsync(new byte[1], 0, 2, default); });

                            // Validate writing APIs on clientStream

                            clientStream.WriteByte((byte)'!');
                            clientStream.Write(new byte[] { (byte)'\r', (byte)'\n' }, 0, 2);
                            Assert.Equal("!", await connection.ReadLineAsync());

                            clientStream.Write(new Span<byte>(new byte[] { (byte)'h', (byte)'e', (byte)'l', (byte)'l', (byte)'o', (byte)'\r', (byte)'\n' }));
                            Assert.Equal("hello", await connection.ReadLineAsync());

                            await clientStream.WriteAsync(new byte[] { (byte)'w', (byte)'o', (byte)'r', (byte)'l', (byte)'d', (byte)'\r', (byte)'\n' }, 0, 7);
                            Assert.Equal("world", await connection.ReadLineAsync());

                            await clientStream.WriteAsync(new Memory<byte>(new byte[] { (byte)'a', (byte)'n', (byte)'d', (byte)'\r', (byte)'\n' }, 0, 5));
                            Assert.Equal("and", await connection.ReadLineAsync());

                            await Task.Factory.FromAsync(clientStream.BeginWrite, clientStream.EndWrite, new byte[] { (byte)'b', (byte)'e', (byte)'y', (byte)'o', (byte)'n', (byte)'d', (byte)'\r', (byte)'\n' }, 0, 8, null);
                            Assert.Equal("beyond", await connection.ReadLineAsync());

                            clientStream.Flush();
                            await clientStream.FlushAsync();

                            // Validate reading APIs on clientStream
                            await connection.Stream.WriteAsync(Encoding.ASCII.GetBytes("abcdefghijklmnopqrstuvwxyz"));
                            var buffer = new byte[1];

                            Assert.Equal('a', clientStream.ReadByte());

                            Assert.Equal(1, clientStream.Read(buffer, 0, 1));
                            Assert.Equal((byte)'b', buffer[0]);

                            Assert.Equal(1, clientStream.Read(new Span<byte>(buffer, 0, 1)));
                            Assert.Equal((byte)'c', buffer[0]);

                            Assert.Equal(1, await clientStream.ReadAsync(buffer, 0, 1));
                            Assert.Equal((byte)'d', buffer[0]);

                            Assert.Equal(1, await clientStream.ReadAsync(new Memory<byte>(buffer, 0, 1)));
                            Assert.Equal((byte)'e', buffer[0]);

                            Assert.Equal(1, await Task.Factory.FromAsync(clientStream.BeginRead, clientStream.EndRead, buffer, 0, 1, null));
                            Assert.Equal((byte)'f', buffer[0]);

                            var ms = new MemoryStream();
                            Task copyTask = clientStream.CopyToAsync(ms);

                            string bigString = string.Concat(Enumerable.Repeat("abcdefghijklmnopqrstuvwxyz", 1000));
                            Task lotsOfDataSent = connection.SendResponseAsync(Encoding.ASCII.GetBytes(bigString));
                            connection.Socket.Shutdown(SocketShutdown.Send);
                            await copyTask;
                            await lotsOfDataSent;
                            Assert.Equal("ghijklmnopqrstuvwxyz" + bigString, Encoding.ASCII.GetString(ms.ToArray()));
                        }
                    });
                }
            });
        }
    }

    [ConditionalClass(typeof(PlatformDetection), nameof(PlatformDetection.IsNotBrowser))]
    public sealed class SocketsHttpHandler_Connect_Test : HttpClientHandler_Connect_Test
    {
        public SocketsHttpHandler_Connect_Test(ITestOutputHelper output) : base(output) { }
    }

    [SkipOnPlatform(TestPlatforms.Browser, "Socket is not supported on Browser")]
    public sealed class SocketsHttpHandler_HttpClientHandler_ConnectionPooling_Test : HttpClientHandlerTestBase
    {
        public SocketsHttpHandler_HttpClientHandler_ConnectionPooling_Test(ITestOutputHelper output) : base(output) { }

        [Fact]
        public async Task MultipleIterativeRequests_SameConnectionReused()
        {
            using (HttpClient client = CreateHttpClient())
            using (var listener = new Socket(AddressFamily.InterNetwork, SocketType.Stream, ProtocolType.Tcp))
            {
                listener.Bind(new IPEndPoint(IPAddress.Loopback, 0));
                listener.Listen(1);
                var ep = (IPEndPoint)listener.LocalEndPoint;
                var uri = new Uri($"http://{ep.Address}:{ep.Port}/");

                string responseBody =
                    "HTTP/1.1 200 OK\r\n" +
                    $"Date: {DateTimeOffset.UtcNow:R}\r\n" +
                    "Content-Length: 0\r\n" +
                    "\r\n";

                Task<string> firstRequest = client.GetStringAsync(uri);
                using (Socket server = await listener.AcceptAsync())
                using (var serverStream = new NetworkStream(server, ownsSocket: false))
                using (var serverReader = new StreamReader(serverStream))
                {
                    while (!string.IsNullOrWhiteSpace(await serverReader.ReadLineAsync())) ;
                    await server.SendAsync(new ArraySegment<byte>(Encoding.ASCII.GetBytes(responseBody)), SocketFlags.None);
                    await firstRequest;

                    Task<Socket> secondAccept = listener.AcceptAsync(); // shouldn't complete

                    Task<string> additionalRequest = client.GetStringAsync(uri);
                    while (!string.IsNullOrWhiteSpace(await serverReader.ReadLineAsync())) ;
                    await server.SendAsync(new ArraySegment<byte>(Encoding.ASCII.GetBytes(responseBody)), SocketFlags.None);
                    await additionalRequest;

                    Assert.False(secondAccept.IsCompleted, $"Second accept should never complete");
                }
            }
        }

        [OuterLoop("Incurs a delay")]
        [Fact]
        public async Task ServerDisconnectsAfterInitialRequest_SubsequentRequestUsesDifferentConnection()
        {
            using (HttpClient client = CreateHttpClient())
            {
                await LoopbackServer.CreateServerAsync(async (server, uri) =>
                {
                    // Make multiple requests iteratively.
                    for (int i = 0; i < 2; i++)
                    {
                        Task<string> request = client.GetStringAsync(uri);
                        await server.AcceptConnectionSendResponseAndCloseAsync();
                        await request;

                        if (i == 0)
                        {
                            await Task.Delay(2000); // give client time to see the closing before next connect
                        }
                    }
                });
            }
        }

        [Fact]
        public async Task ServerSendsGarbageAfterInitialRequest_SubsequentRequestUsesDifferentConnection()
        {
            using (HttpClient client = CreateHttpClient())
            {
                await LoopbackServer.CreateServerAsync(async (server, uri) =>
                {
                    var releaseServer = new TaskCompletionSource();

                    // Make multiple requests iteratively.

                    Task serverTask1 = server.AcceptConnectionAsync(async connection =>
                    {
                        await connection.WriteStringAsync(LoopbackServer.GetHttpResponse(connectionClose: false) + "here is a bunch of garbage");
                        await releaseServer.Task; // keep connection alive on the server side
                    });
                    await client.GetStringAsync(uri);

                    Task serverTask2 = server.AcceptConnectionSendCustomResponseAndCloseAsync(LoopbackServer.GetHttpResponse(connectionClose: true));
                    await new[] { client.GetStringAsync(uri), serverTask2 }.WhenAllOrAnyFailed();

                    releaseServer.SetResult();
                    await serverTask1;
                });
            }
        }

        [Fact]
        public async Task ServerSendsConnectionClose_SubsequentRequestUsesDifferentConnection()
        {
            using (HttpClient client = CreateHttpClient())
            {
                await LoopbackServer.CreateServerAsync(async (server, uri) =>
                {
                    string responseBody =
                        "HTTP/1.1 200 OK\r\n" +
                        $"Date: {DateTimeOffset.UtcNow:R}\r\n" +
                        "Content-Length: 0\r\n" +
                        "Connection: close\r\n" +
                        "\r\n";

                    // Make first request.
                    Task<string> request1 = client.GetStringAsync(uri);
                    await server.AcceptConnectionAsync(async connection1 =>
                    {
                        await connection1.ReadRequestHeaderAndSendCustomResponseAsync(responseBody);
                        await request1;

                        // Make second request and expect it to be served from a different connection.
                        Task<string> request2 = client.GetStringAsync(uri);
                        await server.AcceptConnectionAsync(async connection2 =>
                        {
                            await connection2.ReadRequestHeaderAndSendCustomResponseAsync(responseBody);
                            await request2;
                        });
                    });
                });
            }
        }

        [Theory]
        [InlineData("PooledConnectionLifetime")]
        [InlineData("PooledConnectionIdleTimeout")]
        public async Task SmallConnectionTimeout_SubsequentRequestUsesDifferentConnection(string timeoutPropertyName)
        {
            using (var handler = new SocketsHttpHandler())
            {
                switch (timeoutPropertyName)
                {
                    case "PooledConnectionLifetime": handler.PooledConnectionLifetime = TimeSpan.FromMilliseconds(1); break;
                    case "PooledConnectionIdleTimeout": handler.PooledConnectionLifetime = TimeSpan.FromMilliseconds(1); break;
                    default: throw new ArgumentOutOfRangeException(nameof(timeoutPropertyName));
                }

                using (HttpClient client = CreateHttpClient(handler))
                {
                    await LoopbackServer.CreateServerAsync(async (server, uri) =>
                    {
                        // Make first request.
                        Task<string> request1 = client.GetStringAsync(uri);
                        await server.AcceptConnectionAsync(async connection =>
                        {
                            await connection.ReadRequestHeaderAndSendResponseAsync();
                            await request1;

                            // Wait a small amount of time before making the second request, to give the first request time to timeout.
                            await Task.Delay(100);

                            // Make second request and expect it to be served from a different connection.
                            Task<string> request2 = client.GetStringAsync(uri);
                            await server.AcceptConnectionAsync(async connection2 =>
                            {
                                await connection2.ReadRequestHeaderAndSendResponseAsync();
                                await request2;
                            });
                        });
                    });
                }
            }
        }

        [Theory]
        [InlineData("PooledConnectionLifetime")]
        [InlineData("PooledConnectionIdleTimeout")]
        public async Task Http2_SmallConnectionTimeout_SubsequentRequestUsesDifferentConnection(string timeoutPropertyName)
        {
            await Http2LoopbackServerFactory.CreateServerAsync(async (server, url) =>
            {
                HttpClientHandler handler = CreateHttpClientHandler(HttpVersion.Version20);
                SocketsHttpHandler s = (SocketsHttpHandler)GetUnderlyingSocketsHttpHandler(handler);
                switch (timeoutPropertyName)
                {
                    case "PooledConnectionLifetime": s.PooledConnectionLifetime = TimeSpan.FromMilliseconds(1); break;
                    case "PooledConnectionIdleTimeout": s.PooledConnectionLifetime = TimeSpan.FromMilliseconds(1); break;
                    default: throw new ArgumentOutOfRangeException(nameof(timeoutPropertyName));
                }

                using (HttpClient client = CreateHttpClient(handler))
                {
                    client.DefaultRequestVersion = HttpVersion.Version20;
                    Task<string> request1 = client.GetStringAsync(url);

                    Http2LoopbackConnection connection = await server.EstablishConnectionAsync();
                    int streamId = await connection.ReadRequestHeaderAsync();
                    await connection.SendDefaultResponseAsync(streamId);
                    await request1;

                    // Wait a small amount of time before making the second request, to give the first request time to timeout.
                    await Task.Delay(100);
                    // Grab reference to underlying socket and stream to make sure they are not disposed and closed.
                    (SocketWrapper socket, Stream stream) = connection.ResetNetwork();

                    // Make second request and expect it to be served from a different connection.
                    Task<string> request2 = client.GetStringAsync(url);
                    connection = await server.EstablishConnectionAsync();
                    streamId = await connection.ReadRequestHeaderAsync();
                    await connection.SendDefaultResponseAsync(streamId);
                    await request2;

                    // Close underlying socket from first connection.
                    socket.Close();
                }
            });
        }

        [OuterLoop]
        [ConditionalTheory(typeof(RemoteExecutor), nameof(RemoteExecutor.IsSupported))]
        [InlineData(false)]
        [InlineData(true)]
        public void ConnectionsPooledThenDisposed_NoUnobservedTaskExceptions(bool secure)
        {
            RemoteExecutor.Invoke(async (secureString, useVersionString) =>
            {
                var releaseServer = new TaskCompletionSource();
                await LoopbackServer.CreateClientAndServerAsync(async uri =>
                {
                    using (var handler = new SocketsHttpHandler())
                    using (HttpClient client = CreateHttpClient(handler, useVersionString))
                    {
                        handler.SslOptions.RemoteCertificateValidationCallback = delegate { return true; };
                        handler.PooledConnectionLifetime = TimeSpan.FromMilliseconds(1);

                        var exceptions = new List<Exception>();
                        TaskScheduler.UnobservedTaskException += (s, e) => exceptions.Add(e.Exception);

                        await client.GetStringAsync(uri);
                        await Task.Delay(10); // any value >= the lifetime
                        Task ignored = client.GetStringAsync(uri); // force the pool to look for the previous connection and find it's too old
                        await Task.Delay(100); // give some time for the connection close to fail pending reads

                        GC.Collect();
                        GC.WaitForPendingFinalizers();

                        // Note that there are race conditions here such that we may not catch every failure,
                        // and thus could have some false negatives, but there won't be any false positives.
                        Assert.True(exceptions.Count == 0, string.Concat(exceptions));

                        releaseServer.SetResult();
                    }
                }, server => server.AcceptConnectionAsync(async connection =>
                {
                    await connection.ReadRequestHeaderAndSendResponseAsync(content: "hello world");
                    await releaseServer.Task;
                }),
                new LoopbackServer.Options { UseSsl = bool.Parse(secureString) });
            }, secure.ToString(), UseVersion.ToString()).Dispose();
        }

        [OuterLoop]
        [Fact]
        public void HandlerDroppedWithoutDisposal_NotKeptAlive()
        {
            var tcs = new TaskCompletionSource(TaskCreationOptions.RunContinuationsAsynchronously);
            HandlerDroppedWithoutDisposal_NotKeptAliveCore(tcs);
            for (int i = 0; i < 10; i++)
            {
                GC.Collect();
                GC.WaitForPendingFinalizers();
            }
            Assert.True(tcs.Task.IsCompleted);
        }

        [MethodImpl(MethodImplOptions.NoInlining)]
        private void HandlerDroppedWithoutDisposal_NotKeptAliveCore(TaskCompletionSource setOnFinalized)
        {
            // This relies on knowing that in order for the connection pool to operate, it needs
            // to maintain a reference to the supplied IWebProxy.  As such, we provide a proxy
            // that when finalized will set our event, so that we can determine the state associated
            // with a handler has gone away.
            IWebProxy p = new PassthroughProxyWithFinalizerCallback(() => setOnFinalized.TrySetResult());

            // Make a bunch of requests and drop the associated HttpClient instances after making them, without disposal.
            Task.WaitAll((from i in Enumerable.Range(0, 10)
                          select LoopbackServer.CreateClientAndServerAsync(
                              url => CreateHttpClient(new SocketsHttpHandler { Proxy = p }).GetStringAsync(url),
                              server => server.AcceptConnectionSendResponseAndCloseAsync())).ToArray());
        }

        private sealed class PassthroughProxyWithFinalizerCallback : IWebProxy
        {
            private readonly Action _callback;

            public PassthroughProxyWithFinalizerCallback(Action callback) => _callback = callback;
            ~PassthroughProxyWithFinalizerCallback() => _callback();

            public ICredentials Credentials { get; set; }
            public Uri GetProxy(Uri destination) => destination;
            public bool IsBypassed(Uri host) => true;
        }

        [Fact]
        public async Task ProxyAuth_SameConnection_Succeeds()
        {
            Task serverTask = LoopbackServer.CreateServerAsync(async (proxyServer, proxyUrl) =>
            {
                string responseBody =
                        "HTTP/1.1 407 Proxy Auth Required\r\n" +
                        $"Date: {DateTimeOffset.UtcNow:R}\r\n" +
                        "Proxy-Authenticate: Basic\r\n" +
                        "Content-Length: 0\r\n" +
                        "\r\n";

                using (var handler = new HttpClientHandler())
                {
                    handler.Proxy = new UseSpecifiedUriWebProxy(proxyUrl, new NetworkCredential("abc", "password"));

                    using (HttpClient client = CreateHttpClient(handler))
                    {
                        Task<string> request = client.GetStringAsync($"http://notarealserver.com/");

                        await proxyServer.AcceptConnectionAsync(async connection =>
                        {
                            // Get first request, no body for GET.
                            await connection.ReadRequestHeaderAndSendCustomResponseAsync(responseBody).ConfigureAwait(false);
                            // Client should send another request after being rejected with 407.
                            await connection.ReadRequestHeaderAndSendResponseAsync(content: "OK").ConfigureAwait(false);
                        });

                        string response = await request;
                        Assert.Equal("OK", response);
                    }
                }
            });
            await serverTask.WaitAsync(TestHelper.PassingTestTimeout);
        }
    }

    // System.Net.Sockets is not supported on this platform
    [ConditionalClass(typeof(PlatformDetection), nameof(PlatformDetection.IsNotBrowser))]
    public sealed class SocketsHttpHandler_PublicAPIBehavior_Test
    {
        [Fact]
        public void AllowAutoRedirect_GetSet_Roundtrips()
        {
            using (var handler = new SocketsHttpHandler())
            {
                Assert.True(handler.AllowAutoRedirect);

                handler.AllowAutoRedirect = true;
                Assert.True(handler.AllowAutoRedirect);

                handler.AllowAutoRedirect = false;
                Assert.False(handler.AllowAutoRedirect);
            }
        }

        [Fact]
        public void AutomaticDecompression_GetSet_Roundtrips()
        {
            using (var handler = new SocketsHttpHandler())
            {
                Assert.Equal(DecompressionMethods.None, handler.AutomaticDecompression);

                handler.AutomaticDecompression = DecompressionMethods.GZip;
                Assert.Equal(DecompressionMethods.GZip, handler.AutomaticDecompression);

                handler.AutomaticDecompression = DecompressionMethods.Deflate;
                Assert.Equal(DecompressionMethods.Deflate, handler.AutomaticDecompression);

                handler.AutomaticDecompression = DecompressionMethods.GZip | DecompressionMethods.Deflate;
                Assert.Equal(DecompressionMethods.GZip | DecompressionMethods.Deflate, handler.AutomaticDecompression);
            }
        }

        [Fact]
        public void CookieContainer_GetSet_Roundtrips()
        {
            using (var handler = new SocketsHttpHandler())
            {
                CookieContainer container = handler.CookieContainer;
                Assert.Same(container, handler.CookieContainer);

                var newContainer = new CookieContainer();
                handler.CookieContainer = newContainer;
                Assert.Same(newContainer, handler.CookieContainer);
            }
        }

        [Fact]
        public void Credentials_GetSet_Roundtrips()
        {
            using (var handler = new SocketsHttpHandler())
            {
                Assert.Null(handler.Credentials);

                var newCredentials = new NetworkCredential("username", "password");
                handler.Credentials = newCredentials;
                Assert.Same(newCredentials, handler.Credentials);
            }
        }

        [Fact]
        public void DefaultProxyCredentials_GetSet_Roundtrips()
        {
            using (var handler = new SocketsHttpHandler())
            {
                Assert.Null(handler.DefaultProxyCredentials);

                var newCredentials = new NetworkCredential("username", "password");
                handler.DefaultProxyCredentials = newCredentials;
                Assert.Same(newCredentials, handler.DefaultProxyCredentials);
            }
        }

        [Fact]
        public void KeepAlivePing_GetSet_Roundtrips()
        {
            using var handler = new SocketsHttpHandler();

            var testTimeSpanValue = TimeSpan.FromSeconds(5);
            var invalidTimeSpanValue = TimeSpan.FromTicks(TimeSpan.TicksPerSecond - 1);

            Assert.Equal(TimeSpan.FromSeconds(20), handler.KeepAlivePingTimeout);
            handler.KeepAlivePingTimeout = testTimeSpanValue;
            Assert.Equal(testTimeSpanValue, handler.KeepAlivePingTimeout);

            Assert.Equal(Timeout.InfiniteTimeSpan, handler.KeepAlivePingDelay);
            handler.KeepAlivePingDelay = testTimeSpanValue;
            Assert.Equal(testTimeSpanValue, handler.KeepAlivePingDelay);

            Assert.Equal(HttpKeepAlivePingPolicy.Always, handler.KeepAlivePingPolicy);
            handler.KeepAlivePingPolicy = HttpKeepAlivePingPolicy.WithActiveRequests;
            Assert.Equal(HttpKeepAlivePingPolicy.WithActiveRequests, handler.KeepAlivePingPolicy);

            Assert.Throws<ArgumentOutOfRangeException>(() => handler.KeepAlivePingTimeout = invalidTimeSpanValue);
            Assert.Throws<ArgumentOutOfRangeException>(() => handler.KeepAlivePingDelay = invalidTimeSpanValue);
        }

        [Fact]
        public void MaxAutomaticRedirections_GetSet_Roundtrips()
        {
            using (var handler = new SocketsHttpHandler())
            {
                Assert.Equal(50, handler.MaxAutomaticRedirections);

                handler.MaxAutomaticRedirections = int.MaxValue;
                Assert.Equal(int.MaxValue, handler.MaxAutomaticRedirections);

                handler.MaxAutomaticRedirections = 1;
                Assert.Equal(1, handler.MaxAutomaticRedirections);

                AssertExtensions.Throws<ArgumentOutOfRangeException>("value", () => handler.MaxAutomaticRedirections = 0);
                AssertExtensions.Throws<ArgumentOutOfRangeException>("value", () => handler.MaxAutomaticRedirections = -1);
            }
        }

        [Fact]
        public void MaxConnectionsPerServer_GetSet_Roundtrips()
        {
            using (var handler = new SocketsHttpHandler())
            {
                Assert.Equal(int.MaxValue, handler.MaxConnectionsPerServer);

                handler.MaxConnectionsPerServer = int.MaxValue;
                Assert.Equal(int.MaxValue, handler.MaxConnectionsPerServer);

                handler.MaxConnectionsPerServer = 1;
                Assert.Equal(1, handler.MaxConnectionsPerServer);

                AssertExtensions.Throws<ArgumentOutOfRangeException>("value", () => handler.MaxConnectionsPerServer = 0);
                AssertExtensions.Throws<ArgumentOutOfRangeException>("value", () => handler.MaxConnectionsPerServer = -1);
            }
        }

        [Fact]
        public void MaxResponseHeadersLength_GetSet_Roundtrips()
        {
            using (var handler = new SocketsHttpHandler())
            {
                Assert.Equal(64, handler.MaxResponseHeadersLength);

                handler.MaxResponseHeadersLength = int.MaxValue;
                Assert.Equal(int.MaxValue, handler.MaxResponseHeadersLength);

                handler.MaxResponseHeadersLength = 1;
                Assert.Equal(1, handler.MaxResponseHeadersLength);

                AssertExtensions.Throws<ArgumentOutOfRangeException>("value", () => handler.MaxResponseHeadersLength = 0);
                AssertExtensions.Throws<ArgumentOutOfRangeException>("value", () => handler.MaxResponseHeadersLength = -1);
            }
        }

        [Fact]
        public void PreAuthenticate_GetSet_Roundtrips()
        {
            using (var handler = new SocketsHttpHandler())
            {
                Assert.False(handler.PreAuthenticate);

                handler.PreAuthenticate = false;
                Assert.False(handler.PreAuthenticate);

                handler.PreAuthenticate = true;
                Assert.True(handler.PreAuthenticate);
            }
        }

        [Fact]
        public void PooledConnectionIdleTimeout_GetSet_Roundtrips()
        {
            using (var handler = new SocketsHttpHandler())
            {
                Assert.Equal(TimeSpan.FromMinutes(1), handler.PooledConnectionIdleTimeout);

                handler.PooledConnectionIdleTimeout = Timeout.InfiniteTimeSpan;
                Assert.Equal(Timeout.InfiniteTimeSpan, handler.PooledConnectionIdleTimeout);

                handler.PooledConnectionIdleTimeout = TimeSpan.FromSeconds(0);
                Assert.Equal(TimeSpan.FromSeconds(0), handler.PooledConnectionIdleTimeout);

                handler.PooledConnectionIdleTimeout = TimeSpan.FromSeconds(1);
                Assert.Equal(TimeSpan.FromSeconds(1), handler.PooledConnectionIdleTimeout);

                AssertExtensions.Throws<ArgumentOutOfRangeException>("value", () => handler.PooledConnectionIdleTimeout = TimeSpan.FromSeconds(-2));
            }
        }

        [Fact]
        public void PooledConnectionLifetime_GetSet_Roundtrips()
        {
            using (var handler = new SocketsHttpHandler())
            {
                Assert.Equal(Timeout.InfiniteTimeSpan, handler.PooledConnectionLifetime);

                handler.PooledConnectionLifetime = Timeout.InfiniteTimeSpan;
                Assert.Equal(Timeout.InfiniteTimeSpan, handler.PooledConnectionLifetime);

                handler.PooledConnectionLifetime = TimeSpan.FromSeconds(0);
                Assert.Equal(TimeSpan.FromSeconds(0), handler.PooledConnectionLifetime);

                handler.PooledConnectionLifetime = TimeSpan.FromSeconds(1);
                Assert.Equal(TimeSpan.FromSeconds(1), handler.PooledConnectionLifetime);

                AssertExtensions.Throws<ArgumentOutOfRangeException>("value", () => handler.PooledConnectionLifetime = TimeSpan.FromSeconds(-2));
            }
        }

        [Fact]
        public void Properties_Roundtrips()
        {
            using (var handler = new SocketsHttpHandler())
            {
                IDictionary<string, object> props = handler.Properties;
                Assert.NotNull(props);
                Assert.Empty(props);

                props.Add("hello", "world");
                Assert.Equal(1, props.Count);
                Assert.Equal("world", props["hello"]);
            }
        }

        [Fact]
        public void Proxy_GetSet_Roundtrips()
        {
            using (var handler = new SocketsHttpHandler())
            {
                Assert.Null(handler.Proxy);

                var proxy = new WebProxy();
                handler.Proxy = proxy;
                Assert.Same(proxy, handler.Proxy);
            }
        }

        [Fact]
        public void SslOptions_GetSet_Roundtrips()
        {
            using (var handler = new SocketsHttpHandler())
            {
                SslClientAuthenticationOptions options = handler.SslOptions;
                Assert.NotNull(options);

                Assert.True(options.AllowRenegotiation);
                Assert.Null(options.ApplicationProtocols);
                Assert.Equal(X509RevocationMode.NoCheck, options.CertificateRevocationCheckMode);
                Assert.Null(options.ClientCertificates);
                Assert.Equal(SslProtocols.None, options.EnabledSslProtocols);
                Assert.Equal(EncryptionPolicy.RequireEncryption, options.EncryptionPolicy);
                Assert.Null(options.LocalCertificateSelectionCallback);
                Assert.Null(options.RemoteCertificateValidationCallback);
                Assert.Null(options.TargetHost);

                Assert.Same(options, handler.SslOptions);

                var newOptions = new SslClientAuthenticationOptions();
                handler.SslOptions = newOptions;
                Assert.Same(newOptions, handler.SslOptions);
            }
        }

        [Fact]
        public void UseCookies_GetSet_Roundtrips()
        {
            using (var handler = new SocketsHttpHandler())
            {
                Assert.True(handler.UseCookies);

                handler.UseCookies = true;
                Assert.True(handler.UseCookies);

                handler.UseCookies = false;
                Assert.False(handler.UseCookies);
            }
        }

        [Fact]
        public void UseProxy_GetSet_Roundtrips()
        {
            using (var handler = new SocketsHttpHandler())
            {
                Assert.True(handler.UseProxy);

                handler.UseProxy = false;
                Assert.False(handler.UseProxy);

                handler.UseProxy = true;
                Assert.True(handler.UseProxy);
            }
        }

        [Fact]
        public void ConnectCallback_GetSet_Roundtrips()
        {
            using (var handler = new SocketsHttpHandler())
            {
                Assert.Null(handler.ConnectCallback);

                Func<SocketsHttpConnectionContext, CancellationToken, ValueTask<Stream>> f = (context, token) => default;

                handler.ConnectCallback = f;
                Assert.Equal(f, handler.ConnectCallback);

                handler.ConnectCallback = null;
                Assert.Null(handler.ConnectCallback);
            }
        }

        [Fact]
        public void PlaintextStreamFilter_GetSet_Roundtrips()
        {
            using (var handler = new SocketsHttpHandler())
            {
                Assert.Null(handler.PlaintextStreamFilter);

                Func<SocketsHttpPlaintextStreamFilterContext, CancellationToken, ValueTask<Stream>> f = (context, token) => default;

                handler.PlaintextStreamFilter = f;
                Assert.Equal(f, handler.PlaintextStreamFilter);

                handler.PlaintextStreamFilter = null;
                Assert.Null(handler.PlaintextStreamFilter);
            }
        }

        [Theory]
        [InlineData(false)]
        [InlineData(true)]
        public async Task AfterDisposeSendAsync_GettersUsable_SettersThrow(bool dispose)
        {
            using (var handler = new SocketsHttpHandler())
            {
                Type expectedExceptionType;
                if (dispose)
                {
                    handler.Dispose();
                    expectedExceptionType = typeof(ObjectDisposedException);
                }
                else
                {
                    using (var c = new HttpMessageInvoker(handler, disposeHandler: false))
                        await Assert.ThrowsAnyAsync<Exception>(() =>
                            c.SendAsync(new HttpRequestMessage(HttpMethod.Get, new Uri("/shouldquicklyfail", UriKind.Relative)), default));
                    expectedExceptionType = typeof(InvalidOperationException);
                }

                Assert.True(handler.AllowAutoRedirect);
                Assert.Equal(DecompressionMethods.None, handler.AutomaticDecompression);
                Assert.NotNull(handler.CookieContainer);
                Assert.Null(handler.Credentials);
                Assert.Null(handler.DefaultProxyCredentials);
                Assert.Equal(50, handler.MaxAutomaticRedirections);
                Assert.Equal(int.MaxValue, handler.MaxConnectionsPerServer);
                Assert.Equal(64, handler.MaxResponseHeadersLength);
                Assert.False(handler.PreAuthenticate);
                Assert.Equal(TimeSpan.FromMinutes(1), handler.PooledConnectionIdleTimeout);
                Assert.Equal(Timeout.InfiniteTimeSpan, handler.PooledConnectionLifetime);
                Assert.NotNull(handler.Properties);
                Assert.Null(handler.Proxy);
                Assert.NotNull(handler.SslOptions);
                Assert.True(handler.UseCookies);
                Assert.True(handler.UseProxy);
                Assert.Null(handler.ConnectCallback);
                Assert.Null(handler.PlaintextStreamFilter);

                Assert.Throws(expectedExceptionType, () => handler.AllowAutoRedirect = false);
                Assert.Throws(expectedExceptionType, () => handler.AutomaticDecompression = DecompressionMethods.GZip);
                Assert.Throws(expectedExceptionType, () => handler.CookieContainer = new CookieContainer());
                Assert.Throws(expectedExceptionType, () => handler.Credentials = new NetworkCredential("anotheruser", "anotherpassword"));
                Assert.Throws(expectedExceptionType, () => handler.DefaultProxyCredentials = new NetworkCredential("anotheruser", "anotherpassword"));
                Assert.Throws(expectedExceptionType, () => handler.MaxAutomaticRedirections = 2);
                Assert.Throws(expectedExceptionType, () => handler.MaxConnectionsPerServer = 2);
                Assert.Throws(expectedExceptionType, () => handler.MaxResponseHeadersLength = 2);
                Assert.Throws(expectedExceptionType, () => handler.PreAuthenticate = false);
                Assert.Throws(expectedExceptionType, () => handler.PooledConnectionIdleTimeout = TimeSpan.FromSeconds(2));
                Assert.Throws(expectedExceptionType, () => handler.PooledConnectionLifetime = TimeSpan.FromSeconds(2));
                Assert.Throws(expectedExceptionType, () => handler.Proxy = new WebProxy());
                Assert.Throws(expectedExceptionType, () => handler.SslOptions = new SslClientAuthenticationOptions());
                Assert.Throws(expectedExceptionType, () => handler.UseCookies = false);
                Assert.Throws(expectedExceptionType, () => handler.UseProxy = false);
                Assert.Throws(expectedExceptionType, () => handler.KeepAlivePingTimeout = TimeSpan.FromSeconds(5));
                Assert.Throws(expectedExceptionType, () => handler.KeepAlivePingDelay = TimeSpan.FromSeconds(5));
                Assert.Throws(expectedExceptionType, () => handler.KeepAlivePingPolicy = HttpKeepAlivePingPolicy.WithActiveRequests);
                Assert.Throws(expectedExceptionType, () => handler.ConnectCallback = (context, token) => default);
                Assert.Throws(expectedExceptionType, () => handler.PlaintextStreamFilter = (context, token) => default);
            }
        }
    }

    [SkipOnPlatform(TestPlatforms.Browser, "Headers.Location are not supported on Browser")]
    public sealed class SocketsHttpHandlerTest_LocationHeader
    {
        private static readonly byte[] s_redirectResponseBefore = Encoding.ASCII.GetBytes(
            "HTTP/1.1 301 Moved Permanently\r\n" +
            "Connection: close\r\n" +
            "Transfer-Encoding: chunked\r\n" +
            "Location: ");

        private static readonly byte[] s_redirectResponseAfter = Encoding.ASCII.GetBytes(
            "\r\n" +
            "Server: Loopback\r\n" +
            "\r\n" +
            "0\r\n\r\n");

        [Theory]
        // US-ASCII only
        [InlineData("http://a/", new byte[] { (byte)'h', (byte)'t', (byte)'t', (byte)'p', (byte)':', (byte)'/', (byte)'/', (byte)'a', (byte)'/' })]
        [InlineData("http://a/asdasd", new byte[] { (byte)'h', (byte)'t', (byte)'t', (byte)'p', (byte)':', (byte)'/', (byte)'/', (byte)'a', (byte)'/', (byte)'a', (byte)'s', (byte)'d', (byte)'a', (byte)'s', (byte)'d' })]
        // 2, 3, 4 byte UTF-8 characters
        [InlineData("http://a/\u00A2", new byte[] { (byte)'h', (byte)'t', (byte)'t', (byte)'p', (byte)':', (byte)'/', (byte)'/', (byte)'a', (byte)'/', 0xC2, 0xA2 })]
        [InlineData("http://a/\u20AC", new byte[] { (byte)'h', (byte)'t', (byte)'t', (byte)'p', (byte)':', (byte)'/', (byte)'/', (byte)'a', (byte)'/', 0xE2, 0x82, 0xAC })]
        [InlineData("http://a/\uD800\uDF48", new byte[] { (byte)'h', (byte)'t', (byte)'t', (byte)'p', (byte)':', (byte)'/', (byte)'/', (byte)'a', (byte)'/', 0xF0, 0x90, 0x8D, 0x88 })]
        // 3 Polish letters
        [InlineData("http://a/\u0105\u015B\u0107", new byte[] { (byte)'h', (byte)'t', (byte)'t', (byte)'p', (byte)':', (byte)'/', (byte)'/', (byte)'a', (byte)'/', 0xC4, 0x85, 0xC5, 0x9B, 0xC4, 0x87 })]
        // Negative cases - should be interpreted as ISO-8859-1
        // Invalid utf-8 sequence (continuation without start)
        [InlineData("http://a/%C2%80", new byte[] { (byte)'h', (byte)'t', (byte)'t', (byte)'p', (byte)':', (byte)'/', (byte)'/', (byte)'a', (byte)'/', 0b10000000 })]
        // Invalid utf-8 sequence (not allowed character)
        [InlineData("http://a/\u00C3\u0028", new byte[] { (byte)'h', (byte)'t', (byte)'t', (byte)'p', (byte)':', (byte)'/', (byte)'/', (byte)'a', (byte)'/', 0xC3, 0x28 })]
        // Incomplete utf-8 sequence
        [InlineData("http://a/\u00C2", new byte[] { (byte)'h', (byte)'t', (byte)'t', (byte)'p', (byte)':', (byte)'/', (byte)'/', (byte)'a', (byte)'/', 0xC2 })]
        public async Task LocationHeader_DecodesUtf8_Success(string expected, byte[] location)
        {
            await LoopbackServer.CreateClientAndServerAsync(async url =>
            {
                using (HttpClientHandler handler = new HttpClientHandler())
                {
                    handler.AllowAutoRedirect = false;

                    using (HttpClient client = new HttpClient(handler))
                    {
                        HttpResponseMessage response = await client.GetAsync(url);
                        Assert.Equal(expected, response.Headers.Location.ToString());
                    }
                }
            }, server => server.AcceptConnectionSendCustomResponseAndCloseAsync(PreperateResponseWithRedirect(location)));
        }

        private static byte[] PreperateResponseWithRedirect(byte[] location)
        {
            return s_redirectResponseBefore.Concat(location).Concat(s_redirectResponseAfter).ToArray();
        }
    }

    [ConditionalClass(typeof(PlatformDetection), nameof(PlatformDetection.IsNotBrowser))]
    public sealed class SocketsHttpHandlerTest_Http2 : HttpClientHandlerTest_Http2
    {
        public SocketsHttpHandlerTest_Http2(ITestOutputHelper output) : base(output) { }

        [ConditionalFact(nameof(SupportsAlpn))]
        [ActiveIssue("https://github.com/dotnet/runtime/issues/41078")]
        public async Task Http2_MultipleConnectionsEnabled_ConnectionLimitNotReached_ConcurrentRequestsSuccessfullyHandled()
        {
            const int MaxConcurrentStreams = 2;
            using Http2LoopbackServer server = Http2LoopbackServer.CreateServer();
            using SocketsHttpHandler handler = CreateHandler();
            using (HttpClient client = CreateHttpClient(handler))
            {
                server.AllowMultipleConnections = true;
                List<Task<HttpResponseMessage>> sendTasks = new List<Task<HttpResponseMessage>>();
                List<Http2LoopbackConnection> connections = new List<Http2LoopbackConnection>();
                List<int> acceptedStreams = new List<int>();
                for (int i = 0; i < 3; i++)
                {
                    Http2LoopbackConnection connection = await PrepareConnection(server, client, MaxConcurrentStreams).ConfigureAwait(false);
                    AcquireAllStreamSlots(server, client, sendTasks, MaxConcurrentStreams);
                    connections.Add(connection);
                    int prevAcceptedStreamCount = acceptedStreams.Count;
                    acceptedStreams.AddRange(await AcceptRequests(connection, MaxConcurrentStreams).ConfigureAwait(false));
                    Assert.Equal(prevAcceptedStreamCount + MaxConcurrentStreams, acceptedStreams.Count);
                }

                int responseIndex = 0;
                List<Task> responseTasks = new List<Task>();
                foreach (Http2LoopbackConnection connection in connections)
                {
                    for (int i = 0; i < MaxConcurrentStreams; i++)
                    {
                        int streamId = acceptedStreams[responseIndex++];
                        responseTasks.Add(connection.SendDefaultResponseAsync(streamId));
                    }
                }

                await Task.WhenAll(responseTasks).WaitAsync(TestHelper.PassingTestTimeout).ConfigureAwait(false);
                await Task.WhenAll(sendTasks).WaitAsync(TestHelper.PassingTestTimeout).ConfigureAwait(false);

                await VerifySendTasks(sendTasks).ConfigureAwait(false);
            }
        }

        [ConditionalFact(nameof(SupportsAlpn))]
        [ActiveIssue("https://github.com/dotnet/runtime/issues/45204")]
        public async Task Http2_MultipleConnectionsEnabled_InfiniteRequestsCompletelyBlockOneConnection_RemaningRequestsAreHandledByNewConnection()
        {
            const int MaxConcurrentStreams = 2;
            using Http2LoopbackServer server = Http2LoopbackServer.CreateServer();
            using SocketsHttpHandler handler = CreateHandler();
            using (HttpClient client = CreateHttpClient(handler))
            {
                server.AllowMultipleConnections = true;
                List<Task<HttpResponseMessage>> sendTasks = new List<Task<HttpResponseMessage>>();
                Http2LoopbackConnection connection0 = await PrepareConnection(server, client, MaxConcurrentStreams).ConfigureAwait(false);
                AcquireAllStreamSlots(server, client, sendTasks, MaxConcurrentStreams);

                // Block the first connection on infinite requests.
                List<int> blockedStreamIds = await AcceptRequests(connection0, MaxConcurrentStreams).ConfigureAwait(false);
                Assert.Equal(MaxConcurrentStreams, blockedStreamIds.Count);

                Http2LoopbackConnection connection1 = await PrepareConnection(server, client, MaxConcurrentStreams).ConfigureAwait(false);
                AcquireAllStreamSlots(server, client, sendTasks, MaxConcurrentStreams);

                int handledRequestCount = (await HandleAllPendingRequests(connection1, MaxConcurrentStreams).ConfigureAwait(false)).Count;

                Assert.Equal(MaxConcurrentStreams, handledRequestCount);

                // Complete infinite requests.
                handledRequestCount = await SendResponses(connection0, blockedStreamIds);

                Assert.Equal(MaxConcurrentStreams, handledRequestCount);

                await Task.WhenAll(sendTasks).WaitAsync(TestHelper.PassingTestTimeout).ConfigureAwait(false);

                await VerifySendTasks(sendTasks).ConfigureAwait(false);
            }
        }

        [ConditionalFact(nameof(SupportsAlpn))]
        public async Task Http2_MultipleConnectionsEnabled_OpenAndCloseMultipleConnections_Success()
        {
            const int MaxConcurrentStreams = 2;
            using Http2LoopbackServer server = Http2LoopbackServer.CreateServer();
            using SocketsHttpHandler handler = CreateHandler();
            using (HttpClient client = CreateHttpClient(handler))
            {
                server.AllowMultipleConnections = true;
                List<Task<HttpResponseMessage>> sendTasks = new List<Task<HttpResponseMessage>>();
                Http2LoopbackConnection connection0 = await PrepareConnection(server, client, MaxConcurrentStreams).ConfigureAwait(false);
                AcquireAllStreamSlots(server, client, sendTasks, MaxConcurrentStreams);
                Http2LoopbackConnection connection1 = await PrepareConnection(server, client, MaxConcurrentStreams).ConfigureAwait(false);
                AcquireAllStreamSlots(server, client, sendTasks, MaxConcurrentStreams);
                Http2LoopbackConnection connection2 = await PrepareConnection(server, client, MaxConcurrentStreams).ConfigureAwait(false);
                AcquireAllStreamSlots(server, client, sendTasks, MaxConcurrentStreams);

                Task<(int Count, int LastStreamId)>[] handleRequestTasks = new[] {
                    HandleAllPendingRequests(connection0, sendTasks.Count),
                    HandleAllPendingRequests(connection1, sendTasks.Count),
                    HandleAllPendingRequests(connection2, sendTasks.Count)
                };

                await Task.WhenAll(handleRequestTasks).WaitAsync(TestHelper.PassingTestTimeout).ConfigureAwait(false);

                Assert.Equal(handleRequestTasks[0].Result.Count, MaxConcurrentStreams);
                Assert.Equal(handleRequestTasks[1].Result.Count, MaxConcurrentStreams);
                Assert.Equal(handleRequestTasks[2].Result.Count, MaxConcurrentStreams);

                await connection0.ShutdownIgnoringErrorsAsync(handleRequestTasks[0].Result.LastStreamId).ConfigureAwait(false);
                await connection2.ShutdownIgnoringErrorsAsync(handleRequestTasks[2].Result.LastStreamId).ConfigureAwait(false);

                //Fill all connection1's stream slots
                AcquireAllStreamSlots(server, client, sendTasks, MaxConcurrentStreams);

                Http2LoopbackConnection connection3 = await PrepareConnection(server, client, MaxConcurrentStreams).ConfigureAwait(false);
                AcquireAllStreamSlots(server, client, sendTasks, MaxConcurrentStreams);
                Http2LoopbackConnection connection4 = await PrepareConnection(server, client, MaxConcurrentStreams).ConfigureAwait(false);
                AcquireAllStreamSlots(server, client, sendTasks, MaxConcurrentStreams);

                Task<(int Count, int LastStreamId)>[] finalHandleTasks = new[] {
                    HandleAllPendingRequests(connection1, sendTasks.Count),
                    HandleAllPendingRequests(connection3, sendTasks.Count),
                    HandleAllPendingRequests(connection4, sendTasks.Count)
                };

                await Task.WhenAll(finalHandleTasks).WaitAsync(TestHelper.PassingTestTimeout).ConfigureAwait(false);

                Assert.Equal(finalHandleTasks[0].Result.Count, MaxConcurrentStreams);
                Assert.Equal(finalHandleTasks[1].Result.Count, MaxConcurrentStreams);
                Assert.Equal(finalHandleTasks[2].Result.Count, MaxConcurrentStreams);

                await Task.WhenAll(sendTasks).WaitAsync(TestHelper.PassingTestTimeout).ConfigureAwait(false);

                await VerifySendTasks(sendTasks).ConfigureAwait(false);
            }
        }

        [ConditionalFact(nameof(SupportsAlpn))]
        [OuterLoop("Incurs long delay")]
        [ActiveIssue("https://github.com/dotnet/runtime/issues/43877")]
        public async Task Http2_MultipleConnectionsEnabled_IdleConnectionTimeoutExpired_ConnectionRemovedAndNewCreated()
        {
            const int MaxConcurrentStreams = 2;
            using Http2LoopbackServer server = Http2LoopbackServer.CreateServer();
            using SocketsHttpHandler handler = CreateHandler();
            handler.PooledConnectionIdleTimeout = TimeSpan.FromSeconds(20);
            using (HttpClient client = CreateHttpClient(handler))
            {
                server.AllowMultipleConnections = true;
                List<Task<HttpResponseMessage>> sendTasks = new List<Task<HttpResponseMessage>>();
                Http2LoopbackConnection connection0 = await PrepareConnection(server, client, MaxConcurrentStreams).ConfigureAwait(false);
                AcquireAllStreamSlots(server, client, sendTasks, MaxConcurrentStreams);
                List<int> acceptedStreamIds = await AcceptRequests(connection0, MaxConcurrentStreams).ConfigureAwait(false);
                Assert.Equal(MaxConcurrentStreams, acceptedStreamIds.Count);

                List<Task<HttpResponseMessage>> connection1SendTasks = new List<Task<HttpResponseMessage>>();
                Http2LoopbackConnection connection1 = await PrepareConnection(server, client, MaxConcurrentStreams, readTimeout: 30).ConfigureAwait(false);
                AcquireAllStreamSlots(server, client, connection1SendTasks, MaxConcurrentStreams);
                int handledRequests1 = (await HandleAllPendingRequests(connection1, MaxConcurrentStreams).ConfigureAwait(false)).Count;

                Assert.Equal(MaxConcurrentStreams, handledRequests1);

                // Complete all the requests.
                await Task.WhenAll(connection1SendTasks).WaitAsync(TestHelper.PassingTestTimeout).ConfigureAwait(false);
                await VerifySendTasks(connection1SendTasks).ConfigureAwait(false);
                connection1SendTasks.ForEach(t => t.Result.Dispose());

                // Wait until the idle connection timeout expires.
                await connection1.WaitForClientDisconnectAsync(false).WaitAsync(TestHelper.PassingTestTimeout).ConfigureAwait(false);
                // Client connection might be still alive, so send an extra request which will either land on the shutting down connection or on a new one.
                try
                {
                    await client.GetAsync(server.Address).WaitAsync(handler.PooledConnectionIdleTimeout).ConfigureAwait(false);
                }
                catch (Exception)
                {
                    // Suppress all exceptions.
                }

                Assert.True(connection1.IsInvalid);
                Assert.False(connection0.IsInvalid);

                Http2LoopbackConnection connection2 = await PrepareConnection(server, client, MaxConcurrentStreams, readTimeout: 15, expectedWarmUpTasks:2).ConfigureAwait(false);

                AcquireAllStreamSlots(server, client, sendTasks, MaxConcurrentStreams);

                int handledRequests2 = (await HandleAllPendingRequests(connection2, MaxConcurrentStreams).ConfigureAwait(false)).Count;
                Assert.Equal(MaxConcurrentStreams, handledRequests2);

                //Make sure connection0 is still alive.
                int handledRequests0 = await SendResponses(connection0, acceptedStreamIds).ConfigureAwait(false);
                Assert.Equal(MaxConcurrentStreams, handledRequests0);

                await Task.WhenAll(sendTasks).WaitAsync(TestHelper.PassingTestTimeout).ConfigureAwait(false);

                await VerifySendTasks(sendTasks).ConfigureAwait(false);
            }
        }

        private async Task VerifySendTasks(IReadOnlyList<Task<HttpResponseMessage>> sendTasks)
        {
            foreach (Task<HttpResponseMessage> sendTask in sendTasks)
            {
                HttpResponseMessage response = await sendTask.ConfigureAwait(false);
                Assert.Equal(HttpStatusCode.OK, response.StatusCode);
            }
        }

        private static SocketsHttpHandler CreateHandler() => new SocketsHttpHandler
        {
            EnableMultipleHttp2Connections = true,
            PooledConnectionIdleTimeout = TimeSpan.FromHours(1),
            PooledConnectionLifetime = TimeSpan.FromHours(1),
            SslOptions = { RemoteCertificateValidationCallback = delegate { return true; } }
        };

        private async Task<Http2LoopbackConnection> PrepareConnection(Http2LoopbackServer server, HttpClient client, uint maxConcurrentStreams, int readTimeout = 3, int expectedWarmUpTasks = 1)
        {
            Task<HttpResponseMessage> warmUpTask = client.GetAsync(server.Address);
            Http2LoopbackConnection connection = await GetConnection(server, maxConcurrentStreams, readTimeout).WaitAsync(TestHelper.PassingTestTimeout * 2).ConfigureAwait(false);
            // Wait until the client confirms MaxConcurrentStreams setting took into effect.
            Task settingAckReceived = connection.SettingAckWaiter;
            while (true)
            {
                Task handleRequestTask = HandleAllPendingRequests(connection, expectedWarmUpTasks);
                await Task.WhenAll(warmUpTask, handleRequestTask).WaitAsync(TestHelper.PassingTestTimeout * 2).ConfigureAwait(false);
                Assert.True(warmUpTask.Result.IsSuccessStatusCode);
                warmUpTask.Result.Dispose();
                if (settingAckReceived.IsCompleted)
                {
                    break;
                }

                warmUpTask = client.GetAsync(server.Address);
            }
            return connection;
        }

        private static void AcquireAllStreamSlots(Http2LoopbackServer server, HttpClient client, List<Task<HttpResponseMessage>> sendTasks, uint maxConcurrentStreams)
        {
            for (int i = 0; i < maxConcurrentStreams; i++)
            {
                sendTasks.Add(client.GetAsync(server.Address));
            }
        }

        private static async Task<Http2LoopbackConnection> GetConnection(Http2LoopbackServer server, uint maxConcurrentStreams, int readTimeout) =>
            await server.EstablishConnectionAsync(TimeSpan.FromSeconds(readTimeout), TimeSpan.FromSeconds(10), new SettingsEntry { SettingId = SettingId.MaxConcurrentStreams, Value = maxConcurrentStreams }).ConfigureAwait(false);

        private async Task<(int Count, int LastStreamId)> HandleAllPendingRequests(Http2LoopbackConnection connection, int totalRequestCount)
        {
            int lastStreamId = -1;
            for (int i = 0; i < totalRequestCount; i++)
            {
                try
                {
                    // Exact number of requests sent over the given connection is unknown,
                    // so we keep reading headers and sending response while there are available requests.
                    (int streamId, _) = await connection.ReadAndParseRequestHeaderAsync().ConfigureAwait(false);
                    await connection.SendDefaultResponseAsync(streamId).ConfigureAwait(false);
                    lastStreamId = streamId;
                }
                catch (OperationCanceledException)
                {
                    return (i, lastStreamId);
                }
            }

            return (totalRequestCount, lastStreamId);
        }

        private async Task<List<int>> AcceptRequests(Http2LoopbackConnection connection, int maxRequests = int.MaxValue)
        {
            List<int> streamIds = new List<int>();
            for (int i = 0; i < maxRequests; i++)
            {
                try
                {
                    (int streamId, _) = await connection.ReadAndParseRequestHeaderAsync().ConfigureAwait(false);
                    streamIds.Add(streamId);
                }
                catch (OperationCanceledException)
                {
                    return streamIds;
                }
            }

            return streamIds;
        }

        private async Task<int> SendResponses(Http2LoopbackConnection connection, IEnumerable<int> streamIds)
        {
            int count = 0;
            foreach (int streamId in streamIds)
            {
                count++;
                await connection.SendDefaultResponseAsync(streamId).ConfigureAwait(false);
            }

            return count;
        }
    }

    public abstract class SocketsHttpHandlerTest_ConnectCallback : HttpClientHandlerTestBase
    {
        public SocketsHttpHandlerTest_ConnectCallback(ITestOutputHelper output) : base(output) { }

        [Theory]
        [InlineData(false, false)]
        [InlineData(false, true)]
        [InlineData(true, false)]
        [InlineData(true, true)]
        public async Task ConnectCallback_ContextHasCorrectProperties_Success(bool syncRequest, bool syncCallback)
        {
            if (syncRequest && UseVersion > HttpVersion.Version11)
            {
                // Sync requests are only supported on 1.x
                return;
            }

            await LoopbackServerFactory.CreateClientAndServerAsync(
                async uri =>
                {
                    HttpRequestMessage requestMessage = new HttpRequestMessage(HttpMethod.Get, uri);
                    requestMessage.Version = UseVersion;
                    requestMessage.VersionPolicy = HttpVersionPolicy.RequestVersionExact;

                    using HttpClientHandler handler = CreateHttpClientHandler();
                    handler.ServerCertificateCustomValidationCallback = TestHelper.AllowAllCertificates;
                    var socketsHandler = (SocketsHttpHandler)GetUnderlyingSocketsHttpHandler(handler);
                    socketsHandler.ConnectCallback = async (context, token) =>
                    {
                        Assert.Equal(uri.Host, context.DnsEndPoint.Host);
                        Assert.Equal(uri.Port, context.DnsEndPoint.Port);
                        Assert.Equal(requestMessage, context.InitialRequestMessage);

                        var s = new Socket(AddressFamily.InterNetwork, SocketType.Stream, ProtocolType.Tcp);
                        if (syncCallback)
                        {
                            s.Connect(context.DnsEndPoint);
                        }
                        else
                        {
                            await s.ConnectAsync(context.DnsEndPoint, token);
                            await Task.Delay(1); // to increase the chances of the whole operation completing asynchronously, without consuming too much additional time
                        }
                        return new NetworkStream(s, ownsSocket: true);
                    };

                    using HttpClient client = CreateHttpClient(handler);

                    HttpResponseMessage response = await (syncRequest ?
                        Task.Run(() => client.Send(requestMessage)) :
                        client.SendAsync(requestMessage));
                    Assert.Equal("foo", await response.Content.ReadAsStringAsync());
                },
                async server =>
                {
                    await server.AcceptConnectionSendResponseAndCloseAsync(content: "foo");
                });
        }

        [Theory]
        [InlineData(true)]
        [InlineData(false)]
        public async Task ConnectCallback_BindLocalAddress_Success(bool useSsl)
        {
            GenericLoopbackOptions options = new GenericLoopbackOptions() { UseSsl = useSsl };

            await LoopbackServerFactory.CreateClientAndServerAsync(
                async uri =>
                {
                    using HttpClientHandler handler = CreateHttpClientHandler();
                    handler.ServerCertificateCustomValidationCallback = TestHelper.AllowAllCertificates;
                    var socketsHandler = (SocketsHttpHandler)GetUnderlyingSocketsHttpHandler(handler);
                    socketsHandler.ConnectCallback = async (context, token) =>
                    {
                        Socket s = new Socket(AddressFamily.InterNetwork, SocketType.Stream, ProtocolType.Tcp);
                        s.Bind(new IPEndPoint(IPAddress.Loopback, 0));
                        await s.ConnectAsync(context.DnsEndPoint, token);
                        s.NoDelay = true;
                        return new NetworkStream(s, ownsSocket: true);
                    };

                    using HttpClient client = CreateHttpClient(handler);
                    client.DefaultVersionPolicy = HttpVersionPolicy.RequestVersionExact;

                    string response = await client.GetStringAsync(uri);
                    Assert.Equal("foo", response);
                },
                async server =>
                {
                    await server.AcceptConnectionSendResponseAndCloseAsync(content: "foo");
                }, options: options);
        }

        [Theory]
        [InlineData(true)]
        [InlineData(false)]
        public async Task ConnectCallback_UseMemoryBuffer_Success(bool useSsl)
        {
            (Stream clientStream, Stream serverStream) = ConnectedStreams.CreateBidirectional();

            GenericLoopbackOptions options = new GenericLoopbackOptions() { UseSsl = useSsl };

            Task serverTask = Task.Run(async () =>
            {
                using GenericLoopbackConnection loopbackConnection = await LoopbackServerFactory.CreateConnectionAsync(socket: null, serverStream, options);
                await loopbackConnection.InitializeConnectionAsync();

                HttpRequestData requestData = await loopbackConnection.ReadRequestDataAsync();
                await loopbackConnection.SendResponseAsync(content: "foo");

                Assert.Equal("/foo", requestData.Path);
            });

            Task clientTask = Task.Run(async () =>
            {
                using HttpClientHandler handler = CreateHttpClientHandler();
                handler.ServerCertificateCustomValidationCallback = TestHelper.AllowAllCertificates;
                var socketsHandler = (SocketsHttpHandler)GetUnderlyingSocketsHttpHandler(handler);
                socketsHandler.ConnectCallback = (context, token) => new ValueTask<Stream>(clientStream);

                using HttpClient client = CreateHttpClient(handler);
                client.DefaultVersionPolicy = HttpVersionPolicy.RequestVersionExact;

                string response = await client.GetStringAsync($"{(options.UseSsl ? "https" : "http")}://nowhere.invalid/foo");
                Assert.Equal("foo", response);
            });

            await new[] { serverTask, clientTask }.WhenAllOrAnyFailed(60_000);
        }

        [ConditionalTheory(nameof(PlatformSupportsUnixDomainSockets))]
        [ActiveIssue("https://github.com/dotnet/runtime/issues/44183", TestPlatforms.Windows)]
        [InlineData(true)]
        [InlineData(false)]
        public async Task ConnectCallback_UseUnixDomainSocket_Success(bool useSsl)
        {
            GenericLoopbackOptions options = new GenericLoopbackOptions() { UseSsl = useSsl };

            string guid = $"{Guid.NewGuid():N}";
            UnixDomainSocketEndPoint serverEP = new UnixDomainSocketEndPoint(Path.Combine(Path.GetTempPath(), guid));
            Socket listenSocket = new Socket(AddressFamily.Unix, SocketType.Stream, ProtocolType.Unspecified);
            listenSocket.Bind(serverEP);
            listenSocket.Listen();

            using HttpClientHandler handler = CreateHttpClientHandler();
            handler.ServerCertificateCustomValidationCallback = TestHelper.AllowAllCertificates;
            var socketsHandler = (SocketsHttpHandler)GetUnderlyingSocketsHttpHandler(handler);
            socketsHandler.ConnectCallback = async (context, token) =>
            {
                string hostname = context.DnsEndPoint.Host;
                UnixDomainSocketEndPoint clientEP = new UnixDomainSocketEndPoint(Path.Combine(Path.GetTempPath(), hostname));

                Socket clientSocket = new Socket(AddressFamily.Unix, SocketType.Stream, ProtocolType.Unspecified);
                await clientSocket.ConnectAsync(clientEP);

                return new NetworkStream(clientSocket, ownsSocket: true);
            };

            using (HttpClient client = CreateHttpClient(handler))
            {
                client.DefaultVersionPolicy = HttpVersionPolicy.RequestVersionExact;

                Task<string> clientTask = client.GetStringAsync($"{(options.UseSsl ? "https" : "http")}://{guid}/foo");

                Socket serverSocket = await listenSocket.AcceptAsync();
                using (GenericLoopbackConnection loopbackConnection = await LoopbackServerFactory.CreateConnectionAsync(socket: null, new NetworkStream(serverSocket, ownsSocket: true), options))
                {
                    await loopbackConnection.InitializeConnectionAsync();

                    HttpRequestData requestData = await loopbackConnection.ReadRequestDataAsync();
                    Assert.Equal("/foo", requestData.Path);

                    await loopbackConnection.SendResponseAsync(content: "foo");

                    string response = await clientTask;
                    Assert.Equal("foo", response);
                }
            }
        }

        [Theory]
        [InlineData(true)]
        [InlineData(false)]
        public async Task ConnectCallback_ConnectionPrefix_Success(bool useSsl)
        {
            GenericLoopbackOptions options = new GenericLoopbackOptions() { UseSsl = useSsl };

            byte[] RequestPrefix = Encoding.UTF8.GetBytes("request prefix\r\n");
            byte[] ResponsePrefix = Encoding.UTF8.GetBytes("response prefix\r\n");

            Socket listenSocket = new Socket(AddressFamily.InterNetwork, SocketType.Stream, ProtocolType.Tcp);
            listenSocket.Bind(new IPEndPoint(IPAddress.Loopback, 0));
            listenSocket.Listen();

            using HttpClientHandler handler = CreateHttpClientHandler();
            handler.ServerCertificateCustomValidationCallback = TestHelper.AllowAllCertificates;
            var socketsHandler = (SocketsHttpHandler)GetUnderlyingSocketsHttpHandler(handler);
            socketsHandler.ConnectCallback = async (context, token) =>
            {
                Socket clientSocket = new Socket(AddressFamily.InterNetwork, SocketType.Stream, ProtocolType.Tcp);
                await clientSocket.ConnectAsync(listenSocket.LocalEndPoint);

                Stream clientStream = new NetworkStream(clientSocket, ownsSocket: true);

                await clientStream.WriteAsync(RequestPrefix);

                byte[] buffer = new byte[ResponsePrefix.Length];
                await clientStream.ReadAsync(buffer);
                Assert.True(buffer.SequenceEqual(ResponsePrefix));

                return clientStream;
            };

            using HttpClient client = CreateHttpClient(handler);
            client.DefaultVersionPolicy = HttpVersionPolicy.RequestVersionExact;

            Task<string> clientTask = client.GetStringAsync($"{(options.UseSsl ? "https" : "http")}://nowhere.invalid/foo");

            Socket serverSocket = await listenSocket.AcceptAsync();
            Stream serverStream = new NetworkStream(serverSocket, ownsSocket: true);

            byte[] buffer = new byte[RequestPrefix.Length];
            await serverStream.ReadAsync(buffer);
            Assert.True(buffer.SequenceEqual(RequestPrefix));

            await serverStream.WriteAsync(ResponsePrefix);

            using GenericLoopbackConnection loopbackConnection = await LoopbackServerFactory.CreateConnectionAsync(socket: null, serverStream, options);
            await loopbackConnection.InitializeConnectionAsync();

            HttpRequestData requestData = await loopbackConnection.ReadRequestDataAsync();
            Assert.Equal("/foo", requestData.Path);

            await loopbackConnection.SendResponseAsync(content: "foo");

            string response = await clientTask;
            Assert.Equal("foo", response);
        }

        [Theory]
        [InlineData(true)]
        [InlineData(false)]
        public async Task ConnectCallback_StreamThrowsOnWrite_ExceptionAndStreamDisposed(bool useSsl)
        {
            const string ExceptionMessage = "THROWONWRITE";

            bool disposeCalled = false;

            using HttpClientHandler handler = CreateHttpClientHandler();
            handler.ServerCertificateCustomValidationCallback = TestHelper.AllowAllCertificates;
            var socketsHandler = (SocketsHttpHandler)GetUnderlyingSocketsHttpHandler(handler);
            socketsHandler.ConnectCallback = (context, token) =>
            {
                var throwOnWriteStream = new DelegateDelegatingStream(Stream.Null);
                throwOnWriteStream.WriteAsyncMemoryFunc = (buffer, token) => ValueTask.FromException(new IOException(ExceptionMessage));
                throwOnWriteStream.DisposeFunc = (_) => { disposeCalled = true; };
                throwOnWriteStream.DisposeAsyncFunc = () => { disposeCalled = true; return default; };
                return ValueTask.FromResult<Stream>(throwOnWriteStream);
            };

            using HttpClient client = CreateHttpClient(handler);
            client.DefaultVersionPolicy = HttpVersionPolicy.RequestVersionExact;

            HttpRequestException hre = await Assert.ThrowsAnyAsync<HttpRequestException>(async () => await client.GetStringAsync($"{(useSsl ? "https" : "http")}://nowhere.invalid/foo"));

            Debug.Assert(disposeCalled);
        }

        [Theory]
        [InlineData(true)]
        [InlineData(false)]
        public async Task ConnectCallback_ExceptionDuringCallback_ThrowsHttpRequestExceptionWithInnerException(bool useSsl)
        {
            Exception e = new Exception("hello!");

            using HttpClientHandler handler = CreateHttpClientHandler();
            handler.ServerCertificateCustomValidationCallback = TestHelper.AllowAllCertificates;
            var socketsHandler = (SocketsHttpHandler)GetUnderlyingSocketsHttpHandler(handler);
            socketsHandler.ConnectCallback = (context, token) =>
            {
                throw e;
            };

            using HttpClient client = CreateHttpClient(handler);
            client.DefaultVersionPolicy = HttpVersionPolicy.RequestVersionExact;

            HttpRequestException hre = await Assert.ThrowsAnyAsync<HttpRequestException>(async () => await client.GetAsync($"{(useSsl ? "https" : "http")}://nowhere.invalid/foo"));
            Assert.Equal(e, hre.InnerException);
        }

        [Theory]
        [InlineData(true)]
        [InlineData(false)]
        public async Task ConnectCallback_ReturnsNull_ThrowsHttpRequestException(bool useSsl)
        {
            using HttpClientHandler handler = CreateHttpClientHandler();
            handler.ServerCertificateCustomValidationCallback = TestHelper.AllowAllCertificates;
            var socketsHandler = (SocketsHttpHandler)GetUnderlyingSocketsHttpHandler(handler);
            socketsHandler.ConnectCallback = (context, token) =>
            {
                return ValueTask.FromResult<Stream>(null);
            };

            using HttpClient client = CreateHttpClient(handler);
            client.DefaultVersionPolicy = HttpVersionPolicy.RequestVersionExact;

            HttpRequestException hre = await Assert.ThrowsAnyAsync<HttpRequestException>(async () => await client.GetAsync($"{(useSsl ? "https" : "http")}://nowhere.invalid/foo"));
        }

        private static bool PlatformSupportsUnixDomainSockets => Socket.OSSupportsUnixDomainSockets;
   }

    [SkipOnPlatform(TestPlatforms.Browser, "Socket is not supported on Browser")]
    public sealed class SocketsHttpHandlerTest_ConnectCallback_Http11 : SocketsHttpHandlerTest_ConnectCallback
    {
        public SocketsHttpHandlerTest_ConnectCallback_Http11(ITestOutputHelper output) : base(output) { }
    }

    [ConditionalClass(typeof(PlatformDetection), nameof(PlatformDetection.SupportsAlpn))]
    public sealed class SocketsHttpHandlerTest_ConnectCallback_Http2 : SocketsHttpHandlerTest_ConnectCallback
    {
        public SocketsHttpHandlerTest_ConnectCallback_Http2(ITestOutputHelper output) : base(output) { }
        protected override Version UseVersion => HttpVersion.Version20;
    }

    public abstract class SocketsHttpHandlerTest_PlaintextStreamFilter : HttpClientHandlerTestBase
    {
        public SocketsHttpHandlerTest_PlaintextStreamFilter(ITestOutputHelper output) : base(output) { }

        public static IEnumerable<object[]> PlaintextStreamFilter_ContextHasCorrectProperties_Success_MemberData() =>
            from useSsl in new[] { false, true }
            from syncRequest in new[] { false, true }
            from syncCallback in new[] { false, true }
            select new object[] { useSsl, syncRequest, syncCallback };

        [Theory]
        [MemberData(nameof(PlaintextStreamFilter_ContextHasCorrectProperties_Success_MemberData))]
        public async Task PlaintextStreamFilter_ContextHasCorrectProperties_Success(bool useSsl, bool syncRequest, bool syncCallback)
        {
            if (syncRequest && UseVersion > HttpVersion.Version11)
            {
                // Sync requests are only supported on 1.x
                return;
            }

            GenericLoopbackOptions options = new GenericLoopbackOptions() { UseSsl = useSsl };
            await LoopbackServerFactory.CreateClientAndServerAsync(
                async uri =>
                {
                    HttpRequestMessage requestMessage = new HttpRequestMessage(HttpMethod.Get, uri);
                    requestMessage.Version = UseVersion;
                    requestMessage.VersionPolicy = HttpVersionPolicy.RequestVersionExact;

                    using HttpClientHandler handler = CreateHttpClientHandler();
                    handler.ServerCertificateCustomValidationCallback = TestHelper.AllowAllCertificates;
                    var socketsHandler = (SocketsHttpHandler)GetUnderlyingSocketsHttpHandler(handler);
                    socketsHandler.PlaintextStreamFilter = async (context, token) =>
                    {
                        Assert.Equal(UseVersion, context.NegotiatedHttpVersion);
                        Assert.Equal(requestMessage, context.InitialRequestMessage);

                        if (!syncCallback)
                        {
                            await Task.Delay(1); // to increase the chances of the whole operation completing asynchronously, without consuming too much additional time
                        }

                        return context.PlaintextStream;
                    };

                    using HttpClient client = CreateHttpClient(handler);

                    HttpResponseMessage response = await (syncRequest ?
                        Task.Run(() => client.Send(requestMessage)) :
                        client.SendAsync(requestMessage));
                    Assert.Equal("foo", await response.Content.ReadAsStringAsync());
                },
                async server =>
                {
                    await server.AcceptConnectionSendResponseAndCloseAsync(content: "foo");
                }, options: options);
        }

        [Theory]
        [InlineData(true)]
        [InlineData(false)]
        public async Task PlaintextStreamFilter_SimpleDelegatingStream_Success(bool useSsl)
        {
            GenericLoopbackOptions options = new GenericLoopbackOptions() { UseSsl = useSsl };
            await LoopbackServerFactory.CreateClientAndServerAsync(
                async uri =>
                {
                    using HttpClientHandler handler = CreateHttpClientHandler();
                    handler.ServerCertificateCustomValidationCallback = TestHelper.AllowAllCertificates;
                    var socketsHandler = (SocketsHttpHandler)GetUnderlyingSocketsHttpHandler(handler);
                    socketsHandler.PlaintextStreamFilter = (context, token) =>
                    {
                        Assert.Equal(UseVersion, context.NegotiatedHttpVersion);

                        DelegateStream newStream = new DelegateStream(
                            canReadFunc: () => true,
                            canWriteFunc: () => true,
                            readAsyncFunc: context.PlaintextStream.ReadAsync,
                            writeAsyncFunc: context.PlaintextStream.WriteAsync,
                            disposeFunc: (disposing) => { if (disposing) { context.PlaintextStream.Dispose(); } });

                        return ValueTask.FromResult<Stream>(newStream);
                    };

                    using HttpClient client = CreateHttpClient(handler);
                    client.DefaultVersionPolicy = HttpVersionPolicy.RequestVersionExact;

                    using HttpResponseMessage response = await client.GetAsync(uri);
                    Assert.Equal("foo", await response.Content.ReadAsStringAsync());
                },
                async server =>
                {
                    await server.AcceptConnectionSendResponseAndCloseAsync(content: "foo");
                }, options: options);
        }

        [Theory]
        [InlineData(true)]
        [InlineData(false)]
        public async Task PlaintextStreamFilter_ConnectionPrefix_Success(bool useSsl)
        {
            byte[] RequestPrefix = Encoding.UTF8.GetBytes("request prefix\r\n");
            byte[] ResponsePrefix = Encoding.UTF8.GetBytes("response prefix\r\n");

            using var listenSocket = new Socket(AddressFamily.InterNetwork, SocketType.Stream, ProtocolType.Tcp);
            listenSocket.Bind(new IPEndPoint(IPAddress.Loopback, 0));
            listenSocket.Listen();

            Task clientTask = Task.Run(async () =>
            {
                using HttpClientHandler handler = CreateHttpClientHandler();
                handler.ServerCertificateCustomValidationCallback = TestHelper.AllowAllCertificates;
                var socketsHandler = (SocketsHttpHandler)GetUnderlyingSocketsHttpHandler(handler);
                socketsHandler.PlaintextStreamFilter = async (context, token) =>
                {
                    await context.PlaintextStream.WriteAsync(RequestPrefix);

                    byte[] buffer = new byte[ResponsePrefix.Length];
                    await context.PlaintextStream.ReadAsync(buffer);
                    Assert.True(buffer.SequenceEqual(ResponsePrefix));

                    return context.PlaintextStream;
                };

                using HttpClient client = CreateHttpClient(handler);
                client.DefaultVersionPolicy = HttpVersionPolicy.RequestVersionExact;

                string response = await client.GetStringAsync($"{(useSsl ? "https" : "http")}://{listenSocket.LocalEndPoint}/foo");
                Assert.Equal("foo", response);
            });

            Task serverTask = Task.Run(async () =>
            {
                Socket serverSocket = await listenSocket.AcceptAsync();
                Stream serverStream = new NetworkStream(serverSocket, ownsSocket: true);

                if (useSsl)
                {
                    var sslStream = new SslStream(serverStream, false, delegate { return true; });

                    using (X509Certificate2 cert = System.Net.Test.Common.Configuration.Certificates.GetServerCertificate())
                    {
                        SslServerAuthenticationOptions options = new SslServerAuthenticationOptions();

                        options.EnabledSslProtocols = SslProtocols.Tls12;

                        var protocols = new List<SslApplicationProtocol>();
                        protocols.Add(SslApplicationProtocol.Http2);
                        options.ApplicationProtocols = protocols;

                        options.ServerCertificate = cert;

                        await sslStream.AuthenticateAsServerAsync(options, CancellationToken.None).ConfigureAwait(false);
                    }

                    serverStream = sslStream;
                }

                byte[] buffer = new byte[RequestPrefix.Length];
                await serverStream.ReadAsync(buffer);
                Assert.True(buffer.SequenceEqual(RequestPrefix));

                await serverStream.WriteAsync(ResponsePrefix);

                using GenericLoopbackConnection loopbackConnection = await LoopbackServerFactory.CreateConnectionAsync(socket: null, serverStream, new GenericLoopbackOptions() { UseSsl = false });
                await loopbackConnection.InitializeConnectionAsync();

                HttpRequestData requestData = await loopbackConnection.ReadRequestDataAsync();
                Assert.Equal("/foo", requestData.Path);

                await loopbackConnection.SendResponseAsync(content: "foo");
            });

            await new Task[] { clientTask, serverTask }.WhenAllOrAnyFailed();
        }

        [Theory]
        [InlineData(true)]
        [InlineData(false)]
        public async Task PlaintextStreamFilter_ExceptionDuringCallback_ThrowsHttpRequestExceptionWithInnerException(bool useSsl)
        {
            Exception e = new Exception("hello!");

            GenericLoopbackOptions options = new GenericLoopbackOptions() { UseSsl = useSsl };
            await LoopbackServerFactory.CreateClientAndServerAsync(
                async uri =>
                {
                    HttpRequestMessage requestMessage = new HttpRequestMessage(HttpMethod.Get, uri);
                    requestMessage.Version = UseVersion;
                    requestMessage.VersionPolicy = HttpVersionPolicy.RequestVersionExact;

                    using HttpClientHandler handler = CreateHttpClientHandler();
                    handler.ServerCertificateCustomValidationCallback = TestHelper.AllowAllCertificates;
                    var socketsHandler = (SocketsHttpHandler)GetUnderlyingSocketsHttpHandler(handler);
                    socketsHandler.PlaintextStreamFilter = (context, token) =>
                    {
                        throw e;
                    };

                    using HttpClient client = CreateHttpClient(handler);

                    HttpRequestException hre = await Assert.ThrowsAnyAsync<HttpRequestException>(async () => await client.SendAsync(requestMessage));
                    Assert.Equal(e, hre.InnerException);
                },
                async server =>
                {
                    try
                    {
                        await server.AcceptConnectionSendResponseAndCloseAsync(content: "foo");
                    }
                    catch { }
                }, options: options);
        }

        [Theory]
        [InlineData(true)]
        [InlineData(false)]
        public async Task PlaintextStreamFilter_ReturnsNull_ThrowsHttpRequestException(bool useSsl)
        {
            GenericLoopbackOptions options = new GenericLoopbackOptions() { UseSsl = useSsl };
            await LoopbackServerFactory.CreateClientAndServerAsync(
                async uri =>
                {
                    HttpRequestMessage requestMessage = new HttpRequestMessage(HttpMethod.Get, uri);
                    requestMessage.Version = UseVersion;
                    requestMessage.VersionPolicy = HttpVersionPolicy.RequestVersionExact;

                    using HttpClientHandler handler = CreateHttpClientHandler();
                    handler.ServerCertificateCustomValidationCallback = TestHelper.AllowAllCertificates;
                    var socketsHandler = (SocketsHttpHandler)GetUnderlyingSocketsHttpHandler(handler);
                    socketsHandler.PlaintextStreamFilter = (context, token) =>
                    {
                        return ValueTask.FromResult<Stream>(null);
                    };

                    using HttpClient client = CreateHttpClient(handler);

                    HttpRequestException hre = await Assert.ThrowsAnyAsync<HttpRequestException>(async () => await client.SendAsync(requestMessage));
                },
                async server =>
                {
                    try
                    {
                        await server.AcceptConnectionSendResponseAndCloseAsync(content: "foo");
                    }
                    catch { }
                }, options: options);
        }
    }

    [ConditionalClass(typeof(PlatformDetection), nameof(PlatformDetection.IsNotBrowser))]
    public sealed class SocketsHttpHandlerTest_PlaintextStreamFilter_Http11 : SocketsHttpHandlerTest_PlaintextStreamFilter
    {
        public SocketsHttpHandlerTest_PlaintextStreamFilter_Http11(ITestOutputHelper output) : base(output) { }

        [Theory]
        [InlineData(true)]
        [InlineData(false)]
        public async Task PlaintextStreamFilter_CustomStream_Success(bool useSsl)
        {
            GenericLoopbackOptions options = new GenericLoopbackOptions() { UseSsl = useSsl };
            await LoopbackServerFactory.CreateClientAndServerAsync(
                async uri =>
                {
                    using HttpClientHandler handler = CreateHttpClientHandler();
                    handler.ServerCertificateCustomValidationCallback = TestHelper.AllowAllCertificates;
                    var socketsHandler = (SocketsHttpHandler)GetUnderlyingSocketsHttpHandler(handler);
                    socketsHandler.PlaintextStreamFilter = (context, token) =>
                    {
                        Assert.Equal(UseVersion, context.NegotiatedHttpVersion);

                        context.PlaintextStream.Dispose();

                        MemoryStream memoryStream = new MemoryStream();
                        memoryStream.Write(Encoding.UTF8.GetBytes("HTTP/1.1 200 OK\r\nContent-Length: 3\r\n\r\nfoo"));
                        memoryStream.Seek(0, SeekOrigin.Begin);

                        DelegateStream newStream = new DelegateStream(
                            canReadFunc: () => true,
                            canWriteFunc: () => true,
                            readAsyncFunc: (buffer, offset, length, cancellationToken) => memoryStream.ReadAsync(buffer, offset, length, cancellationToken),
                            writeAsyncFunc: (buffer, offset, length, cancellationToken) => Task.CompletedTask);

                        return ValueTask.FromResult<Stream>(newStream);
                    };

                    using HttpClient client = CreateHttpClient(handler);

                    HttpResponseMessage response = await client.GetAsync(uri);
                    Assert.Equal("foo", await response.Content.ReadAsStringAsync());
                },
                async server =>
                {
                    // Client intentionally disconnects. Ignore exception.
                    try
                    {
                        await server.AcceptConnectionSendResponseAndCloseAsync(content: "foo");
                    }
                    catch (IOException) { }
                }, options: options);
        }

        [Theory]
        [InlineData(false)]
        [InlineData(true)]
        public async Task PlaintextStreamFilter_Logging_Success(bool useSsl)
        {
            bool log = int.TryParse(Environment.GetEnvironmentVariable("DOTNET_TEST_SOCKETSHTTPHANDLERLOG"), out int value) && value == 1;

            GenericLoopbackOptions options = new GenericLoopbackOptions() { UseSsl = useSsl };
            await LoopbackServerFactory.CreateClientAndServerAsync(
                async uri =>
                {
                    string sendText = "";
                    string recvText = "";

                    using HttpClientHandler handler = CreateHttpClientHandler();
                    handler.ServerCertificateCustomValidationCallback = TestHelper.AllowAllCertificates;
                    var socketsHandler = (SocketsHttpHandler)GetUnderlyingSocketsHttpHandler(handler);
                    socketsHandler.PlaintextStreamFilter = (context, token) =>
                    {
                        Assert.Equal(HttpVersion.Version11, context.NegotiatedHttpVersion);

                        static void Log(ref string text, bool log, string prefix, Stream stream, ReadOnlySpan<char> hex, ReadOnlySpan<char> ascii)
                        {
                            if (log) Console.WriteLine($"[{prefix} {stream.GetHashCode():X8}] {hex.ToString().PadRight(71)}  {ascii.ToString()}");
                            text += ascii.ToString();
                        }

                        return ValueTask.FromResult<Stream>(new BytesLoggingStream(
                            context.PlaintextStream,
                            (stream, hex, ascii) => Log(ref sendText, log, "SEND", stream, hex, ascii),
                            (stream, hex, ascii) => Log(ref recvText, log, "RECV", stream, hex, ascii)));
                    };

                    using HttpClient client = CreateHttpClient(handler);
                    using HttpResponseMessage response = await client.GetAsync(uri);
                    Assert.Equal("hello", await response.Content.ReadAsStringAsync());

                    Assert.Contains("GET / HTTP/1.1", sendText);
                    Assert.Contains("Host: ", sendText);

                    Assert.Contains("HTTP/1.1 200 OK", recvText);
                    Assert.Contains("hello", recvText);
                },
                async server =>
                {
                    await server.AcceptConnectionSendResponseAndCloseAsync(content: "hello");
                }, options: options);
        }
    }

    [ConditionalClass(typeof(PlatformDetection), nameof(PlatformDetection.SupportsAlpn))]
    public sealed class SocketsHttpHandlerTest_PlaintextStreamFilter_Http2 : SocketsHttpHandlerTest_PlaintextStreamFilter
    {
        public SocketsHttpHandlerTest_PlaintextStreamFilter_Http2(ITestOutputHelper output) : base(output) { }
        protected override Version UseVersion => HttpVersion.Version20;
    }

    [ConditionalClass(typeof(PlatformDetection), nameof(PlatformDetection.SupportsAlpn))]
    public sealed class SocketsHttpHandlerTest_Cookies_Http2 : HttpClientHandlerTest_Cookies
    {
        public SocketsHttpHandlerTest_Cookies_Http2(ITestOutputHelper output) : base(output) { }
        protected override Version UseVersion => HttpVersion.Version20;
    }

    [ConditionalClass(typeof(PlatformDetection), nameof(PlatformDetection.SupportsAlpn))]
    public sealed class SocketsHttpHandlerTest_HttpClientHandlerTest_Http2 : HttpClientHandlerTest
    {
        public SocketsHttpHandlerTest_HttpClientHandlerTest_Http2(ITestOutputHelper output) : base(output) { }
        protected override Version UseVersion => HttpVersion.Version20;
    }

    public sealed class SocketsHttpHandlerTest_HttpClientHandlerTest_Headers_Http11 : HttpClientHandlerTest_Headers
    {
        public SocketsHttpHandlerTest_HttpClientHandlerTest_Headers_Http11(ITestOutputHelper output) : base(output) { }
    }

    [ConditionalClass(typeof(PlatformDetection), nameof(PlatformDetection.SupportsAlpn))]
    public sealed class SocketsHttpHandlerTest_HttpClientHandlerTest_Headers_Http2 : HttpClientHandlerTest_Headers
    {
        public SocketsHttpHandlerTest_HttpClientHandlerTest_Headers_Http2(ITestOutputHelper output) : base(output) { }
        protected override Version UseVersion => HttpVersion.Version20;
    }

    [ConditionalClass(typeof(PlatformDetection), nameof(PlatformDetection.SupportsAlpn))]
    public sealed class SocketsHttpHandler_HttpClientHandler_Cancellation_Test_Http2 : SocketsHttpHandler_Cancellation_Test
    {
        public SocketsHttpHandler_HttpClientHandler_Cancellation_Test_Http2(ITestOutputHelper output) : base(output) { }
        protected override Version UseVersion => HttpVersion.Version20;
    }

    [ConditionalClass(typeof(HttpClientHandlerTestBase), nameof(IsMsQuicSupported))]
    public sealed class SocketsHttpHandlerTest_Http3_MsQuic : HttpClientHandlerTest_Http3
    {
        public SocketsHttpHandlerTest_Http3_MsQuic(ITestOutputHelper output) : base(output) { }
        protected override QuicImplementationProvider UseQuicImplementationProvider => QuicImplementationProviders.MsQuic;
    }

    [ConditionalClass(typeof(HttpClientHandlerTestBase), nameof(IsMockQuicSupported))]
    public sealed class SocketsHttpHandlerTest_Http3_Mock : HttpClientHandlerTest_Http3
    {
        public SocketsHttpHandlerTest_Http3_Mock(ITestOutputHelper output) : base(output) { }
        protected override QuicImplementationProvider UseQuicImplementationProvider => QuicImplementationProviders.Mock;
    }

    [ConditionalClass(typeof(HttpClientHandlerTestBase), nameof(IsMsQuicSupported))]
    public sealed class SocketsHttpHandlerTest_HttpClientHandlerTest_Http3_MsQuic : HttpClientHandlerTest
    {
        public SocketsHttpHandlerTest_HttpClientHandlerTest_Http3_MsQuic(ITestOutputHelper output) : base(output) { }
        protected override Version UseVersion => HttpVersion.Version30;
        protected override QuicImplementationProvider UseQuicImplementationProvider => QuicImplementationProviders.MsQuic;
    }

    [ConditionalClass(typeof(HttpClientHandlerTestBase), nameof(IsMockQuicSupported))]
    public sealed class SocketsHttpHandlerTest_HttpClientHandlerTest_Http3_Mock : HttpClientHandlerTest
    {
        public SocketsHttpHandlerTest_HttpClientHandlerTest_Http3_Mock(ITestOutputHelper output) : base(output) { }
        protected override Version UseVersion => HttpVersion.Version30;
        protected override QuicImplementationProvider UseQuicImplementationProvider => QuicImplementationProviders.Mock;
    }

    // TODO: Many Cookie tests are failing for HTTP3.
    [ActiveIssue("https://github.com/dotnet/runtime/issues/53093")]
    [ConditionalClass(typeof(HttpClientHandlerTestBase), nameof(IsMsQuicSupported))]
    public sealed class SocketsHttpHandlerTest_Cookies_Http3_MsQuic : HttpClientHandlerTest_Cookies
    {
        public SocketsHttpHandlerTest_Cookies_Http3_MsQuic(ITestOutputHelper output) : base(output) { }
        protected override Version UseVersion => HttpVersion.Version30;
        protected override QuicImplementationProvider UseQuicImplementationProvider => QuicImplementationProviders.MsQuic;
    }

    [ActiveIssue("https://github.com/dotnet/runtime/issues/53093")]
    [ConditionalClass(typeof(HttpClientHandlerTestBase), nameof(IsMockQuicSupported))]
    public sealed class SocketsHttpHandlerTest_Cookies_Http3_Mock : HttpClientHandlerTest_Cookies
    {
        public SocketsHttpHandlerTest_Cookies_Http3_Mock(ITestOutputHelper output) : base(output) { }
        protected override Version UseVersion => HttpVersion.Version30;
        protected override QuicImplementationProvider UseQuicImplementationProvider => QuicImplementationProviders.Mock;
    }

    [ConditionalClass(typeof(HttpClientHandlerTestBase), nameof(IsMsQuicSupported))]
    public sealed class SocketsHttpHandlerTest_HttpClientHandlerTest_Headers_Http3_MsQuic : HttpClientHandlerTest_Headers
    {
        public SocketsHttpHandlerTest_HttpClientHandlerTest_Headers_Http3_MsQuic(ITestOutputHelper output) : base(output) { }
        protected override Version UseVersion => HttpVersion.Version30;
        protected override QuicImplementationProvider UseQuicImplementationProvider => QuicImplementationProviders.MsQuic;
    }

    [ConditionalClass(typeof(HttpClientHandlerTestBase), nameof(IsMockQuicSupported))]
    public sealed class SocketsHttpHandlerTest_HttpClientHandlerTest_Headers_Http3_Mock : HttpClientHandlerTest_Headers
    {
        public SocketsHttpHandlerTest_HttpClientHandlerTest_Headers_Http3_Mock(ITestOutputHelper output) : base(output) { }
        protected override Version UseVersion => HttpVersion.Version30;
        protected override QuicImplementationProvider UseQuicImplementationProvider => QuicImplementationProviders.Mock;
    }

    // TODO: Many cancellation tests are failing for HTTP3.
    [ActiveIssue("https://github.com/dotnet/runtime/issues/53093")]
    [ConditionalClass(typeof(HttpClientHandlerTestBase), nameof(IsMsQuicSupported))]
    public sealed class SocketsHttpHandler_HttpClientHandler_Cancellation_Test_Http3_MsQuic : SocketsHttpHandler_Cancellation_Test
    {
        public SocketsHttpHandler_HttpClientHandler_Cancellation_Test_Http3_MsQuic(ITestOutputHelper output) : base(output) { }
        protected override Version UseVersion => HttpVersion.Version30;
        protected override QuicImplementationProvider UseQuicImplementationProvider => QuicImplementationProviders.MsQuic;
    }

    [ActiveIssue("https://github.com/dotnet/runtime/issues/53093")]
    [ConditionalClass(typeof(HttpClientHandlerTestBase), nameof(IsMockQuicSupported))]
    public sealed class SocketsHttpHandler_HttpClientHandler_Cancellation_Test_Http3_Mock : SocketsHttpHandler_Cancellation_Test
    {
        public SocketsHttpHandler_HttpClientHandler_Cancellation_Test_Http3_Mock(ITestOutputHelper output) : base(output) { }
        protected override Version UseVersion => HttpVersion.Version30;
        protected override QuicImplementationProvider UseQuicImplementationProvider => QuicImplementationProviders.Mock;
    }

    [ConditionalClass(typeof(HttpClientHandlerTestBase), nameof(IsMsQuicSupported))]
    public sealed class SocketsHttpHandler_HttpClientHandler_AltSvc_Test_Http3_MsQuic : HttpClientHandler_AltSvc_Test
    {
        public SocketsHttpHandler_HttpClientHandler_AltSvc_Test_Http3_MsQuic(ITestOutputHelper output) : base(output) { }
        protected override Version UseVersion => HttpVersion.Version30;
        protected override QuicImplementationProvider UseQuicImplementationProvider => QuicImplementationProviders.MsQuic;
    }

    [ConditionalClass(typeof(HttpClientHandlerTestBase), nameof(IsMockQuicSupported))]
    public sealed class SocketsHttpHandler_HttpClientHandler_AltSvc_Test_Http3_Mock : HttpClientHandler_AltSvc_Test
    {
        public SocketsHttpHandler_HttpClientHandler_AltSvc_Test_Http3_Mock(ITestOutputHelper output) : base(output) { }
        protected override Version UseVersion => HttpVersion.Version30;
        protected override QuicImplementationProvider UseQuicImplementationProvider => QuicImplementationProviders.Mock;
    }

    [ConditionalClass(typeof(HttpClientHandlerTestBase), nameof(IsMsQuicSupported))]
    public sealed class SocketsHttpHandler_HttpClientHandler_Finalization_Http3_MsQuic : HttpClientHandler_Finalization_Test
    {
        public SocketsHttpHandler_HttpClientHandler_Finalization_Http3_MsQuic(ITestOutputHelper output) : base(output) { }
        protected override Version UseVersion => HttpVersion.Version30;
        protected override QuicImplementationProvider UseQuicImplementationProvider => QuicImplementationProviders.MsQuic;
    }

    [ConditionalClass(typeof(HttpClientHandlerTestBase), nameof(IsMockQuicSupported))]
    public sealed class SocketsHttpHandler_HttpClientHandler_Finalization_Http3_Mock : HttpClientHandler_Finalization_Test
    {
        public SocketsHttpHandler_HttpClientHandler_Finalization_Http3_Mock(ITestOutputHelper output) : base(output) { }
        protected override Version UseVersion => HttpVersion.Version30;
        protected override QuicImplementationProvider UseQuicImplementationProvider => QuicImplementationProviders.Mock;
    }
}<|MERGE_RESOLUTION|>--- conflicted
+++ resolved
@@ -985,15 +985,6 @@
         }
     }
 
-<<<<<<< HEAD
-    [SkipOnPlatform(TestPlatforms.Browser, "Tests hang with chrome. To be investigated")]
-=======
-    public sealed class SocketsHttpHandler_SchSendAuxRecordHttpTest : SchSendAuxRecordHttpTest
-    {
-        public SocketsHttpHandler_SchSendAuxRecordHttpTest(ITestOutputHelper output) : base(output) { }
-    }
-
->>>>>>> ea3f4034
     public sealed class SocketsHttpHandler_HttpClientHandlerTest : HttpClientHandlerTest
     {
         public SocketsHttpHandler_HttpClientHandlerTest(ITestOutputHelper output) : base(output) { }
