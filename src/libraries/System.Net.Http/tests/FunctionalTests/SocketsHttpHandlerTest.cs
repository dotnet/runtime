// Licensed to the .NET Foundation under one or more agreements.
// The .NET Foundation licenses this file to you under the MIT license.

using System.Collections.Generic;
using System.Diagnostics;
using System.IO;
using System.Linq;
using System.Net.Quic;
using System.Net.Quic.Implementations;
using System.Net.Security;
using System.Net.Sockets;
using System.Net.Test.Common;
using System.Runtime.CompilerServices;
using System.Runtime.InteropServices;
using System.Security.Authentication;
using System.Security.Cryptography.X509Certificates;
using System.Text;
using System.Threading;
using System.Threading.Tasks;
using Microsoft.DotNet.RemoteExecutor;
using Xunit;
using Xunit.Abstractions;

namespace System.Net.Http.Functional.Tests
{
    [ConditionalClass(typeof(PlatformDetection), nameof(PlatformDetection.IsNotBrowser))]
    public sealed class SocketsHttpHandler_HttpClientHandler_Asynchrony_Test : HttpClientHandler_Asynchrony_Test
    {
        public SocketsHttpHandler_HttpClientHandler_Asynchrony_Test(ITestOutputHelper output) : base(output) { }

        [Fact]
        public async Task ExecutionContext_Suppressed_Success()
        {
            await LoopbackServerFactory.CreateClientAndServerAsync(
                uri => Task.Run(() =>
                {
                    using (ExecutionContext.SuppressFlow())
                    using (HttpClient client = CreateHttpClient())
                    {
                        client.GetStringAsync(uri).GetAwaiter().GetResult();
                    }
                }),
                async server =>
                {
                    await server.AcceptConnectionSendResponseAndCloseAsync();
                });
        }

        [OuterLoop("Relies on finalization")]
        [Fact]
        public async Task ExecutionContext_HttpConnectionLifetimeDoesntKeepContextAlive()
        {
            var clientCompleted = new TaskCompletionSource(TaskCreationOptions.RunContinuationsAsynchronously);
            await LoopbackServer.CreateClientAndServerAsync(async uri =>
            {
                try
                {
                    using (HttpClient client = CreateHttpClient())
                    {
                        (Task completedWhenFinalized, Task getRequest) = MakeHttpRequestWithTcsSetOnFinalizationInAsyncLocal(client, uri);
                        await getRequest;

                        for (int i = 0; i < 3; i++)
                        {
                            GC.Collect();
                            GC.WaitForPendingFinalizers();
                        }

                        await completedWhenFinalized.TimeoutAfter(TestHelper.PassingTestTimeoutMilliseconds);
                    }
                }
                finally
                {
                    clientCompleted.SetResult();
                }
            }, async server =>
            {
                await server.AcceptConnectionAsync(async connection =>
                {
                    await connection.ReadRequestHeaderAndSendResponseAsync();
                    await clientCompleted.Task;
                });
            });
        }

        [MethodImpl(MethodImplOptions.NoInlining)] // avoid JIT extending lifetime of the finalizable object
        private static (Task completedOnFinalized, Task getRequest) MakeHttpRequestWithTcsSetOnFinalizationInAsyncLocal(HttpClient client, Uri uri)
        {
            var tcs = new TaskCompletionSource(TaskCreationOptions.RunContinuationsAsynchronously);

            // Put something in ExecutionContext, start the HTTP request, then undo the EC change.
            var al = new AsyncLocal<object>() { Value = new SetOnFinalized() { _completedWhenFinalized = tcs } };
            Task t = client.GetStringAsync(uri);
            al.Value = null;

            // Return a task that will complete when the SetOnFinalized is finalized,
            // as well as a task to wait on for the get request; for the get request,
            // we return a continuation to avoid any test-altering issues related to
            // the state machine holding onto stuff.
            t = t.ContinueWith(p => p.GetAwaiter().GetResult());
            return (tcs.Task, t);
        }

        private sealed class SetOnFinalized
        {
            internal TaskCompletionSource _completedWhenFinalized;
            ~SetOnFinalized() => _completedWhenFinalized.SetResult();
        }
    }

    [ConditionalClass(typeof(PlatformDetection), nameof(PlatformDetection.IsNotBrowser))]
    public sealed class SocketsHttpHandler_HttpProtocolTests : HttpProtocolTests
    {
        public SocketsHttpHandler_HttpProtocolTests(ITestOutputHelper output) : base(output) { }
    }

    [ConditionalClass(typeof(PlatformDetection), nameof(PlatformDetection.IsNotBrowser))]
    public sealed class SocketsHttpHandler_HttpProtocolTests_Dribble : HttpProtocolTests_Dribble
    {
        public SocketsHttpHandler_HttpProtocolTests_Dribble(ITestOutputHelper output) : base(output) { }
    }

    public sealed class SocketsHttpHandler_DiagnosticsTest : DiagnosticsTest
    {
        public SocketsHttpHandler_DiagnosticsTest(ITestOutputHelper output) : base(output) { }
    }

    public sealed class SocketsHttpHandler_HttpClient_SelectedSites_Test : HttpClient_SelectedSites_Test
    {
        public SocketsHttpHandler_HttpClient_SelectedSites_Test(ITestOutputHelper output) : base(output) { }
    }

#if !TARGETS_BROWSER
    public sealed class SocketsHttpHandler_HttpClientEKUTest : HttpClientEKUTest
    {
        public SocketsHttpHandler_HttpClientEKUTest(ITestOutputHelper output) : base(output) { }
    }
#endif

    public sealed class SocketsHttpHandler_HttpClientHandler_Decompression_Tests : HttpClientHandler_Decompression_Test
    {
        public SocketsHttpHandler_HttpClientHandler_Decompression_Tests(ITestOutputHelper output) : base(output) { }
    }

    [ConditionalClass(typeof(PlatformDetection), nameof(PlatformDetection.IsNotBrowser))]
    public sealed class SocketsHttpHandler_HttpClientHandler_DangerousAcceptAllCertificatesValidator_Test : HttpClientHandler_DangerousAcceptAllCertificatesValidator_Test
    {
        public SocketsHttpHandler_HttpClientHandler_DangerousAcceptAllCertificatesValidator_Test(ITestOutputHelper output) : base(output) { }
    }

    [ConditionalClass(typeof(PlatformDetection), nameof(PlatformDetection.IsNotBrowser))]
    public sealed class SocketsHttpHandler_HttpClientHandler_ClientCertificates_Test : HttpClientHandler_ClientCertificates_Test
    {
        public SocketsHttpHandler_HttpClientHandler_ClientCertificates_Test(ITestOutputHelper output) : base(output) { }
    }

    [ConditionalClass(typeof(PlatformDetection), nameof(PlatformDetection.IsNotBrowser))]
    public sealed class SocketsHttpHandler_HttpClientHandler_DefaultProxyCredentials_Test : HttpClientHandler_DefaultProxyCredentials_Test
    {
        public SocketsHttpHandler_HttpClientHandler_DefaultProxyCredentials_Test(ITestOutputHelper output) : base(output) { }
    }

    public sealed class SocketsHttpHandler_HttpClientHandler_Finalization_Http11_Test : HttpClientHandler_Finalization_Test
    {
        public SocketsHttpHandler_HttpClientHandler_Finalization_Http11_Test(ITestOutputHelper output) : base(output) { }
    }

    public sealed class SocketsHttpHandler_HttpClientHandler_Finalization_Http2_Test : HttpClientHandler_Finalization_Test
    {
        public SocketsHttpHandler_HttpClientHandler_Finalization_Http2_Test(ITestOutputHelper output) : base(output) { }
        protected override Version UseVersion => HttpVersion.Version20;
    }

    // set_MaxConnectionsPerServer - System.PlatformNotSupportedException
    [ConditionalClass(typeof(PlatformDetection), nameof(PlatformDetection.IsNotBrowser))]
    public sealed class SocketsHttpHandler_HttpClientHandler_MaxConnectionsPerServer_Test : HttpClientHandler_MaxConnectionsPerServer_Test
    {
        public SocketsHttpHandler_HttpClientHandler_MaxConnectionsPerServer_Test(ITestOutputHelper output) : base(output) { }

        [OuterLoop("Incurs a small delay")]
        [Theory]
        [InlineData(0)]
        [InlineData(1)]
        public async Task SmallConnectionLifetimeWithMaxConnections_PendingRequestUsesDifferentConnection(int lifetimeMilliseconds)
        {
            using (var handler = new SocketsHttpHandler())
            {
                handler.PooledConnectionLifetime = TimeSpan.FromMilliseconds(lifetimeMilliseconds);
                handler.MaxConnectionsPerServer = 1;

                using (HttpClient client = CreateHttpClient(handler))
                {
                    await LoopbackServer.CreateServerAsync(async (server, uri) =>
                    {
                        Task<string> request1 = client.GetStringAsync(uri);
                        Task<string> request2 = client.GetStringAsync(uri);

                        await server.AcceptConnectionAsync(async connection =>
                        {
                            Task secondResponse = server.AcceptConnectionAsync(connection2 =>
                                connection2.ReadRequestHeaderAndSendCustomResponseAsync(LoopbackServer.GetConnectionCloseResponse()));

                            // Wait a small amount of time before sending the first response, so the connection lifetime will expire.
                            Debug.Assert(lifetimeMilliseconds < 100);
                            await Task.Delay(1000);

                            // Second request should not have completed yet, as we haven't completed the first yet.
                            Assert.False(request2.IsCompleted);
                            Assert.False(secondResponse.IsCompleted);

                            // Send the first response and wait for the first request to complete.
                            await connection.ReadRequestHeaderAndSendResponseAsync();
                            await request1;

                            // Now the second request should complete.
                            await secondResponse.TimeoutAfter(TestHelper.PassingTestTimeoutMilliseconds);
                        });
                    });
                }
            }
        }
    }

    [ConditionalClass(typeof(PlatformDetection), nameof(PlatformDetection.IsNotBrowser))]
    public sealed class SocketsHttpHandler_HttpClientHandler_ServerCertificates_Test : HttpClientHandler_ServerCertificates_Test
    {
        public SocketsHttpHandler_HttpClientHandler_ServerCertificates_Test(ITestOutputHelper output) : base(output) { }
    }

    [ConditionalClass(typeof(PlatformDetection), nameof(PlatformDetection.IsNotBrowser))]
    public sealed class SocketsHttpHandler_HttpClientHandler_ResponseDrain_Test : HttpClientHandler_ResponseDrain_Test
    {
        protected override void SetResponseDrainTimeout(HttpClientHandler handler, TimeSpan time)
        {
            SocketsHttpHandler s = (SocketsHttpHandler)GetUnderlyingSocketsHttpHandler(handler);
            Assert.NotNull(s);
            s.ResponseDrainTimeout = time;
        }

        public SocketsHttpHandler_HttpClientHandler_ResponseDrain_Test(ITestOutputHelper output) : base(output) { }

        [Fact]
        public void MaxResponseDrainSize_Roundtrips()
        {
            using (var handler = new SocketsHttpHandler())
            {
                Assert.Equal(1024 * 1024, handler.MaxResponseDrainSize);

                handler.MaxResponseDrainSize = 0;
                Assert.Equal(0, handler.MaxResponseDrainSize);

                handler.MaxResponseDrainSize = int.MaxValue;
                Assert.Equal(int.MaxValue, handler.MaxResponseDrainSize);
            }
        }

        [Fact]
        public void MaxResponseDrainSize_InvalidArgument_Throws()
        {
            using (var handler = new SocketsHttpHandler())
            {
                Assert.Equal(1024 * 1024, handler.MaxResponseDrainSize);

                AssertExtensions.Throws<ArgumentOutOfRangeException>("value", () => handler.MaxResponseDrainSize = -1);
                AssertExtensions.Throws<ArgumentOutOfRangeException>("value", () => handler.MaxResponseDrainSize = int.MinValue);

                Assert.Equal(1024 * 1024, handler.MaxResponseDrainSize);
            }
        }

        [Fact]
        public void MaxResponseDrainSize_SetAfterUse_Throws()
        {
            using (var handler = new SocketsHttpHandler())
            using (HttpClient client = CreateHttpClient(handler))
            {
                handler.MaxResponseDrainSize = 1;
                client.GetAsync("http://" + Guid.NewGuid().ToString("N")); // ignoring failure
                Assert.Equal(1, handler.MaxResponseDrainSize);
                Assert.Throws<InvalidOperationException>(() => handler.MaxResponseDrainSize = 1);
            }
        }

        [Fact]
        public void ResponseDrainTimeout_Roundtrips()
        {
            using (var handler = new SocketsHttpHandler())
            {
                Assert.Equal(TimeSpan.FromSeconds(2), handler.ResponseDrainTimeout);

                handler.ResponseDrainTimeout = TimeSpan.Zero;
                Assert.Equal(TimeSpan.Zero, handler.ResponseDrainTimeout);

                handler.ResponseDrainTimeout = TimeSpan.FromTicks(int.MaxValue);
                Assert.Equal(TimeSpan.FromTicks(int.MaxValue), handler.ResponseDrainTimeout);
            }
        }

        [Fact]
        public void MaxResponseDraiTime_InvalidArgument_Throws()
        {
            using (var handler = new SocketsHttpHandler())
            {
                Assert.Equal(TimeSpan.FromSeconds(2), handler.ResponseDrainTimeout);

                AssertExtensions.Throws<ArgumentOutOfRangeException>("value", () => handler.ResponseDrainTimeout = TimeSpan.FromSeconds(-1));
                AssertExtensions.Throws<ArgumentOutOfRangeException>("value", () => handler.ResponseDrainTimeout = TimeSpan.MaxValue);
                AssertExtensions.Throws<ArgumentOutOfRangeException>("value", () => handler.ResponseDrainTimeout = TimeSpan.FromSeconds(int.MaxValue));

                Assert.Equal(TimeSpan.FromSeconds(2), handler.ResponseDrainTimeout);
            }
        }

        [Fact]
        public void ResponseDrainTimeout_SetAfterUse_Throws()
        {
            using (var handler = new SocketsHttpHandler())
            using (HttpClient client = CreateHttpClient(handler))
            {
                handler.ResponseDrainTimeout = TimeSpan.FromSeconds(42);
                client.GetAsync("http://" + Guid.NewGuid().ToString("N")); // ignoring failure
                Assert.Equal(TimeSpan.FromSeconds(42), handler.ResponseDrainTimeout);
                Assert.Throws<InvalidOperationException>(() => handler.ResponseDrainTimeout = TimeSpan.FromSeconds(42));
            }
        }

        [OuterLoop]
        [Theory]
        [InlineData(1024 * 1024 * 2, 9_500, 1024 * 1024 * 3, LoopbackServer.ContentMode.ContentLength)]
        [InlineData(1024 * 1024 * 2, 9_500, 1024 * 1024 * 3, LoopbackServer.ContentMode.SingleChunk)]
        [InlineData(1024 * 1024 * 2, 9_500, 1024 * 1024 * 13, LoopbackServer.ContentMode.BytePerChunk)]
        public async Task GetAsyncWithMaxConnections_DisposeBeforeReadingToEnd_DrainsRequestsUnderMaxDrainSizeAndReusesConnection(int totalSize, int readSize, int maxDrainSize, LoopbackServer.ContentMode mode)
        {
            await LoopbackServer.CreateClientAndServerAsync(
                async url =>
                {
                    var handler = new SocketsHttpHandler();
                    handler.MaxResponseDrainSize = maxDrainSize;
                    handler.ResponseDrainTimeout = Timeout.InfiniteTimeSpan;

                    // Set MaxConnectionsPerServer to 1.  This will ensure we will wait for the previous request to drain (or fail to)
                    handler.MaxConnectionsPerServer = 1;

                    using (HttpClient client = CreateHttpClient(handler))
                    {
                        HttpResponseMessage response1 = await client.GetAsync(url, HttpCompletionOption.ResponseHeadersRead);
                        ValidateResponseHeaders(response1, totalSize, mode);

                        // Read part but not all of response
                        Stream responseStream = await response1.Content.ReadAsStreamAsync(TestAsync);
                        await ReadToByteCount(responseStream, readSize);

                        response1.Dispose();

                        // Issue another request.  We'll confirm that it comes on the same connection.
                        HttpResponseMessage response2 = await client.GetAsync(url);
                        ValidateResponseHeaders(response2, totalSize, mode);
                        Assert.Equal(totalSize, (await response2.Content.ReadAsStringAsync()).Length);
                    }
                },
                async server =>
                {
                    string content = new string('a', totalSize);
                    string response = LoopbackServer.GetContentModeResponse(mode, content);
                    await server.AcceptConnectionAsync(async connection =>
                    {
                        server.ListenSocket.Close(); // Shut down the listen socket so attempts at additional connections would fail on the client
                        await connection.ReadRequestHeaderAndSendCustomResponseAsync(response);
                        await connection.ReadRequestHeaderAndSendCustomResponseAsync(response);
                    });
                });
        }

        [OuterLoop]
        [Theory]
        [InlineData(100_000, 0, LoopbackServer.ContentMode.ContentLength)]
        [InlineData(100_000, 0, LoopbackServer.ContentMode.SingleChunk)]
        [InlineData(100_000, 0, LoopbackServer.ContentMode.BytePerChunk)]
        public async Task GetAsyncWithMaxConnections_DisposeLargerThanMaxDrainSize_KillsConnection(int totalSize, int maxDrainSize, LoopbackServer.ContentMode mode)
        {
            await LoopbackServer.CreateClientAndServerAsync(
                async url =>
                {
                    var handler = new SocketsHttpHandler();
                    handler.MaxResponseDrainSize = maxDrainSize;
                    handler.ResponseDrainTimeout = Timeout.InfiniteTimeSpan;

                    // Set MaxConnectionsPerServer to 1.  This will ensure we will wait for the previous request to drain (or fail to)
                    handler.MaxConnectionsPerServer = 1;

                    using (HttpClient client = CreateHttpClient(handler))
                    {
                        HttpResponseMessage response1 = await client.GetAsync(url, HttpCompletionOption.ResponseHeadersRead);
                        ValidateResponseHeaders(response1, totalSize, mode);
                        response1.Dispose();

                        // Issue another request.  We'll confirm that it comes on a new connection.
                        HttpResponseMessage response2 = await client.GetAsync(url);
                        ValidateResponseHeaders(response2, totalSize, mode);
                        Assert.Equal(totalSize, (await response2.Content.ReadAsStringAsync()).Length);
                    }
                },
                async server =>
                {
                    string content = new string('a', totalSize);
                    await server.AcceptConnectionAsync(async connection =>
                    {
                        await connection.ReadRequestHeaderAsync();
                        try
                        {
                            await connection.Writer.WriteAsync(LoopbackServer.GetContentModeResponse(mode, content, connectionClose: false));
                        }
                        catch (Exception) { }     // Eat errors from client disconnect.

                        await server.AcceptConnectionSendCustomResponseAndCloseAsync(LoopbackServer.GetContentModeResponse(mode, content, connectionClose: true));
                    });
                });
        }

        [OuterLoop]
        [Theory]
        [InlineData(LoopbackServer.ContentMode.ContentLength)]
        [InlineData(LoopbackServer.ContentMode.SingleChunk)]
        [InlineData(LoopbackServer.ContentMode.BytePerChunk)]
        public async Task GetAsyncWithMaxConnections_DrainTakesLongerThanTimeout_KillsConnection(LoopbackServer.ContentMode mode)
        {
            const int ContentLength = 10_000;

            await LoopbackServer.CreateClientAndServerAsync(
                async url =>
                {
                    var handler = new SocketsHttpHandler();
                    handler.MaxResponseDrainSize = int.MaxValue;
                    handler.ResponseDrainTimeout = TimeSpan.FromMilliseconds(1);

                    // Set MaxConnectionsPerServer to 1.  This will ensure we will wait for the previous request to drain (or fail to)
                    handler.MaxConnectionsPerServer = 1;

                    using (HttpClient client = CreateHttpClient(handler))
                    {
                        client.Timeout = Timeout.InfiniteTimeSpan;

                        HttpResponseMessage response1 = await client.GetAsync(url, HttpCompletionOption.ResponseHeadersRead);
                        ValidateResponseHeaders(response1, ContentLength, mode);
                        response1.Dispose();

                        // Issue another request.  We'll confirm that it comes on a new connection.
                        HttpResponseMessage response2 = await client.GetAsync(url);
                        ValidateResponseHeaders(response2, ContentLength, mode);
                        Assert.Equal(ContentLength, (await response2.Content.ReadAsStringAsync()).Length);
                    }
                },
                async server =>
                {
                    string content = new string('a', ContentLength);
                    await server.AcceptConnectionAsync(async connection =>
                    {
                        string response = LoopbackServer.GetContentModeResponse(mode, content, connectionClose: false);
                        await connection.ReadRequestHeaderAsync();
                        try
                        {
                            // Write out only part of the response
                            await connection.Writer.WriteAsync(response.Substring(0, response.Length / 2));
                        }
                        catch (Exception) { }     // Eat errors from client disconnect.

                        response = LoopbackServer.GetContentModeResponse(mode, content, connectionClose: true);
                        await server.AcceptConnectionSendCustomResponseAndCloseAsync(response);
                    });
                });
        }
    }

    [ConditionalClass(typeof(PlatformDetection), nameof(PlatformDetection.IsNotBrowser))]
    public sealed class SocketsHttpHandler_PostScenarioTest : PostScenarioTest
    {
        public SocketsHttpHandler_PostScenarioTest(ITestOutputHelper output) : base(output) { }

        [Theory]
        [InlineData(false)]
        [InlineData(true)]
        public async Task DisposeTargetStream_ThrowsObjectDisposedException(bool knownLength)
        {
            var tcs = new TaskCompletionSource(TaskCreationOptions.RunContinuationsAsynchronously);
            await LoopbackServerFactory.CreateClientAndServerAsync(async uri =>
            {
                try
                {
                    using (HttpClient client = CreateHttpClient())
                    {
                        Task t = client.PostAsync(uri, new DisposeStreamWhileCopyingContent(knownLength));
                        Assert.IsType<ObjectDisposedException>((await Assert.ThrowsAsync<HttpRequestException>(() => t)).InnerException);
                    }
                }
                finally
                {
                    tcs.SetResult();
                }
            }, server => tcs.Task);
        }

        private sealed class DisposeStreamWhileCopyingContent : HttpContent
        {
            private readonly bool _knownLength;

            public DisposeStreamWhileCopyingContent(bool knownLength) => _knownLength = knownLength;

            protected override async Task SerializeToStreamAsync(Stream stream, TransportContext context)
            {
                await stream.WriteAsync(new byte[42], 0, 42);
                stream.Dispose();
            }

            protected override bool TryComputeLength(out long length)
            {
                if (_knownLength)
                {
                    length = 42;
                    return true;
                }
                else
                {
                    length = 0;
                    return false;
                }
            }
        }
    }

    [ConditionalClass(typeof(PlatformDetection), nameof(PlatformDetection.IsNotBrowser))]
    public sealed class SocketsHttpHandler_ResponseStreamTest : ResponseStreamTest
    {
        public SocketsHttpHandler_ResponseStreamTest(ITestOutputHelper output) : base(output) { }
    }

    [ConditionalClass(typeof(PlatformDetection), nameof(PlatformDetection.IsNotBrowser))]
    public sealed class SocketsHttpHandler_HttpClientHandler_SslProtocols_Test : HttpClientHandler_SslProtocols_Test
    {
        public SocketsHttpHandler_HttpClientHandler_SslProtocols_Test(ITestOutputHelper output) : base(output) { }
    }

    [ConditionalClass(typeof(PlatformDetection), nameof(PlatformDetection.IsNotBrowser))]
    public sealed class SocketsHttpHandler_HttpClientHandler_Proxy_Test : HttpClientHandler_Proxy_Test
    {
        public SocketsHttpHandler_HttpClientHandler_Proxy_Test(ITestOutputHelper output) : base(output) { }
    }

    public abstract class SocketsHttpHandler_TrailingHeaders_Test : HttpClientHandlerTestBase
    {
        public SocketsHttpHandler_TrailingHeaders_Test(ITestOutputHelper output) : base(output) { }

        protected static byte[] DataBytes = Encoding.ASCII.GetBytes("data");

        protected static readonly IList<HttpHeaderData> TrailingHeaders = new HttpHeaderData[] {
            new HttpHeaderData("MyCoolTrailerHeader", "amazingtrailer"),
            new HttpHeaderData("EmptyHeader", ""),
            new HttpHeaderData("Accept-Encoding", "identity,gzip"),
            new HttpHeaderData("Hello", "World") };

        protected static Frame MakeDataFrame(int streamId, byte[] data, bool endStream = false) =>
            new DataFrame(data, (endStream ? FrameFlags.EndStream : FrameFlags.None), 0, streamId);
    }

    // System.Net.Sockets is not supported on this platform
    [ConditionalClass(typeof(PlatformDetection), nameof(PlatformDetection.IsNotBrowser))]
    public class SocketsHttpHandler_Http1_TrailingHeaders_Test : SocketsHttpHandler_TrailingHeaders_Test
    {
        public SocketsHttpHandler_Http1_TrailingHeaders_Test(ITestOutputHelper output) : base(output) { }

        [Theory]
        [InlineData(false)]
        [InlineData(true)]
        public async Task GetAsyncDefaultCompletionOption_TrailingHeaders_Available(bool includeTrailerHeader)
        {
            await LoopbackServer.CreateServerAsync(async (server, url) =>
            {
                using (HttpClientHandler handler = CreateHttpClientHandler())
                using (HttpClient client = CreateHttpClient(handler))
                {
                    Task<HttpResponseMessage> getResponseTask = client.GetAsync(url);
                    await TestHelper.WhenAllCompletedOrAnyFailed(
                        getResponseTask,
                        server.AcceptConnectionSendCustomResponseAndCloseAsync(
                            "HTTP/1.1 200 OK\r\n" +
                            "Connection: close\r\n" +
                            "Transfer-Encoding: chunked\r\n" +
                            (includeTrailerHeader ? "Trailer: MyCoolTrailerHeader, Hello\r\n" : "") +
                            "\r\n" +
                            "4\r\n" +
                            "data\r\n" +
                            "0\r\n" +
                            "MyCoolTrailerHeader: amazingtrailer\r\n" +
                            "Accept-encoding: identity,gzip\r\n" +
                            "Hello: World\r\n" +
                            "\r\n"));

                    using (HttpResponseMessage response = await getResponseTask)
                    {
                        Assert.Equal(HttpStatusCode.OK, response.StatusCode);
                        Assert.Contains("chunked", response.Headers.GetValues("Transfer-Encoding"));

                        // Check the Trailer header.
                        if (includeTrailerHeader)
                        {
                            Assert.Contains("MyCoolTrailerHeader", response.Headers.GetValues("Trailer"));
                            Assert.Contains("Hello", response.Headers.GetValues("Trailer"));
                        }

                        Assert.Contains("amazingtrailer", response.TrailingHeaders.GetValues("MyCoolTrailerHeader"));
                        Assert.Contains("World", response.TrailingHeaders.GetValues("Hello"));
                        Assert.Contains("identity,gzip", response.TrailingHeaders.GetValues("Accept-encoding"));

                        string data = await response.Content.ReadAsStringAsync();
                        Assert.Contains("data", data);
                        // Trailers should not be part of the content data.
                        Assert.DoesNotContain("MyCoolTrailerHeader", data);
                        Assert.DoesNotContain("amazingtrailer", data);
                        Assert.DoesNotContain("Hello", data);
                        Assert.DoesNotContain("World", data);
                    }
                }
            });
        }

        [Fact]
        public async Task GetAsyncResponseHeadersReadOption_TrailingHeaders_Available()
        {
            await LoopbackServer.CreateServerAsync(async (server, url) =>
            {
                using (HttpClientHandler handler = CreateHttpClientHandler())
                using (HttpClient client = CreateHttpClient(handler))
                {
                    Task<HttpResponseMessage> getResponseTask = client.GetAsync(url, HttpCompletionOption.ResponseHeadersRead);
                    await TestHelper.WhenAllCompletedOrAnyFailed(
                        getResponseTask,
                        server.AcceptConnectionSendCustomResponseAndCloseAsync(
                            "HTTP/1.1 200 OK\r\n" +
                            "Connection: close\r\n" +
                            "Transfer-Encoding: chunked\r\n" +
                            "Trailer: MyCoolTrailerHeader\r\n" +
                            "\r\n" +
                            "4\r\n" +
                            "data\r\n" +
                            "0\r\n" +
                            "MyCoolTrailerHeader: amazingtrailer\r\n" +
                            "Hello: World\r\n" +
                            "\r\n"));

                    using (HttpResponseMessage response = await getResponseTask)
                    {
                        Assert.Equal(HttpStatusCode.OK, response.StatusCode);
                        Assert.Contains("chunked", response.Headers.GetValues("Transfer-Encoding"));
                        Assert.Contains("MyCoolTrailerHeader", response.Headers.GetValues("Trailer"));

                        // Pending read on the response content.
                        var trailingHeaders = response.TrailingHeaders;
                        Assert.Empty(trailingHeaders);

                        Stream stream = await response.Content.ReadAsStreamAsync(TestAsync);
                        Byte[] data = new Byte[100];
                        // Read some data, preferably whole body.
                        int readBytes = await stream.ReadAsync(data, 0, 4);

                        // Intermediate test - haven't reached stream EOF yet.
                        Assert.Empty(response.TrailingHeaders);
                        if (readBytes == 4)
                        {
                            // If we consumed whole content, check content.
                            Assert.Contains("data", System.Text.Encoding.Default.GetString(data));
                        }

                        // Read data until EOF is reached
                        while (stream.Read(data, 0, data.Length) != 0)
                            ;

                        Assert.Same(trailingHeaders, response.TrailingHeaders);
                        Assert.Contains("amazingtrailer", response.TrailingHeaders.GetValues("MyCoolTrailerHeader"));
                        Assert.Contains("World", response.TrailingHeaders.GetValues("Hello"));
                    }
                }
            });
        }

        [Theory]
        [InlineData("Age", "1")]
        // [SuppressMessage("Microsoft.Security", "CS002:SecretInNextLine", Justification="Unit test dummy authorisation header.")]
        [InlineData("Authorization", "Basic YWxhZGRpbjpvcGVuc2VzYW1l")]
        [InlineData("Cache-Control", "no-cache")]
        [InlineData("Content-Encoding", "gzip")]
        [InlineData("Content-Length", "22")]
        [InlineData("Content-type", "foo/bar")]
        [InlineData("Content-Range", "bytes 200-1000/67589")]
        [InlineData("Date", "Wed, 21 Oct 2015 07:28:00 GMT")]
        [InlineData("Expect", "100-continue")]
        [InlineData("Expires", "Wed, 21 Oct 2015 07:28:00 GMT")]
        [InlineData("Host", "foo")]
        [InlineData("If-Match", "Wed, 21 Oct 2015 07:28:00 GMT")]
        [InlineData("If-Modified-Since", "Wed, 21 Oct 2015 07:28:00 GMT")]
        [InlineData("If-None-Match", "*")]
        [InlineData("If-Range", "Wed, 21 Oct 2015 07:28:00 GMT")]
        [InlineData("If-Unmodified-Since", "Wed, 21 Oct 2015 07:28:00 GMT")]
        [InlineData("Location", "/index.html")]
        [InlineData("Max-Forwards", "2")]
        [InlineData("Pragma", "no-cache")]
        [InlineData("Range", "5/10")]
        [InlineData("Retry-After", "20")]
        [InlineData("Set-Cookie", "foo=bar")]
        [InlineData("TE", "boo")]
        [InlineData("Transfer-Encoding", "chunked")]
        [InlineData("Transfer-Encoding", "gzip")]
        [InlineData("Vary", "*")]
        [InlineData("Warning", "300 - \"Be Warned!\"")]
        public async Task GetAsync_ForbiddenTrailingHeaders_Ignores(string name, string value)
        {
            await LoopbackServer.CreateClientAndServerAsync(async url =>
            {
                using (HttpClientHandler handler = CreateHttpClientHandler())
                using (HttpClient client = CreateHttpClient(handler))
                {
                    HttpResponseMessage response = await client.GetAsync(url);
                    Assert.Contains("amazingtrailer", response.TrailingHeaders.GetValues("MyCoolTrailerHeader"));
                    Assert.False(response.TrailingHeaders.TryGetValues(name, out IEnumerable<string> values));
                    Assert.Contains("Loopback", response.TrailingHeaders.GetValues("Server"));
                }
            }, server => server.AcceptConnectionSendCustomResponseAndCloseAsync(
                "HTTP/1.1 200 OK\r\n" +
                "Connection: close\r\n" +
                "Transfer-Encoding: chunked\r\n" +
                $"Trailer: Set-Cookie, MyCoolTrailerHeader, {name}, Hello\r\n" +
                "\r\n" +
                "4\r\n" +
                "data\r\n" +
                "0\r\n" +
                "Set-Cookie: yummy\r\n" +
                "MyCoolTrailerHeader: amazingtrailer\r\n" +
                $"{name}: {value}\r\n" +
                "Server: Loopback\r\n" +
                $"{name}: {value}\r\n" +
                "\r\n"));
        }

        [Fact]
        public async Task GetAsync_NoTrailingHeaders_EmptyCollection()
        {
            await LoopbackServer.CreateServerAsync(async (server, url) =>
            {
                using (HttpClientHandler handler = CreateHttpClientHandler())
                using (HttpClient client = CreateHttpClient(handler))
                {
                    Task<HttpResponseMessage> getResponseTask = client.GetAsync(url);
                    await TestHelper.WhenAllCompletedOrAnyFailed(
                        getResponseTask,
                        server.AcceptConnectionSendCustomResponseAndCloseAsync(
                            "HTTP/1.1 200 OK\r\n" +
                            "Connection: close\r\n" +
                            "Transfer-Encoding: chunked\r\n" +
                            "Trailer: MyCoolTrailerHeader\r\n" +
                            "\r\n" +
                            "4\r\n" +
                            "data\r\n" +
                            "0\r\n" +
                            "\r\n"));

                    using (HttpResponseMessage response = await getResponseTask)
                    {
                        Assert.Equal(HttpStatusCode.OK, response.StatusCode);
                        Assert.Contains("chunked", response.Headers.GetValues("Transfer-Encoding"));

                        Assert.NotNull(response.TrailingHeaders);
                        Assert.Equal(0, response.TrailingHeaders.Count());
                        Assert.Same(response.TrailingHeaders, response.TrailingHeaders);
                    }
                }
            });
        }
    }

    // TODO: make generic to support HTTP/2 and HTTP/3.
    public sealed class SocketsHttpHandler_Http2_TrailingHeaders_Test : SocketsHttpHandler_TrailingHeaders_Test
    {
        public SocketsHttpHandler_Http2_TrailingHeaders_Test(ITestOutputHelper output) : base(output) { }
        protected override Version UseVersion => HttpVersion.Version20;

        [ConditionalFact(typeof(PlatformDetection), nameof(PlatformDetection.SupportsAlpn))]
        public async Task Http2GetAsync_NoTrailingHeaders_EmptyCollection()
        {
            using (Http2LoopbackServer server = Http2LoopbackServer.CreateServer())
            using (HttpClient client = CreateHttpClient())
            {
                Task<HttpResponseMessage> sendTask = client.GetAsync(server.Address);

                Http2LoopbackConnection connection = await server.EstablishConnectionAsync();

                int streamId = await connection.ReadRequestHeaderAsync();

                // Response header.
                await connection.SendDefaultResponseHeadersAsync(streamId);

                // Response data.
                await connection.WriteFrameAsync(MakeDataFrame(streamId, DataBytes, endStream: true));

                // Server doesn't send trailing header frame.
                HttpResponseMessage response = await sendTask;
                Assert.Equal(HttpStatusCode.OK, response.StatusCode);
                Assert.NotNull(response.TrailingHeaders);
                Assert.Equal(0, response.TrailingHeaders.Count());
            }
        }

        [ConditionalFact(typeof(PlatformDetection), nameof(PlatformDetection.SupportsAlpn))]
        public async Task Http2GetAsync_MissingTrailer_TrailingHeadersAccepted()
        {
            using (Http2LoopbackServer server = Http2LoopbackServer.CreateServer())
            using (HttpClient client = CreateHttpClient())
            {
                Task<HttpResponseMessage> sendTask = client.GetAsync(server.Address);

                Http2LoopbackConnection connection = await server.EstablishConnectionAsync();

                int streamId = await connection.ReadRequestHeaderAsync();

                // Response header.
                await connection.SendDefaultResponseHeadersAsync(streamId);

                // Response data, missing Trailers.
                await connection.WriteFrameAsync(MakeDataFrame(streamId, DataBytes));

                // Additional trailing header frame.
                await connection.SendResponseHeadersAsync(streamId, isTrailingHeader: true, headers: TrailingHeaders, endStream: true);

                HttpResponseMessage response = await sendTask;
                Assert.Equal(HttpStatusCode.OK, response.StatusCode);
                Assert.Equal(TrailingHeaders.Count, response.TrailingHeaders.Count());
                Assert.Contains("amazingtrailer", response.TrailingHeaders.GetValues("MyCoolTrailerHeader"));
                Assert.Contains("World", response.TrailingHeaders.GetValues("Hello"));
            }
        }

        [ConditionalFact(typeof(PlatformDetection), nameof(PlatformDetection.SupportsAlpn))]
        public async Task Http2GetAsync_TrailerHeaders_TrailingPseudoHeadersThrow()
        {
            using (Http2LoopbackServer server = Http2LoopbackServer.CreateServer())
            using (HttpClient client = CreateHttpClient())
            {
                Task<HttpResponseMessage> sendTask = client.GetAsync(server.Address);

                Http2LoopbackConnection connection = await server.EstablishConnectionAsync();

                int streamId = await connection.ReadRequestHeaderAsync();

                // Response header.
                await connection.SendDefaultResponseHeadersAsync(streamId);
                await connection.WriteFrameAsync(MakeDataFrame(streamId, DataBytes));
                // Additional trailing header frame with pseudo-headers again..
                await connection.SendResponseHeadersAsync(streamId, isTrailingHeader: false, headers: TrailingHeaders, endStream: true);

                await Assert.ThrowsAsync<HttpRequestException>(() => sendTask);
            }
        }

        [ConditionalFact(typeof(PlatformDetection), nameof(PlatformDetection.SupportsAlpn))]
        public async Task Http2GetAsyncResponseHeadersReadOption_TrailingHeaders_Available()
        {
            using (Http2LoopbackServer server = Http2LoopbackServer.CreateServer())
            using (HttpClient client = CreateHttpClient())
            {
                Task<HttpResponseMessage> sendTask = client.GetAsync(server.Address, HttpCompletionOption.ResponseHeadersRead);

                Http2LoopbackConnection connection = await server.EstablishConnectionAsync();

                int streamId = await connection.ReadRequestHeaderAsync();

                // Response header.
                await connection.SendDefaultResponseHeadersAsync(streamId);

                // Response data, missing Trailers.
                await connection.WriteFrameAsync(MakeDataFrame(streamId, DataBytes));

                HttpResponseMessage response = await sendTask;
                Assert.Equal(HttpStatusCode.OK, response.StatusCode);

                // Pending read on the response content.
                Assert.Empty(response.TrailingHeaders);

                Stream stream = await response.Content.ReadAsStreamAsync(TestAsync);
                Byte[] data = new Byte[100];
                await stream.ReadAsync(data, 0, data.Length);

                // Intermediate test - haven't reached stream EOF yet.
                Assert.Empty(response.TrailingHeaders);

                // Finish data stream and write out trailing headers.
                await connection.WriteFrameAsync(MakeDataFrame(streamId, DataBytes));
                await connection.SendResponseHeadersAsync(streamId, endStream: true, isTrailingHeader: true, headers: TrailingHeaders);

                // Read data until EOF is reached
                while (stream.Read(data, 0, data.Length) != 0) ;

                Assert.Equal(TrailingHeaders.Count, response.TrailingHeaders.Count());
                Assert.Contains("amazingtrailer", response.TrailingHeaders.GetValues("MyCoolTrailerHeader"));
                Assert.Contains("World", response.TrailingHeaders.GetValues("Hello"));
            }
        }

        [ConditionalFact(typeof(PlatformDetection), nameof(PlatformDetection.SupportsAlpn))]
        public async Task Http2GetAsync_TrailerHeaders_TrailingHeaderNoBody()
        {
            using (Http2LoopbackServer server = Http2LoopbackServer.CreateServer())
            using (HttpClient client = CreateHttpClient())
            {
                Task<HttpResponseMessage> sendTask = client.GetAsync(server.Address);

                Http2LoopbackConnection connection = await server.EstablishConnectionAsync();

                int streamId = await connection.ReadRequestHeaderAsync();

                // Response header.
                await connection.SendDefaultResponseHeadersAsync(streamId);
                await connection.SendResponseHeadersAsync(streamId, endStream: true, isTrailingHeader: true, headers: TrailingHeaders);

                HttpResponseMessage response = await sendTask;
                Assert.Equal(HttpStatusCode.OK, response.StatusCode);
                Assert.Equal(TrailingHeaders.Count, response.TrailingHeaders.Count());
                Assert.Contains("amazingtrailer", response.TrailingHeaders.GetValues("MyCoolTrailerHeader"));
                Assert.Contains("World", response.TrailingHeaders.GetValues("Hello"));
            }
        }

        [ConditionalFact(typeof(PlatformDetection), nameof(PlatformDetection.SupportsAlpn))]
        public async Task Http2GetAsync_TrailingHeaders_NoData_EmptyResponseObserved()
        {
            using (Http2LoopbackServer server = Http2LoopbackServer.CreateServer())
            using (HttpClient client = CreateHttpClient())
            {
                Task<HttpResponseMessage> sendTask = client.GetAsync(server.Address);

                Http2LoopbackConnection connection = await server.EstablishConnectionAsync();

                int streamId = await connection.ReadRequestHeaderAsync();

                // Response header.
                await connection.SendDefaultResponseHeadersAsync(streamId);

                // No data.

                // Response trailing headers
                await connection.SendResponseHeadersAsync(streamId, isTrailingHeader: true, headers: TrailingHeaders);

                HttpResponseMessage response = await sendTask;
                Assert.Equal(HttpStatusCode.OK, response.StatusCode);
                Assert.Equal<byte>(Array.Empty<byte>(), await response.Content.ReadAsByteArrayAsync());
                Assert.Contains("amazingtrailer", response.TrailingHeaders.GetValues("MyCoolTrailerHeader"));
                Assert.Contains("World", response.TrailingHeaders.GetValues("Hello"));
            }
        }
    }

    public sealed class SocketsHttpHandler_SchSendAuxRecordHttpTest : SchSendAuxRecordHttpTest
    {
        public SocketsHttpHandler_SchSendAuxRecordHttpTest(ITestOutputHelper output) : base(output) { }
    }

    [SkipOnMono("Tests hang with chrome. To be investigated", TestPlatforms.Browser)]
    public sealed class SocketsHttpHandler_HttpClientHandlerTest : HttpClientHandlerTest
    {
        public SocketsHttpHandler_HttpClientHandlerTest(ITestOutputHelper output) : base(output) { }
    }

    [ConditionalClass(typeof(PlatformDetection), nameof(PlatformDetection.IsNotBrowser))]
    public sealed class SocketsHttpHandlerTest_AutoRedirect : HttpClientHandlerTest_AutoRedirect
    {
        public SocketsHttpHandlerTest_AutoRedirect(ITestOutputHelper output) : base(output) { }
    }

    public sealed class SocketsHttpHandler_DefaultCredentialsTest : DefaultCredentialsTest
    {
        public SocketsHttpHandler_DefaultCredentialsTest(ITestOutputHelper output) : base(output) { }
    }

    [ConditionalClass(typeof(PlatformDetection), nameof(PlatformDetection.IsNotBrowser))]
    public sealed class SocketsHttpHandler_IdnaProtocolTests : IdnaProtocolTests
    {
        public SocketsHttpHandler_IdnaProtocolTests(ITestOutputHelper output) : base(output) { }
        protected override bool SupportsIdna => true;
    }

    [ConditionalClass(typeof(PlatformDetection), nameof(PlatformDetection.IsNotBrowser))]
    public sealed class SocketsHttpHandler_HttpRetryProtocolTests : HttpRetryProtocolTests
    {
        public SocketsHttpHandler_HttpRetryProtocolTests(ITestOutputHelper output) : base(output) { }
    }

    [ConditionalClass(typeof(PlatformDetection), nameof(PlatformDetection.IsNotBrowser))]
    public sealed class SocketsHttpHandlerTest_Cookies : HttpClientHandlerTest_Cookies
    {
        public SocketsHttpHandlerTest_Cookies(ITestOutputHelper output) : base(output) { }
    }

    [ConditionalClass(typeof(PlatformDetection), nameof(PlatformDetection.IsNotBrowser))]
    public sealed class SocketsHttpHandlerTest_Cookies_Http11 : HttpClientHandlerTest_Cookies_Http11
    {
        public SocketsHttpHandlerTest_Cookies_Http11(ITestOutputHelper output) : base(output) { }
    }

    [ConditionalClass(typeof(PlatformDetection), nameof(PlatformDetection.IsNotBrowser))]
    public sealed class SocketsHttpHandler_HttpClientHandler_Cancellation_Test : HttpClientHandler_Http11_Cancellation_Test
    {
        public SocketsHttpHandler_HttpClientHandler_Cancellation_Test(ITestOutputHelper output) : base(output) { }

        [Fact]
        public void ConnectTimeout_Default()
        {
            using (var handler = new SocketsHttpHandler())
            {
                Assert.Equal(Timeout.InfiniteTimeSpan, handler.ConnectTimeout);
            }
        }

        [Theory]
        [InlineData(0)]
        [InlineData(-2)]
        [InlineData(int.MaxValue + 1L)]
        public void ConnectTimeout_InvalidValues(long ms)
        {
            using (var handler = new SocketsHttpHandler())
            {
                Assert.Throws<ArgumentOutOfRangeException>(() => handler.ConnectTimeout = TimeSpan.FromMilliseconds(ms));
            }
        }

        [Theory]
        [InlineData(-1)]
        [InlineData(1)]
        [InlineData(int.MaxValue - 1)]
        [InlineData(int.MaxValue)]
        public void ConnectTimeout_ValidValues_Roundtrip(long ms)
        {
            using (var handler = new SocketsHttpHandler())
            {
                handler.ConnectTimeout = TimeSpan.FromMilliseconds(ms);
                Assert.Equal(TimeSpan.FromMilliseconds(ms), handler.ConnectTimeout);
            }
        }

        [Fact]
        public void ConnectTimeout_SetAfterUse_Throws()
        {
            using (var handler = new SocketsHttpHandler())
            using (HttpClient client = CreateHttpClient(handler))
            {
                handler.ConnectTimeout = TimeSpan.FromMilliseconds(int.MaxValue);
                client.GetAsync("http://" + Guid.NewGuid().ToString("N")); // ignoring failure
                Assert.Equal(TimeSpan.FromMilliseconds(int.MaxValue), handler.ConnectTimeout);
                Assert.Throws<InvalidOperationException>(() => handler.ConnectTimeout = TimeSpan.FromMilliseconds(1));
            }
        }

        [Fact]
        public void Expect100ContinueTimeout_Default()
        {
            using (var handler = new SocketsHttpHandler())
            {
                Assert.Equal(TimeSpan.FromSeconds(1), handler.Expect100ContinueTimeout);
            }
        }

        [Theory]
        [InlineData(-2)]
        [InlineData(int.MaxValue + 1L)]
        public void Expect100ContinueTimeout_InvalidValues(long ms)
        {
            using (var handler = new SocketsHttpHandler())
            {
                Assert.Throws<ArgumentOutOfRangeException>(() => handler.Expect100ContinueTimeout = TimeSpan.FromMilliseconds(ms));
            }
        }

        [Theory]
        [InlineData(-1)]
        [InlineData(1)]
        [InlineData(int.MaxValue - 1)]
        [InlineData(int.MaxValue)]
        public void Expect100ContinueTimeout_ValidValues_Roundtrip(long ms)
        {
            using (var handler = new SocketsHttpHandler())
            {
                handler.Expect100ContinueTimeout = TimeSpan.FromMilliseconds(ms);
                Assert.Equal(TimeSpan.FromMilliseconds(ms), handler.Expect100ContinueTimeout);
            }
        }

        [Fact]
        public void Expect100ContinueTimeout_SetAfterUse_Throws()
        {
            using (var handler = new SocketsHttpHandler())
            using (HttpClient client = CreateHttpClient(handler))
            {
                handler.Expect100ContinueTimeout = TimeSpan.FromMilliseconds(int.MaxValue);
                client.GetAsync("http://" + Guid.NewGuid().ToString("N")); // ignoring failure
                Assert.Equal(TimeSpan.FromMilliseconds(int.MaxValue), handler.Expect100ContinueTimeout);
                Assert.Throws<InvalidOperationException>(() => handler.Expect100ContinueTimeout = TimeSpan.FromMilliseconds(1));
            }
        }
    }

    // BrowserHttpHandler.set_MaxResponseHeadersLength - Not supported on this platform
    [ConditionalClass(typeof(PlatformDetection), nameof(PlatformDetection.IsNotBrowser))]
    public sealed class SocketsHttpHandler_HttpClientHandler_MaxResponseHeadersLength_Test : HttpClientHandler_MaxResponseHeadersLength_Test
    {
        public SocketsHttpHandler_HttpClientHandler_MaxResponseHeadersLength_Test(ITestOutputHelper output) : base(output) { }
    }

    //System.Net.Sockets is not supported on this platform
    [ConditionalClass(typeof(PlatformDetection), nameof(PlatformDetection.IsNotBrowser))]
    public sealed class SocketsHttpHandler_HttpClientHandler_Authentication_Test : HttpClientHandler_Authentication_Test
    {
        public SocketsHttpHandler_HttpClientHandler_Authentication_Test(ITestOutputHelper output) : base(output) { }
    }

    [ConditionalClass(typeof(PlatformDetection), nameof(PlatformDetection.IsNotBrowser))]
    public sealed class SocketsHttpHandler_ConnectionUpgrade_Test : HttpClientHandlerTestBase
    {
        public SocketsHttpHandler_ConnectionUpgrade_Test(ITestOutputHelper output) : base(output) { }

        [Fact]
        public async Task UpgradeConnection_ReturnsReadableAndWritableStream()
        {
            await LoopbackServer.CreateServerAsync(async (server, url) =>
            {
                using (HttpClient client = CreateHttpClient())
                {
                    // We need to use ResponseHeadersRead here, otherwise we will hang trying to buffer the response body.
                    Task<HttpResponseMessage> getResponseTask = client.GetAsync(url, HttpCompletionOption.ResponseHeadersRead);
                    await server.AcceptConnectionAsync(async connection =>
                    {
                        Task<List<string>> serverTask = connection.ReadRequestHeaderAndSendCustomResponseAsync($"HTTP/1.1 101 Switching Protocols\r\nDate: {DateTimeOffset.UtcNow:R}\r\n\r\n");

                        await TestHelper.WhenAllCompletedOrAnyFailed(getResponseTask, serverTask);

                        using (Stream clientStream = await (await getResponseTask).Content.ReadAsStreamAsync(TestAsync))
                        {
                            // Boolean properties returning correct values
                            Assert.True(clientStream.CanWrite);
                            Assert.True(clientStream.CanRead);
                            Assert.False(clientStream.CanSeek);

                            // Not supported operations
                            Assert.Throws<NotSupportedException>(() => clientStream.Length);
                            Assert.Throws<NotSupportedException>(() => clientStream.Position);
                            Assert.Throws<NotSupportedException>(() => clientStream.Position = 0);
                            Assert.Throws<NotSupportedException>(() => clientStream.Seek(0, SeekOrigin.Begin));
                            Assert.Throws<NotSupportedException>(() => clientStream.SetLength(0));

                            // Invalid arguments
                            var nonWritableStream = new MemoryStream(new byte[1], false);
                            var disposedStream = new MemoryStream();
                            disposedStream.Dispose();
                            Assert.Throws<ArgumentNullException>(() => clientStream.CopyTo(null));
                            Assert.Throws<ArgumentOutOfRangeException>(() => clientStream.CopyTo(Stream.Null, 0));
                            Assert.Throws<ArgumentNullException>(() => { clientStream.CopyToAsync(null, 100, default); });
                            Assert.Throws<ArgumentOutOfRangeException>(() => { clientStream.CopyToAsync(Stream.Null, 0, default); });
                            Assert.Throws<ArgumentOutOfRangeException>(() => { clientStream.CopyToAsync(Stream.Null, -1, default); });
                            Assert.Throws<NotSupportedException>(() => { clientStream.CopyToAsync(nonWritableStream, 100, default); });
                            Assert.Throws<ObjectDisposedException>(() => { clientStream.CopyToAsync(disposedStream, 100, default); });
                            Assert.Throws<ArgumentNullException>(() => clientStream.Read(null, 0, 100));
                            Assert.Throws<ArgumentOutOfRangeException>(() => clientStream.Read(new byte[1], -1, 1));
                            Assert.ThrowsAny<ArgumentException>(() => clientStream.Read(new byte[1], 2, 1));
                            Assert.Throws<ArgumentOutOfRangeException>(() => clientStream.Read(new byte[1], 0, -1));
                            Assert.ThrowsAny<ArgumentException>(() => clientStream.Read(new byte[1], 0, 2));
                            Assert.Throws<ArgumentNullException>(() => clientStream.BeginRead(null, 0, 100, null, null));
                            Assert.Throws<ArgumentOutOfRangeException>(() => clientStream.BeginRead(new byte[1], -1, 1, null, null));
                            Assert.ThrowsAny<ArgumentException>(() => clientStream.BeginRead(new byte[1], 2, 1, null, null));
                            Assert.Throws<ArgumentOutOfRangeException>(() => clientStream.BeginRead(new byte[1], 0, -1, null, null));
                            Assert.ThrowsAny<ArgumentException>(() => clientStream.BeginRead(new byte[1], 0, 2, null, null));
                            Assert.Throws<ArgumentNullException>(() => clientStream.EndRead(null));
                            Assert.Throws<ArgumentNullException>(() => { clientStream.ReadAsync(null, 0, 100, default); });
                            Assert.Throws<ArgumentOutOfRangeException>(() => { clientStream.ReadAsync(new byte[1], -1, 1, default); });
                            Assert.ThrowsAny<ArgumentException>(() => { clientStream.ReadAsync(new byte[1], 2, 1, default); });
                            Assert.Throws<ArgumentOutOfRangeException>(() => { clientStream.ReadAsync(new byte[1], 0, -1, default); });
                            Assert.ThrowsAny<ArgumentException>(() => { clientStream.ReadAsync(new byte[1], 0, 2, default); });

                            // Validate writing APIs on clientStream

                            clientStream.WriteByte((byte)'!');
                            clientStream.Write(new byte[] { (byte)'\r', (byte)'\n' }, 0, 2);
                            Assert.Equal("!", await connection.ReadLineAsync());

                            clientStream.Write(new Span<byte>(new byte[] { (byte)'h', (byte)'e', (byte)'l', (byte)'l', (byte)'o', (byte)'\r', (byte)'\n' }));
                            Assert.Equal("hello", await connection.ReadLineAsync());

                            await clientStream.WriteAsync(new byte[] { (byte)'w', (byte)'o', (byte)'r', (byte)'l', (byte)'d', (byte)'\r', (byte)'\n' }, 0, 7);
                            Assert.Equal("world", await connection.ReadLineAsync());

                            await clientStream.WriteAsync(new Memory<byte>(new byte[] { (byte)'a', (byte)'n', (byte)'d', (byte)'\r', (byte)'\n' }, 0, 5));
                            Assert.Equal("and", await connection.ReadLineAsync());

                            await Task.Factory.FromAsync(clientStream.BeginWrite, clientStream.EndWrite, new byte[] { (byte)'b', (byte)'e', (byte)'y', (byte)'o', (byte)'n', (byte)'d', (byte)'\r', (byte)'\n' }, 0, 8, null);
                            Assert.Equal("beyond", await connection.ReadLineAsync());

                            clientStream.Flush();
                            await clientStream.FlushAsync();

                            // Validate reading APIs on clientStream
                            await connection.Stream.WriteAsync(Encoding.ASCII.GetBytes("abcdefghijklmnopqrstuvwxyz"));
                            var buffer = new byte[1];

                            Assert.Equal('a', clientStream.ReadByte());

                            Assert.Equal(1, clientStream.Read(buffer, 0, 1));
                            Assert.Equal((byte)'b', buffer[0]);

                            Assert.Equal(1, clientStream.Read(new Span<byte>(buffer, 0, 1)));
                            Assert.Equal((byte)'c', buffer[0]);

                            Assert.Equal(1, await clientStream.ReadAsync(buffer, 0, 1));
                            Assert.Equal((byte)'d', buffer[0]);

                            Assert.Equal(1, await clientStream.ReadAsync(new Memory<byte>(buffer, 0, 1)));
                            Assert.Equal((byte)'e', buffer[0]);

                            Assert.Equal(1, await Task.Factory.FromAsync(clientStream.BeginRead, clientStream.EndRead, buffer, 0, 1, null));
                            Assert.Equal((byte)'f', buffer[0]);

                            var ms = new MemoryStream();
                            Task copyTask = clientStream.CopyToAsync(ms);

                            string bigString = string.Concat(Enumerable.Repeat("abcdefghijklmnopqrstuvwxyz", 1000));
                            Task lotsOfDataSent = connection.Socket.SendAsync(Encoding.ASCII.GetBytes(bigString), SocketFlags.None);
                            connection.Socket.Shutdown(SocketShutdown.Send);
                            await copyTask;
                            await lotsOfDataSent;
                            Assert.Equal("ghijklmnopqrstuvwxyz" + bigString, Encoding.ASCII.GetString(ms.ToArray()));
                        }
                    });
                }
            });
        }
    }

    [ConditionalClass(typeof(PlatformDetection), nameof(PlatformDetection.IsNotBrowser))]
    public sealed class SocketsHttpHandler_Connect_Test : HttpClientHandler_Connect_Test
    {
        public SocketsHttpHandler_Connect_Test(ITestOutputHelper output) : base(output) { }
    }

    // System.Net.Sockets is not supported on this platform
    [ConditionalClass(typeof(PlatformDetection), nameof(PlatformDetection.IsNotBrowser))]
    public sealed class SocketsHttpHandler_HttpClientHandler_ConnectionPooling_Test : HttpClientHandlerTestBase
    {
        public SocketsHttpHandler_HttpClientHandler_ConnectionPooling_Test(ITestOutputHelper output) : base(output) { }

        [Fact]
        public async Task MultipleIterativeRequests_SameConnectionReused()
        {
            using (HttpClient client = CreateHttpClient())
            using (var listener = new Socket(AddressFamily.InterNetwork, SocketType.Stream, ProtocolType.Tcp))
            {
                listener.Bind(new IPEndPoint(IPAddress.Loopback, 0));
                listener.Listen(1);
                var ep = (IPEndPoint)listener.LocalEndPoint;
                var uri = new Uri($"http://{ep.Address}:{ep.Port}/");

                string responseBody =
                    "HTTP/1.1 200 OK\r\n" +
                    $"Date: {DateTimeOffset.UtcNow:R}\r\n" +
                    "Content-Length: 0\r\n" +
                    "\r\n";

                Task<string> firstRequest = client.GetStringAsync(uri);
                using (Socket server = await listener.AcceptAsync())
                using (var serverStream = new NetworkStream(server, ownsSocket: false))
                using (var serverReader = new StreamReader(serverStream))
                {
                    while (!string.IsNullOrWhiteSpace(await serverReader.ReadLineAsync())) ;
                    await server.SendAsync(new ArraySegment<byte>(Encoding.ASCII.GetBytes(responseBody)), SocketFlags.None);
                    await firstRequest;

                    Task<Socket> secondAccept = listener.AcceptAsync(); // shouldn't complete

                    Task<string> additionalRequest = client.GetStringAsync(uri);
                    while (!string.IsNullOrWhiteSpace(await serverReader.ReadLineAsync())) ;
                    await server.SendAsync(new ArraySegment<byte>(Encoding.ASCII.GetBytes(responseBody)), SocketFlags.None);
                    await additionalRequest;

                    Assert.False(secondAccept.IsCompleted, $"Second accept should never complete");
                }
            }
        }

        [OuterLoop("Incurs a delay")]
        [Fact]
        public async Task ServerDisconnectsAfterInitialRequest_SubsequentRequestUsesDifferentConnection()
        {
            using (HttpClient client = CreateHttpClient())
            {
                await LoopbackServer.CreateServerAsync(async (server, uri) =>
                {
                    // Make multiple requests iteratively.
                    for (int i = 0; i < 2; i++)
                    {
                        Task<string> request = client.GetStringAsync(uri);
                        await server.AcceptConnectionSendResponseAndCloseAsync();
                        await request;

                        if (i == 0)
                        {
                            await Task.Delay(2000); // give client time to see the closing before next connect
                        }
                    }
                });
            }
        }

        [Fact]
        public async Task ServerSendsGarbageAfterInitialRequest_SubsequentRequestUsesDifferentConnection()
        {
            using (HttpClient client = CreateHttpClient())
            {
                await LoopbackServer.CreateServerAsync(async (server, uri) =>
                {
                    var releaseServer = new TaskCompletionSource();

                    // Make multiple requests iteratively.

                    Task serverTask1 = server.AcceptConnectionAsync(async connection =>
                    {
                        await connection.Writer.WriteAsync(LoopbackServer.GetHttpResponse(connectionClose: false) + "here is a bunch of garbage");
                        await releaseServer.Task; // keep connection alive on the server side
                    });
                    await client.GetStringAsync(uri);

                    Task serverTask2 = server.AcceptConnectionSendCustomResponseAndCloseAsync(LoopbackServer.GetHttpResponse(connectionClose: true));
                    await new[] { client.GetStringAsync(uri), serverTask2 }.WhenAllOrAnyFailed();

                    releaseServer.SetResult();
                    await serverTask1;
                });
            }
        }

        [Fact]
        public async Task ServerSendsConnectionClose_SubsequentRequestUsesDifferentConnection()
        {
            using (HttpClient client = CreateHttpClient())
            {
                await LoopbackServer.CreateServerAsync(async (server, uri) =>
                {
                    string responseBody =
                        "HTTP/1.1 200 OK\r\n" +
                        $"Date: {DateTimeOffset.UtcNow:R}\r\n" +
                        "Content-Length: 0\r\n" +
                        "Connection: close\r\n" +
                        "\r\n";

                    // Make first request.
                    Task<string> request1 = client.GetStringAsync(uri);
                    await server.AcceptConnectionAsync(async connection1 =>
                    {
                        await connection1.ReadRequestHeaderAndSendCustomResponseAsync(responseBody);
                        await request1;

                        // Make second request and expect it to be served from a different connection.
                        Task<string> request2 = client.GetStringAsync(uri);
                        await server.AcceptConnectionAsync(async connection2 =>
                        {
                            await connection2.ReadRequestHeaderAndSendCustomResponseAsync(responseBody);
                            await request2;
                        });
                    });
                });
            }
        }

        [Theory]
        [InlineData("PooledConnectionLifetime")]
        [InlineData("PooledConnectionIdleTimeout")]
        public async Task SmallConnectionTimeout_SubsequentRequestUsesDifferentConnection(string timeoutPropertyName)
        {
            using (var handler = new SocketsHttpHandler())
            {
                switch (timeoutPropertyName)
                {
                    case "PooledConnectionLifetime": handler.PooledConnectionLifetime = TimeSpan.FromMilliseconds(1); break;
                    case "PooledConnectionIdleTimeout": handler.PooledConnectionLifetime = TimeSpan.FromMilliseconds(1); break;
                    default: throw new ArgumentOutOfRangeException(nameof(timeoutPropertyName));
                }

                using (HttpClient client = CreateHttpClient(handler))
                {
                    await LoopbackServer.CreateServerAsync(async (server, uri) =>
                    {
                        // Make first request.
                        Task<string> request1 = client.GetStringAsync(uri);
                        await server.AcceptConnectionAsync(async connection =>
                        {
                            await connection.ReadRequestHeaderAndSendResponseAsync();
                            await request1;

                            // Wait a small amount of time before making the second request, to give the first request time to timeout.
                            await Task.Delay(100);

                            // Make second request and expect it to be served from a different connection.
                            Task<string> request2 = client.GetStringAsync(uri);
                            await server.AcceptConnectionAsync(async connection2 =>
                            {
                                await connection2.ReadRequestHeaderAndSendResponseAsync();
                                await request2;
                            });
                        });
                    });
                }
            }
        }

        [Theory]
        [InlineData("PooledConnectionLifetime")]
        [InlineData("PooledConnectionIdleTimeout")]
        public async Task Http2_SmallConnectionTimeout_SubsequentRequestUsesDifferentConnection(string timeoutPropertyName)
        {
            await Http2LoopbackServerFactory.CreateServerAsync(async (server, url) =>
            {
                HttpClientHandler handler = CreateHttpClientHandler(HttpVersion.Version20);
                SocketsHttpHandler s = (SocketsHttpHandler)GetUnderlyingSocketsHttpHandler(handler);
                switch (timeoutPropertyName)
                {
                    case "PooledConnectionLifetime": s.PooledConnectionLifetime = TimeSpan.FromMilliseconds(1); break;
                    case "PooledConnectionIdleTimeout": s.PooledConnectionLifetime = TimeSpan.FromMilliseconds(1); break;
                    default: throw new ArgumentOutOfRangeException(nameof(timeoutPropertyName));
                }

                using (HttpClient client = CreateHttpClient(handler))
                {
                    client.DefaultRequestVersion = HttpVersion.Version20;
                    Task<string> request1 = client.GetStringAsync(url);

                    Http2LoopbackConnection connection = await server.EstablishConnectionAsync();
                    int streamId = await connection.ReadRequestHeaderAsync();
                    await connection.SendDefaultResponseAsync(streamId);
                    await request1;

                    // Wait a small amount of time before making the second request, to give the first request time to timeout.
                    await Task.Delay(100);
                    // Grab reference to underlying socket and stream to make sure they are not disposed and closed.
                    (Socket socket, Stream stream) = connection.ResetNetwork();

                    // Make second request and expect it to be served from a different connection.
                    Task<string> request2 = client.GetStringAsync(url);
                    connection = await server.EstablishConnectionAsync();
                    streamId = await connection.ReadRequestHeaderAsync();
                    await connection.SendDefaultResponseAsync(streamId);
                    await request2;

                    // Close underlying socket from first connection.
                    socket.Close();
                }
            });
        }

        [OuterLoop]
        [ConditionalTheory(typeof(RemoteExecutor), nameof(RemoteExecutor.IsSupported))]
        [InlineData(false)]
        [InlineData(true)]
        public void ConnectionsPooledThenDisposed_NoUnobservedTaskExceptions(bool secure)
        {
            RemoteExecutor.Invoke(async (secureString, useVersionString) =>
            {
                var releaseServer = new TaskCompletionSource();
                await LoopbackServer.CreateClientAndServerAsync(async uri =>
                {
                    using (var handler = new SocketsHttpHandler())
                    using (HttpClient client = CreateHttpClient(handler, useVersionString))
                    {
                        handler.SslOptions.RemoteCertificateValidationCallback = delegate { return true; };
                        handler.PooledConnectionLifetime = TimeSpan.FromMilliseconds(1);

                        var exceptions = new List<Exception>();
                        TaskScheduler.UnobservedTaskException += (s, e) => exceptions.Add(e.Exception);

                        await client.GetStringAsync(uri);
                        await Task.Delay(10); // any value >= the lifetime
                        Task ignored = client.GetStringAsync(uri); // force the pool to look for the previous connection and find it's too old
                        await Task.Delay(100); // give some time for the connection close to fail pending reads

                        GC.Collect();
                        GC.WaitForPendingFinalizers();

                        // Note that there are race conditions here such that we may not catch every failure,
                        // and thus could have some false negatives, but there won't be any false positives.
                        Assert.True(exceptions.Count == 0, string.Concat(exceptions));

                        releaseServer.SetResult();
                    }
                }, server => server.AcceptConnectionAsync(async connection =>
                {
                    await connection.ReadRequestHeaderAndSendResponseAsync(content: "hello world");
                    await releaseServer.Task;
                }),
                new LoopbackServer.Options { UseSsl = bool.Parse(secureString) });
            }, secure.ToString(), UseVersion.ToString()).Dispose();
        }

        [OuterLoop]
        [Fact]
        public void HandlerDroppedWithoutDisposal_NotKeptAlive()
        {
            var tcs = new TaskCompletionSource(TaskCreationOptions.RunContinuationsAsynchronously);
            HandlerDroppedWithoutDisposal_NotKeptAliveCore(tcs);
            for (int i = 0; i < 10; i++)
            {
                GC.Collect();
                GC.WaitForPendingFinalizers();
            }
            Assert.True(tcs.Task.IsCompleted);
        }

        [MethodImpl(MethodImplOptions.NoInlining)]
        private void HandlerDroppedWithoutDisposal_NotKeptAliveCore(TaskCompletionSource setOnFinalized)
        {
            // This relies on knowing that in order for the connection pool to operate, it needs
            // to maintain a reference to the supplied IWebProxy.  As such, we provide a proxy
            // that when finalized will set our event, so that we can determine the state associated
            // with a handler has gone away.
            IWebProxy p = new PassthroughProxyWithFinalizerCallback(() => setOnFinalized.TrySetResult());

            // Make a bunch of requests and drop the associated HttpClient instances after making them, without disposal.
            Task.WaitAll((from i in Enumerable.Range(0, 10)
                          select LoopbackServer.CreateClientAndServerAsync(
                              url => CreateHttpClient(new SocketsHttpHandler { Proxy = p }).GetStringAsync(url),
                              server => server.AcceptConnectionSendResponseAndCloseAsync())).ToArray());
        }

        private sealed class PassthroughProxyWithFinalizerCallback : IWebProxy
        {
            private readonly Action _callback;

            public PassthroughProxyWithFinalizerCallback(Action callback) => _callback = callback;
            ~PassthroughProxyWithFinalizerCallback() => _callback();

            public ICredentials Credentials { get; set; }
            public Uri GetProxy(Uri destination) => destination;
            public bool IsBypassed(Uri host) => true;
        }

        [Fact]
        public async Task ProxyAuth_SameConnection_Succeeds()
        {
            Task serverTask = LoopbackServer.CreateServerAsync(async (proxyServer, proxyUrl) =>
            {
                string responseBody =
                        "HTTP/1.1 407 Proxy Auth Required\r\n" +
                        $"Date: {DateTimeOffset.UtcNow:R}\r\n" +
                        "Proxy-Authenticate: Basic\r\n" +
                        "Content-Length: 0\r\n" +
                        "\r\n";

                using (var handler = new HttpClientHandler())
                {
                    handler.Proxy = new UseSpecifiedUriWebProxy(proxyUrl, new NetworkCredential("abc", "password"));

                    using (HttpClient client = CreateHttpClient(handler))
                    {
                        Task<string> request = client.GetStringAsync($"http://notarealserver.com/");

                        await proxyServer.AcceptConnectionAsync(async connection =>
                        {
                            // Get first request, no body for GET.
                            await connection.ReadRequestHeaderAndSendCustomResponseAsync(responseBody).ConfigureAwait(false);
                            // Client should send another request after being rejected with 407.
                            await connection.ReadRequestHeaderAndSendResponseAsync(content: "OK").ConfigureAwait(false);
                        });

                        string response = await request;
                        Assert.Equal("OK", response);
                    }
                }
            });
            await serverTask.TimeoutAfter(TestHelper.PassingTestTimeoutMilliseconds);
        }
    }

    // System.Net.Sockets is not supported on this platform
    [ConditionalClass(typeof(PlatformDetection), nameof(PlatformDetection.IsNotBrowser))]
    public sealed class SocketsHttpHandler_PublicAPIBehavior_Test
    {
        [Fact]
        public void AllowAutoRedirect_GetSet_Roundtrips()
        {
            using (var handler = new SocketsHttpHandler())
            {
                Assert.True(handler.AllowAutoRedirect);

                handler.AllowAutoRedirect = true;
                Assert.True(handler.AllowAutoRedirect);

                handler.AllowAutoRedirect = false;
                Assert.False(handler.AllowAutoRedirect);
            }
        }

        [Fact]
        public void AutomaticDecompression_GetSet_Roundtrips()
        {
            using (var handler = new SocketsHttpHandler())
            {
                Assert.Equal(DecompressionMethods.None, handler.AutomaticDecompression);

                handler.AutomaticDecompression = DecompressionMethods.GZip;
                Assert.Equal(DecompressionMethods.GZip, handler.AutomaticDecompression);

                handler.AutomaticDecompression = DecompressionMethods.Deflate;
                Assert.Equal(DecompressionMethods.Deflate, handler.AutomaticDecompression);

                handler.AutomaticDecompression = DecompressionMethods.GZip | DecompressionMethods.Deflate;
                Assert.Equal(DecompressionMethods.GZip | DecompressionMethods.Deflate, handler.AutomaticDecompression);
            }
        }

        [Fact]
        public void CookieContainer_GetSet_Roundtrips()
        {
            using (var handler = new SocketsHttpHandler())
            {
                CookieContainer container = handler.CookieContainer;
                Assert.Same(container, handler.CookieContainer);

                var newContainer = new CookieContainer();
                handler.CookieContainer = newContainer;
                Assert.Same(newContainer, handler.CookieContainer);
            }
        }

        [Fact]
        public void Credentials_GetSet_Roundtrips()
        {
            using (var handler = new SocketsHttpHandler())
            {
                Assert.Null(handler.Credentials);

                var newCredentials = new NetworkCredential("username", "password");
                handler.Credentials = newCredentials;
                Assert.Same(newCredentials, handler.Credentials);
            }
        }

        [Fact]
        public void DefaultProxyCredentials_GetSet_Roundtrips()
        {
            using (var handler = new SocketsHttpHandler())
            {
                Assert.Null(handler.DefaultProxyCredentials);

                var newCredentials = new NetworkCredential("username", "password");
                handler.DefaultProxyCredentials = newCredentials;
                Assert.Same(newCredentials, handler.DefaultProxyCredentials);
            }
        }

        [Fact]
        public void KeepAlivePing_GetSet_Roundtrips()
        {
            using var handler = new SocketsHttpHandler();

            var testTimeSpanValue = TimeSpan.FromSeconds(5);
            var invalidTimeSpanValue = TimeSpan.FromTicks(TimeSpan.TicksPerSecond - 1);

            Assert.Equal(TimeSpan.FromSeconds(20), handler.KeepAlivePingTimeout);
            handler.KeepAlivePingTimeout = testTimeSpanValue;
            Assert.Equal(testTimeSpanValue, handler.KeepAlivePingTimeout);

            Assert.Equal(Timeout.InfiniteTimeSpan, handler.KeepAlivePingDelay);
            handler.KeepAlivePingDelay = testTimeSpanValue;
            Assert.Equal(testTimeSpanValue, handler.KeepAlivePingDelay);

            Assert.Equal(HttpKeepAlivePingPolicy.Always, handler.KeepAlivePingPolicy);
            handler.KeepAlivePingPolicy = HttpKeepAlivePingPolicy.WithActiveRequests;
            Assert.Equal(HttpKeepAlivePingPolicy.WithActiveRequests, handler.KeepAlivePingPolicy);

            Assert.Throws<ArgumentOutOfRangeException>(() => handler.KeepAlivePingTimeout = invalidTimeSpanValue);
            Assert.Throws<ArgumentOutOfRangeException>(() => handler.KeepAlivePingDelay = invalidTimeSpanValue);
        }

        [Fact]
        public void MaxAutomaticRedirections_GetSet_Roundtrips()
        {
            using (var handler = new SocketsHttpHandler())
            {
                Assert.Equal(50, handler.MaxAutomaticRedirections);

                handler.MaxAutomaticRedirections = int.MaxValue;
                Assert.Equal(int.MaxValue, handler.MaxAutomaticRedirections);

                handler.MaxAutomaticRedirections = 1;
                Assert.Equal(1, handler.MaxAutomaticRedirections);

                AssertExtensions.Throws<ArgumentOutOfRangeException>("value", () => handler.MaxAutomaticRedirections = 0);
                AssertExtensions.Throws<ArgumentOutOfRangeException>("value", () => handler.MaxAutomaticRedirections = -1);
            }
        }

        [Fact]
        public void MaxConnectionsPerServer_GetSet_Roundtrips()
        {
            using (var handler = new SocketsHttpHandler())
            {
                Assert.Equal(int.MaxValue, handler.MaxConnectionsPerServer);

                handler.MaxConnectionsPerServer = int.MaxValue;
                Assert.Equal(int.MaxValue, handler.MaxConnectionsPerServer);

                handler.MaxConnectionsPerServer = 1;
                Assert.Equal(1, handler.MaxConnectionsPerServer);

                AssertExtensions.Throws<ArgumentOutOfRangeException>("value", () => handler.MaxConnectionsPerServer = 0);
                AssertExtensions.Throws<ArgumentOutOfRangeException>("value", () => handler.MaxConnectionsPerServer = -1);
            }
        }

        [Fact]
        public void MaxResponseHeadersLength_GetSet_Roundtrips()
        {
            using (var handler = new SocketsHttpHandler())
            {
                Assert.Equal(64, handler.MaxResponseHeadersLength);

                handler.MaxResponseHeadersLength = int.MaxValue;
                Assert.Equal(int.MaxValue, handler.MaxResponseHeadersLength);

                handler.MaxResponseHeadersLength = 1;
                Assert.Equal(1, handler.MaxResponseHeadersLength);

                AssertExtensions.Throws<ArgumentOutOfRangeException>("value", () => handler.MaxResponseHeadersLength = 0);
                AssertExtensions.Throws<ArgumentOutOfRangeException>("value", () => handler.MaxResponseHeadersLength = -1);
            }
        }

        [Fact]
        public void PreAuthenticate_GetSet_Roundtrips()
        {
            using (var handler = new SocketsHttpHandler())
            {
                Assert.False(handler.PreAuthenticate);

                handler.PreAuthenticate = false;
                Assert.False(handler.PreAuthenticate);

                handler.PreAuthenticate = true;
                Assert.True(handler.PreAuthenticate);
            }
        }

        [Fact]
        public void PooledConnectionIdleTimeout_GetSet_Roundtrips()
        {
            using (var handler = new SocketsHttpHandler())
            {
                Assert.Equal(TimeSpan.FromMinutes(2), handler.PooledConnectionIdleTimeout);

                handler.PooledConnectionIdleTimeout = Timeout.InfiniteTimeSpan;
                Assert.Equal(Timeout.InfiniteTimeSpan, handler.PooledConnectionIdleTimeout);

                handler.PooledConnectionIdleTimeout = TimeSpan.FromSeconds(0);
                Assert.Equal(TimeSpan.FromSeconds(0), handler.PooledConnectionIdleTimeout);

                handler.PooledConnectionIdleTimeout = TimeSpan.FromSeconds(1);
                Assert.Equal(TimeSpan.FromSeconds(1), handler.PooledConnectionIdleTimeout);

                AssertExtensions.Throws<ArgumentOutOfRangeException>("value", () => handler.PooledConnectionIdleTimeout = TimeSpan.FromSeconds(-2));
            }
        }

        [Fact]
        public void PooledConnectionLifetime_GetSet_Roundtrips()
        {
            using (var handler = new SocketsHttpHandler())
            {
                Assert.Equal(Timeout.InfiniteTimeSpan, handler.PooledConnectionLifetime);

                handler.PooledConnectionLifetime = Timeout.InfiniteTimeSpan;
                Assert.Equal(Timeout.InfiniteTimeSpan, handler.PooledConnectionLifetime);

                handler.PooledConnectionLifetime = TimeSpan.FromSeconds(0);
                Assert.Equal(TimeSpan.FromSeconds(0), handler.PooledConnectionLifetime);

                handler.PooledConnectionLifetime = TimeSpan.FromSeconds(1);
                Assert.Equal(TimeSpan.FromSeconds(1), handler.PooledConnectionLifetime);

                AssertExtensions.Throws<ArgumentOutOfRangeException>("value", () => handler.PooledConnectionLifetime = TimeSpan.FromSeconds(-2));
            }
        }

        [Fact]
        public void Properties_Roundtrips()
        {
            using (var handler = new SocketsHttpHandler())
            {
                IDictionary<string, object> props = handler.Properties;
                Assert.NotNull(props);
                Assert.Empty(props);

                props.Add("hello", "world");
                Assert.Equal(1, props.Count);
                Assert.Equal("world", props["hello"]);
            }
        }

        [Fact]
        public void Proxy_GetSet_Roundtrips()
        {
            using (var handler = new SocketsHttpHandler())
            {
                Assert.Null(handler.Proxy);

                var proxy = new WebProxy();
                handler.Proxy = proxy;
                Assert.Same(proxy, handler.Proxy);
            }
        }

        [Fact]
        public void SslOptions_GetSet_Roundtrips()
        {
            using (var handler = new SocketsHttpHandler())
            {
                SslClientAuthenticationOptions options = handler.SslOptions;
                Assert.NotNull(options);

                Assert.True(options.AllowRenegotiation);
                Assert.Null(options.ApplicationProtocols);
                Assert.Equal(X509RevocationMode.NoCheck, options.CertificateRevocationCheckMode);
                Assert.Null(options.ClientCertificates);
                Assert.Equal(SslProtocols.None, options.EnabledSslProtocols);
                Assert.Equal(EncryptionPolicy.RequireEncryption, options.EncryptionPolicy);
                Assert.Null(options.LocalCertificateSelectionCallback);
                Assert.Null(options.RemoteCertificateValidationCallback);
                Assert.Null(options.TargetHost);

                Assert.Same(options, handler.SslOptions);

                var newOptions = new SslClientAuthenticationOptions();
                handler.SslOptions = newOptions;
                Assert.Same(newOptions, handler.SslOptions);
            }
        }

        [Fact]
        public void UseCookies_GetSet_Roundtrips()
        {
            using (var handler = new SocketsHttpHandler())
            {
                Assert.True(handler.UseCookies);

                handler.UseCookies = true;
                Assert.True(handler.UseCookies);

                handler.UseCookies = false;
                Assert.False(handler.UseCookies);
            }
        }

        [Fact]
        public void UseProxy_GetSet_Roundtrips()
        {
            using (var handler = new SocketsHttpHandler())
            {
                Assert.True(handler.UseProxy);

                handler.UseProxy = false;
                Assert.False(handler.UseProxy);

                handler.UseProxy = true;
                Assert.True(handler.UseProxy);
            }
        }

        [Fact]
        public void ConnectCallback_GetSet_Roundtrips()
        {
            using (var handler = new SocketsHttpHandler())
            {
                Assert.Null(handler.ConnectCallback);

                Func<SocketsHttpConnectionContext, CancellationToken, ValueTask<Stream>> f = (context, token) => default;

                handler.ConnectCallback = f;
                Assert.Equal(f, handler.ConnectCallback);

                handler.ConnectCallback = null;
                Assert.Null(handler.ConnectCallback);
            }
        }

        [Fact]
        public void PlaintextStreamFilter_GetSet_Roundtrips()
        {
            using (var handler = new SocketsHttpHandler())
            {
                Assert.Null(handler.PlaintextStreamFilter);

                Func<SocketsHttpPlaintextStreamFilterContext, CancellationToken, ValueTask<Stream>> f = (context, token) => default;

                handler.PlaintextStreamFilter = f;
                Assert.Equal(f, handler.PlaintextStreamFilter);

                handler.PlaintextStreamFilter = null;
                Assert.Null(handler.PlaintextStreamFilter);
            }
        }

        [Theory]
        [InlineData(false)]
        [InlineData(true)]
        public async Task AfterDisposeSendAsync_GettersUsable_SettersThrow(bool dispose)
        {
            using (var handler = new SocketsHttpHandler())
            {
                Type expectedExceptionType;
                if (dispose)
                {
                    handler.Dispose();
                    expectedExceptionType = typeof(ObjectDisposedException);
                }
                else
                {
                    using (var c = new HttpMessageInvoker(handler, disposeHandler: false))
                        await Assert.ThrowsAnyAsync<Exception>(() =>
                            c.SendAsync(new HttpRequestMessage(HttpMethod.Get, new Uri("/shouldquicklyfail", UriKind.Relative)), default));
                    expectedExceptionType = typeof(InvalidOperationException);
                }

                Assert.True(handler.AllowAutoRedirect);
                Assert.Equal(DecompressionMethods.None, handler.AutomaticDecompression);
                Assert.NotNull(handler.CookieContainer);
                Assert.Null(handler.Credentials);
                Assert.Null(handler.DefaultProxyCredentials);
                Assert.Equal(50, handler.MaxAutomaticRedirections);
                Assert.Equal(int.MaxValue, handler.MaxConnectionsPerServer);
                Assert.Equal(64, handler.MaxResponseHeadersLength);
                Assert.False(handler.PreAuthenticate);
                Assert.Equal(TimeSpan.FromMinutes(2), handler.PooledConnectionIdleTimeout);
                Assert.Equal(Timeout.InfiniteTimeSpan, handler.PooledConnectionLifetime);
                Assert.NotNull(handler.Properties);
                Assert.Null(handler.Proxy);
                Assert.NotNull(handler.SslOptions);
                Assert.True(handler.UseCookies);
                Assert.True(handler.UseProxy);
                Assert.Null(handler.ConnectCallback);
                Assert.Null(handler.PlaintextStreamFilter);

                Assert.Throws(expectedExceptionType, () => handler.AllowAutoRedirect = false);
                Assert.Throws(expectedExceptionType, () => handler.AutomaticDecompression = DecompressionMethods.GZip);
                Assert.Throws(expectedExceptionType, () => handler.CookieContainer = new CookieContainer());
                Assert.Throws(expectedExceptionType, () => handler.Credentials = new NetworkCredential("anotheruser", "anotherpassword"));
                Assert.Throws(expectedExceptionType, () => handler.DefaultProxyCredentials = new NetworkCredential("anotheruser", "anotherpassword"));
                Assert.Throws(expectedExceptionType, () => handler.MaxAutomaticRedirections = 2);
                Assert.Throws(expectedExceptionType, () => handler.MaxConnectionsPerServer = 2);
                Assert.Throws(expectedExceptionType, () => handler.MaxResponseHeadersLength = 2);
                Assert.Throws(expectedExceptionType, () => handler.PreAuthenticate = false);
                Assert.Throws(expectedExceptionType, () => handler.PooledConnectionIdleTimeout = TimeSpan.FromSeconds(2));
                Assert.Throws(expectedExceptionType, () => handler.PooledConnectionLifetime = TimeSpan.FromSeconds(2));
                Assert.Throws(expectedExceptionType, () => handler.Proxy = new WebProxy());
                Assert.Throws(expectedExceptionType, () => handler.SslOptions = new SslClientAuthenticationOptions());
                Assert.Throws(expectedExceptionType, () => handler.UseCookies = false);
                Assert.Throws(expectedExceptionType, () => handler.UseProxy = false);
                Assert.Throws(expectedExceptionType, () => handler.KeepAlivePingTimeout = TimeSpan.FromSeconds(5));
                Assert.Throws(expectedExceptionType, () => handler.KeepAlivePingDelay = TimeSpan.FromSeconds(5));
                Assert.Throws(expectedExceptionType, () => handler.KeepAlivePingPolicy = HttpKeepAlivePingPolicy.WithActiveRequests);
                Assert.Throws(expectedExceptionType, () => handler.ConnectCallback = (context, token) => default);
                Assert.Throws(expectedExceptionType, () => handler.PlaintextStreamFilter = (context, token) => default);
            }
        }
    }

    // System.Net.Sockets is not supported on this platform
    [ConditionalClass(typeof(PlatformDetection), nameof(PlatformDetection.IsNotBrowser))]
    public sealed class SocketsHttpHandlerTest_LocationHeader
    {
        private static readonly byte[] s_redirectResponseBefore = Encoding.ASCII.GetBytes(
            "HTTP/1.1 301 Moved Permanently\r\n" +
            "Connection: close\r\n" +
            "Transfer-Encoding: chunked\r\n" +
            "Location: ");

        private static readonly byte[] s_redirectResponseAfter = Encoding.ASCII.GetBytes(
            "\r\n" +
            "Server: Loopback\r\n" +
            "\r\n" +
            "0\r\n\r\n");

        [Theory]
        // US-ASCII only
        [InlineData("http://a/", new byte[] { (byte)'h', (byte)'t', (byte)'t', (byte)'p', (byte)':', (byte)'/', (byte)'/', (byte)'a', (byte)'/' })]
        [InlineData("http://a/asdasd", new byte[] { (byte)'h', (byte)'t', (byte)'t', (byte)'p', (byte)':', (byte)'/', (byte)'/', (byte)'a', (byte)'/', (byte)'a', (byte)'s', (byte)'d', (byte)'a', (byte)'s', (byte)'d' })]
        // 2, 3, 4 byte UTF-8 characters
        [InlineData("http://a/\u00A2", new byte[] { (byte)'h', (byte)'t', (byte)'t', (byte)'p', (byte)':', (byte)'/', (byte)'/', (byte)'a', (byte)'/', 0xC2, 0xA2 })]
        [InlineData("http://a/\u20AC", new byte[] { (byte)'h', (byte)'t', (byte)'t', (byte)'p', (byte)':', (byte)'/', (byte)'/', (byte)'a', (byte)'/', 0xE2, 0x82, 0xAC })]
        [InlineData("http://a/\uD800\uDF48", new byte[] { (byte)'h', (byte)'t', (byte)'t', (byte)'p', (byte)':', (byte)'/', (byte)'/', (byte)'a', (byte)'/', 0xF0, 0x90, 0x8D, 0x88 })]
        // 3 Polish letters
        [InlineData("http://a/\u0105\u015B\u0107", new byte[] { (byte)'h', (byte)'t', (byte)'t', (byte)'p', (byte)':', (byte)'/', (byte)'/', (byte)'a', (byte)'/', 0xC4, 0x85, 0xC5, 0x9B, 0xC4, 0x87 })]
        // Negative cases - should be interpreted as ISO-8859-1
        // Invalid utf-8 sequence (continuation without start)
        [InlineData("http://a/%C2%80", new byte[] { (byte)'h', (byte)'t', (byte)'t', (byte)'p', (byte)':', (byte)'/', (byte)'/', (byte)'a', (byte)'/', 0b10000000 })]
        // Invalid utf-8 sequence (not allowed character)
        [InlineData("http://a/\u00C3\u0028", new byte[] { (byte)'h', (byte)'t', (byte)'t', (byte)'p', (byte)':', (byte)'/', (byte)'/', (byte)'a', (byte)'/', 0xC3, 0x28 })]
        // Incomplete utf-8 sequence
        [InlineData("http://a/\u00C2", new byte[] { (byte)'h', (byte)'t', (byte)'t', (byte)'p', (byte)':', (byte)'/', (byte)'/', (byte)'a', (byte)'/', 0xC2 })]
        public async Task LocationHeader_DecodesUtf8_Success(string expected, byte[] location)
        {
            await LoopbackServer.CreateClientAndServerAsync(async url =>
            {
                using (HttpClientHandler handler = new HttpClientHandler())
                {
                    handler.AllowAutoRedirect = false;

                    using (HttpClient client = new HttpClient(handler))
                    {
                        HttpResponseMessage response = await client.GetAsync(url);
                        Assert.Equal(expected, response.Headers.Location.ToString());
                    }
                }
            }, server => server.AcceptConnectionSendCustomResponseAndCloseAsync(PreperateResponseWithRedirect(location)));
        }

        private static byte[] PreperateResponseWithRedirect(byte[] location)
        {
            return s_redirectResponseBefore.Concat(location).Concat(s_redirectResponseAfter).ToArray();
        }
    }

    [ConditionalClass(typeof(PlatformDetection), nameof(PlatformDetection.IsNotBrowser))]
    public sealed class SocketsHttpHandlerTest_Http2 : HttpClientHandlerTest_Http2
    {
        public SocketsHttpHandlerTest_Http2(ITestOutputHelper output) : base(output) { }

        [ConditionalFact(nameof(SupportsAlpn))]
        [ActiveIssue("https://github.com/dotnet/runtime/issues/41078")]
        public async Task Http2_MultipleConnectionsEnabled_ConnectionLimitNotReached_ConcurrentRequestsSuccessfullyHandled()
        {
            const int MaxConcurrentStreams = 2;
            using Http2LoopbackServer server = Http2LoopbackServer.CreateServer();
            using SocketsHttpHandler handler = CreateHandler();
            using (HttpClient client = CreateHttpClient(handler))
            {
                server.AllowMultipleConnections = true;
                List<Task<HttpResponseMessage>> sendTasks = new List<Task<HttpResponseMessage>>();
                List<Http2LoopbackConnection> connections = new List<Http2LoopbackConnection>();
                List<int> acceptedStreams = new List<int>();
                for (int i = 0; i < 3; i++)
                {
                    Http2LoopbackConnection connection = await PrepareConnection(server, client, MaxConcurrentStreams).ConfigureAwait(false);
                    AcquireAllStreamSlots(server, client, sendTasks, MaxConcurrentStreams);
                    connections.Add(connection);
                    int prevAcceptedStreamCount = acceptedStreams.Count;
                    acceptedStreams.AddRange(await AcceptRequests(connection, MaxConcurrentStreams).ConfigureAwait(false));
                    Assert.Equal(prevAcceptedStreamCount + MaxConcurrentStreams, acceptedStreams.Count);
                }

                int responseIndex = 0;
                List<Task> responseTasks = new List<Task>();
                foreach (Http2LoopbackConnection connection in connections)
                {
                    for (int i = 0; i < MaxConcurrentStreams; i++)
                    {
                        int streamId = acceptedStreams[responseIndex++];
                        responseTasks.Add(connection.SendDefaultResponseAsync(streamId));
                    }
                }

                await Task.WhenAll(responseTasks).TimeoutAfter(TestHelper.PassingTestTimeoutMilliseconds).ConfigureAwait(false);
                await Task.WhenAll(sendTasks).TimeoutAfter(TestHelper.PassingTestTimeoutMilliseconds).ConfigureAwait(false);

                await VerifySendTasks(sendTasks).ConfigureAwait(false);
            }
        }

        [ConditionalFact(nameof(SupportsAlpn))]
        public async Task Http2_MultipleConnectionsEnabled_InfiniteRequestsCompletelyBlockOneConnection_RemaningRequestsAreHandledByNewConnection()
        {
            const int MaxConcurrentStreams = 2;
            using Http2LoopbackServer server = Http2LoopbackServer.CreateServer();
            using SocketsHttpHandler handler = CreateHandler();
            using (HttpClient client = CreateHttpClient(handler))
            {
                server.AllowMultipleConnections = true;
                List<Task<HttpResponseMessage>> sendTasks = new List<Task<HttpResponseMessage>>();
                Http2LoopbackConnection connection0 = await PrepareConnection(server, client, MaxConcurrentStreams).ConfigureAwait(false);
                AcquireAllStreamSlots(server, client, sendTasks, MaxConcurrentStreams);

                // Block the first connection on infinite requests.
                List<int> blockedStreamIds = await AcceptRequests(connection0, MaxConcurrentStreams).ConfigureAwait(false);
                Assert.Equal(MaxConcurrentStreams, blockedStreamIds.Count);

                Http2LoopbackConnection connection1 = await PrepareConnection(server, client, MaxConcurrentStreams).ConfigureAwait(false);
                AcquireAllStreamSlots(server, client, sendTasks, MaxConcurrentStreams);

                int handledRequestCount = (await HandleAllPendingRequests(connection1, MaxConcurrentStreams).ConfigureAwait(false)).Count;

                Assert.Equal(MaxConcurrentStreams, handledRequestCount);

                //Complete inifinite requests.
                handledRequestCount = await SendResponses(connection0, blockedStreamIds);

                Assert.Equal(MaxConcurrentStreams, handledRequestCount);

                await Task.WhenAll(sendTasks).TimeoutAfter(TestHelper.PassingTestTimeoutMilliseconds).ConfigureAwait(false);

                await VerifySendTasks(sendTasks).ConfigureAwait(false);
            }
        }

        [ConditionalFact(nameof(SupportsAlpn))]
        public async Task Http2_MultipleConnectionsEnabled_OpenAndCloseMultipleConnections_Success()
        {
            const int MaxConcurrentStreams = 2;
            using Http2LoopbackServer server = Http2LoopbackServer.CreateServer();
            using SocketsHttpHandler handler = CreateHandler();
            using (HttpClient client = CreateHttpClient(handler))
            {
                server.AllowMultipleConnections = true;
                List<Task<HttpResponseMessage>> sendTasks = new List<Task<HttpResponseMessage>>();
                Http2LoopbackConnection connection0 = await PrepareConnection(server, client, MaxConcurrentStreams).ConfigureAwait(false);
                AcquireAllStreamSlots(server, client, sendTasks, MaxConcurrentStreams);
                Http2LoopbackConnection connection1 = await PrepareConnection(server, client, MaxConcurrentStreams).ConfigureAwait(false);
                AcquireAllStreamSlots(server, client, sendTasks, MaxConcurrentStreams);
                Http2LoopbackConnection connection2 = await PrepareConnection(server, client, MaxConcurrentStreams).ConfigureAwait(false);
                AcquireAllStreamSlots(server, client, sendTasks, MaxConcurrentStreams);

                Task<(int Count, int LastStreamId)>[] handleRequestTasks = new[] {
                    HandleAllPendingRequests(connection0, sendTasks.Count),
                    HandleAllPendingRequests(connection1, sendTasks.Count),
                    HandleAllPendingRequests(connection2, sendTasks.Count)
                };

                await Task.WhenAll(handleRequestTasks).TimeoutAfter(TestHelper.PassingTestTimeoutMilliseconds).ConfigureAwait(false);

                Assert.Equal(handleRequestTasks[0].Result.Count, MaxConcurrentStreams);
                Assert.Equal(handleRequestTasks[1].Result.Count, MaxConcurrentStreams);
                Assert.Equal(handleRequestTasks[2].Result.Count, MaxConcurrentStreams);

                await connection0.ShutdownIgnoringErrorsAsync(handleRequestTasks[0].Result.LastStreamId).ConfigureAwait(false);
                await connection2.ShutdownIgnoringErrorsAsync(handleRequestTasks[2].Result.LastStreamId).ConfigureAwait(false);

                //Fill all connection1's stream slots
                AcquireAllStreamSlots(server, client, sendTasks, MaxConcurrentStreams);

                Http2LoopbackConnection connection3 = await PrepareConnection(server, client, MaxConcurrentStreams).ConfigureAwait(false);
                AcquireAllStreamSlots(server, client, sendTasks, MaxConcurrentStreams);
                Http2LoopbackConnection connection4 = await PrepareConnection(server, client, MaxConcurrentStreams).ConfigureAwait(false);
                AcquireAllStreamSlots(server, client, sendTasks, MaxConcurrentStreams);

                Task<(int Count, int LastStreamId)>[] finalHandleTasks = new[] {
                    HandleAllPendingRequests(connection1, sendTasks.Count),
                    HandleAllPendingRequests(connection3, sendTasks.Count),
                    HandleAllPendingRequests(connection4, sendTasks.Count)
                };

                await Task.WhenAll(finalHandleTasks).TimeoutAfter(TestHelper.PassingTestTimeoutMilliseconds).ConfigureAwait(false);

                Assert.Equal(finalHandleTasks[0].Result.Count, MaxConcurrentStreams);
                Assert.Equal(finalHandleTasks[1].Result.Count, MaxConcurrentStreams);
                Assert.Equal(finalHandleTasks[2].Result.Count, MaxConcurrentStreams);

                await Task.WhenAll(sendTasks).TimeoutAfter(TestHelper.PassingTestTimeoutMilliseconds).ConfigureAwait(false);

                await VerifySendTasks(sendTasks).ConfigureAwait(false);
            }
        }

        [ConditionalFact(nameof(SupportsAlpn))]
        [OuterLoop("Incurs long delay")]
        public async Task Http2_MultipleConnectionsEnabled_IdleConnectionTimeoutExpired_ConnectionRemovedAndNewCreated()
        {
            const int MaxConcurrentStreams = 2;
            using Http2LoopbackServer server = Http2LoopbackServer.CreateServer();
            using SocketsHttpHandler handler = CreateHandler();
            handler.PooledConnectionIdleTimeout = TimeSpan.FromSeconds(20);
            using (HttpClient client = CreateHttpClient(handler))
            {
                server.AllowMultipleConnections = true;
                List<Task<HttpResponseMessage>> sendTasks = new List<Task<HttpResponseMessage>>();
                Http2LoopbackConnection connection0 = await PrepareConnection(server, client, MaxConcurrentStreams).ConfigureAwait(false);
                AcquireAllStreamSlots(server, client, sendTasks, MaxConcurrentStreams);
                List<int> acceptedStreamIds = await AcceptRequests(connection0, MaxConcurrentStreams).ConfigureAwait(false);
                Assert.Equal(MaxConcurrentStreams, acceptedStreamIds.Count);

                List<Task<HttpResponseMessage>> connection1SendTasks = new List<Task<HttpResponseMessage>>();
                Http2LoopbackConnection connection1 = await PrepareConnection(server, client, MaxConcurrentStreams, readTimeout: 30).ConfigureAwait(false);
                AcquireAllStreamSlots(server, client, connection1SendTasks, MaxConcurrentStreams);
                int handledRequests1 = (await HandleAllPendingRequests(connection1, MaxConcurrentStreams).ConfigureAwait(false)).Count;

                Assert.Equal(MaxConcurrentStreams, handledRequests1);

                // Complete all the requests.
                await Task.WhenAll(connection1SendTasks).TimeoutAfter(TestHelper.PassingTestTimeoutMilliseconds).ConfigureAwait(false);
                await VerifySendTasks(connection1SendTasks).ConfigureAwait(false);
                connection1SendTasks.ForEach(t => t.Result.Dispose());

                // Wait until the idle connection timeout expires.
                await connection1.WaitForClientDisconnectAsync(false).TimeoutAfter(TestHelper.PassingTestTimeoutMilliseconds).ConfigureAwait(false);
                // Client connection might be still alive, so send an extra request which will either land on the shutting down connection or on a new one.
                try
                {
                    await client.GetAsync(server.Address).TimeoutAfter(handler.PooledConnectionIdleTimeout).ConfigureAwait(false);
                }
                catch (Exception)
                {
                    // Suppress all exceptions.
                }

                Assert.True(connection1.IsInvalid);
                Assert.False(connection0.IsInvalid);

                Http2LoopbackConnection connection2 = await PrepareConnection(server, client, MaxConcurrentStreams, readTimeout: 15, expectedWarpUpTasks:2).ConfigureAwait(false);

                AcquireAllStreamSlots(server, client, sendTasks, MaxConcurrentStreams);

                int handledRequests2 = (await HandleAllPendingRequests(connection2, MaxConcurrentStreams).ConfigureAwait(false)).Count;
                Assert.Equal(MaxConcurrentStreams, handledRequests2);

                //Make sure connection0 is still alive.
                int handledRequests0 = await SendResponses(connection0, acceptedStreamIds).ConfigureAwait(false);
                Assert.Equal(MaxConcurrentStreams, handledRequests0);

                await Task.WhenAll(sendTasks).TimeoutAfter(TestHelper.PassingTestTimeoutMilliseconds).ConfigureAwait(false);

                await VerifySendTasks(sendTasks).ConfigureAwait(false);
            }
        }

        private async Task VerifySendTasks(IReadOnlyList<Task<HttpResponseMessage>> sendTasks)
        {
            foreach (Task<HttpResponseMessage> sendTask in sendTasks)
            {
                HttpResponseMessage response = await sendTask.ConfigureAwait(false);
                Assert.Equal(HttpStatusCode.OK, response.StatusCode);
            }
        }

        private static SocketsHttpHandler CreateHandler() => new SocketsHttpHandler
        {
            EnableMultipleHttp2Connections = true,
            PooledConnectionIdleTimeout = TimeSpan.FromHours(1),
            PooledConnectionLifetime = TimeSpan.FromHours(1),
            SslOptions = { RemoteCertificateValidationCallback = delegate { return true; } }
        };

        private async Task<Http2LoopbackConnection> PrepareConnection(Http2LoopbackServer server, HttpClient client, uint maxConcurrentStreams, int readTimeout = 3, int expectedWarpUpTasks = 1)
        {
            Task<HttpResponseMessage> warmUpTask = client.GetAsync(server.Address);
            Http2LoopbackConnection connection = await GetConnection(server, maxConcurrentStreams, readTimeout).TimeoutAfter(TestHelper.PassingTestTimeoutMilliseconds * 2).ConfigureAwait(false);
            // Wait until the client confirms MaxConcurrentStreams setting took into effect.
            Task settingAckReceived = connection.SettingAckWaiter;
            while (true)
            {
                Task handleRequestTask = HandleAllPendingRequests(connection, expectedWarpUpTasks);
                await Task.WhenAll(warmUpTask, handleRequestTask).TimeoutAfter(TestHelper.PassingTestTimeoutMilliseconds * 2).ConfigureAwait(false);
                Assert.True(warmUpTask.Result.IsSuccessStatusCode);
                warmUpTask.Result.Dispose();
                if (settingAckReceived.IsCompleted)
                {
                    break;
                }

                warmUpTask = client.GetAsync(server.Address);
            }
            return connection;
        }

        private static void AcquireAllStreamSlots(Http2LoopbackServer server, HttpClient client, List<Task<HttpResponseMessage>> sendTasks, uint maxConcurrentStreams)
        {
            for (int i = 0; i < maxConcurrentStreams; i++)
            {
                sendTasks.Add(client.GetAsync(server.Address));
            }
        }

        private static async Task<Http2LoopbackConnection> GetConnection(Http2LoopbackServer server, uint maxConcurrentStreams, int readTimeout) =>
            await server.EstablishConnectionAsync(TimeSpan.FromSeconds(readTimeout), TimeSpan.FromSeconds(10), new SettingsEntry { SettingId = SettingId.MaxConcurrentStreams, Value = maxConcurrentStreams }).ConfigureAwait(false);

        private async Task<(int Count, int LastStreamId)> HandleAllPendingRequests(Http2LoopbackConnection connection, int totalRequestCount)
        {
            int lastStreamId = -1;
            for (int i = 0; i < totalRequestCount; i++)
            {
                try
                {
                    // Exact number of requests sent over the given connection is unknown,
                    // so we keep reading headers and sending response while there are available requests.
                    (int streamId, _) = await connection.ReadAndParseRequestHeaderAsync().ConfigureAwait(false);
                    await connection.SendDefaultResponseAsync(streamId).ConfigureAwait(false);
                    lastStreamId = streamId;
                }
                catch (OperationCanceledException)
                {
                    return (i, lastStreamId);
                }
            }

            return (totalRequestCount, lastStreamId);
        }

        private async Task<List<int>> AcceptRequests(Http2LoopbackConnection connection, int maxRequests = int.MaxValue)
        {
            List<int> streamIds = new List<int>();
            for (int i = 0; i < maxRequests; i++)
            {
                try
                {
                    (int streamId, _) = await connection.ReadAndParseRequestHeaderAsync().ConfigureAwait(false);
                    streamIds.Add(streamId);
                }
                catch (OperationCanceledException)
                {
                    return streamIds;
                }
            }

            return streamIds;
        }

        private async Task<int> SendResponses(Http2LoopbackConnection connection, IEnumerable<int> streamIds)
        {
            int count = 0;
            foreach (int streamId in streamIds)
            {
                count++;
                await connection.SendDefaultResponseAsync(streamId).ConfigureAwait(false);
            }

            return count;
        }
    }

    public abstract class SocketsHttpHandlerTest_ConnectCallback : HttpClientHandlerTestBase
    {
        public SocketsHttpHandlerTest_ConnectCallback(ITestOutputHelper output) : base(output) { }

        [Fact]
        public void ConnectCallback_SyncRequest_Fails()
        {
            using SocketsHttpHandler handler = new SocketsHttpHandler
            {
                ConnectCallback = (context, token) => default,
            };

            using HttpClient client = CreateHttpClient(handler);

            Assert.ThrowsAny<NotSupportedException>(() => client.Send(new HttpRequestMessage(HttpMethod.Get, $"http://bing.com")));
        }

        [Fact]
        public async Task ConnectCallback_ContextHasCorrectProperties_Success()
        {
            await LoopbackServerFactory.CreateClientAndServerAsync(
                async uri =>
                {
                    HttpRequestMessage requestMessage = new HttpRequestMessage(HttpMethod.Get, uri);
                    requestMessage.Version = UseVersion;
                    requestMessage.VersionPolicy = HttpVersionPolicy.RequestVersionExact;

                    using HttpClientHandler handler = CreateHttpClientHandler();
                    handler.ServerCertificateCustomValidationCallback = TestHelper.AllowAllCertificates;
                    var socketsHandler = (SocketsHttpHandler)GetUnderlyingSocketsHttpHandler(handler);
                    socketsHandler.ConnectCallback = async (context, token) =>
                    {
                        Assert.Equal(uri.Host, context.DnsEndPoint.Host);
                        Assert.Equal(uri.Port, context.DnsEndPoint.Port);
                        Assert.Equal(requestMessage, context.InitialRequestMessage);

                        Socket s = new Socket(AddressFamily.InterNetwork, SocketType.Stream, ProtocolType.Tcp);
                        await s.ConnectAsync(context.DnsEndPoint, token);
                        return new NetworkStream(s, ownsSocket: true);
                    };

                    using HttpClient client = CreateHttpClient(handler);

                    HttpResponseMessage response = await client.SendAsync(requestMessage);
                    Assert.Equal("foo", await response.Content.ReadAsStringAsync());
                },
                async server =>
                {
                    await server.AcceptConnectionSendResponseAndCloseAsync(content: "foo");
                });
        }

        [Fact]
        public async Task ConnectCallback_BindLocalAddress_Success()
        {
            await LoopbackServerFactory.CreateClientAndServerAsync(
                async uri =>
                {
                    using HttpClientHandler handler = CreateHttpClientHandler();
                    handler.ServerCertificateCustomValidationCallback = TestHelper.AllowAllCertificates;
                    var socketsHandler = (SocketsHttpHandler)GetUnderlyingSocketsHttpHandler(handler);
                    socketsHandler.ConnectCallback = async (context, token) =>
                    {
                        Socket s = new Socket(AddressFamily.InterNetwork, SocketType.Stream, ProtocolType.Tcp);
                        s.Bind(new IPEndPoint(IPAddress.Loopback, 0));
                        await s.ConnectAsync(context.DnsEndPoint, token);
                        s.NoDelay = true;
                        return new NetworkStream(s, ownsSocket: true);
                    };

                    using HttpClient client = CreateHttpClient(handler);
                    client.DefaultVersionPolicy = HttpVersionPolicy.RequestVersionExact;

                    string response = await client.GetStringAsync(uri);
                    Assert.Equal("foo", response);
                },
                async server =>
                {
                    await server.AcceptConnectionSendResponseAndCloseAsync(content: "foo");
                });
        }

        [Theory]
        [InlineData(true)]
        [InlineData(false)]
        public async Task ConnectCallback_UseMemoryBuffer_Success(bool useSsl)
        {
            (Stream clientStream, Stream serverStream) = ConnectedStreams.CreateBidirectional();

            GenericLoopbackOptions options = new GenericLoopbackOptions() { UseSsl = useSsl };

            Task serverTask = Task.Run(async () =>
            {
                using GenericLoopbackConnection loopbackConnection = await LoopbackServerFactory.CreateConnectionAsync(socket: null, serverStream, options);
                await loopbackConnection.InitializeConnectionAsync();

                HttpRequestData requestData = await loopbackConnection.ReadRequestDataAsync();
                await loopbackConnection.SendResponseAsync(content: "foo");

                Assert.Equal("/foo", requestData.Path);
            });

            Task clientTask = Task.Run(async () =>
            {
                using HttpClientHandler handler = CreateHttpClientHandler();
                handler.ServerCertificateCustomValidationCallback = TestHelper.AllowAllCertificates;
                var socketsHandler = (SocketsHttpHandler)GetUnderlyingSocketsHttpHandler(handler);
                socketsHandler.ConnectCallback = (context, token) => new ValueTask<Stream>(clientStream);

                using HttpClient client = CreateHttpClient(handler);
                client.DefaultVersionPolicy = HttpVersionPolicy.RequestVersionExact;

                string response = await client.GetStringAsync($"{(options.UseSsl ? "https" : "http")}://nowhere.invalid/foo");
                Assert.Equal("foo", response);
            });

            await new[] { serverTask, clientTask }.WhenAllOrAnyFailed(60_000);
        }

        [ConditionalTheory(nameof(PlatformSupportsUnixDomainSockets))]
        [InlineData(true)]
        [InlineData(false)]
        public async Task ConnectCallback_UseUnixDomainSocket_Success(bool useSsl)
        {
            GenericLoopbackOptions options = new GenericLoopbackOptions() { UseSsl = useSsl };

            string guid = $"{Guid.NewGuid():N}";
            UnixDomainSocketEndPoint serverEP = new UnixDomainSocketEndPoint(Path.Combine(Path.GetTempPath(), guid));
            Socket listenSocket = new Socket(AddressFamily.Unix, SocketType.Stream, ProtocolType.Unspecified);
            listenSocket.Bind(serverEP);
            listenSocket.Listen();

            using HttpClientHandler handler = CreateHttpClientHandler();
            handler.ServerCertificateCustomValidationCallback = TestHelper.AllowAllCertificates;
            var socketsHandler = (SocketsHttpHandler)GetUnderlyingSocketsHttpHandler(handler);
            socketsHandler.ConnectCallback = async (context, token) =>
            {
                string hostname = context.DnsEndPoint.Host;
                UnixDomainSocketEndPoint clientEP = new UnixDomainSocketEndPoint(Path.Combine(Path.GetTempPath(), hostname));

                Socket clientSocket = new Socket(AddressFamily.Unix, SocketType.Stream, ProtocolType.Unspecified);
                await clientSocket.ConnectAsync(clientEP);

                return new NetworkStream(clientSocket, ownsSocket: true);
            };

<<<<<<< HEAD
            using HttpClient client = CreateHttpClient(handler);
            client.DefaultVersionPolicy = HttpVersionPolicy.RequestVersionExact;

            Task<string> clientTask = client.GetStringAsync($"{(options.UseSsl ? "https" : "http")}://{guid}/foo");

            Socket serverSocket = await listenSocket.AcceptAsync();
            using GenericLoopbackConnection loopbackConnection = await LoopbackServerFactory.CreateConnectionAsync(socket: null, new NetworkStream(serverSocket, ownsSocket: true), options);
            await loopbackConnection.InitializeConnectionAsync();

            HttpRequestData requestData = await loopbackConnection.ReadRequestDataAsync();
            Assert.Equal("/foo", requestData.Path);

            await loopbackConnection.SendResponseAsync(content: "foo");

            string response = await clientTask;
            Assert.Equal("foo", response);
=======
            using (HttpClient client = CreateHttpClient(handler))
            {
                client.DefaultVersionPolicy = HttpVersionPolicy.RequestVersionExact;

                Task<string> clientTask = client.GetStringAsync($"{(options.UseSsl ? "https" : "http")}://{guid}/foo");

                Socket serverSocket = await listenSocket.AcceptAsync();
                using (GenericLoopbackConnection loopbackConnection = await LoopbackServerFactory.CreateConnectionAsync(socket: null, new NetworkStream(serverSocket, ownsSocket: true), options))
                {
                    await loopbackConnection.InitializeConnectionAsync();

                    HttpRequestData requestData = await loopbackConnection.ReadRequestDataAsync();
                    Assert.Equal("/foo", requestData.Path);

                    await loopbackConnection.SendResponseAsync(content: "foo");

                    string response = await clientTask;
                    Assert.Equal("foo", response);
                }
            }
>>>>>>> 1c1757c0
        }

        [Theory]
        [InlineData(true)]
        [InlineData(false)]
        public async Task ConnectCallback_ConnectionPrefix_Success(bool useSsl)
        {
            GenericLoopbackOptions options = new GenericLoopbackOptions() { UseSsl = useSsl };

            byte[] RequestPrefix = Encoding.UTF8.GetBytes("request prefix\r\n");
            byte[] ResponsePrefix = Encoding.UTF8.GetBytes("response prefix\r\n");

            Socket listenSocket = new Socket(AddressFamily.InterNetwork, SocketType.Stream, ProtocolType.Tcp);
            listenSocket.Bind(new IPEndPoint(IPAddress.Loopback, 0));
            listenSocket.Listen();

            using HttpClientHandler handler = CreateHttpClientHandler();
            handler.ServerCertificateCustomValidationCallback = TestHelper.AllowAllCertificates;
            var socketsHandler = (SocketsHttpHandler)GetUnderlyingSocketsHttpHandler(handler);
            socketsHandler.ConnectCallback = async (context, token) =>
            {
                Socket clientSocket = new Socket(AddressFamily.InterNetwork, SocketType.Stream, ProtocolType.Tcp);
                await clientSocket.ConnectAsync(listenSocket.LocalEndPoint);

                Stream clientStream = new NetworkStream(clientSocket, ownsSocket: true);

                await clientStream.WriteAsync(RequestPrefix);

                byte[] buffer = new byte[ResponsePrefix.Length];
                await clientStream.ReadAsync(buffer);
                Assert.True(buffer.SequenceEqual(ResponsePrefix));

                return clientStream;
            };

            using HttpClient client = CreateHttpClient(handler);
            client.DefaultVersionPolicy = HttpVersionPolicy.RequestVersionExact;

            Task<string> clientTask = client.GetStringAsync($"{(options.UseSsl ? "https" : "http")}://nowhere.invalid/foo");

            Socket serverSocket = await listenSocket.AcceptAsync();
            Stream serverStream = new NetworkStream(serverSocket, ownsSocket: true);

            byte[] buffer = new byte[RequestPrefix.Length];
            await serverStream.ReadAsync(buffer);
            Assert.True(buffer.SequenceEqual(RequestPrefix));

            await serverStream.WriteAsync(ResponsePrefix);

            using GenericLoopbackConnection loopbackConnection = await LoopbackServerFactory.CreateConnectionAsync(socket: null, serverStream, options);
            await loopbackConnection.InitializeConnectionAsync();

            HttpRequestData requestData = await loopbackConnection.ReadRequestDataAsync();
            Assert.Equal("/foo", requestData.Path);

            await loopbackConnection.SendResponseAsync(content: "foo");

            string response = await clientTask;
            Assert.Equal("foo", response);
        }

        [Theory]
        [InlineData(true)]
        [InlineData(false)]
        public async Task ConnectCallback_ExceptionDuringCallback_ThrowsHttpRequestExceptionWithInnerException(bool useSsl)
        {
            Exception e = new Exception("hello!");

            using HttpClientHandler handler = CreateHttpClientHandler();
            handler.ServerCertificateCustomValidationCallback = TestHelper.AllowAllCertificates;
            var socketsHandler = (SocketsHttpHandler)GetUnderlyingSocketsHttpHandler(handler);
            socketsHandler.ConnectCallback = (context, token) =>
            {
                throw e;
            };

            using HttpClient client = CreateHttpClient(handler);
            client.DefaultVersionPolicy = HttpVersionPolicy.RequestVersionExact;

            HttpRequestException hre = await Assert.ThrowsAnyAsync<HttpRequestException>(async () => await client.GetAsync($"{(useSsl ? "https" : "http")}://nowhere.invalid/foo"));
            Assert.Equal(e, hre.InnerException);
        }

        [Theory]
        [InlineData(true)]
        [InlineData(false)]
        public async Task ConnectCallback_ReturnsNull_ThrowsHttpRequestException(bool useSsl)
        {
            using HttpClientHandler handler = CreateHttpClientHandler();
            handler.ServerCertificateCustomValidationCallback = TestHelper.AllowAllCertificates;
            var socketsHandler = (SocketsHttpHandler)GetUnderlyingSocketsHttpHandler(handler);
            socketsHandler.ConnectCallback = (context, token) =>
            {
                return ValueTask.FromResult<Stream>(null);
            };

            using HttpClient client = CreateHttpClient(handler);
            client.DefaultVersionPolicy = HttpVersionPolicy.RequestVersionExact;

            HttpRequestException hre = await Assert.ThrowsAnyAsync<HttpRequestException>(async () => await client.GetAsync($"{(useSsl ? "https" : "http")}://nowhere.invalid/foo"));
        }

        private static bool PlatformSupportsUnixDomainSockets => Socket.OSSupportsUnixDomainSockets;
   }

    // System.Net.Sockets is not supported on this platform
    [ConditionalClass(typeof(PlatformDetection), nameof(PlatformDetection.IsNotBrowser))]
    public sealed class SocketsHttpHandlerTest_ConnectCallback_Http11 : SocketsHttpHandlerTest_ConnectCallback
    {
        public SocketsHttpHandlerTest_ConnectCallback_Http11(ITestOutputHelper output) : base(output) { }
    }

    [ConditionalClass(typeof(PlatformDetection), nameof(PlatformDetection.SupportsAlpn))]
    public sealed class SocketsHttpHandlerTest_ConnectCallback_Http2 : SocketsHttpHandlerTest_ConnectCallback
    {
        public SocketsHttpHandlerTest_ConnectCallback_Http2(ITestOutputHelper output) : base(output) { }
        protected override Version UseVersion => HttpVersion.Version20;
    }

    public abstract class SocketsHttpHandlerTest_PlaintextStreamFilter : HttpClientHandlerTestBase
    {
        public SocketsHttpHandlerTest_PlaintextStreamFilter(ITestOutputHelper output) : base(output) { }

        [Fact]
        public void PlaintextStreamFilter_SyncRequest_Fails()
        {
            using SocketsHttpHandler handler = new SocketsHttpHandler
            {
                PlaintextStreamFilter = (context, token) => default,
            };

            using HttpClient client = CreateHttpClient(handler);

            Assert.ThrowsAny<NotSupportedException>(() => client.Send(new HttpRequestMessage(HttpMethod.Get, "http://bing.com")));
        }

        [Theory]
        [InlineData(true)]
        [InlineData(false)]
        public async Task PlaintextStreamFilter_ContextHasCorrectProperties_Success(bool useSsl)
        {
            GenericLoopbackOptions options = new GenericLoopbackOptions() { UseSsl = useSsl };
            await LoopbackServerFactory.CreateClientAndServerAsync(
                async uri =>
                {
                    HttpRequestMessage requestMessage = new HttpRequestMessage(HttpMethod.Get, uri);
                    requestMessage.Version = UseVersion;
                    requestMessage.VersionPolicy = HttpVersionPolicy.RequestVersionExact;

                    using HttpClientHandler handler = CreateHttpClientHandler();
                    handler.ServerCertificateCustomValidationCallback = TestHelper.AllowAllCertificates;
                    var socketsHandler = (SocketsHttpHandler)GetUnderlyingSocketsHttpHandler(handler);
                    socketsHandler.PlaintextStreamFilter = (context, token) =>
                    {
                        Assert.Equal(UseVersion, context.NegotiatedHttpVersion);
                        Assert.Equal(requestMessage, context.InitialRequestMessage);

                        return ValueTask.FromResult(context.PlaintextStream);
                    };

                    using HttpClient client = CreateHttpClient(handler);

                    HttpResponseMessage response = await client.SendAsync(requestMessage);
                    Assert.Equal("foo", await response.Content.ReadAsStringAsync());
                },
                async server =>
                {
                    await server.AcceptConnectionSendResponseAndCloseAsync(content: "foo");
                }, options: options);
        }

        [Theory]
        [InlineData(true)]
        [InlineData(false)]
        public async Task PlaintextStreamFilter_SimpleDelegatingStream_Success(bool useSsl)
        {
            GenericLoopbackOptions options = new GenericLoopbackOptions() { UseSsl = useSsl };
            await LoopbackServerFactory.CreateClientAndServerAsync(
                async uri =>
                {
                    using HttpClientHandler handler = CreateHttpClientHandler();
                    handler.ServerCertificateCustomValidationCallback = TestHelper.AllowAllCertificates;
                    var socketsHandler = (SocketsHttpHandler)GetUnderlyingSocketsHttpHandler(handler);
                    socketsHandler.PlaintextStreamFilter = (context, token) =>
                    {
                        Assert.Equal(UseVersion, context.NegotiatedHttpVersion);

                        DelegateStream newStream = new DelegateStream(
                            canReadFunc: () => true,
                            canWriteFunc: () => true,
                            readAsyncFunc: context.PlaintextStream.ReadAsync,
                            writeAsyncFunc: context.PlaintextStream.WriteAsync,
                            disposeFunc: (disposing) => { if (disposing) { context.PlaintextStream.Dispose(); } });

                        return ValueTask.FromResult<Stream>(newStream);
                    };

                    using HttpClient client = CreateHttpClient(handler);
                    client.DefaultVersionPolicy = HttpVersionPolicy.RequestVersionExact;

                    using HttpResponseMessage response = await client.GetAsync(uri);
                    Assert.Equal("foo", await response.Content.ReadAsStringAsync());
                },
                async server =>
                {
                    await server.AcceptConnectionSendResponseAndCloseAsync(content: "foo");
                }, options: options);
        }

        [Theory]
        [InlineData(true)]
        [InlineData(false)]
        public async Task PlaintextStreamFilter_ConnectionPrefix_Success(bool useSsl)
        {
            byte[] RequestPrefix = Encoding.UTF8.GetBytes("request prefix\r\n");
            byte[] ResponsePrefix = Encoding.UTF8.GetBytes("response prefix\r\n");

            using var listenSocket = new Socket(AddressFamily.InterNetwork, SocketType.Stream, ProtocolType.Tcp);
            listenSocket.Bind(new IPEndPoint(IPAddress.Loopback, 0));
            listenSocket.Listen();

            Task clientTask = Task.Run(async () =>
            {
                using HttpClientHandler handler = CreateHttpClientHandler();
                handler.ServerCertificateCustomValidationCallback = TestHelper.AllowAllCertificates;
                var socketsHandler = (SocketsHttpHandler)GetUnderlyingSocketsHttpHandler(handler);
                socketsHandler.PlaintextStreamFilter = async (context, token) =>
                {
                    await context.PlaintextStream.WriteAsync(RequestPrefix);

                    byte[] buffer = new byte[ResponsePrefix.Length];
                    await context.PlaintextStream.ReadAsync(buffer);
                    Assert.True(buffer.SequenceEqual(ResponsePrefix));

                    return context.PlaintextStream;
                };

                using HttpClient client = CreateHttpClient(handler);
                client.DefaultVersionPolicy = HttpVersionPolicy.RequestVersionExact;

                string response = await client.GetStringAsync($"{(useSsl ? "https" : "http")}://{listenSocket.LocalEndPoint}/foo");
                Assert.Equal("foo", response);
            });

            Task serverTask = Task.Run(async () =>
            {
                Socket serverSocket = await listenSocket.AcceptAsync();
                Stream serverStream = new NetworkStream(serverSocket, ownsSocket: true);

                if (useSsl)
                {
                    var sslStream = new SslStream(serverStream, false, delegate { return true; });

                    using (X509Certificate2 cert = System.Net.Test.Common.Configuration.Certificates.GetServerCertificate())
                    {
                        SslServerAuthenticationOptions options = new SslServerAuthenticationOptions();

                        options.EnabledSslProtocols = SslProtocols.Tls12;

                        var protocols = new List<SslApplicationProtocol>();
                        protocols.Add(SslApplicationProtocol.Http2);
                        options.ApplicationProtocols = protocols;

                        options.ServerCertificate = cert;

                        await sslStream.AuthenticateAsServerAsync(options, CancellationToken.None).ConfigureAwait(false);
                    }

                    serverStream = sslStream;
                }

                byte[] buffer = new byte[RequestPrefix.Length];
                await serverStream.ReadAsync(buffer);
                Assert.True(buffer.SequenceEqual(RequestPrefix));

                await serverStream.WriteAsync(ResponsePrefix);

                using GenericLoopbackConnection loopbackConnection = await LoopbackServerFactory.CreateConnectionAsync(socket: null, serverStream, new GenericLoopbackOptions() { UseSsl = false });
                await loopbackConnection.InitializeConnectionAsync();

                HttpRequestData requestData = await loopbackConnection.ReadRequestDataAsync();
                Assert.Equal("/foo", requestData.Path);

                await loopbackConnection.SendResponseAsync(content: "foo");
            });

            await new Task[] { clientTask, serverTask }.WhenAllOrAnyFailed();
        }

        [Theory]
        [InlineData(true)]
        [InlineData(false)]
        public async Task PlaintextStreamFilter_ExceptionDuringCallback_ThrowsHttpRequestExceptionWithInnerException(bool useSsl)
        {
            Exception e = new Exception("hello!");

            GenericLoopbackOptions options = new GenericLoopbackOptions() { UseSsl = useSsl };
            await LoopbackServerFactory.CreateClientAndServerAsync(
                async uri =>
                {
                    HttpRequestMessage requestMessage = new HttpRequestMessage(HttpMethod.Get, uri);
                    requestMessage.Version = UseVersion;
                    requestMessage.VersionPolicy = HttpVersionPolicy.RequestVersionExact;

                    using HttpClientHandler handler = CreateHttpClientHandler();
                    handler.ServerCertificateCustomValidationCallback = TestHelper.AllowAllCertificates;
                    var socketsHandler = (SocketsHttpHandler)GetUnderlyingSocketsHttpHandler(handler);
                    socketsHandler.PlaintextStreamFilter = (context, token) =>
                    {
                        throw e;
                    };

                    using HttpClient client = CreateHttpClient(handler);

                    HttpRequestException hre = await Assert.ThrowsAnyAsync<HttpRequestException>(async () => await client.SendAsync(requestMessage));
                    Assert.Equal(e, hre.InnerException);
                },
                async server =>
                {
                    try
                    {
                        await server.AcceptConnectionSendResponseAndCloseAsync(content: "foo");
                    }
                    catch { }
                }, options: options);
        }

        [Theory]
        [InlineData(true)]
        [InlineData(false)]
        public async Task PlaintextStreamFilter_ReturnsNull_ThrowsHttpRequestException(bool useSsl)
        {
            GenericLoopbackOptions options = new GenericLoopbackOptions() { UseSsl = useSsl };
            await LoopbackServerFactory.CreateClientAndServerAsync(
                async uri =>
                {
                    HttpRequestMessage requestMessage = new HttpRequestMessage(HttpMethod.Get, uri);
                    requestMessage.Version = UseVersion;
                    requestMessage.VersionPolicy = HttpVersionPolicy.RequestVersionExact;

                    using HttpClientHandler handler = CreateHttpClientHandler();
                    handler.ServerCertificateCustomValidationCallback = TestHelper.AllowAllCertificates;
                    var socketsHandler = (SocketsHttpHandler)GetUnderlyingSocketsHttpHandler(handler);
                    socketsHandler.PlaintextStreamFilter = (context, token) =>
                    {
                        return ValueTask.FromResult<Stream>(null);
                    };

                    using HttpClient client = CreateHttpClient(handler);

                    HttpRequestException hre = await Assert.ThrowsAnyAsync<HttpRequestException>(async () => await client.SendAsync(requestMessage));
                },
                async server =>
                {
                    try
                    {
                        await server.AcceptConnectionSendResponseAndCloseAsync(content: "foo");
                    }
                    catch { }
                }, options: options);
        }
    }

    [ConditionalClass(typeof(PlatformDetection), nameof(PlatformDetection.IsNotBrowser))]
    public sealed class SocketsHttpHandlerTest_PlaintextStreamFilter_Http11 : SocketsHttpHandlerTest_PlaintextStreamFilter
    {
        public SocketsHttpHandlerTest_PlaintextStreamFilter_Http11(ITestOutputHelper output) : base(output) { }

        [Theory]
        [InlineData(true)]
        [InlineData(false)]
        public async Task PlaintextStreamFilter_CustomStream_Success(bool useSsl)
        {
            GenericLoopbackOptions options = new GenericLoopbackOptions() { UseSsl = useSsl };
            await LoopbackServerFactory.CreateClientAndServerAsync(
                async uri =>
                {
                    using HttpClientHandler handler = CreateHttpClientHandler();
                    handler.ServerCertificateCustomValidationCallback = TestHelper.AllowAllCertificates;
                    var socketsHandler = (SocketsHttpHandler)GetUnderlyingSocketsHttpHandler(handler);
                    socketsHandler.PlaintextStreamFilter = (context, token) =>
                    {
                        Assert.Equal(UseVersion, context.NegotiatedHttpVersion);

                        context.PlaintextStream.Dispose();

                        MemoryStream memoryStream = new MemoryStream();
                        memoryStream.Write(Encoding.UTF8.GetBytes("HTTP/1.1 200 OK\r\nContent-Length: 3\r\n\r\nfoo"));
                        memoryStream.Seek(0, SeekOrigin.Begin);

                        DelegateStream newStream = new DelegateStream(
                            canReadFunc: () => true,
                            canWriteFunc: () => true,
                            readAsyncFunc: (buffer, offset, length, cancellationToken) => memoryStream.ReadAsync(buffer, offset, length, cancellationToken),
                            writeAsyncFunc: (buffer, offset, length, cancellationToken) => Task.CompletedTask);

                        return ValueTask.FromResult<Stream>(newStream);
                    };

                    using HttpClient client = CreateHttpClient(handler);

                    HttpResponseMessage response = await client.GetAsync(uri);
                    Assert.Equal("foo", await response.Content.ReadAsStringAsync());
                },
                async server =>
                {
                    // Client intentionally disconnects. Ignore exception.
                    try
                    {
                        await server.AcceptConnectionSendResponseAndCloseAsync(content: "foo");
                    }
                    catch (IOException) { }
                }, options: options);
        }

        [Theory]
        [InlineData(false)]
        [InlineData(true)]
        public async Task PlaintextStreamFilter_Logging_Success(bool useSsl)
        {
            bool log = int.TryParse(Environment.GetEnvironmentVariable("DOTNET_TEST_SOCKETSHTTPHANDLERLOG"), out int value) && value == 1;

            GenericLoopbackOptions options = new GenericLoopbackOptions() { UseSsl = useSsl };
            await LoopbackServerFactory.CreateClientAndServerAsync(
                async uri =>
                {
                    string sendText = "";
                    string recvText = "";

                    using HttpClientHandler handler = CreateHttpClientHandler();
                    handler.ServerCertificateCustomValidationCallback = TestHelper.AllowAllCertificates;
                    var socketsHandler = (SocketsHttpHandler)GetUnderlyingSocketsHttpHandler(handler);
                    socketsHandler.PlaintextStreamFilter = (context, token) =>
                    {
                        Assert.Equal(HttpVersion.Version11, context.NegotiatedHttpVersion);

                        static void Log(ref string text, bool log, string prefix, Stream stream, ReadOnlySpan<char> hex, ReadOnlySpan<char> ascii)
                        {
                            if (log) Console.WriteLine($"[{prefix} {stream.GetHashCode():X8}] {hex.ToString().PadRight(71)}  {ascii.ToString()}");
                            text += ascii.ToString();
                        }

                        return ValueTask.FromResult<Stream>(new BytesLoggingStream(
                            context.PlaintextStream,
                            (stream, hex, ascii) => Log(ref sendText, log, "SEND", stream, hex, ascii),
                            (stream, hex, ascii) => Log(ref recvText, log, "RECV", stream, hex, ascii)));
                    };

                    using HttpClient client = CreateHttpClient(handler);
                    using HttpResponseMessage response = await client.GetAsync(uri);
                    Assert.Equal("hello", await response.Content.ReadAsStringAsync());

                    Assert.Contains("GET / HTTP/1.1", sendText);
                    Assert.Contains("Host: ", sendText);

                    Assert.Contains("HTTP/1.1 200 OK", recvText);
                    Assert.Contains("hello", recvText);
                },
                async server =>
                {
                    await server.AcceptConnectionSendResponseAndCloseAsync(content: "hello");
                }, options: options);
        }
    }

    [ConditionalClass(typeof(PlatformDetection), nameof(PlatformDetection.SupportsAlpn))]
    public sealed class SocketsHttpHandlerTest_PlaintextStreamFilter_Http2 : SocketsHttpHandlerTest_PlaintextStreamFilter
    {
        public SocketsHttpHandlerTest_PlaintextStreamFilter_Http2(ITestOutputHelper output) : base(output) { }
        protected override Version UseVersion => HttpVersion.Version20;
    }

    [ConditionalClass(typeof(PlatformDetection), nameof(PlatformDetection.SupportsAlpn))]
    public sealed class SocketsHttpHandlerTest_Cookies_Http2 : HttpClientHandlerTest_Cookies
    {
        public SocketsHttpHandlerTest_Cookies_Http2(ITestOutputHelper output) : base(output) { }
        protected override Version UseVersion => HttpVersion.Version20;
    }

    [ConditionalClass(typeof(PlatformDetection), nameof(PlatformDetection.SupportsAlpn))]
    public sealed class SocketsHttpHandlerTest_HttpClientHandlerTest_Http2 : HttpClientHandlerTest
    {
        public SocketsHttpHandlerTest_HttpClientHandlerTest_Http2(ITestOutputHelper output) : base(output) { }
        protected override Version UseVersion => HttpVersion.Version20;
    }

    [ConditionalClass(typeof(PlatformDetection), nameof(PlatformDetection.IsNotBrowser))]
    public sealed class SocketsHttpHandlerTest_HttpClientHandlerTest_Headers_Http11 : HttpClientHandlerTest_Headers
    {
        public SocketsHttpHandlerTest_HttpClientHandlerTest_Headers_Http11(ITestOutputHelper output) : base(output) { }
    }

    [ConditionalClass(typeof(PlatformDetection), nameof(PlatformDetection.SupportsAlpn))]
    public sealed class SocketsHttpHandlerTest_HttpClientHandlerTest_Headers_Http2 : HttpClientHandlerTest_Headers
    {
        public SocketsHttpHandlerTest_HttpClientHandlerTest_Headers_Http2(ITestOutputHelper output) : base(output) { }
        protected override Version UseVersion => HttpVersion.Version20;
    }

    [ConditionalClass(typeof(PlatformDetection), nameof(PlatformDetection.SupportsAlpn))]
    public sealed class SocketsHttpHandler_HttpClientHandler_Cancellation_Test_Http2 : HttpClientHandler_Cancellation_Test
    {
        public SocketsHttpHandler_HttpClientHandler_Cancellation_Test_Http2(ITestOutputHelper output) : base(output) { }
        protected override Version UseVersion => HttpVersion.Version20;
    }

    [ConditionalClass(typeof(HttpClientHandlerTestBase), nameof(IsMsQuicSupported))]
    public sealed class SocketsHttpHandlerTest_Http3 : HttpClientHandlerTest_Http3
    {
        public SocketsHttpHandlerTest_Http3(ITestOutputHelper output) : base(output) { }
    }

    [ConditionalClass(typeof(HttpClientHandlerTestBase), nameof(IsMsQuicSupported))]
    public sealed class SocketsHttpHandlerTest_HttpClientHandlerTest_Http3_MsQuic : HttpClientHandlerTest
    {
        public SocketsHttpHandlerTest_HttpClientHandlerTest_Http3_MsQuic(ITestOutputHelper output) : base(output) { }
        protected override Version UseVersion => HttpVersion30;
        protected override QuicImplementationProvider UseQuicImplementationProvider => QuicImplementationProviders.MsQuic;
    }

    public sealed class SocketsHttpHandlerTest_HttpClientHandlerTest_Http3_Mock : HttpClientHandlerTest
    {
        public SocketsHttpHandlerTest_HttpClientHandlerTest_Http3_Mock(ITestOutputHelper output) : base(output) { }
        protected override Version UseVersion => HttpVersion30;
        protected override QuicImplementationProvider UseQuicImplementationProvider => QuicImplementationProviders.Mock;
    }

#if false // TODO: Many Cookie tests are failing for HTTP3.
    [ConditionalClass(typeof(HttpClientHandlerTestBase), nameof(IsMsQuicSupported))]
    public sealed class SocketsHttpHandlerTest_Cookies_Http3_MsQuic : HttpClientHandlerTest_Cookies
    {
        public SocketsHttpHandlerTest_Cookies_Http3_MsQuic(ITestOutputHelper output) : base(output) { }
        protected override Version UseVersion => HttpVersion30;
        protected override QuicImplementationProvider UseQuicImplementationProvider => QuicImplementationProviders.MsQuic;
    }

    public sealed class SocketsHttpHandlerTest_Cookies_Http3_Mock : HttpClientHandlerTest_Cookies
    {
        public SocketsHttpHandlerTest_Cookies_Http3_Mock(ITestOutputHelper output) : base(output) { }
        protected override Version UseVersion => HttpVersion30;
        protected override QuicImplementationProvider UseQuicImplementationProvider => QuicImplementationProviders.Mock;
    }
#endif

    [ConditionalClass(typeof(HttpClientHandlerTestBase), nameof(IsMsQuicSupported))]
    public sealed class SocketsHttpHandlerTest_HttpClientHandlerTest_Headers_Http3_MsQuic : HttpClientHandlerTest_Headers
    {
        public SocketsHttpHandlerTest_HttpClientHandlerTest_Headers_Http3_MsQuic(ITestOutputHelper output) : base(output) { }
        protected override Version UseVersion => HttpVersion30;
        protected override QuicImplementationProvider UseQuicImplementationProvider => QuicImplementationProviders.MsQuic;
    }

    public sealed class SocketsHttpHandlerTest_HttpClientHandlerTest_Headers_Http3_Mock : HttpClientHandlerTest_Headers
    {
        public SocketsHttpHandlerTest_HttpClientHandlerTest_Headers_Http3_Mock(ITestOutputHelper output) : base(output) { }
        protected override Version UseVersion => HttpVersion30;
        protected override QuicImplementationProvider UseQuicImplementationProvider => QuicImplementationProviders.Mock;
    }

#if false   // TODO: Many cancellation tests are failing for HTTP3.
    [ConditionalClass(typeof(HttpClientHandlerTestBase), nameof(IsMsQuicSupported))]
    public sealed class SocketsHttpHandler_HttpClientHandler_Cancellation_Test_Http3_MsQuic : HttpClientHandler_Cancellation_Test
    {
        public SocketsHttpHandler_HttpClientHandler_Cancellation_Test_Http3_MsQuic(ITestOutputHelper output) : base(output) { }
        protected override Version UseVersion => HttpVersion30;
        protected override QuicImplementationProvider UseQuicImplementationProvider => QuicImplementationProviders.MsQuic;
    }

    public sealed class SocketsHttpHandler_HttpClientHandler_Cancellation_Test_Http3_Mock : HttpClientHandler_Cancellation_Test
    {
        public SocketsHttpHandler_HttpClientHandler_Cancellation_Test_Http3_Mock(ITestOutputHelper output) : base(output) { }
        protected override Version UseVersion => HttpVersion30;
        protected override QuicImplementationProvider UseQuicImplementationProvider => QuicImplementationProviders.Mock;
    }
#endif

#if false   // TODO: Many AltSvc tests are failing for HTTP3.
    [ConditionalClass(typeof(HttpClientHandlerTestBase), nameof(IsMsQuicSupported))]
    public sealed class SocketsHttpHandler_HttpClientHandler_AltSvc_Test_Http3_MsQuic : HttpClientHandler_AltSvc_Test
    {
        public SocketsHttpHandler_HttpClientHandler_AltSvc_Test_Http3_MsQuic(ITestOutputHelper output) : base(output) { }
        protected override Version UseVersion => HttpVersion30;
        protected override QuicImplementationProvider UseQuicImplementationProvider => QuicImplementationProviders.MsQuic;
    }

    public sealed class SocketsHttpHandler_HttpClientHandler_AltSvc_Test_Http3_Mock : HttpClientHandler_AltSvc_Test
    {
        public SocketsHttpHandler_HttpClientHandler_AltSvc_Test_Http3_Mock(ITestOutputHelper output) : base(output) { }
        protected override Version UseVersion => HttpVersion30;
        protected override QuicImplementationProvider UseQuicImplementationProvider => QuicImplementationProviders.Mock;
    }
#endif

    [ConditionalClass(typeof(HttpClientHandlerTestBase), nameof(IsMsQuicSupported))]
    public sealed class SocketsHttpHandler_HttpClientHandler_Finalization_Http3_MsQuic : HttpClientHandler_Finalization_Test
    {
        public SocketsHttpHandler_HttpClientHandler_Finalization_Http3_MsQuic(ITestOutputHelper output) : base(output) { }
        protected override Version UseVersion => HttpVersion30;
        protected override QuicImplementationProvider UseQuicImplementationProvider => QuicImplementationProviders.MsQuic;
    }

    public sealed class SocketsHttpHandler_HttpClientHandler_Finalization_Http3_Mock : HttpClientHandler_Finalization_Test
    {
        public SocketsHttpHandler_HttpClientHandler_Finalization_Http3_Mock(ITestOutputHelper output) : base(output) { }
        protected override Version UseVersion => HttpVersion30;
        protected override QuicImplementationProvider UseQuicImplementationProvider => QuicImplementationProviders.Mock;
    }
}<|MERGE_RESOLUTION|>--- conflicted
+++ resolved
@@ -2476,24 +2476,6 @@
                 return new NetworkStream(clientSocket, ownsSocket: true);
             };
 
-<<<<<<< HEAD
-            using HttpClient client = CreateHttpClient(handler);
-            client.DefaultVersionPolicy = HttpVersionPolicy.RequestVersionExact;
-
-            Task<string> clientTask = client.GetStringAsync($"{(options.UseSsl ? "https" : "http")}://{guid}/foo");
-
-            Socket serverSocket = await listenSocket.AcceptAsync();
-            using GenericLoopbackConnection loopbackConnection = await LoopbackServerFactory.CreateConnectionAsync(socket: null, new NetworkStream(serverSocket, ownsSocket: true), options);
-            await loopbackConnection.InitializeConnectionAsync();
-
-            HttpRequestData requestData = await loopbackConnection.ReadRequestDataAsync();
-            Assert.Equal("/foo", requestData.Path);
-
-            await loopbackConnection.SendResponseAsync(content: "foo");
-
-            string response = await clientTask;
-            Assert.Equal("foo", response);
-=======
             using (HttpClient client = CreateHttpClient(handler))
             {
                 client.DefaultVersionPolicy = HttpVersionPolicy.RequestVersionExact;
@@ -2514,7 +2496,6 @@
                     Assert.Equal("foo", response);
                 }
             }
->>>>>>> 1c1757c0
         }
 
         [Theory]
