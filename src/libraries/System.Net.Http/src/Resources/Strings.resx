﻿<?xml version="1.0" encoding="utf-8"?>
<root>
  <!-- 
    Microsoft ResX Schema 
    
    Version 2.0
    
    The primary goals of this format is to allow a simple XML format 
    that is mostly human readable. The generation and parsing of the 
    various data types are done through the TypeConverter classes 
    associated with the data types.
    
    Example:
    
    ... ado.net/XML headers & schema ...
    <resheader name="resmimetype">text/microsoft-resx</resheader>
    <resheader name="version">2.0</resheader>
    <resheader name="reader">System.Resources.ResXResourceReader, System.Windows.Forms, ...</resheader>
    <resheader name="writer">System.Resources.ResXResourceWriter, System.Windows.Forms, ...</resheader>
    <data name="Name1"><value>this is my long string</value><comment>this is a comment</comment></data>
    <data name="Color1" type="System.Drawing.Color, System.Drawing">Blue</data>
    <data name="Bitmap1" mimetype="application/x-microsoft.net.object.binary.base64">
        <value>[base64 mime encoded serialized .NET Framework object]</value>
    </data>
    <data name="Icon1" type="System.Drawing.Icon, System.Drawing" mimetype="application/x-microsoft.net.object.bytearray.base64">
        <value>[base64 mime encoded string representing a byte array form of the .NET Framework object]</value>
        <comment>This is a comment</comment>
    </data>
                
    There are any number of "resheader" rows that contain simple 
    name/value pairs.
    
    Each data row contains a name, and value. The row also contains a 
    type or mimetype. Type corresponds to a .NET class that support 
    text/value conversion through the TypeConverter architecture. 
    Classes that don't support this are serialized and stored with the 
    mimetype set.
    
    The mimetype is used for serialized objects, and tells the 
    ResXResourceReader how to depersist the object. This is currently not 
    extensible. For a given mimetype the value must be set accordingly:
    
    Note - application/x-microsoft.net.object.binary.base64 is the format 
    that the ResXResourceWriter will generate, however the reader can 
    read any of the formats listed below.
    
    mimetype: application/x-microsoft.net.object.binary.base64
    value   : The object must be serialized with 
            : System.Runtime.Serialization.Formatters.Binary.BinaryFormatter
            : and then encoded with base64 encoding.
    
    mimetype: application/x-microsoft.net.object.soap.base64
    value   : The object must be serialized with 
            : System.Runtime.Serialization.Formatters.Soap.SoapFormatter
            : and then encoded with base64 encoding.

    mimetype: application/x-microsoft.net.object.bytearray.base64
    value   : The object must be serialized into a byte array 
            : using a System.ComponentModel.TypeConverter
            : and then encoded with base64 encoding.
    -->
  <xsd:schema id="root" xmlns="" xmlns:xsd="http://www.w3.org/2001/XMLSchema" xmlns:msdata="urn:schemas-microsoft-com:xml-msdata">
    <xsd:import namespace="http://www.w3.org/XML/1998/namespace" />
    <xsd:element name="root" msdata:IsDataSet="true">
      <xsd:complexType>
        <xsd:choice maxOccurs="unbounded">
          <xsd:element name="metadata">
            <xsd:complexType>
              <xsd:sequence>
                <xsd:element name="value" type="xsd:string" minOccurs="0" />
              </xsd:sequence>
              <xsd:attribute name="name" use="required" type="xsd:string" />
              <xsd:attribute name="type" type="xsd:string" />
              <xsd:attribute name="mimetype" type="xsd:string" />
              <xsd:attribute ref="xml:space" />
            </xsd:complexType>
          </xsd:element>
          <xsd:element name="assembly">
            <xsd:complexType>
              <xsd:attribute name="alias" type="xsd:string" />
              <xsd:attribute name="name" type="xsd:string" />
            </xsd:complexType>
          </xsd:element>
          <xsd:element name="data">
            <xsd:complexType>
              <xsd:sequence>
                <xsd:element name="value" type="xsd:string" minOccurs="0" msdata:Ordinal="1" />
                <xsd:element name="comment" type="xsd:string" minOccurs="0" msdata:Ordinal="2" />
              </xsd:sequence>
              <xsd:attribute name="name" type="xsd:string" use="required" msdata:Ordinal="1" />
              <xsd:attribute name="type" type="xsd:string" msdata:Ordinal="3" />
              <xsd:attribute name="mimetype" type="xsd:string" msdata:Ordinal="4" />
              <xsd:attribute ref="xml:space" />
            </xsd:complexType>
          </xsd:element>
          <xsd:element name="resheader">
            <xsd:complexType>
              <xsd:sequence>
                <xsd:element name="value" type="xsd:string" minOccurs="0" msdata:Ordinal="1" />
              </xsd:sequence>
              <xsd:attribute name="name" type="xsd:string" use="required" />
            </xsd:complexType>
          </xsd:element>
        </xsd:choice>
      </xsd:complexType>
    </xsd:element>
  </xsd:schema>
  <resheader name="resmimetype">
    <value>text/microsoft-resx</value>
  </resheader>
  <resheader name="version">
    <value>2.0</value>
  </resheader>
  <resheader name="reader">
    <value>System.Resources.ResXResourceReader, System.Windows.Forms, Version=4.0.0.0, Culture=neutral, PublicKeyToken=b77a5c561934e089</value>
  </resheader>
  <resheader name="writer">
    <value>System.Resources.ResXResourceWriter, System.Windows.Forms, Version=4.0.0.0, Culture=neutral, PublicKeyToken=b77a5c561934e089</value>
  </resheader>
  <data name="net_securityprotocolnotsupported" xml:space="preserve">
    <value>The requested security protocol is not supported.</value>
  </data>
  <data name="net_http_httpmethod_format_error" xml:space="preserve">
    <value>The format of the HTTP method is invalid.</value>
  </data>
  <data name="net_http_httpmethod_notsupported_error" xml:space="preserve">
    <value>The HTTP method '{0}' is not supported on this platform.</value>
  </data>
  <data name="net_http_reasonphrase_format_error" xml:space="preserve">
    <value>The reason phrase must not contain new-line characters.</value>
  </data>
  <data name="net_http_copyto_array_too_small" xml:space="preserve">
    <value>The number of elements is greater than the available space from arrayIndex to the end of the destination array.</value>
  </data>
  <data name="net_http_headers_not_found" xml:space="preserve">
    <value>The given header was not found.</value>
  </data>
  <data name="net_http_headers_single_value_header" xml:space="preserve">
    <value>Cannot add value because header '{0}' does not support multiple values.</value>
  </data>
  <data name="net_http_headers_invalid_header_name" xml:space="preserve">
    <value>The header name format is invalid.</value>
  </data>
  <data name="net_http_headers_invalid_value" xml:space="preserve">
    <value>The format of value '{0}' is invalid.</value>
  </data>
  <data name="net_http_headers_not_allowed_header_name" xml:space="preserve">
    <value>Misused header name, '{0}'. Make sure request headers are used with HttpRequestMessage, response headers with HttpResponseMessage, and content headers with HttpContent objects.</value>
  </data>
  <data name="net_http_headers_invalid_host_header" xml:space="preserve">
    <value>The specified value is not a valid 'Host' header string.</value>
  </data>
  <data name="net_http_headers_invalid_from_header" xml:space="preserve">
    <value>The specified value is not a valid 'From' header string.</value>
  </data>
  <data name="net_http_headers_invalid_etag_name" xml:space="preserve">
    <value>The specified value is not a valid quoted string.</value>
  </data>
  <data name="net_http_headers_invalid_range" xml:space="preserve">
    <value>Invalid range. At least one of the two parameters must not be null.</value>
  </data>
  <data name="net_http_headers_no_newlines" xml:space="preserve">
    <value>New-line characters in header values must be followed by a white-space character.</value>
  </data>
  <data name="net_http_content_buffersize_exceeded" xml:space="preserve">
    <value>Cannot write more bytes to the buffer than the configured maximum buffer size: {0}.</value>
  </data>
  <data name="net_http_content_no_task_returned" xml:space="preserve">
    <value>The async operation did not return a System.Threading.Tasks.Task object.</value>
  </data>
  <data name="net_http_content_stream_already_read" xml:space="preserve">
    <value>The stream was already consumed. It cannot be read again.</value>
  </data>
  <data name="net_http_content_readonly_stream" xml:space="preserve">
    <value>The stream does not support writing.</value>
  </data>
  <data name="net_http_content_invalid_charset" xml:space="preserve">
    <value>The character set provided in ContentType is invalid. Cannot read content as string using an invalid character set.</value>
  </data>
  <data name="net_http_content_stream_copy_error" xml:space="preserve">
    <value>Error while copying content to a stream.</value>
  </data>
  <data name="net_http_content_read_as_stream_has_task" xml:space="preserve">
    <value>The content's stream has already been retrieved via async ReadAsStreamAsync and cannot be subsequently accessed synchronously.</value>
  </data>
  <data name="net_http_argument_empty_string" xml:space="preserve">
    <value>The value cannot be null or empty.</value>
  </data>
  <data name="net_http_client_request_already_sent" xml:space="preserve">
    <value>The request message was already sent. Cannot send the same request message multiple times.</value>
  </data>
  <data name="net_http_operation_started" xml:space="preserve">
    <value>This instance has already started one or more requests. Properties can only be modified before sending the first request.</value>
  </data>
  <data name="net_http_client_execution_error" xml:space="preserve">
    <value>An error occurred while sending the request.</value>
  </data>
  <data name="net_http_client_absolute_baseaddress_required" xml:space="preserve">
    <value>The base address must be an absolute URI.</value>
  </data>
  <data name="net_http_client_invalid_requesturi" xml:space="preserve">
    <value>An invalid request URI was provided. The request URI must either be an absolute URI or BaseAddress must be set.</value>
  </data>
  <data name="net_http_client_http_baseaddress_required" xml:space="preserve">
    <value>Only 'http' and 'https' schemes are allowed.</value>
  </data>
  <data name="net_http_client_http_browser_baseaddress_required" xml:space="preserve">
    <value>Only 'http', 'https', and 'blob' schemes are allowed.</value>
  </data>
  <data name="net_http_parser_invalid_base64_string" xml:space="preserve">
    <value>Value '{0}' is not a valid Base64 string. Error: {1}</value>
  </data>
  <data name="net_http_handler_noresponse" xml:space="preserve">
    <value>Handler did not return a response message.</value>
  </data>
  <data name="net_http_handler_norequest" xml:space="preserve">
    <value>A request message must be provided. It cannot be null.</value>
  </data>
  <data name="net_http_message_not_success_statuscode" xml:space="preserve">
    <value>Response status code does not indicate success: {0} ({1}).</value>
  </data>
  <data name="net_http_content_field_too_long" xml:space="preserve">
    <value>The field cannot be longer than {0} characters.</value>
  </data>
  <data name="net_http_log_headers_no_newlines" xml:space="preserve">
    <value>Value for header '{0}' contains invalid new-line characters. Value: '{1}'.</value>
  </data>
  <data name="net_http_log_headers_invalid_quality" xml:space="preserve">
    <value>The 'q' value is invalid: '{0}'.</value>
  </data>
  <data name="net_http_log_headers_wrong_email_format" xml:space="preserve">
    <value>Value '{0}' is not a valid email address</value>
  </data>
  <data name="net_http_handler_not_assigned" xml:space="preserve">
    <value>The inner handler has not been assigned.</value>
  </data>
  <data name="net_http_invalid_enable_first" xml:space="preserve">
    <value>The {0} property must be set to '{1}' to use this property.</value>
  </data>
  <data name="net_http_content_buffersize_limit" xml:space="preserve">
    <value>Buffering more than {0} bytes is not supported.</value>
  </data>
  <data name="net_http_value_not_supported" xml:space="preserve">
    <value>The value '{0}' is not supported for property '{1}'.</value>
  </data>
  <data name="net_http_io_read" xml:space="preserve">
    <value>The read operation failed, see inner exception.</value>
  </data>
  <data name="net_http_io_read_incomplete" xml:space="preserve">
    <value>Unable to read data from the transport connection. The connection was closed before all data could be read. Expected {0} bytes, read {1} bytes.</value>
  </data>
  <data name="net_http_io_write" xml:space="preserve">
    <value>The write operation failed, see inner exception.</value>
  </data>
  <data name="net_http_chunked_not_allowed_with_empty_content" xml:space="preserve">
    <value>'Transfer-Encoding: chunked' header can not be used when content object is not specified.</value>
  </data>
  <data name="net_http_invalid_cookiecontainer" xml:space="preserve">
    <value>When using CookieUsePolicy.UseSpecifiedCookieContainer, the CookieContainer property must not be null.</value>
  </data>
  <data name="net_http_invalid_proxyusepolicy" xml:space="preserve">
    <value>When using a non-null Proxy, the WindowsProxyUsePolicy property must be set to WindowsProxyUsePolicy.UseCustomProxy.</value>
  </data>
  <data name="net_http_invalid_proxy" xml:space="preserve">
    <value>When using WindowsProxyUsePolicy.UseCustomProxy, the Proxy property must not be null.</value>
  </data>
  <data name="net_http_value_must_be_greater_than" xml:space="preserve">
    <value>The specified value must be greater than {0}.</value>
  </data>
  <data name="net_http_value_must_be_greater_than_or_equal" xml:space="preserve">
    <value>The specified value '{0}' must be greater than or equal to '{1}'.</value>
  </data>
  <data name="MailHeaderFieldInvalidCharacter" xml:space="preserve">
    <value>An invalid character was found in the mail header: '{0}'.</value>
  </data>
  <data name="MailAddressInvalidFormat" xml:space="preserve">
    <value>The specified string is not in the form required for an e-mail address.</value>
  </data>
  <data name="MailHeaderFieldMalformedHeader" xml:space="preserve">
    <value>The mail header is malformed.</value>
  </data>
  <data name="InvalidHeaderName" xml:space="preserve">
    <value>An invalid character was found in header name.</value>
  </data>
  <data name="net_cookie_attribute" xml:space="preserve">
    <value>The '{0}'='{1}' part of the cookie is invalid.</value>
  </data>
  <data name="ArgumentOutOfRange_FileLengthTooBig" xml:space="preserve">
    <value>Specified file length was too large for the file system.</value>
  </data>
  <data name="IO_FileExists_Name" xml:space="preserve">
    <value>The file '{0}' already exists.</value>
  </data>
  <data name="IO_FileNotFound" xml:space="preserve">
    <value>Unable to find the specified file.</value>
  </data>
  <data name="IO_FileNotFound_FileName" xml:space="preserve">
    <value>Could not find file '{0}'.</value>
  </data>
  <data name="IO_PathNotFound_NoPathName" xml:space="preserve">
    <value>Could not find a part of the path.</value>
  </data>
  <data name="IO_PathNotFound_Path" xml:space="preserve">
    <value>Could not find a part of the path '{0}'.</value>
  </data>
  <data name="IO_PathTooLong" xml:space="preserve">
    <value>The specified file name or path is too long, or a component of the specified path is too long.</value>
  </data>
  <data name="IO_SharingViolation_File" xml:space="preserve">
    <value>The process cannot access the file '{0}' because it is being used by another process.</value>
  </data>
  <data name="IO_SharingViolation_NoFileName" xml:space="preserve">
    <value>The process cannot access the file because it is being used by another process.</value>
  </data>
  <data name="UnauthorizedAccess_IODenied_NoPathName" xml:space="preserve">
    <value>Access to the path is denied.</value>
  </data>
  <data name="UnauthorizedAccess_IODenied_Path" xml:space="preserve">
    <value>Access to the path '{0}' is denied.</value>
  </data>
  <data name="net_http_content_no_concurrent_reads" xml:space="preserve">
    <value>The stream does not support concurrent read operations.</value>
  </data>
  <data name="net_http_username_empty_string" xml:space="preserve">
    <value>The username for a credential object cannot be null or empty.</value>
  </data>
  <data name="net_http_no_concurrent_io_allowed" xml:space="preserve">
    <value>The stream does not support concurrent I/O read or write operations.</value>
  </data>
  <data name="net_http_invalid_response" xml:space="preserve">
    <value>The server returned an invalid or unrecognized response.</value>
  </data>
  <data name="net_http_invalid_response_premature_eof" xml:space="preserve">
    <value>The response ended prematurely.</value>
  </data>
  <data name="net_http_invalid_response_missing_frame" xml:space="preserve">
    <value>The response ended prematurely while waiting for the next frame from the server.</value>
  </data>
  <data name="net_http_invalid_response_premature_eof_bytecount" xml:space="preserve">
    <value>The response ended prematurely, with at least {0} additional bytes expected.</value>
  </data>
  <data name="net_http_invalid_response_chunk_header_invalid" xml:space="preserve">
    <value>Received chunk header length could not be parsed: '{0}'.</value>
  </data>
  <data name="net_http_invalid_response_chunk_extension_invalid" xml:space="preserve">
    <value>Received an invalid chunk extension: '{0}'.</value>
  </data>
  <data name="net_http_invalid_response_chunk_terminator_invalid" xml:space="preserve">
    <value>Received an invalid chunk terminator: '{0}'.</value>
  </data>
  <data name="net_http_invalid_response_status_line" xml:space="preserve">
    <value>Received an invalid status line: '{0}'.</value>
  </data>
  <data name="net_http_invalid_response_status_code" xml:space="preserve">
    <value>Received an invalid status code: '{0}'.</value>
  </data>
  <data name="net_http_invalid_response_status_reason" xml:space="preserve">
    <value>Received status phrase could not be decoded with iso-8859-1: '{0}'.</value>
  </data>
  <data name="net_http_invalid_response_multiple_status_codes" xml:space="preserve">
    <value>The response contained more than one status code.</value>
  </data>
  <data name="net_http_invalid_response_header_folder" xml:space="preserve">
    <value>Received an invalid folded header.</value>
  </data>
  <data name="net_http_invalid_response_header_line" xml:space="preserve">
    <value>Received an invalid header line: '{0}'.</value>
  </data>
  <data name="net_http_invalid_response_header_name" xml:space="preserve">
    <value>Received an invalid header name: '{0}'.</value>
  </data>
  <data name="net_http_request_aborted" xml:space="preserve">
    <value>The request was aborted.</value>
  </data>
  <data name="net_http_invalid_response_pseudo_header_in_trailer" xml:space="preserve">
    <value>Received an HTTP/2 pseudo-header as a trailing header.</value>
  </data>
  <data name="net_http_unix_handler_disposed" xml:space="preserve">
    <value>The handler was disposed of while active operations were in progress.</value>
  </data>
  <data name="net_http_buffer_insufficient_length" xml:space="preserve">
    <value>The buffer was not long enough.</value>
  </data>
  <data name="net_http_response_headers_exceeded_length" xml:space="preserve">
    <value>The HTTP response headers length exceeded the set limit of {0} bytes.</value>
  </data>
  <data name="ArgumentOutOfRange_NeedNonNegativeNum" xml:space="preserve">
    <value>Non-negative number required.</value>
  </data>
  <data name="ArgumentOutOfRange_NeedPosNum" xml:space="preserve">
    <value>Positive number required.</value>
  </data>
  <data name="NotSupported_UnreadableStream" xml:space="preserve">
    <value>Stream does not support reading.</value>
  </data>
  <data name="NotSupported_UnwritableStream" xml:space="preserve">
    <value>Stream does not support writing.</value>
  </data>
  <data name="ObjectDisposed_StreamClosed" xml:space="preserve">
    <value>Cannot access a closed stream.</value>
  </data>
  <data name="net_http_feature_requires_Windows10Version1607" xml:space="preserve">
    <value>Using this feature requires Windows 10 Version 1607.</value>
  </data>
  <data name="net_http_feature_UWPClientCertSupportRequiresCertInPersonalCertificateStore" xml:space="preserve">
    <value>Client certificate was not found in the personal (\"MY\") certificate store. In UWP, client certificates are only supported if they have been added to that certificate store.</value>
  </data>
  <data name="net_http_invalid_proxy_scheme" xml:space="preserve">
    <value>Only the 'http', 'socks4', 'socks4a' and 'socks5' schemes are allowed for proxies.</value>
  </data>
  <data name="net_http_request_invalid_char_encoding" xml:space="preserve">
    <value>Request headers must contain only ASCII characters.</value>
  </data>
  <data name="net_http_ssl_connection_failed" xml:space="preserve">
    <value>The SSL connection could not be established, see inner exception.</value>
  </data>
  <data name="net_http_unsupported_chunking" xml:space="preserve">
    <value>HTTP 1.0 does not support chunking.</value>
  </data>
  <data name="net_http_unsupported_version" xml:space="preserve">
    <value>Request HttpVersion 0.X is not supported.  Use 1.0 or above.</value>
  </data>
  <data name="IO_SeekBeforeBegin" xml:space="preserve">
    <value>An attempt was made to move the position before the beginning of the stream.</value>
  </data>
  <data name="net_ssl_app_protocols_invalid" xml:space="preserve">
    <value>The application protocol list is invalid.</value>
  </data>
  <data name="net_ssl_http2_requires_tls12" xml:space="preserve">
    <value>HTTP/2 requires TLS 1.2 or newer, but '{0}' was negotiated.</value>
  </data>
  <data name="IO_PathTooLong_Path" xml:space="preserve">
    <value>The path '{0}' is too long, or a component of the specified path is too long.</value>
  </data>
  <data name="net_http_request_no_host" xml:space="preserve">
    <value>CONNECT request must contain Host header.</value>
  </data>
  <data name="net_http_winhttp_error" xml:space="preserve">
    <value>Error {0} calling {1}, '{2}'.</value>
  </data>
  <data name="net_http_http2_connection_error" xml:space="preserve">
    <value>The HTTP/2 server sent invalid data on the connection. HTTP/2 error code '{0}' (0x{1}).</value>
  </data>
  <data name="net_http_http2_stream_error" xml:space="preserve">
    <value>The HTTP/2 server reset the stream. HTTP/2 error code '{0}' (0x{1}).</value>
  </data>
  <data name="net_http_http2_connection_not_established" xml:space="preserve">
    <value>An HTTP/2 connection could not be established because the server did not complete the HTTP/2 handshake.</value>
  </data>
  <data name="net_MethodNotImplementedException" xml:space="preserve">
    <value>This method is not implemented by this class.</value>
  </data>
  <data name="event_OperationReturnedSomething" xml:space="preserve">
    <value>{0} returned {1}.</value>
  </data>
  <data name="net_log_operation_failed_with_error" xml:space="preserve">
    <value>{0} failed with error {1}.</value>
  </data>
  <data name="net_completed_result" xml:space="preserve">
    <value>This operation cannot be performed on a completed asynchronous result object.</value>
  </data>
  <data name="net_invalid_enum" xml:space="preserve">
    <value>The specified value is not valid in the '{0}' enumeration.</value>
  </data>
  <data name="net_auth_message_not_encrypted" xml:space="preserve">
    <value>Protocol error: A received message contains a valid signature but it was not encrypted as required by the effective Protection Level.</value>
  </data>
  <data name="net_securitypackagesupport" xml:space="preserve">
    <value>The requested security package is not supported.</value>
  </data>
  <data name="SSPIInvalidHandleType" xml:space="preserve">
    <value>'{0}' is not a supported handle type.</value>
  </data>
  <data name="net_http_authconnectionfailure" xml:space="preserve">
    <value>Authentication failed because the connection could not be reused.</value>
  </data>
  <data name="net_nego_server_not_supported" xml:space="preserve">
    <value>Server implementation is not supported</value>
  </data>
  <data name="net_nego_protection_level_not_supported" xml:space="preserve">
    <value>Requested protection level is not supported with the GSSAPI implementation currently installed.</value>
  </data>
  <data name="net_context_buffer_too_small" xml:space="preserve">
    <value>Insufficient buffer space. Required: {0} Actual: {1}.</value>
  </data>
  <data name="net_gssapi_operation_failed_detailed" xml:space="preserve">
    <value>GSSAPI operation failed with error - {0} ({1}).</value>
  </data>
  <data name="net_gssapi_operation_failed" xml:space="preserve">
    <value>GSSAPI operation failed with status: {0} (Minor status: {1}).</value>
  </data>
  <data name="net_gssapi_operation_failed_detailed_majoronly" xml:space="preserve">
    <value>GSSAPI operation failed with error - {0}.</value>
  </data>
  <data name="net_gssapi_operation_failed_majoronly" xml:space="preserve">
    <value>GSSAPI operation failed with status: {0}.</value>
  </data>
  <data name="net_gssapi_ntlm_missing_plugin" xml:space="preserve">
    <value>NTLM authentication requires the GSSAPI plugin 'gss-ntlmssp'.</value>
  </data>
  <data name="net_ntlm_not_possible_default_cred" xml:space="preserve">
    <value>NTLM authentication is not possible with default credentials on this platform.</value>
  </data>
  <data name="net_nego_not_supported_empty_target_with_defaultcreds" xml:space="preserve">
    <value>Target name should be non empty if default credentials are passed.</value>
  </data>
  <data name="net_http_hpack_huffman_decode_failed" xml:space="preserve">
    <value>Huffman-coded literal string failed to decode.</value>
  </data>
  <data name="net_http_hpack_incomplete_header_block" xml:space="preserve">
    <value>Incomplete header block received.</value>
  </data>
  <data name="net_http_hpack_late_dynamic_table_size_update" xml:space="preserve">
    <value>Dynamic table size update received after beginning of header block.</value>
  </data>
  <data name="net_http_hpack_bad_integer" xml:space="preserve">
    <value>HPACK integer exceeds limits or has an overlong encoding.</value>
  </data>
  <data name="net_http_disposed_while_in_use" xml:space="preserve">
    <value>The object was disposed while operations were in progress.</value>
  </data>
  <data name="net_http_hpack_large_table_size_update" xml:space="preserve">
    <value>Dynamic table size update to {0} bytes exceeds limit of {1} bytes.</value>
  </data>
  <data name="net_http_server_shutdown" xml:space="preserve">
    <value>The server shut down the connection.</value>
  </data>
  <data name="net_http_hpack_invalid_index" xml:space="preserve">
    <value>Invalid header index: {0} is outside of static table and no dynamic table entry found.</value>
  </data>
  <data name="net_http_hpack_unexpected_end" xml:space="preserve">
    <value>End of headers reached with incomplete token.</value>
  </data>
  <data name="net_http_hpack_encode_failure" xml:space="preserve">
    <value>Failed to HPACK encode the headers.</value>
  </data>
  <data name="net_http_headers_exceeded_length" xml:space="preserve">
    <value>The HTTP headers length exceeded the set limit of {0} bytes.</value>
  </data>
  <data name="net_http_invalid_header_name" xml:space="preserve">
    <value>Received an invalid header name: '{0}'.</value>
  </data>
  <data name="net_http_http3_connection_error" xml:space="preserve">
    <value>The HTTP/3 server sent invalid data on the connection. HTTP/3 error code '{0}' (0x{1}).</value>
  </data>
  <data name="net_http_http3_stream_error" xml:space="preserve">
    <value>The HTTP/3 server sent invalid data on the stream. HTTP/3 error code '{0}' (0x{1}).</value>
  </data>
  <data name="net_http_retry_on_older_version" xml:space="preserve">
    <value>The server is unable to process the request using the current HTTP version and indicates the request should be retried on an older HTTP version.</value>
  </data>
  <data name="net_http_content_write_larger_than_content_length" xml:space="preserve">
    <value>Unable to write content to request stream; content would exceed Content-Length.</value>
  </data>
  <data name="net_http_qpack_no_dynamic_table" xml:space="preserve">
    <value>The HTTP/3 server attempted to reference a dynamic table index that does not exist.</value>
  </data>
  <data name="net_http_request_timedout" xml:space="preserve">
    <value>The request was canceled due to the configured HttpClient.Timeout of {0} seconds elapsing.</value>
  </data>
  <data name="net_quic_connectionaborted" xml:space="preserve">
    <value>Connection aborted by peer ({0}).</value>
  </data>
  <data name="net_quic_notsupported" xml:space="preserve">
    <value>QUIC is not supported on this platform. See https://aka.ms/dotnetquic</value>
  </data>
  <data name="net_quic_operationaborted" xml:space="preserve">
    <value>Operation aborted.</value>
  </data>
  <data name="net_quic_streamaborted" xml:space="preserve">
    <value>Stream aborted by peer ({0}).</value>
  </data>
  <data name="net_http_missing_sync_implementation" xml:space="preserve">
    <value>The synchronous method is not supported by '{0}'. If you're using a custom '{1}' and wish to use synchronous HTTP methods, you must override its '{2}' virtual method.</value>
  </data>
  <data name="net_http_http2_sync_not_supported" xml:space="preserve">
    <value>The synchronous method is not supported by '{0}' for HTTP/2 or higher. Either use an asynchronous method or downgrade the request version to HTTP/1.1 or lower.</value>
  </data>
  <data name="net_http_upgrade_not_enabled_sync" xml:space="preserve">
    <value>HTTP request version upgrade is not enabled for synchronous '{0}'. Do not use '{1}' version policy for synchronous HTTP methods.</value>
  </data>
  <data name="net_http_requested_version_not_enabled" xml:space="preserve">
    <value>Requesting HTTP version {0} with version policy {1} while HTTP/{2} is not enabled.</value>
  </data>
  <data name="net_http_requested_version_cannot_establish" xml:space="preserve">
    <value>Requesting HTTP version {0} with version policy {1} while unable to establish HTTP/{2} connection.</value>
  </data>
  <data name="net_http_requested_version_alpn_refused" xml:space="preserve">
    <value>Requesting HTTP version {0} with version policy {1} while server returned HTTP/1.1 in ALPN.</value>
  </data>
  <data name="net_http_requested_version_server_refused" xml:space="preserve">
    <value>Requesting HTTP version {0} with version policy {1} while server offers only version fallback.</value>
  </data>
  <data name="net_http_exception_during_plaintext_filter" xml:space="preserve">
    <value>An exception occurred while invoking the PlaintextStreamFilter.</value>
  </data>
  <data name="net_http_null_from_connect_callback" xml:space="preserve">
    <value>The user-supplied ConnectCallback returned null.</value>
  </data>
  <data name="net_http_null_from_plaintext_filter" xml:space="preserve">
    <value>The user-supplied PlaintextStreamFilter returned null.</value>
  </data>
  <data name="net_http_marshalling_response_promise_from_fetch" xml:space="preserve">
    <value>Internal error marshalling the response Promise from `fetch`.</value>
  </data>
  <data name="net_http_synchronous_reads_not_supported" xml:space="preserve">
    <value>Synchronous reads are not supported, use ReadAsync instead.</value>
  </data>
<<<<<<< HEAD
  <data name="net_socks_auth_failed" xml:space="preserve">
    <value>SOCKS authentication failed.</value>
  </data>
  <data name="net_socks_bad_address_type" xml:space="preserve">
    <value>Address type returned from SOCKS server cannot be determined.</value>
  </data>
  <data name="net_socks_connection_failed" xml:space="preserve">
    <value>SOCKS server failed to connect to destination.</value>
  </data>
  <data name="net_socks_ipv4_invalid" xml:space="preserve">
    <value>The destination ip is invalid for SOCKS4 protocol.</value>
  </data>
  <data name="net_socks_ipv6_notsupported" xml:space="preserve">
    <value>SOCKS4 does not support IPv6.</value>
  </data>
  <data name="net_socks_no_auth_method" xml:space="preserve">
    <value>SOCKS server does not return suitable authentication method.</value>
  </data>
  <data name="net_socks_no_ipv4_address" xml:space="preserve">
    <value>Cannot resolve IPv4 address for host.</value>
  </data>
  <data name="net_socks_unexpected_version" xml:space="preserve">
    <value>Unexpected SOCKS protocol version. Required {0}, got {1}.</value>
=======
  <data name="net_http_proxy_tunnel_returned_failure_status_code" xml:space="preserve">
    <value>The proxy tunnel request to proxy '{0}' failed with status code '{1}'."</value>
>>>>>>> 90899319
  </data>
</root><|MERGE_RESOLUTION|>--- conflicted
+++ resolved
@@ -606,7 +606,6 @@
   <data name="net_http_synchronous_reads_not_supported" xml:space="preserve">
     <value>Synchronous reads are not supported, use ReadAsync instead.</value>
   </data>
-<<<<<<< HEAD
   <data name="net_socks_auth_failed" xml:space="preserve">
     <value>SOCKS authentication failed.</value>
   </data>
@@ -630,9 +629,8 @@
   </data>
   <data name="net_socks_unexpected_version" xml:space="preserve">
     <value>Unexpected SOCKS protocol version. Required {0}, got {1}.</value>
-=======
+  </data>
   <data name="net_http_proxy_tunnel_returned_failure_status_code" xml:space="preserve">
     <value>The proxy tunnel request to proxy '{0}' failed with status code '{1}'."</value>
->>>>>>> 90899319
   </data>
 </root>