// Licensed to the .NET Foundation under one or more agreements.
// The .NET Foundation licenses this file to you under the MIT license.
// See the LICENSE file in the project root for more information.

using System.Diagnostics;
using System.IO;
using System.Net.Http.Headers;
using System.Runtime.CompilerServices;
using System.Threading;
using System.Threading.Tasks;

namespace System.Net.Http
{
    public class HttpClient : HttpMessageInvoker
    {
        #region Fields

        private static IWebProxy? s_defaultProxy;
        private static readonly TimeSpan s_defaultTimeout = TimeSpan.FromSeconds(100);
        private static readonly TimeSpan s_maxTimeout = TimeSpan.FromMilliseconds(int.MaxValue);
        private static readonly TimeSpan s_infiniteTimeout = Threading.Timeout.InfiniteTimeSpan;
        private const HttpCompletionOption defaultCompletionOption = HttpCompletionOption.ResponseContentRead;

        private volatile bool _operationStarted;
        private volatile bool _disposed;

        private CancellationTokenSource _pendingRequestsCts;
        private HttpRequestHeaders? _defaultRequestHeaders;
        private Version _defaultRequestVersion = HttpUtilities.DefaultRequestVersion;

        private Uri? _baseAddress;
        private TimeSpan _timeout;
        private int _maxResponseContentBufferSize;

        #endregion Fields

        #region Properties
        public static IWebProxy DefaultProxy
        {
            get => LazyInitializer.EnsureInitialized(ref s_defaultProxy, () => SystemProxyInfo.Proxy);

            set
            {
                s_defaultProxy = value ?? throw new ArgumentNullException(nameof(value));
            }
        }

        public HttpRequestHeaders DefaultRequestHeaders
        {
            get
            {
                if (_defaultRequestHeaders == null)
                {
                    _defaultRequestHeaders = new HttpRequestHeaders();
                }
                return _defaultRequestHeaders;
            }
        }

        public Version DefaultRequestVersion
        {
            get => _defaultRequestVersion;
            set
            {
                CheckDisposedOrStarted();
                _defaultRequestVersion = value ?? throw new ArgumentNullException(nameof(value));
            }
        }

        public Uri? BaseAddress
        {
            get { return _baseAddress; }
            set
            {
                CheckBaseAddress(value, nameof(value));
                CheckDisposedOrStarted();

                if (NetEventSource.IsEnabled) NetEventSource.UriBaseAddress(this, value);

                _baseAddress = value;
            }
        }

        public TimeSpan Timeout
        {
            get { return _timeout; }
            set
            {
                if (value != s_infiniteTimeout && (value <= TimeSpan.Zero || value > s_maxTimeout))
                {
                    throw new ArgumentOutOfRangeException(nameof(value));
                }
                CheckDisposedOrStarted();
                _timeout = value;
            }
        }

        public long MaxResponseContentBufferSize
        {
            get { return _maxResponseContentBufferSize; }
            set
            {
                if (value <= 0)
                {
                    throw new ArgumentOutOfRangeException(nameof(value));
                }
                if (value > HttpContent.MaxBufferSize)
                {
                    throw new ArgumentOutOfRangeException(nameof(value), value,
                        SR.Format(System.Globalization.CultureInfo.InvariantCulture,
                        SR.net_http_content_buffersize_limit, HttpContent.MaxBufferSize));
                }
                CheckDisposedOrStarted();

                Debug.Assert(HttpContent.MaxBufferSize <= int.MaxValue);
                _maxResponseContentBufferSize = (int)value;
            }
        }

        #endregion Properties

        #region Constructors

        public HttpClient()
            : this(new HttpClientHandler())
        {
        }

        public HttpClient(HttpMessageHandler handler)
            : this(handler, true)
        {
        }

        public HttpClient(HttpMessageHandler handler, bool disposeHandler)
            : base(handler, disposeHandler)
        {
            _timeout = s_defaultTimeout;
            _maxResponseContentBufferSize = HttpContent.MaxBufferSize;
            _pendingRequestsCts = new CancellationTokenSource();
        }

        #endregion Constructors

        #region Public Send

        #region Simple Get Overloads

        public Task<string> GetStringAsync(string? requestUri) =>
            GetStringAsync(CreateUri(requestUri));

        public Task<string> GetStringAsync(Uri? requestUri) =>
            GetStringAsync(requestUri, CancellationToken.None);

        public Task<string> GetStringAsync(string? requestUri, CancellationToken cancellationToken) =>
            GetStringAsync(CreateUri(requestUri), cancellationToken);

        public Task<string> GetStringAsync(Uri? requestUri, CancellationToken cancellationToken) =>
            GetStringAsyncCore(GetAsync(requestUri, HttpCompletionOption.ResponseHeadersRead, cancellationToken), cancellationToken);

        private async Task<string> GetStringAsyncCore(Task<HttpResponseMessage> getTask, CancellationToken cancellationToken)
        {
            // Wait for the response message.
            using (HttpResponseMessage responseMessage = await getTask.ConfigureAwait(false))
            {
                // Make sure it completed successfully.
                responseMessage.EnsureSuccessStatusCode();

                // Get the response content.
                HttpContent? c = responseMessage.Content;
                if (c != null)
                {
#if NET46
                    return await c.ReadAsStringAsync().ConfigureAwait(false);
#else
                    HttpContentHeaders headers = c.Headers;

                    // Since the underlying byte[] will never be exposed, we use an ArrayPool-backed
                    // stream to which we copy all of the data from the response.
                    using (Stream responseStream = c.TryReadAsStream() ?? await c.ReadAsStreamAsync(cancellationToken).ConfigureAwait(false))
                    using (var buffer = new HttpContent.LimitArrayPoolWriteStream(_maxResponseContentBufferSize, (int)headers.ContentLength.GetValueOrDefault()))
                    {
                        try
                        {
                            await responseStream.CopyToAsync(buffer, cancellationToken).ConfigureAwait(false);
                        }
                        catch (Exception e) when (HttpContent.StreamCopyExceptionNeedsWrapping(e))
                        {
                            throw HttpContent.WrapStreamCopyException(e);
                        }

                        if (buffer.Length > 0)
                        {
                            // Decode and return the data from the buffer.
                            return HttpContent.ReadBufferAsString(buffer.GetBuffer(), headers);
                        }
                    }
#endif
                }

                // No content to return.
                return string.Empty;
            }
        }

        public Task<byte[]> GetByteArrayAsync(string? requestUri) =>
            GetByteArrayAsync(CreateUri(requestUri));

        public Task<byte[]> GetByteArrayAsync(Uri? requestUri) =>
            GetByteArrayAsync(requestUri, CancellationToken.None);

        public Task<byte[]> GetByteArrayAsync(string? requestUri, CancellationToken cancellationToken) =>
            GetByteArrayAsync(CreateUri(requestUri), cancellationToken);

        public Task<byte[]> GetByteArrayAsync(Uri? requestUri, CancellationToken cancellationToken) =>
            GetByteArrayAsyncCore(GetAsync(requestUri, HttpCompletionOption.ResponseHeadersRead, cancellationToken), cancellationToken);

        private async Task<byte[]> GetByteArrayAsyncCore(Task<HttpResponseMessage> getTask, CancellationToken cancellationToken)
        {
            // Wait for the response message.
            using (HttpResponseMessage responseMessage = await getTask.ConfigureAwait(false))
            {
                // Make sure it completed successfully.
                responseMessage.EnsureSuccessStatusCode();

                // Get the response content.
                HttpContent? c = responseMessage.Content;
                if (c != null)
                {
#if NET46
                    return await c.ReadAsByteArrayAsync().ConfigureAwait(false);
#else
                    HttpContentHeaders headers = c.Headers;
                    using (Stream responseStream = c.TryReadAsStream() ?? await c.ReadAsStreamAsync(cancellationToken).ConfigureAwait(false))
                    {
                        long? contentLength = headers.ContentLength;
                        Stream buffer; // declared here to share the state machine field across both if/else branches

                        if (contentLength.HasValue)
                        {
                            // If we got a content length, then we assume that it's correct and create a MemoryStream
                            // to which the content will be transferred.  That way, assuming we actually get the exact
                            // amount we were expecting, we can simply return the MemoryStream's underlying buffer.
                            buffer = new HttpContent.LimitMemoryStream(_maxResponseContentBufferSize, (int)contentLength.GetValueOrDefault());

                            try
                            {
                                await responseStream.CopyToAsync(buffer, cancellationToken).ConfigureAwait(false);
                            }
                            catch (Exception e) when (HttpContent.StreamCopyExceptionNeedsWrapping(e))
                            {
                                throw HttpContent.WrapStreamCopyException(e);
                            }

                            if (buffer.Length > 0)
                            {
                                return ((HttpContent.LimitMemoryStream)buffer).GetSizedBuffer();
                            }
                        }
                        else
                        {
                            // If we didn't get a content length, then we assume we're going to have to grow
                            // the buffer potentially several times and that it's unlikely the underlying buffer
                            // at the end will be the exact size needed, in which case it's more beneficial to use
                            // ArrayPool buffers and copy out to a new array at the end.
                            buffer = new HttpContent.LimitArrayPoolWriteStream(_maxResponseContentBufferSize);
                            try
                            {
                                try
                                {
                                    await responseStream.CopyToAsync(buffer, cancellationToken).ConfigureAwait(false);
                                }
                                catch (Exception e) when (HttpContent.StreamCopyExceptionNeedsWrapping(e))
                                {
                                    throw HttpContent.WrapStreamCopyException(e);
                                }

                                if (buffer.Length > 0)
                                {
                                    return ((HttpContent.LimitArrayPoolWriteStream)buffer).ToArray();
                                }
                            }
                            finally { buffer.Dispose(); }
                        }
                    }
#endif
                }

                // No content to return.
                return Array.Empty<byte>();
            }
        }

        public Task<Stream> GetStreamAsync(string? requestUri) =>
            GetStreamAsync(CreateUri(requestUri));

        public Task<Stream> GetStreamAsync(string? requestUri, CancellationToken cancellationToken) =>
            GetStreamAsync(CreateUri(requestUri), cancellationToken);

        public Task<Stream> GetStreamAsync(Uri? requestUri) =>
            GetStreamAsync(requestUri, CancellationToken.None);

        public Task<Stream> GetStreamAsync(Uri? requestUri, CancellationToken cancellationToken) =>
            FinishGetStreamAsync(GetAsync(requestUri, HttpCompletionOption.ResponseHeadersRead, cancellationToken), cancellationToken);

        private async Task<Stream> FinishGetStreamAsync(Task<HttpResponseMessage> getTask, CancellationToken cancellationToken)
        {
            HttpResponseMessage response = await getTask.ConfigureAwait(false);
            response.EnsureSuccessStatusCode();
            HttpContent? c = response.Content;
            return c != null ?
                (c.TryReadAsStream() ?? await c.ReadAsStreamAsync(cancellationToken).ConfigureAwait(false)) :
                Stream.Null;
        }

        #endregion Simple Get Overloads

        #region REST Send Overloads

        public Task<HttpResponseMessage> GetAsync(string? requestUri)
        {
            return GetAsync(CreateUri(requestUri));
        }

        public Task<HttpResponseMessage> GetAsync(Uri? requestUri)
        {
            return GetAsync(requestUri, defaultCompletionOption);
        }

        public Task<HttpResponseMessage> GetAsync(string? requestUri, HttpCompletionOption completionOption)
        {
            return GetAsync(CreateUri(requestUri), completionOption);
        }

        public Task<HttpResponseMessage> GetAsync(Uri? requestUri, HttpCompletionOption completionOption)
        {
            return GetAsync(requestUri, completionOption, CancellationToken.None);
        }

        public Task<HttpResponseMessage> GetAsync(string? requestUri, CancellationToken cancellationToken)
        {
            return GetAsync(CreateUri(requestUri), cancellationToken);
        }

        public Task<HttpResponseMessage> GetAsync(Uri? requestUri, CancellationToken cancellationToken)
        {
            return GetAsync(requestUri, defaultCompletionOption, cancellationToken);
        }

        public Task<HttpResponseMessage> GetAsync(string? requestUri, HttpCompletionOption completionOption,
            CancellationToken cancellationToken)
        {
            return GetAsync(CreateUri(requestUri), completionOption, cancellationToken);
        }

        public Task<HttpResponseMessage> GetAsync(Uri? requestUri, HttpCompletionOption completionOption,
            CancellationToken cancellationToken)
        {
            return SendAsync(CreateRequestMessage(HttpMethod.Get, requestUri), completionOption, cancellationToken);
        }

        public Task<HttpResponseMessage> PostAsync(string? requestUri, HttpContent content)
        {
            return PostAsync(CreateUri(requestUri), content);
        }

        public Task<HttpResponseMessage> PostAsync(Uri? requestUri, HttpContent content)
        {
            return PostAsync(requestUri, content, CancellationToken.None);
        }

        public Task<HttpResponseMessage> PostAsync(string? requestUri, HttpContent content,
            CancellationToken cancellationToken)
        {
            return PostAsync(CreateUri(requestUri), content, cancellationToken);
        }

        public Task<HttpResponseMessage> PostAsync(Uri? requestUri, HttpContent content,
            CancellationToken cancellationToken)
        {
            HttpRequestMessage request = CreateRequestMessage(HttpMethod.Post, requestUri);
            request.Content = content;
            return SendAsync(request, cancellationToken);
        }

        public Task<HttpResponseMessage> PutAsync(string? requestUri, HttpContent content)
        {
            return PutAsync(CreateUri(requestUri), content);
        }

        public Task<HttpResponseMessage> PutAsync(Uri? requestUri, HttpContent content)
        {
            return PutAsync(requestUri, content, CancellationToken.None);
        }

        public Task<HttpResponseMessage> PutAsync(string? requestUri, HttpContent content,
            CancellationToken cancellationToken)
        {
            return PutAsync(CreateUri(requestUri), content, cancellationToken);
        }

        public Task<HttpResponseMessage> PutAsync(Uri? requestUri, HttpContent content,
            CancellationToken cancellationToken)
        {
            HttpRequestMessage request = CreateRequestMessage(HttpMethod.Put, requestUri);
            request.Content = content;
            return SendAsync(request, cancellationToken);
        }

        public Task<HttpResponseMessage> PatchAsync(string? requestUri, HttpContent content)
        {
            return PatchAsync(CreateUri(requestUri), content);
        }

        public Task<HttpResponseMessage> PatchAsync(Uri? requestUri, HttpContent content)
        {
            return PatchAsync(requestUri, content, CancellationToken.None);
        }

        public Task<HttpResponseMessage> PatchAsync(string? requestUri, HttpContent content,
            CancellationToken cancellationToken)
        {
            return PatchAsync(CreateUri(requestUri), content, cancellationToken);
        }

        public Task<HttpResponseMessage> PatchAsync(Uri? requestUri, HttpContent content,
            CancellationToken cancellationToken)
        {
            HttpRequestMessage request = CreateRequestMessage(HttpMethod.Patch, requestUri);
            request.Content = content;
            return SendAsync(request, cancellationToken);
        }

        public Task<HttpResponseMessage> DeleteAsync(string? requestUri)
        {
            return DeleteAsync(CreateUri(requestUri));
        }

        public Task<HttpResponseMessage> DeleteAsync(Uri? requestUri)
        {
            return DeleteAsync(requestUri, CancellationToken.None);
        }

        public Task<HttpResponseMessage> DeleteAsync(string? requestUri, CancellationToken cancellationToken)
        {
            return DeleteAsync(CreateUri(requestUri), cancellationToken);
        }

        public Task<HttpResponseMessage> DeleteAsync(Uri? requestUri, CancellationToken cancellationToken)
        {
            return SendAsync(CreateRequestMessage(HttpMethod.Delete, requestUri), cancellationToken);
        }

        #endregion REST Send Overloads

        #region Advanced Send Overloads

        public HttpResponseMessage Send(HttpRequestMessage request)
        {
            return Send(request, defaultCompletionOption, default);
        }

        public HttpResponseMessage Send(HttpRequestMessage request, HttpCompletionOption completionOption)
        {
            return Send(request, completionOption, default);
        }

        public override HttpResponseMessage Send(HttpRequestMessage request,
            CancellationToken cancellationToken)
        {
            return Send(request, defaultCompletionOption, cancellationToken);
        }

        public HttpResponseMessage Send(HttpRequestMessage request, HttpCompletionOption completionOption,
            CancellationToken cancellationToken)
        {
            if (request == null)
            {
                throw new ArgumentNullException(nameof(request));
            }
            CheckDisposed();
            CheckRequestMessage(request);

            SetOperationStarted();
            PrepareRequestMessage(request);
            // PrepareRequestMessage will resolve the request address against the base address.

            // We need a CancellationTokenSource to use with the request.  We always have the global
            // _pendingRequestsCts to use, plus we may have a token provided by the caller, and we may
            // have a timeout.  If we have a timeout or a caller-provided token, we need to create a new
            // CTS (we can't, for example, timeout the pending requests CTS, as that could cancel other
            // unrelated operations).  Otherwise, we can use the pending requests CTS directly.
            CancellationTokenSource cts;
            bool disposeCts;
            bool hasTimeout = _timeout != s_infiniteTimeout;
            if (hasTimeout)
            {
                disposeCts = true;
                cts = CancellationTokenSource.CreateLinkedTokenSource(cancellationToken, _pendingRequestsCts.Token);
                if (hasTimeout)
                {
                    cts.CancelAfter(_timeout);
                }
            }
            else
            {
                disposeCts = false;
                cts = _pendingRequestsCts;
            }

            // Initiate the send.
            HttpResponseMessage response;
            try
            {
                response = base.Send(request, cts.Token);
            }
            catch
            {
                HandleFinishSendCleanup(cts, disposeCts);
                throw;
            }

            bool buffered = completionOption == HttpCompletionOption.ResponseContentRead &&
                            !string.Equals(request.Method.Method, "HEAD", StringComparison.OrdinalIgnoreCase);

            return FinishSend(response, request, cts, disposeCts, buffered);
        }

        public Task<HttpResponseMessage> SendAsync(HttpRequestMessage request)
        {
            return SendAsync(request, defaultCompletionOption, CancellationToken.None);
        }

        public override Task<HttpResponseMessage> SendAsync(HttpRequestMessage request,
            CancellationToken cancellationToken)
        {
            return SendAsync(request, defaultCompletionOption, cancellationToken);
        }

        public Task<HttpResponseMessage> SendAsync(HttpRequestMessage request, HttpCompletionOption completionOption)
        {
            return SendAsync(request, completionOption, CancellationToken.None);
        }

        public Task<HttpResponseMessage> SendAsync(HttpRequestMessage request, HttpCompletionOption completionOption,
            CancellationToken cancellationToken)
        {
            if (request == null)
            {
                throw new ArgumentNullException(nameof(request));
            }
            CheckDisposed();
            CheckRequestMessage(request);

            SetOperationStarted();
            PrepareRequestMessage(request);
            // PrepareRequestMessage will resolve the request address against the base address.

            // We need a CancellationTokenSource to use with the request.  We always have the global
            // _pendingRequestsCts to use, plus we may have a token provided by the caller, and we may
            // have a timeout.  If we have a timeout or a caller-provided token, we need to create a new
            // CTS (we can't, for example, timeout the pending requests CTS, as that could cancel other
            // unrelated operations).  Otherwise, we can use the pending requests CTS directly.
            CancellationTokenSource cts;
            bool disposeCts;
            bool hasTimeout = _timeout != s_infiniteTimeout;
            long timeoutTime = long.MaxValue;
            if (hasTimeout || cancellationToken.CanBeCanceled)
            {
                disposeCts = true;
                cts = CancellationTokenSource.CreateLinkedTokenSource(cancellationToken, _pendingRequestsCts.Token);
                if (hasTimeout)
                {
                    timeoutTime = Environment.TickCount64 + (_timeout.Ticks / TimeSpan.TicksPerMillisecond);
                    cts.CancelAfter(_timeout);
                }
            }
            else
            {
                disposeCts = false;
                cts = _pendingRequestsCts;
            }

            // Initiate the send.
            Task<HttpResponseMessage> sendTask;
            try
            {
                sendTask = base.SendAsync(request, cts.Token);
            }
            catch (Exception e)
            {
<<<<<<< HEAD
                HandleFinishSendCleanup(cts, disposeCts);
                throw;
            }

            bool buffered = completionOption == HttpCompletionOption.ResponseContentRead &&
                            !string.Equals(request.Method.Method, "HEAD", StringComparison.OrdinalIgnoreCase);

            return FinishSendAsync(sendTask, request, cts, disposeCts, buffered);
        }

        private HttpResponseMessage FinishSend(HttpResponseMessage response, HttpRequestMessage request, CancellationTokenSource cts,
            bool disposeCts, bool buffered)
        {
=======
                HandleFinishSendAsyncCleanup(cts, disposeCts);

                if (e is OperationCanceledException operationException && TimeoutFired(cancellationToken, timeoutTime))
                {
                    throw CreateTimeoutException(operationException);
                }

                throw;
            }

            return completionOption == HttpCompletionOption.ResponseContentRead && !string.Equals(request.Method.Method, "HEAD", StringComparison.OrdinalIgnoreCase) ?
                FinishSendAsyncBuffered(sendTask, request, cts, disposeCts, cancellationToken, timeoutTime) :
                FinishSendAsyncUnbuffered(sendTask, request, cts, disposeCts, cancellationToken, timeoutTime);
        }

        private async Task<HttpResponseMessage> FinishSendAsyncBuffered(
            Task<HttpResponseMessage> sendTask, HttpRequestMessage request, CancellationTokenSource cts, bool disposeCts, CancellationToken callerToken, long timeoutTime)
        {
            HttpResponseMessage? response = null;
>>>>>>> 112fc548
            try
            {
                if (response == null)
                {
                    throw new InvalidOperationException(SR.net_http_handler_noresponse);
                }

                // Buffer the response content if we've been asked to and we have a Content to buffer.
                if (buffered && response.Content != null)
                {
                    response.Content.LoadIntoBuffer(_maxResponseContentBufferSize, cts.Token);
                }

                if (NetEventSource.IsEnabled) NetEventSource.ClientSendCompleted(this, response, request);
                return response;
            }
            catch (Exception e)
            {
                response?.Dispose();
<<<<<<< HEAD
                HandleFinishSendError(e, cts);
=======

                if (e is OperationCanceledException operationException && TimeoutFired(callerToken, timeoutTime))
                {
                    HandleSendAsyncTimeout(operationException);
                    throw CreateTimeoutException(operationException);
                }

                HandleFinishSendAsyncError(e, cts);
>>>>>>> 112fc548
                throw;
            }
            finally
            {
                HandleFinishSendCleanup(cts, disposeCts);
            }
        }

<<<<<<< HEAD
        private async Task<HttpResponseMessage> FinishSendAsync(Task<HttpResponseMessage> sendTask, HttpRequestMessage request, CancellationTokenSource cts,
            bool disposeCts, bool buffered)
=======
        private async Task<HttpResponseMessage> FinishSendAsyncUnbuffered(
            Task<HttpResponseMessage> sendTask, HttpRequestMessage request, CancellationTokenSource cts, bool disposeCts, CancellationToken callerToken, long timeoutTime)
>>>>>>> 112fc548
        {
            HttpResponseMessage response = null;
            try
            {
                // Wait for the send request to complete, getting back the response.
                response = await sendTask.ConfigureAwait(false);
                if (response == null)
                {
                    throw new InvalidOperationException(SR.net_http_handler_noresponse);
                }

                // Buffer the response content if we've been asked to and we have a Content to buffer.
                if (buffered && response.Content != null)
                {
                    await response.Content.LoadIntoBufferAsync(_maxResponseContentBufferSize, cts.Token).ConfigureAwait(false);
                }

                if (NetEventSource.IsEnabled) NetEventSource.ClientSendCompleted(this, response, request);
                return response;
            }
            catch (Exception e)
            {
<<<<<<< HEAD
                response?.Dispose();
                HandleFinishSendError(e, cts);
=======
                if (e is OperationCanceledException operationException && TimeoutFired(callerToken, timeoutTime))
                {
                    HandleSendAsyncTimeout(operationException);
                    throw CreateTimeoutException(operationException);
                }

                HandleFinishSendAsyncError(e, cts);
>>>>>>> 112fc548
                throw;
            }
            finally
            {
                HandleFinishSendCleanup(cts, disposeCts);
            }
        }

<<<<<<< HEAD
        private void HandleFinishSendError(Exception e, CancellationTokenSource cts)
=======
        private bool TimeoutFired(CancellationToken callerToken, long timeoutTime) => !callerToken.IsCancellationRequested && Environment.TickCount64 >= timeoutTime;

        private TaskCanceledException CreateTimeoutException(OperationCanceledException originalException)
        {
            return new TaskCanceledException(string.Format(SR.net_http_request_timedout, _timeout.TotalSeconds),
                new TimeoutException(originalException.Message, originalException), originalException.CancellationToken);
        }

        private void HandleFinishSendAsyncError(Exception e, CancellationTokenSource cts)
>>>>>>> 112fc548
        {
            if (NetEventSource.IsEnabled) NetEventSource.Error(this, e);

            // If the cancellation token was canceled, we consider the exception to be caused by the
            // cancellation (e.g. WebException when reading from canceled response stream).
            if (cts.IsCancellationRequested && e is HttpRequestException)
            {
                if (NetEventSource.IsEnabled) NetEventSource.Error(this, "Canceled");
                throw new OperationCanceledException(cts.Token);
            }
        }

<<<<<<< HEAD
        private void HandleFinishSendCleanup(CancellationTokenSource cts, bool disposeCts)
=======
        private void HandleSendAsyncTimeout(OperationCanceledException e)
        {
            if (NetEventSource.IsEnabled)
            {
                NetEventSource.Error(this, e);
                NetEventSource.Error(this, "Canceled due to timeout");
            }
        }

        private void HandleFinishSendAsyncCleanup(CancellationTokenSource cts, bool disposeCts)
>>>>>>> 112fc548
        {
            // Dispose of the CancellationTokenSource if it was created specially for this request
            // rather than being used across multiple requests.
            if (disposeCts)
            {
                cts.Dispose();
            }

            // This method used to also dispose of the request content, e.g.:
            //     request.Content?.Dispose();
            // This has multiple problems:
            // 1. It prevents code from reusing request content objects for subsequent requests,
            //    as disposing of the object likely invalidates it for further use.
            // 2. It prevents the possibility of partial or full duplex communication, even if supported
            //    by the handler, as the request content may still be in use even if the response
            //    (or response headers) has been received.
            // By changing this to not dispose of the request content, disposal may end up being
            // left for the finalizer to handle, or the developer can explicitly dispose of the
            // content when they're done with it.  But it allows request content to be reused,
            // and more importantly it enables handlers that allow receiving of the response before
            // fully sending the request.  Prior to this change, a handler that supported duplex communication
            // would fail trying to access certain sites, if the site sent its response before it had
            // completely received the request: CurlHandler might then find that the request content
            // was disposed of while it still needed to read from it.
        }

        public void CancelPendingRequests()
        {
            CheckDisposed();
            if (NetEventSource.IsEnabled) NetEventSource.Enter(this);

            // With every request we link this cancellation token source.
            CancellationTokenSource currentCts = Interlocked.Exchange(ref _pendingRequestsCts,
                new CancellationTokenSource());

            currentCts.Cancel();
            currentCts.Dispose();

            if (NetEventSource.IsEnabled) NetEventSource.Exit(this);
        }

        #endregion Advanced Send Overloads

        #endregion Public Send

        #region IDisposable Members

        protected override void Dispose(bool disposing)
        {
            if (disposing && !_disposed)
            {
                _disposed = true;

                // Cancel all pending requests (if any). Note that we don't call CancelPendingRequests() but cancel
                // the CTS directly. The reason is that CancelPendingRequests() would cancel the current CTS and create
                // a new CTS. We don't want a new CTS in this case.
                _pendingRequestsCts.Cancel();
                _pendingRequestsCts.Dispose();
            }

            base.Dispose(disposing);
        }

        #endregion

        #region Private Helpers

        private void SetOperationStarted()
        {
            // This method flags the HttpClient instances as "active". I.e. we executed at least one request (or are
            // in the process of doing so). This information is used to lock-down all property setters. Once a
            // Send/SendAsync operation started, no property can be changed.
            if (!_operationStarted)
            {
                _operationStarted = true;
            }
        }

        private void CheckDisposedOrStarted()
        {
            CheckDisposed();
            if (_operationStarted)
            {
                throw new InvalidOperationException(SR.net_http_operation_started);
            }
        }

        private void CheckDisposed()
        {
            if (_disposed)
            {
                throw new ObjectDisposedException(GetType().ToString());
            }
        }

        private static void CheckRequestMessage(HttpRequestMessage request)
        {
            if (!request.MarkAsSent())
            {
                throw new InvalidOperationException(SR.net_http_client_request_already_sent);
            }
        }

        private void PrepareRequestMessage(HttpRequestMessage request)
        {
            Uri? requestUri = null;
            if ((request.RequestUri == null) && (_baseAddress == null))
            {
                throw new InvalidOperationException(SR.net_http_client_invalid_requesturi);
            }
            if (request.RequestUri == null)
            {
                requestUri = _baseAddress;
            }
            else
            {
                // If the request Uri is an absolute Uri, just use it. Otherwise try to combine it with the base Uri.
                if (!request.RequestUri.IsAbsoluteUri)
                {
                    if (_baseAddress == null)
                    {
                        throw new InvalidOperationException(SR.net_http_client_invalid_requesturi);
                    }
                    else
                    {
                        requestUri = new Uri(_baseAddress, request.RequestUri);
                    }
                }
            }

            // We modified the original request Uri. Assign the new Uri to the request message.
            if (requestUri != null)
            {
                request.RequestUri = requestUri;
            }

            // Add default headers
            if (_defaultRequestHeaders != null)
            {
                request.Headers.AddHeaders(_defaultRequestHeaders);
            }
        }

        private static void CheckBaseAddress(Uri? baseAddress, string parameterName)
        {
            if (baseAddress == null)
            {
                return; // It's OK to not have a base address specified.
            }

            if (!baseAddress.IsAbsoluteUri)
            {
                throw new ArgumentException(SR.net_http_client_absolute_baseaddress_required, parameterName);
            }

            if (!HttpUtilities.IsHttpUri(baseAddress))
            {
                throw new ArgumentException(SR.net_http_client_http_baseaddress_required, parameterName);
            }
        }

        private Uri? CreateUri(string? uri) =>
            string.IsNullOrEmpty(uri) ? null : new Uri(uri, UriKind.RelativeOrAbsolute);

        private HttpRequestMessage CreateRequestMessage(HttpMethod method, Uri? uri) =>
            new HttpRequestMessage(method, uri) { Version = _defaultRequestVersion };
        #endregion Private Helpers
    }
}<|MERGE_RESOLUTION|>--- conflicted
+++ resolved
@@ -588,8 +588,13 @@
             }
             catch (Exception e)
             {
-<<<<<<< HEAD
                 HandleFinishSendCleanup(cts, disposeCts);
+
+                if (e is OperationCanceledException operationException && TimeoutFired(cancellationToken, timeoutTime))
+                {
+                    throw CreateTimeoutException(operationException);
+                }
+
                 throw;
             }
 
@@ -602,27 +607,6 @@
         private HttpResponseMessage FinishSend(HttpResponseMessage response, HttpRequestMessage request, CancellationTokenSource cts,
             bool disposeCts, bool buffered)
         {
-=======
-                HandleFinishSendAsyncCleanup(cts, disposeCts);
-
-                if (e is OperationCanceledException operationException && TimeoutFired(cancellationToken, timeoutTime))
-                {
-                    throw CreateTimeoutException(operationException);
-                }
-
-                throw;
-            }
-
-            return completionOption == HttpCompletionOption.ResponseContentRead && !string.Equals(request.Method.Method, "HEAD", StringComparison.OrdinalIgnoreCase) ?
-                FinishSendAsyncBuffered(sendTask, request, cts, disposeCts, cancellationToken, timeoutTime) :
-                FinishSendAsyncUnbuffered(sendTask, request, cts, disposeCts, cancellationToken, timeoutTime);
-        }
-
-        private async Task<HttpResponseMessage> FinishSendAsyncBuffered(
-            Task<HttpResponseMessage> sendTask, HttpRequestMessage request, CancellationTokenSource cts, bool disposeCts, CancellationToken callerToken, long timeoutTime)
-        {
-            HttpResponseMessage? response = null;
->>>>>>> 112fc548
             try
             {
                 if (response == null)
@@ -642,18 +626,7 @@
             catch (Exception e)
             {
                 response?.Dispose();
-<<<<<<< HEAD
                 HandleFinishSendError(e, cts);
-=======
-
-                if (e is OperationCanceledException operationException && TimeoutFired(callerToken, timeoutTime))
-                {
-                    HandleSendAsyncTimeout(operationException);
-                    throw CreateTimeoutException(operationException);
-                }
-
-                HandleFinishSendAsyncError(e, cts);
->>>>>>> 112fc548
                 throw;
             }
             finally
@@ -662,13 +635,8 @@
             }
         }
 
-<<<<<<< HEAD
         private async Task<HttpResponseMessage> FinishSendAsync(Task<HttpResponseMessage> sendTask, HttpRequestMessage request, CancellationTokenSource cts,
             bool disposeCts, bool buffered)
-=======
-        private async Task<HttpResponseMessage> FinishSendAsyncUnbuffered(
-            Task<HttpResponseMessage> sendTask, HttpRequestMessage request, CancellationTokenSource cts, bool disposeCts, CancellationToken callerToken, long timeoutTime)
->>>>>>> 112fc548
         {
             HttpResponseMessage response = null;
             try
@@ -691,10 +659,6 @@
             }
             catch (Exception e)
             {
-<<<<<<< HEAD
-                response?.Dispose();
-                HandleFinishSendError(e, cts);
-=======
                 if (e is OperationCanceledException operationException && TimeoutFired(callerToken, timeoutTime))
                 {
                     HandleSendAsyncTimeout(operationException);
@@ -702,7 +666,6 @@
                 }
 
                 HandleFinishSendAsyncError(e, cts);
->>>>>>> 112fc548
                 throw;
             }
             finally
@@ -711,9 +674,6 @@
             }
         }
 
-<<<<<<< HEAD
-        private void HandleFinishSendError(Exception e, CancellationTokenSource cts)
-=======
         private bool TimeoutFired(CancellationToken callerToken, long timeoutTime) => !callerToken.IsCancellationRequested && Environment.TickCount64 >= timeoutTime;
 
         private TaskCanceledException CreateTimeoutException(OperationCanceledException originalException)
@@ -723,7 +683,6 @@
         }
 
         private void HandleFinishSendAsyncError(Exception e, CancellationTokenSource cts)
->>>>>>> 112fc548
         {
             if (NetEventSource.IsEnabled) NetEventSource.Error(this, e);
 
@@ -736,9 +695,6 @@
             }
         }
 
-<<<<<<< HEAD
-        private void HandleFinishSendCleanup(CancellationTokenSource cts, bool disposeCts)
-=======
         private void HandleSendAsyncTimeout(OperationCanceledException e)
         {
             if (NetEventSource.IsEnabled)
@@ -749,7 +705,6 @@
         }
 
         private void HandleFinishSendAsyncCleanup(CancellationTokenSource cts, bool disposeCts)
->>>>>>> 112fc548
         {
             // Dispose of the CancellationTokenSource if it was created specially for this request
             // rather than being used across multiple requests.
