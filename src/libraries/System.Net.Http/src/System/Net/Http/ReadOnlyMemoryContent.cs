// Licensed to the .NET Foundation under one or more agreements.
// The .NET Foundation licenses this file to you under the MIT license.
// See the LICENSE file in the project root for more information.

using System.IO;
using System.Runtime.InteropServices;
using System.Threading;
using System.Threading.Tasks;

namespace System.Net.Http
{
    public sealed class ReadOnlyMemoryContent : HttpContent
    {
        private readonly ReadOnlyMemory<byte> _content;

        public ReadOnlyMemoryContent(ReadOnlyMemory<byte> content)
        {
            _content = content;
            if (MemoryMarshal.TryGetArray(content, out ArraySegment<byte> array))
            {
                // If we have an array, allow HttpClient to take optimized paths by just
                // giving it the array content to use as its already buffered data.
                SetBuffer(array.Array!, array.Offset, array.Count);
            }
        }

        protected override Task SerializeToStreamAsync(Stream stream, TransportContext? context) =>
            stream.WriteAsync(_content).AsTask();

<<<<<<< HEAD
        protected override void SerializeToStream(Stream stream, TransportContext context, CancellationToken cancellationToken)
        {
            // Last chance to check for timeout/cancellation, sync Stream API doesn't have any support for it.
            cancellationToken.ThrowIfCancellationRequested();
            stream.Write(_content.Span);
        }

        protected override Task SerializeToStreamAsync(Stream stream, TransportContext context, CancellationToken cancellationToken) =>
=======
        protected override Task SerializeToStreamAsync(Stream stream, TransportContext? context, CancellationToken cancellationToken) =>
>>>>>>> 112fc548
            stream.WriteAsync(_content, cancellationToken).AsTask();

        protected internal override bool TryComputeLength(out long length)
        {
            length = _content.Length;
            return true;
        }

        protected override Task<Stream> CreateContentReadStreamAsync() =>
            Task.FromResult<Stream>(new ReadOnlyMemoryStream(_content));

        internal override Stream TryCreateContentReadStream() =>
            new ReadOnlyMemoryStream(_content);

        internal override bool AllowDuplex => false;
    }
}<|MERGE_RESOLUTION|>--- conflicted
+++ resolved
@@ -27,7 +27,6 @@
         protected override Task SerializeToStreamAsync(Stream stream, TransportContext? context) =>
             stream.WriteAsync(_content).AsTask();
 
-<<<<<<< HEAD
         protected override void SerializeToStream(Stream stream, TransportContext context, CancellationToken cancellationToken)
         {
             // Last chance to check for timeout/cancellation, sync Stream API doesn't have any support for it.
@@ -35,10 +34,7 @@
             stream.Write(_content.Span);
         }
 
-        protected override Task SerializeToStreamAsync(Stream stream, TransportContext context, CancellationToken cancellationToken) =>
-=======
         protected override Task SerializeToStreamAsync(Stream stream, TransportContext? context, CancellationToken cancellationToken) =>
->>>>>>> 112fc548
             stream.WriteAsync(_content, cancellationToken).AsTask();
 
         protected internal override bool TryComputeLength(out long length)
