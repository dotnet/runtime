--- conflicted
+++ resolved
@@ -247,11 +247,7 @@
                 var response = s_fetch?.Invoke("apply", s_window, args) as Task<object>;
                 args.Dispose();
                 if (response == null)
-<<<<<<< HEAD
-                    throw new Exception(SR.net_http_marshalling_error);
-=======
                     throw new Exception(SR.net_http_marshalling_response_promise_from_fetch);
->>>>>>> f56ef956
 
                 JSObject t = (JSObject)await response.ConfigureAwait(continueOnCapturedContext: true);
 
