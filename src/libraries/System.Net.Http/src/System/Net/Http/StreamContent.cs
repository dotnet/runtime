--- conflicted
+++ resolved
@@ -53,7 +53,6 @@
             if (NetEventSource.IsEnabled) NetEventSource.Associate(this, content);
         }
 
-<<<<<<< HEAD
         protected override void SerializeToStream(Stream stream, TransportContext context, CancellationToken cancellationToken)
         {
             Debug.Assert(stream != null);
@@ -67,10 +66,7 @@
             StreamToStreamCopy.Copy(_content, stream, _bufferSize, !_content.CanSeek);
         }
 
-        protected override Task SerializeToStreamAsync(Stream stream, TransportContext context) =>
-=======
         protected override Task SerializeToStreamAsync(Stream stream, TransportContext? context) =>
->>>>>>> 112fc548
             SerializeToStreamAsyncCore(stream, default);
 
         protected override Task SerializeToStreamAsync(Stream stream, TransportContext? context, CancellationToken cancellationToken) =>
