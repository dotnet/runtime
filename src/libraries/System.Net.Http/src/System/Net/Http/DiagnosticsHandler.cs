// Licensed to the .NET Foundation under one or more agreements.
// The .NET Foundation licenses this file to you under the MIT license.

using System.Collections.Generic;
using System.Diagnostics;
using System.Diagnostics.CodeAnalysis;
using System.Net.Http.Headers;
using System.Threading;
using System.Threading.Tasks;

namespace System.Net.Http
{
    /// <summary>
    /// DiagnosticHandler notifies DiagnosticSource subscribers about outgoing Http requests
    /// </summary>
    internal sealed class DiagnosticsHandler : DelegatingHandler
    {
<<<<<<< HEAD
        private const string Namespace                      = "System.Net.Http";
        private const string RequestWriteNameDeprecated     = Namespace + ".Request";
        private const string ResponseWriteNameDeprecated    = Namespace + ".Response";
        private const string ExceptionEventName             = Namespace + ".Exception";
        private const string ActivityName                   = Namespace + ".HttpRequestOut";
        private const string ActivityStartName              = ActivityName + ".Start";
        private const string ActivityStopName               = ActivityName + ".Stop";

        private static readonly DiagnosticListener s_diagnosticListener = new("HttpHandlerDiagnosticListener");
        private static readonly ActivitySource s_activitySource = new(Namespace);

        public static bool IsGloballyEnabled { get; } = GetEnableActivityPropagationValue();

        private static bool GetEnableActivityPropagationValue() =>
            RuntimeSettingParser.QueryRuntimeSettingSwitch(Namespace + ".EnableActivityPropagation", "DOTNET_SYSTEM_NET_HTTP_ENABLEACTIVITYPROPAGATION", true);
=======
        /// <summary>
        /// DiagnosticHandler constructor
        /// </summary>
        /// <param name="innerHandler">Inner handler: Windows or Unix implementation of HttpMessageHandler.
        /// Note that DiagnosticHandler is the latest in the pipeline </param>
        public DiagnosticsHandler(HttpMessageHandler innerHandler) : base(innerHandler)
        {
        }

        internal static bool IsEnabled()
        {
            // check if there is a parent Activity (and propagation is not suppressed)
            // or if someone listens to HttpHandlerDiagnosticListener
            return IsGloballyEnabled() && (Activity.Current != null || Settings.s_diagnosticListener.IsEnabled());
        }
>>>>>>> f6cc321f

        internal static bool IsGloballyEnabled()
        {
            return Settings.s_activityPropagationEnabled;
        }

        // SendAsyncCore returns already completed ValueTask for when async: false is passed.
        // Internally, it calls the synchronous Send method of the base class.
        protected internal override HttpResponseMessage Send(HttpRequestMessage request, CancellationToken cancellationToken) =>
            SendAsyncCore(request, async: false, cancellationToken).AsTask().GetAwaiter().GetResult();

        protected internal override Task<HttpResponseMessage> SendAsync(HttpRequestMessage request, CancellationToken cancellationToken) =>
            SendAsyncCore(request, async: true, cancellationToken).AsTask();

        private async ValueTask<HttpResponseMessage> SendAsyncCore(HttpRequestMessage request, bool async,
            CancellationToken cancellationToken)
        {
            // HttpClientHandler is responsible to call static DiagnosticsHandler.IsEnabled() before forwarding request here.
            // It will check if propagation is on (because parent Activity exists or there is a listener) or off (forcibly disabled)
            // This code won't be called unless consumer unsubscribes from DiagnosticListener right after the check.
            // So some requests happening right after subscription starts might not be instrumented. Similarly,
            // when consumer unsubscribes, extra requests might be instrumented

            if (request == null)
            {
                throw new ArgumentNullException(nameof(request), SR.net_http_handler_norequest);
            }

            Activity? activity = null;
            DiagnosticListener diagnosticListener = Settings.s_diagnosticListener;

            // if there is no listener, but propagation is enabled (with previous IsEnabled() check)
            // do not write any events just start/stop Activity and propagate Ids
            if (!diagnosticListener.IsEnabled())
            {
                activity = new Activity(DiagnosticsHandlerLoggingStrings.ActivityName);
                activity.Start();
                InjectHeaders(activity, request);

                try
                {
                    return async ?
                        await base.SendAsync(request, cancellationToken).ConfigureAwait(false) :
                        base.Send(request, cancellationToken);
                }
                finally
                {
                    activity.Stop();
                }
            }

            Guid loggingRequestId = Guid.Empty;

            // There is a listener. Check if listener wants to be notified about HttpClient Activities
            if (diagnosticListener.IsEnabled(DiagnosticsHandlerLoggingStrings.ActivityName, request))
            {
                activity = new Activity(DiagnosticsHandlerLoggingStrings.ActivityName);

                // Only send start event to users who subscribed for it, but start activity anyway
                if (diagnosticListener.IsEnabled(DiagnosticsHandlerLoggingStrings.ActivityStartName))
                {
                    StartActivity(diagnosticListener, activity, new ActivityStartData(request));
                }
                else
                {
                    activity.Start();
                }
            }
            // try to write System.Net.Http.Request event (deprecated)
            if (diagnosticListener.IsEnabled(DiagnosticsHandlerLoggingStrings.RequestWriteNameDeprecated))
            {
                long timestamp = Stopwatch.GetTimestamp();
                loggingRequestId = Guid.NewGuid();
                Write(diagnosticListener, DiagnosticsHandlerLoggingStrings.RequestWriteNameDeprecated,
                    new RequestData(request, loggingRequestId, timestamp));
            }

            // If we are on at all, we propagate current activity information
            Activity? currentActivity = Activity.Current;
            if (currentActivity != null)
            {
                InjectHeaders(currentActivity, request);
            }

            HttpResponseMessage? response = null;
            TaskStatus taskStatus = TaskStatus.RanToCompletion;
            try
            {
                response = async ?
                    await base.SendAsync(request, cancellationToken).ConfigureAwait(false) :
                    base.Send(request, cancellationToken);
                return response;
            }
            catch (OperationCanceledException)
            {
                taskStatus = TaskStatus.Canceled;

                // we'll report task status in HttpRequestOut.Stop
                throw;
            }
            catch (Exception ex)
            {
                taskStatus = TaskStatus.Faulted;

                if (diagnosticListener.IsEnabled(DiagnosticsHandlerLoggingStrings.ExceptionEventName))
                {
                    // If request was initially instrumented, Activity.Current has all necessary context for logging
                    // Request is passed to provide some context if instrumentation was disabled and to avoid
                    // extensive Activity.Tags usage to tunnel request properties
                    Write(diagnosticListener, DiagnosticsHandlerLoggingStrings.ExceptionEventName, new ExceptionData(ex, request));
                }
                throw;
            }
            finally
            {
                // always stop activity if it was started
                if (activity != null)
                {
                    StopActivity(diagnosticListener, activity, new ActivityStopData(
                        response,
                        // If request is failed or cancelled, there is no response, therefore no information about request;
                        // pass the request in the payload, so consumers can have it in Stop for failed/canceled requests
                        // and not retain all requests in Start
                        request,
                        taskStatus));
                }
                // Try to write System.Net.Http.Response event (deprecated)
                if (diagnosticListener.IsEnabled(DiagnosticsHandlerLoggingStrings.ResponseWriteNameDeprecated))
                {
                    long timestamp = Stopwatch.GetTimestamp();
                    Write(diagnosticListener, DiagnosticsHandlerLoggingStrings.ResponseWriteNameDeprecated,
                        new ResponseData(
                            response,
                            loggingRequestId,
                            timestamp,
                            taskStatus));
                }
            }
        }

        #region private

        private sealed class ActivityStartData
        {
            // matches the properties selected in https://github.com/dotnet/diagnostics/blob/ffd0254da3bcc47847b1183fa5453c0877020abd/src/Microsoft.Diagnostics.Monitoring.EventPipe/Configuration/HttpRequestSourceConfiguration.cs#L36-L40
            [DynamicDependency(nameof(HttpRequestMessage.RequestUri), typeof(HttpRequestMessage))]
            [DynamicDependency(nameof(HttpRequestMessage.Method), typeof(HttpRequestMessage))]
            [DynamicDependency(nameof(HttpRequestMessage.RequestUri), typeof(HttpRequestMessage))]
            [DynamicDependency(nameof(Uri.Host), typeof(Uri))]
            [DynamicDependency(nameof(Uri.Port), typeof(Uri))]
            internal ActivityStartData(HttpRequestMessage request)
            {
                Request = request;
            }

            public HttpRequestMessage Request { get; }

            public override string ToString() => $"{{ {nameof(Request)} = {Request} }}";
        }

        private sealed class ActivityStopData
        {
            internal ActivityStopData(HttpResponseMessage? response, HttpRequestMessage request, TaskStatus requestTaskStatus)
            {
                Response = response;
                Request = request;
                RequestTaskStatus = requestTaskStatus;
            }

            public HttpResponseMessage? Response { get; }
            public HttpRequestMessage Request { get; }
            public TaskStatus RequestTaskStatus { get; }

            public override string ToString() => $"{{ {nameof(Response)} = {Response}, {nameof(Request)} = {Request}, {nameof(RequestTaskStatus)} = {RequestTaskStatus} }}";
        }

        private sealed class ExceptionData
        {
            // preserve the same properties as ActivityStartData above + common Exception properties
            [DynamicDependency(nameof(HttpRequestMessage.RequestUri), typeof(HttpRequestMessage))]
            [DynamicDependency(nameof(HttpRequestMessage.Method), typeof(HttpRequestMessage))]
            [DynamicDependency(nameof(HttpRequestMessage.RequestUri), typeof(HttpRequestMessage))]
            [DynamicDependency(nameof(Uri.Host), typeof(Uri))]
            [DynamicDependency(nameof(Uri.Port), typeof(Uri))]
            [DynamicDependency(nameof(System.Exception.Message), typeof(Exception))]
            [DynamicDependency(nameof(System.Exception.StackTrace), typeof(Exception))]
            internal ExceptionData(Exception exception, HttpRequestMessage request)
            {
                Exception = exception;
                Request = request;
            }

            public Exception Exception { get; }
            public HttpRequestMessage Request { get; }

            public override string ToString() => $"{{ {nameof(Exception)} = {Exception}, {nameof(Request)} = {Request} }}";
        }

        private sealed class RequestData
        {
            // preserve the same properties as ActivityStartData above
            [DynamicDependency(nameof(HttpRequestMessage.RequestUri), typeof(HttpRequestMessage))]
            [DynamicDependency(nameof(HttpRequestMessage.Method), typeof(HttpRequestMessage))]
            [DynamicDependency(nameof(HttpRequestMessage.RequestUri), typeof(HttpRequestMessage))]
            [DynamicDependency(nameof(Uri.Host), typeof(Uri))]
            [DynamicDependency(nameof(Uri.Port), typeof(Uri))]
            internal RequestData(HttpRequestMessage request, Guid loggingRequestId, long timestamp)
            {
                Request = request;
                LoggingRequestId = loggingRequestId;
                Timestamp = timestamp;
            }

            public HttpRequestMessage Request { get; }
            public Guid LoggingRequestId { get; }
            public long Timestamp { get; }

            public override string ToString() => $"{{ {nameof(Request)} = {Request}, {nameof(LoggingRequestId)} = {LoggingRequestId}, {nameof(Timestamp)} = {Timestamp} }}";
        }

        private sealed class ResponseData
        {
            [DynamicDependency(nameof(HttpResponseMessage.StatusCode), typeof(HttpResponseMessage))]
            internal ResponseData(HttpResponseMessage? response, Guid loggingRequestId, long timestamp, TaskStatus requestTaskStatus)
            {
                Response = response;
                LoggingRequestId = loggingRequestId;
                Timestamp = timestamp;
                RequestTaskStatus = requestTaskStatus;
            }

            public HttpResponseMessage? Response { get; }
            public Guid LoggingRequestId { get; }
            public long Timestamp { get; }
            public TaskStatus RequestTaskStatus { get; }

            public override string ToString() => $"{{ {nameof(Response)} = {Response}, {nameof(LoggingRequestId)} = {LoggingRequestId}, {nameof(Timestamp)} = {Timestamp}, {nameof(RequestTaskStatus)} = {RequestTaskStatus} }}";
        }

        private static class Settings
        {
            private const string EnableActivityPropagationEnvironmentVariableSettingName = "DOTNET_SYSTEM_NET_HTTP_ENABLEACTIVITYPROPAGATION";
            private const string EnableActivityPropagationAppCtxSettingName = "System.Net.Http.EnableActivityPropagation";

            public static readonly bool s_activityPropagationEnabled = GetEnableActivityPropagationValue();

            private static bool GetEnableActivityPropagationValue()
            {
                // First check for the AppContext switch, giving it priority over the environment variable.
                if (AppContext.TryGetSwitch(EnableActivityPropagationAppCtxSettingName, out bool enableActivityPropagation))
                {
                    return enableActivityPropagation;
                }

                // AppContext switch wasn't used. Check the environment variable to determine which handler should be used.
                string? envVar = Environment.GetEnvironmentVariable(EnableActivityPropagationEnvironmentVariableSettingName);
                if (envVar != null && (envVar.Equals("false", StringComparison.OrdinalIgnoreCase) || envVar.Equals("0")))
                {
                    // Suppress Activity propagation.
                    return false;
                }

                // Defaults to enabling Activity propagation.
                return true;
            }

            public static readonly DiagnosticListener s_diagnosticListener =
                new DiagnosticListener(DiagnosticsHandlerLoggingStrings.DiagnosticListenerName);
        }

        private static void InjectHeaders(Activity currentActivity, HttpRequestMessage request)
        {
            if (currentActivity.IdFormat == ActivityIdFormat.W3C)
            {
                if (!request.Headers.Contains(DiagnosticsHandlerLoggingStrings.TraceParentHeaderName))
                {
                    request.Headers.TryAddWithoutValidation(DiagnosticsHandlerLoggingStrings.TraceParentHeaderName, currentActivity.Id);
                    if (currentActivity.TraceStateString != null)
                    {
                        request.Headers.TryAddWithoutValidation(DiagnosticsHandlerLoggingStrings.TraceStateHeaderName, currentActivity.TraceStateString);
                    }
                }
            }
            else
            {
                if (!request.Headers.Contains(DiagnosticsHandlerLoggingStrings.RequestIdHeaderName))
                {
                    request.Headers.TryAddWithoutValidation(DiagnosticsHandlerLoggingStrings.RequestIdHeaderName, currentActivity.Id);
                }
            }

            // we expect baggage to be empty or contain a few items
            using (IEnumerator<KeyValuePair<string, string?>> e = currentActivity.Baggage.GetEnumerator())
            {
                if (e.MoveNext())
                {
                    var baggage = new List<string>();
                    do
                    {
                        KeyValuePair<string, string?> item = e.Current;
                        baggage.Add(new NameValueHeaderValue(WebUtility.UrlEncode(item.Key), WebUtility.UrlEncode(item.Value)).ToString());
                    }
                    while (e.MoveNext());
                    request.Headers.TryAddWithoutValidation(DiagnosticsHandlerLoggingStrings.CorrelationContextHeaderName, baggage);
                }
            }
        }

        [UnconditionalSuppressMessage("ReflectionAnalysis", "IL2026:UnrecognizedReflectionPattern",
            Justification = "The values being passed into Write have the commonly used properties being preserved with DynamicDependency.")]
        private static void Write<[DynamicallyAccessedMembers(DynamicallyAccessedMemberTypes.PublicProperties)] T>(
            DiagnosticSource diagnosticSource,
            string name,
            T value)
        {
            diagnosticSource.Write(name, value);
        }

        [UnconditionalSuppressMessage("ReflectionAnalysis", "IL2026:UnrecognizedReflectionPattern",
            Justification = "The args being passed into StartActivity have the commonly used properties being preserved with DynamicDependency.")]
        private static Activity StartActivity<[DynamicallyAccessedMembers(DynamicallyAccessedMemberTypes.PublicProperties)] T>(
            DiagnosticSource diagnosticSource,
            Activity activity,
            T? args)
        {
            return diagnosticSource.StartActivity(activity, args);
        }

        [UnconditionalSuppressMessage("ReflectionAnalysis", "IL2026:UnrecognizedReflectionPattern",
            Justification = "The args being passed into StopActivity have the commonly used properties being preserved with DynamicDependency.")]
        private static void StopActivity<[DynamicallyAccessedMembers(DynamicallyAccessedMemberTypes.PublicProperties)] T>(
            DiagnosticSource diagnosticSource,
            Activity activity,
            T? args)
        {
            diagnosticSource.StopActivity(activity, args);
        }

        #endregion
    }
}<|MERGE_RESOLUTION|>--- conflicted
+++ resolved
@@ -15,23 +15,6 @@
     /// </summary>
     internal sealed class DiagnosticsHandler : DelegatingHandler
     {
-<<<<<<< HEAD
-        private const string Namespace                      = "System.Net.Http";
-        private const string RequestWriteNameDeprecated     = Namespace + ".Request";
-        private const string ResponseWriteNameDeprecated    = Namespace + ".Response";
-        private const string ExceptionEventName             = Namespace + ".Exception";
-        private const string ActivityName                   = Namespace + ".HttpRequestOut";
-        private const string ActivityStartName              = ActivityName + ".Start";
-        private const string ActivityStopName               = ActivityName + ".Stop";
-
-        private static readonly DiagnosticListener s_diagnosticListener = new("HttpHandlerDiagnosticListener");
-        private static readonly ActivitySource s_activitySource = new(Namespace);
-
-        public static bool IsGloballyEnabled { get; } = GetEnableActivityPropagationValue();
-
-        private static bool GetEnableActivityPropagationValue() =>
-            RuntimeSettingParser.QueryRuntimeSettingSwitch(Namespace + ".EnableActivityPropagation", "DOTNET_SYSTEM_NET_HTTP_ENABLEACTIVITYPROPAGATION", true);
-=======
         /// <summary>
         /// DiagnosticHandler constructor
         /// </summary>
@@ -47,7 +30,6 @@
             // or if someone listens to HttpHandlerDiagnosticListener
             return IsGloballyEnabled() && (Activity.Current != null || Settings.s_diagnosticListener.IsEnabled());
         }
->>>>>>> f6cc321f
 
         internal static bool IsGloballyEnabled()
         {
