--- conflicted
+++ resolved
@@ -74,15 +74,9 @@
             HttpConnectionPool pool,
             Stream stream,
             TransportContext? transportContext,
-<<<<<<< HEAD
-            Activity? activity,
-            IPEndPoint? remoteEndPoint)
-            : base(pool, activity, remoteEndPoint)
-=======
             Activity? connectionSetupActivity,
             IPEndPoint? remoteEndPoint)
             : base(pool, connectionSetupActivity, remoteEndPoint)
->>>>>>> fd608202
         {
             Debug.Assert(stream != null);
 
@@ -118,11 +112,7 @@
                 if (disposing)
                 {
                     GC.SuppressFinalize(this);
-<<<<<<< HEAD
-                    _activity?.Stop();
-=======
                     ConnectionSetupActivity?.Stop();
->>>>>>> fd608202
                     _stream.Dispose();
                 }
             }
@@ -549,7 +539,6 @@
                 "The caller should have called PrepareForReuse or TryOwnScavengingTaskCompletion if the connection was idle on the pool.");
 
             MarkConnectionAsNotIdle();
-            LinkRequestActivity();
 
             TaskCompletionSource<bool>? allowExpect100ToContinue = null;
             Task? sendRequestContentTask = null;
