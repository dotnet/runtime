--- conflicted
+++ resolved
@@ -68,13 +68,8 @@
             }
         }
 
-<<<<<<< HEAD
-        public Http3Connection(HttpConnectionPool pool, HttpAuthority authority, QuicConnection connection, bool includeAltUsedHeader)
-            : base(pool, null, connection.RemoteEndPoint)
-=======
         public Http3Connection(HttpConnectionPool pool, HttpAuthority authority, bool includeAltUsedHeader)
             : base(pool)
->>>>>>> afe6fbd7
         {
             _authority = authority;
 
