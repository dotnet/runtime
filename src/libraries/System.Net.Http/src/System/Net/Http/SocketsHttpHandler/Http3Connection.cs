--- conflicted
+++ resolved
@@ -91,11 +91,7 @@
 
         public void InitQuicConnection(QuicConnection connection)
         {
-<<<<<<< HEAD
-            MarkConnectionAsEstablished(activity: null, remoteEndPoint: connection.RemoteEndPoint);
-=======
             MarkConnectionAsEstablished(connectionSetupActivity: null, remoteEndPoint: connection.RemoteEndPoint);
->>>>>>> fd608202
 
             _connection = connection;
 
