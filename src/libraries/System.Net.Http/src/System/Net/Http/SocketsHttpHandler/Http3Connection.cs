--- conflicted
+++ resolved
@@ -65,12 +65,8 @@
             }
         }
 
-<<<<<<< HEAD
-        public Http3Connection(HttpConnectionPool pool, HttpAuthority? origin, HttpAuthority authority, QuicConnection connection, Uri requestUri, bool includeAltUsedHeader)
-=======
         public Http3Connection(HttpConnectionPool pool, HttpAuthority authority, QuicConnection connection, bool includeAltUsedHeader)
             : base(pool)
->>>>>>> 7980421b
         {
             _pool = pool;
             _authority = authority;
@@ -91,15 +87,6 @@
                 _maxHeaderListSize = maxHeaderListSize;
             }
 
-<<<<<<< HEAD
-            if (HttpTelemetry.Log.IsEnabled())
-            {
-                HttpTelemetry.Log.Http30ConnectionEstablished(Id, requestUri, connection.RemoteEndPoint);
-                _markedByTelemetryStatus = TelemetryStatus_Opened;
-            }
-
-=======
->>>>>>> 7980421b
             // Errors are observed via Abort().
             _ = SendSettingsAsync();
 
@@ -169,17 +156,7 @@
 
                 }, CancellationToken.None, TaskContinuationOptions.ExecuteSynchronously, TaskScheduler.Default);
 
-<<<<<<< HEAD
-                if (HttpTelemetry.Log.IsEnabled())
-                {
-                    if (Interlocked.Exchange(ref _markedByTelemetryStatus, TelemetryStatus_Closed) == TelemetryStatus_Opened)
-                    {
-                        HttpTelemetry.Log.Http30ConnectionClosed(Id);
-                    }
-                }
-=======
                 MarkConnectionAsClosed();
->>>>>>> 7980421b
             }
         }
 
