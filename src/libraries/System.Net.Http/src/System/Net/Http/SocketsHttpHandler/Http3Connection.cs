--- conflicted
+++ resolved
@@ -163,11 +163,7 @@
             }
         }
 
-<<<<<<< HEAD
-        public override Task<HttpResponseMessage> SendAsync(HttpRequestMessage request, bool async, CancellationToken cancellationToken)
-=======
-        public override async Task<HttpResponseMessage> SendAsync(HttpRequestMessage request, CancellationToken cancellationToken)
->>>>>>> 112fc548
+        public override async Task<HttpResponseMessage> SendAsync(HttpRequestMessage request, bool async, CancellationToken cancellationToken)
         {
             // Wait for an available stream (based on QUIC MAX_STREAMS) if there isn't one available yet.
 
