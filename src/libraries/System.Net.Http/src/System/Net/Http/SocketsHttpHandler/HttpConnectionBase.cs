// Licensed to the .NET Foundation under one or more agreements.
// The .NET Foundation licenses this file to you under the MIT license.

using System.Diagnostics;
using System.Diagnostics.CodeAnalysis;
using System.IO;
using System.Net.Http.Headers;
using System.Net.Http.Metrics;
using System.Net.Security;
using System.Runtime.CompilerServices;
using System.Text;
using System.Threading;
using System.Threading.Tasks;

namespace System.Net.Http
{
    internal abstract class HttpConnectionBase : IDisposable, IHttpTrace
    {
<<<<<<< HEAD
        private static long s_connectionCounter = -1;
=======
        // May be null if none of the counters were enabled when the connection was established.
        private readonly ConnectionMetrics? _connectionMetrics;

        // Indicates whether we've counted this connection as established, so that we can
        // avoid decrementing the counter once it's closed in case telemetry was enabled in between.
        private readonly bool _httpTelemetryMarkedConnectionAsOpened;

        private readonly long _creationTickCount = Environment.TickCount64;
        private long _idleSinceTickCount;
>>>>>>> 7980421b

        /// <summary>Cached string for the last Date header received on this connection.</summary>
        private string? _lastDateHeaderValue;
        /// <summary>Cached string for the last Server header received on this connection.</summary>
        private string? _lastServerHeaderValue;

<<<<<<< HEAD
        internal long Id { get; } = Interlocked.Increment(ref s_connectionCounter);
=======
        public HttpConnectionBase(HttpConnectionPool pool)
        {
            Debug.Assert(this is HttpConnection or Http2Connection or Http3Connection);
            Debug.Assert(pool.Settings._metrics is not null);

            SocketsHttpHandlerMetrics metrics = pool.Settings._metrics;

            if (metrics.CurrentConnections.Enabled ||
                metrics.IdleConnections.Enabled ||
                metrics.ConnectionDuration.Enabled)
            {
                string protocol =
                    this is HttpConnection ? "HTTP/1.1" :
                    this is Http2Connection ? "HTTP/2" :
                    "HTTP/3";

                int port = pool.OriginAuthority.Port;
                int defaultPort = pool.IsSecure ? HttpConnectionPool.DefaultHttpsPort : HttpConnectionPool.DefaultHttpPort;

                _connectionMetrics = new ConnectionMetrics(
                    metrics,
                    protocol,
                    pool.IsSecure ? "https" : "http",
                    pool.OriginAuthority.HostValue,
                    port == defaultPort ? null : port);

                _connectionMetrics.ConnectionEstablished();

                MarkConnectionAsIdle();
            }

            if (HttpTelemetry.Log.IsEnabled())
            {
                _httpTelemetryMarkedConnectionAsOpened = true;

                if (this is HttpConnection) HttpTelemetry.Log.Http11ConnectionEstablished();
                else if (this is Http2Connection) HttpTelemetry.Log.Http20ConnectionEstablished();
                else HttpTelemetry.Log.Http30ConnectionEstablished();
            }
        }

        public void MarkConnectionAsClosed()
        {
            _connectionMetrics?.ConnectionClosed(durationMs: Environment.TickCount64 - _creationTickCount);

            if (HttpTelemetry.Log.IsEnabled())
            {
                // Only decrement the connection count if we counted this connection
                if (_httpTelemetryMarkedConnectionAsOpened)
                {
                    if (this is HttpConnection) HttpTelemetry.Log.Http11ConnectionClosed();
                    else if (this is Http2Connection) HttpTelemetry.Log.Http20ConnectionClosed();
                    else HttpTelemetry.Log.Http30ConnectionClosed();
                }
            }
        }

        public void MarkConnectionAsIdle()
        {
            _idleSinceTickCount = Environment.TickCount64;

            _connectionMetrics?.MarkAsIdle();
        }

        public void MarkConnectionAsNotIdle()
        {
            _connectionMetrics?.MarkAsNotIdle();
        }
>>>>>>> 7980421b

        /// <summary>Uses <see cref="HeaderDescriptor.GetHeaderValue"/>, but first special-cases several known headers for which we can use caching.</summary>
        public string GetResponseHeaderValueWithCaching(HeaderDescriptor descriptor, ReadOnlySpan<byte> value, Encoding? valueEncoding)
        {
            return
                descriptor.Equals(KnownHeaders.Date) ? GetOrAddCachedValue(ref _lastDateHeaderValue, descriptor, value, valueEncoding) :
                descriptor.Equals(KnownHeaders.Server) ? GetOrAddCachedValue(ref _lastServerHeaderValue, descriptor, value, valueEncoding) :
                descriptor.GetHeaderValue(value, valueEncoding);

            static string GetOrAddCachedValue([NotNull] ref string? cache, HeaderDescriptor descriptor, ReadOnlySpan<byte> value, Encoding? encoding)
            {
                string? lastValue = cache;
                if (lastValue is null || !Ascii.Equals(value, lastValue))
                {
                    cache = lastValue = descriptor.GetHeaderValue(value, encoding);
                }
                Debug.Assert(cache is not null);
                return lastValue;
            }
        }

        public abstract void Trace(string message, [CallerMemberName] string? memberName = null);

        protected void TraceConnection(Stream stream)
        {
            if (stream is SslStream sslStream)
            {
                Trace(
                    $"{this}. Id:{Id}, " +
                    $"SslProtocol:{sslStream.SslProtocol}, NegotiatedApplicationProtocol:{sslStream.NegotiatedApplicationProtocol}, " +
                    $"NegotiatedCipherSuite:{sslStream.NegotiatedCipherSuite}, CipherAlgorithm:{sslStream.CipherAlgorithm}, CipherStrength:{sslStream.CipherStrength}, " +
                    $"HashAlgorithm:{sslStream.HashAlgorithm}, HashStrength:{sslStream.HashStrength}, " +
                    $"KeyExchangeAlgorithm:{sslStream.KeyExchangeAlgorithm}, KeyExchangeStrength:{sslStream.KeyExchangeStrength}, " +
                    $"LocalCertificate:{sslStream.LocalCertificate}, RemoteCertificate:{sslStream.RemoteCertificate}");
            }
            else
            {
                Trace($"{this}. Id:{Id}");
            }
        }

        public long GetLifetimeTicks(long nowTicks) => nowTicks - _creationTickCount;

        public virtual long GetIdleTicks(long nowTicks) => nowTicks - _idleSinceTickCount;

        /// <summary>Check whether a connection is still usable, or should be scavenged.</summary>
        /// <returns>True if connection can be used.</returns>
        public virtual bool CheckUsabilityOnScavenge() => true;

        internal static bool IsDigit(byte c) => (uint)(c - '0') <= '9' - '0';

        internal static int ParseStatusCode(ReadOnlySpan<byte> value)
        {
            byte status1, status2, status3;
            if (value.Length != 3 ||
                !IsDigit(status1 = value[0]) ||
                !IsDigit(status2 = value[1]) ||
                !IsDigit(status3 = value[2]))
            {
                throw new HttpRequestException(SR.Format(SR.net_http_invalid_response_status_code, System.Text.Encoding.ASCII.GetString(value)));
            }

            return 100 * (status1 - '0') + 10 * (status2 - '0') + (status3 - '0');
        }

        /// <summary>Awaits a task, ignoring any resulting exceptions.</summary>
        internal static void IgnoreExceptions(ValueTask<int> task)
        {
            // Avoid TaskScheduler.UnobservedTaskException firing for any exceptions.
            if (task.IsCompleted)
            {
                if (task.IsFaulted)
                {
                    _ = task.AsTask().Exception;
                }
            }
            else
            {
                task.AsTask().ContinueWith(static t => _ = t.Exception,
                    CancellationToken.None, TaskContinuationOptions.ExecuteSynchronously | TaskContinuationOptions.OnlyOnFaulted, TaskScheduler.Default);
            }
        }

        /// <summary>Awaits a task, logging any resulting exceptions (which are otherwise ignored).</summary>
        internal void LogExceptions(Task task)
        {
            if (task.IsCompleted)
            {
                if (task.IsFaulted)
                {
                    LogFaulted(this, task);
                }
            }
            else
            {
                task.ContinueWith(static (t, state) => LogFaulted((HttpConnectionBase)state!, t), this,
                    CancellationToken.None, TaskContinuationOptions.ExecuteSynchronously | TaskContinuationOptions.OnlyOnFaulted, TaskScheduler.Default);
            }

            static void LogFaulted(HttpConnectionBase connection, Task task)
            {
                Debug.Assert(task.IsFaulted);
                Exception? e = task.Exception!.InnerException; // Access Exception even if not tracing, to avoid TaskScheduler.UnobservedTaskException firing
                if (NetEventSource.Log.IsEnabled()) connection.Trace($"Exception from asynchronous processing: {e}");
            }
        }

        public abstract void Dispose();
    }
}<|MERGE_RESOLUTION|>--- conflicted
+++ resolved
@@ -16,9 +16,8 @@
 {
     internal abstract class HttpConnectionBase : IDisposable, IHttpTrace
     {
-<<<<<<< HEAD
         private static long s_connectionCounter = -1;
-=======
+
         // May be null if none of the counters were enabled when the connection was established.
         private readonly ConnectionMetrics? _connectionMetrics;
 
@@ -28,16 +27,14 @@
 
         private readonly long _creationTickCount = Environment.TickCount64;
         private long _idleSinceTickCount;
->>>>>>> 7980421b
 
         /// <summary>Cached string for the last Date header received on this connection.</summary>
         private string? _lastDateHeaderValue;
         /// <summary>Cached string for the last Server header received on this connection.</summary>
         private string? _lastServerHeaderValue;
 
-<<<<<<< HEAD
         internal long Id { get; } = Interlocked.Increment(ref s_connectionCounter);
-=======
+
         public HttpConnectionBase(HttpConnectionPool pool)
         {
             Debug.Assert(this is HttpConnection or Http2Connection or Http3Connection);
@@ -106,7 +103,6 @@
         {
             _connectionMetrics?.MarkAsNotIdle();
         }
->>>>>>> 7980421b
 
         /// <summary>Uses <see cref="HeaderDescriptor.GetHeaderValue"/>, but first special-cases several known headers for which we can use caching.</summary>
         public string GetResponseHeaderValueWithCaching(HeaderDescriptor descriptor, ReadOnlySpan<byte> value, Encoding? valueEncoding)
