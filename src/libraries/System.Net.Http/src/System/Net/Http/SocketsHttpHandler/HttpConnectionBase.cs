--- conflicted
+++ resolved
@@ -14,9 +14,6 @@
 {
     internal abstract class HttpConnectionBase : IHttpTrace
     {
-<<<<<<< HEAD
-        public abstract Task<HttpResponseMessage> SendAsync(HttpRequestMessage request, bool async, CancellationToken cancellationToken);
-=======
         /// <summary>Cached string for the last Date header received on this connection.</summary>
         private string? _lastDateHeaderValue;
         /// <summary>Cached string for the last Server header received on this connection.</summary>
@@ -41,8 +38,7 @@
             }
         }
 
-        public abstract Task<HttpResponseMessage> SendAsync(HttpRequestMessage request, CancellationToken cancellationToken);
->>>>>>> 747df47f
+        public abstract Task<HttpResponseMessage> SendAsync(HttpRequestMessage request, bool async, CancellationToken cancellationToken);
         public abstract void Trace(string message, [CallerMemberName] string? memberName = null);
 
         protected void TraceConnection(Stream stream)
