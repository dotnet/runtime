// Licensed to the .NET Foundation under one or more agreements.
// The .NET Foundation licenses this file to you under the MIT license.

using System.Collections.Generic;
using System.IO;
using System.Net.Security;
using System.Runtime.Versioning;
using System.Threading;
using System.Threading.Tasks;
using System.Diagnostics.CodeAnalysis;
using System.Text;
using System.Diagnostics;

namespace System.Net.Http
{
    [UnsupportedOSPlatform("browser")]
    public sealed class SocketsHttpHandler : HttpMessageHandler
    {
        private readonly HttpConnectionSettings _settings = new HttpConnectionSettings();
        private HttpMessageHandlerStage? _handler;
        private Func<HttpConnectionSettings, HttpMessageHandlerStage, HttpMessageHandlerStage>? _decompressionHandlerFactory;
        private bool _disposed;

        private void CheckDisposedOrStarted()
        {
            ObjectDisposedException.ThrowIf(_disposed, this);
            if (_handler != null)
            {
                throw new InvalidOperationException(SR.net_http_operation_started);
            }
        }

        /// <summary>
        /// Gets a value that indicates whether the handler is supported on the current platform.
        /// </summary>
        [UnsupportedOSPlatformGuard("browser")]
        public static bool IsSupported => !OperatingSystem.IsBrowser();

        public bool UseCookies
        {
            get => _settings._useCookies;
            set
            {
                CheckDisposedOrStarted();
                _settings._useCookies = value;
            }
        }

        [AllowNull]
        public CookieContainer CookieContainer
        {
            get => _settings._cookieContainer ??= new CookieContainer();
            set
            {
                CheckDisposedOrStarted();
                _settings._cookieContainer = value;
            }
        }

        public DecompressionMethods AutomaticDecompression
        {
            get => _settings._automaticDecompression;
            set
            {
                CheckDisposedOrStarted();
                EnsureDecompressionHandlerFactory();
                _settings._automaticDecompression = value;
            }
        }

        public bool UseProxy
        {
            get => _settings._useProxy;
            set
            {
                CheckDisposedOrStarted();
                _settings._useProxy = value;
            }
        }

        public IWebProxy? Proxy
        {
            get => _settings._proxy;
            set
            {
                CheckDisposedOrStarted();
                _settings._proxy = value;
            }
        }

        public ICredentials? DefaultProxyCredentials
        {
            get => _settings._defaultProxyCredentials;
            set
            {
                CheckDisposedOrStarted();
                _settings._defaultProxyCredentials = value;
            }
        }

        public bool PreAuthenticate
        {
            get => _settings._preAuthenticate;
            set
            {
                CheckDisposedOrStarted();
                _settings._preAuthenticate = value;
            }
        }

        public ICredentials? Credentials
        {
            get => _settings._credentials;
            set
            {
                CheckDisposedOrStarted();
                _settings._credentials = value;
            }
        }

        public bool AllowAutoRedirect
        {
            get => _settings._allowAutoRedirect;
            set
            {
                CheckDisposedOrStarted();
                _settings._allowAutoRedirect = value;
            }
        }

        public int MaxAutomaticRedirections
        {
            get => _settings._maxAutomaticRedirections;
            set
            {
                ArgumentOutOfRangeException.ThrowIfNegativeOrZero(value);

                CheckDisposedOrStarted();
                _settings._maxAutomaticRedirections = value;
            }
        }

        public int MaxConnectionsPerServer
        {
            get => _settings._maxConnectionsPerServer;
            set
            {
                ArgumentOutOfRangeException.ThrowIfNegativeOrZero(value);

                CheckDisposedOrStarted();
                _settings._maxConnectionsPerServer = value;
            }
        }

        public int MaxResponseDrainSize
        {
            get => _settings._maxResponseDrainSize;
            set
            {
                ArgumentOutOfRangeException.ThrowIfNegative(value);

                CheckDisposedOrStarted();
                _settings._maxResponseDrainSize = value;
            }
        }

        public TimeSpan ResponseDrainTimeout
        {
            get => _settings._maxResponseDrainTime;
            set
            {
                if ((value < TimeSpan.Zero && value != Timeout.InfiniteTimeSpan) ||
                    (value.TotalMilliseconds > int.MaxValue))
                {
                    throw new ArgumentOutOfRangeException(nameof(value));
                }

                CheckDisposedOrStarted();
                _settings._maxResponseDrainTime = value;
            }
        }

        public int MaxResponseHeadersLength
        {
            get => _settings._maxResponseHeadersLength;
            set
            {
                ArgumentOutOfRangeException.ThrowIfNegativeOrZero(value);

                CheckDisposedOrStarted();
                _settings._maxResponseHeadersLength = value;
            }
        }

        [AllowNull]
        public SslClientAuthenticationOptions SslOptions
        {
            get => _settings._sslOptions ??= new SslClientAuthenticationOptions();
            set
            {
                CheckDisposedOrStarted();
                _settings._sslOptions = value;
            }
        }

        public TimeSpan PooledConnectionLifetime
        {
            get => _settings._pooledConnectionLifetime;
            set
            {
                if (value < TimeSpan.Zero && value != Timeout.InfiniteTimeSpan)
                {
                    throw new ArgumentOutOfRangeException(nameof(value));
                }

                CheckDisposedOrStarted();
                _settings._pooledConnectionLifetime = value;
            }
        }

        public TimeSpan PooledConnectionIdleTimeout
        {
            get => _settings._pooledConnectionIdleTimeout;
            set
            {
                if (value < TimeSpan.Zero && value != Timeout.InfiniteTimeSpan)
                {
                    throw new ArgumentOutOfRangeException(nameof(value));
                }

                CheckDisposedOrStarted();
                _settings._pooledConnectionIdleTimeout = value;
            }
        }

        public TimeSpan ConnectTimeout
        {
            get => _settings._connectTimeout;
            set
            {
                if ((value <= TimeSpan.Zero && value != Timeout.InfiniteTimeSpan) ||
                    (value.TotalMilliseconds > int.MaxValue))
                {
                    throw new ArgumentOutOfRangeException(nameof(value));
                }

                CheckDisposedOrStarted();
                _settings._connectTimeout = value;
            }
        }

        public TimeSpan Expect100ContinueTimeout
        {
            get => _settings._expect100ContinueTimeout;
            set
            {
                if ((value < TimeSpan.Zero && value != Timeout.InfiniteTimeSpan) ||
                    (value.TotalMilliseconds > int.MaxValue))
                {
                    throw new ArgumentOutOfRangeException(nameof(value));
                }

                CheckDisposedOrStarted();
                _settings._expect100ContinueTimeout = value;
            }
        }

        /// <summary>
        /// Defines the initial HTTP2 stream receive window size for all connections opened by the this <see cref="SocketsHttpHandler"/>.
        /// </summary>
        /// <remarks>
        /// Larger the values may lead to faster download speed, but potentially higher memory footprint.
        /// The property must be set to a value between 65535 and the configured maximum window size, which is 16777216 by default.
        /// </remarks>
        public int InitialHttp2StreamWindowSize
        {
            get => _settings._initialHttp2StreamWindowSize;
            set
            {
                if (value < HttpHandlerDefaults.DefaultInitialHttp2StreamWindowSize || value > GlobalHttpSettings.SocketsHttpHandler.MaxHttp2StreamWindowSize)
                {
                    string message = SR.Format(
                        SR.net_http_http2_invalidinitialstreamwindowsize,
                        HttpHandlerDefaults.DefaultInitialHttp2StreamWindowSize,
                        GlobalHttpSettings.SocketsHttpHandler.MaxHttp2StreamWindowSize);

                    throw new ArgumentOutOfRangeException(nameof(InitialHttp2StreamWindowSize), message);
                }
                CheckDisposedOrStarted();
                _settings._initialHttp2StreamWindowSize = value;
            }
        }

        /// <summary>
        /// Gets or sets the keep alive ping delay. The client will send a keep alive ping to the server if it
        /// doesn't receive any frames on a connection for this period of time. This property is used together with
        /// <see cref="SocketsHttpHandler.KeepAlivePingTimeout"/> to close broken connections.
        /// <para>
        /// Delay value must be greater than or equal to 1 second. Set to <see cref="Timeout.InfiniteTimeSpan"/> to
        /// disable the keep alive ping.
        /// Defaults to <see cref="Timeout.InfiniteTimeSpan"/>.
        /// </para>
        /// </summary>
        public TimeSpan KeepAlivePingDelay
        {
            get => _settings._keepAlivePingDelay;
            set
            {
                if (value.Ticks < TimeSpan.TicksPerSecond && value != Timeout.InfiniteTimeSpan)
                {
                    throw new ArgumentOutOfRangeException(nameof(value), value, SR.Format(SR.net_http_value_must_be_greater_than_or_equal, value, TimeSpan.FromSeconds(1)));
                }

                CheckDisposedOrStarted();
                _settings._keepAlivePingDelay = value;
            }
        }

        /// <summary>
        /// Gets or sets the keep alive ping timeout. Keep alive pings are sent when a period of inactivity exceeds
        /// the configured <see cref="KeepAlivePingDelay"/> value. The client will close the connection if it
        /// doesn't receive any frames within the timeout.
        /// <para>
        /// Timeout must be greater than or equal to 1 second. Set to <see cref="Timeout.InfiniteTimeSpan"/> to
        /// disable the keep alive ping timeout.
        /// Defaults to 20 seconds.
        /// </para>
        /// </summary>
        public TimeSpan KeepAlivePingTimeout
        {
            get => _settings._keepAlivePingTimeout;
            set
            {
                if (value.Ticks < TimeSpan.TicksPerSecond && value != Timeout.InfiniteTimeSpan)
                {
                    throw new ArgumentOutOfRangeException(nameof(value), value, SR.Format(SR.net_http_value_must_be_greater_than_or_equal, value, TimeSpan.FromSeconds(1)));
                }

                CheckDisposedOrStarted();
                _settings._keepAlivePingTimeout = value;
            }
        }

        /// <summary>
        /// Gets or sets the keep alive ping behaviour. Keep alive pings are sent when a period of inactivity exceeds
        /// the configured <see cref="KeepAlivePingDelay"/> value.
        /// </summary>
        public HttpKeepAlivePingPolicy KeepAlivePingPolicy
        {
            get => _settings._keepAlivePingPolicy;
            set
            {
                CheckDisposedOrStarted();
                _settings._keepAlivePingPolicy = value;
            }
        }

        /// <summary>
        /// Gets or sets a value that indicates whether additional HTTP/2 connections can be established to the same server
        /// when the maximum of concurrent streams is reached on all existing connections.
        /// </summary>
        public bool EnableMultipleHttp2Connections
        {
            get => _settings._enableMultipleHttp2Connections;
            set
            {
                CheckDisposedOrStarted();

                _settings._enableMultipleHttp2Connections = value;
            }
        }

        internal const bool SupportsAutomaticDecompression = true;
        internal const bool SupportsProxy = true;
        internal const bool SupportsRedirectConfiguration = true;

        /// <summary>
        /// When non-null, a custom callback used to open new connections.
        /// </summary>
        public Func<SocketsHttpConnectionContext, CancellationToken, ValueTask<Stream>>? ConnectCallback
        {
            get => _settings._connectCallback;
            set
            {
                CheckDisposedOrStarted();
                _settings._connectCallback = value;
            }
        }

        /// <summary>
        /// Gets or sets a custom callback that provides access to the plaintext HTTP protocol stream.
        /// </summary>
        public Func<SocketsHttpPlaintextStreamFilterContext, CancellationToken, ValueTask<Stream>>? PlaintextStreamFilter
        {
            get => _settings._plaintextStreamFilter;
            set
            {
                CheckDisposedOrStarted();
                _settings._plaintextStreamFilter = value;
            }
        }

        /// <summary>
        /// Gets a writable dictionary (that is, a map) of custom properties for the HttpClient requests. The dictionary is initialized empty; you can insert and query key-value pairs for your custom handlers and special processing.
        /// </summary>
        public IDictionary<string, object?> Properties =>
            _settings._properties ??= new Dictionary<string, object?>();

        /// <summary>
        /// Gets or sets a callback that returns the <see cref="Encoding"/> to encode the value for the specified request header name,
        /// or <see langword="null"/> to use the default behavior.
        /// </summary>
        public HeaderEncodingSelector<HttpRequestMessage>? RequestHeaderEncodingSelector
        {
            get => _settings._requestHeaderEncodingSelector;
            set
            {
                CheckDisposedOrStarted();
                _settings._requestHeaderEncodingSelector = value;
            }
        }

        /// <summary>
        /// Gets or sets a callback that returns the <see cref="Encoding"/> to decode the value for the specified response header name,
        /// or <see langword="null"/> to use the default behavior.
        /// </summary>
        public HeaderEncodingSelector<HttpRequestMessage>? ResponseHeaderEncodingSelector
        {
            get => _settings._responseHeaderEncodingSelector;
            set
            {
                CheckDisposedOrStarted();
                _settings._responseHeaderEncodingSelector = value;
            }
        }

        /// <summary>
        /// Gets or sets the <see cref="DistributedContextPropagator"/> to use when propagating the distributed trace and context.
        /// Use <see langword="null"/> to disable propagation.
        /// Defaults to <see cref="DistributedContextPropagator.Current"/>.
        /// </summary>
        [CLSCompliant(false)]
        public DistributedContextPropagator? ActivityHeadersPropagator
        {
            get => _settings._activityHeadersPropagator;
            set
            {
                CheckDisposedOrStarted();
                _settings._activityHeadersPropagator = value;
            }
        }

        internal ClientCertificateOption ClientCertificateOptions
        {
            get => _settings._clientCertificateOptions;
            set
            {
                CheckDisposedOrStarted();
                _settings._clientCertificateOptions = value;
            }
        }
        protected override void Dispose(bool disposing)
        {
            if (disposing && !_disposed)
            {
                _disposed = true;
                _handler?.Dispose();
            }

            base.Dispose(disposing);
        }

        private HttpMessageHandlerStage SetupHandlerChain()
        {
            // Clone the settings to get a relatively consistent view that won't change after this point.
            // (This isn't entirely complete, as some of the collections it contains aren't currently deeply cloned.)
            HttpConnectionSettings settings = _settings.CloneAndNormalize();

            HttpConnectionPoolManager poolManager = new HttpConnectionPoolManager(settings);

            HttpMessageHandlerStage handler;

            if (settings._credentials == null)
            {
                handler = new HttpConnectionHandler(poolManager);
            }
            else
            {
                handler = new HttpAuthenticatedConnectionHandler(poolManager);
            }

            // DiagnosticsHandler is inserted before RedirectHandler so that trace propagation is done on redirects as well
            if (DiagnosticsHandler.IsGloballyEnabled() && settings._activityHeadersPropagator is DistributedContextPropagator propagator)
            {
                handler = new DiagnosticsHandler(handler, propagator, settings._allowAutoRedirect);
            }

<<<<<<< HEAD
=======
            handler = new MetricsHandler(handler, settings._meterFactory, out Meter meter);

            settings._metrics = new SocketsHttpHandlerMetrics(meter);

>>>>>>> cdff572b
            if (settings._allowAutoRedirect)
            {
                // Just as with WinHttpHandler, for security reasons, we do not support authentication on redirects
                // if the credential is anything other than a CredentialCache.
                // We allow credentials in a CredentialCache since they are specifically tied to URIs.
                HttpMessageHandlerStage redirectHandler =
                    (settings._credentials == null || settings._credentials is CredentialCache) ?
                    handler :
                    new HttpConnectionHandler(poolManager);        // will not authenticate

                handler = new RedirectHandler(settings._maxAutomaticRedirections, handler, redirectHandler);
            }

            if (settings._automaticDecompression != DecompressionMethods.None)
            {
                Debug.Assert(_decompressionHandlerFactory is not null);
                handler = _decompressionHandlerFactory(settings, handler);
            }

            // Ensure a single handler is used for all requests.
            if (Interlocked.CompareExchange(ref _handler, handler, null) != null)
            {
                handler.Dispose();
            }

            return _handler;
        }

        // Allows for DecompressionHandler (and its compression dependencies) to be trimmed when
        // AutomaticDecompression is not being used.
        private void EnsureDecompressionHandlerFactory()
        {
            _decompressionHandlerFactory ??= (settings, handler) => new DecompressionHandler(settings._automaticDecompression, handler);
        }

        protected internal override HttpResponseMessage Send(HttpRequestMessage request,
            CancellationToken cancellationToken)
        {
            ArgumentNullException.ThrowIfNull(request);

            if (request.Version.Major >= 2)
            {
                throw new NotSupportedException(SR.Format(SR.net_http_http2_sync_not_supported, GetType()));
            }

            // Do not allow upgrades for synchronous requests, that might lead to asynchronous code-paths.
            if (request.VersionPolicy == HttpVersionPolicy.RequestVersionOrHigher)
            {
                throw new NotSupportedException(SR.Format(SR.net_http_upgrade_not_enabled_sync, nameof(Send), request.VersionPolicy));
            }

            ObjectDisposedException.ThrowIf(_disposed, this);

            cancellationToken.ThrowIfCancellationRequested();

            HttpMessageHandlerStage handler = _handler ?? SetupHandlerChain();

            Exception? error = ValidateAndNormalizeRequest(request);
            if (error != null)
            {
                throw error;
            }

            return handler.Send(request, cancellationToken);
        }

        protected internal override Task<HttpResponseMessage> SendAsync(HttpRequestMessage request, CancellationToken cancellationToken)
        {
            ArgumentNullException.ThrowIfNull(request);

            ObjectDisposedException.ThrowIf(_disposed, this);

            if (cancellationToken.IsCancellationRequested)
            {
                return Task.FromCanceled<HttpResponseMessage>(cancellationToken);
            }

            HttpMessageHandlerStage handler = _handler ?? SetupHandlerChain();

            Exception? error = ValidateAndNormalizeRequest(request);
            if (error != null)
            {
                return Task.FromException<HttpResponseMessage>(error);
            }

            return handler.SendAsync(request, cancellationToken);
        }

        private static Exception? ValidateAndNormalizeRequest(HttpRequestMessage request)
        {
            if (request.Version.Major == 0)
            {
                return new NotSupportedException(SR.net_http_unsupported_version);
            }

            // Add headers to define content transfer, if not present
            if (request.HasHeaders && request.Headers.TransferEncodingChunked.GetValueOrDefault())
            {
                if (request.Content == null)
                {
                    return new HttpRequestException(SR.net_http_client_execution_error,
                        new InvalidOperationException(SR.net_http_chunked_not_allowed_with_empty_content));
                }

                // Since the user explicitly set TransferEncodingChunked to true, we need to remove
                // the Content-Length header if present, as sending both is invalid.
                request.Content.Headers.ContentLength = null;
            }
            else if (request.Content != null && request.Content.Headers.ContentLength == null)
            {
                // We have content, but neither Transfer-Encoding nor Content-Length is set.
                request.Headers.TransferEncodingChunked = true;
            }

            if (request.Version.Minor == 0 && request.Version.Major == 1 && request.HasHeaders)
            {
                // HTTP 1.0 does not support chunking
                if (request.Headers.TransferEncodingChunked == true)
                {
                    return new NotSupportedException(SR.net_http_unsupported_chunking);
                }

                // HTTP 1.0 does not support Expect: 100-continue; just disable it.
                if (request.Headers.ExpectContinue == true)
                {
                    request.Headers.ExpectContinue = false;
                }
            }

            Uri? requestUri = request.RequestUri;
            if (requestUri is null || !requestUri.IsAbsoluteUri)
            {
                return new InvalidOperationException(SR.net_http_client_invalid_requesturi);
            }

            if (!HttpUtilities.IsSupportedScheme(requestUri.Scheme))
            {
                return new NotSupportedException(SR.Format(SR.net_http_unsupported_requesturi_scheme, requestUri.Scheme));
            }

            return null;
        }
    }
}<|MERGE_RESOLUTION|>--- conflicted
+++ resolved
@@ -10,6 +10,8 @@
 using System.Diagnostics.CodeAnalysis;
 using System.Text;
 using System.Diagnostics;
+using System.Diagnostics.Metrics;
+using System.Net.Http.Metrics;
 
 namespace System.Net.Http
 {
@@ -450,6 +452,24 @@
             }
         }
 
+        /// <summary>
+        /// Gets or sets the <see cref="IMeterFactory"/> to create a custom <see cref="Meter"/> for the <see cref="SocketsHttpHandler"/> instance.
+        /// </summary>
+        /// <remarks>
+        /// When <see cref="MeterFactory"/> is set to a non-<see langword="null"/> value, all metrics emitted by the <see cref="SocketsHttpHandler"/> instance
+        /// will be recorded using the <see cref="Meter"/> provided by the <see cref="IMeterFactory"/>.
+        /// </remarks>
+        [CLSCompliant(false)]
+        public IMeterFactory? MeterFactory
+        {
+            get => _settings._meterFactory;
+            set
+            {
+                CheckDisposedOrStarted();
+                _settings._meterFactory = value;
+            }
+        }
+
         internal ClientCertificateOption ClientCertificateOptions
         {
             get => _settings._clientCertificateOptions;
@@ -459,6 +479,7 @@
                 _settings._clientCertificateOptions = value;
             }
         }
+
         protected override void Dispose(bool disposing)
         {
             if (disposing && !_disposed)
@@ -495,13 +516,10 @@
                 handler = new DiagnosticsHandler(handler, propagator, settings._allowAutoRedirect);
             }
 
-<<<<<<< HEAD
-=======
             handler = new MetricsHandler(handler, settings._meterFactory, out Meter meter);
 
             settings._metrics = new SocketsHttpHandlerMetrics(meter);
 
->>>>>>> cdff572b
             if (settings._allowAutoRedirect)
             {
                 // Just as with WinHttpHandler, for security reasons, we do not support authentication on redirects
