// Licensed to the .NET Foundation under one or more agreements.
// The .NET Foundation licenses this file to you under the MIT license.

using System.Collections.Generic;
using System.Diagnostics;
using System.Net.Connections;
using System.Net.Security;
using System.Threading;
using System.Threading.Tasks;
using System.Diagnostics.CodeAnalysis;
using System.Text;

namespace System.Net.Http
{
    public sealed class SocketsHttpHandler : HttpMessageHandler
    {
        private readonly HttpConnectionSettings _settings = new HttpConnectionSettings();
        private HttpMessageHandlerStage? _handler;
        private bool _disposed;

        private void CheckDisposed()
        {
            if (_disposed)
            {
                throw new ObjectDisposedException(nameof(SocketsHttpHandler));
            }
        }

        private void CheckDisposedOrStarted()
        {
            CheckDisposed();
            if (_handler != null)
            {
                throw new InvalidOperationException(SR.net_http_operation_started);
            }
        }

        /// <summary>
        /// Gets a value that indicates whether the handler is supported on the current platform.
        /// </summary>
        public static bool IsSupported => true;

        public bool UseCookies
        {
            get => _settings._useCookies;
            set
            {
                CheckDisposedOrStarted();
                _settings._useCookies = value;
            }
        }

        [AllowNull]
        public CookieContainer CookieContainer
        {
            get => _settings._cookieContainer ?? (_settings._cookieContainer = new CookieContainer());
            set
            {
                CheckDisposedOrStarted();
                _settings._cookieContainer = value;
            }
        }

        public DecompressionMethods AutomaticDecompression
        {
            get => _settings._automaticDecompression;
            set
            {
                CheckDisposedOrStarted();
                _settings._automaticDecompression = value;
            }
        }

        public bool UseProxy
        {
            get => _settings._useProxy;
            set
            {
                CheckDisposedOrStarted();
                _settings._useProxy = value;
            }
        }

        public IWebProxy? Proxy
        {
            get => _settings._proxy;
            set
            {
                CheckDisposedOrStarted();
                _settings._proxy = value;
            }
        }

        public ICredentials? DefaultProxyCredentials
        {
            get => _settings._defaultProxyCredentials;
            set
            {
                CheckDisposedOrStarted();
                _settings._defaultProxyCredentials = value;
            }
        }

        public bool PreAuthenticate
        {
            get => _settings._preAuthenticate;
            set
            {
                CheckDisposedOrStarted();
                _settings._preAuthenticate = value;
            }
        }

        public ICredentials? Credentials
        {
            get => _settings._credentials;
            set
            {
                CheckDisposedOrStarted();
                _settings._credentials = value;
            }
        }

        public bool AllowAutoRedirect
        {
            get => _settings._allowAutoRedirect;
            set
            {
                CheckDisposedOrStarted();
                _settings._allowAutoRedirect = value;
            }
        }

        public int MaxAutomaticRedirections
        {
            get => _settings._maxAutomaticRedirections;
            set
            {
                if (value < 1)
                {
                    throw new ArgumentOutOfRangeException(nameof(value), value, SR.Format(SR.net_http_value_must_be_greater_than, 0));
                }

                CheckDisposedOrStarted();
                _settings._maxAutomaticRedirections = value;
            }
        }

        public int MaxConnectionsPerServer
        {
            get => _settings._maxConnectionsPerServer;
            set
            {
                if (value < 1)
                {
                    throw new ArgumentOutOfRangeException(nameof(value), value, SR.Format(SR.net_http_value_must_be_greater_than, 0));
                }

                CheckDisposedOrStarted();
                _settings._maxConnectionsPerServer = value;
            }
        }

        public int MaxResponseDrainSize
        {
            get => _settings._maxResponseDrainSize;
            set
            {
                if (value < 0)
                {
                    throw new ArgumentOutOfRangeException(nameof(value), value, SR.ArgumentOutOfRange_NeedNonNegativeNum);
                }

                CheckDisposedOrStarted();
                _settings._maxResponseDrainSize = value;
            }
        }

        public TimeSpan ResponseDrainTimeout
        {
            get => _settings._maxResponseDrainTime;
            set
            {
                if ((value < TimeSpan.Zero && value != Timeout.InfiniteTimeSpan) ||
                    (value.TotalMilliseconds > int.MaxValue))
                {
                    throw new ArgumentOutOfRangeException(nameof(value));
                }

                CheckDisposedOrStarted();
                _settings._maxResponseDrainTime = value;
            }
        }

        public int MaxResponseHeadersLength
        {
            get => _settings._maxResponseHeadersLength;
            set
            {
                if (value <= 0)
                {
                    throw new ArgumentOutOfRangeException(nameof(value), value, SR.Format(SR.net_http_value_must_be_greater_than, 0));
                }

                CheckDisposedOrStarted();
                _settings._maxResponseHeadersLength = value;
            }
        }

        [AllowNull]
        public SslClientAuthenticationOptions SslOptions
        {
            get => _settings._sslOptions ?? (_settings._sslOptions = new SslClientAuthenticationOptions());
            set
            {
                CheckDisposedOrStarted();
                _settings._sslOptions = value;
            }
        }

        public TimeSpan PooledConnectionLifetime
        {
            get => _settings._pooledConnectionLifetime;
            set
            {
                if (value < TimeSpan.Zero && value != Timeout.InfiniteTimeSpan)
                {
                    throw new ArgumentOutOfRangeException(nameof(value));
                }

                CheckDisposedOrStarted();
                _settings._pooledConnectionLifetime = value;
            }
        }

        public TimeSpan PooledConnectionIdleTimeout
        {
            get => _settings._pooledConnectionIdleTimeout;
            set
            {
                if (value < TimeSpan.Zero && value != Timeout.InfiniteTimeSpan)
                {
                    throw new ArgumentOutOfRangeException(nameof(value));
                }

                CheckDisposedOrStarted();
                _settings._pooledConnectionIdleTimeout = value;
            }
        }

        public TimeSpan ConnectTimeout
        {
            get => _settings._connectTimeout;
            set
            {
                if ((value <= TimeSpan.Zero && value != Timeout.InfiniteTimeSpan) ||
                    (value.TotalMilliseconds > int.MaxValue))
                {
                    throw new ArgumentOutOfRangeException(nameof(value));
                }

                CheckDisposedOrStarted();
                _settings._connectTimeout = value;
            }
        }

        public TimeSpan Expect100ContinueTimeout
        {
            get => _settings._expect100ContinueTimeout;
            set
            {
                if ((value < TimeSpan.Zero && value != Timeout.InfiniteTimeSpan) ||
                    (value.TotalMilliseconds > int.MaxValue))
                {
                    throw new ArgumentOutOfRangeException(nameof(value));
                }

                CheckDisposedOrStarted();
                _settings._expect100ContinueTimeout = value;
            }
        }

        /// <summary>
<<<<<<< HEAD
        /// Gets or sets the keep alive ping delay. The client will send a keep alive ping to the serveer if it
        /// doesn't receive any frames on a connection for this period of time. This property is used together with
        /// <see cref="SocketsHttpHandler.KeepAlivePingTimeout"/> to close broken connections.
        /// <para>
        /// Delay value must be greater than or equal to 1 second. Set to <see cref="Timeout.InfiniteTimeSpan"/> to
        /// disable the keep alive ping.
        /// Defaults to <see cref="Timeout.InfiniteTimeSpan"/>.
        /// </para>
        /// </summary>
        public TimeSpan KeepAlivePingDelay
        {
            get => _settings._keepAlivePingDelay;
            set
            {
                if ((value.Ticks <  TimeSpan.TicksPerSecond && value != Timeout.InfiniteTimeSpan) ||
                    (value.TotalMilliseconds > int.MaxValue))
                {
                    throw new ArgumentOutOfRangeException(nameof(value));
                }

                CheckDisposedOrStarted();
                _settings._keepAlivePingDelay = value;
            }
        }

        /// <summary>
        /// Gets or sets the keep alive ping timeout. Keep alive pings are sent when a period of inactivity exceeds
        /// the configured <see cref="KeepAlivePingDelay"/> value. The client will close the connection if it
        /// doesn't receive any frames within the timeout.
        /// <para>
        /// Timeout must be greater than or equal to 1 second. Set to <see cref="Timeout.InfiniteTimeSpan"/> to
        /// disable the keep alive ping timeout.
        /// Defaults to 20 seconds.
        /// </para>
        /// </summary>
        public TimeSpan KeepAlivePingTimeout
        {
            get => _settings._keepAlivePingTimeout;
            set
            {
                if ((value.Ticks <  TimeSpan.TicksPerSecond && value != Timeout.InfiniteTimeSpan) ||
                    (value.TotalMilliseconds > int.MaxValue))
                {
                    throw new ArgumentOutOfRangeException(nameof(value));
                }

                CheckDisposedOrStarted();
                _settings._keepAlivePingTimeout = value;
            }
        }

        /// <summary>
        /// Gets or sets the keep alive ping behaviour. Keep alive pings are sent when a period of inactivity exceeds
        /// the configured <see cref="KeepAlivePingDelay"/> value.
        /// </summary>
        public HttpKeepAlivePingPolicy KeepAlivePingPolicy
        {
            get => _settings._keepAlivePingPolicy;
            set
            {
                CheckDisposedOrStarted();
                _settings._keepAlivePingPolicy = value;
            }
        }

=======
        /// Gets or sets a value that indicates whether additional HTTP/2 connections can be established to the same server
        /// when the maximum of concurrent streams is reached on all existing connections.
        /// </summary>
>>>>>>> 06963eae
        public bool EnableMultipleHttp2Connections
        {
            get => _settings._enableMultipleHttp2Connections;
            set
            {
                CheckDisposedOrStarted();

                _settings._enableMultipleHttp2Connections = value;
            }
        }

        internal bool SupportsAutomaticDecompression => true;
        internal bool SupportsProxy => true;
        internal bool SupportsRedirectConfiguration => true;

        /// <summary>
        /// When non-null, a custom factory used to open new TCP connections.
        /// When null, a <see cref="SocketsHttpConnectionFactory"/> will be used.
        /// </summary>
        public ConnectionFactory? ConnectionFactory
        {
            get => _settings._connectionFactory;
            set
            {
                CheckDisposedOrStarted();
                _settings._connectionFactory = value;
            }
        }

        /// <summary>
        /// When non-null, a connection filter that is applied prior to any TLS encryption.
        /// </summary>
        public Func<HttpRequestMessage, Connection, CancellationToken, ValueTask<Connection>>? PlaintextFilter
        {
            get => _settings._plaintextFilter;
            set
            {
                CheckDisposedOrStarted();
                _settings._plaintextFilter = value;
            }
        }

        public IDictionary<string, object?> Properties =>
            _settings._properties ?? (_settings._properties = new Dictionary<string, object?>());

        /// <summary>
        /// Gets or sets a callback that returns the <see cref="Encoding"/> to encode the value for the specified request header name,
        /// or <see langword="null"/> to use the default behavior.
        /// </summary>
        public HeaderEncodingSelector<HttpRequestMessage>? RequestHeaderEncodingSelector
        {
            get => _settings._requestHeaderEncodingSelector;
            set
            {
                CheckDisposedOrStarted();
                _settings._requestHeaderEncodingSelector = value;
            }
        }

        /// <summary>
        /// Gets or sets a callback that returns the <see cref="Encoding"/> to decode the value for the specified response header name,
        /// or <see langword="null"/> to use the default behavior.
        /// </summary>
        public HeaderEncodingSelector<HttpRequestMessage>? ResponseHeaderEncodingSelector
        {
            get => _settings._responseHeaderEncodingSelector;
            set
            {
                CheckDisposedOrStarted();
                _settings._responseHeaderEncodingSelector = value;
            }
        }

        protected override void Dispose(bool disposing)
        {
            if (disposing && !_disposed)
            {
                _disposed = true;
                _handler?.Dispose();
            }

            base.Dispose(disposing);
        }

        private HttpMessageHandlerStage SetupHandlerChain()
        {
            // Clone the settings to get a relatively consistent view that won't change after this point.
            // (This isn't entirely complete, as some of the collections it contains aren't currently deeply cloned.)
            HttpConnectionSettings settings = _settings.CloneAndNormalize();

            HttpConnectionPoolManager poolManager = new HttpConnectionPoolManager(settings);

            HttpMessageHandlerStage handler;

            if (settings._credentials == null)
            {
                handler = new HttpConnectionHandler(poolManager);
            }
            else
            {
                handler = new HttpAuthenticatedConnectionHandler(poolManager);
            }

            if (settings._allowAutoRedirect)
            {
                // Just as with WinHttpHandler, for security reasons, we do not support authentication on redirects
                // if the credential is anything other than a CredentialCache.
                // We allow credentials in a CredentialCache since they are specifically tied to URIs.
                HttpMessageHandlerStage redirectHandler =
                    (settings._credentials == null || settings._credentials is CredentialCache) ?
                    handler :
                    new HttpConnectionHandler(poolManager);        // will not authenticate

                handler = new RedirectHandler(settings._maxAutomaticRedirections, handler, redirectHandler);
            }

            if (settings._automaticDecompression != DecompressionMethods.None)
            {
                handler = new DecompressionHandler(settings._automaticDecompression, handler);
            }

            // Ensure a single handler is used for all requests.
            if (Interlocked.CompareExchange(ref _handler, handler, null) != null)
            {
                handler.Dispose();
            }

            return _handler;
        }

        protected internal override HttpResponseMessage Send(HttpRequestMessage request,
            CancellationToken cancellationToken)
        {
            if (request.Version.Major >= 2)
            {
                throw new NotSupportedException(SR.Format(SR.net_http_http2_sync_not_supported, GetType()));
            }

            CheckDisposed();
            HttpMessageHandlerStage handler = _handler ?? SetupHandlerChain();

            Exception? error = ValidateAndNormalizeRequest(request);
            if (error != null)
            {
                throw error;
            }

            return handler.Send(request, cancellationToken);
        }

        protected internal override Task<HttpResponseMessage> SendAsync(HttpRequestMessage request, CancellationToken cancellationToken)
        {
            CheckDisposed();
            HttpMessageHandler handler = _handler ?? SetupHandlerChain();

            Exception? error = ValidateAndNormalizeRequest(request);
            if (error != null)
            {
                return Task.FromException<HttpResponseMessage>(error);
            }

            return handler.SendAsync(request, cancellationToken);
        }

        private Exception? ValidateAndNormalizeRequest(HttpRequestMessage request)
        {
            if (request.Version.Major == 0)
            {
                return new NotSupportedException(SR.net_http_unsupported_version);
            }

            // Add headers to define content transfer, if not present
            if (request.HasHeaders && request.Headers.TransferEncodingChunked.GetValueOrDefault())
            {
                if (request.Content == null)
                {
                    return new HttpRequestException(SR.net_http_client_execution_error,
                        new InvalidOperationException(SR.net_http_chunked_not_allowed_with_empty_content));
                }

                // Since the user explicitly set TransferEncodingChunked to true, we need to remove
                // the Content-Length header if present, as sending both is invalid.
                request.Content.Headers.ContentLength = null;
            }
            else if (request.Content != null && request.Content.Headers.ContentLength == null)
            {
                // We have content, but neither Transfer-Encoding nor Content-Length is set.
                request.Headers.TransferEncodingChunked = true;
            }

            if (request.Version.Minor == 0 && request.Version.Major == 1 && request.HasHeaders)
            {
                // HTTP 1.0 does not support chunking
                if (request.Headers.TransferEncodingChunked == true)
                {
                    return new NotSupportedException(SR.net_http_unsupported_chunking);
                }

                // HTTP 1.0 does not support Expect: 100-continue; just disable it.
                if (request.Headers.ExpectContinue == true)
                {
                    request.Headers.ExpectContinue = false;
                }
            }

            return null;
        }
    }
}<|MERGE_RESOLUTION|>--- conflicted
+++ resolved
@@ -281,7 +281,6 @@
         }
 
         /// <summary>
-<<<<<<< HEAD
         /// Gets or sets the keep alive ping delay. The client will send a keep alive ping to the serveer if it
         /// doesn't receive any frames on a connection for this period of time. This property is used together with
         /// <see cref="SocketsHttpHandler.KeepAlivePingTimeout"/> to close broken connections.
@@ -347,11 +346,10 @@
             }
         }
 
-=======
+        /// <summary>
         /// Gets or sets a value that indicates whether additional HTTP/2 connections can be established to the same server
         /// when the maximum of concurrent streams is reached on all existing connections.
         /// </summary>
->>>>>>> 06963eae
         public bool EnableMultipleHttp2Connections
         {
             get => _settings._enableMultipleHttp2Connections;
