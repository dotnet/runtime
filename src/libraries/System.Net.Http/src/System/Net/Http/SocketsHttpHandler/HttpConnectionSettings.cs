--- conflicted
+++ resolved
@@ -116,17 +116,14 @@
                 _useProxy = _useProxy,
                 _allowUnencryptedHttp2 = _allowUnencryptedHttp2,
                 _assumePrenegotiatedHttp3ForTesting = _assumePrenegotiatedHttp3ForTesting,
-<<<<<<< HEAD
                 _keepAlivePingTimeout = _keepAlivePingTimeout,
                 _keepAlivePingDelay = _keepAlivePingDelay,
-                _keepAlivePingPolicy = _keepAlivePingPolicy
-=======
+                _keepAlivePingPolicy = _keepAlivePingPolicy,
                 _requestHeaderEncodingSelector = _requestHeaderEncodingSelector,
                 _responseHeaderEncodingSelector = _responseHeaderEncodingSelector,
                 _enableMultipleHttp2Connections = _enableMultipleHttp2Connections,
                 _connectionFactory = _connectionFactory,
                 _plaintextFilter = _plaintextFilter
->>>>>>> 995224db
             };
         }
 
