--- conflicted
+++ resolved
@@ -8,11 +8,8 @@
 using System.Threading;
 using System.Threading.Tasks;
 using System.Diagnostics;
-<<<<<<< HEAD
-=======
 using System.Diagnostics.Metrics;
 using System.Net.Http.Metrics;
->>>>>>> cdff572b
 
 namespace System.Net.Http
 {
@@ -40,11 +37,8 @@
         internal int _maxResponseDrainSize = HttpHandlerDefaults.DefaultMaxResponseDrainSize;
         internal TimeSpan _maxResponseDrainTime = HttpHandlerDefaults.DefaultResponseDrainTimeout;
         internal int _maxResponseHeadersLength = HttpHandlerDefaults.DefaultMaxResponseHeadersLength;
-<<<<<<< HEAD
-=======
         internal IMeterFactory? _meterFactory;
         internal SocketsHttpHandlerMetrics? _metrics;
->>>>>>> cdff572b
 
         internal TimeSpan _pooledConnectionLifetime = HttpHandlerDefaults.DefaultPooledConnectionLifetime;
         internal TimeSpan _pooledConnectionIdleTimeout = HttpHandlerDefaults.DefaultPooledConnectionIdleTimeout;
@@ -111,11 +105,8 @@
                 _maxResponseDrainSize = _maxResponseDrainSize,
                 _maxResponseDrainTime = _maxResponseDrainTime,
                 _maxResponseHeadersLength = _maxResponseHeadersLength,
-<<<<<<< HEAD
-=======
                 _meterFactory = _meterFactory,
                 _metrics = _metrics,
->>>>>>> cdff572b
                 _pooledConnectionLifetime = _pooledConnectionLifetime,
                 _pooledConnectionIdleTimeout = _pooledConnectionIdleTimeout,
                 _preAuthenticate = _preAuthenticate,
