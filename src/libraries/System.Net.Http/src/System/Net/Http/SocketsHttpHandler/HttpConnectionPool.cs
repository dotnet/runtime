// Licensed to the .NET Foundation under one or more agreements.
// The .NET Foundation licenses this file to you under the MIT license.

using System.Collections.Generic;
using System.Diagnostics;
using System.Diagnostics.CodeAnalysis;
using System.Globalization;
using System.IO;
using System.Net.Http.Headers;
using System.Net.Http.HPack;
using System.Net.Http.QPack;
using System.Net.Quic;
using System.Net.Security;
using System.Net.Sockets;
using System.Runtime.CompilerServices;
using System.Runtime.ExceptionServices;
using System.Runtime.Versioning;
using System.Security.Authentication;
using System.Text;
using System.Threading;
using System.Threading.Tasks;

namespace System.Net.Http
{
    /// <summary>Provides a pool of connections to the same endpoint.</summary>
    internal sealed class HttpConnectionPool : IDisposable
    {
        private static readonly bool s_isWindows7Or2008R2 = GetIsWindows7Or2008R2();

        private readonly HttpConnectionPoolManager _poolManager;
        private readonly HttpConnectionKind _kind;
        private readonly Uri? _proxyUri;

        /// <summary>The origin authority used to construct the <see cref="HttpConnectionPool"/>.</summary>
        private readonly HttpAuthority? _originAuthority;

        /// <summary>Initially set to null, this can be set to enable HTTP/3 based on Alt-Svc.</summary>
        private volatile HttpAuthority? _http3Authority;

        /// <summary>A timer to expire <see cref="_http3Authority"/> and return the pool to <see cref="_originAuthority"/>. Initialized on first use.</summary>
        private Timer? _authorityExpireTimer;

        /// <summary>If true, the <see cref="_http3Authority"/> will persist across a network change. If false, it will be reset to <see cref="_originAuthority"/>.</summary>
        private bool _persistAuthority;

        /// <summary>
        /// When an Alt-Svc authority fails due to 421 Misdirected Request, it is placed in the blocklist to be ignored
        /// for <see cref="AltSvcBlocklistTimeoutInMilliseconds"/> milliseconds. Initialized on first use.
        /// </summary>
        private volatile HashSet<HttpAuthority>? _altSvcBlocklist;
        private CancellationTokenSource? _altSvcBlocklistTimerCancellation;
        private volatile bool _altSvcEnabled = true;

        /// <summary>The maximum number of times to retry a request after a failure on an established connection.</summary>
        private const int MaxConnectionFailureRetries = 3;

        /// <summary>
        /// If <see cref="_altSvcBlocklist"/> exceeds this size, Alt-Svc will be disabled entirely for <see cref="AltSvcBlocklistTimeoutInMilliseconds"/> milliseconds.
        /// This is to prevent a failing server from bloating the dictionary beyond a reasonable value.
        /// </summary>
        private const int MaxAltSvcIgnoreListSize = 8;

        /// <summary>The time, in milliseconds, that an authority should remain in <see cref="_altSvcBlocklist"/>.</summary>
        private const int AltSvcBlocklistTimeoutInMilliseconds = 10 * 60 * 1000;

        // HTTP/1.1 connection pool

        /// <summary>List of available HTTP/1.1 connections stored in the pool.</summary>
        private readonly List<HttpConnection> _availableHttp11Connections = new List<HttpConnection>();
        /// <summary>The maximum number of HTTP/1.1 connections allowed to be associated with the pool.</summary>
        private readonly int _maxHttp11Connections;
        /// <summary>The number of HTTP/1.1 connections associated with the pool, including in use, available, and pending.</summary>
        private int _associatedHttp11ConnectionCount;
        /// <summary>The number of HTTP/1.1 connections that are in the process of being established.</summary>
        private int _pendingHttp11ConnectionCount;
        /// <summary>Queue of requests waiting for an HTTP/1.1 connection.</summary>
        private RequestQueue<HttpConnection> _http11RequestQueue;

        // HTTP/2 connection pool

        /// <summary>List of available HTTP/2 connections stored in the pool.</summary>
        private List<Http2Connection>? _availableHttp2Connections;
        /// <summary>The number of HTTP/2 connections associated with the pool, including in use, available, and pending.</summary>
        private int _associatedHttp2ConnectionCount;
        /// <summary>Indicates whether an HTTP/2 connection is in the process of being established.</summary>
        private bool _pendingHttp2Connection;
        /// <summary>Queue of requests waiting for an HTTP/2 connection.</summary>
        private RequestQueue<Http2Connection?> _http2RequestQueue;

        private bool _http2Enabled;
        private byte[]? _http2AltSvcOriginUri;
        internal readonly byte[]? _http2EncodedAuthorityHostHeader;
        private readonly bool _http3Enabled;
        private Http3Connection? _http3Connection;
        private SemaphoreSlim? _http3ConnectionCreateLock;
        internal readonly byte[]? _http3EncodedAuthorityHostHeader;

        /// <summary>For non-proxy connection pools, this is the host name in bytes; for proxies, null.</summary>
        private readonly byte[]? _hostHeaderValueBytes;
        /// <summary>Options specialized and cached for this pool and its key.</summary>
        private readonly SslClientAuthenticationOptions? _sslOptionsHttp11;
        private readonly SslClientAuthenticationOptions? _sslOptionsHttp2;
        private readonly SslClientAuthenticationOptions? _sslOptionsHttp2Only;
        private readonly SslClientAuthenticationOptions? _sslOptionsHttp3;

        /// <summary>Whether the pool has been used since the last time a cleanup occurred.</summary>
        private bool _usedSinceLastCleanup = true;
        /// <summary>Whether the pool has been disposed.</summary>
        private bool _disposed;

        public const int DefaultHttpPort = 80;
        public const int DefaultHttpsPort = 443;

        /// <summary>Initializes the pool.</summary>
        /// <param name="poolManager">The manager associated with this pool.</param>
        /// <param name="kind">The kind of HTTP connections stored in this pool.</param>
        /// <param name="host">The host with which this pool is associated.</param>
        /// <param name="port">The port with which this pool is associated.</param>
        /// <param name="sslHostName">The SSL host with which this pool is associated.</param>
        /// <param name="proxyUri">The proxy this pool targets (optional).</param>
        public HttpConnectionPool(HttpConnectionPoolManager poolManager, HttpConnectionKind kind, string? host, int port, string? sslHostName, Uri? proxyUri)
        {
            _poolManager = poolManager;
            _kind = kind;
            _proxyUri = proxyUri;
            _maxHttp11Connections = Settings._maxConnectionsPerServer;

            if (host != null)
            {
                _originAuthority = new HttpAuthority(host, port);
            }

            _http2Enabled = _poolManager.Settings._maxHttpVersion >= HttpVersion.Version20;

            if (IsHttp3Supported())
            {
                _http3Enabled = _poolManager.Settings._maxHttpVersion >= HttpVersion.Version30 && (_poolManager.Settings._quicImplementationProvider ?? QuicImplementationProviders.Default).IsSupported;
            }

            switch (kind)
            {
                case HttpConnectionKind.Http:
                    Debug.Assert(host != null);
                    Debug.Assert(port != 0);
                    Debug.Assert(sslHostName == null);
                    Debug.Assert(proxyUri == null);

                    _http3Enabled = false;
                    break;

                case HttpConnectionKind.Https:
                    Debug.Assert(host != null);
                    Debug.Assert(port != 0);
                    Debug.Assert(sslHostName != null);
                    Debug.Assert(proxyUri == null);
                    break;

                case HttpConnectionKind.Proxy:
                    Debug.Assert(host == null);
                    Debug.Assert(port == 0);
                    Debug.Assert(sslHostName == null);
                    Debug.Assert(proxyUri != null);

                    _http2Enabled = false;
                    _http3Enabled = false;
                    break;

                case HttpConnectionKind.ProxyTunnel:
                    Debug.Assert(host != null);
                    Debug.Assert(port != 0);
                    Debug.Assert(sslHostName == null);
                    Debug.Assert(proxyUri != null);

                    _http2Enabled = false;
                    _http3Enabled = false;
                    break;

                case HttpConnectionKind.SslProxyTunnel:
                    Debug.Assert(host != null);
                    Debug.Assert(port != 0);
                    Debug.Assert(sslHostName != null);
                    Debug.Assert(proxyUri != null);

                    _http3Enabled = false; // TODO: how do we tunnel HTTP3?
                    break;

                case HttpConnectionKind.ProxyConnect:
                    Debug.Assert(host != null);
                    Debug.Assert(port != 0);
                    Debug.Assert(sslHostName == null);
                    Debug.Assert(proxyUri != null);

                    // Don't enforce the max connections limit on proxy tunnels; this would mean that connections to different origin servers
                    // would compete for the same limited number of connections.
                    // We will still enforce this limit on the user of the tunnel (i.e. ProxyTunnel or SslProxyTunnel).
                    _maxHttp11Connections = int.MaxValue;

                    _http2Enabled = false;
                    _http3Enabled = false;
                    break;

                case HttpConnectionKind.SocksTunnel:
                case HttpConnectionKind.SslSocksTunnel:
                    Debug.Assert(host != null);
                    Debug.Assert(port != 0);
                    Debug.Assert(proxyUri != null);

                    _http3Enabled = false; // TODO: SOCKS supports UDP and may be used for HTTP3
                    break;

                default:
                    Debug.Fail("Unknown HttpConnectionKind in HttpConnectionPool.ctor");
                    break;
            }

            if (!_http3Enabled)
            {
                // Avoid parsing Alt-Svc headers if they won't be used.
                _altSvcEnabled = false;
            }

            string? hostHeader = null;
            if (_originAuthority != null)
            {
                // Precalculate ASCII bytes for Host header
                // Note that if _host is null, this is a (non-tunneled) proxy connection, and we can't cache the hostname.
                hostHeader =
                    (_originAuthority.Port != (sslHostName == null ? DefaultHttpPort : DefaultHttpsPort)) ?
                    $"{_originAuthority.IdnHost}:{_originAuthority.Port}" :
                    _originAuthority.IdnHost;

                // Note the IDN hostname should always be ASCII, since it's already been IDNA encoded.
                _hostHeaderValueBytes = Encoding.ASCII.GetBytes(hostHeader);
                Debug.Assert(Encoding.ASCII.GetString(_hostHeaderValueBytes) == hostHeader);
                if (sslHostName == null)
                {
                    _http2EncodedAuthorityHostHeader = HPackEncoder.EncodeLiteralHeaderFieldWithoutIndexingToAllocatedArray(H2StaticTable.Authority, hostHeader);
                    _http3EncodedAuthorityHostHeader = QPackEncoder.EncodeLiteralHeaderFieldWithStaticNameReferenceToArray(H3StaticTable.Authority, hostHeader);
                }
            }

            if (sslHostName != null)
            {
                _sslOptionsHttp11 = ConstructSslOptions(poolManager, sslHostName);
                _sslOptionsHttp11.ApplicationProtocols = null;

                if (_http2Enabled)
                {
                    _sslOptionsHttp2 = ConstructSslOptions(poolManager, sslHostName);
                    _sslOptionsHttp2.ApplicationProtocols = s_http2ApplicationProtocols;
                    _sslOptionsHttp2Only = ConstructSslOptions(poolManager, sslHostName);
                    _sslOptionsHttp2Only.ApplicationProtocols = s_http2OnlyApplicationProtocols;

                    // Note:
                    // The HTTP/2 specification states:
                    //   "A deployment of HTTP/2 over TLS 1.2 MUST disable renegotiation.
                    //    An endpoint MUST treat a TLS renegotiation as a connection error (Section 5.4.1)
                    //    of type PROTOCOL_ERROR."
                    // which suggests we should do:
                    //   _sslOptionsHttp2.AllowRenegotiation = false;
                    // However, if AllowRenegotiation is set to false, that will also prevent
                    // renegotation if the server denies the HTTP/2 request and causes a
                    // downgrade to HTTP/1.1, and the current APIs don't provide a mechanism
                    // by which AllowRenegotiation could be set back to true in that case.
                    // For now, if an HTTP/2 server erroneously issues a renegotiation, we'll
                    // allow it.

                    Debug.Assert(hostHeader != null);
                    _http2EncodedAuthorityHostHeader = HPackEncoder.EncodeLiteralHeaderFieldWithoutIndexingToAllocatedArray(H2StaticTable.Authority, hostHeader);
                    _http3EncodedAuthorityHostHeader = QPackEncoder.EncodeLiteralHeaderFieldWithStaticNameReferenceToArray(H3StaticTable.Authority, hostHeader);
                }

                if (IsHttp3Supported())
                {
                    if (_http3Enabled)
                    {
                        _sslOptionsHttp3 = ConstructSslOptions(poolManager, sslHostName);
                        _sslOptionsHttp3.ApplicationProtocols = s_http3ApplicationProtocols;
                    }
                }
            }

            // Set up for PreAuthenticate.  Access to this cache is guarded by a lock on the cache itself.
            if (_poolManager.Settings._preAuthenticate)
            {
                PreAuthCredentials = new CredentialCache();
            }

            if (NetEventSource.Log.IsEnabled()) Trace($"{this}");
        }

        [SupportedOSPlatformGuard("linux")]
        [SupportedOSPlatformGuard("macOS")]
        [SupportedOSPlatformGuard("Windows")]
        internal static bool IsHttp3Supported() => (OperatingSystem.IsLinux() && !OperatingSystem.IsAndroid()) || OperatingSystem.IsWindows() || OperatingSystem.IsMacOS();

        private static readonly List<SslApplicationProtocol> s_http3ApplicationProtocols = new List<SslApplicationProtocol>() { SslApplicationProtocol.Http3 };
        private static readonly List<SslApplicationProtocol> s_http2ApplicationProtocols = new List<SslApplicationProtocol>() { SslApplicationProtocol.Http2, SslApplicationProtocol.Http11 };
        private static readonly List<SslApplicationProtocol> s_http2OnlyApplicationProtocols = new List<SslApplicationProtocol>() { SslApplicationProtocol.Http2 };

        private static SslClientAuthenticationOptions ConstructSslOptions(HttpConnectionPoolManager poolManager, string sslHostName)
        {
            Debug.Assert(sslHostName != null);

            SslClientAuthenticationOptions sslOptions = poolManager.Settings._sslOptions?.ShallowClone() ?? new SslClientAuthenticationOptions();

            // Set TargetHost for SNI
            sslOptions.TargetHost = sslHostName;

            // Windows 7 and Windows 2008 R2 support TLS 1.1 and 1.2, but for legacy reasons by default those protocols
            // are not enabled when a developer elects to use the system default.  However, in .NET Core 2.0 and earlier,
            // HttpClientHandler would enable them, due to being a wrapper for WinHTTP, which enabled them.  Both for
            // compatibility and because we prefer those higher protocols whenever possible, SocketsHttpHandler also
            // pretends they're part of the default when running on Win7/2008R2.
            if (s_isWindows7Or2008R2 && sslOptions.EnabledSslProtocols == SslProtocols.None)
            {
                if (NetEventSource.Log.IsEnabled())
                {
                    NetEventSource.Info(poolManager, $"Win7OrWin2K8R2 platform, Changing default TLS protocols to {SecurityProtocol.DefaultSecurityProtocols}");
                }
                sslOptions.EnabledSslProtocols = SecurityProtocol.DefaultSecurityProtocols;
            }

            return sslOptions;
        }

        public HttpAuthority? OriginAuthority => _originAuthority;
        public HttpConnectionSettings Settings => _poolManager.Settings;
        public HttpConnectionKind Kind => _kind;
        public bool IsSecure => _kind == HttpConnectionKind.Https || _kind == HttpConnectionKind.SslProxyTunnel || _kind == HttpConnectionKind.SslSocksTunnel;
        public Uri? ProxyUri => _proxyUri;
        public ICredentials? ProxyCredentials => _poolManager.ProxyCredentials;
        public byte[]? HostHeaderValueBytes => _hostHeaderValueBytes;
        public CredentialCache? PreAuthCredentials { get; }

        /// <summary>
        /// An ASCII origin string per RFC 6454 Section 6.2, in format &lt;scheme&gt;://&lt;host&gt;[:&lt;port&gt;]
        /// </summary>
        /// <remarks>
        /// Used by <see cref="Http2Connection"/> to test ALTSVC frames for our origin.
        /// </remarks>
        public byte[] Http2AltSvcOriginUri
        {
            get
            {
                if (_http2AltSvcOriginUri == null)
                {
                    var sb = new StringBuilder();

                    Debug.Assert(_originAuthority != null);
                    sb.Append(IsSecure ? "https://" : "http://")
                      .Append(_originAuthority.IdnHost);

                    if (_originAuthority.Port != (IsSecure ? DefaultHttpsPort : DefaultHttpPort))
                    {
                        sb.Append(CultureInfo.InvariantCulture, $":{_originAuthority.Port}");
                    }

                    _http2AltSvcOriginUri = Encoding.ASCII.GetBytes(sb.ToString());
                }

                return _http2AltSvcOriginUri;
            }
        }

        private bool EnableMultipleHttp2Connections => _poolManager.Settings.EnableMultipleHttp2Connections;

        /// <summary>Object used to synchronize access to state in the pool.</summary>
        private object SyncObj
        {
            get
            {
                Debug.Assert(!Monitor.IsEntered(_availableHttp11Connections));
                return _availableHttp11Connections;
            }
        }

        private bool HasSyncObjLock => Monitor.IsEntered(_availableHttp11Connections);

        // Overview of connection management (mostly HTTP version independent):
        //
        // Each version of HTTP (1.1, 2, 3) has its own connection pool, and each of these work in a similar manner,
        // allowing for differences between the versions (most notably, HTTP/1.1 is not multiplexed.)
        //
        // When a request is submitted for a particular version (e.g. HTTP/1.1), we first look in the pool for available connections.
        // An "available" connection is one that is (hopefully) usable for a new request.
        //      For HTTP/1.1, this is just an idle connection.
        //      For HTTP2/3, this is a connection that (hopefully) has available streams to use for new requests.
        // If we find an available connection, we will attempt to validate it and then use it.
        //      We check the lifetime of the connection and discard it if the lifetime is exceeded.
        //      We check that the connection has not shut down; if so we discard it.
        //      For HTTP2/3, we reserve a stream on the connection. If this fails, we cannot use the connection right now.
        // If validation fails, we will attempt to find a different available connection.
        //
        // Once we have found a usable connection, we use it to process the request.
        //      For HTTP/1.1, a connection can handle only a single request at a time, thus it is immediately removed from the list of available connections.
        //      For HTTP2/3, a connection is only removed from the available list when it has no more available streams.
        //      In either case, the connection still counts against the total associated connection count for the pool.
        //
        // If we cannot find a usable available connection, then the request is added the to the request queue for the appropriate version.
        //
        // Whenever a request is queued, or an existing connection shuts down, we will check to see if we should inject a new connection.
        // Injection policy depends on both user settings and some simple heuristics.
        // See comments on the relevant routines for details on connection injection policy.
        //
        // When a new connection is successfully created, or an existing unavailable connection becomes available again,
        // we will attempt to use this connection to handle any queued requests (subject to lifetime restrictions on existing connections).
        // This may result in the connection becoming unavailable again, because it cannot handle any more requests at the moment.
        // If not, we will return the connection to the pool as an available connection for use by new requests.
        //
        // When a connection shuts down, either gracefully (e.g. GOAWAY) or abortively (e.g. IOException),
        // we will remove it from the list of available connections, if it is present there.
        // If not, then it must be unavailable at the moment; we will detect this and ensure it is not added back to the available pool.

        [DoesNotReturn]
        private static void ThrowGetVersionException(HttpRequestMessage request, int desiredVersion)
        {
            Debug.Assert(desiredVersion == 2 || desiredVersion == 3);

            throw new HttpRequestException(SR.Format(SR.net_http_requested_version_cannot_establish, request.Version, request.VersionPolicy, desiredVersion));
        }

        private bool CheckExpirationOnGet(HttpConnectionBase connection)
        {
            TimeSpan pooledConnectionLifetime = _poolManager.Settings._pooledConnectionLifetime;
            if (pooledConnectionLifetime != Timeout.InfiniteTimeSpan)
            {
                return connection.GetLifetimeTicks(Environment.TickCount64) > pooledConnectionLifetime.TotalMilliseconds;
            }

            return false;
        }

        private static Exception CreateConnectTimeoutException(OperationCanceledException oce)
        {
            // The pattern for request timeouts (on HttpClient) is to throw an OCE with an inner exception of TimeoutException.
            // Do the same for ConnectTimeout-based timeouts.
            TimeoutException te = new TimeoutException(SR.net_http_connect_timedout, oce.InnerException);
            Exception newException = CancellationHelper.CreateOperationCanceledException(te, oce.CancellationToken);
            ExceptionDispatchInfo.SetCurrentStackTrace(newException);
            return newException;
        }

        private async Task AddHttp11ConnectionAsync(HttpRequestMessage request)
        {
            if (NetEventSource.Log.IsEnabled()) Trace("Creating new HTTP/1.1 connection for pool.");

            HttpConnection connection;
            using (CancellationTokenSource cts = GetConnectTimeoutCancellationTokenSource())
            {
                try
                {
                    connection = await CreateHttp11ConnectionAsync(request, true, cts.Token).ConfigureAwait(false);
                }
                catch (OperationCanceledException oce) when (oce.CancellationToken == cts.Token)
                {
                    HandleHttp11ConnectionFailure(request, CreateConnectTimeoutException(oce));
                    return;
                }
                catch (Exception e)
                {
                    HandleHttp11ConnectionFailure(request, e);
                    return;
                }
            }

            // Add the established connection to the pool.
            ReturnHttp11Connection(connection, isNewConnection: true);
        }

        private void CheckForHttp11ConnectionInjection()
        {
            Debug.Assert(HasSyncObjLock);

            if (!_http11RequestQueue.TryPeekRequest(out HttpRequestMessage? request))
            {
                return;
            }

            if (NetEventSource.Log.IsEnabled())
            {
                Trace($"Available HTTP/1.1 connections: {_availableHttp11Connections.Count}, Requests in the queue: {_http11RequestQueue.Count}, " +
                    $"Pending HTTP/1.1 connections: {_pendingHttp11ConnectionCount}, Total associated HTTP/1.1 connections: {_associatedHttp11ConnectionCount}, " +
                    $"Max HTTP/1.1 connection limit: {_maxHttp11Connections}.");
            }

            // Determine if we can and should add a new connection to the pool.
            if (_availableHttp11Connections.Count == 0 &&                           // No available connections
                _http11RequestQueue.Count > _pendingHttp11ConnectionCount &&        // More requests queued than pending connections
                _associatedHttp11ConnectionCount < _maxHttp11Connections)           // Under the connection limit
            {
                _associatedHttp11ConnectionCount++;
                _pendingHttp11ConnectionCount++;

                Task.Run(() => AddHttp11ConnectionAsync(request));
            }
        }

        private async ValueTask<HttpConnection> GetHttp11ConnectionAsync(HttpRequestMessage request, bool async, CancellationToken cancellationToken)
        {
            // Look for a usable idle connection.
            TaskCompletionSourceWithCancellation<HttpConnection> waiter;
            while (true)
            {
                HttpConnection? connection = null;
                lock (SyncObj)
                {
                    _usedSinceLastCleanup = true;

                    int availableConnectionCount = _availableHttp11Connections.Count;
                    if (availableConnectionCount > 0)
                    {
                        // We have a connection that we can attempt to use.
                        // Validate it below outside the lock, to avoid doing expensive operations while holding the lock.
                        connection = _availableHttp11Connections[availableConnectionCount - 1];
                        _availableHttp11Connections.RemoveAt(availableConnectionCount - 1);
                    }
                    else
                    {
                        // No available connections. Add to the request queue.
                        waiter = _http11RequestQueue.EnqueueRequest(request);

                        CheckForHttp11ConnectionInjection();

                        // Break out of the loop and continue processing below.
                        break;
                    }
                }

                if (CheckExpirationOnGet(connection))
                {
                    if (NetEventSource.Log.IsEnabled()) connection.Trace("Found expired HTTP/1.1 connection in pool.");
                    connection.Dispose();
                    continue;
                }

                if (!connection.PrepareForReuse(async))
                {
                    if (NetEventSource.Log.IsEnabled()) connection.Trace("Found invalid HTTP/1.1 connection in pool.");
                    connection.Dispose();
                    continue;
                }

                if (NetEventSource.Log.IsEnabled()) connection.Trace("Found usable HTTP/1.1 connection in pool.");
                return connection;
            }

            // There were no available idle connections. This request has been added to the request queue.
            if (NetEventSource.Log.IsEnabled()) Trace($"No available HTTP/1.1 connections; request queued.");

            long startingTimestamp = Stopwatch.GetTimestamp();
            try
            {
                return await waiter.WaitWithCancellationAsync(async, cancellationToken).ConfigureAwait(false);
            }
            finally
            {
                if (HttpTelemetry.Log.IsEnabled())
                {
                    HttpTelemetry.Log.Http11RequestLeftQueue(Stopwatch.GetElapsedTime(startingTimestamp).TotalMilliseconds);
                }
            }
        }

        private async Task HandleHttp11Downgrade(HttpRequestMessage request, Stream stream, TransportContext? transportContext, CancellationToken cancellationToken)
        {
            if (NetEventSource.Log.IsEnabled()) Trace("Server does not support HTTP2; disabling HTTP2 use and proceeding with HTTP/1.1 connection");

            bool canUse = true;
            TaskCompletionSourceWithCancellation<Http2Connection?>? waiter = null;
            lock (SyncObj)
            {
                Debug.Assert(_pendingHttp2Connection);
                Debug.Assert(_associatedHttp2ConnectionCount > 0);

                // Server does not support HTTP2. Disable further HTTP2 attempts.
                _http2Enabled = false;
                _associatedHttp2ConnectionCount--;
                _pendingHttp2Connection = false;

                if (_associatedHttp11ConnectionCount < _maxHttp11Connections)
                {
                    _associatedHttp11ConnectionCount++;
                    _pendingHttp11ConnectionCount++;
                }
                else
                {
                    // We are already at the limit for HTTP/1.1 connections, so do not proceed with this connection.
                    canUse = false;
                }

                _http2RequestQueue.TryDequeueWaiter(out waiter);
            }

            // Signal to any queued HTTP2 requests that they must downgrade.
            while (waiter is not null)
            {
                if (NetEventSource.Log.IsEnabled()) Trace("Downgrading queued HTTP2 request to HTTP/1.1");

                // We don't care if this fails; that means the request was previously canceled.
                bool success = waiter.TrySetResult(null);
                Debug.Assert(success || waiter.Task.IsCanceled);

                lock (SyncObj)
                {
                    _http2RequestQueue.TryDequeueWaiter(out waiter);
                }
            }

            if (!canUse)
            {
                if (NetEventSource.Log.IsEnabled()) Trace("Discarding downgraded HTTP/1.1 connection because HTTP/1.1 connection limit is exceeded");
                stream.Dispose();
            }

            HttpConnection http11Connection;
            try
            {
                // Note, the same CancellationToken from the original HTTP2 connection establishment still applies here.
                http11Connection = await ConstructHttp11ConnectionAsync(true, stream, transportContext, request, cancellationToken).ConfigureAwait(false);
            }
            catch (OperationCanceledException oce) when (oce.CancellationToken == cancellationToken)
            {
                HandleHttp11ConnectionFailure(request, CreateConnectTimeoutException(oce));
                return;
            }
            catch (Exception e)
            {
                HandleHttp11ConnectionFailure(request, e);
                return;
            }

            ReturnHttp11Connection(http11Connection, isNewConnection: true);
        }

        private async Task AddHttp2ConnectionAsync(HttpRequestMessage request)
        {
            if (NetEventSource.Log.IsEnabled()) Trace("Creating new HTTP/2 connection for pool.");

            Http2Connection connection;
            using (CancellationTokenSource cts = GetConnectTimeoutCancellationTokenSource())
            {
                try
                {
                    (Stream stream, TransportContext? transportContext) = await ConnectAsync(request, true, cts.Token).ConfigureAwait(false);

                    if (IsSecure)
                    {
                        SslStream sslStream = (SslStream)stream;

                        if (sslStream.NegotiatedApplicationProtocol == SslApplicationProtocol.Http2)
                        {
                            // The server accepted our request for HTTP2.

                            if (sslStream.SslProtocol < SslProtocols.Tls12)
                            {
                                stream.Dispose();
                                throw new HttpRequestException(SR.Format(SR.net_ssl_http2_requires_tls12, sslStream.SslProtocol));
                            }

                            connection = await ConstructHttp2ConnectionAsync(stream, request, cts.Token).ConfigureAwait(false);
                        }
                        else
                        {
                            // We established an SSL connection, but the server denied our request for HTTP2.
                            await HandleHttp11Downgrade(request, stream, transportContext, cts.Token).ConfigureAwait(false);
                            return;
                        }
                    }
                    else
                    {
                        connection = await ConstructHttp2ConnectionAsync(stream, request, cts.Token).ConfigureAwait(false);
                    }
                }
                catch (OperationCanceledException oce) when (oce.CancellationToken == cts.Token)
                {
                    HandleHttp2ConnectionFailure(request, CreateConnectTimeoutException(oce));
                    return;
                }
                catch (Exception e)
                {
                    HandleHttp2ConnectionFailure(request, e);
                    return;
                }
            }

            // Register for shutdown notification.
            // Do this before we return the connection to the pool, because that may result in it being disposed.
            ValueTask shutdownTask = connection.WaitForShutdownAsync();

            // Add the new connection to the pool.
            ReturnHttp2Connection(connection, request, isNewConnection: true);

            // Wait for connection shutdown.
            await shutdownTask.ConfigureAwait(false);

            InvalidateHttp2Connection(connection);
        }

        private void CheckForHttp2ConnectionInjection()
        {
            Debug.Assert(HasSyncObjLock);

            if (!_http2RequestQueue.TryPeekRequest(out HttpRequestMessage? request))
            {
                return;
            }

            // Determine if we can and should add a new connection to the pool.
            if ((_availableHttp2Connections?.Count ?? 0) == 0 &&                            // No available connections
                !_pendingHttp2Connection &&                                                 // Only allow one pending HTTP2 connection at a time
                (_associatedHttp2ConnectionCount == 0 || EnableMultipleHttp2Connections))   // We allow multiple connections, or don't have a connection currently
            {
                _associatedHttp2ConnectionCount++;
                _pendingHttp2Connection = true;

                Task.Run(() => AddHttp2ConnectionAsync(request));
            }
        }

        private async ValueTask<Http2Connection?> GetHttp2ConnectionAsync(HttpRequestMessage request, bool async, CancellationToken cancellationToken)
        {
            Debug.Assert(_kind == HttpConnectionKind.Https || _kind == HttpConnectionKind.SslProxyTunnel || _kind == HttpConnectionKind.Http || _kind == HttpConnectionKind.SocksTunnel || _kind == HttpConnectionKind.SslSocksTunnel);

            // Look for a usable connection.
            TaskCompletionSourceWithCancellation<Http2Connection?> waiter;
            while (true)
            {
                Http2Connection connection;
                lock (SyncObj)
                {
                    _usedSinceLastCleanup = true;

                    if (!_http2Enabled)
                    {
                        return null;
                    }

                    int availableConnectionCount = _availableHttp2Connections?.Count ?? 0;
                    if (availableConnectionCount > 0)
                    {
                        // We have a connection that we can attempt to use.
                        // Validate it below outside the lock, to avoid doing expensive operations while holding the lock.
                        connection = _availableHttp2Connections![availableConnectionCount - 1];
                    }
                    else
                    {
                        // No available connections. Add to the request queue.
                        waiter = _http2RequestQueue.EnqueueRequest(request);

                        CheckForHttp2ConnectionInjection();

                        // Break out of the loop and continue processing below.
                        break;
                    }
                }

                if (CheckExpirationOnGet(connection))
                {
                    if (NetEventSource.Log.IsEnabled()) connection.Trace("Found expired HTTP/2 connection in pool.");

                    InvalidateHttp2Connection(connection);
                    continue;
                }

                if (!connection.TryReserveStream())
                {
                    if (NetEventSource.Log.IsEnabled()) connection.Trace("Found HTTP/2 connection in pool without available streams.");

                    bool found = false;
                    lock (SyncObj)
                    {
                        int index = _availableHttp2Connections.IndexOf(connection);
                        if (index != -1)
                        {
                            found = true;
                            _availableHttp2Connections.RemoveAt(index);
                        }
                    }

                    // If we didn't find the connection, then someone beat us to removing it (or it shut down)
                    if (found)
                    {
                        DisableHttp2Connection(connection);
                    }
                    continue;
                }

                if (NetEventSource.Log.IsEnabled()) connection.Trace("Found usable HTTP/2 connection in pool.");
                return connection;
            }

            // There were no available connections. This request has been added to the request queue.
            if (NetEventSource.Log.IsEnabled()) Trace($"No available HTTP/2 connections; request queued.");

            long startingTimestamp = Stopwatch.GetTimestamp();
            try
            {
                return await waiter.WaitWithCancellationAsync(async, cancellationToken).ConfigureAwait(false);
            }
            finally
            {
                if (HttpTelemetry.Log.IsEnabled())
                {
                    HttpTelemetry.Log.Http20RequestLeftQueue(Stopwatch.GetElapsedTime(startingTimestamp).TotalMilliseconds);
                }
            }
        }

        [SupportedOSPlatform("windows")]
        [SupportedOSPlatform("linux")]
        [SupportedOSPlatform("macos")]
        private async ValueTask<Http3Connection> GetHttp3ConnectionAsync(HttpRequestMessage request, HttpAuthority authority, CancellationToken cancellationToken)
        {
            Debug.Assert(_kind == HttpConnectionKind.Https);
            Debug.Assert(_http3Enabled == true);

            Http3Connection? http3Connection = Volatile.Read(ref _http3Connection);

            if (http3Connection != null)
            {
                if (CheckExpirationOnGet(http3Connection) || http3Connection.Authority != authority)
                {
                    // Connection expired.
                    if (NetEventSource.Log.IsEnabled()) http3Connection.Trace("Found expired HTTP3 connection.");
                    http3Connection.Dispose();
                    InvalidateHttp3Connection(http3Connection);
                }
                else
                {
                    // Connection exists and it is still good to use.
                    if (NetEventSource.Log.IsEnabled()) Trace("Using existing HTTP3 connection.");
                    _usedSinceLastCleanup = true;
                    return http3Connection;
                }
            }

            // Ensure that the connection creation semaphore is created
            if (_http3ConnectionCreateLock == null)
            {
                lock (SyncObj)
                {
                    if (_http3ConnectionCreateLock == null)
                    {
                        _http3ConnectionCreateLock = new SemaphoreSlim(1);
                    }
                }
            }

            await _http3ConnectionCreateLock.WaitAsync(cancellationToken).ConfigureAwait(false);
            try
            {
                if (_http3Connection != null)
                {
                    // Someone beat us to creating the connection.

                    if (NetEventSource.Log.IsEnabled())
                    {
                        Trace("Using existing HTTP3 connection.");
                    }

                    return _http3Connection;
                }

                if (NetEventSource.Log.IsEnabled())
                {
                    Trace("Attempting new HTTP3 connection.");
                }

                QuicConnection quicConnection;
                try
                {
                    quicConnection = await ConnectHelper.ConnectQuicAsync(request, Settings._quicImplementationProvider ?? QuicImplementationProviders.Default, new DnsEndPoint(authority.IdnHost, authority.Port), _sslOptionsHttp3!, cancellationToken).ConfigureAwait(false);
                }
                catch (Exception e)
                {
                    if (NetEventSource.Log.IsEnabled()) Trace($"QUIC connection failed: {e}");

                    // Disables HTTP/3 until server announces it can handle it via Alt-Svc.
                    BlocklistAuthority(authority);
                    throw;
                }

                //TODO: NegotiatedApplicationProtocol not yet implemented.
#if false
                if (quicConnection.NegotiatedApplicationProtocol != SslApplicationProtocol.Http3)
                {
                    BlocklistAuthority(authority);
                    throw new HttpRequestException("QUIC connected but no HTTP/3 indicated via ALPN.", null, RequestRetryType.RetryOnSameOrNextProxy);
                }
#endif

                http3Connection = new Http3Connection(this, _originAuthority, authority, quicConnection);
                _http3Connection = http3Connection;

                if (NetEventSource.Log.IsEnabled())
                {
                    Trace("New HTTP3 connection established.");
                }

                return http3Connection;
            }
            finally
            {
                _http3ConnectionCreateLock.Release();
            }
        }

        // Returns null if HTTP3 cannot be used.
        [SupportedOSPlatform("windows")]
        [SupportedOSPlatform("linux")]
        [SupportedOSPlatform("macos")]
<<<<<<< HEAD
        private async ValueTask<HttpResponseMessage?> TrySendUsingHttp3Async(HttpRequestMessage request, bool async, CancellationToken cancellationToken)
=======
        private async ValueTask<HttpResponseMessage?> TrySendUsingHttp3Async(HttpRequestMessage request, CancellationToken cancellationToken)
>>>>>>> eb51b02b
        {
            // Loop in case we get a 421 and need to send the request to a different authority.
            while (true)
            {
                HttpAuthority? authority = _http3Authority;

                // If H3 is explicitly requested, assume prenegotiated H3.
                if (request.Version.Major >= 3 && request.VersionPolicy != HttpVersionPolicy.RequestVersionOrLower)
                {
                    authority ??= _originAuthority;
                }

                if (authority == null)
                {
                    return null;
                }

                if (IsAltSvcBlocked(authority))
                {
                    ThrowGetVersionException(request, 3);
                }
<<<<<<< HEAD

                Http3Connection connection = await GetHttp3ConnectionAsync(request, authority, cancellationToken).ConfigureAwait(false);
                HttpResponseMessage response = await connection.SendAsync(request, async, cancellationToken).ConfigureAwait(false);

=======

                long queueStartingTimestamp = HttpTelemetry.Log.IsEnabled() ? Stopwatch.GetTimestamp() : 0;

                ValueTask<Http3Connection> connectionTask = GetHttp3ConnectionAsync(request, authority, cancellationToken);

                if (HttpTelemetry.Log.IsEnabled() && connectionTask.IsCompleted)
                {
                    // We avoid logging RequestLeftQueue if a stream was available immediately (synchronously)
                    queueStartingTimestamp = 0;
                }

                Http3Connection connection = await connectionTask.ConfigureAwait(false);

                HttpResponseMessage response = await connection.SendAsync(request, queueStartingTimestamp, cancellationToken).ConfigureAwait(false);

>>>>>>> eb51b02b
                // If an Alt-Svc authority returns 421, it means it can't actually handle the request.
                // An authority is supposed to be able to handle ALL requests to the origin, so this is a server bug.
                // In this case, we blocklist the authority and retry the request at the origin.
                if (response.StatusCode == HttpStatusCode.MisdirectedRequest && connection.Authority != _originAuthority)
                {
                    response.Dispose();
                    BlocklistAuthority(connection.Authority);
                    continue;
                }

                return response;
            }
        }

        /// <summary>Check for the Alt-Svc header, to upgrade to HTTP/3.</summary>
        private void ProcessAltSvc(HttpResponseMessage response)
        {
            if (_altSvcEnabled && response.Headers.TryGetValues(KnownHeaders.AltSvc.Descriptor, out IEnumerable<string>? altSvcHeaderValues))
            {
                HandleAltSvc(altSvcHeaderValues, response.Headers.Age);
            }
        }

        public async ValueTask<HttpResponseMessage> SendWithVersionDetectionAndRetryAsync(HttpRequestMessage request, bool async, bool doRequestAuth, CancellationToken cancellationToken)
        {
            // Loop on connection failures (or other problems like version downgrade) and retry if possible.
            int retryCount = 0;
            while (true)
            {
                try
                {
                    HttpResponseMessage? response = null;

                    // Use HTTP/3 if possible.
                    if (IsHttp3Supported() && // guard to enable trimming HTTP/3 support
                        _http3Enabled &&
                        (request.Version.Major >= 3 || (request.VersionPolicy == HttpVersionPolicy.RequestVersionOrHigher && IsSecure)))
                    {
<<<<<<< HEAD
                        response = await TrySendUsingHttp3Async(request, async, cancellationToken).ConfigureAwait(false);
=======
                        Debug.Assert(async);
                        response = await TrySendUsingHttp3Async(request, cancellationToken).ConfigureAwait(false);
>>>>>>> eb51b02b
                    }

                    if (response is null)
                    {
                        // We could not use HTTP/3. Do not continue if downgrade is not allowed.
                        if (request.Version.Major >= 3 && request.VersionPolicy != HttpVersionPolicy.RequestVersionOrLower)
                        {
                            ThrowGetVersionException(request, 3);
                        }

                        // Use HTTP/2 if possible.
                        if (_http2Enabled &&
                            (request.Version.Major >= 2 || (request.VersionPolicy == HttpVersionPolicy.RequestVersionOrHigher && IsSecure)) &&
                            (request.VersionPolicy != HttpVersionPolicy.RequestVersionOrLower || IsSecure)) // prefer HTTP/1.1 if connection is not secured and downgrade is possible
                        {
                            Http2Connection? connection = await GetHttp2ConnectionAsync(request, async, cancellationToken).ConfigureAwait(false);
                            Debug.Assert(connection is not null || !_http2Enabled);
                            if (connection is not null)
                            {
                                response = await connection.SendAsync(request, async, cancellationToken).ConfigureAwait(false);
                            }
                        }

                        if (response is null)
                        {
                            // We could not use HTTP/2. Do not continue if downgrade is not allowed.
                            if (request.Version.Major >= 2 && request.VersionPolicy != HttpVersionPolicy.RequestVersionOrLower)
                            {
                                ThrowGetVersionException(request, 2);
                            }

                            // Use HTTP/1.x.
                            HttpConnection connection = await GetHttp11ConnectionAsync(request, async, cancellationToken).ConfigureAwait(false);
                            connection.Acquire(); // In case we are doing Windows (i.e. connection-based) auth, we need to ensure that we hold on to this specific connection while auth is underway.
                            try
                            {
                                response = await SendWithNtConnectionAuthAsync(connection, request, async, doRequestAuth, cancellationToken).ConfigureAwait(false);
                            }
                            finally
                            {
                                connection.Release();
                            }
                        }
                    }

                    ProcessAltSvc(response);
                    return response;
                }
                catch (HttpRequestException e) when (e.AllowRetry == RequestRetryType.RetryOnConnectionFailure)
                {
                    Debug.Assert(retryCount >= 0 && retryCount <= MaxConnectionFailureRetries);

                    if (retryCount == MaxConnectionFailureRetries)
                    {
                        if (NetEventSource.Log.IsEnabled())
                        {
                            Trace($"MaxConnectionFailureRetries limit of {MaxConnectionFailureRetries} hit. Retryable request will not be retried. Exception: {e}");
                        }

                        throw;
                    }

                    retryCount++;

                    if (NetEventSource.Log.IsEnabled())
                    {
                        Trace($"Retry attempt {retryCount} after connection failure. Connection exception: {e}");
                    }

                    // Eat exception and try again.
                }
                catch (HttpRequestException e) when (e.AllowRetry == RequestRetryType.RetryOnLowerHttpVersion)
                {
                    // Throw if fallback is not allowed by the version policy.
                    if (request.VersionPolicy != HttpVersionPolicy.RequestVersionOrLower)
                    {
                        throw new HttpRequestException(SR.Format(SR.net_http_requested_version_server_refused, request.Version, request.VersionPolicy), e);
                    }

                    if (NetEventSource.Log.IsEnabled())
                    {
                        Trace($"Retrying request because server requested version fallback: {e}");
                    }

                    // Eat exception and try again on a lower protocol version.
                    request.Version = HttpVersion.Version11;
                }
                catch (HttpRequestException e) when (e.AllowRetry == RequestRetryType.RetryOnStreamLimitReached)
                {
                    if (NetEventSource.Log.IsEnabled())
                    {
                        Trace($"Retrying request on another HTTP/2 connection after active streams limit is reached on existing one: {e}");
                    }

                    // Eat exception and try again.
                }
            }
        }

        /// <summary>
        /// Inspects a collection of Alt-Svc headers to find the first eligible upgrade path.
        /// </summary>
        /// <remarks>TODO: common case will likely be a single value. Optimize for that.</remarks>
        internal void HandleAltSvc(IEnumerable<string> altSvcHeaderValues, TimeSpan? responseAge)
        {
            HttpAuthority? nextAuthority = null;
            TimeSpan nextAuthorityMaxAge = default;
            bool nextAuthorityPersist = false;

            foreach (string altSvcHeaderValue in altSvcHeaderValues)
            {
                int parseIdx = 0;

                if (AltSvcHeaderParser.Parser.TryParseValue(altSvcHeaderValue, null, ref parseIdx, out object? parsedValue))
                {
                    var value = (AltSvcHeaderValue?)parsedValue;

                    // 'clear' should be the only value present.
                    if (value == AltSvcHeaderValue.Clear)
                    {
                        ExpireAltSvcAuthority();
                        Debug.Assert(_authorityExpireTimer != null);
                        _authorityExpireTimer.Change(Timeout.Infinite, Timeout.Infinite);
                        break;
                    }

                    if (nextAuthority == null && value != null && value.AlpnProtocolName == "h3")
                    {
                        var authority = new HttpAuthority(value.Host ?? _originAuthority!.IdnHost, value.Port);

                        if (IsAltSvcBlocked(authority))
                        {
                            // Skip authorities in our blocklist.
                            continue;
                        }

                        TimeSpan authorityMaxAge = value.MaxAge;

                        if (responseAge != null)
                        {
                            authorityMaxAge -= responseAge.GetValueOrDefault();
                        }

                        if (authorityMaxAge > TimeSpan.Zero)
                        {
                            nextAuthority = authority;
                            nextAuthorityMaxAge = authorityMaxAge;
                            nextAuthorityPersist = value.Persist;
                        }
                    }
                }
            }

            // There's a race here in checking _http3Authority outside of the lock,
            // but there's really no bad behavior if _http3Authority changes in the mean time.
            if (nextAuthority != null && !nextAuthority.Equals(_http3Authority))
            {
                // Clamp the max age to 30 days... this is arbitrary but prevents passing a too-large TimeSpan to the Timer.
                if (nextAuthorityMaxAge.Ticks > (30 * TimeSpan.TicksPerDay))
                {
                    nextAuthorityMaxAge = TimeSpan.FromTicks(30 * TimeSpan.TicksPerDay);
                }

                lock (SyncObj)
                {
                    if (_authorityExpireTimer == null)
                    {
                        var thisRef = new WeakReference<HttpConnectionPool>(this);

                        bool restoreFlow = false;
                        try
                        {
                            if (!ExecutionContext.IsFlowSuppressed())
                            {
                                ExecutionContext.SuppressFlow();
                                restoreFlow = true;
                            }

                            _authorityExpireTimer = new Timer(static o =>
                            {
                                var wr = (WeakReference<HttpConnectionPool>)o!;
                                if (wr.TryGetTarget(out HttpConnectionPool? @this))
                                {
                                    @this.ExpireAltSvcAuthority();
                                }
                            }, thisRef, nextAuthorityMaxAge, Timeout.InfiniteTimeSpan);
                        }
                        finally
                        {
                            if (restoreFlow) ExecutionContext.RestoreFlow();
                        }
                    }
                    else
                    {
                        _authorityExpireTimer.Change(nextAuthorityMaxAge, Timeout.InfiniteTimeSpan);
                    }

                    _http3Authority = nextAuthority;
                    _persistAuthority = nextAuthorityPersist;
                }

                if (!nextAuthorityPersist)
                {
                    _poolManager.StartMonitoringNetworkChanges();
                }
            }
        }

        /// <summary>
        /// Expires the current Alt-Svc authority, resetting the connection back to origin.
        /// </summary>
        private void ExpireAltSvcAuthority()
        {
            // If we ever support prenegotiated HTTP/3, this should be set to origin, not nulled out.
            _http3Authority = null;
        }

        /// <summary>
        /// Checks whether the given <paramref name="authority"/> is on the currext Alt-Svc blocklist.
        /// </summary>
        /// <seealso cref="BlocklistAuthority" />
        private bool IsAltSvcBlocked(HttpAuthority authority)
        {
            if (_altSvcBlocklist != null)
            {
                lock (_altSvcBlocklist)
                {
                    return _altSvcBlocklist.Contains(authority);
                }
            }
            return false;
        }

        /// <summary>
        /// Blocklists an authority and resets the current authority back to origin.
        /// If the number of blocklisted authorities exceeds <see cref="MaxAltSvcIgnoreListSize"/>,
        /// Alt-Svc will be disabled entirely for a period of time.
        /// </summary>
        /// <remarks>
        /// This is called when we get a "421 Misdirected Request" from an alternate authority.
        /// A future strategy would be to retry the individual request on an older protocol, we'd want to have
        /// some logic to blocklist after some number of failures to avoid doubling our request latency.
        ///
        /// For now, the spec states alternate authorities should be able to handle ALL requests, so this
        /// is treated as an exceptional error by immediately blocklisting the authority.
        /// </remarks>
        internal void BlocklistAuthority(HttpAuthority badAuthority)
        {
            Debug.Assert(badAuthority != null);

            HashSet<HttpAuthority>? altSvcBlocklist = _altSvcBlocklist;

            if (altSvcBlocklist == null)
            {
                lock (SyncObj)
                {
                    altSvcBlocklist = _altSvcBlocklist;
                    if (altSvcBlocklist == null)
                    {
                        altSvcBlocklist = new HashSet<HttpAuthority>();
                        _altSvcBlocklistTimerCancellation = new CancellationTokenSource();
                        _altSvcBlocklist = altSvcBlocklist;
                    }
                }
            }

            bool added, disabled = false;

            lock (altSvcBlocklist)
            {
                added = altSvcBlocklist.Add(badAuthority);

                if (added && altSvcBlocklist.Count >= MaxAltSvcIgnoreListSize && _altSvcEnabled)
                {
                    _altSvcEnabled = false;
                    disabled = true;
                }
            }

            lock (SyncObj)
            {
                if (_http3Authority == badAuthority)
                {
                    ExpireAltSvcAuthority();
                    Debug.Assert(_authorityExpireTimer != null);
                    _authorityExpireTimer.Change(Timeout.Infinite, Timeout.Infinite);
                }
            }

            Debug.Assert(_altSvcBlocklistTimerCancellation != null);
            if (added)
            {
                _ = Task.Delay(AltSvcBlocklistTimeoutInMilliseconds)
                    .ContinueWith(t =>
                    {
                        lock (altSvcBlocklist)
                        {
                            altSvcBlocklist.Remove(badAuthority);
                        }
                    }, _altSvcBlocklistTimerCancellation.Token, TaskContinuationOptions.ExecuteSynchronously, TaskScheduler.Default);
            }

            if (disabled)
            {
                _ = Task.Delay(AltSvcBlocklistTimeoutInMilliseconds)
                    .ContinueWith(t =>
                    {
                        _altSvcEnabled = true;
                    }, _altSvcBlocklistTimerCancellation.Token, TaskContinuationOptions.ExecuteSynchronously, TaskScheduler.Default);
            }
        }

        public void OnNetworkChanged()
        {
            lock (SyncObj)
            {
                if (_http3Authority != null && _persistAuthority == false)
                {
                    ExpireAltSvcAuthority();
                    Debug.Assert(_authorityExpireTimer != null);
                    _authorityExpireTimer.Change(Timeout.Infinite, Timeout.Infinite);
                }
            }
        }

        public Task<HttpResponseMessage> SendWithNtConnectionAuthAsync(HttpConnection connection, HttpRequestMessage request, bool async, bool doRequestAuth, CancellationToken cancellationToken)
        {
            if (doRequestAuth && Settings._credentials != null)
            {
                return AuthenticationHelper.SendWithNtConnectionAuthAsync(request, async, Settings._credentials, connection, this, cancellationToken);
            }

            return SendWithNtProxyAuthAsync(connection, request, async, cancellationToken);
        }

        private bool DoProxyAuth => (_kind == HttpConnectionKind.Proxy || _kind == HttpConnectionKind.ProxyConnect);

        public Task<HttpResponseMessage> SendWithNtProxyAuthAsync(HttpConnection connection, HttpRequestMessage request, bool async, CancellationToken cancellationToken)
        {
            if (DoProxyAuth && ProxyCredentials is not null)
            {
                return AuthenticationHelper.SendWithNtProxyAuthAsync(request, ProxyUri!, async, ProxyCredentials, connection, this, cancellationToken);
            }

            return connection.SendAsync(request, async, cancellationToken);
        }

        public ValueTask<HttpResponseMessage> SendWithProxyAuthAsync(HttpRequestMessage request, bool async, bool doRequestAuth, CancellationToken cancellationToken)
        {
            if (DoProxyAuth && ProxyCredentials is not null)
            {
                return AuthenticationHelper.SendWithProxyAuthAsync(request, _proxyUri!, async, ProxyCredentials, doRequestAuth, this, cancellationToken);
            }

            return SendWithVersionDetectionAndRetryAsync(request, async, doRequestAuth, cancellationToken);
        }

        public ValueTask<HttpResponseMessage> SendAsync(HttpRequestMessage request, bool async, bool doRequestAuth, CancellationToken cancellationToken)
        {
            if (doRequestAuth && Settings._credentials != null)
            {
                return AuthenticationHelper.SendWithRequestAuthAsync(request, async, Settings._credentials, Settings._preAuthenticate, this, cancellationToken);
            }

            return SendWithProxyAuthAsync(request, async, doRequestAuth, cancellationToken);
        }

        private CancellationTokenSource GetConnectTimeoutCancellationTokenSource() => new CancellationTokenSource(Settings._connectTimeout);

        private async ValueTask<(Stream, TransportContext?)> ConnectAsync(HttpRequestMessage request, bool async, CancellationToken cancellationToken)
        {
            Stream? stream = null;
            switch (_kind)
            {
                case HttpConnectionKind.Http:
                case HttpConnectionKind.Https:
                case HttpConnectionKind.ProxyConnect:
                    Debug.Assert(_originAuthority != null);
                    stream = await ConnectToTcpHostAsync(_originAuthority.IdnHost, _originAuthority.Port, request, async, cancellationToken).ConfigureAwait(false);
                    break;

                case HttpConnectionKind.Proxy:
                    stream = await ConnectToTcpHostAsync(_proxyUri!.IdnHost, _proxyUri.Port, request, async, cancellationToken).ConfigureAwait(false);
                    break;

                case HttpConnectionKind.ProxyTunnel:
                case HttpConnectionKind.SslProxyTunnel:
                    stream = await EstablishProxyTunnelAsync(async, request.HasHeaders ? request.Headers : null, cancellationToken).ConfigureAwait(false);
                    break;

                case HttpConnectionKind.SocksTunnel:
                case HttpConnectionKind.SslSocksTunnel:
                    stream = await EstablishSocksTunnel(request, async, cancellationToken).ConfigureAwait(false);
                break;
            }

            Debug.Assert(stream != null);

            TransportContext? transportContext = null;
            if (IsSecure)
            {
                SslStream? sslStream = stream as SslStream;
                if (sslStream == null)
                {
                    sslStream = await ConnectHelper.EstablishSslConnectionAsync(GetSslOptionsForRequest(request), request, async, stream, cancellationToken).ConfigureAwait(false);
                }
                else
                {
                    if (NetEventSource.Log.IsEnabled())
                    {
                        Trace($"Connected with custom SslStream: alpn='${sslStream.NegotiatedApplicationProtocol.ToString()}'");
                    }
                }
                transportContext = sslStream.TransportContext;
                stream = sslStream;
            }

            return (stream, transportContext);
        }

        private async ValueTask<Stream> ConnectToTcpHostAsync(string host, int port, HttpRequestMessage initialRequest, bool async, CancellationToken cancellationToken)
        {
            cancellationToken.ThrowIfCancellationRequested();

            var endPoint = new DnsEndPoint(host, port);
            Stream? stream = null;
            try
            {
                // If a ConnectCallback was supplied, use that to establish the connection.
                if (Settings._connectCallback != null)
                {
                    ValueTask<Stream> streamTask = Settings._connectCallback(new SocketsHttpConnectionContext(endPoint, initialRequest), cancellationToken);

                    if (!async && !streamTask.IsCompleted)
                    {
                        // User-provided ConnectCallback is completing asynchronously but the user is making a synchronous request; if the user cares, they should
                        // set it up so that synchronous requests are made on a handler with a synchronously-completing ConnectCallback supplied. If in the future,
                        // we could add a Boolean to SocketsHttpConnectionContext (https://github.com/dotnet/runtime/issues/44876) to let the callback know whether
                        // this request is sync or async.
                        Trace($"{nameof(SocketsHttpHandler.ConnectCallback)} completing asynchronously for a synchronous request.");
                    }

                    stream = await streamTask.ConfigureAwait(false) ?? throw new HttpRequestException(SR.net_http_null_from_connect_callback);
                }
                else
                {
                    // Otherwise, create and connect a socket using default settings.
                    Socket socket = new Socket(SocketType.Stream, ProtocolType.Tcp) { NoDelay = true };
                    try
                    {
                        if (async)
                        {
                            await socket.ConnectAsync(endPoint, cancellationToken).ConfigureAwait(false);
                        }
                        else
                        {
                            using (cancellationToken.UnsafeRegister(static s => ((Socket)s!).Dispose(), socket))
                            {
                                socket.Connect(endPoint);
                            }
                        }

                        stream = new NetworkStream(socket, ownsSocket: true);
                    }
                    catch
                    {
                        socket.Dispose();
                        throw;
                    }
                }

                return stream;
            }
            catch (Exception ex)
            {
                throw ex is OperationCanceledException oce && oce.CancellationToken == cancellationToken ?
                    CancellationHelper.CreateOperationCanceledException(innerException: null, cancellationToken) :
                    ConnectHelper.CreateWrappedException(ex, endPoint.Host, endPoint.Port, cancellationToken);
            }
        }

        internal async ValueTask<HttpConnection> CreateHttp11ConnectionAsync(HttpRequestMessage request, bool async, CancellationToken cancellationToken)
        {
            (Stream stream, TransportContext? transportContext) = await ConnectAsync(request, async, cancellationToken).ConfigureAwait(false);
            return await ConstructHttp11ConnectionAsync(async, stream, transportContext, request, cancellationToken).ConfigureAwait(false);
        }

        private SslClientAuthenticationOptions GetSslOptionsForRequest(HttpRequestMessage request)
        {
            if (_http2Enabled)
            {
                if (request.Version.Major >= 2 && request.VersionPolicy != HttpVersionPolicy.RequestVersionOrLower)
                {
                    return _sslOptionsHttp2Only!;
                }

                if (request.Version.Major >= 2 || request.VersionPolicy == HttpVersionPolicy.RequestVersionOrHigher)
                {
                    return _sslOptionsHttp2!;
                }
            }
            return _sslOptionsHttp11!;
        }

        private async ValueTask<Stream> ApplyPlaintextFilterAsync(bool async, Stream stream, Version httpVersion, HttpRequestMessage request, CancellationToken cancellationToken)
        {
            if (Settings._plaintextStreamFilter is null)
            {
                return stream;
            }

            Stream newStream;
            try
            {
                ValueTask<Stream> streamTask = Settings._plaintextStreamFilter(new SocketsHttpPlaintextStreamFilterContext(stream, httpVersion, request), cancellationToken);

                if (!async && !streamTask.IsCompleted)
                {
                    // User-provided PlaintextStreamFilter is completing asynchronously but the user is making a synchronous request; if the user cares, they should
                    // set it up so that synchronous requests are made on a handler with a synchronously-completing PlaintextStreamFilter supplied. If in the future,
                    // we could add a Boolean to SocketsHttpPlaintextStreamFilterContext (https://github.com/dotnet/runtime/issues/44876) to let the callback know whether
                    // this request is sync or async.
                    Trace($"{nameof(SocketsHttpHandler.PlaintextStreamFilter)} completing asynchronously for a synchronous request.");
                }

                newStream = await streamTask.ConfigureAwait(false);
            }
            catch (OperationCanceledException oce) when (oce.CancellationToken == cancellationToken)
            {
                stream.Dispose();
                throw;
            }
            catch (Exception e)
            {
                stream.Dispose();
                throw new HttpRequestException(SR.net_http_exception_during_plaintext_filter, e);
            }

            if (newStream == null)
            {
                stream.Dispose();
                throw new HttpRequestException(SR.net_http_null_from_plaintext_filter);
            }

            return newStream;
        }

        private async ValueTask<HttpConnection> ConstructHttp11ConnectionAsync(bool async, Stream stream, TransportContext? transportContext, HttpRequestMessage request, CancellationToken cancellationToken)
        {
            Stream newStream = await ApplyPlaintextFilterAsync(async, stream, HttpVersion.Version11, request, cancellationToken).ConfigureAwait(false);
            return new HttpConnection(this, newStream, transportContext);
        }

        private async ValueTask<Http2Connection> ConstructHttp2ConnectionAsync(Stream stream, HttpRequestMessage request, CancellationToken cancellationToken)
        {
            stream = await ApplyPlaintextFilterAsync(async: true, stream, HttpVersion.Version20, request, cancellationToken).ConfigureAwait(false);

            Http2Connection http2Connection = new Http2Connection(this, stream);
            try
            {
                await http2Connection.SetupAsync().ConfigureAwait(false);
            }
            catch (Exception e)
            {
                // Note, SetupAsync will dispose the connection if there is an exception.
                throw new HttpRequestException(SR.net_http_client_execution_error, e);
            }

            return http2Connection;
        }

        private async ValueTask<Stream> EstablishProxyTunnelAsync(bool async, HttpRequestHeaders? headers, CancellationToken cancellationToken)
        {
            Debug.Assert(_originAuthority != null);

            // Send a CONNECT request to the proxy server to establish a tunnel.
            HttpRequestMessage tunnelRequest = new HttpRequestMessage(HttpMethod.Connect, _proxyUri);
            tunnelRequest.Headers.Host = $"{_originAuthority.IdnHost}:{_originAuthority.Port}";    // This specifies destination host/port to connect to

            if (headers != null && headers.TryGetValues(HttpKnownHeaderNames.UserAgent, out IEnumerable<string>? values))
            {
                tunnelRequest.Headers.TryAddWithoutValidation(HttpKnownHeaderNames.UserAgent, values);
            }

            HttpResponseMessage tunnelResponse = await _poolManager.SendProxyConnectAsync(tunnelRequest, _proxyUri!, async, cancellationToken).ConfigureAwait(false);

            if (tunnelResponse.StatusCode != HttpStatusCode.OK)
            {
                tunnelResponse.Dispose();
                throw new HttpRequestException(SR.Format(SR.net_http_proxy_tunnel_returned_failure_status_code, _proxyUri, (int)tunnelResponse.StatusCode));
            }

            try
            {
                return tunnelResponse.Content.ReadAsStream(cancellationToken);
            }
            catch
            {
                tunnelResponse.Dispose();
                throw;
            }
        }

        private async ValueTask<Stream> EstablishSocksTunnel(HttpRequestMessage request, bool async, CancellationToken cancellationToken)
        {
            Debug.Assert(_originAuthority != null);
            Debug.Assert(_proxyUri != null);

            Stream stream = await ConnectToTcpHostAsync(_proxyUri.IdnHost, _proxyUri.Port, request, async, cancellationToken).ConfigureAwait(false);

            try
            {
                await SocksHelper.EstablishSocksTunnelAsync(stream, _originAuthority.IdnHost, _originAuthority.Port, _proxyUri, ProxyCredentials, async, cancellationToken).ConfigureAwait(false);
            }
            catch (Exception e) when (!(e is OperationCanceledException))
            {
                Debug.Assert(!(e is HttpRequestException));
                throw new HttpRequestException(SR.net_http_request_aborted, e);
            }

            return stream;
        }

        private void HandleHttp11ConnectionFailure(HttpRequestMessage request, Exception e)
        {
            if (NetEventSource.Log.IsEnabled()) Trace($"HTTP/1.1 connection failed: {e}");

            bool failRequest;
            TaskCompletionSourceWithCancellation<HttpConnection>? waiter;
            lock (SyncObj)
            {
                Debug.Assert(_associatedHttp11ConnectionCount > 0);
                Debug.Assert(_pendingHttp11ConnectionCount > 0);

                _associatedHttp11ConnectionCount--;
                _pendingHttp11ConnectionCount--;

                // If the request that caused this connection attempt is still pending, fail it.
                // Otherwise, the request must have been canceled or satisfied by another connection already.
                failRequest = _http11RequestQueue.TryDequeueWaiterForSpecificRequest(request, out waiter);

                CheckForHttp11ConnectionInjection();
            }

            if (failRequest)
            {
                // This may fail if the request was already canceled, but we don't care.
                Debug.Assert(waiter is not null);
                bool succeeded = waiter.TrySetException(e);
                Debug.Assert(succeeded || waiter.Task.IsCanceled);
            }
        }

        private void HandleHttp2ConnectionFailure(HttpRequestMessage request, Exception e)
        {
            if (NetEventSource.Log.IsEnabled()) Trace($"HTTP2 connection failed: {e}");

            bool failRequest;
            TaskCompletionSourceWithCancellation<Http2Connection?>? waiter;
            lock (SyncObj)
            {
                Debug.Assert(_associatedHttp2ConnectionCount > 0);
                Debug.Assert(_pendingHttp2Connection);

                _associatedHttp2ConnectionCount--;
                _pendingHttp2Connection = false;

                // If the request that caused this connection attempt is still pending, fail it.
                // Otherwise, the request must have been canceled or satisfied by another connection already.
                failRequest = _http2RequestQueue.TryDequeueWaiterForSpecificRequest(request, out waiter);

                CheckForHttp2ConnectionInjection();
            }

            if (failRequest)
            {
                // This may fail if the request was already canceled, but we don't care.
                Debug.Assert(waiter is not null);
                bool succeeded = waiter.TrySetException(e);
                Debug.Assert(succeeded || waiter.Task.IsCanceled);
            }
        }

        /// <summary>
        /// Called when an HttpConnection from this pool is no longer usable.
        /// Note, this is always called from HttpConnection.Dispose, which is a bit different than how HTTP2 works.
        /// </summary>
        public void InvalidateHttp11Connection(HttpConnection connection, bool disposing = true)
        {
            lock (SyncObj)
            {
                Debug.Assert(_associatedHttp11ConnectionCount > 0);
                Debug.Assert(!disposing || !_availableHttp11Connections.Contains(connection));

                _associatedHttp11ConnectionCount--;

                CheckForHttp11ConnectionInjection();
            }
        }

        /// <summary>
        /// Called when an Http2Connection from this pool is no longer usable.
        /// </summary>
        public void InvalidateHttp2Connection(Http2Connection connection)
        {
            if (NetEventSource.Log.IsEnabled()) connection.Trace("");

            bool found = false;
            lock (SyncObj)
            {
                if (_availableHttp2Connections is not null)
                {
                    Debug.Assert(_associatedHttp2ConnectionCount >= _availableHttp2Connections.Count);

                    int index = _availableHttp2Connections.IndexOf(connection);
                    if (index != -1)
                    {
                        found = true;
                        _availableHttp2Connections.RemoveAt(index);
                        _associatedHttp2ConnectionCount--;
                    }
                }

                CheckForHttp2ConnectionInjection();
            }

            // If we found the connection in the available list, then dispose it now.
            // Otherwise, when we try to put it back in the pool, we will see it is shut down and dispose it (and adjust connection counts).
            if (found)
            {
                connection.Dispose();
            }
        }

        private bool CheckExpirationOnReturn(HttpConnectionBase connection)
        {
            TimeSpan lifetime = _poolManager.Settings._pooledConnectionLifetime;
            if (lifetime != Timeout.InfiniteTimeSpan)
            {
                return lifetime == TimeSpan.Zero || connection.GetLifetimeTicks(Environment.TickCount64) > lifetime.TotalMilliseconds;
            }

            return false;
        }

        public void ReturnHttp11Connection(HttpConnection connection, bool isNewConnection = false)
        {
            if (NetEventSource.Log.IsEnabled()) connection.Trace($"{nameof(isNewConnection)}={isNewConnection}");

            if (!isNewConnection && CheckExpirationOnReturn(connection))
            {
                if (NetEventSource.Log.IsEnabled()) connection.Trace("Disposing HTTP/1.1 connection return to pool. Connection lifetime expired.");
                connection.Dispose();
                return;
            }

            // Loop in case we get a cancelled request.
            while (true)
            {
                TaskCompletionSourceWithCancellation<HttpConnection>? waiter = null;
                bool added = false;
                lock (SyncObj)
                {
                    Debug.Assert(!_availableHttp11Connections.Contains(connection), $"Connection already in available list");
                    Debug.Assert(_associatedHttp11ConnectionCount > _availableHttp11Connections.Count,
                        $"Expected _associatedHttp11ConnectionCount={_associatedHttp11ConnectionCount} > _availableHttp11Connections.Count={_availableHttp11Connections.Count}");
                    Debug.Assert(_associatedHttp11ConnectionCount <= _maxHttp11Connections,
                        $"Expected _associatedHttp11ConnectionCount={_associatedHttp11ConnectionCount} <= _maxHttp11Connections={_maxHttp11Connections}");

                    if (isNewConnection)
                    {
                        Debug.Assert(_pendingHttp11ConnectionCount > 0);
                        _pendingHttp11ConnectionCount--;
                        isNewConnection = false;
                    }

                    if (_http11RequestQueue.TryDequeueWaiter(out waiter))
                    {
                        Debug.Assert(_availableHttp11Connections.Count == 0, $"With {_availableHttp11Connections.Count} available HTTP/1.1 connections, we shouldn't have a waiter.");
                    }
                    else if (!_disposed)
                    {
                        // Add connection to the pool.
                        added = true;
                        _availableHttp11Connections.Add(connection);
                    }

                    // If the pool has been disposed of, we will dispose the connection below outside the lock.
                    // We do this after processing the queue above so that any queued requests will be handled by existing connections if possible.
                }

                if (waiter is not null)
                {
                    Debug.Assert(!added);
                    if (waiter.TrySetResult(connection))
                    {
                        if (NetEventSource.Log.IsEnabled()) connection.Trace("Dequeued waiting HTTP/1.1 request.");
                        return;
                    }
                    else
                    {
                        Debug.Assert(waiter.Task.IsCanceled);
                        if (NetEventSource.Log.IsEnabled()) connection.Trace("Discarding canceled HTTP/1.1 request from queue.");
                        // Loop and process the queue again
                    }
                }
                else if (added)
                {
                    if (NetEventSource.Log.IsEnabled()) connection.Trace("Put HTTP/1.1 connection in pool.");
                    return;
                }
                else
                {
                    Debug.Assert(_disposed);
                    if (NetEventSource.Log.IsEnabled()) connection.Trace("Disposing HTTP/1.1 connection returned to pool. Pool was disposed.");
                    connection.Dispose();
                    return;
                }
            }
        }

        public void ReturnHttp2Connection(Http2Connection connection, HttpRequestMessage? request = null, bool isNewConnection = false)
        {
            if (NetEventSource.Log.IsEnabled()) connection.Trace($"{nameof(isNewConnection)}={isNewConnection}");

            Debug.Assert(isNewConnection || request is null, "Shouldn't have a request unless the connection is new");

            if (!isNewConnection && CheckExpirationOnReturn(connection))
            {
                lock (SyncObj)
                {
                    Debug.Assert(_availableHttp2Connections is null || !_availableHttp2Connections.Contains(connection));
                    Debug.Assert(_associatedHttp2ConnectionCount > (_availableHttp2Connections?.Count ?? 0));
                    _associatedHttp2ConnectionCount--;
                }

                if (NetEventSource.Log.IsEnabled()) connection.Trace("Disposing HTTP2 connection return to pool. Connection lifetime expired.");
                connection.Dispose();
                return;
            }

            while (connection.TryReserveStream())
            {
                // Loop in case we get a cancelled request.
                while (true)
                {
                    TaskCompletionSourceWithCancellation<Http2Connection?>? waiter = null;
                    bool added = false;
                    lock (SyncObj)
                    {
                        Debug.Assert(_availableHttp2Connections is null || !_availableHttp2Connections.Contains(connection), $"HTTP2 connection already in available list");
                        Debug.Assert(_associatedHttp2ConnectionCount > (_availableHttp2Connections?.Count ?? 0),
                            $"Expected _associatedHttp2ConnectionCount={_associatedHttp2ConnectionCount} > _availableHttp2Connections.Count={(_availableHttp2Connections?.Count ?? 0)}");

                        if (isNewConnection)
                        {
                            Debug.Assert(_pendingHttp2Connection);
                            _pendingHttp2Connection = false;
                            isNewConnection = false;
                        }

                        if (_http2RequestQueue.TryDequeueWaiter(out waiter))
                        {
                            Debug.Assert((_availableHttp2Connections?.Count ?? 0) == 0, $"With {(_availableHttp2Connections?.Count ?? 0)} available HTTP2 connections, we shouldn't have a waiter.");
                        }
                        else if (_disposed)
                        {
                            // The pool has been disposed. We will dispose this connection below outside the lock.
                            // We do this check after processing the request queue so that any queued requests will be handled by existing connections if possible.
                            _associatedHttp2ConnectionCount--;
                        }
                        else
                        {
                            // Add connection to the pool.
                            added = true;
                            _availableHttp2Connections ??= new List<Http2Connection>();
                            _availableHttp2Connections.Add(connection);
                        }
                    }

                    if (waiter is not null)
                    {
                        Debug.Assert(!added);
                        if (waiter.TrySetResult(connection))
                        {
                            if (NetEventSource.Log.IsEnabled()) connection.Trace("Dequeued waiting HTTP2 request.");
                            break;
                        }
                        else
                        {
                            Debug.Assert(waiter.Task.IsCanceled);
                            if (NetEventSource.Log.IsEnabled()) connection.Trace("Discarding canceled HTTP2 request from queue.");
                            // Loop and process the queue again
                        }
                    }
                    else
                    {
                        connection.ReleaseStream();
                        if (added)
                        {
                            if (NetEventSource.Log.IsEnabled()) connection.Trace("Put HTTP2 connection in pool.");
                            return;
                        }
                        else
                        {
                            Debug.Assert(_disposed);
                            if (NetEventSource.Log.IsEnabled()) connection.Trace("Disposing HTTP2 connection returned to pool. Pool was disposed.");
                            connection.Dispose();
                            return;
                        }
                    }
                }
            }

            if (isNewConnection)
            {
                Debug.Assert(request is not null, "Expect request for a new connection");

                // The new connection could not handle even one request, either because it shut down before we could use it for any requests,
                // or because it immediately set the max concurrent streams limit to 0.
                // We don't want to get stuck in a loop where we keep trying to create new connections for the same request.
                // So, treat this as a connection failure.

                if (NetEventSource.Log.IsEnabled()) connection.Trace("New HTTP2 connection is unusable due to no available streams.");
                connection.Dispose();

                HttpRequestException hre = new HttpRequestException(SR.net_http_http2_connection_not_established);
                ExceptionDispatchInfo.SetCurrentStackTrace(hre);
                HandleHttp2ConnectionFailure(request, hre);
            }
            else
            {
                // Since we only inject one connection at a time, we may want to inject another now.
                lock (SyncObj)
                {
                    CheckForHttp2ConnectionInjection();
                }

                // We need to wait until the connection is usable again.
                DisableHttp2Connection(connection);
            }
        }

        /// <summary>
        /// Disable usage of the specified connection because it cannot handle any more streams at the moment.
        /// We will register to be notified when it can handle more streams (or becomes permanently unusable).
        /// </summary>
        private void DisableHttp2Connection(Http2Connection connection)
        {
            if (NetEventSource.Log.IsEnabled()) connection.Trace("");

            Task.Run(async () =>
            {
                bool usable = await connection.WaitForAvailableStreamsAsync().ConfigureAwait(false);

                if (NetEventSource.Log.IsEnabled()) connection.Trace($"WaitForAvailableStreamsAsync completed, {nameof(usable)}={usable}");

                if (usable)
                {
                    ReturnHttp2Connection(connection, isNewConnection: false);
                }
                else
                {
                    // Connection has shut down.
                    lock (SyncObj)
                    {
                        Debug.Assert(_availableHttp2Connections is null || !_availableHttp2Connections.Contains(connection));
                        Debug.Assert(_associatedHttp2ConnectionCount > 0);

                        _associatedHttp2ConnectionCount--;

                        CheckForHttp2ConnectionInjection();
                    }

                    if (NetEventSource.Log.IsEnabled()) connection.Trace("HTTP2 connection no longer usable");
                    connection.Dispose();
                }
            });
        }

        public void InvalidateHttp3Connection(Http3Connection connection)
        {
            lock (SyncObj)
            {
                if (_http3Connection == connection)
                {
                    _http3Connection = null;
                }
            }
        }

        /// <summary>
        /// Disposes the connection pool.  This is only needed when the pool currently contains
        /// or has associated connections.
        /// </summary>
        public void Dispose()
        {
            List<HttpConnectionBase>? toDispose = null;

            lock (SyncObj)
            {
                if (!_disposed)
                {
                    if (NetEventSource.Log.IsEnabled()) Trace("Disposing pool.");

                    _disposed = true;

                    toDispose = new List<HttpConnectionBase>(_availableHttp11Connections.Count + (_availableHttp2Connections?.Count ?? 0));
                    toDispose.AddRange(_availableHttp11Connections);
                    if (_availableHttp2Connections is not null)
                    {
                        toDispose.AddRange(_availableHttp2Connections);
                    }

                    // Note: Http11 connections will decrement the _associatedHttp11ConnectionCount when disposed.
                    // Http2 connections will not, hence the difference in handing _associatedHttp2ConnectionCount.

                    Debug.Assert(_associatedHttp11ConnectionCount >= _availableHttp11Connections.Count,
                        $"Expected {nameof(_associatedHttp11ConnectionCount)}={_associatedHttp11ConnectionCount} >= {nameof(_availableHttp11Connections)}.Count={_availableHttp11Connections.Count}");
                    _availableHttp11Connections.Clear();

                    Debug.Assert(_associatedHttp2ConnectionCount >= (_availableHttp2Connections?.Count ?? 0));
                    _associatedHttp2ConnectionCount -= (_availableHttp2Connections?.Count ?? 0);
                    _availableHttp2Connections?.Clear();

                    if (_http3Connection is not null)
                    {
                        toDispose.Add(_http3Connection);
                        _http3Connection = null;
                    }

                    if (_authorityExpireTimer != null)
                    {
                        _authorityExpireTimer.Dispose();
                        _authorityExpireTimer = null;
                    }

                    if (_altSvcBlocklistTimerCancellation != null)
                    {
                        _altSvcBlocklistTimerCancellation.Cancel();
                        _altSvcBlocklistTimerCancellation.Dispose();
                        _altSvcBlocklistTimerCancellation = null;
                    }
                }

                Debug.Assert(_availableHttp11Connections.Count == 0, $"Expected {nameof(_availableHttp11Connections)}.{nameof(_availableHttp11Connections.Count)} == 0");
                Debug.Assert((_availableHttp2Connections?.Count ?? 0) == 0, $"Expected {nameof(_availableHttp2Connections)}.{nameof(_availableHttp2Connections.Count)} == 0");
            }

            // Dispose outside the lock to avoid lock re-entrancy issues.
            toDispose?.ForEach(c => c.Dispose());
        }

        /// <summary>
        /// Removes any unusable connections from the pool, and if the pool
        /// is then empty and stale, disposes of it.
        /// </summary>
        /// <returns>
        /// true if the pool disposes of itself; otherwise, false.
        /// </returns>
        public bool CleanCacheAndDisposeIfUnused()
        {
            TimeSpan pooledConnectionLifetime = _poolManager.Settings._pooledConnectionLifetime;
            TimeSpan pooledConnectionIdleTimeout = _poolManager.Settings._pooledConnectionIdleTimeout;
            long nowTicks = Environment.TickCount64;

            List<HttpConnectionBase>? toDispose = null;

            lock (SyncObj)
            {
                // If there are now no connections associated with this pool, we can dispose of it. We
                // avoid aggressively cleaning up pools that have recently been used but currently aren't;
                // if a pool was used since the last time we cleaned up, give it another chance. New pools
                // start out saying they've recently been used, to give them a bit of breathing room and time
                // for the initial collection to be added to it.
                if (!_usedSinceLastCleanup && _associatedHttp11ConnectionCount == 0 && _associatedHttp2ConnectionCount == 0)
                {
                    _disposed = true;
                    return true; // Pool is disposed of.  It should be removed.
                }

                // Reset the cleanup flag.  Any pools that are empty and not used since the last cleanup
                // will be purged next time around.
                _usedSinceLastCleanup = false;

                ScavengeConnectionList(_availableHttp11Connections, ref toDispose, nowTicks, pooledConnectionLifetime, pooledConnectionIdleTimeout);
                if (_availableHttp2Connections is not null)
                {
                    int removed = ScavengeConnectionList(_availableHttp2Connections, ref toDispose, nowTicks, pooledConnectionLifetime, pooledConnectionIdleTimeout);
                    _associatedHttp2ConnectionCount -= removed;

                    // Note: Http11 connections will decrement the _associatedHttp11ConnectionCount when disposed.
                    // Http2 connections will not, hence the difference in handing _associatedHttp2ConnectionCount.
                }
            }

            // Dispose the stale connections outside the pool lock, to avoid holding the lock too long.
            // Dispose them asynchronously to not to block the caller on closing the SslStream or NetworkStream.
            if (toDispose is not null)
            {
                Task.Factory.StartNew(static s => ((List<HttpConnectionBase>)s!).ForEach(c => c.Dispose()), toDispose,
                    CancellationToken.None, TaskCreationOptions.DenyChildAttach, TaskScheduler.Default);
            }

            // Pool is active.  Should not be removed.
            return false;

            static int ScavengeConnectionList<T>(List<T> list, ref List<HttpConnectionBase>? toDispose, long nowTicks, TimeSpan pooledConnectionLifetime, TimeSpan pooledConnectionIdleTimeout)
                where T : HttpConnectionBase
            {
                int freeIndex = 0;
                while (freeIndex < list.Count && IsUsableConnection(list[freeIndex], nowTicks, pooledConnectionLifetime, pooledConnectionIdleTimeout))
                {
                    freeIndex++;
                }

                // If freeIndex == list.Count, nothing needs to be removed.
                // But if it's < list.Count, at least one connection needs to be purged.
                int removed = 0;
                if (freeIndex < list.Count)
                {
                    // We know the connection at freeIndex is unusable, so dispose of it.
                    toDispose ??= new List<HttpConnectionBase>();
                    toDispose.Add(list[freeIndex]);

                    // Find the first item after the one to be removed that should be kept.
                    int current = freeIndex + 1;
                    while (current < list.Count)
                    {
                        // Look for the first item to be kept.  Along the way, any
                        // that shouldn't be kept are disposed of.
                        while (current < list.Count && !IsUsableConnection(list[current], nowTicks, pooledConnectionLifetime, pooledConnectionIdleTimeout))
                        {
                            toDispose.Add(list[current]);
                            current++;
                        }

                        // If we found something to keep, copy it down to the known free slot.
                        if (current < list.Count)
                        {
                            // copy item to the free slot
                            list[freeIndex++] = list[current++];
                        }

                        // Keep going until there are no more good items.
                    }

                    // At this point, good connections have been moved below freeIndex, and garbage connections have
                    // been added to the dispose list, so clear the end of the list past freeIndex.
                    removed = list.Count - freeIndex;
                    list.RemoveRange(freeIndex, removed);
                }

                return removed;
            }

            static bool IsUsableConnection(HttpConnectionBase connection, long nowTicks, TimeSpan pooledConnectionLifetime, TimeSpan pooledConnectionIdleTimeout)
            {
                // Validate that the connection hasn't been idle in the pool for longer than is allowed.
                if (pooledConnectionIdleTimeout != Timeout.InfiniteTimeSpan)
                {
                    long idleTicks = connection.GetIdleTicks(nowTicks);
                    if (idleTicks > pooledConnectionIdleTimeout.TotalMilliseconds)
                    {
                        if (NetEventSource.Log.IsEnabled()) connection.Trace($"Scavenging connection. Idle {TimeSpan.FromMilliseconds(idleTicks)} > {pooledConnectionIdleTimeout}.");
                        return false;
                    }
                }

                // Validate that the connection lifetime has not been exceeded.
                if (pooledConnectionLifetime != Timeout.InfiniteTimeSpan)
                {
                    long lifetimeTicks = connection.GetLifetimeTicks(nowTicks);
                    if (lifetimeTicks > pooledConnectionLifetime.TotalMilliseconds)
                    {
                        if (NetEventSource.Log.IsEnabled()) connection.Trace($"Scavenging connection. Lifetime {TimeSpan.FromMilliseconds(lifetimeTicks)} > {pooledConnectionLifetime}.");
                        return false;
                    }
                }

                if (!connection.CheckUsabilityOnScavenge())
                {
                    if (NetEventSource.Log.IsEnabled()) connection.Trace($"Scavenging connection. Unexpected data or EOF received.");
                    return false;
                }

                return true;
            }
        }

        /// <summary>Gets whether we're running on Windows 7 or Windows 2008 R2.</summary>
        private static bool GetIsWindows7Or2008R2()
        {
            OperatingSystem os = Environment.OSVersion;
            if (os.Platform == PlatformID.Win32NT)
            {
                // Both Windows 7 and Windows 2008 R2 report version 6.1.
                Version v = os.Version;
                return v.Major == 6 && v.Minor == 1;
            }
            return false;
        }

        internal void HeartBeat()
        {
            Http2Connection[]? localHttp2Connections;
            lock (SyncObj)
            {
                localHttp2Connections = _availableHttp2Connections?.ToArray();
            }

            if (localHttp2Connections is not null)
            {
                foreach (Http2Connection http2Connection in localHttp2Connections)
                {
                    http2Connection.HeartBeat();
                }
            }
        }

        // For diagnostic purposes
        public override string ToString() =>
            $"{nameof(HttpConnectionPool)} " +
            (_proxyUri == null ?
                (_sslOptionsHttp11 == null ?
                    $"http://{_originAuthority}" :
                    $"https://{_originAuthority}" + (_sslOptionsHttp11.TargetHost != _originAuthority!.IdnHost ? $", SSL TargetHost={_sslOptionsHttp11.TargetHost}" : null)) :
                (_sslOptionsHttp11 == null ?
                    $"Proxy {_proxyUri}" :
                    $"https://{_originAuthority}/ tunnelled via Proxy {_proxyUri}" + (_sslOptionsHttp11.TargetHost != _originAuthority!.IdnHost ? $", SSL TargetHost={_sslOptionsHttp11.TargetHost}" : null)));

        private void Trace(string? message, [CallerMemberName] string? memberName = null) =>
            NetEventSource.Log.HandlerMessage(
                GetHashCode(),               // pool ID
                0,                           // connection ID
                0,                           // request ID
                memberName,                  // method name
                message);                    // message

        private struct RequestQueue<T>
        {
            private struct QueueItem
            {
                public HttpRequestMessage Request;
                public TaskCompletionSourceWithCancellation<T> Waiter;
            }

            private Queue<QueueItem>? _queue;

            public TaskCompletionSourceWithCancellation<T> EnqueueRequest(HttpRequestMessage request)
            {
                if (_queue is null)
                {
                    _queue = new Queue<QueueItem>();
                }

                TaskCompletionSourceWithCancellation<T> waiter = new TaskCompletionSourceWithCancellation<T>();
                _queue.Enqueue(new QueueItem { Request = request, Waiter = waiter });
                return waiter;
            }

            public bool TryDequeueWaiterForSpecificRequest(HttpRequestMessage request, [MaybeNullWhen(false)] out TaskCompletionSourceWithCancellation<T> waiter)
            {
                if (_queue is not null && _queue.TryPeek(out QueueItem item) && item.Request == request)
                {
                    _queue.Dequeue();
                    waiter = item.Waiter;
                    return true;
                }

                waiter = null;
                return false;
            }

            public bool TryDequeueWaiter([MaybeNullWhen(false)] out TaskCompletionSourceWithCancellation<T> waiter)
            {
                if (_queue is not null && _queue.TryDequeue(out QueueItem item))
                {
                    waiter = item.Waiter;
                    return true;
                }

                waiter = null;
                return false;
            }

            public bool TryPeekRequest([MaybeNullWhen(false)] out HttpRequestMessage request)
            {
                if (_queue is not null && _queue.TryPeek(out QueueItem item))
                {
                    request = item.Request;
                    return true;
                }

                request = null;
                return false;
            }

            public int Count => (_queue?.Count ?? 0);
        }
    }
}<|MERGE_RESOLUTION|>--- conflicted
+++ resolved
@@ -910,11 +910,7 @@
         [SupportedOSPlatform("windows")]
         [SupportedOSPlatform("linux")]
         [SupportedOSPlatform("macos")]
-<<<<<<< HEAD
-        private async ValueTask<HttpResponseMessage?> TrySendUsingHttp3Async(HttpRequestMessage request, bool async, CancellationToken cancellationToken)
-=======
         private async ValueTask<HttpResponseMessage?> TrySendUsingHttp3Async(HttpRequestMessage request, CancellationToken cancellationToken)
->>>>>>> eb51b02b
         {
             // Loop in case we get a 421 and need to send the request to a different authority.
             while (true)
@@ -936,12 +932,6 @@
                 {
                     ThrowGetVersionException(request, 3);
                 }
-<<<<<<< HEAD
-
-                Http3Connection connection = await GetHttp3ConnectionAsync(request, authority, cancellationToken).ConfigureAwait(false);
-                HttpResponseMessage response = await connection.SendAsync(request, async, cancellationToken).ConfigureAwait(false);
-
-=======
 
                 long queueStartingTimestamp = HttpTelemetry.Log.IsEnabled() ? Stopwatch.GetTimestamp() : 0;
 
@@ -957,7 +947,6 @@
 
                 HttpResponseMessage response = await connection.SendAsync(request, queueStartingTimestamp, cancellationToken).ConfigureAwait(false);
 
->>>>>>> eb51b02b
                 // If an Alt-Svc authority returns 421, it means it can't actually handle the request.
                 // An authority is supposed to be able to handle ALL requests to the origin, so this is a server bug.
                 // In this case, we blocklist the authority and retry the request at the origin.
@@ -996,12 +985,8 @@
                         _http3Enabled &&
                         (request.Version.Major >= 3 || (request.VersionPolicy == HttpVersionPolicy.RequestVersionOrHigher && IsSecure)))
                     {
-<<<<<<< HEAD
-                        response = await TrySendUsingHttp3Async(request, async, cancellationToken).ConfigureAwait(false);
-=======
                         Debug.Assert(async);
                         response = await TrySendUsingHttp3Async(request, cancellationToken).ConfigureAwait(false);
->>>>>>> eb51b02b
                     }
 
                     if (response is null)
