--- conflicted
+++ resolved
@@ -490,27 +490,10 @@
 
             if (http2Connection != null)
             {
-<<<<<<< HEAD
                 // Connection exist and it is still good to use.
-                if (NetEventSource.IsEnabled) Trace("Using existing HTTP2 connection.");
+                if (NetEventSource.Log.IsEnabled()) Trace("Using existing HTTP2 connection.");
                 _usedSinceLastCleanup = true;
                 return (http2Connection, false, null);
-=======
-                TimeSpan pooledConnectionLifetime = _poolManager.Settings._pooledConnectionLifetime;
-                if (http2Connection.LifetimeExpired(Environment.TickCount64, pooledConnectionLifetime))
-                {
-                    // Connection expired.
-                    http2Connection.Dispose();
-                    InvalidateHttp2Connection(http2Connection);
-                }
-                else
-                {
-                    // Connection exist and it is still good to use.
-                    if (NetEventSource.Log.IsEnabled()) Trace("Using existing HTTP2 connection.");
-                    _usedSinceLastCleanup = true;
-                    return (http2Connection, false, null);
-                }
->>>>>>> cd8759d1
             }
 
             // Ensure that the connection creation semaphore is created
@@ -540,15 +523,11 @@
                 {
                     // Someone beat us to it
 
-<<<<<<< HEAD
                     for (int i = 0; i < currentHttp2Connections.Count; i++)
-=======
-                    if (NetEventSource.Log.IsEnabled())
->>>>>>> cd8759d1
                     {
                         if (currentHttp2Connections[i].CanAddNewStream)
                         {
-                            if (NetEventSource.IsEnabled)
+                            if (NetEventSource.Log.IsEnabled())
                             {
                                 Trace("Using existing HTTP2 connection.");
                             }
