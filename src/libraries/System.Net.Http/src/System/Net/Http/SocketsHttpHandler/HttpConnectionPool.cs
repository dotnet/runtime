// Licensed to the .NET Foundation under one or more agreements.
// The .NET Foundation licenses this file to you under the MIT license.

using System.Collections.Generic;
using System.Diagnostics;
using System.Diagnostics.CodeAnalysis;
using System.Globalization;
using System.IO;
using System.Net.Http.Headers;
using System.Net.Http.HPack;
using System.Net.Http.QPack;
using System.Net.Quic;
using System.Net.Security;
using System.Net.Sockets;
using System.Runtime.CompilerServices;
using System.Runtime.ExceptionServices;
using System.Runtime.Versioning;
using System.Security.Authentication;
using System.Text;
using System.Threading;
using System.Threading.Tasks;

namespace System.Net.Http
{
    /// <summary>Provides a pool of connections to the same endpoint.</summary>
    internal sealed class HttpConnectionPool : IDisposable
    {
        private static readonly bool s_isWindows7Or2008R2 = GetIsWindows7Or2008R2();

        private readonly HttpConnectionPoolManager _poolManager;
        private readonly HttpConnectionKind _kind;
        private readonly Uri? _proxyUri;

        /// <summary>The origin authority used to construct the <see cref="HttpConnectionPool"/>.</summary>
        private readonly HttpAuthority? _originAuthority;

        /// <summary>Initially set to null, this can be set to enable HTTP/3 based on Alt-Svc.</summary>
        private volatile HttpAuthority? _http3Authority;

        /// <summary>A timer to expire <see cref="_http3Authority"/> and return the pool to <see cref="_originAuthority"/>. Initialized on first use.</summary>
        private Timer? _authorityExpireTimer;

        /// <summary>If true, the <see cref="_http3Authority"/> will persist across a network change. If false, it will be reset to <see cref="_originAuthority"/>.</summary>
        private bool _persistAuthority;

        /// <summary>The User-Agent header to use when creating a CONNECT tunnel.</summary>
        private string? _connectTunnelUserAgent;

        /// <summary>
        /// When an Alt-Svc authority fails due to 421 Misdirected Request, it is placed in the blocklist to be ignored
        /// for <see cref="AltSvcBlocklistTimeoutInMilliseconds"/> milliseconds. Initialized on first use.
        /// </summary>
        private volatile Dictionary<HttpAuthority, Exception?>? _altSvcBlocklist;
        private CancellationTokenSource? _altSvcBlocklistTimerCancellation;
        private volatile bool _altSvcEnabled = true;

        /// <summary>The maximum number of times to retry a request after a failure on an established connection.</summary>
        private const int MaxConnectionFailureRetries = 3;

        /// <summary>
        /// If <see cref="_altSvcBlocklist"/> exceeds this size, Alt-Svc will be disabled entirely for <see cref="AltSvcBlocklistTimeoutInMilliseconds"/> milliseconds.
        /// This is to prevent a failing server from bloating the dictionary beyond a reasonable value.
        /// </summary>
        private const int MaxAltSvcIgnoreListSize = 8;

        /// <summary>The time, in milliseconds, that an authority should remain in <see cref="_altSvcBlocklist"/>.</summary>
        private const int AltSvcBlocklistTimeoutInMilliseconds = 10 * 60 * 1000;

        // HTTP/1.1 connection pool

        /// <summary>List of available HTTP/1.1 connections stored in the pool.</summary>
        private readonly List<HttpConnection> _availableHttp11Connections = new List<HttpConnection>();
        /// <summary>The maximum number of HTTP/1.1 connections allowed to be associated with the pool.</summary>
        private readonly int _maxHttp11Connections;
        /// <summary>The number of HTTP/1.1 connections associated with the pool, including in use, available, and pending.</summary>
        private int _associatedHttp11ConnectionCount;
        /// <summary>The number of HTTP/1.1 connections that are in the process of being established.</summary>
        private int _pendingHttp11ConnectionCount;
        /// <summary>Queue of requests waiting for an HTTP/1.1 connection.</summary>
        private RequestQueue<HttpConnection> _http11RequestQueue;

        // HTTP/2 connection pool

        /// <summary>List of available HTTP/2 connections stored in the pool.</summary>
        private List<Http2Connection>? _availableHttp2Connections;
        /// <summary>The number of HTTP/2 connections associated with the pool, including in use, available, and pending.</summary>
        private int _associatedHttp2ConnectionCount;
        /// <summary>Indicates whether an HTTP/2 connection is in the process of being established.</summary>
        private bool _pendingHttp2Connection;
        /// <summary>Queue of requests waiting for an HTTP/2 connection.</summary>
        private RequestQueue<Http2Connection?> _http2RequestQueue;

        private bool _http2Enabled;
        private byte[]? _http2AltSvcOriginUri;
        internal readonly byte[]? _http2EncodedAuthorityHostHeader;
        private readonly bool _http3Enabled;
        private Http3Connection? _http3Connection;
        private SemaphoreSlim? _http3ConnectionCreateLock;
        internal readonly byte[]? _http3EncodedAuthorityHostHeader;

        /// <summary>For non-proxy connection pools, this is the host name in bytes; for proxies, null.</summary>
        private readonly byte[]? _hostHeaderValueBytes;
        /// <summary>Options specialized and cached for this pool and its key.</summary>
        private readonly SslClientAuthenticationOptions? _sslOptionsHttp11;
        private readonly SslClientAuthenticationOptions? _sslOptionsHttp2;
        private readonly SslClientAuthenticationOptions? _sslOptionsHttp2Only;
        private readonly SslClientAuthenticationOptions? _sslOptionsHttp3;

        /// <summary>Whether the pool has been used since the last time a cleanup occurred.</summary>
        private bool _usedSinceLastCleanup = true;
        /// <summary>Whether the pool has been disposed.</summary>
        private bool _disposed;

        public const int DefaultHttpPort = 80;
        public const int DefaultHttpsPort = 443;

        /// <summary>Initializes the pool.</summary>
        /// <param name="poolManager">The manager associated with this pool.</param>
        /// <param name="kind">The kind of HTTP connections stored in this pool.</param>
        /// <param name="host">The host with which this pool is associated.</param>
        /// <param name="port">The port with which this pool is associated.</param>
        /// <param name="sslHostName">The SSL host with which this pool is associated.</param>
        /// <param name="proxyUri">The proxy this pool targets (optional).</param>
        public HttpConnectionPool(HttpConnectionPoolManager poolManager, HttpConnectionKind kind, string? host, int port, string? sslHostName, Uri? proxyUri)
        {
            _poolManager = poolManager;
            _kind = kind;
            _proxyUri = proxyUri;
            _maxHttp11Connections = Settings._maxConnectionsPerServer;

            if (host != null)
            {
                _originAuthority = new HttpAuthority(host, port);
            }

            _http2Enabled = _poolManager.Settings._maxHttpVersion >= HttpVersion.Version20;

            if (IsHttp3Supported())
            {
                _http3Enabled = _poolManager.Settings._maxHttpVersion >= HttpVersion.Version30 && QuicConnection.IsSupported;
            }

            switch (kind)
            {
                case HttpConnectionKind.Http:
                    Debug.Assert(host != null);
                    Debug.Assert(port != 0);
                    Debug.Assert(sslHostName == null);
                    Debug.Assert(proxyUri == null);

                    _http3Enabled = false;
                    break;

                case HttpConnectionKind.Https:
                    Debug.Assert(host != null);
                    Debug.Assert(port != 0);
                    Debug.Assert(sslHostName != null);
                    Debug.Assert(proxyUri == null);
                    break;

                case HttpConnectionKind.Proxy:
                    Debug.Assert(host == null);
                    Debug.Assert(port == 0);
                    Debug.Assert(sslHostName == null);
                    Debug.Assert(proxyUri != null);

                    _http2Enabled = false;
                    _http3Enabled = false;
                    break;

                case HttpConnectionKind.ProxyTunnel:
                    Debug.Assert(host != null);
                    Debug.Assert(port != 0);
                    Debug.Assert(sslHostName == null);
                    Debug.Assert(proxyUri != null);

                    _http2Enabled = false;
                    _http3Enabled = false;
                    break;

                case HttpConnectionKind.SslProxyTunnel:
                    Debug.Assert(host != null);
                    Debug.Assert(port != 0);
                    Debug.Assert(sslHostName != null);
                    Debug.Assert(proxyUri != null);

                    _http3Enabled = false; // TODO: how do we tunnel HTTP3?
                    break;

                case HttpConnectionKind.ProxyConnect:
                    Debug.Assert(host != null);
                    Debug.Assert(port != 0);
                    Debug.Assert(sslHostName == null);
                    Debug.Assert(proxyUri != null);

                    // Don't enforce the max connections limit on proxy tunnels; this would mean that connections to different origin servers
                    // would compete for the same limited number of connections.
                    // We will still enforce this limit on the user of the tunnel (i.e. ProxyTunnel or SslProxyTunnel).
                    _maxHttp11Connections = int.MaxValue;

                    _http2Enabled = false;
                    _http3Enabled = false;
                    break;

                case HttpConnectionKind.SocksTunnel:
                case HttpConnectionKind.SslSocksTunnel:
                    Debug.Assert(host != null);
                    Debug.Assert(port != 0);
                    Debug.Assert(proxyUri != null);

                    _http3Enabled = false; // TODO: SOCKS supports UDP and may be used for HTTP3
                    break;

                default:
                    Debug.Fail("Unknown HttpConnectionKind in HttpConnectionPool.ctor");
                    break;
            }

            if (!_http3Enabled)
            {
                // Avoid parsing Alt-Svc headers if they won't be used.
                _altSvcEnabled = false;
            }

            string? hostHeader = null;
            if (_originAuthority != null)
            {
                // Precalculate ASCII bytes for Host header
                // Note that if _host is null, this is a (non-tunneled) proxy connection, and we can't cache the hostname.
                hostHeader =
                    (_originAuthority.Port != (sslHostName == null ? DefaultHttpPort : DefaultHttpsPort)) ?
                    $"{_originAuthority.HostValue}:{_originAuthority.Port}" :
                    _originAuthority.HostValue;

                // Note the IDN hostname should always be ASCII, since it's already been IDNA encoded.
                _hostHeaderValueBytes = Encoding.ASCII.GetBytes(hostHeader);
                Debug.Assert(Encoding.ASCII.GetString(_hostHeaderValueBytes) == hostHeader);
                if (sslHostName == null)
                {
                    _http2EncodedAuthorityHostHeader = HPackEncoder.EncodeLiteralHeaderFieldWithoutIndexingToAllocatedArray(H2StaticTable.Authority, hostHeader);
                    _http3EncodedAuthorityHostHeader = QPackEncoder.EncodeLiteralHeaderFieldWithStaticNameReferenceToArray(H3StaticTable.Authority, hostHeader);
                }
            }

            if (sslHostName != null)
            {
                _sslOptionsHttp11 = ConstructSslOptions(poolManager, sslHostName);
                _sslOptionsHttp11.ApplicationProtocols = null;

                if (_http2Enabled)
                {
                    _sslOptionsHttp2 = ConstructSslOptions(poolManager, sslHostName);
                    _sslOptionsHttp2.ApplicationProtocols = s_http2ApplicationProtocols;
                    _sslOptionsHttp2Only = ConstructSslOptions(poolManager, sslHostName);
                    _sslOptionsHttp2Only.ApplicationProtocols = s_http2OnlyApplicationProtocols;

                    // Note:
                    // The HTTP/2 specification states:
                    //   "A deployment of HTTP/2 over TLS 1.2 MUST disable renegotiation.
                    //    An endpoint MUST treat a TLS renegotiation as a connection error (Section 5.4.1)
                    //    of type PROTOCOL_ERROR."
                    // which suggests we should do:
                    //   _sslOptionsHttp2.AllowRenegotiation = false;
                    // However, if AllowRenegotiation is set to false, that will also prevent
                    // renegotation if the server denies the HTTP/2 request and causes a
                    // downgrade to HTTP/1.1, and the current APIs don't provide a mechanism
                    // by which AllowRenegotiation could be set back to true in that case.
                    // For now, if an HTTP/2 server erroneously issues a renegotiation, we'll
                    // allow it.

                    Debug.Assert(hostHeader != null);
                    _http2EncodedAuthorityHostHeader = HPackEncoder.EncodeLiteralHeaderFieldWithoutIndexingToAllocatedArray(H2StaticTable.Authority, hostHeader);
                    _http3EncodedAuthorityHostHeader = QPackEncoder.EncodeLiteralHeaderFieldWithStaticNameReferenceToArray(H3StaticTable.Authority, hostHeader);
                }

                if (IsHttp3Supported())
                {
                    if (_http3Enabled)
                    {
                        _sslOptionsHttp3 = ConstructSslOptions(poolManager, sslHostName);
                        _sslOptionsHttp3.ApplicationProtocols = s_http3ApplicationProtocols;
                    }
                }
            }

            // Set up for PreAuthenticate.  Access to this cache is guarded by a lock on the cache itself.
            if (_poolManager.Settings._preAuthenticate)
            {
                PreAuthCredentials = new CredentialCache();
            }

            _http11RequestQueue = new RequestQueue<HttpConnection>();
            if (_http2Enabled)
            {
                _http2RequestQueue = new RequestQueue<Http2Connection?>();
            }

            if (NetEventSource.Log.IsEnabled()) Trace($"{this}");
        }

        [SupportedOSPlatformGuard("linux")]
        [SupportedOSPlatformGuard("macOS")]
        [SupportedOSPlatformGuard("Windows")]
        internal static bool IsHttp3Supported() => (OperatingSystem.IsLinux() && !OperatingSystem.IsAndroid()) || OperatingSystem.IsWindows() || OperatingSystem.IsMacOS();

        private static readonly List<SslApplicationProtocol> s_http3ApplicationProtocols = new List<SslApplicationProtocol>() { SslApplicationProtocol.Http3 };
        private static readonly List<SslApplicationProtocol> s_http2ApplicationProtocols = new List<SslApplicationProtocol>() { SslApplicationProtocol.Http2, SslApplicationProtocol.Http11 };
        private static readonly List<SslApplicationProtocol> s_http2OnlyApplicationProtocols = new List<SslApplicationProtocol>() { SslApplicationProtocol.Http2 };

        private static SslClientAuthenticationOptions ConstructSslOptions(HttpConnectionPoolManager poolManager, string sslHostName)
        {
            Debug.Assert(sslHostName != null);

            SslClientAuthenticationOptions sslOptions = poolManager.Settings._sslOptions?.ShallowClone() ?? new SslClientAuthenticationOptions();

            // Set TargetHost for SNI
            sslOptions.TargetHost = sslHostName;

            // Windows 7 and Windows 2008 R2 support TLS 1.1 and 1.2, but for legacy reasons by default those protocols
            // are not enabled when a developer elects to use the system default.  However, in .NET Core 2.0 and earlier,
            // HttpClientHandler would enable them, due to being a wrapper for WinHTTP, which enabled them.  Both for
            // compatibility and because we prefer those higher protocols whenever possible, SocketsHttpHandler also
            // pretends they're part of the default when running on Win7/2008R2.
            if (s_isWindows7Or2008R2 && sslOptions.EnabledSslProtocols == SslProtocols.None)
            {
                if (NetEventSource.Log.IsEnabled())
                {
                    NetEventSource.Info(poolManager, $"Win7OrWin2K8R2 platform, Changing default TLS protocols to {SecurityProtocol.DefaultSecurityProtocols}");
                }
                sslOptions.EnabledSslProtocols = SecurityProtocol.DefaultSecurityProtocols;
            }

            return sslOptions;
        }

        public HttpAuthority? OriginAuthority => _originAuthority;
        public HttpConnectionSettings Settings => _poolManager.Settings;
        public HttpConnectionKind Kind => _kind;
        public bool IsSecure => _kind == HttpConnectionKind.Https || _kind == HttpConnectionKind.SslProxyTunnel || _kind == HttpConnectionKind.SslSocksTunnel;
        public Uri? ProxyUri => _proxyUri;
        public ICredentials? ProxyCredentials => _poolManager.ProxyCredentials;
        public byte[]? HostHeaderValueBytes => _hostHeaderValueBytes;
        public CredentialCache? PreAuthCredentials { get; }

        /// <summary>
        /// An ASCII origin string per RFC 6454 Section 6.2, in format &lt;scheme&gt;://&lt;host&gt;[:&lt;port&gt;]
        /// </summary>
        /// <remarks>
        /// Used by <see cref="Http2Connection"/> to test ALTSVC frames for our origin.
        /// </remarks>
        public byte[] Http2AltSvcOriginUri
        {
            get
            {
                if (_http2AltSvcOriginUri == null)
                {
                    var sb = new StringBuilder();

                    Debug.Assert(_originAuthority != null);
                    sb.Append(IsSecure ? "https://" : "http://")
                      .Append(_originAuthority.IdnHost);

                    if (_originAuthority.Port != (IsSecure ? DefaultHttpsPort : DefaultHttpPort))
                    {
                        sb.Append(CultureInfo.InvariantCulture, $":{_originAuthority.Port}");
                    }

                    _http2AltSvcOriginUri = Encoding.ASCII.GetBytes(sb.ToString());
                }

                return _http2AltSvcOriginUri;
            }
        }

        private bool EnableMultipleHttp2Connections => _poolManager.Settings.EnableMultipleHttp2Connections;

        /// <summary>Object used to synchronize access to state in the pool.</summary>
        private object SyncObj
        {
            get
            {
                Debug.Assert(!Monitor.IsEntered(_availableHttp11Connections));
                return _availableHttp11Connections;
            }
        }

        private bool HasSyncObjLock => Monitor.IsEntered(_availableHttp11Connections);

        // Overview of connection management (mostly HTTP version independent):
        //
        // Each version of HTTP (1.1, 2, 3) has its own connection pool, and each of these work in a similar manner,
        // allowing for differences between the versions (most notably, HTTP/1.1 is not multiplexed.)
        //
        // When a request is submitted for a particular version (e.g. HTTP/1.1), we first look in the pool for available connections.
        // An "available" connection is one that is (hopefully) usable for a new request.
        //      For HTTP/1.1, this is just an idle connection.
        //      For HTTP2/3, this is a connection that (hopefully) has available streams to use for new requests.
        // If we find an available connection, we will attempt to validate it and then use it.
        //      We check the lifetime of the connection and discard it if the lifetime is exceeded.
        //      We check that the connection has not shut down; if so we discard it.
        //      For HTTP2/3, we reserve a stream on the connection. If this fails, we cannot use the connection right now.
        // If validation fails, we will attempt to find a different available connection.
        //
        // Once we have found a usable connection, we use it to process the request.
        //      For HTTP/1.1, a connection can handle only a single request at a time, thus it is immediately removed from the list of available connections.
        //      For HTTP2/3, a connection is only removed from the available list when it has no more available streams.
        //      In either case, the connection still counts against the total associated connection count for the pool.
        //
        // If we cannot find a usable available connection, then the request is added the to the request queue for the appropriate version.
        //
        // Whenever a request is queued, or an existing connection shuts down, we will check to see if we should inject a new connection.
        // Injection policy depends on both user settings and some simple heuristics.
        // See comments on the relevant routines for details on connection injection policy.
        //
        // When a new connection is successfully created, or an existing unavailable connection becomes available again,
        // we will attempt to use this connection to handle any queued requests (subject to lifetime restrictions on existing connections).
        // This may result in the connection becoming unavailable again, because it cannot handle any more requests at the moment.
        // If not, we will return the connection to the pool as an available connection for use by new requests.
        //
        // When a connection shuts down, either gracefully (e.g. GOAWAY) or abortively (e.g. IOException),
        // we will remove it from the list of available connections, if it is present there.
        // If not, then it must be unavailable at the moment; we will detect this and ensure it is not added back to the available pool.

        [DoesNotReturn]
        private static void ThrowGetVersionException(HttpRequestMessage request, int desiredVersion, Exception? inner = null)
        {
            Debug.Assert(desiredVersion == 2 || desiredVersion == 3);

            HttpRequestException ex = new HttpRequestException(SR.Format(SR.net_http_requested_version_cannot_establish, request.Version, request.VersionPolicy, desiredVersion), inner);
            if (request.IsExtendedConnectRequest && desiredVersion == 2)
            {
                ex.Data["HTTP2_ENABLED"] = false;
            }

            throw ex;
        }

        private bool CheckExpirationOnGet(HttpConnectionBase connection)
        {
            TimeSpan pooledConnectionLifetime = _poolManager.Settings._pooledConnectionLifetime;
            if (pooledConnectionLifetime != Timeout.InfiniteTimeSpan)
            {
                return connection.GetLifetimeTicks(Environment.TickCount64) > pooledConnectionLifetime.TotalMilliseconds;
            }

            return false;
        }

        private static Exception CreateConnectTimeoutException(OperationCanceledException oce)
        {
            // The pattern for request timeouts (on HttpClient) is to throw an OCE with an inner exception of TimeoutException.
            // Do the same for ConnectTimeout-based timeouts.
            TimeoutException te = new TimeoutException(SR.net_http_connect_timedout, oce.InnerException);
            Exception newException = CancellationHelper.CreateOperationCanceledException(te, oce.CancellationToken);
            ExceptionDispatchInfo.SetCurrentStackTrace(newException);
            return newException;
        }

        private async Task AddHttp11ConnectionAsync(RequestQueue<HttpConnection>.QueueItem queueItem)
        {
            if (NetEventSource.Log.IsEnabled()) Trace("Creating new HTTP/1.1 connection for pool.");

            HttpConnectionWaiter<HttpConnection> waiter = queueItem.Waiter;
            HttpConnection? connection = null;
            Exception? connectionException = null;

            CancellationTokenSource cts = GetConnectTimeoutCancellationTokenSource();
            waiter.ConnectionCancellationTokenSource = cts;
            try
            {
                connection = await CreateHttp11ConnectionAsync(queueItem.Request, true, cts.Token).ConfigureAwait(false);
            }
            catch (Exception e)
            {
                connectionException = e is OperationCanceledException oce && oce.CancellationToken == cts.Token && !waiter.CancelledByOriginatingRequestCompletion ?
                    CreateConnectTimeoutException(oce) :
                    e;
            }
            finally
            {
                lock (waiter)
                {
                    waiter.ConnectionCancellationTokenSource = null;
                    cts.Dispose();
                }
            }

            if (connection is not null)
            {
                // Add the established connection to the pool.
                ReturnHttp11Connection(connection, isNewConnection: true, queueItem.Waiter);
            }
            else
            {
                Debug.Assert(connectionException is not null);
                HandleHttp11ConnectionFailure(waiter, connectionException);
            }
        }

        private void CheckForHttp11ConnectionInjection()
        {
            Debug.Assert(HasSyncObjLock);

            _http11RequestQueue.PruneCompletedRequestsFromHeadOfQueue(this);

            // Determine if we can and should add a new connection to the pool.
            bool willInject = _availableHttp11Connections.Count == 0 &&             // No available connections
                _http11RequestQueue.Count > _pendingHttp11ConnectionCount &&        // More requests queued than pending connections
                _associatedHttp11ConnectionCount < _maxHttp11Connections &&         // Under the connection limit
                _http11RequestQueue.RequestsWithoutAConnectionAttempt > 0;          // There are requests we haven't issued a connection attempt for

            if (NetEventSource.Log.IsEnabled())
            {
                Trace($"Available HTTP/1.1 connections: {_availableHttp11Connections.Count}, Requests in the queue: {_http11RequestQueue.Count}, " +
                    $"Requests without a connection attempt: {_http11RequestQueue.RequestsWithoutAConnectionAttempt}, " +
                    $"Pending HTTP/1.1 connections: {_pendingHttp11ConnectionCount}, Total associated HTTP/1.1 connections: {_associatedHttp11ConnectionCount}, " +
                    $"Max HTTP/1.1 connection limit: {_maxHttp11Connections}, " +
                    $"Will inject connection: {willInject}.");
            }

            if (willInject)
            {
                _associatedHttp11ConnectionCount++;
                _pendingHttp11ConnectionCount++;

                RequestQueue<HttpConnection>.QueueItem queueItem = _http11RequestQueue.PeekNextRequestForConnectionAttempt();

                // Queue the creation of the connection to escape the held lock
                ThreadPool.QueueUserWorkItem(static state =>
                {
                    _ = state.thisRef.AddHttp11ConnectionAsync(state.queueItem); // ignore returned task
                }, (thisRef: this, queueItem), preferLocal: true);
            }
        }

        private bool TryGetPooledHttp11Connection(HttpRequestMessage request, bool async, [NotNullWhen(true)] out HttpConnection? connection, [NotNullWhen(false)] out HttpConnectionWaiter<HttpConnection>? waiter)
        {
            while (true)
            {
                lock (SyncObj)
                {
                    _usedSinceLastCleanup = true;

                    int availableConnectionCount = _availableHttp11Connections.Count;
                    if (availableConnectionCount > 0)
                    {
                        // We have a connection that we can attempt to use.
                        // Validate it below outside the lock, to avoid doing expensive operations while holding the lock.
                        connection = _availableHttp11Connections[availableConnectionCount - 1];
                        _availableHttp11Connections.RemoveAt(availableConnectionCount - 1);
                    }
                    else
                    {
                        // No available connections. Add to the request queue.
                        waiter = _http11RequestQueue.EnqueueRequest(request);

                        CheckForHttp11ConnectionInjection();

                        // There were no available idle connections. This request has been added to the request queue.
                        if (NetEventSource.Log.IsEnabled()) Trace($"No available HTTP/1.1 connections; request queued.");
                        connection = null;
                        return false;
                    }
                }

                if (CheckExpirationOnGet(connection))
                {
                    if (NetEventSource.Log.IsEnabled()) connection.Trace("Found expired HTTP/1.1 connection in pool.");
                    connection.Dispose();
                    continue;
                }

                if (!connection.PrepareForReuse(async))
                {
                    if (NetEventSource.Log.IsEnabled()) connection.Trace("Found invalid HTTP/1.1 connection in pool.");
                    connection.Dispose();
                    continue;
                }

                if (NetEventSource.Log.IsEnabled()) connection.Trace("Found usable HTTP/1.1 connection in pool.");
                waiter = null;
                return true;
            }
        }

        private async Task HandleHttp11Downgrade(HttpRequestMessage request, Stream stream, TransportContext? transportContext, CancellationToken cancellationToken)
        {
            if (NetEventSource.Log.IsEnabled()) Trace("Server does not support HTTP2; disabling HTTP2 use and proceeding with HTTP/1.1 connection");

            bool canUse = true;
            HttpConnectionWaiter<Http2Connection?>? waiter = null;
            lock (SyncObj)
            {
                Debug.Assert(_pendingHttp2Connection);
                Debug.Assert(_associatedHttp2ConnectionCount > 0);

                // Server does not support HTTP2. Disable further HTTP2 attempts.
                _http2Enabled = false;
                _associatedHttp2ConnectionCount--;
                _pendingHttp2Connection = false;

                if (_associatedHttp11ConnectionCount < _maxHttp11Connections)
                {
                    _associatedHttp11ConnectionCount++;
                    _pendingHttp11ConnectionCount++;
                }
                else
                {
                    // We are already at the limit for HTTP/1.1 connections, so do not proceed with this connection.
                    canUse = false;
                }

                _http2RequestQueue.TryDequeueWaiter(this, out waiter);
            }

            // Signal to any queued HTTP2 requests that they must downgrade.
            while (waiter is not null)
            {
                if (NetEventSource.Log.IsEnabled()) Trace("Downgrading queued HTTP2 request to HTTP/1.1");

                // We are done with the HTTP2 connection attempt, no point to cancel it.
                Volatile.Write(ref waiter.ConnectionCancellationTokenSource, null);

                // We don't care if this fails; that means the request was previously canceled or handeled by a different connection.
                waiter.TrySetResult(null);

                lock (SyncObj)
                {
                    _http2RequestQueue.TryDequeueWaiter(this, out waiter);
                }
            }

            if (!canUse)
            {
                if (NetEventSource.Log.IsEnabled()) Trace("Discarding downgraded HTTP/1.1 connection because HTTP/1.1 connection limit is exceeded");
                stream.Dispose();
            }

            HttpConnection http11Connection;
            try
            {
                // Note, the same CancellationToken from the original HTTP2 connection establishment still applies here.
                http11Connection = await ConstructHttp11ConnectionAsync(true, stream, transportContext, request, cancellationToken).ConfigureAwait(false);
            }
            catch (OperationCanceledException oce) when (oce.CancellationToken == cancellationToken)
            {
                HandleHttp11ConnectionFailure(requestWaiter: null, CreateConnectTimeoutException(oce));
                return;
            }
            catch (Exception e)
            {
                HandleHttp11ConnectionFailure(requestWaiter: null, e);
                return;
            }

            ReturnHttp11Connection(http11Connection, isNewConnection: true);
        }

        private async Task AddHttp2ConnectionAsync(RequestQueue<Http2Connection?>.QueueItem queueItem)
        {
            if (NetEventSource.Log.IsEnabled()) Trace("Creating new HTTP/2 connection for pool.");

            Http2Connection? connection = null;
            Exception? connectionException = null;
            HttpConnectionWaiter<Http2Connection?> waiter = queueItem.Waiter;

            CancellationTokenSource cts = GetConnectTimeoutCancellationTokenSource();
            waiter.ConnectionCancellationTokenSource = cts;
            try
            {
                (Stream stream, TransportContext? transportContext) = await ConnectAsync(queueItem.Request, true, cts.Token).ConfigureAwait(false);

                if (IsSecure)
                {
                    SslStream sslStream = (SslStream)stream;

                    if (sslStream.NegotiatedApplicationProtocol == SslApplicationProtocol.Http2)
                    {
                        // The server accepted our request for HTTP2.

                        if (sslStream.SslProtocol < SslProtocols.Tls12)
                        {
                            stream.Dispose();
                            connectionException = new HttpRequestException(SR.Format(SR.net_ssl_http2_requires_tls12, sslStream.SslProtocol));
                        }
                        else
                        {
                            connection = await ConstructHttp2ConnectionAsync(stream, queueItem.Request, cts.Token).ConfigureAwait(false);
                        }
                    }
                    else
                    {
                        // We established an SSL connection, but the server denied our request for HTTP2.
                        await HandleHttp11Downgrade(queueItem.Request, stream, transportContext, cts.Token).ConfigureAwait(false);
                        return;
                    }
                }
                else
                {
                    connection = await ConstructHttp2ConnectionAsync(stream, queueItem.Request, cts.Token).ConfigureAwait(false);
                }
            }
            catch (Exception e)
            {
                connectionException = e is OperationCanceledException oce && oce.CancellationToken == cts.Token && !waiter.CancelledByOriginatingRequestCompletion ?
                    CreateConnectTimeoutException(oce) :
                    e;
            }
            finally
            {
                lock (waiter)
                {
                    waiter.ConnectionCancellationTokenSource = null;
                    cts.Dispose();
                }
            }

            if (connection is not null)
            {
                // Register for shutdown notification.
                // Do this before we return the connection to the pool, because that may result in it being disposed.
                ValueTask shutdownTask = connection.WaitForShutdownAsync();

                // Add the new connection to the pool.
                ReturnHttp2Connection(connection, isNewConnection: true, queueItem.Waiter);

                // Wait for connection shutdown.
                await shutdownTask.ConfigureAwait(false);

                InvalidateHttp2Connection(connection);
            }
            else
            {
                Debug.Assert(connectionException is not null);
                HandleHttp2ConnectionFailure(waiter, connectionException);
            }
        }

        private void CheckForHttp2ConnectionInjection()
        {
            Debug.Assert(HasSyncObjLock);

            _http2RequestQueue.PruneCompletedRequestsFromHeadOfQueue(this);

            // Determine if we can and should add a new connection to the pool.
            int availableHttp2ConnectionCount = _availableHttp2Connections?.Count ?? 0;
            bool willInject = availableHttp2ConnectionCount == 0 &&                         // No available connections
                !_pendingHttp2Connection &&                                                 // Only allow one pending HTTP2 connection at a time
                _http2RequestQueue.Count > 0 &&                                             // There are requests left on the queue
                (_associatedHttp2ConnectionCount == 0 || EnableMultipleHttp2Connections) && // We allow multiple connections, or don't have a connection currently
                _http2RequestQueue.RequestsWithoutAConnectionAttempt > 0;                   // There are requests we haven't issued a connection attempt for

            if (NetEventSource.Log.IsEnabled())
            {
                Trace($"Available HTTP/2.0 connections: {availableHttp2ConnectionCount}, " +
                    $"Pending HTTP/2.0 connection: {_pendingHttp2Connection}" +
                    $"Requests in the queue: {_http2RequestQueue.Count}, " +
                    $"Requests without a connection attempt: {_http2RequestQueue.RequestsWithoutAConnectionAttempt}, " +
                    $"Total associated HTTP/2.0 connections: {_associatedHttp2ConnectionCount}, " +
                    $"Will inject connection: {willInject}.");
            }

            if (willInject)
            {
                _associatedHttp2ConnectionCount++;
                _pendingHttp2Connection = true;

                RequestQueue<Http2Connection?>.QueueItem queueItem = _http2RequestQueue.PeekNextRequestForConnectionAttempt();

                // Queue the creation of the connection to escape the held lock
                ThreadPool.QueueUserWorkItem(static state =>
                {
                    _ = state.thisRef.AddHttp2ConnectionAsync(state.queueItem); // ignore returned task
                }, (thisRef: this, queueItem), preferLocal: true);
            }
        }

        private bool TryGetPooledHttp2Connection(HttpRequestMessage request, bool async, [NotNullWhen(true)] out Http2Connection? connection, out HttpConnectionWaiter<Http2Connection?>? waiter)
        {
            Debug.Assert(_kind == HttpConnectionKind.Https || _kind == HttpConnectionKind.SslProxyTunnel || _kind == HttpConnectionKind.Http || _kind == HttpConnectionKind.SocksTunnel || _kind == HttpConnectionKind.SslSocksTunnel);

            // Look for a usable connection.
            while (true)
            {
                lock (SyncObj)
                {
                    _usedSinceLastCleanup = true;

                    if (!_http2Enabled)
                    {
                        waiter = null;
                        connection = null;
                        return false;
                    }

                    int availableConnectionCount = _availableHttp2Connections?.Count ?? 0;
                    if (availableConnectionCount > 0)
                    {
                        // We have a connection that we can attempt to use.
                        // Validate it below outside the lock, to avoid doing expensive operations while holding the lock.
                        connection = _availableHttp2Connections![availableConnectionCount - 1];
                    }
                    else
                    {
                        // No available connections. Add to the request queue.
                        waiter = _http2RequestQueue.EnqueueRequest(request);

                        CheckForHttp2ConnectionInjection();

                        // There were no available connections. This request has been added to the request queue.
                        if (NetEventSource.Log.IsEnabled()) Trace($"No available HTTP/2 connections; request queued.");
                        connection = null;
                        return false;
                    }
                }

                if (CheckExpirationOnGet(connection))
                {
                    if (NetEventSource.Log.IsEnabled()) connection.Trace("Found expired HTTP/2 connection in pool.");

                    InvalidateHttp2Connection(connection);
                    continue;
                }

                if (!connection.TryReserveStream())
                {
                    if (NetEventSource.Log.IsEnabled()) connection.Trace("Found HTTP/2 connection in pool without available streams.");

                    bool found = false;
                    lock (SyncObj)
                    {
                        int index = _availableHttp2Connections.IndexOf(connection);
                        if (index != -1)
                        {
                            found = true;
                            _availableHttp2Connections.RemoveAt(index);
                        }
                    }

                    // If we didn't find the connection, then someone beat us to removing it (or it shut down)
                    if (found)
                    {
                        DisableHttp2Connection(connection);
                    }
                    continue;
                }

                if (NetEventSource.Log.IsEnabled()) connection.Trace("Found usable HTTP/2 connection in pool.");
                waiter = null;
                return true;
            }
        }

        [SupportedOSPlatform("windows")]
        [SupportedOSPlatform("linux")]
        [SupportedOSPlatform("macos")]
        private async ValueTask<Http3Connection> GetHttp3ConnectionAsync(HttpRequestMessage request, HttpAuthority authority, CancellationToken cancellationToken)
        {
            Debug.Assert(_kind == HttpConnectionKind.Https);
            Debug.Assert(_http3Enabled);

            Http3Connection? http3Connection = Volatile.Read(ref _http3Connection);

            if (http3Connection != null)
            {
                if (CheckExpirationOnGet(http3Connection) || http3Connection.Authority != authority)
                {
                    // Connection expired.
                    if (NetEventSource.Log.IsEnabled()) http3Connection.Trace("Found expired HTTP3 connection.");
                    http3Connection.Dispose();
                    InvalidateHttp3Connection(http3Connection);
                }
                else
                {
                    // Connection exists and it is still good to use.
                    if (NetEventSource.Log.IsEnabled()) Trace("Using existing HTTP3 connection.");
                    _usedSinceLastCleanup = true;
                    return http3Connection;
                }
            }

            // Ensure that the connection creation semaphore is created
            if (_http3ConnectionCreateLock == null)
            {
                lock (SyncObj)
                {
                    _http3ConnectionCreateLock ??= new SemaphoreSlim(1);
                }
            }

            await _http3ConnectionCreateLock.WaitAsync(cancellationToken).ConfigureAwait(false);
            try
            {
                if (_http3Connection != null)
                {
                    // Someone beat us to creating the connection.

                    if (NetEventSource.Log.IsEnabled())
                    {
                        Trace("Using existing HTTP3 connection.");
                    }

                    return _http3Connection;
                }

                if (NetEventSource.Log.IsEnabled())
                {
                    Trace("Attempting new HTTP3 connection.");
                }

                QuicConnection quicConnection;
                try
                {
                    quicConnection = await ConnectHelper.ConnectQuicAsync(request, new DnsEndPoint(authority.IdnHost, authority.Port), _poolManager.Settings._pooledConnectionIdleTimeout, _sslOptionsHttp3!, cancellationToken).ConfigureAwait(false);
                }
                catch (Exception e)
                {
                    if (NetEventSource.Log.IsEnabled()) Trace($"QUIC connection failed: {e}");

                    // Disables HTTP/3 until server announces it can handle it via Alt-Svc.
                    BlocklistAuthority(authority, e);
                    throw;
                }

                //TODO: NegotiatedApplicationProtocol not yet implemented.
#if false
                if (quicConnection.NegotiatedApplicationProtocol != SslApplicationProtocol.Http3)
                {
                    BlocklistAuthority(authority);
                    throw new HttpRequestException("QUIC connected but no HTTP/3 indicated via ALPN.", null, RequestRetryType.RetryOnSameOrNextProxy);
                }
#endif
                // if the authority was sent as an option through alt-svc then include alt-used header
                http3Connection = new Http3Connection(this, _originAuthority, authority, quicConnection, includeAltUsedHeader: _http3Authority == authority);
                _http3Connection = http3Connection;

                if (NetEventSource.Log.IsEnabled())
                {
                    Trace("New HTTP3 connection established.");
                }

                return http3Connection;
            }
            finally
            {
                _http3ConnectionCreateLock.Release();
            }
        }

        // Returns null if HTTP3 cannot be used.
        [SupportedOSPlatform("windows")]
        [SupportedOSPlatform("linux")]
        [SupportedOSPlatform("macos")]
        private async ValueTask<HttpResponseMessage?> TrySendUsingHttp3Async(HttpRequestMessage request, CancellationToken cancellationToken)
        {
            // Loop in case we get a 421 and need to send the request to a different authority.
            while (true)
            {
                HttpAuthority? authority = _http3Authority;

                // If H3 is explicitly requested, assume prenegotiated H3.
                if (request.Version.Major >= 3 && request.VersionPolicy != HttpVersionPolicy.RequestVersionOrLower)
                {
                    authority ??= _originAuthority;
                }

                if (authority == null)
                {
                    return null;
                }

                Exception? reasonException;
                if (IsAltSvcBlocked(authority, out reasonException))
                {
                    ThrowGetVersionException(request, 3, reasonException);
                }

                long queueStartingTimestamp = HttpTelemetry.Log.IsEnabled() ? Stopwatch.GetTimestamp() : 0;

                ValueTask<Http3Connection> connectionTask = GetHttp3ConnectionAsync(request, authority, cancellationToken);

                if (HttpTelemetry.Log.IsEnabled() && connectionTask.IsCompleted)
                {
                    // We avoid logging RequestLeftQueue if a stream was available immediately (synchronously)
                    queueStartingTimestamp = 0;
                }

                Http3Connection connection = await connectionTask.ConfigureAwait(false);

                HttpResponseMessage response = await connection.SendAsync(request, queueStartingTimestamp, cancellationToken).ConfigureAwait(false);

                // If an Alt-Svc authority returns 421, it means it can't actually handle the request.
                // An authority is supposed to be able to handle ALL requests to the origin, so this is a server bug.
                // In this case, we blocklist the authority and retry the request at the origin.
                if (response.StatusCode == HttpStatusCode.MisdirectedRequest && connection.Authority != _originAuthority)
                {
                    response.Dispose();
                    BlocklistAuthority(connection.Authority);
                    continue;
                }

                return response;
            }
        }

        /// <summary>Check for the Alt-Svc header, to upgrade to HTTP/3.</summary>
        private void ProcessAltSvc(HttpResponseMessage response)
        {
            if (_altSvcEnabled && response.Headers.TryGetValues(KnownHeaders.AltSvc.Descriptor, out IEnumerable<string>? altSvcHeaderValues))
            {
                HandleAltSvc(altSvcHeaderValues, response.Headers.Age);
            }
        }

        public async ValueTask<HttpResponseMessage> SendWithVersionDetectionAndRetryAsync(HttpRequestMessage request, bool async, bool doRequestAuth, CancellationToken cancellationToken)
        {
            // Loop on connection failures (or other problems like version downgrade) and retry if possible.
            int retryCount = 0;
            while (true)
            {
                HttpConnectionWaiter<HttpConnection>? http11ConnectionWaiter = null;
                HttpConnectionWaiter<Http2Connection?>? http2ConnectionWaiter = null;
                try
                {
                    HttpResponseMessage? response = null;

                    // Use HTTP/3 if possible.
                    if (IsHttp3Supported() && // guard to enable trimming HTTP/3 support
                        _http3Enabled &&
                        !request.IsExtendedConnectRequest &&
                        (request.Version.Major >= 3 || (request.VersionPolicy == HttpVersionPolicy.RequestVersionOrHigher && IsSecure)))
                    {
                        Debug.Assert(async);
                        response = await TrySendUsingHttp3Async(request, cancellationToken).ConfigureAwait(false);
                    }

                    if (response is null)
                    {
                        // We could not use HTTP/3. Do not continue if downgrade is not allowed.
                        if (request.Version.Major >= 3 && request.VersionPolicy != HttpVersionPolicy.RequestVersionOrLower)
                        {
                            ThrowGetVersionException(request, 3);
                        }

                        // Use HTTP/2 if possible.
                        if (_http2Enabled &&
                            (request.Version.Major >= 2 || (request.VersionPolicy == HttpVersionPolicy.RequestVersionOrHigher && IsSecure)) &&
                            (request.VersionPolicy != HttpVersionPolicy.RequestVersionOrLower || IsSecure)) // prefer HTTP/1.1 if connection is not secured and downgrade is possible
                        {
                            if (!TryGetPooledHttp2Connection(request, async, out Http2Connection? connection, out http2ConnectionWaiter) &&
                                http2ConnectionWaiter != null)
                            {
                                connection = await http2ConnectionWaiter.WaitForConnectionAsync(async, cancellationToken).ConfigureAwait(false);
                            }

                            Debug.Assert(connection is not null || !_http2Enabled);
                            if (connection is not null)
                            {
                                if (request.IsExtendedConnectRequest)
                                {
                                    await connection.InitialSettingsReceived.WaitWithCancellationAsync(cancellationToken).ConfigureAwait(false);
                                    if (!connection.IsConnectEnabled)
                                    {
                                        HttpRequestException exception = new(SR.net_unsupported_extended_connect);
                                        exception.Data["SETTINGS_ENABLE_CONNECT_PROTOCOL"] = false;
                                        throw exception;
                                    }
                                }

                                response = await connection.SendAsync(request, async, cancellationToken).ConfigureAwait(false);
                            }
                        }

                        if (response is null)
                        {
                            // We could not use HTTP/2. Do not continue if downgrade is not allowed.
                            if (request.Version.Major >= 2 && request.VersionPolicy != HttpVersionPolicy.RequestVersionOrLower)
                            {
                                ThrowGetVersionException(request, 2);
                            }

                            // Use HTTP/1.x.
                            if (!TryGetPooledHttp11Connection(request, async, out HttpConnection? connection, out http11ConnectionWaiter))
                            {
                                connection = await http11ConnectionWaiter.WaitForConnectionAsync(async, cancellationToken).ConfigureAwait(false);
                            }

                            connection.Acquire(); // In case we are doing Windows (i.e. connection-based) auth, we need to ensure that we hold on to this specific connection while auth is underway.
                            try
                            {
                                response = await SendWithNtConnectionAuthAsync(connection, request, async, doRequestAuth, cancellationToken).ConfigureAwait(false);
                            }
                            finally
                            {
                                connection.Release();
                            }
                        }
                    }

                    ProcessAltSvc(response);
                    return response;
                }
                catch (HttpRequestException e) when (e.AllowRetry == RequestRetryType.RetryOnConnectionFailure)
                {
                    Debug.Assert(retryCount >= 0 && retryCount <= MaxConnectionFailureRetries);

                    if (retryCount == MaxConnectionFailureRetries)
                    {
                        if (NetEventSource.Log.IsEnabled())
                        {
                            Trace($"MaxConnectionFailureRetries limit of {MaxConnectionFailureRetries} hit. Retryable request will not be retried. Exception: {e}");
                        }

                        throw;
                    }

                    retryCount++;

                    if (NetEventSource.Log.IsEnabled())
                    {
                        Trace($"Retry attempt {retryCount} after connection failure. Connection exception: {e}");
                    }

                    // Eat exception and try again.
                }
                catch (HttpRequestException e) when (e.AllowRetry == RequestRetryType.RetryOnLowerHttpVersion)
                {
                    // Throw if fallback is not allowed by the version policy.
                    if (request.VersionPolicy != HttpVersionPolicy.RequestVersionOrLower)
                    {
<<<<<<< HEAD
                        throw new HttpRequestException(SR.Format(SR.net_http_requested_version_server_refused, request.Version, request.VersionPolicy), e);
=======
                        HttpRequestException exception = new HttpRequestException(SR.Format(SR.net_http_requested_version_server_refused, request.Version, request.VersionPolicy), e);
                        if (request.IsExtendedConnectRequest)
                        {
                            exception.Data["HTTP2_ENABLED"] = false;
                        }
                        throw exception;
>>>>>>> 30bec968
                    }

                    if (NetEventSource.Log.IsEnabled())
                    {
                        Trace($"Retrying request because server requested version fallback: {e}");
                    }

                    // Eat exception and try again on a lower protocol version.
                    request.Version = HttpVersion.Version11;
                }
                catch (HttpRequestException e) when (e.AllowRetry == RequestRetryType.RetryOnStreamLimitReached)
                {
                    if (NetEventSource.Log.IsEnabled())
                    {
                        Trace($"Retrying request on another HTTP/2 connection after active streams limit is reached on existing one: {e}");
                    }

                    // Eat exception and try again.
                }
                finally
                {
                    // We never cancel both attempts at the same time. When downgrade happens, it's possible that both waiters are non-null,
                    // but in that case http2ConnectionWaiter.ConnectionCancellationTokenSource shall be null.
                    Debug.Assert(http11ConnectionWaiter is null || http2ConnectionWaiter?.ConnectionCancellationTokenSource is null);
                    CancelIfNecessary(http11ConnectionWaiter, cancellationToken.IsCancellationRequested);
                    CancelIfNecessary(http2ConnectionWaiter, cancellationToken.IsCancellationRequested);
                }
            }
        }

        private void CancelIfNecessary<T>(HttpConnectionWaiter<T>? waiter, bool requestCancelled)
        {
            int timeout = GlobalHttpSettings.SocketsHttpHandler.PendingConnectionTimeoutOnRequestCompletion;
            if (waiter?.ConnectionCancellationTokenSource is null ||
                timeout == Timeout.Infinite ||
                Settings._connectTimeout != Timeout.InfiniteTimeSpan && timeout > (int)Settings._connectTimeout.TotalMilliseconds) // Do not override shorter ConnectTimeout
            {
                return;
            }

            lock (waiter)
            {
                if (waiter.ConnectionCancellationTokenSource is null)
                {
                    return;
                }

                if (NetEventSource.Log.IsEnabled())
                {
                    Trace($"Initiating cancellation of a pending connection attempt with delay of {timeout} ms, " +
                        $"Reason: {(requestCancelled ? "Request cancelled" : "Request served by another connection")}.");
                }

                waiter.CancelledByOriginatingRequestCompletion = true;
                if (timeout > 0)
                {
                    // Cancel after the specified timeout. This cancellation will not fire if the connection
                    // succeeds within the delay and the CTS becomes disposed.
                    waiter.ConnectionCancellationTokenSource.CancelAfter(timeout);
                }
                else
                {
                    // Cancel immediately if no timeout specified.
                    waiter.ConnectionCancellationTokenSource.Cancel();
                }
            }
        }

        /// <summary>
        /// Inspects a collection of Alt-Svc headers to find the first eligible upgrade path.
        /// </summary>
        /// <remarks>TODO: common case will likely be a single value. Optimize for that.</remarks>
        internal void HandleAltSvc(IEnumerable<string> altSvcHeaderValues, TimeSpan? responseAge)
        {
            HttpAuthority? nextAuthority = null;
            TimeSpan nextAuthorityMaxAge = default;
            bool nextAuthorityPersist = false;

            foreach (string altSvcHeaderValue in altSvcHeaderValues)
            {
                int parseIdx = 0;

                if (AltSvcHeaderParser.Parser.TryParseValue(altSvcHeaderValue, null, ref parseIdx, out object? parsedValue))
                {
                    var value = (AltSvcHeaderValue?)parsedValue;

                    // 'clear' should be the only value present.
                    if (value == AltSvcHeaderValue.Clear)
                    {
                        lock (SyncObj)
                        {
                            ExpireAltSvcAuthority();
                            Debug.Assert(_authorityExpireTimer != null || _disposed);
                            _authorityExpireTimer?.Change(Timeout.Infinite, Timeout.Infinite);
                            break;
                        }
                    }

                    if (nextAuthority == null && value != null && value.AlpnProtocolName == "h3")
                    {
                        var authority = new HttpAuthority(value.Host ?? _originAuthority!.IdnHost, value.Port);
                        if (IsAltSvcBlocked(authority, out _))
                        {
                            // Skip authorities in our blocklist.
                            continue;
                        }

                        TimeSpan authorityMaxAge = value.MaxAge;

                        if (responseAge != null)
                        {
                            authorityMaxAge -= responseAge.GetValueOrDefault();
                        }

                        if (authorityMaxAge > TimeSpan.Zero)
                        {
                            nextAuthority = authority;
                            nextAuthorityMaxAge = authorityMaxAge;
                            nextAuthorityPersist = value.Persist;
                        }
                    }
                }
            }

            // There's a race here in checking _http3Authority outside of the lock,
            // but there's really no bad behavior if _http3Authority changes in the mean time.
            if (nextAuthority != null && !nextAuthority.Equals(_http3Authority))
            {
                // Clamp the max age to 30 days... this is arbitrary but prevents passing a too-large TimeSpan to the Timer.
                if (nextAuthorityMaxAge.Ticks > (30 * TimeSpan.TicksPerDay))
                {
                    nextAuthorityMaxAge = TimeSpan.FromTicks(30 * TimeSpan.TicksPerDay);
                }

                lock (SyncObj)
                {
                    if (_disposed)
                    {
                        // avoid creating or touching _authorityExpireTimer after disposal
                        return;
                    }

                    if (_authorityExpireTimer == null)
                    {
                        var thisRef = new WeakReference<HttpConnectionPool>(this);

                        bool restoreFlow = false;
                        try
                        {
                            if (!ExecutionContext.IsFlowSuppressed())
                            {
                                ExecutionContext.SuppressFlow();
                                restoreFlow = true;
                            }

                            _authorityExpireTimer = new Timer(static o =>
                            {
                                var wr = (WeakReference<HttpConnectionPool>)o!;
                                if (wr.TryGetTarget(out HttpConnectionPool? @this))
                                {
                                    @this.ExpireAltSvcAuthority();
                                }
                            }, thisRef, nextAuthorityMaxAge, Timeout.InfiniteTimeSpan);
                        }
                        finally
                        {
                            if (restoreFlow) ExecutionContext.RestoreFlow();
                        }
                    }
                    else
                    {
                        _authorityExpireTimer.Change(nextAuthorityMaxAge, Timeout.InfiniteTimeSpan);
                    }

                    _http3Authority = nextAuthority;
                    _persistAuthority = nextAuthorityPersist;
                }

                if (!nextAuthorityPersist)
                {
#if !ILLUMOS && !SOLARIS
                    _poolManager.StartMonitoringNetworkChanges();
#endif
                }
            }
        }

        /// <summary>
        /// Expires the current Alt-Svc authority, resetting the connection back to origin.
        /// </summary>
        private void ExpireAltSvcAuthority()
        {
            // If we ever support prenegotiated HTTP/3, this should be set to origin, not nulled out.
            _http3Authority = null;
        }

        /// <summary>
        /// Checks whether the given <paramref name="authority"/> is on the currext Alt-Svc blocklist.
        /// If it is, then it places the cause in the <paramref name="reasonException"/>
        /// </summary>
        /// <seealso cref="BlocklistAuthority" />
        private bool IsAltSvcBlocked(HttpAuthority authority, out Exception? reasonException)
        {
            if (_altSvcBlocklist != null)
            {
                lock (_altSvcBlocklist)
                {
                    return _altSvcBlocklist.TryGetValue(authority, out reasonException);
                }
            }
            reasonException = null;
            return false;
        }


        /// <summary>
        /// Blocklists an authority and resets the current authority back to origin.
        /// If the number of blocklisted authorities exceeds <see cref="MaxAltSvcIgnoreListSize"/>,
        /// Alt-Svc will be disabled entirely for a period of time.
        /// </summary>
        /// <remarks>
        /// This is called when we get a "421 Misdirected Request" from an alternate authority.
        /// A future strategy would be to retry the individual request on an older protocol, we'd want to have
        /// some logic to blocklist after some number of failures to avoid doubling our request latency.
        ///
        /// For now, the spec states alternate authorities should be able to handle ALL requests, so this
        /// is treated as an exceptional error by immediately blocklisting the authority.
        /// </remarks>
        internal void BlocklistAuthority(HttpAuthority badAuthority, Exception? exception = null)
        {
            Debug.Assert(badAuthority != null);

            Dictionary<HttpAuthority, Exception?>? altSvcBlocklist = _altSvcBlocklist;

            if (altSvcBlocklist == null)
            {
                lock (SyncObj)
                {
                    if (_disposed)
                    {
                        // avoid creating _altSvcBlocklistTimerCancellation after disposal
                        return;
                    }

                    altSvcBlocklist = _altSvcBlocklist;
                    if (altSvcBlocklist == null)
                    {
                        altSvcBlocklist = new Dictionary<HttpAuthority, Exception?>();
                        _altSvcBlocklistTimerCancellation = new CancellationTokenSource();
                        _altSvcBlocklist = altSvcBlocklist;
                    }
                }
            }

            bool added, disabled = false;

            lock (altSvcBlocklist)
            {
                added = altSvcBlocklist.TryAdd(badAuthority, exception);

                if (added && altSvcBlocklist.Count >= MaxAltSvcIgnoreListSize && _altSvcEnabled)
                {
                    _altSvcEnabled = false;
                    disabled = true;
                }
            }

            CancellationToken altSvcBlocklistTimerCt;

            lock (SyncObj)
            {
                if (_disposed)
                {
                    // avoid touching _authorityExpireTimer and _altSvcBlocklistTimerCancellation after disposal
                    return;
                }

                if (_http3Authority == badAuthority)
                {
                    ExpireAltSvcAuthority();
                    Debug.Assert(_authorityExpireTimer != null);
                    _authorityExpireTimer.Change(Timeout.Infinite, Timeout.Infinite);
                }

                Debug.Assert(_altSvcBlocklistTimerCancellation != null);
                altSvcBlocklistTimerCt = _altSvcBlocklistTimerCancellation.Token;
            }

            if (added)
            {
                _ = Task.Delay(AltSvcBlocklistTimeoutInMilliseconds, altSvcBlocklistTimerCt)
                    .ContinueWith(t =>
                    {
                        lock (altSvcBlocklist)
                        {
                            altSvcBlocklist.Remove(badAuthority);
                        }
                    }, altSvcBlocklistTimerCt, TaskContinuationOptions.ExecuteSynchronously, TaskScheduler.Default);
            }

            if (disabled)
            {
                _ = Task.Delay(AltSvcBlocklistTimeoutInMilliseconds, altSvcBlocklistTimerCt)
                    .ContinueWith(t =>
                    {
                        _altSvcEnabled = true;
                    }, altSvcBlocklistTimerCt, TaskContinuationOptions.ExecuteSynchronously, TaskScheduler.Default);
            }
        }

        public void OnNetworkChanged()
        {
            lock (SyncObj)
            {
                if (_http3Authority != null && _persistAuthority == false)
                {
                    ExpireAltSvcAuthority();
                    Debug.Assert(_authorityExpireTimer != null || _disposed);
                    _authorityExpireTimer?.Change(Timeout.Infinite, Timeout.Infinite);
                }
            }
        }

        public Task<HttpResponseMessage> SendWithNtConnectionAuthAsync(HttpConnection connection, HttpRequestMessage request, bool async, bool doRequestAuth, CancellationToken cancellationToken)
        {
            if (doRequestAuth && Settings._credentials != null)
            {
                return AuthenticationHelper.SendWithNtConnectionAuthAsync(request, async, Settings._credentials, connection, this, cancellationToken);
            }

            return SendWithNtProxyAuthAsync(connection, request, async, cancellationToken);
        }

        private bool DoProxyAuth => (_kind == HttpConnectionKind.Proxy || _kind == HttpConnectionKind.ProxyConnect);

        public Task<HttpResponseMessage> SendWithNtProxyAuthAsync(HttpConnection connection, HttpRequestMessage request, bool async, CancellationToken cancellationToken)
        {
            if (DoProxyAuth && ProxyCredentials is not null)
            {
                return AuthenticationHelper.SendWithNtProxyAuthAsync(request, ProxyUri!, async, ProxyCredentials, connection, this, cancellationToken);
            }

            return connection.SendAsync(request, async, cancellationToken);
        }

        public ValueTask<HttpResponseMessage> SendWithProxyAuthAsync(HttpRequestMessage request, bool async, bool doRequestAuth, CancellationToken cancellationToken)
        {
            if (DoProxyAuth && ProxyCredentials is not null)
            {
                return AuthenticationHelper.SendWithProxyAuthAsync(request, _proxyUri!, async, ProxyCredentials, doRequestAuth, this, cancellationToken);
            }

            return SendWithVersionDetectionAndRetryAsync(request, async, doRequestAuth, cancellationToken);
        }

        public ValueTask<HttpResponseMessage> SendAsync(HttpRequestMessage request, bool async, bool doRequestAuth, CancellationToken cancellationToken)
        {
            // We need the User-Agent header when we send a CONNECT request to the proxy.
            // We must read the header early, before we return the ownership of the request back to the user.
            if ((Kind is HttpConnectionKind.ProxyTunnel or HttpConnectionKind.SslProxyTunnel) &&
                request.HasHeaders &&
                request.Headers.NonValidated.TryGetValues(HttpKnownHeaderNames.UserAgent, out HeaderStringValues userAgent))
            {
                _connectTunnelUserAgent = userAgent.ToString();
            }

            if (doRequestAuth && Settings._credentials != null)
            {
                return AuthenticationHelper.SendWithRequestAuthAsync(request, async, Settings._credentials, Settings._preAuthenticate, this, cancellationToken);
            }

            return SendWithProxyAuthAsync(request, async, doRequestAuth, cancellationToken);
        }

        private CancellationTokenSource GetConnectTimeoutCancellationTokenSource() => new CancellationTokenSource(Settings._connectTimeout);

        private async ValueTask<(Stream, TransportContext?)> ConnectAsync(HttpRequestMessage request, bool async, CancellationToken cancellationToken)
        {
            Stream? stream = null;
            switch (_kind)
            {
                case HttpConnectionKind.Http:
                case HttpConnectionKind.Https:
                case HttpConnectionKind.ProxyConnect:
                    Debug.Assert(_originAuthority != null);
                    stream = await ConnectToTcpHostAsync(_originAuthority.IdnHost, _originAuthority.Port, request, async, cancellationToken).ConfigureAwait(false);
                    break;

                case HttpConnectionKind.Proxy:
                    stream = await ConnectToTcpHostAsync(_proxyUri!.IdnHost, _proxyUri.Port, request, async, cancellationToken).ConfigureAwait(false);
                    break;

                case HttpConnectionKind.ProxyTunnel:
                case HttpConnectionKind.SslProxyTunnel:
                    stream = await EstablishProxyTunnelAsync(async, cancellationToken).ConfigureAwait(false);
                    break;

                case HttpConnectionKind.SocksTunnel:
                case HttpConnectionKind.SslSocksTunnel:
                    stream = await EstablishSocksTunnel(request, async, cancellationToken).ConfigureAwait(false);
                break;
            }

            Debug.Assert(stream != null);

            TransportContext? transportContext = null;
            if (IsSecure)
            {
                SslStream? sslStream = stream as SslStream;
                if (sslStream == null)
                {
                    sslStream = await ConnectHelper.EstablishSslConnectionAsync(GetSslOptionsForRequest(request), request, async, stream, cancellationToken).ConfigureAwait(false);
                }
                else
                {
                    if (NetEventSource.Log.IsEnabled())
                    {
                        Trace($"Connected with custom SslStream: alpn='${sslStream.NegotiatedApplicationProtocol}'");
                    }
                }
                transportContext = sslStream.TransportContext;
                stream = sslStream;
            }

            return (stream, transportContext);
        }

        private async ValueTask<Stream> ConnectToTcpHostAsync(string host, int port, HttpRequestMessage initialRequest, bool async, CancellationToken cancellationToken)
        {
            cancellationToken.ThrowIfCancellationRequested();

            var endPoint = new DnsEndPoint(host, port);
            Stream? stream = null;
            try
            {
                // If a ConnectCallback was supplied, use that to establish the connection.
                if (Settings._connectCallback != null)
                {
                    ValueTask<Stream> streamTask = Settings._connectCallback(new SocketsHttpConnectionContext(endPoint, initialRequest), cancellationToken);

                    if (!async && !streamTask.IsCompleted)
                    {
                        // User-provided ConnectCallback is completing asynchronously but the user is making a synchronous request; if the user cares, they should
                        // set it up so that synchronous requests are made on a handler with a synchronously-completing ConnectCallback supplied. If in the future,
                        // we could add a Boolean to SocketsHttpConnectionContext (https://github.com/dotnet/runtime/issues/44876) to let the callback know whether
                        // this request is sync or async.
                        Trace($"{nameof(SocketsHttpHandler.ConnectCallback)} completing asynchronously for a synchronous request.");
                    }

                    stream = await streamTask.ConfigureAwait(false) ?? throw new HttpRequestException(SR.net_http_null_from_connect_callback);
                }
                else
                {
                    // Otherwise, create and connect a socket using default settings.
                    Socket socket = new Socket(SocketType.Stream, ProtocolType.Tcp) { NoDelay = true };
                    try
                    {
                        if (async)
                        {
                            await socket.ConnectAsync(endPoint, cancellationToken).ConfigureAwait(false);
                        }
                        else
                        {
                            using (cancellationToken.UnsafeRegister(static s => ((Socket)s!).Dispose(), socket))
                            {
                                socket.Connect(endPoint);
                            }
                        }

                        stream = new NetworkStream(socket, ownsSocket: true);
                    }
                    catch
                    {
                        socket.Dispose();
                        throw;
                    }
                }

                return stream;
            }
            catch (Exception ex)
            {
                throw ex is OperationCanceledException oce && oce.CancellationToken == cancellationToken ?
                    CancellationHelper.CreateOperationCanceledException(innerException: null, cancellationToken) :
                    ConnectHelper.CreateWrappedException(ex, endPoint.Host, endPoint.Port, cancellationToken);
            }
        }

        internal async ValueTask<HttpConnection> CreateHttp11ConnectionAsync(HttpRequestMessage request, bool async, CancellationToken cancellationToken)
        {
            (Stream stream, TransportContext? transportContext) = await ConnectAsync(request, async, cancellationToken).ConfigureAwait(false);
            return await ConstructHttp11ConnectionAsync(async, stream, transportContext, request, cancellationToken).ConfigureAwait(false);
        }

        private SslClientAuthenticationOptions GetSslOptionsForRequest(HttpRequestMessage request)
        {
            if (_http2Enabled)
            {
                if (request.Version.Major >= 2 && request.VersionPolicy != HttpVersionPolicy.RequestVersionOrLower)
                {
                    return _sslOptionsHttp2Only!;
                }

                if (request.Version.Major >= 2 || request.VersionPolicy == HttpVersionPolicy.RequestVersionOrHigher)
                {
                    return _sslOptionsHttp2!;
                }
            }
            return _sslOptionsHttp11!;
        }

        private async ValueTask<Stream> ApplyPlaintextFilterAsync(bool async, Stream stream, Version httpVersion, HttpRequestMessage request, CancellationToken cancellationToken)
        {
            if (Settings._plaintextStreamFilter is null)
            {
                return stream;
            }

            Stream newStream;
            try
            {
                ValueTask<Stream> streamTask = Settings._plaintextStreamFilter(new SocketsHttpPlaintextStreamFilterContext(stream, httpVersion, request), cancellationToken);

                if (!async && !streamTask.IsCompleted)
                {
                    // User-provided PlaintextStreamFilter is completing asynchronously but the user is making a synchronous request; if the user cares, they should
                    // set it up so that synchronous requests are made on a handler with a synchronously-completing PlaintextStreamFilter supplied. If in the future,
                    // we could add a Boolean to SocketsHttpPlaintextStreamFilterContext (https://github.com/dotnet/runtime/issues/44876) to let the callback know whether
                    // this request is sync or async.
                    Trace($"{nameof(SocketsHttpHandler.PlaintextStreamFilter)} completing asynchronously for a synchronous request.");
                }

                newStream = await streamTask.ConfigureAwait(false);
            }
            catch (OperationCanceledException oce) when (oce.CancellationToken == cancellationToken)
            {
                stream.Dispose();
                throw;
            }
            catch (Exception e)
            {
                stream.Dispose();
                throw new HttpRequestException(SR.net_http_exception_during_plaintext_filter, e);
            }

            if (newStream == null)
            {
                stream.Dispose();
                throw new HttpRequestException(SR.net_http_null_from_plaintext_filter);
            }

            return newStream;
        }

        private async ValueTask<HttpConnection> ConstructHttp11ConnectionAsync(bool async, Stream stream, TransportContext? transportContext, HttpRequestMessage request, CancellationToken cancellationToken)
        {
            Stream newStream = await ApplyPlaintextFilterAsync(async, stream, HttpVersion.Version11, request, cancellationToken).ConfigureAwait(false);
            return new HttpConnection(this, newStream, transportContext);
        }

        private async ValueTask<Http2Connection> ConstructHttp2ConnectionAsync(Stream stream, HttpRequestMessage request, CancellationToken cancellationToken)
        {
            stream = await ApplyPlaintextFilterAsync(async: true, stream, HttpVersion.Version20, request, cancellationToken).ConfigureAwait(false);

            Http2Connection http2Connection = new Http2Connection(this, stream);
            try
            {
                await http2Connection.SetupAsync(cancellationToken).ConfigureAwait(false);
            }
            catch (Exception e)
            {
                // Note, SetupAsync will dispose the connection if there is an exception.
                if (e is OperationCanceledException oce && oce.CancellationToken == cancellationToken)
                {
                    // Note, AddHttp2ConnectionAsync handles this OCE separately so don't wrap it.
                    throw;
                }

                throw new HttpRequestException(SR.net_http_client_execution_error, e);
            }

            return http2Connection;
        }

        private async ValueTask<Stream> EstablishProxyTunnelAsync(bool async, CancellationToken cancellationToken)
        {
            Debug.Assert(_originAuthority != null);

            // Send a CONNECT request to the proxy server to establish a tunnel.
            HttpRequestMessage tunnelRequest = new HttpRequestMessage(HttpMethod.Connect, _proxyUri);
            tunnelRequest.Headers.Host = $"{_originAuthority.IdnHost}:{_originAuthority.Port}";    // This specifies destination host/port to connect to

            if (_connectTunnelUserAgent is not null)
            {
                tunnelRequest.Headers.TryAddWithoutValidation(KnownHeaders.UserAgent.Descriptor, _connectTunnelUserAgent);
            }

            HttpResponseMessage tunnelResponse = await _poolManager.SendProxyConnectAsync(tunnelRequest, _proxyUri!, async, cancellationToken).ConfigureAwait(false);

            if (tunnelResponse.StatusCode != HttpStatusCode.OK)
            {
                tunnelResponse.Dispose();
                throw new HttpRequestException(SR.Format(SR.net_http_proxy_tunnel_returned_failure_status_code, _proxyUri, (int)tunnelResponse.StatusCode));
            }

            try
            {
                return tunnelResponse.Content.ReadAsStream(cancellationToken);
            }
            catch
            {
                tunnelResponse.Dispose();
                throw;
            }
        }

        private async ValueTask<Stream> EstablishSocksTunnel(HttpRequestMessage request, bool async, CancellationToken cancellationToken)
        {
            Debug.Assert(_originAuthority != null);
            Debug.Assert(_proxyUri != null);

            Stream stream = await ConnectToTcpHostAsync(_proxyUri.IdnHost, _proxyUri.Port, request, async, cancellationToken).ConfigureAwait(false);

            try
            {
                await SocksHelper.EstablishSocksTunnelAsync(stream, _originAuthority.IdnHost, _originAuthority.Port, _proxyUri, ProxyCredentials, async, cancellationToken).ConfigureAwait(false);
            }
            catch (Exception e) when (!(e is OperationCanceledException))
            {
                Debug.Assert(!(e is HttpRequestException));
                throw new HttpRequestException(SR.net_http_request_aborted, e);
            }

            return stream;
        }

        private void HandleHttp11ConnectionFailure(HttpConnectionWaiter<HttpConnection>? requestWaiter, Exception e)
        {
            if (NetEventSource.Log.IsEnabled()) Trace($"HTTP/1.1 connection failed: {e}");

            // If this is happening as part of an HTTP/2 => HTTP/1.1 downgrade, we won't have an HTTP/1.1 waiter associated with this request
            // We don't care if this fails; that means the request was previously canceled or handled by a different connection.
            requestWaiter?.TrySetException(e);

            lock (SyncObj)
            {
                Debug.Assert(_associatedHttp11ConnectionCount > 0);
                Debug.Assert(_pendingHttp11ConnectionCount > 0);

                _associatedHttp11ConnectionCount--;
                _pendingHttp11ConnectionCount--;

                CheckForHttp11ConnectionInjection();
            }
        }

        private void HandleHttp2ConnectionFailure(HttpConnectionWaiter<Http2Connection?> requestWaiter, Exception e)
        {
            if (NetEventSource.Log.IsEnabled()) Trace($"HTTP2 connection failed: {e}");

            // We don't care if this fails; that means the request was previously canceled or handled by a different connection.
            requestWaiter.TrySetException(e);

            lock (SyncObj)
            {
                Debug.Assert(_associatedHttp2ConnectionCount > 0);
                Debug.Assert(_pendingHttp2Connection);

                _associatedHttp2ConnectionCount--;
                _pendingHttp2Connection = false;

                CheckForHttp2ConnectionInjection();
            }
        }

        /// <summary>
        /// Called when an HttpConnection from this pool is no longer usable.
        /// Note, this is always called from HttpConnection.Dispose, which is a bit different than how HTTP2 works.
        /// </summary>
        public void InvalidateHttp11Connection(HttpConnection connection, bool disposing = true)
        {
            lock (SyncObj)
            {
                Debug.Assert(_associatedHttp11ConnectionCount > 0);
                Debug.Assert(!disposing || !_availableHttp11Connections.Contains(connection));

                _associatedHttp11ConnectionCount--;

                CheckForHttp11ConnectionInjection();
            }
        }

        /// <summary>
        /// Called when an Http2Connection from this pool is no longer usable.
        /// </summary>
        public void InvalidateHttp2Connection(Http2Connection connection)
        {
            if (NetEventSource.Log.IsEnabled()) connection.Trace("");

            bool found = false;
            lock (SyncObj)
            {
                if (_availableHttp2Connections is not null)
                {
                    Debug.Assert(_associatedHttp2ConnectionCount >= _availableHttp2Connections.Count);

                    int index = _availableHttp2Connections.IndexOf(connection);
                    if (index != -1)
                    {
                        found = true;
                        _availableHttp2Connections.RemoveAt(index);
                        _associatedHttp2ConnectionCount--;
                    }
                }

                CheckForHttp2ConnectionInjection();
            }

            // If we found the connection in the available list, then dispose it now.
            // Otherwise, when we try to put it back in the pool, we will see it is shut down and dispose it (and adjust connection counts).
            if (found)
            {
                connection.Dispose();
            }
        }

        private bool CheckExpirationOnReturn(HttpConnectionBase connection)
        {
            TimeSpan lifetime = _poolManager.Settings._pooledConnectionLifetime;
            if (lifetime != Timeout.InfiniteTimeSpan)
            {
                return lifetime == TimeSpan.Zero || connection.GetLifetimeTicks(Environment.TickCount64) > lifetime.TotalMilliseconds;
            }

            return false;
        }

        public void RecycleHttp11Connection(HttpConnection connection) => ReturnHttp11Connection(connection, false);

        private void ReturnHttp11Connection(HttpConnection connection, bool isNewConnection, HttpConnectionWaiter<HttpConnection>? initialRequestWaiter = null)
        {
            if (NetEventSource.Log.IsEnabled()) connection.Trace($"{nameof(isNewConnection)}={isNewConnection}");

            Debug.Assert(isNewConnection || initialRequestWaiter is null, "Shouldn't have a request unless the connection is new");

            if (!isNewConnection && CheckExpirationOnReturn(connection))
            {
                if (NetEventSource.Log.IsEnabled()) connection.Trace("Disposing HTTP/1.1 connection return to pool. Connection lifetime expired.");
                connection.Dispose();
                return;
            }

            // Loop in case we get a request that has already been canceled or handled by a different connection.
            while (true)
            {
                HttpConnectionWaiter<HttpConnection>? waiter = null;
                bool added = false;
                lock (SyncObj)
                {
                    Debug.Assert(!_availableHttp11Connections.Contains(connection), $"Connection already in available list");
                    Debug.Assert(_associatedHttp11ConnectionCount > _availableHttp11Connections.Count,
                        $"Expected _associatedHttp11ConnectionCount={_associatedHttp11ConnectionCount} > _availableHttp11Connections.Count={_availableHttp11Connections.Count}");
                    Debug.Assert(_associatedHttp11ConnectionCount <= _maxHttp11Connections,
                        $"Expected _associatedHttp11ConnectionCount={_associatedHttp11ConnectionCount} <= _maxHttp11Connections={_maxHttp11Connections}");

                    if (isNewConnection)
                    {
                        Debug.Assert(_pendingHttp11ConnectionCount > 0);
                        _pendingHttp11ConnectionCount--;
                        isNewConnection = false;
                    }

                    if (initialRequestWaiter is not null)
                    {
                        // Try to handle the request that we initiated the connection for first
                        waiter = initialRequestWaiter;
                        initialRequestWaiter = null;

                        // If this method found a request to service, that request must be removed from the queue if it was at the head to avoid rooting it forever.
                        // Normally, TryDequeueWaiter would handle the removal. TryDequeueSpecificWaiter matches this behavior for the initial request case.
                        // We don't care if this fails; that means the request was previously canceled, handled by a different connection, or not at the head of the queue.
                        _http11RequestQueue.TryDequeueSpecificWaiter(waiter);
                    }
                    else if (_http11RequestQueue.TryDequeueWaiter(this, out waiter))
                    {
                        Debug.Assert(_availableHttp11Connections.Count == 0, $"With {_availableHttp11Connections.Count} available HTTP/1.1 connections, we shouldn't have a waiter.");
                    }
                    else if (!_disposed)
                    {
                        // Add connection to the pool.
                        added = true;
                        _availableHttp11Connections.Add(connection);
                    }

                    // If the pool has been disposed of, we will dispose the connection below outside the lock.
                    // We do this after processing the queue above so that any queued requests will be handled by existing connections if possible.
                }

                if (waiter is not null)
                {
                    Debug.Assert(!added);
                    if (waiter.TrySetResult(connection))
                    {
                        if (NetEventSource.Log.IsEnabled()) connection.Trace("Dequeued waiting HTTP/1.1 request.");
                        return;
                    }
                    else
                    {
                        if (NetEventSource.Log.IsEnabled())
                        {
                            Trace(waiter.Task.IsCanceled
                                ? "Discarding canceled HTTP/1.1 request from queue."
                                : "Discarding signaled HTTP/1.1 request waiter from queue.");
                        }
                        // Loop and process the queue again
                    }
                }
                else if (added)
                {
                    if (NetEventSource.Log.IsEnabled()) connection.Trace("Put HTTP/1.1 connection in pool.");
                    return;
                }
                else
                {
                    Debug.Assert(_disposed);
                    if (NetEventSource.Log.IsEnabled()) connection.Trace("Disposing HTTP/1.1 connection returned to pool. Pool was disposed.");
                    connection.Dispose();
                    return;
                }
            }
        }

        private void ReturnHttp2Connection(Http2Connection connection, bool isNewConnection, HttpConnectionWaiter<Http2Connection?>? initialRequestWaiter = null)
        {
            if (NetEventSource.Log.IsEnabled()) connection.Trace($"{nameof(isNewConnection)}={isNewConnection}");

            Debug.Assert(isNewConnection || initialRequestWaiter is null, "Shouldn't have a request unless the connection is new");

            if (!isNewConnection && CheckExpirationOnReturn(connection))
            {
                lock (SyncObj)
                {
                    Debug.Assert(_availableHttp2Connections is null || !_availableHttp2Connections.Contains(connection));
                    Debug.Assert(_associatedHttp2ConnectionCount > (_availableHttp2Connections?.Count ?? 0));
                    _associatedHttp2ConnectionCount--;
                }

                if (NetEventSource.Log.IsEnabled()) connection.Trace("Disposing HTTP2 connection return to pool. Connection lifetime expired.");
                connection.Dispose();
                return;
            }

            while (connection.TryReserveStream())
            {
                // Loop in case we get a request that has already been canceled or handled by a different connection.
                while (true)
                {
                    HttpConnectionWaiter<Http2Connection?>? waiter = null;
                    bool added = false;
                    lock (SyncObj)
                    {
                        Debug.Assert(_availableHttp2Connections is null || !_availableHttp2Connections.Contains(connection), $"HTTP2 connection already in available list");
                        Debug.Assert(_associatedHttp2ConnectionCount > (_availableHttp2Connections?.Count ?? 0),
                            $"Expected _associatedHttp2ConnectionCount={_associatedHttp2ConnectionCount} > _availableHttp2Connections.Count={(_availableHttp2Connections?.Count ?? 0)}");

                        if (isNewConnection)
                        {
                            Debug.Assert(_pendingHttp2Connection);
                            _pendingHttp2Connection = false;
                            isNewConnection = false;
                        }

                        if (initialRequestWaiter is not null)
                        {
                            // Try to handle the request that we initiated the connection for first
                            waiter = initialRequestWaiter;
                            initialRequestWaiter = null;

                            // If this method found a request to service, that request must be removed from the queue if it was at the head to avoid rooting it forever.
                            // Normally, TryDequeueWaiter would handle the removal. TryDequeueSpecificWaiter matches this behavior for the initial request case.
                            // We don't care if this fails; that means the request was previously canceled, handled by a different connection, or not at the head of the queue.
                            _http2RequestQueue.TryDequeueSpecificWaiter(waiter);
                        }
                        else if (_http2RequestQueue.TryDequeueWaiter(this, out waiter))
                        {
                            Debug.Assert((_availableHttp2Connections?.Count ?? 0) == 0, $"With {(_availableHttp2Connections?.Count ?? 0)} available HTTP2 connections, we shouldn't have a waiter.");
                        }
                        else if (_disposed)
                        {
                            // The pool has been disposed. We will dispose this connection below outside the lock.
                            // We do this check after processing the request queue so that any queued requests will be handled by existing connections if possible.
                            _associatedHttp2ConnectionCount--;
                        }
                        else
                        {
                            // Add connection to the pool.
                            added = true;
                            _availableHttp2Connections ??= new List<Http2Connection>();
                            _availableHttp2Connections.Add(connection);
                        }
                    }

                    if (waiter is not null)
                    {
                        Debug.Assert(!added);
                        if (waiter.TrySetResult(connection))
                        {
                            if (NetEventSource.Log.IsEnabled()) connection.Trace("Dequeued waiting HTTP2 request.");
                            break;
                        }
                        else
                        {
                            if (NetEventSource.Log.IsEnabled())
                            {
                                Trace(waiter.Task.IsCanceled
                                    ? "Discarding canceled HTTP/2 request from queue."
                                    : "Discarding signaled HTTP/2 request waiter from queue.");
                            }
                            // Loop and process the queue again
                        }
                    }
                    else
                    {
                        connection.ReleaseStream();
                        if (added)
                        {
                            if (NetEventSource.Log.IsEnabled()) connection.Trace("Put HTTP2 connection in pool.");
                            return;
                        }
                        else
                        {
                            Debug.Assert(_disposed);
                            if (NetEventSource.Log.IsEnabled()) connection.Trace("Disposing HTTP2 connection returned to pool. Pool was disposed.");
                            connection.Dispose();
                            return;
                        }
                    }
                }
            }

            if (isNewConnection)
            {
                Debug.Assert(initialRequestWaiter is not null, "Expect request for a new connection");

                // The new connection could not handle even one request, either because it shut down before we could use it for any requests,
                // or because it immediately set the max concurrent streams limit to 0.
                // We don't want to get stuck in a loop where we keep trying to create new connections for the same request.
                // So, treat this as a connection failure.

                if (NetEventSource.Log.IsEnabled()) connection.Trace("New HTTP2 connection is unusable due to no available streams.");
                connection.Dispose();

                HttpRequestException hre = new HttpRequestException(SR.net_http_http2_connection_not_established);
                ExceptionDispatchInfo.SetCurrentStackTrace(hre);
                HandleHttp2ConnectionFailure(initialRequestWaiter, hre);
            }
            else
            {
                // Since we only inject one connection at a time, we may want to inject another now.
                lock (SyncObj)
                {
                    CheckForHttp2ConnectionInjection();
                }

                // We need to wait until the connection is usable again.
                DisableHttp2Connection(connection);
            }
        }

        /// <summary>
        /// Disable usage of the specified connection because it cannot handle any more streams at the moment.
        /// We will register to be notified when it can handle more streams (or becomes permanently unusable).
        /// </summary>
        private void DisableHttp2Connection(Http2Connection connection)
        {
            if (NetEventSource.Log.IsEnabled()) connection.Trace("");

            Task.Run(async () =>
            {
                bool usable = await connection.WaitForAvailableStreamsAsync().ConfigureAwait(false);

                if (NetEventSource.Log.IsEnabled()) connection.Trace($"WaitForAvailableStreamsAsync completed, {nameof(usable)}={usable}");

                if (usable)
                {
                    ReturnHttp2Connection(connection, isNewConnection: false);
                }
                else
                {
                    // Connection has shut down.
                    lock (SyncObj)
                    {
                        Debug.Assert(_availableHttp2Connections is null || !_availableHttp2Connections.Contains(connection));
                        Debug.Assert(_associatedHttp2ConnectionCount > 0);

                        _associatedHttp2ConnectionCount--;

                        CheckForHttp2ConnectionInjection();
                    }

                    if (NetEventSource.Log.IsEnabled()) connection.Trace("HTTP2 connection no longer usable");
                    connection.Dispose();
                }
            });
        }

        public void InvalidateHttp3Connection(Http3Connection connection)
        {
            lock (SyncObj)
            {
                if (_http3Connection == connection)
                {
                    _http3Connection = null;
                }
            }
        }

        /// <summary>
        /// Disposes the connection pool.  This is only needed when the pool currently contains
        /// or has associated connections.
        /// </summary>
        public void Dispose()
        {
            List<HttpConnectionBase>? toDispose = null;

            lock (SyncObj)
            {
                if (!_disposed)
                {
                    if (NetEventSource.Log.IsEnabled()) Trace("Disposing pool.");

                    _disposed = true;

                    toDispose = new List<HttpConnectionBase>(_availableHttp11Connections.Count + (_availableHttp2Connections?.Count ?? 0));
                    toDispose.AddRange(_availableHttp11Connections);
                    if (_availableHttp2Connections is not null)
                    {
                        toDispose.AddRange(_availableHttp2Connections);
                    }

                    // Note: Http11 connections will decrement the _associatedHttp11ConnectionCount when disposed.
                    // Http2 connections will not, hence the difference in handing _associatedHttp2ConnectionCount.

                    Debug.Assert(_associatedHttp11ConnectionCount >= _availableHttp11Connections.Count,
                        $"Expected {nameof(_associatedHttp11ConnectionCount)}={_associatedHttp11ConnectionCount} >= {nameof(_availableHttp11Connections)}.Count={_availableHttp11Connections.Count}");
                    _availableHttp11Connections.Clear();

                    Debug.Assert(_associatedHttp2ConnectionCount >= (_availableHttp2Connections?.Count ?? 0));
                    _associatedHttp2ConnectionCount -= (_availableHttp2Connections?.Count ?? 0);
                    _availableHttp2Connections?.Clear();

                    if (_http3Connection is not null)
                    {
                        toDispose.Add(_http3Connection);
                        _http3Connection = null;
                    }

                    if (_authorityExpireTimer != null)
                    {
                        _authorityExpireTimer.Dispose();
                        _authorityExpireTimer = null;
                    }

                    if (_altSvcBlocklistTimerCancellation != null)
                    {
                        _altSvcBlocklistTimerCancellation.Cancel();
                        _altSvcBlocklistTimerCancellation.Dispose();
                        _altSvcBlocklistTimerCancellation = null;
                    }
                }

                Debug.Assert(_availableHttp11Connections.Count == 0, $"Expected {nameof(_availableHttp11Connections)}.{nameof(_availableHttp11Connections.Count)} == 0");
                Debug.Assert((_availableHttp2Connections?.Count ?? 0) == 0, $"Expected {nameof(_availableHttp2Connections)}.{nameof(_availableHttp2Connections.Count)} == 0");
            }

            // Dispose outside the lock to avoid lock re-entrancy issues.
            toDispose?.ForEach(c => c.Dispose());
        }

        /// <summary>
        /// Removes any unusable connections from the pool, and if the pool
        /// is then empty and stale, disposes of it.
        /// </summary>
        /// <returns>
        /// true if the pool disposes of itself; otherwise, false.
        /// </returns>
        public bool CleanCacheAndDisposeIfUnused()
        {
            TimeSpan pooledConnectionLifetime = _poolManager.Settings._pooledConnectionLifetime;
            TimeSpan pooledConnectionIdleTimeout = _poolManager.Settings._pooledConnectionIdleTimeout;
            long nowTicks = Environment.TickCount64;

            List<HttpConnectionBase>? toDispose = null;

            lock (SyncObj)
            {
                // If there are now no connections associated with this pool, we can dispose of it. We
                // avoid aggressively cleaning up pools that have recently been used but currently aren't;
                // if a pool was used since the last time we cleaned up, give it another chance. New pools
                // start out saying they've recently been used, to give them a bit of breathing room and time
                // for the initial collection to be added to it.
                if (!_usedSinceLastCleanup && _associatedHttp11ConnectionCount == 0 && _associatedHttp2ConnectionCount == 0)
                {
                    _disposed = true;
                    return true; // Pool is disposed of.  It should be removed.
                }

                // Reset the cleanup flag.  Any pools that are empty and not used since the last cleanup
                // will be purged next time around.
                _usedSinceLastCleanup = false;

                ScavengeConnectionList(_availableHttp11Connections, ref toDispose, nowTicks, pooledConnectionLifetime, pooledConnectionIdleTimeout);
                if (_availableHttp2Connections is not null)
                {
                    int removed = ScavengeConnectionList(_availableHttp2Connections, ref toDispose, nowTicks, pooledConnectionLifetime, pooledConnectionIdleTimeout);
                    _associatedHttp2ConnectionCount -= removed;

                    // Note: Http11 connections will decrement the _associatedHttp11ConnectionCount when disposed.
                    // Http2 connections will not, hence the difference in handing _associatedHttp2ConnectionCount.
                }
            }

            // Dispose the stale connections outside the pool lock, to avoid holding the lock too long.
            // Dispose them asynchronously to not to block the caller on closing the SslStream or NetworkStream.
            if (toDispose is not null)
            {
                Task.Factory.StartNew(static s => ((List<HttpConnectionBase>)s!).ForEach(c => c.Dispose()), toDispose,
                    CancellationToken.None, TaskCreationOptions.DenyChildAttach, TaskScheduler.Default);
            }

            // Pool is active.  Should not be removed.
            return false;

            static int ScavengeConnectionList<T>(List<T> list, ref List<HttpConnectionBase>? toDispose, long nowTicks, TimeSpan pooledConnectionLifetime, TimeSpan pooledConnectionIdleTimeout)
                where T : HttpConnectionBase
            {
                int freeIndex = 0;
                while (freeIndex < list.Count && IsUsableConnection(list[freeIndex], nowTicks, pooledConnectionLifetime, pooledConnectionIdleTimeout))
                {
                    freeIndex++;
                }

                // If freeIndex == list.Count, nothing needs to be removed.
                // But if it's < list.Count, at least one connection needs to be purged.
                int removed = 0;
                if (freeIndex < list.Count)
                {
                    // We know the connection at freeIndex is unusable, so dispose of it.
                    toDispose ??= new List<HttpConnectionBase>();
                    toDispose.Add(list[freeIndex]);

                    // Find the first item after the one to be removed that should be kept.
                    int current = freeIndex + 1;
                    while (current < list.Count)
                    {
                        // Look for the first item to be kept.  Along the way, any
                        // that shouldn't be kept are disposed of.
                        while (current < list.Count && !IsUsableConnection(list[current], nowTicks, pooledConnectionLifetime, pooledConnectionIdleTimeout))
                        {
                            toDispose.Add(list[current]);
                            current++;
                        }

                        // If we found something to keep, copy it down to the known free slot.
                        if (current < list.Count)
                        {
                            // copy item to the free slot
                            list[freeIndex++] = list[current++];
                        }

                        // Keep going until there are no more good items.
                    }

                    // At this point, good connections have been moved below freeIndex, and garbage connections have
                    // been added to the dispose list, so clear the end of the list past freeIndex.
                    removed = list.Count - freeIndex;
                    list.RemoveRange(freeIndex, removed);
                }

                return removed;
            }

            static bool IsUsableConnection(HttpConnectionBase connection, long nowTicks, TimeSpan pooledConnectionLifetime, TimeSpan pooledConnectionIdleTimeout)
            {
                // Validate that the connection hasn't been idle in the pool for longer than is allowed.
                if (pooledConnectionIdleTimeout != Timeout.InfiniteTimeSpan)
                {
                    long idleTicks = connection.GetIdleTicks(nowTicks);
                    if (idleTicks > pooledConnectionIdleTimeout.TotalMilliseconds)
                    {
                        if (NetEventSource.Log.IsEnabled()) connection.Trace($"Scavenging connection. Idle {TimeSpan.FromMilliseconds(idleTicks)} > {pooledConnectionIdleTimeout}.");
                        return false;
                    }
                }

                // Validate that the connection lifetime has not been exceeded.
                if (pooledConnectionLifetime != Timeout.InfiniteTimeSpan)
                {
                    long lifetimeTicks = connection.GetLifetimeTicks(nowTicks);
                    if (lifetimeTicks > pooledConnectionLifetime.TotalMilliseconds)
                    {
                        if (NetEventSource.Log.IsEnabled()) connection.Trace($"Scavenging connection. Lifetime {TimeSpan.FromMilliseconds(lifetimeTicks)} > {pooledConnectionLifetime}.");
                        return false;
                    }
                }

                if (!connection.CheckUsabilityOnScavenge())
                {
                    if (NetEventSource.Log.IsEnabled()) connection.Trace($"Scavenging connection. Keep-Alive timeout exceeded, unexpected data or EOF received.");
                    return false;
                }

                return true;
            }
        }

        /// <summary>Gets whether we're running on Windows 7 or Windows 2008 R2.</summary>
        private static bool GetIsWindows7Or2008R2()
        {
            OperatingSystem os = Environment.OSVersion;
            if (os.Platform == PlatformID.Win32NT)
            {
                // Both Windows 7 and Windows 2008 R2 report version 6.1.
                Version v = os.Version;
                return v.Major == 6 && v.Minor == 1;
            }
            return false;
        }

        internal void HeartBeat()
        {
            Http2Connection[]? localHttp2Connections;
            lock (SyncObj)
            {
                localHttp2Connections = _availableHttp2Connections?.ToArray();
            }

            if (localHttp2Connections is not null)
            {
                foreach (Http2Connection http2Connection in localHttp2Connections)
                {
                    http2Connection.HeartBeat();
                }
            }
        }

        // For diagnostic purposes
        public override string ToString() =>
            $"{nameof(HttpConnectionPool)} " +
            (_proxyUri == null ?
                (_sslOptionsHttp11 == null ?
                    $"http://{_originAuthority}" :
                    $"https://{_originAuthority}" + (_sslOptionsHttp11.TargetHost != _originAuthority!.IdnHost ? $", SSL TargetHost={_sslOptionsHttp11.TargetHost}" : null)) :
                (_sslOptionsHttp11 == null ?
                    $"Proxy {_proxyUri}" :
                    $"https://{_originAuthority}/ tunnelled via Proxy {_proxyUri}" + (_sslOptionsHttp11.TargetHost != _originAuthority!.IdnHost ? $", SSL TargetHost={_sslOptionsHttp11.TargetHost}" : null)));

        private void Trace(string? message, [CallerMemberName] string? memberName = null) =>
            NetEventSource.Log.HandlerMessage(
                GetHashCode(),               // pool ID
                0,                           // connection ID
                0,                           // request ID
                memberName,                  // method name
                message);                    // message

        private struct RequestQueue<T>
        {
            public struct QueueItem
            {
                public HttpRequestMessage Request;
                public HttpConnectionWaiter<T> Waiter;
            }

            // This implementation mimics that of Queue<T>, but without version checks and with an extra head pointer
            // https://github.com/dotnet/runtime/blob/main/src/libraries/System.Private.CoreLib/src/System/Collections/Generic/Queue.cs
            private QueueItem[] _array;
            private int _head; // The index from which to dequeue if the queue isn't empty.
            private int _tail; // The index at which to enqueue if the queue isn't full.
            private int _size; // Number of elements.
            private int _attemptedConnectionsOffset; // The offset from head where we should next peek for a request without a connection attempt

            public RequestQueue()
            {
                _array = Array.Empty<QueueItem>();
                _head = 0;
                _tail = 0;
                _size = 0;
                _attemptedConnectionsOffset = 0;
            }

            private void Enqueue(QueueItem queueItem)
            {
                if (_size == _array.Length)
                {
                    Grow();
                }

                _array[_tail] = queueItem;
                MoveNext(ref _tail);

                _size++;
            }

            private QueueItem Dequeue()
            {
                Debug.Assert(_size > 0);

                int head = _head;
                QueueItem[] array = _array;

                QueueItem queueItem = array[head];
                array[head] = default;

                MoveNext(ref _head);

                if (_attemptedConnectionsOffset > 0)
                {
                    _attemptedConnectionsOffset--;
                }

                _size--;
                return queueItem;
            }

            private bool TryPeek(out QueueItem queueItem)
            {
                if (_size == 0)
                {
                    queueItem = default!;
                    return false;
                }

                queueItem = _array[_head];
                return true;
            }

            private void MoveNext(ref int index)
            {
                int tmp = index + 1;
                if (tmp == _array.Length)
                {
                    tmp = 0;
                }
                index = tmp;
            }

            private void Grow()
            {
                var newArray = new QueueItem[Math.Max(4, _array.Length * 2)];

                if (_size != 0)
                {
                    if (_head < _tail)
                    {
                        Array.Copy(_array, _head, newArray, 0, _size);
                    }
                    else
                    {
                        Array.Copy(_array, _head, newArray, 0, _array.Length - _head);
                        Array.Copy(_array, 0, newArray, _array.Length - _head, _tail);
                    }
                }

                _array = newArray;
                _head = 0;
                _tail = _size;
            }


            public HttpConnectionWaiter<T> EnqueueRequest(HttpRequestMessage request)
            {
                var waiter = new HttpConnectionWaiter<T>();
                Enqueue(new QueueItem { Request = request, Waiter = waiter });
                return waiter;
            }

            public void PruneCompletedRequestsFromHeadOfQueue(HttpConnectionPool pool)
            {
                while (TryPeek(out QueueItem queueItem) && queueItem.Waiter.Task.IsCompleted)
                {
                    if (NetEventSource.Log.IsEnabled())
                    {
                        pool.Trace(queueItem.Waiter.Task.IsCanceled
                            ? "Discarding canceled request from queue."
                            : "Discarding signaled request waiter from queue.");
                    }

                    Dequeue();
                }
            }

            public bool TryDequeueWaiter(HttpConnectionPool pool, [MaybeNullWhen(false)] out HttpConnectionWaiter<T> waiter)
            {
                PruneCompletedRequestsFromHeadOfQueue(pool);

                if (Count != 0)
                {
                    waiter = Dequeue().Waiter;
                    return true;
                }

                waiter = null;
                return false;
            }

            public void TryDequeueSpecificWaiter(HttpConnectionWaiter<T> waiter)
            {
                if (TryPeek(out QueueItem queueItem) && queueItem.Waiter == waiter)
                {
                    Dequeue();
                }
            }

            public QueueItem PeekNextRequestForConnectionAttempt()
            {
                Debug.Assert(_attemptedConnectionsOffset >= 0);
                Debug.Assert(_attemptedConnectionsOffset < _size, $"{_attemptedConnectionsOffset} < {_size}");

                int index = _head + _attemptedConnectionsOffset;
                _attemptedConnectionsOffset++;

                if (index >= _array.Length)
                {
                    index -= _array.Length;
                }

                return _array[index];
            }

            public int Count => _size;

            public int RequestsWithoutAConnectionAttempt => _size - _attemptedConnectionsOffset;
        }

        private sealed class HttpConnectionWaiter<T> : TaskCompletionSourceWithCancellation<T>
        {
            // When a connection attempt is pending, reference the connection's CTS, so we can tear it down if the initiating request is cancelled
            // or completes on a different connection.
            public CancellationTokenSource? ConnectionCancellationTokenSource;

            // Distinguish connection cancellation that happens because the initiating request is cancelled or completed on a different connection.
            public bool CancelledByOriginatingRequestCompletion { get; set; }

            public async ValueTask<T> WaitForConnectionAsync(bool async, CancellationToken requestCancellationToken)
            {
                long startingTimestamp = Stopwatch.GetTimestamp();
                try
                {
                    return await WaitWithCancellationAsync(async, requestCancellationToken).ConfigureAwait(false);
                }
                finally
                {
                    if (HttpTelemetry.Log.IsEnabled())
                    {
                        if (typeof(T) == typeof(HttpConnection))
                            HttpTelemetry.Log.Http11RequestLeftQueue(Stopwatch.GetElapsedTime(startingTimestamp).TotalMilliseconds);
                        else if (typeof(T) == typeof(Http2Connection))
                            HttpTelemetry.Log.Http20RequestLeftQueue(Stopwatch.GetElapsedTime(startingTimestamp).TotalMilliseconds);
                    }
                }
            }
        }
    }
}<|MERGE_RESOLUTION|>--- conflicted
+++ resolved
@@ -1128,16 +1128,7 @@
                     // Throw if fallback is not allowed by the version policy.
                     if (request.VersionPolicy != HttpVersionPolicy.RequestVersionOrLower)
                     {
-<<<<<<< HEAD
                         throw new HttpRequestException(SR.Format(SR.net_http_requested_version_server_refused, request.Version, request.VersionPolicy), e);
-=======
-                        HttpRequestException exception = new HttpRequestException(SR.Format(SR.net_http_requested_version_server_refused, request.Version, request.VersionPolicy), e);
-                        if (request.IsExtendedConnectRequest)
-                        {
-                            exception.Data["HTTP2_ENABLED"] = false;
-                        }
-                        throw exception;
->>>>>>> 30bec968
                     }
 
                     if (NetEventSource.Log.IsEnabled())
