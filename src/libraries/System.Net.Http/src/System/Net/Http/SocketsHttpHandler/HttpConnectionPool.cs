// Licensed to the .NET Foundation under one or more agreements.
// The .NET Foundation licenses this file to you under the MIT license.

using System.Collections;
using System.Collections.Generic;
using System.Diagnostics;
using System.Globalization;
using System.IO;
using System.Net.Http.Headers;
using System.Net.Http.HPack;
using System.Net.Http.QPack;
using System.Net.Quic;
using System.Net.Security;
using System.Net.Sockets;
using System.Runtime.CompilerServices;
using System.Runtime.ExceptionServices;
using System.Runtime.InteropServices;
using System.Security.Authentication;
using System.Text;
using System.Threading;
using System.Threading.Tasks;

namespace System.Net.Http
{
    /// <summary>Provides a pool of connections to the same endpoint.</summary>
    internal sealed class HttpConnectionPool : IDisposable
    {
        private static readonly bool s_isWindows7Or2008R2 = GetIsWindows7Or2008R2();

        private readonly HttpConnectionPoolManager _poolManager;
        private readonly HttpConnectionKind _kind;
        private readonly Uri? _proxyUri;

        /// <summary>The origin authority used to construct the <see cref="HttpConnectionPool"/>.</summary>
        private readonly HttpAuthority? _originAuthority;

        /// <summary>Initially set to null, this can be set to enable HTTP/3 based on Alt-Svc.</summary>
        private volatile HttpAuthority? _http3Authority;

        /// <summary>A timer to expire <see cref="_http3Authority"/> and return the pool to <see cref="_originAuthority"/>. Initialized on first use.</summary>
        private Timer? _authorityExpireTimer;

        /// <summary>If true, the <see cref="_http3Authority"/> will persist across a network change. If false, it will be reset to <see cref="_originAuthority"/>.</summary>
        private bool _persistAuthority;

        /// <summary>
        /// When an Alt-Svc authority fails due to 421 Misdirected Request, it is placed in the blocklist to be ignored
        /// for <see cref="AltSvcBlocklistTimeoutInMilliseconds"/> milliseconds. Initialized on first use.
        /// </summary>
        private volatile HashSet<HttpAuthority>? _altSvcBlocklist;
        private CancellationTokenSource? _altSvcBlocklistTimerCancellation;
        private volatile bool _altSvcEnabled = true;

        /// <summary>
        /// If <see cref="_altSvcBlocklist"/> exceeds this size, Alt-Svc will be disabled entirely for <see cref="AltSvcBlocklistTimeoutInMilliseconds"/> milliseconds.
        /// This is to prevent a failing server from bloating the dictionary beyond a reasonable value.
        /// </summary>
        private const int MaxAltSvcIgnoreListSize = 8;

        /// <summary>The time, in milliseconds, that an authority should remain in <see cref="_altSvcBlocklist"/>.</summary>
        private const int AltSvcBlocklistTimeoutInMilliseconds = 10 * 60 * 1000;

        /// <summary>List of idle connections stored in the pool.</summary>
        private readonly List<CachedConnection> _idleConnections = new List<CachedConnection>();
        /// <summary>The maximum number of connections allowed to be associated with the pool.</summary>
        private readonly int _maxConnections;

        private bool _http2Enabled;
        // This array must be treated as immutable. It can only be replaced with a new value in AddHttp2Connection method.
        private volatile Http2Connection[]? _http2Connections;
        private SemaphoreSlim? _http2ConnectionCreateLock;
        private byte[]? _http2AltSvcOriginUri;
        internal readonly byte[]? _http2EncodedAuthorityHostHeader;

        private readonly bool _http3Enabled;
        private Http3Connection? _http3Connection;
        private SemaphoreSlim? _http3ConnectionCreateLock;
        internal readonly byte[]? _http3EncodedAuthorityHostHeader;

        /// <summary>For non-proxy connection pools, this is the host name in bytes; for proxies, null.</summary>
        private readonly byte[]? _hostHeaderValueBytes;
        /// <summary>Options specialized and cached for this pool and its key.</summary>
        private readonly SslClientAuthenticationOptions? _sslOptionsHttp11;
        private readonly SslClientAuthenticationOptions? _sslOptionsHttp2;
        private readonly SslClientAuthenticationOptions? _sslOptionsHttp3;

        /// <summary>Queue of waiters waiting for a connection.  Created on demand.</summary>
        private Queue<TaskCompletionSourceWithCancellation<HttpConnection?>>? _waiters;

        /// <summary>The number of connections associated with the pool.  Some of these may be in <see cref="_idleConnections"/>, others may be in use.</summary>
        private int _associatedConnectionCount;
        /// <summary>Whether the pool has been used since the last time a cleanup occurred.</summary>
        private bool _usedSinceLastCleanup = true;
        /// <summary>Whether the pool has been disposed.</summary>
        private bool _disposed;

        public const int DefaultHttpPort = 80;
        public const int DefaultHttpsPort = 443;

        /// <summary>Initializes the pool.</summary>
        /// <param name="poolManager">The manager associated with this pool.</param>
        /// <param name="kind">The kind of HTTP connections stored in this pool.</param>
        /// <param name="host">The host with which this pool is associated.</param>
        /// <param name="port">The port with which this pool is associated.</param>
        /// <param name="sslHostName">The SSL host with which this pool is associated.</param>
        /// <param name="proxyUri">The proxy this pool targets (optional).</param>
        /// <param name="maxConnections">The maximum number of connections allowed to be associated with the pool at any given time.</param>
        public HttpConnectionPool(HttpConnectionPoolManager poolManager, HttpConnectionKind kind, string? host, int port, string? sslHostName, Uri? proxyUri, int maxConnections)
        {
            _poolManager = poolManager;
            _kind = kind;
            _proxyUri = proxyUri;
            _maxConnections = maxConnections;

            if (host != null)
            {
                _originAuthority = new HttpAuthority(host, port);

                if (_poolManager.Settings._assumePrenegotiatedHttp3ForTesting)
                {
                    _http3Authority = _originAuthority;
                }
            }

            _http2Enabled = _poolManager.Settings._maxHttpVersion >= HttpVersion.Version20;
            _http3Enabled = _poolManager.Settings._maxHttpVersion >= HttpVersion.Version30;

            switch (kind)
            {
                case HttpConnectionKind.Http:
                    Debug.Assert(host != null);
                    Debug.Assert(port != 0);
                    Debug.Assert(sslHostName == null);
                    Debug.Assert(proxyUri == null);
                    _http2Enabled = _poolManager.Settings._allowUnencryptedHttp2;
                    _http3Enabled = false;
                    break;

                case HttpConnectionKind.Https:
                    Debug.Assert(host != null);
                    Debug.Assert(port != 0);
                    Debug.Assert(sslHostName != null);
                    Debug.Assert(proxyUri == null);
                    break;

                case HttpConnectionKind.Proxy:
                    Debug.Assert(host == null);
                    Debug.Assert(port == 0);
                    Debug.Assert(sslHostName == null);
                    Debug.Assert(proxyUri != null);

                    _http2Enabled = false;
                    _http3Enabled = false;
                    break;

                case HttpConnectionKind.ProxyTunnel:
                    Debug.Assert(host != null);
                    Debug.Assert(port != 0);
                    Debug.Assert(sslHostName == null);
                    Debug.Assert(proxyUri != null);

                    _http2Enabled = false;
                    _http3Enabled = false;
                    break;

                case HttpConnectionKind.SslProxyTunnel:
                    Debug.Assert(host != null);
                    Debug.Assert(port != 0);
                    Debug.Assert(sslHostName != null);
                    Debug.Assert(proxyUri != null);
                    _http3Enabled = false; // TODO: how do we tunnel HTTP3?
                    break;

                case HttpConnectionKind.ProxyConnect:
                    Debug.Assert(host != null);
                    Debug.Assert(port != 0);
                    Debug.Assert(sslHostName == null);
                    Debug.Assert(proxyUri != null);

                    _http2Enabled = false;
                    _http3Enabled = false;
                    break;

                default:
                    Debug.Fail("Unkown HttpConnectionKind in HttpConnectionPool.ctor");
                    break;
            }

            if (!_http3Enabled)
            {
                // Avoid parsing Alt-Svc headers if they won't be used.
                _altSvcEnabled = false;
            }

            string? hostHeader = null;
            if (_originAuthority != null)
            {
                // Precalculate ASCII bytes for Host header
                // Note that if _host is null, this is a (non-tunneled) proxy connection, and we can't cache the hostname.
                hostHeader =
                    (_originAuthority.Port != (sslHostName == null ? DefaultHttpPort : DefaultHttpsPort)) ?
                    $"{_originAuthority.IdnHost}:{_originAuthority.Port}" :
                    _originAuthority.IdnHost;

                // Note the IDN hostname should always be ASCII, since it's already been IDNA encoded.
                _hostHeaderValueBytes = Encoding.ASCII.GetBytes(hostHeader);
                Debug.Assert(Encoding.ASCII.GetString(_hostHeaderValueBytes) == hostHeader);
                if (sslHostName == null)
                {
                    _http2EncodedAuthorityHostHeader = HPackEncoder.EncodeLiteralHeaderFieldWithoutIndexingToAllocatedArray(H2StaticTable.Authority, hostHeader);
                    _http3EncodedAuthorityHostHeader = QPackEncoder.EncodeLiteralHeaderFieldWithStaticNameReferenceToArray(H3StaticTable.Authority, hostHeader);
                }
            }

            if (sslHostName != null)
            {
                _sslOptionsHttp11 = ConstructSslOptions(poolManager, sslHostName);
                _sslOptionsHttp11.ApplicationProtocols = null;

                if (_http2Enabled)
                {
                    _sslOptionsHttp2 = ConstructSslOptions(poolManager, sslHostName);
                    _sslOptionsHttp2.ApplicationProtocols = s_http2ApplicationProtocols;

                    // Note:
                    // The HTTP/2 specification states:
                    //   "A deployment of HTTP/2 over TLS 1.2 MUST disable renegotiation.
                    //    An endpoint MUST treat a TLS renegotiation as a connection error (Section 5.4.1)
                    //    of type PROTOCOL_ERROR."
                    // which suggests we should do:
                    //   _sslOptionsHttp2.AllowRenegotiation = false;
                    // However, if AllowRenegotiation is set to false, that will also prevent
                    // renegotation if the server denies the HTTP/2 request and causes a
                    // downgrade to HTTP/1.1, and the current APIs don't provide a mechanism
                    // by which AllowRenegotiation could be set back to true in that case.
                    // For now, if an HTTP/2 server erroneously issues a renegotiation, we'll
                    // allow it.

                    Debug.Assert(hostHeader != null);
                    _http2EncodedAuthorityHostHeader = HPackEncoder.EncodeLiteralHeaderFieldWithoutIndexingToAllocatedArray(H2StaticTable.Authority, hostHeader);
                    _http3EncodedAuthorityHostHeader = QPackEncoder.EncodeLiteralHeaderFieldWithStaticNameReferenceToArray(H3StaticTable.Authority, hostHeader);

                }

                if (_http3Enabled)
                {
                    _sslOptionsHttp3 = ConstructSslOptions(poolManager, sslHostName);
                    _sslOptionsHttp3.ApplicationProtocols = s_http3ApplicationProtocols;
                }
            }

            // Set up for PreAuthenticate.  Access to this cache is guarded by a lock on the cache itself.
            if (_poolManager.Settings._preAuthenticate)
            {
                PreAuthCredentials = new CredentialCache();
            }

            if (NetEventSource.Log.IsEnabled()) Trace($"{this}");
        }

        private static readonly List<SslApplicationProtocol> s_http3ApplicationProtocols = new List<SslApplicationProtocol>() { SslApplicationProtocol.Http3 };
        private static readonly List<SslApplicationProtocol> s_http2ApplicationProtocols = new List<SslApplicationProtocol>() { SslApplicationProtocol.Http2, SslApplicationProtocol.Http11 };

        private static SslClientAuthenticationOptions ConstructSslOptions(HttpConnectionPoolManager poolManager, string sslHostName)
        {
            Debug.Assert(sslHostName != null);

            SslClientAuthenticationOptions sslOptions = poolManager.Settings._sslOptions?.ShallowClone() ?? new SslClientAuthenticationOptions();

            // Set TargetHost for SNI
            sslOptions.TargetHost = sslHostName;

            // Windows 7 and Windows 2008 R2 support TLS 1.1 and 1.2, but for legacy reasons by default those protocols
            // are not enabled when a developer elects to use the system default.  However, in .NET Core 2.0 and earlier,
            // HttpClientHandler would enable them, due to being a wrapper for WinHTTP, which enabled them.  Both for
            // compatibility and because we prefer those higher protocols whenever possible, SocketsHttpHandler also
            // pretends they're part of the default when running on Win7/2008R2.
            if (s_isWindows7Or2008R2 && sslOptions.EnabledSslProtocols == SslProtocols.None)
            {
                if (NetEventSource.Log.IsEnabled())
                {
                    NetEventSource.Info(poolManager, $"Win7OrWin2K8R2 platform, Changing default TLS protocols to {SecurityProtocol.DefaultSecurityProtocols}");
                }
                sslOptions.EnabledSslProtocols = SecurityProtocol.DefaultSecurityProtocols;
            }

            return sslOptions;
        }

        public HttpAuthority? OriginAuthority => _originAuthority;
        public HttpConnectionSettings Settings => _poolManager.Settings;
        public bool IsSecure => _sslOptionsHttp11 != null;
        public HttpConnectionKind Kind => _kind;
        public bool AnyProxyKind => (_proxyUri != null);
        public Uri? ProxyUri => _proxyUri;
        public ICredentials? ProxyCredentials => _poolManager.ProxyCredentials;
        public byte[]? HostHeaderValueBytes => _hostHeaderValueBytes;
        public CredentialCache? PreAuthCredentials { get; }

        /// <summary>
        /// An ASCII origin string per RFC 6454 Section 6.2, in format &lt;scheme&gt;://&lt;host&gt;[:&lt;port&gt;]
        /// </summary>
        /// <remarks>
        /// Used by <see cref="Http2Connection"/> to test ALTSVC frames for our origin.
        /// </remarks>
        public byte[] Http2AltSvcOriginUri
        {
            get
            {
                if (_http2AltSvcOriginUri == null)
                {
                    var sb = new StringBuilder();

                    Debug.Assert(_originAuthority != null);
                    sb
                        .Append(_kind == HttpConnectionKind.Https ? "https://" : "http://")
                        .Append(_originAuthority.IdnHost);

                    if (_originAuthority.Port != (_kind == HttpConnectionKind.Https ? DefaultHttpsPort : DefaultHttpPort))
                    {
                        sb
                            .Append(':')
                            .Append(_originAuthority.Port.ToString(CultureInfo.InvariantCulture));
                    }

                    _http2AltSvcOriginUri = Encoding.ASCII.GetBytes(sb.ToString());
                }

                return _http2AltSvcOriginUri;
            }
        }

        public bool EnableMultipleHttp2Connections => _poolManager.Settings.EnableMultipleHttp2Connections;

        /// <summary>Object used to synchronize access to state in the pool.</summary>
        private object SyncObj => _idleConnections;

        private ValueTask<(HttpConnectionBase? connection, bool isNewConnection, HttpResponseMessage? failureResponse)>
            GetConnectionAsync(HttpRequestMessage request, bool async, CancellationToken cancellationToken)
        {
            if (_http3Enabled && request.Version.Major >= 3)
            {
                HttpAuthority? authority = _http3Authority;
                if (authority != null)
                {
                    return GetHttp3ConnectionAsync(request, authority, cancellationToken);
                }
            }

            if (_http2Enabled && request.Version.Major >= 2)
            {
                return GetHttp2ConnectionAsync(request, async, cancellationToken);
            }

            return GetHttpConnectionAsync(request, async, cancellationToken);
        }

        private ValueTask<HttpConnection?> GetOrReserveHttp11ConnectionAsync(bool async, CancellationToken cancellationToken)
        {
            if (cancellationToken.IsCancellationRequested)
            {
                return ValueTask.FromCanceled<HttpConnection?>(cancellationToken);
            }

            TimeSpan pooledConnectionLifetime = _poolManager.Settings._pooledConnectionLifetime;
            long nowTicks = Environment.TickCount64;
            List<CachedConnection> list = _idleConnections;

            // Try to find a usable cached connection.
            // If we can't find one, we will either wait for one to become available (if at the connection limit)
            // or just increment the connection count and return null so the caller can create a new connection.
            TaskCompletionSourceWithCancellation<HttpConnection?> waiter;
            while (true)
            {
                CachedConnection cachedConnection;
                lock (SyncObj)
                {
                    if (list.Count > 0)
                    {
                        // We have a cached connection that we can attempt to use.
                        // Test it below outside the lock, to avoid doing expensive validation while holding the lock.
                        cachedConnection = list[list.Count - 1];
                        list.RemoveAt(list.Count - 1);
                    }
                    else
                    {
                        // No valid cached connections.
                        if (_associatedConnectionCount < _maxConnections)
                        {
                            // We are under the connection limit, so just increment the count and return null
                            // to indicate to the caller that they should create a new connection.
                            IncrementConnectionCountNoLock();
                            return new ValueTask<HttpConnection?>((HttpConnection?)null);
                        }
                        else
                        {
                            // We've reached the connection limit and need to wait for an existing connection
                            // to become available, or to be closed so that we can create a new connection.
                            // Enqueue a waiter that will be signalled when this happens.
                            // Break out of the loop and then do the actual wait below.
                            waiter = EnqueueWaiter();
                            break;
                        }

                        // Note that we don't check for _disposed.  We may end up disposing the
                        // created connection when it's returned, but we don't want to block use
                        // of the pool if it's already been disposed, as there's a race condition
                        // between getting a pool and someone disposing of it, and we don't want
                        // to complicate the logic about trying to get a different pool when the
                        // retrieved one has been disposed of.  In the future we could alternatively
                        // try returning such connections to whatever pool is currently considered
                        // current for that endpoint, if there is one.
                    }
                }

                HttpConnection conn = cachedConnection._connection;
                if (!conn.LifetimeExpired(nowTicks, pooledConnectionLifetime))
                {
                    // Check to see if we've received anything on the connection; if we have, that's
                    // either erroneous data (we shouldn't have received anything yet) or the connection
                    // has been closed; either way, we can't use it.  If this is an async request, we
                    // perform an async read on the stream, since we're going to need to read from it
                    // anyway, and in doing so we can avoid the extra syscall.  For sync requests, we
                    // try to directly poll the socket rather than doing an async read, so that we can
                    // issue an appropriate sync read when we actually need it.  We don't have the
                    // underlying socket in all cases, though, so PollRead may fall back to an async
                    // read in some cases.
                    bool validConnection = async ?
                        !conn.EnsureReadAheadAndPollRead() :
                        !conn.PollRead();

                    if (validConnection)
                    {
                        // We found a valid connection.  Return it.
                        if (NetEventSource.Log.IsEnabled()) conn.Trace("Found usable connection in pool.");
                        return new ValueTask<HttpConnection?>(conn);
                    }
                }

                // We got a connection, but it was already closed by the server or the
                // server sent unexpected data or the connection is too old.  In any case,
                // we can't use the connection, so get rid of it and loop around to try again.
                if (NetEventSource.Log.IsEnabled()) conn.Trace("Found invalid connection in pool.");
                conn.Dispose();
            }

            // We are at the connection limit. Wait for an available connection or connection count (indicated by null).
            if (NetEventSource.Log.IsEnabled()) Trace("Connection limit reached, waiting for available connection.");
            return async ?
                waiter.WaitWithCancellationAsync(cancellationToken) :
                new ValueTask<HttpConnection?>(waiter.Task.GetAwaiter().GetResult());
        }

        private async ValueTask<(HttpConnectionBase? connection, bool isNewConnection, HttpResponseMessage? failureResponse)>
            GetHttpConnectionAsync(HttpRequestMessage request, bool async, CancellationToken cancellationToken)
        {
            HttpConnection? connection = await GetOrReserveHttp11ConnectionAsync(async, cancellationToken).ConfigureAwait(false);
            if (connection != null)
            {
                return (connection, false, null);
            }

            if (NetEventSource.Log.IsEnabled()) Trace("Creating new connection for pool.");

            try
            {
                HttpResponseMessage? failureResponse;
                (connection, failureResponse) = await CreateHttp11ConnectionAsync(request, async, cancellationToken).ConfigureAwait(false);
                if (connection == null)
                {
                    Debug.Assert(failureResponse != null);
                    DecrementConnectionCount();
                }
                return (connection, true, failureResponse);
            }
            catch
            {
                DecrementConnectionCount();
                throw;
            }
        }

        private async ValueTask<(HttpConnectionBase? connection, bool isNewConnection, HttpResponseMessage? failureResponse)>
            GetHttp2ConnectionAsync(HttpRequestMessage request, bool async, CancellationToken cancellationToken)
        {
            Debug.Assert(_kind == HttpConnectionKind.Https || _kind == HttpConnectionKind.SslProxyTunnel || _kind == HttpConnectionKind.Http);

            // See if we have an HTTP2 connection
            Http2Connection? http2Connection = GetExistingHttp2Connection();

            if (http2Connection != null)
            {
                // Connection exists and it is still good to use.
                if (NetEventSource.Log.IsEnabled()) Trace("Using existing HTTP2 connection.");
                _usedSinceLastCleanup = true;
                return (http2Connection, false, null);
            }

            // Ensure that the connection creation semaphore is created
            if (_http2ConnectionCreateLock == null)
            {
                lock (SyncObj)
                {
                    if (_http2ConnectionCreateLock == null)
                    {
                        _http2ConnectionCreateLock = new SemaphoreSlim(1);
                    }
                }
            }

            // Try to establish an HTTP2 connection
            Socket? socket = null;
            SslStream? sslStream = null;
            TransportContext? transportContext = null;

            // Serialize creation attempt
            await _http2ConnectionCreateLock.WaitAsync(cancellationToken).ConfigureAwait(false);
            try
            {
                http2Connection = GetExistingHttp2Connection();
                if (http2Connection != null)
                {
<<<<<<< HEAD
                    return (http2Connection, false, null);
=======
                    if (_http2Connections != null)
                    {
                        //Connection expiration will be checked here as well.
                        Http2Connection? existingConnection = GetExistingHttp2Connection();
                        if (existingConnection != null)
                        {
                            return (existingConnection, false, null);
                        }
                    }
                }
                else if (!ReferenceEquals(currentHttp2Connections, lastHttp2Connections) && currentHttp2Connections != null)
                {
                    // Someone beat us to it
                    return (currentHttp2Connections[0], false, null);
>>>>>>> 8af737a3
                }

                // Recheck if HTTP2 has been disabled by a previous attempt.
                if (_http2Enabled)
                {
                    if (NetEventSource.Log.IsEnabled())
                    {
                        Trace("Attempting new HTTP2 connection.");
                    }

                    Stream? stream;
                    HttpResponseMessage? failureResponse;
                    (socket, stream, transportContext, failureResponse) =
                        await ConnectAsync(request, async, true, cancellationToken).ConfigureAwait(false);
                    if (failureResponse != null)
                    {
                        return (null, true, failureResponse);
                    }

                    if (_kind == HttpConnectionKind.Http)
                    {
                        http2Connection = new Http2Connection(this, stream!);
                        await http2Connection.SetupAsync().ConfigureAwait(false);

                        AddHttp2Connection(http2Connection);

                        if (NetEventSource.Log.IsEnabled())
                        {
                            Trace("New unencrypted HTTP2 connection established.");
                        }

                        return (http2Connection, true, null);
                    }

                    sslStream = (SslStream)stream!;
                    if (sslStream.NegotiatedApplicationProtocol == SslApplicationProtocol.Http2)
                    {
                        // The server accepted our request for HTTP2.

                        if (sslStream.SslProtocol < SslProtocols.Tls12)
                        {
                            throw new HttpRequestException(SR.Format(SR.net_ssl_http2_requires_tls12, sslStream.SslProtocol));
                        }

                        http2Connection = new Http2Connection(this, sslStream);
                        await http2Connection.SetupAsync().ConfigureAwait(false);

                        AddHttp2Connection(http2Connection);

                        if (NetEventSource.Log.IsEnabled())
                        {
                            Trace("New HTTP2 connection established.");
                        }

                        return (http2Connection, true, null);
                    }
                }
            }
            finally
            {
                _http2ConnectionCreateLock.Release();
            }

            if (sslStream != null)
            {
                // We established an SSL connection, but the server denied our request for HTTP2.
                // Continue as an HTTP/1.1 connection.
                if (NetEventSource.Log.IsEnabled())
                {
                    Trace("Server does not support HTTP2; disabling HTTP2 use and proceeding with HTTP/1.1 connection");
                }

                bool canUse = true;
                lock (SyncObj)
                {
                    _http2Enabled = false;

                    if (_associatedConnectionCount < _maxConnections)
                    {
                        IncrementConnectionCountNoLock();
                    }
                    else
                    {
                        // We are in the weird situation of having established a new HTTP 1.1 connection
                        // when we were already at the maximum for HTTP 1.1 connections.
                        // Just discard this connection and get another one from the pool.
                        // This should be a really rare situation to get into, since it would require
                        // the user to make multiple HTTP 1.1-only requests first before attempting an
                        // HTTP2 request, and the server failing to accept HTTP2.
                        canUse = false;
                    }
                }

                if (canUse)
                {
                    return (ConstructHttp11Connection(socket, sslStream, transportContext), true, null);
                }
                else
                {
                    if (NetEventSource.Log.IsEnabled())
                    {
                        Trace("Discarding downgraded HTTP/1.1 connection because connection limit is exceeded");
                    }

                    sslStream.Close();
                }
            }

            // If we reach this point, it means we need to fall back to a (new or existing) HTTP/1.1 connection.
            return await GetHttpConnectionAsync(request, async, cancellationToken).ConfigureAwait(false);
        }

        private Http2Connection? GetExistingHttp2Connection()
        {
            Http2Connection[]? localConnections = _http2Connections;

            if (localConnections == null)
            {
                return null;
            }

            for (int i = 0; i < localConnections.Length; i++)
            {
                Http2Connection http2Connection = localConnections[i];

                TimeSpan pooledConnectionLifetime = _poolManager.Settings._pooledConnectionLifetime;
                if (http2Connection.LifetimeExpired(Environment.TickCount64, pooledConnectionLifetime))
                {
                    // Connection expired.
                    http2Connection.Dispose();
                    InvalidateHttp2Connection(http2Connection);
                }
                else if (!EnableMultipleHttp2Connections || http2Connection.CanAddNewStream)
                {
                    return http2Connection;
                }
            }

            return null;
        }

        private void AddHttp2Connection(Http2Connection newConnection)
        {
            lock (SyncObj)
            {
                Http2Connection[]? localHttp2Connections = _http2Connections;
                int newCollectionSize = localHttp2Connections == null ? 1 : localHttp2Connections.Length + 1;
                Http2Connection[] newHttp2Connections = new Http2Connection[newCollectionSize];
                newHttp2Connections[0] = newConnection;

                if (localHttp2Connections != null)
                {
                    Array.Copy(localHttp2Connections, 0, newHttp2Connections, 1, localHttp2Connections.Length);
                }

                _http2Connections = newHttp2Connections;
            }
        }

        private async ValueTask<(HttpConnectionBase? connection, bool isNewConnection, HttpResponseMessage? failureResponse)>
            GetHttp3ConnectionAsync(HttpRequestMessage request, HttpAuthority authority, CancellationToken cancellationToken)
        {
            Debug.Assert(_kind == HttpConnectionKind.Https);
            Debug.Assert(_http3Enabled == true);

            Http3Connection? http3Connection = Volatile.Read(ref _http3Connection);

            if (http3Connection != null)
            {
                TimeSpan pooledConnectionLifetime = _poolManager.Settings._pooledConnectionLifetime;
                if (http3Connection.LifetimeExpired(Environment.TickCount64, pooledConnectionLifetime) || http3Connection.Authority != authority)
                {
                    // Connection expired.
                    http3Connection.Dispose();
                    InvalidateHttp3Connection(http3Connection);
                }
                else
                {
                    // Connection exists and it is still good to use.
                    if (NetEventSource.Log.IsEnabled()) Trace("Using existing HTTP3 connection.");
                    _usedSinceLastCleanup = true;
                    return (http3Connection, false, null);
                }
            }

            // Ensure that the connection creation semaphore is created
            if (_http3ConnectionCreateLock == null)
            {
                lock (SyncObj)
                {
                    if (_http3ConnectionCreateLock == null)
                    {
                        _http3ConnectionCreateLock = new SemaphoreSlim(1);
                    }
                }
            }

            await _http3ConnectionCreateLock.WaitAsync(cancellationToken).ConfigureAwait(false);
            try
            {
                if (_http3Connection != null)
                {
                    // Someone beat us to creating the connection.

                    if (NetEventSource.Log.IsEnabled())
                    {
                        Trace("Using existing HTTP3 connection.");
                    }

                    return (_http3Connection, false, null);
                }

                if (NetEventSource.Log.IsEnabled())
                {
                    Trace("Attempting new HTTP3 connection.");
                }

                QuicConnection quicConnection = await ConnectHelper.ConnectQuicAsync(authority.IdnHost, authority.Port, _sslOptionsHttp3, cancellationToken).ConfigureAwait(false);

                //TODO: NegotiatedApplicationProtocol not yet implemented.
#if false
                if (quicConnection.NegotiatedApplicationProtocol != SslApplicationProtocol.Http3)
                {
                    BlocklistAuthority(authority);
                    throw new HttpRequestException("QUIC connected but no HTTP/3 indicated via ALPN.", null, RequestRetryType.RetryOnSameOrNextProxy);
                }
#endif

                http3Connection = new Http3Connection(this, _originAuthority, authority, quicConnection);
                _http3Connection = http3Connection;

                if (NetEventSource.Log.IsEnabled())
                {
                    Trace("New HTTP3 connection established.");
                }

                return (http3Connection, true, null);
            }
            finally
            {
                _http3ConnectionCreateLock.Release();
            }
        }

        public async ValueTask<HttpResponseMessage> SendWithRetryAsync(HttpRequestMessage request, bool async, bool doRequestAuth, CancellationToken cancellationToken)
        {
            while (true)
            {
                // Loop on connection failures and retry if possible.

                (HttpConnectionBase? connection, bool isNewConnection, HttpResponseMessage? failureResponse) = await GetConnectionAsync(request, async, cancellationToken).ConfigureAwait(false);
                if (failureResponse != null)
                {
                    // Proxy tunnel failure; return proxy response
                    Debug.Assert(isNewConnection);
                    Debug.Assert(connection == null);
                    return failureResponse;
                }

                HttpResponseMessage response;

                try
                {
                    if (connection is HttpConnection)
                    {
                        ((HttpConnection)connection).Acquire();
                        try
                        {
                            response = await (doRequestAuth && Settings._credentials != null ?
                                AuthenticationHelper.SendWithNtConnectionAuthAsync(request, async, Settings._credentials, (HttpConnection)connection, this, cancellationToken) :
                                SendWithNtProxyAuthAsync((HttpConnection)connection, request, async, cancellationToken)).ConfigureAwait(false);
                        }
                        finally
                        {
                            ((HttpConnection)connection).Release();
                        }
                    }
                    else
                    {
                        response = await connection!.SendAsync(request, async, cancellationToken).ConfigureAwait(false);
                    }
                }
                catch (HttpRequestException e) when (e.AllowRetry == RequestRetryType.RetryOnLowerHttpVersion)
                {
                    if (NetEventSource.Log.IsEnabled())
                    {
                        Trace($"Retrying request after exception on existing connection: {e}");
                    }

                    // Eat exception and try again on a lower protocol version.

                    Debug.Assert(connection is HttpConnection == false, $"{nameof(RequestRetryType.RetryOnLowerHttpVersion)} should not be thrown by HTTP/1 connections.");
                    request.Version = HttpVersion.Version11;
                    continue;
                }
                catch (HttpRequestException e) when (!isNewConnection && e.AllowRetry == RequestRetryType.RetryOnSameOrNextProxy)
                {
                    if (NetEventSource.Log.IsEnabled())
                    {
                        Trace($"Retrying request after exception on existing connection: {e}");
                    }

                    // Eat exception and try again.
                    continue;
                }
                catch (HttpRequestException e) when (e.AllowRetry == RequestRetryType.RetryOnNextConnection)
                {
                    if (NetEventSource.Log.IsEnabled())
                    {
                        Trace($"Retrying request on another HTTP/2 connection after active streams limit is reached on existing one: {e}");
                    }

                    // Eat exception and try again.
                    continue;
                }

                // Check for the Alt-Svc header, to upgrade to HTTP/3.
                if (_altSvcEnabled && response.Headers.TryGetValues(KnownHeaders.AltSvc.Descriptor, out IEnumerable<string>? altSvcHeaderValues))
                {
                    HandleAltSvc(altSvcHeaderValues, response.Headers.Age);
                }

                // If an Alt-Svc authority returns 421, it means it can't actually handle the request.
                // An authority is supposed to be able to handle ALL requests to the origin, so this is a server bug.
                // In this case, we blocklist the authority and retry the request at the origin.
                if (response.StatusCode == HttpStatusCode.MisdirectedRequest && connection is Http3Connection h3Connection && h3Connection.Authority != _originAuthority)
                {
                    response.Dispose();
                    BlocklistAuthority(h3Connection.Authority);
                    continue;
                }

                return response;
            }
        }

        /// <summary>
        /// Inspects a collection of Alt-Svc headers to find the first eligible upgrade path.
        /// </summary>
        /// <remarks>TODO: common case will likely be a single value. Optimize for that.</remarks>
        internal void HandleAltSvc(IEnumerable<string> altSvcHeaderValues, TimeSpan? responseAge)
        {
            HttpAuthority? nextAuthority = null;
            TimeSpan nextAuthorityMaxAge = default;
            bool nextAuthorityPersist = false;

            foreach (string altSvcHeaderValue in altSvcHeaderValues)
            {
                int parseIdx = 0;

                while (AltSvcHeaderParser.Parser.TryParseValue(altSvcHeaderValue, null, ref parseIdx, out object? parsedValue))
                {
                    var value = (AltSvcHeaderValue?)parsedValue;

                    // 'clear' should be the only value present.
                    if (value == AltSvcHeaderValue.Clear)
                    {
                        ExpireAltSvcAuthority();
                        Debug.Assert(_authorityExpireTimer != null);
                        _authorityExpireTimer.Change(Timeout.Infinite, Timeout.Infinite);
                        break;
                    }

                    if (nextAuthority == null && value != null && value.AlpnProtocolName == "h3")
                    {
                        var authority = new HttpAuthority(value.Host!, value.Port);

                        if (_altSvcBlocklist != null)
                        {
                            lock (_altSvcBlocklist)
                            {
                                if (_altSvcBlocklist.Contains(authority))
                                {
                                    // Skip authorities in our blocklist.
                                    continue;
                                }
                            }
                        }

                        TimeSpan authorityMaxAge = value.MaxAge;

                        if (responseAge != null)
                        {
                            authorityMaxAge -= responseAge.GetValueOrDefault();
                        }

                        if (authorityMaxAge > TimeSpan.Zero)
                        {
                            nextAuthority = authority;
                            nextAuthorityMaxAge = authorityMaxAge;
                            nextAuthorityPersist = value.Persist;
                        }
                    }
                }
            }

            // There's a race here in checking _http3Authority outside of the lock,
            // but there's really no bad behavior if _http3Authority changes in the mean time.
            if (nextAuthority != null && !nextAuthority.Equals(_http3Authority))
            {
                // Clamp the max age to 30 days... this is arbitrary but prevents passing a too-large TimeSpan to the Timer.
                if (nextAuthorityMaxAge.Ticks > (30 * TimeSpan.TicksPerDay))
                {
                    nextAuthorityMaxAge = TimeSpan.FromTicks(30 * TimeSpan.TicksPerDay);
                }

                lock (SyncObj)
                {
                    if (_authorityExpireTimer == null)
                    {
                        var thisRef = new WeakReference<HttpConnectionPool>(this);

                        bool restoreFlow = false;
                        try
                        {
                            if (!ExecutionContext.IsFlowSuppressed())
                            {
                                ExecutionContext.SuppressFlow();
                                restoreFlow = true;
                            }

                            _authorityExpireTimer = new Timer(static o =>
                            {
                                var wr = (WeakReference<HttpConnectionPool>)o!;
                                if (wr.TryGetTarget(out HttpConnectionPool? @this))
                                {
                                    @this.ExpireAltSvcAuthority();
                                }
                            }, thisRef, nextAuthorityMaxAge, Timeout.InfiniteTimeSpan);
                        }
                        finally
                        {
                            if (restoreFlow) ExecutionContext.RestoreFlow();
                        }
                    }
                    else
                    {
                        _authorityExpireTimer.Change(nextAuthorityMaxAge, Timeout.InfiniteTimeSpan);
                    }

                    _http3Authority = nextAuthority;
                    _persistAuthority = nextAuthorityPersist;
                }

                if (!nextAuthorityPersist)
                {
                    _poolManager.StartMonitoringNetworkChanges();
                }
            }
        }

        /// <summary>
        /// Expires the current Alt-Svc authority, resetting the connection back to origin.
        /// </summary>
        private void ExpireAltSvcAuthority()
        {
            // If we ever support prenegotiated HTTP/3, this should be set to origin, not nulled out.
            _http3Authority = null;
        }

        /// <summary>
        /// Blocklists an authority and resets the current authority back to origin.
        /// If the number of blocklisted authorities exceeds <see cref="MaxAltSvcIgnoreListSize"/>,
        /// Alt-Svc will be disabled entirely for a period of time.
        /// </summary>
        /// <remarks>
        /// This is called when we get a "421 Misdirected Request" from an alternate authority.
        /// A future strategy would be to retry the individual request on an older protocol, we'd want to have
        /// some logic to blocklist after some number of failures to avoid doubling our request latency.
        ///
        /// For now, the spec states alternate authorities should be able to handle ALL requests, so this
        /// is treated as an exceptional error by immediately blocklisting the authority.
        /// </remarks>
        internal void BlocklistAuthority(HttpAuthority badAuthority)
        {
            Debug.Assert(badAuthority != null);
            Debug.Assert(badAuthority != _originAuthority);

            HashSet<HttpAuthority>? altSvcBlocklist = _altSvcBlocklist;

            if (altSvcBlocklist == null)
            {
                lock (SyncObj)
                {
                    altSvcBlocklist = _altSvcBlocklist;
                    if (altSvcBlocklist == null)
                    {
                        altSvcBlocklist = new HashSet<HttpAuthority>();
                        _altSvcBlocklistTimerCancellation = new CancellationTokenSource();
                        _altSvcBlocklist = altSvcBlocklist;
                    }
                }
            }

            bool added, disabled = false;

            lock (altSvcBlocklist)
            {
                added = altSvcBlocklist.Add(badAuthority);

                if (added && altSvcBlocklist.Count >= MaxAltSvcIgnoreListSize && _altSvcEnabled)
                {
                    _altSvcEnabled = false;
                    disabled = true;
                }
            }

            lock (SyncObj)
            {
                if (_http3Authority == badAuthority)
                {
                    ExpireAltSvcAuthority();
                    Debug.Assert(_authorityExpireTimer != null);
                    _authorityExpireTimer.Change(Timeout.Infinite, Timeout.Infinite);
                }
            }

            Debug.Assert(_altSvcBlocklistTimerCancellation != null);
            if (added)
            {
               _ = Task.Delay(AltSvcBlocklistTimeoutInMilliseconds)
                    .ContinueWith(t =>
                    {
                        lock (altSvcBlocklist)
                        {
                            altSvcBlocklist.Remove(badAuthority);
                        }
                    }, _altSvcBlocklistTimerCancellation.Token, TaskContinuationOptions.ExecuteSynchronously, TaskScheduler.Default);
            }

            if (disabled)
            {
                _ = Task.Delay(AltSvcBlocklistTimeoutInMilliseconds)
                    .ContinueWith(t =>
                    {
                        _altSvcEnabled = true;
                    }, _altSvcBlocklistTimerCancellation.Token, TaskContinuationOptions.ExecuteSynchronously, TaskScheduler.Default);
            }
        }

        public void OnNetworkChanged()
        {
            lock (SyncObj)
            {
                if (_http3Authority != null && _persistAuthority == false)
                {
                    ExpireAltSvcAuthority();
                    Debug.Assert(_authorityExpireTimer != null);
                    _authorityExpireTimer.Change(Timeout.Infinite, Timeout.Infinite);
                }
            }
        }

        public async Task<HttpResponseMessage> SendWithNtConnectionAuthAsync(HttpConnection connection, HttpRequestMessage request, bool async, bool doRequestAuth, CancellationToken cancellationToken)
        {
            connection.Acquire();
            try
            {
                if (doRequestAuth && Settings._credentials != null)
                {
                    return await AuthenticationHelper.SendWithNtConnectionAuthAsync(request, async, Settings._credentials, connection, this, cancellationToken).ConfigureAwait(false);
                }

                return await SendWithNtProxyAuthAsync(connection, request, async, cancellationToken).ConfigureAwait(false);
            }
            finally
            {
                connection.Release();
            }
        }

        public Task<HttpResponseMessage> SendWithNtProxyAuthAsync(HttpConnection connection, HttpRequestMessage request, bool async, CancellationToken cancellationToken)
        {
            if (AnyProxyKind && ProxyCredentials != null)
            {
                return AuthenticationHelper.SendWithNtProxyAuthAsync(request, ProxyUri!, async, ProxyCredentials, connection, this, cancellationToken);
            }

            return connection.SendAsync(request, async, cancellationToken);
        }


        public ValueTask<HttpResponseMessage> SendWithProxyAuthAsync(HttpRequestMessage request, bool async, bool doRequestAuth, CancellationToken cancellationToken)
        {
            if ((_kind == HttpConnectionKind.Proxy || _kind == HttpConnectionKind.ProxyConnect) &&
                _poolManager.ProxyCredentials != null)
            {
                return AuthenticationHelper.SendWithProxyAuthAsync(request, _proxyUri!, async, _poolManager.ProxyCredentials, doRequestAuth, this, cancellationToken);
            }

            return SendWithRetryAsync(request, async, doRequestAuth, cancellationToken);
        }

        public ValueTask<HttpResponseMessage> SendAsync(HttpRequestMessage request, bool async, bool doRequestAuth, CancellationToken cancellationToken)
        {
            if (doRequestAuth && Settings._credentials != null)
            {
                return AuthenticationHelper.SendWithRequestAuthAsync(request, async, Settings._credentials, Settings._preAuthenticate, this, cancellationToken);
            }

            return SendWithProxyAuthAsync(request, async, doRequestAuth, cancellationToken);
        }

        private async ValueTask<(Socket?, Stream?, TransportContext?, HttpResponseMessage?)> ConnectAsync(HttpRequestMessage request, bool async, bool allowHttp2, CancellationToken cancellationToken)
        {
            // If a non-infinite connect timeout has been set, create and use a new CancellationToken that will be canceled
            // when either the original token is canceled or a connect timeout occurs.
            CancellationTokenSource? cancellationWithConnectTimeout = null;
            if (Settings._connectTimeout != Timeout.InfiniteTimeSpan)
            {
                cancellationWithConnectTimeout = CancellationTokenSource.CreateLinkedTokenSource(cancellationToken);
                cancellationWithConnectTimeout.CancelAfter(Settings._connectTimeout);
                cancellationToken = cancellationWithConnectTimeout.Token;
            }

            try
            {
                Stream? stream = null;
                switch (_kind)
                {
                    case HttpConnectionKind.Http:
                    case HttpConnectionKind.Https:
                    case HttpConnectionKind.ProxyConnect:
                        Debug.Assert(_originAuthority != null);
                        stream = await ConnectHelper.ConnectAsync(_originAuthority.IdnHost, _originAuthority.Port, async, cancellationToken).ConfigureAwait(false);
                        break;

                    case HttpConnectionKind.Proxy:
                        stream = await ConnectHelper.ConnectAsync(_proxyUri!.IdnHost, _proxyUri.Port, async, cancellationToken).ConfigureAwait(false);
                        break;

                    case HttpConnectionKind.ProxyTunnel:
                    case HttpConnectionKind.SslProxyTunnel:
                        HttpResponseMessage? response;
                        (stream, response) = await EstablishProxyTunnel(async, request.HasHeaders ? request.Headers : null, cancellationToken).ConfigureAwait(false);
                        if (response != null)
                        {
                            // Return non-success response from proxy.
                            response.RequestMessage = request;
                            return (null, null, null, response);
                        }
                        break;
                }

                Socket? socket = (stream as NetworkStream)?.Socket;

                TransportContext? transportContext = null;
                if (_kind == HttpConnectionKind.Https || _kind == HttpConnectionKind.SslProxyTunnel)
                {
                    SslStream sslStream = await ConnectHelper.EstablishSslConnectionAsync(allowHttp2 ? _sslOptionsHttp2! : _sslOptionsHttp11!, request, async, stream!, cancellationToken).ConfigureAwait(false);
                    stream = sslStream;
                    transportContext = sslStream.TransportContext;
                }

                return (socket, stream, transportContext, null);
            }
            finally
            {
                cancellationWithConnectTimeout?.Dispose();
            }
        }

        internal async ValueTask<(HttpConnection?, HttpResponseMessage?)> CreateHttp11ConnectionAsync(HttpRequestMessage request, bool async, CancellationToken cancellationToken)
        {
            (Socket? socket, Stream? stream, TransportContext? transportContext, HttpResponseMessage? failureResponse) =
                await ConnectAsync(request, async, false, cancellationToken).ConfigureAwait(false);

            if (failureResponse != null)
            {
                return (null, failureResponse);
            }

            return (ConstructHttp11Connection(socket, stream!, transportContext), null);
        }

        private HttpConnection ConstructHttp11Connection(Socket? socket, Stream stream, TransportContext? transportContext)
        {
            return _maxConnections == int.MaxValue ?
                new HttpConnection(this, socket, stream, transportContext) :
                new HttpConnectionWithFinalizer(this, socket, stream, transportContext); // finalizer needed to signal the pool when a connection is dropped
        }

        // Returns the established stream or an HttpResponseMessage from the proxy indicating failure.
        private async ValueTask<(Stream?, HttpResponseMessage?)> EstablishProxyTunnel(bool async, HttpRequestHeaders? headers, CancellationToken cancellationToken)
        {
            Debug.Assert(_originAuthority != null);
            // Send a CONNECT request to the proxy server to establish a tunnel.
            HttpRequestMessage tunnelRequest = new HttpRequestMessage(HttpMethod.Connect, _proxyUri);
            tunnelRequest.Headers.Host = $"{_originAuthority.IdnHost}:{_originAuthority.Port}";    // This specifies destination host/port to connect to

            if (headers != null && headers.TryGetValues(HttpKnownHeaderNames.UserAgent, out IEnumerable<string>? values))
            {
                tunnelRequest.Headers.TryAddWithoutValidation(HttpKnownHeaderNames.UserAgent, values);
            }

            HttpResponseMessage tunnelResponse = await _poolManager.SendProxyConnectAsync(tunnelRequest, _proxyUri!, async, cancellationToken).ConfigureAwait(false);

            if (tunnelResponse.StatusCode != HttpStatusCode.OK)
            {
                return (null, tunnelResponse);
            }

            return (tunnelResponse.Content!.ReadAsStream(cancellationToken), null);
        }

        /// <summary>Enqueues a waiter to the waiters list.</summary>
        private TaskCompletionSourceWithCancellation<HttpConnection?> EnqueueWaiter()
        {
            Debug.Assert(Monitor.IsEntered(SyncObj));
            Debug.Assert(Settings._maxConnectionsPerServer != int.MaxValue);
            Debug.Assert(_idleConnections.Count == 0, $"With {_idleConnections.Count} idle connections, we shouldn't have a waiter.");

            if (_waiters == null)
            {
                _waiters = new Queue<TaskCompletionSourceWithCancellation<HttpConnection?>>();
            }

            var waiter = new TaskCompletionSourceWithCancellation<HttpConnection?>();
            _waiters.Enqueue(waiter);
            return waiter;
        }

        private bool HasWaiter()
        {
            Debug.Assert(Monitor.IsEntered(SyncObj));

            return (_waiters != null && _waiters.Count > 0);
        }

        /// <summary>Dequeues a waiter from the waiters list.  The list must not be empty.</summary>
        /// <returns>The dequeued waiter.</returns>
        private TaskCompletionSourceWithCancellation<HttpConnection?> DequeueWaiter()
        {
            Debug.Assert(Monitor.IsEntered(SyncObj));
            Debug.Assert(Settings._maxConnectionsPerServer != int.MaxValue);
            Debug.Assert(_idleConnections.Count == 0, $"With {_idleConnections.Count} idle connections, we shouldn't have a waiter.");

            return _waiters!.Dequeue();
        }

        private void IncrementConnectionCountNoLock()
        {
            Debug.Assert(Monitor.IsEntered(SyncObj), $"Expected to be holding {nameof(SyncObj)}");

            if (NetEventSource.Log.IsEnabled()) Trace(null);
            _usedSinceLastCleanup = true;

            Debug.Assert(
                _associatedConnectionCount >= 0 && _associatedConnectionCount < _maxConnections,
                $"Expected 0 <= {_associatedConnectionCount} < {_maxConnections}");
            _associatedConnectionCount++;
        }

        internal void IncrementConnectionCount()
        {
            lock (SyncObj)
            {
                IncrementConnectionCountNoLock();
            }
        }

        private bool TransferConnection(HttpConnection? connection)
        {
            Debug.Assert(Monitor.IsEntered(SyncObj));

            while (HasWaiter())
            {
                TaskCompletionSource<HttpConnection?> waiter = DequeueWaiter();

                // Try to complete the task. If it's been cancelled already, this will fail.
                if (waiter.TrySetResult(connection))
                {
                    return true;
                }

                // Couldn't transfer to that waiter because it was cancelled. Try again.
                Debug.Assert(waiter.Task.IsCanceled);
            }

            return false;
        }

        /// <summary>
        /// Decrements the number of connections associated with the pool.
        /// If there are waiters on the pool due to having reached the maximum,
        /// this will instead try to transfer the count to one of them.
        /// </summary>
        public void DecrementConnectionCount()
        {
            if (NetEventSource.Log.IsEnabled()) Trace(null);
            lock (SyncObj)
            {
                Debug.Assert(_associatedConnectionCount > 0 && _associatedConnectionCount <= _maxConnections,
                    $"Expected 0 < {_associatedConnectionCount} <= {_maxConnections}");

                // Mark the pool as not being stale.
                _usedSinceLastCleanup = true;

                if (TransferConnection(null))
                {
                    if (NetEventSource.Log.IsEnabled()) Trace("Transferred connection count to waiter.");
                    return;
                }

                // There are no waiters to which the count should logically be transferred,
                // so simply decrement the count.
                _associatedConnectionCount--;
            }
        }

        /// <summary>Returns the connection to the pool for subsequent reuse.</summary>
        /// <param name="connection">The connection to return.</param>
        public void ReturnConnection(HttpConnection connection)
        {
            bool lifetimeExpired = connection.LifetimeExpired(Environment.TickCount64, _poolManager.Settings._pooledConnectionLifetime);

            if (!lifetimeExpired)
            {
                List<CachedConnection> list = _idleConnections;
                lock (SyncObj)
                {
                    Debug.Assert(list.Count <= _maxConnections, $"Expected {list.Count} <= {_maxConnections}");

                    // Mark the pool as still being active.
                    _usedSinceLastCleanup = true;

                    // If there's someone waiting for a connection and this one's still valid, simply transfer this one to them rather than pooling it.
                    // Note that while we checked connection lifetime above, we don't check idle timeout, as even if idle timeout
                    // is zero, we consider a connection that's just handed from one use to another to never actually be idle.
                    bool receivedUnexpectedData = false;
                    if (HasWaiter())
                    {
                        receivedUnexpectedData = connection.EnsureReadAheadAndPollRead();
                        if (!receivedUnexpectedData && TransferConnection(connection))
                        {
                            if (NetEventSource.Log.IsEnabled()) connection.Trace("Transferred connection to waiter.");
                            return;
                        }
                    }

                    // If the connection is still valid, add it to the list.
                    // If the pool has been disposed of, dispose the connection being returned,
                    // as the pool is being deactivated. We do this after the above in order to
                    // use pooled connections to satisfy any requests that pended before the
                    // the pool was disposed of.  We also dispose of connections if connection
                    // timeouts are such that the connection would immediately expire, anyway, as
                    // well as for connections that have unexpectedly received extraneous data / EOF.
                    if (!receivedUnexpectedData &&
                        !_disposed &&
                        _poolManager.Settings._pooledConnectionIdleTimeout != TimeSpan.Zero)
                    {
                        // Pool the connection by adding it to the list.
                        list.Add(new CachedConnection(connection));
                        if (NetEventSource.Log.IsEnabled()) connection.Trace("Stored connection in pool.");
                        return;
                    }
                }
            }

            // The connection could be not be reused.  Dispose of it.
            // Disposing it will alert any waiters that a connection slot has become available.
            if (NetEventSource.Log.IsEnabled())
            {
                connection.Trace(
                    lifetimeExpired ? "Disposing connection return to pool. Connection lifetime expired." :
                    _poolManager.Settings._pooledConnectionIdleTimeout == TimeSpan.Zero ? "Disposing connection returned to pool. Zero idle timeout." :
                    _disposed ? "Disposing connection returned to pool. Pool was disposed." :
                    "Disposing connection returned to pool. Read-ahead unexpectedly completed.");
            }
            connection.Dispose();
        }

        public void InvalidateHttp2Connection(Http2Connection connection)
        {
            lock (SyncObj)
            {
                Http2Connection[]? localHttp2Connections = _http2Connections;

                if (localHttp2Connections == null)
                {
                    return;
                }

                if (localHttp2Connections.Length == 1)
                {
                    // Fast shortcut for the most common case.
                    if (localHttp2Connections[0] == connection)
                    {
                        _http2Connections = null;
                    }
                    return;
                }

                if (TryRemoveHttp2Connection(connection, localHttp2Connections, out Http2Connection[] newHttp2Connections))
                {
                    _http2Connections = newHttp2Connections;
                }
            }
        }

        private static bool TryRemoveHttp2Connection(Http2Connection connection, Http2Connection[] localHttp2Connections, out Http2Connection[] newHttp2Connections)
        {
            int invalidatedIndex = Array.IndexOf(localHttp2Connections, connection);

            if (invalidatedIndex >= 0)
            {
                newHttp2Connections = new Http2Connection[localHttp2Connections.Length - 1];

                if (invalidatedIndex > 0)
                {
                    Array.Copy(localHttp2Connections, newHttp2Connections, invalidatedIndex);
                }

                if (invalidatedIndex < localHttp2Connections.Length - 1)
                {
                    Array.Copy(localHttp2Connections, invalidatedIndex + 1, newHttp2Connections, invalidatedIndex, newHttp2Connections.Length - invalidatedIndex);
                }

                return true;
            }

            newHttp2Connections = localHttp2Connections;
            return false;
        }

        public void InvalidateHttp3Connection(Http3Connection connection)
        {
            lock (SyncObj)
            {
                if (_http3Connection == connection)
                {
                    _http3Connection = null;
                }
            }
        }

        /// <summary>
        /// Disposes the connection pool.  This is only needed when the pool currently contains
        /// or has associated connections.
        /// </summary>
        public void Dispose()
        {
            List<CachedConnection> list = _idleConnections;
            lock (SyncObj)
            {
                if (!_disposed)
                {
                    if (NetEventSource.Log.IsEnabled()) Trace("Disposing pool.");
                    _disposed = true;
                    list.ForEach(c => c._connection.Dispose());
                    list.Clear();

                    if (_http2Connections != null)
                    {
                        if (_http2Connections != null)
                        {
                            for (int i = 0; i < _http2Connections.Length; i++)
                            {
                                _http2Connections[i].Dispose();
                            }
                            _http2Connections = null;
                        }
                    }

                    if (_authorityExpireTimer != null)
                    {
                        _authorityExpireTimer.Dispose();
                        _authorityExpireTimer = null;
                    }

                    if (_altSvcBlocklistTimerCancellation != null)
                    {
                        _altSvcBlocklistTimerCancellation.Cancel();
                        _altSvcBlocklistTimerCancellation.Dispose();
                        _altSvcBlocklistTimerCancellation = null;
                    }
                }
                Debug.Assert(list.Count == 0, $"Expected {nameof(list)}.{nameof(list.Count)} == 0");
            }
        }

        /// <summary>
        /// Removes any unusable connections from the pool, and if the pool
        /// is then empty and stale, disposes of it.
        /// </summary>
        /// <returns>
        /// true if the pool disposes of itself; otherwise, false.
        /// </returns>
        public bool CleanCacheAndDisposeIfUnused()
        {
            TimeSpan pooledConnectionLifetime = _poolManager.Settings._pooledConnectionLifetime;
            TimeSpan pooledConnectionIdleTimeout = _poolManager.Settings._pooledConnectionIdleTimeout;

            List<CachedConnection> list = _idleConnections;
            List<HttpConnection>? toDispose = null;
            bool tookLock = false;

            try
            {
                if (NetEventSource.Log.IsEnabled()) Trace("Cleaning pool.");
                Monitor.Enter(SyncObj, ref tookLock);

                // Get the current time.  This is compared against each connection's last returned
                // time to determine whether a connection is too old and should be closed.
                long nowTicks = Environment.TickCount64;
                // Copy the reference to a local variable to simplify the removal logic below.
                Http2Connection[]? localHttp2Connections = _http2Connections;

                if (localHttp2Connections != null)
                {
                    for (int i = 0; i < localHttp2Connections.Length; i++)
                    {
                        Http2Connection http2Connection = localHttp2Connections[i];
                        if (http2Connection != null)
                        {
                            if (http2Connection.IsExpired(nowTicks, pooledConnectionLifetime, pooledConnectionIdleTimeout))
                            {
                                http2Connection.Dispose();
                                if (_http2Connections != null)
                                {
                                    if (TryRemoveHttp2Connection(http2Connection, _http2Connections, out Http2Connection[] newConnections))
                                    {
                                        // We can set _http2Connections directly while holding lock instead of calling InvalidateHttp2Connection().
                                        _http2Connections = newConnections.Length > 0 ? newConnections : null;
                                    }
                                    else
                                    {
                                        Debug.Fail("Failed to remove an expired HTTP/2 connection from the pool's collection.");
                                    }
                                }
                            }
                        }
                    }
                }

                // Find the first item which needs to be removed.
                int freeIndex = 0;
                while (freeIndex < list.Count && list[freeIndex].IsUsable(nowTicks, pooledConnectionLifetime, pooledConnectionIdleTimeout, poll: true))
                {
                    freeIndex++;
                }

                // If freeIndex == list.Count, nothing needs to be removed.
                // But if it's < list.Count, at least one connection needs to be purged.
                if (freeIndex < list.Count)
                {
                    // We know the connection at freeIndex is unusable, so dispose of it.
                    toDispose = new List<HttpConnection> { list[freeIndex]._connection };

                    // Find the first item after the one to be removed that should be kept.
                    int current = freeIndex + 1;
                    while (current < list.Count)
                    {
                        // Look for the first item to be kept.  Along the way, any
                        // that shouldn't be kept are disposed of.
                        while (current < list.Count && !list[current].IsUsable(nowTicks, pooledConnectionLifetime, pooledConnectionIdleTimeout, poll: true))
                        {
                            toDispose.Add(list[current]._connection);
                            current++;
                        }

                        // If we found something to keep, copy it down to the known free slot.
                        if (current < list.Count)
                        {
                            // copy item to the free slot
                            list[freeIndex++] = list[current++];
                        }

                        // Keep going until there are no more good items.
                    }

                    // At this point, good connections have been moved below freeIndex, and garbage connections have
                    // been added to the dispose list, so clear the end of the list past freeIndex.
                    list.RemoveRange(freeIndex, list.Count - freeIndex);

                    // If there are now no connections associated with this pool, we can dispose of it. We
                    // avoid aggressively cleaning up pools that have recently been used but currently aren't;
                    // if a pool was used since the last time we cleaned up, give it another chance. New pools
                    // start out saying they've recently been used, to give them a bit of breathing room and time
                    // for the initial collection to be added to it.
                    if (_associatedConnectionCount == 0 && !_usedSinceLastCleanup && _http2Connections == null)
                    {
                        Debug.Assert(list.Count == 0, $"Expected {nameof(list)}.{nameof(list.Count)} == 0");
                        _disposed = true;
                        return true; // Pool is disposed of.  It should be removed.
                    }
                }

                // Reset the cleanup flag.  Any pools that are empty and not used since the last cleanup
                // will be purged next time around.
                _usedSinceLastCleanup = false;
            }
            finally
            {
                if (tookLock)
                {
                    Monitor.Exit(SyncObj);
                }

                // Dispose the stale connections outside the pool lock.
                toDispose?.ForEach(c => c.Dispose());
            }

            // Pool is active.  Should not be removed.
            return false;
        }

        /// <summary>Gets whether we're running on Windows 7 or Windows 2008 R2.</summary>
        private static bool GetIsWindows7Or2008R2()
        {
            OperatingSystem os = Environment.OSVersion;
            if (os.Platform == PlatformID.Win32NT)
            {
                // Both Windows 7 and Windows 2008 R2 report version 6.1.
                Version v = os.Version;
                return v.Major == 6 && v.Minor == 1;
            }
            return false;
        }

        // For diagnostic purposes
        public override string ToString() =>
            $"{nameof(HttpConnectionPool)} " +
            (_proxyUri == null ?
                (_sslOptionsHttp11 == null ?
                    $"http://{_originAuthority}" :
                    $"https://{_originAuthority}" + (_sslOptionsHttp11.TargetHost != _originAuthority!.IdnHost ? $", SSL TargetHost={_sslOptionsHttp11.TargetHost}" : null)) :
                (_sslOptionsHttp11 == null ?
                    $"Proxy {_proxyUri}" :
                    $"https://{_originAuthority}/ tunnelled via Proxy {_proxyUri}" + (_sslOptionsHttp11.TargetHost != _originAuthority!.IdnHost ? $", SSL TargetHost={_sslOptionsHttp11.TargetHost}" : null)));

        private void Trace(string? message, [CallerMemberName] string? memberName = null) =>
            NetEventSource.Log.HandlerMessage(
                GetHashCode(),               // pool ID
                0,                           // connection ID
                0,                           // request ID
                memberName,                  // method name
                message);                    // message

        /// <summary>A cached idle connection and metadata about it.</summary>
        [StructLayout(LayoutKind.Auto)]
        private readonly struct CachedConnection : IEquatable<CachedConnection>
        {
            /// <summary>The cached connection.</summary>
            internal readonly HttpConnection _connection;
            /// <summary>The last tick count at which the connection was used.</summary>
            internal readonly long _returnedTickCount;

            /// <summary>Initializes the cached connection and its associated metadata.</summary>
            /// <param name="connection">The connection.</param>
            public CachedConnection(HttpConnection connection)
            {
                Debug.Assert(connection != null);
                _connection = connection;
                _returnedTickCount = Environment.TickCount64;
            }

            /// <summary>Gets whether the connection is currently usable.</summary>
            /// <param name="nowTicks">The current tick count.  Passed in to amortize the cost of calling Environment.TickCount.</param>
            /// <param name="pooledConnectionLifetime">How long a connection can be open to be considered reusable.</param>
            /// <param name="pooledConnectionIdleTimeout">How long a connection can have been idle in the pool to be considered reusable.</param>
            /// <param name="poll">true to poll the connection to check if it's usable; otherwise, false. Defaults to false.</param>
            /// <returns>
            /// true if we believe the connection can be reused; otherwise, false.  There is an inherent race condition here,
            /// in that the server could terminate the connection or otherwise make it unusable immediately after we check it,
            /// but there's not much difference between that and starting to use the connection and then having the server
            /// terminate it, which would be considered a failure, so this race condition is largely benign and inherent to
            /// the nature of connection pooling.
            /// </returns>
            public bool IsUsable(
                long nowTicks,
                TimeSpan pooledConnectionLifetime,
                TimeSpan pooledConnectionIdleTimeout,
                bool poll = false)
            {
                // Validate that the connection hasn't been idle in the pool for longer than is allowed.
                if ((pooledConnectionIdleTimeout != Timeout.InfiniteTimeSpan) &&
                    ((nowTicks - _returnedTickCount) > pooledConnectionIdleTimeout.TotalMilliseconds))
                {
                    if (NetEventSource.Log.IsEnabled()) _connection.Trace($"Connection no longer usable. Idle {TimeSpan.FromMilliseconds((nowTicks - _returnedTickCount))} > {pooledConnectionIdleTimeout}.");
                    return false;
                }

                // Validate that the connection hasn't been alive for longer than is allowed.
                if (_connection.LifetimeExpired(nowTicks, pooledConnectionLifetime))
                {
                    return false;
                }

                // Validate that the connection hasn't received any stray data while in the pool.
                if (poll && _connection.PollRead())
                {
                    if (NetEventSource.Log.IsEnabled()) _connection.Trace($"Connection no longer usable. Unexpected data received.");
                    return false;
                }

                // The connection is usable.
                return true;
            }

            public bool Equals(CachedConnection other) => ReferenceEquals(other._connection, _connection);
            public override bool Equals(object? obj) => obj is CachedConnection && Equals((CachedConnection)obj);
            public override int GetHashCode() => _connection?.GetHashCode() ?? 0;
        }
    }
}<|MERGE_RESOLUTION|>--- conflicted
+++ resolved
@@ -520,24 +520,7 @@
                 http2Connection = GetExistingHttp2Connection();
                 if (http2Connection != null)
                 {
-<<<<<<< HEAD
                     return (http2Connection, false, null);
-=======
-                    if (_http2Connections != null)
-                    {
-                        //Connection expiration will be checked here as well.
-                        Http2Connection? existingConnection = GetExistingHttp2Connection();
-                        if (existingConnection != null)
-                        {
-                            return (existingConnection, false, null);
-                        }
-                    }
-                }
-                else if (!ReferenceEquals(currentHttp2Connections, lastHttp2Connections) && currentHttp2Connections != null)
-                {
-                    // Someone beat us to it
-                    return (currentHttp2Connections[0], false, null);
->>>>>>> 8af737a3
                 }
 
                 // Recheck if HTTP2 has been disabled by a previous attempt.
