// Licensed to the .NET Foundation under one or more agreements.
// The .NET Foundation licenses this file to you under the MIT license.

using System.Diagnostics;
using System.Threading;
using System.Threading.Tasks;

namespace System.Net.Http
{
    internal sealed class CreditManager
    {
        private readonly IHttpTrace _owner;
        private readonly string _name;
        private int _current;
        private bool _disposed;
        /// <summary>Circular singly-linked list of active waiters.</summary>
        /// <remarks>If null, the list is empty.  If non-null, this is the tail.  If the list has one item, its Next is itself.</remarks>
        private CreditWaiter? _waitersTail;

        public CreditManager(IHttpTrace owner, string name, int initialCredit)
        {
            Debug.Assert(owner != null);
            Debug.Assert(!string.IsNullOrWhiteSpace(name));

            if (NetEventSource.Log.IsEnabled()) owner.Trace($"{name}. {nameof(initialCredit)}={initialCredit}");
            _owner = owner;
            _name = name;
            _current = initialCredit;
        }

        private object SyncObject
        {
            // Generally locking on "this" is considered poor form, but this type is internal,
            // and it's unnecessary overhead to allocate another object just for this purpose.
            get => this;
        }

        public bool TryRequestCreditNoWait(int amount)
        {
            lock (SyncObject)
            {
                return TryRequestCreditNoLock(amount) > 0;
            }
        }

        public ValueTask<int> RequestCreditAsync(int amount, CancellationToken cancellationToken)
        {
            lock (SyncObject)
            {
                // If we can satisfy the request with credit already available, do so synchronously.
                int granted = TryRequestCreditNoLock(amount);

<<<<<<< HEAD
                if (granted > 0)
                {
=======
                    int granted = Math.Min(amount, _current);
                    if (NetEventSource.Log.IsEnabled()) _owner.Trace($"{_name}. requested={amount}, current={_current}, granted={granted}");
                    _current -= granted;
>>>>>>> cd8759d1
                    return new ValueTask<int>(granted);
                }

                if (NetEventSource.Log.IsEnabled()) _owner.Trace($"{_name}. requested={amount}, no credit available.");

                // Otherwise, create a new waiter.
                CreditWaiter waiter = cancellationToken.CanBeCanceled ?
                    new CancelableCreditWaiter(SyncObject, cancellationToken) :
                    new CreditWaiter();
                waiter.Amount = amount;

                // Add the waiter at the tail of the queue.
                if (_waitersTail is null)
                {
                    _waitersTail = waiter.Next = waiter;
                }
                else
                {
                    waiter.Next = _waitersTail.Next;
                    _waitersTail.Next = waiter;
                    _waitersTail = waiter;
                }

                // And return a ValueTask<int> for it.
                return waiter.AsValueTask();
            }
        }

        public void AdjustCredit(int amount)
        {
            // Note credit can be adjusted *downward* as well.
            // This can cause the current credit to become negative.

            lock (SyncObject)
            {
                if (NetEventSource.Log.IsEnabled()) _owner.Trace($"{_name}. {nameof(amount)}={amount}, current={_current}");

                if (_disposed)
                {
                    return;
                }

                Debug.Assert(_current <= 0 || _waitersTail is null, "Shouldn't have waiters when credit is available");

                _current = checked(_current + amount);

                while (_current > 0 && _waitersTail != null)
                {
                    // Get the waiter from the head of the queue.
                    CreditWaiter? waiter = _waitersTail.Next;
                    Debug.Assert(waiter != null);
                    int granted = Math.Min(waiter.Amount, _current);

                    // Remove the waiter from the list.
                    if (waiter.Next == waiter)
                    {
                        Debug.Assert(_waitersTail == waiter);
                        _waitersTail = null;
                    }
                    else
                    {
                        _waitersTail.Next = waiter.Next;
                    }
                    waiter.Next = null;

                    // Ensure that we grant credit only if the task has not been canceled.
                    if (waiter.TrySetResult(granted))
                    {
                        _current -= granted;
                    }

                    waiter.Dispose();
                }
            }
        }

        public void Dispose()
        {
            lock (SyncObject)
            {
                if (_disposed)
                {
                    return;
                }

                _disposed = true;

                CreditWaiter? waiter = _waitersTail;
                if (waiter != null)
                {
                    do
                    {
                        CreditWaiter? next = waiter!.Next;
                        waiter.Next = null;
                        waiter.Dispose();
                        waiter = next;
                    }
                    while (waiter != _waitersTail);

                    _waitersTail = null;
                }
            }
        }

        private int TryRequestCreditNoLock(int amount)
        {
            if (_disposed)
            {
                throw new ObjectDisposedException($"{nameof(CreditManager)}:{_owner.GetType().Name}:{_name}");
            }

            if (_current > 0)
            {
                Debug.Assert(_waitersTail is null, "Shouldn't have waiters when credit is available");

                int granted = Math.Min(amount, _current);
                if (NetEventSource.IsEnabled) _owner.Trace($"{_name}. requested={amount}, current={_current}, granted={granted}");
                _current -= granted;
                return granted;
            }
            return 0;
        }
    }
}<|MERGE_RESOLUTION|>--- conflicted
+++ resolved
@@ -50,14 +50,8 @@
                 // If we can satisfy the request with credit already available, do so synchronously.
                 int granted = TryRequestCreditNoLock(amount);
 
-<<<<<<< HEAD
                 if (granted > 0)
                 {
-=======
-                    int granted = Math.Min(amount, _current);
-                    if (NetEventSource.Log.IsEnabled()) _owner.Trace($"{_name}. requested={amount}, current={_current}, granted={granted}");
-                    _current -= granted;
->>>>>>> cd8759d1
                     return new ValueTask<int>(granted);
                 }
 
@@ -174,7 +168,7 @@
                 Debug.Assert(_waitersTail is null, "Shouldn't have waiters when credit is available");
 
                 int granted = Math.Min(amount, _current);
-                if (NetEventSource.IsEnabled) _owner.Trace($"{_name}. requested={amount}, current={_current}, granted={granted}");
+                if (NetEventSource.Log.IsEnabled()) _owner.Trace($"{_name}. requested={amount}, current={_current}, granted={granted}");
                 _current -= granted;
                 return granted;
             }
