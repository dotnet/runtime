--- conflicted
+++ resolved
@@ -64,13 +64,9 @@
                         if (response.Headers.ConnectionClose.GetValueOrDefault())
                         {
                             // Server is closing the connection and asking us to authenticate on a new connection.
-<<<<<<< HEAD
+#pragma warning disable CS8600 // expression returns null connection on error, was not able to use '!' for the expression
                             (connection, response) = await connectionPool.CreateHttp11ConnectionAsync(request, async, cancellationToken).ConfigureAwait(false);
-=======
-#pragma warning disable CS8600 // expression returns null connection on error, was not able to use '!' for the expression
-                            (connection, response) = await connectionPool.CreateHttp11ConnectionAsync(request, cancellationToken).ConfigureAwait(false);
 #pragma warning restore CS8600
->>>>>>> 112fc548
                             if (response != null)
                             {
                                 return response;
@@ -180,12 +176,8 @@
 
         public static Task<HttpResponseMessage> SendWithNtConnectionAuthAsync(HttpRequestMessage request, bool async, ICredentials credentials, HttpConnection connection, HttpConnectionPool connectionPool, CancellationToken cancellationToken)
         {
-<<<<<<< HEAD
+            Debug.Assert(request.RequestUri != null);
             return SendWithNtAuthAsync(request, request.RequestUri, async, credentials, isProxyAuth: false, connection, connectionPool, cancellationToken);
-=======
-            Debug.Assert(request.RequestUri != null);
-            return SendWithNtAuthAsync(request, request.RequestUri, credentials, isProxyAuth: false, connection, connectionPool, cancellationToken);
->>>>>>> 112fc548
         }
     }
 }