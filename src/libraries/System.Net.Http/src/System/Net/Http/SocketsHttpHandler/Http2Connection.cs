// Licensed to the .NET Foundation under one or more agreements.
// The .NET Foundation licenses this file to you under the MIT license.

using System;
using System.Buffers.Binary;
using System.Collections.Generic;
using System.Diagnostics;
using System.Diagnostics.CodeAnalysis;
using System.IO;
using System.Net.Connections;
using System.Net.Http.Headers;
using System.Net.Http.HPack;
using System.Net.Security;
using System.Runtime.CompilerServices;
using System.Text;
using System.Threading;
using System.Threading.Channels;
using System.Threading.Tasks;

namespace System.Net.Http
{
    internal sealed partial class Http2Connection : HttpConnectionBase, IDisposable
    {
        private readonly HttpConnectionPool _pool;
        private readonly Stream _stream;
        private readonly Connection _connection;

        // NOTE: These are mutable structs; do not make these readonly.
        private ArrayBuffer _incomingBuffer;
        private ArrayBuffer _outgoingBuffer;

        /// <summary>Reusable array used to get the values for each header being written to the wire.</summary>
        [ThreadStatic]
        private static string[]? t_headerValues;

        private readonly HPackDecoder _hpackDecoder;

        private readonly Dictionary<int, Http2Stream> _httpStreams;

        private readonly CreditManager _connectionWindow;
        private readonly CreditManager _concurrentStreams;

        private int _nextStream;
        private bool _expectingSettingsAck;
        private int _initialWindowSize;
        private int _maxConcurrentStreams;
        private int _pendingWindowUpdate;
        private long _idleSinceTickCount;

        private readonly Channel<WriteQueueEntry> _writeChannel;
        private bool _lastPendingWriterShouldFlush;

        // This means that the pool has disposed us, but there may still be
        // requests in flight that will continue to be processed.
        private bool _disposed;

        // This will be set when:
        // (1) We receive GOAWAY -- will be set to the value sent in the GOAWAY frame
        // (2) A connection IO error occurs -- will be set to int.MaxValue
        //     (meaning we must assume all streams have been processed by the server)
        private int _lastStreamId = -1;

        // This will be set when a connection IO error occurs
        private Exception? _abortException;

        private const int MaxStreamId = int.MaxValue;

        private static readonly byte[] s_http2ConnectionPreface = Encoding.ASCII.GetBytes("PRI * HTTP/2.0\r\n\r\nSM\r\n\r\n");

#if DEBUG
        // In debug builds, start with a very small buffer to induce buffer growing logic.
        private const int InitialConnectionBufferSize = 4;
#else
        private const int InitialConnectionBufferSize = 4096;
#endif

        private const int DefaultInitialWindowSize = 65535;

        // We don't really care about limiting control flow at the connection level.
        // We limit it per stream, and the user controls how many streams are created.
        // So set the connection window size to a large value.
        private const int ConnectionWindowSize = 64 * 1024 * 1024;

        // We hold off on sending WINDOW_UPDATE until we hit thi minimum threshold.
        // This value is somewhat arbitrary; the intent is to ensure it is much smaller than
        // the window size itself, or we risk stalling the server because it runs out of window space.
        // If we want to further reduce the frequency of WINDOW_UPDATEs, it's probably better to
        // increase the window size (and thus increase the threshold proportionally)
        // rather than just increase the threshold.
        private const int ConnectionWindowThreshold = ConnectionWindowSize / 8;

        // When buffering outgoing writes, we will automatically buffer up to this number of bytes.
        // Single writes that are larger than the buffer can cause the buffer to expand beyond
        // this value, so this is not a hard maximum size.
        private const int UnflushedOutgoingBufferSize = 32 * 1024;

        // Channel options for creating _writeChannel
        private static readonly UnboundedChannelOptions s_channelOptions = new UnboundedChannelOptions() { SingleReader = true };

<<<<<<< HEAD
        private Http2KeepAlive _keepAlive;

        public Http2Connection(HttpConnectionPool pool, Stream stream)
=======
        public Http2Connection(HttpConnectionPool pool, Connection connection)
>>>>>>> 995224db
        {
            _pool = pool;
            _stream = connection.Stream;
            _connection = connection;
            _incomingBuffer = new ArrayBuffer(InitialConnectionBufferSize);
            _outgoingBuffer = new ArrayBuffer(InitialConnectionBufferSize);

            _hpackDecoder = new HPackDecoder(maxHeadersLength: pool.Settings._maxResponseHeadersLength * 1024);

            _httpStreams = new Dictionary<int, Http2Stream>();

            _connectionWindow = new CreditManager(this, nameof(_connectionWindow), DefaultInitialWindowSize);
            _concurrentStreams = new CreditManager(this, nameof(_concurrentStreams), int.MaxValue);

            _writeChannel = Channel.CreateUnbounded<WriteQueueEntry>(s_channelOptions);

            _nextStream = 1;
            _initialWindowSize = DefaultInitialWindowSize;
            _maxConcurrentStreams = int.MaxValue;
            _pendingWindowUpdate = 0;
            _idleSinceTickCount = Environment.TickCount64;

<<<<<<< HEAD
            _keepAlive = new Http2KeepAlive(this, _pool.Settings);

            if (NetEventSource.Log.IsEnabled()) TraceConnection(stream);
=======
            if (NetEventSource.Log.IsEnabled()) TraceConnection(_stream);
>>>>>>> 995224db
        }

        private object SyncObject => _httpStreams;

        public bool CanAddNewStream => _concurrentStreams.IsCreditAvailable;

        public async ValueTask SetupAsync()
        {
            _outgoingBuffer.EnsureAvailableSpace(s_http2ConnectionPreface.Length +
                FrameHeader.Size + FrameHeader.SettingLength +
                FrameHeader.Size + FrameHeader.WindowUpdateLength);

            // Send connection preface
            s_http2ConnectionPreface.AsSpan().CopyTo(_outgoingBuffer.AvailableSpan);
            _outgoingBuffer.Commit(s_http2ConnectionPreface.Length);

            // Send SETTINGS frame.  Disable push promise.
            FrameHeader.WriteTo(_outgoingBuffer.AvailableSpan, FrameHeader.SettingLength, FrameType.Settings, FrameFlags.None, streamId: 0);
            _outgoingBuffer.Commit(FrameHeader.Size);
            BinaryPrimitives.WriteUInt16BigEndian(_outgoingBuffer.AvailableSpan, (ushort)SettingId.EnablePush);
            _outgoingBuffer.Commit(2);
            BinaryPrimitives.WriteUInt32BigEndian(_outgoingBuffer.AvailableSpan, 0);
            _outgoingBuffer.Commit(4);

            // Send initial connection-level WINDOW_UPDATE
            FrameHeader.WriteTo(_outgoingBuffer.AvailableSpan, FrameHeader.WindowUpdateLength, FrameType.WindowUpdate, FrameFlags.None, streamId: 0);
            _outgoingBuffer.Commit(FrameHeader.Size);
            BinaryPrimitives.WriteUInt32BigEndian(_outgoingBuffer.AvailableSpan, ConnectionWindowSize - DefaultInitialWindowSize);
            _outgoingBuffer.Commit(4);

            await _stream.WriteAsync(_outgoingBuffer.ActiveMemory).ConfigureAwait(false);
            _outgoingBuffer.Discard(_outgoingBuffer.ActiveLength);

            _expectingSettingsAck = true;

            _ = ProcessIncomingFramesAsync();
            _ = ProcessOutgoingFramesAsync();
        }

        private async Task FlushOutgoingBytesAsync()
        {
            if (NetEventSource.Log.IsEnabled()) Trace($"{nameof(_outgoingBuffer.ActiveLength)}={_outgoingBuffer.ActiveLength}");

            if (_outgoingBuffer.ActiveLength > 0)
            {
                try
                {
                    await _stream.WriteAsync(_outgoingBuffer.ActiveMemory).ConfigureAwait(false);
                }
                catch (Exception e)
                {
                    Abort(e);
                }

                _lastPendingWriterShouldFlush = false;
                _outgoingBuffer.Discard(_outgoingBuffer.ActiveLength);
            }
        }

        private async ValueTask<FrameHeader> ReadFrameAsync(bool initialFrame = false)
        {
            if (NetEventSource.Log.IsEnabled()) Trace($"{nameof(initialFrame)}={initialFrame}");

            // Ensure we've read enough data for the frame header.
            if (_incomingBuffer.ActiveLength < FrameHeader.Size)
            {
                _incomingBuffer.EnsureAvailableSpace(FrameHeader.Size - _incomingBuffer.ActiveLength);
                do
                {
                    int bytesRead = await _stream.ReadAsync(_incomingBuffer.AvailableMemory).ConfigureAwait(false);
                    _incomingBuffer.Commit(bytesRead);
                    if (bytesRead == 0) ThrowPrematureEOF(FrameHeader.Size);
                }
                while (_incomingBuffer.ActiveLength < FrameHeader.Size);
            }

            // Parse the frame header from our read buffer and validate it.
            FrameHeader frameHeader = FrameHeader.ReadFrom(_incomingBuffer.ActiveSpan);
            if (frameHeader.PayloadLength > FrameHeader.MaxPayloadLength)
            {
                if (initialFrame && NetEventSource.Log.IsEnabled())
                {
                    string response = Encoding.ASCII.GetString(_incomingBuffer.ActiveSpan.Slice(0, Math.Min(20, _incomingBuffer.ActiveLength)));
                    Trace($"HTTP/2 handshake failed. Server returned {response}");
                }

                _incomingBuffer.Discard(FrameHeader.Size);
                ThrowProtocolError(initialFrame ? Http2ProtocolErrorCode.ProtocolError : Http2ProtocolErrorCode.FrameSizeError);
            }
            _incomingBuffer.Discard(FrameHeader.Size);

            // Ensure we've read the frame contents into our buffer.
            if (_incomingBuffer.ActiveLength < frameHeader.PayloadLength)
            {
                _incomingBuffer.EnsureAvailableSpace(frameHeader.PayloadLength - _incomingBuffer.ActiveLength);
                do
                {
                    int bytesRead = await _stream.ReadAsync(_incomingBuffer.AvailableMemory).ConfigureAwait(false);
                    _incomingBuffer.Commit(bytesRead);
                    if (bytesRead == 0) ThrowPrematureEOF(frameHeader.PayloadLength);
                }
                while (_incomingBuffer.ActiveLength < frameHeader.PayloadLength);
            }

            // Return the read frame header.
            return frameHeader;

            void ThrowPrematureEOF(int requiredBytes) =>
                throw new IOException(SR.Format(SR.net_http_invalid_response_premature_eof_bytecount, requiredBytes - _incomingBuffer.ActiveLength));
        }

        private async Task ProcessIncomingFramesAsync()
        {
            try
            {
                // Read the initial settings frame.
                FrameHeader frameHeader = await ReadFrameAsync(initialFrame: true).ConfigureAwait(false);
                if (frameHeader.Type != FrameType.Settings || frameHeader.AckFlag)
                {
                    ThrowProtocolError();
                }
                if (NetEventSource.Log.IsEnabled()) Trace($"Frame 0: {frameHeader}.");

                // Process the initial SETTINGS frame. This will send an ACK.
                ProcessSettingsFrame(frameHeader);

                // Keep processing frames as they arrive.
                for (long frameNum = 1; ; frameNum++)
                {
                    // We could just call ReadFrameAsync here, but we add this code before it for two reasons:
                    // 1. To provide a better error message when we're unable to read another frame.  We otherwise
                    //    generally output an error message that's relatively obscure.
                    // 2. To avoid another state machine allocation in the relatively common case where we
                    //    currently don't have enough data buffered and issuing a read for the frame header
                    //    completes asynchronously, but that read ends up also reading enough data to fulfill
                    //    the entire frame's needs (not just the header).
                    if (_incomingBuffer.ActiveLength < FrameHeader.Size)
                    {
                        _incomingBuffer.EnsureAvailableSpace(FrameHeader.Size - _incomingBuffer.ActiveLength);
                        do
                        {
                            int bytesRead = await _stream.ReadAsync(_incomingBuffer.AvailableMemory).ConfigureAwait(false);
                            Debug.Assert(bytesRead >= 0);
                            _incomingBuffer.Commit(bytesRead);
                            if (bytesRead == 0)
                            {
                                string message = _incomingBuffer.ActiveLength == 0 ?
                                    SR.net_http_invalid_response_missing_frame :
                                    SR.Format(SR.net_http_invalid_response_premature_eof_bytecount, FrameHeader.Size - _incomingBuffer.ActiveLength);
                                throw new IOException(message);
                            }
                        }
                        while (_incomingBuffer.ActiveLength < FrameHeader.Size);
                    }

                    // Read the frame.
                    frameHeader = await ReadFrameAsync().ConfigureAwait(false);
                    if (NetEventSource.Log.IsEnabled()) Trace($"Frame {frameNum}: {frameHeader}.");

                    _keepAlive.ProcessFrame();

                    // Process the frame.
                    switch (frameHeader.Type)
                    {
                        case FrameType.Headers:
                            await ProcessHeadersFrame(frameHeader).ConfigureAwait(false);
                            break;

                        case FrameType.Data:
                            ProcessDataFrame(frameHeader);
                            break;

                        case FrameType.Settings:
                            ProcessSettingsFrame(frameHeader);
                            break;

                        case FrameType.Priority:
                            ProcessPriorityFrame(frameHeader);
                            break;

                        case FrameType.Ping:
                            ProcessPingFrame(frameHeader);
                            break;

                        case FrameType.WindowUpdate:
                            ProcessWindowUpdateFrame(frameHeader);
                            break;

                        case FrameType.RstStream:
                            ProcessRstStreamFrame(frameHeader);
                            break;

                        case FrameType.GoAway:
                            ProcessGoAwayFrame(frameHeader);
                            break;

                        case FrameType.AltSvc:
                            ProcessAltSvcFrame(frameHeader);
                            break;

                        case FrameType.PushPromise:     // Should not happen, since we disable this in our initial SETTINGS
                        case FrameType.Continuation:    // Should only be received while processing headers in ProcessHeadersFrame
                        default:
                            ThrowProtocolError();
                            break;
                    }
                }
            }
            catch (Exception e)
            {
                if (NetEventSource.Log.IsEnabled()) Trace($"{nameof(ProcessIncomingFramesAsync)}: {e.Message}");

                Abort(e);
            }
        }

        // Note, this will return null for a streamId that's no longer in use.
        // Callers must check for this and send a RST_STREAM or ignore as appropriate.
        // If the streamId is invalid or the stream is idle, calling this function
        // will result in a connection level error.
        private Http2Stream? GetStream(int streamId)
        {
            if (streamId <= 0 || streamId >= _nextStream)
            {
                ThrowProtocolError();
            }

            lock (SyncObject)
            {
                if (!_httpStreams.TryGetValue(streamId, out Http2Stream? http2Stream))
                {
                    return null;
                }

                return http2Stream;
            }
        }

        private async ValueTask ProcessHeadersFrame(FrameHeader frameHeader)
        {
            if (NetEventSource.Log.IsEnabled()) Trace($"{frameHeader}");
            Debug.Assert(frameHeader.Type == FrameType.Headers);

            bool endStream = frameHeader.EndStreamFlag;

            int streamId = frameHeader.StreamId;
            Http2Stream? http2Stream = GetStream(streamId);

            IHttpHeadersHandler headersHandler;
            if (http2Stream != null)
            {
                http2Stream.OnHeadersStart();
                headersHandler = http2Stream;
            }
            else
            {
                // http2Stream will be null if this is a closed stream. We will still process the headers,
                // to ensure the header decoding state is up-to-date, but we will discard the decoded headers.
                headersHandler = NopHeadersHandler.Instance;
            }

            _hpackDecoder.Decode(
                GetFrameData(_incomingBuffer.ActiveSpan.Slice(0, frameHeader.PayloadLength), frameHeader.PaddedFlag, frameHeader.PriorityFlag),
                frameHeader.EndHeadersFlag,
                headersHandler);
            _incomingBuffer.Discard(frameHeader.PayloadLength);

            while (!frameHeader.EndHeadersFlag)
            {
                frameHeader = await ReadFrameAsync().ConfigureAwait(false);
                if (frameHeader.Type != FrameType.Continuation ||
                    frameHeader.StreamId != streamId)
                {
                    ThrowProtocolError();
                }

                _hpackDecoder.Decode(
                    _incomingBuffer.ActiveSpan.Slice(0, frameHeader.PayloadLength),
                    frameHeader.EndHeadersFlag,
                    headersHandler);
                _incomingBuffer.Discard(frameHeader.PayloadLength);
            }

            _hpackDecoder.CompleteDecode();

            http2Stream?.OnHeadersComplete(endStream);
        }

        /// <summary>Nop implementation of <see cref="IHttpHeadersHandler"/> used by <see cref="ProcessHeadersFrame"/>.</summary>
        private sealed class NopHeadersHandler : IHttpHeadersHandler
        {
            public static readonly NopHeadersHandler Instance = new NopHeadersHandler();
            void IHttpHeadersHandler.OnHeader(ReadOnlySpan<byte> name, ReadOnlySpan<byte> value) { }
            void IHttpHeadersHandler.OnHeadersComplete(bool endStream) { }
            void IHttpHeadersHandler.OnStaticIndexedHeader(int index) { }
            void IHttpHeadersHandler.OnStaticIndexedHeader(int index, ReadOnlySpan<byte> value) { }
        }

        private ReadOnlySpan<byte> GetFrameData(ReadOnlySpan<byte> frameData, bool hasPad, bool hasPriority)
        {
            if (hasPad)
            {
                if (frameData.Length == 0)
                {
                    ThrowProtocolError();
                }

                int padLength = frameData[0];
                frameData = frameData.Slice(1);

                if (frameData.Length < padLength)
                {
                    ThrowProtocolError();
                }

                frameData = frameData.Slice(0, frameData.Length - padLength);
            }

            if (hasPriority)
            {
                if (frameData.Length < FrameHeader.PriorityInfoLength)
                {
                    ThrowProtocolError();
                }

                // We ignore priority info.
                frameData = frameData.Slice(FrameHeader.PriorityInfoLength);
            }

            return frameData;
        }

        /// <summary>
        /// Parses an ALTSVC frame, defined by RFC 7838 Section 4.
        /// </summary>
        /// <remarks>
        /// The RFC states that any parse errors should result in ignoring the frame.
        /// </remarks>
        private void ProcessAltSvcFrame(FrameHeader frameHeader)
        {
            if (NetEventSource.Log.IsEnabled()) Trace($"{frameHeader}");
            Debug.Assert(frameHeader.Type == FrameType.AltSvc);

            ReadOnlySpan<byte> span = _incomingBuffer.ActiveSpan.Slice(0, frameHeader.PayloadLength);

            if (BinaryPrimitives.TryReadUInt16BigEndian(span, out ushort originLength))
            {
                span = span.Slice(2);

                // Check that this ALTSVC frame is valid for our pool's origin. ALTSVC frames can come in one of two ways:
                //  - On stream 0, the origin will be specified. HTTP/2 can service multiple origins per connection, and so the server can report origins other than what our pool is using.
                //  - Otherwise, the origin is implicitly defined by the request stream and must be of length 0.

                if ((frameHeader.StreamId != 0 && originLength == 0) || (frameHeader.StreamId == 0 && span.Length >= originLength && span.Slice(originLength).SequenceEqual(_pool.Http2AltSvcOriginUri)))
                {
                    span = span.Slice(originLength);

                    // The span now contains a string with the same format as Alt-Svc headers.

                    string altSvcHeaderValue = Encoding.ASCII.GetString(span);
                    _pool.HandleAltSvc(new[] { altSvcHeaderValue }, null);
                }
            }

            _incomingBuffer.Discard(frameHeader.PayloadLength);
        }

        private void ProcessDataFrame(FrameHeader frameHeader)
        {
            Debug.Assert(frameHeader.Type == FrameType.Data);

            Http2Stream? http2Stream = GetStream(frameHeader.StreamId);

            // Note, http2Stream will be null if this is a closed stream.
            // Just ignore the frame in this case.

            ReadOnlySpan<byte> frameData = GetFrameData(_incomingBuffer.ActiveSpan.Slice(0, frameHeader.PayloadLength), hasPad: frameHeader.PaddedFlag, hasPriority: false);

            if (http2Stream != null)
            {
                bool endStream = frameHeader.EndStreamFlag;

                http2Stream.OnResponseData(frameData, endStream);
            }

            if (frameData.Length > 0)
            {
                ExtendWindow(frameData.Length);
            }

            _incomingBuffer.Discard(frameHeader.PayloadLength);
        }

        private void ProcessSettingsFrame(FrameHeader frameHeader)
        {
            Debug.Assert(frameHeader.Type == FrameType.Settings);

            if (frameHeader.StreamId != 0)
            {
                ThrowProtocolError();
            }

            if (frameHeader.AckFlag)
            {
                if (frameHeader.PayloadLength != 0)
                {
                    ThrowProtocolError(Http2ProtocolErrorCode.FrameSizeError);
                }

                if (!_expectingSettingsAck)
                {
                    ThrowProtocolError();
                }

                // We only send SETTINGS once initially, so we don't need to do anything in response to the ACK.
                // Just remember that we received one and we won't be expecting any more.
                _expectingSettingsAck = false;
            }
            else
            {
                if ((frameHeader.PayloadLength % 6) != 0)
                {
                    ThrowProtocolError(Http2ProtocolErrorCode.FrameSizeError);
                }

                // Parse settings and process the ones we care about.
                ReadOnlySpan<byte> settings = _incomingBuffer.ActiveSpan.Slice(0, frameHeader.PayloadLength);
                while (settings.Length > 0)
                {
                    Debug.Assert((settings.Length % 6) == 0);

                    ushort settingId = BinaryPrimitives.ReadUInt16BigEndian(settings);
                    settings = settings.Slice(2);
                    uint settingValue = BinaryPrimitives.ReadUInt32BigEndian(settings);
                    settings = settings.Slice(4);

                    switch ((SettingId)settingId)
                    {
                        case SettingId.MaxConcurrentStreams:
                            ChangeMaxConcurrentStreams(settingValue);
                            break;

                        case SettingId.InitialWindowSize:
                            if (settingValue > 0x7FFFFFFF)
                            {
                                ThrowProtocolError(Http2ProtocolErrorCode.FlowControlError);
                            }

                            ChangeInitialWindowSize((int)settingValue);
                            break;

                        case SettingId.MaxFrameSize:
                            if (settingValue < 16384 || settingValue > 16777215)
                            {
                                ThrowProtocolError();
                            }

                            // We don't actually store this value; we always send frames of the minimum size (16K).
                            break;

                        default:
                            // All others are ignored because we don't care about them.
                            // Note, per RFC, unknown settings IDs should be ignored.
                            break;
                    }
                }

                _incomingBuffer.Discard(frameHeader.PayloadLength);

                // Send acknowledgement
                // Don't wait for completion, which could happen asynchronously.
                LogExceptions(SendSettingsAckAsync());
            }
        }

        private void ChangeMaxConcurrentStreams(uint newValue)
        {
            if (NetEventSource.Log.IsEnabled()) Trace($"{nameof(newValue)}={newValue}");

            // The value is provided as a uint.
            // Limit this to int.MaxValue since the CreditManager implementation only supports singed values.
            // In practice, we should never reach this value.
            int effectiveValue = newValue > (uint)int.MaxValue ? int.MaxValue : (int)newValue;
            int delta = effectiveValue - _maxConcurrentStreams;
            _maxConcurrentStreams = effectiveValue;

            _concurrentStreams.AdjustCredit(delta);
        }

        private void ChangeInitialWindowSize(int newSize)
        {
            if (NetEventSource.Log.IsEnabled()) Trace($"{nameof(newSize)}={newSize}");
            Debug.Assert(newSize >= 0);

            lock (SyncObject)
            {
                int delta = newSize - _initialWindowSize;
                _initialWindowSize = newSize;

                // Adjust existing streams
                foreach (KeyValuePair<int, Http2Stream> kvp in _httpStreams)
                {
                    kvp.Value.OnWindowUpdate(delta);
                }
            }
        }

        private void ProcessPriorityFrame(FrameHeader frameHeader)
        {
            Debug.Assert(frameHeader.Type == FrameType.Priority);

            if (frameHeader.StreamId == 0 || frameHeader.PayloadLength != FrameHeader.PriorityInfoLength)
            {
                ThrowProtocolError();
            }

            // Ignore priority info.

            _incomingBuffer.Discard(frameHeader.PayloadLength);
        }

        private void ProcessPingFrame(FrameHeader frameHeader)
        {
            Debug.Assert(frameHeader.Type == FrameType.Ping);

            if (frameHeader.StreamId != 0)
            {
                ThrowProtocolError();
            }

            if (frameHeader.PayloadLength != FrameHeader.PingLength)
            {
                ThrowProtocolError(Http2ProtocolErrorCode.FrameSizeError);
            }

            // We don't wait for SendPingAckAsync to complete before discarding
            // the incoming buffer, so we need to take a copy of the data. Read
            // it as a big-endian integer here to avoid allocating an array.
            Debug.Assert(sizeof(long) == FrameHeader.PingLength);
            ReadOnlySpan<byte> pingContent = _incomingBuffer.ActiveSpan.Slice(0, FrameHeader.PingLength);
            long pingContentLong = BinaryPrimitives.ReadInt64BigEndian(pingContent);

            if (frameHeader.AckFlag)
            {
                if (!_keepAlive.ProcessPingAck(pingContentLong))
                    ThrowProtocolError();
            }
            else
            {
                LogExceptions(SendPingAckAsync(pingContentLong));
            }
            _incomingBuffer.Discard(frameHeader.PayloadLength);
        }

        private void ProcessWindowUpdateFrame(FrameHeader frameHeader)
        {
            Debug.Assert(frameHeader.Type == FrameType.WindowUpdate);

            if (frameHeader.PayloadLength != FrameHeader.WindowUpdateLength)
            {
                ThrowProtocolError(Http2ProtocolErrorCode.FrameSizeError);
            }

            int amount = BinaryPrimitives.ReadInt32BigEndian(_incomingBuffer.ActiveSpan) & 0x7FFFFFFF;
            if (NetEventSource.Log.IsEnabled()) Trace($"{frameHeader}. {nameof(amount)}={amount}");

            Debug.Assert(amount >= 0);
            if (amount == 0)
            {
                ThrowProtocolError();
            }

            _incomingBuffer.Discard(frameHeader.PayloadLength);

            if (frameHeader.StreamId == 0)
            {
                _connectionWindow.AdjustCredit(amount);
            }
            else
            {
                Http2Stream? http2Stream = GetStream(frameHeader.StreamId);
                if (http2Stream == null)
                {
                    // Ignore invalid stream ID, as per RFC
                    return;
                }

                http2Stream.OnWindowUpdate(amount);
            }
        }

        private void ProcessRstStreamFrame(FrameHeader frameHeader)
        {
            Debug.Assert(frameHeader.Type == FrameType.RstStream);

            if (frameHeader.PayloadLength != FrameHeader.RstStreamLength)
            {
                ThrowProtocolError(Http2ProtocolErrorCode.FrameSizeError);
            }

            if (frameHeader.StreamId == 0)
            {
                ThrowProtocolError();
            }

            Http2Stream? http2Stream = GetStream(frameHeader.StreamId);
            if (http2Stream == null)
            {
                // Ignore invalid stream ID, as per RFC
                _incomingBuffer.Discard(frameHeader.PayloadLength);
                return;
            }

            var protocolError = (Http2ProtocolErrorCode)BinaryPrimitives.ReadInt32BigEndian(_incomingBuffer.ActiveSpan);
            if (NetEventSource.Log.IsEnabled()) Trace(frameHeader.StreamId, $"{nameof(protocolError)}={protocolError}");

            _incomingBuffer.Discard(frameHeader.PayloadLength);

            if (protocolError == Http2ProtocolErrorCode.RefusedStream)
            {
                http2Stream.OnReset(new Http2StreamException(protocolError), resetStreamErrorCode: protocolError, canRetry: true);
            }
            else
            {
                http2Stream.OnReset(new Http2StreamException(protocolError), resetStreamErrorCode: protocolError);
            }
        }

        private void ProcessGoAwayFrame(FrameHeader frameHeader)
        {
            Debug.Assert(frameHeader.Type == FrameType.GoAway);

            if (frameHeader.PayloadLength < FrameHeader.GoAwayMinLength)
            {
                ThrowProtocolError(Http2ProtocolErrorCode.FrameSizeError);
            }

            // GoAway frames always apply to the whole connection, never to a single stream.
            // According to RFC 7540 section 6.8, this should be a connection error.
            if (frameHeader.StreamId != 0)
            {
                ThrowProtocolError();
            }

            int lastValidStream = (int)(BinaryPrimitives.ReadUInt32BigEndian(_incomingBuffer.ActiveSpan) & 0x7FFFFFFF);
            var errorCode = (Http2ProtocolErrorCode)BinaryPrimitives.ReadInt32BigEndian(_incomingBuffer.ActiveSpan.Slice(sizeof(int)));
            if (NetEventSource.Log.IsEnabled()) Trace(frameHeader.StreamId, $"{nameof(lastValidStream)}={lastValidStream}, {nameof(errorCode)}={errorCode}");

            StartTerminatingConnection(lastValidStream, new Http2ConnectionException(errorCode));

            _incomingBuffer.Discard(frameHeader.PayloadLength);
        }

        internal Task FlushAsync(CancellationToken cancellationToken) =>
            PerformWriteAsync(0, 0, static (_, __) => true, cancellationToken);

        private abstract class WriteQueueEntry : TaskCompletionSource
        {
            private readonly CancellationToken _cancellationToken;
            private readonly CancellationTokenRegistration _cancellationRegistration;

            public WriteQueueEntry(int writeBytes, CancellationToken cancellationToken)
                : base(TaskCreationOptions.RunContinuationsAsynchronously)
            {
                WriteBytes = writeBytes;

                _cancellationToken = cancellationToken;
                _cancellationRegistration = cancellationToken.UnsafeRegister(static s => ((WriteQueueEntry)s!).OnCancellation(), this);
            }

            public int WriteBytes { get; }

            private void OnCancellation()
            {
                SetCanceled(_cancellationToken);
            }

            public bool TryDisableCancellation()
            {
                _cancellationRegistration.Dispose();
                return !Task.IsCanceled;
            }

            public abstract bool InvokeWriteAction(Memory<byte> writeBuffer);
        }

        private sealed class WriteQueueEntry<T> : WriteQueueEntry
        {
            private readonly T _state;
            private readonly Func<T, Memory<byte>, bool> _writeAction;

            public WriteQueueEntry(int writeBytes, T state, Func<T, Memory<byte>, bool> writeAction, CancellationToken cancellationToken)
                : base(writeBytes, cancellationToken)
            {
                _state = state;
                _writeAction = writeAction;
            }

            public override bool InvokeWriteAction(Memory<byte> writeBuffer)
            {
                return _writeAction(_state, writeBuffer);
            }
        }

        private Task PerformWriteAsync<T>(int writeBytes, T state, Func<T, Memory<byte>, bool> writeAction, CancellationToken cancellationToken = default)
        {
            WriteQueueEntry writeEntry = new WriteQueueEntry<T>(writeBytes, state, writeAction, cancellationToken);

            if (!_writeChannel.Writer.TryWrite(writeEntry))
            {
                Debug.Assert(_abortException is not null);
                return Task.FromException(GetRequestAbortedException(_abortException));
            }

            return writeEntry.Task;
        }

        private async Task ProcessOutgoingFramesAsync()
        {
            try
            {
                while (await _writeChannel.Reader.WaitToReadAsync().ConfigureAwait(false))
                {
                    while (_writeChannel.Reader.TryRead(out WriteQueueEntry? writeEntry))
                    {
                        if (writeEntry.TryDisableCancellation())
                        {
                            if (_abortException is not null)
                            {
                                writeEntry.SetException(_abortException);
                            }
                            else
                            {
                                int writeBytes = writeEntry.WriteBytes;

                                // If the buffer has already grown to 32k, does not have room for the next request,
                                // and is non-empty, flush the current contents to the wire.
                                int totalBufferLength = _outgoingBuffer.Capacity;
                                if (totalBufferLength >= UnflushedOutgoingBufferSize)
                                {
                                    int activeBufferLength = _outgoingBuffer.ActiveLength;
                                    if (writeBytes >= totalBufferLength - activeBufferLength)
                                    {
                                        await FlushOutgoingBytesAsync().ConfigureAwait(false);
                                    }
                                }

                                _outgoingBuffer.EnsureAvailableSpace(writeBytes);

                                try
                                {
                                    if (NetEventSource.Log.IsEnabled()) Trace($"{nameof(writeBytes)}={writeBytes}");

                                    // Invoke the callback with the supplied state and the target write buffer.
                                    bool flush = writeEntry.InvokeWriteAction(_outgoingBuffer.AvailableMemorySliced(writeBytes));

                                    writeEntry.SetResult();

                                    _outgoingBuffer.Commit(writeBytes);
                                    _lastPendingWriterShouldFlush |= flush;
                                }
                                catch (Exception e)
                                {
                                    writeEntry.SetException(e);
                                }
                            }

                        }
                    }

                    // Nothing left in the queue to process.
                    // Flush the write buffer if we need to.
                    if (_lastPendingWriterShouldFlush)
                    {
                        await FlushOutgoingBytesAsync().ConfigureAwait(false);
                    }
                }

                // Connection should be aborting at this point.
                Debug.Assert(_abortException is not null);
            }
            catch (Exception e)
            {
                if (NetEventSource.Log.IsEnabled()) Trace($"Unexpected exception in {nameof(ProcessOutgoingFramesAsync)}: {e}");

                Debug.Fail($"Unexpected exception in {nameof(ProcessOutgoingFramesAsync)}: {e}");
            }
        }

        private Task SendSettingsAckAsync() =>
            PerformWriteAsync(FrameHeader.Size, this, static (thisRef, writeBuffer) =>
            {
                if (NetEventSource.Log.IsEnabled()) thisRef.Trace("Started writing.");

                FrameHeader.WriteTo(writeBuffer.Span, 0, FrameType.Settings, FrameFlags.Ack, streamId: 0);

                return true;
            });

        /// <param name="pingContent">The 8-byte ping content to send, read as a big-endian integer.</param>
        private Task SendPingAckAsync(long pingContent) =>
            PerformWriteAsync(FrameHeader.Size + FrameHeader.PingLength, (thisRef: this, pingContent), static (state, writeBuffer) =>
            {
                if (NetEventSource.Log.IsEnabled()) state.thisRef.Trace("Started writing.");

                Debug.Assert(sizeof(long) == FrameHeader.PingLength);

                Span<byte> span = writeBuffer.Span;
                FrameHeader.WriteTo(span, FrameHeader.PingLength, FrameType.Ping, FrameFlags.Ack, streamId: 0);
                BinaryPrimitives.WriteInt64BigEndian(span.Slice(FrameHeader.Size), state.pingContent);

                return true;
            });

        /// <param name="pingContent">The 8-byte ping content to send, read as a big-endian integer.</param>
        private Task SendPingAsync(long pingContent) =>
            PerformWriteAsync(FrameHeader.Size + FrameHeader.PingLength, (thisRef: this, pingContent), static (state, writeBuffer) =>
            {
                if (NetEventSource.Log.IsEnabled()) state.thisRef.Trace("Started writing.");

                Debug.Assert(sizeof(long) == FrameHeader.PingLength);

                Span<byte> span = writeBuffer.Span;
                FrameHeader.WriteTo(span, FrameHeader.PingLength, FrameType.Ping, FrameFlags.None, streamId: 0);
                BinaryPrimitives.WriteInt64BigEndian(span.Slice(FrameHeader.Size), state.pingContent);

                return true;
            });

        private Task SendRstStreamAsync(int streamId, Http2ProtocolErrorCode errorCode) =>
            PerformWriteAsync(FrameHeader.Size + FrameHeader.RstStreamLength, (thisRef: this, streamId, errorCode), static (s, writeBuffer) =>
            {
                if (NetEventSource.Log.IsEnabled()) s.thisRef.Trace(s.streamId, $"Started writing. {nameof(s.errorCode)}={s.errorCode}");

                Span<byte> span = writeBuffer.Span;
                FrameHeader.WriteTo(span, FrameHeader.RstStreamLength, FrameType.RstStream, FrameFlags.None, s.streamId);
                BinaryPrimitives.WriteInt32BigEndian(span.Slice(FrameHeader.Size), (int)s.errorCode);

                return true;
            });


        internal void HeartBeat()
        {
            try
            {
                _keepAlive.VerifyKeepAlive();
            }
            catch (Exception e)
            {
                if (NetEventSource.Log.IsEnabled()) Trace($"{nameof(ProcessIncomingFramesAsync)}: {e.Message}");

                Abort(e);
            }
        }

        private static (ReadOnlyMemory<byte> first, ReadOnlyMemory<byte> rest) SplitBuffer(ReadOnlyMemory<byte> buffer, int maxSize) =>
            buffer.Length > maxSize ?
                (buffer.Slice(0, maxSize), buffer.Slice(maxSize)) :
                (buffer, Memory<byte>.Empty);

        private void WriteIndexedHeader(int index, ref ArrayBuffer headerBuffer)
        {
            if (NetEventSource.Log.IsEnabled()) Trace($"{nameof(index)}={index}");

            int bytesWritten;
            while (!HPackEncoder.EncodeIndexedHeaderField(index, headerBuffer.AvailableSpan, out bytesWritten))
            {
                headerBuffer.EnsureAvailableSpace(headerBuffer.AvailableLength + 1);
            }

            headerBuffer.Commit(bytesWritten);
        }

        private void WriteIndexedHeader(int index, string value, ref ArrayBuffer headerBuffer)
        {
            if (NetEventSource.Log.IsEnabled()) Trace($"{nameof(index)}={index}, {nameof(value)}={value}");

            int bytesWritten;
            while (!HPackEncoder.EncodeLiteralHeaderFieldWithoutIndexing(index, value, headerBuffer.AvailableSpan, out bytesWritten))
            {
                headerBuffer.EnsureAvailableSpace(headerBuffer.AvailableLength + 1);
            }

            headerBuffer.Commit(bytesWritten);
        }

        private void WriteLiteralHeader(string name, ReadOnlySpan<string> values, Encoding? valueEncoding, ref ArrayBuffer headerBuffer)
        {
            if (NetEventSource.Log.IsEnabled()) Trace($"{nameof(name)}={name}, {nameof(values)}={string.Join(", ", values.ToArray())}");

            int bytesWritten;
            while (!HPackEncoder.EncodeLiteralHeaderFieldWithoutIndexingNewName(name, values, HttpHeaderParser.DefaultSeparator, valueEncoding, headerBuffer.AvailableSpan, out bytesWritten))
            {
                headerBuffer.EnsureAvailableSpace(headerBuffer.AvailableLength + 1);
            }

            headerBuffer.Commit(bytesWritten);
        }

        private void WriteLiteralHeaderValues(ReadOnlySpan<string> values, string? separator, Encoding? valueEncoding, ref ArrayBuffer headerBuffer)
        {
            if (NetEventSource.Log.IsEnabled()) Trace($"{nameof(values)}={string.Join(separator, values.ToArray())}");

            int bytesWritten;
            while (!HPackEncoder.EncodeStringLiterals(values, separator, valueEncoding, headerBuffer.AvailableSpan, out bytesWritten))
            {
                headerBuffer.EnsureAvailableSpace(headerBuffer.AvailableLength + 1);
            }

            headerBuffer.Commit(bytesWritten);
        }

        private void WriteLiteralHeaderValue(string value, Encoding? valueEncoding, ref ArrayBuffer headerBuffer)
        {
            if (NetEventSource.Log.IsEnabled()) Trace($"{nameof(value)}={value}");

            int bytesWritten;
            while (!HPackEncoder.EncodeStringLiteral(value, valueEncoding, headerBuffer.AvailableSpan, out bytesWritten))
            {
                headerBuffer.EnsureAvailableSpace(headerBuffer.AvailableLength + 1);
            }

            headerBuffer.Commit(bytesWritten);
        }

        private void WriteBytes(ReadOnlySpan<byte> bytes, ref ArrayBuffer headerBuffer)
        {
            if (NetEventSource.Log.IsEnabled()) Trace($"{nameof(bytes.Length)}={bytes.Length}");

            if (bytes.Length > headerBuffer.AvailableLength)
            {
                headerBuffer.EnsureAvailableSpace(bytes.Length);
            }

            bytes.CopyTo(headerBuffer.AvailableSpan);
            headerBuffer.Commit(bytes.Length);
        }

        private void WriteHeaderCollection(HttpRequestMessage request, HttpHeaders headers, ref ArrayBuffer headerBuffer)
        {
            if (NetEventSource.Log.IsEnabled()) Trace("");

            if (headers.HeaderStore is null)
            {
                return;
            }

            HeaderEncodingSelector<HttpRequestMessage>? encodingSelector = _pool.Settings._requestHeaderEncodingSelector;

            ref string[]? tmpHeaderValuesArray = ref t_headerValues;
            foreach (KeyValuePair<HeaderDescriptor, object> header in headers.HeaderStore)
            {
                int headerValuesCount = HttpHeaders.GetValuesAsStrings(header.Key, header.Value, ref tmpHeaderValuesArray);
                Debug.Assert(headerValuesCount > 0, "No values for header??");
                ReadOnlySpan<string> headerValues = tmpHeaderValuesArray.AsSpan(0, headerValuesCount);

                Encoding? valueEncoding = encodingSelector?.Invoke(header.Key.Name, request);

                KnownHeader? knownHeader = header.Key.KnownHeader;
                if (knownHeader != null)
                {
                    // The Host header is not sent for HTTP2 because we send the ":authority" pseudo-header instead
                    // (see pseudo-header handling below in WriteHeaders).
                    // The Connection, Upgrade and ProxyConnection headers are also not supported in HTTP2.
                    if (knownHeader != KnownHeaders.Host && knownHeader != KnownHeaders.Connection && knownHeader != KnownHeaders.Upgrade && knownHeader != KnownHeaders.ProxyConnection)
                    {
                        if (header.Key.KnownHeader == KnownHeaders.TE)
                        {
                            // HTTP/2 allows only 'trailers' TE header. rfc7540 8.1.2.2
                            foreach (string value in headerValues)
                            {
                                if (string.Equals(value, "trailers", StringComparison.OrdinalIgnoreCase))
                                {
                                    WriteBytes(knownHeader.Http2EncodedName, ref headerBuffer);
                                    WriteLiteralHeaderValue(value, valueEncoding, ref headerBuffer);
                                    break;
                                }
                            }
                            continue;
                        }

                        // For all other known headers, send them via their pre-encoded name and the associated value.
                        WriteBytes(knownHeader.Http2EncodedName, ref headerBuffer);
                        string? separator = null;
                        if (headerValues.Length > 1)
                        {
                            HttpHeaderParser? parser = header.Key.Parser;
                            if (parser != null && parser.SupportsMultipleValues)
                            {
                                separator = parser.Separator;
                            }
                            else
                            {
                                separator = HttpHeaderParser.DefaultSeparator;
                            }
                        }

                        WriteLiteralHeaderValues(headerValues, separator, valueEncoding, ref headerBuffer);
                    }
                }
                else
                {
                    // The header is not known: fall back to just encoding the header name and value(s).
                    WriteLiteralHeader(header.Key.Name, headerValues, valueEncoding, ref headerBuffer);
                }
            }
        }

        private void WriteHeaders(HttpRequestMessage request, ref ArrayBuffer headerBuffer)
        {
            if (NetEventSource.Log.IsEnabled()) Trace("");

            // HTTP2 does not support Transfer-Encoding: chunked, so disable this on the request.
            if (request.HasHeaders && request.Headers.TransferEncodingChunked == true)
            {
                request.Headers.TransferEncodingChunked = false;
            }

            HttpMethod normalizedMethod = HttpMethod.Normalize(request.Method);

            // Method is normalized so we can do reference equality here.
            if (ReferenceEquals(normalizedMethod, HttpMethod.Get))
            {
                WriteIndexedHeader(H2StaticTable.MethodGet, ref headerBuffer);
            }
            else if (ReferenceEquals(normalizedMethod, HttpMethod.Post))
            {
                WriteIndexedHeader(H2StaticTable.MethodPost, ref headerBuffer);
            }
            else
            {
                WriteIndexedHeader(H2StaticTable.MethodGet, normalizedMethod.Method, ref headerBuffer);
            }

            WriteIndexedHeader(_stream is SslStream ? H2StaticTable.SchemeHttps : H2StaticTable.SchemeHttp, ref headerBuffer);

            if (request.HasHeaders && request.Headers.Host != null)
            {
                WriteIndexedHeader(H2StaticTable.Authority, request.Headers.Host, ref headerBuffer);
            }
            else
            {
                WriteBytes(_pool._http2EncodedAuthorityHostHeader, ref headerBuffer);
            }

            Debug.Assert(request.RequestUri != null);
            string pathAndQuery = request.RequestUri.PathAndQuery;
            if (pathAndQuery == "/")
            {
                WriteIndexedHeader(H2StaticTable.PathSlash, ref headerBuffer);
            }
            else
            {
                WriteIndexedHeader(H2StaticTable.PathSlash, pathAndQuery, ref headerBuffer);
            }

            if (request.HasHeaders)
            {
                WriteHeaderCollection(request, request.Headers, ref headerBuffer);
            }

            // Determine cookies to send.
            if (_pool.Settings._useCookies)
            {
                string cookiesFromContainer = _pool.Settings._cookieContainer!.GetCookieHeader(request.RequestUri);
                if (cookiesFromContainer != string.Empty)
                {
                    WriteBytes(KnownHeaders.Cookie.Http2EncodedName, ref headerBuffer);

                    Encoding? cookieEncoding = _pool.Settings._requestHeaderEncodingSelector?.Invoke(KnownHeaders.Cookie.Name, request);
                    WriteLiteralHeaderValue(cookiesFromContainer, cookieEncoding, ref headerBuffer);
                }
            }

            if (request.Content == null)
            {
                // Write out Content-Length: 0 header to indicate no body,
                // unless this is a method that never has a body.
                if (normalizedMethod.MustHaveRequestBody)
                {
                    WriteBytes(KnownHeaders.ContentLength.Http2EncodedName, ref headerBuffer);
                    WriteLiteralHeaderValue("0", valueEncoding: null, ref headerBuffer);
                }
            }
            else
            {
                WriteHeaderCollection(request, request.Content.Headers, ref headerBuffer);
            }
        }

        [DoesNotReturn]
        private void ThrowShutdownException()
        {
            Debug.Assert(Monitor.IsEntered(SyncObject));

            // Throw a retryable exception that will allow this unprocessed request to be processed on a new connection.
            // In rare cases, such as receiving GOAWAY immediately after connection establishment, we will not
            // actually retry the request, so we must give a useful exception here for these cases.

            Exception innerException;
            if (_abortException != null)
            {
                innerException = _abortException;
            }
            else if (_lastStreamId != -1)
            {
                // We must have received a GOAWAY.
                innerException = new IOException(SR.net_http_server_shutdown);
            }
            else
            {
                // We must either be disposed or out of stream IDs.
                // Note that in this case, the exception should never be visible to the user (it should be retried).
                Debug.Assert(_disposed || _nextStream == MaxStreamId);

                innerException = new ObjectDisposedException(nameof(Http2Connection));
            }

            ThrowRetry(SR.net_http_client_execution_error, innerException);
        }

        private async ValueTask<Http2Stream> SendHeadersAsync(HttpRequestMessage request, CancellationToken cancellationToken, bool mustFlush)
        {
            // Enforce MAX_CONCURRENT_STREAMS setting value.  We do this before anything else, e.g. renting buffers to serialize headers,
            // in order to avoid consuming resources in potentially many requests waiting for access.
            try
            {
                if (_pool.EnableMultipleHttp2Connections)
                {
                    if (!_concurrentStreams.TryRequestCreditNoWait(1))
                    {
                        throw new HttpRequestException(null, null, RequestRetryType.RetryOnNextConnection);
                    }
                }
                else
                {
                    await _concurrentStreams.RequestCreditAsync(1, cancellationToken).ConfigureAwait(false);
                }
            }
            catch (ObjectDisposedException)
            {
                // We have race condition between shutting down and initiating new requests.
                // When we are shutting down the connection (e.g. due to receiving GOAWAY, etc)
                // we will wait until the stream count goes to 0, and then we will close the connetion
                // and perform clean up, including disposing _concurrentStreams.
                // So if we get ObjectDisposedException here, we must have shut down the connection.
                // Throw a retryable request exception if this is not result of some other error.
                // This will cause retry logic to kick in and perform another connection attempt.
                // The user should never see this exception.  See similar handling below.
                // Throw a retryable request exception if this is not result of some other error.
                // This will cause retry logic to kick in and perform another connection attempt.
                // The user should never see this exception.  See also below.
                lock (SyncObject)
                {
                    Debug.Assert(_disposed || _lastStreamId != -1);
                    Debug.Assert(_httpStreams.Count == 0);
                    ThrowShutdownException();
                    throw; // unreachable
                }
            }

            ArrayBuffer headerBuffer = default;
            try
            {
                // Serialize headers to a temporary buffer, and do as much work to prepare to send the headers as we can
                // before taking the write lock.
                headerBuffer = new ArrayBuffer(InitialConnectionBufferSize, usePool: true);
                WriteHeaders(request, ref headerBuffer);
                ReadOnlyMemory<byte> headerBytes = headerBuffer.ActiveMemory;
                Debug.Assert(headerBytes.Length > 0);

                // Calculate the total number of bytes we're going to use (content + headers).
                int frameCount = ((headerBytes.Length - 1) / FrameHeader.MaxPayloadLength) + 1;
                int totalSize = headerBytes.Length + (frameCount * FrameHeader.Size);

                // Construct and initialize the new Http2Stream instance.  It's stream ID must be set below
                // before the instance is used and stored into the dictionary.  However, we construct it here
                // so as to avoid the allocation and initialization expense while holding multiple locks.
                var http2Stream = new Http2Stream(request, this);

                // Start the write.  This serializes access to write to the connection, and ensures that HEADERS
                // and CONTINUATION frames stay together, as they must do. We use the lock as well to ensure new
                // streams are created and started in order.
                await PerformWriteAsync(totalSize, (thisRef: this, http2Stream, headerBytes, endStream: (request.Content == null), mustFlush), static (s, writeBuffer) =>
                {
                    if (NetEventSource.Log.IsEnabled()) s.thisRef.Trace(s.http2Stream.StreamId, $"Started writing. Total header bytes={s.headerBytes.Length}");

                    // Allocate the next available stream ID. Note that if we fail before sending the headers,
                    // we'll just skip this stream ID, which is fine.
                    lock (s.thisRef.SyncObject)
                    {
                        if (s.thisRef._nextStream == MaxStreamId || s.thisRef._disposed || s.thisRef._lastStreamId != -1)
                        {
                            // We ran out of stream IDs or we raced between acquiring the connection from the pool and shutting down.
                            // Throw a retryable request exception. This will cause retry logic to kick in
                            // and perform another connection attempt. The user should never see this exception.
                            s.thisRef.ThrowShutdownException();
                        }

                        // Now that we're holding the lock, configure the stream.  The lock must be held while
                        // assigning the stream ID to ensure only one stream gets an ID, and it must be held
                        // across setting the initial window size (available credit) and storing the stream into
                        // collection such that window size updates are able to atomically affect all known streams.
                        s.http2Stream.Initialize(s.thisRef._nextStream, s.thisRef._initialWindowSize);

                        // Client-initiated streams are always odd-numbered, so increase by 2.
                        s.thisRef._nextStream += 2;

                        // We're about to flush the HEADERS frame, so add the stream to the dictionary now.
                        // The lifetime of the stream is now controlled by the stream itself and the connection.
                        // This can fail if the connection is shutting down, in which case we will cancel sending this frame.
                        s.thisRef._httpStreams.Add(s.http2Stream.StreamId, s.http2Stream);
                    }

                    Span<byte> span = writeBuffer.Span;

                    // Copy the HEADERS frame.
                    ReadOnlyMemory<byte> current, remaining;
                    (current, remaining) = SplitBuffer(s.headerBytes, FrameHeader.MaxPayloadLength);
                    FrameFlags flags = (remaining.Length == 0 ? FrameFlags.EndHeaders : FrameFlags.None);
                    flags |= (s.endStream ? FrameFlags.EndStream : FrameFlags.None);
                    FrameHeader.WriteTo(span, current.Length, FrameType.Headers, flags, s.http2Stream.StreamId);
                    span = span.Slice(FrameHeader.Size);
                    current.Span.CopyTo(span);
                    span = span.Slice(current.Length);
                    if (NetEventSource.Log.IsEnabled()) s.thisRef.Trace(s.http2Stream.StreamId, $"Wrote HEADERS frame. Length={current.Length}, flags={flags}");

                    // Copy CONTINUATION frames, if any.
                    while (remaining.Length > 0)
                    {
                        (current, remaining) = SplitBuffer(remaining, FrameHeader.MaxPayloadLength);
                        flags = remaining.Length == 0 ? FrameFlags.EndHeaders : FrameFlags.None;

                        FrameHeader.WriteTo(span, current.Length, FrameType.Continuation, flags, s.http2Stream.StreamId);
                        span = span.Slice(FrameHeader.Size);
                        current.Span.CopyTo(span);
                        span = span.Slice(current.Length);
                        if (NetEventSource.Log.IsEnabled()) s.thisRef.Trace(s.http2Stream.StreamId, $"Wrote CONTINUATION frame. Length={current.Length}, flags={flags}");
                    }

                    Debug.Assert(span.Length == 0);

                    return s.mustFlush || s.endStream;
                }, cancellationToken).ConfigureAwait(false);
                return http2Stream;
            }
            catch
            {
                _concurrentStreams.AdjustCredit(1);
                throw;
            }
            finally
            {
                headerBuffer.Dispose();
            }
        }

        private async Task SendStreamDataAsync(int streamId, ReadOnlyMemory<byte> buffer, CancellationToken cancellationToken)
        {
            ReadOnlyMemory<byte> remaining = buffer;

            while (remaining.Length > 0)
            {
                // Once credit had been granted, we want to actually consume those bytes.
                int frameSize = Math.Min(remaining.Length, FrameHeader.MaxPayloadLength);
                frameSize = await _connectionWindow.RequestCreditAsync(frameSize, cancellationToken).ConfigureAwait(false);

                ReadOnlyMemory<byte> current;
                (current, remaining) = SplitBuffer(remaining, frameSize);
                try
                {
                    await PerformWriteAsync(FrameHeader.Size + current.Length, (thisRef: this, streamId, current), static (s, writeBuffer) =>
                    {
                        // Invoked while holding the lock:
                        if (NetEventSource.Log.IsEnabled()) s.thisRef.Trace(s.streamId, $"Started writing. {nameof(writeBuffer.Length)}={writeBuffer.Length}");

                        FrameHeader.WriteTo(writeBuffer.Span, s.current.Length, FrameType.Data, FrameFlags.None, s.streamId);
                        s.current.CopyTo(writeBuffer.Slice(FrameHeader.Size));

                        return false; // no need to flush, as the request content may do so explicitly, or worst case we'll do so as part of the end data frame
                    }, cancellationToken).ConfigureAwait(false);
                }
                catch
                {
                    // Invoked if waiting for the lock is canceled (in that case, we need to return the credit that we have acquired and don't plan to use):
                    _connectionWindow.AdjustCredit(frameSize);
                    throw;
                }
            }
        }

        private Task SendEndStreamAsync(int streamId) =>
            PerformWriteAsync(FrameHeader.Size, (thisRef: this, streamId), static (s, writeBuffer) =>
            {
                if (NetEventSource.Log.IsEnabled()) s.thisRef.Trace(s.streamId, "Started writing.");

                FrameHeader.WriteTo(writeBuffer.Span, 0, FrameType.Data, FrameFlags.EndStream, s.streamId);

                return true; // finished sending request body, so flush soon (but ok to wait for pending packets)
            });

        private Task SendWindowUpdateAsync(int streamId, int amount)
        {
            // We update both the connection-level and stream-level windows at the same time
            Debug.Assert(amount > 0);
            return PerformWriteAsync(FrameHeader.Size + FrameHeader.WindowUpdateLength, (thisRef: this, streamId, amount), static (s, writeBuffer) =>
            {
                if (NetEventSource.Log.IsEnabled()) s.thisRef.Trace(s.streamId, $"Started writing. {nameof(s.amount)}={s.amount}");

                Span<byte> span = writeBuffer.Span;
                FrameHeader.WriteTo(span, FrameHeader.WindowUpdateLength, FrameType.WindowUpdate, FrameFlags.None, s.streamId);
                BinaryPrimitives.WriteInt32BigEndian(span.Slice(FrameHeader.Size), s.amount);

                return true;
            });
        }

        private void ExtendWindow(int amount)
        {
            if (NetEventSource.Log.IsEnabled()) Trace($"{nameof(amount)}={amount}");
            Debug.Assert(amount > 0);

            int windowUpdateSize;
            lock (SyncObject)
            {
                Debug.Assert(_pendingWindowUpdate < ConnectionWindowThreshold);

                _pendingWindowUpdate += amount;
                if (_pendingWindowUpdate < ConnectionWindowThreshold)
                {
                    if (NetEventSource.Log.IsEnabled()) Trace($"{nameof(_pendingWindowUpdate)} {_pendingWindowUpdate} < {ConnectionWindowThreshold}.");
                    return;
                }

                windowUpdateSize = _pendingWindowUpdate;
                _pendingWindowUpdate = 0;
            }

            LogExceptions(SendWindowUpdateAsync(0, windowUpdateSize));
        }

        /// <summary>Abort all streams and cause further processing to fail.</summary>
        /// <param name="abortException">Exception causing Abort to be called.</param>
        private void Abort(Exception abortException)
        {
            // The connection has failed, e.g. failed IO or a connection-level frame error.
            bool alreadyAborting = false;
            lock (SyncObject)
            {
                if (_abortException is null)
                {
                    _abortException = abortException;
                }
                else
                {
                    alreadyAborting = true;
                }
            }

            if (alreadyAborting)
            {
                if (NetEventSource.Log.IsEnabled()) Trace($"Abort called while already aborting. {nameof(abortException)}=={abortException}");

                return;
            }

            if (NetEventSource.Log.IsEnabled()) Trace($"Abort initiated. {nameof(abortException)}=={abortException}");

            _writeChannel.Writer.Complete();

            AbortStreams(_abortException);
        }

        /// <summary>Gets whether the connection exceeded any of the connection limits.</summary>
        /// <param name="nowTicks">The current tick count.  Passed in to amortize the cost of calling Environment.TickCount64.</param>
        /// <param name="connectionLifetime">How long a connection can be open to be considered reusable.</param>
        /// <param name="connectionIdleTimeout">How long a connection can have been idle in the pool to be considered reusable.</param>
        /// <returns>
        /// true if we believe the connection is expired; otherwise, false.  There is an inherent race condition here,
        /// in that the server could terminate the connection or otherwise make it unusable immediately after we check it,
        /// but there's not much difference between that and starting to use the connection and then having the server
        /// terminate it, which would be considered a failure, so this race condition is largely benign and inherent to
        /// the nature of connection pooling.
        /// </returns>
        public bool IsExpired(long nowTicks,
                              TimeSpan connectionLifetime,
                              TimeSpan connectionIdleTimeout)
        {
            if (_disposed)
            {
                return true;
            }

            // Check idle timeout when there are not pending requests for a while.
            if ((connectionIdleTimeout != Timeout.InfiniteTimeSpan) &&
                (_httpStreams.Count == 0) &&
                ((nowTicks - _idleSinceTickCount) > connectionIdleTimeout.TotalMilliseconds))
            {
                if (NetEventSource.Log.IsEnabled()) Trace($"Connection no longer usable. Idle {TimeSpan.FromMilliseconds(nowTicks - _idleSinceTickCount)} > {connectionIdleTimeout}.");

                return true;
            }

            return LifetimeExpired(nowTicks, connectionLifetime);
        }

        private void AbortStreams(Exception abortException)
        {
            if (NetEventSource.Log.IsEnabled()) Trace($"{nameof(abortException)}={abortException}");

            // Invalidate outside of lock to avoid race with HttpPool Dispose()
            // We should not try to grab pool lock while holding connection lock as on disposing pool,
            // we could hold pool lock while trying to grab connection lock in Dispose().
            _pool.InvalidateHttp2Connection(this);

            List<Http2Stream> streamsToAbort = new List<Http2Stream>();

            lock (SyncObject)
            {
                // Set _lastStreamId to int.MaxValue to indicate that we are shutting down
                // and we must assume all active streams have been processed by the server
                _lastStreamId = int.MaxValue;

                foreach (KeyValuePair<int, Http2Stream> kvp in _httpStreams)
                {
                    int streamId = kvp.Key;
                    Debug.Assert(streamId == kvp.Value.StreamId);

                    streamsToAbort.Add(kvp.Value);
                }

                CheckForShutdown();
            }

            // Avoid calling OnAbort under the lock, as it may cause the Http2Stream
            // to call back in to RemoveStream
            foreach (Http2Stream s in streamsToAbort)
            {
                s.OnReset(abortException);
            }
        }

        private void StartTerminatingConnection(int lastValidStream, Exception abortException)
        {
            Debug.Assert(lastValidStream >= 0);

            // Invalidate outside of lock to avoid race with HttpPool Dispose()
            // We should not try to grab pool lock while holding connection lock as on disposing pool,
            // we could hold pool lock while trying to grab connection lock in Dispose().
            _pool.InvalidateHttp2Connection(this);

            List<Http2Stream> streamsToAbort = new List<Http2Stream>();

            lock (SyncObject)
            {
                if (_lastStreamId == -1)
                {
                    _lastStreamId = lastValidStream;
                }
                else
                {
                    // We have already received GOAWAY before
                    // In this case the smaller valid stream is used
                    _lastStreamId = Math.Min(_lastStreamId, lastValidStream);
                }

                if (NetEventSource.Log.IsEnabled()) Trace($"{nameof(lastValidStream)}={lastValidStream}, {nameof(_lastStreamId)}={_lastStreamId}");

                foreach (KeyValuePair<int, Http2Stream> kvp in _httpStreams)
                {
                    int streamId = kvp.Key;
                    Debug.Assert(streamId == kvp.Value.StreamId);

                    if (streamId > _lastStreamId)
                    {
                        streamsToAbort.Add(kvp.Value);
                    }
                    else
                    {
                        if (NetEventSource.Log.IsEnabled()) Trace($"Found {nameof(streamId)} {streamId} <= {_lastStreamId}.");
                    }
                }

                CheckForShutdown();
            }

            // Avoid calling OnAbort under the lock, as it may cause the Http2Stream
            // to call back in to RemoveStream
            foreach (Http2Stream s in streamsToAbort)
            {
                s.OnReset(abortException, canRetry: true);
            }
        }

        private void CheckForShutdown()
        {
            Debug.Assert(_disposed || _lastStreamId != -1);
            Debug.Assert(Monitor.IsEntered(SyncObject));

            // Check if dictionary has become empty
            if (_httpStreams.Count != 0)
            {
                return;
            }

            // Do shutdown.
            _connection.Dispose();

            _connectionWindow.Dispose();
            _concurrentStreams.Dispose();
        }

        public void Dispose()
        {
            lock (SyncObject)
            {
                if (!_disposed)
                {
                    _disposed = true;

                    CheckForShutdown();
                }
            }
        }

        private enum FrameType : byte
        {
            Data = 0,
            Headers = 1,
            Priority = 2,
            RstStream = 3,
            Settings = 4,
            PushPromise = 5,
            Ping = 6,
            GoAway = 7,
            WindowUpdate = 8,
            Continuation = 9,
            AltSvc = 10,

            Last = 10
        }

        private readonly struct FrameHeader
        {
            public readonly int PayloadLength;
            public readonly FrameType Type;
            public readonly FrameFlags Flags;
            public readonly int StreamId;

            public const int Size = 9;
            public const int MaxPayloadLength = 16384;

            public const int SettingLength = 6;            // per setting (total SETTINGS length must be a multiple of this)
            public const int PriorityInfoLength = 5;       // for both PRIORITY frame and priority info within HEADERS
            public const int PingLength = 8;
            public const int WindowUpdateLength = 4;
            public const int RstStreamLength = 4;
            public const int GoAwayMinLength = 8;

            public FrameHeader(int payloadLength, FrameType type, FrameFlags flags, int streamId)
            {
                Debug.Assert(streamId >= 0);

                PayloadLength = payloadLength;
                Type = type;
                Flags = flags;
                StreamId = streamId;
            }

            public bool PaddedFlag => (Flags & FrameFlags.Padded) != 0;
            public bool AckFlag => (Flags & FrameFlags.Ack) != 0;
            public bool EndHeadersFlag => (Flags & FrameFlags.EndHeaders) != 0;
            public bool EndStreamFlag => (Flags & FrameFlags.EndStream) != 0;
            public bool PriorityFlag => (Flags & FrameFlags.Priority) != 0;

            public static FrameHeader ReadFrom(ReadOnlySpan<byte> buffer)
            {
                Debug.Assert(buffer.Length >= Size);

                FrameFlags flags = (FrameFlags)buffer[4]; // do first to avoid some bounds checks
                int payloadLength = (buffer[0] << 16) | (buffer[1] << 8) | buffer[2];
                FrameType type = (FrameType)buffer[3];
                int streamId = (int)(BinaryPrimitives.ReadUInt32BigEndian(buffer.Slice(5)) & 0x7FFFFFFF);

                return new FrameHeader(payloadLength, type, flags, streamId);
            }

            public static void WriteTo(Span<byte> destination, int payloadLength, FrameType type, FrameFlags flags, int streamId)
            {
                Debug.Assert(destination.Length >= Size);
                Debug.Assert(type <= FrameType.Last);
                Debug.Assert((flags & FrameFlags.ValidBits) == flags);
                Debug.Assert((uint)payloadLength <= MaxPayloadLength);

                // This ordering helps eliminate bounds checks.
                BinaryPrimitives.WriteInt32BigEndian(destination.Slice(5), streamId);
                destination[4] = (byte)flags;
                destination[0] = (byte)((payloadLength & 0x00FF0000) >> 16);
                destination[1] = (byte)((payloadLength & 0x0000FF00) >> 8);
                destination[2] = (byte)(payloadLength & 0x000000FF);
                destination[3] = (byte)type;
            }

            public override string ToString() => $"StreamId={StreamId}; Type={Type}; Flags={Flags}; PayloadLength={PayloadLength}"; // Description for diagnostic purposes
        }

        [Flags]
        private enum FrameFlags : byte
        {
            None = 0,

            // Some frame types define bits differently.  Define them all here for simplicity.

            EndStream =     0b00000001,
            Ack =           0b00000001,
            EndHeaders =    0b00000100,
            Padded =        0b00001000,
            Priority =      0b00100000,

            ValidBits =     0b00101101
        }

        private enum SettingId : ushort
        {
            HeaderTableSize = 0x1,
            EnablePush = 0x2,
            MaxConcurrentStreams = 0x3,
            InitialWindowSize = 0x4,
            MaxFrameSize = 0x5,
            MaxHeaderListSize = 0x6
        }

        // Note that this is safe to be called concurrently by multiple threads.

        public sealed override async Task<HttpResponseMessage> SendAsync(HttpRequestMessage request, bool async, CancellationToken cancellationToken)
        {
            if (NetEventSource.Log.IsEnabled()) Trace($"{request}");

            try
            {
                // Send request headers
                bool shouldExpectContinue = request.Content != null && request.HasHeaders && request.Headers.ExpectContinue == true;
                Http2Stream http2Stream = await SendHeadersAsync(request, cancellationToken, mustFlush: shouldExpectContinue).ConfigureAwait(false);

                bool duplex = request.Content != null && request.Content.AllowDuplex;

                // If we have duplex content, then don't propagate the cancellation to the request body task.
                // If cancellation occurs before we receive the response headers, then we will cancel the request body anyway.
                CancellationToken requestBodyCancellationToken = duplex ? CancellationToken.None : cancellationToken;

                // Start sending request body, if any.
                Task requestBodyTask = http2Stream.SendRequestBodyAsync(requestBodyCancellationToken);

                // Start receiving the response headers.
                Task responseHeadersTask = http2Stream.ReadResponseHeadersAsync(cancellationToken);

                // Wait for either task to complete.  The best and most common case is when the request body completes
                // before the response headers, in which case we can fully process the sending of the request and then
                // fully process the sending of the response.  WhenAny is not free, so we do a fast-path check to see
                // if the request body completed synchronously, only progressing to do the WhenAny if it didn't. Then
                // if the WhenAny completes and either the WhenAny indicated that the request body completed or
                // both tasks completed, we can proceed to handle the request body as if it completed first.  We also
                // check whether the request content even allows for duplex communication; if it doesn't (none of
                // our built-in content types do), then we can just proceed to wait for the request body content to
                // complete before worrying about response headers completing.
                if (requestBodyTask.IsCompleted ||
                    duplex == false ||
                    await Task.WhenAny(requestBodyTask, responseHeadersTask).ConfigureAwait(false) == requestBodyTask ||
                    requestBodyTask.IsCompleted ||
                    http2Stream.SendRequestFinished)
                {
                    // The sending of the request body completed before receiving all of the request headers (or we're
                    // ok waiting for the request body even if it hasn't completed, e.g. because we're not doing duplex).
                    // This is the common and desirable case.
                    try
                    {
                        await requestBodyTask.ConfigureAwait(false);
                    }
                    catch (Exception e)
                    {
                        if (NetEventSource.Log.IsEnabled()) Trace($"Sending request content failed: {e}");
                        LogExceptions(responseHeadersTask); // Observe exception (if any) on responseHeadersTask.
                        throw;
                    }
                }
                else
                {
                    // We received the response headers but the request body hasn't yet finished; this most commonly happens
                    // when the protocol is being used to enable duplex communication. If the connection is aborted or if we
                    // get RST or GOAWAY from server, exception will be stored in stream._abortException and propagated up
                    // to caller if possible while processing response, but make sure that we log any exceptions from this task
                    // completing asynchronously).
                    LogExceptions(requestBodyTask);
                }

                // Wait for the response headers to complete if they haven't already, propagating any exceptions.
                await responseHeadersTask.ConfigureAwait(false);

                return http2Stream.GetAndClearResponse();
            }
            catch (Exception e)
            {
                if (e is IOException ||
                    e is ObjectDisposedException ||
                    e is Http2ProtocolException ||
                    e is InvalidOperationException)
                {
                    throw new HttpRequestException(SR.net_http_client_execution_error, e);
                }

                throw;
            }
        }

        private void RemoveStream(Http2Stream http2Stream)
        {
            if (NetEventSource.Log.IsEnabled()) Trace(http2Stream.StreamId, "");
            Debug.Assert(http2Stream != null);

            lock (SyncObject)
            {
                if (!_httpStreams.Remove(http2Stream.StreamId))
                {
                    Debug.Fail($"Stream {http2Stream.StreamId} not found in dictionary during RemoveStream???");
                    return;
                }

                if (_httpStreams.Count == 0)
                {
                    // If this was last pending request, get timestamp so we can monitor idle time.
                    _idleSinceTickCount = Environment.TickCount64;

                    if (_disposed || _lastStreamId != -1)
                    {
                        CheckForShutdown();
                    }
                }
            }

            _concurrentStreams.AdjustCredit(1);
        }

        public sealed override string ToString() => $"{nameof(Http2Connection)}({_pool})"; // Description for diagnostic purposes

        public override void Trace(string message, [CallerMemberName] string? memberName = null) =>
            Trace(0, message, memberName);

        internal void Trace(int streamId, string message, [CallerMemberName] string? memberName = null) =>
            NetEventSource.Log.HandlerMessage(
                _pool?.GetHashCode() ?? 0,    // pool ID
                GetHashCode(),                // connection ID
                streamId,                     // stream ID
                memberName,                   // method name
                message);                     // message

        [DoesNotReturn]
        private static void ThrowRetry(string message, Exception innerException) =>
            throw new HttpRequestException(message, innerException, allowRetry: RequestRetryType.RetryOnSameOrNextProxy);

        private static Exception GetRequestAbortedException(Exception? innerException = null) =>
            new IOException(SR.net_http_request_aborted, innerException);

        [DoesNotReturn]
        private static void ThrowRequestAborted(Exception? innerException = null) =>
            throw GetRequestAbortedException(innerException);

        [DoesNotReturn]
        private static void ThrowProtocolError() =>
            ThrowProtocolError(Http2ProtocolErrorCode.ProtocolError);

        [DoesNotReturn]
        private static void ThrowProtocolError(Http2ProtocolErrorCode errorCode) =>
            throw new Http2ConnectionException(errorCode);
    }
}<|MERGE_RESOLUTION|>--- conflicted
+++ resolved
@@ -97,13 +97,9 @@
         // Channel options for creating _writeChannel
         private static readonly UnboundedChannelOptions s_channelOptions = new UnboundedChannelOptions() { SingleReader = true };
 
-<<<<<<< HEAD
         private Http2KeepAlive _keepAlive;
 
-        public Http2Connection(HttpConnectionPool pool, Stream stream)
-=======
         public Http2Connection(HttpConnectionPool pool, Connection connection)
->>>>>>> 995224db
         {
             _pool = pool;
             _stream = connection.Stream;
@@ -126,13 +122,9 @@
             _pendingWindowUpdate = 0;
             _idleSinceTickCount = Environment.TickCount64;
 
-<<<<<<< HEAD
             _keepAlive = new Http2KeepAlive(this, _pool.Settings);
 
-            if (NetEventSource.Log.IsEnabled()) TraceConnection(stream);
-=======
             if (NetEventSource.Log.IsEnabled()) TraceConnection(_stream);
->>>>>>> 995224db
         }
 
         private object SyncObject => _httpStreams;
@@ -977,6 +969,9 @@
 
         internal void HeartBeat()
         {
+            if (_disposed)
+                return;
+
             try
             {
                 _keepAlive.VerifyKeepAlive();
