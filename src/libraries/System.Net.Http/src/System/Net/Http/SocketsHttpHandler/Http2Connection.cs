// Licensed to the .NET Foundation under one or more agreements.
// The .NET Foundation licenses this file to you under the MIT license.

using System.Buffers.Binary;
using System.Collections.Generic;
using System.Diagnostics;
using System.Diagnostics.CodeAnalysis;
using System.IO;
using System.Net.Http.Headers;
using System.Net.Http.HPack;
using System.Runtime.CompilerServices;
using System.Text;
using System.Threading;
using System.Threading.Channels;
using System.Threading.Tasks;

namespace System.Net.Http
{
    internal sealed partial class Http2Connection : HttpConnectionBase
    {
        // Equivalent to the bytes returned from HPackEncoder.EncodeLiteralHeaderFieldWithoutIndexingNewNameToAllocatedArray(":protocol")
        private static ReadOnlySpan<byte> ProtocolLiteralHeaderBytes => new byte[] { 0x0, 0x9, 0x3a, 0x70, 0x72, 0x6f, 0x74, 0x6f, 0x63, 0x6f, 0x6c };

        private static readonly TaskCompletionSourceWithCancellation<bool> s_settingsReceivedSingleton = CreateSuccessfullyCompletedTcs();

        private TaskCompletionSourceWithCancellation<bool>? _initialSettingsReceived;

        private readonly HttpConnectionPool _pool;
        private readonly Stream _stream;

        // NOTE: These are mutable structs; do not make these readonly.
        private ArrayBuffer _incomingBuffer;
        private ArrayBuffer _outgoingBuffer;

        /// <summary>Reusable array used to get the values for each header being written to the wire.</summary>
        [ThreadStatic]
        private static string[]? t_headerValues;

        private readonly HPackDecoder _hpackDecoder;

        private readonly Dictionary<int, Http2Stream> _httpStreams;

        private readonly CreditManager _connectionWindow;
        private RttEstimator _rttEstimator;

        private int _nextStream;
        private bool _expectingSettingsAck;
        private int _initialServerStreamWindowSize;
        private int _pendingWindowUpdate;
        private long _idleSinceTickCount;

        private uint _maxConcurrentStreams;
        private uint _streamsInUse;
        private TaskCompletionSource<bool>? _availableStreamsWaiter;

        private readonly Channel<WriteQueueEntry> _writeChannel;
        private bool _lastPendingWriterShouldFlush;

        // This flag indicates that the connection is shutting down and cannot accept new requests, because of one of the following conditions:
        // (1) We received a GOAWAY frame from the server
        // (2) We have exhaustead StreamIds (i.e. _nextStream == MaxStreamId)
        // (3) A connection-level error occurred, in which case _abortException below is set.
        private bool _shutdown;
        private TaskCompletionSource? _shutdownWaiter;

        // If this is set, the connection is aborting due to an IO failure (IOException) or a protocol violation (Http2ProtocolException).
        // _shutdown above is true, and requests in flight have been (or are being) failed.
        private Exception? _abortException;

        // This means that the user (i.e. the connection pool) has disposed us and will not submit further requests.
        // Requests currently in flight will continue to be processed.
        // When all requests have completed, the connection will be torn down.
        private bool _disposed;

        private const int TelemetryStatus_Opened = 1;
        private const int TelemetryStatus_Closed = 2;
        private int _markedByTelemetryStatus;

        private const int MaxStreamId = int.MaxValue;

        // Temporary workaround for request burst handling on connection start.
        private const int InitialMaxConcurrentStreams = 100;

        private static ReadOnlySpan<byte> Http2ConnectionPreface => "PRI * HTTP/2.0\r\n\r\nSM\r\n\r\n"u8;

#if DEBUG
        // In debug builds, start with a very small buffer to induce buffer growing logic.
        private const int InitialConnectionBufferSize = 4;
#else
        private const int InitialConnectionBufferSize = 4096;
#endif
        // The default initial window size for streams and connections according to the RFC:
        // https://datatracker.ietf.org/doc/html/rfc7540#section-5.2.1
        // Unlike HttpHandlerDefaults.DefaultInitialHttp2StreamWindowSize, this value should never be changed.
        internal const int DefaultInitialWindowSize = 65535;

        // We don't really care about limiting control flow at the connection level.
        // We limit it per stream, and the user controls how many streams are created.
        // So set the connection window size to a large value.
        private const int ConnectionWindowSize = 64 * 1024 * 1024;

        // We hold off on sending WINDOW_UPDATE until we hit the minimum threshold.
        // This value is somewhat arbitrary; the intent is to ensure it is much smaller than
        // the window size itself, or we risk stalling the server because it runs out of window space.
        // If we want to further reduce the frequency of WINDOW_UPDATEs, it's probably better to
        // increase the window size (and thus increase the threshold proportionally)
        // rather than just increase the threshold.
        private const int ConnectionWindowUpdateRatio = 8;
        private const int ConnectionWindowThreshold = ConnectionWindowSize / ConnectionWindowUpdateRatio;

        // When buffering outgoing writes, we will automatically buffer up to this number of bytes.
        // Single writes that are larger than the buffer can cause the buffer to expand beyond
        // this value, so this is not a hard maximum size.
        private const int UnflushedOutgoingBufferSize = 32 * 1024;

        // Channel options for creating _writeChannel
        private static readonly UnboundedChannelOptions s_channelOptions = new UnboundedChannelOptions() { SingleReader = true };

        internal enum KeepAliveState
        {
            None,
            PingSent
        }

        private readonly long _keepAlivePingDelay;
        private readonly long _keepAlivePingTimeout;
        private readonly HttpKeepAlivePingPolicy _keepAlivePingPolicy;
        private long _keepAlivePingPayload;
        private long _nextPingRequestTimestamp;
        private long _keepAlivePingTimeoutTimestamp;
        private volatile KeepAliveState _keepAliveState;

        public Http2Connection(HttpConnectionPool pool, Stream stream)
        {
            _pool = pool;
            _stream = stream;

            _incomingBuffer = new ArrayBuffer(InitialConnectionBufferSize);
            _outgoingBuffer = new ArrayBuffer(InitialConnectionBufferSize);

            _hpackDecoder = new HPackDecoder(maxHeadersLength: pool.Settings._maxResponseHeadersLength * 1024);

            _httpStreams = new Dictionary<int, Http2Stream>();

            _connectionWindow = new CreditManager(this, nameof(_connectionWindow), DefaultInitialWindowSize);

            _rttEstimator = RttEstimator.Create();

            _writeChannel = Channel.CreateUnbounded<WriteQueueEntry>(s_channelOptions);

            _nextStream = 1;
            _initialServerStreamWindowSize = DefaultInitialWindowSize;

            _maxConcurrentStreams = InitialMaxConcurrentStreams;
            _streamsInUse = 0;

            _pendingWindowUpdate = 0;
            _idleSinceTickCount = Environment.TickCount64;

            _keepAlivePingDelay = TimeSpanToMs(_pool.Settings._keepAlivePingDelay);
            _keepAlivePingTimeout = TimeSpanToMs(_pool.Settings._keepAlivePingTimeout);
            _nextPingRequestTimestamp = Environment.TickCount64 + _keepAlivePingDelay;
            _keepAlivePingPolicy = _pool.Settings._keepAlivePingPolicy;

            if (HttpTelemetry.Log.IsEnabled())
            {
                HttpTelemetry.Log.Http20ConnectionEstablished();
                _markedByTelemetryStatus = TelemetryStatus_Opened;
            }

            if (NetEventSource.Log.IsEnabled()) TraceConnection(_stream);

            static long TimeSpanToMs(TimeSpan value) {
                double milliseconds = value.TotalMilliseconds;
                return (long)(milliseconds > int.MaxValue ? int.MaxValue : milliseconds);
            }
        }

        ~Http2Connection() => Dispose();

        private object SyncObject => _httpStreams;

<<<<<<< HEAD
        internal TaskCompletionSourceWithCancellation<bool> InitialSettingsReceived =>
            _initialSettingsReceived ??
            Interlocked.CompareExchange(ref _initialSettingsReceived, new(), null) ??
            _initialSettingsReceived;

        internal bool IsConnectEnabled { get; private set; }

        public async ValueTask SetupAsync()
=======
        public async ValueTask SetupAsync(CancellationToken cancellationToken)
>>>>>>> 29c742f9
        {
            try
            {
                _outgoingBuffer.EnsureAvailableSpace(Http2ConnectionPreface.Length +
                    FrameHeader.Size + FrameHeader.SettingLength +
                    FrameHeader.Size + FrameHeader.WindowUpdateLength);

                // Send connection preface
                Http2ConnectionPreface.CopyTo(_outgoingBuffer.AvailableSpan);
                _outgoingBuffer.Commit(Http2ConnectionPreface.Length);

                // Send SETTINGS frame.  Disable push promise & set initial window size.
                FrameHeader.WriteTo(_outgoingBuffer.AvailableSpan, 2 * FrameHeader.SettingLength, FrameType.Settings, FrameFlags.None, streamId: 0);
                _outgoingBuffer.Commit(FrameHeader.Size);
                BinaryPrimitives.WriteUInt16BigEndian(_outgoingBuffer.AvailableSpan, (ushort)SettingId.EnablePush);
                _outgoingBuffer.Commit(2);
                BinaryPrimitives.WriteUInt32BigEndian(_outgoingBuffer.AvailableSpan, 0);
                _outgoingBuffer.Commit(4);
                BinaryPrimitives.WriteUInt16BigEndian(_outgoingBuffer.AvailableSpan, (ushort)SettingId.InitialWindowSize);
                _outgoingBuffer.Commit(2);
                BinaryPrimitives.WriteUInt32BigEndian(_outgoingBuffer.AvailableSpan, (uint)_pool.Settings._initialHttp2StreamWindowSize);
                _outgoingBuffer.Commit(4);

                // The connection-level window size can not be initialized by SETTINGS frames:
                // https://datatracker.ietf.org/doc/html/rfc7540#section-6.9.2
                // Send an initial connection-level WINDOW_UPDATE to setup the desired ConnectionWindowSize:
                uint windowUpdateAmount = ConnectionWindowSize - DefaultInitialWindowSize;
                if (NetEventSource.Log.IsEnabled()) Trace($"Initial connection-level WINDOW_UPDATE, windowUpdateAmount={windowUpdateAmount}");
                FrameHeader.WriteTo(_outgoingBuffer.AvailableSpan, FrameHeader.WindowUpdateLength, FrameType.WindowUpdate, FrameFlags.None, streamId: 0);
                _outgoingBuffer.Commit(FrameHeader.Size);
                BinaryPrimitives.WriteUInt32BigEndian(_outgoingBuffer.AvailableSpan, windowUpdateAmount);
                _outgoingBuffer.Commit(4);

                await _stream.WriteAsync(_outgoingBuffer.ActiveMemory, cancellationToken).ConfigureAwait(false);
                _rttEstimator.OnInitialSettingsSent();
                _outgoingBuffer.Discard(_outgoingBuffer.ActiveLength);

                _expectingSettingsAck = true;
            }
            catch (Exception e)
            {
                Dispose();

                if (e is OperationCanceledException oce && oce.CancellationToken == cancellationToken)
                {
                    // Note, AddHttp2ConnectionAsync handles this OCE separately so don't wrap it.
                    throw;
                }

                throw new IOException(SR.net_http_http2_connection_not_established, e);
            }

            _ = ProcessIncomingFramesAsync();
            _ = ProcessOutgoingFramesAsync();
        }

        // This will complete when the connection begins to shut down and cannot be used anymore, or if it is disposed.
        public ValueTask WaitForShutdownAsync()
        {
            lock (SyncObject)
            {
                Debug.Assert(!_disposed, "As currently used, we don't expect to call this after disposing and we don't handle the ODE");
                ObjectDisposedException.ThrowIf(_disposed, this);

                if (_shutdown)
                {
                    Debug.Assert(_shutdownWaiter is null);
                    return default;
                }

                _shutdownWaiter ??= new TaskCompletionSource(TaskCreationOptions.RunContinuationsAsynchronously);

                return new ValueTask(_shutdownWaiter.Task);
            }
        }

        private void Shutdown()
        {
            if (NetEventSource.Log.IsEnabled()) Trace($"{nameof(_shutdown)}={_shutdown}, {nameof(_abortException)}={_abortException}");

            Debug.Assert(Monitor.IsEntered(SyncObject));

            SignalAvailableStreamsWaiter(false);
            SignalShutdownWaiter();

            // Note _shutdown could already be set, but that's fine.
            _shutdown = true;
        }

        private void SignalShutdownWaiter()
        {
            if (NetEventSource.Log.IsEnabled()) Trace($"{nameof(_shutdownWaiter)}?={_shutdownWaiter is not null}");

            Debug.Assert(Monitor.IsEntered(SyncObject));

            if (_shutdownWaiter is not null)
            {
                Debug.Assert(!_disposed);
                Debug.Assert(!_shutdown);
                _shutdownWaiter.SetResult();
                _shutdownWaiter = null;
            }
        }

        public bool TryReserveStream()
        {
            lock (SyncObject)
            {
                Debug.Assert(!_disposed, "As currently used, we don't expect to call this after disposing and we don't handle the ODE");
                ObjectDisposedException.ThrowIf(_disposed, this);

                if (_shutdown)
                {
                    return false;
                }

                if (_streamsInUse < _maxConcurrentStreams)
                {
                    _streamsInUse++;
                    return true;
                }
            }

            return false;
        }

        // Can be called by the HttpConnectionPool after TryReserveStream if the stream doesn't end up being used.
        // Otherwise, will be called when the request is complete and stream is closed.
        public void ReleaseStream()
        {
            lock (SyncObject)
            {
                if (NetEventSource.Log.IsEnabled()) Trace($"{nameof(_streamsInUse)}={_streamsInUse}");

                Debug.Assert(_availableStreamsWaiter is null || _streamsInUse >= _maxConcurrentStreams);

                _streamsInUse--;

                Debug.Assert(_streamsInUse >= _httpStreams.Count);

                if (_streamsInUse < _maxConcurrentStreams)
                {
                    SignalAvailableStreamsWaiter(true);
                }

                if (_streamsInUse == 0)
                {
                    _idleSinceTickCount = Environment.TickCount64;

                    if (_disposed)
                    {
                        FinalTeardown();
                    }
                }
            }
        }

        // Returns true to indicate at least one stream is available
        // Returns false to indicate that the connection is shutting down and cannot be used anymore
        public ValueTask<bool> WaitForAvailableStreamsAsync()
        {
            lock (SyncObject)
            {
                Debug.Assert(!_disposed, "As currently used, we don't expect to call this after disposing and we don't handle the ODE");
                ObjectDisposedException.ThrowIf(_disposed, this);

                Debug.Assert(_availableStreamsWaiter is null, "As used currently, shouldn't already have a waiter");

                if (_shutdown)
                {
                    return ValueTask.FromResult(false);
                }

                if (_streamsInUse < _maxConcurrentStreams)
                {
                    return ValueTask.FromResult(true);
                }

                // Need to wait for streams to become available.
                _availableStreamsWaiter = new TaskCompletionSource<bool>(TaskCreationOptions.RunContinuationsAsynchronously);
                return new ValueTask<bool>(_availableStreamsWaiter.Task);
            }
        }

        private void SignalAvailableStreamsWaiter(bool result)
        {
            if (NetEventSource.Log.IsEnabled()) Trace($"{nameof(result)}={result}, {nameof(_availableStreamsWaiter)}?={_availableStreamsWaiter is not null}");

            Debug.Assert(Monitor.IsEntered(SyncObject));

            if (_availableStreamsWaiter is not null)
            {
                Debug.Assert(!_disposed);
                Debug.Assert(!_shutdown);
                _availableStreamsWaiter.SetResult(result);
                _availableStreamsWaiter = null;
            }
        }

        private async Task FlushOutgoingBytesAsync()
        {
            if (NetEventSource.Log.IsEnabled()) Trace($"{nameof(_outgoingBuffer.ActiveLength)}={_outgoingBuffer.ActiveLength}");

            if (_outgoingBuffer.ActiveLength > 0)
            {
                try
                {
                    await _stream.WriteAsync(_outgoingBuffer.ActiveMemory).ConfigureAwait(false);
                }
                catch (Exception e)
                {
                    Abort(e);
                }

                _lastPendingWriterShouldFlush = false;
                _outgoingBuffer.Discard(_outgoingBuffer.ActiveLength);
            }
        }

        private async ValueTask<FrameHeader> ReadFrameAsync(bool initialFrame = false)
        {
            if (NetEventSource.Log.IsEnabled()) Trace($"{nameof(initialFrame)}={initialFrame}");

            // Ensure we've read enough data for the frame header.
            if (_incomingBuffer.ActiveLength < FrameHeader.Size)
            {
                _incomingBuffer.EnsureAvailableSpace(FrameHeader.Size - _incomingBuffer.ActiveLength);
                do
                {
                    int bytesRead = await _stream.ReadAsync(_incomingBuffer.AvailableMemory).ConfigureAwait(false);
                    _incomingBuffer.Commit(bytesRead);
                    if (bytesRead == 0)
                    {
                        if (_incomingBuffer.ActiveLength == 0)
                        {
                            ThrowMissingFrame();
                        }
                        else
                        {
                            ThrowPrematureEOF(FrameHeader.Size);
                        }
                    }
                }
                while (_incomingBuffer.ActiveLength < FrameHeader.Size);
            }

            // Parse the frame header from our read buffer and validate it.
            FrameHeader frameHeader = FrameHeader.ReadFrom(_incomingBuffer.ActiveSpan);
            if (frameHeader.PayloadLength > FrameHeader.MaxPayloadLength)
            {
                if (initialFrame && NetEventSource.Log.IsEnabled())
                {
                    string response = Encoding.ASCII.GetString(_incomingBuffer.ActiveSpan.Slice(0, Math.Min(20, _incomingBuffer.ActiveLength)));
                    Trace($"HTTP/2 handshake failed. Server returned {response}");
                }

                _incomingBuffer.Discard(FrameHeader.Size);
                ThrowProtocolError(initialFrame ? Http2ProtocolErrorCode.ProtocolError : Http2ProtocolErrorCode.FrameSizeError);
            }
            _incomingBuffer.Discard(FrameHeader.Size);

            // Ensure we've read the frame contents into our buffer.
            if (_incomingBuffer.ActiveLength < frameHeader.PayloadLength)
            {
                _incomingBuffer.EnsureAvailableSpace(frameHeader.PayloadLength - _incomingBuffer.ActiveLength);
                do
                {
                    int bytesRead = await _stream.ReadAsync(_incomingBuffer.AvailableMemory).ConfigureAwait(false);
                    _incomingBuffer.Commit(bytesRead);
                    if (bytesRead == 0) ThrowPrematureEOF(frameHeader.PayloadLength);
                }
                while (_incomingBuffer.ActiveLength < frameHeader.PayloadLength);
            }

            // Return the read frame header.
            return frameHeader;

            void ThrowPrematureEOF(int requiredBytes) =>
                throw new IOException(SR.Format(SR.net_http_invalid_response_premature_eof_bytecount, requiredBytes - _incomingBuffer.ActiveLength));

            void ThrowMissingFrame() =>
                throw new IOException(SR.net_http_invalid_response_missing_frame);
        }

        private async Task ProcessIncomingFramesAsync()
        {
            try
            {
                FrameHeader frameHeader;
                try
                {
                    // Read the initial settings frame.
                    frameHeader = await ReadFrameAsync(initialFrame: true).ConfigureAwait(false);
                    if (frameHeader.Type != FrameType.Settings || frameHeader.AckFlag)
                    {
                        if (frameHeader.Type == FrameType.GoAway)
                        {
                            var (_, errorCode) = ReadGoAwayFrame(frameHeader);
                            ThrowProtocolError(errorCode);
                        }
                        else
                        {
                            ThrowProtocolError();
                        }
                    }

                    if (NetEventSource.Log.IsEnabled()) Trace($"Frame 0: {frameHeader}.");

                    // Process the initial SETTINGS frame. This will send an ACK.
                    ProcessSettingsFrame(frameHeader, initialFrame: true);
                }
                catch (IOException e)
                {
                    throw new IOException(SR.net_http_http2_connection_not_established, e);
                }

                // Keep processing frames as they arrive.
                for (long frameNum = 1; ; frameNum++)
                {
                    // We could just call ReadFrameAsync here, but we add this code
                    // to avoid another state machine allocation in the relatively common case where we
                    // currently don't have enough data buffered and issuing a read for the frame header
                    // completes asynchronously, but that read ends up also reading enough data to fulfill
                    // the entire frame's needs (not just the header).
                    if (_incomingBuffer.ActiveLength < FrameHeader.Size)
                    {
                        _incomingBuffer.EnsureAvailableSpace(FrameHeader.Size - _incomingBuffer.ActiveLength);
                        do
                        {
                            int bytesRead = await _stream.ReadAsync(_incomingBuffer.AvailableMemory).ConfigureAwait(false);
                            Debug.Assert(bytesRead >= 0);
                            _incomingBuffer.Commit(bytesRead);
                            if (bytesRead == 0)
                            {
                                // ReadFrameAsync below will detect that the frame is incomplete and throw the appropriate error.
                                break;
                            }
                        }
                        while (_incomingBuffer.ActiveLength < FrameHeader.Size);
                    }

                    // Read the frame.
                    frameHeader = await ReadFrameAsync().ConfigureAwait(false);
                    if (NetEventSource.Log.IsEnabled()) Trace($"Frame {frameNum}: {frameHeader}.");

                    RefreshPingTimestamp();

                    // Process the frame.
                    switch (frameHeader.Type)
                    {
                        case FrameType.Headers:
                            await ProcessHeadersFrame(frameHeader).ConfigureAwait(false);
                            break;

                        case FrameType.Data:
                            ProcessDataFrame(frameHeader);
                            break;

                        case FrameType.Settings:
                            ProcessSettingsFrame(frameHeader);
                            break;

                        case FrameType.Priority:
                            ProcessPriorityFrame(frameHeader);
                            break;

                        case FrameType.Ping:
                            ProcessPingFrame(frameHeader);
                            break;

                        case FrameType.WindowUpdate:
                            ProcessWindowUpdateFrame(frameHeader);
                            break;

                        case FrameType.RstStream:
                            ProcessRstStreamFrame(frameHeader);
                            break;

                        case FrameType.GoAway:
                            ProcessGoAwayFrame(frameHeader);
                            break;

                        case FrameType.AltSvc:
                            ProcessAltSvcFrame(frameHeader);
                            break;

                        case FrameType.PushPromise:     // Should not happen, since we disable this in our initial SETTINGS
                        case FrameType.Continuation:    // Should only be received while processing headers in ProcessHeadersFrame
                        default:
                            ThrowProtocolError();
                            break;
                    }
                }
            }
            catch (Exception e)
            {
                if (NetEventSource.Log.IsEnabled()) Trace($"{nameof(ProcessIncomingFramesAsync)}: {e.Message}");

                Abort(e);
            }
        }

        // Note, this will return null for a streamId that's no longer in use.
        // Callers must check for this and send a RST_STREAM or ignore as appropriate.
        // If the streamId is invalid or the stream is idle, calling this function
        // will result in a connection level error.
        private Http2Stream? GetStream(int streamId)
        {
            if (streamId <= 0 || streamId >= _nextStream)
            {
                ThrowProtocolError();
            }

            lock (SyncObject)
            {
                if (!_httpStreams.TryGetValue(streamId, out Http2Stream? http2Stream))
                {
                    return null;
                }

                return http2Stream;
            }
        }

        private async ValueTask ProcessHeadersFrame(FrameHeader frameHeader)
        {
            if (NetEventSource.Log.IsEnabled()) Trace($"{frameHeader}");
            Debug.Assert(frameHeader.Type == FrameType.Headers);

            bool endStream = frameHeader.EndStreamFlag;

            int streamId = frameHeader.StreamId;
            Http2Stream? http2Stream = GetStream(streamId);

            IHttpStreamHeadersHandler headersHandler;
            if (http2Stream != null)
            {
                http2Stream.OnHeadersStart();
                _rttEstimator.OnDataOrHeadersReceived(this);
                headersHandler = http2Stream;
            }
            else
            {
                // http2Stream will be null if this is a closed stream. We will still process the headers,
                // to ensure the header decoding state is up-to-date, but we will discard the decoded headers.
                headersHandler = NopHeadersHandler.Instance;
            }

            _hpackDecoder.Decode(
                GetFrameData(_incomingBuffer.ActiveSpan.Slice(0, frameHeader.PayloadLength), frameHeader.PaddedFlag, frameHeader.PriorityFlag),
                frameHeader.EndHeadersFlag,
                headersHandler);
            _incomingBuffer.Discard(frameHeader.PayloadLength);

            while (!frameHeader.EndHeadersFlag)
            {
                frameHeader = await ReadFrameAsync().ConfigureAwait(false);

                if (frameHeader.Type != FrameType.Continuation ||
                    frameHeader.StreamId != streamId)
                {
                    ThrowProtocolError();
                }

                _hpackDecoder.Decode(
                    _incomingBuffer.ActiveSpan.Slice(0, frameHeader.PayloadLength),
                    frameHeader.EndHeadersFlag,
                    headersHandler);
                _incomingBuffer.Discard(frameHeader.PayloadLength);
            }

            _hpackDecoder.CompleteDecode();

            http2Stream?.OnHeadersComplete(endStream);
        }

        /// <summary>Nop implementation of <see cref="IHttpStreamHeadersHandler"/> used by <see cref="ProcessHeadersFrame"/>.</summary>
        private sealed class NopHeadersHandler : IHttpStreamHeadersHandler
        {
            public static readonly NopHeadersHandler Instance = new NopHeadersHandler();
            void IHttpStreamHeadersHandler.OnHeader(ReadOnlySpan<byte> name, ReadOnlySpan<byte> value) { }
            void IHttpStreamHeadersHandler.OnHeadersComplete(bool endStream) { }
            void IHttpStreamHeadersHandler.OnStaticIndexedHeader(int index) { }
            void IHttpStreamHeadersHandler.OnStaticIndexedHeader(int index, ReadOnlySpan<byte> value) { }
            void IHttpStreamHeadersHandler.OnDynamicIndexedHeader(int? index, ReadOnlySpan<byte> name, ReadOnlySpan<byte> value) { }
        }

        private static ReadOnlySpan<byte> GetFrameData(ReadOnlySpan<byte> frameData, bool hasPad, bool hasPriority)
        {
            if (hasPad)
            {
                if (frameData.Length == 0)
                {
                    ThrowProtocolError();
                }

                int padLength = frameData[0];
                frameData = frameData.Slice(1);

                if (frameData.Length < padLength)
                {
                    ThrowProtocolError();
                }

                frameData = frameData.Slice(0, frameData.Length - padLength);
            }

            if (hasPriority)
            {
                if (frameData.Length < FrameHeader.PriorityInfoLength)
                {
                    ThrowProtocolError();
                }

                // We ignore priority info.
                frameData = frameData.Slice(FrameHeader.PriorityInfoLength);
            }

            return frameData;
        }

        /// <summary>
        /// Parses an ALTSVC frame, defined by RFC 7838 Section 4.
        /// </summary>
        /// <remarks>
        /// The RFC states that any parse errors should result in ignoring the frame.
        /// </remarks>
        private void ProcessAltSvcFrame(FrameHeader frameHeader)
        {
            if (NetEventSource.Log.IsEnabled()) Trace($"{frameHeader}");
            Debug.Assert(frameHeader.Type == FrameType.AltSvc);

            ReadOnlySpan<byte> span = _incomingBuffer.ActiveSpan.Slice(0, frameHeader.PayloadLength);

            if (BinaryPrimitives.TryReadUInt16BigEndian(span, out ushort originLength))
            {
                span = span.Slice(2);

                // Check that this ALTSVC frame is valid for our pool's origin. ALTSVC frames can come in one of two ways:
                //  - On stream 0, the origin will be specified. HTTP/2 can service multiple origins per connection, and so the server can report origins other than what our pool is using.
                //  - Otherwise, the origin is implicitly defined by the request stream and must be of length 0.

                if ((frameHeader.StreamId != 0 && originLength == 0) || (frameHeader.StreamId == 0 && span.Length >= originLength && span.Slice(0, originLength).SequenceEqual(_pool.Http2AltSvcOriginUri)))
                {
                    span = span.Slice(originLength);

                    // The span now contains a string with the same format as Alt-Svc headers.

                    string altSvcHeaderValue = Encoding.ASCII.GetString(span);
                    _pool.HandleAltSvc(new[] { altSvcHeaderValue }, null);
                }
            }

            _incomingBuffer.Discard(frameHeader.PayloadLength);
        }

        private void ProcessDataFrame(FrameHeader frameHeader)
        {
            Debug.Assert(frameHeader.Type == FrameType.Data);

            Http2Stream? http2Stream = GetStream(frameHeader.StreamId);

            // Note, http2Stream will be null if this is a closed stream.
            // Just ignore the frame in this case.

            ReadOnlySpan<byte> frameData = GetFrameData(_incomingBuffer.ActiveSpan.Slice(0, frameHeader.PayloadLength), hasPad: frameHeader.PaddedFlag, hasPriority: false);

            if (http2Stream != null)
            {
                bool endStream = frameHeader.EndStreamFlag;

                http2Stream.OnResponseData(frameData, endStream);

                if (!endStream && frameData.Length > 0)
                {
                    _rttEstimator.OnDataOrHeadersReceived(this);
                }
            }

            if (frameData.Length > 0)
            {
                ExtendWindow(frameData.Length);
            }

            _incomingBuffer.Discard(frameHeader.PayloadLength);
        }

        private void ProcessSettingsFrame(FrameHeader frameHeader, bool initialFrame = false)
        {
            Debug.Assert(frameHeader.Type == FrameType.Settings);

            if (frameHeader.StreamId != 0)
            {
                ThrowProtocolError();
            }

            if (frameHeader.AckFlag)
            {
                if (frameHeader.PayloadLength != 0)
                {
                    ThrowProtocolError(Http2ProtocolErrorCode.FrameSizeError);
                }

                if (!_expectingSettingsAck)
                {
                    ThrowProtocolError();
                }

                // We only send SETTINGS once initially, so we don't need to do anything in response to the ACK.
                // Just remember that we received one and we won't be expecting any more.
                _expectingSettingsAck = false;
                _rttEstimator.OnInitialSettingsAckReceived(this);
            }
            else
            {
                if ((frameHeader.PayloadLength % 6) != 0)
                {
                    ThrowProtocolError(Http2ProtocolErrorCode.FrameSizeError);
                }

                // Parse settings and process the ones we care about.
                ReadOnlySpan<byte> settings = _incomingBuffer.ActiveSpan.Slice(0, frameHeader.PayloadLength);
                bool maxConcurrentStreamsReceived = false;
                while (settings.Length > 0)
                {
                    Debug.Assert((settings.Length % 6) == 0);

                    ushort settingId = BinaryPrimitives.ReadUInt16BigEndian(settings);
                    settings = settings.Slice(2);
                    uint settingValue = BinaryPrimitives.ReadUInt32BigEndian(settings);
                    settings = settings.Slice(4);

                    switch ((SettingId)settingId)
                    {
                        case SettingId.MaxConcurrentStreams:
                            ChangeMaxConcurrentStreams(settingValue);
                            maxConcurrentStreamsReceived = true;
                            break;

                        case SettingId.InitialWindowSize:
                            if (settingValue > 0x7FFFFFFF)
                            {
                                ThrowProtocolError(Http2ProtocolErrorCode.FlowControlError);
                            }

                            ChangeInitialWindowSize((int)settingValue);
                            break;

                        case SettingId.MaxFrameSize:
                            if (settingValue < 16384 || settingValue > 16777215)
                            {
                                ThrowProtocolError();
                            }

                            // We don't actually store this value; we always send frames of the minimum size (16K).
                            break;

                        case SettingId.EnableConnect:
                            if (settingValue == 1)
                            {
                                IsConnectEnabled = true;
                            }
                            break;

                        default:
                            // All others are ignored because we don't care about them.
                            // Note, per RFC, unknown settings IDs should be ignored.
                            break;
                    }
                }

                if (initialFrame)
                {
                    if (!maxConcurrentStreamsReceived)
                    {
                        // Set to 'infinite' because MaxConcurrentStreams was not set on the initial SETTINGS frame.
                        ChangeMaxConcurrentStreams(int.MaxValue);
                    }

                    if (_initialSettingsReceived is null)
                    {
                        Interlocked.CompareExchange(ref _initialSettingsReceived, s_settingsReceivedSingleton, null);
                    }
                    InitialSettingsReceived.TrySetResult(true);
                }

                _incomingBuffer.Discard(frameHeader.PayloadLength);

                // Send acknowledgement
                // Don't wait for completion, which could happen asynchronously.
                LogExceptions(SendSettingsAckAsync());
            }
        }

        private void ChangeMaxConcurrentStreams(uint newValue)
        {
            lock (SyncObject)
            {
                if (NetEventSource.Log.IsEnabled()) Trace($"{nameof(newValue)}={newValue}, {nameof(_streamsInUse)}={_streamsInUse}, {nameof(_availableStreamsWaiter)}?={_availableStreamsWaiter is not null}");

                Debug.Assert(_availableStreamsWaiter is null || _streamsInUse >= _maxConcurrentStreams);

                _maxConcurrentStreams = newValue;
                if (_streamsInUse < _maxConcurrentStreams)
                {
                    SignalAvailableStreamsWaiter(true);
                }
            }
        }

        private void ChangeInitialWindowSize(int newSize)
        {
            if (NetEventSource.Log.IsEnabled()) Trace($"{nameof(newSize)}={newSize}");
            Debug.Assert(newSize >= 0);

            lock (SyncObject)
            {
                int delta = newSize - _initialServerStreamWindowSize;
                _initialServerStreamWindowSize = newSize;

                // Adjust existing streams
                foreach (KeyValuePair<int, Http2Stream> kvp in _httpStreams)
                {
                    kvp.Value.OnWindowUpdate(delta);
                }
            }
        }

        private void ProcessPriorityFrame(FrameHeader frameHeader)
        {
            Debug.Assert(frameHeader.Type == FrameType.Priority);

            if (frameHeader.StreamId == 0 || frameHeader.PayloadLength != FrameHeader.PriorityInfoLength)
            {
                ThrowProtocolError();
            }

            // Ignore priority info.

            _incomingBuffer.Discard(frameHeader.PayloadLength);
        }

        private void ProcessPingFrame(FrameHeader frameHeader)
        {
            Debug.Assert(frameHeader.Type == FrameType.Ping);

            if (frameHeader.StreamId != 0)
            {
                ThrowProtocolError();
            }

            if (frameHeader.PayloadLength != FrameHeader.PingLength)
            {
                ThrowProtocolError(Http2ProtocolErrorCode.FrameSizeError);
            }

            // We don't wait for SendPingAckAsync to complete before discarding
            // the incoming buffer, so we need to take a copy of the data. Read
            // it as a big-endian integer here to avoid allocating an array.
            Debug.Assert(sizeof(long) == FrameHeader.PingLength);
            ReadOnlySpan<byte> pingContent = _incomingBuffer.ActiveSpan.Slice(0, FrameHeader.PingLength);
            long pingContentLong = BinaryPrimitives.ReadInt64BigEndian(pingContent);

            if (NetEventSource.Log.IsEnabled()) Trace($"Received PING frame, content:{pingContentLong} ack: {frameHeader.AckFlag}");

            if (frameHeader.AckFlag)
            {
                ProcessPingAck(pingContentLong);
            }
            else
            {
                LogExceptions(SendPingAsync(pingContentLong, isAck: true));
            }
            _incomingBuffer.Discard(frameHeader.PayloadLength);
        }

        private void ProcessWindowUpdateFrame(FrameHeader frameHeader)
        {
            Debug.Assert(frameHeader.Type == FrameType.WindowUpdate);

            if (frameHeader.PayloadLength != FrameHeader.WindowUpdateLength)
            {
                ThrowProtocolError(Http2ProtocolErrorCode.FrameSizeError);
            }

            int amount = BinaryPrimitives.ReadInt32BigEndian(_incomingBuffer.ActiveSpan) & 0x7FFFFFFF;
            if (NetEventSource.Log.IsEnabled()) Trace($"{frameHeader}. {nameof(amount)}={amount}");

            Debug.Assert(amount >= 0);
            if (amount == 0)
            {
                ThrowProtocolError();
            }

            _incomingBuffer.Discard(frameHeader.PayloadLength);

            if (frameHeader.StreamId == 0)
            {
                _connectionWindow.AdjustCredit(amount);
            }
            else
            {
                Http2Stream? http2Stream = GetStream(frameHeader.StreamId);
                if (http2Stream == null)
                {
                    // Ignore invalid stream ID, as per RFC
                    return;
                }

                http2Stream.OnWindowUpdate(amount);
            }
        }

        private void ProcessRstStreamFrame(FrameHeader frameHeader)
        {
            Debug.Assert(frameHeader.Type == FrameType.RstStream);

            if (frameHeader.PayloadLength != FrameHeader.RstStreamLength)
            {
                ThrowProtocolError(Http2ProtocolErrorCode.FrameSizeError);
            }

            if (frameHeader.StreamId == 0)
            {
                ThrowProtocolError();
            }

            Http2Stream? http2Stream = GetStream(frameHeader.StreamId);
            if (http2Stream == null)
            {
                // Ignore invalid stream ID, as per RFC
                _incomingBuffer.Discard(frameHeader.PayloadLength);
                return;
            }

            var protocolError = (Http2ProtocolErrorCode)BinaryPrimitives.ReadInt32BigEndian(_incomingBuffer.ActiveSpan);
            if (NetEventSource.Log.IsEnabled()) Trace(frameHeader.StreamId, $"{nameof(protocolError)}={protocolError}");

            _incomingBuffer.Discard(frameHeader.PayloadLength);

            bool canRetry = protocolError == Http2ProtocolErrorCode.RefusedStream;
            http2Stream.OnReset(HttpProtocolException.CreateHttp2StreamException(protocolError), resetStreamErrorCode: protocolError, canRetry: canRetry);
        }

        private void ProcessGoAwayFrame(FrameHeader frameHeader)
        {
            var (lastStreamId, errorCode) = ReadGoAwayFrame(frameHeader);

            Debug.Assert(lastStreamId >= 0);
            Exception resetException = HttpProtocolException.CreateHttp2ConnectionException(errorCode);

            // There is no point sending more PING frames for RTT estimation:
            _rttEstimator.OnGoAwayReceived();

            List<Http2Stream> streamsToAbort = new List<Http2Stream>();
            lock (SyncObject)
            {
                Shutdown();

                foreach (KeyValuePair<int, Http2Stream> kvp in _httpStreams)
                {
                    int streamId = kvp.Key;
                    Debug.Assert(streamId == kvp.Value.StreamId);

                    if (streamId > lastStreamId)
                    {
                        streamsToAbort.Add(kvp.Value);
                    }
                }
            }

            // Avoid calling OnReset under the lock, as it may cause the Http2Stream to call back in to RemoveStream
            foreach (Http2Stream s in streamsToAbort)
            {
                s.OnReset(resetException, canRetry: true);
            }
        }

        private (int lastStreamId, Http2ProtocolErrorCode errorCode) ReadGoAwayFrame(FrameHeader frameHeader)
        {
            Debug.Assert(frameHeader.Type == FrameType.GoAway);

            if (frameHeader.PayloadLength < FrameHeader.GoAwayMinLength)
            {
                ThrowProtocolError(Http2ProtocolErrorCode.FrameSizeError);
            }

            if (frameHeader.StreamId != 0)
            {
                ThrowProtocolError();
            }

            int lastStreamId = (int)(BinaryPrimitives.ReadUInt32BigEndian(_incomingBuffer.ActiveSpan) & 0x7FFFFFFF);
            Http2ProtocolErrorCode errorCode = (Http2ProtocolErrorCode)BinaryPrimitives.ReadInt32BigEndian(_incomingBuffer.ActiveSpan.Slice(sizeof(int)));
            if (NetEventSource.Log.IsEnabled()) Trace(frameHeader.StreamId, $"{nameof(lastStreamId)}={lastStreamId}, {nameof(errorCode)}={errorCode}");

            _incomingBuffer.Discard(frameHeader.PayloadLength);

            return (lastStreamId, errorCode);
        }

        internal Task FlushAsync(CancellationToken cancellationToken) =>
            PerformWriteAsync(0, 0, static (_, __) => true, cancellationToken);

        private abstract class WriteQueueEntry : TaskCompletionSource
        {
            private readonly CancellationTokenRegistration _cancellationRegistration;

            public WriteQueueEntry(int writeBytes, CancellationToken cancellationToken)
                : base(TaskCreationOptions.RunContinuationsAsynchronously)
            {
                WriteBytes = writeBytes;

                _cancellationRegistration = cancellationToken.UnsafeRegister(static (s, cancellationToken) =>
                {
                    bool canceled = ((WriteQueueEntry)s!).TrySetCanceled(cancellationToken);
                    Debug.Assert(canceled, "Callback should have been unregistered if the operation was completing successfully.");
                }, this);
            }

            public int WriteBytes { get; }

            public bool TryDisableCancellation()
            {
                _cancellationRegistration.Dispose();
                return !Task.IsCanceled;
            }

            public abstract bool InvokeWriteAction(Memory<byte> writeBuffer);
        }

        private sealed class WriteQueueEntry<T> : WriteQueueEntry
        {
            private readonly T _state;
            private readonly Func<T, Memory<byte>, bool> _writeAction;

            public WriteQueueEntry(int writeBytes, T state, Func<T, Memory<byte>, bool> writeAction, CancellationToken cancellationToken)
                : base(writeBytes, cancellationToken)
            {
                _state = state;
                _writeAction = writeAction;
            }

            public override bool InvokeWriteAction(Memory<byte> writeBuffer)
            {
                return _writeAction(_state, writeBuffer);
            }
        }

        private Task PerformWriteAsync<T>(int writeBytes, T state, Func<T, Memory<byte>, bool> writeAction, CancellationToken cancellationToken = default)
        {
            WriteQueueEntry writeEntry = new WriteQueueEntry<T>(writeBytes, state, writeAction, cancellationToken);

            if (!_writeChannel.Writer.TryWrite(writeEntry))
            {
                if (_abortException is not null)
                {
                    return Task.FromException(GetRequestAbortedException(_abortException));
                }

                // We must be trying to send something asynchronously (like RST_STREAM or a PING or a SETTINGS ACK) and it has raced with the connection tear down.
                // As such, it should not matter that we were not able to actually send the frame.
                // But just in case, throw ObjectDisposedException. Asynchronous callers will ignore the failure.
                Debug.Assert(_disposed && _streamsInUse == 0);
                return Task.FromException(new ObjectDisposedException(nameof(Http2Connection)));
            }

            return writeEntry.Task;
        }

        private async Task ProcessOutgoingFramesAsync()
        {
            try
            {
                while (await _writeChannel.Reader.WaitToReadAsync().ConfigureAwait(false))
                {
                    while (_writeChannel.Reader.TryRead(out WriteQueueEntry? writeEntry))
                    {
                        if (_abortException is not null)
                        {
                            if (writeEntry.TryDisableCancellation())
                            {
                                writeEntry.SetException(_abortException);
                            }
                        }
                        else
                        {
                            int writeBytes = writeEntry.WriteBytes;

                            // If the buffer has already grown to 32k, does not have room for the next request,
                            // and is non-empty, flush the current contents to the wire.
                            int totalBufferLength = _outgoingBuffer.Capacity;
                            if (totalBufferLength >= UnflushedOutgoingBufferSize)
                            {
                                int activeBufferLength = _outgoingBuffer.ActiveLength;
                                if (writeBytes >= totalBufferLength - activeBufferLength)
                                {
                                    await FlushOutgoingBytesAsync().ConfigureAwait(false);
                                }
                            }

                            // We are ready to process the write, so disable write cancellation now.
                            if (writeEntry.TryDisableCancellation())
                            {
                                _outgoingBuffer.EnsureAvailableSpace(writeBytes);

                                try
                                {
                                    if (NetEventSource.Log.IsEnabled()) Trace($"{nameof(writeBytes)}={writeBytes}");

                                    // Invoke the callback with the supplied state and the target write buffer.
                                    bool flush = writeEntry.InvokeWriteAction(_outgoingBuffer.AvailableMemorySliced(writeBytes));

                                    writeEntry.SetResult();

                                    _outgoingBuffer.Commit(writeBytes);
                                    _lastPendingWriterShouldFlush |= flush;
                                }
                                catch (Exception e)
                                {
                                    writeEntry.SetException(e);
                                }
                            }
                        }
                    }

                    // Nothing left in the queue to process.
                    // Flush the write buffer if we need to.
                    if (_lastPendingWriterShouldFlush)
                    {
                        await FlushOutgoingBytesAsync().ConfigureAwait(false);
                    }
                }
            }
            catch (Exception e)
            {
                if (NetEventSource.Log.IsEnabled()) Trace($"Unexpected exception in {nameof(ProcessOutgoingFramesAsync)}: {e}");

                Debug.Fail($"Unexpected exception in {nameof(ProcessOutgoingFramesAsync)}: {e}");
            }
        }

        private Task SendSettingsAckAsync() =>
            PerformWriteAsync(FrameHeader.Size, this, static (thisRef, writeBuffer) =>
            {
                if (NetEventSource.Log.IsEnabled()) thisRef.Trace("Started writing.");

                FrameHeader.WriteTo(writeBuffer.Span, 0, FrameType.Settings, FrameFlags.Ack, streamId: 0);

                return true;
            });

        /// <param name="pingContent">The 8-byte ping content to send, read as a big-endian integer.</param>
        /// <param name="isAck">Determine whether the frame is ping or ping ack.</param>
        private Task SendPingAsync(long pingContent, bool isAck = false) =>
            PerformWriteAsync(FrameHeader.Size + FrameHeader.PingLength, (thisRef: this, pingContent, isAck), static (state, writeBuffer) =>
            {
                if (NetEventSource.Log.IsEnabled()) state.thisRef.Trace($"Started writing. {nameof(pingContent)}={state.pingContent}");

                Debug.Assert(sizeof(long) == FrameHeader.PingLength);

                Span<byte> span = writeBuffer.Span;
                FrameHeader.WriteTo(span, FrameHeader.PingLength, FrameType.Ping, state.isAck ? FrameFlags.Ack: FrameFlags.None, streamId: 0);
                BinaryPrimitives.WriteInt64BigEndian(span.Slice(FrameHeader.Size), state.pingContent);

                return true;
            });

        private Task SendRstStreamAsync(int streamId, Http2ProtocolErrorCode errorCode) =>
            PerformWriteAsync(FrameHeader.Size + FrameHeader.RstStreamLength, (thisRef: this, streamId, errorCode), static (s, writeBuffer) =>
            {
                if (NetEventSource.Log.IsEnabled()) s.thisRef.Trace(s.streamId, $"Started writing. {nameof(s.errorCode)}={s.errorCode}");

                Span<byte> span = writeBuffer.Span;
                FrameHeader.WriteTo(span, FrameHeader.RstStreamLength, FrameType.RstStream, FrameFlags.None, s.streamId);
                BinaryPrimitives.WriteInt32BigEndian(span.Slice(FrameHeader.Size), (int)s.errorCode);

                return true;
            });


        internal void HeartBeat()
        {
            if (_disposed)
                return;

            try
            {
                VerifyKeepAlive();
            }
            catch (Exception e)
            {
                if (NetEventSource.Log.IsEnabled()) Trace($"{nameof(HeartBeat)}: {e.Message}");

                Abort(e);
            }
        }

        private static (ReadOnlyMemory<byte> first, ReadOnlyMemory<byte> rest) SplitBuffer(ReadOnlyMemory<byte> buffer, int maxSize) =>
            buffer.Length > maxSize ?
                (buffer.Slice(0, maxSize), buffer.Slice(maxSize)) :
                (buffer, Memory<byte>.Empty);

        private void WriteIndexedHeader(int index, ref ArrayBuffer headerBuffer)
        {
            if (NetEventSource.Log.IsEnabled()) Trace($"{nameof(index)}={index}");

            int bytesWritten;
            while (!HPackEncoder.EncodeIndexedHeaderField(index, headerBuffer.AvailableSpan, out bytesWritten))
            {
                headerBuffer.EnsureAvailableSpace(headerBuffer.AvailableLength + 1);
            }

            headerBuffer.Commit(bytesWritten);
        }

        private void WriteIndexedHeader(int index, string value, ref ArrayBuffer headerBuffer)
        {
            if (NetEventSource.Log.IsEnabled()) Trace($"{nameof(index)}={index}, {nameof(value)}={value}");

            int bytesWritten;
            while (!HPackEncoder.EncodeLiteralHeaderFieldWithoutIndexing(index, value, valueEncoding: null, headerBuffer.AvailableSpan, out bytesWritten))
            {
                headerBuffer.EnsureAvailableSpace(headerBuffer.AvailableLength + 1);
            }

            headerBuffer.Commit(bytesWritten);
        }

        private void WriteLiteralHeader(string name, ReadOnlySpan<string> values, Encoding? valueEncoding, ref ArrayBuffer headerBuffer)
        {
            if (NetEventSource.Log.IsEnabled()) Trace($"{nameof(name)}={name}, {nameof(values)}={string.Join(", ", values.ToArray())}");

            int bytesWritten;
            while (!HPackEncoder.EncodeLiteralHeaderFieldWithoutIndexingNewName(name, values, HttpHeaderParser.DefaultSeparator, valueEncoding, headerBuffer.AvailableSpan, out bytesWritten))
            {
                headerBuffer.EnsureAvailableSpace(headerBuffer.AvailableLength + 1);
            }

            headerBuffer.Commit(bytesWritten);
        }

        private void WriteLiteralHeaderValues(ReadOnlySpan<string> values, string? separator, Encoding? valueEncoding, ref ArrayBuffer headerBuffer)
        {
            if (NetEventSource.Log.IsEnabled()) Trace($"{nameof(values)}={string.Join(separator, values.ToArray())}");

            int bytesWritten;
            while (!HPackEncoder.EncodeStringLiterals(values, separator, valueEncoding, headerBuffer.AvailableSpan, out bytesWritten))
            {
                headerBuffer.EnsureAvailableSpace(headerBuffer.AvailableLength + 1);
            }

            headerBuffer.Commit(bytesWritten);
        }

        private void WriteLiteralHeaderValue(string value, Encoding? valueEncoding, ref ArrayBuffer headerBuffer)
        {
            if (NetEventSource.Log.IsEnabled()) Trace($"{nameof(value)}={value}");

            int bytesWritten;
            while (!HPackEncoder.EncodeStringLiteral(value, valueEncoding, headerBuffer.AvailableSpan, out bytesWritten))
            {
                headerBuffer.EnsureAvailableSpace(headerBuffer.AvailableLength + 1);
            }

            headerBuffer.Commit(bytesWritten);
        }

        private void WriteBytes(ReadOnlySpan<byte> bytes, ref ArrayBuffer headerBuffer)
        {
            if (NetEventSource.Log.IsEnabled()) Trace($"{nameof(bytes.Length)}={bytes.Length}");

            if (bytes.Length > headerBuffer.AvailableLength)
            {
                headerBuffer.EnsureAvailableSpace(bytes.Length);
            }

            bytes.CopyTo(headerBuffer.AvailableSpan);
            headerBuffer.Commit(bytes.Length);
        }

        private void WriteHeaderCollection(HttpRequestMessage request, HttpHeaders headers, ref ArrayBuffer headerBuffer)
        {
            if (NetEventSource.Log.IsEnabled()) Trace("");

            HeaderEncodingSelector<HttpRequestMessage>? encodingSelector = _pool.Settings._requestHeaderEncodingSelector;

            ref string[]? tmpHeaderValuesArray = ref t_headerValues;
            foreach (HeaderEntry header in headers.GetEntries())
            {
                int headerValuesCount = HttpHeaders.GetStoreValuesIntoStringArray(header.Key, header.Value, ref tmpHeaderValuesArray);
                Debug.Assert(headerValuesCount > 0, "No values for header??");
                ReadOnlySpan<string> headerValues = tmpHeaderValuesArray.AsSpan(0, headerValuesCount);

                Encoding? valueEncoding = encodingSelector?.Invoke(header.Key.Name, request);

                KnownHeader? knownHeader = header.Key.KnownHeader;
                if (knownHeader != null)
                {
                    // The Host header is not sent for HTTP2 because we send the ":authority" pseudo-header instead
                    // (see pseudo-header handling below in WriteHeaders).
                    // The Connection, Upgrade and ProxyConnection headers are also not supported in HTTP2.
                    if (knownHeader != KnownHeaders.Host && knownHeader != KnownHeaders.Connection && knownHeader != KnownHeaders.Upgrade && knownHeader != KnownHeaders.ProxyConnection)
                    {
                        if (knownHeader == KnownHeaders.TE)
                        {
                            // HTTP/2 allows only 'trailers' TE header. rfc7540 8.1.2.2
                            foreach (string value in headerValues)
                            {
                                if (string.Equals(value, "trailers", StringComparison.OrdinalIgnoreCase))
                                {
                                    WriteBytes(knownHeader.Http2EncodedName, ref headerBuffer);
                                    WriteLiteralHeaderValue(value, valueEncoding, ref headerBuffer);
                                    break;
                                }
                            }
                            continue;
                        }

                        // For all other known headers, send them via their pre-encoded name and the associated value.
                        WriteBytes(knownHeader.Http2EncodedName, ref headerBuffer);
                        string? separator = null;
                        if (headerValues.Length > 1)
                        {
                            HttpHeaderParser? parser = header.Key.Parser;
                            if (parser != null && parser.SupportsMultipleValues)
                            {
                                separator = parser.Separator;
                            }
                            else
                            {
                                separator = HttpHeaderParser.DefaultSeparator;
                            }
                        }

                        WriteLiteralHeaderValues(headerValues, separator, valueEncoding, ref headerBuffer);
                    }
                }
                else
                {
                    // The header is not known: fall back to just encoding the header name and value(s).
                    WriteLiteralHeader(header.Key.Name, headerValues, valueEncoding, ref headerBuffer);
                }
            }
        }

        private void WriteHeaders(HttpRequestMessage request, ref ArrayBuffer headerBuffer)
        {
            if (NetEventSource.Log.IsEnabled()) Trace("");

            // HTTP2 does not support Transfer-Encoding: chunked, so disable this on the request.
            if (request.HasHeaders && request.Headers.TransferEncodingChunked == true)
            {
                request.Headers.TransferEncodingChunked = false;
            }

            HttpMethod normalizedMethod = HttpMethod.Normalize(request.Method);

            // Method is normalized so we can do reference equality here.
            if (ReferenceEquals(normalizedMethod, HttpMethod.Get))
            {
                WriteIndexedHeader(H2StaticTable.MethodGet, ref headerBuffer);
            }
            else if (ReferenceEquals(normalizedMethod, HttpMethod.Post))
            {
                WriteIndexedHeader(H2StaticTable.MethodPost, ref headerBuffer);
            }
            else
            {
                WriteIndexedHeader(H2StaticTable.MethodGet, normalizedMethod.Method, ref headerBuffer);
            }

            WriteIndexedHeader(_pool.IsSecure ? H2StaticTable.SchemeHttps : H2StaticTable.SchemeHttp, ref headerBuffer);

            if (request.HasHeaders && request.Headers.Host != null)
            {
                WriteIndexedHeader(H2StaticTable.Authority, request.Headers.Host, ref headerBuffer);
            }
            else
            {
                WriteBytes(_pool._http2EncodedAuthorityHostHeader, ref headerBuffer);
            }

            Debug.Assert(request.RequestUri != null);
            string pathAndQuery = request.RequestUri.PathAndQuery;
            if (pathAndQuery == "/")
            {
                WriteIndexedHeader(H2StaticTable.PathSlash, ref headerBuffer);
            }
            else
            {
                WriteIndexedHeader(H2StaticTable.PathSlash, pathAndQuery, ref headerBuffer);
            }

            if (request.HasHeaders)
            {
                if (request.Headers.Protocol != null)
                {
                    WriteBytes(ProtocolLiteralHeaderBytes, ref headerBuffer);
                    Encoding? protocolEncoding = _pool.Settings._requestHeaderEncodingSelector?.Invoke(":protocol", request);
                    WriteLiteralHeaderValue(request.Headers.Protocol, protocolEncoding, ref headerBuffer);
                }

                WriteHeaderCollection(request, request.Headers, ref headerBuffer);
            }

            // Determine cookies to send.
            if (_pool.Settings._useCookies)
            {
                string cookiesFromContainer = _pool.Settings._cookieContainer!.GetCookieHeader(request.RequestUri);
                if (cookiesFromContainer != string.Empty)
                {
                    WriteBytes(KnownHeaders.Cookie.Http2EncodedName, ref headerBuffer);

                    Encoding? cookieEncoding = _pool.Settings._requestHeaderEncodingSelector?.Invoke(KnownHeaders.Cookie.Name, request);
                    WriteLiteralHeaderValue(cookiesFromContainer, cookieEncoding, ref headerBuffer);
                }
            }

            if (request.Content == null)
            {
                // Write out Content-Length: 0 header to indicate no body,
                // unless this is a method that never has a body.
                if (normalizedMethod.MustHaveRequestBody)
                {
                    WriteBytes(KnownHeaders.ContentLength.Http2EncodedName, ref headerBuffer);
                    WriteLiteralHeaderValue("0", valueEncoding: null, ref headerBuffer);
                }
            }
            else
            {
                WriteHeaderCollection(request, request.Content.Headers, ref headerBuffer);
            }
        }

        private void AddStream(Http2Stream http2Stream)
        {
            lock (SyncObject)
            {
                if (_nextStream == MaxStreamId)
                {
                    // We have exhausted StreamIds. Shut down the connection.
                    Shutdown();
                }

                if (_abortException is not null)
                {
                    throw GetRequestAbortedException(_abortException);
                }

                if (_shutdown)
                {
                    // The connection has shut down. Throw a retryable exception so that this request will be handled on another connection.
                    ThrowRetry(SR.net_http_server_shutdown);
                }

                if (_streamsInUse > _maxConcurrentStreams)
                {
                    // The server must have sent a downward adjustment to SETTINGS_MAX_CONCURRENT_STREAMS, so our previous stream reservation is no longer valid.
                    // We might want a better exception message here, but in general the user shouldn't see this anyway since it will be retried.
                    ThrowRetry(SR.net_http_request_aborted);
                }

                // Now that we're holding the lock, configure the stream.  The lock must be held while
                // assigning the stream ID to ensure only one stream gets an ID, and it must be held
                // across setting the initial window size (available credit) and storing the stream into
                // collection such that window size updates are able to atomically affect all known streams.
                http2Stream.Initialize(_nextStream, _initialServerStreamWindowSize);

                // Client-initiated streams are always odd-numbered, so increase by 2.
                _nextStream += 2;

                _httpStreams.Add(http2Stream.StreamId, http2Stream);
            }
        }

        private async ValueTask<Http2Stream> SendHeadersAsync(HttpRequestMessage request, CancellationToken cancellationToken, bool mustFlush)
        {
            ArrayBuffer headerBuffer = default;
            try
            {
                if (HttpTelemetry.Log.IsEnabled()) HttpTelemetry.Log.RequestHeadersStart();

                // Serialize headers to a temporary buffer, and do as much work to prepare to send the headers as we can
                // before taking the write lock.
                headerBuffer = new ArrayBuffer(InitialConnectionBufferSize, usePool: true);
                WriteHeaders(request, ref headerBuffer);
                ReadOnlyMemory<byte> headerBytes = headerBuffer.ActiveMemory;
                Debug.Assert(headerBytes.Length > 0);

                // Calculate the total number of bytes we're going to use (content + headers).
                int frameCount = ((headerBytes.Length - 1) / FrameHeader.MaxPayloadLength) + 1;
                int totalSize = headerBytes.Length + (frameCount * FrameHeader.Size);

                // Construct and initialize the new Http2Stream instance.  It's stream ID must be set below
                // before the instance is used and stored into the dictionary.  However, we construct it here
                // so as to avoid the allocation and initialization expense while holding multiple locks.
                var http2Stream = new Http2Stream(request, this);

                // Start the write.  This serializes access to write to the connection, and ensures that HEADERS
                // and CONTINUATION frames stay together, as they must do. We use the lock as well to ensure new
                // streams are created and started in order.
                await PerformWriteAsync(totalSize, (thisRef: this, http2Stream, headerBytes, endStream: (request.Content == null), mustFlush), static (s, writeBuffer) =>
                {
                    if (NetEventSource.Log.IsEnabled()) s.thisRef.Trace(s.http2Stream.StreamId, $"Started writing. Total header bytes={s.headerBytes.Length}");

                    s.thisRef.AddStream(s.http2Stream);

                    Span<byte> span = writeBuffer.Span;

                    // Copy the HEADERS frame.
                    ReadOnlyMemory<byte> current, remaining;
                    (current, remaining) = SplitBuffer(s.headerBytes, FrameHeader.MaxPayloadLength);
                    FrameFlags flags = (remaining.Length == 0 ? FrameFlags.EndHeaders : FrameFlags.None);
                    flags |= (s.endStream ? FrameFlags.EndStream : FrameFlags.None);
                    FrameHeader.WriteTo(span, current.Length, FrameType.Headers, flags, s.http2Stream.StreamId);
                    span = span.Slice(FrameHeader.Size);
                    current.Span.CopyTo(span);
                    span = span.Slice(current.Length);
                    if (NetEventSource.Log.IsEnabled()) s.thisRef.Trace(s.http2Stream.StreamId, $"Wrote HEADERS frame. Length={current.Length}, flags={flags}");

                    // Copy CONTINUATION frames, if any.
                    while (remaining.Length > 0)
                    {
                        (current, remaining) = SplitBuffer(remaining, FrameHeader.MaxPayloadLength);
                        flags = remaining.Length == 0 ? FrameFlags.EndHeaders : FrameFlags.None;

                        FrameHeader.WriteTo(span, current.Length, FrameType.Continuation, flags, s.http2Stream.StreamId);
                        span = span.Slice(FrameHeader.Size);
                        current.Span.CopyTo(span);
                        span = span.Slice(current.Length);
                        if (NetEventSource.Log.IsEnabled()) s.thisRef.Trace(s.http2Stream.StreamId, $"Wrote CONTINUATION frame. Length={current.Length}, flags={flags}");
                    }

                    Debug.Assert(span.Length == 0);

                    return s.mustFlush || s.endStream;
                }, cancellationToken).ConfigureAwait(false);

                if (HttpTelemetry.Log.IsEnabled()) HttpTelemetry.Log.RequestHeadersStop();

                return http2Stream;
            }
            catch
            {
                ReleaseStream();
                throw;
            }
            finally
            {
                headerBuffer.Dispose();
            }
        }

        private async Task SendStreamDataAsync(int streamId, ReadOnlyMemory<byte> buffer, bool finalFlush, CancellationToken cancellationToken)
        {
            ReadOnlyMemory<byte> remaining = buffer;

            while (remaining.Length > 0)
            {
                // Once credit had been granted, we want to actually consume those bytes.
                int frameSize = Math.Min(remaining.Length, FrameHeader.MaxPayloadLength);
                frameSize = await _connectionWindow.RequestCreditAsync(frameSize, cancellationToken).ConfigureAwait(false);

                ReadOnlyMemory<byte> current;
                (current, remaining) = SplitBuffer(remaining, frameSize);

                bool flush = false;
                if (finalFlush && remaining.Length == 0)
                {
                    flush = true;
                }

                // Force a flush if we are out of credit, because we don't know that we will be sending more data any time soon
                if (!_connectionWindow.IsCreditAvailable)
                {
                    flush = true;
                }

                try
                {
                    await PerformWriteAsync(FrameHeader.Size + current.Length, (thisRef: this, streamId, current, flush), static (s, writeBuffer) =>
                    {
                        // Invoked while holding the lock:
                        if (NetEventSource.Log.IsEnabled()) s.thisRef.Trace(s.streamId, $"Started writing. {nameof(writeBuffer.Length)}={writeBuffer.Length}");

                        FrameHeader.WriteTo(writeBuffer.Span, s.current.Length, FrameType.Data, FrameFlags.None, s.streamId);
                        s.current.CopyTo(writeBuffer.Slice(FrameHeader.Size));

                        return s.flush;
                    }, cancellationToken).ConfigureAwait(false);
                }
                catch
                {
                    // Invoked if waiting for the lock is canceled (in that case, we need to return the credit that we have acquired and don't plan to use):
                    _connectionWindow.AdjustCredit(frameSize);
                    throw;
                }
            }
        }

        private Task SendEndStreamAsync(int streamId) =>
            PerformWriteAsync(FrameHeader.Size, (thisRef: this, streamId), static (s, writeBuffer) =>
            {
                if (NetEventSource.Log.IsEnabled()) s.thisRef.Trace(s.streamId, "Started writing.");

                FrameHeader.WriteTo(writeBuffer.Span, 0, FrameType.Data, FrameFlags.EndStream, s.streamId);

                return true; // finished sending request body, so flush soon (but ok to wait for pending packets)
            });

        private Task SendWindowUpdateAsync(int streamId, int amount)
        {
            // We update both the connection-level and stream-level windows at the same time
            Debug.Assert(amount > 0);
            return PerformWriteAsync(FrameHeader.Size + FrameHeader.WindowUpdateLength, (thisRef: this, streamId, amount), static (s, writeBuffer) =>
            {
                if (NetEventSource.Log.IsEnabled()) s.thisRef.Trace(s.streamId, $"Started writing. {nameof(s.amount)}={s.amount}");

                Span<byte> span = writeBuffer.Span;
                FrameHeader.WriteTo(span, FrameHeader.WindowUpdateLength, FrameType.WindowUpdate, FrameFlags.None, s.streamId);
                BinaryPrimitives.WriteInt32BigEndian(span.Slice(FrameHeader.Size), s.amount);

                return true;
            });
        }

        private void ExtendWindow(int amount)
        {
            if (NetEventSource.Log.IsEnabled()) Trace($"{nameof(amount)}={amount}");
            Debug.Assert(amount > 0);

            int windowUpdateSize;
            lock (SyncObject)
            {
                Debug.Assert(_pendingWindowUpdate < ConnectionWindowThreshold);

                _pendingWindowUpdate += amount;
                if (_pendingWindowUpdate < ConnectionWindowThreshold)
                {
                    if (NetEventSource.Log.IsEnabled()) Trace($"{nameof(_pendingWindowUpdate)} {_pendingWindowUpdate} < {ConnectionWindowThreshold}.");
                    return;
                }

                windowUpdateSize = _pendingWindowUpdate;
                _pendingWindowUpdate = 0;
            }

            LogExceptions(SendWindowUpdateAsync(0, windowUpdateSize));
        }

        public override long GetIdleTicks(long nowTicks)
        {
            lock (SyncObject)
            {
                return _streamsInUse == 0 ? nowTicks - _idleSinceTickCount : 0;
            }
        }

        /// <summary>Abort all streams and cause further processing to fail.</summary>
        /// <param name="abortException">Exception causing Abort to be called.</param>
        private void Abort(Exception abortException)
        {
            if (NetEventSource.Log.IsEnabled()) Trace($"{nameof(abortException)}=={abortException}");

            // The connection has failed, e.g. failed IO or a connection-level protocol error.
            List<Http2Stream> streamsToAbort = new List<Http2Stream>();
            lock (SyncObject)
            {
                if (_abortException is not null)
                {
                    if (NetEventSource.Log.IsEnabled()) Trace($"Abort called while already aborting. {nameof(abortException)}={abortException}");
                    return;
                }

                _abortException = abortException;

                Shutdown();

                foreach (KeyValuePair<int, Http2Stream> kvp in _httpStreams)
                {
                    int streamId = kvp.Key;
                    Debug.Assert(streamId == kvp.Value.StreamId);

                    streamsToAbort.Add(kvp.Value);
                }
            }

            // Avoid calling OnReset under the lock, as it may cause the Http2Stream to call back in to RemoveStream
            foreach (Http2Stream s in streamsToAbort)
            {
                s.OnReset(_abortException);
            }
        }

        private void FinalTeardown()
        {
            if (NetEventSource.Log.IsEnabled()) Trace("");

            Debug.Assert(_disposed);
            Debug.Assert(_streamsInUse == 0);

            GC.SuppressFinalize(this);

            _stream.Dispose();

            _connectionWindow.Dispose();
            _writeChannel.Writer.Complete();

            if (HttpTelemetry.Log.IsEnabled())
            {
                if (Interlocked.Exchange(ref _markedByTelemetryStatus, TelemetryStatus_Closed) == TelemetryStatus_Opened)
                {
                    HttpTelemetry.Log.Http20ConnectionClosed();
                }
            }
        }

        public override void Dispose()
        {
            lock (SyncObject)
            {
                if (NetEventSource.Log.IsEnabled()) Trace($"{nameof(_disposed)}={_disposed}, {nameof(_streamsInUse)}={_streamsInUse}");

                if (!_disposed)
                {
                    SignalAvailableStreamsWaiter(false);
                    SignalShutdownWaiter();

                    _disposed = true;

                    if (_streamsInUse == 0)
                    {
                        FinalTeardown();
                    }
                }
            }
        }

        private enum FrameType : byte
        {
            Data = 0,
            Headers = 1,
            Priority = 2,
            RstStream = 3,
            Settings = 4,
            PushPromise = 5,
            Ping = 6,
            GoAway = 7,
            WindowUpdate = 8,
            Continuation = 9,
            AltSvc = 10,

            Last = 10
        }

        private readonly struct FrameHeader
        {
            public readonly int PayloadLength;
            public readonly FrameType Type;
            public readonly FrameFlags Flags;
            public readonly int StreamId;

            public const int Size = 9;
            public const int MaxPayloadLength = 16384;

            public const int SettingLength = 6;            // per setting (total SETTINGS length must be a multiple of this)
            public const int PriorityInfoLength = 5;       // for both PRIORITY frame and priority info within HEADERS
            public const int PingLength = 8;
            public const int WindowUpdateLength = 4;
            public const int RstStreamLength = 4;
            public const int GoAwayMinLength = 8;

            public FrameHeader(int payloadLength, FrameType type, FrameFlags flags, int streamId)
            {
                Debug.Assert(streamId >= 0);

                PayloadLength = payloadLength;
                Type = type;
                Flags = flags;
                StreamId = streamId;
            }

            public bool PaddedFlag => (Flags & FrameFlags.Padded) != 0;
            public bool AckFlag => (Flags & FrameFlags.Ack) != 0;
            public bool EndHeadersFlag => (Flags & FrameFlags.EndHeaders) != 0;
            public bool EndStreamFlag => (Flags & FrameFlags.EndStream) != 0;
            public bool PriorityFlag => (Flags & FrameFlags.Priority) != 0;

            public static FrameHeader ReadFrom(ReadOnlySpan<byte> buffer)
            {
                Debug.Assert(buffer.Length >= Size);

                FrameFlags flags = (FrameFlags)buffer[4]; // do first to avoid some bounds checks
                int payloadLength = (buffer[0] << 16) | (buffer[1] << 8) | buffer[2];
                FrameType type = (FrameType)buffer[3];
                int streamId = (int)(BinaryPrimitives.ReadUInt32BigEndian(buffer.Slice(5)) & 0x7FFFFFFF);

                return new FrameHeader(payloadLength, type, flags, streamId);
            }

            public static void WriteTo(Span<byte> destination, int payloadLength, FrameType type, FrameFlags flags, int streamId)
            {
                Debug.Assert(destination.Length >= Size);
                Debug.Assert(type <= FrameType.Last);
                Debug.Assert((flags & FrameFlags.ValidBits) == flags);
                Debug.Assert((uint)payloadLength <= MaxPayloadLength);

                // This ordering helps eliminate bounds checks.
                BinaryPrimitives.WriteInt32BigEndian(destination.Slice(5), streamId);
                destination[4] = (byte)flags;
                destination[0] = (byte)((payloadLength & 0x00FF0000) >> 16);
                destination[1] = (byte)((payloadLength & 0x0000FF00) >> 8);
                destination[2] = (byte)(payloadLength & 0x000000FF);
                destination[3] = (byte)type;
            }

            public override string ToString() => $"StreamId={StreamId}; Type={Type}; Flags={Flags}; PayloadLength={PayloadLength}"; // Description for diagnostic purposes
        }

        [Flags]
        private enum FrameFlags : byte
        {
            None = 0,

            // Some frame types define bits differently.  Define them all here for simplicity.

            EndStream =     0b00000001,
            Ack =           0b00000001,
            EndHeaders =    0b00000100,
            Padded =        0b00001000,
            Priority =      0b00100000,

            ValidBits =     0b00101101
        }

        private enum SettingId : ushort
        {
            HeaderTableSize = 0x1,
            EnablePush = 0x2,
            MaxConcurrentStreams = 0x3,
            InitialWindowSize = 0x4,
            MaxFrameSize = 0x5,
            MaxHeaderListSize = 0x6,
            EnableConnect = 0x8
        }

        private static TaskCompletionSourceWithCancellation<bool> CreateSuccessfullyCompletedTcs()
        {
            var tcs = new TaskCompletionSourceWithCancellation<bool>();
            tcs.TrySetResult(true);
            return tcs;
        }

        // Note that this is safe to be called concurrently by multiple threads.

        public async Task<HttpResponseMessage> SendAsync(HttpRequestMessage request, bool async, CancellationToken cancellationToken)
        {
            Debug.Assert(async);
            if (NetEventSource.Log.IsEnabled()) Trace($"Sending request: {request}");

            try
            {
                // Send request headers
                bool shouldExpectContinue = request.Content != null && request.HasHeaders && request.Headers.ExpectContinue == true;
                Http2Stream http2Stream = await SendHeadersAsync(request, cancellationToken, mustFlush: shouldExpectContinue).ConfigureAwait(false);

                bool duplex = request.Content != null && request.Content.AllowDuplex;

                // If we have duplex content, then don't propagate the cancellation to the request body task.
                // If cancellation occurs before we receive the response headers, then we will cancel the request body anyway.
                CancellationToken requestBodyCancellationToken = duplex ? CancellationToken.None : cancellationToken;

                // Start sending request body, if any.
                Task requestBodyTask = http2Stream.SendRequestBodyAsync(requestBodyCancellationToken);

                // Start receiving the response headers.
                Task responseHeadersTask = http2Stream.ReadResponseHeadersAsync(cancellationToken);

                // Wait for either task to complete.  The best and most common case is when the request body completes
                // before the response headers, in which case we can fully process the sending of the request and then
                // fully process the sending of the response.  WhenAny is not free, so we do a fast-path check to see
                // if the request body completed synchronously, only progressing to do the WhenAny if it didn't. Then
                // if the WhenAny completes and either the WhenAny indicated that the request body completed or
                // both tasks completed, we can proceed to handle the request body as if it completed first.  We also
                // check whether the request content even allows for duplex communication; if it doesn't (none of
                // our built-in content types do), then we can just proceed to wait for the request body content to
                // complete before worrying about response headers completing.
                if (requestBodyTask.IsCompleted ||
                    duplex == false ||
                    await Task.WhenAny(requestBodyTask, responseHeadersTask).ConfigureAwait(false) == requestBodyTask ||
                    requestBodyTask.IsCompleted ||
                    http2Stream.SendRequestFinished)
                {
                    // The sending of the request body completed before receiving all of the request headers (or we're
                    // ok waiting for the request body even if it hasn't completed, e.g. because we're not doing duplex).
                    // This is the common and desirable case.
                    try
                    {
                        await requestBodyTask.ConfigureAwait(false);
                    }
                    catch (Exception e)
                    {
                        if (NetEventSource.Log.IsEnabled()) Trace($"Sending request content failed: {e}");
                        LogExceptions(responseHeadersTask); // Observe exception (if any) on responseHeadersTask.
                        throw;
                    }
                }
                else
                {
                    // We received the response headers but the request body hasn't yet finished; this most commonly happens
                    // when the protocol is being used to enable duplex communication. If the connection is aborted or if we
                    // get RST or GOAWAY from server, exception will be stored in stream._abortException and propagated up
                    // to caller if possible while processing response, but make sure that we log any exceptions from this task
                    // completing asynchronously).
                    LogExceptions(requestBodyTask);
                }

                // Wait for the response headers to complete if they haven't already, propagating any exceptions.
                await responseHeadersTask.ConfigureAwait(false);

                return http2Stream.GetAndClearResponse();
            }
            catch (Exception e)
            {
                if (e is IOException ||
                    e is ObjectDisposedException ||
                    e is HttpProtocolException ||
                    e is InvalidOperationException)
                {
                    throw new HttpRequestException(SR.net_http_client_execution_error, e);
                }

                throw;
            }
        }

        private void RemoveStream(Http2Stream http2Stream)
        {
            if (NetEventSource.Log.IsEnabled()) Trace(http2Stream.StreamId, "");

            lock (SyncObject)
            {
                if (!_httpStreams.Remove(http2Stream.StreamId))
                {
                    Debug.Fail($"Stream {http2Stream.StreamId} not found in dictionary during RemoveStream???");
                    return;
                }
            }

            ReleaseStream();
        }

        private void RefreshPingTimestamp()
        {
            _nextPingRequestTimestamp = Environment.TickCount64 + _keepAlivePingDelay;
        }

        private void ProcessPingAck(long payload)
        {
            // RttEstimator is using negative values in PING payloads.
            // _keepAlivePingPayload is always non-negative.
            if (payload < 0) // RTT ping
            {
                _rttEstimator.OnPingAckReceived(payload, this);
            }
            else // Keepalive ping
            {
                if (_keepAliveState != KeepAliveState.PingSent)
                    ThrowProtocolError();
                if (Interlocked.Read(ref _keepAlivePingPayload) != payload)
                    ThrowProtocolError();
                _keepAliveState = KeepAliveState.None;
            }
        }

        private void VerifyKeepAlive()
        {
            if (_keepAlivePingPolicy == HttpKeepAlivePingPolicy.WithActiveRequests)
            {
                lock (SyncObject)
                {
                    if (_streamsInUse == 0)
                    {
                        return;
                    }
                }
            }

            long now = Environment.TickCount64;
            switch (_keepAliveState)
            {
                case KeepAliveState.None:
                    // Check whether keep alive delay has passed since last frame received
                    if (now > _nextPingRequestTimestamp)
                    {
                        // Set the status directly to ping sent and set the timestamp
                        _keepAliveState = KeepAliveState.PingSent;
                        _keepAlivePingTimeoutTimestamp = now + _keepAlivePingTimeout;

                        long pingPayload = Interlocked.Increment(ref _keepAlivePingPayload);
                        LogExceptions(SendPingAsync(pingPayload));
                        return;
                    }
                    break;
                case KeepAliveState.PingSent:
                    if (now > _keepAlivePingTimeoutTimestamp)
                        ThrowProtocolError();
                    break;
                default:
                    Debug.Fail($"Unexpected keep alive state ({_keepAliveState})");
                    break;
            }
        }

        public sealed override string ToString() => $"{nameof(Http2Connection)}({_pool})"; // Description for diagnostic purposes

        public override void Trace(string message, [CallerMemberName] string? memberName = null) =>
            Trace(0, message, memberName);

        internal void Trace(int streamId, string message, [CallerMemberName] string? memberName = null) =>
            NetEventSource.Log.HandlerMessage(
                _pool?.GetHashCode() ?? 0,    // pool ID
                GetHashCode(),                // connection ID
                streamId,                     // stream ID
                memberName,                   // method name
                message);                     // message

        [DoesNotReturn]
        private static void ThrowRetry(string message, Exception? innerException = null) =>
            throw new HttpRequestException(message, innerException, allowRetry: RequestRetryType.RetryOnConnectionFailure);

        private static Exception GetRequestAbortedException(Exception? innerException = null) =>
            innerException as HttpProtocolException ?? new IOException(SR.net_http_request_aborted, innerException);

        [DoesNotReturn]
        private static void ThrowRequestAborted(Exception? innerException = null) =>
            throw GetRequestAbortedException(innerException);

        [DoesNotReturn]
        private static void ThrowProtocolError() =>
            ThrowProtocolError(Http2ProtocolErrorCode.ProtocolError);

        [DoesNotReturn]
        private static void ThrowProtocolError(Http2ProtocolErrorCode errorCode) =>
            throw HttpProtocolException.CreateHttp2ConnectionException(errorCode);
    }
}<|MERGE_RESOLUTION|>--- conflicted
+++ resolved
@@ -180,7 +180,6 @@
 
         private object SyncObject => _httpStreams;
 
-<<<<<<< HEAD
         internal TaskCompletionSourceWithCancellation<bool> InitialSettingsReceived =>
             _initialSettingsReceived ??
             Interlocked.CompareExchange(ref _initialSettingsReceived, new(), null) ??
@@ -188,10 +187,7 @@
 
         internal bool IsConnectEnabled { get; private set; }
 
-        public async ValueTask SetupAsync()
-=======
         public async ValueTask SetupAsync(CancellationToken cancellationToken)
->>>>>>> 29c742f9
         {
             try
             {
