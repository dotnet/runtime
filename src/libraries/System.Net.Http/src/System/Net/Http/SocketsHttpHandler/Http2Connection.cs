// Licensed to the .NET Foundation under one or more agreements.
// The .NET Foundation licenses this file to you under the MIT license.

using System.Buffers.Binary;
using System.Collections.Generic;
using System.Diagnostics;
using System.Diagnostics.CodeAnalysis;
using System.IO;
using System.Net.Http.Headers;
using System.Net.Http.HPack;
using System.Runtime.CompilerServices;
using System.Text;
using System.Threading;
using System.Threading.Channels;
using System.Threading.Tasks;

namespace System.Net.Http
{
    internal sealed partial class Http2Connection : HttpConnectionBase
    {
        // Equivalent to the bytes returned from HPackEncoder.EncodeLiteralHeaderFieldWithoutIndexingNewNameToAllocatedArray(":protocol")
        private static ReadOnlySpan<byte> ProtocolLiteralHeaderBytes => new byte[] { 0x0, 0x9, 0x3a, 0x70, 0x72, 0x6f, 0x74, 0x6f, 0x63, 0x6f, 0x6c };

        private static readonly TaskCompletionSourceWithCancellation<bool> s_settingsReceivedSingleton = CreateSuccessfullyCompletedTcs();

        private TaskCompletionSourceWithCancellation<bool>? _initialSettingsReceived;

        private readonly HttpConnectionPool _pool;
        private readonly Stream _stream;

        // NOTE: These are mutable structs; do not make these readonly.
        // ProcessIncomingFramesAsync and ProcessOutgoingFramesAsync are responsible for disposing/returning their respective buffers.
        private ArrayBuffer _incomingBuffer;
        private ArrayBuffer _outgoingBuffer;

        /// <summary>Reusable array used to get the values for each header being written to the wire.</summary>
        [ThreadStatic]
        private static string[]? t_headerValues;

        private readonly HPackDecoder _hpackDecoder;

        private readonly Dictionary<int, Http2Stream> _httpStreams;

        private readonly CreditManager _connectionWindow;
        private RttEstimator _rttEstimator;

        private int _nextStream;
        private bool _receivedSettingsAck;
        private int _initialServerStreamWindowSize;
        private int _pendingWindowUpdate;

        private uint _maxConcurrentStreams;
        private uint _streamsInUse;
        private TaskCompletionSource<bool>? _availableStreamsWaiter;

        private readonly Channel<WriteQueueEntry> _writeChannel;
        private bool _lastPendingWriterShouldFlush;

        // Server-advertised SETTINGS_MAX_HEADER_LIST_SIZE
        // https://www.rfc-editor.org/rfc/rfc9113.html#section-6.5.2-2.12.1
        private uint _maxHeaderListSize = uint.MaxValue; // Defaults to infinite

        // This flag indicates that the connection is shutting down and cannot accept new requests, because of one of the following conditions:
        // (1) We received a GOAWAY frame from the server
        // (2) We have exhaustead StreamIds (i.e. _nextStream == MaxStreamId)
        // (3) A connection-level error occurred, in which case _abortException below is set.
        private bool _shutdown;
        private TaskCompletionSource? _shutdownWaiter;

        // If this is set, the connection is aborting due to an IO failure (IOException) or a protocol violation (Http2ProtocolException).
        // _shutdown above is true, and requests in flight have been (or are being) failed.
        private Exception? _abortException;

        // This means that the user (i.e. the connection pool) has disposed us and will not submit further requests.
        // Requests currently in flight will continue to be processed.
        // When all requests have completed, the connection will be torn down.
        private bool _disposed;

        private const int MaxStreamId = int.MaxValue;

        // Temporary workaround for request burst handling on connection start.
        private const int InitialMaxConcurrentStreams = 100;

        private static ReadOnlySpan<byte> Http2ConnectionPreface => "PRI * HTTP/2.0\r\n\r\nSM\r\n\r\n"u8;

#if DEBUG
        // In debug builds, start with a very small buffer to induce buffer growing logic.
        private const int InitialConnectionBufferSize = FrameHeader.Size;
#else
        // Rent enough space to receive a full data frame in one read call.
        private const int InitialConnectionBufferSize = FrameHeader.Size + FrameHeader.MaxPayloadLength;
#endif

        // The default initial window size for streams and connections according to the RFC:
        // https://datatracker.ietf.org/doc/html/rfc7540#section-5.2.1
        // Unlike HttpHandlerDefaults.DefaultInitialHttp2StreamWindowSize, this value should never be changed.
        internal const int DefaultInitialWindowSize = 65535;

        // We don't really care about limiting control flow at the connection level.
        // We limit it per stream, and the user controls how many streams are created.
        // So set the connection window size to a large value.
        private const int ConnectionWindowSize = 64 * 1024 * 1024;

        // We hold off on sending WINDOW_UPDATE until we hit the minimum threshold.
        // This value is somewhat arbitrary; the intent is to ensure it is much smaller than
        // the window size itself, or we risk stalling the server because it runs out of window space.
        // If we want to further reduce the frequency of WINDOW_UPDATEs, it's probably better to
        // increase the window size (and thus increase the threshold proportionally)
        // rather than just increase the threshold.
        private const int ConnectionWindowUpdateRatio = 8;
        private const int ConnectionWindowThreshold = ConnectionWindowSize / ConnectionWindowUpdateRatio;

        // When buffering outgoing writes, we will automatically buffer up to this number of bytes.
        // Single writes that are larger than the buffer can cause the buffer to expand beyond
        // this value, so this is not a hard maximum size.
        private const int UnflushedOutgoingBufferSize = 32 * 1024;

        // Channel options for creating _writeChannel
        private static readonly UnboundedChannelOptions s_channelOptions = new UnboundedChannelOptions() { SingleReader = true };

        internal enum KeepAliveState
        {
            None,
            PingSent
        }

        private readonly long _keepAlivePingDelay;
        private readonly long _keepAlivePingTimeout;
        private readonly HttpKeepAlivePingPolicy _keepAlivePingPolicy;
        private long _keepAlivePingPayload;
        private long _nextPingRequestTimestamp;
        private long _keepAlivePingTimeoutTimestamp;
        private volatile KeepAliveState _keepAliveState;

<<<<<<< HEAD
        public Http2Connection(HttpConnectionPool pool, Stream stream, Uri requestUri, IPEndPoint? remoteEndPoint)
=======
        public Http2Connection(HttpConnectionPool pool, Stream stream)
            : base(pool)
>>>>>>> 7980421b
        {
            _pool = pool;
            _stream = stream;

            _incomingBuffer = new ArrayBuffer(initialSize: 0, usePool: true);
            _outgoingBuffer = new ArrayBuffer(initialSize: 0, usePool: true);

            _hpackDecoder = new HPackDecoder(maxHeadersLength: pool.Settings.MaxResponseHeadersByteLength);

            _httpStreams = new Dictionary<int, Http2Stream>();

            _connectionWindow = new CreditManager(this, nameof(_connectionWindow), DefaultInitialWindowSize);

            _rttEstimator = RttEstimator.Create();

            _writeChannel = Channel.CreateUnbounded<WriteQueueEntry>(s_channelOptions);

            _nextStream = 1;
            _initialServerStreamWindowSize = DefaultInitialWindowSize;

            _maxConcurrentStreams = InitialMaxConcurrentStreams;
            _streamsInUse = 0;

            _pendingWindowUpdate = 0;

            _keepAlivePingDelay = TimeSpanToMs(_pool.Settings._keepAlivePingDelay);
            _keepAlivePingTimeout = TimeSpanToMs(_pool.Settings._keepAlivePingTimeout);
            _nextPingRequestTimestamp = Environment.TickCount64 + _keepAlivePingDelay;
            _keepAlivePingPolicy = _pool.Settings._keepAlivePingPolicy;

            uint maxHeaderListSize = _pool._lastSeenHttp2MaxHeaderListSize;
            if (maxHeaderListSize > 0)
            {
                // Previous connections to the same host advertised a limit.
                // Use this as an initial value before we receive the SETTINGS frame.
                _maxHeaderListSize = maxHeaderListSize;
            }

<<<<<<< HEAD
            if (HttpTelemetry.Log.IsEnabled())
            {
                HttpTelemetry.Log.Http20ConnectionEstablished(Id, requestUri, remoteEndPoint);
                _markedByTelemetryStatus = TelemetryStatus_Opened;
            }

=======
>>>>>>> 7980421b
            if (NetEventSource.Log.IsEnabled()) TraceConnection(_stream);

            static long TimeSpanToMs(TimeSpan value)
            {
                double milliseconds = value.TotalMilliseconds;
                return (long)(milliseconds > int.MaxValue ? int.MaxValue : milliseconds);
            }
        }

        ~Http2Connection() => Dispose();

        private object SyncObject => _httpStreams;

        internal TaskCompletionSourceWithCancellation<bool> InitialSettingsReceived =>
            _initialSettingsReceived ??
            Interlocked.CompareExchange(ref _initialSettingsReceived, new(), null) ??
            _initialSettingsReceived;

        internal bool IsConnectEnabled { get; private set; }

        public async ValueTask SetupAsync(CancellationToken cancellationToken)
        {
            try
            {
                _outgoingBuffer.EnsureAvailableSpace(Http2ConnectionPreface.Length +
                    FrameHeader.Size + FrameHeader.SettingLength +
                    FrameHeader.Size + FrameHeader.WindowUpdateLength);

                // Send connection preface
                Http2ConnectionPreface.CopyTo(_outgoingBuffer.AvailableSpan);
                _outgoingBuffer.Commit(Http2ConnectionPreface.Length);

                // Send SETTINGS frame.  Disable push promise & set initial window size.
                FrameHeader.WriteTo(_outgoingBuffer.AvailableSpan, 2 * FrameHeader.SettingLength, FrameType.Settings, FrameFlags.None, streamId: 0);
                _outgoingBuffer.Commit(FrameHeader.Size);
                BinaryPrimitives.WriteUInt16BigEndian(_outgoingBuffer.AvailableSpan, (ushort)SettingId.EnablePush);
                _outgoingBuffer.Commit(2);
                BinaryPrimitives.WriteUInt32BigEndian(_outgoingBuffer.AvailableSpan, 0);
                _outgoingBuffer.Commit(4);
                BinaryPrimitives.WriteUInt16BigEndian(_outgoingBuffer.AvailableSpan, (ushort)SettingId.InitialWindowSize);
                _outgoingBuffer.Commit(2);
                BinaryPrimitives.WriteUInt32BigEndian(_outgoingBuffer.AvailableSpan, (uint)_pool.Settings._initialHttp2StreamWindowSize);
                _outgoingBuffer.Commit(4);

                // The connection-level window size can not be initialized by SETTINGS frames:
                // https://datatracker.ietf.org/doc/html/rfc7540#section-6.9.2
                // Send an initial connection-level WINDOW_UPDATE to setup the desired ConnectionWindowSize:
                uint windowUpdateAmount = ConnectionWindowSize - DefaultInitialWindowSize;
                if (NetEventSource.Log.IsEnabled()) Trace($"Initial connection-level WINDOW_UPDATE, windowUpdateAmount={windowUpdateAmount}");
                FrameHeader.WriteTo(_outgoingBuffer.AvailableSpan, FrameHeader.WindowUpdateLength, FrameType.WindowUpdate, FrameFlags.None, streamId: 0);
                _outgoingBuffer.Commit(FrameHeader.Size);
                BinaryPrimitives.WriteUInt32BigEndian(_outgoingBuffer.AvailableSpan, windowUpdateAmount);
                _outgoingBuffer.Commit(4);

                // Processing the incoming frames before sending the client preface and SETTINGS is necessary when using a NamedPipe as a transport.
                // If the preface and SETTINGS coming from the server are not read first the below WriteAsync and the ProcessIncomingFramesAsync fall into a deadlock.
                _ = ProcessIncomingFramesAsync();
                await _stream.WriteAsync(_outgoingBuffer.ActiveMemory, cancellationToken).ConfigureAwait(false);
                _rttEstimator.OnInitialSettingsSent();
                _outgoingBuffer.ClearAndReturnBuffer();
            }
            catch (Exception e)
            {
                // ProcessIncomingFramesAsync and ProcessOutgoingFramesAsync are responsible for disposing/returning their respective buffers.
                // SetupAsync is the exception as it's responsible for starting the ProcessOutgoingFramesAsync loop.
                // As we're about to throw and ProcessOutgoingFramesAsync will never be called, we must return the buffer here.
                _outgoingBuffer.Dispose();

                Dispose();

                if (e is OperationCanceledException oce && oce.CancellationToken == cancellationToken)
                {
                    // Note, AddHttp2ConnectionAsync handles this OCE separately so don't wrap it.
                    throw;
                }

                throw new IOException(SR.net_http_http2_connection_not_established, e);
            }

            _ = ProcessOutgoingFramesAsync();
        }

        // This will complete when the connection begins to shut down and cannot be used anymore, or if it is disposed.
        public ValueTask WaitForShutdownAsync()
        {
            lock (SyncObject)
            {
                Debug.Assert(!_disposed, "As currently used, we don't expect to call this after disposing and we don't handle the ODE");
                ObjectDisposedException.ThrowIf(_disposed, this);

                if (_shutdown)
                {
                    Debug.Assert(_shutdownWaiter is null);
                    return default;
                }

                _shutdownWaiter ??= new TaskCompletionSource(TaskCreationOptions.RunContinuationsAsynchronously);

                return new ValueTask(_shutdownWaiter.Task);
            }
        }

        private void Shutdown()
        {
            if (NetEventSource.Log.IsEnabled()) Trace($"{nameof(_shutdown)}={_shutdown}, {nameof(_abortException)}={_abortException}");

            Debug.Assert(Monitor.IsEntered(SyncObject));

            SignalAvailableStreamsWaiter(false);
            SignalShutdownWaiter();

            // Note _shutdown could already be set, but that's fine.
            _shutdown = true;
        }

        private void SignalShutdownWaiter()
        {
            if (NetEventSource.Log.IsEnabled()) Trace($"{nameof(_shutdownWaiter)}?={_shutdownWaiter is not null}");

            Debug.Assert(Monitor.IsEntered(SyncObject));

            if (_shutdownWaiter is not null)
            {
                Debug.Assert(!_disposed);
                Debug.Assert(!_shutdown);
                _shutdownWaiter.SetResult();
                _shutdownWaiter = null;
            }
        }

        public bool TryReserveStream()
        {
            lock (SyncObject)
            {
                Debug.Assert(!_disposed, "As currently used, we don't expect to call this after disposing and we don't handle the ODE");
                ObjectDisposedException.ThrowIf(_disposed, this);

                if (_shutdown)
                {
                    return false;
                }

                if (_streamsInUse < _maxConcurrentStreams)
                {
                    if (_streamsInUse == 0)
                    {
                        MarkConnectionAsNotIdle();
                    }

                    _streamsInUse++;
                    return true;
                }
            }

            return false;
        }

        // Can be called by the HttpConnectionPool after TryReserveStream if the stream doesn't end up being used.
        // Otherwise, will be called when the request is complete and stream is closed.
        public void ReleaseStream()
        {
            lock (SyncObject)
            {
                if (NetEventSource.Log.IsEnabled()) Trace($"{nameof(_streamsInUse)}={_streamsInUse}");

                Debug.Assert(_availableStreamsWaiter is null || _streamsInUse >= _maxConcurrentStreams);

                _streamsInUse--;

                Debug.Assert(_streamsInUse >= _httpStreams.Count);

                if (_streamsInUse < _maxConcurrentStreams)
                {
                    SignalAvailableStreamsWaiter(true);
                }

                if (_streamsInUse == 0)
                {
                    MarkConnectionAsIdle();

                    if (_disposed)
                    {
                        FinalTeardown();
                    }
                }
            }
        }

        // Returns true to indicate at least one stream is available
        // Returns false to indicate that the connection is shutting down and cannot be used anymore
        public Task<bool> WaitForAvailableStreamsAsync()
        {
            lock (SyncObject)
            {
                Debug.Assert(!_disposed, "As currently used, we don't expect to call this after disposing and we don't handle the ODE");
                ObjectDisposedException.ThrowIf(_disposed, this);

                Debug.Assert(_availableStreamsWaiter is null, "As used currently, shouldn't already have a waiter");

                if (_shutdown)
                {
                    return Task.FromResult(false);
                }

                if (_streamsInUse < _maxConcurrentStreams)
                {
                    return Task.FromResult(true);
                }

                // Need to wait for streams to become available.
                _availableStreamsWaiter = new TaskCompletionSource<bool>(TaskCreationOptions.RunContinuationsAsynchronously);
                return _availableStreamsWaiter.Task;
            }
        }

        private void SignalAvailableStreamsWaiter(bool result)
        {
            if (NetEventSource.Log.IsEnabled()) Trace($"{nameof(result)}={result}, {nameof(_availableStreamsWaiter)}?={_availableStreamsWaiter is not null}");

            Debug.Assert(Monitor.IsEntered(SyncObject));

            if (_availableStreamsWaiter is not null)
            {
                Debug.Assert(!_disposed);
                Debug.Assert(!_shutdown);
                _availableStreamsWaiter.SetResult(result);
                _availableStreamsWaiter = null;
            }
        }

        private async Task FlushOutgoingBytesAsync()
        {
            if (NetEventSource.Log.IsEnabled()) Trace($"{nameof(_outgoingBuffer.ActiveLength)}={_outgoingBuffer.ActiveLength}");

            if (_outgoingBuffer.ActiveLength > 0)
            {
                try
                {
                    await _stream.WriteAsync(_outgoingBuffer.ActiveMemory).ConfigureAwait(false);
                }
                catch (Exception e)
                {
                    Abort(e);
                }

                _lastPendingWriterShouldFlush = false;
                _outgoingBuffer.Discard(_outgoingBuffer.ActiveLength);
            }
        }

        private async ValueTask<FrameHeader> ReadFrameAsync(bool initialFrame = false)
        {
            if (NetEventSource.Log.IsEnabled()) Trace($"{nameof(initialFrame)}={initialFrame}");

            // Ensure we've read enough data for the frame header.
            if (_incomingBuffer.ActiveLength < FrameHeader.Size)
            {
                do
                {
                    // Issue a zero-byte read to avoid potentially pinning the buffer while waiting for more data.
                    await _stream.ReadAsync(Memory<byte>.Empty).ConfigureAwait(false);

                    _incomingBuffer.EnsureAvailableSpace(FrameHeader.Size);

                    int bytesRead = await _stream.ReadAsync(_incomingBuffer.AvailableMemory).ConfigureAwait(false);
                    _incomingBuffer.Commit(bytesRead);
                    if (bytesRead == 0)
                    {
                        if (_incomingBuffer.ActiveLength == 0)
                        {
                            ThrowMissingFrame();
                        }
                        else
                        {
                            ThrowPrematureEOF(FrameHeader.Size);
                        }
                    }
                }
                while (_incomingBuffer.ActiveLength < FrameHeader.Size);
            }

            // Parse the frame header from our read buffer and validate it.
            FrameHeader frameHeader = FrameHeader.ReadFrom(_incomingBuffer.ActiveSpan);
            if (frameHeader.PayloadLength > FrameHeader.MaxPayloadLength)
            {
                if (initialFrame && NetEventSource.Log.IsEnabled())
                {
                    string response = Encoding.ASCII.GetString(_incomingBuffer.ActiveSpan.Slice(0, Math.Min(20, _incomingBuffer.ActiveLength)));
                    Trace($"HTTP/2 handshake failed. Server returned {response}");
                }

                _incomingBuffer.Discard(FrameHeader.Size);
                ThrowProtocolError(initialFrame ? Http2ProtocolErrorCode.ProtocolError : Http2ProtocolErrorCode.FrameSizeError);
            }
            _incomingBuffer.Discard(FrameHeader.Size);

            // Ensure we've read the frame contents into our buffer.
            if (_incomingBuffer.ActiveLength < frameHeader.PayloadLength)
            {
                _incomingBuffer.EnsureAvailableSpace(frameHeader.PayloadLength - _incomingBuffer.ActiveLength);
                do
                {
                    // Issue a zero-byte read to avoid potentially pinning the buffer while waiting for more data.
                    await _stream.ReadAsync(Memory<byte>.Empty).ConfigureAwait(false);

                    int bytesRead = await _stream.ReadAsync(_incomingBuffer.AvailableMemory).ConfigureAwait(false);
                    _incomingBuffer.Commit(bytesRead);
                    if (bytesRead == 0) ThrowPrematureEOF(frameHeader.PayloadLength);
                }
                while (_incomingBuffer.ActiveLength < frameHeader.PayloadLength);
            }

            // Return the read frame header.
            return frameHeader;

            void ThrowPrematureEOF(int requiredBytes) =>
                throw new IOException(SR.Format(SR.net_http_invalid_response_premature_eof_bytecount, requiredBytes - _incomingBuffer.ActiveLength));

            void ThrowMissingFrame() =>
                throw new IOException(SR.net_http_invalid_response_missing_frame);
        }

        private async Task ProcessIncomingFramesAsync()
        {
            try
            {
                FrameHeader frameHeader;
                try
                {
                    // Read the initial settings frame.
                    frameHeader = await ReadFrameAsync(initialFrame: true).ConfigureAwait(false);
                    if (frameHeader.Type != FrameType.Settings || frameHeader.AckFlag)
                    {
                        if (frameHeader.Type == FrameType.GoAway)
                        {
                            var (_, errorCode) = ReadGoAwayFrame(frameHeader);
                            ThrowProtocolError(errorCode, SR.net_http_http2_connection_close);
                        }
                        else
                        {
                            ThrowProtocolError();
                        }
                    }

                    if (NetEventSource.Log.IsEnabled()) Trace($"Frame 0: {frameHeader}.");

                    // Process the initial SETTINGS frame. This will send an ACK.
                    ProcessSettingsFrame(frameHeader, initialFrame: true);

                    Debug.Assert(InitialSettingsReceived.Task.IsCompleted);
                }
                catch (Exception e)
                {
                    InitialSettingsReceived.TrySetException(new IOException(SR.net_http_http2_connection_not_established, e));
                    throw new IOException(SR.net_http_http2_connection_not_established, e);
                }

                // Keep processing frames as they arrive.
                for (long frameNum = 1; ; frameNum++)
                {
                    // We could just call ReadFrameAsync here, but we add this code
                    // to avoid another state machine allocation in the relatively common case where we
                    // currently don't have enough data buffered and issuing a read for the frame header
                    // completes asynchronously, but that read ends up also reading enough data to fulfill
                    // the entire frame's needs (not just the header).
                    if (_incomingBuffer.ActiveLength < FrameHeader.Size)
                    {
                        do
                        {
                            // Issue a zero-byte read to avoid potentially pinning the buffer while waiting for more data.
                            ValueTask<int> zeroByteReadTask = _stream.ReadAsync(Memory<byte>.Empty);
                            if (!zeroByteReadTask.IsCompletedSuccessfully && _incomingBuffer.ActiveLength == 0)
                            {
                                // No data is available yet. Return the receive buffer back to the pool while we wait.
                                _incomingBuffer.ClearAndReturnBuffer();
                            }
                            await zeroByteReadTask.ConfigureAwait(false);

                            // While we only need FrameHeader.Size bytes to complete this read, it's better if we rent more
                            // to avoid multiple ReadAsync calls and resizes once we start copying the content.
                            _incomingBuffer.EnsureAvailableSpace(InitialConnectionBufferSize);

                            int bytesRead = await _stream.ReadAsync(_incomingBuffer.AvailableMemory).ConfigureAwait(false);
                            Debug.Assert(bytesRead >= 0);
                            _incomingBuffer.Commit(bytesRead);
                            if (bytesRead == 0)
                            {
                                // ReadFrameAsync below will detect that the frame is incomplete and throw the appropriate error.
                                break;
                            }
                        }
                        while (_incomingBuffer.ActiveLength < FrameHeader.Size);
                    }

                    // Read the frame.
                    frameHeader = await ReadFrameAsync().ConfigureAwait(false);
                    if (NetEventSource.Log.IsEnabled()) Trace($"Frame {frameNum}: {frameHeader}.");

                    RefreshPingTimestamp();

                    // Process the frame.
                    switch (frameHeader.Type)
                    {
                        case FrameType.Headers:
                            await ProcessHeadersFrame(frameHeader).ConfigureAwait(false);
                            break;

                        case FrameType.Data:
                            ProcessDataFrame(frameHeader);
                            break;

                        case FrameType.Settings:
                            ProcessSettingsFrame(frameHeader);
                            break;

                        case FrameType.Priority:
                            ProcessPriorityFrame(frameHeader);
                            break;

                        case FrameType.Ping:
                            ProcessPingFrame(frameHeader);
                            break;

                        case FrameType.WindowUpdate:
                            ProcessWindowUpdateFrame(frameHeader);
                            break;

                        case FrameType.RstStream:
                            ProcessRstStreamFrame(frameHeader);
                            break;

                        case FrameType.GoAway:
                            ProcessGoAwayFrame(frameHeader);
                            break;

                        case FrameType.AltSvc:
                            ProcessAltSvcFrame(frameHeader);
                            break;

                        case FrameType.PushPromise:     // Should not happen, since we disable this in our initial SETTINGS
                        case FrameType.Continuation:    // Should only be received while processing headers in ProcessHeadersFrame
                        default:
                            ThrowProtocolError();
                            break;
                    }
                }
            }
            catch (Exception e)
            {
                if (NetEventSource.Log.IsEnabled()) Trace($"{nameof(ProcessIncomingFramesAsync)}: {e.Message}");

                Abort(e);
            }
            finally
            {
                _incomingBuffer.Dispose();
            }
        }

        // Note, this will return null for a streamId that's no longer in use.
        // Callers must check for this and send a RST_STREAM or ignore as appropriate.
        // If the streamId is invalid or the stream is idle, calling this function
        // will result in a connection level error.
        private Http2Stream? GetStream(int streamId)
        {
            if (streamId <= 0 || streamId >= _nextStream)
            {
                ThrowProtocolError();
            }

            lock (SyncObject)
            {
                if (!_httpStreams.TryGetValue(streamId, out Http2Stream? http2Stream))
                {
                    return null;
                }

                return http2Stream;
            }
        }

        private async ValueTask ProcessHeadersFrame(FrameHeader frameHeader)
        {
            if (NetEventSource.Log.IsEnabled()) Trace($"{frameHeader}");
            Debug.Assert(frameHeader.Type == FrameType.Headers);

            bool endStream = frameHeader.EndStreamFlag;

            int streamId = frameHeader.StreamId;
            Http2Stream? http2Stream = GetStream(streamId);

            IHttpStreamHeadersHandler headersHandler;
            if (http2Stream != null)
            {
                http2Stream.OnHeadersStart();
                _rttEstimator.OnDataOrHeadersReceived(this);
                headersHandler = http2Stream;
            }
            else
            {
                // http2Stream will be null if this is a closed stream. We will still process the headers,
                // to ensure the header decoding state is up-to-date, but we will discard the decoded headers.
                headersHandler = NopHeadersHandler.Instance;
            }

            _hpackDecoder.Decode(
                GetFrameData(_incomingBuffer.ActiveSpan.Slice(0, frameHeader.PayloadLength), frameHeader.PaddedFlag, frameHeader.PriorityFlag),
                frameHeader.EndHeadersFlag,
                headersHandler);
            _incomingBuffer.Discard(frameHeader.PayloadLength);

            while (!frameHeader.EndHeadersFlag)
            {
                frameHeader = await ReadFrameAsync().ConfigureAwait(false);

                if (frameHeader.Type != FrameType.Continuation ||
                    frameHeader.StreamId != streamId)
                {
                    ThrowProtocolError();
                }

                _hpackDecoder.Decode(
                    _incomingBuffer.ActiveSpan.Slice(0, frameHeader.PayloadLength),
                    frameHeader.EndHeadersFlag,
                    headersHandler);
                _incomingBuffer.Discard(frameHeader.PayloadLength);
            }

            _hpackDecoder.CompleteDecode();

            http2Stream?.OnHeadersComplete(endStream);
        }

        /// <summary>Nop implementation of <see cref="IHttpStreamHeadersHandler"/> used by <see cref="ProcessHeadersFrame"/>.</summary>
        private sealed class NopHeadersHandler : IHttpStreamHeadersHandler
        {
            public static readonly NopHeadersHandler Instance = new NopHeadersHandler();
            void IHttpStreamHeadersHandler.OnHeader(ReadOnlySpan<byte> name, ReadOnlySpan<byte> value) { }
            void IHttpStreamHeadersHandler.OnHeadersComplete(bool endStream) { }
            void IHttpStreamHeadersHandler.OnStaticIndexedHeader(int index) { }
            void IHttpStreamHeadersHandler.OnStaticIndexedHeader(int index, ReadOnlySpan<byte> value) { }
            void IHttpStreamHeadersHandler.OnDynamicIndexedHeader(int? index, ReadOnlySpan<byte> name, ReadOnlySpan<byte> value) { }
        }

        private static ReadOnlySpan<byte> GetFrameData(ReadOnlySpan<byte> frameData, bool hasPad, bool hasPriority)
        {
            if (hasPad)
            {
                if (frameData.Length == 0)
                {
                    ThrowProtocolError();
                }

                int padLength = frameData[0];
                frameData = frameData.Slice(1);

                if (frameData.Length < padLength)
                {
                    ThrowProtocolError();
                }

                frameData = frameData.Slice(0, frameData.Length - padLength);
            }

            if (hasPriority)
            {
                if (frameData.Length < FrameHeader.PriorityInfoLength)
                {
                    ThrowProtocolError();
                }

                // We ignore priority info.
                frameData = frameData.Slice(FrameHeader.PriorityInfoLength);
            }

            return frameData;
        }

        /// <summary>
        /// Parses an ALTSVC frame, defined by RFC 7838 Section 4.
        /// </summary>
        /// <remarks>
        /// The RFC states that any parse errors should result in ignoring the frame.
        /// </remarks>
        private void ProcessAltSvcFrame(FrameHeader frameHeader)
        {
            if (NetEventSource.Log.IsEnabled()) Trace($"{frameHeader}");
            Debug.Assert(frameHeader.Type == FrameType.AltSvc);

            ReadOnlySpan<byte> span = _incomingBuffer.ActiveSpan.Slice(0, frameHeader.PayloadLength);

            if (BinaryPrimitives.TryReadUInt16BigEndian(span, out ushort originLength))
            {
                span = span.Slice(2);

                // Check that this ALTSVC frame is valid for our pool's origin. ALTSVC frames can come in one of two ways:
                //  - On stream 0, the origin will be specified. HTTP/2 can service multiple origins per connection, and so the server can report origins other than what our pool is using.
                //  - Otherwise, the origin is implicitly defined by the request stream and must be of length 0.

                if ((frameHeader.StreamId != 0 && originLength == 0) || (frameHeader.StreamId == 0 && span.Length >= originLength && span.Slice(0, originLength).SequenceEqual(_pool.Http2AltSvcOriginUri)))
                {
                    span = span.Slice(originLength);

                    // The span now contains a string with the same format as Alt-Svc headers.

                    string altSvcHeaderValue = Encoding.ASCII.GetString(span);
                    _pool.HandleAltSvc(new[] { altSvcHeaderValue }, null);
                }
            }

            _incomingBuffer.Discard(frameHeader.PayloadLength);
        }

        private void ProcessDataFrame(FrameHeader frameHeader)
        {
            Debug.Assert(frameHeader.Type == FrameType.Data);

            Http2Stream? http2Stream = GetStream(frameHeader.StreamId);

            // Note, http2Stream will be null if this is a closed stream.
            // Just ignore the frame in this case.

            ReadOnlySpan<byte> frameData = GetFrameData(_incomingBuffer.ActiveSpan.Slice(0, frameHeader.PayloadLength), hasPad: frameHeader.PaddedFlag, hasPriority: false);

            if (http2Stream != null)
            {
                bool endStream = frameHeader.EndStreamFlag;

                http2Stream.OnResponseData(frameData, endStream);

                if (!endStream && frameData.Length > 0)
                {
                    _rttEstimator.OnDataOrHeadersReceived(this);
                }
            }

            if (frameData.Length > 0)
            {
                ExtendWindow(frameData.Length);
            }

            _incomingBuffer.Discard(frameHeader.PayloadLength);
        }

        private void ProcessSettingsFrame(FrameHeader frameHeader, bool initialFrame = false)
        {
            Debug.Assert(frameHeader.Type == FrameType.Settings);

            if (frameHeader.StreamId != 0)
            {
                ThrowProtocolError();
            }

            if (frameHeader.AckFlag)
            {
                if (frameHeader.PayloadLength != 0)
                {
                    ThrowProtocolError(Http2ProtocolErrorCode.FrameSizeError);
                }

                if (_receivedSettingsAck)
                {
                    ThrowProtocolError();
                }

                // We only send SETTINGS once initially, so we don't need to do anything in response to the ACK.
                // Just remember that we received one and we won't be expecting any more.
                _receivedSettingsAck = true;
                _rttEstimator.OnInitialSettingsAckReceived(this);
            }
            else
            {
                if ((frameHeader.PayloadLength % 6) != 0)
                {
                    ThrowProtocolError(Http2ProtocolErrorCode.FrameSizeError);
                }

                // Parse settings and process the ones we care about.
                ReadOnlySpan<byte> settings = _incomingBuffer.ActiveSpan.Slice(0, frameHeader.PayloadLength);
                bool maxConcurrentStreamsReceived = false;
                while (settings.Length > 0)
                {
                    Debug.Assert((settings.Length % 6) == 0);

                    ushort settingId = BinaryPrimitives.ReadUInt16BigEndian(settings);
                    settings = settings.Slice(2);
                    uint settingValue = BinaryPrimitives.ReadUInt32BigEndian(settings);
                    settings = settings.Slice(4);

                    if (NetEventSource.Log.IsEnabled()) Trace($"Applying setting {(SettingId)settingId}={settingValue}");

                    switch ((SettingId)settingId)
                    {
                        case SettingId.MaxConcurrentStreams:
                            ChangeMaxConcurrentStreams(settingValue);
                            maxConcurrentStreamsReceived = true;
                            break;

                        case SettingId.InitialWindowSize:
                            if (settingValue > 0x7FFFFFFF)
                            {
                                ThrowProtocolError(Http2ProtocolErrorCode.FlowControlError);
                            }

                            ChangeInitialWindowSize((int)settingValue);
                            break;

                        case SettingId.MaxFrameSize:
                            if (settingValue < 16384 || settingValue > 16777215)
                            {
                                ThrowProtocolError();
                            }

                            // We don't actually store this value; we always send frames of the minimum size (16K).
                            break;

                        case SettingId.EnableConnect:
                            if (settingValue == 1)
                            {
                                IsConnectEnabled = true;
                            }
                            else if (settingValue == 0 && IsConnectEnabled)
                            {
                                // Accroding to RFC: a sender MUST NOT send a SETTINGS_ENABLE_CONNECT_PROTOCOL parameter
                                // with the value of 0 after previously sending a value of 1.
                                // https://datatracker.ietf.org/doc/html/rfc8441#section-3
                                ThrowProtocolError();
                            }
                            break;

                        case SettingId.MaxHeaderListSize:
                            _maxHeaderListSize = settingValue;
                            _pool._lastSeenHttp2MaxHeaderListSize = _maxHeaderListSize;
                            break;

                        default:
                            // All others are ignored because we don't care about them.
                            // Note, per RFC, unknown settings IDs should be ignored.
                            break;
                    }
                }

                if (initialFrame)
                {
                    if (!maxConcurrentStreamsReceived)
                    {
                        // Set to 'infinite' because MaxConcurrentStreams was not set on the initial SETTINGS frame.
                        ChangeMaxConcurrentStreams(int.MaxValue);
                    }

                    if (_initialSettingsReceived is null)
                    {
                        Interlocked.CompareExchange(ref _initialSettingsReceived, s_settingsReceivedSingleton, null);
                    }
                    // Set result in case if CompareExchange lost the race
                    InitialSettingsReceived.TrySetResult(true);
                }

                _incomingBuffer.Discard(frameHeader.PayloadLength);

                // Send acknowledgement
                // Don't wait for completion, which could happen asynchronously.
                LogExceptions(SendSettingsAckAsync());
            }
        }

        private void ChangeMaxConcurrentStreams(uint newValue)
        {
            lock (SyncObject)
            {
                if (NetEventSource.Log.IsEnabled()) Trace($"{nameof(newValue)}={newValue}, {nameof(_streamsInUse)}={_streamsInUse}, {nameof(_availableStreamsWaiter)}?={_availableStreamsWaiter is not null}");

                Debug.Assert(_availableStreamsWaiter is null || _streamsInUse >= _maxConcurrentStreams);

                _maxConcurrentStreams = newValue;
                if (_streamsInUse < _maxConcurrentStreams)
                {
                    SignalAvailableStreamsWaiter(true);
                }
            }
        }

        private void ChangeInitialWindowSize(int newSize)
        {
            if (NetEventSource.Log.IsEnabled()) Trace($"{nameof(newSize)}={newSize}");
            Debug.Assert(newSize >= 0);

            lock (SyncObject)
            {
                int delta = newSize - _initialServerStreamWindowSize;
                _initialServerStreamWindowSize = newSize;

                // Adjust existing streams
                foreach (KeyValuePair<int, Http2Stream> kvp in _httpStreams)
                {
                    kvp.Value.OnWindowUpdate(delta);
                }
            }
        }

        private void ProcessPriorityFrame(FrameHeader frameHeader)
        {
            Debug.Assert(frameHeader.Type == FrameType.Priority);

            if (frameHeader.StreamId == 0 || frameHeader.PayloadLength != FrameHeader.PriorityInfoLength)
            {
                ThrowProtocolError();
            }

            // Ignore priority info.

            _incomingBuffer.Discard(frameHeader.PayloadLength);
        }

        private void ProcessPingFrame(FrameHeader frameHeader)
        {
            Debug.Assert(frameHeader.Type == FrameType.Ping);

            if (frameHeader.StreamId != 0)
            {
                ThrowProtocolError();
            }

            if (frameHeader.PayloadLength != FrameHeader.PingLength)
            {
                ThrowProtocolError(Http2ProtocolErrorCode.FrameSizeError);
            }

            // We don't wait for SendPingAckAsync to complete before discarding
            // the incoming buffer, so we need to take a copy of the data. Read
            // it as a big-endian integer here to avoid allocating an array.
            Debug.Assert(sizeof(long) == FrameHeader.PingLength);
            ReadOnlySpan<byte> pingContent = _incomingBuffer.ActiveSpan.Slice(0, FrameHeader.PingLength);
            long pingContentLong = BinaryPrimitives.ReadInt64BigEndian(pingContent);

            if (NetEventSource.Log.IsEnabled()) Trace($"Received PING frame, content:{pingContentLong} ack: {frameHeader.AckFlag}");

            if (frameHeader.AckFlag)
            {
                ProcessPingAck(pingContentLong);
            }
            else
            {
                LogExceptions(SendPingAsync(pingContentLong, isAck: true));
            }
            _incomingBuffer.Discard(frameHeader.PayloadLength);
        }

        private void ProcessWindowUpdateFrame(FrameHeader frameHeader)
        {
            Debug.Assert(frameHeader.Type == FrameType.WindowUpdate);

            if (frameHeader.PayloadLength != FrameHeader.WindowUpdateLength)
            {
                ThrowProtocolError(Http2ProtocolErrorCode.FrameSizeError);
            }

            int amount = BinaryPrimitives.ReadInt32BigEndian(_incomingBuffer.ActiveSpan) & 0x7FFFFFFF;
            if (NetEventSource.Log.IsEnabled()) Trace($"{frameHeader}. {nameof(amount)}={amount}");

            Debug.Assert(amount >= 0);
            if (amount == 0)
            {
                ThrowProtocolError();
            }

            _incomingBuffer.Discard(frameHeader.PayloadLength);

            if (frameHeader.StreamId == 0)
            {
                _connectionWindow.AdjustCredit(amount);
            }
            else
            {
                Http2Stream? http2Stream = GetStream(frameHeader.StreamId);
                if (http2Stream == null)
                {
                    // Ignore invalid stream ID, as per RFC
                    return;
                }

                http2Stream.OnWindowUpdate(amount);
            }
        }

        private void ProcessRstStreamFrame(FrameHeader frameHeader)
        {
            Debug.Assert(frameHeader.Type == FrameType.RstStream);

            if (frameHeader.PayloadLength != FrameHeader.RstStreamLength)
            {
                ThrowProtocolError(Http2ProtocolErrorCode.FrameSizeError);
            }

            if (frameHeader.StreamId == 0)
            {
                ThrowProtocolError();
            }

            Http2Stream? http2Stream = GetStream(frameHeader.StreamId);
            if (http2Stream == null)
            {
                // Ignore invalid stream ID, as per RFC
                _incomingBuffer.Discard(frameHeader.PayloadLength);
                return;
            }

            var protocolError = (Http2ProtocolErrorCode)BinaryPrimitives.ReadInt32BigEndian(_incomingBuffer.ActiveSpan);
            if (NetEventSource.Log.IsEnabled()) Trace(frameHeader.StreamId, $"{nameof(protocolError)}={protocolError}");

            _incomingBuffer.Discard(frameHeader.PayloadLength);

            bool canRetry = protocolError == Http2ProtocolErrorCode.RefusedStream;
            http2Stream.OnReset(HttpProtocolException.CreateHttp2StreamException(protocolError), resetStreamErrorCode: protocolError, canRetry: canRetry);
        }

        private void ProcessGoAwayFrame(FrameHeader frameHeader)
        {
            var (lastStreamId, errorCode) = ReadGoAwayFrame(frameHeader);

            Debug.Assert(lastStreamId >= 0);
            Exception resetException = HttpProtocolException.CreateHttp2ConnectionException(errorCode, SR.net_http_http2_connection_close);

            // There is no point sending more PING frames for RTT estimation:
            _rttEstimator.OnGoAwayReceived();

            List<Http2Stream> streamsToAbort = new List<Http2Stream>();
            lock (SyncObject)
            {
                Shutdown();

                foreach (KeyValuePair<int, Http2Stream> kvp in _httpStreams)
                {
                    int streamId = kvp.Key;
                    Debug.Assert(streamId == kvp.Value.StreamId);

                    if (streamId > lastStreamId)
                    {
                        streamsToAbort.Add(kvp.Value);
                    }
                }
            }

            // Avoid calling OnReset under the lock, as it may cause the Http2Stream to call back in to RemoveStream
            foreach (Http2Stream s in streamsToAbort)
            {
                s.OnReset(resetException, canRetry: true);
            }
        }

        private (int lastStreamId, Http2ProtocolErrorCode errorCode) ReadGoAwayFrame(FrameHeader frameHeader)
        {
            Debug.Assert(frameHeader.Type == FrameType.GoAway);

            if (frameHeader.PayloadLength < FrameHeader.GoAwayMinLength)
            {
                ThrowProtocolError(Http2ProtocolErrorCode.FrameSizeError);
            }

            if (frameHeader.StreamId != 0)
            {
                ThrowProtocolError();
            }

            int lastStreamId = (int)(BinaryPrimitives.ReadUInt32BigEndian(_incomingBuffer.ActiveSpan) & 0x7FFFFFFF);
            Http2ProtocolErrorCode errorCode = (Http2ProtocolErrorCode)BinaryPrimitives.ReadInt32BigEndian(_incomingBuffer.ActiveSpan.Slice(sizeof(int)));
            if (NetEventSource.Log.IsEnabled()) Trace(frameHeader.StreamId, $"{nameof(lastStreamId)}={lastStreamId}, {nameof(errorCode)}={errorCode}");

            _incomingBuffer.Discard(frameHeader.PayloadLength);

            return (lastStreamId, errorCode);
        }

        internal Task FlushAsync(CancellationToken cancellationToken) =>
            PerformWriteAsync(0, 0, static (_, __) => true, cancellationToken);

        private abstract class WriteQueueEntry : TaskCompletionSource
        {
            private readonly CancellationTokenRegistration _cancellationRegistration;

            public WriteQueueEntry(int writeBytes, CancellationToken cancellationToken)
                : base(TaskCreationOptions.RunContinuationsAsynchronously)
            {
                WriteBytes = writeBytes;

                _cancellationRegistration = cancellationToken.UnsafeRegister(static (s, cancellationToken) =>
                {
                    bool canceled = ((WriteQueueEntry)s!).TrySetCanceled(cancellationToken);
                    Debug.Assert(canceled, "Callback should have been unregistered if the operation was completing successfully.");
                }, this);
            }

            public int WriteBytes { get; }

            public bool TryDisableCancellation()
            {
                _cancellationRegistration.Dispose();
                return !Task.IsCanceled;
            }

            public abstract bool InvokeWriteAction(Memory<byte> writeBuffer);
        }

        private sealed class WriteQueueEntry<T> : WriteQueueEntry
        {
            private readonly T _state;
            private readonly Func<T, Memory<byte>, bool> _writeAction;

            public WriteQueueEntry(int writeBytes, T state, Func<T, Memory<byte>, bool> writeAction, CancellationToken cancellationToken)
                : base(writeBytes, cancellationToken)
            {
                _state = state;
                _writeAction = writeAction;
            }

            public override bool InvokeWriteAction(Memory<byte> writeBuffer)
            {
                return _writeAction(_state, writeBuffer);
            }
        }

        private Task PerformWriteAsync<T>(int writeBytes, T state, Func<T, Memory<byte>, bool> writeAction, CancellationToken cancellationToken = default)
        {
            WriteQueueEntry writeEntry = new WriteQueueEntry<T>(writeBytes, state, writeAction, cancellationToken);

            if (!_writeChannel.Writer.TryWrite(writeEntry))
            {
                if (_abortException is not null)
                {
                    return Task.FromException(GetRequestAbortedException(_abortException));
                }

                // We must be trying to send something asynchronously (like RST_STREAM or a PING or a SETTINGS ACK) and it has raced with the connection tear down.
                // As such, it should not matter that we were not able to actually send the frame.
                // But just in case, throw ObjectDisposedException. Asynchronous callers will ignore the failure.
                Debug.Assert(_disposed && _streamsInUse == 0);
                return Task.FromException(new ObjectDisposedException(nameof(Http2Connection)));
            }

            return writeEntry.Task;
        }

        private async Task ProcessOutgoingFramesAsync()
        {
            try
            {
                while (await _writeChannel.Reader.WaitToReadAsync().ConfigureAwait(false))
                {
                    while (_writeChannel.Reader.TryRead(out WriteQueueEntry? writeEntry))
                    {
                        if (_abortException is not null)
                        {
                            if (writeEntry.TryDisableCancellation())
                            {
                                writeEntry.SetException(_abortException);
                            }
                        }
                        else
                        {
                            int writeBytes = writeEntry.WriteBytes;

                            // If the buffer has already grown to 32k, does not have room for the next request,
                            // and is non-empty, flush the current contents to the wire.
                            int totalBufferLength = _outgoingBuffer.Capacity;
                            if (totalBufferLength >= UnflushedOutgoingBufferSize)
                            {
                                int activeBufferLength = _outgoingBuffer.ActiveLength;
                                if (writeBytes >= totalBufferLength - activeBufferLength)
                                {
                                    await FlushOutgoingBytesAsync().ConfigureAwait(false);
                                }
                            }

                            // We are ready to process the write, so disable write cancellation now.
                            if (writeEntry.TryDisableCancellation())
                            {
                                _outgoingBuffer.EnsureAvailableSpace(writeBytes);

                                try
                                {
                                    if (NetEventSource.Log.IsEnabled()) Trace($"{nameof(writeBytes)}={writeBytes}");

                                    // Invoke the callback with the supplied state and the target write buffer.
                                    bool flush = writeEntry.InvokeWriteAction(_outgoingBuffer.AvailableMemorySliced(writeBytes));

                                    writeEntry.SetResult();

                                    _outgoingBuffer.Commit(writeBytes);
                                    _lastPendingWriterShouldFlush |= flush;
                                }
                                catch (Exception e)
                                {
                                    writeEntry.SetException(e);
                                }
                            }
                        }
                    }

                    // Nothing left in the queue to process.
                    // Flush the write buffer if we need to.
                    if (_lastPendingWriterShouldFlush)
                    {
                        await FlushOutgoingBytesAsync().ConfigureAwait(false);
                    }

                    if (_outgoingBuffer.ActiveLength == 0)
                    {
                        _outgoingBuffer.ClearAndReturnBuffer();
                    }
                }
            }
            catch (Exception e)
            {
                if (NetEventSource.Log.IsEnabled()) Trace($"Unexpected exception in {nameof(ProcessOutgoingFramesAsync)}: {e}");

                Debug.Fail($"Unexpected exception in {nameof(ProcessOutgoingFramesAsync)}: {e}");
            }
            finally
            {
                _outgoingBuffer.Dispose();
            }
        }

        private Task SendSettingsAckAsync() =>
            PerformWriteAsync(FrameHeader.Size, this, static (thisRef, writeBuffer) =>
            {
                if (NetEventSource.Log.IsEnabled()) thisRef.Trace("Started writing.");

                FrameHeader.WriteTo(writeBuffer.Span, 0, FrameType.Settings, FrameFlags.Ack, streamId: 0);

                return true;
            });

        /// <param name="pingContent">The 8-byte ping content to send, read as a big-endian integer.</param>
        /// <param name="isAck">Determine whether the frame is ping or ping ack.</param>
        private Task SendPingAsync(long pingContent, bool isAck = false) =>
            PerformWriteAsync(FrameHeader.Size + FrameHeader.PingLength, (thisRef: this, pingContent, isAck), static (state, writeBuffer) =>
            {
                if (NetEventSource.Log.IsEnabled()) state.thisRef.Trace($"Started writing. {nameof(pingContent)}={state.pingContent}");

                Debug.Assert(sizeof(long) == FrameHeader.PingLength);

                Span<byte> span = writeBuffer.Span;
                FrameHeader.WriteTo(span, FrameHeader.PingLength, FrameType.Ping, state.isAck ? FrameFlags.Ack : FrameFlags.None, streamId: 0);
                BinaryPrimitives.WriteInt64BigEndian(span.Slice(FrameHeader.Size), state.pingContent);

                return true;
            });

        private Task SendRstStreamAsync(int streamId, Http2ProtocolErrorCode errorCode) =>
            PerformWriteAsync(FrameHeader.Size + FrameHeader.RstStreamLength, (thisRef: this, streamId, errorCode), static (s, writeBuffer) =>
            {
                if (NetEventSource.Log.IsEnabled()) s.thisRef.Trace(s.streamId, $"Started writing. {nameof(s.errorCode)}={s.errorCode}");

                Span<byte> span = writeBuffer.Span;
                FrameHeader.WriteTo(span, FrameHeader.RstStreamLength, FrameType.RstStream, FrameFlags.None, s.streamId);
                BinaryPrimitives.WriteInt32BigEndian(span.Slice(FrameHeader.Size), (int)s.errorCode);

                return true;
            });


        internal void HeartBeat()
        {
            if (_disposed)
                return;

            try
            {
                VerifyKeepAlive();
            }
            catch (Exception e)
            {
                if (NetEventSource.Log.IsEnabled()) Trace($"{nameof(HeartBeat)}: {e.Message}");

                Abort(e);
            }
        }

        private static (ReadOnlyMemory<byte> first, ReadOnlyMemory<byte> rest) SplitBuffer(ReadOnlyMemory<byte> buffer, int maxSize) =>
            buffer.Length > maxSize ?
                (buffer.Slice(0, maxSize), buffer.Slice(maxSize)) :
                (buffer, Memory<byte>.Empty);

        private void WriteIndexedHeader(int index, ref ArrayBuffer headerBuffer)
        {
            if (NetEventSource.Log.IsEnabled()) Trace($"{nameof(index)}={index}");

            int bytesWritten;
            while (!HPackEncoder.EncodeIndexedHeaderField(index, headerBuffer.AvailableSpan, out bytesWritten))
            {
                headerBuffer.Grow();
            }

            headerBuffer.Commit(bytesWritten);
        }

        private void WriteIndexedHeader(int index, string value, ref ArrayBuffer headerBuffer)
        {
            if (NetEventSource.Log.IsEnabled()) Trace($"{nameof(index)}={index}, {nameof(value)}={value}");

            int bytesWritten;
            while (!HPackEncoder.EncodeLiteralHeaderFieldWithoutIndexing(index, value, valueEncoding: null, headerBuffer.AvailableSpan, out bytesWritten))
            {
                headerBuffer.Grow();
            }

            headerBuffer.Commit(bytesWritten);
        }

        private void WriteLiteralHeader(string name, ReadOnlySpan<string> values, Encoding? valueEncoding, ref ArrayBuffer headerBuffer)
        {
            if (NetEventSource.Log.IsEnabled()) Trace($"{nameof(name)}={name}, {nameof(values)}={string.Join(", ", values.ToArray())}");

            int bytesWritten;
            while (!HPackEncoder.EncodeLiteralHeaderFieldWithoutIndexingNewName(name, values, HttpHeaderParser.DefaultSeparator, valueEncoding, headerBuffer.AvailableSpan, out bytesWritten))
            {
                headerBuffer.Grow();
            }

            headerBuffer.Commit(bytesWritten);
        }

        private void WriteLiteralHeaderValues(ReadOnlySpan<string> values, string? separator, Encoding? valueEncoding, ref ArrayBuffer headerBuffer)
        {
            if (NetEventSource.Log.IsEnabled()) Trace($"{nameof(values)}={string.Join(separator, values.ToArray())}");

            int bytesWritten;
            while (!HPackEncoder.EncodeStringLiterals(values, separator, valueEncoding, headerBuffer.AvailableSpan, out bytesWritten))
            {
                headerBuffer.Grow();
            }

            headerBuffer.Commit(bytesWritten);
        }

        private void WriteLiteralHeaderValue(string value, Encoding? valueEncoding, ref ArrayBuffer headerBuffer)
        {
            if (NetEventSource.Log.IsEnabled()) Trace($"{nameof(value)}={value}");

            int bytesWritten;
            while (!HPackEncoder.EncodeStringLiteral(value, valueEncoding, headerBuffer.AvailableSpan, out bytesWritten))
            {
                headerBuffer.Grow();
            }

            headerBuffer.Commit(bytesWritten);
        }

        private void WriteBytes(ReadOnlySpan<byte> bytes, ref ArrayBuffer headerBuffer)
        {
            if (NetEventSource.Log.IsEnabled()) Trace($"{nameof(bytes.Length)}={bytes.Length}");

            headerBuffer.EnsureAvailableSpace(bytes.Length);
            bytes.CopyTo(headerBuffer.AvailableSpan);
            headerBuffer.Commit(bytes.Length);
        }

        private int WriteHeaderCollection(HttpRequestMessage request, HttpHeaders headers, ref ArrayBuffer headerBuffer)
        {
            if (NetEventSource.Log.IsEnabled()) Trace("");

            HeaderEncodingSelector<HttpRequestMessage>? encodingSelector = _pool.Settings._requestHeaderEncodingSelector;

            ref string[]? tmpHeaderValuesArray = ref t_headerValues;

            ReadOnlySpan<HeaderEntry> entries = headers.GetEntries();
            int headerListSize = entries.Length * HeaderField.RfcOverhead;

            foreach (HeaderEntry header in entries)
            {
                int headerValuesCount = HttpHeaders.GetStoreValuesIntoStringArray(header.Key, header.Value, ref tmpHeaderValuesArray);
                Debug.Assert(headerValuesCount > 0, "No values for header??");
                ReadOnlySpan<string> headerValues = tmpHeaderValuesArray.AsSpan(0, headerValuesCount);

                Encoding? valueEncoding = encodingSelector?.Invoke(header.Key.Name, request);

                KnownHeader? knownHeader = header.Key.KnownHeader;
                if (knownHeader != null)
                {
                    // The Host header is not sent for HTTP2 because we send the ":authority" pseudo-header instead
                    // (see pseudo-header handling below in WriteHeaders).
                    // The Connection, Upgrade and ProxyConnection headers are also not supported in HTTP2.
                    if (knownHeader != KnownHeaders.Host && knownHeader != KnownHeaders.Connection && knownHeader != KnownHeaders.Upgrade && knownHeader != KnownHeaders.ProxyConnection)
                    {
                        // The length of the encoded name may be shorter than the actual name.
                        // Ensure that headerListSize is always >= of the actual size.
                        headerListSize += knownHeader.Name.Length;

                        if (knownHeader == KnownHeaders.TE)
                        {
                            // HTTP/2 allows only 'trailers' TE header. rfc7540 8.1.2.2
                            foreach (string value in headerValues)
                            {
                                if (string.Equals(value, "trailers", StringComparison.OrdinalIgnoreCase))
                                {
                                    WriteBytes(knownHeader.Http2EncodedName, ref headerBuffer);
                                    WriteLiteralHeaderValue(value, valueEncoding, ref headerBuffer);
                                    break;
                                }
                            }
                            continue;
                        }

                        // For all other known headers, send them via their pre-encoded name and the associated value.
                        WriteBytes(knownHeader.Http2EncodedName, ref headerBuffer);
                        string? separator = null;
                        if (headerValues.Length > 1)
                        {
                            HttpHeaderParser? parser = header.Key.Parser;
                            if (parser != null && parser.SupportsMultipleValues)
                            {
                                separator = parser.Separator;
                            }
                            else
                            {
                                separator = HttpHeaderParser.DefaultSeparator;
                            }
                        }

                        WriteLiteralHeaderValues(headerValues, separator, valueEncoding, ref headerBuffer);
                    }
                }
                else
                {
                    // The header is not known: fall back to just encoding the header name and value(s).
                    WriteLiteralHeader(header.Key.Name, headerValues, valueEncoding, ref headerBuffer);
                }
            }

            return headerListSize;
        }

        private void WriteHeaders(HttpRequestMessage request, ref ArrayBuffer headerBuffer)
        {
            if (NetEventSource.Log.IsEnabled()) Trace("");

            // HTTP2 does not support Transfer-Encoding: chunked, so disable this on the request.
            if (request.HasHeaders && request.Headers.TransferEncodingChunked == true)
            {
                request.Headers.TransferEncodingChunked = false;
            }

            HttpMethod normalizedMethod = HttpMethod.Normalize(request.Method);

            // Method is normalized so we can do reference equality here.
            if (ReferenceEquals(normalizedMethod, HttpMethod.Get))
            {
                WriteIndexedHeader(H2StaticTable.MethodGet, ref headerBuffer);
            }
            else if (ReferenceEquals(normalizedMethod, HttpMethod.Post))
            {
                WriteIndexedHeader(H2StaticTable.MethodPost, ref headerBuffer);
            }
            else
            {
                WriteIndexedHeader(H2StaticTable.MethodGet, normalizedMethod.Method, ref headerBuffer);
            }

            WriteIndexedHeader(_pool.IsSecure ? H2StaticTable.SchemeHttps : H2StaticTable.SchemeHttp, ref headerBuffer);

            if (request.HasHeaders && request.Headers.Host is string host)
            {
                WriteIndexedHeader(H2StaticTable.Authority, host, ref headerBuffer);
            }
            else
            {
                WriteBytes(_pool._http2EncodedAuthorityHostHeader, ref headerBuffer);
            }

            Debug.Assert(request.RequestUri != null);
            string pathAndQuery = request.RequestUri.PathAndQuery;
            if (pathAndQuery == "/")
            {
                WriteIndexedHeader(H2StaticTable.PathSlash, ref headerBuffer);
            }
            else
            {
                WriteIndexedHeader(H2StaticTable.PathSlash, pathAndQuery, ref headerBuffer);
            }

            int headerListSize = 3 * HeaderField.RfcOverhead; // Method, Authority, Path

            if (request.HasHeaders)
            {
                if (request.Headers.Protocol is string protocol)
                {
                    WriteBytes(ProtocolLiteralHeaderBytes, ref headerBuffer);
                    Encoding? protocolEncoding = _pool.Settings._requestHeaderEncodingSelector?.Invoke(":protocol", request);
                    WriteLiteralHeaderValue(protocol, protocolEncoding, ref headerBuffer);
                    headerListSize += HeaderField.RfcOverhead;
                }

                headerListSize += WriteHeaderCollection(request, request.Headers, ref headerBuffer);
            }

            // Determine cookies to send.
            if (_pool.Settings._useCookies)
            {
                string cookiesFromContainer = _pool.Settings._cookieContainer!.GetCookieHeader(request.RequestUri);
                if (cookiesFromContainer != string.Empty)
                {
                    WriteBytes(KnownHeaders.Cookie.Http2EncodedName, ref headerBuffer);
                    Encoding? cookieEncoding = _pool.Settings._requestHeaderEncodingSelector?.Invoke(KnownHeaders.Cookie.Name, request);
                    WriteLiteralHeaderValue(cookiesFromContainer, cookieEncoding, ref headerBuffer);
                    headerListSize += HttpKnownHeaderNames.Cookie.Length + HeaderField.RfcOverhead;
                }
            }

            if (request.Content == null)
            {
                // Write out Content-Length: 0 header to indicate no body,
                // unless this is a method that never has a body.
                if (normalizedMethod.MustHaveRequestBody)
                {
                    WriteBytes(KnownHeaders.ContentLength.Http2EncodedName, ref headerBuffer);
                    WriteLiteralHeaderValue("0", valueEncoding: null, ref headerBuffer);
                    headerListSize += HttpKnownHeaderNames.ContentLength.Length + HeaderField.RfcOverhead;
                }
            }
            else
            {
                headerListSize += WriteHeaderCollection(request, request.Content.Headers, ref headerBuffer);
            }

            // The headerListSize is an approximation of the total header length.
            // This is acceptable as long as the value is always >= the actual length.
            // We must avoid ever sending more than the server allowed.
            // This approach must be revisted if we ever support the dynamic table or compression when sending requests.
            headerListSize += headerBuffer.ActiveLength;

            uint maxHeaderListSize = _maxHeaderListSize;
            if ((uint)headerListSize > maxHeaderListSize)
            {
                throw new HttpRequestException(SR.Format(SR.net_http_request_headers_exceeded_length, maxHeaderListSize));
            }
        }

        private void AddStream(Http2Stream http2Stream)
        {
            lock (SyncObject)
            {
                if (_nextStream == MaxStreamId)
                {
                    // We have exhausted StreamIds. Shut down the connection.
                    Shutdown();
                }

                if (_abortException is not null)
                {
                    throw GetRequestAbortedException(_abortException);
                }

                if (_shutdown)
                {
                    // The connection has shut down. Throw a retryable exception so that this request will be handled on another connection.
                    ThrowRetry(SR.net_http_server_shutdown);
                }

                if (_streamsInUse > _maxConcurrentStreams)
                {
                    // The server must have sent a downward adjustment to SETTINGS_MAX_CONCURRENT_STREAMS, so our previous stream reservation is no longer valid.
                    // We might want a better exception message here, but in general the user shouldn't see this anyway since it will be retried.
                    ThrowRetry(SR.net_http_request_aborted);
                }

                // Now that we're holding the lock, configure the stream.  The lock must be held while
                // assigning the stream ID to ensure only one stream gets an ID, and it must be held
                // across setting the initial window size (available credit) and storing the stream into
                // collection such that window size updates are able to atomically affect all known streams.
                http2Stream.Initialize(_nextStream, _initialServerStreamWindowSize);

                // Client-initiated streams are always odd-numbered, so increase by 2.
                _nextStream += 2;

                _httpStreams.Add(http2Stream.StreamId, http2Stream);
            }
        }

        private async ValueTask<Http2Stream> SendHeadersAsync(HttpRequestMessage request, CancellationToken cancellationToken, bool mustFlush)
        {
            ArrayBuffer headerBuffer = default;
            try
            {
                if (HttpTelemetry.Log.IsEnabled()) HttpTelemetry.Log.RequestHeadersStart(Id);

                // Serialize headers to a temporary buffer, and do as much work to prepare to send the headers as we can
                // before taking the write lock.
                headerBuffer = new ArrayBuffer(InitialConnectionBufferSize, usePool: true);
                WriteHeaders(request, ref headerBuffer);
                ReadOnlyMemory<byte> headerBytes = headerBuffer.ActiveMemory;
                Debug.Assert(headerBytes.Length > 0);

                // Calculate the total number of bytes we're going to use (content + headers).
                int frameCount = ((headerBytes.Length - 1) / FrameHeader.MaxPayloadLength) + 1;
                int totalSize = headerBytes.Length + (frameCount * FrameHeader.Size);

                // Construct and initialize the new Http2Stream instance.  It's stream ID must be set below
                // before the instance is used and stored into the dictionary.  However, we construct it here
                // so as to avoid the allocation and initialization expense while holding multiple locks.
                var http2Stream = new Http2Stream(request, this);

                // Start the write.  This serializes access to write to the connection, and ensures that HEADERS
                // and CONTINUATION frames stay together, as they must do. We use the lock as well to ensure new
                // streams are created and started in order.
                await PerformWriteAsync(totalSize, (thisRef: this, http2Stream, headerBytes, endStream: (request.Content == null && !request.IsExtendedConnectRequest), mustFlush), static (s, writeBuffer) =>
                {
                    s.thisRef.AddStream(s.http2Stream);

                    if (NetEventSource.Log.IsEnabled()) s.thisRef.Trace(s.http2Stream.StreamId, $"Started writing. Total header bytes={s.headerBytes.Length}");

                    Span<byte> span = writeBuffer.Span;

                    // Copy the HEADERS frame.
                    ReadOnlyMemory<byte> current, remaining;
                    (current, remaining) = SplitBuffer(s.headerBytes, FrameHeader.MaxPayloadLength);
                    FrameFlags flags = (remaining.Length == 0 ? FrameFlags.EndHeaders : FrameFlags.None);
                    flags |= (s.endStream ? FrameFlags.EndStream : FrameFlags.None);
                    FrameHeader.WriteTo(span, current.Length, FrameType.Headers, flags, s.http2Stream.StreamId);
                    span = span.Slice(FrameHeader.Size);
                    current.Span.CopyTo(span);
                    span = span.Slice(current.Length);
                    if (NetEventSource.Log.IsEnabled()) s.thisRef.Trace(s.http2Stream.StreamId, $"Wrote HEADERS frame. Length={current.Length}, flags={flags}");

                    // Copy CONTINUATION frames, if any.
                    while (remaining.Length > 0)
                    {
                        (current, remaining) = SplitBuffer(remaining, FrameHeader.MaxPayloadLength);
                        flags = remaining.Length == 0 ? FrameFlags.EndHeaders : FrameFlags.None;

                        FrameHeader.WriteTo(span, current.Length, FrameType.Continuation, flags, s.http2Stream.StreamId);
                        span = span.Slice(FrameHeader.Size);
                        current.Span.CopyTo(span);
                        span = span.Slice(current.Length);
                        if (NetEventSource.Log.IsEnabled()) s.thisRef.Trace(s.http2Stream.StreamId, $"Wrote CONTINUATION frame. Length={current.Length}, flags={flags}");
                    }

                    Debug.Assert(span.Length == 0);

                    return s.mustFlush || s.endStream;
                }, cancellationToken).ConfigureAwait(false);

                if (HttpTelemetry.Log.IsEnabled()) HttpTelemetry.Log.RequestHeadersStop();

                return http2Stream;
            }
            catch
            {
                ReleaseStream();
                throw;
            }
            finally
            {
                headerBuffer.Dispose();
            }
        }

        private async Task SendStreamDataAsync(int streamId, ReadOnlyMemory<byte> buffer, bool finalFlush, CancellationToken cancellationToken)
        {
            ReadOnlyMemory<byte> remaining = buffer;

            while (remaining.Length > 0)
            {
                // Once credit had been granted, we want to actually consume those bytes.
                int frameSize = Math.Min(remaining.Length, FrameHeader.MaxPayloadLength);
                frameSize = await _connectionWindow.RequestCreditAsync(frameSize, cancellationToken).ConfigureAwait(false);

                ReadOnlyMemory<byte> current;
                (current, remaining) = SplitBuffer(remaining, frameSize);

                bool flush = false;
                if (finalFlush && remaining.Length == 0)
                {
                    flush = true;
                }

                // Force a flush if we are out of credit, because we don't know that we will be sending more data any time soon
                if (!_connectionWindow.IsCreditAvailable)
                {
                    flush = true;
                }

                try
                {
                    await PerformWriteAsync(FrameHeader.Size + current.Length, (thisRef: this, streamId, current, flush), static (s, writeBuffer) =>
                    {
                        // Invoked while holding the lock:
                        if (NetEventSource.Log.IsEnabled()) s.thisRef.Trace(s.streamId, $"Started writing. {nameof(writeBuffer.Length)}={writeBuffer.Length}");

                        FrameHeader.WriteTo(writeBuffer.Span, s.current.Length, FrameType.Data, FrameFlags.None, s.streamId);
                        s.current.CopyTo(writeBuffer.Slice(FrameHeader.Size));

                        return s.flush;
                    }, cancellationToken).ConfigureAwait(false);
                }
                catch
                {
                    // Invoked if waiting for the lock is canceled (in that case, we need to return the credit that we have acquired and don't plan to use):
                    _connectionWindow.AdjustCredit(frameSize);
                    throw;
                }
            }
        }

        private Task SendEndStreamAsync(int streamId) =>
            PerformWriteAsync(FrameHeader.Size, (thisRef: this, streamId), static (s, writeBuffer) =>
            {
                if (NetEventSource.Log.IsEnabled()) s.thisRef.Trace(s.streamId, "Started writing.");

                FrameHeader.WriteTo(writeBuffer.Span, 0, FrameType.Data, FrameFlags.EndStream, s.streamId);

                return true; // finished sending request body, so flush soon (but ok to wait for pending packets)
            });

        private Task SendWindowUpdateAsync(int streamId, int amount)
        {
            // We update both the connection-level and stream-level windows at the same time
            Debug.Assert(amount > 0);
            return PerformWriteAsync(FrameHeader.Size + FrameHeader.WindowUpdateLength, (thisRef: this, streamId, amount), static (s, writeBuffer) =>
            {
                if (NetEventSource.Log.IsEnabled()) s.thisRef.Trace(s.streamId, $"Started writing. {nameof(s.amount)}={s.amount}");

                Span<byte> span = writeBuffer.Span;
                FrameHeader.WriteTo(span, FrameHeader.WindowUpdateLength, FrameType.WindowUpdate, FrameFlags.None, s.streamId);
                BinaryPrimitives.WriteInt32BigEndian(span.Slice(FrameHeader.Size), s.amount);

                return true;
            });
        }

        private void ExtendWindow(int amount)
        {
            if (NetEventSource.Log.IsEnabled()) Trace($"{nameof(amount)}={amount}");
            Debug.Assert(amount > 0);

            int windowUpdateSize;
            lock (SyncObject)
            {
                Debug.Assert(_pendingWindowUpdate < ConnectionWindowThreshold);

                _pendingWindowUpdate += amount;
                if (_pendingWindowUpdate < ConnectionWindowThreshold)
                {
                    if (NetEventSource.Log.IsEnabled()) Trace($"{nameof(_pendingWindowUpdate)} {_pendingWindowUpdate} < {ConnectionWindowThreshold}.");
                    return;
                }

                windowUpdateSize = _pendingWindowUpdate;
                _pendingWindowUpdate = 0;
            }

            LogExceptions(SendWindowUpdateAsync(0, windowUpdateSize));
        }

        public override long GetIdleTicks(long nowTicks)
        {
            lock (SyncObject)
            {
                return _streamsInUse == 0 ? base.GetIdleTicks(nowTicks) : 0;
            }
        }

        /// <summary>Abort all streams and cause further processing to fail.</summary>
        /// <param name="abortException">Exception causing Abort to be called.</param>
        private void Abort(Exception abortException)
        {
            if (NetEventSource.Log.IsEnabled()) Trace($"{nameof(abortException)}=={abortException}");

            // The connection has failed, e.g. failed IO or a connection-level protocol error.
            List<Http2Stream> streamsToAbort = new List<Http2Stream>();
            lock (SyncObject)
            {
                if (_abortException is not null)
                {
                    if (NetEventSource.Log.IsEnabled()) Trace($"Abort called while already aborting. {nameof(abortException)}={abortException}");
                    return;
                }

                _abortException = abortException;

                Shutdown();

                foreach (KeyValuePair<int, Http2Stream> kvp in _httpStreams)
                {
                    int streamId = kvp.Key;
                    Debug.Assert(streamId == kvp.Value.StreamId);

                    streamsToAbort.Add(kvp.Value);
                }
            }

            // Avoid calling OnReset under the lock, as it may cause the Http2Stream to call back in to RemoveStream
            foreach (Http2Stream s in streamsToAbort)
            {
                s.OnReset(_abortException);
            }
        }

        private void FinalTeardown()
        {
            if (NetEventSource.Log.IsEnabled()) Trace("");

            Debug.Assert(_disposed);
            Debug.Assert(_streamsInUse == 0);

            GC.SuppressFinalize(this);

            _stream.Dispose();

            _connectionWindow.Dispose();
            _writeChannel.Writer.Complete();

            // We're not disposing the _incomingBuffer and _outgoingBuffer here as they may still be in use by
            // ProcessIncomingFramesAsync and ProcessOutgoingFramesAsync respectively, and those methods are
            // responsible for returning the buffers.

<<<<<<< HEAD
            if (HttpTelemetry.Log.IsEnabled())
            {
                if (Interlocked.Exchange(ref _markedByTelemetryStatus, TelemetryStatus_Closed) == TelemetryStatus_Opened)
                {
                    HttpTelemetry.Log.Http20ConnectionClosed(Id);
                }
            }
=======
            MarkConnectionAsClosed();
>>>>>>> 7980421b
        }

        public override void Dispose()
        {
            lock (SyncObject)
            {
                if (NetEventSource.Log.IsEnabled()) Trace($"{nameof(_disposed)}={_disposed}, {nameof(_streamsInUse)}={_streamsInUse}");

                if (!_disposed)
                {
                    SignalAvailableStreamsWaiter(false);
                    SignalShutdownWaiter();

                    _disposed = true;

                    if (_streamsInUse == 0)
                    {
                        FinalTeardown();
                    }
                }
            }
        }

        private enum FrameType : byte
        {
            Data = 0,
            Headers = 1,
            Priority = 2,
            RstStream = 3,
            Settings = 4,
            PushPromise = 5,
            Ping = 6,
            GoAway = 7,
            WindowUpdate = 8,
            Continuation = 9,
            AltSvc = 10,

            Last = 10
        }

        private readonly struct FrameHeader
        {
            public readonly int PayloadLength;
            public readonly FrameType Type;
            public readonly FrameFlags Flags;
            public readonly int StreamId;

            public const int Size = 9;
            public const int MaxPayloadLength = 16384;

            public const int SettingLength = 6;            // per setting (total SETTINGS length must be a multiple of this)
            public const int PriorityInfoLength = 5;       // for both PRIORITY frame and priority info within HEADERS
            public const int PingLength = 8;
            public const int WindowUpdateLength = 4;
            public const int RstStreamLength = 4;
            public const int GoAwayMinLength = 8;

            public FrameHeader(int payloadLength, FrameType type, FrameFlags flags, int streamId)
            {
                Debug.Assert(streamId >= 0);

                PayloadLength = payloadLength;
                Type = type;
                Flags = flags;
                StreamId = streamId;
            }

            public bool PaddedFlag => (Flags & FrameFlags.Padded) != 0;
            public bool AckFlag => (Flags & FrameFlags.Ack) != 0;
            public bool EndHeadersFlag => (Flags & FrameFlags.EndHeaders) != 0;
            public bool EndStreamFlag => (Flags & FrameFlags.EndStream) != 0;
            public bool PriorityFlag => (Flags & FrameFlags.Priority) != 0;

            public static FrameHeader ReadFrom(ReadOnlySpan<byte> buffer)
            {
                Debug.Assert(buffer.Length >= Size);

                FrameFlags flags = (FrameFlags)buffer[4]; // do first to avoid some bounds checks
                int payloadLength = (buffer[0] << 16) | (buffer[1] << 8) | buffer[2];
                FrameType type = (FrameType)buffer[3];
                int streamId = (int)(BinaryPrimitives.ReadUInt32BigEndian(buffer.Slice(5)) & 0x7FFFFFFF);

                return new FrameHeader(payloadLength, type, flags, streamId);
            }

            public static void WriteTo(Span<byte> destination, int payloadLength, FrameType type, FrameFlags flags, int streamId)
            {
                Debug.Assert(destination.Length >= Size);
                Debug.Assert(type <= FrameType.Last);
                Debug.Assert((flags & FrameFlags.ValidBits) == flags);
                Debug.Assert((uint)payloadLength <= MaxPayloadLength);

                // This ordering helps eliminate bounds checks.
                BinaryPrimitives.WriteInt32BigEndian(destination.Slice(5), streamId);
                destination[4] = (byte)flags;
                destination[0] = (byte)((payloadLength & 0x00FF0000) >> 16);
                destination[1] = (byte)((payloadLength & 0x0000FF00) >> 8);
                destination[2] = (byte)(payloadLength & 0x000000FF);
                destination[3] = (byte)type;
            }

            public override string ToString() => $"StreamId={StreamId}; Type={Type}; Flags={Flags}; PayloadLength={PayloadLength}"; // Description for diagnostic purposes
        }

        [Flags]
        private enum FrameFlags : byte
        {
            None = 0,

            // Some frame types define bits differently.  Define them all here for simplicity.

            EndStream =     0b00000001,
            Ack =           0b00000001,
            EndHeaders =    0b00000100,
            Padded =        0b00001000,
            Priority =      0b00100000,

            ValidBits =     0b00101101
        }

        private enum SettingId : ushort
        {
            HeaderTableSize = 0x1,
            EnablePush = 0x2,
            MaxConcurrentStreams = 0x3,
            InitialWindowSize = 0x4,
            MaxFrameSize = 0x5,
            MaxHeaderListSize = 0x6,
            EnableConnect = 0x8
        }

        private static TaskCompletionSourceWithCancellation<bool> CreateSuccessfullyCompletedTcs()
        {
            var tcs = new TaskCompletionSourceWithCancellation<bool>();
            tcs.TrySetResult(true);
            return tcs;
        }

        // Note that this is safe to be called concurrently by multiple threads.

        public async Task<HttpResponseMessage> SendAsync(HttpRequestMessage request, bool async, CancellationToken cancellationToken)
        {
            Debug.Assert(async);
            if (NetEventSource.Log.IsEnabled()) Trace($"Sending request: {request}");

            try
            {
                // Send request headers
                bool shouldExpectContinue = (request.Content != null && request.HasHeaders && request.Headers.ExpectContinue == true);
                Http2Stream http2Stream = await SendHeadersAsync(request, cancellationToken, mustFlush: shouldExpectContinue || request.IsExtendedConnectRequest).ConfigureAwait(false);

                bool duplex = request.Content != null && request.Content.AllowDuplex;

                // If we have duplex content, then don't propagate the cancellation to the request body task.
                // If cancellation occurs before we receive the response headers, then we will cancel the request body anyway.
                CancellationToken requestBodyCancellationToken = duplex ? CancellationToken.None : cancellationToken;

                // Start sending request body, if any.
                Task requestBodyTask = http2Stream.SendRequestBodyAsync(requestBodyCancellationToken);

                // Start receiving the response headers.
                Task responseHeadersTask = http2Stream.ReadResponseHeadersAsync(cancellationToken);

                // Wait for either task to complete.  The best and most common case is when the request body completes
                // before the response headers, in which case we can fully process the sending of the request and then
                // fully process the sending of the response.  WhenAny is not free, so we do a fast-path check to see
                // if the request body completed synchronously, only progressing to do the WhenAny if it didn't. Then
                // if the WhenAny completes and either the WhenAny indicated that the request body completed or
                // both tasks completed, we can proceed to handle the request body as if it completed first.  We also
                // check whether the request content even allows for duplex communication; if it doesn't (none of
                // our built-in content types do), then we can just proceed to wait for the request body content to
                // complete before worrying about response headers completing.
                if (requestBodyTask.IsCompleted ||
                    duplex == false ||
                    await Task.WhenAny(requestBodyTask, responseHeadersTask).ConfigureAwait(false) == requestBodyTask ||
                    requestBodyTask.IsCompleted ||
                    http2Stream.SendRequestFinished)
                {
                    // The sending of the request body completed before receiving all of the request headers (or we're
                    // ok waiting for the request body even if it hasn't completed, e.g. because we're not doing duplex).
                    // This is the common and desirable case.
                    try
                    {
                        await requestBodyTask.ConfigureAwait(false);
                    }
                    catch (Exception e)
                    {
                        if (NetEventSource.Log.IsEnabled()) Trace($"Sending request content failed: {e}");
                        LogExceptions(responseHeadersTask); // Observe exception (if any) on responseHeadersTask.
                        throw;
                    }
                }
                else
                {
                    // We received the response headers but the request body hasn't yet finished; this most commonly happens
                    // when the protocol is being used to enable duplex communication. If the connection is aborted or if we
                    // get RST or GOAWAY from server, exception will be stored in stream._abortException and propagated up
                    // to caller if possible while processing response, but make sure that we log any exceptions from this task
                    // completing asynchronously).
                    LogExceptions(requestBodyTask);
                }

                // Wait for the response headers to complete if they haven't already, propagating any exceptions.
                await responseHeadersTask.ConfigureAwait(false);

                return http2Stream.GetAndClearResponse();
            }
            catch (Exception e)
            {
                if (e is IOException ||
                    e is ObjectDisposedException ||
                    e is HttpProtocolException ||
                    e is InvalidOperationException)
                {
                    throw new HttpRequestException(SR.net_http_client_execution_error, e);
                }

                throw;
            }
        }

        private void RemoveStream(Http2Stream http2Stream)
        {
            if (NetEventSource.Log.IsEnabled()) Trace(http2Stream.StreamId, "");

            lock (SyncObject)
            {
                if (!_httpStreams.Remove(http2Stream.StreamId))
                {
                    Debug.Fail($"Stream {http2Stream.StreamId} not found in dictionary during RemoveStream???");
                    return;
                }
            }

            ReleaseStream();
        }

        private void RefreshPingTimestamp()
        {
            _nextPingRequestTimestamp = Environment.TickCount64 + _keepAlivePingDelay;
        }

        private void ProcessPingAck(long payload)
        {
            // RttEstimator is using negative values in PING payloads.
            // _keepAlivePingPayload is always non-negative.
            if (payload < 0) // RTT ping
            {
                _rttEstimator.OnPingAckReceived(payload, this);
            }
            else // Keepalive ping
            {
                if (_keepAliveState != KeepAliveState.PingSent)
                    ThrowProtocolError();
                if (Interlocked.Read(ref _keepAlivePingPayload) != payload)
                    ThrowProtocolError();
                _keepAliveState = KeepAliveState.None;
            }
        }

        private void VerifyKeepAlive()
        {
            if (_keepAlivePingPolicy == HttpKeepAlivePingPolicy.WithActiveRequests)
            {
                lock (SyncObject)
                {
                    if (_streamsInUse == 0)
                    {
                        return;
                    }
                }
            }

            long now = Environment.TickCount64;
            switch (_keepAliveState)
            {
                case KeepAliveState.None:
                    // Check whether keep alive delay has passed since last frame received
                    if (now > _nextPingRequestTimestamp)
                    {
                        // Set the status directly to ping sent and set the timestamp
                        _keepAliveState = KeepAliveState.PingSent;
                        _keepAlivePingTimeoutTimestamp = now + _keepAlivePingTimeout;

                        long pingPayload = Interlocked.Increment(ref _keepAlivePingPayload);
                        LogExceptions(SendPingAsync(pingPayload));
                        return;
                    }
                    break;
                case KeepAliveState.PingSent:
                    if (now > _keepAlivePingTimeoutTimestamp)
                        ThrowProtocolError();
                    break;
                default:
                    Debug.Fail($"Unexpected keep alive state ({_keepAliveState})");
                    break;
            }
        }

        public sealed override string ToString() => $"{nameof(Http2Connection)}({_pool})"; // Description for diagnostic purposes

        public override void Trace(string message, [CallerMemberName] string? memberName = null) =>
            Trace(0, message, memberName);

        internal void Trace(int streamId, string message, [CallerMemberName] string? memberName = null) =>
            NetEventSource.Log.HandlerMessage(
                _pool?.GetHashCode() ?? 0,    // pool ID
                GetHashCode(),                // connection ID
                streamId,                     // stream ID
                memberName,                   // method name
                message);                     // message

        [DoesNotReturn]
        private static void ThrowRetry(string message, Exception? innerException = null) =>
            throw new HttpRequestException(message, innerException, allowRetry: RequestRetryType.RetryOnConnectionFailure);

        private static Exception GetRequestAbortedException(Exception? innerException = null) =>
            innerException as HttpProtocolException ?? new IOException(SR.net_http_request_aborted, innerException);

        [DoesNotReturn]
        private static void ThrowRequestAborted(Exception? innerException = null) =>
            throw GetRequestAbortedException(innerException);

        [DoesNotReturn]
        private static void ThrowProtocolError() =>
            ThrowProtocolError(Http2ProtocolErrorCode.ProtocolError);

        [DoesNotReturn]
        private static void ThrowProtocolError(Http2ProtocolErrorCode errorCode, string? message = null) =>
            throw HttpProtocolException.CreateHttp2ConnectionException(errorCode, message);
    }
}<|MERGE_RESOLUTION|>--- conflicted
+++ resolved
@@ -132,12 +132,8 @@
         private long _keepAlivePingTimeoutTimestamp;
         private volatile KeepAliveState _keepAliveState;
 
-<<<<<<< HEAD
-        public Http2Connection(HttpConnectionPool pool, Stream stream, Uri requestUri, IPEndPoint? remoteEndPoint)
-=======
         public Http2Connection(HttpConnectionPool pool, Stream stream)
             : base(pool)
->>>>>>> 7980421b
         {
             _pool = pool;
             _stream = stream;
@@ -176,15 +172,6 @@
                 _maxHeaderListSize = maxHeaderListSize;
             }
 
-<<<<<<< HEAD
-            if (HttpTelemetry.Log.IsEnabled())
-            {
-                HttpTelemetry.Log.Http20ConnectionEstablished(Id, requestUri, remoteEndPoint);
-                _markedByTelemetryStatus = TelemetryStatus_Opened;
-            }
-
-=======
->>>>>>> 7980421b
             if (NetEventSource.Log.IsEnabled()) TraceConnection(_stream);
 
             static long TimeSpanToMs(TimeSpan value)
@@ -1669,7 +1656,7 @@
             ArrayBuffer headerBuffer = default;
             try
             {
-                if (HttpTelemetry.Log.IsEnabled()) HttpTelemetry.Log.RequestHeadersStart(Id);
+                if (HttpTelemetry.Log.IsEnabled()) HttpTelemetry.Log.RequestHeadersStart();
 
                 // Serialize headers to a temporary buffer, and do as much work to prepare to send the headers as we can
                 // before taking the write lock.
@@ -1901,17 +1888,7 @@
             // ProcessIncomingFramesAsync and ProcessOutgoingFramesAsync respectively, and those methods are
             // responsible for returning the buffers.
 
-<<<<<<< HEAD
-            if (HttpTelemetry.Log.IsEnabled())
-            {
-                if (Interlocked.Exchange(ref _markedByTelemetryStatus, TelemetryStatus_Closed) == TelemetryStatus_Opened)
-                {
-                    HttpTelemetry.Log.Http20ConnectionClosed(Id);
-                }
-            }
-=======
             MarkConnectionAsClosed();
->>>>>>> 7980421b
         }
 
         public override void Dispose()
