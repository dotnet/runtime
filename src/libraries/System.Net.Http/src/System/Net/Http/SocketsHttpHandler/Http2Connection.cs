// Licensed to the .NET Foundation under one or more agreements.
// The .NET Foundation licenses this file to you under the MIT license.

using System.Buffers.Binary;
using System.Collections.Generic;
using System.Diagnostics;
using System.Diagnostics.CodeAnalysis;
using System.IO;
using System.Net.Http.Headers;
using System.Net.Http.HPack;
using System.Net.Security;
using System.Runtime.CompilerServices;
using System.Text;
using System.Threading;
using System.Threading.Tasks;

namespace System.Net.Http
{
    internal sealed partial class Http2Connection : HttpConnectionBase, IDisposable
    {
        private readonly HttpConnectionPool _pool;
        private readonly Stream _stream;

        // NOTE: These are mutable structs; do not make these readonly.
        private ArrayBuffer _incomingBuffer;
        private ArrayBuffer _outgoingBuffer;

        /// <summary>Reusable array used to get the values for each header being written to the wire.</summary>
        [ThreadStatic]
        private static string[]? t_headerValues;

        private readonly HPackDecoder _hpackDecoder;

        private readonly Dictionary<int, Http2Stream> _httpStreams;

        private readonly AsyncMutex _writerLock;
        private readonly CreditManager _connectionWindow;
        private readonly CreditManager _concurrentStreams;

        private int _nextStream;
        private bool _expectingSettingsAck;
        private int _initialWindowSize;
        private int _maxConcurrentStreams;
        private int _pendingWindowUpdate;
        private long _idleSinceTickCount;
        private int _pendingWriters;
        private bool _lastPendingWriterShouldFlush;
        private int _freeStreamSlots;
        private long _freeStreamSlotsExpiration;
        private const int SlotExpirationPeriod = 1000;
        // _maxConcurrentStreams == 0 in the beginning because SETTINGS frame is sent asynchronously, so allow requests under the most commont stream limit to proceed.
        // Once SETTINGS is received, _freeStreamSlots will be set to the actual value and requests above the limit will be retried.
        // It takes an effect only if multiple HTTP/2 connections is enabled on the pool.
        private const int InitialSlotsLimit = 100;

        // This means that the pool has disposed us, but there may still be
        // requests in flight that will continue to be processed.
        private bool _disposed;

        // This will be set when:
        // (1) We receive GOAWAY -- will be set to the value sent in the GOAWAY frame
        // (2) A connection IO error occurs -- will be set to int.MaxValue
        //     (meaning we must assume all streams have been processed by the server)
        private int _lastStreamId = -1;

        // This will be set when a connection IO error occurs
        private Exception? _abortException;

        // If an in-progress write is canceled we need to be able to immediately
        // report a cancellation to the user, but also block the connection until
        // the write completes. We avoid actually canceling the write, as we would
        // then have to close the whole connection.
        private Task? _inProgressWrite;

        private const int MaxStreamId = int.MaxValue;

        private static readonly byte[] s_http2ConnectionPreface = Encoding.ASCII.GetBytes("PRI * HTTP/2.0\r\n\r\nSM\r\n\r\n");

#if DEBUG
        // In debug builds, start with a very small buffer to induce buffer growing logic.
        private const int InitialConnectionBufferSize = 4;
#else
        private const int InitialConnectionBufferSize = 4096;
#endif

        private const int DefaultInitialWindowSize = 65535;

        // We don't really care about limiting control flow at the connection level.
        // We limit it per stream, and the user controls how many streams are created.
        // So set the connection window size to a large value.
        private const int ConnectionWindowSize = 64 * 1024 * 1024;

        // We hold off on sending WINDOW_UPDATE until we hit thi minimum threshold.
        // This value is somewhat arbitrary; the intent is to ensure it is much smaller than
        // the window size itself, or we risk stalling the server because it runs out of window space.
        // If we want to further reduce the frequency of WINDOW_UPDATEs, it's probably better to
        // increase the window size (and thus increase the threshold proportionally)
        // rather than just increase the threshold.
        private const int ConnectionWindowThreshold = ConnectionWindowSize / 8;

        // When buffering outgoing writes, we will automatically buffer up to this number of bytes.
        // Single writes that are larger than the buffer can cause the buffer to expand beyond
        // this value, so this is not a hard maximum size.
        private const int UnflushedOutgoingBufferSize = 32 * 1024;

        public Http2Connection(HttpConnectionPool pool, Stream stream)
        {
            _pool = pool;
            _stream = stream;
            _incomingBuffer = new ArrayBuffer(InitialConnectionBufferSize);
            _outgoingBuffer = new ArrayBuffer(InitialConnectionBufferSize);

            _hpackDecoder = new HPackDecoder(maxHeadersLength: pool.Settings._maxResponseHeadersLength * 1024);

            _httpStreams = new Dictionary<int, Http2Stream>();

            _writerLock = new AsyncMutex();
            _connectionWindow = new CreditManager(this, nameof(_connectionWindow), DefaultInitialWindowSize);
            _concurrentStreams = new CreditManager(this, nameof(_concurrentStreams), int.MaxValue);

            _nextStream = 1;
            _initialWindowSize = DefaultInitialWindowSize;
            _maxConcurrentStreams = int.MaxValue;
            _pendingWindowUpdate = 0;

<<<<<<< HEAD
            if (_pool.EnableMultipleHttp2Connections)
            {
                _freeStreamSlots = InitialSlotsLimit;
            }

            if (NetEventSource.IsEnabled) TraceConnection(stream);
=======
            if (NetEventSource.Log.IsEnabled()) TraceConnection(stream);
>>>>>>> f9fc9fc2
        }

        private object SyncObject => _httpStreams;

        public bool AcquireStreamSlot()
        {
            int currentSlots = Volatile.Read(ref _freeStreamSlots);

            while (true)
            {
                if (currentSlots == 0)
                {
                    long currentExpiration = Interlocked.Read(ref _freeStreamSlotsExpiration);
                    if (currentExpiration > Environment.TickCount64)
                    {
                        // No empty slots and it's too soon to request the latest value from the credit manager.
                        return false;
                    }

                    Interlocked.Exchange(ref _freeStreamSlotsExpiration, Environment.TickCount64 + SlotExpirationPeriod);

                    int refreshedSlots = _concurrentStreams.Current;
                    if (refreshedSlots == 0)
                    {
                        // Credit manager reported no available slots.
                        return false;
                    }

                    int prevFreeStreamSlots = Interlocked.CompareExchange(ref _freeStreamSlots, refreshedSlots, 0);
                    if (prevFreeStreamSlots != 0)
                    {
                        // Other thread already updated _freeStreamSlots, so let's try acquiring a free slot again.
                        currentSlots = prevFreeStreamSlots;
                        continue;
                    }
                    currentSlots = refreshedSlots;
                }
                int reducedSlots = currentSlots - 1;
                int oldFreeStreamSlots = Interlocked.CompareExchange(ref _freeStreamSlots, reducedSlots, currentSlots);
                if (oldFreeStreamSlots == currentSlots)
                {
                    // Slot was successfully acquired.
                    return true;
                }
                currentSlots = oldFreeStreamSlots;
                // Other thread already updated _freeStreamSlots, so let's try acquiring a free slot again.
            }
        }

        private void ReleaseStreamSlot()
        {
            Interlocked.Increment(ref _freeStreamSlots);
        }

        public async ValueTask SetupAsync()
        {
            _outgoingBuffer.EnsureAvailableSpace(s_http2ConnectionPreface.Length +
                FrameHeader.Size + FrameHeader.SettingLength +
                FrameHeader.Size + FrameHeader.WindowUpdateLength);

            // Send connection preface
            s_http2ConnectionPreface.AsSpan().CopyTo(_outgoingBuffer.AvailableSpan);
            _outgoingBuffer.Commit(s_http2ConnectionPreface.Length);

            // Send SETTINGS frame.  Disable push promise.
            FrameHeader.WriteTo(_outgoingBuffer.AvailableSpan, FrameHeader.SettingLength, FrameType.Settings, FrameFlags.None, streamId: 0);
            _outgoingBuffer.Commit(FrameHeader.Size);
            BinaryPrimitives.WriteUInt16BigEndian(_outgoingBuffer.AvailableSpan, (ushort)SettingId.EnablePush);
            _outgoingBuffer.Commit(2);
            BinaryPrimitives.WriteUInt32BigEndian(_outgoingBuffer.AvailableSpan, 0);
            _outgoingBuffer.Commit(4);

            // Send initial connection-level WINDOW_UPDATE
            FrameHeader.WriteTo(_outgoingBuffer.AvailableSpan, FrameHeader.WindowUpdateLength, FrameType.WindowUpdate, FrameFlags.None, streamId: 0);
            _outgoingBuffer.Commit(FrameHeader.Size);
            BinaryPrimitives.WriteUInt32BigEndian(_outgoingBuffer.AvailableSpan, ConnectionWindowSize - DefaultInitialWindowSize);
            _outgoingBuffer.Commit(4);

            await _stream.WriteAsync(_outgoingBuffer.ActiveMemory).ConfigureAwait(false);
            _outgoingBuffer.Discard(_outgoingBuffer.ActiveLength);

            _expectingSettingsAck = true;

            _ = ProcessIncomingFramesAsync();
        }

        private async Task FlushOutgoingBytesAsync()
        {
            if (NetEventSource.Log.IsEnabled()) Trace($"{nameof(_outgoingBuffer.ActiveLength)}={_outgoingBuffer.ActiveLength}");
            Debug.Assert(_outgoingBuffer.ActiveLength > 0);

            try
            {
                await _stream.WriteAsync(_outgoingBuffer.ActiveMemory).ConfigureAwait(false);
            }
            catch (Exception e)
            {
                Abort(e);
                throw;
            }
            finally
            {
                _lastPendingWriterShouldFlush = false;
                _outgoingBuffer.Discard(_outgoingBuffer.ActiveLength);
            }
        }

        private async ValueTask<FrameHeader> ReadFrameAsync(bool initialFrame = false)
        {
            if (NetEventSource.Log.IsEnabled()) Trace($"{nameof(initialFrame)}={initialFrame}");

            // Ensure we've read enough data for the frame header.
            if (_incomingBuffer.ActiveLength < FrameHeader.Size)
            {
                _incomingBuffer.EnsureAvailableSpace(FrameHeader.Size - _incomingBuffer.ActiveLength);
                do
                {
                    int bytesRead = await _stream.ReadAsync(_incomingBuffer.AvailableMemory).ConfigureAwait(false);
                    _incomingBuffer.Commit(bytesRead);
                    if (bytesRead == 0) ThrowPrematureEOF(FrameHeader.Size);
                }
                while (_incomingBuffer.ActiveLength < FrameHeader.Size);
            }

            // Parse the frame header from our read buffer and validate it.
            FrameHeader frameHeader = FrameHeader.ReadFrom(_incomingBuffer.ActiveSpan);
            if (frameHeader.PayloadLength > FrameHeader.MaxPayloadLength)
            {
                if (initialFrame && NetEventSource.Log.IsEnabled())
                {
                    string response = Encoding.ASCII.GetString(_incomingBuffer.ActiveSpan.Slice(0, Math.Min(20, _incomingBuffer.ActiveLength)));
                    Trace($"HTTP/2 handshake failed. Server returned {response}");
                }

                _incomingBuffer.Discard(FrameHeader.Size);
                ThrowProtocolError(initialFrame ? Http2ProtocolErrorCode.ProtocolError : Http2ProtocolErrorCode.FrameSizeError);
            }
            _incomingBuffer.Discard(FrameHeader.Size);

            // Ensure we've read the frame contents into our buffer.
            if (_incomingBuffer.ActiveLength < frameHeader.PayloadLength)
            {
                _incomingBuffer.EnsureAvailableSpace(frameHeader.PayloadLength - _incomingBuffer.ActiveLength);
                do
                {
                    int bytesRead = await _stream.ReadAsync(_incomingBuffer.AvailableMemory).ConfigureAwait(false);
                    _incomingBuffer.Commit(bytesRead);
                    if (bytesRead == 0) ThrowPrematureEOF(frameHeader.PayloadLength);
                }
                while (_incomingBuffer.ActiveLength < frameHeader.PayloadLength);
            }

            // Return the read frame header.
            return frameHeader;

            void ThrowPrematureEOF(int requiredBytes) =>
                throw new IOException(SR.Format(SR.net_http_invalid_response_premature_eof_bytecount, requiredBytes - _incomingBuffer.ActiveLength));
        }

        private async Task ProcessIncomingFramesAsync()
        {
            try
            {
                // Read the initial settings frame.
                FrameHeader frameHeader = await ReadFrameAsync(initialFrame: true).ConfigureAwait(false);
                if (frameHeader.Type != FrameType.Settings || frameHeader.AckFlag)
                {
                    ThrowProtocolError();
                }
                if (NetEventSource.Log.IsEnabled()) Trace($"Frame 0: {frameHeader}.");

                // Process the initial SETTINGS frame. This will send an ACK.
                ProcessSettingsFrame(frameHeader);

                // Keep processing frames as they arrive.
                for (long frameNum = 1; ; frameNum++)
                {
                    // We could just call ReadFrameAsync here, but we add this code before it for two reasons:
                    // 1. To provide a better error message when we're unable to read another frame.  We otherwise
                    //    generally output an error message that's relatively obscure.
                    // 2. To avoid another state machine allocation in the relatively common case where we
                    //    currently don't have enough data buffered and issuing a read for the frame header
                    //    completes asynchronously, but that read ends up also reading enough data to fulfill
                    //    the entire frame's needs (not just the header).
                    if (_incomingBuffer.ActiveLength < FrameHeader.Size)
                    {
                        _incomingBuffer.EnsureAvailableSpace(FrameHeader.Size - _incomingBuffer.ActiveLength);
                        do
                        {
                            int bytesRead = await _stream.ReadAsync(_incomingBuffer.AvailableMemory).ConfigureAwait(false);
                            Debug.Assert(bytesRead >= 0);
                            _incomingBuffer.Commit(bytesRead);
                            if (bytesRead == 0)
                            {
                                string message = _incomingBuffer.ActiveLength == 0 ?
                                    SR.net_http_invalid_response_missing_frame :
                                    SR.Format(SR.net_http_invalid_response_premature_eof_bytecount, FrameHeader.Size - _incomingBuffer.ActiveLength);
                                throw new IOException(message);
                            }
                        }
                        while (_incomingBuffer.ActiveLength < FrameHeader.Size);
                    }

                    // Read the frame.
                    frameHeader = await ReadFrameAsync().ConfigureAwait(false);
                    if (NetEventSource.Log.IsEnabled()) Trace($"Frame {frameNum}: {frameHeader}.");

                    // Process the frame.
                    switch (frameHeader.Type)
                    {
                        case FrameType.Headers:
                            await ProcessHeadersFrame(frameHeader).ConfigureAwait(false);
                            break;

                        case FrameType.Data:
                            ProcessDataFrame(frameHeader);
                            break;

                        case FrameType.Settings:
                            ProcessSettingsFrame(frameHeader);
                            break;

                        case FrameType.Priority:
                            ProcessPriorityFrame(frameHeader);
                            break;

                        case FrameType.Ping:
                            ProcessPingFrame(frameHeader);
                            break;

                        case FrameType.WindowUpdate:
                            ProcessWindowUpdateFrame(frameHeader);
                            break;

                        case FrameType.RstStream:
                            ProcessRstStreamFrame(frameHeader);
                            break;

                        case FrameType.GoAway:
                            ProcessGoAwayFrame(frameHeader);
                            break;

                        case FrameType.AltSvc:
                            ProcessAltSvcFrame(frameHeader);
                            break;

                        case FrameType.PushPromise:     // Should not happen, since we disable this in our initial SETTINGS
                        case FrameType.Continuation:    // Should only be received while processing headers in ProcessHeadersFrame
                        default:
                            ThrowProtocolError();
                            break;
                    }
                }
            }
            catch (Exception e)
            {
                if (NetEventSource.Log.IsEnabled()) Trace($"{nameof(ProcessIncomingFramesAsync)}: {e.Message}");

                Abort(e);
            }
        }

        // Note, this will return null for a streamId that's no longer in use.
        // Callers must check for this and send a RST_STREAM or ignore as appropriate.
        // If the streamId is invalid or the stream is idle, calling this function
        // will result in a connection level error.
        private Http2Stream? GetStream(int streamId)
        {
            if (streamId <= 0 || streamId >= _nextStream)
            {
                ThrowProtocolError();
            }

            lock (SyncObject)
            {
                if (!_httpStreams.TryGetValue(streamId, out Http2Stream? http2Stream))
                {
                    return null;
                }

                return http2Stream;
            }
        }

        private async ValueTask ProcessHeadersFrame(FrameHeader frameHeader)
        {
            if (NetEventSource.Log.IsEnabled()) Trace($"{frameHeader}");
            Debug.Assert(frameHeader.Type == FrameType.Headers);

            bool endStream = frameHeader.EndStreamFlag;

            int streamId = frameHeader.StreamId;
            Http2Stream? http2Stream = GetStream(streamId);

            IHttpHeadersHandler headersHandler;
            if (http2Stream != null)
            {
                http2Stream.OnHeadersStart();
                headersHandler = http2Stream;
            }
            else
            {
                // http2Stream will be null if this is a closed stream. We will still process the headers,
                // to ensure the header decoding state is up-to-date, but we will discard the decoded headers.
                headersHandler = NopHeadersHandler.Instance;
            }

            _hpackDecoder.Decode(
                GetFrameData(_incomingBuffer.ActiveSpan.Slice(0, frameHeader.PayloadLength), frameHeader.PaddedFlag, frameHeader.PriorityFlag),
                frameHeader.EndHeadersFlag,
                headersHandler);
            _incomingBuffer.Discard(frameHeader.PayloadLength);

            while (!frameHeader.EndHeadersFlag)
            {
                frameHeader = await ReadFrameAsync().ConfigureAwait(false);
                if (frameHeader.Type != FrameType.Continuation ||
                    frameHeader.StreamId != streamId)
                {
                    ThrowProtocolError();
                }

                _hpackDecoder.Decode(
                    _incomingBuffer.ActiveSpan.Slice(0, frameHeader.PayloadLength),
                    frameHeader.EndHeadersFlag,
                    headersHandler);
                _incomingBuffer.Discard(frameHeader.PayloadLength);
            }

            _hpackDecoder.CompleteDecode();

            http2Stream?.OnHeadersComplete(endStream);
        }

        /// <summary>Nop implementation of <see cref="IHttpHeadersHandler"/> used by <see cref="ProcessHeadersFrame"/>.</summary>
        private sealed class NopHeadersHandler : IHttpHeadersHandler
        {
            public static readonly NopHeadersHandler Instance = new NopHeadersHandler();
            void IHttpHeadersHandler.OnHeader(ReadOnlySpan<byte> name, ReadOnlySpan<byte> value) { }
            void IHttpHeadersHandler.OnHeadersComplete(bool endStream) { }
            void IHttpHeadersHandler.OnStaticIndexedHeader(int index) { }
            void IHttpHeadersHandler.OnStaticIndexedHeader(int index, ReadOnlySpan<byte> value) { }
        }

        private ReadOnlySpan<byte> GetFrameData(ReadOnlySpan<byte> frameData, bool hasPad, bool hasPriority)
        {
            if (hasPad)
            {
                if (frameData.Length == 0)
                {
                    ThrowProtocolError();
                }

                int padLength = frameData[0];
                frameData = frameData.Slice(1);

                if (frameData.Length < padLength)
                {
                    ThrowProtocolError();
                }

                frameData = frameData.Slice(0, frameData.Length - padLength);
            }

            if (hasPriority)
            {
                if (frameData.Length < FrameHeader.PriorityInfoLength)
                {
                    ThrowProtocolError();
                }

                // We ignore priority info.
                frameData = frameData.Slice(FrameHeader.PriorityInfoLength);
            }

            return frameData;
        }

        /// <summary>
        /// Parses an ALTSVC frame, defined by RFC 7838 Section 4.
        /// </summary>
        /// <remarks>
        /// The RFC states that any parse errors should result in ignoring the frame.
        /// </remarks>
        private void ProcessAltSvcFrame(FrameHeader frameHeader)
        {
            if (NetEventSource.Log.IsEnabled()) Trace($"{frameHeader}");
            Debug.Assert(frameHeader.Type == FrameType.AltSvc);

            ReadOnlySpan<byte> span = _incomingBuffer.ActiveSpan.Slice(0, frameHeader.PayloadLength);

            if (BinaryPrimitives.TryReadUInt16BigEndian(span, out ushort originLength))
            {
                span = span.Slice(2);

                // Check that this ALTSVC frame is valid for our pool's origin. ALTSVC frames can come in one of two ways:
                //  - On stream 0, the origin will be specified. HTTP/2 can service multiple origins per connection, and so the server can report origins other than what our pool is using.
                //  - Otherwise, the origin is implicitly defined by the request stream and must be of length 0.

                if ((frameHeader.StreamId != 0 && originLength == 0) || (frameHeader.StreamId == 0 && span.Length >= originLength && span.Slice(originLength).SequenceEqual(_pool.Http2AltSvcOriginUri)))
                {
                    span = span.Slice(originLength);

                    // The span now contains a string with the same format as Alt-Svc headers.

                    string altSvcHeaderValue = Encoding.ASCII.GetString(span);
                    _pool.HandleAltSvc(new[] { altSvcHeaderValue }, null);
                }
            }

            _incomingBuffer.Discard(frameHeader.PayloadLength);
        }

        private void ProcessDataFrame(FrameHeader frameHeader)
        {
            Debug.Assert(frameHeader.Type == FrameType.Data);

            Http2Stream? http2Stream = GetStream(frameHeader.StreamId);

            // Note, http2Stream will be null if this is a closed stream.
            // Just ignore the frame in this case.

            ReadOnlySpan<byte> frameData = GetFrameData(_incomingBuffer.ActiveSpan.Slice(0, frameHeader.PayloadLength), hasPad: frameHeader.PaddedFlag, hasPriority: false);

            if (http2Stream != null)
            {
                bool endStream = frameHeader.EndStreamFlag;

                http2Stream.OnResponseData(frameData, endStream);
            }

            if (frameData.Length > 0)
            {
                ExtendWindow(frameData.Length);
            }

            _incomingBuffer.Discard(frameHeader.PayloadLength);
        }

        private void ProcessSettingsFrame(FrameHeader frameHeader)
        {
            Debug.Assert(frameHeader.Type == FrameType.Settings);

            if (frameHeader.StreamId != 0)
            {
                ThrowProtocolError();
            }

            if (frameHeader.AckFlag)
            {
                if (frameHeader.PayloadLength != 0)
                {
                    ThrowProtocolError(Http2ProtocolErrorCode.FrameSizeError);
                }

                if (!_expectingSettingsAck)
                {
                    ThrowProtocolError();
                }

                // We only send SETTINGS once initially, so we don't need to do anything in response to the ACK.
                // Just remember that we received one and we won't be expecting any more.
                _expectingSettingsAck = false;
            }
            else
            {
                if ((frameHeader.PayloadLength % 6) != 0)
                {
                    ThrowProtocolError(Http2ProtocolErrorCode.FrameSizeError);
                }

                // Parse settings and process the ones we care about.
                ReadOnlySpan<byte> settings = _incomingBuffer.ActiveSpan.Slice(0, frameHeader.PayloadLength);
                while (settings.Length > 0)
                {
                    Debug.Assert((settings.Length % 6) == 0);

                    ushort settingId = BinaryPrimitives.ReadUInt16BigEndian(settings);
                    settings = settings.Slice(2);
                    uint settingValue = BinaryPrimitives.ReadUInt32BigEndian(settings);
                    settings = settings.Slice(4);

                    switch ((SettingId)settingId)
                    {
                        case SettingId.MaxConcurrentStreams:
                            ChangeMaxConcurrentStreams(settingValue);
                            break;

                        case SettingId.InitialWindowSize:
                            if (settingValue > 0x7FFFFFFF)
                            {
                                ThrowProtocolError(Http2ProtocolErrorCode.FlowControlError);
                            }

                            ChangeInitialWindowSize((int)settingValue);
                            break;

                        case SettingId.MaxFrameSize:
                            if (settingValue < 16384 || settingValue > 16777215)
                            {
                                ThrowProtocolError();
                            }

                            // We don't actually store this value; we always send frames of the minimum size (16K).
                            break;

                        default:
                            // All others are ignored because we don't care about them.
                            // Note, per RFC, unknown settings IDs should be ignored.
                            break;
                    }
                }

                _incomingBuffer.Discard(frameHeader.PayloadLength);

                // Send acknowledgement
                // Don't wait for completion, which could happen asynchronously.
                LogExceptions(SendSettingsAckAsync());
            }
        }

        private void ChangeMaxConcurrentStreams(uint newValue)
        {
            if (NetEventSource.Log.IsEnabled()) Trace($"{nameof(newValue)}={newValue}");

            // The value is provided as a uint.
            // Limit this to int.MaxValue since the CreditManager implementation only supports singed values.
            // In practice, we should never reach this value.
            int effectiveValue = newValue > (uint)int.MaxValue ? int.MaxValue : (int)newValue;
            int delta = effectiveValue - _maxConcurrentStreams;
            _maxConcurrentStreams = effectiveValue;

            // On the initial settings frame we have to set the value received from the server
            // because delta calculation doesn't make sense in this case.
            if (_expectingSettingsAck)
            {
                Volatile.Write(ref _freeStreamSlots, effectiveValue);
            }
            else
            {
                Interlocked.Add(ref _freeStreamSlots, delta);
            }
            _concurrentStreams.AdjustCredit(delta);
        }

        private void ChangeInitialWindowSize(int newSize)
        {
            if (NetEventSource.Log.IsEnabled()) Trace($"{nameof(newSize)}={newSize}");
            Debug.Assert(newSize >= 0);

            lock (SyncObject)
            {
                int delta = newSize - _initialWindowSize;
                _initialWindowSize = newSize;

                // Adjust existing streams
                foreach (KeyValuePair<int, Http2Stream> kvp in _httpStreams)
                {
                    kvp.Value.OnWindowUpdate(delta);
                }
            }
        }

        private void ProcessPriorityFrame(FrameHeader frameHeader)
        {
            Debug.Assert(frameHeader.Type == FrameType.Priority);

            if (frameHeader.StreamId == 0 || frameHeader.PayloadLength != FrameHeader.PriorityInfoLength)
            {
                ThrowProtocolError();
            }

            // Ignore priority info.

            _incomingBuffer.Discard(frameHeader.PayloadLength);
        }

        private void ProcessPingFrame(FrameHeader frameHeader)
        {
            Debug.Assert(frameHeader.Type == FrameType.Ping);

            if (frameHeader.StreamId != 0)
            {
                ThrowProtocolError();
            }

            if (frameHeader.AckFlag)
            {
                // We never send PING, so an ACK indicates a protocol error
                ThrowProtocolError();
            }

            if (frameHeader.PayloadLength != FrameHeader.PingLength)
            {
                ThrowProtocolError(Http2ProtocolErrorCode.FrameSizeError);
            }

            // We don't wait for SendPingAckAsync to complete before discarding
            // the incoming buffer, so we need to take a copy of the data. Read
            // it as a big-endian integer here to avoid allocating an array.
            Debug.Assert(sizeof(long) == FrameHeader.PingLength);
            ReadOnlySpan<byte> pingContent = _incomingBuffer.ActiveSpan.Slice(0, FrameHeader.PingLength);
            long pingContentLong = BinaryPrimitives.ReadInt64BigEndian(pingContent);

            LogExceptions(SendPingAckAsync(pingContentLong));

            _incomingBuffer.Discard(frameHeader.PayloadLength);
        }

        private void ProcessWindowUpdateFrame(FrameHeader frameHeader)
        {
            Debug.Assert(frameHeader.Type == FrameType.WindowUpdate);

            if (frameHeader.PayloadLength != FrameHeader.WindowUpdateLength)
            {
                ThrowProtocolError(Http2ProtocolErrorCode.FrameSizeError);
            }

            int amount = BinaryPrimitives.ReadInt32BigEndian(_incomingBuffer.ActiveSpan) & 0x7FFFFFFF;
            if (NetEventSource.Log.IsEnabled()) Trace($"{frameHeader}. {nameof(amount)}={amount}");

            Debug.Assert(amount >= 0);
            if (amount == 0)
            {
                ThrowProtocolError();
            }

            _incomingBuffer.Discard(frameHeader.PayloadLength);

            if (frameHeader.StreamId == 0)
            {
                _connectionWindow.AdjustCredit(amount);
            }
            else
            {
                Http2Stream? http2Stream = GetStream(frameHeader.StreamId);
                if (http2Stream == null)
                {
                    // Ignore invalid stream ID, as per RFC
                    return;
                }

                http2Stream.OnWindowUpdate(amount);
            }
        }

        private void ProcessRstStreamFrame(FrameHeader frameHeader)
        {
            Debug.Assert(frameHeader.Type == FrameType.RstStream);

            if (frameHeader.PayloadLength != FrameHeader.RstStreamLength)
            {
                ThrowProtocolError(Http2ProtocolErrorCode.FrameSizeError);
            }

            if (frameHeader.StreamId == 0)
            {
                ThrowProtocolError();
            }

            Http2Stream? http2Stream = GetStream(frameHeader.StreamId);
            if (http2Stream == null)
            {
                // Ignore invalid stream ID, as per RFC
                _incomingBuffer.Discard(frameHeader.PayloadLength);
                return;
            }

            var protocolError = (Http2ProtocolErrorCode)BinaryPrimitives.ReadInt32BigEndian(_incomingBuffer.ActiveSpan);
            if (NetEventSource.Log.IsEnabled()) Trace(frameHeader.StreamId, $"{nameof(protocolError)}={protocolError}");

            _incomingBuffer.Discard(frameHeader.PayloadLength);

            if (protocolError == Http2ProtocolErrorCode.RefusedStream)
            {
                http2Stream.OnReset(new Http2StreamException(protocolError), resetStreamErrorCode: protocolError, canRetry: true);
            }
            else
            {
                http2Stream.OnReset(new Http2StreamException(protocolError), resetStreamErrorCode: protocolError);
            }
        }

        private void ProcessGoAwayFrame(FrameHeader frameHeader)
        {
            Debug.Assert(frameHeader.Type == FrameType.GoAway);

            if (frameHeader.PayloadLength < FrameHeader.GoAwayMinLength)
            {
                ThrowProtocolError(Http2ProtocolErrorCode.FrameSizeError);
            }

            // GoAway frames always apply to the whole connection, never to a single stream.
            // According to RFC 7540 section 6.8, this should be a connection error.
            if (frameHeader.StreamId != 0)
            {
                ThrowProtocolError();
            }

            int lastValidStream = (int)(BinaryPrimitives.ReadUInt32BigEndian(_incomingBuffer.ActiveSpan) & 0x7FFFFFFF);
            var errorCode = (Http2ProtocolErrorCode)BinaryPrimitives.ReadInt32BigEndian(_incomingBuffer.ActiveSpan.Slice(sizeof(int)));
            if (NetEventSource.Log.IsEnabled()) Trace(frameHeader.StreamId, $"{nameof(lastValidStream)}={lastValidStream}, {nameof(errorCode)}={errorCode}");

            StartTerminatingConnection(lastValidStream, new Http2ConnectionException(errorCode));

            _incomingBuffer.Discard(frameHeader.PayloadLength);
        }

        internal Task FlushAsync(CancellationToken cancellationToken) =>
            PerformWriteAsync(0, 0, (_, __) => FlushTiming.Now, cancellationToken);

        /// <summary>Performs a write operation serialized via the <see cref="_writerLock"/>.</summary>
        /// <param name="writeBytes">The number of bytes to be written.</param>
        /// <param name="state">The state to pass through to the callbacks.</param>
        /// <param name="lockedAction">The action to be invoked while the writer lock is held and that actually writes the data to the provided buffer.</param>
        /// <param name="cancellationToken">The cancellation token to use while waiting.</param>
        private async Task PerformWriteAsync<T>(int writeBytes, T state, Func<T, Memory<byte>, FlushTiming> lockedAction, CancellationToken cancellationToken = default)
        {
            if (NetEventSource.Log.IsEnabled()) Trace($"{nameof(writeBytes)}={writeBytes}");

            // Acquire the write lock
            ValueTask acquireLockTask = _writerLock.EnterAsync(cancellationToken);
            if (acquireLockTask.IsCompletedSuccessfully)
            {
                acquireLockTask.GetAwaiter().GetResult(); // to enable the value task sources to be pooled
            }
            else
            {
                Interlocked.Increment(ref _pendingWriters);
                try
                {
                    await acquireLockTask.ConfigureAwait(false);
                }
                catch
                {
                    if (Interlocked.Decrement(ref _pendingWriters) == 0)
                    {
                        // If a pending waiter is canceled, we may end up in a situation where a previously written frame
                        // saw that there were pending writers and as such deferred its flush to them, but if/when that pending
                        // writer is canceled, nothing may end up flushing the deferred work (at least not promptly).  To compensate,
                        // if a pending writer does end up being canceled, we flush asynchronously.  We can't check whether there's such
                        // a pending operation because we failed to acquire the lock that protects that state.  But we can at least only
                        // do the flush if our decrement caused the pending count to reach 0: if it's still higher than zero, then there's
                        // at least one other pending writer who can handle the flush.  Worst case, we pay for a flush that ends up being
                        // a nop.  Note: we explicitly do not pass in the cancellationToken; if we're here, it's almost certainly because
                        // cancellation was requested, and it's because of that cancellation that we need to flush.
                        LogExceptions(FlushAsync(cancellationToken: default));
                    }

                    throw;
                }
                Interlocked.Decrement(ref _pendingWriters);
            }

            // If the connection has been aborted, then fail now instead of trying to send more data.
            if (_abortException != null)
            {
                _writerLock.Exit();
                ThrowRequestAborted(_abortException);
            }

            // Flush waiting state, then invoke the supplied action.
            try
            {
                // If there is a pending write that was canceled while in progress, wait for it to complete.
                if (_inProgressWrite != null)
                {
                    await new ValueTask(_inProgressWrite).ConfigureAwait(false); // await ValueTask to minimize number of awaiter fields
                    _inProgressWrite = null;
                }

                // If the buffer has already grown to 32k, does not have room for the next request,
                // and is non-empty, flush the current contents to the wire.
                int totalBufferLength = _outgoingBuffer.Capacity;
                if (totalBufferLength >= UnflushedOutgoingBufferSize)
                {
                    int activeBufferLength = _outgoingBuffer.ActiveLength;
                    if (writeBytes >= totalBufferLength - activeBufferLength && activeBufferLength > 0)
                    {
                        // We explicitly do not pass cancellationToken here, as this flush impacts more than just this operation.
                        await new ValueTask(FlushOutgoingBytesAsync()).ConfigureAwait(false); // await ValueTask to minimize number of awaiter fields
                    }
                }

                // Invoke the callback with the supplied state and the target write buffer.
                _outgoingBuffer.EnsureAvailableSpace(writeBytes);
                FlushTiming flush = lockedAction(state, _outgoingBuffer.AvailableMemorySliced(writeBytes));

                // Finish the write
                _outgoingBuffer.Commit(writeBytes);
                _lastPendingWriterShouldFlush |= flush == FlushTiming.AfterPendingWrites;
                EndWrite(forceFlush: flush == FlushTiming.Now);
            }
            finally
            {
                _writerLock.Exit();
            }
        }

        private void EndWrite(bool forceFlush)
        {
            // We can't validate that we hold the mutex, but we can at least validate that someone is holding it.
            Debug.Assert(_writerLock.IsHeld);

            // We must flush if the caller requires it or if this or a recent frame wanted to be flushed
            // once there were no more pending writers that themselves could have forced the flush.
            if (forceFlush || (_pendingWriters == 0 && _lastPendingWriterShouldFlush))
            {
                Debug.Assert(_inProgressWrite == null);
                if (_outgoingBuffer.ActiveLength > 0)
                {
                    _inProgressWrite = FlushOutgoingBytesAsync();
                }
            }
        }

        private Task SendSettingsAckAsync() =>
            PerformWriteAsync(FrameHeader.Size, this, (thisRef, writeBuffer) =>
            {
                if (NetEventSource.Log.IsEnabled()) thisRef.Trace("Started writing.");

                FrameHeader.WriteTo(writeBuffer.Span, 0, FrameType.Settings, FrameFlags.Ack, streamId: 0);

                return FlushTiming.AfterPendingWrites;
            });

        /// <param name="pingContent">The 8-byte ping content to send, read as a big-endian integer.</param>
        private Task SendPingAckAsync(long pingContent) =>
            PerformWriteAsync(FrameHeader.Size + FrameHeader.PingLength, (thisRef: this, pingContent), (state, writeBuffer) =>
            {
                if (NetEventSource.Log.IsEnabled()) state.thisRef.Trace("Started writing.");

                Debug.Assert(sizeof(long) == FrameHeader.PingLength);

                Span<byte> span = writeBuffer.Span;
                FrameHeader.WriteTo(span, FrameHeader.PingLength, FrameType.Ping, FrameFlags.Ack, streamId: 0);
                BinaryPrimitives.WriteInt64BigEndian(span.Slice(FrameHeader.Size), state.pingContent);

                return FlushTiming.AfterPendingWrites;
            });

        private Task SendRstStreamAsync(int streamId, Http2ProtocolErrorCode errorCode) =>
            PerformWriteAsync(FrameHeader.Size + FrameHeader.RstStreamLength, (thisRef: this, streamId, errorCode), (s, writeBuffer) =>
            {
                if (NetEventSource.Log.IsEnabled()) s.thisRef.Trace(s.streamId, $"Started writing. {nameof(s.errorCode)}={s.errorCode}");

                Span<byte> span = writeBuffer.Span;
                FrameHeader.WriteTo(span, FrameHeader.RstStreamLength, FrameType.RstStream, FrameFlags.None, s.streamId);
                BinaryPrimitives.WriteInt32BigEndian(span.Slice(FrameHeader.Size), (int)s.errorCode);

                return FlushTiming.Now; // ensure cancellation is seen as soon as possible
            });

        private static (ReadOnlyMemory<byte> first, ReadOnlyMemory<byte> rest) SplitBuffer(ReadOnlyMemory<byte> buffer, int maxSize) =>
            buffer.Length > maxSize ?
                (buffer.Slice(0, maxSize), buffer.Slice(maxSize)) :
                (buffer, Memory<byte>.Empty);

        private void WriteIndexedHeader(int index, ref ArrayBuffer headerBuffer)
        {
            if (NetEventSource.Log.IsEnabled()) Trace($"{nameof(index)}={index}");

            int bytesWritten;
            while (!HPackEncoder.EncodeIndexedHeaderField(index, headerBuffer.AvailableSpan, out bytesWritten))
            {
                headerBuffer.EnsureAvailableSpace(headerBuffer.AvailableLength + 1);
            }

            headerBuffer.Commit(bytesWritten);
        }

        private void WriteIndexedHeader(int index, string value, ref ArrayBuffer headerBuffer)
        {
            if (NetEventSource.Log.IsEnabled()) Trace($"{nameof(index)}={index}, {nameof(value)}={value}");

            int bytesWritten;
            while (!HPackEncoder.EncodeLiteralHeaderFieldWithoutIndexing(index, value, headerBuffer.AvailableSpan, out bytesWritten))
            {
                headerBuffer.EnsureAvailableSpace(headerBuffer.AvailableLength + 1);
            }

            headerBuffer.Commit(bytesWritten);
        }

        private void WriteLiteralHeader(string name, ReadOnlySpan<string> values, ref ArrayBuffer headerBuffer)
        {
            if (NetEventSource.Log.IsEnabled()) Trace($"{nameof(name)}={name}, {nameof(values)}={string.Join(", ", values.ToArray())}");

            int bytesWritten;
            while (!HPackEncoder.EncodeLiteralHeaderFieldWithoutIndexingNewName(name, values, HttpHeaderParser.DefaultSeparator, headerBuffer.AvailableSpan, out bytesWritten))
            {
                headerBuffer.EnsureAvailableSpace(headerBuffer.AvailableLength + 1);
            }

            headerBuffer.Commit(bytesWritten);
        }

        private void WriteLiteralHeaderValues(ReadOnlySpan<string> values, string? separator, ref ArrayBuffer headerBuffer)
        {
            if (NetEventSource.Log.IsEnabled()) Trace($"{nameof(values)}={string.Join(separator, values.ToArray())}");

            int bytesWritten;
            while (!HPackEncoder.EncodeStringLiterals(values, separator, headerBuffer.AvailableSpan, out bytesWritten))
            {
                headerBuffer.EnsureAvailableSpace(headerBuffer.AvailableLength + 1);
            }

            headerBuffer.Commit(bytesWritten);
        }

        private void WriteLiteralHeaderValue(string value, ref ArrayBuffer headerBuffer)
        {
            if (NetEventSource.Log.IsEnabled()) Trace($"{nameof(value)}={value}");

            int bytesWritten;
            while (!HPackEncoder.EncodeStringLiteral(value, headerBuffer.AvailableSpan, out bytesWritten))
            {
                headerBuffer.EnsureAvailableSpace(headerBuffer.AvailableLength + 1);
            }

            headerBuffer.Commit(bytesWritten);
        }

        private void WriteBytes(ReadOnlySpan<byte> bytes, ref ArrayBuffer headerBuffer)
        {
            if (NetEventSource.Log.IsEnabled()) Trace($"{nameof(bytes.Length)}={bytes.Length}");

            if (bytes.Length > headerBuffer.AvailableLength)
            {
                headerBuffer.EnsureAvailableSpace(bytes.Length);
            }

            bytes.CopyTo(headerBuffer.AvailableSpan);
            headerBuffer.Commit(bytes.Length);
        }

        private void WriteHeaderCollection(HttpHeaders headers, ref ArrayBuffer headerBuffer)
        {
            if (NetEventSource.Log.IsEnabled()) Trace("");

            if (headers.HeaderStore is null)
            {
                return;
            }

            ref string[]? tmpHeaderValuesArray = ref t_headerValues;
            foreach (KeyValuePair<HeaderDescriptor, object> header in headers.HeaderStore)
            {
                int headerValuesCount = HttpHeaders.GetValuesAsStrings(header.Key, header.Value, ref tmpHeaderValuesArray);
                Debug.Assert(headerValuesCount > 0, "No values for header??");
                ReadOnlySpan<string> headerValues = tmpHeaderValuesArray.AsSpan(0, headerValuesCount);

                KnownHeader? knownHeader = header.Key.KnownHeader;
                if (knownHeader != null)
                {
                    // The Host header is not sent for HTTP2 because we send the ":authority" pseudo-header instead
                    // (see pseudo-header handling below in WriteHeaders).
                    // The Connection, Upgrade and ProxyConnection headers are also not supported in HTTP2.
                    if (knownHeader != KnownHeaders.Host && knownHeader != KnownHeaders.Connection && knownHeader != KnownHeaders.Upgrade && knownHeader != KnownHeaders.ProxyConnection)
                    {
                        if (header.Key.KnownHeader == KnownHeaders.TE)
                        {
                            // HTTP/2 allows only 'trailers' TE header. rfc7540 8.1.2.2
                            foreach (string value in headerValues)
                            {
                                if (string.Equals(value, "trailers", StringComparison.OrdinalIgnoreCase))
                                {
                                    WriteBytes(knownHeader.Http2EncodedName, ref headerBuffer);
                                    WriteLiteralHeaderValue(value, ref headerBuffer);
                                    break;
                                }
                            }
                            continue;
                        }

                        // For all other known headers, send them via their pre-encoded name and the associated value.
                        WriteBytes(knownHeader.Http2EncodedName, ref headerBuffer);
                        string? separator = null;
                        if (headerValues.Length > 1)
                        {
                            HttpHeaderParser? parser = header.Key.Parser;
                            if (parser != null && parser.SupportsMultipleValues)
                            {
                                separator = parser.Separator;
                            }
                            else
                            {
                                separator = HttpHeaderParser.DefaultSeparator;
                            }
                        }

                        WriteLiteralHeaderValues(headerValues, separator, ref headerBuffer);
                    }
                }
                else
                {
                    // The header is not known: fall back to just encoding the header name and value(s).
                    WriteLiteralHeader(header.Key.Name, headerValues, ref headerBuffer);
                }
            }
        }

        private void WriteHeaders(HttpRequestMessage request, ref ArrayBuffer headerBuffer)
        {
            if (NetEventSource.Log.IsEnabled()) Trace("");

            // HTTP2 does not support Transfer-Encoding: chunked, so disable this on the request.
            if (request.HasHeaders && request.Headers.TransferEncodingChunked == true)
            {
                request.Headers.TransferEncodingChunked = false;
            }

            HttpMethod normalizedMethod = HttpMethod.Normalize(request.Method);

            // Method is normalized so we can do reference equality here.
            if (ReferenceEquals(normalizedMethod, HttpMethod.Get))
            {
                WriteIndexedHeader(H2StaticTable.MethodGet, ref headerBuffer);
            }
            else if (ReferenceEquals(normalizedMethod, HttpMethod.Post))
            {
                WriteIndexedHeader(H2StaticTable.MethodPost, ref headerBuffer);
            }
            else
            {
                WriteIndexedHeader(H2StaticTable.MethodGet, normalizedMethod.Method, ref headerBuffer);
            }

            WriteIndexedHeader(_stream is SslStream ? H2StaticTable.SchemeHttps : H2StaticTable.SchemeHttp, ref headerBuffer);

            if (request.HasHeaders && request.Headers.Host != null)
            {
                WriteIndexedHeader(H2StaticTable.Authority, request.Headers.Host, ref headerBuffer);
            }
            else
            {
                WriteBytes(_pool._http2EncodedAuthorityHostHeader, ref headerBuffer);
            }

            Debug.Assert(request.RequestUri != null);
            string pathAndQuery = request.RequestUri.PathAndQuery;
            if (pathAndQuery == "/")
            {
                WriteIndexedHeader(H2StaticTable.PathSlash, ref headerBuffer);
            }
            else
            {
                WriteIndexedHeader(H2StaticTable.PathSlash, pathAndQuery, ref headerBuffer);
            }

            if (request.HasHeaders)
            {
                WriteHeaderCollection(request.Headers, ref headerBuffer);
            }

            // Determine cookies to send.
            if (_pool.Settings._useCookies)
            {
                string cookiesFromContainer = _pool.Settings._cookieContainer!.GetCookieHeader(request.RequestUri);
                if (cookiesFromContainer != string.Empty)
                {
                    WriteBytes(KnownHeaders.Cookie.Http2EncodedName, ref headerBuffer);
                    WriteLiteralHeaderValue(cookiesFromContainer, ref headerBuffer);
                }
            }

            if (request.Content == null)
            {
                // Write out Content-Length: 0 header to indicate no body,
                // unless this is a method that never has a body.
                if (normalizedMethod.MustHaveRequestBody)
                {
                    WriteBytes(KnownHeaders.ContentLength.Http2EncodedName, ref headerBuffer);
                    WriteLiteralHeaderValue("0", ref headerBuffer);
                }
            }
            else
            {
                WriteHeaderCollection(request.Content.Headers, ref headerBuffer);
            }
        }

        [DoesNotReturn]
        private void ThrowShutdownException()
        {
            Debug.Assert(Monitor.IsEntered(SyncObject));

            // Throw a retryable exception that will allow this unprocessed request to be processed on a new connection.
            // In rare cases, such as receiving GOAWAY immediately after connection establishment, we will not
            // actually retry the request, so we must give a useful exception here for these cases.

            Exception innerException;
            if (_abortException != null)
            {
                innerException = _abortException;
            }
            else if (_lastStreamId != -1)
            {
                // We must have received a GOAWAY.
                innerException = new IOException(SR.net_http_server_shutdown);
            }
            else
            {
                // We must either be disposed or out of stream IDs.
                // Note that in this case, the exception should never be visible to the user (it should be retried).
                Debug.Assert(_disposed || _nextStream == MaxStreamId);

                innerException = new ObjectDisposedException(nameof(Http2Connection));
            }

            ThrowRetry(SR.net_http_client_execution_error, innerException);
        }

        private async ValueTask<Http2Stream> SendHeadersAsync(HttpRequestMessage request, CancellationToken cancellationToken, bool mustFlush)
        {
            // Enforce MAX_CONCURRENT_STREAMS setting value.  We do this before anything else, e.g. renting buffers to serialize headers,
            // in order to avoid consuming resources in potentially many requests waiting for access.
            try
            {
                if (_pool.EnableMultipleHttp2Connections)
                {
                    if (!_concurrentStreams.TryRequestCreditNoWait(1))
                    {
                        throw new HttpRequestException(null, null, RequestRetryType.RetryOnSameOrNextProxy);
                    }
                }
                else
                {
                    await _concurrentStreams.RequestCreditAsync(1, cancellationToken).ConfigureAwait(false);
                }
            }
            catch (ObjectDisposedException)
            {
                // We have race condition between shutting down and initiating new requests.
                // When we are shutting down the connection (e.g. due to receiving GOAWAY, etc)
                // we will wait until the stream count goes to 0, and then we will close the connetion
                // and perform clean up, including disposing _concurrentStreams.
                // So if we get ObjectDisposedException here, we must have shut down the connection.
                // Throw a retryable request exception if this is not result of some other error.
                // This will cause retry logic to kick in and perform another connection attempt.
                // The user should never see this exception.  See similar handling below.
                // Throw a retryable request exception if this is not result of some other error.
                // This will cause retry logic to kick in and perform another connection attempt.
                // The user should never see this exception.  See also below.
                lock (SyncObject)
                {
                    Debug.Assert(_disposed || _lastStreamId != -1);
                    Debug.Assert(_httpStreams.Count == 0);
                    ThrowShutdownException();
                    throw; // unreachable
                }
            }

            ArrayBuffer headerBuffer = default;
            try
            {
                // Serialize headers to a temporary buffer, and do as much work to prepare to send the headers as we can
                // before taking the write lock.
                headerBuffer = new ArrayBuffer(InitialConnectionBufferSize, usePool: true);
                WriteHeaders(request, ref headerBuffer);
                ReadOnlyMemory<byte> remaining = headerBuffer.ActiveMemory;
                Debug.Assert(remaining.Length > 0);

                // Calculate the total number of bytes we're going to use (content + headers).
                int frameCount = ((remaining.Length - 1) / FrameHeader.MaxPayloadLength) + 1;
                int totalSize = remaining.Length + (frameCount * FrameHeader.Size);

                ReadOnlyMemory<byte> current;
                (current, remaining) = SplitBuffer(remaining, FrameHeader.MaxPayloadLength);
                FrameFlags flags =
                    (remaining.Length == 0 ? FrameFlags.EndHeaders : FrameFlags.None) |
                    (request.Content == null ? FrameFlags.EndStream : FrameFlags.None);

                // Construct and initialize the new Http2Stream instance.  It's stream ID must be set below
                // before the instance is used and stored into the dictionary.  However, we construct it here
                // so as to avoid the allocation and initialization expense while holding multiple locks.
                var http2Stream = new Http2Stream(request, this);

                // Start the write.  This serializes access to write to the connection, and ensures that HEADERS
                // and CONTINUATION frames stay together, as they must do. We use the lock as well to ensure new
                // streams are created and started in order.
                await PerformWriteAsync(totalSize, (thisRef: this, http2Stream, current, remaining, totalSize, flags, mustFlush), (s, writeBuffer) =>
                {
                    try
                    {
                        if (NetEventSource.Log.IsEnabled()) s.thisRef.Trace(s.http2Stream.StreamId, $"Started writing. {nameof(s.totalSize)}={s.totalSize}");

                        // Allocate the next available stream ID. Note that if we fail before sending the headers,
                        // we'll just skip this stream ID, which is fine.
                        lock (s.thisRef.SyncObject)
                        {
                            if (s.thisRef._nextStream == MaxStreamId || s.thisRef._disposed || s.thisRef._lastStreamId != -1)
                            {
                                // We ran out of stream IDs or we raced between acquiring the connection from the pool and shutting down.
                                // Throw a retryable request exception. This will cause retry logic to kick in
                                // and perform another connection attempt. The user should never see this exception.
                                s.thisRef.ThrowShutdownException();
                            }

                            // Now that we're holding the lock, configure the stream.  The lock must be held while
                            // assigning the stream ID to ensure only one stream gets an ID, and it must be held
                            // across setting the initial window size (available credit) and storing the stream into
                            // collection such that window size updates are able to atomically affect all known streams.
                            s.http2Stream.Initialize(s.thisRef._nextStream, _initialWindowSize);

                            // Client-initiated streams are always odd-numbered, so increase by 2.
                            s.thisRef._nextStream += 2;

                            // We're about to flush the HEADERS frame, so add the stream to the dictionary now.
                            // The lifetime of the stream is now controlled by the stream itself and the connection.
                            // This can fail if the connection is shutting down, in which case we will cancel sending this frame.
                            s.thisRef._httpStreams.Add(s.http2Stream.StreamId, s.http2Stream);
                        }

                        Span<byte> span = writeBuffer.Span;

                        // Copy the HEADERS frame.
                        FrameHeader.WriteTo(span, s.current.Length, FrameType.Headers, s.flags, s.http2Stream.StreamId);
                        span = span.Slice(FrameHeader.Size);
                        s.current.Span.CopyTo(span);
                        span = span.Slice(s.current.Length);
                        if (NetEventSource.Log.IsEnabled()) s.thisRef.Trace(s.http2Stream.StreamId, $"Wrote HEADERS frame. Length={s.current.Length}, flags={s.flags}");

                        // Copy CONTINUATION frames, if any.
                        while (s.remaining.Length > 0)
                        {
                            (s.current, s.remaining) = SplitBuffer(s.remaining, FrameHeader.MaxPayloadLength);
                            s.flags = s.remaining.Length == 0 ? FrameFlags.EndHeaders : FrameFlags.None;

                            FrameHeader.WriteTo(span, s.current.Length, FrameType.Continuation, s.flags, s.http2Stream.StreamId);
                            span = span.Slice(FrameHeader.Size);
                            s.current.Span.CopyTo(span);
                            span = span.Slice(s.current.Length);
                            if (NetEventSource.Log.IsEnabled()) s.thisRef.Trace(s.http2Stream.StreamId, $"Wrote CONTINUATION frame. Length={s.current.Length}, flags={s.flags}");
                        }

                        Debug.Assert(span.Length == 0);

                        return s.mustFlush || (s.flags & FrameFlags.EndStream) != 0 ? FlushTiming.AfterPendingWrites : FlushTiming.Eventually;
                    }
                    catch
                    {
                        s.thisRef.EndWrite(forceFlush: false);
                        throw;
                    }
                }, cancellationToken).ConfigureAwait(false);
                return http2Stream;
            }
            catch
            {
                ReleaseStreamSlot();
                _concurrentStreams.AdjustCredit(1);
                _pool.StreamSlotAvailable();
                throw;
            }
            finally
            {
                headerBuffer.Dispose();
            }
        }

        private async Task SendStreamDataAsync(int streamId, ReadOnlyMemory<byte> buffer, CancellationToken cancellationToken)
        {
            ReadOnlyMemory<byte> remaining = buffer;

            while (remaining.Length > 0)
            {
                // Once credit had been granted, we want to actually consume those bytes.
                int frameSize = Math.Min(remaining.Length, FrameHeader.MaxPayloadLength);
                frameSize = await _connectionWindow.RequestCreditAsync(frameSize, cancellationToken).ConfigureAwait(false);

                ReadOnlyMemory<byte> current;
                (current, remaining) = SplitBuffer(remaining, frameSize);
                try
                {
                    await PerformWriteAsync(FrameHeader.Size + current.Length, (thisRef: this, streamId, current), (s, writeBuffer) =>
                    {
                        // Invoked while holding the lock:
                        if (NetEventSource.Log.IsEnabled()) s.thisRef.Trace(s.streamId, $"Started writing. {nameof(writeBuffer.Length)}={writeBuffer.Length}");

                        FrameHeader.WriteTo(writeBuffer.Span, s.current.Length, FrameType.Data, FrameFlags.None, s.streamId);
                        s.current.CopyTo(writeBuffer.Slice(FrameHeader.Size));

                        return FlushTiming.Eventually; // no need to flush, as the request content may do so explicitly, or worst case we'll do so as part of the end data frame
                    }, cancellationToken).ConfigureAwait(false);
                }
                catch
                {
                    // Invoked if waiting for the lock is canceled (in that case, we need to return the credit that we have acquired and don't plan to use):
                    _connectionWindow.AdjustCredit(frameSize);
                    throw;
                }
            }
        }

        private Task SendEndStreamAsync(int streamId) =>
            PerformWriteAsync(FrameHeader.Size, (thisRef: this, streamId), (s, writeBuffer) =>
            {
                if (NetEventSource.Log.IsEnabled()) s.thisRef.Trace(s.streamId, "Started writing.");

                FrameHeader.WriteTo(writeBuffer.Span, 0, FrameType.Data, FrameFlags.EndStream, s.streamId);

                return FlushTiming.AfterPendingWrites; // finished sending request body, so flush soon (but ok to wait for pending packets)
            });

        private Task SendWindowUpdateAsync(int streamId, int amount)
        {
            // We update both the connection-level and stream-level windows at the same time
            Debug.Assert(amount > 0);
            return PerformWriteAsync(FrameHeader.Size + FrameHeader.WindowUpdateLength, (thisRef: this, streamId, amount), (s, writeBuffer) =>
            {
                if (NetEventSource.Log.IsEnabled()) s.thisRef.Trace(s.streamId, $"Started writing. {nameof(s.amount)}={s.amount}");

                Span<byte> span = writeBuffer.Span;
                FrameHeader.WriteTo(span, FrameHeader.WindowUpdateLength, FrameType.WindowUpdate, FrameFlags.None, s.streamId);
                BinaryPrimitives.WriteInt32BigEndian(span.Slice(FrameHeader.Size), s.amount);

                return FlushTiming.Now; // make sure window updates are seen as soon as possible
            });
        }

        private void ExtendWindow(int amount)
        {
            if (NetEventSource.Log.IsEnabled()) Trace($"{nameof(amount)}={amount}");
            Debug.Assert(amount > 0);

            int windowUpdateSize;
            lock (SyncObject)
            {
                Debug.Assert(_pendingWindowUpdate < ConnectionWindowThreshold);

                _pendingWindowUpdate += amount;
                if (_pendingWindowUpdate < ConnectionWindowThreshold)
                {
                    if (NetEventSource.Log.IsEnabled()) Trace($"{nameof(_pendingWindowUpdate)} {_pendingWindowUpdate} < {ConnectionWindowThreshold}.");
                    return;
                }

                windowUpdateSize = _pendingWindowUpdate;
                _pendingWindowUpdate = 0;
            }

            LogExceptions(SendWindowUpdateAsync(0, windowUpdateSize));
        }

        /// <summary>Abort all streams and cause further processing to fail.</summary>
        /// <param name="abortException">Exception causing Abort to be called.</param>
        private void Abort(Exception abortException)
        {
            // The connection has failed, e.g. failed IO or a connection-level frame error.
            if (Interlocked.CompareExchange(ref _abortException, abortException, null) != null &&
                NetEventSource.Log.IsEnabled() &&
                !ReferenceEquals(_abortException, abortException))
            {
                // Lost the race to set the field to another exception, so just trace this one.
                Trace($"{nameof(abortException)}=={abortException}");
            }

            AbortStreams(_abortException);
        }

        /// <summary>Gets whether the connection exceeded any of the connection limits.</summary>
        /// <param name="nowTicks">The current tick count.  Passed in to amortize the cost of calling Environment.TickCount64.</param>
        /// <param name="connectionLifetime">How long a connection can be open to be considered reusable.</param>
        /// <param name="connectionIdleTimeout">How long a connection can have been idle in the pool to be considered reusable.</param>
        /// <returns>
        /// true if we believe the connection is expired; otherwise, false.  There is an inherent race condition here,
        /// in that the server could terminate the connection or otherwise make it unusable immediately after we check it,
        /// but there's not much difference between that and starting to use the connection and then having the server
        /// terminate it, which would be considered a failure, so this race condition is largely benign and inherent to
        /// the nature of connection pooling.
        /// </returns>
        public bool IsExpired(long nowTicks,
                              TimeSpan connectionLifetime,
                              TimeSpan connectionIdleTimeout)
        {
            if (_disposed)
            {
                return true;
            }

            // Check idle timeout when there are not pending requests for a while.
            if ((connectionIdleTimeout != Timeout.InfiniteTimeSpan) &&
                (_httpStreams.Count == 0) &&
                ((nowTicks - _idleSinceTickCount) > connectionIdleTimeout.TotalMilliseconds))
            {
                if (NetEventSource.Log.IsEnabled()) Trace($"Connection no longer usable. Idle {TimeSpan.FromMilliseconds(nowTicks - _idleSinceTickCount)} > {connectionIdleTimeout}.");

                return true;
            }

            return LifetimeExpired(nowTicks, connectionLifetime);
        }

        private void AbortStreams(Exception abortException)
        {
            if (NetEventSource.Log.IsEnabled()) Trace($"{nameof(abortException)}={abortException}");

            // Invalidate outside of lock to avoid race with HttpPool Dispose()
            // We should not try to grab pool lock while holding connection lock as on disposing pool,
            // we could hold pool lock while trying to grab connection lock in Dispose().
            _pool.InvalidateHttp2Connection(this);

            List<Http2Stream> streamsToAbort = new List<Http2Stream>();

            lock (SyncObject)
            {
                // Set _lastStreamId to int.MaxValue to indicate that we are shutting down
                // and we must assume all active streams have been processed by the server
                _lastStreamId = int.MaxValue;

                foreach (KeyValuePair<int, Http2Stream> kvp in _httpStreams)
                {
                    int streamId = kvp.Key;
                    Debug.Assert(streamId == kvp.Value.StreamId);

                    streamsToAbort.Add(kvp.Value);
                }

                CheckForShutdown();
            }

            // Avoid calling OnAbort under the lock, as it may cause the Http2Stream
            // to call back in to RemoveStream
            foreach (Http2Stream s in streamsToAbort)
            {
                s.OnReset(abortException);
            }
        }

        private void StartTerminatingConnection(int lastValidStream, Exception abortException)
        {
            Debug.Assert(lastValidStream >= 0);

            // Invalidate outside of lock to avoid race with HttpPool Dispose()
            // We should not try to grab pool lock while holding connection lock as on disposing pool,
            // we could hold pool lock while trying to grab connection lock in Dispose().
            _pool.InvalidateHttp2Connection(this);

            List<Http2Stream> streamsToAbort = new List<Http2Stream>();

            lock (SyncObject)
            {
                if (_lastStreamId == -1)
                {
                    _lastStreamId = lastValidStream;
                }
                else
                {
                    // We have already received GOAWAY before
                    // In this case the smaller valid stream is used
                    _lastStreamId = Math.Min(_lastStreamId, lastValidStream);
                }

                if (NetEventSource.Log.IsEnabled()) Trace($"{nameof(lastValidStream)}={lastValidStream}, {nameof(_lastStreamId)}={_lastStreamId}");

                foreach (KeyValuePair<int, Http2Stream> kvp in _httpStreams)
                {
                    int streamId = kvp.Key;
                    Debug.Assert(streamId == kvp.Value.StreamId);

                    if (streamId > _lastStreamId)
                    {
                        streamsToAbort.Add(kvp.Value);
                    }
                    else
                    {
                        if (NetEventSource.Log.IsEnabled()) Trace($"Found {nameof(streamId)} {streamId} <= {_lastStreamId}.");
                    }
                }

                CheckForShutdown();
            }

            // Avoid calling OnAbort under the lock, as it may cause the Http2Stream
            // to call back in to RemoveStream
            foreach (Http2Stream s in streamsToAbort)
            {
                s.OnReset(abortException, canRetry: true);
            }
        }

        private void CheckForShutdown()
        {
            Debug.Assert(_disposed || _lastStreamId != -1);
            Debug.Assert(Monitor.IsEntered(SyncObject));

            // Check if dictionary has become empty
            if (_httpStreams.Count != 0)
            {
                return;
            }

            // Do shutdown.
            _stream.Close();

            _connectionWindow.Dispose();
            _concurrentStreams.Dispose();
        }

        public void Dispose()
        {
            lock (SyncObject)
            {
                if (!_disposed)
                {
                    _disposed = true;

                    CheckForShutdown();
                }
            }
        }

        private enum FrameType : byte
        {
            Data = 0,
            Headers = 1,
            Priority = 2,
            RstStream = 3,
            Settings = 4,
            PushPromise = 5,
            Ping = 6,
            GoAway = 7,
            WindowUpdate = 8,
            Continuation = 9,
            AltSvc = 10,

            Last = 10
        }

        private readonly struct FrameHeader
        {
            public readonly int PayloadLength;
            public readonly FrameType Type;
            public readonly FrameFlags Flags;
            public readonly int StreamId;

            public const int Size = 9;
            public const int MaxPayloadLength = 16384;

            public const int SettingLength = 6;            // per setting (total SETTINGS length must be a multiple of this)
            public const int PriorityInfoLength = 5;       // for both PRIORITY frame and priority info within HEADERS
            public const int PingLength = 8;
            public const int WindowUpdateLength = 4;
            public const int RstStreamLength = 4;
            public const int GoAwayMinLength = 8;

            public FrameHeader(int payloadLength, FrameType type, FrameFlags flags, int streamId)
            {
                Debug.Assert(streamId >= 0);

                PayloadLength = payloadLength;
                Type = type;
                Flags = flags;
                StreamId = streamId;
            }

            public bool PaddedFlag => (Flags & FrameFlags.Padded) != 0;
            public bool AckFlag => (Flags & FrameFlags.Ack) != 0;
            public bool EndHeadersFlag => (Flags & FrameFlags.EndHeaders) != 0;
            public bool EndStreamFlag => (Flags & FrameFlags.EndStream) != 0;
            public bool PriorityFlag => (Flags & FrameFlags.Priority) != 0;

            public static FrameHeader ReadFrom(ReadOnlySpan<byte> buffer)
            {
                Debug.Assert(buffer.Length >= Size);

                FrameFlags flags = (FrameFlags)buffer[4]; // do first to avoid some bounds checks
                int payloadLength = (buffer[0] << 16) | (buffer[1] << 8) | buffer[2];
                FrameType type = (FrameType)buffer[3];
                int streamId = (int)(BinaryPrimitives.ReadUInt32BigEndian(buffer.Slice(5)) & 0x7FFFFFFF);

                return new FrameHeader(payloadLength, type, flags, streamId);
            }

            public static void WriteTo(Span<byte> destination, int payloadLength, FrameType type, FrameFlags flags, int streamId)
            {
                Debug.Assert(destination.Length >= Size);
                Debug.Assert(type <= FrameType.Last);
                Debug.Assert((flags & FrameFlags.ValidBits) == flags);
                Debug.Assert((uint)payloadLength <= MaxPayloadLength);

                // This ordering helps eliminate bounds checks.
                BinaryPrimitives.WriteInt32BigEndian(destination.Slice(5), streamId);
                destination[4] = (byte)flags;
                destination[0] = (byte)((payloadLength & 0x00FF0000) >> 16);
                destination[1] = (byte)((payloadLength & 0x0000FF00) >> 8);
                destination[2] = (byte)(payloadLength & 0x000000FF);
                destination[3] = (byte)type;
            }

            public override string ToString() => $"StreamId={StreamId}; Type={Type}; Flags={Flags}; PayloadLength={PayloadLength}"; // Description for diagnostic purposes
        }

        [Flags]
        private enum FrameFlags : byte
        {
            None = 0,

            // Some frame types define bits differently.  Define them all here for simplicity.

            EndStream =     0b00000001,
            Ack =           0b00000001,
            EndHeaders =    0b00000100,
            Padded =        0b00001000,
            Priority =      0b00100000,

            ValidBits =     0b00101101
        }

        private enum SettingId : ushort
        {
            HeaderTableSize = 0x1,
            EnablePush = 0x2,
            MaxConcurrentStreams = 0x3,
            InitialWindowSize = 0x4,
            MaxFrameSize = 0x5,
            MaxHeaderListSize = 0x6
        }

        /// <summary>Specifies when the data written needs to be flushed.</summary>
        private enum FlushTiming
        {
            /// <summary>No specific requirement.  This can be used when the caller knows another operation will soon force a flush.</summary>
            Eventually,
            /// <summary>The data needs to be flushed soon, but it's ok to wait briefly for pending writes to further populate the buffer.</summary>
            AfterPendingWrites,
            /// <summary>The data must be flushed immediately.</summary>
            Now
        }

        // Note that this is safe to be called concurrently by multiple threads.

        public sealed override async Task<HttpResponseMessage> SendAsync(HttpRequestMessage request, bool async, CancellationToken cancellationToken)
        {
            if (NetEventSource.Log.IsEnabled()) Trace($"{request}");

            try
            {
                // Send request headers
                bool shouldExpectContinue = request.Content != null && request.HasHeaders && request.Headers.ExpectContinue == true;
                Http2Stream http2Stream = await SendHeadersAsync(request, cancellationToken, mustFlush: shouldExpectContinue).ConfigureAwait(false);

                bool duplex = request.Content != null && request.Content.AllowDuplex;

                // If we have duplex content, then don't propagate the cancellation to the request body task.
                // If cancellation occurs before we receive the response headers, then we will cancel the request body anyway.
                CancellationToken requestBodyCancellationToken = duplex ? CancellationToken.None : cancellationToken;

                // Start sending request body, if any.
                Task requestBodyTask = http2Stream.SendRequestBodyAsync(requestBodyCancellationToken);

                // Start receiving the response headers.
                Task responseHeadersTask = http2Stream.ReadResponseHeadersAsync(cancellationToken);

                // Wait for either task to complete.  The best and most common case is when the request body completes
                // before the response headers, in which case we can fully process the sending of the request and then
                // fully process the sending of the response.  WhenAny is not free, so we do a fast-path check to see
                // if the request body completed synchronously, only progressing to do the WhenAny if it didn't. Then
                // if the WhenAny completes and either the WhenAny indicated that the request body completed or
                // both tasks completed, we can proceed to handle the request body as if it completed first.  We also
                // check whether the request content even allows for duplex communication; if it doesn't (none of
                // our built-in content types do), then we can just proceed to wait for the request body content to
                // complete before worrying about response headers completing.
                if (requestBodyTask.IsCompleted ||
                    duplex == false ||
                    await Task.WhenAny(requestBodyTask, responseHeadersTask).ConfigureAwait(false) == requestBodyTask ||
                    requestBodyTask.IsCompleted)
                {
                    // The sending of the request body completed before receiving all of the request headers (or we're
                    // ok waiting for the request body even if it hasn't completed, e.g. because we're not doing duplex).
                    // This is the common and desirable case.
                    try
                    {
                        await requestBodyTask.ConfigureAwait(false);
                    }
                    catch (Exception e)
                    {
                        if (NetEventSource.Log.IsEnabled()) Trace($"Sending request content failed: {e}");
                        LogExceptions(responseHeadersTask); // Observe exception (if any) on responseHeadersTask.
                        throw;
                    }
                }
                else
                {
                    // We received the response headers but the request body hasn't yet finished; this most commonly happens
                    // when the protocol is being used to enable duplex communication. If the connection is aborted or if we
                    // get RST or GOAWAY from server, exception will be stored in stream._abortException and propagated up
                    // to caller if possible while processing response, but make sure that we log any exceptions from this task
                    // completing asynchronously).
                    LogExceptions(requestBodyTask);
                }

                // Wait for the response headers to complete if they haven't already, propagating any exceptions.
                await responseHeadersTask.ConfigureAwait(false);

                return http2Stream.GetAndClearResponse();
            }
            catch (Exception e)
            {
                if (e is IOException ||
                    e is ObjectDisposedException ||
                    e is Http2ProtocolException ||
                    e is InvalidOperationException)
                {
                    throw new HttpRequestException(SR.net_http_client_execution_error, e);
                }

                throw;
            }
        }

        private void RemoveStream(Http2Stream http2Stream)
        {
            if (NetEventSource.Log.IsEnabled()) Trace(http2Stream.StreamId, "");
            Debug.Assert(http2Stream != null);

            lock (SyncObject)
            {
                if (!_httpStreams.Remove(http2Stream.StreamId))
                {
                    Debug.Fail($"Stream {http2Stream.StreamId} not found in dictionary during RemoveStream???");
                    return;
                }

                if (_httpStreams.Count == 0)
                {
                    // If this was last pending request, get timestamp so we can monitor idle time.
                    _idleSinceTickCount = Environment.TickCount64;

                    if (_disposed || _lastStreamId != -1)
                    {
                        CheckForShutdown();
                    }
                }
            }

            ReleaseStreamSlot();
            _concurrentStreams.AdjustCredit(1);
            _pool.StreamSlotAvailable();
        }

        public sealed override string ToString() => $"{nameof(Http2Connection)}({_pool})"; // Description for diagnostic purposes

        public override void Trace(string message, [CallerMemberName] string? memberName = null) =>
            Trace(0, message, memberName);

        internal void Trace(int streamId, string message, [CallerMemberName] string? memberName = null) =>
            NetEventSource.Log.HandlerMessage(
                _pool?.GetHashCode() ?? 0,    // pool ID
                GetHashCode(),                // connection ID
                streamId,                     // stream ID
                memberName,                   // method name
                message);                     // message

        [DoesNotReturn]
        private static void ThrowRetry(string message, Exception innerException) =>
            throw new HttpRequestException(message, innerException, allowRetry: RequestRetryType.RetryOnSameOrNextProxy);

        [DoesNotReturn]
        private static void ThrowRequestAborted(Exception? innerException = null) =>
            throw new IOException(SR.net_http_request_aborted, innerException);

        [DoesNotReturn]
        private static void ThrowProtocolError() =>
            ThrowProtocolError(Http2ProtocolErrorCode.ProtocolError);

        [DoesNotReturn]
        private static void ThrowProtocolError(Http2ProtocolErrorCode errorCode) =>
            throw new Http2ConnectionException(errorCode);
    }
}<|MERGE_RESOLUTION|>--- conflicted
+++ resolved
@@ -123,16 +123,12 @@
             _maxConcurrentStreams = int.MaxValue;
             _pendingWindowUpdate = 0;
 
-<<<<<<< HEAD
             if (_pool.EnableMultipleHttp2Connections)
             {
                 _freeStreamSlots = InitialSlotsLimit;
             }
 
-            if (NetEventSource.IsEnabled) TraceConnection(stream);
-=======
             if (NetEventSource.Log.IsEnabled()) TraceConnection(stream);
->>>>>>> f9fc9fc2
         }
 
         private object SyncObject => _httpStreams;
