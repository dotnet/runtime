--- conflicted
+++ resolved
@@ -170,38 +170,6 @@
 
         public async ValueTask SetupAsync()
         {
-<<<<<<< HEAD
-            _outgoingBuffer.EnsureAvailableSpace(s_http2ConnectionPreface.Length +
-                FrameHeader.Size + FrameHeader.SettingLength +
-                FrameHeader.Size + FrameHeader.WindowUpdateLength);
-
-            // Send connection preface
-            s_http2ConnectionPreface.AsSpan().CopyTo(_outgoingBuffer.AvailableSpan);
-            _outgoingBuffer.Commit(s_http2ConnectionPreface.Length);
-
-            // Send SETTINGS frame.  Disable push promise & set initial window size.
-            FrameHeader.WriteTo(_outgoingBuffer.AvailableSpan, 2*FrameHeader.SettingLength, FrameType.Settings, FrameFlags.None, streamId: 0);
-            _outgoingBuffer.Commit(FrameHeader.Size);
-            BinaryPrimitives.WriteUInt16BigEndian(_outgoingBuffer.AvailableSpan, (ushort)SettingId.EnablePush);
-            _outgoingBuffer.Commit(2);
-            BinaryPrimitives.WriteUInt32BigEndian(_outgoingBuffer.AvailableSpan, 0);
-            _outgoingBuffer.Commit(4);
-            BinaryPrimitives.WriteUInt16BigEndian(_outgoingBuffer.AvailableSpan, (ushort)SettingId.InitialWindowSize);
-            _outgoingBuffer.Commit(2);
-            BinaryPrimitives.WriteUInt32BigEndian(_outgoingBuffer.AvailableSpan, DefaultInitialWindowSize);
-            _outgoingBuffer.Commit(4);
-
-            // Send initial connection-level WINDOW_UPDATE
-            FrameHeader.WriteTo(_outgoingBuffer.AvailableSpan, FrameHeader.WindowUpdateLength, FrameType.WindowUpdate, FrameFlags.None, streamId: 0);
-            _outgoingBuffer.Commit(FrameHeader.Size);
-            BinaryPrimitives.WriteUInt32BigEndian(_outgoingBuffer.AvailableSpan, ConnectionWindowSize - DefaultInitialWindowSize);
-            _outgoingBuffer.Commit(4);
-
-            await _stream.WriteAsync(_outgoingBuffer.ActiveMemory).ConfigureAwait(false);
-            _outgoingBuffer.Discard(_outgoingBuffer.ActiveLength);
-
-            _expectingSettingsAck = true;
-=======
             try
             {
                 _outgoingBuffer.EnsureAvailableSpace(s_http2ConnectionPreface.Length +
@@ -212,13 +180,17 @@
                 s_http2ConnectionPreface.AsSpan().CopyTo(_outgoingBuffer.AvailableSpan);
                 _outgoingBuffer.Commit(s_http2ConnectionPreface.Length);
 
-                // Send SETTINGS frame.  Disable push promise.
-                FrameHeader.WriteTo(_outgoingBuffer.AvailableSpan, FrameHeader.SettingLength, FrameType.Settings, FrameFlags.None, streamId: 0);
+                // Send SETTINGS frame.  Disable push promise & set initial window size.
+                FrameHeader.WriteTo(_outgoingBuffer.AvailableSpan, 2*FrameHeader.SettingLength, FrameType.Settings, FrameFlags.None, streamId: 0);
                 _outgoingBuffer.Commit(FrameHeader.Size);
                 BinaryPrimitives.WriteUInt16BigEndian(_outgoingBuffer.AvailableSpan, (ushort)SettingId.EnablePush);
                 _outgoingBuffer.Commit(2);
                 BinaryPrimitives.WriteUInt32BigEndian(_outgoingBuffer.AvailableSpan, 0);
                 _outgoingBuffer.Commit(4);
+                BinaryPrimitives.WriteUInt16BigEndian(_outgoingBuffer.AvailableSpan, (ushort)SettingId.InitialWindowSize);
+                _outgoingBuffer.Commit(2);
+                BinaryPrimitives.WriteUInt32BigEndian(_outgoingBuffer.AvailableSpan, DefaultInitialWindowSize);
+                _outgoingBuffer.Commit(4);
 
                 // Send initial connection-level WINDOW_UPDATE
                 FrameHeader.WriteTo(_outgoingBuffer.AvailableSpan, FrameHeader.WindowUpdateLength, FrameType.WindowUpdate, FrameFlags.None, streamId: 0);
@@ -236,7 +208,6 @@
                 Dispose();
                 throw new IOException(SR.net_http_http2_connection_not_established, e);
             }
->>>>>>> b491d634
 
             _ = ProcessIncomingFramesAsync();
             _ = ProcessOutgoingFramesAsync();
