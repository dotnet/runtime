--- conflicted
+++ resolved
@@ -379,11 +379,7 @@
         private static bool IsValidHostName(ReadOnlySpan<char> host)
         {
             // Also add user info (u@) to make sure 'host' doesn't include user info.
-<<<<<<< HEAD
             return Uri.TryCreate($"http://u@{host}/", UriKind.Absolute, out Uri? hostUri);
-=======
-            return Uri.TryCreate("http://u@" + host + "/", UriKind.Absolute, out _);
->>>>>>> 8fef95be
         }
     }
 }