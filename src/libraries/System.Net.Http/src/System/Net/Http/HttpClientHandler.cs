--- conflicted
+++ resolved
@@ -302,19 +302,9 @@
 
         [UnsupportedOSPlatform("android")]
         [UnsupportedOSPlatform("browser")]
-<<<<<<< HEAD
-        [UnsupportedOSPlatform("ios")]
-        protected internal override HttpResponseMessage Send(HttpRequestMessage request,
-            CancellationToken cancellationToken)
-        {
-            return DiagnosticsHandler.IsEnabled() && _diagnosticsHandler != null ?
-                _diagnosticsHandler.Send(request, cancellationToken) :
-                _underlyingHandler.Send(request, cancellationToken);
-        }
-=======
+        [UnsupportedOSPlatform("ios")]
         protected internal override HttpResponseMessage Send(HttpRequestMessage request, CancellationToken cancellationToken) =>
             _handler.Send(request, cancellationToken);
->>>>>>> 685eda62
 
         protected internal override Task<HttpResponseMessage> SendAsync(HttpRequestMessage request, CancellationToken cancellationToken) =>
             _handler.SendAsync(request, cancellationToken);
