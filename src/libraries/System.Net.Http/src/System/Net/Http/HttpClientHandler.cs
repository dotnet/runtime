// Licensed to the .NET Foundation under one or more agreements.
// The .NET Foundation licenses this file to you under the MIT license.

using System.Globalization;
using System.Net.Security;
using System.Collections.Generic;
using System.Runtime.Versioning;
using System.Security.Authentication;
using System.Security.Cryptography.X509Certificates;
using System.Threading;
using System.Threading.Tasks;
using System.Diagnostics;
#if TARGET_BROWSER
using HttpHandlerType = System.Net.Http.BrowserHttpHandler;
#else
using HttpHandlerType = System.Net.Http.SocketsHttpHandler;
#endif

namespace System.Net.Http
{
    public partial class HttpClientHandler : HttpMessageHandler
    {
        private readonly HttpHandlerType _underlyingHandler;

        private HttpMessageHandler Handler
#if TARGET_BROWSER
            { get; }
#else
            => _underlyingHandler;
#endif

        private ClientCertificateOption _clientCertificateOptions;

        private volatile bool _disposed;

        public HttpClientHandler()
        {
            _underlyingHandler = new HttpHandlerType();

#if TARGET_BROWSER
            Handler = _underlyingHandler;
            if (DiagnosticsHandler.IsGloballyEnabled())
            {
                Handler = new DiagnosticsHandler(Handler, DistributedContextPropagator.Current);
            }
#endif

            ClientCertificateOptions = ClientCertificateOption.Manual;
        }

        protected override void Dispose(bool disposing)
        {
            if (disposing && !_disposed)
            {
                _disposed = true;
                _underlyingHandler.Dispose();
            }

            base.Dispose(disposing);
        }

        public virtual bool SupportsAutomaticDecompression => HttpHandlerType.SupportsAutomaticDecompression;
        public virtual bool SupportsProxy => HttpHandlerType.SupportsProxy;
        public virtual bool SupportsRedirectConfiguration => HttpHandlerType.SupportsRedirectConfiguration;

        [UnsupportedOSPlatform("browser")]
        public bool UseCookies
        {
            get => _underlyingHandler.UseCookies;
            set => _underlyingHandler.UseCookies = value;
        }

        [UnsupportedOSPlatform("browser")]
        public CookieContainer CookieContainer
        {
            get => _underlyingHandler.CookieContainer;
            set
            {
                if (value == null)
                {
                    throw new ArgumentNullException(nameof(value));
                }

                _underlyingHandler.CookieContainer = value;
            }
        }

        [UnsupportedOSPlatform("browser")]
        [UnsupportedOSPlatform("ios")]
        [UnsupportedOSPlatform("tvos")]
        [UnsupportedOSPlatform("maccatalyst")]
        public DecompressionMethods AutomaticDecompression
        {
            get => _underlyingHandler.AutomaticDecompression;
            set => _underlyingHandler.AutomaticDecompression = value;
        }

        [UnsupportedOSPlatform("browser")]
        [UnsupportedOSPlatform("ios")]
        [UnsupportedOSPlatform("tvos")]
        [UnsupportedOSPlatform("maccatalyst")]
        public bool UseProxy
        {
            get => _underlyingHandler.UseProxy;
            set => _underlyingHandler.UseProxy = value;
        }

        [UnsupportedOSPlatform("browser")]
        [UnsupportedOSPlatform("ios")]
        [UnsupportedOSPlatform("tvos")]
        [UnsupportedOSPlatform("maccatalyst")]
        public IWebProxy? Proxy
        {
            get => _underlyingHandler.Proxy;
            set => _underlyingHandler.Proxy = value;
        }

        [UnsupportedOSPlatform("android")]
        [UnsupportedOSPlatform("browser")]
        [UnsupportedOSPlatform("ios")]
        [UnsupportedOSPlatform("tvos")]
        [UnsupportedOSPlatform("maccatalyst")]
        public ICredentials? DefaultProxyCredentials
        {
            get => _underlyingHandler.DefaultProxyCredentials;
            set => _underlyingHandler.DefaultProxyCredentials = value;
        }

        [UnsupportedOSPlatform("browser")]
        [UnsupportedOSPlatform("ios")]
        [UnsupportedOSPlatform("tvos")]
        [UnsupportedOSPlatform("maccatalyst")]
        public bool PreAuthenticate
        {
            get => _underlyingHandler.PreAuthenticate;
            set => _underlyingHandler.PreAuthenticate = value;
        }

        [UnsupportedOSPlatform("browser")]
        public bool UseDefaultCredentials
        {
            // SocketsHttpHandler doesn't have a separate UseDefaultCredentials property.  There
            // is just a Credentials property.  So, we need to map the behavior.
            get => _underlyingHandler.Credentials == CredentialCache.DefaultCredentials;
            set
            {
                if (value)
                {
                    _underlyingHandler.Credentials = CredentialCache.DefaultCredentials;
                }
                else
                {
                    if (_underlyingHandler.Credentials == CredentialCache.DefaultCredentials)
                    {
                        // Only clear out the Credentials property if it was a DefaultCredentials.
                        _underlyingHandler.Credentials = null;
                    }
                }
            }
        }

        [UnsupportedOSPlatform("browser")]
        public ICredentials? Credentials
        {
            get => _underlyingHandler.Credentials;
            set => _underlyingHandler.Credentials = value;
        }

        public bool AllowAutoRedirect
        {
            get => _underlyingHandler.AllowAutoRedirect;
            set => _underlyingHandler.AllowAutoRedirect = value;
        }

        [UnsupportedOSPlatform("browser")]
        [UnsupportedOSPlatform("ios")]
        [UnsupportedOSPlatform("tvos")]
        [UnsupportedOSPlatform("maccatalyst")]
        public int MaxAutomaticRedirections
        {
            get => _underlyingHandler.MaxAutomaticRedirections;
            set => _underlyingHandler.MaxAutomaticRedirections = value;
        }

        [UnsupportedOSPlatform("android")]
        [UnsupportedOSPlatform("browser")]
        [UnsupportedOSPlatform("ios")]
        [UnsupportedOSPlatform("tvos")]
        [UnsupportedOSPlatform("maccatalyst")]
        public int MaxConnectionsPerServer
        {
            get => _underlyingHandler.MaxConnectionsPerServer;
            set => _underlyingHandler.MaxConnectionsPerServer = value;
        }

        public long MaxRequestContentBufferSize
        {
            // This property is not supported. In the .NET Framework it was only used when the handler needed to
            // automatically buffer the request content. That only happened if neither 'Content-Length' nor
            // 'Transfer-Encoding: chunked' request headers were specified. So, the handler thus needed to buffer
            // in the request content to determine its length and then would choose 'Content-Length' semantics when
            // POST'ing. In .NET Core, the handler will resolve the ambiguity by always choosing
            // 'Transfer-Encoding: chunked'. The handler will never automatically buffer in the request content.
            get
            {
                return 0; // Returning zero is appropriate since in .NET Framework it means no limit.
            }

            set
            {
                if (value < 0)
                {
                    throw new ArgumentOutOfRangeException(nameof(value));
                }

                if (value > HttpContent.MaxBufferSize)
                {
                    throw new ArgumentOutOfRangeException(nameof(value), value,
                        SR.Format(CultureInfo.InvariantCulture, SR.net_http_content_buffersize_limit,
                        HttpContent.MaxBufferSize));
                }

                CheckDisposed();

                // No-op on property setter.
            }
        }

        [UnsupportedOSPlatform("android")]
        [UnsupportedOSPlatform("browser")]
        [UnsupportedOSPlatform("ios")]
        [UnsupportedOSPlatform("tvos")]
        [UnsupportedOSPlatform("maccatalyst")]
        public int MaxResponseHeadersLength
        {
            get => _underlyingHandler.MaxResponseHeadersLength;
            set => _underlyingHandler.MaxResponseHeadersLength = value;
        }

        [UnsupportedOSPlatform("android")]
        [UnsupportedOSPlatform("ios")]
        [UnsupportedOSPlatform("tvos")]
        [UnsupportedOSPlatform("maccatalyst")]
        public ClientCertificateOption ClientCertificateOptions
        {
            get => _clientCertificateOptions;
            set
            {
                switch (value)
                {
                    case ClientCertificateOption.Manual:
#if TARGET_BROWSER
                        _clientCertificateOptions = value;
#else
                        ThrowForModifiedManagedSslOptionsIfStarted();
                        _clientCertificateOptions = value;
                        _underlyingHandler.SslOptions.LocalCertificateSelectionCallback = (sender, targetHost, localCertificates, remoteCertificate, acceptableIssuers) => CertificateHelper.GetEligibleClientCertificate(ClientCertificates)!;
#endif
                        break;

                    case ClientCertificateOption.Automatic:
#if TARGET_BROWSER
                        _clientCertificateOptions = value;
#else
                        ThrowForModifiedManagedSslOptionsIfStarted();
                        _clientCertificateOptions = value;
                        _underlyingHandler.SslOptions.LocalCertificateSelectionCallback = (sender, targetHost, localCertificates, remoteCertificate, acceptableIssuers) => CertificateHelper.GetEligibleClientCertificate()!;
#endif
                        break;

                    default:
                        throw new ArgumentOutOfRangeException(nameof(value));
                }
            }
        }

        [UnsupportedOSPlatform("android")]
        [UnsupportedOSPlatform("browser")]
        [UnsupportedOSPlatform("ios")]
        [UnsupportedOSPlatform("tvos")]
        [UnsupportedOSPlatform("maccatalyst")]
        public X509CertificateCollection ClientCertificates
        {
            get
            {
                if (ClientCertificateOptions != ClientCertificateOption.Manual)
                {
                    throw new InvalidOperationException(SR.Format(SR.net_http_invalid_enable_first, nameof(ClientCertificateOptions), nameof(ClientCertificateOption.Manual)));
                }

                return _underlyingHandler.SslOptions.ClientCertificates ??
                    (_underlyingHandler.SslOptions.ClientCertificates = new X509CertificateCollection());
            }
        }

        [UnsupportedOSPlatform("android")]
        [UnsupportedOSPlatform("browser")]
        [UnsupportedOSPlatform("ios")]
        [UnsupportedOSPlatform("tvos")]
        [UnsupportedOSPlatform("maccatalyst")]
        public Func<HttpRequestMessage, X509Certificate2?, X509Chain?, SslPolicyErrors, bool>? ServerCertificateCustomValidationCallback
        {
#if TARGET_BROWSER
            get => throw new PlatformNotSupportedException();
            set => throw new PlatformNotSupportedException();
#else
            get => (_underlyingHandler.SslOptions.RemoteCertificateValidationCallback?.Target as ConnectHelper.CertificateCallbackMapper)?.FromHttpClientHandler;
            set
            {
                ThrowForModifiedManagedSslOptionsIfStarted();
                _underlyingHandler.SslOptions.RemoteCertificateValidationCallback = value != null ?
                    new ConnectHelper.CertificateCallbackMapper(value).ForSocketsHttpHandler :
                    null;
            }
#endif
        }

        [UnsupportedOSPlatform("android")]
        [UnsupportedOSPlatform("browser")]
        [UnsupportedOSPlatform("ios")]
        [UnsupportedOSPlatform("tvos")]
        [UnsupportedOSPlatform("maccatalyst")]
        public bool CheckCertificateRevocationList
        {
            get => _underlyingHandler.SslOptions.CertificateRevocationCheckMode == X509RevocationMode.Online;
            set
            {
                ThrowForModifiedManagedSslOptionsIfStarted();
                _underlyingHandler.SslOptions.CertificateRevocationCheckMode = value ? X509RevocationMode.Online : X509RevocationMode.NoCheck;
            }
        }

        [UnsupportedOSPlatform("android")]
        [UnsupportedOSPlatform("browser")]
        [UnsupportedOSPlatform("ios")]
        [UnsupportedOSPlatform("tvos")]
        [UnsupportedOSPlatform("maccatalyst")]
        public SslProtocols SslProtocols
        {
            get => _underlyingHandler.SslOptions.EnabledSslProtocols;
            set
            {
                ThrowForModifiedManagedSslOptionsIfStarted();
                _underlyingHandler.SslOptions.EnabledSslProtocols = value;
            }
        }

        [UnsupportedOSPlatform("android")]
        [UnsupportedOSPlatform("ios")]
        [UnsupportedOSPlatform("tvos")]
        [UnsupportedOSPlatform("maccatalyst")]
        public IDictionary<string, object?> Properties => _underlyingHandler.Properties;

        //
        // Attributes are commented out due to https://github.com/dotnet/arcade/issues/7585
        // API compat will fail until this is fixed
        //
        //[UnsupportedOSPlatform("android")]
        [UnsupportedOSPlatform("browser")]
<<<<<<< HEAD
        //[UnsupportedOSPlatform("ios")]
        //[UnsupportedOSPlatform("tvos")]
        //[UnsupportedOSPlatform("maccatalyst")]
        protected internal override HttpResponseMessage Send(HttpRequestMessage request,
            CancellationToken cancellationToken)
        {
            return DiagnosticsHandler.IsEnabled() && _diagnosticsHandler != null ?
                _diagnosticsHandler.Send(request, cancellationToken) :
                _underlyingHandler.Send(request, cancellationToken);
        }
=======
        protected internal override HttpResponseMessage Send(HttpRequestMessage request, CancellationToken cancellationToken) =>
            Handler.Send(request, cancellationToken);
>>>>>>> 8de6d056

        protected internal override Task<HttpResponseMessage> SendAsync(HttpRequestMessage request, CancellationToken cancellationToken) =>
            Handler.SendAsync(request, cancellationToken);

        // lazy-load the validator func so it can be trimmed by the ILLinker if it isn't used.
        private static Func<HttpRequestMessage, X509Certificate2?, X509Chain?, SslPolicyErrors, bool>? s_dangerousAcceptAnyServerCertificateValidator;
        [UnsupportedOSPlatform("android")]
        [UnsupportedOSPlatform("browser")]
        [UnsupportedOSPlatform("ios")]
        [UnsupportedOSPlatform("tvos")]
        [UnsupportedOSPlatform("maccatalyst")]
        public static Func<HttpRequestMessage, X509Certificate2?, X509Chain?, SslPolicyErrors, bool> DangerousAcceptAnyServerCertificateValidator =>
            Volatile.Read(ref s_dangerousAcceptAnyServerCertificateValidator) ??
            Interlocked.CompareExchange(ref s_dangerousAcceptAnyServerCertificateValidator, delegate { return true; }, null) ??
            s_dangerousAcceptAnyServerCertificateValidator;

        private void ThrowForModifiedManagedSslOptionsIfStarted()
        {
            // Hack to trigger an InvalidOperationException if a property that's stored on
            // SslOptions is changed, since SslOptions itself does not do any such checks.
            _underlyingHandler.SslOptions = _underlyingHandler.SslOptions;
        }

        private void CheckDisposed()
        {
            if (_disposed)
            {
                throw new ObjectDisposedException(GetType().ToString());
            }
        }
    }
}<|MERGE_RESOLUTION|>--- conflicted
+++ resolved
@@ -357,21 +357,11 @@
         //
         //[UnsupportedOSPlatform("android")]
         [UnsupportedOSPlatform("browser")]
-<<<<<<< HEAD
         //[UnsupportedOSPlatform("ios")]
         //[UnsupportedOSPlatform("tvos")]
         //[UnsupportedOSPlatform("maccatalyst")]
-        protected internal override HttpResponseMessage Send(HttpRequestMessage request,
-            CancellationToken cancellationToken)
-        {
-            return DiagnosticsHandler.IsEnabled() && _diagnosticsHandler != null ?
-                _diagnosticsHandler.Send(request, cancellationToken) :
-                _underlyingHandler.Send(request, cancellationToken);
-        }
-=======
         protected internal override HttpResponseMessage Send(HttpRequestMessage request, CancellationToken cancellationToken) =>
             Handler.Send(request, cancellationToken);
->>>>>>> 8de6d056
 
         protected internal override Task<HttpResponseMessage> SendAsync(HttpRequestMessage request, CancellationToken cancellationToken) =>
             Handler.SendAsync(request, cancellationToken);
