// Licensed to the .NET Foundation under one or more agreements.
// The .NET Foundation licenses this file to you under the MIT license.

using System.Globalization;
using System.Net.Security;
using System.Collections.Generic;
using System.Runtime.Versioning;
using System.Security.Authentication;
using System.Security.Cryptography.X509Certificates;
using System.Threading;
using System.Threading.Tasks;
using System.Diagnostics;
#if TARGET_BROWSER
using HttpHandlerType = System.Net.Http.BrowserHttpHandler;
#else
using HttpHandlerType = System.Net.Http.SocketsHttpHandler;
#endif

namespace System.Net.Http
{
    public partial class HttpClientHandler : HttpMessageHandler
    {
        private readonly HttpHandlerType _underlyingHandler;

#if TARGET_BROWSER
<<<<<<< HEAD
        private HttpMessageHandler Handler { get; }
=======
        private IMeterFactory? _meterFactory;
        private MetricsHandler? _metricsHandler;

        private MetricsHandler Handler
        {
            get
            {
                if (_metricsHandler != null)
                {
                    return _metricsHandler;
                }

                HttpMessageHandler handler = _underlyingHandler;
                if (DiagnosticsHandler.IsGloballyEnabled())
                {
                    handler = new DiagnosticsHandler(handler, DistributedContextPropagator.Current);
                }
                MetricsHandler metricsHandler = new MetricsHandler(handler, _meterFactory, out _);

                // Ensure a single handler is used for all requests.
                if (Interlocked.CompareExchange(ref _metricsHandler, metricsHandler, null) != null)
                {
                    metricsHandler.Dispose();
                }
                return _metricsHandler;
            }
        }
>>>>>>> cdff572b
#else
        private HttpHandlerType Handler => _underlyingHandler;
#endif

        private volatile bool _disposed;

        public HttpClientHandler()
        {
            _underlyingHandler = new HttpHandlerType();

#if TARGET_BROWSER
            Handler = _underlyingHandler;
            if (DiagnosticsHandler.IsGloballyEnabled())
            {
                Handler = new DiagnosticsHandler(Handler, DistributedContextPropagator.Current);
            }
#endif

            ClientCertificateOptions = ClientCertificateOption.Manual;
        }

        protected override void Dispose(bool disposing)
        {
            if (disposing && !_disposed)
            {
                _disposed = true;
                _underlyingHandler.Dispose();
            }

            base.Dispose(disposing);
        }

        public virtual bool SupportsAutomaticDecompression => HttpHandlerType.SupportsAutomaticDecompression;
        public virtual bool SupportsProxy => HttpHandlerType.SupportsProxy;
        public virtual bool SupportsRedirectConfiguration => HttpHandlerType.SupportsRedirectConfiguration;

        [UnsupportedOSPlatform("browser")]
        public bool UseCookies
        {
            get => _underlyingHandler.UseCookies;
            set => _underlyingHandler.UseCookies = value;
        }

        [UnsupportedOSPlatform("browser")]
        public CookieContainer CookieContainer
        {
            get => _underlyingHandler.CookieContainer;
            set
            {
                ArgumentNullException.ThrowIfNull(value);

                _underlyingHandler.CookieContainer = value;
            }
        }

        [UnsupportedOSPlatform("browser")]
        public DecompressionMethods AutomaticDecompression
        {
            get => _underlyingHandler.AutomaticDecompression;
            set => _underlyingHandler.AutomaticDecompression = value;
        }

        [UnsupportedOSPlatform("browser")]
        public bool UseProxy
        {
            get => _underlyingHandler.UseProxy;
            set => _underlyingHandler.UseProxy = value;
        }

        [UnsupportedOSPlatform("browser")]
        [UnsupportedOSPlatform("ios")]
        [UnsupportedOSPlatform("tvos")]
        public IWebProxy? Proxy
        {
            get => _underlyingHandler.Proxy;
            set => _underlyingHandler.Proxy = value;
        }

        [UnsupportedOSPlatform("browser")]
        public ICredentials? DefaultProxyCredentials
        {
            get => _underlyingHandler.DefaultProxyCredentials;
            set => _underlyingHandler.DefaultProxyCredentials = value;
        }

        [UnsupportedOSPlatform("browser")]
        public bool PreAuthenticate
        {
            get => _underlyingHandler.PreAuthenticate;
            set => _underlyingHandler.PreAuthenticate = value;
        }

        [UnsupportedOSPlatform("browser")]
        public bool UseDefaultCredentials
        {
            // SocketsHttpHandler doesn't have a separate UseDefaultCredentials property.  There
            // is just a Credentials property.  So, we need to map the behavior.
            get => _underlyingHandler.Credentials == CredentialCache.DefaultCredentials;
            set
            {
                if (value)
                {
                    _underlyingHandler.Credentials = CredentialCache.DefaultCredentials;
                }
                else
                {
                    if (_underlyingHandler.Credentials == CredentialCache.DefaultCredentials)
                    {
                        // Only clear out the Credentials property if it was a DefaultCredentials.
                        _underlyingHandler.Credentials = null;
                    }
                }
            }
        }

        [UnsupportedOSPlatform("browser")]
        public ICredentials? Credentials
        {
            get => _underlyingHandler.Credentials;
            set => _underlyingHandler.Credentials = value;
        }

        public bool AllowAutoRedirect
        {
            get => _underlyingHandler.AllowAutoRedirect;
            set => _underlyingHandler.AllowAutoRedirect = value;
        }

        [UnsupportedOSPlatform("browser")]
        public int MaxAutomaticRedirections
        {
            get => _underlyingHandler.MaxAutomaticRedirections;
            set => _underlyingHandler.MaxAutomaticRedirections = value;
        }

        [UnsupportedOSPlatform("browser")]
        public int MaxConnectionsPerServer
        {
            get => _underlyingHandler.MaxConnectionsPerServer;
            set => _underlyingHandler.MaxConnectionsPerServer = value;
        }

        public long MaxRequestContentBufferSize
        {
            // This property is not supported. In the .NET Framework it was only used when the handler needed to
            // automatically buffer the request content. That only happened if neither 'Content-Length' nor
            // 'Transfer-Encoding: chunked' request headers were specified. So, the handler thus needed to buffer
            // in the request content to determine its length and then would choose 'Content-Length' semantics when
            // POST'ing. In .NET Core, the handler will resolve the ambiguity by always choosing
            // 'Transfer-Encoding: chunked'. The handler will never automatically buffer in the request content.
            get
            {
                return 0; // Returning zero is appropriate since in .NET Framework it means no limit.
            }

            set
            {
                ArgumentOutOfRangeException.ThrowIfNegative(value);

                if (value > HttpContent.MaxBufferSize)
                {
                    throw new ArgumentOutOfRangeException(nameof(value), value,
                        SR.Format(CultureInfo.InvariantCulture, SR.net_http_content_buffersize_limit,
                        HttpContent.MaxBufferSize));
                }

                ObjectDisposedException.ThrowIf(_disposed, this);

                // No-op on property setter.
            }
        }

        [UnsupportedOSPlatform("browser")]
        public int MaxResponseHeadersLength
        {
            get => _underlyingHandler.MaxResponseHeadersLength;
            set => _underlyingHandler.MaxResponseHeadersLength = value;
        }

        public ClientCertificateOption ClientCertificateOptions
        {
            get => _underlyingHandler.ClientCertificateOptions;
            set
            {
                switch (value)
                {
                    case ClientCertificateOption.Manual:
#if !TARGET_BROWSER
                        ThrowForModifiedManagedSslOptionsIfStarted();
                        _underlyingHandler.SslOptions.LocalCertificateSelectionCallback = (sender, targetHost, localCertificates, remoteCertificate, acceptableIssuers) => CertificateHelper.GetEligibleClientCertificate(_underlyingHandler.SslOptions.ClientCertificates)!;
#endif
                        break;

                    case ClientCertificateOption.Automatic:
#if !TARGET_BROWSER
                        ThrowForModifiedManagedSslOptionsIfStarted();
                        _underlyingHandler.SslOptions.LocalCertificateSelectionCallback = (sender, targetHost, localCertificates, remoteCertificate, acceptableIssuers) => CertificateHelper.GetEligibleClientCertificate()!;
#endif
                        break;

                    default:
                        throw new ArgumentOutOfRangeException(nameof(value));
                }
                _underlyingHandler.ClientCertificateOptions = value;
            }
        }

        [UnsupportedOSPlatform("browser")]
        public X509CertificateCollection ClientCertificates
        {
            get
            {
                if (ClientCertificateOptions != ClientCertificateOption.Manual)
                {
                    throw new InvalidOperationException(SR.Format(SR.net_http_invalid_enable_first, nameof(ClientCertificateOptions), nameof(ClientCertificateOption.Manual)));
                }

                return _underlyingHandler.SslOptions.ClientCertificates ??
                    (_underlyingHandler.SslOptions.ClientCertificates = new X509CertificateCollection());
            }
        }

        [UnsupportedOSPlatform("browser")]
        public Func<HttpRequestMessage, X509Certificate2?, X509Chain?, SslPolicyErrors, bool>? ServerCertificateCustomValidationCallback
        {
#if TARGET_BROWSER
            get => throw new PlatformNotSupportedException();
            set => throw new PlatformNotSupportedException();
#else
            get => (_underlyingHandler.SslOptions.RemoteCertificateValidationCallback?.Target as ConnectHelper.CertificateCallbackMapper)?.FromHttpClientHandler;
            set
            {
                ThrowForModifiedManagedSslOptionsIfStarted();
                _underlyingHandler.SslOptions.RemoteCertificateValidationCallback = value != null ?
                    new ConnectHelper.CertificateCallbackMapper(value).ForSocketsHttpHandler :
                    null;
            }
#endif
        }

        [UnsupportedOSPlatform("browser")]
        public bool CheckCertificateRevocationList
        {
            get => _underlyingHandler.SslOptions.CertificateRevocationCheckMode == X509RevocationMode.Online;
            set
            {
                ThrowForModifiedManagedSslOptionsIfStarted();
                _underlyingHandler.SslOptions.CertificateRevocationCheckMode = value ? X509RevocationMode.Online : X509RevocationMode.NoCheck;
            }
        }

        [UnsupportedOSPlatform("browser")]
        public SslProtocols SslProtocols
        {
            get => _underlyingHandler.SslOptions.EnabledSslProtocols;
            set
            {
                ThrowForModifiedManagedSslOptionsIfStarted();
                _underlyingHandler.SslOptions.EnabledSslProtocols = value;
            }
        }

        public IDictionary<string, object?> Properties => _underlyingHandler.Properties;

        //
        // Attributes are commented out due to https://github.com/dotnet/arcade/issues/7585
        // API compat will fail until this is fixed
        //
        //[UnsupportedOSPlatform("android")]
        [UnsupportedOSPlatform("browser")]
        //[UnsupportedOSPlatform("ios")]
        //[UnsupportedOSPlatform("tvos")]
        protected internal override HttpResponseMessage Send(HttpRequestMessage request, CancellationToken cancellationToken) =>
            Handler.Send(request, cancellationToken);

        protected internal override Task<HttpResponseMessage> SendAsync(HttpRequestMessage request, CancellationToken cancellationToken) =>
            Handler.SendAsync(request, cancellationToken);

        // lazy-load the validator func so it can be trimmed by the ILLinker if it isn't used.
        private static Func<HttpRequestMessage, X509Certificate2?, X509Chain?, SslPolicyErrors, bool>? s_dangerousAcceptAnyServerCertificateValidator;
        [UnsupportedOSPlatform("browser")]
        public static Func<HttpRequestMessage, X509Certificate2?, X509Chain?, SslPolicyErrors, bool> DangerousAcceptAnyServerCertificateValidator =>
            Volatile.Read(ref s_dangerousAcceptAnyServerCertificateValidator) ??
            Interlocked.CompareExchange(ref s_dangerousAcceptAnyServerCertificateValidator, delegate { return true; }, null) ??
            s_dangerousAcceptAnyServerCertificateValidator;

        private void ThrowForModifiedManagedSslOptionsIfStarted()
        {
            // Hack to trigger an InvalidOperationException if a property that's stored on
            // SslOptions is changed, since SslOptions itself does not do any such checks.
            _underlyingHandler.SslOptions = _underlyingHandler.SslOptions;
        }
    }
}<|MERGE_RESOLUTION|>--- conflicted
+++ resolved
@@ -9,8 +9,10 @@
 using System.Security.Cryptography.X509Certificates;
 using System.Threading;
 using System.Threading.Tasks;
+using System.Diagnostics.Metrics;
+#if TARGET_BROWSER
 using System.Diagnostics;
-#if TARGET_BROWSER
+using System.Net.Http.Metrics;
 using HttpHandlerType = System.Net.Http.BrowserHttpHandler;
 #else
 using HttpHandlerType = System.Net.Http.SocketsHttpHandler;
@@ -23,9 +25,6 @@
         private readonly HttpHandlerType _underlyingHandler;
 
 #if TARGET_BROWSER
-<<<<<<< HEAD
-        private HttpMessageHandler Handler { get; }
-=======
         private IMeterFactory? _meterFactory;
         private MetricsHandler? _metricsHandler;
 
@@ -53,7 +52,6 @@
                 return _metricsHandler;
             }
         }
->>>>>>> cdff572b
 #else
         private HttpHandlerType Handler => _underlyingHandler;
 #endif
@@ -63,14 +61,6 @@
         public HttpClientHandler()
         {
             _underlyingHandler = new HttpHandlerType();
-
-#if TARGET_BROWSER
-            Handler = _underlyingHandler;
-            if (DiagnosticsHandler.IsGloballyEnabled())
-            {
-                Handler = new DiagnosticsHandler(Handler, DistributedContextPropagator.Current);
-            }
-#endif
 
             ClientCertificateOptions = ClientCertificateOption.Manual;
         }
@@ -89,6 +79,33 @@
         public virtual bool SupportsAutomaticDecompression => HttpHandlerType.SupportsAutomaticDecompression;
         public virtual bool SupportsProxy => HttpHandlerType.SupportsProxy;
         public virtual bool SupportsRedirectConfiguration => HttpHandlerType.SupportsRedirectConfiguration;
+
+        /// <summary>
+        /// Gets or sets the <see cref="IMeterFactory"/> to create a custom <see cref="Meter"/> for the <see cref="HttpClientHandler"/> instance.
+        /// </summary>
+        /// <remarks>
+        /// When <see cref="MeterFactory"/> is set to a non-<see langword="null"/> value, all metrics emitted by the <see cref="HttpClientHandler"/> instance
+        /// will be recorded using the <see cref="Meter"/> provided by the <see cref="IMeterFactory"/>.
+        /// </remarks>
+        [CLSCompliant(false)]
+        public IMeterFactory? MeterFactory
+        {
+#if TARGET_BROWSER
+            get => _meterFactory;
+            set
+            {
+                ObjectDisposedException.ThrowIf(_disposed, this);
+                if (_metricsHandler != null)
+                {
+                    throw new InvalidOperationException(SR.net_http_operation_started);
+                }
+                _meterFactory = value;
+            }
+#else
+            get => _underlyingHandler.MeterFactory;
+            set => _underlyingHandler.MeterFactory = value;
+#endif
+        }
 
         [UnsupportedOSPlatform("browser")]
         public bool UseCookies
@@ -326,11 +343,21 @@
         [UnsupportedOSPlatform("browser")]
         //[UnsupportedOSPlatform("ios")]
         //[UnsupportedOSPlatform("tvos")]
-        protected internal override HttpResponseMessage Send(HttpRequestMessage request, CancellationToken cancellationToken) =>
-            Handler.Send(request, cancellationToken);
-
-        protected internal override Task<HttpResponseMessage> SendAsync(HttpRequestMessage request, CancellationToken cancellationToken) =>
-            Handler.SendAsync(request, cancellationToken);
+        protected internal override HttpResponseMessage Send(HttpRequestMessage request, CancellationToken cancellationToken)
+        {
+#if TARGET_BROWSER
+            throw new PlatformNotSupportedException();
+#else
+            ArgumentNullException.ThrowIfNull(request);
+            return Handler.Send(request, cancellationToken);
+#endif
+        }
+
+        protected internal override Task<HttpResponseMessage> SendAsync(HttpRequestMessage request, CancellationToken cancellationToken)
+        {
+            ArgumentNullException.ThrowIfNull(request);
+            return Handler.SendAsync(request, cancellationToken);
+        }
 
         // lazy-load the validator func so it can be trimmed by the ILLinker if it isn't used.
         private static Func<HttpRequestMessage, X509Certificate2?, X509Chain?, SslPolicyErrors, bool>? s_dangerousAcceptAnyServerCertificateValidator;
