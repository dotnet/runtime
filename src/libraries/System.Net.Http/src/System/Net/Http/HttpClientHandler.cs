// Licensed to the .NET Foundation under one or more agreements.
// The .NET Foundation licenses this file to you under the MIT license.

using System.Globalization;
using System.Net.Security;
using System.Collections.Generic;
using System.Runtime.Versioning;
using System.Security.Authentication;
using System.Security.Cryptography.X509Certificates;
using System.Threading;
using System.Threading.Tasks;
#if TARGET_BROWSER
using HttpHandlerType = System.Net.Http.BrowserHttpHandler;
#else
using HttpHandlerType = System.Net.Http.SocketsHttpHandler;
#endif

namespace System.Net.Http
{
    public partial class HttpClientHandler : HttpMessageHandler
    {
        private readonly HttpHandlerType _underlyingHandler;
        private readonly DiagnosticsHandler? _diagnosticsHandler;
        private ClientCertificateOption _clientCertificateOptions;

        private volatile bool _disposed;

        public HttpClientHandler()
        {
            _underlyingHandler = new HttpHandlerType();
            if (DiagnosticsHandler.IsGloballyEnabled())
            {
                _diagnosticsHandler = new DiagnosticsHandler(_underlyingHandler);
            }
            ClientCertificateOptions = ClientCertificateOption.Manual;
        }

        protected override void Dispose(bool disposing)
        {
            if (disposing && !_disposed)
            {
                _disposed = true;
                _underlyingHandler.Dispose();
            }

            base.Dispose(disposing);
        }

        public virtual bool SupportsAutomaticDecompression => HttpHandlerType.SupportsAutomaticDecompression;
        public virtual bool SupportsProxy => HttpHandlerType.SupportsProxy;
        public virtual bool SupportsRedirectConfiguration => HttpHandlerType.SupportsRedirectConfiguration;

        [UnsupportedOSPlatform("browser")]
        public bool UseCookies
        {
            get => _underlyingHandler.UseCookies;
            set => _underlyingHandler.UseCookies = value;
        }

        [UnsupportedOSPlatform("browser")]
        public CookieContainer CookieContainer
        {
            get => _underlyingHandler.CookieContainer;
            set
            {
                if (value == null)
                {
                    throw new ArgumentNullException(nameof(value));
                }

                _underlyingHandler.CookieContainer = value;
            }
        }

        [UnsupportedOSPlatform("browser")]
        [UnsupportedOSPlatform("ios")]
        [UnsupportedOSPlatform("tvos")]
        [UnsupportedOSPlatform("maccatalyst")]
        public DecompressionMethods AutomaticDecompression
        {
            get => _underlyingHandler.AutomaticDecompression;
            set => _underlyingHandler.AutomaticDecompression = value;
        }

        [UnsupportedOSPlatform("browser")]
        [UnsupportedOSPlatform("ios")]
        [UnsupportedOSPlatform("tvos")]
        [UnsupportedOSPlatform("maccatalyst")]
        public bool UseProxy
        {
            get => _underlyingHandler.UseProxy;
            set => _underlyingHandler.UseProxy = value;
        }

        [UnsupportedOSPlatform("browser")]
        [UnsupportedOSPlatform("ios")]
        [UnsupportedOSPlatform("tvos")]
        [UnsupportedOSPlatform("maccatalyst")]
        public IWebProxy? Proxy
        {
            get => _underlyingHandler.Proxy;
            set => _underlyingHandler.Proxy = value;
        }

        [UnsupportedOSPlatform("android")]
        [UnsupportedOSPlatform("browser")]
        [UnsupportedOSPlatform("ios")]
        [UnsupportedOSPlatform("tvos")]
        [UnsupportedOSPlatform("maccatalyst")]
        public ICredentials? DefaultProxyCredentials
        {
            get => _underlyingHandler.DefaultProxyCredentials;
            set => _underlyingHandler.DefaultProxyCredentials = value;
        }

        [UnsupportedOSPlatform("browser")]
        [UnsupportedOSPlatform("ios")]
        [UnsupportedOSPlatform("tvos")]
        [UnsupportedOSPlatform("maccatalyst")]
        public bool PreAuthenticate
        {
            get => _underlyingHandler.PreAuthenticate;
            set => _underlyingHandler.PreAuthenticate = value;
        }

        [UnsupportedOSPlatform("browser")]
        public bool UseDefaultCredentials
        {
            // SocketsHttpHandler doesn't have a separate UseDefaultCredentials property.  There
            // is just a Credentials property.  So, we need to map the behavior.
            get => _underlyingHandler.Credentials == CredentialCache.DefaultCredentials;
            set
            {
                if (value)
                {
                    _underlyingHandler.Credentials = CredentialCache.DefaultCredentials;
                }
                else
                {
                    if (_underlyingHandler.Credentials == CredentialCache.DefaultCredentials)
                    {
                        // Only clear out the Credentials property if it was a DefaultCredentials.
                        _underlyingHandler.Credentials = null;
                    }
                }
            }
        }

        [UnsupportedOSPlatform("browser")]
        public ICredentials? Credentials
        {
            get => _underlyingHandler.Credentials;
            set => _underlyingHandler.Credentials = value;
        }

        public bool AllowAutoRedirect
        {
            get => _underlyingHandler.AllowAutoRedirect;
            set => _underlyingHandler.AllowAutoRedirect = value;
        }

        [UnsupportedOSPlatform("browser")]
        [UnsupportedOSPlatform("ios")]
        [UnsupportedOSPlatform("tvos")]
        [UnsupportedOSPlatform("maccatalyst")]
        public int MaxAutomaticRedirections
        {
            get => _underlyingHandler.MaxAutomaticRedirections;
            set => _underlyingHandler.MaxAutomaticRedirections = value;
        }

        [UnsupportedOSPlatform("android")]
        [UnsupportedOSPlatform("browser")]
        [UnsupportedOSPlatform("ios")]
        [UnsupportedOSPlatform("tvos")]
        [UnsupportedOSPlatform("maccatalyst")]
        public int MaxConnectionsPerServer
        {
            get => _underlyingHandler.MaxConnectionsPerServer;
            set => _underlyingHandler.MaxConnectionsPerServer = value;
        }

        public long MaxRequestContentBufferSize
        {
            // This property is not supported. In the .NET Framework it was only used when the handler needed to
            // automatically buffer the request content. That only happened if neither 'Content-Length' nor
            // 'Transfer-Encoding: chunked' request headers were specified. So, the handler thus needed to buffer
            // in the request content to determine its length and then would choose 'Content-Length' semantics when
            // POST'ing. In .NET Core, the handler will resolve the ambiguity by always choosing
            // 'Transfer-Encoding: chunked'. The handler will never automatically buffer in the request content.
            get
            {
                return 0; // Returning zero is appropriate since in .NET Framework it means no limit.
            }

            set
            {
                if (value < 0)
                {
                    throw new ArgumentOutOfRangeException(nameof(value));
                }

                if (value > HttpContent.MaxBufferSize)
                {
                    throw new ArgumentOutOfRangeException(nameof(value), value,
                        SR.Format(CultureInfo.InvariantCulture, SR.net_http_content_buffersize_limit,
                        HttpContent.MaxBufferSize));
                }

                CheckDisposed();

                // No-op on property setter.
            }
        }

        [UnsupportedOSPlatform("android")]
        [UnsupportedOSPlatform("browser")]
        [UnsupportedOSPlatform("ios")]
        [UnsupportedOSPlatform("tvos")]
        [UnsupportedOSPlatform("maccatalyst")]
        public int MaxResponseHeadersLength
        {
            get => _underlyingHandler.MaxResponseHeadersLength;
            set => _underlyingHandler.MaxResponseHeadersLength = value;
        }

        [UnsupportedOSPlatform("android")]
        [UnsupportedOSPlatform("ios")]
        [UnsupportedOSPlatform("tvos")]
        [UnsupportedOSPlatform("maccatalyst")]
        public ClientCertificateOption ClientCertificateOptions
        {
            get => _clientCertificateOptions;
            set
            {
                switch (value)
                {
                    case ClientCertificateOption.Manual:
#if TARGET_BROWSER
                        _clientCertificateOptions = value;
#else
                        ThrowForModifiedManagedSslOptionsIfStarted();
                        _clientCertificateOptions = value;
                        _underlyingHandler.SslOptions.LocalCertificateSelectionCallback = (sender, targetHost, localCertificates, remoteCertificate, acceptableIssuers) => CertificateHelper.GetEligibleClientCertificate(ClientCertificates)!;
#endif
                        break;

                    case ClientCertificateOption.Automatic:
#if TARGET_BROWSER
                        _clientCertificateOptions = value;
#else
                        ThrowForModifiedManagedSslOptionsIfStarted();
                        _clientCertificateOptions = value;
                        _underlyingHandler.SslOptions.LocalCertificateSelectionCallback = (sender, targetHost, localCertificates, remoteCertificate, acceptableIssuers) => CertificateHelper.GetEligibleClientCertificate()!;
#endif
                        break;

                    default:
                        throw new ArgumentOutOfRangeException(nameof(value));
                }
            }
        }

        [UnsupportedOSPlatform("android")]
        [UnsupportedOSPlatform("browser")]
        [UnsupportedOSPlatform("ios")]
        [UnsupportedOSPlatform("tvos")]
        [UnsupportedOSPlatform("maccatalyst")]
        public X509CertificateCollection ClientCertificates
        {
            get
            {
                if (ClientCertificateOptions != ClientCertificateOption.Manual)
                {
                    throw new InvalidOperationException(SR.Format(SR.net_http_invalid_enable_first, nameof(ClientCertificateOptions), nameof(ClientCertificateOption.Manual)));
                }

                return _underlyingHandler.SslOptions.ClientCertificates ??
                    (_underlyingHandler.SslOptions.ClientCertificates = new X509CertificateCollection());
            }
        }

        [UnsupportedOSPlatform("android")]
        [UnsupportedOSPlatform("browser")]
        [UnsupportedOSPlatform("ios")]
        [UnsupportedOSPlatform("tvos")]
        [UnsupportedOSPlatform("maccatalyst")]
        public Func<HttpRequestMessage, X509Certificate2?, X509Chain?, SslPolicyErrors, bool>? ServerCertificateCustomValidationCallback
        {
#if TARGET_BROWSER
            get => throw new PlatformNotSupportedException();
            set => throw new PlatformNotSupportedException();
#else
            get => (_underlyingHandler.SslOptions.RemoteCertificateValidationCallback?.Target as ConnectHelper.CertificateCallbackMapper)?.FromHttpClientHandler;
            set
            {
                ThrowForModifiedManagedSslOptionsIfStarted();
                _underlyingHandler.SslOptions.RemoteCertificateValidationCallback = value != null ?
                    new ConnectHelper.CertificateCallbackMapper(value).ForSocketsHttpHandler :
                    null;
            }
#endif
        }

        [UnsupportedOSPlatform("android")]
        [UnsupportedOSPlatform("browser")]
        [UnsupportedOSPlatform("ios")]
        [UnsupportedOSPlatform("tvos")]
        [UnsupportedOSPlatform("maccatalyst")]
        public bool CheckCertificateRevocationList
        {
            get => _underlyingHandler.SslOptions.CertificateRevocationCheckMode == X509RevocationMode.Online;
            set
            {
                ThrowForModifiedManagedSslOptionsIfStarted();
                _underlyingHandler.SslOptions.CertificateRevocationCheckMode = value ? X509RevocationMode.Online : X509RevocationMode.NoCheck;
            }
        }

        [UnsupportedOSPlatform("android")]
        [UnsupportedOSPlatform("browser")]
        [UnsupportedOSPlatform("ios")]
        [UnsupportedOSPlatform("tvos")]
        [UnsupportedOSPlatform("maccatalyst")]
        public SslProtocols SslProtocols
        {
            get => _underlyingHandler.SslOptions.EnabledSslProtocols;
            set
            {
                ThrowForModifiedManagedSslOptionsIfStarted();
                _underlyingHandler.SslOptions.EnabledSslProtocols = value;
            }
        }

        [UnsupportedOSPlatform("android")]
        [UnsupportedOSPlatform("ios")]
        [UnsupportedOSPlatform("tvos")]
        [UnsupportedOSPlatform("maccatalyst")]
        public IDictionary<string, object?> Properties => _underlyingHandler.Properties;

        //
        // Attributes are commented out due to https://github.com/dotnet/arcade/issues/7585
        // API compat will fail until this is fixed
        //
        //[UnsupportedOSPlatform("android")]
        [UnsupportedOSPlatform("browser")]
<<<<<<< HEAD
        //[UnsupportedOSPlatform("ios")]
        //[UnsupportedOSPlatform("tvos")]
        //[UnsupportedOSPlatform("maccatalyst")]
        protected internal override HttpResponseMessage Send(HttpRequestMessage request, CancellationToken cancellationToken) =>
            _handler.Send(request, cancellationToken);
=======
        protected internal override HttpResponseMessage Send(HttpRequestMessage request,
            CancellationToken cancellationToken)
        {
            return DiagnosticsHandler.IsEnabled() && _diagnosticsHandler != null ?
                _diagnosticsHandler.Send(request, cancellationToken) :
                _underlyingHandler.Send(request, cancellationToken);
        }
>>>>>>> 03cb9460

        protected internal override Task<HttpResponseMessage> SendAsync(HttpRequestMessage request,
            CancellationToken cancellationToken)
        {
            return DiagnosticsHandler.IsEnabled() && _diagnosticsHandler != null ?
                _diagnosticsHandler.SendAsync(request, cancellationToken) :
                _underlyingHandler.SendAsync(request, cancellationToken);
        }

        // lazy-load the validator func so it can be trimmed by the ILLinker if it isn't used.
        private static Func<HttpRequestMessage, X509Certificate2?, X509Chain?, SslPolicyErrors, bool>? s_dangerousAcceptAnyServerCertificateValidator;
        [UnsupportedOSPlatform("android")]
        [UnsupportedOSPlatform("browser")]
        [UnsupportedOSPlatform("ios")]
        [UnsupportedOSPlatform("tvos")]
        [UnsupportedOSPlatform("maccatalyst")]
        public static Func<HttpRequestMessage, X509Certificate2?, X509Chain?, SslPolicyErrors, bool> DangerousAcceptAnyServerCertificateValidator =>
            Volatile.Read(ref s_dangerousAcceptAnyServerCertificateValidator) ??
            Interlocked.CompareExchange(ref s_dangerousAcceptAnyServerCertificateValidator, delegate { return true; }, null) ??
            s_dangerousAcceptAnyServerCertificateValidator;

        private void ThrowForModifiedManagedSslOptionsIfStarted()
        {
            // Hack to trigger an InvalidOperationException if a property that's stored on
            // SslOptions is changed, since SslOptions itself does not do any such checks.
            _underlyingHandler.SslOptions = _underlyingHandler.SslOptions;
        }

        private void CheckDisposed()
        {
            if (_disposed)
            {
                throw new ObjectDisposedException(GetType().ToString());
            }
        }
    }
}<|MERGE_RESOLUTION|>--- conflicted
+++ resolved
@@ -344,13 +344,9 @@
         //
         //[UnsupportedOSPlatform("android")]
         [UnsupportedOSPlatform("browser")]
-<<<<<<< HEAD
         //[UnsupportedOSPlatform("ios")]
         //[UnsupportedOSPlatform("tvos")]
         //[UnsupportedOSPlatform("maccatalyst")]
-        protected internal override HttpResponseMessage Send(HttpRequestMessage request, CancellationToken cancellationToken) =>
-            _handler.Send(request, cancellationToken);
-=======
         protected internal override HttpResponseMessage Send(HttpRequestMessage request,
             CancellationToken cancellationToken)
         {
@@ -358,7 +354,6 @@
                 _diagnosticsHandler.Send(request, cancellationToken) :
                 _underlyingHandler.Send(request, cancellationToken);
         }
->>>>>>> 03cb9460
 
         protected internal override Task<HttpResponseMessage> SendAsync(HttpRequestMessage request,
             CancellationToken cancellationToken)
