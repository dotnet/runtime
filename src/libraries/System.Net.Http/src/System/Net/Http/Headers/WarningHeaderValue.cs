// Licensed to the .NET Foundation under one or more agreements.
// The .NET Foundation licenses this file to you under the MIT license.

using System.Diagnostics;
using System.Diagnostics.CodeAnalysis;
using System.Globalization;
using System.IO;
using System.Text;

namespace System.Net.Http.Headers
{
    public class WarningHeaderValue : ICloneable
    {
        private readonly int _code;
        private readonly string _agent;
        private readonly string _text;
        private readonly DateTimeOffset? _date;

        public int Code
        {
            get { return _code; }
        }

        public string Agent
        {
            get { return _agent; }
        }

        public string Text
        {
            get { return _text; }
        }

        public DateTimeOffset? Date
        {
            get { return _date; }
        }

        public WarningHeaderValue(int code, string agent, string text)
        {
            CheckCode(code);
            CheckAgent(agent);
            HeaderUtilities.CheckValidQuotedString(text, nameof(text));

            _code = code;
            _agent = agent;
            _text = text;
        }

        public WarningHeaderValue(int code, string agent, string text, DateTimeOffset date)
        {
            CheckCode(code);
            CheckAgent(agent);
            HeaderUtilities.CheckValidQuotedString(text, nameof(text));

            _code = code;
            _agent = agent;
            _text = text;
            _date = date;
        }

        private WarningHeaderValue(WarningHeaderValue source)
        {
            Debug.Assert(source != null);

            _code = source._code;
            _agent = source._agent;
            _text = source._text;
            _date = source._date;
        }

        public override string ToString()
        {
            StringBuilder sb = StringBuilderCache.Acquire();

            // Warning codes are always 3 digits according to RFC2616
            sb.Append(NumberFormatInfo.InvariantInfo, $"{_code:000}");

            sb.Append(' ');
            sb.Append(_agent);
            sb.Append(' ');
            sb.Append(_text);

            if (_date.HasValue)
            {
                sb.Append(" \"");
                sb.Append(HttpDateParser.DateToString(_date.Value));
                sb.Append('\"');
            }

            return StringBuilderCache.GetStringAndRelease(sb);
        }

        public override bool Equals([NotNullWhen(true)] object? obj)
        {
            WarningHeaderValue? other = obj as WarningHeaderValue;

            if (other == null)
            {
                return false;
            }

            // 'agent' is a host/token, i.e. use case-insensitive comparison. Use case-sensitive comparison for 'text'
            // since it is a quoted string.
            if ((_code != other._code) || (!string.Equals(_agent, other._agent, StringComparison.OrdinalIgnoreCase)) ||
                (!string.Equals(_text, other._text, StringComparison.Ordinal)))
            {
                return false;
            }

            // We have a date set. Verify 'other' has also a date that matches our value.
            if (_date.HasValue)
            {
                return other._date.HasValue && (_date.Value == other._date.Value);
            }

            // We don't have a date. If 'other' has a date, we're not equal.
            return !other._date.HasValue;
        }

        public override int GetHashCode()
        {
            int result = _code.GetHashCode() ^
                StringComparer.OrdinalIgnoreCase.GetHashCode(_agent) ^
                _text.GetHashCode();

            if (_date.HasValue)
            {
                result = result ^ _date.Value.GetHashCode();
            }

            return result;
        }

        public static WarningHeaderValue Parse(string? input)
        {
            int index = 0;
            return (WarningHeaderValue)GenericHeaderParser.SingleValueWarningParser.ParseValue(input, null, ref index);
        }

        public static bool TryParse([NotNullWhen(true)] string? input, [NotNullWhen(true)] out WarningHeaderValue? parsedValue)
        {
            int index = 0;
            parsedValue = null;

            if (GenericHeaderParser.SingleValueWarningParser.TryParseValue(input, null, ref index, out object? output))
            {
                parsedValue = (WarningHeaderValue)output!;
                return true;
            }
            return false;
        }

        internal static int GetWarningLength(string? input, int startIndex, out object? parsedValue)
        {
            Debug.Assert(startIndex >= 0);

            parsedValue = null;

            if (string.IsNullOrEmpty(input) || (startIndex >= input.Length))
            {
                return 0;
            }

            // Read <code> in '<code> <agent> <text> ["<date>"]'
            int code;
            int current = startIndex;

            if (!TryReadCode(input, ref current, out code))
            {
                return 0;
            }

            // Read <agent> in '<code> <agent> <text> ["<date>"]'
            if (!TryReadAgent(input, ref current, out string? agent))
            {
                return 0;
            }

            // Read <text> in '<code> <agent> <text> ["<date>"]'
            int textLength;
            int textStartIndex = current;
            if (HttpRuleParser.GetQuotedStringLength(input, current, out textLength) != HttpParseResult.Parsed)
            {
                return 0;
            }

            string text = input.Substring(textStartIndex, textLength);

            current = current + textLength;

            // Read <date> in '<code> <agent> <text> ["<date>"]'
            DateTimeOffset? date;
            if (!TryReadDate(input, ref current, out date))
            {
                return 0;
            }

            parsedValue = date is null ?
                new WarningHeaderValue(code, agent, text) :
                new WarningHeaderValue(code, agent, text, date.Value);

            return current - startIndex;
        }

        private static bool TryReadAgent(string input, ref int current, [NotNullWhen(true)] out string? agent)
        {
            agent = null;

            int agentLength = HttpRuleParser.GetHostLength(input, current, true);
            if (agentLength == 0)
            {
                return false;
            }

            agent = input.Substring(current, agentLength);
            current = current + agentLength;

            int whitespaceLength = HttpRuleParser.GetWhitespaceLength(input, current);
            current = current + whitespaceLength;

            // At least one whitespace required after <agent>. Also make sure we have characters left for <text>
            if ((whitespaceLength == 0) || (current == input.Length))
            {
                return false;
            }

            return true;
        }

        private static bool TryReadCode(string input, ref int current, out int code)
        {
            code = 0;
            int codeLength = HttpRuleParser.GetNumberLength(input, current, false);

            // code must be a 3 digit value. We accept less digits, but we don't accept more.
            if ((codeLength == 0) || (codeLength > 3))
            {
                return false;
            }

            if (!HeaderUtilities.TryParseInt32(input, current, codeLength, out code))
            {
                Debug.Fail("Unable to parse value even though it was parsed as <=3 digits string. Input: '" +
                    input + "', Current: " + current + ", CodeLength: " + codeLength);
                return false;
            }

            current = current + codeLength;

            int whitespaceLength = HttpRuleParser.GetWhitespaceLength(input, current);
            current = current + whitespaceLength;

            // Make sure the number is followed by at least one whitespace and that we have characters left to parse.
            if ((whitespaceLength == 0) || (current == input.Length))
            {
                return false;
            }

            return true;
        }

        private static bool TryReadDate(string input, ref int current, out DateTimeOffset? date)
        {
            date = null;

            // Make sure we have at least one whitespace between <text> and <date> (if we have <date>)
            int whitespaceLength = HttpRuleParser.GetWhitespaceLength(input, current);
            current = current + whitespaceLength;

            // Read <date> in '<code> <agent> <text> ["<date>"]'
            if ((current < input.Length) && (input[current] == '"'))
            {
                if (whitespaceLength == 0)
                {
                    return false; // we have characters after <text> but they were not separated by a whitespace
                }

                current++; // skip opening '"'

                // Find the closing '"'
                int dateStartIndex = current;
                while (current < input.Length)
                {
                    if (input[current] == '"')
                    {
                        break;
                    }
                    current++;
                }

                if ((current == input.Length) || (current == dateStartIndex))
                {
                    return false; // we couldn't find the closing '"' or we have an empty quoted string.
                }

                DateTimeOffset temp;
                if (!HttpDateParser.TryParse(input.AsSpan(dateStartIndex, current - dateStartIndex), out temp))
                {
                    return false;
                }

                date = temp;

                current++; // skip closing '"'
                current = current + HttpRuleParser.GetWhitespaceLength(input, current);
            }

            return true;
        }

        object ICloneable.Clone()
        {
            return new WarningHeaderValue(this);
        }

        private static void CheckCode(int code)
        {
            if ((code < 0) || (code > 999))
            {
                throw new ArgumentOutOfRangeException(nameof(code));
            }
        }

        private static void CheckAgent(string agent)
        {
            if (string.IsNullOrEmpty(agent))
            {
                throw new ArgumentException(SR.net_http_argument_empty_string, nameof(agent));
            }

            // 'receivedBy' can either be a host or a token. Since a token is a valid host, we only verify if the value
            // is a valid host.
<<<<<<< HEAD
             if (HttpRuleParser.GetHostLength(agent, 0, true) != agent.Length)
=======
             if (HttpRuleParser.GetHostLength(agent, 0, true, out _) != agent.Length)
>>>>>>> 8fef95be
            {
                throw new FormatException(SR.Format(System.Globalization.CultureInfo.InvariantCulture, SR.net_http_headers_invalid_value, agent));
            }
        }
    }
}<|MERGE_RESOLUTION|>--- conflicted
+++ resolved
@@ -331,11 +331,7 @@
 
             // 'receivedBy' can either be a host or a token. Since a token is a valid host, we only verify if the value
             // is a valid host.
-<<<<<<< HEAD
-             if (HttpRuleParser.GetHostLength(agent, 0, true) != agent.Length)
-=======
-             if (HttpRuleParser.GetHostLength(agent, 0, true, out _) != agent.Length)
->>>>>>> 8fef95be
+            if (HttpRuleParser.GetHostLength(agent, 0, true) != agent.Length)
             {
                 throw new FormatException(SR.Format(System.Globalization.CultureInfo.InvariantCulture, SR.net_http_headers_invalid_value, agent));
             }
