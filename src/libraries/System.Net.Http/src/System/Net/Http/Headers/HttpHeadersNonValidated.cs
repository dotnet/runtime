// Licensed to the .NET Foundation under one or more agreements.
// The .NET Foundation licenses this file to you under the MIT license.

using System.Collections;
using System.Collections.Generic;
using System.Diagnostics;

namespace System.Net.Http.Headers
{
    /// <summary>Provides a view on top of a <see cref="HttpHeaders"/> collection that avoids forcing validation or parsing on its contents.</summary>
    /// <remarks>
    /// The view surfaces data as it's stored in the headers collection.  Any header values that have not yet been parsed / validated won't be
    /// as part of any accesses from this view, e.g. a raw header value of "one, two" that hasn't yet been parsed due to other operations
    /// on the <see cref="HttpHeaders"/> will be surfaced as a single header value rather than two.  For any header values that have already
    /// been parsed and validated, that value will be converted to a string to be returned from operations on this view.
    /// </remarks>
    public readonly struct HttpHeadersNonValidated : IReadOnlyDictionary<string, HeaderStringValues>
    {
        /// <summary>The wrapped headers collection.</summary>
        private readonly HttpHeaders? _headers;

        /// <summary>Initializes the view.</summary>
        /// <param name="headers">The wrapped headers collection.</param>
        internal HttpHeadersNonValidated(HttpHeaders headers) => _headers = headers;

        /// <summary>Gets the number of headers stored in the collection.</summary>
        /// <remarks>Multiple header values associated with the same header name are considered to be one header as far as this count is concerned.</remarks>
        public int Count => _headers?.Count ?? 0;

        /// <summary>Gets whether the collection contains the specified header.</summary>
        /// <param name="headerName">The name of the header.</param>
        /// <returns>true if the collection contains the header; otherwise, false.</returns>
        public bool Contains(string headerName) =>
            _headers is HttpHeaders headers &&
            headers.TryGetHeaderDescriptor(headerName, out HeaderDescriptor descriptor) &&
<<<<<<< HEAD
            headers.TryGetHeaderValue(descriptor, out _);
=======
            headers.ContainsKey(descriptor);
>>>>>>> eb51b02b

        /// <summary>Gets the values for the specified header name.</summary>
        /// <param name="headerName">The name of the header.</param>
        /// <returns>The values for the specified header.</returns>
        /// <exception cref="KeyNotFoundException">The header was not contained in the collection.</exception>
        public HeaderStringValues this[string headerName]
        {
            get
            {
                if (TryGetValues(headerName, out HeaderStringValues values))
                {
                    return values;
                }

                throw new KeyNotFoundException(SR.net_http_headers_not_found);
            }
        }

        /// <inheritdoc/>
        bool IReadOnlyDictionary<string, HeaderStringValues>.ContainsKey(string key) => Contains(key);

        /// <summary>Attempts to retrieve the values associated with the specified header name.</summary>
        /// <param name="headerName">The name of the header.</param>
        /// <param name="values">The retrieved header values.</param>
        /// <returns>true if the collection contains the specified header; otherwise, false.</returns>
        public bool TryGetValues(string headerName, out HeaderStringValues values)
        {
            if (_headers is HttpHeaders headers &&
                headers.TryGetHeaderDescriptor(headerName, out HeaderDescriptor descriptor) &&
                headers.TryGetHeaderValue(descriptor, out object? info))
            {
                HttpHeaders.GetStoreValuesAsStringOrStringArray(descriptor, info, out string? singleValue, out string[]? multiValue);
                Debug.Assert(singleValue is not null ^ multiValue is not null);
                values = singleValue is not null ?
                    new HeaderStringValues(descriptor, singleValue) :
                    new HeaderStringValues(descriptor, multiValue!);
                return true;
            }

            values = default;
            return false;
        }

        /// <inheritdoc/>
        bool IReadOnlyDictionary<string, HeaderStringValues>.TryGetValue(string key, out HeaderStringValues value) => TryGetValues(key, out value);

        /// <summary>Gets an enumerator that iterates through the <see cref="HttpHeadersNonValidated"/>.</summary>
        /// <returns>An enumerator that iterates through the <see cref="HttpHeadersNonValidated"/>.</returns>
        public Enumerator GetEnumerator() =>
            _headers is HttpHeaders headers && headers.GetEntriesArray() is HeaderEntry[] entries ?
                new Enumerator(entries, headers.Count) :
                default;

        /// <inheritdoc/>
        IEnumerator<KeyValuePair<string, HeaderStringValues>> IEnumerable<KeyValuePair<string, HeaderStringValues>>.GetEnumerator() => GetEnumerator();

        /// <inheritdoc/>
        IEnumerator IEnumerable.GetEnumerator() => GetEnumerator();

        /// <inheritdoc/>
        IEnumerable<string> IReadOnlyDictionary<string, HeaderStringValues>.Keys
        {
            get
            {
                foreach (KeyValuePair<string, HeaderStringValues> header in this)
                {
                    yield return header.Key;
                }
            }
        }

        /// <inheritdoc/>
        IEnumerable<HeaderStringValues> IReadOnlyDictionary<string, HeaderStringValues>.Values
        {
            get
            {
                foreach (KeyValuePair<string, HeaderStringValues> header in this)
                {
                    yield return header.Value;
                }
            }
        }

        /// <summary>Enumerates the elements of a <see cref="HttpHeadersNonValidated"/>.</summary>
        public struct Enumerator : IEnumerator<KeyValuePair<string, HeaderStringValues>>
        {
            private readonly HeaderEntry[] _entries;
            private readonly int _numberOfEntries;
            private int _index;
            private KeyValuePair<string, HeaderStringValues> _current;

            internal Enumerator(HeaderEntry[] entries, int numberOfEntries)
            {
                _entries = entries;
                _numberOfEntries = numberOfEntries;
                _index = 0;
                _current = default;
            }

            /// <inheritdoc/>
            public bool MoveNext()
            {
                int index = _index;
                if (_entries is HeaderEntry[] entries && index < _numberOfEntries && (uint)index < (uint)entries.Length)
                {
                    HeaderEntry entry = entries[index];
                    _index++;

                    HttpHeaders.GetStoreValuesAsStringOrStringArray(entry.Key, entry.Value, out string? singleValue, out string[]? multiValue);
                    Debug.Assert(singleValue is not null ^ multiValue is not null);

                    _current = new KeyValuePair<string, HeaderStringValues>(
                        entry.Key.Name,
                        singleValue is not null ? new HeaderStringValues(entry.Key, singleValue) : new HeaderStringValues(entry.Key, multiValue!));
                    return true;
                }

                _current = default;
                return false;
            }

            /// <inheritdoc/>
            public KeyValuePair<string, HeaderStringValues> Current => _current;

            /// <inheritdoc/>
            object IEnumerator.Current => _current;

            /// <inheritdoc/>
            public void Dispose() { }

            /// <inheritdoc/>
            void IEnumerator.Reset() => throw new NotSupportedException();
        }
    }
}<|MERGE_RESOLUTION|>--- conflicted
+++ resolved
@@ -33,11 +33,7 @@
         public bool Contains(string headerName) =>
             _headers is HttpHeaders headers &&
             headers.TryGetHeaderDescriptor(headerName, out HeaderDescriptor descriptor) &&
-<<<<<<< HEAD
-            headers.TryGetHeaderValue(descriptor, out _);
-=======
             headers.ContainsKey(descriptor);
->>>>>>> eb51b02b
 
         /// <summary>Gets the values for the specified header name.</summary>
         /// <param name="headerName">The name of the header.</param>
