--- conflicted
+++ resolved
@@ -282,11 +282,7 @@
 
             // 'receivedBy' can either be a host or a token. Since a token is a valid host, we only verify if the value
             // is a valid host.;
-<<<<<<< HEAD
             if (HttpRuleParser.GetHostLength(receivedBy, 0, true) != receivedBy.Length)
-=======
-            if (HttpRuleParser.GetHostLength(receivedBy, 0, true, out _) != receivedBy.Length)
->>>>>>> 8fef95be
             {
                 throw new FormatException(SR.Format(System.Globalization.CultureInfo.InvariantCulture, SR.net_http_headers_invalid_value, receivedBy));
             }
