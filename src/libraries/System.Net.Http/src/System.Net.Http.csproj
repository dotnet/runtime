--- conflicted
+++ resolved
@@ -567,60 +567,8 @@
              Link="Common\System\Threading\Tasks\TaskToApm.cs" />
   </ItemGroup>
   <ItemGroup Condition="'$(TargetPlatformIdentifier)' != '' and '$(TargetPlatformIdentifier)' != 'windows' and '$(TargetPlatformIdentifier)' != 'Browser' and '$(TargetPlatformIdentifier)' != 'OSX' and '$(TargetPlatformIdentifier)' != 'iOS' and '$(TargetPlatformIdentifier)' != 'tvOS'">
-<<<<<<< HEAD
-
-    <Compile Include="$(CommonPath)Interop\Unix\System.Security.Cryptography.Native\Interop.ASN1.cs"
-             Link="Common\Interop\Unix\System.Security.Cryptography.Native\Interop.ASN1.cs" />
-    <Compile Include="$(CommonPath)Interop\Unix\System.Security.Cryptography.Native\Interop.BIO.cs"
-             Link="Common\Interop\Unix\System.Security.Cryptography.Native\Interop.BIO.cs" />
-    <Compile Include="$(CommonPath)Interop\Unix\System.Security.Cryptography.Native\Interop.ERR.cs"
-             Link="Common\Interop\Unix\System.Security.Cryptography.Native\Interop.ERR.cs" />
     <Compile Include="$(CommonPath)Interop\Unix\System.Security.Cryptography.Native\Interop.Initialization.cs"
              Link="Common\Interop\Unix\System.Security.Cryptography.Native\Interop.Initialization.cs" />
-    <Compile Include="$(CommonPath)Interop\Unix\System.Security.Cryptography.Native\Interop.Crypto.cs"
-             Link="Common\Interop\Unix\System.Security.Cryptography.Native\Interop.Crypto.cs" />
-    <Compile Include="$(CommonPath)Interop\Unix\System.Security.Cryptography.Native\Interop.OpenSslVersion.cs"
-             Link="Common\Interop\Unix\System.Security.Cryptography.Native\Interop.OpenSslVersion.cs" />
-    <Compile Include="$(CommonPath)Interop\Unix\System.Security.Cryptography.Native\Interop.Ssl.cs"
-             Link="Common\Interop\Unix\System.Security.Cryptography.Native\Interop.Ssl.cs" />
-    <Compile Include="$(CommonPath)Interop\Unix\System.Security.Cryptography.Native\Interop.SslCtx.cs"
-             Link="Common\Interop\Unix\System.Security.Cryptography.Native\Interop.SslCtx.cs" />
-    <Compile Include="$(CommonPath)Interop\Unix\System.Security.Cryptography.Native\Interop.SslCtxOptions.cs"
-             Link="Common\Interop\Unix\System.Security.Cryptography.Native\Interop.SslCtxOptions.cs" />
-    <Compile Include="$(CommonPath)Interop\Unix\System.Security.Cryptography.Native\Interop.SetProtocolOptions.cs"
-             Link="Common\Interop\Unix\System.Security.Cryptography.Native\Interop.SetProtocolOptions.cs" />
-    <Compile Include="$(CommonPath)Interop\Unix\System.Security.Cryptography.Native\Interop.X509.cs"
-             Link="Common\Interop\Unix\System.Security.Cryptography.Native\Interop.X509.cs" />
-    <Compile Include="$(CommonPath)Interop\Unix\System.Security.Cryptography.Native\Interop.X509Name.cs"
-             Link="Common\Interop\Unix\System.Security.Cryptography.Native\Interop.X509Name.cs" />
-    <Compile Include="$(CommonPath)Interop\Unix\System.Security.Cryptography.Native\Interop.X509Ext.cs"
-             Link="Common\Interop\Unix\System.Security.Cryptography.Native\Interop.X509Ext.cs" />
-    <Compile Include="$(CommonPath)Interop\Unix\System.Security.Cryptography.Native\Interop.X509Stack.cs"
-             Link="Common\Interop\Unix\System.Security.Cryptography.Native\Interop.X509Stack.cs" />
-    <Compile Include="$(CommonPath)Interop\Unix\System.Security.Cryptography.Native\Interop.X509StoreCtx.cs"
-             Link="Common\Interop\Unix\System.Security.Cryptography.Native\Interop.X509StoreCtx.cs" />
-    <Compile Include="$(CommonPath)Interop\Unix\System.Net.Security.Native\Interop.Initialization.cs"
-             Link="Common\Interop\Unix\System.Net.Security.Native\Interop.Initialization.cs" />
-    <Compile Include="$(CommonPath)Microsoft\Win32\SafeHandles\SafeX509Handles.Unix.cs"
-             Link="Common\Microsoft\Win32\SafeHandles\SafeX509Handles.Unix.cs" />
-    <Compile Include="$(CommonPath)Microsoft\Win32\SafeHandles\X509ExtensionSafeHandles.Unix.cs"
-             Link="Common\Microsoft\Win32\SafeHandles\X509ExtensionSafeHandles.Unix.cs" />
-    <Compile Include="$(CommonPath)Microsoft\Win32\SafeHandles\SafeInteriorHandle.cs"
-             Link="Common\Microsoft\Win32\SafeHandles\SafeInteriorHandle.cs" />
-    <Compile Include="$(CommonPath)Microsoft\Win32\SafeHandles\SafeBioHandle.Unix.cs"
-             Link="Common\Microsoft\Win32\SafeHandles\SafeBioHandle.Unix.cs" />
-    <Compile Include="$(CommonPath)Microsoft\Win32\SafeHandles\Asn1SafeHandles.Unix.cs"
-             Link="Common\Microsoft\Win32\SafeHandles\Asn1SafeHandles.Unix.cs" />
-    <Compile Include="$(CommonPath)Microsoft\Win32\SafeHandles\SafeHandleCache.cs"
-             Link="Common\Microsoft\Win32\SafeHandles\SafeHandleCache.cs" />
-    <Compile Include="$(CommonPath)System\Net\Security\CertificateValidation.Unix.cs"
-             Link="Common\System\Net\Security\CertificateValidation.Unix.cs" />
-    <Compile Include="$(CommonPath)System\Net\Security\Unix\SafeDeleteSslContext.cs"
-             Link="Common\System\Net\Security\Unix\SafeDeleteSslContext.cs" />
-=======
-    <Compile Include="$(CommonPath)Interop\Unix\System.Security.Cryptography.Native\Interop.Initialization.cs"
-             Link="Common\Interop\Unix\System.Security.Cryptography.Native\Interop.Initialization.cs" />
->>>>>>> fa3a089b
   </ItemGroup>
   <ItemGroup Condition="'$(TargetPlatformIdentifier)' == 'Browser'">
     <Compile Include="$(CommonPath)\System\StringExtensions.cs"
