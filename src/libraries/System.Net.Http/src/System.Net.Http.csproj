--- conflicted
+++ resolved
@@ -119,15 +119,12 @@
     <Compile Include="$(CommonPath)System\Text\SimpleRegex.cs">
       <Link>Common\System\Text\SimpleRegex.cs</Link>
     </Compile>
-<<<<<<< HEAD
     <Compile Include="$(CommonPath)System\HexConverter.cs">
       <Link>Common\System\HexConverter.cs</Link>
     </Compile>
-=======
     <Compile Include="$(CommonPath)System\Net\ArrayBuffer.cs">
        <Link>Common\System\Net\ArrayBuffer.cs</Link>
      </Compile>
->>>>>>> 52cea427
   </ItemGroup>
   <!-- SocketsHttpHandler implementation -->
   <ItemGroup>
