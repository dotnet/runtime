﻿<Project Sdk="Microsoft.NET.Sdk">
  <PropertyGroup>
    <OutputType>Library</OutputType>
    <AssemblyName>System.Net.Http</AssemblyName>
    <WindowsRID>win</WindowsRID>
    <!-- Suppress warnings for type conflicts between SR in partial facade and mscorlib -->
    <NoWarn>$(NoWarn);0436;CS1573</NoWarn>
    <AllowUnsafeBlocks>true</AllowUnsafeBlocks>
    <Configurations>$(NetCoreAppCurrent)-OSX-Debug;$(NetCoreAppCurrent)-OSX-Release;$(NetCoreAppCurrent)-Unix-Debug;$(NetCoreAppCurrent)-Unix-Release;$(NetCoreAppCurrent)-Windows_NT-Debug;$(NetCoreAppCurrent)-Windows_NT-Release</Configurations>
  </PropertyGroup>
  <PropertyGroup Condition=" '$(TargetsOSX)' == 'true' ">
    <DefineConstants>$(DefineConstants);SYSNETHTTP_NO_OPENSSL</DefineConstants>
  </PropertyGroup>
  <!-- Common -->
  <ItemGroup>
    <Compile Include="System\Net\Http\ByteArrayContent.cs" />
    <Compile Include="System\Net\Http\ByteArrayHelpers.cs" />
    <Compile Include="System\Net\Http\ClientCertificateOption.cs" />
    <Compile Include="System\Net\Http\DelegatingHandler.cs" />
    <Compile Include="System\Net\Http\FormUrlEncodedContent.cs" />
    <Compile Include="System\Net\Http\Headers\AltSvcHeaderParser.cs" />
    <Compile Include="System\Net\Http\Headers\AltSvcHeaderValue.cs" />
    <Compile Include="System\Net\Http\Headers\KnownHeader.cs" />
    <Compile Include="System\Net\Http\Headers\HttpHeaderType.cs" />
    <Compile Include="System\Net\Http\Headers\KnownHeaders.cs" />
    <Compile Include="System\Net\Http\HttpClient.cs" />
    <Compile Include="System\Net\Http\HttpClientHandler.cs" />
    <Compile Include="System\Net\Http\HttpClientHandler.Core.cs" />
    <Compile Include="System\Net\Http\HttpCompletionOption.cs" />
    <Compile Include="System\Net\Http\HttpContent.cs" />
    <Compile Include="System\Net\Http\HttpMessageHandler.cs" />
    <Compile Include="System\Net\Http\HttpMessageInvoker.cs" />
    <Compile Include="System\Net\Http\HttpMethod.cs" />
    <Compile Include="System\Net\Http\HttpParseResult.cs" />
    <Compile Include="System\Net\Http\HttpRequestException.cs" />
    <Compile Include="System\Net\Http\HttpRequestMessage.cs" />
    <Compile Include="System\Net\Http\HttpResponseMessage.cs" />
    <Compile Include="System\Net\Http\HttpRuleParser.cs" />
    <Compile Include="System\Net\Http\HttpUtilities.cs" />
    <Compile Include="System\Net\Http\MessageProcessingHandler.cs" />
    <Compile Include="System\Net\Http\MultipartContent.cs" />
    <Compile Include="System\Net\Http\MultipartFormDataContent.cs" />
    <Compile Include="System\Net\Http\NetEventSource.Http.cs" />
    <Compile Include="System\Net\Http\ReadOnlyMemoryContent.cs" />
    <Compile Include="System\Net\Http\RequestRetryType.cs" />
    <Compile Include="System\Net\Http\SocketsHttpHandler\Http3Connection.cs" />
    <Compile Include="System\Net\Http\SocketsHttpHandler\Http3ConnectionException.cs" />
    <Compile Include="System\Net\Http\SocketsHttpHandler\Http3ProtocolException.cs" />
    <Compile Include="System\Net\Http\SocketsHttpHandler\Http3RequestStream.cs" />
    <Compile Include="System\Net\Http\SocketsHttpHandler\HttpAuthority.cs" />
    <Compile Include="System\Net\Http\StreamContent.cs" />
    <Compile Include="System\Net\Http\StreamToStreamCopy.cs" />
    <Compile Include="System\Net\Http\StringContent.cs" />
    <Compile Include="System\Net\Http\Headers\AuthenticationHeaderValue.cs" />
    <Compile Include="System\Net\Http\Headers\BaseHeaderParser.cs" />
    <Compile Include="System\Net\Http\Headers\ByteArrayHeaderParser.cs" />
    <Compile Include="System\Net\Http\Headers\CacheControlHeaderParser.cs" />
    <Compile Include="System\Net\Http\Headers\CacheControlHeaderValue.cs" />
    <Compile Include="System\Net\Http\Headers\ContentDispositionHeaderValue.cs" />
    <Compile Include="System\Net\Http\Headers\ContentRangeHeaderValue.cs" />
    <Compile Include="System\Net\Http\Headers\DateHeaderParser.cs" />
    <Compile Include="System\Net\Http\Headers\EntityTagHeaderValue.cs" />
    <Compile Include="System\Net\Http\Headers\GenericHeaderParser.cs" />
    <Compile Include="System\Net\Http\Headers\HeaderDescriptor.cs" />
    <Compile Include="System\Net\Http\Headers\HeaderUtilities.cs" />
    <Compile Include="System\Net\Http\Headers\HttpContentHeaders.cs" />
    <Compile Include="System\Net\Http\Headers\HttpGeneralHeaders.cs" />
    <Compile Include="System\Net\Http\Headers\HttpHeaderParser.cs" />
    <Compile Include="System\Net\Http\Headers\HttpHeaders.cs" />
    <Compile Include="System\Net\Http\Headers\HttpHeaderValueCollection.cs" />
    <Compile Include="System\Net\Http\Headers\HttpRequestHeaders.cs" />
    <Compile Include="System\Net\Http\Headers\HttpResponseHeaders.cs" />
    <Compile Include="System\Net\Http\Headers\Int32NumberHeaderParser.cs" />
    <Compile Include="System\Net\Http\Headers\Int64NumberHeaderParser.cs" />
    <Compile Include="System\Net\Http\Headers\MediaTypeHeaderParser.cs" />
    <Compile Include="System\Net\Http\Headers\MediaTypeHeaderValue.cs" />
    <Compile Include="System\Net\Http\Headers\MediaTypeWithQualityHeaderValue.cs" />
    <Compile Include="System\Net\Http\Headers\NameValueHeaderValue.cs" />
    <Compile Include="System\Net\Http\Headers\NameValueWithParametersHeaderValue.cs" />
    <Compile Include="System\Net\Http\Headers\ObjectCollection.cs" />
    <Compile Include="System\Net\Http\Headers\ProductHeaderValue.cs" />
    <Compile Include="System\Net\Http\Headers\ProductInfoHeaderParser.cs" />
    <Compile Include="System\Net\Http\Headers\ProductInfoHeaderValue.cs" />
    <Compile Include="System\Net\Http\Headers\RangeConditionHeaderValue.cs" />
    <Compile Include="System\Net\Http\Headers\RangeHeaderValue.cs" />
    <Compile Include="System\Net\Http\Headers\RangeItemHeaderValue.cs" />
    <Compile Include="System\Net\Http\Headers\RetryConditionHeaderValue.cs" />
    <Compile Include="System\Net\Http\Headers\StringWithQualityHeaderValue.cs" />
    <Compile Include="System\Net\Http\Headers\TimeSpanHeaderParser.cs" />
    <Compile Include="System\Net\Http\Headers\TransferCodingHeaderParser.cs" />
    <Compile Include="System\Net\Http\Headers\TransferCodingHeaderValue.cs" />
    <Compile Include="System\Net\Http\Headers\TransferCodingWithQualityHeaderValue.cs" />
    <Compile Include="System\Net\Http\Headers\UriHeaderParser.cs" />
    <Compile Include="System\Net\Http\Headers\ViaHeaderValue.cs" />
    <Compile Include="System\Net\Http\Headers\WarningHeaderValue.cs" />
    <Compile Include="System\Net\Http\SocketsHttpHandler\SystemProxyInfo.cs" />
    <Compile Include="$(CommonPath)System\IO\StreamHelpers.CopyValidation.cs">
      <Link>Common\System\IO\StreamHelpers.CopyValidation.cs</Link>
    </Compile>
    <Compile Include="$(CommonPath)System\Net\Security\SslClientAuthenticationOptionsExtensions.cs">
      <Link>Common\System\Net\Security\SslClientAuthenticationOptionsExtensions.cs</Link>
    </Compile>
    <Compile Include="$(CommonPath)System\IO\DelegatingStream.cs">
      <Link>Common\System\IO\DelegatingStream.cs</Link>
    </Compile>
    <Compile Include="$(CommonPath)System\IO\ReadOnlyMemoryStream.cs">
      <Link>Common\System\IO\ReadOnlyMemoryStream.cs</Link>
    </Compile>
    <Compile Include="$(CommonPath)System\Text\StringBuilderCache.cs">
      <Link>Common\System\Text\StringBuilderCache.cs</Link>
    </Compile>
    <Compile Include="$(CommonPath)System\Net\Logging\NetEventSource.Common.cs">
      <Link>Common\System\Net\Logging\NetEventSource.Common.cs</Link>
    </Compile>
    <Compile Include="$(CommonPath)System\Net\HttpDateParser.cs">
      <Link>Common\System\Net\HttpDateParser.cs</Link>
    </Compile>
    <Compile Include="$(CommonPath)System\Text\SimpleRegex.cs">
      <Link>Common\System\Text\SimpleRegex.cs</Link>
    </Compile>
  </ItemGroup>
  <!-- SocketsHttpHandler implementation -->
  <ItemGroup>
    <Compile Include="System\Net\Http\SocketsHttpHandler\ArrayBuffer.cs" />
    <Compile Include="System\Net\Http\SocketsHttpHandler\AuthenticationHelper.cs" />
    <Compile Include="System\Net\Http\SocketsHttpHandler\AuthenticationHelper.Digest.cs" />
    <Compile Include="System\Net\Http\SocketsHttpHandler\AuthenticationHelper.NtAuth.cs" />
    <Compile Include="System\Net\Http\SocketsHttpHandler\CancellationHelper.cs" />
    <Compile Include="System\Net\Http\SocketsHttpHandler\ChunkedEncodingReadStream.cs" />
    <Compile Include="System\Net\Http\SocketsHttpHandler\ChunkedEncodingWriteStream.cs" />
    <Compile Include="System\Net\Http\SocketsHttpHandler\ConnectHelper.cs" />
    <Compile Include="System\Net\Http\SocketsHttpHandler\ConnectionCloseReadStream.cs" />
    <Compile Include="System\Net\Http\SocketsHttpHandler\ContentLengthReadStream.cs" />
    <Compile Include="System\Net\Http\SocketsHttpHandler\ContentLengthWriteStream.cs" />
    <Compile Include="System\Net\Http\SocketsHttpHandler\CookieHelper.cs" />
    <Compile Include="System\Net\Http\SocketsHttpHandler\CreditManager.cs" />
    <Compile Include="System\Net\Http\SocketsHttpHandler\DecompressionHandler.cs" />
    <Compile Include="System\Net\Http\SocketsHttpHandler\EmptyReadStream.cs" />
    <Compile Include="System\Net\Http\SocketsHttpHandler\Http2Connection.cs" />
    <Compile Include="System\Net\Http\SocketsHttpHandler\Http2ConnectionException.cs" />
    <Compile Include="System\Net\Http\SocketsHttpHandler\Http2ProtocolErrorCode.cs" />
    <Compile Include="System\Net\Http\SocketsHttpHandler\Http2ProtocolException.cs" />
    <Compile Include="System\Net\Http\SocketsHttpHandler\Http2Stream.cs" />
    <Compile Include="System\Net\Http\SocketsHttpHandler\Http2StreamException.cs" />
    <Compile Include="System\Net\Http\SocketsHttpHandler\HttpAuthenticatedConnectionHandler.cs" />
    <Compile Include="System\Net\Http\SocketsHttpHandler\HttpBaseStream.cs" />
    <Compile Include="System\Net\Http\SocketsHttpHandler\HttpConnection.cs" />
    <Compile Include="System\Net\Http\SocketsHttpHandler\HttpConnectionBase.cs" />
    <Compile Include="System\Net\Http\SocketsHttpHandler\HttpConnectionHandler.cs" />
    <Compile Include="System\Net\Http\SocketsHttpHandler\HttpConnectionKind.cs" />
    <Compile Include="System\Net\Http\SocketsHttpHandler\HttpConnectionPool.cs" />
    <Compile Include="System\Net\Http\SocketsHttpHandler\HttpConnectionPoolManager.cs" />
    <Compile Include="System\Net\Http\SocketsHttpHandler\HttpConnectionResponseContent.cs" />
    <Compile Include="System\Net\Http\SocketsHttpHandler\HttpConnectionSettings.cs" />
    <Compile Include="System\Net\Http\SocketsHttpHandler\HttpContentReadStream.cs" />
    <Compile Include="System\Net\Http\SocketsHttpHandler\HttpContentStream.cs" />
    <Compile Include="System\Net\Http\SocketsHttpHandler\HttpContentWriteStream.cs" />
    <Compile Include="System\Net\Http\SocketsHttpHandler\IHttpTrace.cs" />
    <Compile Include="System\Net\Http\SocketsHttpHandler\SocketsHttpHandler.cs" />
    <Compile Include="System\Net\Http\SocketsHttpHandler\RawConnectionStream.cs" />
    <Compile Include="System\Net\Http\SocketsHttpHandler\RedirectHandler.cs" />
    <Compile Include="System\Net\Http\SocketsHttpHandler\TaskCompletionSourceWithCancellation.cs" />
    <Compile Include="System\Net\Http\SocketsHttpHandler\FailedProxyCache.cs" />
    <Compile Include="System\Net\Http\SocketsHttpHandler\IMultiWebProxy.cs" />
    <Compile Include="System\Net\Http\SocketsHttpHandler\MultiProxy.cs" />
    <Compile Include="$(CommonPath)System\Net\NTAuthentication.Common.cs">
      <Link>Common\System\Net\NTAuthentication.Common.cs</Link>
    </Compile>
    <Compile Include="$(CommonPath)System\Net\ContextFlagsPal.cs">
      <Link>Common\System\Net\ContextFlagsPal.cs</Link>
    </Compile>
    <Compile Include="$(CommonPath)System\Net\Http\Http2\IHttpHeadersHandler.cs">
      <Link>Common\System\Net\Http\Http2\IHttpHeadersHandler.cs</Link>
    </Compile>
    <Compile Include="$(CommonPath)System\Net\Http\Http2\Hpack\DynamicTable.cs">
      <Link>Common\System\Net\Http\Http2\Hpack\DynamicTable.cs</Link>
    </Compile>
    <Compile Include="$(CommonPath)System\Net\Http\Http2\Hpack\HeaderField.cs">
      <Link>Common\System\Net\Http\Http2\Hpack\HeaderField.cs</Link>
    </Compile>
    <Compile Include="$(CommonPath)System\Net\Http\Http2\Hpack\HPackDecoder.cs">
      <Link>Common\System\Net\Http\Http2\Hpack\HPackDecoder.cs</Link>
    </Compile>
    <Compile Include="$(CommonPath)System\Net\Http\Http2\Hpack\HPackDecodingException.cs">
      <Link>Common\System\Net\Http\Http2\Hpack\HPackDecodingException.cs</Link>
    </Compile>
    <Compile Include="$(CommonPath)System\Net\Http\Http2\Hpack\HPackEncoder.cs">
      <Link>Common\System\Net\Http\Http2\Hpack\HPackEncoder.cs</Link>
    </Compile>
    <Compile Include="$(CommonPath)System\Net\Http\Http2\Hpack\HPackEncodingException.cs">
      <Link>Common\System\Net\Http\Http2\Hpack\HPackEncodingException.cs</Link>
    </Compile>
    <Compile Include="$(CommonPath)System\Net\Http\Http2\Hpack\Huffman.cs">
      <Link>Common\System\Net\Http\Http2\Hpack\Huffman.cs</Link>
    </Compile>
    <Compile Include="$(CommonPath)System\Net\Http\Http2\Hpack\HuffmanDecodingException.cs">
      <Link>Common\System\Net\Http\Http2\Hpack\HuffmanDecodingException.cs</Link>
    </Compile>
    <Compile Include="$(CommonPath)System\Net\Http\Http2\Hpack\IntegerDecoder.cs">
      <Link>Common\System\Net\Http\Http2\Hpack\IntegerDecoder.cs</Link>
    </Compile>
    <Compile Include="$(CommonPath)System\Net\Http\Http2\Hpack\IntegerEncoder.cs">
      <Link>Common\System\Net\Http\Http2\Hpack\IntegerEncoder.cs</Link>
    </Compile>
    <Compile Include="$(CommonPath)System\Net\Http\Http2\Hpack\H2StaticTable.cs">
      <Link>Common\System\Net\Http\Http2\Hpack\H2StaticTable.cs</Link>
    </Compile>
    <Compile Include="$(CommonPath)System\Net\Http\Http2\Hpack\StatusCodes.cs">
      <Link>Common\System\Net\Http\Http2\Hpack\StatusCodes.cs</Link>
    </Compile>
    <Compile Include="$(CommonPath)System\Net\Http\Http3\Http3SettingType.cs">
      <Link>Common\System\Net\Http\Http3\Http3SettingType.cs</Link>
    </Compile>
    <Compile Include="$(CommonPath)System\Net\Http\Http3\Http3StreamType.cs">
      <Link>Common\System\Net\Http\Http3\Http3StreamType.cs</Link>
    </Compile>
    <Compile Include="$(CommonPath)System\Net\Http\Http3\Helpers\VariableLengthIntegerHelper.cs">
      <Link>Common\System\Net\Http\Http3\Helpers\VariableLengthIntegerHelper.cs</Link>
    </Compile>
    <Compile Include="$(CommonPath)System\Net\Http\Http3\Frames\Http3ErrorCode.cs">
      <Link>Common\System\Net\Http\Http3\Frames\Http3ErrorCode.cs</Link>
    </Compile>
    <Compile Include="$(CommonPath)System\Net\Http\Http3\Frames\Http3Frame.cs">
      <Link>Common\System\Net\Http\Http3\Frames\Http3Frame.cs</Link>
    </Compile>
    <Compile Include="$(CommonPath)System\Net\Http\Http3\Frames\Http3FrameType.cs">
      <Link>Common\System\Net\Http\Http3\Frames\Http3FrameType.cs</Link>
    </Compile>
    <Compile Include="$(CommonPath)System\Net\Http\Http3\QPack\HeaderField.cs">
      <Link>Common\System\Net\Http\Http3\QPack\HeaderField.cs</Link>
    </Compile>
    <Compile Include="$(CommonPath)System\Net\Http\Http3\QPack\QPackDecoder.cs">
      <Link>Common\System\Net\Http\Http3\QPack\QPackDecoder.cs</Link>
    </Compile>
    <Compile Include="$(CommonPath)System\Net\Http\Http3\QPack\QPackDecodingException.cs">
      <Link>Common\System\Net\Http\Http3\QPack\QPackDecodingException.cs</Link>
    </Compile>
    <Compile Include="$(CommonPath)System\Net\Http\Http3\QPack\QPackEncoder.cs">
      <Link>Common\System\Net\Http\Http3\QPack\QPackEncoder.cs</Link>
    </Compile>
    <Compile Include="$(CommonPath)System\Net\Http\Http3\QPack\QPackEncodingException.cs">
      <Link>Common\System\Net\Http\Http3\QPack\QPackEncodingException.cs</Link>
    </Compile>
    <Compile Include="$(CommonPath)System\Net\Http\Http3\QPack\H3StaticTable.cs">
      <Link>Common\System\Net\Http\Http3\QPack\H3StaticTable.cs</Link>
    </Compile>
    <Compile Include="$(CommonPath)System\Net\SecurityStatusPal.cs">
      <Link>Common\System\Net\SecurityStatusPal.cs</Link>
    </Compile>
    <Compile Include="$(CommonPath)System\Net\Security\SSPIHandleCache.cs">
      <Link>Common\System\Net\Security\SSPIHandleCache.cs</Link>
    </Compile>
    <Compile Include="$(CommonPath)System\Net\Security\NetEventSource.Security.cs">
      <Link>Common\System\Net\Security\NetEventSource.Security.cs</Link>
    </Compile>
    <Compile Include="$(CommonPath)System\Net\ExceptionCheck.cs">
      <Link>Common\System\Net\ExceptionCheck.cs</Link>
    </Compile>
    <Compile Include="$(CommonPath)System\Collections\Generic\BidirectionalDictionary.cs">
      <Link>Common\System\Collections\Generic\BidirectionalDictionary.cs</Link>
    </Compile>
    <Compile Include="$(CommonPath)System\NotImplemented.cs">
      <Link>Common\System\NotImplemented.cs</Link>
    </Compile>
    <Compile Include="$(CommonPath)System\Net\NegotiationInfoClass.cs">
      <Link>Common\System\Net\NegotiationInfoClass.cs</Link>
    </Compile>
    <Compile Include="$(CommonPath)System\Net\InternalException.cs">
      <Link>Common\System\Net\InternalException.cs</Link>
    </Compile>
    <Compile Include="$(CommonPath)System\Net\Logging\DebugThreadTracking.cs">
      <Link>Common\System\Net\Logging\DebugThreadTracking.cs</Link>
    </Compile>
    <Compile Include="$(CommonPath)System\Net\DebugSafeHandle.cs">
      <Link>Common\System\Net\DebugSafeHandle.cs</Link>
    </Compile>
    <Compile Include="$(CommonPath)System\Net\DebugCriticalHandleMinusOneIsInvalid.cs">
      <Link>Common\System\Net\DebugCriticalHandleMinusOneIsInvalid.cs</Link>
    </Compile>
    <Compile Include="$(CommonPath)System\Net\DebugCriticalHandleZeroOrMinusOneIsInvalid.cs">
      <Link>Common\System\Net\DebugCriticalHandleZeroOrMinusOneIsInvalid.cs</Link>
    </Compile>
    <Compile Include="$(CommonPath)System\Text\ValueStringBuilder.cs">
      <Link>Common\System\Text\ValueStringBuilder.cs</Link>
    </Compile>
  </ItemGroup>
  <!-- SocketsHttpHandler platform parts -->
  <ItemGroup Condition=" '$(TargetsUnix)' == 'true'">
    <Compile Include="System\Net\Http\SocketsHttpHandler\HttpEnvironmentProxy.cs" />
    <Compile Include="System\Net\Http\SocketsHttpHandler\HttpEnvironmentProxy.Unix.cs" />
    <Compile Include="System\Net\Http\SocketsHttpHandler\CurrentUserIdentityProvider.Unix.cs" />
    <Compile Include="$(CommonPath)System\Net\ContextFlagsAdapterPal.Unix.cs">
      <Link>Common\System\Net\ContextFlagsAdapterPal.Unix.cs</Link>
    </Compile>
    <Compile Include="$(CommonPath)System\Net\Security\Unix\SafeFreeCredentials.cs">
      <Link>Common\System\Net\Security\Unix\SafeFreeCredentials.cs</Link>
    </Compile>
    <Compile Include="$(CommonPath)System\Net\Security\Unix\SafeDeleteContext.cs">
      <Link>Common\System\Net\Security\Unix\SafeDeleteContext.cs</Link>
    </Compile>
    <Compile Include="$(CommonPath)System\Net\Security\NegotiateStreamPal.Unix.cs">
      <Link>Common\System\Net\Security\NegotiateStreamPal.Unix.cs</Link>
    </Compile>
    <Compile Include="$(CommonPath)Microsoft\Win32\SafeHandles\GssSafeHandles.cs">
      <Link>Common\Microsoft\Win32\SafeHandles\GssSafeHandles.cs</Link>
    </Compile>
    <Compile Include="$(CommonPath)Interop\Unix\System.Net.Security.Native\Interop.GssApiException.cs">
      <Link>Common\Interop\Unix\System.Net.Security.Native\Interop.GssApiException.cs</Link>
    </Compile>
    <Compile Include="$(CommonPath)System\Net\Security\Unix\SafeFreeNegoCredentials.cs">
      <Link>Common\System\Net\Security\Unix\SafeFreeNegoCredentials.cs</Link>
    </Compile>
    <Compile Include="$(CommonPath)System\Net\Security\Unix\SecChannelBindings.cs">
      <Link>Common\System\Net\Security\Unix\SecChannelBindings.cs</Link>
    </Compile>
    <Compile Include="$(CommonPath)Interop\Unix\System.Net.Security.Native\Interop.NetSecurityNative.cs">
      <Link>Common\Interop\Unix\System.Net.Security.Native\Interop.NetSecurityNative.cs</Link>
    </Compile>
    <Compile Include="$(CommonPath)Interop\Unix\System.Net.Security.Native\Interop.NetSecurityNative.IsNtlmInstalled.cs">
      <Link>Common\Interop\Unix\System.Net.Security.Native\Interop.NetSecurityNative.IsNtlmInstalled.cs</Link>
    </Compile>
    <Compile Include="$(CommonPath)Interop\Unix\System.Net.Security.Native\Interop.GssBuffer.cs">
      <Link>Common\Interop\Unix\System.Net.Security.Native\Interop.GssBuffer.cs</Link>
    </Compile>
    <Compile Include="$(CommonPath)System\Net\Security\Unix\SafeDeleteNegoContext.cs">
      <Link>Common\System\Net\Security\Unix\SafeDeleteNegoContext.cs</Link>
    </Compile>
  </ItemGroup>
  <ItemGroup Condition=" '$(TargetsUnix)' == 'true' And '$(TargetsOSX)' != 'true'">
    <Compile Include="System\Net\Http\SocketsHttpHandler\HttpNoProxy.cs" />
    <Compile Include="System\Net\Http\SocketsHttpHandler\SystemProxyInfo.Unix.cs" />
  </ItemGroup>
  <ItemGroup Condition=" '$(TargetsOSX)' == 'true'">
    <Compile Include="System\Net\Http\SocketsHttpHandler\SystemProxyInfo.OSX.cs" />
    <Compile Include="System\Net\Http\SocketsHttpHandler\MacProxy.cs" />
    <Compile Include="$(CommonPath)Interop\OSX\Interop.CoreFoundation.cs">
      <Link>Common\Interop\OSX\Interop.CoreFoundation.cs</Link>
    </Compile>
    <Compile Include="$(CommonPath)Interop\OSX\Interop.CoreFoundation.CFArray.cs">
      <Link>Common\Interop\OSX\Interop.CoreFoundation.CFArray.cs</Link>
    </Compile>
    <Compile Include="$(CommonPath)Interop\OSX\Interop.CoreFoundation.CFData.cs">
      <Link>Common\Interop\OSX\Interop.CoreFoundation.CFData.cs</Link>
    </Compile>
    <Compile Include="$(CommonPath)Interop\OSX\Interop.CoreFoundation.CFDictionary.cs">
      <Link>Common\Interop\OSX\Interop.CoreFoundation.CFDictionary.cs</Link>
    </Compile>
    <Compile Include="$(CommonPath)Interop\OSX\Interop.CoreFoundation.CFProxy.cs">
      <Link>Common\Interop\OSX\Interop.CoreFoundation.CFProxy.cs</Link>
    </Compile>
    <Compile Include="$(CommonPath)Interop\OSX\Interop.CoreFoundation.CFUrl.cs">
      <Link>Common\Interop\OSX\Interop.CoreFoundation.CFUrl.cs</Link>
    </Compile>
    <Compile Include="$(CommonPath)Interop\OSX\Interop.CoreFoundation.CFString.cs">
      <Link>Common\Interop\OSX\Interop.CoreFoundation.CFString.cs</Link>
    </Compile>
    <Compile Include="$(CommonPath)Interop\OSX\Interop.CoreFoundation.CFNumber.cs">
      <Link>Common\Interop\OSX\Interop.CoreFoundation.CFString.cs</Link>
    </Compile>
    <Compile Include="$(CommonPath)Interop\OSX\Interop.CoreFoundation.CFError.cs">
      <Link>Common\Interop\OSX\Interop.CoreFoundation.CFError.cs</Link>
    </Compile>
    <Compile Include="$(CommonPath)Interop\OSX\Interop.RunLoop.cs">
      <Link>Common\Interop\OSX\Interop.RunLoop.cs</Link>
    </Compile>
    <Compile Include="$(CommonPath)Interop\OSX\Interop.Libraries.cs">
      <Link>Common\Interop\OSX\Interop.Libraries.cs</Link>
    </Compile>
    <Compile Include="$(CommonPath)Microsoft\Win32\SafeHandles\SafeCreateHandle.OSX.cs">
      <Link>Common\Microsoft\Win32\SafeHandles\SafeCreateHandle.OSX.cs</Link>
    </Compile>
  </ItemGroup>
  <ItemGroup Condition=" '$(TargetsWindows)' == 'true'">
    <Compile Include="$(CommonPath)\System\Net\HttpStatusDescription.cs">
      <Link>Common\System\Net\HttpStatusDescription.cs</Link>
    </Compile>
    <Compile Include="System\Net\Http\SocketsHttpHandler\SystemProxyInfo.Windows.cs" />
    <Compile Include="System\Net\Http\SocketsHttpHandler\HttpEnvironmentProxy.cs" />
    <Compile Include="System\Net\Http\SocketsHttpHandler\HttpEnvironmentProxy.Windows.cs" />
    <Compile Include="System\Net\Http\SocketsHttpHandler\HttpNoProxy.cs" />
    <Compile Include="System\Net\Http\SocketsHttpHandler\HttpWindowsProxy.cs" />
    <Compile Include="System\Net\Http\SocketsHttpHandler\CurrentUserIdentityProvider.Windows.cs" />
    <Compile Include="$(CommonPath)\Interop\Windows\Interop.Libraries.cs">
      <Link>Common\Interop\Windows\Interop.Libraries.cs</Link>
    </Compile>
    <Compile Include="$(CommonPath)\Interop\Windows\Crypt32\Interop.CertEnumCertificatesInStore.cs">
      <Link>Common\Interop\Windows\Crypt32\Interop.CertEnumCertificatesInStore.cs</Link>
    </Compile>
    <Compile Include="$(CommonPath)\Interop\Windows\Crypt32\Interop.certificates_types.cs">
      <Link>Common\Interop\Windows\Crypt32\Interop.certificates_types.cs</Link>
    </Compile>
    <Compile Include="$(CommonPath)\Interop\Windows\Crypt32\Interop.certificates.cs">
      <Link>Common\Interop\Windows\Crypt32\Interop.certificates.cs</Link>
    </Compile>
    <Compile Include="$(CommonPath)Interop\Windows\Kernel32\Interop.FormatMessage.cs">
      <Link>Common\Interop\Windows\Kernel32\Interop.FormatMessage.cs</Link>
    </Compile>
    <Compile Include="$(CommonPath)\Interop\Windows\Kernel32\Interop.GetModuleHandle.cs">
      <Link>Common\Interop\Windows\Kernel32\Interop.GetModuleHandle.cs</Link>
    </Compile>
    <Compile Include="$(CommonPath)\Interop\Windows\Interop.HRESULT_FROM_WIN32.cs">
      <Link>Common\Interop\Windows\Interop.HRESULT_FROM_WIN32.cs</Link>
    </Compile>
    <Compile Include="$(CommonPath)\Interop\Windows\SChannel\UnmanagedCertificateContext.IntPtr.cs">
      <Link>Common\Interop\Windows\SChannel\UnmanagedCertificateContext.IntPtr.cs</Link>
    </Compile>
    <Compile Include="$(CommonPath)\Interop\Windows\WinHttp\Interop.SafeWinHttpHandle.cs">
      <Link>Common\Interop\Windows\WinHttp\Interop.SafeWinHttpHandle.cs</Link>
    </Compile>
    <Compile Include="$(CommonPath)\Interop\Windows\WinHttp\Interop.winhttp_types.cs">
      <Link>Common\Interop\Windows\WinHttp\Interop.winhttp_types.cs</Link>
    </Compile>
    <Compile Include="$(CommonPath)\Interop\Windows\WinHttp\Interop.winhttp.cs">
      <Link>Common\Interop\Windows\WinHttp\Interop.winhttp.cs</Link>
    </Compile>
    <Compile Include="$(CommonPath)\System\CharArrayHelpers.cs">
      <Link>Common\System\CharArrayHelpers.cs</Link>
    </Compile>
    <Compile Include="$(CommonPath)\System\StringExtensions.cs">
      <Link>Common\System\StringExtensions.cs</Link>
    </Compile>
    <Compile Include="$(CommonPath)\System\Net\HttpKnownHeaderNames.cs">
      <Link>Common\System\Net\HttpKnownHeaderNames.cs</Link>
    </Compile>
    <Compile Include="$(CommonPath)\System\Net\HttpKnownHeaderNames.TryGetHeaderName.cs">
      <Link>Common\System\Net\HttpKnownHeaderNames.TryGetHeaderName.cs</Link>
    </Compile>
    <Compile Include="$(CommonPath)\System\Net\SecurityProtocol.cs">
      <Link>Common\System\Net\SecurityProtocol.cs</Link>
    </Compile>
    <Compile Include="$(CommonPath)\System\Net\UriScheme.cs">
      <Link>Common\System\Net\UriScheme.cs</Link>
    </Compile>
    <Compile Include="$(CommonPath)\System\Net\Http\HttpHandlerDefaults.cs">
      <Link>Common\System\Net\Http\HttpHandlerDefaults.cs</Link>
    </Compile>
    <Compile Include="$(CommonPath)\System\Net\Http\NoWriteNoSeekStreamContent.cs">
      <Link>Common\System\Net\Http\NoWriteNoSeekStreamContent.cs</Link>
    </Compile>
    <Compile Include="$(CommonPath)\System\Net\Http\WinInetProxyHelper.cs">
      <Link>Common\System\Net\Http\WinInetProxyHelper.cs</Link>
    </Compile>
    <Compile Include="$(CommonPath)\System\Net\Security\CertificateHelper.cs">
      <Link>Common\System\Net\Security\CertificateHelper.cs</Link>
    </Compile>
    <Compile Include="$(CommonPath)\System\Net\Security\CertificateHelper.Windows.cs">
      <Link>Common\System\Net\Security\CertificateHelper.Windows.cs</Link>
    </Compile>
    <Compile Include="$(CommonPath)\System\Runtime\ExceptionServices\ExceptionStackTrace.cs">
      <Link>Common\System\Runtime\ExceptionServices\ExceptionStackTrace.cs</Link>
    </Compile>
    <Compile Include="$(CommonPath)\System\Threading\Tasks\RendezvousAwaitable.cs">
      <Link>Common\System\Threading\Tasks\RendezvousAwaitable.cs</Link>
    </Compile>
    <Compile Include="$(CommonPath)System\Threading\Tasks\TaskToApm.cs">
      <Link>System\System\Threading\Tasks\TaskToApm.cs</Link>
    </Compile>
    <Compile Include="$(CommonPath)Interop\Windows\SChannel\Interop.SecPkgContext_ApplicationProtocol.cs">
      <Link>Common\Interop\Windows\SChannel\Interop.SecPkgContext_ApplicationProtocol.cs</Link>
    </Compile>
    <Compile Include="$(CommonPath)System\Net\Security\SecurityBuffer.Windows.cs">
      <Link>Common\System\Net\Security\SecurityBuffer.Windows.cs</Link>
    </Compile>
    <Compile Include="$(CommonPath)System\Net\Security\SecurityBufferType.Windows.cs">
      <Link>Common\System\Net\Security\SecurityBufferType.Windows.cs</Link>
    </Compile>
    <Compile Include="$(CommonPath)System\Net\Security\SecurityContextTokenHandle.cs">
      <Link>Common\System\Net\Security\SecurityContextTokenHandle.cs</Link>
    </Compile>
    <Compile Include="$(CommonPath)System\Net\SecurityStatusAdapterPal.Windows.cs">
      <Link>Common\System\Net\SecurityStatusAdapterPal.Windows.cs</Link>
    </Compile>
    <Compile Include="$(CommonPath)System\Net\ContextFlagsAdapterPal.Windows.cs">
      <Link>Common\System\Net\ContextFlagsAdapterPal.Windows.cs</Link>
    </Compile>
    <Compile Include="$(CommonPath)System\Net\Security\NegotiateStreamPal.Windows.cs">
      <Link>Common\System\Net\Security\NegotiateStreamPal.Windows.cs</Link>
    </Compile>
    <Compile Include="$(CommonPath)System\Net\Security\NetEventSource.Security.Windows.cs">
      <Link>Common\System\Net\Security\NetEventSource.Security.Windows.cs</Link>
    </Compile>
    <Compile Include="$(CommonPath)Interop\Windows\SspiCli\SecPkgContext_Bindings.cs">
      <Link>Common\Interop\Windows\SspiCli\SecPkgContext_Bindings.cs</Link>
    </Compile>
    <Compile Include="$(CommonPath)Interop\Windows\SChannel\Interop.SECURITY_STATUS.cs">
      <Link>Common\Interop\Windows\SChannel\Interop.SECURITY_STATUS.cs</Link>
    </Compile>
    <Compile Include="$(CommonPath)Interop\Windows\Kernel32\Interop.CloseHandle.cs">
      <Link>Common\Interop\Windows\Kernel32\Interop.CloseHandle.cs</Link>
    </Compile>
    <Compile Include="$(CommonPath)Interop\Windows\SspiCli\SecPkgContext_StreamSizes.cs">
      <Link>Common\Interop\Windows\SspiCli\SecPkgContext_StreamSizes.cs</Link>
    </Compile>
    <Compile Include="$(CommonPath)Interop\Windows\SspiCli\SecPkgContext_NegotiationInfoW.cs">
      <Link>Common\Interop\Windows\SspiCli\SecPkgContext_NegotiationInfoW.cs</Link>
    </Compile>
    <Compile Include="$(CommonPath)Interop\Windows\SspiCli\NegotiationInfoClass.cs">
      <Link>Common\Interop\Windows\SspiCli\NegotiationInfoClass.cs</Link>
    </Compile>
    <Compile Include="$(CommonPath)Interop\Windows\SChannel\SecPkgContext_ConnectionInfo.cs">
      <Link>Common\Interop\Windows\SChannel\SecPkgContext_ConnectionInfo.cs</Link>
    </Compile>
    <Compile Include="$(CommonPath)Interop\Windows\SChannel\SecPkgContext_CipherInfo.cs">
      <Link>Common\Interop\Windows\SChannel\SecPkgContext_CipherInfo.cs</Link>
    </Compile>
    <Compile Include="$(CommonPath)Interop\Windows\SspiCli\SSPISecureChannelType.cs">
      <Link>Common\Interop\Windows\SspiCli\SSPISecureChannelType.cs</Link>
    </Compile>
    <Compile Include="$(CommonPath)Interop\Windows\SspiCli\ISSPIInterface.cs">
      <Link>Common\Interop\Windows\SspiCli\ISSPIInterface.cs</Link>
    </Compile>
    <Compile Include="$(CommonPath)Interop\Windows\SspiCli\SSPIAuthType.cs">
      <Link>Common\Interop\Windows\SspiCli\SSPIAuthType.cs</Link>
    </Compile>
    <Compile Include="$(CommonPath)Interop\Windows\SspiCli\SecurityPackageInfoClass.cs">
      <Link>Common\Interop\Windows\SspiCli\SecurityPackageInfoClass.cs</Link>
    </Compile>
    <Compile Include="$(CommonPath)Interop\Windows\SspiCli\SecurityPackageInfo.cs">
      <Link>Common\Interop\Windows\SspiCli\SecurityPackageInfo.cs</Link>
    </Compile>
    <Compile Include="$(CommonPath)Interop\Windows\SspiCli\SecPkgContext_Sizes.cs">
      <Link>Common\Interop\Windows\SspiCli\SecPkgContext_Sizes.cs</Link>
    </Compile>
    <Compile Include="$(CommonPath)Interop\Windows\SspiCli\SafeDeleteContext.cs">
      <Link>Common\Interop\Windows\SspiCli\SafeDeleteContext.cs</Link>
    </Compile>
    <Compile Include="$(CommonPath)Interop\Windows\SspiCli\GlobalSSPI.cs">
      <Link>Common\Interop\Windows\SspiCli\GlobalSSPI.cs</Link>
    </Compile>
    <Compile Include="$(CommonPath)Interop\Windows\SspiCli\Interop.SSPI.cs">
      <Link>Common\Interop\Windows\SspiCli\Interop.SSPI.cs</Link>
    </Compile>
    <Compile Include="$(CommonPath)Interop\Windows\SspiCli\SecuritySafeHandles.cs">
      <Link>Common\Interop\Windows\SspiCli\SecuritySafeHandles.cs</Link>
    </Compile>
    <Compile Include="$(CommonPath)Interop\Windows\SspiCli\SSPIWrapper.cs">
      <Link>Common\Interop\Windows\SspiCli\SSPIWrapper.cs</Link>
    </Compile>
  </ItemGroup>
  <!-- Common -->
  <ItemGroup>
    <Compile Include="System\Net\Http\DiagnosticsHandler.cs" />
    <Compile Include="System\Net\Http\DiagnosticsHandlerLoggingStrings.cs" />
    <Compile Include="$(CommonPath)System\Net\Mail\DomainLiteralReader.cs">
      <Link>Common\System\Net\Mail\DomainLiteralReader.cs</Link>
    </Compile>
    <Compile Include="$(CommonPath)System\Net\Mail\DotAtomReader.cs">
      <Link>Common\System\Net\Mail\DotAtomReader.cs</Link>
    </Compile>
    <Compile Include="$(CommonPath)System\Net\Mail\MailAddress.cs">
      <Link>Common\System\Net\Mail\MailAddress.cs</Link>
    </Compile>
    <Compile Include="$(CommonPath)System\Net\Mail\MailAddressParser.cs">
      <Link>Common\System\Net\Mail\MailAddressParser.cs</Link>
    </Compile>
    <Compile Include="$(CommonPath)System\Net\Mail\MailBnfHelper.cs">
      <Link>Common\System\Net\Mail\MailBnfHelper.cs</Link>
    </Compile>
    <Compile Include="$(CommonPath)System\Net\Mail\QuotedPairReader.cs">
      <Link>Common\System\Net\Mail\QuotedPairReader.cs</Link>
    </Compile>
    <Compile Include="$(CommonPath)System\Net\Mail\QuotedStringFormatReader.cs">
      <Link>Common\System\Net\Mail\QuotedStringFormatReader.cs</Link>
    </Compile>
    <Compile Include="$(CommonPath)System\Net\Mail\WhitespaceReader.cs">
      <Link>Common\System\Net\Mail\WhitespaceReader.cs</Link>
    </Compile>
  </ItemGroup>
  <ItemGroup Condition=" '$(TargetsUnix)' == 'true' ">
    <Compile Include="$(CommonPath)System\StrongToWeakReference.cs">
      <Link>Common\Interop\Unix\StrongToWeakReference.cs</Link>
    </Compile>
    <Compile Include="$(CommonPath)System\Net\SecurityProtocol.cs">
      <Link>Common\System\Net\SecurityProtocol.cs</Link>
    </Compile>
    <Compile Include="$(CommonPath)System\Net\UriScheme.cs">
      <Link>Common\System\Net\UriScheme.cs</Link>
    </Compile>
    <Compile Include="$(CommonPath)Interop\Unix\Interop.Errors.cs">
      <Link>Common\Interop\Unix\Interop.Errors.cs</Link>
    </Compile>
    <Compile Include="$(CommonPath)Interop\Unix\Interop.IOErrors.cs">
      <Link>Common\Interop\Unix\Interop.IOErrors.cs</Link>
    </Compile>
    <Compile Include="$(CommonPath)Interop\Unix\Interop.Libraries.cs">
      <Link>Common\Interop\Unix\Interop.Libraries.cs</Link>
    </Compile>
    <Compile Include="$(CommonPath)Interop\Unix\System.Native\Interop.Close.cs">
      <Link>Common\Interop\Unix\System.Native\Interop.Close.cs</Link>
    </Compile>
    <Compile Include="$(CommonPath)Interop\Unix\System.Native\Interop.Open.cs">
      <Link>Common\Interop\Unix\System.Native\Interop.Open.cs</Link>
    </Compile>
    <Compile Include="$(CommonPath)Interop\Unix\System.Native\Interop.OpenFlags.cs">
      <Link>Common\Interop\Unix\System.Native\Interop.OpenFlags.cs</Link>
    </Compile>
    <Compile Include="$(CommonPath)Interop\Unix\System.Native\Interop.Pipe.cs">
      <Link>Common\Interop\Unix\System.Native\Interop.Pipe.cs</Link>
    </Compile>
    <Compile Include="$(CommonPath)Interop\Unix\System.Native\Interop.Poll.cs">
      <Link>Common\Interop\Unix\libc\Interop.Poll.cs</Link>
    </Compile>
    <Compile Include="$(CommonPath)Interop\Unix\System.Native\Interop.Read.cs">
      <Link>Common\Interop\Unix\libc\Interop.Read.cs</Link>
    </Compile>
    <Compile Include="$(CommonPath)Interop\Unix\System.Native\Interop.Write.cs">
      <Link>Common\Interop\Unix\libc\Interop.Write.cs</Link>
    </Compile>
    <Compile Include="$(CommonPath)System\CharArrayHelpers.cs">
      <Link>Common\System\CharArrayHelpers.cs</Link>
    </Compile>
    <Compile Include="$(CommonPath)System\StringExtensions.cs">
      <Link>Common\System\StringExtensions.cs</Link>
    </Compile>
    <Compile Include="$(CommonPath)System\Net\HttpKnownHeaderNames.cs">
      <Link>Common\System\Net\HttpKnownHeaderNames.cs</Link>
    </Compile>
    <Compile Include="$(CommonPath)System\Net\HttpKnownHeaderNames.TryGetHeaderName.cs">
      <Link>Common\System\Net\HttpKnownHeaderNames.TryGetHeaderName.cs</Link>
    </Compile>
    <Compile Include="$(CommonPath)System\Net\HttpStatusDescription.cs">
      <Link>Common\System\Net\HttpStatusDescription.cs</Link>
    </Compile>
    <Compile Include="$(CommonPath)System\Net\Http\HttpHandlerDefaults.cs">
      <Link>Common\System\Net\Http\HttpHandlerDefaults.cs</Link>
    </Compile>
    <Compile Include="$(CommonPath)System\Net\Http\NoWriteNoSeekStreamContent.cs">
      <Link>Common\System\Net\Http\NoWriteNoSeekStreamContent.cs</Link>
    </Compile>
    <Compile Include="$(CommonPath)System\Net\Http\TlsCertificateExtensions.cs">
      <Link>Common\System\Net\Http\TlsCertificateExtensions</Link>
    </Compile>
    <Compile Include="$(CommonPath)System\Net\Security\CertificateHelper.cs">
      <Link>Common\System\Net\Security\CertificateHelper.cs</Link>
    </Compile>
    <Compile Include="$(CommonPath)System\Net\Security\CertificateHelper.Unix.cs">
      <Link>Common\System\Net\Security\CertificateHelper.Unix.cs</Link>
    </Compile>
    <Compile Include="$(CommonPath)System\Threading\Tasks\TaskToApm.cs">
      <Link>Common\System\Threading\Tasks\TaskToApm.cs</Link>
    </Compile>
  </ItemGroup>
  <ItemGroup Condition=" '$(TargetsUnix)' == 'true' and '$(TargetsOSX)' != 'true' ">
    <Compile Include="$(CommonPath)Interop\Unix\System.Security.Cryptography.Native\Interop.ASN1.cs">
      <Link>Common\Interop\Unix\System.Security.Cryptography.Native\Interop.ASN1.cs</Link>
    </Compile>
    <Compile Include="$(CommonPath)Interop\Unix\System.Security.Cryptography.Native\Interop.BIO.cs">
      <Link>Common\Interop\Unix\System.Security.Cryptography.Native\Interop.BIO.cs</Link>
    </Compile>
    <Compile Include="$(CommonPath)Interop\Unix\System.Security.Cryptography.Native\Interop.ERR.cs">
      <Link>Common\Interop\Unix\System.Security.Cryptography.Native\Interop.ERR.cs</Link>
    </Compile>
    <Compile Include="$(CommonPath)Interop\Unix\System.Security.Cryptography.Native\Interop.Initialization.cs">
      <Link>Common\Interop\Unix\System.Security.Cryptography.Native\Interop.Initialization.cs</Link>
    </Compile>
    <Compile Include="$(CommonPath)Interop\Unix\System.Security.Cryptography.Native\Interop.Crypto.cs">
      <Link>Common\Interop\Unix\System.Security.Cryptography.Native\Interop.Crypto.cs</Link>
    </Compile>
    <Compile Include="$(CommonPath)Interop\Unix\System.Security.Cryptography.Native\Interop.OpenSslVersion.cs">
      <Link>Common\Interop\Unix\System.Security.Cryptography.Native\Interop.OpenSslVersion.cs</Link>
    </Compile>
    <Compile Include="$(CommonPath)Interop\Unix\System.Security.Cryptography.Native\Interop.Ssl.cs">
      <Link>Common\Interop\Unix\System.Security.Cryptography.Native\Interop.Ssl.cs</Link>
    </Compile>
    <Compile Include="$(CommonPath)Interop\Unix\System.Security.Cryptography.Native\Interop.SslCtx.cs">
      <Link>Common\Interop\Unix\System.Security.Cryptography.Native\Interop.SslCtx.cs</Link>
    </Compile>
    <Compile Include="$(CommonPath)Interop\Unix\System.Security.Cryptography.Native\Interop.SetProtocolOptions.cs">
      <Link>Common\Interop\Unix\System.Security.Cryptography.Native\Interop.SetProtocolOptions.cs</Link>
    </Compile>
    <Compile Include="$(CommonPath)Interop\Unix\System.Security.Cryptography.Native\Interop.X509.cs">
      <Link>Common\Interop\Unix\System.Security.Cryptography.Native\Interop.X509.cs</Link>
    </Compile>
    <Compile Include="$(CommonPath)Interop\Unix\System.Security.Cryptography.Native\Interop.X509Name.cs">
      <Link>Common\Interop\Unix\System.Security.Cryptography.Native\Interop.X509Name.cs</Link>
    </Compile>
    <Compile Include="$(CommonPath)Interop\Unix\System.Security.Cryptography.Native\Interop.X509Ext.cs">
      <Link>Common\Interop\Unix\System.Security.Cryptography.Native\Interop.X509Ext.cs</Link>
    </Compile>
    <Compile Include="$(CommonPath)Interop\Unix\System.Security.Cryptography.Native\Interop.X509Stack.cs">
      <Link>Common\Interop\Unix\System.Security.Cryptography.Native\Interop.X509Stack.cs</Link>
    </Compile>
    <Compile Include="$(CommonPath)Interop\Unix\System.Security.Cryptography.Native\Interop.X509StoreCtx.cs">
      <Link>Common\Interop\Unix\System.Security.Cryptography.Native\Interop.X509StoreCtx.cs</Link>
    </Compile>
    <Compile Include="$(CommonPath)Interop\Unix\System.Net.Security.Native\Interop.Initialization.cs">
      <Link>Common\Interop\Unix\System.Net.Security.Native\Interop.Initialization.cs</Link>
    </Compile>
    <Compile Include="$(CommonPath)Microsoft\Win32\SafeHandles\SafeX509Handles.Unix.cs">
      <Link>Common\Microsoft\Win32\SafeHandles\SafeX509Handles.Unix.cs</Link>
    </Compile>
    <Compile Include="$(CommonPath)Microsoft\Win32\SafeHandles\X509ExtensionSafeHandles.Unix.cs">
      <Link>Common\Microsoft\Win32\SafeHandles\X509ExtensionSafeHandles.Unix.cs</Link>
    </Compile>
    <Compile Include="$(CommonPath)Microsoft\Win32\SafeHandles\SafeInteriorHandle.cs">
      <Link>Common\Microsoft\Win32\SafeHandles\SafeInteriorHandle.cs</Link>
    </Compile>
    <Compile Include="$(CommonPath)Microsoft\Win32\SafeHandles\SafeBioHandle.Unix.cs">
      <Link>Common\Microsoft\Win32\SafeHandles\SafeBioHandle.Unix.cs</Link>
    </Compile>
    <Compile Include="$(CommonPath)Microsoft\Win32\SafeHandles\Asn1SafeHandles.Unix.cs">
      <Link>Common\Microsoft\Win32\SafeHandles\Asn1SafeHandles.Unix.cs</Link>
    </Compile>
    <Compile Include="$(CommonPath)Microsoft\Win32\SafeHandles\SafeHandleCache.cs">
      <Link>Common\Microsoft\Win32\SafeHandles\SafeHandleCache.cs</Link>
    </Compile>
    <Compile Include="$(CommonPath)System\Net\Security\CertificateValidation.Unix.cs">
      <Link>Common\System\Net\Security\CertificateValidation.Unix.cs</Link>
    </Compile>
  </ItemGroup>
  <ItemGroup>
    <Reference Include="Microsoft.Win32.Primitives" />
    <Reference Include="System.Collections" />
    <Reference Include="System.Collections.Concurrent" />
    <Reference Include="System.Collections.NonGeneric" />
    <Reference Include="System.Diagnostics.DiagnosticSource" />
    <Reference Include="System.Diagnostics.Tracing" />
    <Reference Include="System.IO.Compression" />
    <Reference Include="System.Memory" />
    <Reference Include="System.Net.NameResolution" />
    <Reference Include="System.Net.NetworkInformation" />
    <Reference Include="System.Net.Primitives" />
    <Reference Include="System.Net.Security" />
    <Reference Include="System.Net.Sockets" />
<<<<<<< HEAD
=======
    <Reference Include="System.Net.Quic" />
    <Reference Include="System.Resources.ResourceManager" />
>>>>>>> 7eea339d
    <Reference Include="System.Runtime" />
    <Reference Include="System.Runtime.Extensions" />
    <Reference Include="System.Runtime.InteropServices" />
    <Reference Include="System.Security.Claims" Condition="'$(TargetsWindows)' == 'true'" />
    <Reference Include="System.Security.Cryptography.Algorithms" />
    <Reference Include="System.Security.Cryptography.Csp" />
    <Reference Include="System.Security.Cryptography.Encoding" />
    <Reference Include="System.Security.Cryptography.Primitives" />
    <Reference Include="System.Security.Cryptography.X509Certificates" />
    <Reference Include="System.Security.Principal" Condition="'$(TargetsWindows)' == 'true'" />
    <Reference Include="System.Security.Principal.Windows" />
    <Reference Include="System.Threading" />
    <Reference Include="System.IO.Compression.Brotli" />
  </ItemGroup>
  <ItemGroup Condition="'$(TargetsUnix)' == 'true'">
    <Reference Include="System.Console" Condition="'$(ConfigurationGroup)' == 'Debug'" />
    <Reference Include="System.Diagnostics.StackTrace" />
    <Reference Include="System.IO.FileSystem" />
    <Reference Include="System.Security.Cryptography.Algorithms" />
    <Reference Include="System.Security.Cryptography.Encoding" />
    <Reference Include="System.Security.Cryptography.OpenSsl" />
    <Reference Include="System.Security.Cryptography.Primitives" />
  </ItemGroup>
</Project><|MERGE_RESOLUTION|>--- conflicted
+++ resolved
@@ -722,11 +722,7 @@
     <Reference Include="System.Net.Primitives" />
     <Reference Include="System.Net.Security" />
     <Reference Include="System.Net.Sockets" />
-<<<<<<< HEAD
-=======
     <Reference Include="System.Net.Quic" />
-    <Reference Include="System.Resources.ResourceManager" />
->>>>>>> 7eea339d
     <Reference Include="System.Runtime" />
     <Reference Include="System.Runtime.Extensions" />
     <Reference Include="System.Runtime.InteropServices" />
