// Licensed to the .NET Foundation under one or more agreements.
// The .NET Foundation licenses this file to you under the MIT license.
// See the LICENSE file in the project root for more information.
// ------------------------------------------------------------------------------
// Changes to this file must follow the https://aka.ms/api-review process.
// ------------------------------------------------------------------------------

namespace System.Net.Http
{
    public partial class ByteArrayContent : System.Net.Http.HttpContent
    {
        public ByteArrayContent(byte[] content) { }
        public ByteArrayContent(byte[] content, int offset, int count) { }
        protected override System.Threading.Tasks.Task<System.IO.Stream> CreateContentReadStreamAsync() { throw null; }
<<<<<<< HEAD
        protected override void SerializeToStream(System.IO.Stream stream, System.Net.TransportContext context, System.Threading.CancellationToken cancellationToken) { }
        protected override System.Threading.Tasks.Task SerializeToStreamAsync(System.IO.Stream stream, System.Net.TransportContext context) { throw null; }
        protected override System.Threading.Tasks.Task SerializeToStreamAsync(System.IO.Stream stream, System.Net.TransportContext context, System.Threading.CancellationToken cancellationToken) { throw null; }
=======
        protected override System.Threading.Tasks.Task SerializeToStreamAsync(System.IO.Stream stream, System.Net.TransportContext? context) { throw null; }
        protected override System.Threading.Tasks.Task SerializeToStreamAsync(System.IO.Stream stream, System.Net.TransportContext? context, System.Threading.CancellationToken cancellationToken) { throw null; }
>>>>>>> 112fc548
        protected internal override bool TryComputeLength(out long length) { throw null; }
    }
    public enum ClientCertificateOption
    {
        Manual = 0,
        Automatic = 1,
    }
    public abstract partial class DelegatingHandler : System.Net.Http.HttpMessageHandler
    {
        protected DelegatingHandler() { }
        protected DelegatingHandler(System.Net.Http.HttpMessageHandler innerHandler) { }
        [System.Diagnostics.CodeAnalysis.DisallowNullAttribute]
        public System.Net.Http.HttpMessageHandler? InnerHandler { get { throw null; } set { } }
        protected override void Dispose(bool disposing) { }
        protected internal override System.Net.Http.HttpResponseMessage Send(System.Net.Http.HttpRequestMessage request, System.Threading.CancellationToken cancellationToken) { throw null; }
        protected internal override System.Threading.Tasks.Task<System.Net.Http.HttpResponseMessage> SendAsync(System.Net.Http.HttpRequestMessage request, System.Threading.CancellationToken cancellationToken) { throw null; }
    }
    public partial class FormUrlEncodedContent : System.Net.Http.ByteArrayContent
    {
        public FormUrlEncodedContent(System.Collections.Generic.IEnumerable<System.Collections.Generic.KeyValuePair<string?, string?>> nameValueCollection) : base (default(byte[])) { }
        protected override System.Threading.Tasks.Task SerializeToStreamAsync(System.IO.Stream stream, System.Net.TransportContext? context, System.Threading.CancellationToken cancellationToken) { throw null; }
    }
    public partial class HttpClient : System.Net.Http.HttpMessageInvoker
    {
        public HttpClient() : base (default(System.Net.Http.HttpMessageHandler)) { }
        public HttpClient(System.Net.Http.HttpMessageHandler handler) : base (default(System.Net.Http.HttpMessageHandler)) { }
        public HttpClient(System.Net.Http.HttpMessageHandler handler, bool disposeHandler) : base (default(System.Net.Http.HttpMessageHandler)) { }
        public System.Uri? BaseAddress { get { throw null; } set { } }
        public static System.Net.IWebProxy DefaultProxy { get { throw null; } set { } }
        public System.Net.Http.Headers.HttpRequestHeaders DefaultRequestHeaders { get { throw null; } }
        public System.Version DefaultRequestVersion { get { throw null; } set { } }
        public long MaxResponseContentBufferSize { get { throw null; } set { } }
        public System.TimeSpan Timeout { get { throw null; } set { } }
        public void CancelPendingRequests() { }
        public System.Threading.Tasks.Task<System.Net.Http.HttpResponseMessage> DeleteAsync(string? requestUri) { throw null; }
        public System.Threading.Tasks.Task<System.Net.Http.HttpResponseMessage> DeleteAsync(string? requestUri, System.Threading.CancellationToken cancellationToken) { throw null; }
        public System.Threading.Tasks.Task<System.Net.Http.HttpResponseMessage> DeleteAsync(System.Uri? requestUri) { throw null; }
        public System.Threading.Tasks.Task<System.Net.Http.HttpResponseMessage> DeleteAsync(System.Uri? requestUri, System.Threading.CancellationToken cancellationToken) { throw null; }
        protected override void Dispose(bool disposing) { }
<<<<<<< HEAD
        public System.Threading.Tasks.Task<System.Net.Http.HttpResponseMessage> GetAsync(string requestUri) { throw null; }
        public System.Threading.Tasks.Task<System.Net.Http.HttpResponseMessage> GetAsync(string requestUri, System.Net.Http.HttpCompletionOption completionOption) { throw null; }
        public System.Threading.Tasks.Task<System.Net.Http.HttpResponseMessage> GetAsync(string requestUri, System.Net.Http.HttpCompletionOption completionOption, System.Threading.CancellationToken cancellationToken) { throw null; }
        public System.Threading.Tasks.Task<System.Net.Http.HttpResponseMessage> GetAsync(string requestUri, System.Threading.CancellationToken cancellationToken) { throw null; }
        public System.Threading.Tasks.Task<System.Net.Http.HttpResponseMessage> GetAsync(System.Uri requestUri) { throw null; }
        public System.Threading.Tasks.Task<System.Net.Http.HttpResponseMessage> GetAsync(System.Uri requestUri, System.Net.Http.HttpCompletionOption completionOption) { throw null; }
        public System.Threading.Tasks.Task<System.Net.Http.HttpResponseMessage> GetAsync(System.Uri requestUri, System.Net.Http.HttpCompletionOption completionOption, System.Threading.CancellationToken cancellationToken) { throw null; }
        public System.Threading.Tasks.Task<System.Net.Http.HttpResponseMessage> GetAsync(System.Uri requestUri, System.Threading.CancellationToken cancellationToken) { throw null; }
        public System.Threading.Tasks.Task<byte[]> GetByteArrayAsync(string requestUri) { throw null; }
        public System.Threading.Tasks.Task<byte[]> GetByteArrayAsync(string requestUri, System.Threading.CancellationToken cancellationToken) { throw null; }
        public System.Threading.Tasks.Task<byte[]> GetByteArrayAsync(System.Uri requestUri) { throw null; }
        public System.Threading.Tasks.Task<byte[]> GetByteArrayAsync(System.Uri requestUri, System.Threading.CancellationToken cancellationToken) { throw null; }
        public System.Threading.Tasks.Task<System.IO.Stream> GetStreamAsync(string requestUri) { throw null; }
        public System.Threading.Tasks.Task<System.IO.Stream> GetStreamAsync(string requestUri, System.Threading.CancellationToken cancellationToken) { throw null; }
        public System.Threading.Tasks.Task<System.IO.Stream> GetStreamAsync(System.Uri requestUri) { throw null; }
        public System.Threading.Tasks.Task<System.IO.Stream> GetStreamAsync(System.Uri requestUri, System.Threading.CancellationToken cancellationToken) { throw null; }
        public System.Threading.Tasks.Task<string> GetStringAsync(string requestUri) { throw null; }
        public System.Threading.Tasks.Task<string> GetStringAsync(string requestUri, System.Threading.CancellationToken cancellationToken) { throw null; }
        public System.Threading.Tasks.Task<string> GetStringAsync(System.Uri requestUri) { throw null; }
        public System.Threading.Tasks.Task<string> GetStringAsync(System.Uri requestUri, System.Threading.CancellationToken cancellationToken) { throw null; }
        public System.Threading.Tasks.Task<System.Net.Http.HttpResponseMessage> PatchAsync(string requestUri, System.Net.Http.HttpContent content) { throw null; }
        public System.Threading.Tasks.Task<System.Net.Http.HttpResponseMessage> PatchAsync(string requestUri, System.Net.Http.HttpContent content, System.Threading.CancellationToken cancellationToken) { throw null; }
        public System.Threading.Tasks.Task<System.Net.Http.HttpResponseMessage> PatchAsync(System.Uri requestUri, System.Net.Http.HttpContent content) { throw null; }
        public System.Threading.Tasks.Task<System.Net.Http.HttpResponseMessage> PatchAsync(System.Uri requestUri, System.Net.Http.HttpContent content, System.Threading.CancellationToken cancellationToken) { throw null; }
        public System.Threading.Tasks.Task<System.Net.Http.HttpResponseMessage> PostAsync(string requestUri, System.Net.Http.HttpContent content) { throw null; }
        public System.Threading.Tasks.Task<System.Net.Http.HttpResponseMessage> PostAsync(string requestUri, System.Net.Http.HttpContent content, System.Threading.CancellationToken cancellationToken) { throw null; }
        public System.Threading.Tasks.Task<System.Net.Http.HttpResponseMessage> PostAsync(System.Uri requestUri, System.Net.Http.HttpContent content) { throw null; }
        public System.Threading.Tasks.Task<System.Net.Http.HttpResponseMessage> PostAsync(System.Uri requestUri, System.Net.Http.HttpContent content, System.Threading.CancellationToken cancellationToken) { throw null; }
        public System.Threading.Tasks.Task<System.Net.Http.HttpResponseMessage> PutAsync(string requestUri, System.Net.Http.HttpContent content) { throw null; }
        public System.Threading.Tasks.Task<System.Net.Http.HttpResponseMessage> PutAsync(string requestUri, System.Net.Http.HttpContent content, System.Threading.CancellationToken cancellationToken) { throw null; }
        public System.Threading.Tasks.Task<System.Net.Http.HttpResponseMessage> PutAsync(System.Uri requestUri, System.Net.Http.HttpContent content) { throw null; }
        public System.Threading.Tasks.Task<System.Net.Http.HttpResponseMessage> PutAsync(System.Uri requestUri, System.Net.Http.HttpContent content, System.Threading.CancellationToken cancellationToken) { throw null; }
        public System.Net.Http.HttpResponseMessage Send(System.Net.Http.HttpRequestMessage request) { throw null; }
        public System.Net.Http.HttpResponseMessage Send(System.Net.Http.HttpRequestMessage request, System.Net.Http.HttpCompletionOption completionOption) { throw null; }
        public System.Net.Http.HttpResponseMessage Send(System.Net.Http.HttpRequestMessage request, System.Net.Http.HttpCompletionOption completionOption, System.Threading.CancellationToken cancellationToken) { throw null; }
        public override System.Net.Http.HttpResponseMessage Send(System.Net.Http.HttpRequestMessage request, System.Threading.CancellationToken cancellationToken) { throw null; }
=======
        public System.Threading.Tasks.Task<System.Net.Http.HttpResponseMessage> GetAsync(string? requestUri) { throw null; }
        public System.Threading.Tasks.Task<System.Net.Http.HttpResponseMessage> GetAsync(string? requestUri, System.Net.Http.HttpCompletionOption completionOption) { throw null; }
        public System.Threading.Tasks.Task<System.Net.Http.HttpResponseMessage> GetAsync(string? requestUri, System.Net.Http.HttpCompletionOption completionOption, System.Threading.CancellationToken cancellationToken) { throw null; }
        public System.Threading.Tasks.Task<System.Net.Http.HttpResponseMessage> GetAsync(string? requestUri, System.Threading.CancellationToken cancellationToken) { throw null; }
        public System.Threading.Tasks.Task<System.Net.Http.HttpResponseMessage> GetAsync(System.Uri? requestUri) { throw null; }
        public System.Threading.Tasks.Task<System.Net.Http.HttpResponseMessage> GetAsync(System.Uri? requestUri, System.Net.Http.HttpCompletionOption completionOption) { throw null; }
        public System.Threading.Tasks.Task<System.Net.Http.HttpResponseMessage> GetAsync(System.Uri? requestUri, System.Net.Http.HttpCompletionOption completionOption, System.Threading.CancellationToken cancellationToken) { throw null; }
        public System.Threading.Tasks.Task<System.Net.Http.HttpResponseMessage> GetAsync(System.Uri? requestUri, System.Threading.CancellationToken cancellationToken) { throw null; }
        public System.Threading.Tasks.Task<byte[]> GetByteArrayAsync(string? requestUri) { throw null; }
        public System.Threading.Tasks.Task<byte[]> GetByteArrayAsync(string? requestUri, System.Threading.CancellationToken cancellationToken) { throw null; }
        public System.Threading.Tasks.Task<byte[]> GetByteArrayAsync(System.Uri? requestUri) { throw null; }
        public System.Threading.Tasks.Task<byte[]> GetByteArrayAsync(System.Uri? requestUri, System.Threading.CancellationToken cancellationToken) { throw null; }
        public System.Threading.Tasks.Task<System.IO.Stream> GetStreamAsync(string? requestUri) { throw null; }
        public System.Threading.Tasks.Task<System.IO.Stream> GetStreamAsync(string? requestUri, System.Threading.CancellationToken cancellationToken) { throw null; }
        public System.Threading.Tasks.Task<System.IO.Stream> GetStreamAsync(System.Uri? requestUri) { throw null; }
        public System.Threading.Tasks.Task<System.IO.Stream> GetStreamAsync(System.Uri? requestUri, System.Threading.CancellationToken cancellationToken) { throw null; }
        public System.Threading.Tasks.Task<string> GetStringAsync(string? requestUri) { throw null; }
        public System.Threading.Tasks.Task<string> GetStringAsync(string? requestUri, System.Threading.CancellationToken cancellationToken) { throw null; }
        public System.Threading.Tasks.Task<string> GetStringAsync(System.Uri? requestUri) { throw null; }
        public System.Threading.Tasks.Task<string> GetStringAsync(System.Uri? requestUri, System.Threading.CancellationToken cancellationToken) { throw null; }
        public System.Threading.Tasks.Task<System.Net.Http.HttpResponseMessage> PatchAsync(string? requestUri, System.Net.Http.HttpContent content) { throw null; }
        public System.Threading.Tasks.Task<System.Net.Http.HttpResponseMessage> PatchAsync(string? requestUri, System.Net.Http.HttpContent content, System.Threading.CancellationToken cancellationToken) { throw null; }
        public System.Threading.Tasks.Task<System.Net.Http.HttpResponseMessage> PatchAsync(System.Uri? requestUri, System.Net.Http.HttpContent content) { throw null; }
        public System.Threading.Tasks.Task<System.Net.Http.HttpResponseMessage> PatchAsync(System.Uri? requestUri, System.Net.Http.HttpContent content, System.Threading.CancellationToken cancellationToken) { throw null; }
        public System.Threading.Tasks.Task<System.Net.Http.HttpResponseMessage> PostAsync(string? requestUri, System.Net.Http.HttpContent content) { throw null; }
        public System.Threading.Tasks.Task<System.Net.Http.HttpResponseMessage> PostAsync(string? requestUri, System.Net.Http.HttpContent content, System.Threading.CancellationToken cancellationToken) { throw null; }
        public System.Threading.Tasks.Task<System.Net.Http.HttpResponseMessage> PostAsync(System.Uri? requestUri, System.Net.Http.HttpContent content) { throw null; }
        public System.Threading.Tasks.Task<System.Net.Http.HttpResponseMessage> PostAsync(System.Uri? requestUri, System.Net.Http.HttpContent content, System.Threading.CancellationToken cancellationToken) { throw null; }
        public System.Threading.Tasks.Task<System.Net.Http.HttpResponseMessage> PutAsync(string? requestUri, System.Net.Http.HttpContent content) { throw null; }
        public System.Threading.Tasks.Task<System.Net.Http.HttpResponseMessage> PutAsync(string? requestUri, System.Net.Http.HttpContent content, System.Threading.CancellationToken cancellationToken) { throw null; }
        public System.Threading.Tasks.Task<System.Net.Http.HttpResponseMessage> PutAsync(System.Uri? requestUri, System.Net.Http.HttpContent content) { throw null; }
        public System.Threading.Tasks.Task<System.Net.Http.HttpResponseMessage> PutAsync(System.Uri? requestUri, System.Net.Http.HttpContent content, System.Threading.CancellationToken cancellationToken) { throw null; }
>>>>>>> 112fc548
        public System.Threading.Tasks.Task<System.Net.Http.HttpResponseMessage> SendAsync(System.Net.Http.HttpRequestMessage request) { throw null; }
        public System.Threading.Tasks.Task<System.Net.Http.HttpResponseMessage> SendAsync(System.Net.Http.HttpRequestMessage request, System.Net.Http.HttpCompletionOption completionOption) { throw null; }
        public System.Threading.Tasks.Task<System.Net.Http.HttpResponseMessage> SendAsync(System.Net.Http.HttpRequestMessage request, System.Net.Http.HttpCompletionOption completionOption, System.Threading.CancellationToken cancellationToken) { throw null; }
        public override System.Threading.Tasks.Task<System.Net.Http.HttpResponseMessage> SendAsync(System.Net.Http.HttpRequestMessage request, System.Threading.CancellationToken cancellationToken) { throw null; }
    }
    public partial class HttpClientHandler : System.Net.Http.HttpMessageHandler
    {
        public HttpClientHandler() { }
        public bool AllowAutoRedirect { get { throw null; } set { } }
        public System.Net.DecompressionMethods AutomaticDecompression { get { throw null; } set { } }
        public bool CheckCertificateRevocationList { get { throw null; } set { } }
        public System.Net.Http.ClientCertificateOption ClientCertificateOptions { get { throw null; } set { } }
        public System.Security.Cryptography.X509Certificates.X509CertificateCollection ClientCertificates { get { throw null; } }
        public System.Net.CookieContainer CookieContainer { get { throw null; } set { } }
        public System.Net.ICredentials? Credentials { get { throw null; } set { } }
        public static System.Func<System.Net.Http.HttpRequestMessage, System.Security.Cryptography.X509Certificates.X509Certificate2, System.Security.Cryptography.X509Certificates.X509Chain, System.Net.Security.SslPolicyErrors, bool> DangerousAcceptAnyServerCertificateValidator { get { throw null; } }
        public System.Net.ICredentials? DefaultProxyCredentials { get { throw null; } set { } }
        public int MaxAutomaticRedirections { get { throw null; } set { } }
        public int MaxConnectionsPerServer { get { throw null; } set { } }
        public long MaxRequestContentBufferSize { get { throw null; } set { } }
        public int MaxResponseHeadersLength { get { throw null; } set { } }
        public bool PreAuthenticate { get { throw null; } set { } }
        public System.Collections.Generic.IDictionary<string, object?> Properties { get { throw null; } }
        public System.Net.IWebProxy? Proxy { get { throw null; } set { } }
        public System.Func<System.Net.Http.HttpRequestMessage, System.Security.Cryptography.X509Certificates.X509Certificate2?, System.Security.Cryptography.X509Certificates.X509Chain?, System.Net.Security.SslPolicyErrors, bool>? ServerCertificateCustomValidationCallback { get { throw null; } set { } }
        public System.Security.Authentication.SslProtocols SslProtocols { get { throw null; } set { } }
        public virtual bool SupportsAutomaticDecompression { get { throw null; } }
        public virtual bool SupportsProxy { get { throw null; } }
        public virtual bool SupportsRedirectConfiguration { get { throw null; } }
        public bool UseCookies { get { throw null; } set { } }
        public bool UseDefaultCredentials { get { throw null; } set { } }
        public bool UseProxy { get { throw null; } set { } }
        protected override void Dispose(bool disposing) { }
        protected internal override System.Net.Http.HttpResponseMessage Send(System.Net.Http.HttpRequestMessage request, System.Threading.CancellationToken cancellationToken) { throw null; }
        protected internal override System.Threading.Tasks.Task<System.Net.Http.HttpResponseMessage> SendAsync(System.Net.Http.HttpRequestMessage request, System.Threading.CancellationToken cancellationToken) { throw null; }
    }
    public enum HttpCompletionOption
    {
        ResponseContentRead = 0,
        ResponseHeadersRead = 1,
    }
    public abstract partial class HttpContent : System.IDisposable
    {
        protected HttpContent() { }
        public System.Net.Http.Headers.HttpContentHeaders Headers { get { throw null; } }
        public void CopyTo(System.IO.Stream stream, System.Net.TransportContext context, System.Threading.CancellationToken cancellationToken) { }
        public System.Threading.Tasks.Task CopyToAsync(System.IO.Stream stream) { throw null; }
<<<<<<< HEAD
        public System.Threading.Tasks.Task CopyToAsync(System.IO.Stream stream, System.Net.TransportContext context) { throw null; }
        public System.Threading.Tasks.Task CopyToAsync(System.IO.Stream stream, System.Net.TransportContext context, System.Threading.CancellationToken cancellationToken) { throw null; }
=======
        public System.Threading.Tasks.Task CopyToAsync(System.IO.Stream stream, System.Net.TransportContext? context) { throw null; }
        public System.Threading.Tasks.Task CopyToAsync(System.IO.Stream stream, System.Net.TransportContext? context, System.Threading.CancellationToken cancellationToken) { throw null; }
>>>>>>> 112fc548
        public System.Threading.Tasks.Task CopyToAsync(System.IO.Stream stream, System.Threading.CancellationToken cancellationToken) { throw null; }
        protected virtual System.Threading.Tasks.Task<System.IO.Stream> CreateContentReadStreamAsync() { throw null; }
        protected virtual System.Threading.Tasks.Task<System.IO.Stream> CreateContentReadStreamAsync(System.Threading.CancellationToken cancellationToken) { throw null; }
        public void Dispose() { }
        protected virtual void Dispose(bool disposing) { }
        public System.Threading.Tasks.Task LoadIntoBufferAsync() { throw null; }
        public System.Threading.Tasks.Task LoadIntoBufferAsync(long maxBufferSize) { throw null; }
        public System.Threading.Tasks.Task<byte[]> ReadAsByteArrayAsync() { throw null; }
        public System.Threading.Tasks.Task<byte[]> ReadAsByteArrayAsync(System.Threading.CancellationToken cancellationToken) { throw null; }
        public System.Threading.Tasks.Task<System.IO.Stream> ReadAsStreamAsync() { throw null; }
        public System.Threading.Tasks.Task<System.IO.Stream> ReadAsStreamAsync(System.Threading.CancellationToken cancellationToken) { throw null; }
        public System.Threading.Tasks.Task<string> ReadAsStringAsync() { throw null; }
        public System.Threading.Tasks.Task<string> ReadAsStringAsync(System.Threading.CancellationToken cancellationToken) { throw null; }
<<<<<<< HEAD
        protected virtual void SerializeToStream(System.IO.Stream stream, System.Net.TransportContext context, System.Threading.CancellationToken cancellationToken) { }
        protected abstract System.Threading.Tasks.Task SerializeToStreamAsync(System.IO.Stream stream, System.Net.TransportContext context);
        protected virtual System.Threading.Tasks.Task SerializeToStreamAsync(System.IO.Stream stream, System.Net.TransportContext context, System.Threading.CancellationToken cancellationToken) { throw null; }
=======
        protected abstract System.Threading.Tasks.Task SerializeToStreamAsync(System.IO.Stream stream, System.Net.TransportContext? context);
        protected virtual System.Threading.Tasks.Task SerializeToStreamAsync(System.IO.Stream stream, System.Net.TransportContext? context, System.Threading.CancellationToken cancellationToken) { throw null; }
>>>>>>> 112fc548
        protected internal abstract bool TryComputeLength(out long length);
    }
    public abstract partial class HttpMessageHandler : System.IDisposable
    {
        protected HttpMessageHandler() { }
        public void Dispose() { }
        protected virtual void Dispose(bool disposing) { }
        protected internal virtual System.Net.Http.HttpResponseMessage Send(System.Net.Http.HttpRequestMessage request, System.Threading.CancellationToken cancellationToken) { throw null; }
        protected internal abstract System.Threading.Tasks.Task<System.Net.Http.HttpResponseMessage> SendAsync(System.Net.Http.HttpRequestMessage request, System.Threading.CancellationToken cancellationToken);
    }
    public partial class HttpMessageInvoker : System.IDisposable
    {
        public HttpMessageInvoker(System.Net.Http.HttpMessageHandler handler) { }
        public HttpMessageInvoker(System.Net.Http.HttpMessageHandler handler, bool disposeHandler) { }
        public void Dispose() { }
        protected virtual void Dispose(bool disposing) { }
        public virtual System.Net.Http.HttpResponseMessage Send(System.Net.Http.HttpRequestMessage request, System.Threading.CancellationToken cancellationToken) { throw null; }
        public virtual System.Threading.Tasks.Task<System.Net.Http.HttpResponseMessage> SendAsync(System.Net.Http.HttpRequestMessage request, System.Threading.CancellationToken cancellationToken) { throw null; }
    }
    public partial class HttpMethod : System.IEquatable<System.Net.Http.HttpMethod>
    {
        public HttpMethod(string method) { }
        public static System.Net.Http.HttpMethod Delete { get { throw null; } }
        public static System.Net.Http.HttpMethod Get { get { throw null; } }
        public static System.Net.Http.HttpMethod Head { get { throw null; } }
        public string Method { get { throw null; } }
        public static System.Net.Http.HttpMethod Options { get { throw null; } }
        public static System.Net.Http.HttpMethod Patch { get { throw null; } }
        public static System.Net.Http.HttpMethod Post { get { throw null; } }
        public static System.Net.Http.HttpMethod Put { get { throw null; } }
        public static System.Net.Http.HttpMethod Trace { get { throw null; } }
        public bool Equals(System.Net.Http.HttpMethod? other) { throw null; }
        public override bool Equals(object? obj) { throw null; }
        public override int GetHashCode() { throw null; }
        public static bool operator ==(System.Net.Http.HttpMethod? left, System.Net.Http.HttpMethod? right) { throw null; }
        public static bool operator !=(System.Net.Http.HttpMethod? left, System.Net.Http.HttpMethod? right) { throw null; }
        public override string ToString() { throw null; }
    }
    public partial class HttpRequestException : System.Exception
    {
        public HttpRequestException() { }
        public HttpRequestException(string? message) { }
        public HttpRequestException(string? message, System.Exception? inner) { }
        public HttpRequestException(string? message, System.Exception? inner, System.Net.HttpStatusCode? statusCode) { }
        public System.Net.HttpStatusCode? StatusCode { get { throw null; } }
    }
    public partial class HttpRequestMessage : System.IDisposable
    {
        public HttpRequestMessage() { }
        public HttpRequestMessage(System.Net.Http.HttpMethod method, string? requestUri) { }
        public HttpRequestMessage(System.Net.Http.HttpMethod method, System.Uri? requestUri) { }
        public System.Net.Http.HttpContent? Content { get { throw null; } set { } }
        public System.Net.Http.Headers.HttpRequestHeaders Headers { get { throw null; } }
        public System.Net.Http.HttpMethod Method { get { throw null; } set { } }
        public System.Collections.Generic.IDictionary<string, object?> Properties { get { throw null; } }
        public System.Uri? RequestUri { get { throw null; } set { } }
        public System.Version Version { get { throw null; } set { } }
        public void Dispose() { }
        protected virtual void Dispose(bool disposing) { }
        public override string ToString() { throw null; }
    }
    public partial class HttpResponseMessage : System.IDisposable
    {
        public HttpResponseMessage() { }
        public HttpResponseMessage(System.Net.HttpStatusCode statusCode) { }
        public System.Net.Http.HttpContent? Content { get { throw null; } set { } }
        public System.Net.Http.Headers.HttpResponseHeaders Headers { get { throw null; } }
        public bool IsSuccessStatusCode { get { throw null; } }
        public string? ReasonPhrase { get { throw null; } set { } }
        public System.Net.Http.HttpRequestMessage? RequestMessage { get { throw null; } set { } }
        public System.Net.HttpStatusCode StatusCode { get { throw null; } set { } }
        public System.Net.Http.Headers.HttpResponseHeaders TrailingHeaders { get { throw null; } }
        public System.Version Version { get { throw null; } set { } }
        public void Dispose() { }
        protected virtual void Dispose(bool disposing) { }
        public System.Net.Http.HttpResponseMessage EnsureSuccessStatusCode() { throw null; }
        public override string ToString() { throw null; }
    }
    public abstract partial class MessageProcessingHandler : System.Net.Http.DelegatingHandler
    {
        protected MessageProcessingHandler() { }
        protected MessageProcessingHandler(System.Net.Http.HttpMessageHandler innerHandler) { }
        protected abstract System.Net.Http.HttpRequestMessage ProcessRequest(System.Net.Http.HttpRequestMessage request, System.Threading.CancellationToken cancellationToken);
        protected abstract System.Net.Http.HttpResponseMessage ProcessResponse(System.Net.Http.HttpResponseMessage response, System.Threading.CancellationToken cancellationToken);
        protected internal sealed override System.Net.Http.HttpResponseMessage Send(System.Net.Http.HttpRequestMessage request, System.Threading.CancellationToken cancellationToken) { throw null; }
        protected internal sealed override System.Threading.Tasks.Task<System.Net.Http.HttpResponseMessage> SendAsync(System.Net.Http.HttpRequestMessage request, System.Threading.CancellationToken cancellationToken) { throw null; }
    }
    public partial class MultipartContent : System.Net.Http.HttpContent, System.Collections.Generic.IEnumerable<System.Net.Http.HttpContent>, System.Collections.IEnumerable
    {
        public MultipartContent() { }
        public MultipartContent(string subtype) { }
        public MultipartContent(string subtype, string boundary) { }
        public virtual void Add(System.Net.Http.HttpContent content) { }
        protected override System.Threading.Tasks.Task<System.IO.Stream> CreateContentReadStreamAsync() { throw null; }
        protected override System.Threading.Tasks.Task<System.IO.Stream> CreateContentReadStreamAsync(System.Threading.CancellationToken cancellationToken) { throw null; }
        protected override void Dispose(bool disposing) { }
        public System.Collections.Generic.IEnumerator<System.Net.Http.HttpContent> GetEnumerator() { throw null; }
<<<<<<< HEAD
        protected override void SerializeToStream(System.IO.Stream stream, System.Net.TransportContext context, System.Threading.CancellationToken cancellationToken) { }
        protected override System.Threading.Tasks.Task SerializeToStreamAsync(System.IO.Stream stream, System.Net.TransportContext context) { throw null; }
        protected override System.Threading.Tasks.Task SerializeToStreamAsync(System.IO.Stream stream, System.Net.TransportContext context, System.Threading.CancellationToken cancellationToken) { throw null; }
=======
        protected override System.Threading.Tasks.Task SerializeToStreamAsync(System.IO.Stream stream, System.Net.TransportContext? context) { throw null; }
        protected override System.Threading.Tasks.Task SerializeToStreamAsync(System.IO.Stream stream, System.Net.TransportContext? context, System.Threading.CancellationToken cancellationToken) { throw null; }
>>>>>>> 112fc548
        System.Collections.IEnumerator System.Collections.IEnumerable.GetEnumerator() { throw null; }
        protected internal override bool TryComputeLength(out long length) { throw null; }
    }
    public partial class MultipartFormDataContent : System.Net.Http.MultipartContent
    {
        public MultipartFormDataContent() { }
        public MultipartFormDataContent(string boundary) { }
        public override void Add(System.Net.Http.HttpContent content) { }
        public void Add(System.Net.Http.HttpContent content, string name) { }
        public void Add(System.Net.Http.HttpContent content, string name, string fileName) { }
        protected override System.Threading.Tasks.Task SerializeToStreamAsync(System.IO.Stream stream, System.Net.TransportContext? context, System.Threading.CancellationToken cancellationToken) { throw null; }
    }
    public sealed partial class ReadOnlyMemoryContent : System.Net.Http.HttpContent
    {
        public ReadOnlyMemoryContent(System.ReadOnlyMemory<byte> content) { }
        protected override System.Threading.Tasks.Task<System.IO.Stream> CreateContentReadStreamAsync() { throw null; }
<<<<<<< HEAD
        protected override void SerializeToStream(System.IO.Stream stream, System.Net.TransportContext context, System.Threading.CancellationToken cancellationToken) { }
        protected override System.Threading.Tasks.Task SerializeToStreamAsync(System.IO.Stream stream, System.Net.TransportContext context) { throw null; }
        protected override System.Threading.Tasks.Task SerializeToStreamAsync(System.IO.Stream stream, System.Net.TransportContext context, System.Threading.CancellationToken cancellationToken) { throw null; }
=======
        protected override System.Threading.Tasks.Task SerializeToStreamAsync(System.IO.Stream stream, System.Net.TransportContext? context) { throw null; }
        protected override System.Threading.Tasks.Task SerializeToStreamAsync(System.IO.Stream stream, System.Net.TransportContext? context, System.Threading.CancellationToken cancellationToken) { throw null; }
>>>>>>> 112fc548
        protected internal override bool TryComputeLength(out long length) { throw null; }
    }
    public sealed partial class SocketsHttpHandler : System.Net.Http.HttpMessageHandler
    {
        public SocketsHttpHandler() { }
        public bool AllowAutoRedirect { get { throw null; } set { } }
        public System.Net.DecompressionMethods AutomaticDecompression { get { throw null; } set { } }
        public System.TimeSpan ConnectTimeout { get { throw null; } set { } }
        [System.Diagnostics.CodeAnalysis.AllowNull]
        public System.Net.CookieContainer CookieContainer { get { throw null; } set { } }
        public System.Net.ICredentials? Credentials { get { throw null; } set { } }
        public System.Net.ICredentials? DefaultProxyCredentials { get { throw null; } set { } }
        public System.TimeSpan Expect100ContinueTimeout { get { throw null; } set { } }
        public int MaxAutomaticRedirections { get { throw null; } set { } }
        public int MaxConnectionsPerServer { get { throw null; } set { } }
        public int MaxResponseDrainSize { get { throw null; } set { } }
        public int MaxResponseHeadersLength { get { throw null; } set { } }
        public System.TimeSpan PooledConnectionIdleTimeout { get { throw null; } set { } }
        public System.TimeSpan PooledConnectionLifetime { get { throw null; } set { } }
        public bool PreAuthenticate { get { throw null; } set { } }
        public System.Collections.Generic.IDictionary<string, object?> Properties { get { throw null; } }
        public System.Net.IWebProxy? Proxy { get { throw null; } set { } }
        public System.TimeSpan ResponseDrainTimeout { get { throw null; } set { } }
        [System.Diagnostics.CodeAnalysis.AllowNullAttribute]
        public System.Net.Security.SslClientAuthenticationOptions SslOptions { get { throw null; } set { } }
        public bool UseCookies { get { throw null; } set { } }
        public bool UseProxy { get { throw null; } set { } }
        protected override void Dispose(bool disposing) { }
        protected internal override System.Net.Http.HttpResponseMessage Send(System.Net.Http.HttpRequestMessage request, System.Threading.CancellationToken cancellationToken) { throw null; }
        protected internal override System.Threading.Tasks.Task<System.Net.Http.HttpResponseMessage> SendAsync(System.Net.Http.HttpRequestMessage request, System.Threading.CancellationToken cancellationToken) { throw null; }
    }
    public partial class StreamContent : System.Net.Http.HttpContent
    {
        public StreamContent(System.IO.Stream content) { }
        public StreamContent(System.IO.Stream content, int bufferSize) { }
        protected override System.Threading.Tasks.Task<System.IO.Stream> CreateContentReadStreamAsync() { throw null; }
        protected override void Dispose(bool disposing) { }
<<<<<<< HEAD
        protected override void SerializeToStream(System.IO.Stream stream, System.Net.TransportContext context, System.Threading.CancellationToken cancellationToken) { }
        protected override System.Threading.Tasks.Task SerializeToStreamAsync(System.IO.Stream stream, System.Net.TransportContext context) { throw null; }
        protected override System.Threading.Tasks.Task SerializeToStreamAsync(System.IO.Stream stream, System.Net.TransportContext context, System.Threading.CancellationToken cancellationToken) { throw null; }
=======
        protected override System.Threading.Tasks.Task SerializeToStreamAsync(System.IO.Stream stream, System.Net.TransportContext? context) { throw null; }
        protected override System.Threading.Tasks.Task SerializeToStreamAsync(System.IO.Stream stream, System.Net.TransportContext? context, System.Threading.CancellationToken cancellationToken) { throw null; }
>>>>>>> 112fc548
        protected internal override bool TryComputeLength(out long length) { throw null; }
    }
    public partial class StringContent : System.Net.Http.ByteArrayContent
    {
        public StringContent(string content) : base (default(byte[])) { }
        public StringContent(string content, System.Text.Encoding? encoding) : base (default(byte[])) { }
        public StringContent(string content, System.Text.Encoding? encoding, string? mediaType) : base (default(byte[])) { }
        protected override System.Threading.Tasks.Task SerializeToStreamAsync(System.IO.Stream stream, System.Net.TransportContext? context, System.Threading.CancellationToken cancellationToken) { throw null; }
    }
}
namespace System.Net.Http.Headers
{
    public partial class AuthenticationHeaderValue : System.ICloneable
    {
        public AuthenticationHeaderValue(string scheme) { }
        public AuthenticationHeaderValue(string scheme, string? parameter) { }
        public string? Parameter { get { throw null; } }
        public string Scheme { get { throw null; } }
        public override bool Equals(object? obj) { throw null; }
        public override int GetHashCode() { throw null; }
        public static System.Net.Http.Headers.AuthenticationHeaderValue Parse(string? input) { throw null; }
        object System.ICloneable.Clone() { throw null; }
        public override string ToString() { throw null; }
        public static bool TryParse(string? input, [System.Diagnostics.CodeAnalysis.NotNullWhenAttribute(true)] out System.Net.Http.Headers.AuthenticationHeaderValue? parsedValue) { throw null; }
    }
    public partial class CacheControlHeaderValue : System.ICloneable
    {
        public CacheControlHeaderValue() { }
        public System.Collections.Generic.ICollection<System.Net.Http.Headers.NameValueHeaderValue> Extensions { get { throw null; } }
        public System.TimeSpan? MaxAge { get { throw null; } set { } }
        public bool MaxStale { get { throw null; } set { } }
        public System.TimeSpan? MaxStaleLimit { get { throw null; } set { } }
        public System.TimeSpan? MinFresh { get { throw null; } set { } }
        public bool MustRevalidate { get { throw null; } set { } }
        public bool NoCache { get { throw null; } set { } }
        public System.Collections.Generic.ICollection<string> NoCacheHeaders { get { throw null; } }
        public bool NoStore { get { throw null; } set { } }
        public bool NoTransform { get { throw null; } set { } }
        public bool OnlyIfCached { get { throw null; } set { } }
        public bool Private { get { throw null; } set { } }
        public System.Collections.Generic.ICollection<string> PrivateHeaders { get { throw null; } }
        public bool ProxyRevalidate { get { throw null; } set { } }
        public bool Public { get { throw null; } set { } }
        public System.TimeSpan? SharedMaxAge { get { throw null; } set { } }
        public override bool Equals(object? obj) { throw null; }
        public override int GetHashCode() { throw null; }
        public static System.Net.Http.Headers.CacheControlHeaderValue Parse(string? input) { throw null; }
        object System.ICloneable.Clone() { throw null; }
        public override string ToString() { throw null; }
        public static bool TryParse(string? input, [System.Diagnostics.CodeAnalysis.NotNullWhenAttribute(true)] out System.Net.Http.Headers.CacheControlHeaderValue? parsedValue) { throw null; }
    }
    public partial class ContentDispositionHeaderValue : System.ICloneable
    {
        protected ContentDispositionHeaderValue(System.Net.Http.Headers.ContentDispositionHeaderValue source) { }
        public ContentDispositionHeaderValue(string dispositionType) { }
        public System.DateTimeOffset? CreationDate { get { throw null; } set { } }
        public string DispositionType { get { throw null; } set { } }
        public string? FileName { get { throw null; } set { } }
        public string? FileNameStar { get { throw null; } set { } }
        public System.DateTimeOffset? ModificationDate { get { throw null; } set { } }
        public string? Name { get { throw null; } set { } }
        public System.Collections.Generic.ICollection<System.Net.Http.Headers.NameValueHeaderValue> Parameters { get { throw null; } }
        public System.DateTimeOffset? ReadDate { get { throw null; } set { } }
        public long? Size { get { throw null; } set { } }
        public override bool Equals(object? obj) { throw null; }
        public override int GetHashCode() { throw null; }
        public static System.Net.Http.Headers.ContentDispositionHeaderValue Parse(string? input) { throw null; }
        object System.ICloneable.Clone() { throw null; }
        public override string ToString() { throw null; }
        public static bool TryParse(string? input, [System.Diagnostics.CodeAnalysis.NotNullWhenAttribute(true)] out System.Net.Http.Headers.ContentDispositionHeaderValue? parsedValue) { throw null; }
    }
    public partial class ContentRangeHeaderValue : System.ICloneable
    {
        public ContentRangeHeaderValue(long length) { }
        public ContentRangeHeaderValue(long from, long to) { }
        public ContentRangeHeaderValue(long from, long to, long length) { }
        public long? From { get { throw null; } }
        public bool HasLength { get { throw null; } }
        public bool HasRange { get { throw null; } }
        public long? Length { get { throw null; } }
        public long? To { get { throw null; } }
        public string Unit { get { throw null; } set { } }
        public override bool Equals(object? obj) { throw null; }
        public override int GetHashCode() { throw null; }
        public static System.Net.Http.Headers.ContentRangeHeaderValue Parse(string? input) { throw null; }
        object System.ICloneable.Clone() { throw null; }
        public override string ToString() { throw null; }
        public static bool TryParse(string? input, [System.Diagnostics.CodeAnalysis.NotNullWhenAttribute(true)] out System.Net.Http.Headers.ContentRangeHeaderValue? parsedValue) { throw null; }
    }
    public partial class EntityTagHeaderValue : System.ICloneable
    {
        public EntityTagHeaderValue(string tag) { }
        public EntityTagHeaderValue(string tag, bool isWeak) { }
        public static System.Net.Http.Headers.EntityTagHeaderValue Any { get { throw null; } }
        public bool IsWeak { get { throw null; } }
        public string Tag { get { throw null; } }
        public override bool Equals(object? obj) { throw null; }
        public override int GetHashCode() { throw null; }
        public static System.Net.Http.Headers.EntityTagHeaderValue Parse(string? input) { throw null; }
        object System.ICloneable.Clone() { throw null; }
        public override string ToString() { throw null; }
        public static bool TryParse(string? input, [System.Diagnostics.CodeAnalysis.NotNullWhenAttribute(true)] out System.Net.Http.Headers.EntityTagHeaderValue? parsedValue) { throw null; }
    }
    public sealed partial class HttpContentHeaders : System.Net.Http.Headers.HttpHeaders
    {
        internal HttpContentHeaders() { }
        public System.Collections.Generic.ICollection<string> Allow { get { throw null; } }
        public System.Net.Http.Headers.ContentDispositionHeaderValue? ContentDisposition { get { throw null; } set { } }
        public System.Collections.Generic.ICollection<string> ContentEncoding { get { throw null; } }
        public System.Collections.Generic.ICollection<string> ContentLanguage { get { throw null; } }
        public long? ContentLength { get { throw null; } set { } }
        public System.Uri? ContentLocation { get { throw null; } set { } }
        public byte[]? ContentMD5 { get { throw null; } set { } }
        public System.Net.Http.Headers.ContentRangeHeaderValue? ContentRange { get { throw null; } set { } }
        public System.Net.Http.Headers.MediaTypeHeaderValue? ContentType { get { throw null; } set { } }
        public System.DateTimeOffset? Expires { get { throw null; } set { } }
        public System.DateTimeOffset? LastModified { get { throw null; } set { } }
    }
    public abstract partial class HttpHeaders : System.Collections.Generic.IEnumerable<System.Collections.Generic.KeyValuePair<string, System.Collections.Generic.IEnumerable<string>>>, System.Collections.IEnumerable
    {
        protected HttpHeaders() { }
        public void Add(string name, System.Collections.Generic.IEnumerable<string?> values) { }
        public void Add(string name, string? value) { }
        public void Clear() { }
        public bool Contains(string name) { throw null; }
        public System.Collections.Generic.IEnumerator<System.Collections.Generic.KeyValuePair<string, System.Collections.Generic.IEnumerable<string>>> GetEnumerator() { throw null; }
        public System.Collections.Generic.IEnumerable<string> GetValues(string name) { throw null; }
        public bool Remove(string name) { throw null; }
        System.Collections.IEnumerator System.Collections.IEnumerable.GetEnumerator() { throw null; }
        public override string ToString() { throw null; }
        public bool TryAddWithoutValidation(string name, System.Collections.Generic.IEnumerable<string?> values) { throw null; }
        public bool TryAddWithoutValidation(string name, string? value) { throw null; }
        public bool TryGetValues(string name, [System.Diagnostics.CodeAnalysis.NotNullWhenAttribute(true)] out System.Collections.Generic.IEnumerable<string>? values) { throw null; }
    }
    public sealed partial class HttpHeaderValueCollection<T> : System.Collections.Generic.ICollection<T>, System.Collections.Generic.IEnumerable<T>, System.Collections.IEnumerable where T : class
    {
        internal HttpHeaderValueCollection() { }
        public int Count { get { throw null; } }
        public bool IsReadOnly { get { throw null; } }
        public void Add(T item) { }
        public void Clear() { }
        public bool Contains(T item) { throw null; }
        public void CopyTo(T[] array, int arrayIndex) { }
        public System.Collections.Generic.IEnumerator<T> GetEnumerator() { throw null; }
        public void ParseAdd(string? input) { }
        public bool Remove(T item) { throw null; }
        System.Collections.IEnumerator System.Collections.IEnumerable.GetEnumerator() { throw null; }
        public override string ToString() { throw null; }
        public bool TryParseAdd(string? input) { throw null; }
    }
    public sealed partial class HttpRequestHeaders : System.Net.Http.Headers.HttpHeaders
    {
        internal HttpRequestHeaders() { }
        public System.Net.Http.Headers.HttpHeaderValueCollection<System.Net.Http.Headers.MediaTypeWithQualityHeaderValue> Accept { get { throw null; } }
        public System.Net.Http.Headers.HttpHeaderValueCollection<System.Net.Http.Headers.StringWithQualityHeaderValue> AcceptCharset { get { throw null; } }
        public System.Net.Http.Headers.HttpHeaderValueCollection<System.Net.Http.Headers.StringWithQualityHeaderValue> AcceptEncoding { get { throw null; } }
        public System.Net.Http.Headers.HttpHeaderValueCollection<System.Net.Http.Headers.StringWithQualityHeaderValue> AcceptLanguage { get { throw null; } }
        public System.Net.Http.Headers.AuthenticationHeaderValue? Authorization { get { throw null; } set { } }
        public System.Net.Http.Headers.CacheControlHeaderValue? CacheControl { get { throw null; } set { } }
        public System.Net.Http.Headers.HttpHeaderValueCollection<string> Connection { get { throw null; } }
        public bool? ConnectionClose { get { throw null; } set { } }
        public System.DateTimeOffset? Date { get { throw null; } set { } }
        public System.Net.Http.Headers.HttpHeaderValueCollection<System.Net.Http.Headers.NameValueWithParametersHeaderValue> Expect { get { throw null; } }
        public bool? ExpectContinue { get { throw null; } set { } }
        public string? From { get { throw null; } set { } }
        public string? Host { get { throw null; } set { } }
        public System.Net.Http.Headers.HttpHeaderValueCollection<System.Net.Http.Headers.EntityTagHeaderValue> IfMatch { get { throw null; } }
        public System.DateTimeOffset? IfModifiedSince { get { throw null; } set { } }
        public System.Net.Http.Headers.HttpHeaderValueCollection<System.Net.Http.Headers.EntityTagHeaderValue> IfNoneMatch { get { throw null; } }
        public System.Net.Http.Headers.RangeConditionHeaderValue? IfRange { get { throw null; } set { } }
        public System.DateTimeOffset? IfUnmodifiedSince { get { throw null; } set { } }
        public int? MaxForwards { get { throw null; } set { } }
        public System.Net.Http.Headers.HttpHeaderValueCollection<System.Net.Http.Headers.NameValueHeaderValue> Pragma { get { throw null; } }
        public System.Net.Http.Headers.AuthenticationHeaderValue? ProxyAuthorization { get { throw null; } set { } }
        public System.Net.Http.Headers.RangeHeaderValue? Range { get { throw null; } set { } }
        public System.Uri? Referrer { get { throw null; } set { } }
        public System.Net.Http.Headers.HttpHeaderValueCollection<System.Net.Http.Headers.TransferCodingWithQualityHeaderValue> TE { get { throw null; } }
        public System.Net.Http.Headers.HttpHeaderValueCollection<string> Trailer { get { throw null; } }
        public System.Net.Http.Headers.HttpHeaderValueCollection<System.Net.Http.Headers.TransferCodingHeaderValue> TransferEncoding { get { throw null; } }
        public bool? TransferEncodingChunked { get { throw null; } set { } }
        public System.Net.Http.Headers.HttpHeaderValueCollection<System.Net.Http.Headers.ProductHeaderValue> Upgrade { get { throw null; } }
        public System.Net.Http.Headers.HttpHeaderValueCollection<System.Net.Http.Headers.ProductInfoHeaderValue> UserAgent { get { throw null; } }
        public System.Net.Http.Headers.HttpHeaderValueCollection<System.Net.Http.Headers.ViaHeaderValue> Via { get { throw null; } }
        public System.Net.Http.Headers.HttpHeaderValueCollection<System.Net.Http.Headers.WarningHeaderValue> Warning { get { throw null; } }
    }
    public sealed partial class HttpResponseHeaders : System.Net.Http.Headers.HttpHeaders
    {
        internal HttpResponseHeaders() { }
        public System.Net.Http.Headers.HttpHeaderValueCollection<string> AcceptRanges { get { throw null; } }
        public System.TimeSpan? Age { get { throw null; } set { } }
        public System.Net.Http.Headers.CacheControlHeaderValue? CacheControl { get { throw null; } set { } }
        public System.Net.Http.Headers.HttpHeaderValueCollection<string> Connection { get { throw null; } }
        public bool? ConnectionClose { get { throw null; } set { } }
        public System.DateTimeOffset? Date { get { throw null; } set { } }
        public System.Net.Http.Headers.EntityTagHeaderValue? ETag { get { throw null; } set { } }
        public System.Uri? Location { get { throw null; } set { } }
        public System.Net.Http.Headers.HttpHeaderValueCollection<System.Net.Http.Headers.NameValueHeaderValue> Pragma { get { throw null; } }
        public System.Net.Http.Headers.HttpHeaderValueCollection<System.Net.Http.Headers.AuthenticationHeaderValue> ProxyAuthenticate { get { throw null; } }
        public System.Net.Http.Headers.RetryConditionHeaderValue? RetryAfter { get { throw null; } set { } }
        public System.Net.Http.Headers.HttpHeaderValueCollection<System.Net.Http.Headers.ProductInfoHeaderValue> Server { get { throw null; } }
        public System.Net.Http.Headers.HttpHeaderValueCollection<string> Trailer { get { throw null; } }
        public System.Net.Http.Headers.HttpHeaderValueCollection<System.Net.Http.Headers.TransferCodingHeaderValue> TransferEncoding { get { throw null; } }
        public bool? TransferEncodingChunked { get { throw null; } set { } }
        public System.Net.Http.Headers.HttpHeaderValueCollection<System.Net.Http.Headers.ProductHeaderValue> Upgrade { get { throw null; } }
        public System.Net.Http.Headers.HttpHeaderValueCollection<string> Vary { get { throw null; } }
        public System.Net.Http.Headers.HttpHeaderValueCollection<System.Net.Http.Headers.ViaHeaderValue> Via { get { throw null; } }
        public System.Net.Http.Headers.HttpHeaderValueCollection<System.Net.Http.Headers.WarningHeaderValue> Warning { get { throw null; } }
        public System.Net.Http.Headers.HttpHeaderValueCollection<System.Net.Http.Headers.AuthenticationHeaderValue> WwwAuthenticate { get { throw null; } }
    }
    public partial class MediaTypeHeaderValue : System.ICloneable
    {
        protected MediaTypeHeaderValue(System.Net.Http.Headers.MediaTypeHeaderValue source) { }
        public MediaTypeHeaderValue(string mediaType) { }
        public string? CharSet { get { throw null; } set { } }
        [System.Diagnostics.CodeAnalysis.DisallowNullAttribute]
        public string? MediaType { get { throw null; } set { } }
        public System.Collections.Generic.ICollection<System.Net.Http.Headers.NameValueHeaderValue> Parameters { get { throw null; } }
        public override bool Equals(object? obj) { throw null; }
        public override int GetHashCode() { throw null; }
        public static System.Net.Http.Headers.MediaTypeHeaderValue Parse(string? input) { throw null; }
        object System.ICloneable.Clone() { throw null; }
        public override string ToString() { throw null; }
        public static bool TryParse(string? input, [System.Diagnostics.CodeAnalysis.NotNullWhenAttribute(true)] out System.Net.Http.Headers.MediaTypeHeaderValue? parsedValue) { throw null; }
    }
    public sealed partial class MediaTypeWithQualityHeaderValue : System.Net.Http.Headers.MediaTypeHeaderValue, System.ICloneable
    {
        public MediaTypeWithQualityHeaderValue(string mediaType) : base (default(System.Net.Http.Headers.MediaTypeHeaderValue)) { }
        public MediaTypeWithQualityHeaderValue(string mediaType, double quality) : base (default(System.Net.Http.Headers.MediaTypeHeaderValue)) { }
        public double? Quality { get { throw null; } set { } }
        public static new System.Net.Http.Headers.MediaTypeWithQualityHeaderValue Parse(string? input) { throw null; }
        object System.ICloneable.Clone() { throw null; }
        public static bool TryParse(string? input, [System.Diagnostics.CodeAnalysis.NotNullWhenAttribute(true)] out System.Net.Http.Headers.MediaTypeWithQualityHeaderValue? parsedValue) { throw null; }
    }
    public partial class NameValueHeaderValue : System.ICloneable
    {
        protected NameValueHeaderValue(System.Net.Http.Headers.NameValueHeaderValue source) { }
        public NameValueHeaderValue(string name) { }
        public NameValueHeaderValue(string name, string? value) { }
        public string Name { get { throw null; } }
        public string? Value { get { throw null; } set { } }
        public override bool Equals(object? obj) { throw null; }
        public override int GetHashCode() { throw null; }
        public static System.Net.Http.Headers.NameValueHeaderValue Parse(string? input) { throw null; }
        object System.ICloneable.Clone() { throw null; }
        public override string ToString() { throw null; }
        public static bool TryParse(string? input, [System.Diagnostics.CodeAnalysis.NotNullWhenAttribute(true)] out System.Net.Http.Headers.NameValueHeaderValue? parsedValue) { throw null; }
    }
    public partial class NameValueWithParametersHeaderValue : System.Net.Http.Headers.NameValueHeaderValue, System.ICloneable
    {
        protected NameValueWithParametersHeaderValue(System.Net.Http.Headers.NameValueWithParametersHeaderValue source) : base (default(string)) { }
        public NameValueWithParametersHeaderValue(string name) : base (default(string)) { }
        public NameValueWithParametersHeaderValue(string name, string? value) : base (default(string)) { }
        public System.Collections.Generic.ICollection<System.Net.Http.Headers.NameValueHeaderValue> Parameters { get { throw null; } }
        public override bool Equals(object? obj) { throw null; }
        public override int GetHashCode() { throw null; }
        public static new System.Net.Http.Headers.NameValueWithParametersHeaderValue Parse(string? input) { throw null; }
        object System.ICloneable.Clone() { throw null; }
        public override string ToString() { throw null; }
        public static bool TryParse(string? input, [System.Diagnostics.CodeAnalysis.NotNullWhenAttribute(true)] out System.Net.Http.Headers.NameValueWithParametersHeaderValue? parsedValue) { throw null; }
    }
    public partial class ProductHeaderValue : System.ICloneable
    {
        public ProductHeaderValue(string name) { }
        public ProductHeaderValue(string name, string? version) { }
        public string Name { get { throw null; } }
        public string? Version { get { throw null; } }
        public override bool Equals(object? obj) { throw null; }
        public override int GetHashCode() { throw null; }
        public static System.Net.Http.Headers.ProductHeaderValue Parse(string? input) { throw null; }
        object System.ICloneable.Clone() { throw null; }
        public override string ToString() { throw null; }
        public static bool TryParse(string? input, out System.Net.Http.Headers.ProductHeaderValue? parsedValue) { throw null; }
    }
    public partial class ProductInfoHeaderValue : System.ICloneable
    {
        public ProductInfoHeaderValue(System.Net.Http.Headers.ProductHeaderValue product) { }
        public ProductInfoHeaderValue(string comment) { }
        public ProductInfoHeaderValue(string productName, string? productVersion) { }
        public string? Comment { get { throw null; } }
        public System.Net.Http.Headers.ProductHeaderValue? Product { get { throw null; } }
        public override bool Equals(object? obj) { throw null; }
        public override int GetHashCode() { throw null; }
        public static System.Net.Http.Headers.ProductInfoHeaderValue Parse(string input) { throw null; }
        object System.ICloneable.Clone() { throw null; }
        public override string ToString() { throw null; }
        public static bool TryParse(string input, [System.Diagnostics.CodeAnalysis.NotNullWhenAttribute(true)] out System.Net.Http.Headers.ProductInfoHeaderValue? parsedValue) { throw null; }
    }
    public partial class RangeConditionHeaderValue : System.ICloneable
    {
        public RangeConditionHeaderValue(System.DateTimeOffset date) { }
        public RangeConditionHeaderValue(System.Net.Http.Headers.EntityTagHeaderValue entityTag) { }
        public RangeConditionHeaderValue(string entityTag) { }
        public System.DateTimeOffset? Date { get { throw null; } }
        public System.Net.Http.Headers.EntityTagHeaderValue? EntityTag { get { throw null; } }
        public override bool Equals(object? obj) { throw null; }
        public override int GetHashCode() { throw null; }
        public static System.Net.Http.Headers.RangeConditionHeaderValue Parse(string? input) { throw null; }
        object System.ICloneable.Clone() { throw null; }
        public override string ToString() { throw null; }
        public static bool TryParse(string? input, [System.Diagnostics.CodeAnalysis.NotNullWhenAttribute(true)] out System.Net.Http.Headers.RangeConditionHeaderValue? parsedValue) { throw null; }
    }
    public partial class RangeHeaderValue : System.ICloneable
    {
        public RangeHeaderValue() { }
        public RangeHeaderValue(long? from, long? to) { }
        public System.Collections.Generic.ICollection<System.Net.Http.Headers.RangeItemHeaderValue> Ranges { get { throw null; } }
        public string Unit { get { throw null; } set { } }
        public override bool Equals(object? obj) { throw null; }
        public override int GetHashCode() { throw null; }
        public static System.Net.Http.Headers.RangeHeaderValue Parse(string? input) { throw null; }
        object System.ICloneable.Clone() { throw null; }
        public override string ToString() { throw null; }
        public static bool TryParse(string? input, [System.Diagnostics.CodeAnalysis.NotNullWhenAttribute(true)] out System.Net.Http.Headers.RangeHeaderValue? parsedValue) { throw null; }
    }
    public partial class RangeItemHeaderValue : System.ICloneable
    {
        public RangeItemHeaderValue(long? from, long? to) { }
        public long? From { get { throw null; } }
        public long? To { get { throw null; } }
        public override bool Equals(object? obj) { throw null; }
        public override int GetHashCode() { throw null; }
        object System.ICloneable.Clone() { throw null; }
        public override string ToString() { throw null; }
    }
    public partial class RetryConditionHeaderValue : System.ICloneable
    {
        public RetryConditionHeaderValue(System.DateTimeOffset date) { }
        public RetryConditionHeaderValue(System.TimeSpan delta) { }
        public System.DateTimeOffset? Date { get { throw null; } }
        public System.TimeSpan? Delta { get { throw null; } }
        public override bool Equals(object? obj) { throw null; }
        public override int GetHashCode() { throw null; }
        public static System.Net.Http.Headers.RetryConditionHeaderValue Parse(string? input) { throw null; }
        object System.ICloneable.Clone() { throw null; }
        public override string ToString() { throw null; }
        public static bool TryParse(string? input, [System.Diagnostics.CodeAnalysis.NotNullWhenAttribute(true)] out System.Net.Http.Headers.RetryConditionHeaderValue? parsedValue) { throw null; }
    }
    public partial class StringWithQualityHeaderValue : System.ICloneable
    {
        public StringWithQualityHeaderValue(string value) { }
        public StringWithQualityHeaderValue(string value, double quality) { }
        public double? Quality { get { throw null; } }
        public string Value { get { throw null; } }
        public override bool Equals(object? obj) { throw null; }
        public override int GetHashCode() { throw null; }
        public static System.Net.Http.Headers.StringWithQualityHeaderValue Parse(string? input) { throw null; }
        object System.ICloneable.Clone() { throw null; }
        public override string ToString() { throw null; }
        public static bool TryParse(string? input, [System.Diagnostics.CodeAnalysis.NotNullWhenAttribute(true)] out System.Net.Http.Headers.StringWithQualityHeaderValue? parsedValue) { throw null; }
    }
    public partial class TransferCodingHeaderValue : System.ICloneable
    {
        protected TransferCodingHeaderValue(System.Net.Http.Headers.TransferCodingHeaderValue source) { }
        public TransferCodingHeaderValue(string value) { }
        public System.Collections.Generic.ICollection<System.Net.Http.Headers.NameValueHeaderValue> Parameters { get { throw null; } }
        public string Value { get { throw null; } }
        public override bool Equals(object? obj) { throw null; }
        public override int GetHashCode() { throw null; }
        public static System.Net.Http.Headers.TransferCodingHeaderValue Parse(string? input) { throw null; }
        object System.ICloneable.Clone() { throw null; }
        public override string ToString() { throw null; }
        public static bool TryParse(string? input, [System.Diagnostics.CodeAnalysis.NotNullWhenAttribute(true)] out System.Net.Http.Headers.TransferCodingHeaderValue? parsedValue) { throw null; }
    }
    public sealed partial class TransferCodingWithQualityHeaderValue : System.Net.Http.Headers.TransferCodingHeaderValue, System.ICloneable
    {
        public TransferCodingWithQualityHeaderValue(string value) : base (default(System.Net.Http.Headers.TransferCodingHeaderValue)) { }
        public TransferCodingWithQualityHeaderValue(string value, double quality) : base (default(System.Net.Http.Headers.TransferCodingHeaderValue)) { }
        public double? Quality { get { throw null; } set { } }
        public static new System.Net.Http.Headers.TransferCodingWithQualityHeaderValue Parse(string? input) { throw null; }
        object System.ICloneable.Clone() { throw null; }
        public static bool TryParse(string? input, [System.Diagnostics.CodeAnalysis.NotNullWhenAttribute(true)] out System.Net.Http.Headers.TransferCodingWithQualityHeaderValue? parsedValue) { throw null; }
    }
    public partial class ViaHeaderValue : System.ICloneable
    {
        public ViaHeaderValue(string protocolVersion, string receivedBy) { }
        public ViaHeaderValue(string protocolVersion, string receivedBy, string? protocolName) { }
        public ViaHeaderValue(string protocolVersion, string receivedBy, string? protocolName, string? comment) { }
        public string? Comment { get { throw null; } }
        public string? ProtocolName { get { throw null; } }
        public string ProtocolVersion { get { throw null; } }
        public string ReceivedBy { get { throw null; } }
        public override bool Equals(object? obj) { throw null; }
        public override int GetHashCode() { throw null; }
        public static System.Net.Http.Headers.ViaHeaderValue Parse(string? input) { throw null; }
        object System.ICloneable.Clone() { throw null; }
        public override string ToString() { throw null; }
        public static bool TryParse(string? input, [System.Diagnostics.CodeAnalysis.NotNullWhenAttribute(true)] out System.Net.Http.Headers.ViaHeaderValue? parsedValue) { throw null; }
    }
    public partial class WarningHeaderValue : System.ICloneable
    {
        public WarningHeaderValue(int code, string agent, string text) { }
        public WarningHeaderValue(int code, string agent, string text, System.DateTimeOffset date) { }
        public string Agent { get { throw null; } }
        public int Code { get { throw null; } }
        public System.DateTimeOffset? Date { get { throw null; } }
        public string Text { get { throw null; } }
        public override bool Equals(object? obj) { throw null; }
        public override int GetHashCode() { throw null; }
        public static System.Net.Http.Headers.WarningHeaderValue Parse(string? input) { throw null; }
        object System.ICloneable.Clone() { throw null; }
        public override string ToString() { throw null; }
        public static bool TryParse(string? input, [System.Diagnostics.CodeAnalysis.NotNullWhenAttribute(true)] out System.Net.Http.Headers.WarningHeaderValue? parsedValue) { throw null; }
    }
}<|MERGE_RESOLUTION|>--- conflicted
+++ resolved
@@ -12,14 +12,8 @@
         public ByteArrayContent(byte[] content) { }
         public ByteArrayContent(byte[] content, int offset, int count) { }
         protected override System.Threading.Tasks.Task<System.IO.Stream> CreateContentReadStreamAsync() { throw null; }
-<<<<<<< HEAD
-        protected override void SerializeToStream(System.IO.Stream stream, System.Net.TransportContext context, System.Threading.CancellationToken cancellationToken) { }
-        protected override System.Threading.Tasks.Task SerializeToStreamAsync(System.IO.Stream stream, System.Net.TransportContext context) { throw null; }
-        protected override System.Threading.Tasks.Task SerializeToStreamAsync(System.IO.Stream stream, System.Net.TransportContext context, System.Threading.CancellationToken cancellationToken) { throw null; }
-=======
         protected override System.Threading.Tasks.Task SerializeToStreamAsync(System.IO.Stream stream, System.Net.TransportContext? context) { throw null; }
         protected override System.Threading.Tasks.Task SerializeToStreamAsync(System.IO.Stream stream, System.Net.TransportContext? context, System.Threading.CancellationToken cancellationToken) { throw null; }
->>>>>>> 112fc548
         protected internal override bool TryComputeLength(out long length) { throw null; }
     }
     public enum ClientCertificateOption
@@ -34,7 +28,6 @@
         [System.Diagnostics.CodeAnalysis.DisallowNullAttribute]
         public System.Net.Http.HttpMessageHandler? InnerHandler { get { throw null; } set { } }
         protected override void Dispose(bool disposing) { }
-        protected internal override System.Net.Http.HttpResponseMessage Send(System.Net.Http.HttpRequestMessage request, System.Threading.CancellationToken cancellationToken) { throw null; }
         protected internal override System.Threading.Tasks.Task<System.Net.Http.HttpResponseMessage> SendAsync(System.Net.Http.HttpRequestMessage request, System.Threading.CancellationToken cancellationToken) { throw null; }
     }
     public partial class FormUrlEncodedContent : System.Net.Http.ByteArrayContent
@@ -59,44 +52,6 @@
         public System.Threading.Tasks.Task<System.Net.Http.HttpResponseMessage> DeleteAsync(System.Uri? requestUri) { throw null; }
         public System.Threading.Tasks.Task<System.Net.Http.HttpResponseMessage> DeleteAsync(System.Uri? requestUri, System.Threading.CancellationToken cancellationToken) { throw null; }
         protected override void Dispose(bool disposing) { }
-<<<<<<< HEAD
-        public System.Threading.Tasks.Task<System.Net.Http.HttpResponseMessage> GetAsync(string requestUri) { throw null; }
-        public System.Threading.Tasks.Task<System.Net.Http.HttpResponseMessage> GetAsync(string requestUri, System.Net.Http.HttpCompletionOption completionOption) { throw null; }
-        public System.Threading.Tasks.Task<System.Net.Http.HttpResponseMessage> GetAsync(string requestUri, System.Net.Http.HttpCompletionOption completionOption, System.Threading.CancellationToken cancellationToken) { throw null; }
-        public System.Threading.Tasks.Task<System.Net.Http.HttpResponseMessage> GetAsync(string requestUri, System.Threading.CancellationToken cancellationToken) { throw null; }
-        public System.Threading.Tasks.Task<System.Net.Http.HttpResponseMessage> GetAsync(System.Uri requestUri) { throw null; }
-        public System.Threading.Tasks.Task<System.Net.Http.HttpResponseMessage> GetAsync(System.Uri requestUri, System.Net.Http.HttpCompletionOption completionOption) { throw null; }
-        public System.Threading.Tasks.Task<System.Net.Http.HttpResponseMessage> GetAsync(System.Uri requestUri, System.Net.Http.HttpCompletionOption completionOption, System.Threading.CancellationToken cancellationToken) { throw null; }
-        public System.Threading.Tasks.Task<System.Net.Http.HttpResponseMessage> GetAsync(System.Uri requestUri, System.Threading.CancellationToken cancellationToken) { throw null; }
-        public System.Threading.Tasks.Task<byte[]> GetByteArrayAsync(string requestUri) { throw null; }
-        public System.Threading.Tasks.Task<byte[]> GetByteArrayAsync(string requestUri, System.Threading.CancellationToken cancellationToken) { throw null; }
-        public System.Threading.Tasks.Task<byte[]> GetByteArrayAsync(System.Uri requestUri) { throw null; }
-        public System.Threading.Tasks.Task<byte[]> GetByteArrayAsync(System.Uri requestUri, System.Threading.CancellationToken cancellationToken) { throw null; }
-        public System.Threading.Tasks.Task<System.IO.Stream> GetStreamAsync(string requestUri) { throw null; }
-        public System.Threading.Tasks.Task<System.IO.Stream> GetStreamAsync(string requestUri, System.Threading.CancellationToken cancellationToken) { throw null; }
-        public System.Threading.Tasks.Task<System.IO.Stream> GetStreamAsync(System.Uri requestUri) { throw null; }
-        public System.Threading.Tasks.Task<System.IO.Stream> GetStreamAsync(System.Uri requestUri, System.Threading.CancellationToken cancellationToken) { throw null; }
-        public System.Threading.Tasks.Task<string> GetStringAsync(string requestUri) { throw null; }
-        public System.Threading.Tasks.Task<string> GetStringAsync(string requestUri, System.Threading.CancellationToken cancellationToken) { throw null; }
-        public System.Threading.Tasks.Task<string> GetStringAsync(System.Uri requestUri) { throw null; }
-        public System.Threading.Tasks.Task<string> GetStringAsync(System.Uri requestUri, System.Threading.CancellationToken cancellationToken) { throw null; }
-        public System.Threading.Tasks.Task<System.Net.Http.HttpResponseMessage> PatchAsync(string requestUri, System.Net.Http.HttpContent content) { throw null; }
-        public System.Threading.Tasks.Task<System.Net.Http.HttpResponseMessage> PatchAsync(string requestUri, System.Net.Http.HttpContent content, System.Threading.CancellationToken cancellationToken) { throw null; }
-        public System.Threading.Tasks.Task<System.Net.Http.HttpResponseMessage> PatchAsync(System.Uri requestUri, System.Net.Http.HttpContent content) { throw null; }
-        public System.Threading.Tasks.Task<System.Net.Http.HttpResponseMessage> PatchAsync(System.Uri requestUri, System.Net.Http.HttpContent content, System.Threading.CancellationToken cancellationToken) { throw null; }
-        public System.Threading.Tasks.Task<System.Net.Http.HttpResponseMessage> PostAsync(string requestUri, System.Net.Http.HttpContent content) { throw null; }
-        public System.Threading.Tasks.Task<System.Net.Http.HttpResponseMessage> PostAsync(string requestUri, System.Net.Http.HttpContent content, System.Threading.CancellationToken cancellationToken) { throw null; }
-        public System.Threading.Tasks.Task<System.Net.Http.HttpResponseMessage> PostAsync(System.Uri requestUri, System.Net.Http.HttpContent content) { throw null; }
-        public System.Threading.Tasks.Task<System.Net.Http.HttpResponseMessage> PostAsync(System.Uri requestUri, System.Net.Http.HttpContent content, System.Threading.CancellationToken cancellationToken) { throw null; }
-        public System.Threading.Tasks.Task<System.Net.Http.HttpResponseMessage> PutAsync(string requestUri, System.Net.Http.HttpContent content) { throw null; }
-        public System.Threading.Tasks.Task<System.Net.Http.HttpResponseMessage> PutAsync(string requestUri, System.Net.Http.HttpContent content, System.Threading.CancellationToken cancellationToken) { throw null; }
-        public System.Threading.Tasks.Task<System.Net.Http.HttpResponseMessage> PutAsync(System.Uri requestUri, System.Net.Http.HttpContent content) { throw null; }
-        public System.Threading.Tasks.Task<System.Net.Http.HttpResponseMessage> PutAsync(System.Uri requestUri, System.Net.Http.HttpContent content, System.Threading.CancellationToken cancellationToken) { throw null; }
-        public System.Net.Http.HttpResponseMessage Send(System.Net.Http.HttpRequestMessage request) { throw null; }
-        public System.Net.Http.HttpResponseMessage Send(System.Net.Http.HttpRequestMessage request, System.Net.Http.HttpCompletionOption completionOption) { throw null; }
-        public System.Net.Http.HttpResponseMessage Send(System.Net.Http.HttpRequestMessage request, System.Net.Http.HttpCompletionOption completionOption, System.Threading.CancellationToken cancellationToken) { throw null; }
-        public override System.Net.Http.HttpResponseMessage Send(System.Net.Http.HttpRequestMessage request, System.Threading.CancellationToken cancellationToken) { throw null; }
-=======
         public System.Threading.Tasks.Task<System.Net.Http.HttpResponseMessage> GetAsync(string? requestUri) { throw null; }
         public System.Threading.Tasks.Task<System.Net.Http.HttpResponseMessage> GetAsync(string? requestUri, System.Net.Http.HttpCompletionOption completionOption) { throw null; }
         public System.Threading.Tasks.Task<System.Net.Http.HttpResponseMessage> GetAsync(string? requestUri, System.Net.Http.HttpCompletionOption completionOption, System.Threading.CancellationToken cancellationToken) { throw null; }
@@ -129,7 +84,6 @@
         public System.Threading.Tasks.Task<System.Net.Http.HttpResponseMessage> PutAsync(string? requestUri, System.Net.Http.HttpContent content, System.Threading.CancellationToken cancellationToken) { throw null; }
         public System.Threading.Tasks.Task<System.Net.Http.HttpResponseMessage> PutAsync(System.Uri? requestUri, System.Net.Http.HttpContent content) { throw null; }
         public System.Threading.Tasks.Task<System.Net.Http.HttpResponseMessage> PutAsync(System.Uri? requestUri, System.Net.Http.HttpContent content, System.Threading.CancellationToken cancellationToken) { throw null; }
->>>>>>> 112fc548
         public System.Threading.Tasks.Task<System.Net.Http.HttpResponseMessage> SendAsync(System.Net.Http.HttpRequestMessage request) { throw null; }
         public System.Threading.Tasks.Task<System.Net.Http.HttpResponseMessage> SendAsync(System.Net.Http.HttpRequestMessage request, System.Net.Http.HttpCompletionOption completionOption) { throw null; }
         public System.Threading.Tasks.Task<System.Net.Http.HttpResponseMessage> SendAsync(System.Net.Http.HttpRequestMessage request, System.Net.Http.HttpCompletionOption completionOption, System.Threading.CancellationToken cancellationToken) { throw null; }
@@ -163,7 +117,6 @@
         public bool UseDefaultCredentials { get { throw null; } set { } }
         public bool UseProxy { get { throw null; } set { } }
         protected override void Dispose(bool disposing) { }
-        protected internal override System.Net.Http.HttpResponseMessage Send(System.Net.Http.HttpRequestMessage request, System.Threading.CancellationToken cancellationToken) { throw null; }
         protected internal override System.Threading.Tasks.Task<System.Net.Http.HttpResponseMessage> SendAsync(System.Net.Http.HttpRequestMessage request, System.Threading.CancellationToken cancellationToken) { throw null; }
     }
     public enum HttpCompletionOption
@@ -175,15 +128,9 @@
     {
         protected HttpContent() { }
         public System.Net.Http.Headers.HttpContentHeaders Headers { get { throw null; } }
-        public void CopyTo(System.IO.Stream stream, System.Net.TransportContext context, System.Threading.CancellationToken cancellationToken) { }
         public System.Threading.Tasks.Task CopyToAsync(System.IO.Stream stream) { throw null; }
-<<<<<<< HEAD
-        public System.Threading.Tasks.Task CopyToAsync(System.IO.Stream stream, System.Net.TransportContext context) { throw null; }
-        public System.Threading.Tasks.Task CopyToAsync(System.IO.Stream stream, System.Net.TransportContext context, System.Threading.CancellationToken cancellationToken) { throw null; }
-=======
         public System.Threading.Tasks.Task CopyToAsync(System.IO.Stream stream, System.Net.TransportContext? context) { throw null; }
         public System.Threading.Tasks.Task CopyToAsync(System.IO.Stream stream, System.Net.TransportContext? context, System.Threading.CancellationToken cancellationToken) { throw null; }
->>>>>>> 112fc548
         public System.Threading.Tasks.Task CopyToAsync(System.IO.Stream stream, System.Threading.CancellationToken cancellationToken) { throw null; }
         protected virtual System.Threading.Tasks.Task<System.IO.Stream> CreateContentReadStreamAsync() { throw null; }
         protected virtual System.Threading.Tasks.Task<System.IO.Stream> CreateContentReadStreamAsync(System.Threading.CancellationToken cancellationToken) { throw null; }
@@ -197,14 +144,8 @@
         public System.Threading.Tasks.Task<System.IO.Stream> ReadAsStreamAsync(System.Threading.CancellationToken cancellationToken) { throw null; }
         public System.Threading.Tasks.Task<string> ReadAsStringAsync() { throw null; }
         public System.Threading.Tasks.Task<string> ReadAsStringAsync(System.Threading.CancellationToken cancellationToken) { throw null; }
-<<<<<<< HEAD
-        protected virtual void SerializeToStream(System.IO.Stream stream, System.Net.TransportContext context, System.Threading.CancellationToken cancellationToken) { }
-        protected abstract System.Threading.Tasks.Task SerializeToStreamAsync(System.IO.Stream stream, System.Net.TransportContext context);
-        protected virtual System.Threading.Tasks.Task SerializeToStreamAsync(System.IO.Stream stream, System.Net.TransportContext context, System.Threading.CancellationToken cancellationToken) { throw null; }
-=======
         protected abstract System.Threading.Tasks.Task SerializeToStreamAsync(System.IO.Stream stream, System.Net.TransportContext? context);
         protected virtual System.Threading.Tasks.Task SerializeToStreamAsync(System.IO.Stream stream, System.Net.TransportContext? context, System.Threading.CancellationToken cancellationToken) { throw null; }
->>>>>>> 112fc548
         protected internal abstract bool TryComputeLength(out long length);
     }
     public abstract partial class HttpMessageHandler : System.IDisposable
@@ -212,7 +153,6 @@
         protected HttpMessageHandler() { }
         public void Dispose() { }
         protected virtual void Dispose(bool disposing) { }
-        protected internal virtual System.Net.Http.HttpResponseMessage Send(System.Net.Http.HttpRequestMessage request, System.Threading.CancellationToken cancellationToken) { throw null; }
         protected internal abstract System.Threading.Tasks.Task<System.Net.Http.HttpResponseMessage> SendAsync(System.Net.Http.HttpRequestMessage request, System.Threading.CancellationToken cancellationToken);
     }
     public partial class HttpMessageInvoker : System.IDisposable
@@ -221,7 +161,6 @@
         public HttpMessageInvoker(System.Net.Http.HttpMessageHandler handler, bool disposeHandler) { }
         public void Dispose() { }
         protected virtual void Dispose(bool disposing) { }
-        public virtual System.Net.Http.HttpResponseMessage Send(System.Net.Http.HttpRequestMessage request, System.Threading.CancellationToken cancellationToken) { throw null; }
         public virtual System.Threading.Tasks.Task<System.Net.Http.HttpResponseMessage> SendAsync(System.Net.Http.HttpRequestMessage request, System.Threading.CancellationToken cancellationToken) { throw null; }
     }
     public partial class HttpMethod : System.IEquatable<System.Net.Http.HttpMethod>
@@ -289,7 +228,6 @@
         protected MessageProcessingHandler(System.Net.Http.HttpMessageHandler innerHandler) { }
         protected abstract System.Net.Http.HttpRequestMessage ProcessRequest(System.Net.Http.HttpRequestMessage request, System.Threading.CancellationToken cancellationToken);
         protected abstract System.Net.Http.HttpResponseMessage ProcessResponse(System.Net.Http.HttpResponseMessage response, System.Threading.CancellationToken cancellationToken);
-        protected internal sealed override System.Net.Http.HttpResponseMessage Send(System.Net.Http.HttpRequestMessage request, System.Threading.CancellationToken cancellationToken) { throw null; }
         protected internal sealed override System.Threading.Tasks.Task<System.Net.Http.HttpResponseMessage> SendAsync(System.Net.Http.HttpRequestMessage request, System.Threading.CancellationToken cancellationToken) { throw null; }
     }
     public partial class MultipartContent : System.Net.Http.HttpContent, System.Collections.Generic.IEnumerable<System.Net.Http.HttpContent>, System.Collections.IEnumerable
@@ -302,14 +240,8 @@
         protected override System.Threading.Tasks.Task<System.IO.Stream> CreateContentReadStreamAsync(System.Threading.CancellationToken cancellationToken) { throw null; }
         protected override void Dispose(bool disposing) { }
         public System.Collections.Generic.IEnumerator<System.Net.Http.HttpContent> GetEnumerator() { throw null; }
-<<<<<<< HEAD
-        protected override void SerializeToStream(System.IO.Stream stream, System.Net.TransportContext context, System.Threading.CancellationToken cancellationToken) { }
-        protected override System.Threading.Tasks.Task SerializeToStreamAsync(System.IO.Stream stream, System.Net.TransportContext context) { throw null; }
-        protected override System.Threading.Tasks.Task SerializeToStreamAsync(System.IO.Stream stream, System.Net.TransportContext context, System.Threading.CancellationToken cancellationToken) { throw null; }
-=======
         protected override System.Threading.Tasks.Task SerializeToStreamAsync(System.IO.Stream stream, System.Net.TransportContext? context) { throw null; }
         protected override System.Threading.Tasks.Task SerializeToStreamAsync(System.IO.Stream stream, System.Net.TransportContext? context, System.Threading.CancellationToken cancellationToken) { throw null; }
->>>>>>> 112fc548
         System.Collections.IEnumerator System.Collections.IEnumerable.GetEnumerator() { throw null; }
         protected internal override bool TryComputeLength(out long length) { throw null; }
     }
@@ -326,14 +258,8 @@
     {
         public ReadOnlyMemoryContent(System.ReadOnlyMemory<byte> content) { }
         protected override System.Threading.Tasks.Task<System.IO.Stream> CreateContentReadStreamAsync() { throw null; }
-<<<<<<< HEAD
-        protected override void SerializeToStream(System.IO.Stream stream, System.Net.TransportContext context, System.Threading.CancellationToken cancellationToken) { }
-        protected override System.Threading.Tasks.Task SerializeToStreamAsync(System.IO.Stream stream, System.Net.TransportContext context) { throw null; }
-        protected override System.Threading.Tasks.Task SerializeToStreamAsync(System.IO.Stream stream, System.Net.TransportContext context, System.Threading.CancellationToken cancellationToken) { throw null; }
-=======
         protected override System.Threading.Tasks.Task SerializeToStreamAsync(System.IO.Stream stream, System.Net.TransportContext? context) { throw null; }
         protected override System.Threading.Tasks.Task SerializeToStreamAsync(System.IO.Stream stream, System.Net.TransportContext? context, System.Threading.CancellationToken cancellationToken) { throw null; }
->>>>>>> 112fc548
         protected internal override bool TryComputeLength(out long length) { throw null; }
     }
     public sealed partial class SocketsHttpHandler : System.Net.Http.HttpMessageHandler
@@ -362,7 +288,6 @@
         public bool UseCookies { get { throw null; } set { } }
         public bool UseProxy { get { throw null; } set { } }
         protected override void Dispose(bool disposing) { }
-        protected internal override System.Net.Http.HttpResponseMessage Send(System.Net.Http.HttpRequestMessage request, System.Threading.CancellationToken cancellationToken) { throw null; }
         protected internal override System.Threading.Tasks.Task<System.Net.Http.HttpResponseMessage> SendAsync(System.Net.Http.HttpRequestMessage request, System.Threading.CancellationToken cancellationToken) { throw null; }
     }
     public partial class StreamContent : System.Net.Http.HttpContent
@@ -371,14 +296,8 @@
         public StreamContent(System.IO.Stream content, int bufferSize) { }
         protected override System.Threading.Tasks.Task<System.IO.Stream> CreateContentReadStreamAsync() { throw null; }
         protected override void Dispose(bool disposing) { }
-<<<<<<< HEAD
-        protected override void SerializeToStream(System.IO.Stream stream, System.Net.TransportContext context, System.Threading.CancellationToken cancellationToken) { }
-        protected override System.Threading.Tasks.Task SerializeToStreamAsync(System.IO.Stream stream, System.Net.TransportContext context) { throw null; }
-        protected override System.Threading.Tasks.Task SerializeToStreamAsync(System.IO.Stream stream, System.Net.TransportContext context, System.Threading.CancellationToken cancellationToken) { throw null; }
-=======
         protected override System.Threading.Tasks.Task SerializeToStreamAsync(System.IO.Stream stream, System.Net.TransportContext? context) { throw null; }
         protected override System.Threading.Tasks.Task SerializeToStreamAsync(System.IO.Stream stream, System.Net.TransportContext? context, System.Threading.CancellationToken cancellationToken) { throw null; }
->>>>>>> 112fc548
         protected internal override bool TryComputeLength(out long length) { throw null; }
     }
     public partial class StringContent : System.Net.Http.ByteArrayContent
