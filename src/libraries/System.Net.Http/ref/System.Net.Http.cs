// Licensed to the .NET Foundation under one or more agreements.
// The .NET Foundation licenses this file to you under the MIT license.
// See the LICENSE file in the project root for more information.
// ------------------------------------------------------------------------------
// Changes to this file must follow the http://aka.ms/api-review process.
// ------------------------------------------------------------------------------

namespace System.Net.Http
{
    public partial class ByteArrayContent : System.Net.Http.HttpContent
    {
        public ByteArrayContent(byte[] content) { }
        public ByteArrayContent(byte[] content, int offset, int count) { }
        protected override System.Threading.Tasks.Task<System.IO.Stream> CreateContentReadStreamAsync() { throw null; }
        protected override System.Threading.Tasks.Task SerializeToStreamAsync(System.IO.Stream stream, System.Net.TransportContext context) { throw null; }
        protected override System.Threading.Tasks.Task SerializeToStreamAsync(System.IO.Stream stream, System.Net.TransportContext context, System.Threading.CancellationToken cancellationToken) { throw null; }
        protected internal override bool TryComputeLength(out long length) { throw null; }
    }
    public enum ClientCertificateOption
    {
        Manual = 0,
        Automatic = 1,
    }
    public abstract partial class DelegatingHandler : System.Net.Http.HttpMessageHandler
    {
        protected DelegatingHandler() { }
        protected DelegatingHandler(System.Net.Http.HttpMessageHandler innerHandler) { }
        public System.Net.Http.HttpMessageHandler InnerHandler { get { throw null; } set { } }
        protected override void Dispose(bool disposing) { }
        protected internal override System.Threading.Tasks.Task<System.Net.Http.HttpResponseMessage> SendAsync(System.Net.Http.HttpRequestMessage request, System.Threading.CancellationToken cancellationToken) { throw null; }
    }
    public partial class FormUrlEncodedContent : System.Net.Http.ByteArrayContent
    {
        public FormUrlEncodedContent(System.Collections.Generic.IEnumerable<System.Collections.Generic.KeyValuePair<string, string>> nameValueCollection) : base (default(byte[])) { }
        protected override System.Threading.Tasks.Task SerializeToStreamAsync(System.IO.Stream stream, System.Net.TransportContext context, System.Threading.CancellationToken cancellationToken) { throw null; }
    }
    public partial class HttpClient : System.Net.Http.HttpMessageInvoker
    {
        public HttpClient() : base (default(System.Net.Http.HttpMessageHandler)) { }
        public HttpClient(System.Net.Http.HttpMessageHandler handler) : base (default(System.Net.Http.HttpMessageHandler)) { }
        public HttpClient(System.Net.Http.HttpMessageHandler handler, bool disposeHandler) : base (default(System.Net.Http.HttpMessageHandler)) { }
        public System.Uri BaseAddress { get { throw null; } set { } }
        public static System.Net.IWebProxy DefaultProxy { get { throw null; } set { } }
        public System.Net.Http.Headers.HttpRequestHeaders DefaultRequestHeaders { get { throw null; } }
        public System.Version DefaultRequestVersion { get { throw null; } set { } }
        public long MaxResponseContentBufferSize { get { throw null; } set { } }
        public System.TimeSpan Timeout { get { throw null; } set { } }
        public void CancelPendingRequests() { }
        public System.Threading.Tasks.Task<System.Net.Http.HttpResponseMessage> DeleteAsync(string requestUri) { throw null; }
        public System.Threading.Tasks.Task<System.Net.Http.HttpResponseMessage> DeleteAsync(string requestUri, System.Threading.CancellationToken cancellationToken) { throw null; }
        public System.Threading.Tasks.Task<System.Net.Http.HttpResponseMessage> DeleteAsync(System.Uri requestUri) { throw null; }
        public System.Threading.Tasks.Task<System.Net.Http.HttpResponseMessage> DeleteAsync(System.Uri requestUri, System.Threading.CancellationToken cancellationToken) { throw null; }
        protected override void Dispose(bool disposing) { }
        public System.Threading.Tasks.Task<System.Net.Http.HttpResponseMessage> GetAsync(string requestUri) { throw null; }
        public System.Threading.Tasks.Task<System.Net.Http.HttpResponseMessage> GetAsync(string requestUri, System.Net.Http.HttpCompletionOption completionOption) { throw null; }
        public System.Threading.Tasks.Task<System.Net.Http.HttpResponseMessage> GetAsync(string requestUri, System.Net.Http.HttpCompletionOption completionOption, System.Threading.CancellationToken cancellationToken) { throw null; }
        public System.Threading.Tasks.Task<System.Net.Http.HttpResponseMessage> GetAsync(string requestUri, System.Threading.CancellationToken cancellationToken) { throw null; }
        public System.Threading.Tasks.Task<System.Net.Http.HttpResponseMessage> GetAsync(System.Uri requestUri) { throw null; }
        public System.Threading.Tasks.Task<System.Net.Http.HttpResponseMessage> GetAsync(System.Uri requestUri, System.Net.Http.HttpCompletionOption completionOption) { throw null; }
        public System.Threading.Tasks.Task<System.Net.Http.HttpResponseMessage> GetAsync(System.Uri requestUri, System.Net.Http.HttpCompletionOption completionOption, System.Threading.CancellationToken cancellationToken) { throw null; }
        public System.Threading.Tasks.Task<System.Net.Http.HttpResponseMessage> GetAsync(System.Uri requestUri, System.Threading.CancellationToken cancellationToken) { throw null; }
        public System.Threading.Tasks.Task<byte[]> GetByteArrayAsync(string requestUri) { throw null; }
        public System.Threading.Tasks.Task<byte[]> GetByteArrayAsync(string requestUri, System.Threading.CancellationToken cancellationToken) { throw null; }
        public System.Threading.Tasks.Task<byte[]> GetByteArrayAsync(System.Uri requestUri) { throw null; }
        public System.Threading.Tasks.Task<byte[]> GetByteArrayAsync(System.Uri requestUri, System.Threading.CancellationToken cancellationToken) { throw null; }
        public System.Threading.Tasks.Task<System.IO.Stream> GetStreamAsync(string requestUri) { throw null; }
        public System.Threading.Tasks.Task<System.IO.Stream> GetStreamAsync(string requestUri, System.Threading.CancellationToken cancellationToken) { throw null; }
        public System.Threading.Tasks.Task<System.IO.Stream> GetStreamAsync(System.Uri requestUri) { throw null; }
        public System.Threading.Tasks.Task<System.IO.Stream> GetStreamAsync(System.Uri requestUri, System.Threading.CancellationToken cancellationToken) { throw null; }
        public System.Threading.Tasks.Task<string> GetStringAsync(string requestUri) { throw null; }
        public System.Threading.Tasks.Task<string> GetStringAsync(string requestUri, System.Threading.CancellationToken cancellationToken) { throw null; }
        public System.Threading.Tasks.Task<string> GetStringAsync(System.Uri requestUri) { throw null; }
        public System.Threading.Tasks.Task<string> GetStringAsync(System.Uri requestUri, System.Threading.CancellationToken cancellationToken) { throw null; }
        public System.Threading.Tasks.Task<System.Net.Http.HttpResponseMessage> PatchAsync(string requestUri, System.Net.Http.HttpContent content) { throw null; }
        public System.Threading.Tasks.Task<System.Net.Http.HttpResponseMessage> PatchAsync(string requestUri, System.Net.Http.HttpContent content, System.Threading.CancellationToken cancellationToken) { throw null; }
        public System.Threading.Tasks.Task<System.Net.Http.HttpResponseMessage> PatchAsync(System.Uri requestUri, System.Net.Http.HttpContent content) { throw null; }
        public System.Threading.Tasks.Task<System.Net.Http.HttpResponseMessage> PatchAsync(System.Uri requestUri, System.Net.Http.HttpContent content, System.Threading.CancellationToken cancellationToken) { throw null; }
        public System.Threading.Tasks.Task<System.Net.Http.HttpResponseMessage> PostAsync(string requestUri, System.Net.Http.HttpContent content) { throw null; }
        public System.Threading.Tasks.Task<System.Net.Http.HttpResponseMessage> PostAsync(string requestUri, System.Net.Http.HttpContent content, System.Threading.CancellationToken cancellationToken) { throw null; }
        public System.Threading.Tasks.Task<System.Net.Http.HttpResponseMessage> PostAsync(System.Uri requestUri, System.Net.Http.HttpContent content) { throw null; }
        public System.Threading.Tasks.Task<System.Net.Http.HttpResponseMessage> PostAsync(System.Uri requestUri, System.Net.Http.HttpContent content, System.Threading.CancellationToken cancellationToken) { throw null; }
        public System.Threading.Tasks.Task<System.Net.Http.HttpResponseMessage> PutAsync(string requestUri, System.Net.Http.HttpContent content) { throw null; }
        public System.Threading.Tasks.Task<System.Net.Http.HttpResponseMessage> PutAsync(string requestUri, System.Net.Http.HttpContent content, System.Threading.CancellationToken cancellationToken) { throw null; }
        public System.Threading.Tasks.Task<System.Net.Http.HttpResponseMessage> PutAsync(System.Uri requestUri, System.Net.Http.HttpContent content) { throw null; }
        public System.Threading.Tasks.Task<System.Net.Http.HttpResponseMessage> PutAsync(System.Uri requestUri, System.Net.Http.HttpContent content, System.Threading.CancellationToken cancellationToken) { throw null; }
        public System.Threading.Tasks.Task<System.Net.Http.HttpResponseMessage> SendAsync(System.Net.Http.HttpRequestMessage request) { throw null; }
        public System.Threading.Tasks.Task<System.Net.Http.HttpResponseMessage> SendAsync(System.Net.Http.HttpRequestMessage request, System.Net.Http.HttpCompletionOption completionOption) { throw null; }
        public System.Threading.Tasks.Task<System.Net.Http.HttpResponseMessage> SendAsync(System.Net.Http.HttpRequestMessage request, System.Net.Http.HttpCompletionOption completionOption, System.Threading.CancellationToken cancellationToken) { throw null; }
        public override System.Threading.Tasks.Task<System.Net.Http.HttpResponseMessage> SendAsync(System.Net.Http.HttpRequestMessage request, System.Threading.CancellationToken cancellationToken) { throw null; }
    }
    public partial class HttpClientHandler : System.Net.Http.HttpMessageHandler
    {
        public HttpClientHandler() { }
        public bool AllowAutoRedirect { get { throw null; } set { } }
        public System.Net.DecompressionMethods AutomaticDecompression { get { throw null; } set { } }
        public bool CheckCertificateRevocationList { get { throw null; } set { } }
        public System.Net.Http.ClientCertificateOption ClientCertificateOptions { get { throw null; } set { } }
        public System.Security.Cryptography.X509Certificates.X509CertificateCollection ClientCertificates { get { throw null; } }
        public System.Net.CookieContainer CookieContainer { get { throw null; } set { } }
        public System.Net.ICredentials Credentials { get { throw null; } set { } }
        public static System.Func<System.Net.Http.HttpRequestMessage, System.Security.Cryptography.X509Certificates.X509Certificate2, System.Security.Cryptography.X509Certificates.X509Chain, System.Net.Security.SslPolicyErrors, bool> DangerousAcceptAnyServerCertificateValidator { get { throw null; } }
        public System.Net.ICredentials DefaultProxyCredentials { get { throw null; } set { } }
        public int MaxAutomaticRedirections { get { throw null; } set { } }
        public int MaxConnectionsPerServer { get { throw null; } set { } }
        public long MaxRequestContentBufferSize { get { throw null; } set { } }
        public int MaxResponseHeadersLength { get { throw null; } set { } }
        public bool PreAuthenticate { get { throw null; } set { } }
        public System.Collections.Generic.IDictionary<string, object> Properties { get { throw null; } }
        public System.Net.IWebProxy Proxy { get { throw null; } set { } }
        public System.Func<System.Net.Http.HttpRequestMessage, System.Security.Cryptography.X509Certificates.X509Certificate2, System.Security.Cryptography.X509Certificates.X509Chain, System.Net.Security.SslPolicyErrors, bool> ServerCertificateCustomValidationCallback { get { throw null; } set { } }
        public System.Security.Authentication.SslProtocols SslProtocols { get { throw null; } set { } }
        public virtual bool SupportsAutomaticDecompression { get { throw null; } }
        public virtual bool SupportsProxy { get { throw null; } }
        public virtual bool SupportsRedirectConfiguration { get { throw null; } }
        public bool UseCookies { get { throw null; } set { } }
        public bool UseDefaultCredentials { get { throw null; } set { } }
        public bool UseProxy { get { throw null; } set { } }
        protected override void Dispose(bool disposing) { }
        protected internal override System.Threading.Tasks.Task<System.Net.Http.HttpResponseMessage> SendAsync(System.Net.Http.HttpRequestMessage request, System.Threading.CancellationToken cancellationToken) { throw null; }
    }
    public enum HttpCompletionOption
    {
        ResponseContentRead = 0,
        ResponseHeadersRead = 1,
    }
    public abstract partial class HttpContent : System.IDisposable
    {
        protected HttpContent() { }
        public System.Net.Http.Headers.HttpContentHeaders Headers { get { throw null; } }
        public System.Threading.Tasks.Task CopyToAsync(System.IO.Stream stream) { throw null; }
        public System.Threading.Tasks.Task CopyToAsync(System.IO.Stream stream, System.Threading.CancellationToken cancellationToken) { throw null; }
        public System.Threading.Tasks.Task CopyToAsync(System.IO.Stream stream, System.Net.TransportContext context) { throw null; }
        public System.Threading.Tasks.Task CopyToAsync(System.IO.Stream stream, System.Net.TransportContext context, System.Threading.CancellationToken cancellationToken) { throw null; }
        protected virtual System.Threading.Tasks.Task<System.IO.Stream> CreateContentReadStreamAsync() { throw null; }
        protected virtual System.Threading.Tasks.Task<System.IO.Stream> CreateContentReadStreamAsync(System.Threading.CancellationToken cancellationToken) { throw null; }
        public void Dispose() { }
        protected virtual void Dispose(bool disposing) { }
        public System.Threading.Tasks.Task LoadIntoBufferAsync() { throw null; }
        public System.Threading.Tasks.Task LoadIntoBufferAsync(long maxBufferSize) { throw null; }
        public System.Threading.Tasks.Task<byte[]> ReadAsByteArrayAsync() { throw null; }
        public System.Threading.Tasks.Task<byte[]> ReadAsByteArrayAsync(System.Threading.CancellationToken cancellationToken) { throw null; }
        public System.Threading.Tasks.Task<System.IO.Stream> ReadAsStreamAsync() { throw null; }
        public System.Threading.Tasks.Task<System.IO.Stream> ReadAsStreamAsync(System.Threading.CancellationToken cancellationToken) { throw null; }
        public System.Threading.Tasks.Task<string> ReadAsStringAsync() { throw null; }
        public System.Threading.Tasks.Task<string> ReadAsStringAsync(System.Threading.CancellationToken cancellationToken) { throw null; }
        protected abstract System.Threading.Tasks.Task SerializeToStreamAsync(System.IO.Stream stream, System.Net.TransportContext context);
        protected virtual System.Threading.Tasks.Task SerializeToStreamAsync(System.IO.Stream stream, System.Net.TransportContext context, System.Threading.CancellationToken cancellationToken) { throw null; }
        protected internal abstract bool TryComputeLength(out long length);
    }
    public abstract partial class HttpMessageHandler : System.IDisposable
    {
        protected HttpMessageHandler() { }
        public void Dispose() { }
        protected virtual void Dispose(bool disposing) { }
        protected internal abstract System.Threading.Tasks.Task<System.Net.Http.HttpResponseMessage> SendAsync(System.Net.Http.HttpRequestMessage request, System.Threading.CancellationToken cancellationToken);
    }
    public partial class HttpMessageInvoker : System.IDisposable
    {
        public HttpMessageInvoker(System.Net.Http.HttpMessageHandler handler) { }
        public HttpMessageInvoker(System.Net.Http.HttpMessageHandler handler, bool disposeHandler) { }
        public void Dispose() { }
        protected virtual void Dispose(bool disposing) { }
        public virtual System.Threading.Tasks.Task<System.Net.Http.HttpResponseMessage> SendAsync(System.Net.Http.HttpRequestMessage request, System.Threading.CancellationToken cancellationToken) { throw null; }
    }
    public partial class HttpMethod : System.IEquatable<System.Net.Http.HttpMethod>
    {
        public HttpMethod(string method) { }
        public static System.Net.Http.HttpMethod Delete { get { throw null; } }
        public static System.Net.Http.HttpMethod Get { get { throw null; } }
        public static System.Net.Http.HttpMethod Head { get { throw null; } }
        public string Method { get { throw null; } }
        public static System.Net.Http.HttpMethod Options { get { throw null; } }
        public static System.Net.Http.HttpMethod Patch { get { throw null; } }
        public static System.Net.Http.HttpMethod Post { get { throw null; } }
        public static System.Net.Http.HttpMethod Put { get { throw null; } }
        public static System.Net.Http.HttpMethod Trace { get { throw null; } }
        public bool Equals(System.Net.Http.HttpMethod other) { throw null; }
        public override bool Equals(object obj) { throw null; }
        public override int GetHashCode() { throw null; }
        public static bool operator ==(System.Net.Http.HttpMethod left, System.Net.Http.HttpMethod right) { throw null; }
        public static bool operator !=(System.Net.Http.HttpMethod left, System.Net.Http.HttpMethod right) { throw null; }
        public override string ToString() { throw null; }
    }
    public partial class HttpRequestException : System.Exception
    {
        public HttpRequestException() { }
        public HttpRequestException(string message) { }
        public HttpRequestException(string message, System.Exception inner) { }
    }
    public partial class HttpRequestMessage : System.IDisposable
    {
        public HttpRequestMessage() { }
        public HttpRequestMessage(System.Net.Http.HttpMethod method, string requestUri) { }
        public HttpRequestMessage(System.Net.Http.HttpMethod method, System.Uri requestUri) { }
        public System.Net.Http.HttpContent Content { get { throw null; } set { } }
        public System.Net.Http.Headers.HttpRequestHeaders Headers { get { throw null; } }
        public System.Net.Http.HttpMethod Method { get { throw null; } set { } }
        public System.Collections.Generic.IDictionary<string, object> Properties { get { throw null; } }
        public System.Uri RequestUri { get { throw null; } set { } }
        public System.Version Version { get { throw null; } set { } }
        public void Dispose() { }
        protected virtual void Dispose(bool disposing) { }
        public override string ToString() { throw null; }
    }
    public partial class HttpResponseMessage : System.IDisposable
    {
        public HttpResponseMessage() { }
        public HttpResponseMessage(System.Net.HttpStatusCode statusCode) { }
        public System.Net.Http.HttpContent Content { get { throw null; } set { } }
        public System.Net.Http.Headers.HttpResponseHeaders Headers { get { throw null; } }
        public bool IsSuccessStatusCode { get { throw null; } }
        public string ReasonPhrase { get { throw null; } set { } }
        public System.Net.Http.HttpRequestMessage RequestMessage { get { throw null; } set { } }
        public System.Net.HttpStatusCode StatusCode { get { throw null; } set { } }
        public System.Net.Http.Headers.HttpResponseHeaders TrailingHeaders { get { throw null; } }
        public System.Version Version { get { throw null; } set { } }
        public void Dispose() { }
        protected virtual void Dispose(bool disposing) { }
        public System.Net.Http.HttpResponseMessage EnsureSuccessStatusCode() { throw null; }
        public override string ToString() { throw null; }
    }
    public abstract partial class MessageProcessingHandler : System.Net.Http.DelegatingHandler
    {
        protected MessageProcessingHandler() { }
        protected MessageProcessingHandler(System.Net.Http.HttpMessageHandler innerHandler) { }
        protected abstract System.Net.Http.HttpRequestMessage ProcessRequest(System.Net.Http.HttpRequestMessage request, System.Threading.CancellationToken cancellationToken);
        protected abstract System.Net.Http.HttpResponseMessage ProcessResponse(System.Net.Http.HttpResponseMessage response, System.Threading.CancellationToken cancellationToken);
        protected internal sealed override System.Threading.Tasks.Task<System.Net.Http.HttpResponseMessage> SendAsync(System.Net.Http.HttpRequestMessage request, System.Threading.CancellationToken cancellationToken) { throw null; }
    }
    public partial class MultipartContent : System.Net.Http.HttpContent, System.Collections.Generic.IEnumerable<System.Net.Http.HttpContent>, System.Collections.IEnumerable
    {
        public MultipartContent() { }
        public MultipartContent(string subtype) { }
        public MultipartContent(string subtype, string boundary) { }
        public virtual void Add(System.Net.Http.HttpContent content) { }
        protected override System.Threading.Tasks.Task<System.IO.Stream> CreateContentReadStreamAsync() { throw null; }
        protected override System.Threading.Tasks.Task<System.IO.Stream> CreateContentReadStreamAsync(System.Threading.CancellationToken cancellationToken) { throw null; }
        protected override void Dispose(bool disposing) { }
        public System.Collections.Generic.IEnumerator<System.Net.Http.HttpContent> GetEnumerator() { throw null; }
        protected override System.Threading.Tasks.Task SerializeToStreamAsync(System.IO.Stream stream, System.Net.TransportContext context) { throw null; }
        protected override System.Threading.Tasks.Task SerializeToStreamAsync(System.IO.Stream stream, System.Net.TransportContext context, System.Threading.CancellationToken cancellationToken) { throw null; }
        System.Collections.IEnumerator System.Collections.IEnumerable.GetEnumerator() { throw null; }
        protected internal override bool TryComputeLength(out long length) { throw null; }
    }
    public partial class MultipartFormDataContent : System.Net.Http.MultipartContent
    {
        public MultipartFormDataContent() { }
        public MultipartFormDataContent(string boundary) { }
        public override void Add(System.Net.Http.HttpContent content) { }
        public void Add(System.Net.Http.HttpContent content, string name) { }
        public void Add(System.Net.Http.HttpContent content, string name, string fileName) { }
        protected override System.Threading.Tasks.Task SerializeToStreamAsync(System.IO.Stream stream, System.Net.TransportContext context, System.Threading.CancellationToken cancellationToken) { throw null; }
    }
    public sealed partial class ReadOnlyMemoryContent : System.Net.Http.HttpContent
    {
        public ReadOnlyMemoryContent(System.ReadOnlyMemory<byte> content) { }
        protected override System.Threading.Tasks.Task<System.IO.Stream> CreateContentReadStreamAsync() { throw null; }
        protected override System.Threading.Tasks.Task SerializeToStreamAsync(System.IO.Stream stream, System.Net.TransportContext context) { throw null; }
        protected override System.Threading.Tasks.Task SerializeToStreamAsync(System.IO.Stream stream, System.Net.TransportContext context, System.Threading.CancellationToken cancellationToken) { throw null; }
        protected internal override bool TryComputeLength(out long length) { throw null; }
    }
    public sealed partial class SocketsHttpHandler : System.Net.Http.HttpMessageHandler
    {
        public SocketsHttpHandler() { }
        public bool AllowAutoRedirect { get { throw null; } set { } }
        public System.Net.DecompressionMethods AutomaticDecompression { get { throw null; } set { } }
        public System.TimeSpan ConnectTimeout { get { throw null; } set { } }
        public System.Net.CookieContainer CookieContainer { get { throw null; } set { } }
        public System.Net.ICredentials Credentials { get { throw null; } set { } }
        public System.Net.ICredentials DefaultProxyCredentials { get { throw null; } set { } }
        public System.TimeSpan Expect100ContinueTimeout { get { throw null; } set { } }
        public int MaxAutomaticRedirections { get { throw null; } set { } }
        public int MaxConnectionsPerServer { get { throw null; } set { } }
        public int MaxResponseDrainSize { get { throw null; } set { } }
        public int MaxResponseHeadersLength { get { throw null; } set { } }
        public System.TimeSpan PooledConnectionIdleTimeout { get { throw null; } set { } }
        public System.TimeSpan PooledConnectionLifetime { get { throw null; } set { } }
        public bool PreAuthenticate { get { throw null; } set { } }
        public System.Collections.Generic.IDictionary<string, object> Properties { get { throw null; } }
        public System.Net.IWebProxy Proxy { get { throw null; } set { } }
        public System.TimeSpan ResponseDrainTimeout { get { throw null; } set { } }
        public System.Net.Security.SslClientAuthenticationOptions SslOptions { get { throw null; } set { } }
        public bool UseCookies { get { throw null; } set { } }
        public bool UseProxy { get { throw null; } set { } }
        protected override void Dispose(bool disposing) { }
        protected internal override System.Threading.Tasks.Task<System.Net.Http.HttpResponseMessage> SendAsync(System.Net.Http.HttpRequestMessage request, System.Threading.CancellationToken cancellationToken) { throw null; }
    }
    public partial class StreamContent : System.Net.Http.HttpContent
    {
        public StreamContent(System.IO.Stream content) { }
        public StreamContent(System.IO.Stream content, int bufferSize) { }
        protected override System.Threading.Tasks.Task<System.IO.Stream> CreateContentReadStreamAsync() { throw null; }
        protected override void Dispose(bool disposing) { }
        protected override System.Threading.Tasks.Task SerializeToStreamAsync(System.IO.Stream stream, System.Net.TransportContext context) { throw null; }
        protected override System.Threading.Tasks.Task SerializeToStreamAsync(System.IO.Stream stream, System.Net.TransportContext context, System.Threading.CancellationToken cancellationToken) { throw null; }
        protected internal override bool TryComputeLength(out long length) { throw null; }
    }
    public partial class StringContent : System.Net.Http.ByteArrayContent
    {
        public StringContent(string content) : base (default(byte[])) { }
        public StringContent(string content, System.Text.Encoding encoding) : base (default(byte[])) { }
        public StringContent(string content, System.Text.Encoding encoding, string mediaType) : base (default(byte[])) { }
<<<<<<< HEAD
        public StringContent(string content, System.Net.Http.Headers.MediaTypeHeaderValue mediaType) : base (default(byte[])) { }
        public StringContent(string content, System.Text.Encoding encoding, System.Net.Http.Headers.MediaTypeHeaderValue mediaType) : base(default(byte[])) { }
=======
        protected override System.Threading.Tasks.Task SerializeToStreamAsync(System.IO.Stream stream, System.Net.TransportContext context, System.Threading.CancellationToken cancellationToken) { throw null; }
>>>>>>> 6691dfd1
    }
}
namespace System.Net.Http.Headers
{
    public partial class AuthenticationHeaderValue : System.ICloneable
    {
        public AuthenticationHeaderValue(string scheme) { }
        public AuthenticationHeaderValue(string scheme, string parameter) { }
        public string Parameter { get { throw null; } }
        public string Scheme { get { throw null; } }
        public override bool Equals(object obj) { throw null; }
        public override int GetHashCode() { throw null; }
        public static System.Net.Http.Headers.AuthenticationHeaderValue Parse(string input) { throw null; }
        object System.ICloneable.Clone() { throw null; }
        public override string ToString() { throw null; }
        public static bool TryParse(string input, out System.Net.Http.Headers.AuthenticationHeaderValue parsedValue) { throw null; }
    }
    public partial class CacheControlHeaderValue : System.ICloneable
    {
        public CacheControlHeaderValue() { }
        public System.Collections.Generic.ICollection<System.Net.Http.Headers.NameValueHeaderValue> Extensions { get { throw null; } }
        public System.TimeSpan? MaxAge { get { throw null; } set { } }
        public bool MaxStale { get { throw null; } set { } }
        public System.TimeSpan? MaxStaleLimit { get { throw null; } set { } }
        public System.TimeSpan? MinFresh { get { throw null; } set { } }
        public bool MustRevalidate { get { throw null; } set { } }
        public bool NoCache { get { throw null; } set { } }
        public System.Collections.Generic.ICollection<string> NoCacheHeaders { get { throw null; } }
        public bool NoStore { get { throw null; } set { } }
        public bool NoTransform { get { throw null; } set { } }
        public bool OnlyIfCached { get { throw null; } set { } }
        public bool Private { get { throw null; } set { } }
        public System.Collections.Generic.ICollection<string> PrivateHeaders { get { throw null; } }
        public bool ProxyRevalidate { get { throw null; } set { } }
        public bool Public { get { throw null; } set { } }
        public System.TimeSpan? SharedMaxAge { get { throw null; } set { } }
        public override bool Equals(object obj) { throw null; }
        public override int GetHashCode() { throw null; }
        public static System.Net.Http.Headers.CacheControlHeaderValue Parse(string input) { throw null; }
        object System.ICloneable.Clone() { throw null; }
        public override string ToString() { throw null; }
        public static bool TryParse(string input, out System.Net.Http.Headers.CacheControlHeaderValue parsedValue) { throw null; }
    }
    public partial class ContentDispositionHeaderValue : System.ICloneable
    {
        protected ContentDispositionHeaderValue(System.Net.Http.Headers.ContentDispositionHeaderValue source) { }
        public ContentDispositionHeaderValue(string dispositionType) { }
        public System.DateTimeOffset? CreationDate { get { throw null; } set { } }
        public string DispositionType { get { throw null; } set { } }
        public string FileName { get { throw null; } set { } }
        public string FileNameStar { get { throw null; } set { } }
        public System.DateTimeOffset? ModificationDate { get { throw null; } set { } }
        public string Name { get { throw null; } set { } }
        public System.Collections.Generic.ICollection<System.Net.Http.Headers.NameValueHeaderValue> Parameters { get { throw null; } }
        public System.DateTimeOffset? ReadDate { get { throw null; } set { } }
        public long? Size { get { throw null; } set { } }
        public override bool Equals(object obj) { throw null; }
        public override int GetHashCode() { throw null; }
        public static System.Net.Http.Headers.ContentDispositionHeaderValue Parse(string input) { throw null; }
        object System.ICloneable.Clone() { throw null; }
        public override string ToString() { throw null; }
        public static bool TryParse(string input, out System.Net.Http.Headers.ContentDispositionHeaderValue parsedValue) { throw null; }
    }
    public partial class ContentRangeHeaderValue : System.ICloneable
    {
        public ContentRangeHeaderValue(long length) { }
        public ContentRangeHeaderValue(long from, long to) { }
        public ContentRangeHeaderValue(long from, long to, long length) { }
        public long? From { get { throw null; } }
        public bool HasLength { get { throw null; } }
        public bool HasRange { get { throw null; } }
        public long? Length { get { throw null; } }
        public long? To { get { throw null; } }
        public string Unit { get { throw null; } set { } }
        public override bool Equals(object obj) { throw null; }
        public override int GetHashCode() { throw null; }
        public static System.Net.Http.Headers.ContentRangeHeaderValue Parse(string input) { throw null; }
        object System.ICloneable.Clone() { throw null; }
        public override string ToString() { throw null; }
        public static bool TryParse(string input, out System.Net.Http.Headers.ContentRangeHeaderValue parsedValue) { throw null; }
    }
    public partial class EntityTagHeaderValue : System.ICloneable
    {
        public EntityTagHeaderValue(string tag) { }
        public EntityTagHeaderValue(string tag, bool isWeak) { }
        public static System.Net.Http.Headers.EntityTagHeaderValue Any { get { throw null; } }
        public bool IsWeak { get { throw null; } }
        public string Tag { get { throw null; } }
        public override bool Equals(object obj) { throw null; }
        public override int GetHashCode() { throw null; }
        public static System.Net.Http.Headers.EntityTagHeaderValue Parse(string input) { throw null; }
        object System.ICloneable.Clone() { throw null; }
        public override string ToString() { throw null; }
        public static bool TryParse(string input, out System.Net.Http.Headers.EntityTagHeaderValue parsedValue) { throw null; }
    }
    public sealed partial class HttpContentHeaders : System.Net.Http.Headers.HttpHeaders
    {
        internal HttpContentHeaders() { }
        public System.Collections.Generic.ICollection<string> Allow { get { throw null; } }
        public System.Net.Http.Headers.ContentDispositionHeaderValue ContentDisposition { get { throw null; } set { } }
        public System.Collections.Generic.ICollection<string> ContentEncoding { get { throw null; } }
        public System.Collections.Generic.ICollection<string> ContentLanguage { get { throw null; } }
        public long? ContentLength { get { throw null; } set { } }
        public System.Uri ContentLocation { get { throw null; } set { } }
        public byte[] ContentMD5 { get { throw null; } set { } }
        public System.Net.Http.Headers.ContentRangeHeaderValue ContentRange { get { throw null; } set { } }
        public System.Net.Http.Headers.MediaTypeHeaderValue ContentType { get { throw null; } set { } }
        public System.DateTimeOffset? Expires { get { throw null; } set { } }
        public System.DateTimeOffset? LastModified { get { throw null; } set { } }
    }
    public abstract partial class HttpHeaders : System.Collections.Generic.IEnumerable<System.Collections.Generic.KeyValuePair<string, System.Collections.Generic.IEnumerable<string>>>, System.Collections.IEnumerable
    {
        protected HttpHeaders() { }
        public void Add(string name, System.Collections.Generic.IEnumerable<string> values) { }
        public void Add(string name, string value) { }
        public void Clear() { }
        public bool Contains(string name) { throw null; }
        public System.Collections.Generic.IEnumerator<System.Collections.Generic.KeyValuePair<string, System.Collections.Generic.IEnumerable<string>>> GetEnumerator() { throw null; }
        public System.Collections.Generic.IEnumerable<string> GetValues(string name) { throw null; }
        public bool Remove(string name) { throw null; }
        System.Collections.IEnumerator System.Collections.IEnumerable.GetEnumerator() { throw null; }
        public override string ToString() { throw null; }
        public bool TryAddWithoutValidation(string name, System.Collections.Generic.IEnumerable<string> values) { throw null; }
        public bool TryAddWithoutValidation(string name, string value) { throw null; }
        public bool TryGetValues(string name, out System.Collections.Generic.IEnumerable<string> values) { throw null; }
    }
    public sealed partial class HttpHeaderValueCollection<T> : System.Collections.Generic.ICollection<T>, System.Collections.Generic.IEnumerable<T>, System.Collections.IEnumerable where T : class
    {
        internal HttpHeaderValueCollection() { }
        public int Count { get { throw null; } }
        public bool IsReadOnly { get { throw null; } }
        public void Add(T item) { }
        public void Clear() { }
        public bool Contains(T item) { throw null; }
        public void CopyTo(T[] array, int arrayIndex) { }
        public System.Collections.Generic.IEnumerator<T> GetEnumerator() { throw null; }
        public void ParseAdd(string input) { }
        public bool Remove(T item) { throw null; }
        System.Collections.IEnumerator System.Collections.IEnumerable.GetEnumerator() { throw null; }
        public override string ToString() { throw null; }
        public bool TryParseAdd(string input) { throw null; }
    }
    public sealed partial class HttpRequestHeaders : System.Net.Http.Headers.HttpHeaders
    {
        internal HttpRequestHeaders() { }
        public System.Net.Http.Headers.HttpHeaderValueCollection<System.Net.Http.Headers.MediaTypeWithQualityHeaderValue> Accept { get { throw null; } }
        public System.Net.Http.Headers.HttpHeaderValueCollection<System.Net.Http.Headers.StringWithQualityHeaderValue> AcceptCharset { get { throw null; } }
        public System.Net.Http.Headers.HttpHeaderValueCollection<System.Net.Http.Headers.StringWithQualityHeaderValue> AcceptEncoding { get { throw null; } }
        public System.Net.Http.Headers.HttpHeaderValueCollection<System.Net.Http.Headers.StringWithQualityHeaderValue> AcceptLanguage { get { throw null; } }
        public System.Net.Http.Headers.AuthenticationHeaderValue Authorization { get { throw null; } set { } }
        public System.Net.Http.Headers.CacheControlHeaderValue CacheControl { get { throw null; } set { } }
        public System.Net.Http.Headers.HttpHeaderValueCollection<string> Connection { get { throw null; } }
        public bool? ConnectionClose { get { throw null; } set { } }
        public System.DateTimeOffset? Date { get { throw null; } set { } }
        public System.Net.Http.Headers.HttpHeaderValueCollection<System.Net.Http.Headers.NameValueWithParametersHeaderValue> Expect { get { throw null; } }
        public bool? ExpectContinue { get { throw null; } set { } }
        public string From { get { throw null; } set { } }
        public string Host { get { throw null; } set { } }
        public System.Net.Http.Headers.HttpHeaderValueCollection<System.Net.Http.Headers.EntityTagHeaderValue> IfMatch { get { throw null; } }
        public System.DateTimeOffset? IfModifiedSince { get { throw null; } set { } }
        public System.Net.Http.Headers.HttpHeaderValueCollection<System.Net.Http.Headers.EntityTagHeaderValue> IfNoneMatch { get { throw null; } }
        public System.Net.Http.Headers.RangeConditionHeaderValue IfRange { get { throw null; } set { } }
        public System.DateTimeOffset? IfUnmodifiedSince { get { throw null; } set { } }
        public int? MaxForwards { get { throw null; } set { } }
        public System.Net.Http.Headers.HttpHeaderValueCollection<System.Net.Http.Headers.NameValueHeaderValue> Pragma { get { throw null; } }
        public System.Net.Http.Headers.AuthenticationHeaderValue ProxyAuthorization { get { throw null; } set { } }
        public System.Net.Http.Headers.RangeHeaderValue Range { get { throw null; } set { } }
        public System.Uri Referrer { get { throw null; } set { } }
        public System.Net.Http.Headers.HttpHeaderValueCollection<System.Net.Http.Headers.TransferCodingWithQualityHeaderValue> TE { get { throw null; } }
        public System.Net.Http.Headers.HttpHeaderValueCollection<string> Trailer { get { throw null; } }
        public System.Net.Http.Headers.HttpHeaderValueCollection<System.Net.Http.Headers.TransferCodingHeaderValue> TransferEncoding { get { throw null; } }
        public bool? TransferEncodingChunked { get { throw null; } set { } }
        public System.Net.Http.Headers.HttpHeaderValueCollection<System.Net.Http.Headers.ProductHeaderValue> Upgrade { get { throw null; } }
        public System.Net.Http.Headers.HttpHeaderValueCollection<System.Net.Http.Headers.ProductInfoHeaderValue> UserAgent { get { throw null; } }
        public System.Net.Http.Headers.HttpHeaderValueCollection<System.Net.Http.Headers.ViaHeaderValue> Via { get { throw null; } }
        public System.Net.Http.Headers.HttpHeaderValueCollection<System.Net.Http.Headers.WarningHeaderValue> Warning { get { throw null; } }
    }
    public sealed partial class HttpResponseHeaders : System.Net.Http.Headers.HttpHeaders
    {
        internal HttpResponseHeaders() { }
        public System.Net.Http.Headers.HttpHeaderValueCollection<string> AcceptRanges { get { throw null; } }
        public System.TimeSpan? Age { get { throw null; } set { } }
        public System.Net.Http.Headers.CacheControlHeaderValue CacheControl { get { throw null; } set { } }
        public System.Net.Http.Headers.HttpHeaderValueCollection<string> Connection { get { throw null; } }
        public bool? ConnectionClose { get { throw null; } set { } }
        public System.DateTimeOffset? Date { get { throw null; } set { } }
        public System.Net.Http.Headers.EntityTagHeaderValue ETag { get { throw null; } set { } }
        public System.Uri Location { get { throw null; } set { } }
        public System.Net.Http.Headers.HttpHeaderValueCollection<System.Net.Http.Headers.NameValueHeaderValue> Pragma { get { throw null; } }
        public System.Net.Http.Headers.HttpHeaderValueCollection<System.Net.Http.Headers.AuthenticationHeaderValue> ProxyAuthenticate { get { throw null; } }
        public System.Net.Http.Headers.RetryConditionHeaderValue RetryAfter { get { throw null; } set { } }
        public System.Net.Http.Headers.HttpHeaderValueCollection<System.Net.Http.Headers.ProductInfoHeaderValue> Server { get { throw null; } }
        public System.Net.Http.Headers.HttpHeaderValueCollection<string> Trailer { get { throw null; } }
        public System.Net.Http.Headers.HttpHeaderValueCollection<System.Net.Http.Headers.TransferCodingHeaderValue> TransferEncoding { get { throw null; } }
        public bool? TransferEncodingChunked { get { throw null; } set { } }
        public System.Net.Http.Headers.HttpHeaderValueCollection<System.Net.Http.Headers.ProductHeaderValue> Upgrade { get { throw null; } }
        public System.Net.Http.Headers.HttpHeaderValueCollection<string> Vary { get { throw null; } }
        public System.Net.Http.Headers.HttpHeaderValueCollection<System.Net.Http.Headers.ViaHeaderValue> Via { get { throw null; } }
        public System.Net.Http.Headers.HttpHeaderValueCollection<System.Net.Http.Headers.WarningHeaderValue> Warning { get { throw null; } }
        public System.Net.Http.Headers.HttpHeaderValueCollection<System.Net.Http.Headers.AuthenticationHeaderValue> WwwAuthenticate { get { throw null; } }
    }
    public partial class MediaTypeHeaderValue : System.ICloneable
    {
        protected MediaTypeHeaderValue(System.Net.Http.Headers.MediaTypeHeaderValue source) { }
        public MediaTypeHeaderValue(string mediaType) { }
        public string CharSet { get { throw null; } set { } }
        public string MediaType { get { throw null; } set { } }
        public System.Collections.Generic.ICollection<System.Net.Http.Headers.NameValueHeaderValue> Parameters { get { throw null; } }
        public override bool Equals(object obj) { throw null; }
        public override int GetHashCode() { throw null; }
        public static System.Net.Http.Headers.MediaTypeHeaderValue Parse(string input) { throw null; }
        object System.ICloneable.Clone() { throw null; }
        public override string ToString() { throw null; }
        public static bool TryParse(string input, out System.Net.Http.Headers.MediaTypeHeaderValue parsedValue) { throw null; }
    }
    public sealed partial class MediaTypeWithQualityHeaderValue : System.Net.Http.Headers.MediaTypeHeaderValue, System.ICloneable
    {
        public MediaTypeWithQualityHeaderValue(string mediaType) : base (default(System.Net.Http.Headers.MediaTypeHeaderValue)) { }
        public MediaTypeWithQualityHeaderValue(string mediaType, double quality) : base (default(System.Net.Http.Headers.MediaTypeHeaderValue)) { }
        public double? Quality { get { throw null; } set { } }
        public static new System.Net.Http.Headers.MediaTypeWithQualityHeaderValue Parse(string input) { throw null; }
        object System.ICloneable.Clone() { throw null; }
        public static bool TryParse(string input, out System.Net.Http.Headers.MediaTypeWithQualityHeaderValue parsedValue) { throw null; }
    }
    public partial class NameValueHeaderValue : System.ICloneable
    {
        protected NameValueHeaderValue(System.Net.Http.Headers.NameValueHeaderValue source) { }
        public NameValueHeaderValue(string name) { }
        public NameValueHeaderValue(string name, string value) { }
        public string Name { get { throw null; } }
        public string Value { get { throw null; } set { } }
        public override bool Equals(object obj) { throw null; }
        public override int GetHashCode() { throw null; }
        public static System.Net.Http.Headers.NameValueHeaderValue Parse(string input) { throw null; }
        object System.ICloneable.Clone() { throw null; }
        public override string ToString() { throw null; }
        public static bool TryParse(string input, out System.Net.Http.Headers.NameValueHeaderValue parsedValue) { throw null; }
    }
    public partial class NameValueWithParametersHeaderValue : System.Net.Http.Headers.NameValueHeaderValue, System.ICloneable
    {
        protected NameValueWithParametersHeaderValue(System.Net.Http.Headers.NameValueWithParametersHeaderValue source) : base (default(System.Net.Http.Headers.NameValueHeaderValue)) { }
        public NameValueWithParametersHeaderValue(string name) : base (default(System.Net.Http.Headers.NameValueHeaderValue)) { }
        public NameValueWithParametersHeaderValue(string name, string value) : base (default(System.Net.Http.Headers.NameValueHeaderValue)) { }
        public System.Collections.Generic.ICollection<System.Net.Http.Headers.NameValueHeaderValue> Parameters { get { throw null; } }
        public override bool Equals(object obj) { throw null; }
        public override int GetHashCode() { throw null; }
        public static new System.Net.Http.Headers.NameValueWithParametersHeaderValue Parse(string input) { throw null; }
        object System.ICloneable.Clone() { throw null; }
        public override string ToString() { throw null; }
        public static bool TryParse(string input, out System.Net.Http.Headers.NameValueWithParametersHeaderValue parsedValue) { throw null; }
    }
    public partial class ProductHeaderValue : System.ICloneable
    {
        public ProductHeaderValue(string name) { }
        public ProductHeaderValue(string name, string version) { }
        public string Name { get { throw null; } }
        public string Version { get { throw null; } }
        public override bool Equals(object obj) { throw null; }
        public override int GetHashCode() { throw null; }
        public static System.Net.Http.Headers.ProductHeaderValue Parse(string input) { throw null; }
        object System.ICloneable.Clone() { throw null; }
        public override string ToString() { throw null; }
        public static bool TryParse(string input, out System.Net.Http.Headers.ProductHeaderValue parsedValue) { throw null; }
    }
    public partial class ProductInfoHeaderValue : System.ICloneable
    {
        public ProductInfoHeaderValue(System.Net.Http.Headers.ProductHeaderValue product) { }
        public ProductInfoHeaderValue(string comment) { }
        public ProductInfoHeaderValue(string productName, string productVersion) { }
        public string Comment { get { throw null; } }
        public System.Net.Http.Headers.ProductHeaderValue Product { get { throw null; } }
        public override bool Equals(object obj) { throw null; }
        public override int GetHashCode() { throw null; }
        public static System.Net.Http.Headers.ProductInfoHeaderValue Parse(string input) { throw null; }
        object System.ICloneable.Clone() { throw null; }
        public override string ToString() { throw null; }
        public static bool TryParse(string input, out System.Net.Http.Headers.ProductInfoHeaderValue parsedValue) { throw null; }
    }
    public partial class RangeConditionHeaderValue : System.ICloneable
    {
        public RangeConditionHeaderValue(System.DateTimeOffset date) { }
        public RangeConditionHeaderValue(System.Net.Http.Headers.EntityTagHeaderValue entityTag) { }
        public RangeConditionHeaderValue(string entityTag) { }
        public System.DateTimeOffset? Date { get { throw null; } }
        public System.Net.Http.Headers.EntityTagHeaderValue EntityTag { get { throw null; } }
        public override bool Equals(object obj) { throw null; }
        public override int GetHashCode() { throw null; }
        public static System.Net.Http.Headers.RangeConditionHeaderValue Parse(string input) { throw null; }
        object System.ICloneable.Clone() { throw null; }
        public override string ToString() { throw null; }
        public static bool TryParse(string input, out System.Net.Http.Headers.RangeConditionHeaderValue parsedValue) { throw null; }
    }
    public partial class RangeHeaderValue : System.ICloneable
    {
        public RangeHeaderValue() { }
        public RangeHeaderValue(long? from, long? to) { }
        public System.Collections.Generic.ICollection<System.Net.Http.Headers.RangeItemHeaderValue> Ranges { get { throw null; } }
        public string Unit { get { throw null; } set { } }
        public override bool Equals(object obj) { throw null; }
        public override int GetHashCode() { throw null; }
        public static System.Net.Http.Headers.RangeHeaderValue Parse(string input) { throw null; }
        object System.ICloneable.Clone() { throw null; }
        public override string ToString() { throw null; }
        public static bool TryParse(string input, out System.Net.Http.Headers.RangeHeaderValue parsedValue) { throw null; }
    }
    public partial class RangeItemHeaderValue : System.ICloneable
    {
        public RangeItemHeaderValue(long? from, long? to) { }
        public long? From { get { throw null; } }
        public long? To { get { throw null; } }
        public override bool Equals(object obj) { throw null; }
        public override int GetHashCode() { throw null; }
        object System.ICloneable.Clone() { throw null; }
        public override string ToString() { throw null; }
    }
    public partial class RetryConditionHeaderValue : System.ICloneable
    {
        public RetryConditionHeaderValue(System.DateTimeOffset date) { }
        public RetryConditionHeaderValue(System.TimeSpan delta) { }
        public System.DateTimeOffset? Date { get { throw null; } }
        public System.TimeSpan? Delta { get { throw null; } }
        public override bool Equals(object obj) { throw null; }
        public override int GetHashCode() { throw null; }
        public static System.Net.Http.Headers.RetryConditionHeaderValue Parse(string input) { throw null; }
        object System.ICloneable.Clone() { throw null; }
        public override string ToString() { throw null; }
        public static bool TryParse(string input, out System.Net.Http.Headers.RetryConditionHeaderValue parsedValue) { throw null; }
    }
    public partial class StringWithQualityHeaderValue : System.ICloneable
    {
        public StringWithQualityHeaderValue(string value) { }
        public StringWithQualityHeaderValue(string value, double quality) { }
        public double? Quality { get { throw null; } }
        public string Value { get { throw null; } }
        public override bool Equals(object obj) { throw null; }
        public override int GetHashCode() { throw null; }
        public static System.Net.Http.Headers.StringWithQualityHeaderValue Parse(string input) { throw null; }
        object System.ICloneable.Clone() { throw null; }
        public override string ToString() { throw null; }
        public static bool TryParse(string input, out System.Net.Http.Headers.StringWithQualityHeaderValue parsedValue) { throw null; }
    }
    public partial class TransferCodingHeaderValue : System.ICloneable
    {
        protected TransferCodingHeaderValue(System.Net.Http.Headers.TransferCodingHeaderValue source) { }
        public TransferCodingHeaderValue(string value) { }
        public System.Collections.Generic.ICollection<System.Net.Http.Headers.NameValueHeaderValue> Parameters { get { throw null; } }
        public string Value { get { throw null; } }
        public override bool Equals(object obj) { throw null; }
        public override int GetHashCode() { throw null; }
        public static System.Net.Http.Headers.TransferCodingHeaderValue Parse(string input) { throw null; }
        object System.ICloneable.Clone() { throw null; }
        public override string ToString() { throw null; }
        public static bool TryParse(string input, out System.Net.Http.Headers.TransferCodingHeaderValue parsedValue) { throw null; }
    }
    public sealed partial class TransferCodingWithQualityHeaderValue : System.Net.Http.Headers.TransferCodingHeaderValue, System.ICloneable
    {
        public TransferCodingWithQualityHeaderValue(string value) : base (default(System.Net.Http.Headers.TransferCodingHeaderValue)) { }
        public TransferCodingWithQualityHeaderValue(string value, double quality) : base (default(System.Net.Http.Headers.TransferCodingHeaderValue)) { }
        public double? Quality { get { throw null; } set { } }
        public static new System.Net.Http.Headers.TransferCodingWithQualityHeaderValue Parse(string input) { throw null; }
        object System.ICloneable.Clone() { throw null; }
        public static bool TryParse(string input, out System.Net.Http.Headers.TransferCodingWithQualityHeaderValue parsedValue) { throw null; }
    }
    public partial class ViaHeaderValue : System.ICloneable
    {
        public ViaHeaderValue(string protocolVersion, string receivedBy) { }
        public ViaHeaderValue(string protocolVersion, string receivedBy, string protocolName) { }
        public ViaHeaderValue(string protocolVersion, string receivedBy, string protocolName, string comment) { }
        public string Comment { get { throw null; } }
        public string ProtocolName { get { throw null; } }
        public string ProtocolVersion { get { throw null; } }
        public string ReceivedBy { get { throw null; } }
        public override bool Equals(object obj) { throw null; }
        public override int GetHashCode() { throw null; }
        public static System.Net.Http.Headers.ViaHeaderValue Parse(string input) { throw null; }
        object System.ICloneable.Clone() { throw null; }
        public override string ToString() { throw null; }
        public static bool TryParse(string input, out System.Net.Http.Headers.ViaHeaderValue parsedValue) { throw null; }
    }
    public partial class WarningHeaderValue : System.ICloneable
    {
        public WarningHeaderValue(int code, string agent, string text) { }
        public WarningHeaderValue(int code, string agent, string text, System.DateTimeOffset date) { }
        public string Agent { get { throw null; } }
        public int Code { get { throw null; } }
        public System.DateTimeOffset? Date { get { throw null; } }
        public string Text { get { throw null; } }
        public override bool Equals(object obj) { throw null; }
        public override int GetHashCode() { throw null; }
        public static System.Net.Http.Headers.WarningHeaderValue Parse(string input) { throw null; }
        object System.ICloneable.Clone() { throw null; }
        public override string ToString() { throw null; }
        public static bool TryParse(string input, out System.Net.Http.Headers.WarningHeaderValue parsedValue) { throw null; }
    }
}<|MERGE_RESOLUTION|>--- conflicted
+++ resolved
@@ -300,12 +300,9 @@
         public StringContent(string content) : base (default(byte[])) { }
         public StringContent(string content, System.Text.Encoding encoding) : base (default(byte[])) { }
         public StringContent(string content, System.Text.Encoding encoding, string mediaType) : base (default(byte[])) { }
-<<<<<<< HEAD
         public StringContent(string content, System.Net.Http.Headers.MediaTypeHeaderValue mediaType) : base (default(byte[])) { }
         public StringContent(string content, System.Text.Encoding encoding, System.Net.Http.Headers.MediaTypeHeaderValue mediaType) : base(default(byte[])) { }
-=======
         protected override System.Threading.Tasks.Task SerializeToStreamAsync(System.IO.Stream stream, System.Net.TransportContext context, System.Threading.CancellationToken cancellationToken) { throw null; }
->>>>>>> 6691dfd1
     }
 }
 namespace System.Net.Http.Headers
