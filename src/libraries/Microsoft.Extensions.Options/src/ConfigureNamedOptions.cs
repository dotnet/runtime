--- conflicted
+++ resolved
@@ -37,11 +37,7 @@
         /// </summary>
         /// <param name="name">The name of the options instance being configured.</param>
         /// <param name="options">The options instance to configure.</param>
-<<<<<<< HEAD
-        public virtual void Configure(string? name, TOptions options)
-=======
-        public virtual void Configure(string name, TOptions options!!)
->>>>>>> 3ae87395
+        public virtual void Configure(string? name, TOptions options!!)
         {
             // Null name is used to configure all named options.
             if (Name == null || name == Name)
@@ -99,11 +95,7 @@
         /// </summary>
         /// <param name="name">The name of the options instance being configured.</param>
         /// <param name="options">The options instance to configure.</param>
-<<<<<<< HEAD
-        public virtual void Configure(string? name, TOptions options)
-=======
-        public virtual void Configure(string name, TOptions options!!)
->>>>>>> 3ae87395
+        public virtual void Configure(string? name, TOptions options!!)
         {
             // Null name is used to configure all named options.
             if (Name == null || name == Name)
@@ -170,11 +162,7 @@
         /// </summary>
         /// <param name="name">The name of the options instance being configured.</param>
         /// <param name="options">The options instance to configure.</param>
-<<<<<<< HEAD
-        public virtual void Configure(string? name, TOptions options)
-=======
-        public virtual void Configure(string name, TOptions options!!)
->>>>>>> 3ae87395
+        public virtual void Configure(string? name, TOptions options!!)
         {
             // Null name is used to configure all named options.
             if (Name == null || name == Name)
@@ -250,11 +238,7 @@
         /// </summary>
         /// <param name="name">The name of the options instance being configured.</param>
         /// <param name="options">The options instance to configure.</param>
-<<<<<<< HEAD
-        public virtual void Configure(string? name, TOptions options)
-=======
-        public virtual void Configure(string name, TOptions options!!)
->>>>>>> 3ae87395
+        public virtual void Configure(string? name, TOptions options!!)
         {
             // Null name is used to configure all named options.
             if (Name == null || name == Name)
@@ -339,11 +323,7 @@
         /// </summary>
         /// <param name="name">The name of the options instance being configured.</param>
         /// <param name="options">The options instance to configure.</param>
-<<<<<<< HEAD
-        public virtual void Configure(string? name, TOptions options)
-=======
-        public virtual void Configure(string name, TOptions options!!)
->>>>>>> 3ae87395
+        public virtual void Configure(string? name, TOptions options!!)
         {
             // Null name is used to configure all named options.
             if (Name == null || name == Name)
@@ -437,11 +417,7 @@
         /// </summary>
         /// <param name="name">The name of the options instance being configured.</param>
         /// <param name="options">The options instance to configure.</param>
-<<<<<<< HEAD
-        public virtual void Configure(string? name, TOptions options)
-=======
-        public virtual void Configure(string name, TOptions options!!)
->>>>>>> 3ae87395
+        public virtual void Configure(string? name, TOptions options!!)
         {
             // Null name is used to configure all named options.
             if (Name == null || name == Name)
