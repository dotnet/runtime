// Licensed to the .NET Foundation under one or more agreements.
// The .NET Foundation licenses this file to you under the MIT license.

using System;
using Microsoft.Extensions.DependencyInjection;

namespace Microsoft.Extensions.Options
{
    /// <summary>
    /// Used to configure <typeparamref name="TOptions"/> instances.
    /// </summary>
    /// <typeparam name="TOptions">The type of options being requested.</typeparam>
    public class OptionsBuilder<TOptions> where TOptions : class
    {
        private const string DefaultValidationFailureMessage = "A validation error has occurred.";

        /// <summary>
        /// The default name of the <typeparamref name="TOptions"/> instance.
        /// </summary>
        public string Name { get; }

        /// <summary>
        /// The <see cref="IServiceCollection"/> for the options being configured.
        /// </summary>
        public IServiceCollection Services { get; }

        /// <summary>
        /// Constructor.
        /// </summary>
        /// <param name="services">The <see cref="IServiceCollection"/> for the options being configured.</param>
        /// <param name="name">The default name of the <typeparamref name="TOptions"/> instance, if null <see cref="Options.DefaultName"/> is used.</param>
<<<<<<< HEAD
        public OptionsBuilder(IServiceCollection services, string? name)
=======
        public OptionsBuilder(IServiceCollection services!!, string name)
>>>>>>> 3ae87395
        {
            Services = services;
            Name = name ?? Options.DefaultName;
        }

        /// <summary>
        /// Registers an action used to configure a particular type of options.
        /// Note: These are run before all <seealso cref="PostConfigure(Action{TOptions})"/>.
        /// </summary>
        /// <param name="configureOptions">The action used to configure the options.</param>
        /// <returns>The current <see cref="OptionsBuilder{TOptions}"/>.</returns>
        public virtual OptionsBuilder<TOptions> Configure(Action<TOptions> configureOptions!!)
        {
            Services.AddSingleton<IConfigureOptions<TOptions>>(new ConfigureNamedOptions<TOptions>(Name, configureOptions));
            return this;
        }

        /// <summary>
        /// Registers an action used to configure a particular type of options.
        /// Note: These are run before all <seealso cref="PostConfigure(Action{TOptions})"/>.
        /// </summary>
        /// <typeparam name="TDep">A dependency used by the action.</typeparam>
        /// <param name="configureOptions">The action used to configure the options.</param>
        /// <returns>The current <see cref="OptionsBuilder{TOptions}"/>.</returns>
        public virtual OptionsBuilder<TOptions> Configure<TDep>(Action<TOptions, TDep> configureOptions!!)
            where TDep : class
        {
            Services.AddTransient<IConfigureOptions<TOptions>>(sp =>
                new ConfigureNamedOptions<TOptions, TDep>(Name, sp.GetRequiredService<TDep>(), configureOptions));
            return this;
        }

        /// <summary>
        /// Registers an action used to configure a particular type of options.
        /// Note: These are run before all <seealso cref="PostConfigure(Action{TOptions})"/>.
        /// </summary>
        /// <typeparam name="TDep1">The first dependency used by the action.</typeparam>
        /// <typeparam name="TDep2">The second dependency used by the action.</typeparam>
        /// <param name="configureOptions">The action used to configure the options.</param>
        /// <returns>The current <see cref="OptionsBuilder{TOptions}"/>.</returns>
        public virtual OptionsBuilder<TOptions> Configure<TDep1, TDep2>(Action<TOptions, TDep1, TDep2> configureOptions!!)
            where TDep1 : class
            where TDep2 : class
        {
            Services.AddTransient<IConfigureOptions<TOptions>>(sp =>
                new ConfigureNamedOptions<TOptions, TDep1, TDep2>(Name, sp.GetRequiredService<TDep1>(), sp.GetRequiredService<TDep2>(), configureOptions));
            return this;
        }

        /// <summary>
        /// Registers an action used to configure a particular type of options.
        /// Note: These are run before all <seealso cref="PostConfigure(Action{TOptions})"/>.
        /// </summary>
        /// <typeparam name="TDep1">The first dependency used by the action.</typeparam>
        /// <typeparam name="TDep2">The second dependency used by the action.</typeparam>
        /// <typeparam name="TDep3">The third dependency used by the action.</typeparam>
        /// <param name="configureOptions">The action used to configure the options.</param>
        /// <returns>The current <see cref="OptionsBuilder{TOptions}"/>.</returns>
        public virtual OptionsBuilder<TOptions> Configure<TDep1, TDep2, TDep3>(Action<TOptions, TDep1, TDep2, TDep3> configureOptions!!)
            where TDep1 : class
            where TDep2 : class
            where TDep3 : class
        {
            Services.AddTransient<IConfigureOptions<TOptions>>(
                sp => new ConfigureNamedOptions<TOptions, TDep1, TDep2, TDep3>(
                    Name,
                    sp.GetRequiredService<TDep1>(),
                    sp.GetRequiredService<TDep2>(),
                    sp.GetRequiredService<TDep3>(),
                    configureOptions));
            return this;
        }

        /// <summary>
        /// Registers an action used to configure a particular type of options.
        /// Note: These are run before all <seealso cref="PostConfigure(Action{TOptions})"/>.
        /// </summary>
        /// <typeparam name="TDep1">The first dependency used by the action.</typeparam>
        /// <typeparam name="TDep2">The second dependency used by the action.</typeparam>
        /// <typeparam name="TDep3">The third dependency used by the action.</typeparam>
        /// <typeparam name="TDep4">The fourth dependency used by the action.</typeparam>
        /// <param name="configureOptions">The action used to configure the options.</param>
        /// <returns>The current <see cref="OptionsBuilder{TOptions}"/>.</returns>
        public virtual OptionsBuilder<TOptions> Configure<TDep1, TDep2, TDep3, TDep4>(Action<TOptions, TDep1, TDep2, TDep3, TDep4> configureOptions!!)
            where TDep1 : class
            where TDep2 : class
            where TDep3 : class
            where TDep4 : class
        {
            Services.AddTransient<IConfigureOptions<TOptions>>(
                sp => new ConfigureNamedOptions<TOptions, TDep1, TDep2, TDep3, TDep4>(
                    Name,
                    sp.GetRequiredService<TDep1>(),
                    sp.GetRequiredService<TDep2>(),
                    sp.GetRequiredService<TDep3>(),
                    sp.GetRequiredService<TDep4>(),
                    configureOptions));
            return this;
        }

        /// <summary>
        /// Registers an action used to configure a particular type of options.
        /// Note: These are run before all <seealso cref="PostConfigure(Action{TOptions})"/>.
        /// </summary>
        /// <typeparam name="TDep1">The first dependency used by the action.</typeparam>
        /// <typeparam name="TDep2">The second dependency used by the action.</typeparam>
        /// <typeparam name="TDep3">The third dependency used by the action.</typeparam>
        /// <typeparam name="TDep4">The fourth dependency used by the action.</typeparam>
        /// <typeparam name="TDep5">The fifth dependency used by the action.</typeparam>
        /// <param name="configureOptions">The action used to configure the options.</param>
        /// <returns>The current <see cref="OptionsBuilder{TOptions}"/>.</returns>
        public virtual OptionsBuilder<TOptions> Configure<TDep1, TDep2, TDep3, TDep4, TDep5>(Action<TOptions, TDep1, TDep2, TDep3, TDep4, TDep5> configureOptions!!)
            where TDep1 : class
            where TDep2 : class
            where TDep3 : class
            where TDep4 : class
            where TDep5 : class
        {
            Services.AddTransient<IConfigureOptions<TOptions>>(
                sp => new ConfigureNamedOptions<TOptions, TDep1, TDep2, TDep3, TDep4, TDep5>(
                    Name,
                    sp.GetRequiredService<TDep1>(),
                    sp.GetRequiredService<TDep2>(),
                    sp.GetRequiredService<TDep3>(),
                    sp.GetRequiredService<TDep4>(),
                    sp.GetRequiredService<TDep5>(),
                    configureOptions));
            return this;
        }

        /// <summary>
        /// Registers an action used to configure a particular type of options.
        /// Note: These are run after all <seealso cref="Configure(Action{TOptions})"/>.
        /// </summary>
        /// <param name="configureOptions">The action used to configure the options.</param>
        public virtual OptionsBuilder<TOptions> PostConfigure(Action<TOptions> configureOptions!!)
        {
            Services.AddSingleton<IPostConfigureOptions<TOptions>>(new PostConfigureOptions<TOptions>(Name, configureOptions));
            return this;
        }

        /// <summary>
        /// Registers an action used to post configure a particular type of options.
        /// Note: These are run after all <seealso cref="Configure(Action{TOptions})"/>.
        /// </summary>
        /// <typeparam name="TDep">The dependency used by the action.</typeparam>
        /// <param name="configureOptions">The action used to configure the options.</param>
        /// <returns>The current <see cref="OptionsBuilder{TOptions}"/>.</returns>
        public virtual OptionsBuilder<TOptions> PostConfigure<TDep>(Action<TOptions, TDep> configureOptions!!)
            where TDep : class
        {
            Services.AddTransient<IPostConfigureOptions<TOptions>>(sp =>
                new PostConfigureOptions<TOptions, TDep>(Name, sp.GetRequiredService<TDep>(), configureOptions));
            return this;
        }

        /// <summary>
        /// Registers an action used to post configure a particular type of options.
        /// Note: These are run after all <seealso cref="Configure(Action{TOptions})"/>.
        /// </summary>
        /// <typeparam name="TDep1">The first dependency used by the action.</typeparam>
        /// <typeparam name="TDep2">The second dependency used by the action.</typeparam>
        /// <param name="configureOptions">The action used to configure the options.</param>
        /// <returns>The current <see cref="OptionsBuilder{TOptions}"/>.</returns>
        public virtual OptionsBuilder<TOptions> PostConfigure<TDep1, TDep2>(Action<TOptions, TDep1, TDep2> configureOptions!!)
            where TDep1 : class
            where TDep2 : class
        {
            Services.AddTransient<IPostConfigureOptions<TOptions>>(sp =>
                new PostConfigureOptions<TOptions, TDep1, TDep2>(Name, sp.GetRequiredService<TDep1>(), sp.GetRequiredService<TDep2>(), configureOptions));
            return this;
        }

        /// <summary>
        /// Registers an action used to post configure a particular type of options.
        /// Note: These are run after all <seealso cref="Configure(Action{TOptions})"/>.
        /// </summary>
        /// <typeparam name="TDep1">The first dependency used by the action.</typeparam>
        /// <typeparam name="TDep2">The second dependency used by the action.</typeparam>
        /// <typeparam name="TDep3">The third dependency used by the action.</typeparam>
        /// <param name="configureOptions">The action used to configure the options.</param>
        /// <returns>The current <see cref="OptionsBuilder{TOptions}"/>.</returns>
        public virtual OptionsBuilder<TOptions> PostConfigure<TDep1, TDep2, TDep3>(Action<TOptions, TDep1, TDep2, TDep3> configureOptions!!)
            where TDep1 : class
            where TDep2 : class
            where TDep3 : class
        {
            Services.AddTransient<IPostConfigureOptions<TOptions>>(
                sp => new PostConfigureOptions<TOptions, TDep1, TDep2, TDep3>(
                    Name,
                    sp.GetRequiredService<TDep1>(),
                    sp.GetRequiredService<TDep2>(),
                    sp.GetRequiredService<TDep3>(),
                    configureOptions));
            return this;
        }

        /// <summary>
        /// Registers an action used to post configure a particular type of options.
        /// Note: These are run after all <seealso cref="Configure(Action{TOptions})"/>.
        /// </summary>
        /// <typeparam name="TDep1">The first dependency used by the action.</typeparam>
        /// <typeparam name="TDep2">The second dependency used by the action.</typeparam>
        /// <typeparam name="TDep3">The third dependency used by the action.</typeparam>
        /// <typeparam name="TDep4">The fourth dependency used by the action.</typeparam>
        /// <param name="configureOptions">The action used to configure the options.</param>
        /// <returns>The current <see cref="OptionsBuilder{TOptions}"/>.</returns>
        public virtual OptionsBuilder<TOptions> PostConfigure<TDep1, TDep2, TDep3, TDep4>(Action<TOptions, TDep1, TDep2, TDep3, TDep4> configureOptions!!)
            where TDep1 : class
            where TDep2 : class
            where TDep3 : class
            where TDep4 : class
        {
            Services.AddTransient<IPostConfigureOptions<TOptions>>(
                sp => new PostConfigureOptions<TOptions, TDep1, TDep2, TDep3, TDep4>(
                    Name,
                    sp.GetRequiredService<TDep1>(),
                    sp.GetRequiredService<TDep2>(),
                    sp.GetRequiredService<TDep3>(),
                    sp.GetRequiredService<TDep4>(),
                    configureOptions));
            return this;
        }

        /// <summary>
        /// Registers an action used to post configure a particular type of options.
        /// Note: These are run after all <seealso cref="Configure(Action{TOptions})"/>.
        /// </summary>
        /// <typeparam name="TDep1">The first dependency used by the action.</typeparam>
        /// <typeparam name="TDep2">The second dependency used by the action.</typeparam>
        /// <typeparam name="TDep3">The third dependency used by the action.</typeparam>
        /// <typeparam name="TDep4">The fourth dependency used by the action.</typeparam>
        /// <typeparam name="TDep5">The fifth dependency used by the action.</typeparam>
        /// <param name="configureOptions">The action used to configure the options.</param>
        /// <returns>The current <see cref="OptionsBuilder{TOptions}"/>.</returns>
        public virtual OptionsBuilder<TOptions> PostConfigure<TDep1, TDep2, TDep3, TDep4, TDep5>(Action<TOptions, TDep1, TDep2, TDep3, TDep4, TDep5> configureOptions!!)
            where TDep1 : class
            where TDep2 : class
            where TDep3 : class
            where TDep4 : class
            where TDep5 : class
        {
            Services.AddTransient<IPostConfigureOptions<TOptions>>(
                sp => new PostConfigureOptions<TOptions, TDep1, TDep2, TDep3, TDep4, TDep5>(
                    Name,
                    sp.GetRequiredService<TDep1>(),
                    sp.GetRequiredService<TDep2>(),
                    sp.GetRequiredService<TDep3>(),
                    sp.GetRequiredService<TDep4>(),
                    sp.GetRequiredService<TDep5>(),
                    configureOptions));
            return this;
        }

        /// <summary>
        /// Register a validation action for an options type using a default failure message.
        /// </summary>
        /// <param name="validation">The validation function.</param>
        /// <returns>The current <see cref="OptionsBuilder{TOptions}"/>.</returns>
        public virtual OptionsBuilder<TOptions> Validate(Func<TOptions, bool> validation)
            => Validate(validation: validation, failureMessage: DefaultValidationFailureMessage);

        /// <summary>
        /// Register a validation action for an options type.
        /// </summary>
        /// <param name="validation">The validation function.</param>
        /// <param name="failureMessage">The failure message to use when validation fails.</param>
        /// <returns>The current <see cref="OptionsBuilder{TOptions}"/>.</returns>
        public virtual OptionsBuilder<TOptions> Validate(Func<TOptions, bool> validation!!, string failureMessage)
        {
            Services.AddSingleton<IValidateOptions<TOptions>>(new ValidateOptions<TOptions>(Name, validation, failureMessage));
            return this;
        }

        /// <summary>
        /// Register a validation action for an options type using a default failure message.
        /// </summary>
        /// <typeparam name="TDep">The dependency used by the validation function.</typeparam>
        /// <param name="validation">The validation function.</param>
        /// <returns>The current <see cref="OptionsBuilder{TOptions}"/>.</returns>
        public virtual OptionsBuilder<TOptions> Validate<TDep>(Func<TOptions, TDep, bool> validation) where TDep : notnull
            => Validate(validation: validation, failureMessage: DefaultValidationFailureMessage);

        /// <summary>
        /// Register a validation action for an options type.
        /// </summary>
        /// <typeparam name="TDep">The dependency used by the validation function.</typeparam>
        /// <param name="validation">The validation function.</param>
        /// <param name="failureMessage">The failure message to use when validation fails.</param>
        /// <returns>The current <see cref="OptionsBuilder{TOptions}"/>.</returns>
<<<<<<< HEAD
        public virtual OptionsBuilder<TOptions> Validate<TDep>(Func<TOptions, TDep, bool> validation, string failureMessage) where TDep : notnull
=======
        public virtual OptionsBuilder<TOptions> Validate<TDep>(Func<TOptions, TDep, bool> validation!!, string failureMessage)
>>>>>>> 3ae87395
        {
            Services.AddTransient<IValidateOptions<TOptions>>(sp =>
                new ValidateOptions<TOptions, TDep>(Name, sp.GetRequiredService<TDep>(), validation, failureMessage));
            return this;
        }

        /// <summary>
        /// Register a validation action for an options type using a default failure message.
        /// </summary>
        /// <typeparam name="TDep1">The first dependency used by the validation function.</typeparam>
        /// <typeparam name="TDep2">The second dependency used by the validation function.</typeparam>
        /// <param name="validation">The validation function.</param>
        /// <returns>The current <see cref="OptionsBuilder{TOptions}"/>.</returns>
        public virtual OptionsBuilder<TOptions> Validate<TDep1, TDep2>(Func<TOptions, TDep1, TDep2, bool> validation)
            where TDep1 : notnull
            where TDep2 : notnull
            => Validate(validation: validation, failureMessage: DefaultValidationFailureMessage);

        /// <summary>
        /// Register a validation action for an options type.
        /// </summary>
        /// <typeparam name="TDep1">The first dependency used by the validation function.</typeparam>
        /// <typeparam name="TDep2">The second dependency used by the validation function.</typeparam>
        /// <param name="validation">The validation function.</param>
        /// <param name="failureMessage">The failure message to use when validation fails.</param>
        /// <returns>The current <see cref="OptionsBuilder{TOptions}"/>.</returns>
<<<<<<< HEAD
        public virtual OptionsBuilder<TOptions> Validate<TDep1, TDep2>(Func<TOptions, TDep1, TDep2, bool> validation, string failureMessage)
            where TDep1 : notnull
            where TDep2 : notnull
=======
        public virtual OptionsBuilder<TOptions> Validate<TDep1, TDep2>(Func<TOptions, TDep1, TDep2, bool> validation!!, string failureMessage)
>>>>>>> 3ae87395
        {
            Services.AddTransient<IValidateOptions<TOptions>>(sp =>
                new ValidateOptions<TOptions, TDep1, TDep2>(Name,
                    sp.GetRequiredService<TDep1>(),
                    sp.GetRequiredService<TDep2>(),
                    validation,
                    failureMessage));
            return this;
        }

        /// <summary>
        /// Register a validation action for an options type using a default failure message.
        /// </summary>
        /// <typeparam name="TDep1">The first dependency used by the validation function.</typeparam>
        /// <typeparam name="TDep2">The second dependency used by the validation function.</typeparam>
        /// <typeparam name="TDep3">The third dependency used by the validation function.</typeparam>
        /// <param name="validation">The validation function.</param>
        /// <returns>The current <see cref="OptionsBuilder{TOptions}"/>.</returns>
        public virtual OptionsBuilder<TOptions> Validate<TDep1, TDep2, TDep3>(Func<TOptions, TDep1, TDep2, TDep3, bool> validation)
            where TDep1 : notnull
            where TDep2 : notnull
            where TDep3 : notnull
            => Validate(validation: validation, failureMessage: DefaultValidationFailureMessage);

        /// <summary>
        /// Register a validation action for an options type.
        /// </summary>
        /// <typeparam name="TDep1">The first dependency used by the validation function.</typeparam>
        /// <typeparam name="TDep2">The second dependency used by the validation function.</typeparam>
        /// <typeparam name="TDep3">The third dependency used by the validation function.</typeparam>
        /// <param name="validation">The validation function.</param>
        /// <param name="failureMessage">The failure message to use when validation fails.</param>
        /// <returns>The current <see cref="OptionsBuilder{TOptions}"/>.</returns>
<<<<<<< HEAD
        public virtual OptionsBuilder<TOptions> Validate<TDep1, TDep2, TDep3>(Func<TOptions, TDep1, TDep2, TDep3, bool> validation, string failureMessage)
            where TDep1 : notnull
            where TDep2 : notnull
            where TDep3 : notnull
=======
        public virtual OptionsBuilder<TOptions> Validate<TDep1, TDep2, TDep3>(Func<TOptions, TDep1, TDep2, TDep3, bool> validation!!, string failureMessage)
>>>>>>> 3ae87395
        {
            Services.AddTransient<IValidateOptions<TOptions>>(sp =>
                new ValidateOptions<TOptions, TDep1, TDep2, TDep3>(Name,
                    sp.GetRequiredService<TDep1>(),
                    sp.GetRequiredService<TDep2>(),
                    sp.GetRequiredService<TDep3>(),
                    validation,
                    failureMessage));
            return this;
        }

        /// <summary>
        /// Register a validation action for an options type using a default failure message.
        /// </summary>
        /// <typeparam name="TDep1">The first dependency used by the validation function.</typeparam>
        /// <typeparam name="TDep2">The second dependency used by the validation function.</typeparam>
        /// <typeparam name="TDep3">The third dependency used by the validation function.</typeparam>
        /// <typeparam name="TDep4">The fourth dependency used by the validation function.</typeparam>
        /// <param name="validation">The validation function.</param>
        /// <returns>The current <see cref="OptionsBuilder{TOptions}"/>.</returns>
        public virtual OptionsBuilder<TOptions> Validate<TDep1, TDep2, TDep3, TDep4>(Func<TOptions, TDep1, TDep2, TDep3, TDep4, bool> validation)
            where TDep1 : notnull
            where TDep2 : notnull
            where TDep3 : notnull
            where TDep4 : notnull
            => Validate(validation: validation, failureMessage: DefaultValidationFailureMessage);

        /// <summary>
        /// Register a validation action for an options type.
        /// </summary>
        /// <typeparam name="TDep1">The first dependency used by the validation function.</typeparam>
        /// <typeparam name="TDep2">The second dependency used by the validation function.</typeparam>
        /// <typeparam name="TDep3">The third dependency used by the validation function.</typeparam>
        /// <typeparam name="TDep4">The fourth dependency used by the validation function.</typeparam>
        /// <param name="validation">The validation function.</param>
        /// <param name="failureMessage">The failure message to use when validation fails.</param>
        /// <returns>The current <see cref="OptionsBuilder{TOptions}"/>.</returns>
<<<<<<< HEAD
        public virtual OptionsBuilder<TOptions> Validate<TDep1, TDep2, TDep3, TDep4>(Func<TOptions, TDep1, TDep2, TDep3, TDep4, bool> validation, string failureMessage)
            where TDep1 : notnull
            where TDep2 : notnull
            where TDep3 : notnull
            where TDep4 : notnull
=======
        public virtual OptionsBuilder<TOptions> Validate<TDep1, TDep2, TDep3, TDep4>(Func<TOptions, TDep1, TDep2, TDep3, TDep4, bool> validation!!, string failureMessage)
>>>>>>> 3ae87395
        {
            Services.AddTransient<IValidateOptions<TOptions>>(sp =>
                new ValidateOptions<TOptions, TDep1, TDep2, TDep3, TDep4>(Name,
                    sp.GetRequiredService<TDep1>(),
                    sp.GetRequiredService<TDep2>(),
                    sp.GetRequiredService<TDep3>(),
                    sp.GetRequiredService<TDep4>(),
                    validation,
                    failureMessage));
            return this;
        }

        /// <summary>
        /// Register a validation action for an options type using a default failure message.
        /// </summary>
        /// <typeparam name="TDep1">The first dependency used by the validation function.</typeparam>
        /// <typeparam name="TDep2">The second dependency used by the validation function.</typeparam>
        /// <typeparam name="TDep3">The third dependency used by the validation function.</typeparam>
        /// <typeparam name="TDep4">The fourth dependency used by the validation function.</typeparam>
        /// <typeparam name="TDep5">The fifth dependency used by the validation function.</typeparam>
        /// <param name="validation">The validation function.</param>
        /// <returns>The current <see cref="OptionsBuilder{TOptions}"/>.</returns>
        public virtual OptionsBuilder<TOptions> Validate<TDep1, TDep2, TDep3, TDep4, TDep5>(Func<TOptions, TDep1, TDep2, TDep3, TDep4, TDep5, bool> validation)
            where TDep1 : notnull
            where TDep2 : notnull
            where TDep3 : notnull
            where TDep4 : notnull
            where TDep5 : notnull
            => Validate(validation: validation, failureMessage: DefaultValidationFailureMessage);

        /// <summary>
        /// Register a validation action for an options type.
        /// </summary>
        /// <typeparam name="TDep1">The first dependency used by the validation function.</typeparam>
        /// <typeparam name="TDep2">The second dependency used by the validation function.</typeparam>
        /// <typeparam name="TDep3">The third dependency used by the validation function.</typeparam>
        /// <typeparam name="TDep4">The fourth dependency used by the validation function.</typeparam>
        /// <typeparam name="TDep5">The fifth dependency used by the validation function.</typeparam>
        /// <param name="validation">The validation function.</param>
        /// <param name="failureMessage">The failure message to use when validation fails.</param>
        /// <returns>The current <see cref="OptionsBuilder{TOptions}"/>.</returns>
<<<<<<< HEAD
        public virtual OptionsBuilder<TOptions> Validate<TDep1, TDep2, TDep3, TDep4, TDep5>(Func<TOptions, TDep1, TDep2, TDep3, TDep4, TDep5, bool> validation, string failureMessage)
            where TDep1 : notnull
            where TDep2 : notnull
            where TDep3 : notnull
            where TDep4 : notnull
            where TDep5 : notnull
=======
        public virtual OptionsBuilder<TOptions> Validate<TDep1, TDep2, TDep3, TDep4, TDep5>(Func<TOptions, TDep1, TDep2, TDep3, TDep4, TDep5, bool> validation!!, string failureMessage)
>>>>>>> 3ae87395
        {
            Services.AddTransient<IValidateOptions<TOptions>>(sp =>
                new ValidateOptions<TOptions, TDep1, TDep2, TDep3, TDep4, TDep5>(Name,
                    sp.GetRequiredService<TDep1>(),
                    sp.GetRequiredService<TDep2>(),
                    sp.GetRequiredService<TDep3>(),
                    sp.GetRequiredService<TDep4>(),
                    sp.GetRequiredService<TDep5>(),
                    validation,
                    failureMessage));
            return this;
        }
    }
}<|MERGE_RESOLUTION|>--- conflicted
+++ resolved
@@ -29,11 +29,7 @@
         /// </summary>
         /// <param name="services">The <see cref="IServiceCollection"/> for the options being configured.</param>
         /// <param name="name">The default name of the <typeparamref name="TOptions"/> instance, if null <see cref="Options.DefaultName"/> is used.</param>
-<<<<<<< HEAD
-        public OptionsBuilder(IServiceCollection services, string? name)
-=======
-        public OptionsBuilder(IServiceCollection services!!, string name)
->>>>>>> 3ae87395
+        public OptionsBuilder(IServiceCollection services!!, string? name)
         {
             Services = services;
             Name = name ?? Options.DefaultName;
@@ -324,11 +320,7 @@
         /// <param name="validation">The validation function.</param>
         /// <param name="failureMessage">The failure message to use when validation fails.</param>
         /// <returns>The current <see cref="OptionsBuilder{TOptions}"/>.</returns>
-<<<<<<< HEAD
-        public virtual OptionsBuilder<TOptions> Validate<TDep>(Func<TOptions, TDep, bool> validation, string failureMessage) where TDep : notnull
-=======
-        public virtual OptionsBuilder<TOptions> Validate<TDep>(Func<TOptions, TDep, bool> validation!!, string failureMessage)
->>>>>>> 3ae87395
+        public virtual OptionsBuilder<TOptions> Validate<TDep>(Func<TOptions, TDep, bool> validation!!, string failureMessage) where TDep : notnull
         {
             Services.AddTransient<IValidateOptions<TOptions>>(sp =>
                 new ValidateOptions<TOptions, TDep>(Name, sp.GetRequiredService<TDep>(), validation, failureMessage));
@@ -355,13 +347,9 @@
         /// <param name="validation">The validation function.</param>
         /// <param name="failureMessage">The failure message to use when validation fails.</param>
         /// <returns>The current <see cref="OptionsBuilder{TOptions}"/>.</returns>
-<<<<<<< HEAD
-        public virtual OptionsBuilder<TOptions> Validate<TDep1, TDep2>(Func<TOptions, TDep1, TDep2, bool> validation, string failureMessage)
-            where TDep1 : notnull
-            where TDep2 : notnull
-=======
         public virtual OptionsBuilder<TOptions> Validate<TDep1, TDep2>(Func<TOptions, TDep1, TDep2, bool> validation!!, string failureMessage)
->>>>>>> 3ae87395
+            where TDep1 : notnull
+            where TDep2 : notnull
         {
             Services.AddTransient<IValidateOptions<TOptions>>(sp =>
                 new ValidateOptions<TOptions, TDep1, TDep2>(Name,
@@ -395,14 +383,10 @@
         /// <param name="validation">The validation function.</param>
         /// <param name="failureMessage">The failure message to use when validation fails.</param>
         /// <returns>The current <see cref="OptionsBuilder{TOptions}"/>.</returns>
-<<<<<<< HEAD
-        public virtual OptionsBuilder<TOptions> Validate<TDep1, TDep2, TDep3>(Func<TOptions, TDep1, TDep2, TDep3, bool> validation, string failureMessage)
-            where TDep1 : notnull
-            where TDep2 : notnull
-            where TDep3 : notnull
-=======
         public virtual OptionsBuilder<TOptions> Validate<TDep1, TDep2, TDep3>(Func<TOptions, TDep1, TDep2, TDep3, bool> validation!!, string failureMessage)
->>>>>>> 3ae87395
+            where TDep1 : notnull
+            where TDep2 : notnull
+            where TDep3 : notnull
         {
             Services.AddTransient<IValidateOptions<TOptions>>(sp =>
                 new ValidateOptions<TOptions, TDep1, TDep2, TDep3>(Name,
@@ -440,15 +424,11 @@
         /// <param name="validation">The validation function.</param>
         /// <param name="failureMessage">The failure message to use when validation fails.</param>
         /// <returns>The current <see cref="OptionsBuilder{TOptions}"/>.</returns>
-<<<<<<< HEAD
-        public virtual OptionsBuilder<TOptions> Validate<TDep1, TDep2, TDep3, TDep4>(Func<TOptions, TDep1, TDep2, TDep3, TDep4, bool> validation, string failureMessage)
+        public virtual OptionsBuilder<TOptions> Validate<TDep1, TDep2, TDep3, TDep4>(Func<TOptions, TDep1, TDep2, TDep3, TDep4, bool> validation!!, string failureMessage)
             where TDep1 : notnull
             where TDep2 : notnull
             where TDep3 : notnull
             where TDep4 : notnull
-=======
-        public virtual OptionsBuilder<TOptions> Validate<TDep1, TDep2, TDep3, TDep4>(Func<TOptions, TDep1, TDep2, TDep3, TDep4, bool> validation!!, string failureMessage)
->>>>>>> 3ae87395
         {
             Services.AddTransient<IValidateOptions<TOptions>>(sp =>
                 new ValidateOptions<TOptions, TDep1, TDep2, TDep3, TDep4>(Name,
@@ -490,16 +470,12 @@
         /// <param name="validation">The validation function.</param>
         /// <param name="failureMessage">The failure message to use when validation fails.</param>
         /// <returns>The current <see cref="OptionsBuilder{TOptions}"/>.</returns>
-<<<<<<< HEAD
-        public virtual OptionsBuilder<TOptions> Validate<TDep1, TDep2, TDep3, TDep4, TDep5>(Func<TOptions, TDep1, TDep2, TDep3, TDep4, TDep5, bool> validation, string failureMessage)
+        public virtual OptionsBuilder<TOptions> Validate<TDep1, TDep2, TDep3, TDep4, TDep5>(Func<TOptions, TDep1, TDep2, TDep3, TDep4, TDep5, bool> validation!!, string failureMessage)
             where TDep1 : notnull
             where TDep2 : notnull
             where TDep3 : notnull
             where TDep4 : notnull
             where TDep5 : notnull
-=======
-        public virtual OptionsBuilder<TOptions> Validate<TDep1, TDep2, TDep3, TDep4, TDep5>(Func<TOptions, TDep1, TDep2, TDep3, TDep4, TDep5, bool> validation!!, string failureMessage)
->>>>>>> 3ae87395
         {
             Services.AddTransient<IValidateOptions<TOptions>>(sp =>
                 new ValidateOptions<TOptions, TDep1, TDep2, TDep3, TDep4, TDep5>(Name,
