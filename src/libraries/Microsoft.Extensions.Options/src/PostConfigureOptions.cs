// Licensed to the .NET Foundation under one or more agreements.
// The .NET Foundation licenses this file to you under the MIT license.

using System;

namespace Microsoft.Extensions.Options
{
    /// <summary>
    /// Implementation of <see cref="IPostConfigureOptions{TOptions}"/>.
    /// </summary>
    /// <typeparam name="TOptions">Options type being configured.</typeparam>
    public class PostConfigureOptions<TOptions> : IPostConfigureOptions<TOptions> where TOptions : class
    {
        /// <summary>
        /// Creates a new instance of <see cref="PostConfigureOptions{TOptions}"/>.
        /// </summary>
        /// <param name="name">The name of the options.</param>
        /// <param name="action">The action to register.</param>
        public PostConfigureOptions(string? name, Action<TOptions>? action)
        {
            Name = name;
            Action = action;
        }

        /// <summary>
        /// The options name.
        /// </summary>
        public string? Name { get; }

        /// <summary>
        /// The initialization action.
        /// </summary>
        public Action<TOptions>? Action { get; }

        /// <summary>
        /// Invokes the registered initialization <see cref="Action"/> if the <paramref name="name"/> matches.
        /// </summary>
        /// <param name="name">The name of the action to invoke.</param>
        /// <param name="options">The options to use in initialization.</param>
<<<<<<< HEAD
        public virtual void PostConfigure(string? name, TOptions options)
=======
        public virtual void PostConfigure(string name, TOptions options!!)
>>>>>>> 3ae87395
        {
            // Null name is used to initialize all named options.
            if (Name == null || name == Name)
            {
                Action?.Invoke(options);
            }
        }
    }

    /// <summary>
    /// Implementation of <see cref="IPostConfigureOptions{TOptions}"/>.
    /// </summary>
    /// <typeparam name="TOptions">Options type being configured.</typeparam>
    /// <typeparam name="TDep">Dependency type.</typeparam>
    public class PostConfigureOptions<TOptions, TDep> : IPostConfigureOptions<TOptions>
        where TOptions : class
        where TDep : class
    {
        /// <summary>
        /// Constructor.
        /// </summary>
        /// <param name="name">The name of the options.</param>
        /// <param name="dependency">A dependency.</param>
        /// <param name="action">The action to register.</param>
        public PostConfigureOptions(string? name, TDep dependency, Action<TOptions, TDep>? action)
        {
            Name = name;
            Action = action;
            Dependency = dependency;
        }

        /// <summary>
        /// The options name.
        /// </summary>
        public string? Name { get; }

        /// <summary>
        /// The configuration action.
        /// </summary>
        public Action<TOptions, TDep>? Action { get; }

        /// <summary>
        /// The dependency.
        /// </summary>
        public TDep Dependency { get; }

        /// <summary>
        /// Invokes the registered initialization <see cref="Action"/> if the <paramref name="name"/> matches.
        /// </summary>
        /// <param name="name">The name of the options instance being configured.</param>
        /// <param name="options">The options instance to configured.</param>
<<<<<<< HEAD
        public virtual void PostConfigure(string? name, TOptions options)
=======
        public virtual void PostConfigure(string name, TOptions options!!)
>>>>>>> 3ae87395
        {
            // Null name is used to configure all named options.
            if (Name == null || name == Name)
            {
                Action?.Invoke(options, Dependency);
            }
        }

        /// <summary>
        /// Invoked to configure a <typeparamref name="TOptions"/> instance using the <see cref="Options.DefaultName"/>.
        /// </summary>
        /// <param name="options">The options instance to configured.</param>
        public void PostConfigure(TOptions options) => PostConfigure(Options.DefaultName, options);
    }

    /// <summary>
    /// Implementation of <see cref="IPostConfigureOptions{TOptions}"/>.
    /// </summary>
    /// <typeparam name="TOptions">Options type being configured.</typeparam>
    /// <typeparam name="TDep1">First dependency type.</typeparam>
    /// <typeparam name="TDep2">Second dependency type.</typeparam>
    public class PostConfigureOptions<TOptions, TDep1, TDep2> : IPostConfigureOptions<TOptions>
        where TOptions : class
        where TDep1 : class
        where TDep2 : class
    {
        /// <summary>
        /// Constructor.
        /// </summary>
        /// <param name="name">The name of the options.</param>
        /// <param name="dependency">A dependency.</param>
        /// <param name="dependency2">A second dependency.</param>
        /// <param name="action">The action to register.</param>
        public PostConfigureOptions(string? name, TDep1 dependency, TDep2 dependency2, Action<TOptions, TDep1, TDep2>? action)
        {
            Name = name;
            Action = action;
            Dependency1 = dependency;
            Dependency2 = dependency2;
        }

        /// <summary>
        /// The options name.
        /// </summary>
        public string? Name { get; }

        /// <summary>
        /// The configuration action.
        /// </summary>
        public Action<TOptions, TDep1, TDep2>? Action { get; }

        /// <summary>
        /// The first dependency.
        /// </summary>
        public TDep1 Dependency1 { get; }

        /// <summary>
        /// The second dependency.
        /// </summary>
        public TDep2 Dependency2 { get; }

        /// <summary>
        /// Invokes the registered initialization <see cref="Action"/> if the <paramref name="name"/> matches.
        /// </summary>
        /// <param name="name">The name of the options instance being configured.</param>
        /// <param name="options">The options instance to configured.</param>
<<<<<<< HEAD
        public virtual void PostConfigure(string? name, TOptions options)
=======
        public virtual void PostConfigure(string name, TOptions options!!)
>>>>>>> 3ae87395
        {
            // Null name is used to configure all named options.
            if (Name == null || name == Name)
            {
                Action?.Invoke(options, Dependency1, Dependency2);
            }
        }

        /// <summary>
        /// Invoked to configure a <typeparamref name="TOptions"/> instance using the <see cref="Options.DefaultName"/>.
        /// </summary>
        /// <param name="options">The options instance to configured.</param>
        public void PostConfigure(TOptions options) => PostConfigure(Options.DefaultName, options);
    }

    /// <summary>
    /// Implementation of <see cref="IPostConfigureOptions{TOptions}"/>.
    /// </summary>
    /// <typeparam name="TOptions">Options type being configured.</typeparam>
    /// <typeparam name="TDep1">First dependency type.</typeparam>
    /// <typeparam name="TDep2">Second dependency type.</typeparam>
    /// <typeparam name="TDep3">Third dependency type.</typeparam>
    public class PostConfigureOptions<TOptions, TDep1, TDep2, TDep3> : IPostConfigureOptions<TOptions>
        where TOptions : class
        where TDep1 : class
        where TDep2 : class
        where TDep3 : class
    {
        /// <summary>
        /// Constructor.
        /// </summary>
        /// <param name="name">The name of the options.</param>
        /// <param name="dependency">A dependency.</param>
        /// <param name="dependency2">A second dependency.</param>
        /// <param name="dependency3">A third dependency.</param>
        /// <param name="action">The action to register.</param>
        public PostConfigureOptions(string? name, TDep1 dependency, TDep2 dependency2, TDep3 dependency3, Action<TOptions, TDep1, TDep2, TDep3>? action)
        {
            Name = name;
            Action = action;
            Dependency1 = dependency;
            Dependency2 = dependency2;
            Dependency3 = dependency3;
        }

        /// <summary>
        /// The options name.
        /// </summary>
        public string? Name { get; }

        /// <summary>
        /// The configuration action.
        /// </summary>
        public Action<TOptions, TDep1, TDep2, TDep3>? Action { get; }

        /// <summary>
        /// The first dependency.
        /// </summary>
        public TDep1 Dependency1 { get; }

        /// <summary>
        /// The second dependency.
        /// </summary>
        public TDep2 Dependency2 { get; }

        /// <summary>
        /// The third dependency.
        /// </summary>
        public TDep3 Dependency3 { get; }

        /// <summary>
        /// Invokes the registered initialization <see cref="Action"/> if the <paramref name="name"/> matches.
        /// </summary>
        /// <param name="name">The name of the options instance being configured.</param>
        /// <param name="options">The options instance to configured.</param>
<<<<<<< HEAD
        public virtual void PostConfigure(string? name, TOptions options)
=======
        public virtual void PostConfigure(string name, TOptions options!!)
>>>>>>> 3ae87395
        {
            // Null name is used to configure all named options.
            if (Name == null || name == Name)
            {
                Action?.Invoke(options, Dependency1, Dependency2, Dependency3);
            }
        }

        /// <summary>
        /// Invoked to configure a <typeparamref name="TOptions"/> instance using the <see cref="Options.DefaultName"/>.
        /// </summary>
        /// <param name="options">The options instance to configured.</param>
        public void PostConfigure(TOptions options) => PostConfigure(Options.DefaultName, options);
    }

    /// <summary>
    /// Implementation of <see cref="IPostConfigureOptions{TOptions}"/>.
    /// </summary>
    /// <typeparam name="TOptions">Options type being configured.</typeparam>
    /// <typeparam name="TDep1">First dependency type.</typeparam>
    /// <typeparam name="TDep2">Second dependency type.</typeparam>
    /// <typeparam name="TDep3">Third dependency type.</typeparam>
    /// <typeparam name="TDep4">Fourth dependency type.</typeparam>
    public class PostConfigureOptions<TOptions, TDep1, TDep2, TDep3, TDep4> : IPostConfigureOptions<TOptions>
        where TOptions : class
        where TDep1 : class
        where TDep2 : class
        where TDep3 : class
        where TDep4 : class
    {
        /// <summary>
        /// Constructor.
        /// </summary>
        /// <param name="name">The name of the options.</param>
        /// <param name="dependency1">A dependency.</param>
        /// <param name="dependency2">A second dependency.</param>
        /// <param name="dependency3">A third dependency.</param>
        /// <param name="dependency4">A fourth dependency.</param>
        /// <param name="action">The action to register.</param>
        public PostConfigureOptions(string? name, TDep1 dependency1, TDep2 dependency2, TDep3 dependency3, TDep4 dependency4, Action<TOptions, TDep1, TDep2, TDep3, TDep4>? action)
        {
            Name = name;
            Action = action;
            Dependency1 = dependency1;
            Dependency2 = dependency2;
            Dependency3 = dependency3;
            Dependency4 = dependency4;
        }

        /// <summary>
        /// The options name.
        /// </summary>
        public string? Name { get; }

        /// <summary>
        /// The configuration action.
        /// </summary>
        public Action<TOptions, TDep1, TDep2, TDep3, TDep4>? Action { get; }

        /// <summary>
        /// The first dependency.
        /// </summary>
        public TDep1 Dependency1 { get; }

        /// <summary>
        /// The second dependency.
        /// </summary>
        public TDep2 Dependency2 { get; }

        /// <summary>
        /// The third dependency.
        /// </summary>
        public TDep3 Dependency3 { get; }

        /// <summary>
        /// The fourth dependency.
        /// </summary>
        public TDep4 Dependency4 { get; }

        /// <summary>
        /// Invokes the registered initialization <see cref="Action"/> if the <paramref name="name"/> matches.
        /// </summary>
        /// <param name="name">The name of the options instance being configured.</param>
        /// <param name="options">The options instance to configured.</param>
<<<<<<< HEAD
        public virtual void PostConfigure(string? name, TOptions options)
=======
        public virtual void PostConfigure(string name, TOptions options!!)
>>>>>>> 3ae87395
        {
            // Null name is used to configure all named options.
            if (Name == null || name == Name)
            {
                Action?.Invoke(options, Dependency1, Dependency2, Dependency3, Dependency4);
            }
        }

        /// <summary>
        /// Invoked to configure a <typeparamref name="TOptions"/> instance using the <see cref="Options.DefaultName"/>.
        /// </summary>
        /// <param name="options">The options instance to configured.</param>
        public void PostConfigure(TOptions options) => PostConfigure(Options.DefaultName, options);
    }

    /// <summary>
    /// Implementation of <see cref="IPostConfigureOptions{TOptions}"/>.
    /// </summary>
    /// <typeparam name="TOptions">Options type being configured.</typeparam>
    /// <typeparam name="TDep1">First dependency type.</typeparam>
    /// <typeparam name="TDep2">Second dependency type.</typeparam>
    /// <typeparam name="TDep3">Third dependency type.</typeparam>
    /// <typeparam name="TDep4">Fourth dependency type.</typeparam>
    /// <typeparam name="TDep5">Fifth dependency type.</typeparam>
    public class PostConfigureOptions<TOptions, TDep1, TDep2, TDep3, TDep4, TDep5> : IPostConfigureOptions<TOptions>
        where TOptions : class
        where TDep1 : class
        where TDep2 : class
        where TDep3 : class
        where TDep4 : class
        where TDep5 : class
    {
        /// <summary>
        /// Constructor.
        /// </summary>
        /// <param name="name">The name of the options.</param>
        /// <param name="dependency1">A dependency.</param>
        /// <param name="dependency2">A second dependency.</param>
        /// <param name="dependency3">A third dependency.</param>
        /// <param name="dependency4">A fourth dependency.</param>
        /// <param name="dependency5">A fifth dependency.</param>
        /// <param name="action">The action to register.</param>
        public PostConfigureOptions(string? name, TDep1 dependency1, TDep2 dependency2, TDep3 dependency3, TDep4 dependency4, TDep5 dependency5, Action<TOptions, TDep1, TDep2, TDep3, TDep4, TDep5>? action)
        {
            Name = name;
            Action = action;
            Dependency1 = dependency1;
            Dependency2 = dependency2;
            Dependency3 = dependency3;
            Dependency4 = dependency4;
            Dependency5 = dependency5;
        }

        /// <summary>
        /// The options name.
        /// </summary>
        public string? Name { get; }

        /// <summary>
        /// The configuration action.
        /// </summary>
        public Action<TOptions, TDep1, TDep2, TDep3, TDep4, TDep5>? Action { get; }

        /// <summary>
        /// The first dependency.
        /// </summary>
        public TDep1 Dependency1 { get; }

        /// <summary>
        /// The second dependency.
        /// </summary>
        public TDep2 Dependency2 { get; }

        /// <summary>
        /// The third dependency.
        /// </summary>
        public TDep3 Dependency3 { get; }

        /// <summary>
        /// The fourth dependency.
        /// </summary>
        public TDep4 Dependency4 { get; }

        /// <summary>
        /// The fifth dependency.
        /// </summary>
        public TDep5 Dependency5 { get; }

        /// <summary>
        /// Invokes the registered initialization <see cref="Action"/> if the <paramref name="name"/> matches.
        /// </summary>
        /// <param name="name">The name of the options instance being configured.</param>
        /// <param name="options">The options instance to configured.</param>
<<<<<<< HEAD
        public virtual void PostConfigure(string? name, TOptions options)
=======
        public virtual void PostConfigure(string name, TOptions options!!)
>>>>>>> 3ae87395
        {
            // Null name is used to configure all named options.
            if (Name == null || name == Name)
            {
                Action?.Invoke(options, Dependency1, Dependency2, Dependency3, Dependency4, Dependency5);
            }
        }

        /// <summary>
        /// Invoked to configure a <typeparamref name="TOptions"/> instance using the <see cref="Options.DefaultName"/>.
        /// </summary>
        /// <param name="options">The options instance to configured.</param>
        public void PostConfigure(TOptions options) => PostConfigure(Options.DefaultName, options);
    }

}<|MERGE_RESOLUTION|>--- conflicted
+++ resolved
@@ -37,11 +37,7 @@
         /// </summary>
         /// <param name="name">The name of the action to invoke.</param>
         /// <param name="options">The options to use in initialization.</param>
-<<<<<<< HEAD
-        public virtual void PostConfigure(string? name, TOptions options)
-=======
-        public virtual void PostConfigure(string name, TOptions options!!)
->>>>>>> 3ae87395
+        public virtual void PostConfigure(string? name, TOptions options!!)
         {
             // Null name is used to initialize all named options.
             if (Name == null || name == Name)
@@ -93,11 +89,7 @@
         /// </summary>
         /// <param name="name">The name of the options instance being configured.</param>
         /// <param name="options">The options instance to configured.</param>
-<<<<<<< HEAD
-        public virtual void PostConfigure(string? name, TOptions options)
-=======
-        public virtual void PostConfigure(string name, TOptions options!!)
->>>>>>> 3ae87395
+        public virtual void PostConfigure(string? name, TOptions options!!)
         {
             // Null name is used to configure all named options.
             if (Name == null || name == Name)
@@ -164,11 +156,7 @@
         /// </summary>
         /// <param name="name">The name of the options instance being configured.</param>
         /// <param name="options">The options instance to configured.</param>
-<<<<<<< HEAD
-        public virtual void PostConfigure(string? name, TOptions options)
-=======
-        public virtual void PostConfigure(string name, TOptions options!!)
->>>>>>> 3ae87395
+        public virtual void PostConfigure(string? name, TOptions options!!)
         {
             // Null name is used to configure all named options.
             if (Name == null || name == Name)
@@ -244,11 +232,7 @@
         /// </summary>
         /// <param name="name">The name of the options instance being configured.</param>
         /// <param name="options">The options instance to configured.</param>
-<<<<<<< HEAD
-        public virtual void PostConfigure(string? name, TOptions options)
-=======
-        public virtual void PostConfigure(string name, TOptions options!!)
->>>>>>> 3ae87395
+        public virtual void PostConfigure(string? name, TOptions options!!)
         {
             // Null name is used to configure all named options.
             if (Name == null || name == Name)
@@ -333,11 +317,7 @@
         /// </summary>
         /// <param name="name">The name of the options instance being configured.</param>
         /// <param name="options">The options instance to configured.</param>
-<<<<<<< HEAD
-        public virtual void PostConfigure(string? name, TOptions options)
-=======
-        public virtual void PostConfigure(string name, TOptions options!!)
->>>>>>> 3ae87395
+        public virtual void PostConfigure(string? name, TOptions options!!)
         {
             // Null name is used to configure all named options.
             if (Name == null || name == Name)
@@ -431,11 +411,7 @@
         /// </summary>
         /// <param name="name">The name of the options instance being configured.</param>
         /// <param name="options">The options instance to configured.</param>
-<<<<<<< HEAD
-        public virtual void PostConfigure(string? name, TOptions options)
-=======
-        public virtual void PostConfigure(string name, TOptions options!!)
->>>>>>> 3ae87395
+        public virtual void PostConfigure(string? name, TOptions options!!)
         {
             // Null name is used to configure all named options.
             if (Name == null || name == Name)
