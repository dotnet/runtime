--- conflicted
+++ resolved
@@ -17,17 +17,10 @@
         /// <param name="optionsName">The name of the options instance that failed.</param>
         /// <param name="optionsType">The options type that failed.</param>
         /// <param name="failureMessages">The validation failure messages.</param>
-<<<<<<< HEAD
-        public OptionsValidationException(string? optionsName, Type optionsType, IEnumerable<string>? failureMessages)
-        {
-            Failures = failureMessages ?? new List<string>();
-            OptionsType = optionsType ?? throw new ArgumentNullException(nameof(optionsType));
-=======
-        public OptionsValidationException(string optionsName!!, Type optionsType!!, IEnumerable<string> failureMessages)
+        public OptionsValidationException(string? optionsName, Type optionsType!!, IEnumerable<string>? failureMessages)
         {
             Failures = failureMessages ?? new List<string>();
             OptionsType = optionsType;
->>>>>>> 3ae87395
             OptionsName = optionsName;
         }
 
