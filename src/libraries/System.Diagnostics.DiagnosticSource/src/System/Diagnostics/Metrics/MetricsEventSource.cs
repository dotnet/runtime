--- conflicted
+++ resolved
@@ -98,15 +98,8 @@
             WriteEvent(3, sessionId, intervalStartTime, intervalEndTime);
         }
 
-<<<<<<< HEAD
-        [Event(4, Keywords = Keywords.TimeSeriesValues)]
-        public void CounterRateValuePublished(string sessionId, string meterName, string? meterVersion, string instrumentName, string? unit, string tags, string rate)
-=======
         [Event(4, Keywords = Keywords.TimeSeriesValues, Version=1)]
-        [UnconditionalSuppressMessage("ReflectionAnalysis", "IL2026:RequiresUnreferencedCode",
-                            Justification = "This calls WriteEvent with all primitive arguments which is safe. Primitives are always serialized properly.")]
         public void CounterRateValuePublished(string sessionId, string meterName, string? meterVersion, string instrumentName, string? unit, string tags, string rate, string value)
->>>>>>> e62cb643
         {
             WriteEvent(4, sessionId, meterName, meterVersion ?? "", instrumentName, unit ?? "", tags, rate, value);
         }
@@ -117,15 +110,8 @@
             WriteEvent(5, sessionId, meterName, meterVersion ?? "", instrumentName, unit ?? "", tags, lastValue);
         }
 
-<<<<<<< HEAD
-        [Event(6, Keywords = Keywords.TimeSeriesValues)]
-        public void HistogramValuePublished(string sessionId, string meterName, string? meterVersion, string instrumentName, string? unit, string tags, string quantiles)
-=======
         [Event(6, Keywords = Keywords.TimeSeriesValues, Version=1)]
-        [UnconditionalSuppressMessage("ReflectionAnalysis", "IL2026:RequiresUnreferencedCode",
-                            Justification = "This calls WriteEvent with all primitive arguments which is safe. Primitives are always serialized properly.")]
         public void HistogramValuePublished(string sessionId, string meterName, string? meterVersion, string instrumentName, string? unit, string tags, string quantiles, int count, double sum)
->>>>>>> e62cb643
         {
             WriteEvent(6, sessionId, meterName, meterVersion ?? "", instrumentName, unit ?? "", tags, quantiles, count, sum);
         }
@@ -189,15 +175,8 @@
             WriteEvent(15, runningSessionId);
         }
 
-<<<<<<< HEAD
-        [Event(16, Keywords = Keywords.TimeSeriesValues)]
-        public void UpDownCounterRateValuePublished(string sessionId, string meterName, string? meterVersion, string instrumentName, string? unit, string tags, string rate)
-=======
         [Event(16, Keywords = Keywords.TimeSeriesValues, Version=1)]
-        [UnconditionalSuppressMessage("ReflectionAnalysis", "IL2026:RequiresUnreferencedCode",
-                            Justification = "This calls WriteEvent with all primitive arguments which is safe. Primitives are always serialized properly.")]
         public void UpDownCounterRateValuePublished(string sessionId, string meterName, string? meterVersion, string instrumentName, string? unit, string tags, string rate, string value)
->>>>>>> e62cb643
         {
             WriteEvent(16, sessionId, meterName, meterVersion ?? "", instrumentName, unit ?? "", tags, rate, value);
         }
