--- conflicted
+++ resolved
@@ -49,17 +49,13 @@
     <Reference Include="System.Runtime.CompilerServices.Unsafe" />
     <None Include="ActivityUserGuide.md" />
   </ItemGroup>
-<<<<<<< HEAD
   <ItemGroup Condition=" '$(TargetFramework)' == '$(NetCoreAppCurrent)'">
     <Compile Include="System\Diagnostics\LocalAppContextSwitches.cs" />
     <Compile Include="$(CommonPath)System\LocalAppContextSwitches.Common.cs">
       <Link>Common\System\LocalAppContextSwitches.Common.cs</Link>
     </Compile>
   </ItemGroup>
-  <ItemGroup Condition=" '$(TargetFramework)' != 'net45' And '$(TargetFramework)' != 'netstandard1.1'">
-=======
   <ItemGroup Condition="'$(TargetFramework)' != 'net45' And '$(TargetFramework)' != 'netstandard1.1'">
->>>>>>> d81fbdc8
     <Compile Include="System\Diagnostics\Activity.Current.net46.cs" />
   </ItemGroup>
   <ItemGroup Condition="'$(TargetFramework)' == 'net45'">
