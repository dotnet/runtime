--- conflicted
+++ resolved
@@ -7,10 +7,7 @@
 namespace System.Diagnostics.Tests
 {
     [ActiveIssue("https://github.com/dotnet/runtime/issues/37073", TestPlatforms.Android)]
-<<<<<<< HEAD
-=======
     [ActiveIssue("https://github.com/dotnet/runtime/issues/51376", TestPlatforms.iOS | TestPlatforms.tvOS | TestPlatforms.MacCatalyst)]
->>>>>>> d49bcbe0
     public class ActivityTests : IDisposable
     {
         [Fact]
