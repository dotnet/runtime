--- conflicted
+++ resolved
@@ -1687,7 +1687,6 @@
             }).Dispose();
         }
 
-<<<<<<< HEAD
         [ConditionalFact(typeof(RemoteExecutor), nameof(RemoteExecutor.IsSupported))]
         public void TestHistogramCreationWithAdvice()
         {
@@ -1708,8 +1707,6 @@
            }).Dispose();
         }
 
-=======
->>>>>>> 1bf325ca
         private void PublishCounterMeasurement<T>(Counter<T> counter, T value, KeyValuePair<string, object?>[] tags) where T : struct
         {
             switch (tags.Length)
