--- conflicted
+++ resolved
@@ -1613,12 +1613,6 @@
             Assert.True(ReferenceEquals(activity, activity.AddLink(l1)));
             Assert.True(ReferenceEquals(activity, activity.AddLink(l2)));
 
-<<<<<<< HEAD
-            ActivityLink[] links = activity.Links.ToArray();
-            Assert.Equal(2, links.Length);
-            Assert.Equal(c1, links[0].Context);
-            Assert.Equal(c2, links[1].Context);
-=======
             // Add a duplicate of l1. The implementation doesn't check for duplicates.
             Assert.True(ReferenceEquals(activity, activity.AddLink(l1)));
 
@@ -1627,7 +1621,6 @@
             Assert.Equal(c1, links[0].Context);
             Assert.Equal(c2, links[1].Context);
             Assert.Equal(c1, links[2].Context);
->>>>>>> 62e7396d
             KeyValuePair<string, object> tag = links[1].Tags.Single();
             Assert.Equal("foo", tag.Key);
             Assert.Equal(99, tag.Value);
