--- conflicted
+++ resolved
@@ -443,27 +443,18 @@
     public delegate void MeasurementCallback<T>(Instrument instrument, T measurement, ReadOnlySpan<System.Collections.Generic.KeyValuePair<string, object?>> tags, object? state) where T : struct;
     public class Meter : IDisposable
     {
-<<<<<<< HEAD
-        public Counter<T> CreateCounter<T>(string name, string? unit = null, string? description = null) where T : struct  { throw null; }
-        public Counter<T> CreateCounter<T>(string name, string? unit, string? description, System.Collections.Generic.IEnumerable<System.Collections.Generic.KeyValuePair<string, object?>> tags) where T : struct  { throw null; }
-        public UpDownCounter<T> CreateUpDownCounter<T>(string name, string? unit = null, string? description = null) where T : struct  { throw null; }
-        public UpDownCounter<T> CreateUpDownCounter<T>(string name, string? unit, string? description, System.Collections.Generic.IEnumerable<System.Collections.Generic.KeyValuePair<string, object?>> tags) where T : struct  { throw null; }
+        public Counter<T> CreateCounter<T>(string name, string? unit = null, string? description = null) where T : struct { throw null; }
+        public Counter<T> CreateCounter<T>(string name, string? unit, string? description, System.Collections.Generic.IEnumerable<System.Collections.Generic.KeyValuePair<string, object?>> tags) where T : struct { throw null; }
+        public Gauge<T> CreateGauge<T>(string name) where T : struct { throw null; }
+        public Gauge<T> CreateGauge<T>(string name, string? unit = null, string? description = null, System.Collections.Generic.IEnumerable<System.Collections.Generic.KeyValuePair<string, object?>>? tags = null) where T : struct { throw null; }
+        public UpDownCounter<T> CreateUpDownCounter<T>(string name, string? unit = null, string? description = null) where T : struct { throw null; }
+        public UpDownCounter<T> CreateUpDownCounter<T>(string name, string? unit, string? description, System.Collections.Generic.IEnumerable<System.Collections.Generic.KeyValuePair<string, object?>> tags) where T : struct { throw null; }
         public Histogram<T> CreateHistogram<T>(string name) where T : struct { throw null; }
         [System.ComponentModel.EditorBrowsable(System.ComponentModel.EditorBrowsableState.Never)]
         public Histogram<T> CreateHistogram<T>(string name, string? unit, string? description) where T : struct { throw null; }
         [System.ComponentModel.EditorBrowsable(System.ComponentModel.EditorBrowsableState.Never)]
         public Histogram<T> CreateHistogram<T>(string name, string? unit, string? description, System.Collections.Generic.IEnumerable<System.Collections.Generic.KeyValuePair<string, object?>>? tags) where T : struct { throw null; }
         public Histogram<T> CreateHistogram<T>(string name, string? unit = default, string? description = default, System.Collections.Generic.IEnumerable<System.Collections.Generic.KeyValuePair<string, object?>>? tags = default, InstrumentAdvice<T>? advice = default) where T : struct { throw null; }
-=======
-        public Counter<T> CreateCounter<T>(string name, string? unit = null, string? description = null) where T : struct { throw null; }
-        public Counter<T> CreateCounter<T>(string name, string? unit, string? description, System.Collections.Generic.IEnumerable<System.Collections.Generic.KeyValuePair<string, object?>> tags) where T : struct { throw null; }
-        public Gauge<T> CreateGauge<T>(string name) where T : struct { throw null; }
-        public Gauge<T> CreateGauge<T>(string name, string? unit = null, string? description = null, System.Collections.Generic.IEnumerable<System.Collections.Generic.KeyValuePair<string, object?>>? tags = null) where T : struct { throw null; }
-        public UpDownCounter<T> CreateUpDownCounter<T>(string name, string? unit = null, string? description = null) where T : struct { throw null; }
-        public UpDownCounter<T> CreateUpDownCounter<T>(string name, string? unit, string? description, System.Collections.Generic.IEnumerable<System.Collections.Generic.KeyValuePair<string, object?>> tags) where T : struct { throw null; }
-        public Histogram<T> CreateHistogram<T>(string name, string? unit = null, string? description = null) where T : struct { throw null; }
-        public Histogram<T> CreateHistogram<T>(string name, string? unit, string? description, System.Collections.Generic.IEnumerable<System.Collections.Generic.KeyValuePair<string, object?>> tags) where T : struct { throw null; }
->>>>>>> 1bf325ca
         public ObservableCounter<T> CreateObservableCounter<T>(
                             string name,
                             Func<T> observeValue,
