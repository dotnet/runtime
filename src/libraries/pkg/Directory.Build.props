<Project>
  <Import Project="..\Directory.Build.props" />

  <PropertyGroup>
    <!-- Used to determine if we should build some packages only once across multiple official build legs.
         For offline builds we still set OfficialBuildId but we need to build all the packages for a single
         leg only, so we also take DotNetBuildFromSource  into account. -->
    <BuildingAnOfficialBuildLeg Condition="'$(BuildingAnOfficialBuildLeg)' == '' and '$(OfficialBuildId)' != '' and '$(DotNetBuildFromSource)' != 'true'">true</BuildingAnOfficialBuildLeg>
    <HarvestStablePackage>false</HarvestStablePackage>
  </PropertyGroup>

  <!-- Packages opt-in to automatic RID-specific builds by placing a *.RID.props next to their project
       that defines the OfficialBuildRID item: all RIDs targeted by the package -->
  <Import Project="$(MSBuildProjectDirectory)\*.rids.props" />

  <!-- create the "BuildRID" item which is the set of all supported RIDs, with metadata.
       We'll add a RID for the current platform even if it isn't in the officially supported set -->
  <ItemGroup Condition="'@(OfficialBuildRID)' != ''">
    <BuildRID Include="@(OfficialBuildRID)" Exclude="$(PackageRID)"/>
    <BuildRID Include="$(PackageRID)">
      <Platform Condition="'$(ArchGroup)' == 'x64'">amd64</Platform>
      <Platform Condition="'$(ArchGroup)' != 'x64'">$(ArchGroup)</Platform>
    </BuildRID>
  </ItemGroup>

  <!-- create the "Project" item which is the current $(MSBuildProjectName).pkgproj with meta-data for all
       supported RIDs -->
  <ItemGroup>
    <_project Include="@(BuildRID)">
      <Platform Condition="'%(Platform)' == ''">amd64</Platform>
      <PackageTargetRuntime>%(Identity)</PackageTargetRuntime>
      <AdditionalProperties>PackageTargetRuntime=%(Identity);Platform=%(Platform)</AdditionalProperties>
    </_project>

    <Project Include="@(_project->'$(MSBuildProjectName).pkgproj')" />
  </ItemGroup>

<<<<<<< HEAD
  <!-- Add path globs specific to native binaries to exclude unnecessary files from packages. -->
  <Choose>
    <When Condition="$(PackageTargetRuntime.StartsWith('win'))"/>
    <When Condition="$(PackageTargetRuntime.StartsWith('osx'))">
      <PropertyGroup>
        <LibraryFileExtension>.dylib</LibraryFileExtension>
        <SymbolFileExtension>.dwarf</SymbolFileExtension>
      </PropertyGroup>
    </When>
    <When Condition="$(PackageTargetRuntime.StartsWith('ios'))">
      <PropertyGroup>
        <LibraryFileExtension>.dylib</LibraryFileExtension>
        <SymbolFileExtension>.dwarf</SymbolFileExtension>
      </PropertyGroup>
    </When>
    <Otherwise>
      <PropertyGroup>
        <LibraryFileExtension>.so</LibraryFileExtension>
        <SymbolFileExtension>.dbg</SymbolFileExtension>
      </PropertyGroup>
    </Otherwise>
  </Choose>
  <ItemGroup>
    <AdditionalLibPackageExcludes Condition="'$(SymbolFileExtension)' != ''" Include="%2A%2A\%2A$(SymbolFileExtension)" />
    <AdditionalSymbolPackageExcludes Condition="'$(LibraryFileExtension)' != ''" Include="%2A%2A\%2A.a;%2A%2A\%2A$(LibraryFileExtension)" />
  </ItemGroup>

=======
>>>>>>> 08fa712f
  <PropertyGroup>
    <!-- SuppressFinalPackageVersion on private packages by default -->
    <SuppressFinalPackageVersion Condition="'$(SuppressFinalPackageVersion)' == '' and $(MSBuildProjectName.Contains('Private'))">true</SuppressFinalPackageVersion>
  </PropertyGroup>

  <Import Project="$(RepoRoot)eng\native\naming.props" />

</Project><|MERGE_RESOLUTION|>--- conflicted
+++ resolved
@@ -35,36 +35,6 @@
     <Project Include="@(_project->'$(MSBuildProjectName).pkgproj')" />
   </ItemGroup>
 
-<<<<<<< HEAD
-  <!-- Add path globs specific to native binaries to exclude unnecessary files from packages. -->
-  <Choose>
-    <When Condition="$(PackageTargetRuntime.StartsWith('win'))"/>
-    <When Condition="$(PackageTargetRuntime.StartsWith('osx'))">
-      <PropertyGroup>
-        <LibraryFileExtension>.dylib</LibraryFileExtension>
-        <SymbolFileExtension>.dwarf</SymbolFileExtension>
-      </PropertyGroup>
-    </When>
-    <When Condition="$(PackageTargetRuntime.StartsWith('ios'))">
-      <PropertyGroup>
-        <LibraryFileExtension>.dylib</LibraryFileExtension>
-        <SymbolFileExtension>.dwarf</SymbolFileExtension>
-      </PropertyGroup>
-    </When>
-    <Otherwise>
-      <PropertyGroup>
-        <LibraryFileExtension>.so</LibraryFileExtension>
-        <SymbolFileExtension>.dbg</SymbolFileExtension>
-      </PropertyGroup>
-    </Otherwise>
-  </Choose>
-  <ItemGroup>
-    <AdditionalLibPackageExcludes Condition="'$(SymbolFileExtension)' != ''" Include="%2A%2A\%2A$(SymbolFileExtension)" />
-    <AdditionalSymbolPackageExcludes Condition="'$(LibraryFileExtension)' != ''" Include="%2A%2A\%2A.a;%2A%2A\%2A$(LibraryFileExtension)" />
-  </ItemGroup>
-
-=======
->>>>>>> 08fa712f
   <PropertyGroup>
     <!-- SuppressFinalPackageVersion on private packages by default -->
     <SuppressFinalPackageVersion Condition="'$(SuppressFinalPackageVersion)' == '' and $(MSBuildProjectName.Contains('Private'))">true</SuppressFinalPackageVersion>
