<Project Sdk="Microsoft.NET.Sdk">
  <PropertyGroup>
    <TargetFramework>$(NetCoreAppCurrent)</TargetFramework>
<<<<<<< HEAD
    <DebuggerSupport Condition="'$(DebuggerSupport)' == '' and '$(TargetOS)' == 'Browser'">true</DebuggerSupport>
    <!-- some tests require full ICU data, force it -->
    <WasmIncludeFullIcuData>true</WasmIncludeFullIcuData>
=======
    <DebuggerSupport Condition="'$(DebuggerSupport)' == '' and '$(TargetOS)' == 'browser'">true</DebuggerSupport>
>>>>>>> e5246232
  </PropertyGroup>
  <ItemGroup>
    <RdXmlFile Include="default.rd.xml" />
  </ItemGroup>
  <ItemGroup>
    <Compile Include="AggregateTests.cs" />
    <Compile Include="AllTests.cs" />
    <Compile Include="AnyTests.cs" />
    <Compile Include="AppendPrependTests.cs" />
    <Compile Include="AsEnumerableTests.cs" />
    <Compile Include="AverageTests.cs" />
    <Compile Include="CastTests.cs" />
    <Compile Include="ChunkTests.cs" />
    <Compile Include="ConcatTests.cs" />
    <Compile Include="ConsistencyTests.cs" />
    <Compile Include="ContainsTests.cs" />
    <Compile Include="CountTests.cs" />
    <Compile Include="DefaultIfEmptyTests.cs" />
    <Compile Include="DistinctTests.cs" />
    <Compile Include="ElementAtOrDefaultTests.cs" />
    <Compile Include="ElementAtTests.cs" />
    <Compile Include="EmptyEnumerable.cs" />
    <Compile Include="EmptyPartitionTests.cs" />
    <Compile Include="EnumerableTests.cs" />
    <Compile Include="ExceptTests.cs" />
    <Compile Include="FirstOrDefaultTests.cs" />
    <Compile Include="FirstTests.cs" />
    <Compile Include="GroupByTests.cs" />
    <Compile Include="GroupJoinTests.cs" />
    <Compile Include="IntersectTests.cs" />
    <Compile Include="JoinTests.cs" />
    <Compile Include="LastOrDefaultTests.cs" />
    <Compile Include="LastTests.cs" />
    <Compile Include="LifecycleTests.cs" />
    <Compile Include="LongCountTests.cs" />
    <Compile Include="MaxTests.cs" />
    <Compile Include="MinTests.cs" />
    <Compile Include="OfTypeTests.cs" />
    <Compile Include="OrderByDescendingTests.cs" />
    <Compile Include="OrderByTests.cs" />
    <Compile Include="OrderDescendingTests.cs" />
    <Compile Include="OrderedSubsetting.cs" />
    <Compile Include="OrderTests.cs" />
    <Compile Include="RangeTests.cs" />
    <Compile Include="RepeatTests.cs" />
    <Compile Include="ReverseTests.cs" />
    <Compile Include="SelectManyTests.cs" />
    <Compile Include="SelectTests.cs" />
    <Compile Include="SequenceEqualTests.cs" />
    <Compile Include="ShortCircuitingTests.cs" />
    <Compile Include="Shuffler.cs" />
    <Compile Include="SingleOrDefaultTests.cs" />
    <Compile Include="SingleTests.cs" />
    <Compile Include="SkipLastTests.cs" />
    <Compile Include="SkipTests.cs" />
    <Compile Include="SkipWhileTests.cs" />
    <Compile Include="SumTests.cs" />
    <Compile Include="TakeLastTests.cs" />
    <Compile Include="TakeTests.cs" />
    <Compile Include="TakeWhileTests.cs" />
    <Compile Include="TestExtensions.cs" />
    <Compile Include="ThenByDescendingTests.cs" />
    <Compile Include="ThenByTests.cs" />
    <Compile Include="ToArrayTests.cs" />
    <Compile Include="ToDictionaryTests.cs" />
    <Compile Include="ToHashSetTests.cs" />
    <Compile Include="ToListTests.cs" />
    <Compile Include="ToLookupTests.cs" />
    <Compile Include="UnionTests.cs" />
    <Compile Include="WhereTests.cs" />
    <Compile Include="ZipTests.cs" />
    <Compile Include="$(CommonTestPath)System\Linq\SkipTakeData.cs"
             Link="Common\System\Linq\SkipTakeData.cs" />
    <Compile Include="$(CommonTestPath)System\Diagnostics\DebuggerAttributes.cs"
             Link="Common\System\Diagnostics\DebuggerAttributes.cs" />
    <Compile Include="GroupByTests.DebuggerAttributes.cs" />
    <Compile Include="ToLookupTests.DebuggerAttributes.cs" />
    <Compile Include="EnumerableDebugViewTests.cs" />
  </ItemGroup>
</Project><|MERGE_RESOLUTION|>--- conflicted
+++ resolved
@@ -1,13 +1,9 @@
 <Project Sdk="Microsoft.NET.Sdk">
   <PropertyGroup>
     <TargetFramework>$(NetCoreAppCurrent)</TargetFramework>
-<<<<<<< HEAD
-    <DebuggerSupport Condition="'$(DebuggerSupport)' == '' and '$(TargetOS)' == 'Browser'">true</DebuggerSupport>
+    <DebuggerSupport Condition="'$(DebuggerSupport)' == '' and '$(TargetOS)' == 'browser'">true</DebuggerSupport>
     <!-- some tests require full ICU data, force it -->
     <WasmIncludeFullIcuData>true</WasmIncludeFullIcuData>
-=======
-    <DebuggerSupport Condition="'$(DebuggerSupport)' == '' and '$(TargetOS)' == 'browser'">true</DebuggerSupport>
->>>>>>> e5246232
   </PropertyGroup>
   <ItemGroup>
     <RdXmlFile Include="default.rd.xml" />
