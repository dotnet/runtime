--- conflicted
+++ resolved
@@ -2,11 +2,8 @@
 // The .NET Foundation licenses this file to you under the MIT license.
 
 using System.Collections.Generic;
-<<<<<<< HEAD
-=======
 using System.Diagnostics;
 using System.Runtime.InteropServices;
->>>>>>> 1063fc27
 
 namespace System.Linq
 {
