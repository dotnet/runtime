--- conflicted
+++ resolved
@@ -69,11 +69,7 @@
 
             if (minIdx == maxIdx)
             {
-<<<<<<< HEAD
                 return [GetEnumerableSorter().ElementAt(buffer, buffer.Length, minIdx)];
-=======
-                return [GetEnumerableSorter().ElementAt(buffer._items, count, minIdx)];
->>>>>>> 0823c5c2
             }
 
             TElement[] array = new TElement[maxIdx - minIdx + 1];
