// Licensed to the .NET Foundation under one or more agreements.
// The .NET Foundation licenses this file to you under the MIT license.

using System.Collections.Generic;

namespace System.Linq
{
    public static partial class Enumerable
    {
        /// <summary>
        /// Correlates the elements of two sequences based on matching keys. The default equality comparer is used to compare keys.
        /// </summary>
        /// <param name="outer">The first sequence to join.</param>
        /// <param name="inner">The sequence to join to the first sequence.</param>
        /// <param name="outerKeySelector">A function to extract the join key from each element of the first sequence.</param>
        /// <param name="innerKeySelector">A function to extract the join key from each element of the second sequence.</param>
        /// <param name="resultSelector">A function to create a result element from two matching elements.</param>
        /// <typeparam name="TOuter">The type of the elements of the first sequence.</typeparam>
        /// <typeparam name="TInner">The type of the elements of the second sequence.</typeparam>
        /// <typeparam name="TKey">The type of the keys returned by the key selector functions.</typeparam>
        /// <typeparam name="TResult">The type of the result elements.</typeparam>
        /// <returns>An <see cref="IEnumerable{T}" /> that has elements of type <typeparamref name="TResult" /> that are obtained by performing an inner join on two sequences.</returns>
        /// <exception cref="ArgumentNullException"><paramref name="outer" /> or <paramref name="inner" /> or <paramref name="outerKeySelector" /> or <paramref name="innerKeySelector" /> or <paramref name="resultSelector" /> is <see langword="null" />.</exception>
        /// <example>
        /// <para>
        /// The following code example demonstrates how to use <see cref="Join{TOuter, TInner, TKey, TResult}(IEnumerable{TOuter}, IEnumerable{TInner}, Func{TOuter, TKey}, Func{TInner, TKey}, Func{TOuter, TInner, TResult})" /> to perform an inner join of two sequences based on a common key.
        /// </para>
        /// <code>
        /// class Person
        /// {
        ///     public string Name { get; set; }
        /// }
        ///
        /// class Pet
        /// {
        ///     public string Name { get; set; }
        ///     public Person Owner { get; set; }
        /// }
        ///
        /// public static void JoinEx1()
        /// {
        ///     Person magnus = new Person { Name = "Hedlund, Magnus" };
        ///     Person terry = new Person { Name = "Adams, Terry" };
        ///     Person charlotte = new Person { Name = "Weiss, Charlotte" };
        ///     Person tom = new Person { Name = "Chapkin, Tom" };
        ///
        ///     Pet barley = new Pet { Name = "Barley", Owner = terry };
        ///     Pet boots = new Pet { Name = "Boots", Owner = terry };
        ///     Pet whiskers = new Pet { Name = "Whiskers", Owner = charlotte };
        ///     Pet daisy = new Pet { Name = "Daisy", Owner = magnus };
        ///
        ///     List{Person} people = new List{Person} { magnus, terry, charlotte, tom };
        ///     List{Pet} pets = new List{Pet} { barley, boots, whiskers, daisy };
        ///
        ///     // Create a list of Person-Pet pairs where
        ///     // each element is an anonymous type that contains a
        ///     // Pet's name and the name of the Person that owns the Pet.
        ///     var query =
        ///         people.Join(pets,
        ///             person => person,
        ///             pet => pet.Owner,
        ///             (person, pet) =>
        ///                 new { OwnerName = person.Name, Pet = pet.Name });
        ///
        ///     foreach (var obj in query)
        ///     {
        ///         Console.WriteLine(
        ///             "{0} - {1}",
        ///             obj.OwnerName,
        ///             obj.Pet);
        ///     }
        /// }
        ///
        /// /*
        ///  This code produces the following output:
        ///
        ///  Hedlund, Magnus - Daisy
        ///  Adams, Terry - Barley
        ///  Adams, Terry - Boots
        ///  Weiss, Charlotte - Whiskers
        /// */
        /// </code>
        /// </example>
        /// <remarks>
        /// <para>
        /// This method is implemented by using deferred execution. The immediate return value is an object that stores
        /// all the information that is required to perform the action. The query represented by this method is not
        /// executed until the object is enumerated either by calling its <c>GetEnumerator</c> method directly or by
        /// using <c>foreach</c> in C# or <c>For Each</c> in Visual Basic.
        /// </para>
        /// <para>
        /// The default equality comparer, <see cref="EqualityComparer{T}.Default" />, is used to hash and compare keys.
        /// </para>
        /// <para>
        /// A join refers to the operation of correlating the elements of two sources of information based on a common key.
        /// <see cref="Join{TOuter, TInner, TKey, TResult}(IEnumerable{TOuter}, IEnumerable{TInner}, Func{TOuter, TKey}, Func{TInner, TKey}, Func{TOuter, TInner, TResult})" />
        /// brings the two information sources and the keys by which they are matched together in one method call.
        /// </para>
        /// <para>
        /// In relational database terms, the <see cref="Join{TOuter, TInner, TKey, TResult}(IEnumerable{TOuter}, IEnumerable{TInner}, Func{TOuter, TKey}, Func{TInner, TKey}, Func{TOuter, TInner, TResult})" /> method implements an inner equijoin.
        /// 'Inner' means that only elements that have a match in the other sequence are included in the results.
        /// An 'equijoin' is a join in which the keys are compared for equality.
        /// An left outer join can be performed using the
        /// <see cref="LeftJoin{TOuter, TInner, TKey, TResult}(IEnumerable{TOuter}, IEnumerable{TInner}, Func{TOuter, TKey}, Func{TInner, TKey}, Func{TOuter, TInner, TResult})" /> method,
        /// and a right outer join can be performed using the
        /// <see cref="RightJoin{TOuter, TInner, TKey, TResult}(IEnumerable{TOuter}, IEnumerable{TInner}, Func{TOuter, TKey}, Func{TInner, TKey}, Func{TOuter, TInner, TResult})" /> method,
        /// For more information, see <see href="/dotnet/csharp/linq/standard-query-operators/join-operations">Join operations</see>.
        /// </para>
        /// </remarks>
        public static IEnumerable<TResult> Join<TOuter, TInner, TKey, TResult>(this IEnumerable<TOuter> outer, IEnumerable<TInner> inner, Func<TOuter, TKey> outerKeySelector, Func<TInner, TKey> innerKeySelector, Func<TOuter, TInner, TResult> resultSelector) =>
            Join(outer, inner, outerKeySelector, innerKeySelector, resultSelector, comparer: null);

        /// <summary>
        /// Correlates the elements of two sequences based on matching keys. A specified <see cref="IEqualityComparer{T}" /> is used to compare keys.
        /// </summary>
        /// <param name="outer">The first sequence to join.</param>
        /// <param name="inner">The sequence to join to the first sequence.</param>
        /// <param name="outerKeySelector">A function to extract the join key from each element of the first sequence.</param>
        /// <param name="innerKeySelector">A function to extract the join key from each element of the second sequence.</param>
        /// <param name="resultSelector">A function to create a result element from two matching elements.</param>
        /// <param name="comparer">An <see cref="IEqualityComparer{T}" /> to hash and compare keys.</param>
        /// <typeparam name="TOuter">The type of the elements of the first sequence.</typeparam>
        /// <typeparam name="TInner">The type of the elements of the second sequence.</typeparam>
        /// <typeparam name="TKey">The type of the keys returned by the key selector functions.</typeparam>
        /// <typeparam name="TResult">The type of the result elements.</typeparam>
        /// <returns>An <see cref="IEnumerable{T}" /> that has elements of type <typeparamref name="TResult" /> that are obtained by performing an inner join on two sequences.</returns>
        /// <exception cref="ArgumentNullException"><paramref name="outer" /> or <paramref name="inner" /> or <paramref name="outerKeySelector" /> or <paramref name="innerKeySelector" /> or <paramref name="resultSelector" /> is <see langword="null" />.</exception>
        /// <example>
        /// <para>
        /// The following code example demonstrates how to use <see cref="Join{TOuter, TInner, TKey, TResult}(IEnumerable{TOuter}, IEnumerable{TInner}, Func{TOuter, TKey}, Func{TInner, TKey}, Func{TOuter, TInner, TResult}, IEqualityComparer{TKey})" /> to perform an inner join of two sequences based on a common key.
        /// </para>
        /// <code>
        /// class Person
        /// {
        ///     public string Name { get; set; }
        /// }
        ///
        /// class Pet
        /// {
        ///     public string Name { get; set; }
        ///     public Person Owner { get; set; }
        /// }
        ///
        /// public static void JoinEx1()
        /// {
        ///     Person magnus = new Person { Name = "Hedlund, Magnus" };
        ///     Person terry = new Person { Name = "Adams, Terry" };
        ///     Person charlotte = new Person { Name = "Weiss, Charlotte" };
        ///     Person tom = new Person { Name = "Chapkin, Tom" };
        ///
        ///     Pet barley = new Pet { Name = "Barley", Owner = terry };
        ///     Pet boots = new Pet { Name = "Boots", Owner = terry };
        ///     Pet whiskers = new Pet { Name = "Whiskers", Owner = charlotte };
        ///     Pet daisy = new Pet { Name = "Daisy", Owner = magnus };
        ///
        ///     List{Person} people = new List{Person} { magnus, terry, charlotte, tom };
        ///     List{Pet} pets = new List{Pet} { barley, boots, whiskers, daisy };
        ///
        ///     // Create a list of Person-Pet pairs where
        ///     // each element is an anonymous type that contains a
        ///     // Pet's name and the name of the Person that owns the Pet.
        ///     var query =
        ///         people.Join(pets,
        ///             person => person,
        ///             pet => pet.Owner,
        ///             (person, pet) =>
        ///                 new { OwnerName = person.Name, Pet = pet.Name });
        ///
        ///     foreach (var obj in query)
        ///     {
        ///         Console.WriteLine(
        ///             "{0} - {1}",
        ///             obj.OwnerName,
        ///             obj.Pet);
        ///     }
        /// }
        ///
        /// /*
        ///  This code produces the following output:
        ///
        ///  Hedlund, Magnus - Daisy
        ///  Adams, Terry - Barley
        ///  Adams, Terry - Boots
        ///  Weiss, Charlotte - Whiskers
        /// */
        /// </code>
        /// </example>
        /// <remarks>
        /// <para>
        /// This method is implemented by using deferred execution. The immediate return value is an object that stores
        /// all the information that is required to perform the action. The query represented by this method is not
        /// executed until the object is enumerated either by calling its <c>GetEnumerator</c> method directly or by
        /// using <c>foreach</c> in C# or <c>For Each</c> in Visual Basic.
        /// </para>
        /// <para>
        /// The default equality comparer, <see cref="EqualityComparer{T}.Default" />, is used to hash and compare keys.
        /// </para>
        /// <para>
        /// A join refers to the operation of correlating the elements of two sources of information based on a common key.
        /// <see cref="Join{TOuter, TInner, TKey, TResult}(IEnumerable{TOuter}, IEnumerable{TInner}, Func{TOuter, TKey}, Func{TInner, TKey}, Func{TOuter, TInner, TResult}, IEqualityComparer{TKey})" />
        /// brings the two information sources and the keys by which they are matched together in one method call.
        /// </para>
        /// <para>
        /// In relational database terms, the <see cref="Join{TOuter, TInner, TKey, TResult}(IEnumerable{TOuter}, IEnumerable{TInner}, Func{TOuter, TKey}, Func{TInner, TKey}, Func{TOuter, TInner, TResult}, IEqualityComparer{TKey})" /> method implements an inner equijoin.
        /// 'Inner' means that only elements that have a match in the other sequence are included in the results.
        /// An 'equijoin' is a join in which the keys are compared for equality.
        /// An left outer join can be performed using the
        /// <see cref="LeftJoin{TOuter, TInner, TKey, TResult}(IEnumerable{TOuter}, IEnumerable{TInner}, Func{TOuter, TKey}, Func{TInner, TKey}, Func{TOuter, TInner, TResult}, IEqualityComparer{TKey})" /> method,
        /// and a right outer join can be performed using the
        /// <see cref="RightJoin{TOuter, TInner, TKey, TResult}(IEnumerable{TOuter}, IEnumerable{TInner}, Func{TOuter, TKey}, Func{TInner, TKey}, Func{TOuter, TInner, TResult}, IEqualityComparer{TKey})" /> method,
        /// For more information, see <see href="/dotnet/csharp/linq/standard-query-operators/join-operations">Join operations</see>.
        /// </para>
        /// </remarks>
        public static IEnumerable<TResult> Join<TOuter, TInner, TKey, TResult>(this IEnumerable<TOuter> outer, IEnumerable<TInner> inner, Func<TOuter, TKey> outerKeySelector, Func<TInner, TKey> innerKeySelector, Func<TOuter, TInner, TResult> resultSelector, IEqualityComparer<TKey>? comparer)
        {
            if (outer is null)
            {
                ThrowHelper.ThrowArgumentNullException(ExceptionArgument.outer);
            }

            if (inner is null)
            {
                ThrowHelper.ThrowArgumentNullException(ExceptionArgument.inner);
            }

            if (outerKeySelector is null)
            {
                ThrowHelper.ThrowArgumentNullException(ExceptionArgument.outerKeySelector);
            }

            if (innerKeySelector is null)
            {
                ThrowHelper.ThrowArgumentNullException(ExceptionArgument.innerKeySelector);
            }

            if (resultSelector is null)
            {
                ThrowHelper.ThrowArgumentNullException(ExceptionArgument.resultSelector);
            }

            if (IsEmptyArray(outer))
            {
                return [];
            }

            return JoinIterator(outer, inner, outerKeySelector, innerKeySelector, resultSelector, comparer);
        }

        private static IEnumerable<TResult> JoinIterator<TOuter, TInner, TKey, TResult>(IEnumerable<TOuter> outer, IEnumerable<TInner> inner, Func<TOuter, TKey> outerKeySelector, Func<TInner, TKey> innerKeySelector, Func<TOuter, TInner, TResult> resultSelector, IEqualityComparer<TKey>? comparer)
        {
            using IEnumerator<TOuter> e = outer.GetEnumerator();

            if (e.MoveNext())
            {
                Lookup<TKey, TInner> lookup = Lookup<TKey, TInner>.CreateForJoin(inner, innerKeySelector, comparer);
                if (lookup.Count != 0)
                {
                    do
                    {
                        TOuter item = e.Current;
                        Grouping<TKey, TInner>? g = lookup.GetGrouping(outerKeySelector(item), create: false);
                        if (g is not null)
                        {
                            int count = g._count;
                            TInner[] elements = g._elements;
                            for (int i = 0; i != count; ++i)
                            {
<<<<<<< HEAD
                                int count = g.GetElements().Length;
                                for (int i = 0; i != count; ++i)
                                {
                                    yield return resultSelector(item, g.GetElements()[i]);
                                }
=======
                                yield return resultSelector(item, elements[i]);
>>>>>>> a1038006
                            }
                        }
                    } while (e.MoveNext());
                }
            }
        }
    }
}<|MERGE_RESOLUTION|>--- conflicted
+++ resolved
@@ -261,19 +261,10 @@
                         Grouping<TKey, TInner>? g = lookup.GetGrouping(outerKeySelector(item), create: false);
                         if (g is not null)
                         {
-                            int count = g._count;
-                            TInner[] elements = g._elements;
+                            int count = g.GetElements().Length;
                             for (int i = 0; i != count; ++i)
                             {
-<<<<<<< HEAD
-                                int count = g.GetElements().Length;
-                                for (int i = 0; i != count; ++i)
-                                {
-                                    yield return resultSelector(item, g.GetElements()[i]);
-                                }
-=======
-                                yield return resultSelector(item, elements[i]);
->>>>>>> a1038006
+                                yield return resultSelector(item, g.GetElements()[i]);
                             }
                         }
                     } while (e.MoveNext());
