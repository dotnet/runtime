--- conflicted
+++ resolved
@@ -26,13 +26,8 @@
 
         public IPartition<TElement>? Skip(int count)
         {
-<<<<<<< HEAD
             int minIndex = _minIndexInclusive + count;
-            return (uint)minIndex > (uint)_maxIndexInclusive ? EmptyPartition<TElement>.Instance : new OrderedPartition<TElement>(_source, minIndex, _maxIndexInclusive);
-=======
-            int minIndex = unchecked(_minIndexInclusive + count);
-            return unchecked((uint)minIndex > (uint)_maxIndexInclusive) ? null : new OrderedPartition<TElement>(_source, minIndex, _maxIndexInclusive);
->>>>>>> 0823c5c2
+            return (uint)minIndex > (uint)_maxIndexInclusive ? null : new OrderedPartition<TElement>(_source, minIndex, _maxIndexInclusive);
         }
 
         public IPartition<TElement> Take(int count)
