--- conflicted
+++ resolved
@@ -686,12 +686,7 @@
 
             options.Ttl = 1;
             // This should always fail unless host is one IP hop away.
-<<<<<<< HEAD
-            pingReply = await ping.SendPingAsync(host, TestSettings.PingTimeout, TestSettings.PayloadAsBytesShort, options);
-
-=======
             pingReply = await ping.SendPingAsync(host, TestSettings.PingTimeout, payload, options);
->>>>>>> eb51b02b
             Assert.True(pingReply.Status == IPStatus.TimeExceeded || pingReply.Status == IPStatus.TtlExpired);
             Assert.NotEqual(IPAddress.Any, pingReply.Address);
         }
