// Licensed to the .NET Foundation under one or more agreements.
// The .NET Foundation licenses this file to you under the MIT license.

using Microsoft.DotNet.XUnitExtensions;
using System.Diagnostics;
using System.Linq;
using System.Net.Sockets;
using System.Net.Test.Common;
using System.Runtime.InteropServices;
using System.Threading;
using System.Threading.Tasks;
using Microsoft.DotNet.RemoteExecutor;

using Xunit;
using Xunit.Abstractions;

namespace System.Net.NetworkInformation.Tests
{
    public class PingTest
    {
        public readonly ITestOutputHelper _output;

        private class FinalizingPing : Ping
        {
            public static volatile bool WasFinalized;

            public static void CreateAndRelease()
            {
                new FinalizingPing();
            }

            protected override void Dispose(bool disposing)
            {
                if (!disposing)
                {
                    WasFinalized = true;
                }

                base.Dispose(disposing);
            }
        }

        public PingTest(ITestOutputHelper output)
        {
            _output = output;
        }

        private void PingResultValidator(PingReply pingReply, IPAddress localIpAddress)
        {
            PingResultValidator(pingReply, new IPAddress[] { localIpAddress },  _output);
        }

        private void PingResultValidator(PingReply pingReply, IPAddress[] localIpAddresses)  =>  PingResultValidator(pingReply, localIpAddresses, null);

        private static void PingResultValidator(PingReply pingReply, IPAddress[] localIpAddresses, ITestOutputHelper output)
        {
            Assert.Equal(IPStatus.Success, pingReply.Status);
            if (localIpAddresses.Any(addr => pingReply.Address.Equals(addr)))
            {
                // response did come from expected address. Test will pass.
                return;
            }
            // We did not find response address in given list.
            // Test is going to fail. Collect some more info.
            if (output != null)
            {
                output.WriteLine($"Reply address {pingReply.Address} is not expected local address.");
                foreach (IPAddress address in localIpAddresses)
                {
                    output.WriteLine($"Local address {address}");
                }
            }

            Assert.Contains(pingReply.Address, localIpAddresses); ///, "Reply address {pingReply.Address} is not expected local address.");
        }

        [ConditionalFact(typeof(PlatformDetection), nameof(PlatformDetection.IsThreadingSupported))]
        public async Task SendPingAsync_InvalidArgs()
        {
            IPAddress localIpAddress = await TestSettings.GetLocalIPAddressAsync();
            Ping p = new Ping();

            // Null address
            AssertExtensions.Throws<ArgumentNullException>("address", () => { p.SendPingAsync((IPAddress)null); });
            AssertExtensions.Throws<ArgumentNullException>("hostNameOrAddress", () => { p.SendPingAsync((string)null); });
            AssertExtensions.Throws<ArgumentNullException>("address", () => { p.SendAsync((IPAddress)null, null); });
            AssertExtensions.Throws<ArgumentNullException>("hostNameOrAddress", () => { p.SendAsync((string)null, null); });
            AssertExtensions.Throws<ArgumentNullException>("address", () => { p.Send((IPAddress)null); });
            AssertExtensions.Throws<ArgumentNullException>("hostNameOrAddress", () => { p.Send((string)null); });

            // Invalid address
            AssertExtensions.Throws<ArgumentException>("address", () => { p.SendPingAsync(IPAddress.Any); });
            AssertExtensions.Throws<ArgumentException>("address", () => { p.SendPingAsync(IPAddress.IPv6Any); });
            AssertExtensions.Throws<ArgumentException>("address", () => { p.SendAsync(IPAddress.Any, null); });
            AssertExtensions.Throws<ArgumentException>("address", () => { p.SendAsync(IPAddress.IPv6Any, null); });
            AssertExtensions.Throws<ArgumentException>("address", () => { p.Send(IPAddress.Any); });
            AssertExtensions.Throws<ArgumentException>("address", () => { p.Send(IPAddress.IPv6Any); });

            // Negative timeout
            AssertExtensions.Throws<ArgumentOutOfRangeException>("timeout", () => { p.SendPingAsync(localIpAddress, -1); });
            AssertExtensions.Throws<ArgumentOutOfRangeException>("timeout", () => { p.SendPingAsync(TestSettings.LocalHost, -1); });
            AssertExtensions.Throws<ArgumentOutOfRangeException>("timeout", () => { p.SendAsync(localIpAddress, -1, null); });
            AssertExtensions.Throws<ArgumentOutOfRangeException>("timeout", () => { p.SendAsync(TestSettings.LocalHost, -1, null); });
            AssertExtensions.Throws<ArgumentOutOfRangeException>("timeout", () => { p.Send(localIpAddress, -1); });
            AssertExtensions.Throws<ArgumentOutOfRangeException>("timeout", () => { p.Send(TestSettings.LocalHost, -1); });

            // Null byte[]
            AssertExtensions.Throws<ArgumentNullException>("buffer", () => { p.SendPingAsync(localIpAddress, 0, null); });
            AssertExtensions.Throws<ArgumentNullException>("buffer", () => { p.SendPingAsync(TestSettings.LocalHost, 0, null); });
            AssertExtensions.Throws<ArgumentNullException>("buffer", () => { p.SendAsync(localIpAddress, 0, null, null); });
            AssertExtensions.Throws<ArgumentNullException>("buffer", () => { p.SendAsync(TestSettings.LocalHost, 0, null, null); });
            AssertExtensions.Throws<ArgumentNullException>("buffer", () => { p.Send(localIpAddress, 0, null); });
            AssertExtensions.Throws<ArgumentNullException>("buffer", () => { p.Send(TestSettings.LocalHost, 0, null); });

            // Too large byte[]
            AssertExtensions.Throws<ArgumentException>("buffer", () => { p.SendPingAsync(localIpAddress, 1, new byte[65501]); });
            AssertExtensions.Throws<ArgumentException>("buffer", () => { p.SendPingAsync(TestSettings.LocalHost, 1, new byte[65501]); });
            AssertExtensions.Throws<ArgumentException>("buffer", () => { p.SendAsync(localIpAddress, 1, new byte[65501], null); });
            AssertExtensions.Throws<ArgumentException>("buffer", () => { p.SendAsync(TestSettings.LocalHost, 1, new byte[65501], null); });
            AssertExtensions.Throws<ArgumentException>("buffer", () => { p.Send(localIpAddress, 1, new byte[65501]); });
            AssertExtensions.Throws<ArgumentException>("buffer", () => { p.Send(TestSettings.LocalHost, 1, new byte[65501]); });
        }

        [Theory]
        [InlineData(AddressFamily.InterNetwork)]
        [InlineData(AddressFamily.InterNetworkV6)]
        [ActiveIssue("https://github.com/dotnet/runtime/issues/50574", TestPlatforms.Android)]
<<<<<<< HEAD
=======
        [ActiveIssue("https://github.com/dotnet/runtime/issues/52617", TestPlatforms.iOS | TestPlatforms.tvOS | TestPlatforms.MacCatalyst)]
>>>>>>> d49bcbe0
        public void SendPingWithIPAddress(AddressFamily addressFamily)
        {
            IPAddress localIpAddress = TestSettings.GetLocalIPAddress(addressFamily);
            if (localIpAddress == null)
            {
                // No local address for given address family.
                return;
            }

            SendBatchPing(
                (ping) => ping.Send(localIpAddress, TestSettings.PingTimeout),
                (pingReply) =>
                {
                    PingResultValidator(pingReply, localIpAddress);
                });
        }

        [ConditionalTheory(typeof(PlatformDetection), nameof(PlatformDetection.IsThreadingSupported))]
        [InlineData(AddressFamily.InterNetwork)]
        [InlineData(AddressFamily.InterNetworkV6)]
        [ActiveIssue("https://github.com/dotnet/runtime/issues/52617", TestPlatforms.iOS | TestPlatforms.tvOS | TestPlatforms.MacCatalyst)]
        public async Task SendPingAsyncWithIPAddress(AddressFamily addressFamily)
        {
            IPAddress localIpAddress = await TestSettings.GetLocalIPAddressAsync(addressFamily);
            if (localIpAddress == null)
            {
                // No local address for given address family.
                return;
            }

            await SendBatchPingAsync(
                (ping) => ping.SendPingAsync(localIpAddress),
                (pingReply) =>
                {
                    PingResultValidator(pingReply, localIpAddress);
                });
        }

        [Theory]
        [InlineData(AddressFamily.InterNetwork)]
        [InlineData(AddressFamily.InterNetworkV6)]
        [ActiveIssue("https://github.com/dotnet/runtime/issues/50574", TestPlatforms.Android)]
<<<<<<< HEAD
=======
        [ActiveIssue("https://github.com/dotnet/runtime/issues/52617", TestPlatforms.iOS | TestPlatforms.tvOS | TestPlatforms.MacCatalyst)]
>>>>>>> d49bcbe0
        public void SendPingWithIPAddress_AddressAsString(AddressFamily addressFamily)
        {
            IPAddress localIpAddress = TestSettings.GetLocalIPAddress(addressFamily);
            if (localIpAddress == null)
            {
                // No local address for given address family.
                return;
            }

            SendBatchPing(
                (ping) => ping.Send(localIpAddress.ToString()),
                (pingReply) =>
                {
                    PingResultValidator(pingReply, localIpAddress);
                });
        }

        [ConditionalFact(typeof(PlatformDetection), nameof(PlatformDetection.IsThreadingSupported))]
        [ActiveIssue("https://github.com/dotnet/runtime/issues/52617", TestPlatforms.iOS | TestPlatforms.tvOS | TestPlatforms.MacCatalyst)]
        public async Task SendPingAsyncWithIPAddress_AddressAsString()
        {
            IPAddress localIpAddress = await TestSettings.GetLocalIPAddressAsync();

            await SendBatchPingAsync(
                (ping) => ping.SendPingAsync(localIpAddress.ToString()),
                (pingReply) =>
                {
                    PingResultValidator(pingReply, localIpAddress);
                });
        }

        [Fact]
        [ActiveIssue("https://github.com/dotnet/runtime/issues/50574", TestPlatforms.Android)]
<<<<<<< HEAD
=======
        [ActiveIssue("https://github.com/dotnet/runtime/issues/52617", TestPlatforms.iOS | TestPlatforms.tvOS | TestPlatforms.MacCatalyst)]
>>>>>>> d49bcbe0
        public void SendPingWithIPAddressAndTimeout()
        {
            IPAddress localIpAddress = TestSettings.GetLocalIPAddress();

            SendBatchPing(
                (ping) => ping.Send(localIpAddress, TestSettings.PingTimeout),
                (pingReply) =>
                {
                    PingResultValidator(pingReply, localIpAddress);
                });
        }

        [ConditionalFact(typeof(PlatformDetection), nameof(PlatformDetection.IsThreadingSupported))]
        [ActiveIssue("https://github.com/dotnet/runtime/issues/52617", TestPlatforms.iOS | TestPlatforms.tvOS | TestPlatforms.MacCatalyst)]
        public async Task SendPingAsyncWithIPAddressAndTimeout()
        {
            IPAddress localIpAddress = await TestSettings.GetLocalIPAddressAsync();

            await SendBatchPingAsync(
                (ping) => ping.SendPingAsync(localIpAddress, TestSettings.PingTimeout),
                (pingReply) =>
                {
                    PingResultValidator(pingReply, localIpAddress);
                });
        }

        [PlatformSpecific(TestPlatforms.Windows)]  // On Unix, Non-root pings cannot send arbitrary data in the buffer, and do not receive it back in the PingReply.
        [Fact]
        public void SendPingWithIPAddressAndTimeoutAndBuffer()
        {
            byte[] buffer = TestSettings.PayloadAsBytes;
            IPAddress localIpAddress = TestSettings.GetLocalIPAddress();

            SendBatchPing(
                (ping) => ping.Send(localIpAddress, TestSettings.PingTimeout, buffer),
                (pingReply) =>
                {
                    PingResultValidator(pingReply, localIpAddress);
                    Assert.Equal(buffer, pingReply.Buffer);
                });
        }

        [PlatformSpecific(TestPlatforms.Windows)]  // On Unix, Non-root pings cannot send arbitrary data in the buffer, and do not receive it back in the PingReply.
        [ConditionalFact(typeof(PlatformDetection), nameof(PlatformDetection.IsThreadingSupported))]
        public async Task SendPingAsyncWithIPAddressAndTimeoutAndBuffer()
        {
            byte[] buffer = TestSettings.PayloadAsBytes;
            IPAddress localIpAddress = await TestSettings.GetLocalIPAddressAsync();

            await SendBatchPingAsync(
                (ping) => ping.SendPingAsync(localIpAddress, TestSettings.PingTimeout, buffer),
                (pingReply) =>
                {
                    PingResultValidator(pingReply, localIpAddress);
                    Assert.Equal(buffer, pingReply.Buffer);
                });
        }

        [PlatformSpecific(TestPlatforms.AnyUnix)]  // On Unix, Non-root pings cannot send arbitrary data in the buffer, and do not receive it back in the PingReply.
        [Fact]
        [ActiveIssue("https://github.com/dotnet/runtime/issues/50574", TestPlatforms.Android)]
<<<<<<< HEAD
=======
        [ActiveIssue("https://github.com/dotnet/runtime/issues/52617", TestPlatforms.iOS | TestPlatforms.tvOS | TestPlatforms.MacCatalyst)]
>>>>>>> d49bcbe0
        public void SendPingWithIPAddressAndTimeoutAndBuffer_Unix()
        {
            byte[] buffer = TestSettings.PayloadAsBytes;
            IPAddress localIpAddress = TestSettings.GetLocalIPAddress();

            SendBatchPing(
                (ping) => ping.Send(localIpAddress, TestSettings.PingTimeout, buffer),
                (pingReply) =>
                {
                    PingResultValidator(pingReply, localIpAddress);

                    // Non-root pings cannot send arbitrary data in the buffer, and do not receive it back in the PingReply.
                    if (Capability.CanUseRawSockets(localIpAddress.AddressFamily) || PlatformDetection.IsOSXLike)
                    {
                        Assert.Equal(buffer, pingReply.Buffer);
                    }
                    else
                    {
                        Assert.Equal(Array.Empty<byte>(), pingReply.Buffer);
                    }
                });
        }

        [PlatformSpecific(TestPlatforms.AnyUnix)]  // On Unix, Non-root pings cannot send arbitrary data in the buffer, and do not receive it back in the PingReply.
        [ConditionalFact(typeof(PlatformDetection), nameof(PlatformDetection.IsThreadingSupported))]
        [ActiveIssue("https://github.com/dotnet/runtime/issues/52617", TestPlatforms.iOS | TestPlatforms.tvOS | TestPlatforms.MacCatalyst)]
        public async Task SendPingAsyncWithIPAddressAndTimeoutAndBuffer_Unix()
        {
            byte[] buffer = TestSettings.PayloadAsBytes;
            IPAddress localIpAddress = await TestSettings.GetLocalIPAddressAsync();

            await SendBatchPingAsync(
                (ping) => ping.SendPingAsync(localIpAddress, TestSettings.PingTimeout, buffer),
                (pingReply) =>
                {
                    PingResultValidator(pingReply, localIpAddress);

                    // Non-root pings cannot send arbitrary data in the buffer, and do not receive it back in the PingReply.
                    if (Capability.CanUseRawSockets(localIpAddress.AddressFamily) || PlatformDetection.IsOSXLike)
                    {
                        Assert.Equal(buffer, pingReply.Buffer);
                    }
                    else
                    {
                        Assert.Equal(Array.Empty<byte>(), pingReply.Buffer);
                    }
                });
        }

        [PlatformSpecific(TestPlatforms.Windows)]  // On Unix, Non-root pings cannot send arbitrary data in the buffer, and do not receive it back in the PingReply.
        [Fact]
        public void SendPingWithIPAddressAndTimeoutAndBufferAndPingOptions()
        {
            IPAddress localIpAddress = TestSettings.GetLocalIPAddress();

            var options = new PingOptions();
            byte[] buffer = TestSettings.PayloadAsBytes;
            SendBatchPing(
                (ping) => ping.Send(localIpAddress, TestSettings.PingTimeout, buffer, options),
                (pingReply) =>
                {
                    PingResultValidator(pingReply, localIpAddress);
                    Assert.Equal(buffer, pingReply.Buffer);
                    Assert.InRange(pingReply.RoundtripTime, 0, long.MaxValue);
                });
        }

        [PlatformSpecific(TestPlatforms.Windows)]  // On Unix, Non-root pings cannot send arbitrary data in the buffer, and do not receive it back in the PingReply.
        [ConditionalFact(typeof(PlatformDetection), nameof(PlatformDetection.IsThreadingSupported))]
        public async Task SendPingAsyncWithIPAddressAndTimeoutAndBufferAndPingOptions()
        {
            IPAddress localIpAddress = await TestSettings.GetLocalIPAddressAsync();

            var options = new PingOptions();
            byte[] buffer = TestSettings.PayloadAsBytes;
            await SendBatchPingAsync(
                (ping) => ping.SendPingAsync(localIpAddress, TestSettings.PingTimeout, buffer, options),
                (pingReply) =>
                {
                    PingResultValidator(pingReply, localIpAddress);
                    Assert.Equal(buffer, pingReply.Buffer);
                    Assert.InRange(pingReply.RoundtripTime, 0, long.MaxValue);
                });
        }

        [PlatformSpecific(TestPlatforms.AnyUnix)]  // On Unix, Non-root pings cannot send arbitrary data in the buffer, and do not receive it back in the PingReply.
        [Theory]
        [InlineData(AddressFamily.InterNetwork)]
        [InlineData(AddressFamily.InterNetworkV6)]
        [ActiveIssue("https://github.com/dotnet/runtime/issues/50574", TestPlatforms.Android)]
<<<<<<< HEAD
=======
        [ActiveIssue("https://github.com/dotnet/runtime/issues/52617", TestPlatforms.iOS | TestPlatforms.tvOS | TestPlatforms.MacCatalyst)]
>>>>>>> d49bcbe0
        public void SendPingWithIPAddressAndTimeoutAndBufferAndPingOptions_Unix(AddressFamily addressFamily)
        {
            IPAddress localIpAddress = TestSettings.GetLocalIPAddress(addressFamily);
            if (localIpAddress == null)
            {
                // No local address for given address family.
                return;
            }

            byte[] buffer = TestSettings.PayloadAsBytes;
            SendBatchPing(
                (ping) => ping.Send(localIpAddress, TestSettings.PingTimeout, buffer, new PingOptions()),
                (pingReply) =>
                {
                    PingResultValidator(pingReply, localIpAddress);

                    // Non-root pings cannot send arbitrary data in the buffer, and do not receive it back in the PingReply.
                    if (Capability.CanUseRawSockets(localIpAddress.AddressFamily) || PlatformDetection.IsOSXLike)
                    {
                        Assert.Equal(buffer, pingReply.Buffer);
                    }
                    else
                    {
                        Assert.Equal(Array.Empty<byte>(), pingReply.Buffer);
                    }
                });
        }

        [PlatformSpecific(TestPlatforms.AnyUnix)]  // On Unix, Non-root pings cannot send arbitrary data in the buffer, and do not receive it back in the PingReply.
        [ConditionalTheory(typeof(PlatformDetection), nameof(PlatformDetection.IsThreadingSupported))]
        [InlineData(AddressFamily.InterNetwork)]
        [InlineData(AddressFamily.InterNetworkV6)]
        [ActiveIssue("https://github.com/dotnet/runtime/issues/52617", TestPlatforms.iOS | TestPlatforms.tvOS | TestPlatforms.MacCatalyst)]
        public async Task SendPingAsyncWithIPAddressAndTimeoutAndBufferAndPingOptions_Unix(AddressFamily addressFamily)
        {
            IPAddress localIpAddress = await TestSettings.GetLocalIPAddressAsync(addressFamily);
            if (localIpAddress == null)
            {
                // No local address for given address family.
                return;
            }

            byte[] buffer = TestSettings.PayloadAsBytes;
            await SendBatchPingAsync(
                (ping) => ping.SendPingAsync(localIpAddress, TestSettings.PingTimeout, buffer, new PingOptions()),
                (pingReply) =>
                {
                    PingResultValidator(pingReply, localIpAddress);

                    // Non-root pings cannot send arbitrary data in the buffer, and do not receive it back in the PingReply.
                    if (Capability.CanUseRawSockets(localIpAddress.AddressFamily) || PlatformDetection.IsOSXLike)
                    {
                        Assert.Equal(buffer, pingReply.Buffer);
                    }
                    else
                    {
                        Assert.Equal(Array.Empty<byte>(), pingReply.Buffer);
                    }
                });
        }

        [Fact]
        [ActiveIssue("https://github.com/dotnet/runtime/issues/50574", TestPlatforms.Android)]
<<<<<<< HEAD
=======
        [ActiveIssue("https://github.com/dotnet/runtime/issues/52617", TestPlatforms.iOS | TestPlatforms.tvOS | TestPlatforms.MacCatalyst)]
>>>>>>> d49bcbe0
        public void SendPingWithHost()
        {
            IPAddress[] localIpAddresses = TestSettings.GetLocalIPAddresses();

            SendBatchPing(
                (ping) => ping.Send(TestSettings.LocalHost),
                (pingReply) =>
                {
                    PingResultValidator(pingReply, localIpAddresses);
                });
        }

        [ConditionalFact(typeof(PlatformDetection), nameof(PlatformDetection.IsThreadingSupported))]
        [ActiveIssue("https://github.com/dotnet/runtime/issues/52617", TestPlatforms.iOS | TestPlatforms.tvOS | TestPlatforms.MacCatalyst)]
        public async Task SendPingAsyncWithHost()
        {
            IPAddress[] localIpAddresses = await TestSettings.GetLocalIPAddressesAsync();

            await SendBatchPingAsync(
                (ping) => ping.SendPingAsync(TestSettings.LocalHost),
                (pingReply) =>
                {
                    PingResultValidator(pingReply, localIpAddresses);
                });
        }

        [Fact]
        [ActiveIssue("https://github.com/dotnet/runtime/issues/50574", TestPlatforms.Android)]
<<<<<<< HEAD
=======
        [ActiveIssue("https://github.com/dotnet/runtime/issues/52617", TestPlatforms.iOS | TestPlatforms.tvOS | TestPlatforms.MacCatalyst)]
>>>>>>> d49bcbe0
        public void SendPingWithHostAndTimeout()
        {
            IPAddress[] localIpAddresses = TestSettings.GetLocalIPAddresses();

            SendBatchPing(
                (ping) => ping.Send(TestSettings.LocalHost, TestSettings.PingTimeout),
                (pingReply) =>
                {
                    PingResultValidator(pingReply, localIpAddresses);
                });
        }

        [ConditionalFact(typeof(PlatformDetection), nameof(PlatformDetection.IsThreadingSupported))]
        [ActiveIssue("https://github.com/dotnet/runtime/issues/52617", TestPlatforms.iOS | TestPlatforms.tvOS | TestPlatforms.MacCatalyst)]
        public async Task SendPingAsyncWithHostAndTimeout()
        {
            IPAddress[] localIpAddresses = await TestSettings.GetLocalIPAddressesAsync();

            await SendBatchPingAsync(
                (ping) => ping.SendPingAsync(TestSettings.LocalHost, TestSettings.PingTimeout),
                (pingReply) =>
                {
                    PingResultValidator(pingReply, localIpAddresses);
                });
        }

        [PlatformSpecific(TestPlatforms.Windows)]  // On Unix, Non-root pings cannot send arbitrary data in the buffer, and do not receive it back in the PingReply.
        [Fact]
        public void SendPingWithHostAndTimeoutAndBuffer()
        {
            IPAddress localIpAddress = TestSettings.GetLocalIPAddress();

            byte[] buffer = TestSettings.PayloadAsBytes;
            SendBatchPing(
                (ping) => ping.Send(TestSettings.LocalHost, TestSettings.PingTimeout, buffer),
                (pingReply) =>
                {
                    PingResultValidator(pingReply, localIpAddress);
                    Assert.Equal(buffer, pingReply.Buffer);
                });
        }

        [PlatformSpecific(TestPlatforms.Windows)]  // On Unix, Non-root pings cannot send arbitrary data in the buffer, and do not receive it back in the PingReply.
        [ConditionalFact(typeof(PlatformDetection), nameof(PlatformDetection.IsThreadingSupported))]
        public async Task SendPingAsyncWithHostAndTimeoutAndBuffer()
        {
            IPAddress localIpAddress = await TestSettings.GetLocalIPAddressAsync();

            byte[] buffer = TestSettings.PayloadAsBytes;
            await SendBatchPingAsync(
                (ping) => ping.SendPingAsync(TestSettings.LocalHost, TestSettings.PingTimeout, buffer),
                (pingReply) =>
                {
                    PingResultValidator(pingReply, localIpAddress);
                    Assert.Equal(buffer, pingReply.Buffer);
                });
        }

        [PlatformSpecific(TestPlatforms.AnyUnix)]  // On Unix, Non-root pings cannot send arbitrary data in the buffer, and do not receive it back in the PingReply.
        [Fact]
        [ActiveIssue("https://github.com/dotnet/runtime/issues/50574", TestPlatforms.Android)]
<<<<<<< HEAD
=======
        [ActiveIssue("https://github.com/dotnet/runtime/issues/52617", TestPlatforms.iOS | TestPlatforms.tvOS | TestPlatforms.MacCatalyst)]
>>>>>>> d49bcbe0
        public void SendPingWithHostAndTimeoutAndBuffer_Unix()
        {
            IPAddress[] localIpAddresses = TestSettings.GetLocalIPAddresses();

            byte[] buffer = TestSettings.PayloadAsBytes;
            SendBatchPing(
                (ping) => ping.Send(TestSettings.LocalHost, TestSettings.PingTimeout, buffer),
                (pingReply) =>
                {
                    PingResultValidator(pingReply, localIpAddresses);

                    // Non-root pings cannot send arbitrary data in the buffer, and do not receive it back in the PingReply.
                    if (Capability.CanUseRawSockets(pingReply.Address.AddressFamily) || PlatformDetection.IsOSXLike)
                    {
                        Assert.Equal(buffer, pingReply.Buffer);
                    }
                    else
                    {
                        Assert.Equal(Array.Empty<byte>(), pingReply.Buffer);
                    }
                });
        }

        [PlatformSpecific(TestPlatforms.AnyUnix)]  // On Unix, Non-root pings cannot send arbitrary data in the buffer, and do not receive it back in the PingReply.
        [ConditionalFact(typeof(PlatformDetection), nameof(PlatformDetection.IsThreadingSupported))]
        [ActiveIssue("https://github.com/dotnet/runtime/issues/52617", TestPlatforms.iOS | TestPlatforms.tvOS | TestPlatforms.MacCatalyst)]
        public async Task SendPingAsyncWithHostAndTimeoutAndBuffer_Unix()
        {
            IPAddress[] localIpAddresses = await TestSettings.GetLocalIPAddressesAsync();

            byte[] buffer = TestSettings.PayloadAsBytes;
            await SendBatchPingAsync(
                (ping) => ping.SendPingAsync(TestSettings.LocalHost, TestSettings.PingTimeout, buffer),
                (pingReply) =>
                {
                    PingResultValidator(pingReply, localIpAddresses);

                    // Non-root pings cannot send arbitrary data in the buffer, and do not receive it back in the PingReply.
                    if (Capability.CanUseRawSockets(pingReply.Address.AddressFamily) || PlatformDetection.IsOSXLike)
                    {
                        Assert.Equal(buffer, pingReply.Buffer);
                    }
                    else
                    {
                        Assert.Equal(Array.Empty<byte>(), pingReply.Buffer);
                    }
                });
        }

        [PlatformSpecific(TestPlatforms.Windows)]  // On Unix, Non-root pings cannot send arbitrary data in the buffer, and do not receive it back in the PingReply.
        [Fact]
        public void SendPingWithHostAndTimeoutAndBufferAndPingOptions()
        {
            IPAddress localIpAddress = TestSettings.GetLocalIPAddress();

            byte[] buffer = TestSettings.PayloadAsBytes;
            SendBatchPing(
                (ping) => ping.Send(TestSettings.LocalHost, TestSettings.PingTimeout, buffer, new PingOptions()),
                (pingReply) =>
                {
                    PingResultValidator(pingReply, localIpAddress);

                    Assert.Equal(buffer, pingReply.Buffer);
                });
        }

        [PlatformSpecific(TestPlatforms.Windows)]  // On Unix, Non-root pings cannot send arbitrary data in the buffer, and do not receive it back in the PingReply.
        [ConditionalFact(typeof(PlatformDetection), nameof(PlatformDetection.IsThreadingSupported))]
        public async Task SendPingAsyncWithHostAndTimeoutAndBufferAndPingOptions()
        {
            IPAddress localIpAddress = await TestSettings.GetLocalIPAddressAsync();

            byte[] buffer = TestSettings.PayloadAsBytes;
            await SendBatchPingAsync(
                (ping) => ping.SendPingAsync(TestSettings.LocalHost, TestSettings.PingTimeout, buffer, new PingOptions()),
                (pingReply) =>
                {
                    PingResultValidator(pingReply, localIpAddress);

                    Assert.Equal(buffer, pingReply.Buffer);
                });
        }

        [PlatformSpecific(TestPlatforms.AnyUnix)]  // On Unix, Non-root pings cannot send arbitrary data in the buffer, and do not receive it back in the PingReply.
        [Fact]
        [ActiveIssue("https://github.com/dotnet/runtime/issues/50574", TestPlatforms.Android)]
<<<<<<< HEAD
=======
        [ActiveIssue("https://github.com/dotnet/runtime/issues/52617", TestPlatforms.iOS | TestPlatforms.tvOS | TestPlatforms.MacCatalyst)]
>>>>>>> d49bcbe0
        public void SendPingWithHostAndTimeoutAndBufferAndPingOptions_Unix()
        {
            IPAddress[] localIpAddresses = TestSettings.GetLocalIPAddresses();

            byte[] buffer = TestSettings.PayloadAsBytes;
            SendBatchPing(
                (ping) => ping.Send(TestSettings.LocalHost, TestSettings.PingTimeout, buffer, new PingOptions()),
                (pingReply) =>
                {
                    PingResultValidator(pingReply, localIpAddresses);

                    // Non-root pings cannot send arbitrary data in the buffer, and do not receive it back in the PingReply.
                    if (Capability.CanUseRawSockets(pingReply.Address.AddressFamily) || PlatformDetection.IsOSXLike)
                    {
                        Assert.Equal(buffer, pingReply.Buffer);
                    }
                    else
                    {
                        Assert.Equal(Array.Empty<byte>(), pingReply.Buffer);
                    }
                });
        }

        [PlatformSpecific(TestPlatforms.AnyUnix)]  // On Unix, Non-root pings cannot send arbitrary data in the buffer, and do not receive it back in the PingReply.
        [ConditionalFact(typeof(PlatformDetection), nameof(PlatformDetection.IsThreadingSupported))]
        [ActiveIssue("https://github.com/dotnet/runtime/issues/52617", TestPlatforms.iOS | TestPlatforms.tvOS | TestPlatforms.MacCatalyst)]
        public async Task SendPingAsyncWithHostAndTimeoutAndBufferAndPingOptions_Unix()
        {
            IPAddress[] localIpAddresses = await TestSettings.GetLocalIPAddressesAsync();

            byte[] buffer = TestSettings.PayloadAsBytes;
            await SendBatchPingAsync(
                (ping) => ping.SendPingAsync(TestSettings.LocalHost, TestSettings.PingTimeout, buffer, new PingOptions()),
                (pingReply) =>
                {
                    PingResultValidator(pingReply, localIpAddresses);

                    // Non-root pings cannot send arbitrary data in the buffer, and do not receive it back in the PingReply.
                    if (Capability.CanUseRawSockets(pingReply.Address.AddressFamily) || PlatformDetection.IsOSXLike)
                    {
                        Assert.Equal(buffer, pingReply.Buffer);
                    }
                    else
                    {
                        Assert.Equal(Array.Empty<byte>(), pingReply.Buffer);
                    }
                });
        }

        [ConditionalFact(typeof(PlatformDetection), nameof(PlatformDetection.IsThreadingSupported))]
        [ActiveIssue("https://github.com/dotnet/runtime/issues/52617", TestPlatforms.iOS | TestPlatforms.tvOS | TestPlatforms.MacCatalyst)]
        public async Task SendPings_ReuseInstance_Hostname()
        {
            IPAddress[] localIpAddresses = await TestSettings.GetLocalIPAddressesAsync();

            using (Ping p = new Ping())
            {
                for (int i = 0; i < 3; i++)
                {
                    PingReply pingReply = await p.SendPingAsync(TestSettings.LocalHost);
                    PingResultValidator(pingReply, localIpAddresses);
                }
            }
        }

        [ConditionalFact(typeof(PlatformDetection), nameof(PlatformDetection.IsThreadingSupported))]
        [ActiveIssue("https://github.com/dotnet/runtime/issues/50574", TestPlatforms.Android)]
<<<<<<< HEAD
=======
        [ActiveIssue("https://github.com/dotnet/runtime/issues/52617", TestPlatforms.iOS | TestPlatforms.tvOS | TestPlatforms.MacCatalyst)]
>>>>>>> d49bcbe0
        public async Task Sends_ReuseInstance_Hostname()
        {
            IPAddress[] localIpAddresses = await TestSettings.GetLocalIPAddressesAsync();

            using (Ping p = new Ping())
            {
                for (int i = 0; i < 3; i++)
                {
                    PingReply pingReply = p.Send(TestSettings.LocalHost);
                    PingResultValidator(pingReply, localIpAddresses);
                }
            }
        }

        [ConditionalFact(typeof(PlatformDetection), nameof(PlatformDetection.IsThreadingSupported))]
        [ActiveIssue("https://github.com/dotnet/runtime/issues/52617", TestPlatforms.iOS | TestPlatforms.tvOS | TestPlatforms.MacCatalyst)]
        public async Task SendAsyncs_ReuseInstance_Hostname()
        {
            IPAddress[] localIpAddresses = await TestSettings.GetLocalIPAddressesAsync();

            using (Ping p = new Ping())
            {
                TaskCompletionSource tcs = null;
                PingCompletedEventArgs ea = null;
                p.PingCompleted += (s, e) =>
                {
                    ea = e;
                    tcs.TrySetResult();
                };
                Action reset = () =>
                {
                    ea = null;
                    tcs = new TaskCompletionSource(TaskCreationOptions.RunContinuationsAsynchronously);
                };

                // Several normal iterations
                for (int i = 0; i < 3; i++)
                {
                    reset();
                    p.SendAsync(TestSettings.LocalHost, null);
                    await tcs.Task;

                    Assert.NotNull(ea);
                    PingResultValidator(ea.Reply, localIpAddresses);
                }

                // Several canceled iterations
                for (int i = 0; i < 3; i++)
                {
                    reset();
                    p.SendAsync(TestSettings.LocalHost, null);
                    p.SendAsyncCancel(); // will block until operation can be started again
                    await tcs.Task;

                    bool cancelled = ea.Cancelled;
                    Exception error = ea.Error;
                    PingReply reply = ea.Reply;
                    Assert.True(cancelled ^ (error != null) ^ (reply != null),
                        "Cancelled: " + cancelled +
                        (error == null ? "" : (Environment.NewLine + "Error Message: " + error.Message + Environment.NewLine + "Error Inner Exception: " + error.InnerException)) +
                        (reply == null ? "" : (Environment.NewLine + "Reply Address: " + reply.Address + Environment.NewLine + "Reply Status: " + reply.Status)));
                }
            }
        }

        [Fact]
        [ActiveIssue("https://github.com/dotnet/runtime/issues/52617", TestPlatforms.iOS | TestPlatforms.tvOS | TestPlatforms.MacCatalyst)]
        public static void Ping_DisposeAfterSend_Success()
        {
            Ping p = new Ping();
            p.Send(TestSettings.LocalHost);
            p.Dispose();
        }

        [ConditionalFact(typeof(PlatformDetection), nameof(PlatformDetection.IsThreadingSupported))]
        [ActiveIssue("https://github.com/dotnet/runtime/issues/52617", TestPlatforms.iOS | TestPlatforms.tvOS | TestPlatforms.MacCatalyst)]
        public static async Task PingAsync_DisposeAfterSend_Success()
        {
            Ping p = new Ping();
            await p.SendPingAsync(TestSettings.LocalHost);
            p.Dispose();
        }

        [Fact]
        public static void Ping_DisposeMultipletimes_Success()
        {
            Ping p = new Ping();
            p.Dispose();
            p.Dispose();
        }

        [Fact]
        public static void Ping_SendAfterDispose_ThrowsSynchronously()
        {
            Ping p = new Ping();
            p.Dispose();
            Assert.Throws<ObjectDisposedException>(() => { p.Send(TestSettings.LocalHost); });
        }

        [Fact]
        public static void PingAsync_SendAfterDispose_ThrowsSynchronously()
        {
            Ping p = new Ping();
            p.Dispose();
            Assert.Throws<ObjectDisposedException>(() => { p.SendPingAsync(TestSettings.LocalHost); });
        }

        private static readonly int s_pingcount = 4;

        private static void SendBatchPing(Func<Ping, PingReply> sendPing, Action<PingReply> pingResultValidator)
        {
            for (int i = 0; i < s_pingcount; i++)
            {
                SendPing(sendPing, pingResultValidator);
            }
        }

        private static Task SendBatchPingAsync(Func<Ping, Task<PingReply>> sendPing, Action<PingReply> pingResultValidator)
        {
            // create several concurrent pings
            Task[] pingTasks = new Task[s_pingcount];
            for (int i = 0; i < s_pingcount; i++)
            {
                pingTasks[i] = SendPingAsync(sendPing, pingResultValidator);
            }
            return Task.WhenAll(pingTasks);
        }

        private static void SendPing(Func<Ping, PingReply> sendPing, Action<PingReply> pingResultValidator)
        {
            var pingResult = sendPing(new Ping());
            pingResultValidator(pingResult);
        }

        private static async Task SendPingAsync(Func<Ping, Task<PingReply>> sendPing, Action<PingReply> pingResultValidator)
        {
            var pingResult = await sendPing(new Ping());
            pingResultValidator(pingResult);
        }

        [ConditionalFact(typeof(PlatformDetection), nameof(PlatformDetection.IsPreciseGcSupported))]
        public void CanBeFinalized()
        {
            FinalizingPing.CreateAndRelease();
            GC.Collect();
            GC.WaitForPendingFinalizers();
            Assert.True(FinalizingPing.WasFinalized);
        }

        [ConditionalTheory(typeof(PlatformDetection), nameof(PlatformDetection.IsThreadingSupported))]
        [InlineData(true)]
        [InlineData(false)]
        [ActiveIssue("https://github.com/dotnet/runtime/issues/52617", TestPlatforms.iOS | TestPlatforms.tvOS | TestPlatforms.MacCatalyst)]
        public async Task SendPingAsyncWithHostAndTtlAndFragmentPingOptions(bool fragment)
        {
            IPAddress[] localIpAddresses = await TestSettings.GetLocalIPAddressesAsync();

            byte[] buffer = TestSettings.PayloadAsBytes;

            PingOptions  options = new PingOptions();
            options.Ttl = 32;
            options.DontFragment = fragment;

            await SendBatchPingAsync(
                (ping) => ping.SendPingAsync(TestSettings.LocalHost, TestSettings.PingTimeout, buffer, options),
                (pingReply) =>
                {
                    PingResultValidator(pingReply, localIpAddresses);
                });
        }

        [ConditionalFact(typeof(PlatformDetection), nameof(PlatformDetection.IsThreadingSupported))]
        [OuterLoop] // Depends on external host and assumption that network respects and does not change TTL
        public async Task SendPingToExternalHostWithLowTtlTest()
        {
            string host = System.Net.Test.Common.Configuration.Ping.PingHost;
            PingReply pingReply;
            PingOptions options = new PingOptions();
            bool reachable = false;

            Ping ping = new Ping();
            for (int i = 0; i < s_pingcount; i++)
            {
                pingReply = await ping.SendPingAsync(host, TestSettings.PingTimeout, TestSettings.PayloadAsBytesShort);
                if (pingReply.Status == IPStatus.Success)
                {
                    reachable = true;
                    break;
                }
            }
            if (!reachable)
            {
                throw new SkipTestException($"Host {host} is not reachable. Skipping test.");
            }

            options.Ttl = 1;
            // This should always fail unless host is one IP hop away.
            pingReply = await ping.SendPingAsync(host, TestSettings.PingTimeout, TestSettings.PayloadAsBytesShort, options);
            Assert.NotEqual(IPStatus.Success, pingReply.Status);
        }

        [Fact]
        [OuterLoop]
        public void Ping_TimedOut_Sync_Success()
        {
            var sender = new Ping();
            PingReply reply = sender.Send(TestSettings.UnreachableAddress);
            Assert.Equal(IPStatus.TimedOut, reply.Status);
        }

        [Fact]
        [OuterLoop]
        public async Task Ping_TimedOut_EAP_Success()
        {
            var sender = new Ping();
            sender.PingCompleted += (s, e) =>
            {
                var tcs = (TaskCompletionSource<PingReply>)e.UserState;

                if (e.Cancelled)
                {
                    tcs.TrySetCanceled();
                }
                else if (e.Error != null)
                {
                    tcs.TrySetException(e.Error);
                }
                else
                {
                    tcs.TrySetResult(e.Reply);
                }
            };

            var tcs = new TaskCompletionSource<PingReply>();
            sender.SendAsync(TestSettings.UnreachableAddress, tcs);

            PingReply reply = await tcs.Task;
            Assert.Equal(IPStatus.TimedOut, reply.Status);
        }

        [Fact]
        [OuterLoop]
        public async Task Ping_TimedOut_TAP_Success()
        {
            var sender = new Ping();
            PingReply reply = await sender.SendPingAsync(TestSettings.UnreachableAddress);
            Assert.Equal(IPStatus.TimedOut, reply.Status);
        }

        [PlatformSpecific(TestPlatforms.AnyUnix)]
        [ConditionalTheory(typeof(RemoteExecutor), nameof(RemoteExecutor.IsSupported))]
        [Trait(XunitConstants.Category, XunitConstants.RequiresElevation)]
        [InlineData(AddressFamily.InterNetwork)]
        [InlineData(AddressFamily.InterNetworkV6)]
        [OuterLoop] // Depends on sudo
        public void SendPingWithIPAddressAndTimeoutAndBufferAndPingOptions_ElevatedUnix(AddressFamily addressFamily)
        {
            IPAddress localIpAddress = TestSettings.GetLocalIPAddress(addressFamily);
            if (localIpAddress == null)
            {
                // No local address for given address family.
                return;
            }

            _output.WriteLine($"pinging '{localIpAddress}'");

            RemoteExecutor.Invoke(address  =>
            {
                byte[] buffer = TestSettings.PayloadAsBytes;
                SendBatchPing(
                    (ping) => ping.Send(address, TestSettings.PingTimeout, buffer, new PingOptions()),
                    (pingReply) =>
                    {
                        PingResultValidator(pingReply, new IPAddress[] { IPAddress.Parse(address) }, null);
                        Assert.Equal(buffer, pingReply.Buffer);
                    });
            }, localIpAddress.ToString(), new RemoteInvokeOptions { RunAsSudo = true }).Dispose();
        }

        [PlatformSpecific(TestPlatforms.AnyUnix)]
        [ConditionalTheory(typeof(RemoteExecutor), nameof(RemoteExecutor.IsSupported))]
        [InlineData(AddressFamily.InterNetwork, "ja_JP.UTF8", null, null)]
        [InlineData(AddressFamily.InterNetwork, "en_US.UTF8", "ja_JP.UTF8", null)]
        [InlineData(AddressFamily.InterNetwork, "en_US.UTF8", null, "ja_JP.UTF8")]
        [InlineData(AddressFamily.InterNetworkV6, "ja_JP.UTF8", null, null)]
        [InlineData(AddressFamily.InterNetworkV6, "en_US.UTF8", "ja_JP.UTF8", null)]
        [InlineData(AddressFamily.InterNetworkV6, "en_US.UTF8", null, "ja_JP.UTF8")]
        public void SendPing_LocaleEnvVarsMustBeIgnored(AddressFamily addressFamily, string envVar_LANG, string envVar_LC_MESSAGES, string envVar_LC_ALL)
        {
            IPAddress localIpAddress = TestSettings.GetLocalIPAddress(addressFamily);
            if (localIpAddress == null)
            {
                // No local address for given address family.
                return;
            }

            var remoteInvokeStartInfo = new ProcessStartInfo();

            remoteInvokeStartInfo.EnvironmentVariables["LANG"] = envVar_LANG;
            remoteInvokeStartInfo.EnvironmentVariables["LC_MESSAGES"] = envVar_LC_MESSAGES;
            remoteInvokeStartInfo.EnvironmentVariables["LC_ALL"] = envVar_LC_ALL;

            RemoteExecutor.Invoke(address =>
            {
                SendBatchPing(
                    (ping) => ping.Send(address, TestSettings.PingTimeout),
                    (pingReply) =>
                    {
                        PingResultValidator(pingReply, new IPAddress[] { IPAddress.Parse(address) }, null);
                    });
            }, localIpAddress.ToString(), new RemoteInvokeOptions { StartInfo = remoteInvokeStartInfo }).Dispose();
        }

        [PlatformSpecific(TestPlatforms.AnyUnix)]
        [ConditionalTheory(typeof(RemoteExecutor), nameof(RemoteExecutor.IsSupported))]
        [InlineData(AddressFamily.InterNetwork, "ja_JP.UTF8", null, null)]
        [InlineData(AddressFamily.InterNetwork, "en_US.UTF8", "ja_JP.UTF8", null)]
        [InlineData(AddressFamily.InterNetwork, "en_US.UTF8", null, "ja_JP.UTF8")]
        [InlineData(AddressFamily.InterNetworkV6, "ja_JP.UTF8", null, null)]
        [InlineData(AddressFamily.InterNetworkV6, "en_US.UTF8", "ja_JP.UTF8", null)]
        [InlineData(AddressFamily.InterNetworkV6, "en_US.UTF8", null, "ja_JP.UTF8")]
        public void SendPingAsync_LocaleEnvVarsMustBeIgnored(AddressFamily addressFamily, string envVar_LANG, string envVar_LC_MESSAGES, string envVar_LC_ALL)
        {
            IPAddress localIpAddress = TestSettings.GetLocalIPAddress(addressFamily);
            if (localIpAddress == null)
            {
                // No local address for given address family.
                return;
            }

            var remoteInvokeStartInfo = new ProcessStartInfo();

            remoteInvokeStartInfo.EnvironmentVariables["LANG"] = envVar_LANG;
            remoteInvokeStartInfo.EnvironmentVariables["LC_MESSAGES"] = envVar_LC_MESSAGES;
            remoteInvokeStartInfo.EnvironmentVariables["LC_ALL"] = envVar_LC_ALL;

            RemoteExecutor.Invoke(async address =>
            {
                await SendBatchPingAsync(
                    (ping) => ping.SendPingAsync(address),
                    (pingReply) =>
                    {
                        PingResultValidator(pingReply, new IPAddress[] { IPAddress.Parse(address) }, null);
                    });
            }, localIpAddress.ToString(), new RemoteInvokeOptions { StartInfo = remoteInvokeStartInfo }).Dispose();
        }
    }
}<|MERGE_RESOLUTION|>--- conflicted
+++ resolved
@@ -125,10 +125,7 @@
         [InlineData(AddressFamily.InterNetwork)]
         [InlineData(AddressFamily.InterNetworkV6)]
         [ActiveIssue("https://github.com/dotnet/runtime/issues/50574", TestPlatforms.Android)]
-<<<<<<< HEAD
-=======
-        [ActiveIssue("https://github.com/dotnet/runtime/issues/52617", TestPlatforms.iOS | TestPlatforms.tvOS | TestPlatforms.MacCatalyst)]
->>>>>>> d49bcbe0
+        [ActiveIssue("https://github.com/dotnet/runtime/issues/52617", TestPlatforms.iOS | TestPlatforms.tvOS | TestPlatforms.MacCatalyst)]
         public void SendPingWithIPAddress(AddressFamily addressFamily)
         {
             IPAddress localIpAddress = TestSettings.GetLocalIPAddress(addressFamily);
@@ -171,10 +168,7 @@
         [InlineData(AddressFamily.InterNetwork)]
         [InlineData(AddressFamily.InterNetworkV6)]
         [ActiveIssue("https://github.com/dotnet/runtime/issues/50574", TestPlatforms.Android)]
-<<<<<<< HEAD
-=======
-        [ActiveIssue("https://github.com/dotnet/runtime/issues/52617", TestPlatforms.iOS | TestPlatforms.tvOS | TestPlatforms.MacCatalyst)]
->>>>>>> d49bcbe0
+        [ActiveIssue("https://github.com/dotnet/runtime/issues/52617", TestPlatforms.iOS | TestPlatforms.tvOS | TestPlatforms.MacCatalyst)]
         public void SendPingWithIPAddress_AddressAsString(AddressFamily addressFamily)
         {
             IPAddress localIpAddress = TestSettings.GetLocalIPAddress(addressFamily);
@@ -208,10 +202,7 @@
 
         [Fact]
         [ActiveIssue("https://github.com/dotnet/runtime/issues/50574", TestPlatforms.Android)]
-<<<<<<< HEAD
-=======
-        [ActiveIssue("https://github.com/dotnet/runtime/issues/52617", TestPlatforms.iOS | TestPlatforms.tvOS | TestPlatforms.MacCatalyst)]
->>>>>>> d49bcbe0
+        [ActiveIssue("https://github.com/dotnet/runtime/issues/52617", TestPlatforms.iOS | TestPlatforms.tvOS | TestPlatforms.MacCatalyst)]
         public void SendPingWithIPAddressAndTimeout()
         {
             IPAddress localIpAddress = TestSettings.GetLocalIPAddress();
@@ -273,10 +264,7 @@
         [PlatformSpecific(TestPlatforms.AnyUnix)]  // On Unix, Non-root pings cannot send arbitrary data in the buffer, and do not receive it back in the PingReply.
         [Fact]
         [ActiveIssue("https://github.com/dotnet/runtime/issues/50574", TestPlatforms.Android)]
-<<<<<<< HEAD
-=======
-        [ActiveIssue("https://github.com/dotnet/runtime/issues/52617", TestPlatforms.iOS | TestPlatforms.tvOS | TestPlatforms.MacCatalyst)]
->>>>>>> d49bcbe0
+        [ActiveIssue("https://github.com/dotnet/runtime/issues/52617", TestPlatforms.iOS | TestPlatforms.tvOS | TestPlatforms.MacCatalyst)]
         public void SendPingWithIPAddressAndTimeoutAndBuffer_Unix()
         {
             byte[] buffer = TestSettings.PayloadAsBytes;
@@ -367,10 +355,7 @@
         [InlineData(AddressFamily.InterNetwork)]
         [InlineData(AddressFamily.InterNetworkV6)]
         [ActiveIssue("https://github.com/dotnet/runtime/issues/50574", TestPlatforms.Android)]
-<<<<<<< HEAD
-=======
-        [ActiveIssue("https://github.com/dotnet/runtime/issues/52617", TestPlatforms.iOS | TestPlatforms.tvOS | TestPlatforms.MacCatalyst)]
->>>>>>> d49bcbe0
+        [ActiveIssue("https://github.com/dotnet/runtime/issues/52617", TestPlatforms.iOS | TestPlatforms.tvOS | TestPlatforms.MacCatalyst)]
         public void SendPingWithIPAddressAndTimeoutAndBufferAndPingOptions_Unix(AddressFamily addressFamily)
         {
             IPAddress localIpAddress = TestSettings.GetLocalIPAddress(addressFamily);
@@ -434,10 +419,7 @@
 
         [Fact]
         [ActiveIssue("https://github.com/dotnet/runtime/issues/50574", TestPlatforms.Android)]
-<<<<<<< HEAD
-=======
-        [ActiveIssue("https://github.com/dotnet/runtime/issues/52617", TestPlatforms.iOS | TestPlatforms.tvOS | TestPlatforms.MacCatalyst)]
->>>>>>> d49bcbe0
+        [ActiveIssue("https://github.com/dotnet/runtime/issues/52617", TestPlatforms.iOS | TestPlatforms.tvOS | TestPlatforms.MacCatalyst)]
         public void SendPingWithHost()
         {
             IPAddress[] localIpAddresses = TestSettings.GetLocalIPAddresses();
@@ -466,10 +448,7 @@
 
         [Fact]
         [ActiveIssue("https://github.com/dotnet/runtime/issues/50574", TestPlatforms.Android)]
-<<<<<<< HEAD
-=======
-        [ActiveIssue("https://github.com/dotnet/runtime/issues/52617", TestPlatforms.iOS | TestPlatforms.tvOS | TestPlatforms.MacCatalyst)]
->>>>>>> d49bcbe0
+        [ActiveIssue("https://github.com/dotnet/runtime/issues/52617", TestPlatforms.iOS | TestPlatforms.tvOS | TestPlatforms.MacCatalyst)]
         public void SendPingWithHostAndTimeout()
         {
             IPAddress[] localIpAddresses = TestSettings.GetLocalIPAddresses();
@@ -531,10 +510,7 @@
         [PlatformSpecific(TestPlatforms.AnyUnix)]  // On Unix, Non-root pings cannot send arbitrary data in the buffer, and do not receive it back in the PingReply.
         [Fact]
         [ActiveIssue("https://github.com/dotnet/runtime/issues/50574", TestPlatforms.Android)]
-<<<<<<< HEAD
-=======
-        [ActiveIssue("https://github.com/dotnet/runtime/issues/52617", TestPlatforms.iOS | TestPlatforms.tvOS | TestPlatforms.MacCatalyst)]
->>>>>>> d49bcbe0
+        [ActiveIssue("https://github.com/dotnet/runtime/issues/52617", TestPlatforms.iOS | TestPlatforms.tvOS | TestPlatforms.MacCatalyst)]
         public void SendPingWithHostAndTimeoutAndBuffer_Unix()
         {
             IPAddress[] localIpAddresses = TestSettings.GetLocalIPAddresses();
@@ -621,10 +597,7 @@
         [PlatformSpecific(TestPlatforms.AnyUnix)]  // On Unix, Non-root pings cannot send arbitrary data in the buffer, and do not receive it back in the PingReply.
         [Fact]
         [ActiveIssue("https://github.com/dotnet/runtime/issues/50574", TestPlatforms.Android)]
-<<<<<<< HEAD
-=======
-        [ActiveIssue("https://github.com/dotnet/runtime/issues/52617", TestPlatforms.iOS | TestPlatforms.tvOS | TestPlatforms.MacCatalyst)]
->>>>>>> d49bcbe0
+        [ActiveIssue("https://github.com/dotnet/runtime/issues/52617", TestPlatforms.iOS | TestPlatforms.tvOS | TestPlatforms.MacCatalyst)]
         public void SendPingWithHostAndTimeoutAndBufferAndPingOptions_Unix()
         {
             IPAddress[] localIpAddresses = TestSettings.GetLocalIPAddresses();
@@ -692,10 +665,7 @@
 
         [ConditionalFact(typeof(PlatformDetection), nameof(PlatformDetection.IsThreadingSupported))]
         [ActiveIssue("https://github.com/dotnet/runtime/issues/50574", TestPlatforms.Android)]
-<<<<<<< HEAD
-=======
-        [ActiveIssue("https://github.com/dotnet/runtime/issues/52617", TestPlatforms.iOS | TestPlatforms.tvOS | TestPlatforms.MacCatalyst)]
->>>>>>> d49bcbe0
+        [ActiveIssue("https://github.com/dotnet/runtime/issues/52617", TestPlatforms.iOS | TestPlatforms.tvOS | TestPlatforms.MacCatalyst)]
         public async Task Sends_ReuseInstance_Hostname()
         {
             IPAddress[] localIpAddresses = await TestSettings.GetLocalIPAddressesAsync();
