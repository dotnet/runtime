// Licensed to the .NET Foundation under one or more agreements.
// The .NET Foundation licenses this file to you under the MIT license.

using System;
using System.Diagnostics.CodeAnalysis;
using System.Numerics.Hashing;

namespace Microsoft.Extensions.DependencyModel
{
    public readonly struct Dependency : IEquatable<Dependency>
    {
        public Dependency(string name, string version)
        {
            if (string.IsNullOrEmpty(name))
            {
                throw new ArgumentException(null, nameof(name));
            }
            if (string.IsNullOrEmpty(version))
            {
                throw new ArgumentException(null, nameof(version));
            }
            Name = name;
            Version = version;
        }

        public string Name { get; }
        public string Version { get; }

        public bool Equals(Dependency other)
        {
            return string.Equals(Name, other.Name) && string.Equals(Version, other.Version);
        }

<<<<<<< HEAD
        public override bool Equals([NotNullWhen(true)] object? obj)
        {
            return obj is Dependency dependency && Equals(dependency);
        }
=======
        public override bool Equals(object obj) => obj is Dependency dependency && Equals(dependency);
>>>>>>> 1067e244

        public override int GetHashCode() =>
            HashHelpers.Combine(Name.GetHashCode(), Version.GetHashCode());
    }
}<|MERGE_RESOLUTION|>--- conflicted
+++ resolved
@@ -31,14 +31,7 @@
             return string.Equals(Name, other.Name) && string.Equals(Version, other.Version);
         }
 
-<<<<<<< HEAD
-        public override bool Equals([NotNullWhen(true)] object? obj)
-        {
-            return obj is Dependency dependency && Equals(dependency);
-        }
-=======
-        public override bool Equals(object obj) => obj is Dependency dependency && Equals(dependency);
->>>>>>> 1067e244
+        public override bool Equals([NotNullWhen(true)] object? obj) => obj is Dependency dependency && Equals(dependency);
 
         public override int GetHashCode() =>
             HashHelpers.Combine(Name.GetHashCode(), Version.GetHashCode());
