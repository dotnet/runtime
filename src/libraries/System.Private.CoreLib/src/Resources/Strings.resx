--- conflicted
+++ resolved
@@ -4316,12 +4316,10 @@
   <data name="WasmThreads_BlockingWaitNotSupportedOnJSInterop" xml:space="preserve">
     <value>Blocking wait is not supported on the JS interop threads.</value>
   </data>
-<<<<<<< HEAD
+  <data name="NotSupported_EmitDebugInfo" xml:space="preserve">
+    <value>Emitting debug info is not supported for this member.</value>
+  </data>
   <data name="Arg_MustBeBFloat16" xml:space="preserve">
     <value>Object must be of type BFloat16.</value>
-=======
-  <data name="NotSupported_EmitDebugInfo" xml:space="preserve">
-    <value>Emitting debug info is not supported for this member.</value>
->>>>>>> 15e98e58
   </data>
 </root>