--- conflicted
+++ resolved
@@ -3742,10 +3742,9 @@
   <data name="SwitchExpressionException_UnmatchedValue" xml:space="preserve">
     <value>Unmatched value was {0}.</value>
   </data>
-<<<<<<< HEAD
   <data name="Encoding_UTF7_Disabled" xml:space="preserve">
     <value>Support for UTF-7 has been disabled. See {0} for more information.</value>
-=======
+  </data>
   <data name="IDynamicInterfaceCastable_DoesNotImplementRequested" xml:space="preserve">
     <value>Type '{0}' returned by IDynamicInterfaceCastable does not implement the requested interface '{1}'.</value>
   </data>
@@ -3754,6 +3753,5 @@
   </data>
   <data name="IDynamicInterfaceCastable_NotInterface" xml:space="preserve">
     <value>Type '{0}' returned by IDynamicInterfaceCastable is not an interface.</value>
->>>>>>> c29f3f7c
   </data>
 </root>