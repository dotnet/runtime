--- conflicted
+++ resolved
@@ -4316,7 +4316,9 @@
   <data name="WasmThreads_BlockingWaitNotSupportedOnJSInterop" xml:space="preserve">
     <value>Blocking wait is not supported on the JS interop threads.</value>
   </data>
-<<<<<<< HEAD
+  <data name="NotSupported_EmitDebugInfo" xml:space="preserve">
+    <value>Emitting debug info is not supported for this member.</value>
+  </data>
   <data name="EE_FileLoad_Error_Generic" xml:space="preserve">
     <value>Could not load file or assembly '{0}'. {1}</value>
   </data>
@@ -4325,9 +4327,5 @@
   </data>
   <data name="Host_AssemblyResolver_DynamicallyEmittedAssemblies_Unsupported" xml:space="preserve">
     <value>Dynamically emitted assemblies are unsupported during host-based resolution.</value>
-=======
-  <data name="NotSupported_EmitDebugInfo" xml:space="preserve">
-    <value>Emitting debug info is not supported for this member.</value>
->>>>>>> 1d622621
   </data>
 </root>