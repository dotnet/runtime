--- conflicted
+++ resolved
@@ -1652,120 +1652,6 @@
         public static Vector128<float> MultiplyScalar(Vector128<float> left, Vector128<float> right, [ConstantExpected(Max = FloatRoundingMode.ToZero)] FloatRoundingMode mode) => MultiplyScalar(left, right, mode);
 
         /// <summary>
-<<<<<<< HEAD
-=======
-        /// __m128 _mm_fmsub_ps (__m128 a, __m128 b, __m128 c)
-        ///   VFMSUBPS xmm1,         xmm2, xmm3/m128
-        ///   VFMSUBPS xmm1 {k1}{z}, xmm2, xmm3/m128/m32bcst
-        /// </summary>
-        public static Vector128<float> MultiplySubtract(Vector128<float> a, Vector128<float> b, Vector128<float> c) => MultiplySubtract(a, b, c);
-
-        /// <summary>
-        /// __m128d _mm_fmsub_pd (__m128d a, __m128d b, __m128d c)
-        ///   VFMSUBPD xmm1,         xmm2, xmm3/m128
-        ///   VFMSUBPD xmm1 {k1}{z}, xmm2, xmm3/m128/m64bcst
-        /// </summary>
-        public static Vector128<double> MultiplySubtract(Vector128<double> a, Vector128<double> b, Vector128<double> c) => MultiplySubtract(a, b, c);
-
-        /// <summary>
-        /// __m256 _mm256_fmsub_ps (__m256 a, __m256 b, __m256 c)
-        ///   VFMSUBPS ymm1,         ymm2, ymm3/m256
-        ///   VFMSUBPS ymm1 {k1}{z}, ymm2, ymm3/m256/m32bcst
-        /// </summary>
-        public static Vector256<float> MultiplySubtract(Vector256<float> a, Vector256<float> b, Vector256<float> c) => MultiplySubtract(a, b, c);
-
-        /// <summary>
-        /// __m256d _mm256_fmsub_pd (__m256d a, __m256d b, __m256d c)
-        ///   VFMSUBPD ymm1,         ymm2, ymm3/m256
-        ///   VFMSUBPD ymm1 {k1}{z}, ymm2, ymm3/m256/m64bcst
-        /// </summary>
-        public static Vector256<double> MultiplySubtract(Vector256<double> a, Vector256<double> b, Vector256<double> c) => MultiplySubtract(a, b, c);
-
-        /// <summary>
-        /// __m128 _mm_fmsubadd_ps (__m128 a, __m128 b, __m128 c)
-        ///   VFMSUBADDPS xmm1,         xmm2, xmm3/m128
-        ///   VFMSUBADDPS xmm1 {k1}{z}, xmm2, xmm3/m128/m32bcst
-        /// </summary>
-        public static Vector128<float> MultiplySubtractAdd(Vector128<float> a, Vector128<float> b, Vector128<float> c) => MultiplySubtractAdd(a, b, c);
-
-        /// <summary>
-        /// __m128d _mm_fmsubadd_pd (__m128d a, __m128d b, __m128d c)
-        ///   VFMSUBADDPD xmm1,         xmm2, xmm3/m128
-        ///   VFMSUBADDPD xmm1 {k1}{z}, xmm2, xmm3/m128/m64bcst
-        /// </summary>
-        public static Vector128<double> MultiplySubtractAdd(Vector128<double> a, Vector128<double> b, Vector128<double> c) => MultiplySubtractAdd(a, b, c);
-
-        /// <summary>
-        /// __m256 _mm256_fmsubadd_ps (__m256 a, __m256 b, __m256 c)
-        ///   VFMSUBADDPS ymm1,         ymm2, ymm3/m256
-        ///   VFMSUBADDPS ymm1 {k1}{z}, ymm2, ymm3/m256/m32bcst
-        /// </summary>
-        public static Vector256<float> MultiplySubtractAdd(Vector256<float> a, Vector256<float> b, Vector256<float> c) => MultiplySubtractAdd(a, b, c);
-
-        /// <summary>
-        /// __m256d _mm256_fmsubadd_pd (__m256d a, __m256d b, __m256d c)
-        ///   VFMSUBADDPD ymm1,         ymm2, ymm3/m256
-        ///   VFMSUBADDPD ymm1 {k1}{z}, ymm2, ymm3/m256/m64bcst
-        /// </summary>
-        public static Vector256<double> MultiplySubtractAdd(Vector256<double> a, Vector256<double> b, Vector256<double> c) => MultiplySubtractAdd(a, b, c);
-
-        /// <summary>
-        /// __m128 _mm_fnmsub_ps (__m128 a, __m128 b, __m128 c)
-        ///   VFNMSUBPS xmm1,         xmm2, xmm3/m128
-        ///   VFNMSUBPS xmm1 {k1}{z}, xmm2, xmm3/m128/m32bcst
-        /// </summary>
-        public static Vector128<float> MultiplySubtractNegated(Vector128<float> a, Vector128<float> b, Vector128<float> c) => MultiplySubtractNegated(a, b, c);
-
-        /// <summary>
-        /// __m128d _mm_fnmsub_pd (__m128d a, __m128d b, __m128d c)
-        ///   VFNMSUBPD xmm1,         xmm2, xmm3/m128
-        ///   VFNMSUBPD xmm1 {k1}{z}, xmm2, xmm3/m128/m64bcst
-        /// </summary>
-        public static Vector128<double> MultiplySubtractNegated(Vector128<double> a, Vector128<double> b, Vector128<double> c) => MultiplySubtractNegated(a, b, c);
-
-        /// <summary>
-        /// __m256 _mm256_fnmsub_ps (__m256 a, __m256 b, __m256 c)
-        ///   VFNMSUBPS ymm1,         ymm2, ymm3/m256
-        ///   VFNMSUBPS ymm1 {k1}{z}, ymm2, ymm3/m256/m32bcst
-        /// </summary>
-        public static Vector256<float> MultiplySubtractNegated(Vector256<float> a, Vector256<float> b, Vector256<float> c) => MultiplySubtractNegated(a, b, c);
-
-        /// <summary>
-        /// __m256d _mm256_fnmsub_pd (__m256d a, __m256d b, __m256d c)
-        ///   VFNMSUBPD ymm1,         ymm2, ymm3/m256
-        ///   VFNMSUBPD ymm1 {k1}{z}, ymm2, ymm3/m256/m64bcst
-        /// </summary>
-        public static Vector256<double> MultiplySubtractNegated(Vector256<double> a, Vector256<double> b, Vector256<double> c) => MultiplySubtractNegated(a, b, c);
-
-        /// <summary>
-        /// __m128 _mm_fnmsub_ss (__m128 a, __m128 b, __m128 c)
-        ///   VFNMSUBSS xmm1,         xmm2, xmm3/m32
-        ///   VFNMSUBSS xmm1 {k1}{z}, xmm2, xmm3/m32{er}
-        /// </summary>
-        public static Vector128<float> MultiplySubtractNegatedScalar(Vector128<float> a, Vector128<float> b, Vector128<float> c) => MultiplySubtractNegatedScalar(a, b, c);
-
-        /// <summary>
-        /// __m128d _mm_fnmsub_sd (__m128d a, __m128d b, __m128d c)
-        ///   VFNMSUBSD xmm1,         xmm2, xmm3/m64
-        ///   VFNMSUBSD xmm1 {k1}{z}, xmm2, xmm3/m64{er}
-        /// </summary>
-        public static Vector128<double> MultiplySubtractNegatedScalar(Vector128<double> a, Vector128<double> b, Vector128<double> c) => MultiplySubtractNegatedScalar(a, b, c);
-
-        /// <summary>
-        /// __m128d _mm_fmsub_sd (__m128d a, __m128d b, __m128d c)
-        ///   VFMSUBSD xmm1,         xmm2, xmm3/m64
-        ///   VFMSUBSD xmm1 {k1}{z}, xmm2, xmm3/m64{er}
-        /// </summary>
-        public static Vector128<double> MultiplySubtractScalar(Vector128<double> a, Vector128<double> b, Vector128<double> c) => MultiplySubtractScalar(a, b, c);
-
-        /// <summary>
-        /// __m128 _mm_fmsub_ss (__m128 a, __m128 b, __m128 c)
-        ///   VFMSUBSS xmm1,         xmm2, xmm3/m32
-        ///   VFMSUBSS xmm1 {k1}{z}, xmm2, xmm3/m32{er}
-        /// </summary>
-        public static Vector128<float> MultiplySubtractScalar(Vector128<float> a, Vector128<float> b, Vector128<float> c) => MultiplySubtractScalar(a, b, c);
-
-        /// <summary>
         /// __m128i _mm_multishift_epi64_epi8(__m128i a, __m128i b)
         ///   VPMULTISHIFTQB xmm1 {k1}{z}, xmm2, xmm3/m128/m64bcst
         /// </summary>
@@ -1788,7 +1674,6 @@
         public static Vector256<sbyte> MultiShift(Vector256<sbyte> control, Vector256<long> value) => MultiShift(control, value);
 
         /// <summary>
->>>>>>> 7d23d611
         /// __m256i _mm256_permutevar16x16_epi16 (__m256i a, __m256i b)
         ///   VPERMW ymm1 {k1}{z}, ymm2, ymm3/m256
         /// </summary>
