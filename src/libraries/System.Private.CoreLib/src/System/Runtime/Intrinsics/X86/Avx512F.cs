--- conflicted
+++ resolved
@@ -1,6 +1,7 @@
 // Licensed to the .NET Foundation under one or more agreements.
 // The .NET Foundation licenses this file to you under the MIT license.
 
+using System.Diagnostics.CodeAnalysis;
 using System.Runtime.CompilerServices;
 
 namespace System.Runtime.Intrinsics.X86
@@ -106,54 +107,52 @@
         }
 
         /// <summary>
-<<<<<<< HEAD
+        /// __m512i _mm512_abs_epi32 (__m512i a)
+        ///   VPABSD zmm1 {k1}{z}, zmm2/m512/m32bcst
+        /// </summary>
+        public static Vector512<uint> Abs(Vector512<int> value) => Abs(value);
+        /// <summary>
+        /// __m512i _mm512_abs_epi64 (__m512i a)
+        ///   VPABSQ zmm1 {k1}{z}, zmm2/m512/m64bcst
+        /// </summary>
+        public static Vector512<ulong> Abs(Vector512<long> value) => Abs(value);
+
+        /// <summary>
+        /// __m512i _mm512_add_epi32 (__m512i a, __m512i b)
+        ///   VPADDD zmm1 {k1}{z}, zmm2, zmm3/m512/m32bcst
+        /// </summary>
+        public static Vector512<int> Add(Vector512<int> left, Vector512<int> right) => Add(left, right);
+        /// <summary>
+        /// __m512i _mm512_add_epi32 (__m512i a, __m512i b)
+        ///   VPADDD zmm1 {k1}{z}, zmm2, zmm3/m512/m32bcst
+        /// </summary>
+        public static Vector512<uint> Add(Vector512<uint> left, Vector512<uint> right) => Add(left, right);
+        /// <summary>
+        /// __m512i _mm512_add_epi64 (__m512i a, __m512i b)
+        ///   VPADDQ zmm1 {k1}{z}, zmm2, zmm3/m512/m64bcst
+        /// </summary>
+        public static Vector512<long> Add(Vector512<long> left, Vector512<long> right) => Add(left, right);
+        /// <summary>
+        /// __m512i _mm512_add_epi64 (__m512i a, __m512i b)
+        ///   VPADDQ zmm1 {k1}{z}, zmm2, zmm3/m512/m64bcst
+        /// </summary>
+        public static Vector512<ulong> Add(Vector512<ulong> left, Vector512<ulong> right) => Add(left, right);
+        /// <summary>
+        /// __m512d _mm512_add_pd (__m512d a, __m512d b)
+        ///   VADDPD zmm1 {k1}{z}, zmm2, zmm3/m512/m64bcst{er}
+        /// </summary>
+        public static Vector512<double> Add(Vector512<double> left, Vector512<double> right) => Add(left, right);
+        /// <summary>
+        /// __m512 _mm512_add_ps (__m512 a, __m512 b)
+        ///   VADDPS zmm1 {k1}{z}, zmm2, zmm3/m512/m32bcst{er}
+        /// </summary>
+        public static Vector512<float> Add(Vector512<float> left, Vector512<float> right) => Add(left, right);
+
+        /// <summary>
         /// __m512i _mm512_and_si512 (__m512i a, __m512i b)
         ///   VPANDD zmm1 {k1}{z}, zmm2, zmm3/m512/m32bcst
         /// </summary>
         public static Vector512<byte> And(Vector512<byte> left, Vector512<byte> right) => And(left, right);
-=======
-        /// __m512i _mm512_abs_epi32 (__m512i a)
-        ///   VPABSD zmm1 {k1}{z}, zmm2/m512/m32bcst
-        /// </summary>
-        public static Vector512<uint> Abs(Vector512<int> value) => Abs(value);
-        /// <summary>
-        /// __m512i _mm512_abs_epi64 (__m512i a)
-        ///   VPABSQ zmm1 {k1}{z}, zmm2/m512/m64bcst
-        /// </summary>
-        public static Vector512<ulong> Abs(Vector512<long> value) => Abs(value);
-
-        /// <summary>
-        /// __m512i _mm512_add_epi32 (__m512i a, __m512i b)
-        ///   VPADDD zmm1 {k1}{z}, zmm2, zmm3/m512/m32bcst
-        /// </summary>
-        public static Vector512<int> Add(Vector512<int> left, Vector512<int> right) => Add(left, right);
-        /// <summary>
-        /// __m512i _mm512_add_epi32 (__m512i a, __m512i b)
-        ///   VPADDD zmm1 {k1}{z}, zmm2, zmm3/m512/m32bcst
-        /// </summary>
-        public static Vector512<uint> Add(Vector512<uint> left, Vector512<uint> right) => Add(left, right);
-        /// <summary>
-        /// __m512i _mm512_add_epi64 (__m512i a, __m512i b)
-        ///   VPADDQ zmm1 {k1}{z}, zmm2, zmm3/m512/m64bcst
-        /// </summary>
-        public static Vector512<long> Add(Vector512<long> left, Vector512<long> right) => Add(left, right);
-        /// <summary>
-        /// __m512i _mm512_add_epi64 (__m512i a, __m512i b)
-        ///   VPADDQ zmm1 {k1}{z}, zmm2, zmm3/m512/m64bcst
-        /// </summary>
-        public static Vector512<ulong> Add(Vector512<ulong> left, Vector512<ulong> right) => Add(left, right);
-        /// <summary>
-        /// __m512d _mm512_add_pd (__m512d a, __m512d b)
-        ///   VADDPD zmm1 {k1}{z}, zmm2, zmm3/m512/m64bcst{er}
-        /// </summary>
-        public static Vector512<double> Add(Vector512<double> left, Vector512<double> right) => Add(left, right);
-        /// <summary>
-        /// __m512 _mm512_add_ps (__m512 a, __m512 b)
-        ///   VADDPS zmm1 {k1}{z}, zmm2, zmm3/m512/m32bcst{er}
-        /// </summary>
-        public static Vector512<float> Add(Vector512<float> left, Vector512<float> right) => Add(left, right);
-
->>>>>>> dbcffe76
         /// <summary>
         /// __m512i _mm512_and_si512 (__m512i a, __m512i b)
         ///   VPANDD zmm1 {k1}{z}, zmm2, zmm3/m512/m32bcst
@@ -162,70 +161,33 @@
         /// <summary>
         /// __m512i _mm512_and_si512 (__m512i a, __m512i b)
         ///   VPANDD zmm1 {k1}{z}, zmm2, zmm3/m512/m32bcst
-<<<<<<< HEAD
-=======
-        /// </summary>
-        public static Vector512<sbyte> And(Vector512<sbyte> left, Vector512<sbyte> right) => And(left, right);
+        /// </summary>
+        public static Vector512<short> And(Vector512<short> left, Vector512<short> right) => And(left, right);
         /// <summary>
         /// __m512i _mm512_and_si512 (__m512i a, __m512i b)
         ///   VPANDD zmm1 {k1}{z}, zmm2, zmm3/m512/m32bcst
->>>>>>> dbcffe76
-        /// </summary>
-        public static Vector512<short> And(Vector512<short> left, Vector512<short> right) => And(left, right);
-        /// <summary>
-        /// __m512i _mm512_and_si512 (__m512i a, __m512i b)
+        /// </summary>
+        public static Vector512<ushort> And(Vector512<ushort> left, Vector512<ushort> right) => And(left, right);
+        /// <summary>
+        /// __m512i _mm512_and_epi32 (__m512i a, __m512i b)
         ///   VPANDD zmm1 {k1}{z}, zmm2, zmm3/m512/m32bcst
         /// </summary>
-        public static Vector512<ushort> And(Vector512<ushort> left, Vector512<ushort> right) => And(left, right);
-        /// <summary>
-<<<<<<< HEAD
-        /// __m512i _mm512_and_si512 (__m512i a, __m512i b)
-=======
+        public static Vector512<int> And(Vector512<int> left, Vector512<int> right) => And(left, right);
+        /// <summary>
         /// __m512i _mm512_and_epi32 (__m512i a, __m512i b)
->>>>>>> dbcffe76
         ///   VPANDD zmm1 {k1}{z}, zmm2, zmm3/m512/m32bcst
         /// </summary>
-        public static Vector512<int> And(Vector512<int> left, Vector512<int> right) => And(left, right);
-        /// <summary>
-<<<<<<< HEAD
-        /// __m512i _mm512_and_si512 (__m512i a, __m512i b)
-=======
-        /// __m512i _mm512_and_epi32 (__m512i a, __m512i b)
->>>>>>> dbcffe76
-        ///   VPANDD zmm1 {k1}{z}, zmm2, zmm3/m512/m32bcst
-        /// </summary>
         public static Vector512<uint> And(Vector512<uint> left, Vector512<uint> right) => And(left, right);
         /// <summary>
-<<<<<<< HEAD
-        /// __m512i _mm512_and_si512 (__m512i a, __m512i b)
-=======
-        /// __m512i _mm512_and_epi64 (__m512i a, __m512i b)
->>>>>>> dbcffe76
-        ///   VPANDQ zmm1 {k1}{z}, zmm2, zmm3/m512/m64bcst
-        /// </summary>
-        public static Vector512<long> And(Vector512<long> left, Vector512<long> right) => And(left, right);
-        /// <summary>
-<<<<<<< HEAD
-        /// __m512i _mm512_and_si512 (__m512i a, __m512i b)
-        ///   VPANDQ zmm1 {k1}{z}, zmm2, zmm3/m512/m64bcst
-        /// </summary>
-        public static Vector512<ulong> And(Vector512<ulong> left, Vector512<ulong> right) => And(left, right);
-        /// <summary>
-        /// __m512 _mm512_and_ps (__m512 a, __m512 b)
-        ///   VANDPS zmm1 {k1}{z}, zmm2, zmm3/m512/m32bcst
-        /// </summary>
-        public static Vector512<float> And(Vector512<float> left, Vector512<float> right) => And(left, right);
-        /// <summary>
-        /// __m512d _mm512_and_pd (__m512d a, __m512d b)
-        ///   VANDPD zmm1 {k1}{z}, zmm2, zmm3/m512/m64bcst
-        /// </summary>
-        public static Vector512<double> And(Vector512<double> left, Vector512<double> right) => And(left, right);
-=======
         /// __m512i _mm512_and_epi64 (__m512i a, __m512i b)
         ///   VPANDQ zmm1 {k1}{z}, zmm2, zmm3/m512/m64bcst
         /// </summary>
+        public static Vector512<long> And(Vector512<long> left, Vector512<long> right) => And(left, right);
+        /// <summary>
+        /// __m512i _mm512_and_epi64 (__m512i a, __m512i b)
+        ///   VPANDQ zmm1 {k1}{z}, zmm2, zmm3/m512/m64bcst
+        /// </summary>
         public static Vector512<ulong> And(Vector512<ulong> left, Vector512<ulong> right) => And(left, right);
->>>>>>> dbcffe76
 
         /// <summary>
         /// __m512i _mm512_andnot_si512 (__m512i a, __m512i b)
@@ -248,38 +210,22 @@
         /// </summary>
         public static Vector512<ushort> AndNot(Vector512<ushort> left, Vector512<ushort> right) => AndNot(left, right);
         /// <summary>
-<<<<<<< HEAD
-        /// __m512i _mm512_andnot_si512 (__m512i a, __m512i b)
-=======
         /// __m512i _mm512_andnot_epi32 (__m512i a, __m512i b)
->>>>>>> dbcffe76
         ///   VPANDND zmm1 {k1}{z}, zmm2, zmm3/m512/m32bcst
         /// </summary>
         public static Vector512<int> AndNot(Vector512<int> left, Vector512<int> right) => AndNot(left, right);
         /// <summary>
-<<<<<<< HEAD
-        /// __m512i _mm512_andnot_si512 (__m512i a, __m512i b)
-=======
         /// __m512i _mm512_andnot_epi32 (__m512i a, __m512i b)
->>>>>>> dbcffe76
         ///   VPANDND zmm1 {k1}{z}, zmm2, zmm3/m512/m32bcst
         /// </summary>
         public static Vector512<uint> AndNot(Vector512<uint> left, Vector512<uint> right) => AndNot(left, right);
         /// <summary>
-<<<<<<< HEAD
-        /// __m512i _mm512_andnot_si512 (__m512i a, __m512i b)
-=======
         /// __m512i _mm512_andnot_epi64 (__m512i a, __m512i b)
->>>>>>> dbcffe76
         ///   VPANDNQ zmm1 {k1}{z}, zmm2, zmm3/m512/m64bcst
         /// </summary>
         public static Vector512<long> AndNot(Vector512<long> left, Vector512<long> right) => AndNot(left, right);
         /// <summary>
-<<<<<<< HEAD
-        /// __m512i _mm512_andnot_si512 (__m512i a, __m512i b)
-=======
         /// __m512i _mm512_andnot_epi64 (__m512i a, __m512i b)
->>>>>>> dbcffe76
         ///   VPANDNQ zmm1 {k1}{z}, zmm2, zmm3/m512/m64bcst
         /// </summary>
         public static Vector512<ulong> AndNot(Vector512<ulong> left, Vector512<ulong> right) => AndNot(left, right);
@@ -378,23 +324,13 @@
         /// </summary>
         public static Vector512<uint> ConvertToVector512UInt32(Vector128<sbyte> value) => ConvertToVector512UInt32(value);
         /// <summary>
-<<<<<<< HEAD
-        /// __m512 _mm512_andnot_ps (__m512 a, __m512 b)
-        ///   VANDNPS zmm1 {k1}{z}, zmm2, zmm3/m512/m32bcst
-=======
         /// __m512i _mm512_cvtepu8_epi32 (__m128i a)
         ///   VPMOVZXBD zmm1 {k1}{z}, xmm2/m128
->>>>>>> dbcffe76
         /// </summary>
         public static Vector512<uint> ConvertToVector512UInt32(Vector128<byte> value) => ConvertToVector512UInt32(value);
         /// <summary>
-<<<<<<< HEAD
-        /// __m512d _mm512_andnot_pd (__m512d a, __m512d b)
-        ///   VANDNPD zmm1 {k1}{z}, zmm2, zmm3/m512/m64bcst
-=======
         /// __m512i _mm512_cvtepi16_epi32 (__m128i a)
         ///   VPMOVSXWD zmm1 {k1}{z}, ymm2/m256
->>>>>>> dbcffe76
         /// </summary>
         public static Vector512<uint> ConvertToVector512UInt32(Vector256<short> value) => ConvertToVector512UInt32(value);
         /// <summary>
@@ -559,20 +495,6 @@
         public static unsafe Vector512<ulong> LoadAlignedVector512NonTemporal(ulong* address) => LoadAlignedVector512NonTemporal(address);
 
         /// <summary>
-<<<<<<< HEAD
-        /// __m512i _mm512_load_si512 (__m512i const * mem_addr)
-        ///   VMOVDQA32 zmm1 {k1}{z}, m512
-        /// </summary>
-        public static unsafe Vector512<byte> LoadAlignedVector512(byte* address) => LoadAlignedVector512(address);
-        /// <summary>
-        /// __m512i _mm512_load_si512 (__m512i const * mem_addr)
-        ///   VMOVDQA32 zmm1 {k1}{z}, m512
-        /// </summary>
-        public static unsafe Vector512<sbyte> LoadAlignedVector512(sbyte* address) => LoadAlignedVector512(address);
-        /// <summary>
-        /// __m512i _mm512_load_si512 (__m512i const * mem_addr)
-        ///   VMOVDQA32 zmm1 {k1}{z}, m512
-=======
         /// __m512i _mm512_loadu_si512 (__m512i const * mem_addr)
         ///   VMOVDQU32 zmm1 {k1}{z}, m512
         /// </summary>
@@ -636,78 +558,42 @@
         /// <summary>
         /// __m512i _mm512_max_epi64 (__m512i a, __m512i b)
         ///   VPMAXSQ zmm1 {k1}{z}, zmm2, zmm3/m512/m64bcst
->>>>>>> dbcffe76
         /// </summary>
         public static Vector512<long> Max(Vector512<long> left, Vector512<long> right) => Max(left, right);
         /// <summary>
-<<<<<<< HEAD
-        /// __m512i _mm512_load_si512 (__m512i const * mem_addr)
-        ///   VMOVDQA32 zmm1 {k1}{z}, m512
-=======
         /// __m512i _mm512_max_epu64 (__m512i a, __m512i b)
         ///   VPMAXUQ zmm1 {k1}{z}, zmm2, zmm3/m512/m64bcst
->>>>>>> dbcffe76
         /// </summary>
         public static Vector512<ulong> Max(Vector512<ulong> left, Vector512<ulong> right) => Max(left, right);
         /// <summary>
-<<<<<<< HEAD
-        /// __m512i _mm512_load_si512 (__m512i const * mem_addr)
-        ///   VMOVDQA32 zmm1 {k1}{z}, m512
-=======
         /// __m512 _mm512_max_ps (__m512 a, __m512 b)
         ///   VMAXPS zmm1 {k1}{z}, zmm2, zmm3/m512/m32bcst{sae}
->>>>>>> dbcffe76
         /// </summary>
         public static Vector512<float> Max(Vector512<float> left, Vector512<float> right) => Max(left, right);
         /// <summary>
-<<<<<<< HEAD
-        /// __m512i _mm512_load_si512 (__m512i const * mem_addr)
-        ///   VMOVDQA32 zmm1 {k1}{z}, m512
-=======
         /// __m512d _mm512_max_pd (__m512d a, __m512d b)
         ///   VMAXPD zmm1 {k1}{z}, zmm2, zmm3/m512/m64bcst{sae}
->>>>>>> dbcffe76
         /// </summary>
         public static Vector512<double> Max(Vector512<double> left, Vector512<double> right) => Max(left, right);
 
         /// <summary>
-<<<<<<< HEAD
-        /// __m512i _mm512_load_si512 (__m512i const * mem_addr)
-        ///   VMOVDQA64 zmm1 {k1}{z}, m512
-=======
         /// __m512i _mm512_min_epi32 (__m512i a, __m512i b)
         ///   VPMINSD zmm1 {k1}{z}, zmm2, zmm3/m512/m32bcst
->>>>>>> dbcffe76
         /// </summary>
         public static Vector512<int> Min(Vector512<int> left, Vector512<int> right) => Min(left, right);
         /// <summary>
-<<<<<<< HEAD
-        /// __m512i _mm512_load_si512 (__m512i const * mem_addr)
-        ///   VMOVDQA64 zmm1 {k1}{z}, m512
-=======
         /// __m512i _mm512_min_epu32 (__m512i a, __m512i b)
         ///   VPMINUD zmm1 {k1}{z}, zmm2, zmm3/m512/m32bcst
->>>>>>> dbcffe76
         /// </summary>
         public static Vector512<uint> Min(Vector512<uint> left, Vector512<uint> right) => Min(left, right);
         /// <summary>
-<<<<<<< HEAD
-        /// __m512 _mm512_load_ps (float const * mem_addr)
-        ///   VMOVAPS zmm1 {k1}{z}, m512
-=======
         /// __m512i _mm512_min_epi64 (__m512i a, __m512i b)
         ///   VPMINSQ zmm1 {k1}{z}, zmm2, zmm3/m512/m64bcst
->>>>>>> dbcffe76
         /// </summary>
         public static Vector512<long> Min(Vector512<long> left, Vector512<long> right) => Min(left, right);
         /// <summary>
-<<<<<<< HEAD
-        /// __m512d _mm512_load_pd (double const * mem_addr)
-        ///   VMOVAPD zmm1 {k1}{z}, m512
-=======
         /// __m512i _mm512_min_epu64 (__m512i a, __m512i b)
         ///   VPMINUQ zmm1 {k1}{z}, zmm2, zmm3/m512/m64bcst
->>>>>>> dbcffe76
         /// </summary>
         public static Vector512<ulong> Min(Vector512<ulong> left, Vector512<ulong> right) => Min(left, right);
         /// <summary>
@@ -722,57 +608,6 @@
         public static Vector512<double> Min(Vector512<double> left, Vector512<double> right) => Min(left, right);
 
         /// <summary>
-<<<<<<< HEAD
-        /// __m512i _mm512_loadu_si512 (__m512i const * mem_addr)
-        ///   VMOVDQU8 zmm1 {k1}{z}, m512
-        /// </summary>
-        public static unsafe Vector512<sbyte> LoadVector512(sbyte* address) => LoadVector512(address);
-        /// <summary>
-        /// __m512i _mm512_loadu_si512 (__m512i const * mem_addr)
-        ///   VMOVDQU8 zmm1 {k1}{z}, m512
-        /// </summary>
-        public static unsafe Vector512<byte> LoadVector512(byte* address) => LoadVector512(address);
-        /// <summary>
-        /// __m512i _mm512_loadu_si512 (__m512i const * mem_addr)
-        ///   VMOVDQU16 zmm1 {k1}{z}, m512
-        /// </summary>
-        public static unsafe Vector512<short> LoadVector512(short* address) => LoadVector512(address);
-        /// <summary>
-        /// __m512i _mm512_loadu_si512 (__m512i const * mem_addr)
-        ///   VMOVDQU16 zmm1 {k1}{z}, m512
-        /// </summary>
-        public static unsafe Vector512<ushort> LoadVector512(ushort* address) => LoadVector512(address);
-        /// <summary>
-        /// __m512i _mm512_loadu_si512 (__m512i const * mem_addr)
-        ///   VMOVDQU32 zmm1 {k1}{z}, m512
-        /// </summary>
-        public static unsafe Vector512<int> LoadVector512(int* address) => LoadVector512(address);
-        /// <summary>
-        /// __m512i _mm512_loadu_si512 (__m512i const * mem_addr)
-        ///   VMOVDQU32 zmm1 {k1}{z}, m512
-        /// </summary>
-        public static unsafe Vector512<uint> LoadVector512(uint* address) => LoadVector512(address);
-        /// <summary>
-        /// __m512i _mm512_loadu_si512 (__m512i const * mem_addr)
-        ///   VMOVDQU64 zmm1 {k1}{z}, m512
-        /// </summary>
-        public static unsafe Vector512<long> LoadVector512(long* address) => LoadVector512(address);
-        /// <summary>
-        /// __m512i _mm512_loadu_si512 (__m512i const * mem_addr)
-        ///   VMOVDQU64 zmm1 {k1}{z}, m512
-        /// </summary>
-        public static unsafe Vector512<ulong> LoadVector512(ulong* address) => LoadVector512(address);
-        /// <summary>
-        /// __m512 _mm512_loadu_ps (float const * mem_addr)
-        ///   VMOVUPS zmm1 {k1}{z}, m512
-        /// </summary>
-        public static unsafe Vector512<float> LoadVector512(float* address) => LoadVector512(address);
-        /// <summary>
-        /// __m512d _mm512_loadu_pd (double const * mem_addr)
-        ///   VMOVUPD zmm1 {k1}{z}, m512
-        /// </summary>
-        public static unsafe Vector512<double> LoadVector512(double* address) => LoadVector512(address);
-=======
         /// __m512i _mm512_mul_epi32 (__m512i a, __m512i b)
         ///   VPMULDQ zmm1 {k1}{z}, zmm2, zmm3/m512/m64bcst
         /// </summary>
@@ -803,7 +638,6 @@
         ///   VPMULLD zmm1 {k1}{z}, zmm2, zmm3/m512/m32bcst
         /// </summary>
         public static Vector512<uint> MultiplyLow(Vector512<uint> left, Vector512<uint> right) => MultiplyLow(left, right);
->>>>>>> dbcffe76
 
         /// <summary>
         /// __m512i _mm512_or_si512 (__m512i a, __m512i b)
@@ -826,51 +660,25 @@
         /// </summary>
         public static Vector512<ushort> Or(Vector512<ushort> left, Vector512<ushort> right) => Or(left, right);
         /// <summary>
-<<<<<<< HEAD
-        /// __m512i _mm512_or_si512 (__m512i a, __m512i b)
-=======
         /// __m512i _mm512_or_epi32 (__m512i a, __m512i b)
->>>>>>> dbcffe76
         ///   VPORD zmm1 {k1}{z}, zmm2, zmm3/m512/m32bcst
         /// </summary>
         public static Vector512<int> Or(Vector512<int> left, Vector512<int> right) => Or(left, right);
         /// <summary>
-<<<<<<< HEAD
-        /// __m512i _mm512_or_si512 (__m512i a, __m512i b)
-=======
         /// __m512i _mm512_or_epi32 (__m512i a, __m512i b)
->>>>>>> dbcffe76
         ///   VPORD zmm1 {k1}{z}, zmm2, zmm3/m512/m32bcst
         /// </summary>
         public static Vector512<uint> Or(Vector512<uint> left, Vector512<uint> right) => Or(left, right);
         /// <summary>
-<<<<<<< HEAD
-        /// __m512i _mm512_or_si512 (__m512i a, __m512i b)
-=======
         /// __m512i _mm512_or_epi64 (__m512i a, __m512i b)
->>>>>>> dbcffe76
         ///   VPORQ zmm1 {k1}{z}, zmm2, zmm3/m512/m64bcst
         /// </summary>
         public static Vector512<long> Or(Vector512<long> left, Vector512<long> right) => Or(left, right);
         /// <summary>
-<<<<<<< HEAD
-        /// __m512i _mm512_or_si512 (__m512i a, __m512i b)
-=======
         /// __m512i _mm512_or_epi64 (__m512i a, __m512i b)
->>>>>>> dbcffe76
         ///   VPORQ zmm1 {k1}{z}, zmm2, zmm3/m512/m64bcst
         /// </summary>
         public static Vector512<ulong> Or(Vector512<ulong> left, Vector512<ulong> right) => Or(left, right);
-        /// <summary>
-        /// __m512 _mm512_or_ps (__m512 a, __m512 b)
-        ///   VORPS zmm1 {k1}{z}, zmm2, zmm3/m512/m32bcst
-        /// </summary>
-        public static Vector512<float> Or(Vector512<float> left, Vector512<float> right) => Or(left, right);
-        /// <summary>
-        /// __m512d _mm512_or_pd (__m512d a, __m512d b)
-        ///   VORPD zmm1 {k1}{z}, zmm2, zmm3/m512/m64bcst
-        /// </summary>
-        public static Vector512<double> Or(Vector512<double> left, Vector512<double> right) => Or(left, right);
 
         /// <summary>
         /// __m512i _mm512_sll_epi32 (__m512i a, __m128i count)
@@ -1012,73 +820,41 @@
 
         /// <summary>
         /// void _mm512_storeu_si512 (__m512i * mem_addr, __m512i a)
-<<<<<<< HEAD
-        ///   VMOVDQU8 m512 {k1}{z}, zmm1
-=======
         ///   VMOVDQU32 m512 {k1}{z}, zmm1
->>>>>>> dbcffe76
         /// </summary>
         public static unsafe void Store(sbyte* address, Vector512<sbyte> source) => Store(address, source);
         /// <summary>
         /// void _mm512_storeu_si512 (__m512i * mem_addr, __m512i a)
-<<<<<<< HEAD
-        ///   VMOVDQU8 m512 {k1}{z}, zmm1
-=======
         ///   VMOVDQU32 m512 {k1}{z}, zmm1
->>>>>>> dbcffe76
         /// </summary>
         public static unsafe void Store(byte* address, Vector512<byte> source) => Store(address, source);
         /// <summary>
         /// void _mm512_storeu_si512 (__m512i * mem_addr, __m512i a)
-<<<<<<< HEAD
-        ///   VMOVDQU16 m512 {k1}{z}, zmm1
-=======
         ///   VMOVDQU32 m512 {k1}{z}, zmm1
->>>>>>> dbcffe76
         /// </summary>
         public static unsafe void Store(short* address, Vector512<short> source) => Store(address, source);
         /// <summary>
         /// void _mm512_storeu_si512 (__m512i * mem_addr, __m512i a)
-<<<<<<< HEAD
-        ///   VMOVDQU16 m512 {k1}{z}, zmm1
+        ///   VMOVDQU32 m512 {k1}{z}, zmm1
         /// </summary>
         public static unsafe void Store(ushort* address, Vector512<ushort> source) => Store(address, source);
         /// <summary>
-        /// void _mm512_storeu_si512 (__m512i * mem_addr, __m512i a)
-=======
+        /// void _mm512_storeu_epi32 (__m512i * mem_addr, __m512i a)
         ///   VMOVDQU32 m512 {k1}{z}, zmm1
         /// </summary>
-        public static unsafe void Store(ushort* address, Vector512<ushort> source) => Store(address, source);
+        public static unsafe void Store(int* address, Vector512<int> source) => Store(address, source);
         /// <summary>
         /// void _mm512_storeu_epi32 (__m512i * mem_addr, __m512i a)
->>>>>>> dbcffe76
         ///   VMOVDQU32 m512 {k1}{z}, zmm1
         /// </summary>
-        public static unsafe void Store(int* address, Vector512<int> source) => Store(address, source);
-        /// <summary>
-<<<<<<< HEAD
-        /// void _mm512_storeu_si512 (__m512i * mem_addr, __m512i a)
-=======
-        /// void _mm512_storeu_epi32 (__m512i * mem_addr, __m512i a)
->>>>>>> dbcffe76
-        ///   VMOVDQU32 m512 {k1}{z}, zmm1
-        /// </summary>
         public static unsafe void Store(uint* address, Vector512<uint> source) => Store(address, source);
         /// <summary>
-<<<<<<< HEAD
-        /// void _mm512_storeu_si512 (__m512i * mem_addr, __m512i a)
-=======
         /// void _mm512_storeu_epi64 (__m512i * mem_addr, __m512i a)
->>>>>>> dbcffe76
         ///   VMOVDQU64 m512 {k1}{z}, zmm1
         /// </summary>
         public static unsafe void Store(long* address, Vector512<long> source) => Store(address, source);
         /// <summary>
-<<<<<<< HEAD
-        /// void _mm512_storeu_si512 (__m512i * mem_addr, __m512i a)
-=======
         /// void _mm512_storeu_epi64 (__m512i * mem_addr, __m512i a)
->>>>>>> dbcffe76
         ///   VMOVDQU64 m512 {k1}{z}, zmm1
         /// </summary>
         public static unsafe void Store(ulong* address, Vector512<ulong> source) => Store(address, source);
@@ -1114,38 +890,22 @@
         /// </summary>
         public static unsafe void StoreAligned(ushort* address, Vector512<ushort> source) => StoreAligned(address, source);
         /// <summary>
-<<<<<<< HEAD
-        /// void _mm512_store_si512 (__m512i * mem_addr, __m512i a)
-=======
         /// void _mm512_store_epi32 (__m512i * mem_addr, __m512i a)
->>>>>>> dbcffe76
         ///   VMOVDQA32 m512 {k1}{z}, zmm1
         /// </summary>
         public static unsafe void StoreAligned(int* address, Vector512<int> source) => StoreAligned(address, source);
         /// <summary>
-<<<<<<< HEAD
-        /// void _mm512_store_si512 (__m512i * mem_addr, __m512i a)
-=======
         /// void _mm512_store_epi32 (__m512i * mem_addr, __m512i a)
->>>>>>> dbcffe76
         ///   VMOVDQA32 m512 {k1}{z}, zmm1
         /// </summary>
         public static unsafe void StoreAligned(uint* address, Vector512<uint> source) => StoreAligned(address, source);
         /// <summary>
-<<<<<<< HEAD
-        /// void _mm512_store_si512 (__m512i * mem_addr, __m512i a)
-=======
         /// void _mm512_store_epi64 (__m512i * mem_addr, __m512i a)
->>>>>>> dbcffe76
         ///   VMOVDQA32 m512 {k1}{z}, zmm1
         /// </summary>
         public static unsafe void StoreAligned(long* address, Vector512<long> source) => StoreAligned(address, source);
         /// <summary>
-<<<<<<< HEAD
-        /// void _mm512_store_si512 (__m512i * mem_addr, __m512i a)
-=======
         /// void _mm512_store_epi64 (__m512i * mem_addr, __m512i a)
->>>>>>> dbcffe76
         ///   VMOVDQA32 m512 {k1}{z}, zmm1
         /// </summary>
         public static unsafe void StoreAligned(ulong* address, Vector512<ulong> source) => StoreAligned(address, source);
@@ -1212,105 +972,103 @@
         public static unsafe void StoreAlignedNonTemporal(double* address, Vector512<double> source) => StoreAlignedNonTemporal(address, source);
 
         /// <summary>
-<<<<<<< HEAD
+        /// __m512i _mm512_sub_epi32 (__m512i a, __m512i b)
+        ///   VPSUBD zmm1 {k1}{z}, zmm2, zmm3/m512/m32bcst
+        /// </summary>
+        public static Vector512<int> Subtract(Vector512<int> left, Vector512<int> right) => Subtract(left, right);
+        /// <summary>
+        /// __m512i _mm512_sub_epi32 (__m512i a, __m512i b)
+        ///   VPSUBD zmm1 {k1}{z}, zmm2, zmm3/m512/m32bcst
+        /// </summary>
+        public static Vector512<uint> Subtract(Vector512<uint> left, Vector512<uint> right) => Subtract(left, right);
+        /// <summary>
+        /// __m512i _mm512_sub_epi64 (__m512i a, __m512i b)
+        ///   VPSUBQ zmm1 {k1}{z}, zmm2, zmm3/m512/m64bcst
+        /// </summary>
+        public static Vector512<long> Subtract(Vector512<long> left, Vector512<long> right) => Subtract(left, right);
+        /// <summary>
+        /// __m512i _mm512_sub_epi64 (__m512i a, __m512i b)
+        ///   VPSUBQ zmm1 {k1}{z}, zmm2, zmm3/m512/m64bcst
+        /// </summary>
+        public static Vector512<ulong> Subtract(Vector512<ulong> left, Vector512<ulong> right) => Subtract(left, right);
+        /// <summary>
+        /// __m512 _mm512_sub_ps (__m512 a, __m512 b)
+        ///   VSUBPS zmm1 {k1}{z}, zmm2, zmm3/m512/m32bcst{er}
+        /// </summary>
+        public static Vector512<float> Subtract(Vector512<float> left, Vector512<float> right) => Subtract(left, right);
+        /// <summary>
+        /// __m512d _mm512_sub_pd (__m512d a, __m512d b)
+        ///   VSUBPD zmm1 {k1}{z}, zmm2, zmm3/m512/m64bcst{er}
+        /// </summary>
+        public static Vector512<double> Subtract(Vector512<double> left, Vector512<double> right) => Subtract(left, right);
+
+        /// <summary>
+        /// __m512i _mm512_unpackhi_epi32 (__m512i a, __m512i b)
+        ///   VPUNPCKHDQ zmm1 {k1}{z}, zmm2, zmm3/m512/m32bcst
+        /// </summary>
+        public static Vector512<int> UnpackHigh(Vector512<int> left, Vector512<int> right) => UnpackHigh(left, right);
+        /// <summary>
+        /// __m512i _mm512_unpackhi_epi32 (__m512i a, __m512i b)
+        ///   VPUNPCKHDQ zmm1 {k1}{z}, zmm2, zmm3/m512/m32bcst
+        /// </summary>
+        public static Vector512<uint> UnpackHigh(Vector512<uint> left, Vector512<uint> right) => UnpackHigh(left, right);
+        /// <summary>
+        /// __m512i _mm512_unpackhi_epi64 (__m512i a, __m512i b)
+        ///   VPUNPCKHQDQ zmm1 {k1}{z}, zmm2, zmm3/m512/m64bcst
+        /// </summary>
+        public static Vector512<long> UnpackHigh(Vector512<long> left, Vector512<long> right) => UnpackHigh(left, right);
+        /// <summary>
+        /// __m512i _mm512_unpackhi_epi64 (__m512i a, __m512i b)
+        ///   VPUNPCKHQDQ zmm1 {k1}{z}, zmm2, zmm3/m512/m64bcst
+        /// </summary>
+        public static Vector512<ulong> UnpackHigh(Vector512<ulong> left, Vector512<ulong> right) => UnpackHigh(left, right);
+        /// <summary>
+        /// __m512 _mm512_unpackhi_ps (__m512 a, __m512 b)
+        ///   VUNPCKHPS zmm1 {k1}{z}, zmm2, zmm3/m512/m32bcst
+        /// </summary>
+        public static Vector512<float> UnpackHigh(Vector512<float> left, Vector512<float> right) => UnpackHigh(left, right);
+        /// <summary>
+        /// __m512d _mm512_unpackhi_pd (__m512d a, __m512d b)
+        ///   VUNPCKHPD zmm1 {k1}{z}, zmm2, zmm3/m512/m64bcst
+        /// </summary>
+        public static Vector512<double> UnpackHigh(Vector512<double> left, Vector512<double> right) => UnpackHigh(left, right);
+
+        /// <summary>
+        /// __m512i _mm512_unpacklo_epi32 (__m512i a, __m512i b)
+        ///   VPUNPCKLDQ zmm1 {k1}{z}, zmm2, zmm3/m512/m32bcst
+        /// </summary>
+        public static Vector512<int> UnpackLow(Vector512<int> left, Vector512<int> right) => UnpackLow(left, right);
+        /// <summary>
+        /// __m512i _mm512_unpacklo_epi32 (__m512i a, __m512i b)
+        ///   VPUNPCKLDQ zmm1 {k1}{z}, zmm2, zmm3/m512/m32bcst
+        /// </summary>
+        public static Vector512<uint> UnpackLow(Vector512<uint> left, Vector512<uint> right) => UnpackLow(left, right);
+        /// <summary>
+        /// __m512i _mm512_unpacklo_epi64 (__m512i a, __m512i b)
+        ///   VPUNPCKLQDQ zmm1 {k1}{z}, zmm2, zmm3/m512/m64bcst
+        /// </summary>
+        public static Vector512<long> UnpackLow(Vector512<long> left, Vector512<long> right) => UnpackLow(left, right);
+        /// <summary>
+        /// __m512i _mm512_unpacklo_epi64 (__m512i a, __m512i b)
+        ///   VPUNPCKLQDQ zmm1 {k1}{z}, zmm2, zmm3/m512/m64bcst
+        /// </summary>
+        public static Vector512<ulong> UnpackLow(Vector512<ulong> left, Vector512<ulong> right) => UnpackLow(left, right);
+        /// <summary>
+        /// __m512 _mm512_unpacklo_ps (__m512 a, __m512 b)
+        ///   VUNPCKLPS zmm1 {k1}{z}, zmm2, zmm3/m512/m32bcst
+        /// </summary>
+        public static Vector512<float> UnpackLow(Vector512<float> left, Vector512<float> right) => UnpackLow(left, right);
+        /// <summary>
+        /// __m512d _mm512_unpacklo_pd (__m512d a, __m512d b)
+        ///   VUNPCKLPD zmm1 {k1}{z}, zmm2, zmm3/m512/m64bcst
+        /// </summary>
+        public static Vector512<double> UnpackLow(Vector512<double> left, Vector512<double> right) => UnpackLow(left, right);
+
+        /// <summary>
         /// __m512i _mm512_xor_si512 (__m512i a, __m512i b)
         ///   VPXORD zmm1 {k1}{z}, zmm2, zmm3/m512/m32bcst
         /// </summary>
         public static Vector512<byte> Xor(Vector512<byte> left, Vector512<byte> right) => Xor(left, right);
-=======
-        /// __m512i _mm512_sub_epi32 (__m512i a, __m512i b)
-        ///   VPSUBD zmm1 {k1}{z}, zmm2, zmm3/m512/m32bcst
-        /// </summary>
-        public static Vector512<int> Subtract(Vector512<int> left, Vector512<int> right) => Subtract(left, right);
-        /// <summary>
-        /// __m512i _mm512_sub_epi32 (__m512i a, __m512i b)
-        ///   VPSUBD zmm1 {k1}{z}, zmm2, zmm3/m512/m32bcst
-        /// </summary>
-        public static Vector512<uint> Subtract(Vector512<uint> left, Vector512<uint> right) => Subtract(left, right);
-        /// <summary>
-        /// __m512i _mm512_sub_epi64 (__m512i a, __m512i b)
-        ///   VPSUBQ zmm1 {k1}{z}, zmm2, zmm3/m512/m64bcst
-        /// </summary>
-        public static Vector512<long> Subtract(Vector512<long> left, Vector512<long> right) => Subtract(left, right);
-        /// <summary>
-        /// __m512i _mm512_sub_epi64 (__m512i a, __m512i b)
-        ///   VPSUBQ zmm1 {k1}{z}, zmm2, zmm3/m512/m64bcst
-        /// </summary>
-        public static Vector512<ulong> Subtract(Vector512<ulong> left, Vector512<ulong> right) => Subtract(left, right);
-        /// <summary>
-        /// __m512 _mm512_sub_ps (__m512 a, __m512 b)
-        ///   VSUBPS zmm1 {k1}{z}, zmm2, zmm3/m512/m32bcst{er}
-        /// </summary>
-        public static Vector512<float> Subtract(Vector512<float> left, Vector512<float> right) => Subtract(left, right);
-        /// <summary>
-        /// __m512d _mm512_sub_pd (__m512d a, __m512d b)
-        ///   VSUBPD zmm1 {k1}{z}, zmm2, zmm3/m512/m64bcst{er}
-        /// </summary>
-        public static Vector512<double> Subtract(Vector512<double> left, Vector512<double> right) => Subtract(left, right);
-
-        /// <summary>
-        /// __m512i _mm512_unpackhi_epi32 (__m512i a, __m512i b)
-        ///   VPUNPCKHDQ zmm1 {k1}{z}, zmm2, zmm3/m512/m32bcst
-        /// </summary>
-        public static Vector512<int> UnpackHigh(Vector512<int> left, Vector512<int> right) => UnpackHigh(left, right);
-        /// <summary>
-        /// __m512i _mm512_unpackhi_epi32 (__m512i a, __m512i b)
-        ///   VPUNPCKHDQ zmm1 {k1}{z}, zmm2, zmm3/m512/m32bcst
-        /// </summary>
-        public static Vector512<uint> UnpackHigh(Vector512<uint> left, Vector512<uint> right) => UnpackHigh(left, right);
-        /// <summary>
-        /// __m512i _mm512_unpackhi_epi64 (__m512i a, __m512i b)
-        ///   VPUNPCKHQDQ zmm1 {k1}{z}, zmm2, zmm3/m512/m64bcst
-        /// </summary>
-        public static Vector512<long> UnpackHigh(Vector512<long> left, Vector512<long> right) => UnpackHigh(left, right);
-        /// <summary>
-        /// __m512i _mm512_unpackhi_epi64 (__m512i a, __m512i b)
-        ///   VPUNPCKHQDQ zmm1 {k1}{z}, zmm2, zmm3/m512/m64bcst
-        /// </summary>
-        public static Vector512<ulong> UnpackHigh(Vector512<ulong> left, Vector512<ulong> right) => UnpackHigh(left, right);
-        /// <summary>
-        /// __m512 _mm512_unpackhi_ps (__m512 a, __m512 b)
-        ///   VUNPCKHPS zmm1 {k1}{z}, zmm2, zmm3/m512/m32bcst
-        /// </summary>
-        public static Vector512<float> UnpackHigh(Vector512<float> left, Vector512<float> right) => UnpackHigh(left, right);
-        /// <summary>
-        /// __m512d _mm512_unpackhi_pd (__m512d a, __m512d b)
-        ///   VUNPCKHPD zmm1 {k1}{z}, zmm2, zmm3/m512/m64bcst
-        /// </summary>
-        public static Vector512<double> UnpackHigh(Vector512<double> left, Vector512<double> right) => UnpackHigh(left, right);
-
-        /// <summary>
-        /// __m512i _mm512_unpacklo_epi32 (__m512i a, __m512i b)
-        ///   VPUNPCKLDQ zmm1 {k1}{z}, zmm2, zmm3/m512/m32bcst
-        /// </summary>
-        public static Vector512<int> UnpackLow(Vector512<int> left, Vector512<int> right) => UnpackLow(left, right);
-        /// <summary>
-        /// __m512i _mm512_unpacklo_epi32 (__m512i a, __m512i b)
-        ///   VPUNPCKLDQ zmm1 {k1}{z}, zmm2, zmm3/m512/m32bcst
-        /// </summary>
-        public static Vector512<uint> UnpackLow(Vector512<uint> left, Vector512<uint> right) => UnpackLow(left, right);
-        /// <summary>
-        /// __m512i _mm512_unpacklo_epi64 (__m512i a, __m512i b)
-        ///   VPUNPCKLQDQ zmm1 {k1}{z}, zmm2, zmm3/m512/m64bcst
-        /// </summary>
-        public static Vector512<long> UnpackLow(Vector512<long> left, Vector512<long> right) => UnpackLow(left, right);
-        /// <summary>
-        /// __m512i _mm512_unpacklo_epi64 (__m512i a, __m512i b)
-        ///   VPUNPCKLQDQ zmm1 {k1}{z}, zmm2, zmm3/m512/m64bcst
-        /// </summary>
-        public static Vector512<ulong> UnpackLow(Vector512<ulong> left, Vector512<ulong> right) => UnpackLow(left, right);
-        /// <summary>
-        /// __m512 _mm512_unpacklo_ps (__m512 a, __m512 b)
-        ///   VUNPCKLPS zmm1 {k1}{z}, zmm2, zmm3/m512/m32bcst
-        /// </summary>
-        public static Vector512<float> UnpackLow(Vector512<float> left, Vector512<float> right) => UnpackLow(left, right);
-        /// <summary>
-        /// __m512d _mm512_unpacklo_pd (__m512d a, __m512d b)
-        ///   VUNPCKLPD zmm1 {k1}{z}, zmm2, zmm3/m512/m64bcst
-        /// </summary>
-        public static Vector512<double> UnpackLow(Vector512<double> left, Vector512<double> right) => UnpackLow(left, right);
-
->>>>>>> dbcffe76
         /// <summary>
         /// __m512i _mm512_xor_si512 (__m512i a, __m512i b)
         ///   VPXORD zmm1 {k1}{z}, zmm2, zmm3/m512/m32bcst
@@ -1319,66 +1077,32 @@
         /// <summary>
         /// __m512i _mm512_xor_si512 (__m512i a, __m512i b)
         ///   VPXORD zmm1 {k1}{z}, zmm2, zmm3/m512/m32bcst
-<<<<<<< HEAD
-=======
-        /// </summary>
-        public static Vector512<sbyte> Xor(Vector512<sbyte> left, Vector512<sbyte> right) => Xor(left, right);
+        /// </summary>
+        public static Vector512<short> Xor(Vector512<short> left, Vector512<short> right) => Xor(left, right);
         /// <summary>
         /// __m512i _mm512_xor_si512 (__m512i a, __m512i b)
         ///   VPXORD zmm1 {k1}{z}, zmm2, zmm3/m512/m32bcst
->>>>>>> dbcffe76
-        /// </summary>
-        public static Vector512<short> Xor(Vector512<short> left, Vector512<short> right) => Xor(left, right);
-        /// <summary>
-        /// __m512i _mm512_xor_si512 (__m512i a, __m512i b)
+        /// </summary>
+        public static Vector512<ushort> Xor(Vector512<ushort> left, Vector512<ushort> right) => Xor(left, right);
+        /// <summary>
+        /// __m512i _mm512_xor_epi32 (__m512i a, __m512i b)
         ///   VPXORD zmm1 {k1}{z}, zmm2, zmm3/m512/m32bcst
         /// </summary>
-        public static Vector512<ushort> Xor(Vector512<ushort> left, Vector512<ushort> right) => Xor(left, right);
-        /// <summary>
-<<<<<<< HEAD
-        /// __m512i _mm512_xor_si512 (__m512i a, __m512i b)
-=======
+        public static Vector512<int> Xor(Vector512<int> left, Vector512<int> right) => Xor(left, right);
+        /// <summary>
         /// __m512i _mm512_xor_epi32 (__m512i a, __m512i b)
->>>>>>> dbcffe76
         ///   VPXORD zmm1 {k1}{z}, zmm2, zmm3/m512/m32bcst
         /// </summary>
-        public static Vector512<int> Xor(Vector512<int> left, Vector512<int> right) => Xor(left, right);
-        /// <summary>
-<<<<<<< HEAD
-        /// __m512i _mm512_xor_si512 (__m512i a, __m512i b)
-=======
-        /// __m512i _mm512_xor_epi32 (__m512i a, __m512i b)
->>>>>>> dbcffe76
-        ///   VPXORD zmm1 {k1}{z}, zmm2, zmm3/m512/m32bcst
-        /// </summary>
         public static Vector512<uint> Xor(Vector512<uint> left, Vector512<uint> right) => Xor(left, right);
         /// <summary>
-<<<<<<< HEAD
-        /// __m512i _mm512_xor_si512 (__m512i a, __m512i b)
-=======
         /// __m512i _mm512_xor_epi64 (__m512i a, __m512i b)
->>>>>>> dbcffe76
         ///   VPXORQ zmm1 {k1}{z}, zmm2, zmm3/m512/m64bcst
         /// </summary>
         public static Vector512<long> Xor(Vector512<long> left, Vector512<long> right) => Xor(left, right);
         /// <summary>
-<<<<<<< HEAD
-        /// __m512i _mm512_xor_si512 (__m512i a, __m512i b)
-=======
         /// __m512i _mm512_xor_epi64 (__m512i a, __m512i b)
->>>>>>> dbcffe76
         ///   VPXORQ zmm1 {k1}{z}, zmm2, zmm3/m512/m64bcst
         /// </summary>
         public static Vector512<ulong> Xor(Vector512<ulong> left, Vector512<ulong> right) => Xor(left, right);
-        /// <summary>
-        /// __m512 _mm512_xor_ps (__m512 a, __m512 b)
-        ///   VXORPS zmm1 {k1}{z}, zmm2, zmm3/m512/m32bcst
-        /// </summary>
-        public static Vector512<float> Xor(Vector512<float> left, Vector512<float> right) => Xor(left, right);
-        /// <summary>
-        /// __m512d _mm512_xor_pd (__m512d a, __m512d b)
-        ///   VXORPD zmm1 {k1}{z}, zmm2, zmm3/m512/m64bcst
-        /// </summary>
-        public static Vector512<double> Xor(Vector512<double> left, Vector512<double> right) => Xor(left, right);
     }
 }