--- conflicted
+++ resolved
@@ -93,9 +93,7 @@
         /// </summary>
         public static void Pause() { throw new PlatformNotSupportedException(); }
 
-<<<<<<< HEAD
-        /// <summary>
-        /// unsigned _udiv64(unsigned __int64 dividend, unsigned divisor, unsigned* remainder)
+
         ///   DIV reg/m32
         /// </summary>
         public static (uint Quotient, uint Remainder) DivRem(uint lower, uint upper, uint divisor) { throw new PlatformNotSupportedException(); }
@@ -115,9 +113,8 @@
         ///   IDIV reg/m
         /// </summary>
         public static (nint Quotient, nint Remainder) DivRem(nuint lower, nint upper, nint divisor) { throw new PlatformNotSupportedException(); }
-=======
+        
 #pragma warning restore IDE0060
 
->>>>>>> 440d3623
     }
 }