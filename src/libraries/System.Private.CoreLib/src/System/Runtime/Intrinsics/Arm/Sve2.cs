// Licensed to the .NET Foundation under one or more agreements.
// The .NET Foundation licenses this file to you under the MIT license.

using System.Diagnostics.CodeAnalysis;
using System.Runtime.CompilerServices;
using System.Runtime.Intrinsics;
using System.Numerics;

namespace System.Runtime.Intrinsics.Arm
{
    /// <summary>
    /// This class provides access to the ARM SVE hardware instructions via intrinsics
    /// </summary>
    [Intrinsic]
    [CLSCompliant(false)]
    [Experimental(Experimentals.ArmSveDiagId, UrlFormat = Experimentals.SharedUrlFormat)]
    public abstract class Sve2 : Sve
    {
        internal Sve2() { }

        public static new bool IsSupported { get => IsSupported; }

        [Intrinsic]
        public new abstract class Arm64 : Sve.Arm64
        {
            internal Arm64() { }

            public static new bool IsSupported { get => IsSupported; }
        }

        // Bitwise clear and exclusive OR

        /// <summary>
        /// svuint8_t svbcax[_u8](svuint8_t op1, svuint8_t op2, svuint8_t op3)
        ///   BCAX Ztied1.D, Ztied1.D, Zop2.D, Zop3.D
        /// </summary>
        public static unsafe Vector<byte> BitwiseClearXor(Vector<byte> xor, Vector<byte> value, Vector<byte> mask) => BitwiseClearXor(xor, value, mask);

        /// <summary>
        /// svint16_t svbcax[_s16](svint16_t op1, svint16_t op2, svint16_t op3)
        ///   BCAX Ztied1.D, Ztied1.D, Zop2.D, Zop3.D
        /// </summary>
        public static unsafe Vector<short> BitwiseClearXor(Vector<short> xor, Vector<short> value, Vector<short> mask) => BitwiseClearXor(xor, value, mask);

        /// <summary>
        /// svint32_t svbcax[_s32](svint32_t op1, svint32_t op2, svint32_t op3)
        ///   BCAX Ztied1.D, Ztied1.D, Zop2.D, Zop3.D
        /// </summary>
        public static unsafe Vector<int> BitwiseClearXor(Vector<int> xor, Vector<int> value, Vector<int> mask) => BitwiseClearXor(xor, value, mask);

        /// <summary>
        /// svint64_t svbcax[_s64](svint64_t op1, svint64_t op2, svint64_t op3)
        ///   BCAX Ztied1.D, Ztied1.D, Zop2.D, Zop3.D
        /// </summary>
        public static unsafe Vector<long> BitwiseClearXor(Vector<long> xor, Vector<long> value, Vector<long> mask) => BitwiseClearXor(xor, value, mask);

        /// <summary>
        /// svint8_t svbcax[_s8](svint8_t op1, svint8_t op2, svint8_t op3)
        ///   BCAX Ztied1.D, Ztied1.D, Zop2.D, Zop3.D
        /// </summary>
        public static unsafe Vector<sbyte> BitwiseClearXor(Vector<sbyte> xor, Vector<sbyte> value, Vector<sbyte> mask) => BitwiseClearXor(xor, value, mask);

        /// <summary>
        /// svuint16_t svbcax[_u16](svuint16_t op1, svuint16_t op2, svuint16_t op3)
        ///   BCAX Ztied1.D, Ztied1.D, Zop2.D, Zop3.D
        /// </summary>
        public static unsafe Vector<ushort> BitwiseClearXor(Vector<ushort> xor, Vector<ushort> value, Vector<ushort> mask) => BitwiseClearXor(xor, value, mask);

        /// <summary>
        /// svuint32_t svbcax[_u32](svuint32_t op1, svuint32_t op2, svuint32_t op3)
        ///   BCAX Ztied1.D, Ztied1.D, Zop2.D, Zop3.D
        /// </summary>
        public static unsafe Vector<uint> BitwiseClearXor(Vector<uint> xor, Vector<uint> value, Vector<uint> mask) => BitwiseClearXor(xor, value, mask);

        /// <summary>
        /// svuint64_t svbcax[_u64](svuint64_t op1, svuint64_t op2, svuint64_t op3)
        ///   BCAX Ztied1.D, Ztied1.D, Zop2.D, Zop3.D
        /// </summary>
        public static unsafe Vector<ulong> BitwiseClearXor(Vector<ulong> xor, Vector<ulong> value, Vector<ulong> mask) => BitwiseClearXor(xor, value, mask);

<<<<<<< HEAD

        // Bitwise select

        /// <summary>
        /// svuint8_t svbsl[_u8](svuint8_t op1, svuint8_t op2, svuint8_t op3)
        ///   BSL Ztied1.D, Ztied1.D, Zop2.D, Zop3.D
        /// </summary>
        public static unsafe Vector<byte> BitwiseSelect(Vector<byte> select, Vector<byte> left, Vector<byte> right) => BitwiseSelect(select, left, right);

        /// <summary>
        /// svint16_t svbsl[_s16](svint16_t op1, svint16_t op2, svint16_t op3)
        ///   BSL Ztied1.D, Ztied1.D, Zop2.D, Zop3.D
        /// </summary>
        public static unsafe Vector<short> BitwiseSelect(Vector<short> select, Vector<short> left, Vector<short> right) => BitwiseSelect(select, left, right);

        /// <summary>
        /// svint32_t svbsl[_s32](svint32_t op1, svint32_t op2, svint32_t op3)
        ///   BSL Ztied1.D, Ztied1.D, Zop2.D, Zop3.D
        /// </summary>
        public static unsafe Vector<int> BitwiseSelect(Vector<int> select, Vector<int> left, Vector<int> right) => BitwiseSelect(select, left, right);

        /// <summary>
        /// svint64_t svbsl[_s64](svint64_t op1, svint64_t op2, svint64_t op3)
        ///   BSL Ztied1.D, Ztied1.D, Zop2.D, Zop3.D
        /// </summary>
        public static unsafe Vector<long> BitwiseSelect(Vector<long> select, Vector<long> left, Vector<long> right) => BitwiseSelect(select, left, right);

        /// <summary>
        /// svint8_t svbsl[_s8](svint8_t op1, svint8_t op2, svint8_t op3)
        ///   BSL Ztied1.D, Ztied1.D, Zop2.D, Zop3.D
        /// </summary>
        public static unsafe Vector<sbyte> BitwiseSelect(Vector<sbyte> select, Vector<sbyte> left, Vector<sbyte> right) => BitwiseSelect(select, left, right);

        /// <summary>
        /// svuint16_t svbsl[_u16](svuint16_t op1, svuint16_t op2, svuint16_t op3)
        ///   BSL Ztied1.D, Ztied1.D, Zop2.D, Zop3.D
        /// </summary>
        public static unsafe Vector<ushort> BitwiseSelect(Vector<ushort> select, Vector<ushort> left, Vector<ushort> right) => BitwiseSelect(select, left, right);

        /// <summary>
        /// svuint32_t svbsl[_u32](svuint32_t op1, svuint32_t op2, svuint32_t op3)
        ///   BSL Ztied1.D, Ztied1.D, Zop2.D, Zop3.D
        /// </summary>
        public static unsafe Vector<uint> BitwiseSelect(Vector<uint> select, Vector<uint> left, Vector<uint> right) => BitwiseSelect(select, left, right);

        /// <summary>
        /// svuint64_t svbsl[_u64](svuint64_t op1, svuint64_t op2, svuint64_t op3)
        ///   BSL Ztied1.D, Ztied1.D, Zop2.D, Zop3.D
        /// </summary>
        public static unsafe Vector<ulong> BitwiseSelect(Vector<ulong> select, Vector<ulong> left, Vector<ulong> right) => BitwiseSelect(select, left, right);


        // Bitwise select with first input inverted

        /// <summary>
        /// svuint8_t svbsl1n[_u8](svuint8_t op1, svuint8_t op2, svuint8_t op3)
        ///   BSL1N Ztied1.D, Ztied1.D, Zop2.D, Zop3.D
        /// </summary>
        public static unsafe Vector<byte> BitwiseSelectLeftInverted(Vector<byte> select, Vector<byte> left, Vector<byte> right) => BitwiseSelectLeftInverted(select, left, right);

        /// <summary>
        /// svint16_t svbsl1n[_s16](svint16_t op1, svint16_t op2, svint16_t op3)
        ///   BSL1N Ztied1.D, Ztied1.D, Zop2.D, Zop3.D
        /// </summary>
        public static unsafe Vector<short> BitwiseSelectLeftInverted(Vector<short> select, Vector<short> left, Vector<short> right) => BitwiseSelectLeftInverted(select, left, right);

        /// <summary>
        /// svint32_t svbsl1n[_s32](svint32_t op1, svint32_t op2, svint32_t op3)
        ///   BSL1N Ztied1.D, Ztied1.D, Zop2.D, Zop3.D
        /// </summary>
        public static unsafe Vector<int> BitwiseSelectLeftInverted(Vector<int> select, Vector<int> left, Vector<int> right) => BitwiseSelectLeftInverted(select, left, right);

        /// <summary>
        /// svint64_t svbsl1n[_s64](svint64_t op1, svint64_t op2, svint64_t op3)
        ///   BSL1N Ztied1.D, Ztied1.D, Zop2.D, Zop3.D
        /// </summary>
        public static unsafe Vector<long> BitwiseSelectLeftInverted(Vector<long> select, Vector<long> left, Vector<long> right) => BitwiseSelectLeftInverted(select, left, right);

        /// <summary>
        /// svint8_t svbsl1n[_s8](svint8_t op1, svint8_t op2, svint8_t op3)
        ///   BSL1N Ztied1.D, Ztied1.D, Zop2.D, Zop3.D
        /// </summary>
        public static unsafe Vector<sbyte> BitwiseSelectLeftInverted(Vector<sbyte> select, Vector<sbyte> left, Vector<sbyte> right) => BitwiseSelectLeftInverted(select, left, right);

        /// <summary>
        /// svuint16_t svbsl1n[_u16](svuint16_t op1, svuint16_t op2, svuint16_t op3)
        ///   BSL1N Ztied1.D, Ztied1.D, Zop2.D, Zop3.D
        /// </summary>
        public static unsafe Vector<ushort> BitwiseSelectLeftInverted(Vector<ushort> select, Vector<ushort> left, Vector<ushort> right) => BitwiseSelectLeftInverted(select, left, right);

        /// <summary>
        /// svuint32_t svbsl1n[_u32](svuint32_t op1, svuint32_t op2, svuint32_t op3)
        ///   BSL1N Ztied1.D, Ztied1.D, Zop2.D, Zop3.D
        /// </summary>
        public static unsafe Vector<uint> BitwiseSelectLeftInverted(Vector<uint> select, Vector<uint> left, Vector<uint> right) => BitwiseSelectLeftInverted(select, left, right);

        /// <summary>
        /// svuint64_t svbsl1n[_u64](svuint64_t op1, svuint64_t op2, svuint64_t op3)
        ///   BSL1N Ztied1.D, Ztied1.D, Zop2.D, Zop3.D
        /// </summary>
        public static unsafe Vector<ulong> BitwiseSelectLeftInverted(Vector<ulong> select, Vector<ulong> left, Vector<ulong> right) => BitwiseSelectLeftInverted(select, left, right);


        // Bitwise select with second input inverted

        /// <summary>
        /// svuint8_t svbsl2n[_u8](svuint8_t op1, svuint8_t op2, svuint8_t op3)
        ///   BSL2N Ztied1.D, Ztied1.D, Zop2.D, Zop3.D
        /// </summary>
        public static unsafe Vector<byte> BitwiseSelectRightInverted(Vector<byte> select, Vector<byte> left, Vector<byte> right) => BitwiseSelectRightInverted(select, left, right);

        /// <summary>
        /// svint16_t svbsl2n[_s16](svint16_t op1, svint16_t op2, svint16_t op3)
        ///   BSL2N Ztied1.D, Ztied1.D, Zop2.D, Zop3.D
        /// </summary>
        public static unsafe Vector<short> BitwiseSelectRightInverted(Vector<short> select, Vector<short> left, Vector<short> right) => BitwiseSelectRightInverted(select, left, right);

        /// <summary>
        /// svint32_t svbsl2n[_s32](svint32_t op1, svint32_t op2, svint32_t op3)
        ///   BSL2N Ztied1.D, Ztied1.D, Zop2.D, Zop3.D
        /// </summary>
        public static unsafe Vector<int> BitwiseSelectRightInverted(Vector<int> select, Vector<int> left, Vector<int> right) => BitwiseSelectRightInverted(select, left, right);

        /// <summary>
        /// svint64_t svbsl2n[_s64](svint64_t op1, svint64_t op2, svint64_t op3)
        ///   BSL2N Ztied1.D, Ztied1.D, Zop2.D, Zop3.D
        /// </summary>
        public static unsafe Vector<long> BitwiseSelectRightInverted(Vector<long> select, Vector<long> left, Vector<long> right) => BitwiseSelectRightInverted(select, left, right);

        /// <summary>
        /// svint8_t svbsl2n[_s8](svint8_t op1, svint8_t op2, svint8_t op3)
        ///   BSL2N Ztied1.D, Ztied1.D, Zop2.D, Zop3.D
        /// </summary>
        public static unsafe Vector<sbyte> BitwiseSelectRightInverted(Vector<sbyte> select, Vector<sbyte> left, Vector<sbyte> right) => BitwiseSelectRightInverted(select, left, right);

        /// <summary>
        /// svuint16_t svbsl2n[_u16](svuint16_t op1, svuint16_t op2, svuint16_t op3)
        ///   BSL2N Ztied1.D, Ztied1.D, Zop2.D, Zop3.D
        /// </summary>
        public static unsafe Vector<ushort> BitwiseSelectRightInverted(Vector<ushort> select, Vector<ushort> left, Vector<ushort> right) => BitwiseSelectRightInverted(select, left, right);

        /// <summary>
        /// svuint32_t svbsl2n[_u32](svuint32_t op1, svuint32_t op2, svuint32_t op3)
        ///   BSL2N Ztied1.D, Ztied1.D, Zop2.D, Zop3.D
        /// </summary>
        public static unsafe Vector<uint> BitwiseSelectRightInverted(Vector<uint> select, Vector<uint> left, Vector<uint> right) => BitwiseSelectRightInverted(select, left, right);

        /// <summary>
        /// svuint64_t svbsl2n[_u64](svuint64_t op1, svuint64_t op2, svuint64_t op3)
        ///   BSL2N Ztied1.D, Ztied1.D, Zop2.D, Zop3.D
        /// </summary>
        public static unsafe Vector<ulong> BitwiseSelectRightInverted(Vector<ulong> select, Vector<ulong> left, Vector<ulong> right) => BitwiseSelectRightInverted(select, left, right);
=======
        // Shift left and insert

        /// <summary>
        /// svuint8_t svsli[_n_u8](svuint8_t op1, svuint8_t op2, uint64_t imm3)
        ///   SLI Ztied1.B, Zop2.B, #imm3
        /// </summary>
        public static Vector<byte> ShiftLeftAndInsert(Vector<byte> left, Vector<byte> right, [ConstantExpected] byte shift) => ShiftLeftAndInsert(left, right, shift);

        /// <summary>
        /// svint16_t svsli[_n_s16](svint16_t op1, svint16_t op2, uint64_t imm3)
        ///   SLI Ztied1.H, Zop2.H, #imm3
        /// </summary>
        public static Vector<short> ShiftLeftAndInsert(Vector<short> left, Vector<short> right, [ConstantExpected] byte shift) => ShiftLeftAndInsert(left, right, shift);

        /// <summary>
        /// svint32_t svsli[_n_s32](svint32_t op1, svint32_t op2, uint64_t imm3)
        ///   SLI Ztied1.S, Zop2.S, #imm3
        /// </summary>
        public static Vector<int> ShiftLeftAndInsert(Vector<int> left, Vector<int> right, [ConstantExpected] byte shift) => ShiftLeftAndInsert(left, right, shift);

        /// <summary>
        /// svint64_t svsli[_n_s64](svint64_t op1, svint64_t op2, uint64_t imm3)
        ///   SLI Ztied1.D, Zop2.D, #imm3
        /// </summary>
        public static Vector<long> ShiftLeftAndInsert(Vector<long> left, Vector<long> right, [ConstantExpected] byte shift) => ShiftLeftAndInsert(left, right, shift);

        /// <summary>
        /// svint8_t svsli[_n_s8](svint8_t op1, svint8_t op2, uint64_t imm3)
        ///   SLI Ztied1.B, Zop2.B, #imm3
        /// </summary>
        public static Vector<sbyte> ShiftLeftAndInsert(Vector<sbyte> left, Vector<sbyte> right, [ConstantExpected] byte shift) => ShiftLeftAndInsert(left, right, shift);

        /// <summary>
        /// svuint16_t svsli[_n_u16](svuint16_t op1, svuint16_t op2, uint64_t imm3)
        ///   SLI Ztied1.H, Zop2.H, #imm3
        /// </summary>
        public static Vector<ushort> ShiftLeftAndInsert(Vector<ushort> left, Vector<ushort> right, [ConstantExpected] byte shift) => ShiftLeftAndInsert(left, right, shift);

        /// <summary>
        /// svuint32_t svsli[_n_u32](svuint32_t op1, svuint32_t op2, uint64_t imm3)
        ///   SLI Ztied1.S, Zop2.S, #imm3
        /// </summary>
        public static Vector<uint> ShiftLeftAndInsert(Vector<uint> left, Vector<uint> right, [ConstantExpected] byte shift) => ShiftLeftAndInsert(left, right, shift);

        /// <summary>
        /// svuint64_t svsli[_n_u64](svuint64_t op1, svuint64_t op2, uint64_t imm3)
        ///   SLI Ztied1.D, Zop2.D, #imm3
        /// </summary>
        public static Vector<ulong> ShiftLeftAndInsert(Vector<ulong> left, Vector<ulong> right, [ConstantExpected] byte shift) => ShiftLeftAndInsert(left, right, shift);
>>>>>>> 113198b3
    }
}<|MERGE_RESOLUTION|>--- conflicted
+++ resolved
@@ -78,7 +78,6 @@
         /// </summary>
         public static unsafe Vector<ulong> BitwiseClearXor(Vector<ulong> xor, Vector<ulong> value, Vector<ulong> mask) => BitwiseClearXor(xor, value, mask);
 
-<<<<<<< HEAD
 
         // Bitwise select
 
@@ -231,7 +230,7 @@
         ///   BSL2N Ztied1.D, Ztied1.D, Zop2.D, Zop3.D
         /// </summary>
         public static unsafe Vector<ulong> BitwiseSelectRightInverted(Vector<ulong> select, Vector<ulong> left, Vector<ulong> right) => BitwiseSelectRightInverted(select, left, right);
-=======
+
         // Shift left and insert
 
         /// <summary>
@@ -281,6 +280,5 @@
         ///   SLI Ztied1.D, Zop2.D, #imm3
         /// </summary>
         public static Vector<ulong> ShiftLeftAndInsert(Vector<ulong> left, Vector<ulong> right, [ConstantExpected] byte shift) => ShiftLeftAndInsert(left, right, shift);
->>>>>>> 113198b3
     }
 }