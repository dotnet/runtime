--- conflicted
+++ resolved
@@ -427,7 +427,222 @@
         public static unsafe Vector<double> LoadVector(Vector<double> mask, double* address) => LoadVector(mask, address);
 
 
-<<<<<<< HEAD
+        ///  LoadVectorByteZeroExtendToInt16 : Load 8-bit data and zero-extend
+
+        /// <summary>
+        /// svint16_t svld1ub_s16(svbool_t pg, const uint8_t *base)
+        ///   LD1B Zresult.H, Pg/Z, [Xbase, #0, MUL VL]
+        /// </summary>
+        public static unsafe Vector<short> LoadVectorByteZeroExtendToInt16(Vector<short> mask, byte* address) => LoadVectorByteZeroExtendToInt16(mask, address);
+
+
+        ///  LoadVectorByteZeroExtendToInt32 : Load 8-bit data and zero-extend
+
+        /// <summary>
+        /// svint32_t svld1ub_s32(svbool_t pg, const uint8_t *base)
+        ///   LD1B Zresult.S, Pg/Z, [Xbase, #0, MUL VL]
+        /// </summary>
+        public static unsafe Vector<int> LoadVectorByteZeroExtendToInt32(Vector<int> mask, byte* address) => LoadVectorByteZeroExtendToInt32(mask, address);
+
+
+        ///  LoadVectorByteZeroExtendToInt64 : Load 8-bit data and zero-extend
+
+        /// <summary>
+        /// svint64_t svld1ub_s64(svbool_t pg, const uint8_t *base)
+        ///   LD1B Zresult.D, Pg/Z, [Xbase, #0, MUL VL]
+        /// </summary>
+        public static unsafe Vector<long> LoadVectorByteZeroExtendToInt64(Vector<long> mask, byte* address) => LoadVectorByteZeroExtendToInt64(mask, address);
+
+
+        ///  LoadVectorByteZeroExtendToUInt16 : Load 8-bit data and zero-extend
+
+        /// <summary>
+        /// svuint16_t svld1ub_u16(svbool_t pg, const uint8_t *base)
+        ///   LD1B Zresult.H, Pg/Z, [Xbase, #0, MUL VL]
+        /// </summary>
+        public static unsafe Vector<ushort> LoadVectorByteZeroExtendToUInt16(Vector<ushort> mask, byte* address) => LoadVectorByteZeroExtendToUInt16(mask, address);
+
+
+        ///  LoadVectorByteZeroExtendToUInt32 : Load 8-bit data and zero-extend
+
+        /// <summary>
+        /// svuint32_t svld1ub_u32(svbool_t pg, const uint8_t *base)
+        ///   LD1B Zresult.S, Pg/Z, [Xbase, #0, MUL VL]
+        /// </summary>
+        public static unsafe Vector<uint> LoadVectorByteZeroExtendToUInt32(Vector<uint> mask, byte* address) => LoadVectorByteZeroExtendToUInt32(mask, address);
+
+
+        ///  LoadVectorByteZeroExtendToUInt64 : Load 8-bit data and zero-extend
+
+        /// <summary>
+        /// svuint64_t svld1ub_u64(svbool_t pg, const uint8_t *base)
+        ///   LD1B Zresult.D, Pg/Z, [Xbase, #0, MUL VL]
+        /// </summary>
+        public static unsafe Vector<ulong> LoadVectorByteZeroExtendToUInt64(Vector<ulong> mask, byte* address) => LoadVectorByteZeroExtendToUInt64(mask, address);
+
+
+        ///  LoadVectorInt16SignExtendToInt32 : Load 16-bit data and sign-extend
+
+        /// <summary>
+        /// svint32_t svld1sh_s32(svbool_t pg, const int16_t *base)
+        ///   LD1SH Zresult.S, Pg/Z, [Xbase, #0, MUL VL]
+        /// </summary>
+        public static unsafe Vector<int> LoadVectorInt16SignExtendToInt32(Vector<int> mask, short* address) => LoadVectorInt16SignExtendToInt32(mask, address);
+
+
+        ///  LoadVectorInt16SignExtendToInt64 : Load 16-bit data and sign-extend
+
+        /// <summary>
+        /// svint64_t svld1sh_s64(svbool_t pg, const int16_t *base)
+        ///   LD1SH Zresult.D, Pg/Z, [Xbase, #0, MUL VL]
+        /// </summary>
+        public static unsafe Vector<long> LoadVectorInt16SignExtendToInt64(Vector<long> mask, short* address) => LoadVectorInt16SignExtendToInt64(mask, address);
+
+
+        ///  LoadVectorInt16SignExtendToUInt32 : Load 16-bit data and sign-extend
+
+        /// <summary>
+        /// svuint32_t svld1sh_u32(svbool_t pg, const int16_t *base)
+        ///   LD1SH Zresult.S, Pg/Z, [Xbase, #0, MUL VL]
+        /// </summary>
+        public static unsafe Vector<uint> LoadVectorInt16SignExtendToUInt32(Vector<uint> mask, short* address) => LoadVectorInt16SignExtendToUInt32(mask, address);
+
+
+        ///  LoadVectorInt16SignExtendToUInt64 : Load 16-bit data and sign-extend
+
+        /// <summary>
+        /// svuint64_t svld1sh_u64(svbool_t pg, const int16_t *base)
+        ///   LD1SH Zresult.D, Pg/Z, [Xbase, #0, MUL VL]
+        /// </summary>
+        public static unsafe Vector<ulong> LoadVectorInt16SignExtendToUInt64(Vector<ulong> mask, short* address) => LoadVectorInt16SignExtendToUInt64(mask, address);
+
+
+        ///  LoadVectorInt32SignExtendToInt64 : Load 32-bit data and sign-extend
+
+        /// <summary>
+        /// svint64_t svld1sw_s64(svbool_t pg, const int32_t *base)
+        ///   LD1SW Zresult.D, Pg/Z, [Xbase, #0, MUL VL]
+        /// </summary>
+        public static unsafe Vector<long> LoadVectorInt32SignExtendToInt64(Vector<long> mask, int* address) => LoadVectorInt32SignExtendToInt64(mask, address);
+
+
+        ///  LoadVectorInt32SignExtendToUInt64 : Load 32-bit data and sign-extend
+
+        /// <summary>
+        /// svuint64_t svld1sw_u64(svbool_t pg, const int32_t *base)
+        ///   LD1SW Zresult.D, Pg/Z, [Xbase, #0, MUL VL]
+        /// </summary>
+        public static unsafe Vector<ulong> LoadVectorInt32SignExtendToUInt64(Vector<ulong> mask, int* address) => LoadVectorInt32SignExtendToUInt64(mask, address);
+
+
+        ///  LoadVectorSByteSignExtendToInt16 : Load 8-bit data and sign-extend
+
+        /// <summary>
+        /// svint16_t svld1sb_s16(svbool_t pg, const int8_t *base)
+        ///   LD1SB Zresult.H, Pg/Z, [Xbase, #0, MUL VL]
+        /// </summary>
+        public static unsafe Vector<short> LoadVectorSByteSignExtendToInt16(Vector<short> mask, sbyte* address) => LoadVectorSByteSignExtendToInt16(mask, address);
+
+
+        ///  LoadVectorSByteSignExtendToInt32 : Load 8-bit data and sign-extend
+
+        /// <summary>
+        /// svint32_t svld1sb_s32(svbool_t pg, const int8_t *base)
+        ///   LD1SB Zresult.S, Pg/Z, [Xbase, #0, MUL VL]
+        /// </summary>
+        public static unsafe Vector<int> LoadVectorSByteSignExtendToInt32(Vector<int> mask, sbyte* address) => LoadVectorSByteSignExtendToInt32(mask, address);
+
+
+        ///  LoadVectorSByteSignExtendToInt64 : Load 8-bit data and sign-extend
+
+        /// <summary>
+        /// svint64_t svld1sb_s64(svbool_t pg, const int8_t *base)
+        ///   LD1SB Zresult.D, Pg/Z, [Xbase, #0, MUL VL]
+        /// </summary>
+        public static unsafe Vector<long> LoadVectorSByteSignExtendToInt64(Vector<long> mask, sbyte* address) => LoadVectorSByteSignExtendToInt64(mask, address);
+
+
+        ///  LoadVectorSByteSignExtendToUInt16 : Load 8-bit data and sign-extend
+
+        /// <summary>
+        /// svuint16_t svld1sb_u16(svbool_t pg, const int8_t *base)
+        ///   LD1SB Zresult.H, Pg/Z, [Xbase, #0, MUL VL]
+        /// </summary>
+        public static unsafe Vector<ushort> LoadVectorSByteSignExtendToUInt16(Vector<ushort> mask, sbyte* address) => LoadVectorSByteSignExtendToUInt16(mask, address);
+
+
+        ///  LoadVectorSByteSignExtendToUInt32 : Load 8-bit data and sign-extend
+
+        /// <summary>
+        /// svuint32_t svld1sb_u32(svbool_t pg, const int8_t *base)
+        ///   LD1SB Zresult.S, Pg/Z, [Xbase, #0, MUL VL]
+        /// </summary>
+        public static unsafe Vector<uint> LoadVectorSByteSignExtendToUInt32(Vector<uint> mask, sbyte* address) => LoadVectorSByteSignExtendToUInt32(mask, address);
+
+
+        ///  LoadVectorSByteSignExtendToUInt64 : Load 8-bit data and sign-extend
+
+        /// <summary>
+        /// svuint64_t svld1sb_u64(svbool_t pg, const int8_t *base)
+        ///   LD1SB Zresult.D, Pg/Z, [Xbase, #0, MUL VL]
+        /// </summary>
+        public static unsafe Vector<ulong> LoadVectorSByteSignExtendToUInt64(Vector<ulong> mask, sbyte* address) => LoadVectorSByteSignExtendToUInt64(mask, address);
+
+
+        ///  LoadVectorUInt16ZeroExtendToInt32 : Load 16-bit data and zero-extend
+
+        /// <summary>
+        /// svint32_t svld1uh_s32(svbool_t pg, const uint16_t *base)
+        ///   LD1H Zresult.S, Pg/Z, [Xbase, #0, MUL VL]
+        /// </summary>
+        public static unsafe Vector<int> LoadVectorUInt16ZeroExtendToInt32(Vector<int> mask, ushort* address) => LoadVectorUInt16ZeroExtendToInt32(mask, address);
+
+
+        ///  LoadVectorUInt16ZeroExtendToInt64 : Load 16-bit data and zero-extend
+
+        /// <summary>
+        /// svint64_t svld1uh_s64(svbool_t pg, const uint16_t *base)
+        ///   LD1H Zresult.D, Pg/Z, [Xbase, #0, MUL VL]
+        /// </summary>
+        public static unsafe Vector<long> LoadVectorUInt16ZeroExtendToInt64(Vector<long> mask, ushort* address) => LoadVectorUInt16ZeroExtendToInt64(mask, address);
+
+
+        ///  LoadVectorUInt16ZeroExtendToUInt32 : Load 16-bit data and zero-extend
+
+        /// <summary>
+        /// svuint32_t svld1uh_u32(svbool_t pg, const uint16_t *base)
+        ///   LD1H Zresult.S, Pg/Z, [Xbase, #0, MUL VL]
+        /// </summary>
+        public static unsafe Vector<uint> LoadVectorUInt16ZeroExtendToUInt32(Vector<uint> mask, ushort* address) => LoadVectorUInt16ZeroExtendToUInt32(mask, address);
+
+
+        ///  LoadVectorUInt16ZeroExtendToUInt64 : Load 16-bit data and zero-extend
+
+        /// <summary>
+        /// svuint64_t svld1uh_u64(svbool_t pg, const uint16_t *base)
+        ///   LD1H Zresult.D, Pg/Z, [Xbase, #0, MUL VL]
+        /// </summary>
+        public static unsafe Vector<ulong> LoadVectorUInt16ZeroExtendToUInt64(Vector<ulong> mask, ushort* address) => LoadVectorUInt16ZeroExtendToUInt64(mask, address);
+
+
+        ///  LoadVectorUInt32ZeroExtendToInt64 : Load 32-bit data and zero-extend
+
+        /// <summary>
+        /// svint64_t svld1uw_s64(svbool_t pg, const uint32_t *base)
+        ///   LD1W Zresult.D, Pg/Z, [Xbase, #0, MUL VL]
+        /// </summary>
+        public static unsafe Vector<long> LoadVectorUInt32ZeroExtendToInt64(Vector<long> mask, uint* address) => LoadVectorUInt32ZeroExtendToInt64(mask, address);
+
+
+        ///  LoadVectorUInt32ZeroExtendToUInt64 : Load 32-bit data and zero-extend
+
+        /// <summary>
+        /// svuint64_t svld1uw_u64(svbool_t pg, const uint32_t *base)
+        ///   LD1W Zresult.D, Pg/Z, [Xbase, #0, MUL VL]
+        /// </summary>
+        public static unsafe Vector<ulong> LoadVectorUInt32ZeroExtendToUInt64(Vector<ulong> mask, uint* address) => LoadVectorUInt32ZeroExtendToUInt64(mask, address);
+
+
         ///  UnzipEven : Concatenate even elements from two inputs
 
         /// <summary>
@@ -710,223 +925,5 @@
         ///   ZIP1 Presult.D, Pop1.D, Pop2.D
         /// </summary>
         public static unsafe Vector<ulong> ZipLow(Vector<ulong> left, Vector<ulong> right) => ZipLow(left, right);
-=======
-        ///  LoadVectorByteZeroExtendToInt16 : Load 8-bit data and zero-extend
-
-        /// <summary>
-        /// svint16_t svld1ub_s16(svbool_t pg, const uint8_t *base)
-        ///   LD1B Zresult.H, Pg/Z, [Xbase, #0, MUL VL]
-        /// </summary>
-        public static unsafe Vector<short> LoadVectorByteZeroExtendToInt16(Vector<short> mask, byte* address) => LoadVectorByteZeroExtendToInt16(mask, address);
-
-
-        ///  LoadVectorByteZeroExtendToInt32 : Load 8-bit data and zero-extend
-
-        /// <summary>
-        /// svint32_t svld1ub_s32(svbool_t pg, const uint8_t *base)
-        ///   LD1B Zresult.S, Pg/Z, [Xbase, #0, MUL VL]
-        /// </summary>
-        public static unsafe Vector<int> LoadVectorByteZeroExtendToInt32(Vector<int> mask, byte* address) => LoadVectorByteZeroExtendToInt32(mask, address);
-
-
-        ///  LoadVectorByteZeroExtendToInt64 : Load 8-bit data and zero-extend
-
-        /// <summary>
-        /// svint64_t svld1ub_s64(svbool_t pg, const uint8_t *base)
-        ///   LD1B Zresult.D, Pg/Z, [Xbase, #0, MUL VL]
-        /// </summary>
-        public static unsafe Vector<long> LoadVectorByteZeroExtendToInt64(Vector<long> mask, byte* address) => LoadVectorByteZeroExtendToInt64(mask, address);
-
-
-        ///  LoadVectorByteZeroExtendToUInt16 : Load 8-bit data and zero-extend
-
-        /// <summary>
-        /// svuint16_t svld1ub_u16(svbool_t pg, const uint8_t *base)
-        ///   LD1B Zresult.H, Pg/Z, [Xbase, #0, MUL VL]
-        /// </summary>
-        public static unsafe Vector<ushort> LoadVectorByteZeroExtendToUInt16(Vector<ushort> mask, byte* address) => LoadVectorByteZeroExtendToUInt16(mask, address);
-
-
-        ///  LoadVectorByteZeroExtendToUInt32 : Load 8-bit data and zero-extend
-
-        /// <summary>
-        /// svuint32_t svld1ub_u32(svbool_t pg, const uint8_t *base)
-        ///   LD1B Zresult.S, Pg/Z, [Xbase, #0, MUL VL]
-        /// </summary>
-        public static unsafe Vector<uint> LoadVectorByteZeroExtendToUInt32(Vector<uint> mask, byte* address) => LoadVectorByteZeroExtendToUInt32(mask, address);
-
-
-        ///  LoadVectorByteZeroExtendToUInt64 : Load 8-bit data and zero-extend
-
-        /// <summary>
-        /// svuint64_t svld1ub_u64(svbool_t pg, const uint8_t *base)
-        ///   LD1B Zresult.D, Pg/Z, [Xbase, #0, MUL VL]
-        /// </summary>
-        public static unsafe Vector<ulong> LoadVectorByteZeroExtendToUInt64(Vector<ulong> mask, byte* address) => LoadVectorByteZeroExtendToUInt64(mask, address);
-
-
-        ///  LoadVectorInt16SignExtendToInt32 : Load 16-bit data and sign-extend
-
-        /// <summary>
-        /// svint32_t svld1sh_s32(svbool_t pg, const int16_t *base)
-        ///   LD1SH Zresult.S, Pg/Z, [Xbase, #0, MUL VL]
-        /// </summary>
-        public static unsafe Vector<int> LoadVectorInt16SignExtendToInt32(Vector<int> mask, short* address) => LoadVectorInt16SignExtendToInt32(mask, address);
-
-
-        ///  LoadVectorInt16SignExtendToInt64 : Load 16-bit data and sign-extend
-
-        /// <summary>
-        /// svint64_t svld1sh_s64(svbool_t pg, const int16_t *base)
-        ///   LD1SH Zresult.D, Pg/Z, [Xbase, #0, MUL VL]
-        /// </summary>
-        public static unsafe Vector<long> LoadVectorInt16SignExtendToInt64(Vector<long> mask, short* address) => LoadVectorInt16SignExtendToInt64(mask, address);
-
-
-        ///  LoadVectorInt16SignExtendToUInt32 : Load 16-bit data and sign-extend
-
-        /// <summary>
-        /// svuint32_t svld1sh_u32(svbool_t pg, const int16_t *base)
-        ///   LD1SH Zresult.S, Pg/Z, [Xbase, #0, MUL VL]
-        /// </summary>
-        public static unsafe Vector<uint> LoadVectorInt16SignExtendToUInt32(Vector<uint> mask, short* address) => LoadVectorInt16SignExtendToUInt32(mask, address);
-
-
-        ///  LoadVectorInt16SignExtendToUInt64 : Load 16-bit data and sign-extend
-
-        /// <summary>
-        /// svuint64_t svld1sh_u64(svbool_t pg, const int16_t *base)
-        ///   LD1SH Zresult.D, Pg/Z, [Xbase, #0, MUL VL]
-        /// </summary>
-        public static unsafe Vector<ulong> LoadVectorInt16SignExtendToUInt64(Vector<ulong> mask, short* address) => LoadVectorInt16SignExtendToUInt64(mask, address);
-
-
-        ///  LoadVectorInt32SignExtendToInt64 : Load 32-bit data and sign-extend
-
-        /// <summary>
-        /// svint64_t svld1sw_s64(svbool_t pg, const int32_t *base)
-        ///   LD1SW Zresult.D, Pg/Z, [Xbase, #0, MUL VL]
-        /// </summary>
-        public static unsafe Vector<long> LoadVectorInt32SignExtendToInt64(Vector<long> mask, int* address) => LoadVectorInt32SignExtendToInt64(mask, address);
-
-
-        ///  LoadVectorInt32SignExtendToUInt64 : Load 32-bit data and sign-extend
-
-        /// <summary>
-        /// svuint64_t svld1sw_u64(svbool_t pg, const int32_t *base)
-        ///   LD1SW Zresult.D, Pg/Z, [Xbase, #0, MUL VL]
-        /// </summary>
-        public static unsafe Vector<ulong> LoadVectorInt32SignExtendToUInt64(Vector<ulong> mask, int* address) => LoadVectorInt32SignExtendToUInt64(mask, address);
-
-
-        ///  LoadVectorSByteSignExtendToInt16 : Load 8-bit data and sign-extend
-
-        /// <summary>
-        /// svint16_t svld1sb_s16(svbool_t pg, const int8_t *base)
-        ///   LD1SB Zresult.H, Pg/Z, [Xbase, #0, MUL VL]
-        /// </summary>
-        public static unsafe Vector<short> LoadVectorSByteSignExtendToInt16(Vector<short> mask, sbyte* address) => LoadVectorSByteSignExtendToInt16(mask, address);
-
-
-        ///  LoadVectorSByteSignExtendToInt32 : Load 8-bit data and sign-extend
-
-        /// <summary>
-        /// svint32_t svld1sb_s32(svbool_t pg, const int8_t *base)
-        ///   LD1SB Zresult.S, Pg/Z, [Xbase, #0, MUL VL]
-        /// </summary>
-        public static unsafe Vector<int> LoadVectorSByteSignExtendToInt32(Vector<int> mask, sbyte* address) => LoadVectorSByteSignExtendToInt32(mask, address);
-
-
-        ///  LoadVectorSByteSignExtendToInt64 : Load 8-bit data and sign-extend
-
-        /// <summary>
-        /// svint64_t svld1sb_s64(svbool_t pg, const int8_t *base)
-        ///   LD1SB Zresult.D, Pg/Z, [Xbase, #0, MUL VL]
-        /// </summary>
-        public static unsafe Vector<long> LoadVectorSByteSignExtendToInt64(Vector<long> mask, sbyte* address) => LoadVectorSByteSignExtendToInt64(mask, address);
-
-
-        ///  LoadVectorSByteSignExtendToUInt16 : Load 8-bit data and sign-extend
-
-        /// <summary>
-        /// svuint16_t svld1sb_u16(svbool_t pg, const int8_t *base)
-        ///   LD1SB Zresult.H, Pg/Z, [Xbase, #0, MUL VL]
-        /// </summary>
-        public static unsafe Vector<ushort> LoadVectorSByteSignExtendToUInt16(Vector<ushort> mask, sbyte* address) => LoadVectorSByteSignExtendToUInt16(mask, address);
-
-
-        ///  LoadVectorSByteSignExtendToUInt32 : Load 8-bit data and sign-extend
-
-        /// <summary>
-        /// svuint32_t svld1sb_u32(svbool_t pg, const int8_t *base)
-        ///   LD1SB Zresult.S, Pg/Z, [Xbase, #0, MUL VL]
-        /// </summary>
-        public static unsafe Vector<uint> LoadVectorSByteSignExtendToUInt32(Vector<uint> mask, sbyte* address) => LoadVectorSByteSignExtendToUInt32(mask, address);
-
-
-        ///  LoadVectorSByteSignExtendToUInt64 : Load 8-bit data and sign-extend
-
-        /// <summary>
-        /// svuint64_t svld1sb_u64(svbool_t pg, const int8_t *base)
-        ///   LD1SB Zresult.D, Pg/Z, [Xbase, #0, MUL VL]
-        /// </summary>
-        public static unsafe Vector<ulong> LoadVectorSByteSignExtendToUInt64(Vector<ulong> mask, sbyte* address) => LoadVectorSByteSignExtendToUInt64(mask, address);
-
-
-        ///  LoadVectorUInt16ZeroExtendToInt32 : Load 16-bit data and zero-extend
-
-        /// <summary>
-        /// svint32_t svld1uh_s32(svbool_t pg, const uint16_t *base)
-        ///   LD1H Zresult.S, Pg/Z, [Xbase, #0, MUL VL]
-        /// </summary>
-        public static unsafe Vector<int> LoadVectorUInt16ZeroExtendToInt32(Vector<int> mask, ushort* address) => LoadVectorUInt16ZeroExtendToInt32(mask, address);
-
-
-        ///  LoadVectorUInt16ZeroExtendToInt64 : Load 16-bit data and zero-extend
-
-        /// <summary>
-        /// svint64_t svld1uh_s64(svbool_t pg, const uint16_t *base)
-        ///   LD1H Zresult.D, Pg/Z, [Xbase, #0, MUL VL]
-        /// </summary>
-        public static unsafe Vector<long> LoadVectorUInt16ZeroExtendToInt64(Vector<long> mask, ushort* address) => LoadVectorUInt16ZeroExtendToInt64(mask, address);
-
-
-        ///  LoadVectorUInt16ZeroExtendToUInt32 : Load 16-bit data and zero-extend
-
-        /// <summary>
-        /// svuint32_t svld1uh_u32(svbool_t pg, const uint16_t *base)
-        ///   LD1H Zresult.S, Pg/Z, [Xbase, #0, MUL VL]
-        /// </summary>
-        public static unsafe Vector<uint> LoadVectorUInt16ZeroExtendToUInt32(Vector<uint> mask, ushort* address) => LoadVectorUInt16ZeroExtendToUInt32(mask, address);
-
-
-        ///  LoadVectorUInt16ZeroExtendToUInt64 : Load 16-bit data and zero-extend
-
-        /// <summary>
-        /// svuint64_t svld1uh_u64(svbool_t pg, const uint16_t *base)
-        ///   LD1H Zresult.D, Pg/Z, [Xbase, #0, MUL VL]
-        /// </summary>
-        public static unsafe Vector<ulong> LoadVectorUInt16ZeroExtendToUInt64(Vector<ulong> mask, ushort* address) => LoadVectorUInt16ZeroExtendToUInt64(mask, address);
-
-
-        ///  LoadVectorUInt32ZeroExtendToInt64 : Load 32-bit data and zero-extend
-
-        /// <summary>
-        /// svint64_t svld1uw_s64(svbool_t pg, const uint32_t *base)
-        ///   LD1W Zresult.D, Pg/Z, [Xbase, #0, MUL VL]
-        /// </summary>
-        public static unsafe Vector<long> LoadVectorUInt32ZeroExtendToInt64(Vector<long> mask, uint* address) => LoadVectorUInt32ZeroExtendToInt64(mask, address);
-
-
-        ///  LoadVectorUInt32ZeroExtendToUInt64 : Load 32-bit data and zero-extend
-
-        /// <summary>
-        /// svuint64_t svld1uw_u64(svbool_t pg, const uint32_t *base)
-        ///   LD1W Zresult.D, Pg/Z, [Xbase, #0, MUL VL]
-        /// </summary>
-        public static unsafe Vector<ulong> LoadVectorUInt32ZeroExtendToUInt64(Vector<ulong> mask, uint* address) => LoadVectorUInt32ZeroExtendToUInt64(mask, address);
-
-
->>>>>>> 5e41ddef
     }
 }