// Licensed to the .NET Foundation under one or more agreements.
// The .NET Foundation licenses this file to you under the MIT license.

using System.Diagnostics.CodeAnalysis;
using System.Runtime.CompilerServices;
using System.Runtime.Intrinsics;
using System.Numerics;

namespace System.Runtime.Intrinsics.Arm
{
    /// <summary>
    /// This class provides access to the ARM SVE hardware instructions via intrinsics
    /// </summary>
    [Intrinsic]
    [CLSCompliant(false)]
    [System.Runtime.Versioning.RequiresPreviewFeaturesAttribute("Sve is in preview.")]
    public abstract class Sve : AdvSimd
    {
        internal Sve() { }

        public static new bool IsSupported { get => IsSupported; }

        [Intrinsic]
        public new abstract class Arm64 : AdvSimd.Arm64
        {
            internal Arm64() { }

            public static new bool IsSupported { get => IsSupported; }
        }


        ///  Abs : Absolute value

        /// <summary>
        /// svint8_t svabs[_s8]_m(svint8_t inactive, svbool_t pg, svint8_t op)
        ///   ABS Ztied.B, Pg/M, Zop.B
        ///   MOVPRFX Zresult, Zinactive; ABS Zresult.B, Pg/M, Zop.B
        /// svint8_t svabs[_s8]_x(svbool_t pg, svint8_t op)
        ///   ABS Ztied.B, Pg/M, Ztied.B
        ///   MOVPRFX Zresult, Zop; ABS Zresult.B, Pg/M, Zop.B
        /// svint8_t svabs[_s8]_z(svbool_t pg, svint8_t op)
        ///   MOVPRFX Zresult.B, Pg/Z, Zop.B; ABS Zresult.B, Pg/M, Zop.B
        /// </summary>
        public static unsafe Vector<sbyte> Abs(Vector<sbyte> value) => Abs(value);

        /// <summary>
        /// svint16_t svabs[_s16]_m(svint16_t inactive, svbool_t pg, svint16_t op)
        ///   ABS Ztied.H, Pg/M, Zop.H
        ///   MOVPRFX Zresult, Zinactive; ABS Zresult.H, Pg/M, Zop.H
        /// svint16_t svabs[_s16]_x(svbool_t pg, svint16_t op)
        ///   ABS Ztied.H, Pg/M, Ztied.H
        ///   MOVPRFX Zresult, Zop; ABS Zresult.H, Pg/M, Zop.H
        /// svint16_t svabs[_s16]_z(svbool_t pg, svint16_t op)
        ///   MOVPRFX Zresult.H, Pg/Z, Zop.H; ABS Zresult.H, Pg/M, Zop.H
        /// </summary>
        public static unsafe Vector<short> Abs(Vector<short> value) => Abs(value);

        /// <summary>
        /// svint32_t svabs[_s32]_m(svint32_t inactive, svbool_t pg, svint32_t op)
        ///   ABS Ztied.S, Pg/M, Zop.S
        ///   MOVPRFX Zresult, Zinactive; ABS Zresult.S, Pg/M, Zop.S
        /// svint32_t svabs[_s32]_x(svbool_t pg, svint32_t op)
        ///   ABS Ztied.S, Pg/M, Ztied.S
        ///   MOVPRFX Zresult, Zop; ABS Zresult.S, Pg/M, Zop.S
        /// svint32_t svabs[_s32]_z(svbool_t pg, svint32_t op)
        ///   MOVPRFX Zresult.S, Pg/Z, Zop.S; ABS Zresult.S, Pg/M, Zop.S
        /// </summary>
        public static unsafe Vector<int> Abs(Vector<int> value) => Abs(value);

        /// <summary>
        /// svint64_t svabs[_s64]_m(svint64_t inactive, svbool_t pg, svint64_t op)
        ///   ABS Ztied.D, Pg/M, Zop.D
        ///   MOVPRFX Zresult, Zinactive; ABS Zresult.D, Pg/M, Zop.D
        /// svint64_t svabs[_s64]_x(svbool_t pg, svint64_t op)
        ///   ABS Ztied.D, Pg/M, Ztied.D
        ///   MOVPRFX Zresult, Zop; ABS Zresult.D, Pg/M, Zop.D
        /// svint64_t svabs[_s64]_z(svbool_t pg, svint64_t op)
        ///   MOVPRFX Zresult.D, Pg/Z, Zop.D; ABS Zresult.D, Pg/M, Zop.D
        /// </summary>
        public static unsafe Vector<long> Abs(Vector<long> value) => Abs(value);

        /// <summary>
        /// svfloat32_t svabs[_f32]_m(svfloat32_t inactive, svbool_t pg, svfloat32_t op)
        ///   FABS Ztied.S, Pg/M, Zop.S
        ///   MOVPRFX Zresult, Zinactive; FABS Zresult.S, Pg/M, Zop.S
        /// svfloat32_t svabs[_f32]_x(svbool_t pg, svfloat32_t op)
        ///   FABS Ztied.S, Pg/M, Ztied.S
        ///   MOVPRFX Zresult, Zop; FABS Zresult.S, Pg/M, Zop.S
        /// svfloat32_t svabs[_f32]_z(svbool_t pg, svfloat32_t op)
        ///   MOVPRFX Zresult.S, Pg/Z, Zop.S; FABS Zresult.S, Pg/M, Zop.S
        /// </summary>
        public static unsafe Vector<float> Abs(Vector<float> value) => Abs(value);

        /// <summary>
        /// svfloat64_t svabs[_f64]_m(svfloat64_t inactive, svbool_t pg, svfloat64_t op)
        ///   FABS Ztied.D, Pg/M, Zop.D
        ///   MOVPRFX Zresult, Zinactive; FABS Zresult.D, Pg/M, Zop.D
        /// svfloat64_t svabs[_f64]_x(svbool_t pg, svfloat64_t op)
        ///   FABS Ztied.D, Pg/M, Ztied.D
        ///   MOVPRFX Zresult, Zop; FABS Zresult.D, Pg/M, Zop.D
        /// svfloat64_t svabs[_f64]_z(svbool_t pg, svfloat64_t op)
        ///   MOVPRFX Zresult.D, Pg/Z, Zop.D; FABS Zresult.D, Pg/M, Zop.D
        /// </summary>
        public static unsafe Vector<double> Abs(Vector<double> value) => Abs(value);


        ///  Add : Add

        /// <summary>
        /// svint8_t svadd[_s8]_m(svbool_t pg, svint8_t op1, svint8_t op2)
        /// svint8_t svadd[_s8]_x(svbool_t pg, svint8_t op1, svint8_t op2)
        /// svint8_t svadd[_s8]_z(svbool_t pg, svint8_t op1, svint8_t op2)
        /// </summary>
        public static unsafe Vector<sbyte> Add(Vector<sbyte> left, Vector<sbyte> right) => Add(left, right);

        /// <summary>
        /// svint16_t svadd[_s16]_m(svbool_t pg, svint16_t op1, svint16_t op2)
        /// svint16_t svadd[_s16]_x(svbool_t pg, svint16_t op1, svint16_t op2)
        /// svint16_t svadd[_s16]_z(svbool_t pg, svint16_t op1, svint16_t op2)
        /// </summary>
        public static unsafe Vector<short> Add(Vector<short> left, Vector<short> right) => Add(left, right);

        /// <summary>
        /// svint32_t svadd[_s32]_m(svbool_t pg, svint32_t op1, svint32_t op2)
        /// svint32_t svadd[_s32]_x(svbool_t pg, svint32_t op1, svint32_t op2)
        /// svint32_t svadd[_s32]_z(svbool_t pg, svint32_t op1, svint32_t op2)
        /// </summary>
        public static unsafe Vector<int> Add(Vector<int> left, Vector<int> right) => Add(left, right);

        /// <summary>
        /// svint64_t svadd[_s64]_m(svbool_t pg, svint64_t op1, svint64_t op2)
        /// svint64_t svadd[_s64]_x(svbool_t pg, svint64_t op1, svint64_t op2)
        /// svint64_t svadd[_s64]_z(svbool_t pg, svint64_t op1, svint64_t op2)
        /// </summary>
        public static unsafe Vector<long> Add(Vector<long> left, Vector<long> right) => Add(left, right);

        /// <summary>
        /// svuint8_t svadd[_u8]_m(svbool_t pg, svuint8_t op1, svuint8_t op2)
        /// svuint8_t svadd[_u8]_x(svbool_t pg, svuint8_t op1, svuint8_t op2)
        /// svuint8_t svadd[_u8]_z(svbool_t pg, svuint8_t op1, svuint8_t op2)
        /// </summary>
        public static unsafe Vector<byte> Add(Vector<byte> left, Vector<byte> right) => Add(left, right);

        /// <summary>
        /// svuint16_t svadd[_u16]_m(svbool_t pg, svuint16_t op1, svuint16_t op2)
        /// svuint16_t svadd[_u16]_x(svbool_t pg, svuint16_t op1, svuint16_t op2)
        /// svuint16_t svadd[_u16]_z(svbool_t pg, svuint16_t op1, svuint16_t op2)
        /// </summary>
        public static unsafe Vector<ushort> Add(Vector<ushort> left, Vector<ushort> right) => Add(left, right);

        /// <summary>
        /// svuint32_t svadd[_u32]_m(svbool_t pg, svuint32_t op1, svuint32_t op2)
        /// svuint32_t svadd[_u32]_x(svbool_t pg, svuint32_t op1, svuint32_t op2)
        /// svuint32_t svadd[_u32]_z(svbool_t pg, svuint32_t op1, svuint32_t op2)
        /// </summary>
        public static unsafe Vector<uint> Add(Vector<uint> left, Vector<uint> right) => Add(left, right);

        /// <summary>
        /// svuint64_t svadd[_u64]_m(svbool_t pg, svuint64_t op1, svuint64_t op2)
        /// svuint64_t svadd[_u64]_x(svbool_t pg, svuint64_t op1, svuint64_t op2)
        /// svuint64_t svadd[_u64]_z(svbool_t pg, svuint64_t op1, svuint64_t op2)
        /// </summary>
        public static unsafe Vector<ulong> Add(Vector<ulong> left, Vector<ulong> right) => Add(left, right);

        /// <summary>
        /// svfloat32_t svadd[_f32]_m(svbool_t pg, svfloat32_t op1, svfloat32_t op2)
        /// svfloat32_t svadd[_f32]_x(svbool_t pg, svfloat32_t op1, svfloat32_t op2)
        /// svfloat32_t svadd[_f32]_z(svbool_t pg, svfloat32_t op1, svfloat32_t op2)
        /// </summary>
        public static unsafe Vector<float> Add(Vector<float> left, Vector<float> right) => Add(left, right);

        /// <summary>
        /// svfloat64_t svadd[_f64]_m(svbool_t pg, svfloat64_t op1, svfloat64_t op2)
        /// svfloat64_t svadd[_f64]_x(svbool_t pg, svfloat64_t op1, svfloat64_t op2)
        /// svfloat64_t svadd[_f64]_z(svbool_t pg, svfloat64_t op1, svfloat64_t op2)
        /// </summary>
        public static unsafe Vector<double> Add(Vector<double> left, Vector<double> right) => Add(left, right);


        ///  CreateTrueMaskByte : Set predicate elements to true

        /// <summary>
        /// svbool_t svptrue_pat_b8(enum svpattern pattern)
        ///   PTRUE Presult.B, pattern
        /// </summary>
        public static unsafe Vector<byte> CreateTrueMaskByte([ConstantExpected] SveMaskPattern pattern = SveMaskPattern.All) => CreateTrueMaskByte(pattern);


        ///  CreateTrueMaskDouble : Set predicate elements to true

        /// <summary>
        /// svbool_t svptrue_pat_b8(enum svpattern pattern)
        ///   PTRUE Presult.B, pattern
        /// </summary>
        public static unsafe Vector<double> CreateTrueMaskDouble([ConstantExpected] SveMaskPattern pattern = SveMaskPattern.All) => CreateTrueMaskDouble(pattern);


        ///  CreateTrueMaskInt16 : Set predicate elements to true

        /// <summary>
        /// svbool_t svptrue_pat_b8(enum svpattern pattern)
        ///   PTRUE Presult.B, pattern
        /// </summary>
        public static unsafe Vector<short> CreateTrueMaskInt16([ConstantExpected] SveMaskPattern pattern = SveMaskPattern.All) => CreateTrueMaskInt16(pattern);


        ///  CreateTrueMaskInt32 : Set predicate elements to true

        /// <summary>
        /// svbool_t svptrue_pat_b8(enum svpattern pattern)
        ///   PTRUE Presult.B, pattern
        /// </summary>
        public static unsafe Vector<int> CreateTrueMaskInt32([ConstantExpected] SveMaskPattern pattern = SveMaskPattern.All) => CreateTrueMaskInt32(pattern);


        ///  CreateTrueMaskInt64 : Set predicate elements to true

        /// <summary>
        /// svbool_t svptrue_pat_b8(enum svpattern pattern)
        ///   PTRUE Presult.B, pattern
        /// </summary>
        public static unsafe Vector<long> CreateTrueMaskInt64([ConstantExpected] SveMaskPattern pattern = SveMaskPattern.All) => CreateTrueMaskInt64(pattern);


        ///  CreateTrueMaskSByte : Set predicate elements to true

        /// <summary>
        /// svbool_t svptrue_pat_b8(enum svpattern pattern)
        ///   PTRUE Presult.B, pattern
        /// </summary>
        public static unsafe Vector<sbyte> CreateTrueMaskSByte([ConstantExpected] SveMaskPattern pattern = SveMaskPattern.All) => CreateTrueMaskSByte(pattern);


        ///  CreateTrueMaskSingle : Set predicate elements to true

        /// <summary>
        /// svbool_t svptrue_pat_b8(enum svpattern pattern)
        ///   PTRUE Presult.B, pattern
        /// </summary>
        public static unsafe Vector<float> CreateTrueMaskSingle([ConstantExpected] SveMaskPattern pattern = SveMaskPattern.All) => CreateTrueMaskSingle(pattern);


        ///  CreateTrueMaskUInt16 : Set predicate elements to true

        /// <summary>
        /// svbool_t svptrue_pat_b16(enum svpattern pattern)
        ///   PTRUE Presult.H, pattern
        /// </summary>
        public static unsafe Vector<ushort> CreateTrueMaskUInt16([ConstantExpected] SveMaskPattern pattern = SveMaskPattern.All) => CreateTrueMaskUInt16(pattern);


        ///  CreateTrueMaskUInt32 : Set predicate elements to true

        /// <summary>
        /// svbool_t svptrue_pat_b32(enum svpattern pattern)
        ///   PTRUE Presult.S, pattern
        /// </summary>
        public static unsafe Vector<uint> CreateTrueMaskUInt32([ConstantExpected] SveMaskPattern pattern = SveMaskPattern.All) => CreateTrueMaskUInt32(pattern);


        ///  CreateTrueMaskUInt64 : Set predicate elements to true

        /// <summary>
        /// svbool_t svptrue_pat_b64(enum svpattern pattern)
        ///   PTRUE Presult.D, pattern
        /// </summary>
        public static unsafe Vector<ulong> CreateTrueMaskUInt64([ConstantExpected] SveMaskPattern pattern = SveMaskPattern.All) => CreateTrueMaskUInt64(pattern);

        ///  ConditionalSelect : Conditionally select elements

        /// <summary>
        /// svint8_t svsel[_s8](svbool_t pg, svint8_t op1, svint8_t op2)
        ///   SEL Zresult.B, Pg, Zop1.B, Zop2.B
        /// svbool_t svsel[_b](svbool_t pg, svbool_t op1, svbool_t op2)
        ///   SEL Presult.B, Pg, Pop1.B, Pop2.B
        ///
        /// </summary>
        public static unsafe Vector<sbyte> ConditionalSelect(Vector<sbyte> mask, Vector<sbyte> left, Vector<sbyte> right) => ConditionalSelect(mask, left, right);

        /// <summary>
        /// svint16_t svsel[_s16](svbool_t pg, svint16_t op1, svint16_t op2)
        ///   SEL Zresult.H, Pg, Zop1.H, Zop2.H
        /// svbool_t svsel[_b](svbool_t pg, svbool_t op1, svbool_t op2)
        ///   SEL Presult.B, Pg, Pop1.B, Pop2.B
        ///
        /// </summary>
        public static unsafe Vector<short> ConditionalSelect(Vector<short> mask, Vector<short> left, Vector<short> right) => ConditionalSelect(mask, left, right);

        /// <summary>
        /// svint32_t svsel[_s32](svbool_t pg, svint32_t op1, svint32_t op2)
        ///   SEL Zresult.S, Pg, Zop1.S, Zop2.S
        /// svbool_t svsel[_b](svbool_t pg, svbool_t op1, svbool_t op2)
        ///   SEL Presult.B, Pg, Pop1.B, Pop2.B
        ///
        /// </summary>
        public static unsafe Vector<int> ConditionalSelect(Vector<int> mask, Vector<int> left, Vector<int> right) => ConditionalSelect(mask, left, right);

        /// <summary>
        /// svint64_t svsel[_s64](svbool_t pg, svint64_t op1, svint64_t op2)
        ///   SEL Zresult.D, Pg, Zop1.D, Zop2.D
        /// svbool_t svsel[_b](svbool_t pg, svbool_t op1, svbool_t op2)
        ///   SEL Presult.B, Pg, Pop1.B, Pop2.B
        ///
        /// </summary>
        public static unsafe Vector<long> ConditionalSelect(Vector<long> mask, Vector<long> left, Vector<long> right) => ConditionalSelect(mask, left, right);

        /// <summary>
        /// svuint8_t svsel[_u8](svbool_t pg, svuint8_t op1, svuint8_t op2)
        ///   SEL Zresult.B, Pg, Zop1.B, Zop2.B
        /// svbool_t svsel[_b](svbool_t pg, svbool_t op1, svbool_t op2)
        ///   SEL Presult.B, Pg, Pop1.B, Pop2.B
        ///
        /// </summary>
        public static unsafe Vector<byte> ConditionalSelect(Vector<byte> mask, Vector<byte> left, Vector<byte> right) => ConditionalSelect(mask, left, right);

        /// <summary>
        /// svuint16_t svsel[_u16](svbool_t pg, svuint16_t op1, svuint16_t op2)
        ///   SEL Zresult.H, Pg, Zop1.H, Zop2.H
        /// svbool_t svsel[_b](svbool_t pg, svbool_t op1, svbool_t op2)
        ///   SEL Presult.B, Pg, Pop1.B, Pop2.B
        ///
        /// </summary>
        public static unsafe Vector<ushort> ConditionalSelect(Vector<ushort> mask, Vector<ushort> left, Vector<ushort> right) => ConditionalSelect(mask, left, right);

        /// <summary>
        /// svuint32_t svsel[_u32](svbool_t pg, svuint32_t op1, svuint32_t op2)
        ///   SEL Zresult.S, Pg, Zop1.S, Zop2.S
        /// svbool_t svsel[_b](svbool_t pg, svbool_t op1, svbool_t op2)
        ///   SEL Presult.B, Pg, Pop1.B, Pop2.B
        ///
        /// </summary>
        public static unsafe Vector<uint> ConditionalSelect(Vector<uint> mask, Vector<uint> left, Vector<uint> right) => ConditionalSelect(mask, left, right);

        /// <summary>
        /// svuint64_t svsel[_u64](svbool_t pg, svuint64_t op1, svuint64_t op2)
        ///   SEL Zresult.D, Pg, Zop1.D, Zop2.D
        /// svbool_t svsel[_b](svbool_t pg, svbool_t op1, svbool_t op2)
        ///   SEL Presult.B, Pg, Pop1.B, Pop2.B
        ///
        /// </summary>
        public static unsafe Vector<ulong> ConditionalSelect(Vector<ulong> mask, Vector<ulong> left, Vector<ulong> right) => ConditionalSelect(mask, left, right);

        /// <summary>
        /// svfloat32_t svsel[_f32](svbool_t pg, svfloat32_t op1, svfloat32_t op2)
        ///   SEL Zresult.S, Pg, Zop1.S, Zop2.S
        ///
        /// </summary>
        public static unsafe Vector<float> ConditionalSelect(Vector<float> mask, Vector<float> left, Vector<float> right) => ConditionalSelect(mask, left, right);

<<<<<<< HEAD
        ///  CreateWhileLessThanMask16Bit : While incrementing scalar is less than

        /// <summary>
        /// svbool_t svwhilelt_b16[_s32](int32_t op1, int32_t op2)
        ///   WHILELT Presult.H, Wop1, Wop2
        /// </summary>
        public static unsafe Vector<ushort> CreateWhileLessThanMask16Bit(int left, int right) => CreateWhileLessThanMask16Bit(left, right);

        /// <summary>
        /// svbool_t svwhilelt_b16[_s64](int64_t op1, int64_t op2)
        ///   WHILELT Presult.H, Xop1, Xop2
        /// </summary>
        public static unsafe Vector<ushort> CreateWhileLessThanMask16Bit(long left, long right) => CreateWhileLessThanMask16Bit(left, right);

        /// <summary>
        /// svbool_t svwhilelt_b16[_u32](uint32_t op1, uint32_t op2)
        ///   WHILELO Presult.H, Wop1, Wop2
        /// </summary>
        public static unsafe Vector<ushort> CreateWhileLessThanMask16Bit(uint left, uint right) => CreateWhileLessThanMask16Bit(left, right);

        /// <summary>
        /// svbool_t svwhilelt_b16[_u64](uint64_t op1, uint64_t op2)
        ///   WHILELO Presult.H, Xop1, Xop2
        /// </summary>
        public static unsafe Vector<ushort> CreateWhileLessThanMask16Bit(ulong left, ulong right) => CreateWhileLessThanMask16Bit(left, right);


        ///  CreateWhileLessThanMask32Bit : While incrementing scalar is less than

        /// <summary>
        /// svbool_t svwhilelt_b32[_s32](int32_t op1, int32_t op2)
        ///   WHILELT Presult.S, Wop1, Wop2
        /// </summary>
        public static unsafe Vector<uint> CreateWhileLessThanMask32Bit(int left, int right) => CreateWhileLessThanMask32Bit(left, right);

        /// <summary>
        /// svbool_t svwhilelt_b32[_s64](int64_t op1, int64_t op2)
        ///   WHILELT Presult.S, Xop1, Xop2
        /// </summary>
        public static unsafe Vector<uint> CreateWhileLessThanMask32Bit(long left, long right) => CreateWhileLessThanMask32Bit(left, right);

        /// <summary>
        /// svbool_t svwhilelt_b32[_u32](uint32_t op1, uint32_t op2)
        ///   WHILELO Presult.S, Wop1, Wop2
        /// </summary>
        public static unsafe Vector<uint> CreateWhileLessThanMask32Bit(uint left, uint right) => CreateWhileLessThanMask32Bit(left, right);

        /// <summary>
        /// svbool_t svwhilelt_b32[_u64](uint64_t op1, uint64_t op2)
        ///   WHILELO Presult.S, Xop1, Xop2
        /// </summary>
        public static unsafe Vector<uint> CreateWhileLessThanMask32Bit(ulong left, ulong right) => CreateWhileLessThanMask32Bit(left, right);


        ///  CreateWhileLessThanMask64Bit : While incrementing scalar is less than

        /// <summary>
        /// svbool_t svwhilelt_b64[_s32](int32_t op1, int32_t op2)
        ///   WHILELT Presult.D, Wop1, Wop2
        /// </summary>
        public static unsafe Vector<ulong> CreateWhileLessThanMask64Bit(int left, int right) => CreateWhileLessThanMask64Bit(left, right);

        /// <summary>
        /// svbool_t svwhilelt_b64[_s64](int64_t op1, int64_t op2)
        ///   WHILELT Presult.D, Xop1, Xop2
        /// </summary>
        public static unsafe Vector<ulong> CreateWhileLessThanMask64Bit(long left, long right) => CreateWhileLessThanMask64Bit(left, right);

        /// <summary>
        /// svbool_t svwhilelt_b64[_u32](uint32_t op1, uint32_t op2)
        ///   WHILELO Presult.D, Wop1, Wop2
        /// </summary>
        public static unsafe Vector<ulong> CreateWhileLessThanMask64Bit(uint left, uint right) => CreateWhileLessThanMask64Bit(left, right);

        /// <summary>
        /// svbool_t svwhilelt_b64[_u64](uint64_t op1, uint64_t op2)
        ///   WHILELO Presult.D, Xop1, Xop2
        /// </summary>
        public static unsafe Vector<ulong> CreateWhileLessThanMask64Bit(ulong left, ulong right) => CreateWhileLessThanMask64Bit(left, right);


        ///  CreateWhileLessThanMask8Bit : While incrementing scalar is less than

        /// <summary>
        /// svbool_t svwhilelt_b8[_s32](int32_t op1, int32_t op2)
        ///   WHILELT Presult.B, Wop1, Wop2
        /// </summary>
        public static unsafe Vector<byte> CreateWhileLessThanMask8Bit(int left, int right) => CreateWhileLessThanMask8Bit(left, right);

        /// <summary>
        /// svbool_t svwhilelt_b8[_s64](int64_t op1, int64_t op2)
        ///   WHILELT Presult.B, Xop1, Xop2
        /// </summary>
        public static unsafe Vector<byte> CreateWhileLessThanMask8Bit(long left, long right) => CreateWhileLessThanMask8Bit(left, right);

        /// <summary>
        /// svbool_t svwhilelt_b8[_u32](uint32_t op1, uint32_t op2)
        ///   WHILELO Presult.B, Wop1, Wop2
        /// </summary>
        public static unsafe Vector<byte> CreateWhileLessThanMask8Bit(uint left, uint right) => CreateWhileLessThanMask8Bit(left, right);

        /// <summary>
        /// svbool_t svwhilelt_b8[_u64](uint64_t op1, uint64_t op2)
        ///   WHILELO Presult.B, Xop1, Xop2
        /// </summary>
        public static unsafe Vector<byte> CreateWhileLessThanMask8Bit(ulong left, ulong right) => CreateWhileLessThanMask8Bit(left, right);


        ///  CreateWhileLessThanOrEqualMask16Bit : While incrementing scalar is less than or equal to

        /// <summary>
        /// svbool_t svwhilele_b16[_s32](int32_t op1, int32_t op2)
        ///   WHILELE Presult.H, Wop1, Wop2
        /// </summary>
        public static unsafe Vector<ushort> CreateWhileLessThanOrEqualMask16Bit(int left, int right) => CreateWhileLessThanOrEqualMask16Bit(left, right);

        /// <summary>
        /// svbool_t svwhilele_b16[_s64](int64_t op1, int64_t op2)
        ///   WHILELE Presult.H, Xop1, Xop2
        /// </summary>
        public static unsafe Vector<ushort> CreateWhileLessThanOrEqualMask16Bit(long left, long right) => CreateWhileLessThanOrEqualMask16Bit(left, right);

        /// <summary>
        /// svbool_t svwhilele_b16[_u32](uint32_t op1, uint32_t op2)
        ///   WHILELS Presult.H, Wop1, Wop2
        /// </summary>
        public static unsafe Vector<ushort> CreateWhileLessThanOrEqualMask16Bit(uint left, uint right) => CreateWhileLessThanOrEqualMask16Bit(left, right);

        /// <summary>
        /// svbool_t svwhilele_b16[_u64](uint64_t op1, uint64_t op2)
        ///   WHILELS Presult.H, Xop1, Xop2
        /// </summary>
        public static unsafe Vector<ushort> CreateWhileLessThanOrEqualMask16Bit(ulong left, ulong right) => CreateWhileLessThanOrEqualMask16Bit(left, right);


        ///  CreateWhileLessThanOrEqualMask32Bit : While incrementing scalar is less than or equal to

        /// <summary>
        /// svbool_t svwhilele_b32[_s32](int32_t op1, int32_t op2)
        ///   WHILELE Presult.S, Wop1, Wop2
        /// </summary>
        public static unsafe Vector<uint> CreateWhileLessThanOrEqualMask32Bit(int left, int right) => CreateWhileLessThanOrEqualMask32Bit(left, right);

        /// <summary>
        /// svbool_t svwhilele_b32[_s64](int64_t op1, int64_t op2)
        ///   WHILELE Presult.S, Xop1, Xop2
        /// </summary>
        public static unsafe Vector<uint> CreateWhileLessThanOrEqualMask32Bit(long left, long right) => CreateWhileLessThanOrEqualMask32Bit(left, right);

        /// <summary>
        /// svbool_t svwhilele_b32[_u32](uint32_t op1, uint32_t op2)
        ///   WHILELS Presult.S, Wop1, Wop2
        /// </summary>
        public static unsafe Vector<uint> CreateWhileLessThanOrEqualMask32Bit(uint left, uint right) => CreateWhileLessThanOrEqualMask32Bit(left, right);

        /// <summary>
        /// svbool_t svwhilele_b32[_u64](uint64_t op1, uint64_t op2)
        ///   WHILELS Presult.S, Xop1, Xop2
        /// </summary>
        public static unsafe Vector<uint> CreateWhileLessThanOrEqualMask32Bit(ulong left, ulong right) => CreateWhileLessThanOrEqualMask32Bit(left, right);


        ///  CreateWhileLessThanOrEqualMask64Bit : While incrementing scalar is less than or equal to

        /// <summary>
        /// svbool_t svwhilele_b64[_s32](int32_t op1, int32_t op2)
        ///   WHILELE Presult.D, Wop1, Wop2
        /// </summary>
        public static unsafe Vector<ulong> CreateWhileLessThanOrEqualMask64Bit(int left, int right) => CreateWhileLessThanOrEqualMask64Bit(left, right);

        /// <summary>
        /// svbool_t svwhilele_b64[_s64](int64_t op1, int64_t op2)
        ///   WHILELE Presult.D, Xop1, Xop2
        /// </summary>
        public static unsafe Vector<ulong> CreateWhileLessThanOrEqualMask64Bit(long left, long right) => CreateWhileLessThanOrEqualMask64Bit(left, right);

        /// <summary>
        /// svbool_t svwhilele_b64[_u32](uint32_t op1, uint32_t op2)
        ///   WHILELS Presult.D, Wop1, Wop2
        /// </summary>
        public static unsafe Vector<ulong> CreateWhileLessThanOrEqualMask64Bit(uint left, uint right) => CreateWhileLessThanOrEqualMask64Bit(left, right);

        /// <summary>
        /// svbool_t svwhilele_b64[_u64](uint64_t op1, uint64_t op2)
        ///   WHILELS Presult.D, Xop1, Xop2
        /// </summary>
        public static unsafe Vector<ulong> CreateWhileLessThanOrEqualMask64Bit(ulong left, ulong right) => CreateWhileLessThanOrEqualMask64Bit(left, right);


        ///  CreateWhileLessThanOrEqualMask8Bit : While incrementing scalar is less than or equal to

        /// <summary>
        /// svbool_t svwhilele_b8[_s32](int32_t op1, int32_t op2)
        ///   WHILELE Presult.B, Wop1, Wop2
        /// </summary>
        public static unsafe Vector<byte> CreateWhileLessThanOrEqualMask8Bit(int left, int right) => CreateWhileLessThanOrEqualMask8Bit(left, right);

        /// <summary>
        /// svbool_t svwhilele_b8[_s64](int64_t op1, int64_t op2)
        ///   WHILELE Presult.B, Xop1, Xop2
        /// </summary>
        public static unsafe Vector<byte> CreateWhileLessThanOrEqualMask8Bit(long left, long right) => CreateWhileLessThanOrEqualMask8Bit(left, right);

        /// <summary>
        /// svbool_t svwhilele_b8[_u32](uint32_t op1, uint32_t op2)
        ///   WHILELS Presult.B, Wop1, Wop2
        /// </summary>
        public static unsafe Vector<byte> CreateWhileLessThanOrEqualMask8Bit(uint left, uint right) => CreateWhileLessThanOrEqualMask8Bit(left, right);

        /// <summary>
        /// svbool_t svwhilele_b8[_u64](uint64_t op1, uint64_t op2)
        ///   WHILELS Presult.B, Xop1, Xop2
        /// </summary>
        public static unsafe Vector<byte> CreateWhileLessThanOrEqualMask8Bit(ulong left, ulong right) => CreateWhileLessThanOrEqualMask8Bit(left, right);

=======
        /// <summary>
        /// svfloat64_t svsel[_f64](svbool_t pg, svfloat64_t op1, svfloat64_t op2)
        ///   SEL Zresult.D, Pg, Zop1.D, Zop2.D
        ///
        /// </summary>
        public static unsafe Vector<double> ConditionalSelect(Vector<double> mask, Vector<double> left, Vector<double> right) => ConditionalSelect(mask, left, right);
>>>>>>> d0dffe1d

        ///  LoadVector : Unextended load

        /// <summary>
        /// svint8_t svld1[_s8](svbool_t pg, const int8_t *base)
        ///   LD1B Zresult.B, Pg/Z, [Xarray, Xindex]
        ///   LD1B Zresult.B, Pg/Z, [Xbase, #0, MUL VL]
        /// </summary>
        public static unsafe Vector<sbyte> LoadVector(Vector<sbyte> mask, sbyte* address) => LoadVector(mask, address);

        /// <summary>
        /// svint16_t svld1[_s16](svbool_t pg, const int16_t *base)
        ///   LD1H Zresult.H, Pg/Z, [Xarray, Xindex, LSL #1]
        ///   LD1H Zresult.H, Pg/Z, [Xbase, #0, MUL VL]
        /// </summary>
        public static unsafe Vector<short> LoadVector(Vector<short> mask, short* address) => LoadVector(mask, address);

        /// <summary>
        /// svint32_t svld1[_s32](svbool_t pg, const int32_t *base)
        ///   LD1W Zresult.S, Pg/Z, [Xarray, Xindex, LSL #2]
        ///   LD1W Zresult.S, Pg/Z, [Xbase, #0, MUL VL]
        /// </summary>
        public static unsafe Vector<int> LoadVector(Vector<int> mask, int* address) => LoadVector(mask, address);

        /// <summary>
        /// svint64_t svld1[_s64](svbool_t pg, const int64_t *base)
        ///   LD1D Zresult.D, Pg/Z, [Xarray, Xindex, LSL #3]
        ///   LD1D Zresult.D, Pg/Z, [Xbase, #0, MUL VL]
        /// </summary>
        public static unsafe Vector<long> LoadVector(Vector<long> mask, long* address) => LoadVector(mask, address);

        /// <summary>
        /// svuint8_t svld1[_u8](svbool_t pg, const uint8_t *base)
        ///   LD1B Zresult.B, Pg/Z, [Xarray, Xindex]
        ///   LD1B Zresult.B, Pg/Z, [Xbase, #0, MUL VL]
        /// </summary>
        public static unsafe Vector<byte> LoadVector(Vector<byte> mask, byte* address) => LoadVector(mask, address);

        /// <summary>
        /// svuint16_t svld1[_u16](svbool_t pg, const uint16_t *base)
        ///   LD1H Zresult.H, Pg/Z, [Xarray, Xindex, LSL #1]
        ///   LD1H Zresult.H, Pg/Z, [Xbase, #0, MUL VL]
        /// </summary>
        public static unsafe Vector<ushort> LoadVector(Vector<ushort> mask, ushort* address) => LoadVector(mask, address);

        /// <summary>
        /// svuint32_t svld1[_u32](svbool_t pg, const uint32_t *base)
        ///   LD1W Zresult.S, Pg/Z, [Xarray, Xindex, LSL #2]
        ///   LD1W Zresult.S, Pg/Z, [Xbase, #0, MUL VL]
        /// </summary>
        public static unsafe Vector<uint> LoadVector(Vector<uint> mask, uint* address) => LoadVector(mask, address);

        /// <summary>
        /// svuint64_t svld1[_u64](svbool_t pg, const uint64_t *base)
        ///   LD1D Zresult.D, Pg/Z, [Xarray, Xindex, LSL #3]
        ///   LD1D Zresult.D, Pg/Z, [Xbase, #0, MUL VL]
        /// </summary>
        public static unsafe Vector<ulong> LoadVector(Vector<ulong> mask, ulong* address) => LoadVector(mask, address);

        /// <summary>
        /// svfloat32_t svld1[_f32](svbool_t pg, const float32_t *base)
        ///   LD1W Zresult.S, Pg/Z, [Xarray, Xindex, LSL #2]
        ///   LD1W Zresult.S, Pg/Z, [Xbase, #0, MUL VL]
        /// </summary>
        public static unsafe Vector<float> LoadVector(Vector<float> mask, float* address) => LoadVector(mask, address);

        /// <summary>
        /// svfloat64_t svld1[_f64](svbool_t pg, const float64_t *base)
        ///   LD1D Zresult.D, Pg/Z, [Xarray, Xindex, LSL #3]
        ///   LD1D Zresult.D, Pg/Z, [Xbase, #0, MUL VL]
        /// </summary>
        public static unsafe Vector<double> LoadVector(Vector<double> mask, double* address) => LoadVector(mask, address);


        ///  LoadVectorByteZeroExtendToInt16 : Load 8-bit data and zero-extend

        /// <summary>
        /// svint16_t svld1ub_s16(svbool_t pg, const uint8_t *base)
        ///   LD1B Zresult.H, Pg/Z, [Xbase, #0, MUL VL]
        /// </summary>
        public static unsafe Vector<short> LoadVectorByteZeroExtendToInt16(Vector<short> mask, byte* address) => LoadVectorByteZeroExtendToInt16(mask, address);


        ///  LoadVectorByteZeroExtendToInt32 : Load 8-bit data and zero-extend

        /// <summary>
        /// svint32_t svld1ub_s32(svbool_t pg, const uint8_t *base)
        ///   LD1B Zresult.S, Pg/Z, [Xbase, #0, MUL VL]
        /// </summary>
        public static unsafe Vector<int> LoadVectorByteZeroExtendToInt32(Vector<int> mask, byte* address) => LoadVectorByteZeroExtendToInt32(mask, address);


        ///  LoadVectorByteZeroExtendToInt64 : Load 8-bit data and zero-extend

        /// <summary>
        /// svint64_t svld1ub_s64(svbool_t pg, const uint8_t *base)
        ///   LD1B Zresult.D, Pg/Z, [Xbase, #0, MUL VL]
        /// </summary>
        public static unsafe Vector<long> LoadVectorByteZeroExtendToInt64(Vector<long> mask, byte* address) => LoadVectorByteZeroExtendToInt64(mask, address);


        ///  LoadVectorByteZeroExtendToUInt16 : Load 8-bit data and zero-extend

        /// <summary>
        /// svuint16_t svld1ub_u16(svbool_t pg, const uint8_t *base)
        ///   LD1B Zresult.H, Pg/Z, [Xbase, #0, MUL VL]
        /// </summary>
        public static unsafe Vector<ushort> LoadVectorByteZeroExtendToUInt16(Vector<ushort> mask, byte* address) => LoadVectorByteZeroExtendToUInt16(mask, address);


        ///  LoadVectorByteZeroExtendToUInt32 : Load 8-bit data and zero-extend

        /// <summary>
        /// svuint32_t svld1ub_u32(svbool_t pg, const uint8_t *base)
        ///   LD1B Zresult.S, Pg/Z, [Xbase, #0, MUL VL]
        /// </summary>
        public static unsafe Vector<uint> LoadVectorByteZeroExtendToUInt32(Vector<uint> mask, byte* address) => LoadVectorByteZeroExtendToUInt32(mask, address);


        ///  LoadVectorByteZeroExtendToUInt64 : Load 8-bit data and zero-extend

        /// <summary>
        /// svuint64_t svld1ub_u64(svbool_t pg, const uint8_t *base)
        ///   LD1B Zresult.D, Pg/Z, [Xbase, #0, MUL VL]
        /// </summary>
        public static unsafe Vector<ulong> LoadVectorByteZeroExtendToUInt64(Vector<ulong> mask, byte* address) => LoadVectorByteZeroExtendToUInt64(mask, address);


        ///  LoadVectorInt16SignExtendToInt32 : Load 16-bit data and sign-extend

        /// <summary>
        /// svint32_t svld1sh_s32(svbool_t pg, const int16_t *base)
        ///   LD1SH Zresult.S, Pg/Z, [Xbase, #0, MUL VL]
        /// </summary>
        public static unsafe Vector<int> LoadVectorInt16SignExtendToInt32(Vector<int> mask, short* address) => LoadVectorInt16SignExtendToInt32(mask, address);


        ///  LoadVectorInt16SignExtendToInt64 : Load 16-bit data and sign-extend

        /// <summary>
        /// svint64_t svld1sh_s64(svbool_t pg, const int16_t *base)
        ///   LD1SH Zresult.D, Pg/Z, [Xbase, #0, MUL VL]
        /// </summary>
        public static unsafe Vector<long> LoadVectorInt16SignExtendToInt64(Vector<long> mask, short* address) => LoadVectorInt16SignExtendToInt64(mask, address);


        ///  LoadVectorInt16SignExtendToUInt32 : Load 16-bit data and sign-extend

        /// <summary>
        /// svuint32_t svld1sh_u32(svbool_t pg, const int16_t *base)
        ///   LD1SH Zresult.S, Pg/Z, [Xbase, #0, MUL VL]
        /// </summary>
        public static unsafe Vector<uint> LoadVectorInt16SignExtendToUInt32(Vector<uint> mask, short* address) => LoadVectorInt16SignExtendToUInt32(mask, address);


        ///  LoadVectorInt16SignExtendToUInt64 : Load 16-bit data and sign-extend

        /// <summary>
        /// svuint64_t svld1sh_u64(svbool_t pg, const int16_t *base)
        ///   LD1SH Zresult.D, Pg/Z, [Xbase, #0, MUL VL]
        /// </summary>
        public static unsafe Vector<ulong> LoadVectorInt16SignExtendToUInt64(Vector<ulong> mask, short* address) => LoadVectorInt16SignExtendToUInt64(mask, address);


        ///  LoadVectorInt32SignExtendToInt64 : Load 32-bit data and sign-extend

        /// <summary>
        /// svint64_t svld1sw_s64(svbool_t pg, const int32_t *base)
        ///   LD1SW Zresult.D, Pg/Z, [Xbase, #0, MUL VL]
        /// </summary>
        public static unsafe Vector<long> LoadVectorInt32SignExtendToInt64(Vector<long> mask, int* address) => LoadVectorInt32SignExtendToInt64(mask, address);


        ///  LoadVectorInt32SignExtendToUInt64 : Load 32-bit data and sign-extend

        /// <summary>
        /// svuint64_t svld1sw_u64(svbool_t pg, const int32_t *base)
        ///   LD1SW Zresult.D, Pg/Z, [Xbase, #0, MUL VL]
        /// </summary>
        public static unsafe Vector<ulong> LoadVectorInt32SignExtendToUInt64(Vector<ulong> mask, int* address) => LoadVectorInt32SignExtendToUInt64(mask, address);


        ///  LoadVectorSByteSignExtendToInt16 : Load 8-bit data and sign-extend

        /// <summary>
        /// svint16_t svld1sb_s16(svbool_t pg, const int8_t *base)
        ///   LD1SB Zresult.H, Pg/Z, [Xbase, #0, MUL VL]
        /// </summary>
        public static unsafe Vector<short> LoadVectorSByteSignExtendToInt16(Vector<short> mask, sbyte* address) => LoadVectorSByteSignExtendToInt16(mask, address);


        ///  LoadVectorSByteSignExtendToInt32 : Load 8-bit data and sign-extend

        /// <summary>
        /// svint32_t svld1sb_s32(svbool_t pg, const int8_t *base)
        ///   LD1SB Zresult.S, Pg/Z, [Xbase, #0, MUL VL]
        /// </summary>
        public static unsafe Vector<int> LoadVectorSByteSignExtendToInt32(Vector<int> mask, sbyte* address) => LoadVectorSByteSignExtendToInt32(mask, address);


        ///  LoadVectorSByteSignExtendToInt64 : Load 8-bit data and sign-extend

        /// <summary>
        /// svint64_t svld1sb_s64(svbool_t pg, const int8_t *base)
        ///   LD1SB Zresult.D, Pg/Z, [Xbase, #0, MUL VL]
        /// </summary>
        public static unsafe Vector<long> LoadVectorSByteSignExtendToInt64(Vector<long> mask, sbyte* address) => LoadVectorSByteSignExtendToInt64(mask, address);


        ///  LoadVectorSByteSignExtendToUInt16 : Load 8-bit data and sign-extend

        /// <summary>
        /// svuint16_t svld1sb_u16(svbool_t pg, const int8_t *base)
        ///   LD1SB Zresult.H, Pg/Z, [Xbase, #0, MUL VL]
        /// </summary>
        public static unsafe Vector<ushort> LoadVectorSByteSignExtendToUInt16(Vector<ushort> mask, sbyte* address) => LoadVectorSByteSignExtendToUInt16(mask, address);


        ///  LoadVectorSByteSignExtendToUInt32 : Load 8-bit data and sign-extend

        /// <summary>
        /// svuint32_t svld1sb_u32(svbool_t pg, const int8_t *base)
        ///   LD1SB Zresult.S, Pg/Z, [Xbase, #0, MUL VL]
        /// </summary>
        public static unsafe Vector<uint> LoadVectorSByteSignExtendToUInt32(Vector<uint> mask, sbyte* address) => LoadVectorSByteSignExtendToUInt32(mask, address);


        ///  LoadVectorSByteSignExtendToUInt64 : Load 8-bit data and sign-extend

        /// <summary>
        /// svuint64_t svld1sb_u64(svbool_t pg, const int8_t *base)
        ///   LD1SB Zresult.D, Pg/Z, [Xbase, #0, MUL VL]
        /// </summary>
        public static unsafe Vector<ulong> LoadVectorSByteSignExtendToUInt64(Vector<ulong> mask, sbyte* address) => LoadVectorSByteSignExtendToUInt64(mask, address);


        ///  LoadVectorUInt16ZeroExtendToInt32 : Load 16-bit data and zero-extend

        /// <summary>
        /// svint32_t svld1uh_s32(svbool_t pg, const uint16_t *base)
        ///   LD1H Zresult.S, Pg/Z, [Xbase, #0, MUL VL]
        /// </summary>
        public static unsafe Vector<int> LoadVectorUInt16ZeroExtendToInt32(Vector<int> mask, ushort* address) => LoadVectorUInt16ZeroExtendToInt32(mask, address);


        ///  LoadVectorUInt16ZeroExtendToInt64 : Load 16-bit data and zero-extend

        /// <summary>
        /// svint64_t svld1uh_s64(svbool_t pg, const uint16_t *base)
        ///   LD1H Zresult.D, Pg/Z, [Xbase, #0, MUL VL]
        /// </summary>
        public static unsafe Vector<long> LoadVectorUInt16ZeroExtendToInt64(Vector<long> mask, ushort* address) => LoadVectorUInt16ZeroExtendToInt64(mask, address);


        ///  LoadVectorUInt16ZeroExtendToUInt32 : Load 16-bit data and zero-extend

        /// <summary>
        /// svuint32_t svld1uh_u32(svbool_t pg, const uint16_t *base)
        ///   LD1H Zresult.S, Pg/Z, [Xbase, #0, MUL VL]
        /// </summary>
        public static unsafe Vector<uint> LoadVectorUInt16ZeroExtendToUInt32(Vector<uint> mask, ushort* address) => LoadVectorUInt16ZeroExtendToUInt32(mask, address);


        ///  LoadVectorUInt16ZeroExtendToUInt64 : Load 16-bit data and zero-extend

        /// <summary>
        /// svuint64_t svld1uh_u64(svbool_t pg, const uint16_t *base)
        ///   LD1H Zresult.D, Pg/Z, [Xbase, #0, MUL VL]
        /// </summary>
        public static unsafe Vector<ulong> LoadVectorUInt16ZeroExtendToUInt64(Vector<ulong> mask, ushort* address) => LoadVectorUInt16ZeroExtendToUInt64(mask, address);


        ///  LoadVectorUInt32ZeroExtendToInt64 : Load 32-bit data and zero-extend

        /// <summary>
        /// svint64_t svld1uw_s64(svbool_t pg, const uint32_t *base)
        ///   LD1W Zresult.D, Pg/Z, [Xbase, #0, MUL VL]
        /// </summary>
        public static unsafe Vector<long> LoadVectorUInt32ZeroExtendToInt64(Vector<long> mask, uint* address) => LoadVectorUInt32ZeroExtendToInt64(mask, address);


        ///  LoadVectorUInt32ZeroExtendToUInt64 : Load 32-bit data and zero-extend

        /// <summary>
        /// svuint64_t svld1uw_u64(svbool_t pg, const uint32_t *base)
        ///   LD1W Zresult.D, Pg/Z, [Xbase, #0, MUL VL]
        /// </summary>
        public static unsafe Vector<ulong> LoadVectorUInt32ZeroExtendToUInt64(Vector<ulong> mask, uint* address) => LoadVectorUInt32ZeroExtendToUInt64(mask, address);


    }
}<|MERGE_RESOLUTION|>--- conflicted
+++ resolved
@@ -266,6 +266,223 @@
         /// </summary>
         public static unsafe Vector<ulong> CreateTrueMaskUInt64([ConstantExpected] SveMaskPattern pattern = SveMaskPattern.All) => CreateTrueMaskUInt64(pattern);
 
+
+        ///  CreateWhileLessThanMask16Bit : While incrementing scalar is less than
+
+        /// <summary>
+        /// svbool_t svwhilelt_b16[_s32](int32_t op1, int32_t op2)
+        ///   WHILELT Presult.H, Wop1, Wop2
+        /// </summary>
+        public static unsafe Vector<ushort> CreateWhileLessThanMask16Bit(int left, int right) => CreateWhileLessThanMask16Bit(left, right);
+
+        /// <summary>
+        /// svbool_t svwhilelt_b16[_s64](int64_t op1, int64_t op2)
+        ///   WHILELT Presult.H, Xop1, Xop2
+        /// </summary>
+        public static unsafe Vector<ushort> CreateWhileLessThanMask16Bit(long left, long right) => CreateWhileLessThanMask16Bit(left, right);
+
+        /// <summary>
+        /// svbool_t svwhilelt_b16[_u32](uint32_t op1, uint32_t op2)
+        ///   WHILELO Presult.H, Wop1, Wop2
+        /// </summary>
+        public static unsafe Vector<ushort> CreateWhileLessThanMask16Bit(uint left, uint right) => CreateWhileLessThanMask16Bit(left, right);
+
+        /// <summary>
+        /// svbool_t svwhilelt_b16[_u64](uint64_t op1, uint64_t op2)
+        ///   WHILELO Presult.H, Xop1, Xop2
+        /// </summary>
+        public static unsafe Vector<ushort> CreateWhileLessThanMask16Bit(ulong left, ulong right) => CreateWhileLessThanMask16Bit(left, right);
+
+
+        ///  CreateWhileLessThanMask32Bit : While incrementing scalar is less than
+
+        /// <summary>
+        /// svbool_t svwhilelt_b32[_s32](int32_t op1, int32_t op2)
+        ///   WHILELT Presult.S, Wop1, Wop2
+        /// </summary>
+        public static unsafe Vector<uint> CreateWhileLessThanMask32Bit(int left, int right) => CreateWhileLessThanMask32Bit(left, right);
+
+        /// <summary>
+        /// svbool_t svwhilelt_b32[_s64](int64_t op1, int64_t op2)
+        ///   WHILELT Presult.S, Xop1, Xop2
+        /// </summary>
+        public static unsafe Vector<uint> CreateWhileLessThanMask32Bit(long left, long right) => CreateWhileLessThanMask32Bit(left, right);
+
+        /// <summary>
+        /// svbool_t svwhilelt_b32[_u32](uint32_t op1, uint32_t op2)
+        ///   WHILELO Presult.S, Wop1, Wop2
+        /// </summary>
+        public static unsafe Vector<uint> CreateWhileLessThanMask32Bit(uint left, uint right) => CreateWhileLessThanMask32Bit(left, right);
+
+        /// <summary>
+        /// svbool_t svwhilelt_b32[_u64](uint64_t op1, uint64_t op2)
+        ///   WHILELO Presult.S, Xop1, Xop2
+        /// </summary>
+        public static unsafe Vector<uint> CreateWhileLessThanMask32Bit(ulong left, ulong right) => CreateWhileLessThanMask32Bit(left, right);
+
+
+        ///  CreateWhileLessThanMask64Bit : While incrementing scalar is less than
+
+        /// <summary>
+        /// svbool_t svwhilelt_b64[_s32](int32_t op1, int32_t op2)
+        ///   WHILELT Presult.D, Wop1, Wop2
+        /// </summary>
+        public static unsafe Vector<ulong> CreateWhileLessThanMask64Bit(int left, int right) => CreateWhileLessThanMask64Bit(left, right);
+
+        /// <summary>
+        /// svbool_t svwhilelt_b64[_s64](int64_t op1, int64_t op2)
+        ///   WHILELT Presult.D, Xop1, Xop2
+        /// </summary>
+        public static unsafe Vector<ulong> CreateWhileLessThanMask64Bit(long left, long right) => CreateWhileLessThanMask64Bit(left, right);
+
+        /// <summary>
+        /// svbool_t svwhilelt_b64[_u32](uint32_t op1, uint32_t op2)
+        ///   WHILELO Presult.D, Wop1, Wop2
+        /// </summary>
+        public static unsafe Vector<ulong> CreateWhileLessThanMask64Bit(uint left, uint right) => CreateWhileLessThanMask64Bit(left, right);
+
+        /// <summary>
+        /// svbool_t svwhilelt_b64[_u64](uint64_t op1, uint64_t op2)
+        ///   WHILELO Presult.D, Xop1, Xop2
+        /// </summary>
+        public static unsafe Vector<ulong> CreateWhileLessThanMask64Bit(ulong left, ulong right) => CreateWhileLessThanMask64Bit(left, right);
+
+
+        ///  CreateWhileLessThanMask8Bit : While incrementing scalar is less than
+
+        /// <summary>
+        /// svbool_t svwhilelt_b8[_s32](int32_t op1, int32_t op2)
+        ///   WHILELT Presult.B, Wop1, Wop2
+        /// </summary>
+        public static unsafe Vector<byte> CreateWhileLessThanMask8Bit(int left, int right) => CreateWhileLessThanMask8Bit(left, right);
+
+        /// <summary>
+        /// svbool_t svwhilelt_b8[_s64](int64_t op1, int64_t op2)
+        ///   WHILELT Presult.B, Xop1, Xop2
+        /// </summary>
+        public static unsafe Vector<byte> CreateWhileLessThanMask8Bit(long left, long right) => CreateWhileLessThanMask8Bit(left, right);
+
+        /// <summary>
+        /// svbool_t svwhilelt_b8[_u32](uint32_t op1, uint32_t op2)
+        ///   WHILELO Presult.B, Wop1, Wop2
+        /// </summary>
+        public static unsafe Vector<byte> CreateWhileLessThanMask8Bit(uint left, uint right) => CreateWhileLessThanMask8Bit(left, right);
+
+        /// <summary>
+        /// svbool_t svwhilelt_b8[_u64](uint64_t op1, uint64_t op2)
+        ///   WHILELO Presult.B, Xop1, Xop2
+        /// </summary>
+        public static unsafe Vector<byte> CreateWhileLessThanMask8Bit(ulong left, ulong right) => CreateWhileLessThanMask8Bit(left, right);
+
+
+        ///  CreateWhileLessThanOrEqualMask16Bit : While incrementing scalar is less than or equal to
+
+        /// <summary>
+        /// svbool_t svwhilele_b16[_s32](int32_t op1, int32_t op2)
+        ///   WHILELE Presult.H, Wop1, Wop2
+        /// </summary>
+        public static unsafe Vector<ushort> CreateWhileLessThanOrEqualMask16Bit(int left, int right) => CreateWhileLessThanOrEqualMask16Bit(left, right);
+
+        /// <summary>
+        /// svbool_t svwhilele_b16[_s64](int64_t op1, int64_t op2)
+        ///   WHILELE Presult.H, Xop1, Xop2
+        /// </summary>
+        public static unsafe Vector<ushort> CreateWhileLessThanOrEqualMask16Bit(long left, long right) => CreateWhileLessThanOrEqualMask16Bit(left, right);
+
+        /// <summary>
+        /// svbool_t svwhilele_b16[_u32](uint32_t op1, uint32_t op2)
+        ///   WHILELS Presult.H, Wop1, Wop2
+        /// </summary>
+        public static unsafe Vector<ushort> CreateWhileLessThanOrEqualMask16Bit(uint left, uint right) => CreateWhileLessThanOrEqualMask16Bit(left, right);
+
+        /// <summary>
+        /// svbool_t svwhilele_b16[_u64](uint64_t op1, uint64_t op2)
+        ///   WHILELS Presult.H, Xop1, Xop2
+        /// </summary>
+        public static unsafe Vector<ushort> CreateWhileLessThanOrEqualMask16Bit(ulong left, ulong right) => CreateWhileLessThanOrEqualMask16Bit(left, right);
+
+
+        ///  CreateWhileLessThanOrEqualMask32Bit : While incrementing scalar is less than or equal to
+
+        /// <summary>
+        /// svbool_t svwhilele_b32[_s32](int32_t op1, int32_t op2)
+        ///   WHILELE Presult.S, Wop1, Wop2
+        /// </summary>
+        public static unsafe Vector<uint> CreateWhileLessThanOrEqualMask32Bit(int left, int right) => CreateWhileLessThanOrEqualMask32Bit(left, right);
+
+        /// <summary>
+        /// svbool_t svwhilele_b32[_s64](int64_t op1, int64_t op2)
+        ///   WHILELE Presult.S, Xop1, Xop2
+        /// </summary>
+        public static unsafe Vector<uint> CreateWhileLessThanOrEqualMask32Bit(long left, long right) => CreateWhileLessThanOrEqualMask32Bit(left, right);
+
+        /// <summary>
+        /// svbool_t svwhilele_b32[_u32](uint32_t op1, uint32_t op2)
+        ///   WHILELS Presult.S, Wop1, Wop2
+        /// </summary>
+        public static unsafe Vector<uint> CreateWhileLessThanOrEqualMask32Bit(uint left, uint right) => CreateWhileLessThanOrEqualMask32Bit(left, right);
+
+        /// <summary>
+        /// svbool_t svwhilele_b32[_u64](uint64_t op1, uint64_t op2)
+        ///   WHILELS Presult.S, Xop1, Xop2
+        /// </summary>
+        public static unsafe Vector<uint> CreateWhileLessThanOrEqualMask32Bit(ulong left, ulong right) => CreateWhileLessThanOrEqualMask32Bit(left, right);
+
+
+        ///  CreateWhileLessThanOrEqualMask64Bit : While incrementing scalar is less than or equal to
+
+        /// <summary>
+        /// svbool_t svwhilele_b64[_s32](int32_t op1, int32_t op2)
+        ///   WHILELE Presult.D, Wop1, Wop2
+        /// </summary>
+        public static unsafe Vector<ulong> CreateWhileLessThanOrEqualMask64Bit(int left, int right) => CreateWhileLessThanOrEqualMask64Bit(left, right);
+
+        /// <summary>
+        /// svbool_t svwhilele_b64[_s64](int64_t op1, int64_t op2)
+        ///   WHILELE Presult.D, Xop1, Xop2
+        /// </summary>
+        public static unsafe Vector<ulong> CreateWhileLessThanOrEqualMask64Bit(long left, long right) => CreateWhileLessThanOrEqualMask64Bit(left, right);
+
+        /// <summary>
+        /// svbool_t svwhilele_b64[_u32](uint32_t op1, uint32_t op2)
+        ///   WHILELS Presult.D, Wop1, Wop2
+        /// </summary>
+        public static unsafe Vector<ulong> CreateWhileLessThanOrEqualMask64Bit(uint left, uint right) => CreateWhileLessThanOrEqualMask64Bit(left, right);
+
+        /// <summary>
+        /// svbool_t svwhilele_b64[_u64](uint64_t op1, uint64_t op2)
+        ///   WHILELS Presult.D, Xop1, Xop2
+        /// </summary>
+        public static unsafe Vector<ulong> CreateWhileLessThanOrEqualMask64Bit(ulong left, ulong right) => CreateWhileLessThanOrEqualMask64Bit(left, right);
+
+
+        ///  CreateWhileLessThanOrEqualMask8Bit : While incrementing scalar is less than or equal to
+
+        /// <summary>
+        /// svbool_t svwhilele_b8[_s32](int32_t op1, int32_t op2)
+        ///   WHILELE Presult.B, Wop1, Wop2
+        /// </summary>
+        public static unsafe Vector<byte> CreateWhileLessThanOrEqualMask8Bit(int left, int right) => CreateWhileLessThanOrEqualMask8Bit(left, right);
+
+        /// <summary>
+        /// svbool_t svwhilele_b8[_s64](int64_t op1, int64_t op2)
+        ///   WHILELE Presult.B, Xop1, Xop2
+        /// </summary>
+        public static unsafe Vector<byte> CreateWhileLessThanOrEqualMask8Bit(long left, long right) => CreateWhileLessThanOrEqualMask8Bit(left, right);
+
+        /// <summary>
+        /// svbool_t svwhilele_b8[_u32](uint32_t op1, uint32_t op2)
+        ///   WHILELS Presult.B, Wop1, Wop2
+        /// </summary>
+        public static unsafe Vector<byte> CreateWhileLessThanOrEqualMask8Bit(uint left, uint right) => CreateWhileLessThanOrEqualMask8Bit(left, right);
+
+        /// <summary>
+        /// svbool_t svwhilele_b8[_u64](uint64_t op1, uint64_t op2)
+        ///   WHILELS Presult.B, Xop1, Xop2
+        /// </summary>
+        public static unsafe Vector<byte> CreateWhileLessThanOrEqualMask8Bit(ulong left, ulong right) => CreateWhileLessThanOrEqualMask8Bit(left, right);
+
+
         ///  ConditionalSelect : Conditionally select elements
 
         /// <summary>
@@ -347,230 +564,13 @@
         /// </summary>
         public static unsafe Vector<float> ConditionalSelect(Vector<float> mask, Vector<float> left, Vector<float> right) => ConditionalSelect(mask, left, right);
 
-<<<<<<< HEAD
-        ///  CreateWhileLessThanMask16Bit : While incrementing scalar is less than
-
-        /// <summary>
-        /// svbool_t svwhilelt_b16[_s32](int32_t op1, int32_t op2)
-        ///   WHILELT Presult.H, Wop1, Wop2
-        /// </summary>
-        public static unsafe Vector<ushort> CreateWhileLessThanMask16Bit(int left, int right) => CreateWhileLessThanMask16Bit(left, right);
-
-        /// <summary>
-        /// svbool_t svwhilelt_b16[_s64](int64_t op1, int64_t op2)
-        ///   WHILELT Presult.H, Xop1, Xop2
-        /// </summary>
-        public static unsafe Vector<ushort> CreateWhileLessThanMask16Bit(long left, long right) => CreateWhileLessThanMask16Bit(left, right);
-
-        /// <summary>
-        /// svbool_t svwhilelt_b16[_u32](uint32_t op1, uint32_t op2)
-        ///   WHILELO Presult.H, Wop1, Wop2
-        /// </summary>
-        public static unsafe Vector<ushort> CreateWhileLessThanMask16Bit(uint left, uint right) => CreateWhileLessThanMask16Bit(left, right);
-
-        /// <summary>
-        /// svbool_t svwhilelt_b16[_u64](uint64_t op1, uint64_t op2)
-        ///   WHILELO Presult.H, Xop1, Xop2
-        /// </summary>
-        public static unsafe Vector<ushort> CreateWhileLessThanMask16Bit(ulong left, ulong right) => CreateWhileLessThanMask16Bit(left, right);
-
-
-        ///  CreateWhileLessThanMask32Bit : While incrementing scalar is less than
-
-        /// <summary>
-        /// svbool_t svwhilelt_b32[_s32](int32_t op1, int32_t op2)
-        ///   WHILELT Presult.S, Wop1, Wop2
-        /// </summary>
-        public static unsafe Vector<uint> CreateWhileLessThanMask32Bit(int left, int right) => CreateWhileLessThanMask32Bit(left, right);
-
-        /// <summary>
-        /// svbool_t svwhilelt_b32[_s64](int64_t op1, int64_t op2)
-        ///   WHILELT Presult.S, Xop1, Xop2
-        /// </summary>
-        public static unsafe Vector<uint> CreateWhileLessThanMask32Bit(long left, long right) => CreateWhileLessThanMask32Bit(left, right);
-
-        /// <summary>
-        /// svbool_t svwhilelt_b32[_u32](uint32_t op1, uint32_t op2)
-        ///   WHILELO Presult.S, Wop1, Wop2
-        /// </summary>
-        public static unsafe Vector<uint> CreateWhileLessThanMask32Bit(uint left, uint right) => CreateWhileLessThanMask32Bit(left, right);
-
-        /// <summary>
-        /// svbool_t svwhilelt_b32[_u64](uint64_t op1, uint64_t op2)
-        ///   WHILELO Presult.S, Xop1, Xop2
-        /// </summary>
-        public static unsafe Vector<uint> CreateWhileLessThanMask32Bit(ulong left, ulong right) => CreateWhileLessThanMask32Bit(left, right);
-
-
-        ///  CreateWhileLessThanMask64Bit : While incrementing scalar is less than
-
-        /// <summary>
-        /// svbool_t svwhilelt_b64[_s32](int32_t op1, int32_t op2)
-        ///   WHILELT Presult.D, Wop1, Wop2
-        /// </summary>
-        public static unsafe Vector<ulong> CreateWhileLessThanMask64Bit(int left, int right) => CreateWhileLessThanMask64Bit(left, right);
-
-        /// <summary>
-        /// svbool_t svwhilelt_b64[_s64](int64_t op1, int64_t op2)
-        ///   WHILELT Presult.D, Xop1, Xop2
-        /// </summary>
-        public static unsafe Vector<ulong> CreateWhileLessThanMask64Bit(long left, long right) => CreateWhileLessThanMask64Bit(left, right);
-
-        /// <summary>
-        /// svbool_t svwhilelt_b64[_u32](uint32_t op1, uint32_t op2)
-        ///   WHILELO Presult.D, Wop1, Wop2
-        /// </summary>
-        public static unsafe Vector<ulong> CreateWhileLessThanMask64Bit(uint left, uint right) => CreateWhileLessThanMask64Bit(left, right);
-
-        /// <summary>
-        /// svbool_t svwhilelt_b64[_u64](uint64_t op1, uint64_t op2)
-        ///   WHILELO Presult.D, Xop1, Xop2
-        /// </summary>
-        public static unsafe Vector<ulong> CreateWhileLessThanMask64Bit(ulong left, ulong right) => CreateWhileLessThanMask64Bit(left, right);
-
-
-        ///  CreateWhileLessThanMask8Bit : While incrementing scalar is less than
-
-        /// <summary>
-        /// svbool_t svwhilelt_b8[_s32](int32_t op1, int32_t op2)
-        ///   WHILELT Presult.B, Wop1, Wop2
-        /// </summary>
-        public static unsafe Vector<byte> CreateWhileLessThanMask8Bit(int left, int right) => CreateWhileLessThanMask8Bit(left, right);
-
-        /// <summary>
-        /// svbool_t svwhilelt_b8[_s64](int64_t op1, int64_t op2)
-        ///   WHILELT Presult.B, Xop1, Xop2
-        /// </summary>
-        public static unsafe Vector<byte> CreateWhileLessThanMask8Bit(long left, long right) => CreateWhileLessThanMask8Bit(left, right);
-
-        /// <summary>
-        /// svbool_t svwhilelt_b8[_u32](uint32_t op1, uint32_t op2)
-        ///   WHILELO Presult.B, Wop1, Wop2
-        /// </summary>
-        public static unsafe Vector<byte> CreateWhileLessThanMask8Bit(uint left, uint right) => CreateWhileLessThanMask8Bit(left, right);
-
-        /// <summary>
-        /// svbool_t svwhilelt_b8[_u64](uint64_t op1, uint64_t op2)
-        ///   WHILELO Presult.B, Xop1, Xop2
-        /// </summary>
-        public static unsafe Vector<byte> CreateWhileLessThanMask8Bit(ulong left, ulong right) => CreateWhileLessThanMask8Bit(left, right);
-
-
-        ///  CreateWhileLessThanOrEqualMask16Bit : While incrementing scalar is less than or equal to
-
-        /// <summary>
-        /// svbool_t svwhilele_b16[_s32](int32_t op1, int32_t op2)
-        ///   WHILELE Presult.H, Wop1, Wop2
-        /// </summary>
-        public static unsafe Vector<ushort> CreateWhileLessThanOrEqualMask16Bit(int left, int right) => CreateWhileLessThanOrEqualMask16Bit(left, right);
-
-        /// <summary>
-        /// svbool_t svwhilele_b16[_s64](int64_t op1, int64_t op2)
-        ///   WHILELE Presult.H, Xop1, Xop2
-        /// </summary>
-        public static unsafe Vector<ushort> CreateWhileLessThanOrEqualMask16Bit(long left, long right) => CreateWhileLessThanOrEqualMask16Bit(left, right);
-
-        /// <summary>
-        /// svbool_t svwhilele_b16[_u32](uint32_t op1, uint32_t op2)
-        ///   WHILELS Presult.H, Wop1, Wop2
-        /// </summary>
-        public static unsafe Vector<ushort> CreateWhileLessThanOrEqualMask16Bit(uint left, uint right) => CreateWhileLessThanOrEqualMask16Bit(left, right);
-
-        /// <summary>
-        /// svbool_t svwhilele_b16[_u64](uint64_t op1, uint64_t op2)
-        ///   WHILELS Presult.H, Xop1, Xop2
-        /// </summary>
-        public static unsafe Vector<ushort> CreateWhileLessThanOrEqualMask16Bit(ulong left, ulong right) => CreateWhileLessThanOrEqualMask16Bit(left, right);
-
-
-        ///  CreateWhileLessThanOrEqualMask32Bit : While incrementing scalar is less than or equal to
-
-        /// <summary>
-        /// svbool_t svwhilele_b32[_s32](int32_t op1, int32_t op2)
-        ///   WHILELE Presult.S, Wop1, Wop2
-        /// </summary>
-        public static unsafe Vector<uint> CreateWhileLessThanOrEqualMask32Bit(int left, int right) => CreateWhileLessThanOrEqualMask32Bit(left, right);
-
-        /// <summary>
-        /// svbool_t svwhilele_b32[_s64](int64_t op1, int64_t op2)
-        ///   WHILELE Presult.S, Xop1, Xop2
-        /// </summary>
-        public static unsafe Vector<uint> CreateWhileLessThanOrEqualMask32Bit(long left, long right) => CreateWhileLessThanOrEqualMask32Bit(left, right);
-
-        /// <summary>
-        /// svbool_t svwhilele_b32[_u32](uint32_t op1, uint32_t op2)
-        ///   WHILELS Presult.S, Wop1, Wop2
-        /// </summary>
-        public static unsafe Vector<uint> CreateWhileLessThanOrEqualMask32Bit(uint left, uint right) => CreateWhileLessThanOrEqualMask32Bit(left, right);
-
-        /// <summary>
-        /// svbool_t svwhilele_b32[_u64](uint64_t op1, uint64_t op2)
-        ///   WHILELS Presult.S, Xop1, Xop2
-        /// </summary>
-        public static unsafe Vector<uint> CreateWhileLessThanOrEqualMask32Bit(ulong left, ulong right) => CreateWhileLessThanOrEqualMask32Bit(left, right);
-
-
-        ///  CreateWhileLessThanOrEqualMask64Bit : While incrementing scalar is less than or equal to
-
-        /// <summary>
-        /// svbool_t svwhilele_b64[_s32](int32_t op1, int32_t op2)
-        ///   WHILELE Presult.D, Wop1, Wop2
-        /// </summary>
-        public static unsafe Vector<ulong> CreateWhileLessThanOrEqualMask64Bit(int left, int right) => CreateWhileLessThanOrEqualMask64Bit(left, right);
-
-        /// <summary>
-        /// svbool_t svwhilele_b64[_s64](int64_t op1, int64_t op2)
-        ///   WHILELE Presult.D, Xop1, Xop2
-        /// </summary>
-        public static unsafe Vector<ulong> CreateWhileLessThanOrEqualMask64Bit(long left, long right) => CreateWhileLessThanOrEqualMask64Bit(left, right);
-
-        /// <summary>
-        /// svbool_t svwhilele_b64[_u32](uint32_t op1, uint32_t op2)
-        ///   WHILELS Presult.D, Wop1, Wop2
-        /// </summary>
-        public static unsafe Vector<ulong> CreateWhileLessThanOrEqualMask64Bit(uint left, uint right) => CreateWhileLessThanOrEqualMask64Bit(left, right);
-
-        /// <summary>
-        /// svbool_t svwhilele_b64[_u64](uint64_t op1, uint64_t op2)
-        ///   WHILELS Presult.D, Xop1, Xop2
-        /// </summary>
-        public static unsafe Vector<ulong> CreateWhileLessThanOrEqualMask64Bit(ulong left, ulong right) => CreateWhileLessThanOrEqualMask64Bit(left, right);
-
-
-        ///  CreateWhileLessThanOrEqualMask8Bit : While incrementing scalar is less than or equal to
-
-        /// <summary>
-        /// svbool_t svwhilele_b8[_s32](int32_t op1, int32_t op2)
-        ///   WHILELE Presult.B, Wop1, Wop2
-        /// </summary>
-        public static unsafe Vector<byte> CreateWhileLessThanOrEqualMask8Bit(int left, int right) => CreateWhileLessThanOrEqualMask8Bit(left, right);
-
-        /// <summary>
-        /// svbool_t svwhilele_b8[_s64](int64_t op1, int64_t op2)
-        ///   WHILELE Presult.B, Xop1, Xop2
-        /// </summary>
-        public static unsafe Vector<byte> CreateWhileLessThanOrEqualMask8Bit(long left, long right) => CreateWhileLessThanOrEqualMask8Bit(left, right);
-
-        /// <summary>
-        /// svbool_t svwhilele_b8[_u32](uint32_t op1, uint32_t op2)
-        ///   WHILELS Presult.B, Wop1, Wop2
-        /// </summary>
-        public static unsafe Vector<byte> CreateWhileLessThanOrEqualMask8Bit(uint left, uint right) => CreateWhileLessThanOrEqualMask8Bit(left, right);
-
-        /// <summary>
-        /// svbool_t svwhilele_b8[_u64](uint64_t op1, uint64_t op2)
-        ///   WHILELS Presult.B, Xop1, Xop2
-        /// </summary>
-        public static unsafe Vector<byte> CreateWhileLessThanOrEqualMask8Bit(ulong left, ulong right) => CreateWhileLessThanOrEqualMask8Bit(left, right);
-
-=======
         /// <summary>
         /// svfloat64_t svsel[_f64](svbool_t pg, svfloat64_t op1, svfloat64_t op2)
         ///   SEL Zresult.D, Pg, Zop1.D, Zop2.D
         ///
         /// </summary>
         public static unsafe Vector<double> ConditionalSelect(Vector<double> mask, Vector<double> left, Vector<double> right) => ConditionalSelect(mask, left, right);
->>>>>>> d0dffe1d
+
 
         ///  LoadVector : Unextended load
 
