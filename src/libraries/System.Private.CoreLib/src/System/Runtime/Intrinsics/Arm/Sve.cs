--- conflicted
+++ resolved
@@ -908,8 +908,6 @@
         ///  ConvertToInt32 : Floating-point convert
 
         /// <summary>
-<<<<<<< HEAD
-=======
         /// svint32_t svcvt_s32[_f64]_m(svint32_t inactive, svbool_t pg, svfloat64_t op)
         ///   FCVTZS Ztied.S, Pg/M, Zop.D
         /// svint32_t svcvt_s32[_f64]_x(svbool_t pg, svfloat64_t op)
@@ -919,7 +917,6 @@
         public static unsafe Vector<int> ConvertToInt32(Vector<double> value) => ConvertToInt32(value);
 
         /// <summary>
->>>>>>> abe25fc9
         /// svint32_t svcvt_s32[_f32]_m(svint32_t inactive, svbool_t pg, svfloat32_t op)
         ///   FCVTZS Ztied.S, Pg/M, Zop.S
         /// svint32_t svcvt_s32[_f32]_x(svbool_t pg, svfloat32_t op)
@@ -932,8 +929,6 @@
         ///  ConvertToUInt32 : Floating-point convert
 
         /// <summary>
-<<<<<<< HEAD
-=======
         /// svuint32_t svcvt_u32[_f64]_m(svuint32_t inactive, svbool_t pg, svfloat64_t op)
         ///   FCVTZU Ztied.S, Pg/M, Zop.D
         /// svuint32_t svcvt_u32[_f64]_x(svbool_t pg, svfloat64_t op)
@@ -943,7 +938,6 @@
         public static unsafe Vector<uint> ConvertToUInt32(Vector<double> value) => ConvertToUInt32(value);
 
         /// <summary>
->>>>>>> abe25fc9
         /// svuint32_t svcvt_u32[_f32]_m(svuint32_t inactive, svbool_t pg, svfloat32_t op)
         ///   FCVTZU Ztied.S, Pg/M, Zop.S
         /// svuint32_t svcvt_u32[_f32]_x(svbool_t pg, svfloat32_t op)
