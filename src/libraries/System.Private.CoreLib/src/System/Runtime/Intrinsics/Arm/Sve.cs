--- conflicted
+++ resolved
@@ -2648,294 +2648,6 @@
         public static unsafe Vector<ulong> OrAcross(Vector<ulong> value) => OrAcross(value);
 
 
-<<<<<<< HEAD
-        ///  Saturating decrement by number of halfword elements
-
-        /// <summary>
-        /// int32_t svqdech_pat[_n_s32](int32_t op, enum svpattern pattern, uint64_t imm_factor)
-        ///   SQDECH Xtied, Wtied, pattern, MUL #imm_factor
-        /// </summary>
-        public static unsafe int SaturatingDecrementBy16BitElementCount(int value, [ConstantExpected] byte scale, [ConstantExpected] SveMaskPattern pattern = SveMaskPattern.All) => SaturatingDecrementBy16BitElementCount(value, scale, pattern);
-
-        /// <summary>
-        /// int64_t svqdech_pat[_n_s64](int64_t op, enum svpattern pattern, uint64_t imm_factor)
-        ///   SQDECH Xtied, pattern, MUL #imm_factor
-        /// </summary>
-        public static unsafe long SaturatingDecrementBy16BitElementCount(long value, [ConstantExpected] byte scale, [ConstantExpected] SveMaskPattern pattern = SveMaskPattern.All) => SaturatingDecrementBy16BitElementCount(value, scale, pattern);
-
-        /// <summary>
-        /// uint32_t svqdech_pat[_n_u32](uint32_t op, enum svpattern pattern, uint64_t imm_factor)
-        ///   UQDECH Wtied, pattern, MUL #imm_factor
-        /// </summary>
-        public static unsafe uint SaturatingDecrementBy16BitElementCount(uint value, [ConstantExpected] byte scale, [ConstantExpected] SveMaskPattern pattern = SveMaskPattern.All) => SaturatingDecrementBy16BitElementCount(value, scale, pattern);
-
-        /// <summary>
-        /// uint64_t svqdech_pat[_n_u64](uint64_t op, enum svpattern pattern, uint64_t imm_factor)
-        ///   UQDECH Xtied, pattern, MUL #imm_factor
-        /// </summary>
-        public static unsafe ulong SaturatingDecrementBy16BitElementCount(ulong value, [ConstantExpected] byte scale, [ConstantExpected] SveMaskPattern pattern = SveMaskPattern.All) => SaturatingDecrementBy16BitElementCount(value, scale, pattern);
-
-        /// <summary>
-        /// svint16_t svqdech_pat[_s16](svint16_t op, enum svpattern pattern, uint64_t imm_factor)
-        ///   SQDECH Ztied.H, pattern, MUL #imm_factor
-        /// </summary>
-        public static unsafe Vector<short> SaturatingDecrementBy16BitElementCount(Vector<short> value, [ConstantExpected] byte scale, [ConstantExpected] SveMaskPattern pattern = SveMaskPattern.All) => SaturatingDecrementBy16BitElementCount(value, scale, pattern);
-
-        /// <summary>
-        /// svuint16_t svqdech_pat[_u16](svuint16_t op, enum svpattern pattern, uint64_t imm_factor)
-        ///   UQDECH Ztied.H, pattern, MUL #imm_factor
-        /// </summary>
-        public static unsafe Vector<ushort> SaturatingDecrementBy16BitElementCount(Vector<ushort> value, [ConstantExpected] byte scale, [ConstantExpected] SveMaskPattern pattern = SveMaskPattern.All) => SaturatingDecrementBy16BitElementCount(value, scale, pattern);
-
-
-        ///  Saturating decrement by number of word elements
-
-        /// <summary>
-        /// int32_t svqdecw_pat[_n_s32](int32_t op, enum svpattern pattern, uint64_t imm_factor)
-        ///   SQDECW Xtied, Wtied, pattern, MUL #imm_factor
-        /// </summary>
-        public static unsafe int SaturatingDecrementBy32BitElementCount(int value, [ConstantExpected] byte scale, [ConstantExpected] SveMaskPattern pattern = SveMaskPattern.All) => SaturatingDecrementBy32BitElementCount(value, scale, pattern);
-
-        /// <summary>
-        /// int64_t svqdecw_pat[_n_s64](int64_t op, enum svpattern pattern, uint64_t imm_factor)
-        ///   SQDECW Xtied, pattern, MUL #imm_factor
-        /// </summary>
-        public static unsafe long SaturatingDecrementBy32BitElementCount(long value, [ConstantExpected] byte scale, [ConstantExpected] SveMaskPattern pattern = SveMaskPattern.All) => SaturatingDecrementBy32BitElementCount(value, scale, pattern);
-
-        /// <summary>
-        /// uint32_t svqdecw_pat[_n_u32](uint32_t op, enum svpattern pattern, uint64_t imm_factor)
-        ///   UQDECW Wtied, pattern, MUL #imm_factor
-        /// </summary>
-        public static unsafe uint SaturatingDecrementBy32BitElementCount(uint value, [ConstantExpected] byte scale, [ConstantExpected] SveMaskPattern pattern = SveMaskPattern.All) => SaturatingDecrementBy32BitElementCount(value, scale, pattern);
-
-        /// <summary>
-        /// uint64_t svqdecw_pat[_n_u64](uint64_t op, enum svpattern pattern, uint64_t imm_factor)
-        ///   UQDECW Xtied, pattern, MUL #imm_factor
-        /// </summary>
-        public static unsafe ulong SaturatingDecrementBy32BitElementCount(ulong value, [ConstantExpected] byte scale, [ConstantExpected] SveMaskPattern pattern = SveMaskPattern.All) => SaturatingDecrementBy32BitElementCount(value, scale, pattern);
-
-        /// <summary>
-        /// svint32_t svqdecw_pat[_s32](svint32_t op, enum svpattern pattern, uint64_t imm_factor)
-        ///   SQDECW Ztied.S, pattern, MUL #imm_factor
-        /// </summary>
-        public static unsafe Vector<int> SaturatingDecrementBy32BitElementCount(Vector<int> value, [ConstantExpected] byte scale, [ConstantExpected] SveMaskPattern pattern = SveMaskPattern.All) => SaturatingDecrementBy32BitElementCount(value, scale, pattern);
-
-        /// <summary>
-        /// svuint32_t svqdecw_pat[_u32](svuint32_t op, enum svpattern pattern, uint64_t imm_factor)
-        ///   UQDECW Ztied.S, pattern, MUL #imm_factor
-        /// </summary>
-        public static unsafe Vector<uint> SaturatingDecrementBy32BitElementCount(Vector<uint> value, [ConstantExpected] byte scale, [ConstantExpected] SveMaskPattern pattern = SveMaskPattern.All) => SaturatingDecrementBy32BitElementCount(value, scale, pattern);
-
-
-        ///  Saturating decrement by number of doubleword elements
-
-        /// <summary>
-        /// int32_t svqdecd_pat[_n_s32](int32_t op, enum svpattern pattern, uint64_t imm_factor)
-        ///   SQDECD Xtied, Wtied, pattern, MUL #imm_factor
-        /// </summary>
-        public static unsafe int SaturatingDecrementBy64BitElementCount(int value, [ConstantExpected] byte scale, [ConstantExpected] SveMaskPattern pattern = SveMaskPattern.All) => SaturatingDecrementBy64BitElementCount(value, scale, pattern);
-
-        /// <summary>
-        /// int64_t svqdecd_pat[_n_s64](int64_t op, enum svpattern pattern, uint64_t imm_factor)
-        ///   SQDECD Xtied, pattern, MUL #imm_factor
-        /// </summary>
-        public static unsafe long SaturatingDecrementBy64BitElementCount(long value, [ConstantExpected] byte scale, [ConstantExpected] SveMaskPattern pattern = SveMaskPattern.All) => SaturatingDecrementBy64BitElementCount(value, scale, pattern);
-
-        /// <summary>
-        /// uint32_t svqdecd_pat[_n_u32](uint32_t op, enum svpattern pattern, uint64_t imm_factor)
-        ///   UQDECD Wtied, pattern, MUL #imm_factor
-        /// </summary>
-        public static unsafe uint SaturatingDecrementBy64BitElementCount(uint value, [ConstantExpected] byte scale, [ConstantExpected] SveMaskPattern pattern = SveMaskPattern.All) => SaturatingDecrementBy64BitElementCount(value, scale, pattern);
-
-        /// <summary>
-        /// uint64_t svqdecd_pat[_n_u64](uint64_t op, enum svpattern pattern, uint64_t imm_factor)
-        ///   UQDECD Xtied, pattern, MUL #imm_factor
-        /// </summary>
-        public static unsafe ulong SaturatingDecrementBy64BitElementCount(ulong value, [ConstantExpected] byte scale, [ConstantExpected] SveMaskPattern pattern = SveMaskPattern.All) => SaturatingDecrementBy64BitElementCount(value, scale, pattern);
-
-        /// <summary>
-        /// svint64_t svqdecd_pat[_s64](svint64_t op, enum svpattern pattern, uint64_t imm_factor)
-        ///   SQDECD Ztied.D, pattern, MUL #imm_factor
-        /// </summary>
-        public static unsafe Vector<long> SaturatingDecrementBy64BitElementCount(Vector<long> value, [ConstantExpected] byte scale, [ConstantExpected] SveMaskPattern pattern = SveMaskPattern.All) => SaturatingDecrementBy64BitElementCount(value, scale, pattern);
-
-        /// <summary>
-        /// svuint64_t svqdecd_pat[_u64](svuint64_t op, enum svpattern pattern, uint64_t imm_factor)
-        ///   UQDECD Ztied.D, pattern, MUL #imm_factor
-        /// </summary>
-        public static unsafe Vector<ulong> SaturatingDecrementBy64BitElementCount(Vector<ulong> value, [ConstantExpected] byte scale, [ConstantExpected] SveMaskPattern pattern = SveMaskPattern.All) => SaturatingDecrementBy64BitElementCount(value, scale, pattern);
-
-
-        ///  Saturating decrement by number of byte elements
-
-        /// <summary>
-        /// int32_t svqdecb_pat[_n_s32](int32_t op, enum svpattern pattern, uint64_t imm_factor)
-        ///   SQDECB Xtied, Wtied, pattern, MUL #imm_factor
-        /// </summary>
-        public static unsafe int SaturatingDecrementBy8BitElementCount(int value, [ConstantExpected] byte scale, [ConstantExpected] SveMaskPattern pattern = SveMaskPattern.All) => SaturatingDecrementBy8BitElementCount(value, scale, pattern);
-
-        /// <summary>
-        /// int64_t svqdecb_pat[_n_s64](int64_t op, enum svpattern pattern, uint64_t imm_factor)
-        ///   SQDECB Xtied, pattern, MUL #imm_factor
-        /// </summary>
-        public static unsafe long SaturatingDecrementBy8BitElementCount(long value, [ConstantExpected] byte scale, [ConstantExpected] SveMaskPattern pattern = SveMaskPattern.All) => SaturatingDecrementBy8BitElementCount(value, scale, pattern);
-
-        /// <summary>
-        /// uint32_t svqdecb_pat[_n_u32](uint32_t op, enum svpattern pattern, uint64_t imm_factor)
-        ///   UQDECB Wtied, pattern, MUL #imm_factor
-        /// </summary>
-        public static unsafe uint SaturatingDecrementBy8BitElementCount(uint value, [ConstantExpected] byte scale, [ConstantExpected] SveMaskPattern pattern = SveMaskPattern.All) => SaturatingDecrementBy8BitElementCount(value, scale, pattern);
-
-        /// <summary>
-        /// uint64_t svqdecb_pat[_n_u64](uint64_t op, enum svpattern pattern, uint64_t imm_factor)
-        ///   UQDECB Xtied, pattern, MUL #imm_factor
-        /// </summary>
-        public static unsafe ulong SaturatingDecrementBy8BitElementCount(ulong value, [ConstantExpected] byte scale, [ConstantExpected] SveMaskPattern pattern = SveMaskPattern.All) => SaturatingDecrementBy8BitElementCount(value, scale, pattern);
-
-
-        ///  Saturating increment by number of halfword elements
-
-        /// <summary>
-        /// int32_t svqinch_pat[_n_s32](int32_t op, enum svpattern pattern, uint64_t imm_factor)
-        ///   SQINCH Xtied, Wtied, pattern, MUL #imm_factor
-        /// </summary>
-        public static unsafe int SaturatingIncrementBy16BitElementCount(int value, [ConstantExpected] byte scale, [ConstantExpected] SveMaskPattern pattern = SveMaskPattern.All) => SaturatingIncrementBy16BitElementCount(value, scale, pattern);
-
-        /// <summary>
-        /// int64_t svqinch_pat[_n_s64](int64_t op, enum svpattern pattern, uint64_t imm_factor)
-        ///   SQINCH Xtied, pattern, MUL #imm_factor
-        /// </summary>
-        public static unsafe long SaturatingIncrementBy16BitElementCount(long value, [ConstantExpected] byte scale, [ConstantExpected] SveMaskPattern pattern = SveMaskPattern.All) => SaturatingIncrementBy16BitElementCount(value, scale, pattern);
-
-        /// <summary>
-        /// uint32_t svqinch_pat[_n_u32](uint32_t op, enum svpattern pattern, uint64_t imm_factor)
-        ///   UQINCH Wtied, pattern, MUL #imm_factor
-        /// </summary>
-        public static unsafe uint SaturatingIncrementBy16BitElementCount(uint value, [ConstantExpected] byte scale, [ConstantExpected] SveMaskPattern pattern = SveMaskPattern.All) => SaturatingIncrementBy16BitElementCount(value, scale, pattern);
-
-        /// <summary>
-        /// uint64_t svqinch_pat[_n_u64](uint64_t op, enum svpattern pattern, uint64_t imm_factor)
-        ///   UQINCH Xtied, pattern, MUL #imm_factor
-        /// </summary>
-        public static unsafe ulong SaturatingIncrementBy16BitElementCount(ulong value, [ConstantExpected] byte scale, [ConstantExpected] SveMaskPattern pattern = SveMaskPattern.All) => SaturatingIncrementBy16BitElementCount(value, scale, pattern);
-
-        /// <summary>
-        /// svint16_t svqinch_pat[_s16](svint16_t op, enum svpattern pattern, uint64_t imm_factor)
-        ///   SQINCH Ztied.H, pattern, MUL #imm_factor
-        /// </summary>
-        public static unsafe Vector<short> SaturatingIncrementBy16BitElementCount(Vector<short> value, [ConstantExpected] byte scale, [ConstantExpected] SveMaskPattern pattern = SveMaskPattern.All) => SaturatingIncrementBy16BitElementCount(value, scale, pattern);
-
-        /// <summary>
-        /// svuint16_t svqinch_pat[_u16](svuint16_t op, enum svpattern pattern, uint64_t imm_factor)
-        ///   UQINCH Ztied.H, pattern, MUL #imm_factor
-        /// </summary>
-        public static unsafe Vector<ushort> SaturatingIncrementBy16BitElementCount(Vector<ushort> value, [ConstantExpected] byte scale, [ConstantExpected] SveMaskPattern pattern = SveMaskPattern.All) => SaturatingIncrementBy16BitElementCount(value, scale, pattern);
-
-
-        ///  Saturating increment by number of word elements
-
-        /// <summary>
-        /// int32_t svqincw_pat[_n_s32](int32_t op, enum svpattern pattern, uint64_t imm_factor)
-        ///   SQINCW Xtied, Wtied, pattern, MUL #imm_factor
-        /// </summary>
-        public static unsafe int SaturatingIncrementBy32BitElementCount(int value, [ConstantExpected] byte scale, [ConstantExpected] SveMaskPattern pattern = SveMaskPattern.All) => SaturatingIncrementBy32BitElementCount(value, scale, pattern);
-
-        /// <summary>
-        /// int64_t svqincw_pat[_n_s64](int64_t op, enum svpattern pattern, uint64_t imm_factor)
-        ///   SQINCW Xtied, pattern, MUL #imm_factor
-        /// </summary>
-        public static unsafe long SaturatingIncrementBy32BitElementCount(long value, [ConstantExpected] byte scale, [ConstantExpected] SveMaskPattern pattern = SveMaskPattern.All) => SaturatingIncrementBy32BitElementCount(value, scale, pattern);
-
-        /// <summary>
-        /// uint32_t svqincw_pat[_n_u32](uint32_t op, enum svpattern pattern, uint64_t imm_factor)
-        ///   UQINCW Wtied, pattern, MUL #imm_factor
-        /// </summary>
-        public static unsafe uint SaturatingIncrementBy32BitElementCount(uint value, [ConstantExpected] byte scale, [ConstantExpected] SveMaskPattern pattern = SveMaskPattern.All) => SaturatingIncrementBy32BitElementCount(value, scale, pattern);
-
-        /// <summary>
-        /// uint64_t svqincw_pat[_n_u64](uint64_t op, enum svpattern pattern, uint64_t imm_factor)
-        ///   UQINCW Xtied, pattern, MUL #imm_factor
-        /// </summary>
-        public static unsafe ulong SaturatingIncrementBy32BitElementCount(ulong value, [ConstantExpected] byte scale, [ConstantExpected] SveMaskPattern pattern = SveMaskPattern.All) => SaturatingIncrementBy32BitElementCount(value, scale, pattern);
-
-        /// <summary>
-        /// svint32_t svqincw_pat[_s32](svint32_t op, enum svpattern pattern, uint64_t imm_factor)
-        ///   SQINCW Ztied.S, pattern, MUL #imm_factor
-        /// </summary>
-        public static unsafe Vector<int> SaturatingIncrementBy32BitElementCount(Vector<int> value, [ConstantExpected] byte scale, [ConstantExpected] SveMaskPattern pattern = SveMaskPattern.All) => SaturatingIncrementBy32BitElementCount(value, scale, pattern);
-
-        /// <summary>
-        /// svuint32_t svqincw_pat[_u32](svuint32_t op, enum svpattern pattern, uint64_t imm_factor)
-        ///   UQINCW Ztied.S, pattern, MUL #imm_factor
-        /// </summary>
-        public static unsafe Vector<uint> SaturatingIncrementBy32BitElementCount(Vector<uint> value, [ConstantExpected] byte scale, [ConstantExpected] SveMaskPattern pattern = SveMaskPattern.All) => SaturatingIncrementBy32BitElementCount(value, scale, pattern);
-
-
-        ///  Saturating increment by number of doubleword elements
-
-        /// <summary>
-        /// int32_t svqincd_pat[_n_s32](int32_t op, enum svpattern pattern, uint64_t imm_factor)
-        ///   SQINCD Xtied, Wtied, pattern, MUL #imm_factor
-        /// </summary>
-        public static unsafe int SaturatingIncrementBy64BitElementCount(int value, [ConstantExpected] byte scale, [ConstantExpected] SveMaskPattern pattern = SveMaskPattern.All) => SaturatingIncrementBy64BitElementCount(value, scale, pattern);
-
-        /// <summary>
-        /// int64_t svqincd_pat[_n_s64](int64_t op, enum svpattern pattern, uint64_t imm_factor)
-        ///   SQINCD Xtied, pattern, MUL #imm_factor
-        /// </summary>
-        public static unsafe long SaturatingIncrementBy64BitElementCount(long value, [ConstantExpected] byte scale, [ConstantExpected] SveMaskPattern pattern = SveMaskPattern.All) => SaturatingIncrementBy64BitElementCount(value, scale, pattern);
-
-        /// <summary>
-        /// uint32_t svqincd_pat[_n_u32](uint32_t op, enum svpattern pattern, uint64_t imm_factor)
-        ///   UQINCD Wtied, pattern, MUL #imm_factor
-        /// </summary>
-        public static unsafe uint SaturatingIncrementBy64BitElementCount(uint value, [ConstantExpected] byte scale, [ConstantExpected] SveMaskPattern pattern = SveMaskPattern.All) => SaturatingIncrementBy64BitElementCount(value, scale, pattern);
-
-        /// <summary>
-        /// uint64_t svqincd_pat[_n_u64](uint64_t op, enum svpattern pattern, uint64_t imm_factor)
-        ///   UQINCD Xtied, pattern, MUL #imm_factor
-        /// </summary>
-        public static unsafe ulong SaturatingIncrementBy64BitElementCount(ulong value, [ConstantExpected] byte scale, [ConstantExpected] SveMaskPattern pattern = SveMaskPattern.All) => SaturatingIncrementBy64BitElementCount(value, scale, pattern);
-
-        /// <summary>
-        /// svint64_t svqincd_pat[_s64](svint64_t op, enum svpattern pattern, uint64_t imm_factor)
-        ///   SQINCD Ztied.D, pattern, MUL #imm_factor
-        /// </summary>
-        public static unsafe Vector<long> SaturatingIncrementBy64BitElementCount(Vector<long> value, [ConstantExpected] byte scale, [ConstantExpected] SveMaskPattern pattern = SveMaskPattern.All) => SaturatingIncrementBy64BitElementCount(value, scale, pattern);
-
-        /// <summary>
-        /// svuint64_t svqincd_pat[_u64](svuint64_t op, enum svpattern pattern, uint64_t imm_factor)
-        ///   UQINCD Ztied.D, pattern, MUL #imm_factor
-        /// </summary>
-        public static unsafe Vector<ulong> SaturatingIncrementBy64BitElementCount(Vector<ulong> value, [ConstantExpected] byte scale, [ConstantExpected] SveMaskPattern pattern = SveMaskPattern.All) => SaturatingIncrementBy64BitElementCount(value, scale, pattern);
-
-
-        ///  Saturating increment by number of byte elements
-
-        /// <summary>
-        /// int32_t svqincb_pat[_n_s32](int32_t op, enum svpattern pattern, uint64_t imm_factor)
-        ///   SQINCB Xtied, Wtied, pattern, MUL #imm_factor
-        /// </summary>
-        public static unsafe int SaturatingIncrementBy8BitElementCount(int value, [ConstantExpected] byte scale, [ConstantExpected] SveMaskPattern pattern = SveMaskPattern.All) => SaturatingIncrementBy8BitElementCount(value, scale, pattern);
-
-        /// <summary>
-        /// int64_t svqincb_pat[_n_s64](int64_t op, enum svpattern pattern, uint64_t imm_factor)
-        ///   SQINCB Xtied, pattern, MUL #imm_factor
-        /// </summary>
-        public static unsafe long SaturatingIncrementBy8BitElementCount(long value, [ConstantExpected] byte scale, [ConstantExpected] SveMaskPattern pattern = SveMaskPattern.All) => SaturatingIncrementBy8BitElementCount(value, scale, pattern);
-
-        /// <summary>
-        /// uint32_t svqincb_pat[_n_u32](uint32_t op, enum svpattern pattern, uint64_t imm_factor)
-        ///   UQINCB Wtied, pattern, MUL #imm_factor
-        /// </summary>
-        public static unsafe uint SaturatingIncrementBy8BitElementCount(uint value, [ConstantExpected] byte scale, [ConstantExpected] SveMaskPattern pattern = SveMaskPattern.All) => SaturatingIncrementBy8BitElementCount(value, scale, pattern);
-
-        /// <summary>
-        /// uint64_t svqincb_pat[_n_u64](uint64_t op, enum svpattern pattern, uint64_t imm_factor)
-        ///   UQINCB Xtied, pattern, MUL #imm_factor
-        /// </summary>
-        public static unsafe ulong SaturatingIncrementBy8BitElementCount(ulong value, [ConstantExpected] byte scale, [ConstantExpected] SveMaskPattern pattern = SveMaskPattern.All) => SaturatingIncrementBy8BitElementCount(value, scale, pattern);
-=======
         ///  Count nonzero bits
 
         /// <summary>
@@ -3017,7 +2729,294 @@
         ///   CNT Ztied.D, Pg/M, Zop.D
         /// </summary>
         public static unsafe Vector<ulong> PopCount(Vector<ulong> value) => PopCount(value);
->>>>>>> e8e553be
+
+
+        ///  Saturating decrement by number of halfword elements
+
+        /// <summary>
+        /// int32_t svqdech_pat[_n_s32](int32_t op, enum svpattern pattern, uint64_t imm_factor)
+        ///   SQDECH Xtied, Wtied, pattern, MUL #imm_factor
+        /// </summary>
+        public static unsafe int SaturatingDecrementBy16BitElementCount(int value, [ConstantExpected] byte scale, [ConstantExpected] SveMaskPattern pattern = SveMaskPattern.All) => SaturatingDecrementBy16BitElementCount(value, scale, pattern);
+
+        /// <summary>
+        /// int64_t svqdech_pat[_n_s64](int64_t op, enum svpattern pattern, uint64_t imm_factor)
+        ///   SQDECH Xtied, pattern, MUL #imm_factor
+        /// </summary>
+        public static unsafe long SaturatingDecrementBy16BitElementCount(long value, [ConstantExpected] byte scale, [ConstantExpected] SveMaskPattern pattern = SveMaskPattern.All) => SaturatingDecrementBy16BitElementCount(value, scale, pattern);
+
+        /// <summary>
+        /// uint32_t svqdech_pat[_n_u32](uint32_t op, enum svpattern pattern, uint64_t imm_factor)
+        ///   UQDECH Wtied, pattern, MUL #imm_factor
+        /// </summary>
+        public static unsafe uint SaturatingDecrementBy16BitElementCount(uint value, [ConstantExpected] byte scale, [ConstantExpected] SveMaskPattern pattern = SveMaskPattern.All) => SaturatingDecrementBy16BitElementCount(value, scale, pattern);
+
+        /// <summary>
+        /// uint64_t svqdech_pat[_n_u64](uint64_t op, enum svpattern pattern, uint64_t imm_factor)
+        ///   UQDECH Xtied, pattern, MUL #imm_factor
+        /// </summary>
+        public static unsafe ulong SaturatingDecrementBy16BitElementCount(ulong value, [ConstantExpected] byte scale, [ConstantExpected] SveMaskPattern pattern = SveMaskPattern.All) => SaturatingDecrementBy16BitElementCount(value, scale, pattern);
+
+        /// <summary>
+        /// svint16_t svqdech_pat[_s16](svint16_t op, enum svpattern pattern, uint64_t imm_factor)
+        ///   SQDECH Ztied.H, pattern, MUL #imm_factor
+        /// </summary>
+        public static unsafe Vector<short> SaturatingDecrementBy16BitElementCount(Vector<short> value, [ConstantExpected] byte scale, [ConstantExpected] SveMaskPattern pattern = SveMaskPattern.All) => SaturatingDecrementBy16BitElementCount(value, scale, pattern);
+
+        /// <summary>
+        /// svuint16_t svqdech_pat[_u16](svuint16_t op, enum svpattern pattern, uint64_t imm_factor)
+        ///   UQDECH Ztied.H, pattern, MUL #imm_factor
+        /// </summary>
+        public static unsafe Vector<ushort> SaturatingDecrementBy16BitElementCount(Vector<ushort> value, [ConstantExpected] byte scale, [ConstantExpected] SveMaskPattern pattern = SveMaskPattern.All) => SaturatingDecrementBy16BitElementCount(value, scale, pattern);
+
+
+        ///  Saturating decrement by number of word elements
+
+        /// <summary>
+        /// int32_t svqdecw_pat[_n_s32](int32_t op, enum svpattern pattern, uint64_t imm_factor)
+        ///   SQDECW Xtied, Wtied, pattern, MUL #imm_factor
+        /// </summary>
+        public static unsafe int SaturatingDecrementBy32BitElementCount(int value, [ConstantExpected] byte scale, [ConstantExpected] SveMaskPattern pattern = SveMaskPattern.All) => SaturatingDecrementBy32BitElementCount(value, scale, pattern);
+
+        /// <summary>
+        /// int64_t svqdecw_pat[_n_s64](int64_t op, enum svpattern pattern, uint64_t imm_factor)
+        ///   SQDECW Xtied, pattern, MUL #imm_factor
+        /// </summary>
+        public static unsafe long SaturatingDecrementBy32BitElementCount(long value, [ConstantExpected] byte scale, [ConstantExpected] SveMaskPattern pattern = SveMaskPattern.All) => SaturatingDecrementBy32BitElementCount(value, scale, pattern);
+
+        /// <summary>
+        /// uint32_t svqdecw_pat[_n_u32](uint32_t op, enum svpattern pattern, uint64_t imm_factor)
+        ///   UQDECW Wtied, pattern, MUL #imm_factor
+        /// </summary>
+        public static unsafe uint SaturatingDecrementBy32BitElementCount(uint value, [ConstantExpected] byte scale, [ConstantExpected] SveMaskPattern pattern = SveMaskPattern.All) => SaturatingDecrementBy32BitElementCount(value, scale, pattern);
+
+        /// <summary>
+        /// uint64_t svqdecw_pat[_n_u64](uint64_t op, enum svpattern pattern, uint64_t imm_factor)
+        ///   UQDECW Xtied, pattern, MUL #imm_factor
+        /// </summary>
+        public static unsafe ulong SaturatingDecrementBy32BitElementCount(ulong value, [ConstantExpected] byte scale, [ConstantExpected] SveMaskPattern pattern = SveMaskPattern.All) => SaturatingDecrementBy32BitElementCount(value, scale, pattern);
+
+        /// <summary>
+        /// svint32_t svqdecw_pat[_s32](svint32_t op, enum svpattern pattern, uint64_t imm_factor)
+        ///   SQDECW Ztied.S, pattern, MUL #imm_factor
+        /// </summary>
+        public static unsafe Vector<int> SaturatingDecrementBy32BitElementCount(Vector<int> value, [ConstantExpected] byte scale, [ConstantExpected] SveMaskPattern pattern = SveMaskPattern.All) => SaturatingDecrementBy32BitElementCount(value, scale, pattern);
+
+        /// <summary>
+        /// svuint32_t svqdecw_pat[_u32](svuint32_t op, enum svpattern pattern, uint64_t imm_factor)
+        ///   UQDECW Ztied.S, pattern, MUL #imm_factor
+        /// </summary>
+        public static unsafe Vector<uint> SaturatingDecrementBy32BitElementCount(Vector<uint> value, [ConstantExpected] byte scale, [ConstantExpected] SveMaskPattern pattern = SveMaskPattern.All) => SaturatingDecrementBy32BitElementCount(value, scale, pattern);
+
+
+        ///  Saturating decrement by number of doubleword elements
+
+        /// <summary>
+        /// int32_t svqdecd_pat[_n_s32](int32_t op, enum svpattern pattern, uint64_t imm_factor)
+        ///   SQDECD Xtied, Wtied, pattern, MUL #imm_factor
+        /// </summary>
+        public static unsafe int SaturatingDecrementBy64BitElementCount(int value, [ConstantExpected] byte scale, [ConstantExpected] SveMaskPattern pattern = SveMaskPattern.All) => SaturatingDecrementBy64BitElementCount(value, scale, pattern);
+
+        /// <summary>
+        /// int64_t svqdecd_pat[_n_s64](int64_t op, enum svpattern pattern, uint64_t imm_factor)
+        ///   SQDECD Xtied, pattern, MUL #imm_factor
+        /// </summary>
+        public static unsafe long SaturatingDecrementBy64BitElementCount(long value, [ConstantExpected] byte scale, [ConstantExpected] SveMaskPattern pattern = SveMaskPattern.All) => SaturatingDecrementBy64BitElementCount(value, scale, pattern);
+
+        /// <summary>
+        /// uint32_t svqdecd_pat[_n_u32](uint32_t op, enum svpattern pattern, uint64_t imm_factor)
+        ///   UQDECD Wtied, pattern, MUL #imm_factor
+        /// </summary>
+        public static unsafe uint SaturatingDecrementBy64BitElementCount(uint value, [ConstantExpected] byte scale, [ConstantExpected] SveMaskPattern pattern = SveMaskPattern.All) => SaturatingDecrementBy64BitElementCount(value, scale, pattern);
+
+        /// <summary>
+        /// uint64_t svqdecd_pat[_n_u64](uint64_t op, enum svpattern pattern, uint64_t imm_factor)
+        ///   UQDECD Xtied, pattern, MUL #imm_factor
+        /// </summary>
+        public static unsafe ulong SaturatingDecrementBy64BitElementCount(ulong value, [ConstantExpected] byte scale, [ConstantExpected] SveMaskPattern pattern = SveMaskPattern.All) => SaturatingDecrementBy64BitElementCount(value, scale, pattern);
+
+        /// <summary>
+        /// svint64_t svqdecd_pat[_s64](svint64_t op, enum svpattern pattern, uint64_t imm_factor)
+        ///   SQDECD Ztied.D, pattern, MUL #imm_factor
+        /// </summary>
+        public static unsafe Vector<long> SaturatingDecrementBy64BitElementCount(Vector<long> value, [ConstantExpected] byte scale, [ConstantExpected] SveMaskPattern pattern = SveMaskPattern.All) => SaturatingDecrementBy64BitElementCount(value, scale, pattern);
+
+        /// <summary>
+        /// svuint64_t svqdecd_pat[_u64](svuint64_t op, enum svpattern pattern, uint64_t imm_factor)
+        ///   UQDECD Ztied.D, pattern, MUL #imm_factor
+        /// </summary>
+        public static unsafe Vector<ulong> SaturatingDecrementBy64BitElementCount(Vector<ulong> value, [ConstantExpected] byte scale, [ConstantExpected] SveMaskPattern pattern = SveMaskPattern.All) => SaturatingDecrementBy64BitElementCount(value, scale, pattern);
+
+
+        ///  Saturating decrement by number of byte elements
+
+        /// <summary>
+        /// int32_t svqdecb_pat[_n_s32](int32_t op, enum svpattern pattern, uint64_t imm_factor)
+        ///   SQDECB Xtied, Wtied, pattern, MUL #imm_factor
+        /// </summary>
+        public static unsafe int SaturatingDecrementBy8BitElementCount(int value, [ConstantExpected] byte scale, [ConstantExpected] SveMaskPattern pattern = SveMaskPattern.All) => SaturatingDecrementBy8BitElementCount(value, scale, pattern);
+
+        /// <summary>
+        /// int64_t svqdecb_pat[_n_s64](int64_t op, enum svpattern pattern, uint64_t imm_factor)
+        ///   SQDECB Xtied, pattern, MUL #imm_factor
+        /// </summary>
+        public static unsafe long SaturatingDecrementBy8BitElementCount(long value, [ConstantExpected] byte scale, [ConstantExpected] SveMaskPattern pattern = SveMaskPattern.All) => SaturatingDecrementBy8BitElementCount(value, scale, pattern);
+
+        /// <summary>
+        /// uint32_t svqdecb_pat[_n_u32](uint32_t op, enum svpattern pattern, uint64_t imm_factor)
+        ///   UQDECB Wtied, pattern, MUL #imm_factor
+        /// </summary>
+        public static unsafe uint SaturatingDecrementBy8BitElementCount(uint value, [ConstantExpected] byte scale, [ConstantExpected] SveMaskPattern pattern = SveMaskPattern.All) => SaturatingDecrementBy8BitElementCount(value, scale, pattern);
+
+        /// <summary>
+        /// uint64_t svqdecb_pat[_n_u64](uint64_t op, enum svpattern pattern, uint64_t imm_factor)
+        ///   UQDECB Xtied, pattern, MUL #imm_factor
+        /// </summary>
+        public static unsafe ulong SaturatingDecrementBy8BitElementCount(ulong value, [ConstantExpected] byte scale, [ConstantExpected] SveMaskPattern pattern = SveMaskPattern.All) => SaturatingDecrementBy8BitElementCount(value, scale, pattern);
+
+
+        ///  Saturating increment by number of halfword elements
+
+        /// <summary>
+        /// int32_t svqinch_pat[_n_s32](int32_t op, enum svpattern pattern, uint64_t imm_factor)
+        ///   SQINCH Xtied, Wtied, pattern, MUL #imm_factor
+        /// </summary>
+        public static unsafe int SaturatingIncrementBy16BitElementCount(int value, [ConstantExpected] byte scale, [ConstantExpected] SveMaskPattern pattern = SveMaskPattern.All) => SaturatingIncrementBy16BitElementCount(value, scale, pattern);
+
+        /// <summary>
+        /// int64_t svqinch_pat[_n_s64](int64_t op, enum svpattern pattern, uint64_t imm_factor)
+        ///   SQINCH Xtied, pattern, MUL #imm_factor
+        /// </summary>
+        public static unsafe long SaturatingIncrementBy16BitElementCount(long value, [ConstantExpected] byte scale, [ConstantExpected] SveMaskPattern pattern = SveMaskPattern.All) => SaturatingIncrementBy16BitElementCount(value, scale, pattern);
+
+        /// <summary>
+        /// uint32_t svqinch_pat[_n_u32](uint32_t op, enum svpattern pattern, uint64_t imm_factor)
+        ///   UQINCH Wtied, pattern, MUL #imm_factor
+        /// </summary>
+        public static unsafe uint SaturatingIncrementBy16BitElementCount(uint value, [ConstantExpected] byte scale, [ConstantExpected] SveMaskPattern pattern = SveMaskPattern.All) => SaturatingIncrementBy16BitElementCount(value, scale, pattern);
+
+        /// <summary>
+        /// uint64_t svqinch_pat[_n_u64](uint64_t op, enum svpattern pattern, uint64_t imm_factor)
+        ///   UQINCH Xtied, pattern, MUL #imm_factor
+        /// </summary>
+        public static unsafe ulong SaturatingIncrementBy16BitElementCount(ulong value, [ConstantExpected] byte scale, [ConstantExpected] SveMaskPattern pattern = SveMaskPattern.All) => SaturatingIncrementBy16BitElementCount(value, scale, pattern);
+
+        /// <summary>
+        /// svint16_t svqinch_pat[_s16](svint16_t op, enum svpattern pattern, uint64_t imm_factor)
+        ///   SQINCH Ztied.H, pattern, MUL #imm_factor
+        /// </summary>
+        public static unsafe Vector<short> SaturatingIncrementBy16BitElementCount(Vector<short> value, [ConstantExpected] byte scale, [ConstantExpected] SveMaskPattern pattern = SveMaskPattern.All) => SaturatingIncrementBy16BitElementCount(value, scale, pattern);
+
+        /// <summary>
+        /// svuint16_t svqinch_pat[_u16](svuint16_t op, enum svpattern pattern, uint64_t imm_factor)
+        ///   UQINCH Ztied.H, pattern, MUL #imm_factor
+        /// </summary>
+        public static unsafe Vector<ushort> SaturatingIncrementBy16BitElementCount(Vector<ushort> value, [ConstantExpected] byte scale, [ConstantExpected] SveMaskPattern pattern = SveMaskPattern.All) => SaturatingIncrementBy16BitElementCount(value, scale, pattern);
+
+
+        ///  Saturating increment by number of word elements
+
+        /// <summary>
+        /// int32_t svqincw_pat[_n_s32](int32_t op, enum svpattern pattern, uint64_t imm_factor)
+        ///   SQINCW Xtied, Wtied, pattern, MUL #imm_factor
+        /// </summary>
+        public static unsafe int SaturatingIncrementBy32BitElementCount(int value, [ConstantExpected] byte scale, [ConstantExpected] SveMaskPattern pattern = SveMaskPattern.All) => SaturatingIncrementBy32BitElementCount(value, scale, pattern);
+
+        /// <summary>
+        /// int64_t svqincw_pat[_n_s64](int64_t op, enum svpattern pattern, uint64_t imm_factor)
+        ///   SQINCW Xtied, pattern, MUL #imm_factor
+        /// </summary>
+        public static unsafe long SaturatingIncrementBy32BitElementCount(long value, [ConstantExpected] byte scale, [ConstantExpected] SveMaskPattern pattern = SveMaskPattern.All) => SaturatingIncrementBy32BitElementCount(value, scale, pattern);
+
+        /// <summary>
+        /// uint32_t svqincw_pat[_n_u32](uint32_t op, enum svpattern pattern, uint64_t imm_factor)
+        ///   UQINCW Wtied, pattern, MUL #imm_factor
+        /// </summary>
+        public static unsafe uint SaturatingIncrementBy32BitElementCount(uint value, [ConstantExpected] byte scale, [ConstantExpected] SveMaskPattern pattern = SveMaskPattern.All) => SaturatingIncrementBy32BitElementCount(value, scale, pattern);
+
+        /// <summary>
+        /// uint64_t svqincw_pat[_n_u64](uint64_t op, enum svpattern pattern, uint64_t imm_factor)
+        ///   UQINCW Xtied, pattern, MUL #imm_factor
+        /// </summary>
+        public static unsafe ulong SaturatingIncrementBy32BitElementCount(ulong value, [ConstantExpected] byte scale, [ConstantExpected] SveMaskPattern pattern = SveMaskPattern.All) => SaturatingIncrementBy32BitElementCount(value, scale, pattern);
+
+        /// <summary>
+        /// svint32_t svqincw_pat[_s32](svint32_t op, enum svpattern pattern, uint64_t imm_factor)
+        ///   SQINCW Ztied.S, pattern, MUL #imm_factor
+        /// </summary>
+        public static unsafe Vector<int> SaturatingIncrementBy32BitElementCount(Vector<int> value, [ConstantExpected] byte scale, [ConstantExpected] SveMaskPattern pattern = SveMaskPattern.All) => SaturatingIncrementBy32BitElementCount(value, scale, pattern);
+
+        /// <summary>
+        /// svuint32_t svqincw_pat[_u32](svuint32_t op, enum svpattern pattern, uint64_t imm_factor)
+        ///   UQINCW Ztied.S, pattern, MUL #imm_factor
+        /// </summary>
+        public static unsafe Vector<uint> SaturatingIncrementBy32BitElementCount(Vector<uint> value, [ConstantExpected] byte scale, [ConstantExpected] SveMaskPattern pattern = SveMaskPattern.All) => SaturatingIncrementBy32BitElementCount(value, scale, pattern);
+
+
+        ///  Saturating increment by number of doubleword elements
+
+        /// <summary>
+        /// int32_t svqincd_pat[_n_s32](int32_t op, enum svpattern pattern, uint64_t imm_factor)
+        ///   SQINCD Xtied, Wtied, pattern, MUL #imm_factor
+        /// </summary>
+        public static unsafe int SaturatingIncrementBy64BitElementCount(int value, [ConstantExpected] byte scale, [ConstantExpected] SveMaskPattern pattern = SveMaskPattern.All) => SaturatingIncrementBy64BitElementCount(value, scale, pattern);
+
+        /// <summary>
+        /// int64_t svqincd_pat[_n_s64](int64_t op, enum svpattern pattern, uint64_t imm_factor)
+        ///   SQINCD Xtied, pattern, MUL #imm_factor
+        /// </summary>
+        public static unsafe long SaturatingIncrementBy64BitElementCount(long value, [ConstantExpected] byte scale, [ConstantExpected] SveMaskPattern pattern = SveMaskPattern.All) => SaturatingIncrementBy64BitElementCount(value, scale, pattern);
+
+        /// <summary>
+        /// uint32_t svqincd_pat[_n_u32](uint32_t op, enum svpattern pattern, uint64_t imm_factor)
+        ///   UQINCD Wtied, pattern, MUL #imm_factor
+        /// </summary>
+        public static unsafe uint SaturatingIncrementBy64BitElementCount(uint value, [ConstantExpected] byte scale, [ConstantExpected] SveMaskPattern pattern = SveMaskPattern.All) => SaturatingIncrementBy64BitElementCount(value, scale, pattern);
+
+        /// <summary>
+        /// uint64_t svqincd_pat[_n_u64](uint64_t op, enum svpattern pattern, uint64_t imm_factor)
+        ///   UQINCD Xtied, pattern, MUL #imm_factor
+        /// </summary>
+        public static unsafe ulong SaturatingIncrementBy64BitElementCount(ulong value, [ConstantExpected] byte scale, [ConstantExpected] SveMaskPattern pattern = SveMaskPattern.All) => SaturatingIncrementBy64BitElementCount(value, scale, pattern);
+
+        /// <summary>
+        /// svint64_t svqincd_pat[_s64](svint64_t op, enum svpattern pattern, uint64_t imm_factor)
+        ///   SQINCD Ztied.D, pattern, MUL #imm_factor
+        /// </summary>
+        public static unsafe Vector<long> SaturatingIncrementBy64BitElementCount(Vector<long> value, [ConstantExpected] byte scale, [ConstantExpected] SveMaskPattern pattern = SveMaskPattern.All) => SaturatingIncrementBy64BitElementCount(value, scale, pattern);
+
+        /// <summary>
+        /// svuint64_t svqincd_pat[_u64](svuint64_t op, enum svpattern pattern, uint64_t imm_factor)
+        ///   UQINCD Ztied.D, pattern, MUL #imm_factor
+        /// </summary>
+        public static unsafe Vector<ulong> SaturatingIncrementBy64BitElementCount(Vector<ulong> value, [ConstantExpected] byte scale, [ConstantExpected] SveMaskPattern pattern = SveMaskPattern.All) => SaturatingIncrementBy64BitElementCount(value, scale, pattern);
+
+
+        ///  Saturating increment by number of byte elements
+
+        /// <summary>
+        /// int32_t svqincb_pat[_n_s32](int32_t op, enum svpattern pattern, uint64_t imm_factor)
+        ///   SQINCB Xtied, Wtied, pattern, MUL #imm_factor
+        /// </summary>
+        public static unsafe int SaturatingIncrementBy8BitElementCount(int value, [ConstantExpected] byte scale, [ConstantExpected] SveMaskPattern pattern = SveMaskPattern.All) => SaturatingIncrementBy8BitElementCount(value, scale, pattern);
+
+        /// <summary>
+        /// int64_t svqincb_pat[_n_s64](int64_t op, enum svpattern pattern, uint64_t imm_factor)
+        ///   SQINCB Xtied, pattern, MUL #imm_factor
+        /// </summary>
+        public static unsafe long SaturatingIncrementBy8BitElementCount(long value, [ConstantExpected] byte scale, [ConstantExpected] SveMaskPattern pattern = SveMaskPattern.All) => SaturatingIncrementBy8BitElementCount(value, scale, pattern);
+
+        /// <summary>
+        /// uint32_t svqincb_pat[_n_u32](uint32_t op, enum svpattern pattern, uint64_t imm_factor)
+        ///   UQINCB Wtied, pattern, MUL #imm_factor
+        /// </summary>
+        public static unsafe uint SaturatingIncrementBy8BitElementCount(uint value, [ConstantExpected] byte scale, [ConstantExpected] SveMaskPattern pattern = SveMaskPattern.All) => SaturatingIncrementBy8BitElementCount(value, scale, pattern);
+
+        /// <summary>
+        /// uint64_t svqincb_pat[_n_u64](uint64_t op, enum svpattern pattern, uint64_t imm_factor)
+        ///   UQINCB Xtied, pattern, MUL #imm_factor
+        /// </summary>
+        public static unsafe ulong SaturatingIncrementBy8BitElementCount(ulong value, [ConstantExpected] byte scale, [ConstantExpected] SveMaskPattern pattern = SveMaskPattern.All) => SaturatingIncrementBy8BitElementCount(value, scale, pattern);
 
 
         ///  SignExtend16 : Sign-extend the low 16 bits
