// Licensed to the .NET Foundation under one or more agreements.
// The .NET Foundation licenses this file to you under the MIT license.

using System.Diagnostics.CodeAnalysis;
using System.Runtime.CompilerServices;
using System.Runtime.Intrinsics;
using System.Numerics;

namespace System.Runtime.Intrinsics.Arm
{
    /// <summary>
    /// This class provides access to the ARM SVE hardware instructions via intrinsics
    /// </summary>
    [Intrinsic]
    [CLSCompliant(false)]
    [System.Runtime.Versioning.RequiresPreviewFeaturesAttribute("Sve is in preview. Debugger scenario is not supported.")]
    public abstract class Sve : AdvSimd
    {
        internal Sve() { }

        public static new bool IsSupported { get => IsSupported; }

        [Intrinsic]
        public new abstract class Arm64 : AdvSimd.Arm64
        {
            internal Arm64() { }

            public static new bool IsSupported { get => IsSupported; }
        }


        ///  Abs : Absolute value

        /// <summary>
        /// svint8_t svabs[_s8]_m(svint8_t inactive, svbool_t pg, svint8_t op)
        ///   ABS Ztied.B, Pg/M, Zop.B
        ///   MOVPRFX Zresult, Zinactive; ABS Zresult.B, Pg/M, Zop.B
        /// svint8_t svabs[_s8]_x(svbool_t pg, svint8_t op)
        ///   ABS Ztied.B, Pg/M, Ztied.B
        ///   MOVPRFX Zresult, Zop; ABS Zresult.B, Pg/M, Zop.B
        /// svint8_t svabs[_s8]_z(svbool_t pg, svint8_t op)
        ///   MOVPRFX Zresult.B, Pg/Z, Zop.B; ABS Zresult.B, Pg/M, Zop.B
        /// </summary>
        public static unsafe Vector<sbyte> Abs(Vector<sbyte> value) => Abs(value);

        /// <summary>
        /// svint16_t svabs[_s16]_m(svint16_t inactive, svbool_t pg, svint16_t op)
        ///   ABS Ztied.H, Pg/M, Zop.H
        ///   MOVPRFX Zresult, Zinactive; ABS Zresult.H, Pg/M, Zop.H
        /// svint16_t svabs[_s16]_x(svbool_t pg, svint16_t op)
        ///   ABS Ztied.H, Pg/M, Ztied.H
        ///   MOVPRFX Zresult, Zop; ABS Zresult.H, Pg/M, Zop.H
        /// svint16_t svabs[_s16]_z(svbool_t pg, svint16_t op)
        ///   MOVPRFX Zresult.H, Pg/Z, Zop.H; ABS Zresult.H, Pg/M, Zop.H
        /// </summary>
        public static unsafe Vector<short> Abs(Vector<short> value) => Abs(value);

        /// <summary>
        /// svint32_t svabs[_s32]_m(svint32_t inactive, svbool_t pg, svint32_t op)
        ///   ABS Ztied.S, Pg/M, Zop.S
        ///   MOVPRFX Zresult, Zinactive; ABS Zresult.S, Pg/M, Zop.S
        /// svint32_t svabs[_s32]_x(svbool_t pg, svint32_t op)
        ///   ABS Ztied.S, Pg/M, Ztied.S
        ///   MOVPRFX Zresult, Zop; ABS Zresult.S, Pg/M, Zop.S
        /// svint32_t svabs[_s32]_z(svbool_t pg, svint32_t op)
        ///   MOVPRFX Zresult.S, Pg/Z, Zop.S; ABS Zresult.S, Pg/M, Zop.S
        /// </summary>
        public static unsafe Vector<int> Abs(Vector<int> value) => Abs(value);

        /// <summary>
        /// svint64_t svabs[_s64]_m(svint64_t inactive, svbool_t pg, svint64_t op)
        ///   ABS Ztied.D, Pg/M, Zop.D
        ///   MOVPRFX Zresult, Zinactive; ABS Zresult.D, Pg/M, Zop.D
        /// svint64_t svabs[_s64]_x(svbool_t pg, svint64_t op)
        ///   ABS Ztied.D, Pg/M, Ztied.D
        ///   MOVPRFX Zresult, Zop; ABS Zresult.D, Pg/M, Zop.D
        /// svint64_t svabs[_s64]_z(svbool_t pg, svint64_t op)
        ///   MOVPRFX Zresult.D, Pg/Z, Zop.D; ABS Zresult.D, Pg/M, Zop.D
        /// </summary>
        public static unsafe Vector<long> Abs(Vector<long> value) => Abs(value);

        /// <summary>
        /// svfloat32_t svabs[_f32]_m(svfloat32_t inactive, svbool_t pg, svfloat32_t op)
        ///   FABS Ztied.S, Pg/M, Zop.S
        ///   MOVPRFX Zresult, Zinactive; FABS Zresult.S, Pg/M, Zop.S
        /// svfloat32_t svabs[_f32]_x(svbool_t pg, svfloat32_t op)
        ///   FABS Ztied.S, Pg/M, Ztied.S
        ///   MOVPRFX Zresult, Zop; FABS Zresult.S, Pg/M, Zop.S
        /// svfloat32_t svabs[_f32]_z(svbool_t pg, svfloat32_t op)
        ///   MOVPRFX Zresult.S, Pg/Z, Zop.S; FABS Zresult.S, Pg/M, Zop.S
        /// </summary>
        public static unsafe Vector<float> Abs(Vector<float> value) => Abs(value);

        /// <summary>
        /// svfloat64_t svabs[_f64]_m(svfloat64_t inactive, svbool_t pg, svfloat64_t op)
        ///   FABS Ztied.D, Pg/M, Zop.D
        ///   MOVPRFX Zresult, Zinactive; FABS Zresult.D, Pg/M, Zop.D
        /// svfloat64_t svabs[_f64]_x(svbool_t pg, svfloat64_t op)
        ///   FABS Ztied.D, Pg/M, Ztied.D
        ///   MOVPRFX Zresult, Zop; FABS Zresult.D, Pg/M, Zop.D
        /// svfloat64_t svabs[_f64]_z(svbool_t pg, svfloat64_t op)
        ///   MOVPRFX Zresult.D, Pg/Z, Zop.D; FABS Zresult.D, Pg/M, Zop.D
        /// </summary>
        public static unsafe Vector<double> Abs(Vector<double> value) => Abs(value);

        ///  AbsoluteDifference : Absolute difference

        /// <summary>
        /// svuint8_t svabd[_u8]_m(svbool_t pg, svuint8_t op1, svuint8_t op2)
        /// svuint8_t svabd[_u8]_x(svbool_t pg, svuint8_t op1, svuint8_t op2)
        ///   MOVPRFX Zresult.B, Pg/Z, Zop1.B; UABD Zresult.B, Pg/M, Zresult.B, Zop2.B
        ///   UABD Ztied1.B, Pg/M, Ztied1.B, Zop2.B
        /// </summary>
        public static unsafe Vector<byte> AbsoluteDifference(Vector<byte> left, Vector<byte> right) => AbsoluteDifference(left, right);

        /// <summary>
        /// svfloat64_t svabd[_f64]_m(svbool_t pg, svfloat64_t op1, svfloat64_t op2)
        /// svfloat64_t svabd[_f64]_x(svbool_t pg, svfloat64_t op1, svfloat64_t op2)
        /// svfloat64_t svabd[_f64]_z(svbool_t pg, svfloat64_t op1, svfloat64_t op2)
        ///   FABD Ztied1.D, Pg/M, Ztied1.D, Zop2.D
        /// </summary>
        public static unsafe Vector<double> AbsoluteDifference(Vector<double> left, Vector<double> right) => AbsoluteDifference(left, right);

        /// <summary>
        /// svint16_t svabd[_s16]_m(svbool_t pg, svint16_t op1, svint16_t op2)
        /// svint16_t svabd[_s16]_x(svbool_t pg, svint16_t op1, svint16_t op2)
        /// svint16_t svabd[_s16]_z(svbool_t pg, svint16_t op1, svint16_t op2)
        ///   SABD Ztied1.H, Pg/M, Ztied1.H, Zop2.H
        /// </summary>
        public static unsafe Vector<short> AbsoluteDifference(Vector<short> left, Vector<short> right) => AbsoluteDifference(left, right);

        /// <summary>
        /// svint32_t svabd[_s32]_m(svbool_t pg, svint32_t op1, svint32_t op2)
        /// svint32_t svabd[_s32]_x(svbool_t pg, svint32_t op1, svint32_t op2)
        /// svint32_t svabd[_s32]_z(svbool_t pg, svint32_t op1, svint32_t op2)
        ///   SABD Ztied1.S, Pg/M, Ztied1.S, Zop2.S
        /// </summary>
        public static unsafe Vector<int> AbsoluteDifference(Vector<int> left, Vector<int> right) => AbsoluteDifference(left, right);

        /// <summary>
        /// svint64_t svabd[_s64]_m(svbool_t pg, svint64_t op1, svint64_t op2)
        /// svint64_t svabd[_s64]_x(svbool_t pg, svint64_t op1, svint64_t op2)
        /// svint64_t svabd[_s64]_z(svbool_t pg, svint64_t op1, svint64_t op2)
        ///   SABD Ztied1.D, Pg/M, Ztied1.D, Zop2.D
        /// </summary>
        public static unsafe Vector<long> AbsoluteDifference(Vector<long> left, Vector<long> right) => AbsoluteDifference(left, right);

        /// <summary>
        /// svint8_t svabd[_s8]_m(svbool_t pg, svint8_t op1, svint8_t op2)
        /// svint8_t svabd[_s8]_x(svbool_t pg, svint8_t op1, svint8_t op2)
        /// svint8_t svabd[_s8]_z(svbool_t pg, svint8_t op1, svint8_t op2)
        ///   SABD Ztied1.B, Pg/M, Ztied1.B, Zop2.B
        /// </summary>
        public static unsafe Vector<sbyte> AbsoluteDifference(Vector<sbyte> left, Vector<sbyte> right) => AbsoluteDifference(left, right);

        /// <summary>
        /// svfloat32_t svabd[_f32]_m(svbool_t pg, svfloat32_t op1, svfloat32_t op2)
        /// svfloat32_t svabd[_f32]_x(svbool_t pg, svfloat32_t op1, svfloat32_t op2)
        /// svfloat32_t svabd[_f32]_z(svbool_t pg, svfloat32_t op1, svfloat32_t op2)
        ///   FABD Ztied1.S, Pg/M, Ztied1.S, Zop2.S
        /// </summary>
        public static unsafe Vector<float> AbsoluteDifference(Vector<float> left, Vector<float> right) => AbsoluteDifference(left, right);

        /// <summary>
        /// svuint16_t svabd[_u16]_m(svbool_t pg, svuint16_t op1, svuint16_t op2)
        /// svuint16_t svabd[_u16]_x(svbool_t pg, svuint16_t op1, svuint16_t op2)
        /// svuint16_t svabd[_u16]_z(svbool_t pg, svuint16_t op1, svuint16_t op2)
        ///   UABD Ztied1.H, Pg/M, Ztied1.H, Zop2.H
        /// </summary>
        public static unsafe Vector<ushort> AbsoluteDifference(Vector<ushort> left, Vector<ushort> right) => AbsoluteDifference(left, right);

        /// <summary>
        /// svuint32_t svabd[_u32]_m(svbool_t pg, svuint32_t op1, svuint32_t op2)
        /// svuint32_t svabd[_u32]_x(svbool_t pg, svuint32_t op1, svuint32_t op2)
        /// svuint32_t svabd[_u32]_z(svbool_t pg, svuint32_t op1, svuint32_t op2)
        ///   UABD Ztied1.S, Pg/M, Ztied1.S, Zop2.S
        /// </summary>
        public static unsafe Vector<uint> AbsoluteDifference(Vector<uint> left, Vector<uint> right) => AbsoluteDifference(left, right);

        /// <summary>
        /// svuint64_t svabd[_u64]_m(svbool_t pg, svuint64_t op1, svuint64_t op2)
        /// svuint64_t svabd[_u64]_x(svbool_t pg, svuint64_t op1, svuint64_t op2)
        /// svuint64_t svabd[_u64]_z(svbool_t pg, svuint64_t op1, svuint64_t op2)
        ///   UABD Ztied1.D, Pg/M, Ztied1.D, Zop2.D
        /// </summary>
        public static unsafe Vector<ulong> AbsoluteDifference(Vector<ulong> left, Vector<ulong> right) => AbsoluteDifference(left, right);

        ///  Add : Add

        /// <summary>
        /// svint8_t svadd[_s8]_m(svbool_t pg, svint8_t op1, svint8_t op2)
        /// svint8_t svadd[_s8]_x(svbool_t pg, svint8_t op1, svint8_t op2)
        /// svint8_t svadd[_s8]_z(svbool_t pg, svint8_t op1, svint8_t op2)
        /// </summary>
        public static unsafe Vector<sbyte> Add(Vector<sbyte> left, Vector<sbyte> right) => Add(left, right);

        /// <summary>
        /// svint16_t svadd[_s16]_m(svbool_t pg, svint16_t op1, svint16_t op2)
        /// svint16_t svadd[_s16]_x(svbool_t pg, svint16_t op1, svint16_t op2)
        /// svint16_t svadd[_s16]_z(svbool_t pg, svint16_t op1, svint16_t op2)
        /// </summary>
        public static unsafe Vector<short> Add(Vector<short> left, Vector<short> right) => Add(left, right);

        /// <summary>
        /// svint32_t svadd[_s32]_m(svbool_t pg, svint32_t op1, svint32_t op2)
        /// svint32_t svadd[_s32]_x(svbool_t pg, svint32_t op1, svint32_t op2)
        /// svint32_t svadd[_s32]_z(svbool_t pg, svint32_t op1, svint32_t op2)
        /// </summary>
        public static unsafe Vector<int> Add(Vector<int> left, Vector<int> right) => Add(left, right);

        /// <summary>
        /// svint64_t svadd[_s64]_m(svbool_t pg, svint64_t op1, svint64_t op2)
        /// svint64_t svadd[_s64]_x(svbool_t pg, svint64_t op1, svint64_t op2)
        /// svint64_t svadd[_s64]_z(svbool_t pg, svint64_t op1, svint64_t op2)
        /// </summary>
        public static unsafe Vector<long> Add(Vector<long> left, Vector<long> right) => Add(left, right);

        /// <summary>
        /// svuint8_t svadd[_u8]_m(svbool_t pg, svuint8_t op1, svuint8_t op2)
        /// svuint8_t svadd[_u8]_x(svbool_t pg, svuint8_t op1, svuint8_t op2)
        /// svuint8_t svadd[_u8]_z(svbool_t pg, svuint8_t op1, svuint8_t op2)
        /// </summary>
        public static unsafe Vector<byte> Add(Vector<byte> left, Vector<byte> right) => Add(left, right);

        /// <summary>
        /// svuint16_t svadd[_u16]_m(svbool_t pg, svuint16_t op1, svuint16_t op2)
        /// svuint16_t svadd[_u16]_x(svbool_t pg, svuint16_t op1, svuint16_t op2)
        /// svuint16_t svadd[_u16]_z(svbool_t pg, svuint16_t op1, svuint16_t op2)
        /// </summary>
        public static unsafe Vector<ushort> Add(Vector<ushort> left, Vector<ushort> right) => Add(left, right);

        /// <summary>
        /// svuint32_t svadd[_u32]_m(svbool_t pg, svuint32_t op1, svuint32_t op2)
        /// svuint32_t svadd[_u32]_x(svbool_t pg, svuint32_t op1, svuint32_t op2)
        /// svuint32_t svadd[_u32]_z(svbool_t pg, svuint32_t op1, svuint32_t op2)
        /// </summary>
        public static unsafe Vector<uint> Add(Vector<uint> left, Vector<uint> right) => Add(left, right);

        /// <summary>
        /// svuint64_t svadd[_u64]_m(svbool_t pg, svuint64_t op1, svuint64_t op2)
        /// svuint64_t svadd[_u64]_x(svbool_t pg, svuint64_t op1, svuint64_t op2)
        /// svuint64_t svadd[_u64]_z(svbool_t pg, svuint64_t op1, svuint64_t op2)
        /// </summary>
        public static unsafe Vector<ulong> Add(Vector<ulong> left, Vector<ulong> right) => Add(left, right);

        /// <summary>
        /// svfloat32_t svadd[_f32]_m(svbool_t pg, svfloat32_t op1, svfloat32_t op2)
        /// svfloat32_t svadd[_f32]_x(svbool_t pg, svfloat32_t op1, svfloat32_t op2)
        /// svfloat32_t svadd[_f32]_z(svbool_t pg, svfloat32_t op1, svfloat32_t op2)
        /// </summary>
        public static unsafe Vector<float> Add(Vector<float> left, Vector<float> right) => Add(left, right);

        /// <summary>
        /// svfloat64_t svadd[_f64]_m(svbool_t pg, svfloat64_t op1, svfloat64_t op2)
        /// svfloat64_t svadd[_f64]_x(svbool_t pg, svfloat64_t op1, svfloat64_t op2)
        /// svfloat64_t svadd[_f64]_z(svbool_t pg, svfloat64_t op1, svfloat64_t op2)
        /// </summary>
        public static unsafe Vector<double> Add(Vector<double> left, Vector<double> right) => Add(left, right);


        ///  AddAcross : Add reduction

        /// <summary>
        /// float64_t svaddv[_f64](svbool_t pg, svfloat64_t op)
        ///   FADDV Dresult, Pg, Zop.D
        /// </summary>
        public static unsafe Vector<double> AddAcross(Vector<double> value) => AddAcross(value);

        /// <summary>
        /// int64_t svaddv[_s16](svbool_t pg, svint16_t op)
        ///   SADDV Dresult, Pg, Zop.H
        /// </summary>
        public static unsafe Vector<long> AddAcross(Vector<short> value) => AddAcross(value);

        /// <summary>
        /// int64_t svaddv[_s32](svbool_t pg, svint32_t op)
        ///   SADDV Dresult, Pg, Zop.S
        /// </summary>
        public static unsafe Vector<long> AddAcross(Vector<int> value) => AddAcross(value);

        /// <summary>
        /// int64_t svaddv[_s8](svbool_t pg, svint8_t op)
        ///   SADDV Dresult, Pg, Zop.B
        /// </summary>
        public static unsafe Vector<long> AddAcross(Vector<sbyte> value) => AddAcross(value);

        /// <summary>
        /// int64_t svaddv[_s64](svbool_t pg, svint64_t op)
        ///   UADDV Dresult, Pg, Zop.D
        /// </summary>
        public static unsafe Vector<long> AddAcross(Vector<long> value) => AddAcross(value);

        /// <summary>
        /// float32_t svaddv[_f32](svbool_t pg, svfloat32_t op)
        ///   FADDV Sresult, Pg, Zop.S
        /// </summary>
        public static unsafe Vector<float> AddAcross(Vector<float> value) => AddAcross(value);

        /// <summary>
        /// uint64_t svaddv[_u8](svbool_t pg, svuint8_t op)
        ///   UADDV Dresult, Pg, Zop.B
        /// </summary>
        public static unsafe Vector<ulong> AddAcross(Vector<byte> value) => AddAcross(value);

        /// <summary>
        /// uint64_t svaddv[_u16](svbool_t pg, svuint16_t op)
        ///   UADDV Dresult, Pg, Zop.H
        /// </summary>
        public static unsafe Vector<ulong> AddAcross(Vector<ushort> value) => AddAcross(value);

        /// <summary>
        /// uint64_t svaddv[_u32](svbool_t pg, svuint32_t op)
        ///   UADDV Dresult, Pg, Zop.S
        /// </summary>
        public static unsafe Vector<ulong> AddAcross(Vector<uint> value) => AddAcross(value);

        /// <summary>
        /// uint64_t svaddv[_u64](svbool_t pg, svuint64_t op)
        ///   UADDV Dresult, Pg, Zop.D
        /// </summary>
        public static unsafe Vector<ulong> AddAcross(Vector<ulong> value) => AddAcross(value);

        ///  AddSaturate : Saturating add

        /// <summary>
        /// svuint8_t svqadd[_u8](svuint8_t op1, svuint8_t op2)
        ///   UQADD Zresult.B, Zop1.B, Zop2.B
        /// </summary>
        public static unsafe Vector<byte> AddSaturate(Vector<byte> left, Vector<byte> right) => AddSaturate(left, right);

        /// <summary>
        /// svint16_t svqadd[_s16](svint16_t op1, svint16_t op2)
        ///   SQADD Zresult.H, Zop1.H, Zop2.H
        /// </summary>
        public static unsafe Vector<short> AddSaturate(Vector<short> left, Vector<short> right) => AddSaturate(left, right);

        /// <summary>
        /// svint32_t svqadd[_s32](svint32_t op1, svint32_t op2)
        ///   SQADD Zresult.S, Zop1.S, Zop2.S
        /// </summary>
        public static unsafe Vector<int> AddSaturate(Vector<int> left, Vector<int> right) => AddSaturate(left, right);

        /// <summary>
        /// svint64_t svqadd[_s64](svint64_t op1, svint64_t op2)
        ///   SQADD Zresult.D, Zop1.D, Zop2.D
        /// </summary>
        public static unsafe Vector<long> AddSaturate(Vector<long> left, Vector<long> right) => AddSaturate(left, right);

        /// <summary>
        /// svint8_t svqadd[_s8](svint8_t op1, svint8_t op2)
        ///   SQADD Zresult.B, Zop1.B, Zop2.B
        /// </summary>
        public static unsafe Vector<sbyte> AddSaturate(Vector<sbyte> left, Vector<sbyte> right) => AddSaturate(left, right);

        /// <summary>
        /// svuint16_t svqadd[_u16](svuint16_t op1, svuint16_t op2)
        ///   UQADD Zresult.H, Zop1.H, Zop2.H
        /// </summary>
        public static unsafe Vector<ushort> AddSaturate(Vector<ushort> left, Vector<ushort> right) => AddSaturate(left, right);

        /// <summary>
        /// svuint32_t svqadd[_u32](svuint32_t op1, svuint32_t op2)
        ///   UQADD Zresult.S, Zop1.S, Zop2.S
        /// </summary>
        public static unsafe Vector<uint> AddSaturate(Vector<uint> left, Vector<uint> right) => AddSaturate(left, right);

        /// <summary>
        /// svuint64_t svqadd[_u64](svuint64_t op1, svuint64_t op2)
        ///   UQADD Zresult.D, Zop1.D, Zop2.D
        /// </summary>
        public static unsafe Vector<ulong> AddSaturate(Vector<ulong> left, Vector<ulong> right) => AddSaturate(left, right);

        ///  And : Bitwise AND

        /// <summary>
        /// svuint8_t svand[_u8]_m(svbool_t pg, svuint8_t op1, svuint8_t op2)
        /// svuint8_t svand[_u8]_x(svbool_t pg, svuint8_t op1, svuint8_t op2)
        /// svuint8_t svand[_u8]_z(svbool_t pg, svuint8_t op1, svuint8_t op2)
        ///   AND Ztied1.B, Pg/M, Ztied1.B, Zop2.B
        ///   AND Zresult.D, Zop1.D, Zop2.D
        /// svbool_t svand[_b]_z(svbool_t pg, svbool_t op1, svbool_t op2)
        ///   AND Presult.B, Pg/Z, Pop1.B, Pop2.B
        /// </summary>
        public static unsafe Vector<byte> And(Vector<byte> left, Vector<byte> right) => And(left, right);

        /// <summary>
        /// svint16_t svand[_s16]_m(svbool_t pg, svint16_t op1, svint16_t op2)
        /// svint16_t svand[_s16]_x(svbool_t pg, svint16_t op1, svint16_t op2)
        /// svint16_t svand[_s16]_z(svbool_t pg, svint16_t op1, svint16_t op2)
        ///   AND Ztied1.H, Pg/M, Ztied1.H, Zop2.H
        ///   AND Zresult.D, Zop1.D, Zop2.D
        /// svbool_t svand[_b]_z(svbool_t pg, svbool_t op1, svbool_t op2)
        ///   AND Presult.B, Pg/Z, Pop1.B, Pop2.B
        /// </summary>
        public static unsafe Vector<short> And(Vector<short> left, Vector<short> right) => And(left, right);

        /// <summary>
        /// svint32_t svand[_s32]_m(svbool_t pg, svint32_t op1, svint32_t op2)
        /// svint32_t svand[_s32]_x(svbool_t pg, svint32_t op1, svint32_t op2)
        /// svint32_t svand[_s32]_z(svbool_t pg, svint32_t op1, svint32_t op2)
        ///   AND Ztied1.S, Pg/M, Ztied1.S, Zop2.S
        ///   AND Zresult.D, Zop1.D, Zop2.D
        /// svbool_t svand[_b]_z(svbool_t pg, svbool_t op1, svbool_t op2)
        ///   AND Presult.B, Pg/Z, Pop1.B, Pop2.B
        /// </summary>
        public static unsafe Vector<int> And(Vector<int> left, Vector<int> right) => And(left, right);

        /// <summary>
        /// svint64_t svand[_s64]_m(svbool_t pg, svint64_t op1, svint64_t op2)
        /// svint64_t svand[_s64]_x(svbool_t pg, svint64_t op1, svint64_t op2)
        /// svint64_t svand[_s64]_z(svbool_t pg, svint64_t op1, svint64_t op2)
        ///   AND Ztied1.D, Pg/M, Ztied1.D, Zop2.D
        ///   AND Zresult.D, Zop1.D, Zop2.D
        /// svbool_t svand[_b]_z(svbool_t pg, svbool_t op1, svbool_t op2)
        ///   AND Presult.B, Pg/Z, Pop1.B, Pop2.B
        /// </summary>
        public static unsafe Vector<long> And(Vector<long> left, Vector<long> right) => And(left, right);

        /// <summary>
        /// svint8_t svand[_s8]_m(svbool_t pg, svint8_t op1, svint8_t op2)
        /// svint8_t svand[_s8]_x(svbool_t pg, svint8_t op1, svint8_t op2)
        /// svint8_t svand[_s8]_z(svbool_t pg, svint8_t op1, svint8_t op2)
        ///   AND Ztied1.B, Pg/M, Ztied1.B, Zop2.B
        ///   AND Zresult.D, Zop1.D, Zop2.D
        /// svbool_t svand[_b]_z(svbool_t pg, svbool_t op1, svbool_t op2)
        ///   AND Presult.B, Pg/Z, Pop1.B, Pop2.B
        /// </summary>
        public static unsafe Vector<sbyte> And(Vector<sbyte> left, Vector<sbyte> right) => And(left, right);

        /// <summary>
        /// svuint16_t svand[_u16]_m(svbool_t pg, svuint16_t op1, svuint16_t op2)
        /// svuint16_t svand[_u16]_x(svbool_t pg, svuint16_t op1, svuint16_t op2)
        /// svuint16_t svand[_u16]_z(svbool_t pg, svuint16_t op1, svuint16_t op2)
        ///   AND Ztied1.H, Pg/M, Ztied1.H, Zop2.H
        ///   AND Zresult.D, Zop1.D, Zop2.D
        /// svbool_t svand[_b]_z(svbool_t pg, svbool_t op1, svbool_t op2)
        ///   AND Presult.B, Pg/Z, Pop1.B, Pop2.B
        /// </summary>
        public static unsafe Vector<ushort> And(Vector<ushort> left, Vector<ushort> right) => And(left, right);

        /// <summary>
        /// svuint32_t svand[_u32]_m(svbool_t pg, svuint32_t op1, svuint32_t op2)
        /// svuint32_t svand[_u32]_x(svbool_t pg, svuint32_t op1, svuint32_t op2)
        /// svuint32_t svand[_u32]_z(svbool_t pg, svuint32_t op1, svuint32_t op2)
        ///   AND Ztied1.S, Pg/M, Ztied1.S, Zop2.S
        ///   AND Zresult.D, Zop1.D, Zop2.D
        /// svbool_t svand[_b]_z(svbool_t pg, svbool_t op1, svbool_t op2)
        ///   AND Presult.B, Pg/Z, Pop1.B, Pop2.B
        /// </summary>
        public static unsafe Vector<uint> And(Vector<uint> left, Vector<uint> right) => And(left, right);

        /// <summary>
        /// svuint64_t svand[_u64]_m(svbool_t pg, svuint64_t op1, svuint64_t op2)
        /// svuint64_t svand[_u64]_x(svbool_t pg, svuint64_t op1, svuint64_t op2)
        /// svuint64_t svand[_u64]_z(svbool_t pg, svuint64_t op1, svuint64_t op2)
        ///   AND Ztied1.D, Pg/M, Ztied1.D, Zop2.D
        ///   AND Zresult.D, Zop1.D, Zop2.D
        /// svbool_t svand[_b]_z(svbool_t pg, svbool_t op1, svbool_t op2)
        ///   AND Presult.B, Pg/Z, Pop1.B, Pop2.B
        /// </summary>
        public static unsafe Vector<ulong> And(Vector<ulong> left, Vector<ulong> right) => And(left, right);


        ///  AndAcross : Bitwise AND reduction to scalar

        /// <summary>
        /// uint8_t svandv[_u8](svbool_t pg, svuint8_t op)
        ///   ANDV Bresult, Pg, Zop.B
        /// </summary>
        public static unsafe Vector<byte> AndAcross(Vector<byte> value) => AndAcross(value);

        /// <summary>
        /// int16_t svandv[_s16](svbool_t pg, svint16_t op)
        ///   ANDV Hresult, Pg, Zop.H
        /// </summary>
        public static unsafe Vector<short> AndAcross(Vector<short> value) => AndAcross(value);

        /// <summary>
        /// int32_t svandv[_s32](svbool_t pg, svint32_t op)
        ///   ANDV Sresult, Pg, Zop.S
        /// </summary>
        public static unsafe Vector<int> AndAcross(Vector<int> value) => AndAcross(value);

        /// <summary>
        /// int64_t svandv[_s64](svbool_t pg, svint64_t op)
        ///   ANDV Dresult, Pg, Zop.D
        /// </summary>
        public static unsafe Vector<long> AndAcross(Vector<long> value) => AndAcross(value);

        /// <summary>
        /// int8_t svandv[_s8](svbool_t pg, svint8_t op)
        ///   ANDV Bresult, Pg, Zop.B
        /// </summary>
        public static unsafe Vector<sbyte> AndAcross(Vector<sbyte> value) => AndAcross(value);

        /// <summary>
        /// uint16_t svandv[_u16](svbool_t pg, svuint16_t op)
        ///   ANDV Hresult, Pg, Zop.H
        /// </summary>
        public static unsafe Vector<ushort> AndAcross(Vector<ushort> value) => AndAcross(value);

        /// <summary>
        /// uint32_t svandv[_u32](svbool_t pg, svuint32_t op)
        ///   ANDV Sresult, Pg, Zop.S
        /// </summary>
        public static unsafe Vector<uint> AndAcross(Vector<uint> value) => AndAcross(value);

        /// <summary>
        /// uint64_t svandv[_u64](svbool_t pg, svuint64_t op)
        ///   ANDV Dresult, Pg, Zop.D
        /// </summary>
        public static unsafe Vector<ulong> AndAcross(Vector<ulong> value) => AndAcross(value);


        ///  BitwiseClear : Bitwise clear

        /// <summary>
        /// svuint8_t svbic[_u8]_m(svbool_t pg, svuint8_t op1, svuint8_t op2)
        /// svuint8_t svbic[_u8]_x(svbool_t pg, svuint8_t op1, svuint8_t op2)
        /// svuint8_t svbic[_u8]_z(svbool_t pg, svuint8_t op1, svuint8_t op2)
        ///   BIC Ztied1.B, Pg/M, Ztied1.B, Zop2.B
        ///   BIC Zresult.D, Zop1.D, Zop2.D
        /// svbool_t svbic[_b]_z(svbool_t pg, svbool_t op1, svbool_t op2)
        ///   BIC Presult.B, Pg/Z, Pop1.B, Pop2.B
        /// </summary>
        public static unsafe Vector<byte> BitwiseClear(Vector<byte> left, Vector<byte> right) => BitwiseClear(left, right);

        /// <summary>
        /// svint16_t svbic[_s16]_m(svbool_t pg, svint16_t op1, svint16_t op2)
        /// svint16_t svbic[_s16]_x(svbool_t pg, svint16_t op1, svint16_t op2)
        /// svint16_t svbic[_s16]_z(svbool_t pg, svint16_t op1, svint16_t op2)
        ///   BIC Ztied1.H, Pg/M, Ztied1.H, Zop2.H
        ///   BIC Zresult.D, Zop1.D, Zop2.D
        /// svbool_t svbic[_b]_z(svbool_t pg, svbool_t op1, svbool_t op2)
        ///   BIC Presult.B, Pg/Z, Pop1.B, Pop2.B
        /// </summary>
        public static unsafe Vector<short> BitwiseClear(Vector<short> left, Vector<short> right) => BitwiseClear(left, right);

        /// <summary>
        /// svint32_t svbic[_s32]_m(svbool_t pg, svint32_t op1, svint32_t op2)
        /// svint32_t svbic[_s32]_x(svbool_t pg, svint32_t op1, svint32_t op2)
        /// svint32_t svbic[_s32]_z(svbool_t pg, svint32_t op1, svint32_t op2)
        ///   BIC Ztied1.S, Pg/M, Ztied1.S, Zop2.S
        ///   BIC Zresult.D, Zop1.D, Zop2.D
        /// svbool_t svbic[_b]_z(svbool_t pg, svbool_t op1, svbool_t op2)
        ///   BIC Presult.B, Pg/Z, Pop1.B, Pop2.B
        /// </summary>
        public static unsafe Vector<int> BitwiseClear(Vector<int> left, Vector<int> right) => BitwiseClear(left, right);

        /// <summary>
        /// svint64_t svbic[_s64]_m(svbool_t pg, svint64_t op1, svint64_t op2)
        /// svint64_t svbic[_s64]_x(svbool_t pg, svint64_t op1, svint64_t op2)
        /// svint64_t svbic[_s64]_z(svbool_t pg, svint64_t op1, svint64_t op2)
        ///   BIC Ztied1.D, Pg/M, Ztied1.D, Zop2.D
        ///   BIC Zresult.D, Zop1.D, Zop2.D
        /// svbool_t svbic[_b]_z(svbool_t pg, svbool_t op1, svbool_t op2)
        ///   BIC Presult.B, Pg/Z, Pop1.B, Pop2.B
        /// </summary>
        public static unsafe Vector<long> BitwiseClear(Vector<long> left, Vector<long> right) => BitwiseClear(left, right);

        /// <summary>
        /// svint8_t svbic[_s8]_m(svbool_t pg, svint8_t op1, svint8_t op2)
        /// svint8_t svbic[_s8]_x(svbool_t pg, svint8_t op1, svint8_t op2)
        /// svint8_t svbic[_s8]_z(svbool_t pg, svint8_t op1, svint8_t op2)
        ///   BIC Ztied1.B, Pg/M, Ztied1.B, Zop2.B
        ///   BIC Zresult.D, Zop1.D, Zop2.D
        /// svbool_t svbic[_b]_z(svbool_t pg, svbool_t op1, svbool_t op2)
        ///   BIC Presult.B, Pg/Z, Pop1.B, Pop2.B
        /// </summary>
        public static unsafe Vector<sbyte> BitwiseClear(Vector<sbyte> left, Vector<sbyte> right) => BitwiseClear(left, right);

        /// <summary>
        /// svuint16_t svbic[_u16]_m(svbool_t pg, svuint16_t op1, svuint16_t op2)
        /// svuint16_t svbic[_u16]_x(svbool_t pg, svuint16_t op1, svuint16_t op2)
        /// svuint16_t svbic[_u16]_z(svbool_t pg, svuint16_t op1, svuint16_t op2)
        ///   BIC Ztied1.H, Pg/M, Ztied1.H, Zop2.H
        ///   BIC Zresult.D, Zop1.D, Zop2.D
        /// svbool_t svbic[_b]_z(svbool_t pg, svbool_t op1, svbool_t op2)
        ///   BIC Presult.B, Pg/Z, Pop1.B, Pop2.B
        /// </summary>
        public static unsafe Vector<ushort> BitwiseClear(Vector<ushort> left, Vector<ushort> right) => BitwiseClear(left, right);

        /// <summary>
        /// svuint32_t svbic[_u32]_m(svbool_t pg, svuint32_t op1, svuint32_t op2)
        /// svuint32_t svbic[_u32]_x(svbool_t pg, svuint32_t op1, svuint32_t op2)
        /// svuint32_t svbic[_u32]_z(svbool_t pg, svuint32_t op1, svuint32_t op2)
        ///   BIC Ztied1.S, Pg/M, Ztied1.S, Zop2.S
        ///   BIC Zresult.D, Zop1.D, Zop2.D
        /// svbool_t svbic[_b]_z(svbool_t pg, svbool_t op1, svbool_t op2)
        ///   BIC Presult.B, Pg/Z, Pop1.B, Pop2.B
        /// </summary>
        public static unsafe Vector<uint> BitwiseClear(Vector<uint> left, Vector<uint> right) => BitwiseClear(left, right);

        /// <summary>
        /// svuint64_t svbic[_u64]_m(svbool_t pg, svuint64_t op1, svuint64_t op2)
        /// svuint64_t svbic[_u64]_x(svbool_t pg, svuint64_t op1, svuint64_t op2)
        /// svuint64_t svbic[_u64]_z(svbool_t pg, svuint64_t op1, svuint64_t op2)
        ///   BIC Ztied1.D, Pg/M, Ztied1.D, Zop2.D
        ///   BIC Zresult.D, Zop1.D, Zop2.D
        /// svbool_t svbic[_b]_z(svbool_t pg, svbool_t op1, svbool_t op2)
        ///   BIC Presult.B, Pg/Z, Pop1.B, Pop2.B
        /// </summary>
        public static unsafe Vector<ulong> BitwiseClear(Vector<ulong> left, Vector<ulong> right) => BitwiseClear(left, right);


        ///  BooleanNot : Logically invert boolean condition

        /// <summary>
        /// svuint8_t svcnot[_u8]_m(svuint8_t inactive, svbool_t pg, svuint8_t op)
        /// svuint8_t svcnot[_u8]_x(svbool_t pg, svuint8_t op)
        /// svuint8_t svcnot[_u8]_z(svbool_t pg, svuint8_t op)
        ///   CNOT Ztied.B, Pg/M, Zop.B
        /// </summary>
        public static unsafe Vector<byte> BooleanNot(Vector<byte> value) => BooleanNot(value);

        /// <summary>
        /// svint16_t svcnot[_s16]_m(svint16_t inactive, svbool_t pg, svint16_t op)
        /// svint16_t svcnot[_s16]_x(svbool_t pg, svint16_t op)
        /// svint16_t svcnot[_s16]_z(svbool_t pg, svint16_t op)
        ///   CNOT Ztied.H, Pg/M, Zop.H
        /// </summary>
        public static unsafe Vector<short> BooleanNot(Vector<short> value) => BooleanNot(value);

        /// <summary>
        /// svint32_t svcnot[_s32]_m(svint32_t inactive, svbool_t pg, svint32_t op)
        /// svint32_t svcnot[_s32]_x(svbool_t pg, svint32_t op)
        /// svint32_t svcnot[_s32]_z(svbool_t pg, svint32_t op)
        ///   CNOT Ztied.S, Pg/M, Zop.S
        /// </summary>
        public static unsafe Vector<int> BooleanNot(Vector<int> value) => BooleanNot(value);

        /// <summary>
        /// svint64_t svcnot[_s64]_m(svint64_t inactive, svbool_t pg, svint64_t op)
        /// svint64_t svcnot[_s64]_x(svbool_t pg, svint64_t op)
        /// svint64_t svcnot[_s64]_z(svbool_t pg, svint64_t op)
        ///   CNOT Ztied.D, Pg/M, Zop.D
        /// </summary>
        public static unsafe Vector<long> BooleanNot(Vector<long> value) => BooleanNot(value);

        /// <summary>
        /// svint8_t svcnot[_s8]_m(svint8_t inactive, svbool_t pg, svint8_t op)
        /// svint8_t svcnot[_s8]_x(svbool_t pg, svint8_t op)
        /// svint8_t svcnot[_s8]_z(svbool_t pg, svint8_t op)
        ///   CNOT Ztied.B, Pg/M, Zop.B
        /// </summary>
        public static unsafe Vector<sbyte> BooleanNot(Vector<sbyte> value) => BooleanNot(value);

        /// <summary>
        /// svuint16_t svcnot[_u16]_m(svuint16_t inactive, svbool_t pg, svuint16_t op)
        /// svuint16_t svcnot[_u16]_x(svbool_t pg, svuint16_t op)
        /// svuint16_t svcnot[_u16]_z(svbool_t pg, svuint16_t op)
        ///   CNOT Ztied.H, Pg/M, Zop.H
        /// </summary>
        public static unsafe Vector<ushort> BooleanNot(Vector<ushort> value) => BooleanNot(value);

        /// <summary>
        /// svuint32_t svcnot[_u32]_m(svuint32_t inactive, svbool_t pg, svuint32_t op)
        /// svuint32_t svcnot[_u32]_x(svbool_t pg, svuint32_t op)
        /// svuint32_t svcnot[_u32]_z(svbool_t pg, svuint32_t op)
        ///   CNOT Ztied.S, Pg/M, Zop.S
        /// </summary>
        public static unsafe Vector<uint> BooleanNot(Vector<uint> value) => BooleanNot(value);

        /// <summary>
        /// svuint64_t svcnot[_u64]_m(svuint64_t inactive, svbool_t pg, svuint64_t op)
        /// svuint64_t svcnot[_u64]_x(svbool_t pg, svuint64_t op)
        /// svuint64_t svcnot[_u64]_z(svbool_t pg, svuint64_t op)
        ///   CNOT Ztied.D, Pg/M, Zop.D
        /// </summary>
        public static unsafe Vector<ulong> BooleanNot(Vector<ulong> value) => BooleanNot(value);

        ///  Compute vector addresses for 16-bit data

        /// <summary>
        /// svuint32_t svadrh[_u32base]_[s32]index(svuint32_t bases, svint32_t indices)
        ///   ADR Zresult.S, [Zbases.S, Zindices.S, LSL #1]
        /// </summary>
        public static unsafe Vector<uint> Compute16BitAddresses(Vector<uint> bases, Vector<int> indices) => Compute16BitAddresses(bases, indices);

        /// <summary>
        /// svuint32_t svadrh[_u32base]_[u32]index(svuint32_t bases, svuint32_t indices)
        ///   ADR Zresult.S, [Zbases.S, Zindices.S, LSL #1]
        /// </summary>
        public static unsafe Vector<uint> Compute16BitAddresses(Vector<uint> bases, Vector<uint> indices) => Compute16BitAddresses(bases, indices);

        /// <summary>
        /// svuint64_t svadrh[_u64base]_[s64]index(svuint64_t bases, svint64_t indices)
        ///   ADR Zresult.D, [Zbases.D, Zindices.D, LSL #1]
        /// </summary>
        public static unsafe Vector<ulong> Compute16BitAddresses(Vector<ulong> bases, Vector<long> indices) => Compute16BitAddresses(bases, indices);

        /// <summary>
        /// svuint64_t svadrh[_u64base]_[u64]index(svuint64_t bases, svuint64_t indices)
        ///   ADR Zresult.D, [Zbases.D, Zindices.D, LSL #1]
        /// </summary>
        public static unsafe Vector<ulong> Compute16BitAddresses(Vector<ulong> bases, Vector<ulong> indices) => Compute16BitAddresses(bases, indices);


        ///  Compute vector addresses for 32-bit data

        /// <summary>
        /// svuint32_t svadrw[_u32base]_[s32]index(svuint32_t bases, svint32_t indices)
        ///   ADR Zresult.S, [Zbases.S, Zindices.S, LSL #2]
        /// </summary>
        public static unsafe Vector<uint> Compute32BitAddresses(Vector<uint> bases, Vector<int> indices) => Compute32BitAddresses(bases, indices);

        /// <summary>
        /// svuint32_t svadrw[_u32base]_[u32]index(svuint32_t bases, svuint32_t indices)
        ///   ADR Zresult.S, [Zbases.S, Zindices.S, LSL #2]
        /// </summary>
        public static unsafe Vector<uint> Compute32BitAddresses(Vector<uint> bases, Vector<uint> indices) => Compute32BitAddresses(bases, indices);

        /// <summary>
        /// svuint64_t svadrw[_u64base]_[s64]index(svuint64_t bases, svint64_t indices)
        ///   ADR Zresult.D, [Zbases.D, Zindices.D, LSL #2]
        /// </summary>
        public static unsafe Vector<ulong> Compute32BitAddresses(Vector<ulong> bases, Vector<long> indices) => Compute32BitAddresses(bases, indices);

        /// <summary>
        /// svuint64_t svadrw[_u64base]_[u64]index(svuint64_t bases, svuint64_t indices)
        ///   ADR Zresult.D, [Zbases.D, Zindices.D, LSL #2]
        /// </summary>
        public static unsafe Vector<ulong> Compute32BitAddresses(Vector<ulong> bases, Vector<ulong> indices) => Compute32BitAddresses(bases, indices);


        ///  Compute vector addresses for 64-bit data

        /// <summary>
        /// svuint32_t svadrd[_u32base]_[s32]index(svuint32_t bases, svint32_t indices)
        ///   ADR Zresult.S, [Zbases.S, Zindices.S, LSL #3]
        /// </summary>
        public static unsafe Vector<uint> Compute64BitAddresses(Vector<uint> bases, Vector<int> indices) => Compute64BitAddresses(bases, indices);

        /// <summary>
        /// svuint32_t svadrd[_u32base]_[u32]index(svuint32_t bases, svuint32_t indices)
        ///   ADR Zresult.S, [Zbases.S, Zindices.S, LSL #3]
        /// </summary>
        public static unsafe Vector<uint> Compute64BitAddresses(Vector<uint> bases, Vector<uint> indices) => Compute64BitAddresses(bases, indices);

        /// <summary>
        /// svuint64_t svadrd[_u64base]_[s64]index(svuint64_t bases, svint64_t indices)
        ///   ADR Zresult.D, [Zbases.D, Zindices.D, LSL #3]
        /// </summary>
        public static unsafe Vector<ulong> Compute64BitAddresses(Vector<ulong> bases, Vector<long> indices) => Compute64BitAddresses(bases, indices);

        /// <summary>
        /// svuint64_t svadrd[_u64base]_[u64]index(svuint64_t bases, svuint64_t indices)
        ///   ADR Zresult.D, [Zbases.D, Zindices.D, LSL #3]
        /// </summary>
        public static unsafe Vector<ulong> Compute64BitAddresses(Vector<ulong> bases, Vector<ulong> indices) => Compute64BitAddresses(bases, indices);


        ///  Compute vector addresses for 8-bit data

        /// <summary>
        /// svuint32_t svadrb[_u32base]_[s32]offset(svuint32_t bases, svint32_t offsets)
        ///   ADR Zresult.S, [Zbases.S, Zoffsets.S]
        /// </summary>
        public static unsafe Vector<uint> Compute8BitAddresses(Vector<uint> bases, Vector<int> indices) => Compute8BitAddresses(bases, indices);

        /// <summary>
        /// svuint32_t svadrb[_u32base]_[u32]offset(svuint32_t bases, svuint32_t offsets)
        ///   ADR Zresult.S, [Zbases.S, Zoffsets.S]
        /// </summary>
        public static unsafe Vector<uint> Compute8BitAddresses(Vector<uint> bases, Vector<uint> indices) => Compute8BitAddresses(bases, indices);

        /// <summary>
        /// svuint64_t svadrb[_u64base]_[s64]offset(svuint64_t bases, svint64_t offsets)
        ///   ADR Zresult.D, [Zbases.D, Zoffsets.D]
        /// </summary>
        public static unsafe Vector<ulong> Compute8BitAddresses(Vector<ulong> bases, Vector<long> indices) => Compute8BitAddresses(bases, indices);

        /// <summary>
        /// svuint64_t svadrb[_u64base]_[u64]offset(svuint64_t bases, svuint64_t offsets)
        ///   ADR Zresult.D, [Zbases.D, Zoffsets.D]
        /// </summary>
        public static unsafe Vector<ulong> Compute8BitAddresses(Vector<ulong> bases, Vector<ulong> indices) => Compute8BitAddresses(bases, indices);

        ///  Shuffle active elements of vector to the right and fill with zero

        /// <summary>
        /// svfloat64_t svcompact[_f64](svbool_t pg, svfloat64_t op)
        ///   COMPACT Zresult.D, Pg, Zop.D
        /// </summary>
        public static unsafe Vector<double> Compact(Vector<double> mask, Vector<double> value) => Compact(mask, value);

        /// <summary>
        /// svint32_t svcompact[_s32](svbool_t pg, svint32_t op)
        ///   COMPACT Zresult.S, Pg, Zop.S
        /// </summary>
        public static unsafe Vector<int> Compact(Vector<int> mask, Vector<int> value) => Compact(mask, value);

        /// <summary>
        /// svint64_t svcompact[_s64](svbool_t pg, svint64_t op)
        ///   COMPACT Zresult.D, Pg, Zop.D
        /// </summary>
        public static unsafe Vector<long> Compact(Vector<long> mask, Vector<long> value) => Compact(mask, value);

        /// <summary>
        /// svfloat32_t svcompact[_f32](svbool_t pg, svfloat32_t op)
        ///   COMPACT Zresult.S, Pg, Zop.S
        /// </summary>
        public static unsafe Vector<float> Compact(Vector<float> mask, Vector<float> value) => Compact(mask, value);

        /// <summary>
        /// svuint32_t svcompact[_u32](svbool_t pg, svuint32_t op)
        ///   COMPACT Zresult.S, Pg, Zop.S
        /// </summary>
        public static unsafe Vector<uint> Compact(Vector<uint> mask, Vector<uint> value) => Compact(mask, value);

        /// <summary>
        /// svuint64_t svcompact[_u64](svbool_t pg, svuint64_t op)
        ///   COMPACT Zresult.D, Pg, Zop.D
        /// </summary>
        public static unsafe Vector<ulong> Compact(Vector<ulong> mask, Vector<ulong> value) => Compact(mask, value);


        ///  Compare equal to
        ///  ConditionalSelect : Conditionally select elements

        /// <summary>
        /// svint8_t svsel[_s8](svbool_t pg, svint8_t op1, svint8_t op2)
        ///   SEL Zresult.B, Pg, Zop1.B, Zop2.B
        /// svbool_t svsel[_b](svbool_t pg, svbool_t op1, svbool_t op2)
        ///   SEL Presult.B, Pg, Pop1.B, Pop2.B
        ///
        /// </summary>
        public static unsafe Vector<sbyte> ConditionalSelect(Vector<sbyte> mask, Vector<sbyte> left, Vector<sbyte> right) => ConditionalSelect(mask, left, right);

        /// <summary>
        /// svint16_t svsel[_s16](svbool_t pg, svint16_t op1, svint16_t op2)
        ///   SEL Zresult.H, Pg, Zop1.H, Zop2.H
        /// svbool_t svsel[_b](svbool_t pg, svbool_t op1, svbool_t op2)
        ///   SEL Presult.B, Pg, Pop1.B, Pop2.B
        ///
        /// </summary>
        public static unsafe Vector<short> ConditionalSelect(Vector<short> mask, Vector<short> left, Vector<short> right) => ConditionalSelect(mask, left, right);

        /// <summary>
        /// svint32_t svsel[_s32](svbool_t pg, svint32_t op1, svint32_t op2)
        ///   SEL Zresult.S, Pg, Zop1.S, Zop2.S
        /// svbool_t svsel[_b](svbool_t pg, svbool_t op1, svbool_t op2)
        ///   SEL Presult.B, Pg, Pop1.B, Pop2.B
        ///
        /// </summary>
        public static unsafe Vector<int> ConditionalSelect(Vector<int> mask, Vector<int> left, Vector<int> right) => ConditionalSelect(mask, left, right);

        /// <summary>
        /// svint64_t svsel[_s64](svbool_t pg, svint64_t op1, svint64_t op2)
        ///   SEL Zresult.D, Pg, Zop1.D, Zop2.D
        /// svbool_t svsel[_b](svbool_t pg, svbool_t op1, svbool_t op2)
        ///   SEL Presult.B, Pg, Pop1.B, Pop2.B
        ///
        /// </summary>
        public static unsafe Vector<long> ConditionalSelect(Vector<long> mask, Vector<long> left, Vector<long> right) => ConditionalSelect(mask, left, right);

        /// <summary>
        /// svuint8_t svsel[_u8](svbool_t pg, svuint8_t op1, svuint8_t op2)
        ///   SEL Zresult.B, Pg, Zop1.B, Zop2.B
        /// svbool_t svsel[_b](svbool_t pg, svbool_t op1, svbool_t op2)
        ///   SEL Presult.B, Pg, Pop1.B, Pop2.B
        ///
        /// </summary>
        public static unsafe Vector<byte> ConditionalSelect(Vector<byte> mask, Vector<byte> left, Vector<byte> right) => ConditionalSelect(mask, left, right);

        /// <summary>
        /// svuint16_t svsel[_u16](svbool_t pg, svuint16_t op1, svuint16_t op2)
        ///   SEL Zresult.H, Pg, Zop1.H, Zop2.H
        /// svbool_t svsel[_b](svbool_t pg, svbool_t op1, svbool_t op2)
        ///   SEL Presult.B, Pg, Pop1.B, Pop2.B
        ///
        /// </summary>
        public static unsafe Vector<ushort> ConditionalSelect(Vector<ushort> mask, Vector<ushort> left, Vector<ushort> right) => ConditionalSelect(mask, left, right);

        /// <summary>
        /// svuint32_t svsel[_u32](svbool_t pg, svuint32_t op1, svuint32_t op2)
        ///   SEL Zresult.S, Pg, Zop1.S, Zop2.S
        /// svbool_t svsel[_b](svbool_t pg, svbool_t op1, svbool_t op2)
        ///   SEL Presult.B, Pg, Pop1.B, Pop2.B
        ///
        /// </summary>
        public static unsafe Vector<uint> ConditionalSelect(Vector<uint> mask, Vector<uint> left, Vector<uint> right) => ConditionalSelect(mask, left, right);

        /// <summary>
        /// svuint64_t svsel[_u64](svbool_t pg, svuint64_t op1, svuint64_t op2)
        ///   SEL Zresult.D, Pg, Zop1.D, Zop2.D
        /// svbool_t svsel[_b](svbool_t pg, svbool_t op1, svbool_t op2)
        ///   SEL Presult.B, Pg, Pop1.B, Pop2.B
        ///
        /// </summary>
        public static unsafe Vector<ulong> ConditionalSelect(Vector<ulong> mask, Vector<ulong> left, Vector<ulong> right) => ConditionalSelect(mask, left, right);

        /// <summary>
        /// svfloat32_t svsel[_f32](svbool_t pg, svfloat32_t op1, svfloat32_t op2)
        ///   SEL Zresult.S, Pg, Zop1.S, Zop2.S
        ///
        /// </summary>
        public static unsafe Vector<float> ConditionalSelect(Vector<float> mask, Vector<float> left, Vector<float> right) => ConditionalSelect(mask, left, right);

        /// <summary>
        /// svfloat64_t svsel[_f64](svbool_t pg, svfloat64_t op1, svfloat64_t op2)
        ///   SEL Zresult.D, Pg, Zop1.D, Zop2.D
        ///
        /// </summary>
        public static unsafe Vector<double> ConditionalSelect(Vector<double> mask, Vector<double> left, Vector<double> right) => ConditionalSelect(mask, left, right);


        ///  ConvertToDouble : Floating-point convert

        /// <summary>
        /// svfloat64_t svcvt_f64[_s32]_m(svfloat64_t inactive, svbool_t pg, svint32_t op)
        ///   SCVTF Ztied.D, Pg/M, Zop.S
        /// svfloat64_t svcvt_f64[_s32]_x(svbool_t pg, svint32_t op)
        ///   SCVTF Ztied.D, Pg/M, Ztied.S
        /// svfloat64_t svcvt_f64[_s32]_z(svbool_t pg, svint32_t op)
        /// </summary>
        public static unsafe Vector<double> ConvertToDouble(Vector<int> value) => ConvertToDouble(value);

        /// <summary>
        /// svfloat64_t svcvt_f64[_s64]_m(svfloat64_t inactive, svbool_t pg, svint64_t op)
        ///   SCVTF Ztied.D, Pg/M, Zop.D
        /// svfloat64_t svcvt_f64[_s64]_x(svbool_t pg, svint64_t op)
        ///   SCVTF Ztied.D, Pg/M, Ztied.D
        /// svfloat64_t svcvt_f64[_s64]_z(svbool_t pg, svint64_t op)
        /// </summary>
        public static unsafe Vector<double> ConvertToDouble(Vector<long> value) => ConvertToDouble(value);

        /// <summary>
        /// svfloat64_t svcvt_f64[_f32]_m(svfloat64_t inactive, svbool_t pg, svfloat32_t op)
        ///   FCVT Ztied.D, Pg/M, Zop.S
        /// svfloat64_t svcvt_f64[_f32]_x(svbool_t pg, svfloat32_t op)
        ///   FCVT Ztied.D, Pg/M, Ztied.S
        /// svfloat64_t svcvt_f64[_f32]_z(svbool_t pg, svfloat32_t op)
        /// </summary>
        public static unsafe Vector<double> ConvertToDouble(Vector<float> value) => ConvertToDouble(value);

        /// <summary>
        /// svfloat64_t svcvt_f64[_u32]_m(svfloat64_t inactive, svbool_t pg, svuint32_t op)
        ///   UCVTF Ztied.D, Pg/M, Zop.S
        /// svfloat64_t svcvt_f64[_u32]_x(svbool_t pg, svuint32_t op)
        ///   UCVTF Ztied.D, Pg/M, Ztied.S
        /// svfloat64_t svcvt_f64[_u32]_z(svbool_t pg, svuint32_t op)
        /// </summary>
        public static unsafe Vector<double> ConvertToDouble(Vector<uint> value) => ConvertToDouble(value);

        /// <summary>
        /// svfloat64_t svcvt_f64[_u64]_m(svfloat64_t inactive, svbool_t pg, svuint64_t op)
        ///   UCVTF Ztied.D, Pg/M, Zop.D
        /// svfloat64_t svcvt_f64[_u64]_x(svbool_t pg, svuint64_t op)
        ///   UCVTF Ztied.D, Pg/M, Ztied.D
        /// svfloat64_t svcvt_f64[_u64]_z(svbool_t pg, svuint64_t op)
        /// </summary>
        public static unsafe Vector<double> ConvertToDouble(Vector<ulong> value) => ConvertToDouble(value);


        ///  ConvertToInt32 : Floating-point convert

        /// <summary>
        /// svint32_t svcvt_s32[_f64]_m(svint32_t inactive, svbool_t pg, svfloat64_t op)
        ///   FCVTZS Ztied.S, Pg/M, Zop.D
        /// svint32_t svcvt_s32[_f64]_x(svbool_t pg, svfloat64_t op)
        ///   FCVTZS Ztied.S, Pg/M, Ztied.D
        /// svint32_t svcvt_s32[_f64]_z(svbool_t pg, svfloat64_t op)
        /// </summary>
        public static unsafe Vector<int> ConvertToInt32(Vector<double> value) => ConvertToInt32(value);

        /// <summary>
        /// svint32_t svcvt_s32[_f32]_m(svint32_t inactive, svbool_t pg, svfloat32_t op)
        ///   FCVTZS Ztied.S, Pg/M, Zop.S
        /// svint32_t svcvt_s32[_f32]_x(svbool_t pg, svfloat32_t op)
        ///   FCVTZS Ztied.S, Pg/M, Ztied.S
        /// svint32_t svcvt_s32[_f32]_z(svbool_t pg, svfloat32_t op)
        /// </summary>
        public static unsafe Vector<int> ConvertToInt32(Vector<float> value) => ConvertToInt32(value);


<<<<<<< HEAD
        ///  ConvertToInt64 : Floating-point convert

        /// <summary>
        /// svint64_t svcvt_s64[_f64]_m(svint64_t inactive, svbool_t pg, svfloat64_t op)
        ///   FCVTZS Ztied.D, Pg/M, Zop.D
        /// svint64_t svcvt_s64[_f64]_x(svbool_t pg, svfloat64_t op)
        ///   FCVTZS Ztied.D, Pg/M, Ztied.D
        /// svint64_t svcvt_s64[_f64]_z(svbool_t pg, svfloat64_t op)
        /// </summary>
        public static unsafe Vector<long> ConvertToInt64(Vector<double> value) => ConvertToInt64(value);

        /// <summary>
        /// svint64_t svcvt_s64[_f32]_m(svint64_t inactive, svbool_t pg, svfloat32_t op)
        ///   FCVTZS Ztied.D, Pg/M, Zop.S
        /// svint64_t svcvt_s64[_f32]_x(svbool_t pg, svfloat32_t op)
        ///   FCVTZS Ztied.D, Pg/M, Ztied.S
        /// svint64_t svcvt_s64[_f32]_z(svbool_t pg, svfloat32_t op)
        /// </summary>
        public static unsafe Vector<long> ConvertToInt64(Vector<float> value) => ConvertToInt64(value);
=======
        ///  ConvertToSingle : Floating-point convert

        /// <summary>
        /// svfloat32_t svcvt_f32[_f64]_m(svfloat32_t inactive, svbool_t pg, svfloat64_t op)
        ///   FCVT Ztied.S, Pg/M, Zop.D
        /// svfloat32_t svcvt_f32[_f64]_x(svbool_t pg, svfloat64_t op)
        ///   FCVT Ztied.S, Pg/M, Ztied.D
        /// svfloat32_t svcvt_f32[_f64]_z(svbool_t pg, svfloat64_t op)
        /// </summary>
        public static unsafe Vector<float> ConvertToSingle(Vector<double> value) => ConvertToSingle(value);

        /// <summary>
        /// svfloat32_t svcvt_f32[_s32]_m(svfloat32_t inactive, svbool_t pg, svint32_t op)
        ///   SCVTF Ztied.S, Pg/M, Zop.S
        /// svfloat32_t svcvt_f32[_s32]_x(svbool_t pg, svint32_t op)
        ///   SCVTF Ztied.S, Pg/M, Ztied.S
        /// svfloat32_t svcvt_f32[_s32]_z(svbool_t pg, svint32_t op)
        /// </summary>
        public static unsafe Vector<float> ConvertToSingle(Vector<int> value) => ConvertToSingle(value);

        /// <summary>
        /// svfloat32_t svcvt_f32[_s64]_m(svfloat32_t inactive, svbool_t pg, svint64_t op)
        ///   SCVTF Ztied.S, Pg/M, Zop.D
        /// svfloat32_t svcvt_f32[_s64]_x(svbool_t pg, svint64_t op)
        ///   SCVTF Ztied.S, Pg/M, Ztied.D
        /// svfloat32_t svcvt_f32[_s64]_z(svbool_t pg, svint64_t op)
        /// </summary>
        public static unsafe Vector<float> ConvertToSingle(Vector<long> value) => ConvertToSingle(value);

        /// <summary>
        /// svfloat32_t svcvt_f32[_u32]_m(svfloat32_t inactive, svbool_t pg, svuint32_t op)
        ///   UCVTF Ztied.S, Pg/M, Zop.S
        /// svfloat32_t svcvt_f32[_u32]_x(svbool_t pg, svuint32_t op)
        ///   UCVTF Ztied.S, Pg/M, Ztied.S
        /// svfloat32_t svcvt_f32[_u32]_z(svbool_t pg, svuint32_t op)
        /// </summary>
        public static unsafe Vector<float> ConvertToSingle(Vector<uint> value) => ConvertToSingle(value);

        /// <summary>
        /// svfloat32_t svcvt_f32[_u64]_m(svfloat32_t inactive, svbool_t pg, svuint64_t op)
        ///   UCVTF Ztied.S, Pg/M, Zop.D
        /// svfloat32_t svcvt_f32[_u64]_x(svbool_t pg, svuint64_t op)
        ///   UCVTF Ztied.S, Pg/M, Ztied.D
        /// svfloat32_t svcvt_f32[_u64]_z(svbool_t pg, svuint64_t op)
        /// </summary>
        public static unsafe Vector<float> ConvertToSingle(Vector<ulong> value) => ConvertToSingle(value);
>>>>>>> 5ac4a052


        ///  ConvertToUInt32 : Floating-point convert

        /// <summary>
        /// svuint32_t svcvt_u32[_f64]_m(svuint32_t inactive, svbool_t pg, svfloat64_t op)
        ///   FCVTZU Ztied.S, Pg/M, Zop.D
        /// svuint32_t svcvt_u32[_f64]_x(svbool_t pg, svfloat64_t op)
        ///   FCVTZU Ztied.S, Pg/M, Ztied.D
        /// svuint32_t svcvt_u32[_f64]_z(svbool_t pg, svfloat64_t op)
        /// </summary>
        public static unsafe Vector<uint> ConvertToUInt32(Vector<double> value) => ConvertToUInt32(value);

        /// <summary>
        /// svuint32_t svcvt_u32[_f32]_m(svuint32_t inactive, svbool_t pg, svfloat32_t op)
        ///   FCVTZU Ztied.S, Pg/M, Zop.S
        /// svuint32_t svcvt_u32[_f32]_x(svbool_t pg, svfloat32_t op)
        ///   FCVTZU Ztied.S, Pg/M, Ztied.S
        /// svuint32_t svcvt_u32[_f32]_z(svbool_t pg, svfloat32_t op)
        /// </summary>
        public static unsafe Vector<uint> ConvertToUInt32(Vector<float> value) => ConvertToUInt32(value);


        ///  ConvertToUInt64 : Floating-point convert

        /// <summary>
        /// svuint64_t svcvt_u64[_f64]_m(svuint64_t inactive, svbool_t pg, svfloat64_t op)
        ///   FCVTZU Ztied.D, Pg/M, Zop.D
        /// svuint64_t svcvt_u64[_f64]_x(svbool_t pg, svfloat64_t op)
        ///   FCVTZU Ztied.D, Pg/M, Ztied.D
        /// svuint64_t svcvt_u64[_f64]_z(svbool_t pg, svfloat64_t op)
        /// </summary>
        public static unsafe Vector<ulong> ConvertToUInt64(Vector<double> value) => ConvertToUInt64(value);

        /// <summary>
        /// svuint64_t svcvt_u64[_f32]_m(svuint64_t inactive, svbool_t pg, svfloat32_t op)
        ///   FCVTZU Ztied.D, Pg/M, Zop.S
        /// svuint64_t svcvt_u64[_f32]_x(svbool_t pg, svfloat32_t op)
        ///   FCVTZU Ztied.D, Pg/M, Ztied.S
        /// svuint64_t svcvt_u64[_f32]_z(svbool_t pg, svfloat32_t op)
        /// </summary>
        public static unsafe Vector<ulong> ConvertToUInt64(Vector<float> value) => ConvertToUInt64(value);


        ///  Count16BitElements : Count the number of 16-bit elements in a vector

        /// <summary>
        /// uint64_t svcnth_pat(enum svpattern pattern)
        ///   CNTH Xresult, pattern
        /// </summary>
        public static unsafe ulong Count16BitElements([ConstantExpected] SveMaskPattern pattern = SveMaskPattern.All) => Count16BitElements(pattern);


        ///  Count32BitElements : Count the number of 32-bit elements in a vector

        /// <summary>
        /// uint64_t svcntw_pat(enum svpattern pattern)
        ///   CNTW Xresult, pattern
        /// </summary>
        public static unsafe ulong Count32BitElements([ConstantExpected] SveMaskPattern pattern = SveMaskPattern.All) => Count32BitElements(pattern);


        ///  Count64BitElements : Count the number of 64-bit elements in a vector

        /// <summary>
        /// uint64_t svcntd_pat(enum svpattern pattern)
        ///   CNTD Xresult, pattern
        /// </summary>
        public static unsafe ulong Count64BitElements([ConstantExpected] SveMaskPattern pattern = SveMaskPattern.All) => Count64BitElements(pattern);


        ///  Count8BitElements : Count the number of 8-bit elements in a vector

        /// <summary>
        /// uint64_t svcntb_pat(enum svpattern pattern)
        ///   CNTB Xresult, pattern
        /// </summary>
        public static unsafe ulong Count8BitElements([ConstantExpected] SveMaskPattern pattern = SveMaskPattern.All) => Count8BitElements(pattern);


        /// Set all predicate elements to false

        /// <summary>
        /// svbool_t svpfalse[_b]()
        ///   PFALSE Presult.B
        /// </summary>
        public static unsafe Vector<byte> CreateFalseMaskByte() => CreateFalseMaskByte();


        /// Set all predicate elements to false

        /// <summary>
        /// svbool_t svpfalse[_b]()
        ///   PFALSE Presult.B
        /// </summary>
        public static unsafe Vector<double> CreateFalseMaskDouble() => CreateFalseMaskDouble();


        /// Set all predicate elements to false

        /// <summary>
        /// svbool_t svpfalse[_b]()
        ///   PFALSE Presult.B
        /// </summary>
        public static unsafe Vector<short> CreateFalseMaskInt16() => CreateFalseMaskInt16();


        /// Set all predicate elements to false

        /// <summary>
        /// svbool_t svpfalse[_b]()
        ///   PFALSE Presult.B
        /// </summary>
        public static unsafe Vector<int> CreateFalseMaskInt32() => CreateFalseMaskInt32();


        /// Set all predicate elements to false

        /// <summary>
        /// svbool_t svpfalse[_b]()
        ///   PFALSE Presult.B
        /// </summary>
        public static unsafe Vector<long> CreateFalseMaskInt64() => CreateFalseMaskInt64();


        /// Set all predicate elements to false

        /// <summary>
        /// svbool_t svpfalse[_b]()
        ///   PFALSE Presult.B
        /// </summary>
        public static unsafe Vector<sbyte> CreateFalseMaskSByte() => CreateFalseMaskSByte();


        /// Set all predicate elements to false

        /// <summary>
        /// svbool_t svpfalse[_b]()
        ///   PFALSE Presult.B
        /// </summary>
        public static unsafe Vector<float> CreateFalseMaskSingle() => CreateFalseMaskSingle();


        /// Set all predicate elements to false

        /// <summary>
        /// svbool_t svpfalse[_b]()
        ///   PFALSE Presult.B
        /// </summary>
        public static unsafe Vector<ushort> CreateFalseMaskUInt16() => CreateFalseMaskUInt16();


        /// Set all predicate elements to false

        /// <summary>
        /// svbool_t svpfalse[_b]()
        ///   PFALSE Presult.B
        /// </summary>
        public static unsafe Vector<uint> CreateFalseMaskUInt32() => CreateFalseMaskUInt32();


        /// Set all predicate elements to false

        /// <summary>
        /// svbool_t svpfalse[_b]()
        ///   PFALSE Presult.B
        /// </summary>
        public static unsafe Vector<ulong> CreateFalseMaskUInt64() => CreateFalseMaskUInt64();


        ///  CreateTrueMaskByte : Set predicate elements to true

        /// <summary>
        /// svbool_t svptrue_pat_b8(enum svpattern pattern)
        ///   PTRUE Presult.B, pattern
        /// </summary>
        public static unsafe Vector<byte> CreateTrueMaskByte([ConstantExpected] SveMaskPattern pattern = SveMaskPattern.All) => CreateTrueMaskByte(pattern);


        ///  CreateTrueMaskDouble : Set predicate elements to true

        /// <summary>
        /// svbool_t svptrue_pat_b8(enum svpattern pattern)
        ///   PTRUE Presult.B, pattern
        /// </summary>
        public static unsafe Vector<double> CreateTrueMaskDouble([ConstantExpected] SveMaskPattern pattern = SveMaskPattern.All) => CreateTrueMaskDouble(pattern);


        ///  CreateTrueMaskInt16 : Set predicate elements to true

        /// <summary>
        /// svbool_t svptrue_pat_b8(enum svpattern pattern)
        ///   PTRUE Presult.B, pattern
        /// </summary>
        public static unsafe Vector<short> CreateTrueMaskInt16([ConstantExpected] SveMaskPattern pattern = SveMaskPattern.All) => CreateTrueMaskInt16(pattern);


        ///  CreateTrueMaskInt32 : Set predicate elements to true

        /// <summary>
        /// svbool_t svptrue_pat_b8(enum svpattern pattern)
        ///   PTRUE Presult.B, pattern
        /// </summary>
        public static unsafe Vector<int> CreateTrueMaskInt32([ConstantExpected] SveMaskPattern pattern = SveMaskPattern.All) => CreateTrueMaskInt32(pattern);


        ///  CreateTrueMaskInt64 : Set predicate elements to true

        /// <summary>
        /// svbool_t svptrue_pat_b8(enum svpattern pattern)
        ///   PTRUE Presult.B, pattern
        /// </summary>
        public static unsafe Vector<long> CreateTrueMaskInt64([ConstantExpected] SveMaskPattern pattern = SveMaskPattern.All) => CreateTrueMaskInt64(pattern);


        ///  CreateTrueMaskSByte : Set predicate elements to true

        /// <summary>
        /// svbool_t svptrue_pat_b8(enum svpattern pattern)
        ///   PTRUE Presult.B, pattern
        /// </summary>
        public static unsafe Vector<sbyte> CreateTrueMaskSByte([ConstantExpected] SveMaskPattern pattern = SveMaskPattern.All) => CreateTrueMaskSByte(pattern);


        ///  CreateTrueMaskSingle : Set predicate elements to true

        /// <summary>
        /// svbool_t svptrue_pat_b8(enum svpattern pattern)
        ///   PTRUE Presult.B, pattern
        /// </summary>
        public static unsafe Vector<float> CreateTrueMaskSingle([ConstantExpected] SveMaskPattern pattern = SveMaskPattern.All) => CreateTrueMaskSingle(pattern);


        ///  CreateTrueMaskUInt16 : Set predicate elements to true

        /// <summary>
        /// svbool_t svptrue_pat_b16(enum svpattern pattern)
        ///   PTRUE Presult.H, pattern
        /// </summary>
        public static unsafe Vector<ushort> CreateTrueMaskUInt16([ConstantExpected] SveMaskPattern pattern = SveMaskPattern.All) => CreateTrueMaskUInt16(pattern);


        ///  CreateTrueMaskUInt32 : Set predicate elements to true

        /// <summary>
        /// svbool_t svptrue_pat_b32(enum svpattern pattern)
        ///   PTRUE Presult.S, pattern
        /// </summary>
        public static unsafe Vector<uint> CreateTrueMaskUInt32([ConstantExpected] SveMaskPattern pattern = SveMaskPattern.All) => CreateTrueMaskUInt32(pattern);


        ///  CreateTrueMaskUInt64 : Set predicate elements to true

        /// <summary>
        /// svbool_t svptrue_pat_b64(enum svpattern pattern)
        ///   PTRUE Presult.D, pattern
        /// </summary>
        public static unsafe Vector<ulong> CreateTrueMaskUInt64([ConstantExpected] SveMaskPattern pattern = SveMaskPattern.All) => CreateTrueMaskUInt64(pattern);


        ///  CreateWhileLessThanMask16Bit : While incrementing scalar is less than

        /// <summary>
        /// svbool_t svwhilelt_b16[_s32](int32_t op1, int32_t op2)
        ///   WHILELT Presult.H, Wop1, Wop2
        /// </summary>
        public static unsafe Vector<ushort> CreateWhileLessThanMask16Bit(int left, int right) => CreateWhileLessThanMask16Bit(left, right);

        /// <summary>
        /// svbool_t svwhilelt_b16[_s64](int64_t op1, int64_t op2)
        ///   WHILELT Presult.H, Xop1, Xop2
        /// </summary>
        public static unsafe Vector<ushort> CreateWhileLessThanMask16Bit(long left, long right) => CreateWhileLessThanMask16Bit(left, right);

        /// <summary>
        /// svbool_t svwhilelt_b16[_u32](uint32_t op1, uint32_t op2)
        ///   WHILELO Presult.H, Wop1, Wop2
        /// </summary>
        public static unsafe Vector<ushort> CreateWhileLessThanMask16Bit(uint left, uint right) => CreateWhileLessThanMask16Bit(left, right);

        /// <summary>
        /// svbool_t svwhilelt_b16[_u64](uint64_t op1, uint64_t op2)
        ///   WHILELO Presult.H, Xop1, Xop2
        /// </summary>
        public static unsafe Vector<ushort> CreateWhileLessThanMask16Bit(ulong left, ulong right) => CreateWhileLessThanMask16Bit(left, right);


        ///  CreateWhileLessThanMask32Bit : While incrementing scalar is less than

        /// <summary>
        /// svbool_t svwhilelt_b32[_s32](int32_t op1, int32_t op2)
        ///   WHILELT Presult.S, Wop1, Wop2
        /// </summary>
        public static unsafe Vector<uint> CreateWhileLessThanMask32Bit(int left, int right) => CreateWhileLessThanMask32Bit(left, right);

        /// <summary>
        /// svbool_t svwhilelt_b32[_s64](int64_t op1, int64_t op2)
        ///   WHILELT Presult.S, Xop1, Xop2
        /// </summary>
        public static unsafe Vector<uint> CreateWhileLessThanMask32Bit(long left, long right) => CreateWhileLessThanMask32Bit(left, right);

        /// <summary>
        /// svbool_t svwhilelt_b32[_u32](uint32_t op1, uint32_t op2)
        ///   WHILELO Presult.S, Wop1, Wop2
        /// </summary>
        public static unsafe Vector<uint> CreateWhileLessThanMask32Bit(uint left, uint right) => CreateWhileLessThanMask32Bit(left, right);

        /// <summary>
        /// svbool_t svwhilelt_b32[_u64](uint64_t op1, uint64_t op2)
        ///   WHILELO Presult.S, Xop1, Xop2
        /// </summary>
        public static unsafe Vector<uint> CreateWhileLessThanMask32Bit(ulong left, ulong right) => CreateWhileLessThanMask32Bit(left, right);


        ///  CreateWhileLessThanMask64Bit : While incrementing scalar is less than

        /// <summary>
        /// svbool_t svwhilelt_b64[_s32](int32_t op1, int32_t op2)
        ///   WHILELT Presult.D, Wop1, Wop2
        /// </summary>
        public static unsafe Vector<ulong> CreateWhileLessThanMask64Bit(int left, int right) => CreateWhileLessThanMask64Bit(left, right);

        /// <summary>
        /// svbool_t svwhilelt_b64[_s64](int64_t op1, int64_t op2)
        ///   WHILELT Presult.D, Xop1, Xop2
        /// </summary>
        public static unsafe Vector<ulong> CreateWhileLessThanMask64Bit(long left, long right) => CreateWhileLessThanMask64Bit(left, right);

        /// <summary>
        /// svbool_t svwhilelt_b64[_u32](uint32_t op1, uint32_t op2)
        ///   WHILELO Presult.D, Wop1, Wop2
        /// </summary>
        public static unsafe Vector<ulong> CreateWhileLessThanMask64Bit(uint left, uint right) => CreateWhileLessThanMask64Bit(left, right);

        /// <summary>
        /// svbool_t svwhilelt_b64[_u64](uint64_t op1, uint64_t op2)
        ///   WHILELO Presult.D, Xop1, Xop2
        /// </summary>
        public static unsafe Vector<ulong> CreateWhileLessThanMask64Bit(ulong left, ulong right) => CreateWhileLessThanMask64Bit(left, right);


        ///  CreateWhileLessThanMask8Bit : While incrementing scalar is less than

        /// <summary>
        /// svbool_t svwhilelt_b8[_s32](int32_t op1, int32_t op2)
        ///   WHILELT Presult.B, Wop1, Wop2
        /// </summary>
        public static unsafe Vector<byte> CreateWhileLessThanMask8Bit(int left, int right) => CreateWhileLessThanMask8Bit(left, right);

        /// <summary>
        /// svbool_t svwhilelt_b8[_s64](int64_t op1, int64_t op2)
        ///   WHILELT Presult.B, Xop1, Xop2
        /// </summary>
        public static unsafe Vector<byte> CreateWhileLessThanMask8Bit(long left, long right) => CreateWhileLessThanMask8Bit(left, right);

        /// <summary>
        /// svbool_t svwhilelt_b8[_u32](uint32_t op1, uint32_t op2)
        ///   WHILELO Presult.B, Wop1, Wop2
        /// </summary>
        public static unsafe Vector<byte> CreateWhileLessThanMask8Bit(uint left, uint right) => CreateWhileLessThanMask8Bit(left, right);

        /// <summary>
        /// svbool_t svwhilelt_b8[_u64](uint64_t op1, uint64_t op2)
        ///   WHILELO Presult.B, Xop1, Xop2
        /// </summary>
        public static unsafe Vector<byte> CreateWhileLessThanMask8Bit(ulong left, ulong right) => CreateWhileLessThanMask8Bit(left, right);


        ///  CreateWhileLessThanOrEqualMask16Bit : While incrementing scalar is less than or equal to

        /// <summary>
        /// svbool_t svwhilele_b16[_s32](int32_t op1, int32_t op2)
        ///   WHILELE Presult.H, Wop1, Wop2
        /// </summary>
        public static unsafe Vector<ushort> CreateWhileLessThanOrEqualMask16Bit(int left, int right) => CreateWhileLessThanOrEqualMask16Bit(left, right);

        /// <summary>
        /// svbool_t svwhilele_b16[_s64](int64_t op1, int64_t op2)
        ///   WHILELE Presult.H, Xop1, Xop2
        /// </summary>
        public static unsafe Vector<ushort> CreateWhileLessThanOrEqualMask16Bit(long left, long right) => CreateWhileLessThanOrEqualMask16Bit(left, right);

        /// <summary>
        /// svbool_t svwhilele_b16[_u32](uint32_t op1, uint32_t op2)
        ///   WHILELS Presult.H, Wop1, Wop2
        /// </summary>
        public static unsafe Vector<ushort> CreateWhileLessThanOrEqualMask16Bit(uint left, uint right) => CreateWhileLessThanOrEqualMask16Bit(left, right);

        /// <summary>
        /// svbool_t svwhilele_b16[_u64](uint64_t op1, uint64_t op2)
        ///   WHILELS Presult.H, Xop1, Xop2
        /// </summary>
        public static unsafe Vector<ushort> CreateWhileLessThanOrEqualMask16Bit(ulong left, ulong right) => CreateWhileLessThanOrEqualMask16Bit(left, right);


        ///  CreateWhileLessThanOrEqualMask32Bit : While incrementing scalar is less than or equal to

        /// <summary>
        /// svbool_t svwhilele_b32[_s32](int32_t op1, int32_t op2)
        ///   WHILELE Presult.S, Wop1, Wop2
        /// </summary>
        public static unsafe Vector<uint> CreateWhileLessThanOrEqualMask32Bit(int left, int right) => CreateWhileLessThanOrEqualMask32Bit(left, right);

        /// <summary>
        /// svbool_t svwhilele_b32[_s64](int64_t op1, int64_t op2)
        ///   WHILELE Presult.S, Xop1, Xop2
        /// </summary>
        public static unsafe Vector<uint> CreateWhileLessThanOrEqualMask32Bit(long left, long right) => CreateWhileLessThanOrEqualMask32Bit(left, right);

        /// <summary>
        /// svbool_t svwhilele_b32[_u32](uint32_t op1, uint32_t op2)
        ///   WHILELS Presult.S, Wop1, Wop2
        /// </summary>
        public static unsafe Vector<uint> CreateWhileLessThanOrEqualMask32Bit(uint left, uint right) => CreateWhileLessThanOrEqualMask32Bit(left, right);

        /// <summary>
        /// svbool_t svwhilele_b32[_u64](uint64_t op1, uint64_t op2)
        ///   WHILELS Presult.S, Xop1, Xop2
        /// </summary>
        public static unsafe Vector<uint> CreateWhileLessThanOrEqualMask32Bit(ulong left, ulong right) => CreateWhileLessThanOrEqualMask32Bit(left, right);


        ///  CreateWhileLessThanOrEqualMask64Bit : While incrementing scalar is less than or equal to

        /// <summary>
        /// svbool_t svwhilele_b64[_s32](int32_t op1, int32_t op2)
        ///   WHILELE Presult.D, Wop1, Wop2
        /// </summary>
        public static unsafe Vector<ulong> CreateWhileLessThanOrEqualMask64Bit(int left, int right) => CreateWhileLessThanOrEqualMask64Bit(left, right);

        /// <summary>
        /// svbool_t svwhilele_b64[_s64](int64_t op1, int64_t op2)
        ///   WHILELE Presult.D, Xop1, Xop2
        /// </summary>
        public static unsafe Vector<ulong> CreateWhileLessThanOrEqualMask64Bit(long left, long right) => CreateWhileLessThanOrEqualMask64Bit(left, right);

        /// <summary>
        /// svbool_t svwhilele_b64[_u32](uint32_t op1, uint32_t op2)
        ///   WHILELS Presult.D, Wop1, Wop2
        /// </summary>
        public static unsafe Vector<ulong> CreateWhileLessThanOrEqualMask64Bit(uint left, uint right) => CreateWhileLessThanOrEqualMask64Bit(left, right);

        /// <summary>
        /// svbool_t svwhilele_b64[_u64](uint64_t op1, uint64_t op2)
        ///   WHILELS Presult.D, Xop1, Xop2
        /// </summary>
        public static unsafe Vector<ulong> CreateWhileLessThanOrEqualMask64Bit(ulong left, ulong right) => CreateWhileLessThanOrEqualMask64Bit(left, right);


        ///  CreateWhileLessThanOrEqualMask8Bit : While incrementing scalar is less than or equal to

        /// <summary>
        /// svbool_t svwhilele_b8[_s32](int32_t op1, int32_t op2)
        ///   WHILELE Presult.B, Wop1, Wop2
        /// </summary>
        public static unsafe Vector<byte> CreateWhileLessThanOrEqualMask8Bit(int left, int right) => CreateWhileLessThanOrEqualMask8Bit(left, right);

        /// <summary>
        /// svbool_t svwhilele_b8[_s64](int64_t op1, int64_t op2)
        ///   WHILELE Presult.B, Xop1, Xop2
        /// </summary>
        public static unsafe Vector<byte> CreateWhileLessThanOrEqualMask8Bit(long left, long right) => CreateWhileLessThanOrEqualMask8Bit(left, right);

        /// <summary>
        /// svbool_t svwhilele_b8[_u32](uint32_t op1, uint32_t op2)
        ///   WHILELS Presult.B, Wop1, Wop2
        /// </summary>
        public static unsafe Vector<byte> CreateWhileLessThanOrEqualMask8Bit(uint left, uint right) => CreateWhileLessThanOrEqualMask8Bit(left, right);

        /// <summary>
        /// svbool_t svwhilele_b8[_u64](uint64_t op1, uint64_t op2)
        ///   WHILELS Presult.B, Xop1, Xop2
        /// </summary>
        public static unsafe Vector<byte> CreateWhileLessThanOrEqualMask8Bit(ulong left, ulong right) => CreateWhileLessThanOrEqualMask8Bit(left, right);


        ///  Divide : Divide

        /// <summary>
        /// svfloat32_t svdiv[_f32]_m(svbool_t pg, svfloat32_t op1, svfloat32_t op2)
        ///   FDIV Ztied1.S, Pg/M, Ztied1.S, Zop2.S
        ///   MOVPRFX Zresult, Zop1; FDIV Zresult.S, Pg/M, Zresult.S, Zop2.S
        /// svfloat32_t svdiv[_f32]_x(svbool_t pg, svfloat32_t op1, svfloat32_t op2)
        ///   FDIV Ztied1.S, Pg/M, Ztied1.S, Zop2.S
        ///   MOVPRFX Zresult, Zop1; FDIV Zresult.S, Pg/M, Zresult.S, Zop2.S
        /// svfloat32_t svdiv[_f32]_z(svbool_t pg, svfloat32_t op1, svfloat32_t op2)
        ///   MOVPRFX Zresult.S, Pg/Z, Zop1.S; FDIV Zresult.S, Pg/M, Zresult.S, Zop2.S
        /// </summary>
        public static unsafe Vector<float> Divide(Vector<float> left, Vector<float> right) => Divide(left, right);

        /// <summary>
        /// svfloat64_t svdiv[_f64]_m(svbool_t pg, svfloat64_t op1, svfloat64_t op2)
        ///   FDIV Ztied1.D, Pg/M, Ztied1.D, Zop2.D
        ///   MOVPRFX Zresult, Zop1; FDIV Zresult.D, Pg/M, Zresult.D, Zop2.D
        /// svfloat64_t svdiv[_f64]_x(svbool_t pg, svfloat64_t op1, svfloat64_t op2)
        ///   FDIV Ztied1.D, Pg/M, Ztied1.D, Zop2.D
        ///   MOVPRFX Zresult, Zop1; FDIV Zresult.D, Pg/M, Zresult.D, Zop2.D
        /// svfloat64_t svdiv[_f64]_z(svbool_t pg, svfloat64_t op1, svfloat64_t op2)
        ///   MOVPRFX Zresult.D, Pg/Z, Zop1.D; FDIV Zresult.D, Pg/M, Zresult.D, Zop2.D
        /// </summary>
        public static unsafe Vector<double> Divide(Vector<double> left, Vector<double> right) => Divide(left, right);

        ///  DotProduct : Dot product

        /// <summary>
        /// svint32_t svdot[_s32](svint32_t op1, svint8_t op2, svint8_t op3)
        ///   SDOT Ztied1.S, Zop2.B, Zop3.B
        /// </summary>
        public static unsafe Vector<int> DotProduct(Vector<int> addend, Vector<sbyte> left, Vector<sbyte> right) => DotProduct(addend, left, right);

        /// <summary>
        /// svint64_t svdot[_s64](svint64_t op1, svint16_t op2, svint16_t op3)
        ///   SDOT Ztied1.D, Zop2.H, Zop3.H
        /// </summary>
        public static unsafe Vector<long> DotProduct(Vector<long> addend, Vector<short> left, Vector<short> right) => DotProduct(addend, left, right);

        /// <summary>
        /// svuint32_t svdot[_u32](svuint32_t op1, svuint8_t op2, svuint8_t op3)
        ///   UDOT Ztied1.S, Zop2.B, Zop3.B
        /// </summary>
        public static unsafe Vector<uint> DotProduct(Vector<uint> addend, Vector<byte> left, Vector<byte> right) => DotProduct(addend, left, right);

        /// <summary>
        /// svuint64_t svdot[_u64](svuint64_t op1, svuint16_t op2, svuint16_t op3)
        ///   UDOT Ztied1.D, Zop2.H, Zop3.H
        /// </summary>
        public static unsafe Vector<ulong> DotProduct(Vector<ulong> addend, Vector<ushort> left, Vector<ushort> right) => DotProduct(addend, left, right);


        ///  DotProductBySelectedScalar : Dot product

        /// <summary>
        /// svint32_t svdot_lane[_s32](svint32_t op1, svint8_t op2, svint8_t op3, uint64_t imm_index)
        ///   SDOT Ztied1.S, Zop2.B, Zop3.B[imm_index]
        /// </summary>
        public static unsafe Vector<int> DotProductBySelectedScalar(Vector<int> addend, Vector<sbyte> left, Vector<sbyte> right, [ConstantExpected] byte rightIndex) => DotProductBySelectedScalar(addend, left, right, rightIndex);

        /// <summary>
        /// svint64_t svdot_lane[_s64](svint64_t op1, svint16_t op2, svint16_t op3, uint64_t imm_index)
        ///   SDOT Ztied1.D, Zop2.H, Zop3.H[imm_index]
        /// </summary>
        public static unsafe Vector<long> DotProductBySelectedScalar(Vector<long> addend, Vector<short> left, Vector<short> right, [ConstantExpected] byte rightIndex) => DotProductBySelectedScalar(addend, left, right, rightIndex);

        /// <summary>
        /// svuint32_t svdot_lane[_u32](svuint32_t op1, svuint8_t op2, svuint8_t op3, uint64_t imm_index)
        ///   UDOT Ztied1.S, Zop2.B, Zop3.B[imm_index]
        /// </summary>
        public static unsafe Vector<uint> DotProductBySelectedScalar(Vector<uint> addend, Vector<byte> left, Vector<byte> right, [ConstantExpected] byte rightIndex) => DotProductBySelectedScalar(addend, left, right, rightIndex);

        /// <summary>
        /// svuint64_t svdot_lane[_u64](svuint64_t op1, svuint16_t op2, svuint16_t op3, uint64_t imm_index)
        ///   UDOT Ztied1.D, Zop2.H, Zop3.H[imm_index]
        /// </summary>
        public static unsafe Vector<ulong> DotProductBySelectedScalar(Vector<ulong> addend, Vector<ushort> left, Vector<ushort> right, [ConstantExpected] byte rightIndex) => DotProductBySelectedScalar(addend, left, right, rightIndex);

        ///  FusedMultiplyAdd : Multiply-add, addend first

        /// <summary>
        /// svfloat64_t svmla[_f64]_m(svbool_t pg, svfloat64_t op1, svfloat64_t op2, svfloat64_t op3)
        /// svfloat64_t svmla[_f64]_x(svbool_t pg, svfloat64_t op1, svfloat64_t op2, svfloat64_t op3)
        /// svfloat64_t svmla[_f64]_z(svbool_t pg, svfloat64_t op1, svfloat64_t op2, svfloat64_t op3)
        ///   FMLA Ztied1.D, Pg/M, Zop2.D, Zop3.D
        /// </summary>
        public static unsafe Vector<double> FusedMultiplyAdd(Vector<double> addend, Vector<double> left, Vector<double> right) => FusedMultiplyAdd(addend, left, right);

        /// <summary>
        /// svfloat32_t svmla[_f32]_m(svbool_t pg, svfloat32_t op1, svfloat32_t op2, svfloat32_t op3)
        /// svfloat32_t svmla[_f32]_x(svbool_t pg, svfloat32_t op1, svfloat32_t op2, svfloat32_t op3)
        /// svfloat32_t svmla[_f32]_z(svbool_t pg, svfloat32_t op1, svfloat32_t op2, svfloat32_t op3)
        ///   FMLA Ztied1.S, Pg/M, Zop2.S, Zop3.S
        /// </summary>
        public static unsafe Vector<float> FusedMultiplyAdd(Vector<float> addend, Vector<float> left, Vector<float> right) => FusedMultiplyAdd(addend, left, right);


        ///  FusedMultiplyAddBySelectedScalar : Multiply-add, addend first

        /// <summary>
        /// svfloat64_t svmla_lane[_f64](svfloat64_t op1, svfloat64_t op2, svfloat64_t op3, uint64_t imm_index)
        ///   FMLA Ztied1.D, Zop2.D, Zop3.D[imm_index]
        /// </summary>
        public static unsafe Vector<double> FusedMultiplyAddBySelectedScalar(Vector<double> addend, Vector<double> left, Vector<double> right, [ConstantExpected] byte rightIndex) => FusedMultiplyAddBySelectedScalar(addend, left, right, rightIndex);

        /// <summary>
        /// svfloat32_t svmla_lane[_f32](svfloat32_t op1, svfloat32_t op2, svfloat32_t op3, uint64_t imm_index)
        ///   FMLA Ztied1.S, Zop2.S, Zop3.S[imm_index]
        /// </summary>
        public static unsafe Vector<float> FusedMultiplyAddBySelectedScalar(Vector<float> addend, Vector<float> left, Vector<float> right, [ConstantExpected] byte rightIndex) => FusedMultiplyAddBySelectedScalar(addend, left, right, rightIndex);


        ///  FusedMultiplyAddNegated : Negated multiply-add, addend first

        /// <summary>
        /// svfloat64_t svnmla[_f64]_m(svbool_t pg, svfloat64_t op1, svfloat64_t op2, svfloat64_t op3)
        /// svfloat64_t svnmla[_f64]_x(svbool_t pg, svfloat64_t op1, svfloat64_t op2, svfloat64_t op3)
        /// svfloat64_t svnmla[_f64]_z(svbool_t pg, svfloat64_t op1, svfloat64_t op2, svfloat64_t op3)
        ///   FNMLA Ztied1.D, Pg/M, Zop2.D, Zop3.D
        /// </summary>
        public static unsafe Vector<double> FusedMultiplyAddNegated(Vector<double> addend, Vector<double> left, Vector<double> right) => FusedMultiplyAddNegated(addend, left, right);

        /// <summary>
        /// svfloat32_t svnmla[_f32]_m(svbool_t pg, svfloat32_t op1, svfloat32_t op2, svfloat32_t op3)
        /// svfloat32_t svnmla[_f32]_x(svbool_t pg, svfloat32_t op1, svfloat32_t op2, svfloat32_t op3)
        /// svfloat32_t svnmla[_f32]_z(svbool_t pg, svfloat32_t op1, svfloat32_t op2, svfloat32_t op3)
        ///   FNMLA Ztied1.S, Pg/M, Zop2.S, Zop3.S
        /// </summary>
        public static unsafe Vector<float> FusedMultiplyAddNegated(Vector<float> addend, Vector<float> left, Vector<float> right) => FusedMultiplyAddNegated(addend, left, right);


        ///  FusedMultiplySubtract : Multiply-subtract, minuend first

        /// <summary>
        /// svfloat64_t svmls[_f64]_m(svbool_t pg, svfloat64_t op1, svfloat64_t op2, svfloat64_t op3)
        /// svfloat64_t svmls[_f64]_x(svbool_t pg, svfloat64_t op1, svfloat64_t op2, svfloat64_t op3)
        /// svfloat64_t svmls[_f64]_z(svbool_t pg, svfloat64_t op1, svfloat64_t op2, svfloat64_t op3)
        ///   FMLS Ztied1.D, Pg/M, Zop2.D, Zop3.D
        /// </summary>
        public static unsafe Vector<double> FusedMultiplySubtract(Vector<double> minuend, Vector<double> left, Vector<double> right) => FusedMultiplySubtract(minuend, left, right);

        /// <summary>
        /// svfloat32_t svmls[_f32]_m(svbool_t pg, svfloat32_t op1, svfloat32_t op2, svfloat32_t op3)
        /// svfloat32_t svmls[_f32]_x(svbool_t pg, svfloat32_t op1, svfloat32_t op2, svfloat32_t op3)
        /// svfloat32_t svmls[_f32]_z(svbool_t pg, svfloat32_t op1, svfloat32_t op2, svfloat32_t op3)
        ///   FMLS Ztied1.S, Pg/M, Zop2.S, Zop3.S
        /// </summary>
        public static unsafe Vector<float> FusedMultiplySubtract(Vector<float> minuend, Vector<float> left, Vector<float> right) => FusedMultiplySubtract(minuend, left, right);


        ///  FusedMultiplySubtractBySelectedScalar : Multiply-subtract, minuend first

        /// <summary>
        /// svfloat64_t svmls_lane[_f64](svfloat64_t op1, svfloat64_t op2, svfloat64_t op3, uint64_t imm_index)
        ///   FMLS Ztied1.D, Zop2.D, Zop3.D[imm_index]
        /// </summary>
        public static unsafe Vector<double> FusedMultiplySubtractBySelectedScalar(Vector<double> minuend, Vector<double> left, Vector<double> right, [ConstantExpected] byte rightIndex) => FusedMultiplySubtractBySelectedScalar(minuend, left, right, rightIndex);

        /// <summary>
        /// svfloat32_t svmls_lane[_f32](svfloat32_t op1, svfloat32_t op2, svfloat32_t op3, uint64_t imm_index)
        ///   FMLS Ztied1.S, Zop2.S, Zop3.S[imm_index]
        /// </summary>
        public static unsafe Vector<float> FusedMultiplySubtractBySelectedScalar(Vector<float> minuend, Vector<float> left, Vector<float> right, [ConstantExpected] byte rightIndex) => FusedMultiplySubtractBySelectedScalar(minuend, left, right, rightIndex);


        ///  FusedMultiplySubtractNegated : Negated multiply-subtract, minuend first

        /// <summary>
        /// svfloat64_t svnmls[_f64]_m(svbool_t pg, svfloat64_t op1, svfloat64_t op2, svfloat64_t op3)
        /// svfloat64_t svnmls[_f64]_x(svbool_t pg, svfloat64_t op1, svfloat64_t op2, svfloat64_t op3)
        /// svfloat64_t svnmls[_f64]_z(svbool_t pg, svfloat64_t op1, svfloat64_t op2, svfloat64_t op3)
        ///   FNMLS Ztied1.D, Pg/M, Zop2.D, Zop3.D
        /// </summary>
        public static unsafe Vector<double> FusedMultiplySubtractNegated(Vector<double> minuend, Vector<double> left, Vector<double> right) => FusedMultiplySubtractNegated(minuend, left, right);

        /// <summary>
        /// svfloat32_t svnmls[_f32]_m(svbool_t pg, svfloat32_t op1, svfloat32_t op2, svfloat32_t op3)
        /// svfloat32_t svnmls[_f32]_x(svbool_t pg, svfloat32_t op1, svfloat32_t op2, svfloat32_t op3)
        /// svfloat32_t svnmls[_f32]_z(svbool_t pg, svfloat32_t op1, svfloat32_t op2, svfloat32_t op3)
        ///   FNMLS Ztied1.S, Pg/M, Zop2.S, Zop3.S
        /// </summary>
        public static unsafe Vector<float> FusedMultiplySubtractNegated(Vector<float> minuend, Vector<float> left, Vector<float> right) => FusedMultiplySubtractNegated(minuend, left, right);


        ///  Unextended load

        /// <summary>
        /// svfloat64_t svld1_gather_[s64]index[_f64](svbool_t pg, const float64_t *base, svint64_t indices)
        ///   LD1D Zresult.D, Pg/Z, [Xbase, Zindices.D, LSL #3]
        /// </summary>
        public static unsafe Vector<double> GatherVector(Vector<double> mask, double* address, Vector<long> indices) => GatherVector(mask, address, indices);

        /// <summary>
        /// svfloat64_t svld1_gather[_u64base]_f64(svbool_t pg, svuint64_t bases)
        ///   LD1D Zresult.D, Pg/Z, [Zbases.D, #0]
        /// </summary>
        public static unsafe Vector<double> GatherVector(Vector<double> mask, Vector<ulong> addresses) => GatherVector(mask, addresses);

        /// <summary>
        /// svfloat64_t svld1_gather_[u64]index[_f64](svbool_t pg, const float64_t *base, svuint64_t indices)
        ///   LD1D Zresult.D, Pg/Z, [Xbase, Zindices.D, LSL #3]
        /// </summary>
        public static unsafe Vector<double> GatherVector(Vector<double> mask, double* address, Vector<ulong> indices) => GatherVector(mask, address, indices);

        /// <summary>
        /// svint32_t svld1_gather_[s32]index[_s32](svbool_t pg, const int32_t *base, svint32_t indices)
        ///   LD1W Zresult.S, Pg/Z, [Xbase, Zindices.S, SXTW #2]
        /// </summary>
        public static unsafe Vector<int> GatherVector(Vector<int> mask, int* address, Vector<int> indices) => GatherVector(mask, address, indices);

        // <summary>
        // svint32_t svld1_gather[_u32base]_s32(svbool_t pg, svuint32_t bases)
        //   LD1W Zresult.S, Pg/Z, [Zbases.S, #0]
        // </summary>
        // Removed as per #103297
        // public static unsafe Vector<int> GatherVector(Vector<int> mask, Vector<uint> addresses) => GatherVector(mask, addresses);

        /// <summary>
        /// svint32_t svld1_gather_[u32]index[_s32](svbool_t pg, const int32_t *base, svuint32_t indices)
        ///   LD1W Zresult.S, Pg/Z, [Xbase, Zindices.S, UXTW #2]
        /// </summary>
        public static unsafe Vector<int> GatherVector(Vector<int> mask, int* address, Vector<uint> indices) => GatherVector(mask, address, indices);

        /// <summary>
        /// svint64_t svld1_gather_[s64]index[_s64](svbool_t pg, const int64_t *base, svint64_t indices)
        ///   LD1D Zresult.D, Pg/Z, [Xbase, Zindices.D, LSL #3]
        /// </summary>
        public static unsafe Vector<long> GatherVector(Vector<long> mask, long* address, Vector<long> indices) => GatherVector(mask, address, indices);

        /// <summary>
        /// svint64_t svld1_gather[_u64base]_s64(svbool_t pg, svuint64_t bases)
        ///   LD1D Zresult.D, Pg/Z, [Zbases.D, #0]
        /// </summary>
        public static unsafe Vector<long> GatherVector(Vector<long> mask, Vector<ulong> addresses) => GatherVector(mask, addresses);

        /// <summary>
        /// svint64_t svld1_gather_[u64]index[_s64](svbool_t pg, const int64_t *base, svuint64_t indices)
        ///   LD1D Zresult.D, Pg/Z, [Xbase, Zindices.D, LSL #3]
        /// </summary>
        public static unsafe Vector<long> GatherVector(Vector<long> mask, long* address, Vector<ulong> indices) => GatherVector(mask, address, indices);

        /// <summary>
        /// svfloat32_t svld1_gather_[s32]index[_f32](svbool_t pg, const float32_t *base, svint32_t indices)
        ///   LD1W Zresult.S, Pg/Z, [Xbase, Zindices.S, SXTW #2]
        /// </summary>
        public static unsafe Vector<float> GatherVector(Vector<float> mask, float* address, Vector<int> indices) => GatherVector(mask, address, indices);

        // <summary>
        // svfloat32_t svld1_gather[_u32base]_f32(svbool_t pg, svuint32_t bases)
        //   LD1W Zresult.S, Pg/Z, [Zbases.S, #0]
        // </summary>
        // Removed as per #103297
        // public static unsafe Vector<float> GatherVector(Vector<float> mask, Vector<uint> addresses) => GatherVector(mask, addresses);

        /// <summary>
        /// svfloat32_t svld1_gather_[u32]index[_f32](svbool_t pg, const float32_t *base, svuint32_t indices)
        ///   LD1W Zresult.S, Pg/Z, [Xbase, Zindices.S, UXTW #2]
        /// </summary>
        public static unsafe Vector<float> GatherVector(Vector<float> mask, float* address, Vector<uint> indices) => GatherVector(mask, address, indices);

        /// <summary>
        /// svuint32_t svld1_gather_[s32]index[_u32](svbool_t pg, const uint32_t *base, svint32_t indices)
        ///   LD1W Zresult.S, Pg/Z, [Xbase, Zindices.S, SXTW #2]
        /// </summary>
        public static unsafe Vector<uint> GatherVector(Vector<uint> mask, uint* address, Vector<int> indices) => GatherVector(mask, address, indices);

        // <summary>
        // svuint32_t svld1_gather[_u32base]_u32(svbool_t pg, svuint32_t bases)
        //   LD1W Zresult.S, Pg/Z, [Zbases.S, #0]
        // </summary>
        // Removed as per #103297
        // public static unsafe Vector<uint> GatherVector(Vector<uint> mask, Vector<uint> addresses) => GatherVector(mask, addresses);

        /// <summary>
        /// svuint32_t svld1_gather_[u32]index[_u32](svbool_t pg, const uint32_t *base, svuint32_t indices)
        ///   LD1W Zresult.S, Pg/Z, [Xbase, Zindices.S, UXTW #2]
        /// </summary>
        public static unsafe Vector<uint> GatherVector(Vector<uint> mask, uint* address, Vector<uint> indices) => GatherVector(mask, address, indices);

        /// <summary>
        /// svuint64_t svld1_gather_[s64]index[_u64](svbool_t pg, const uint64_t *base, svint64_t indices)
        ///   LD1D Zresult.D, Pg/Z, [Xbase, Zindices.D, LSL #3]
        /// </summary>
        public static unsafe Vector<ulong> GatherVector(Vector<ulong> mask, ulong* address, Vector<long> indices) => GatherVector(mask, address, indices);

        /// <summary>
        /// svuint64_t svld1_gather[_u64base]_u64(svbool_t pg, svuint64_t bases)
        ///   LD1D Zresult.D, Pg/Z, [Zbases.D, #0]
        /// </summary>
        public static unsafe Vector<ulong> GatherVector(Vector<ulong> mask, Vector<ulong> addresses) => GatherVector(mask, addresses);

        /// <summary>
        /// svuint64_t svld1_gather_[u64]index[_u64](svbool_t pg, const uint64_t *base, svuint64_t indices)
        ///   LD1D Zresult.D, Pg/Z, [Xbase, Zindices.D, LSL #3]
        /// </summary>
        public static unsafe Vector<ulong> GatherVector(Vector<ulong> mask, ulong* address, Vector<ulong> indices) => GatherVector(mask, address, indices);




        ///  Load 8-bit data and zero-extend

        /// <summary>
        /// svint32_t svld1ub_gather_[s32]offset_s32(svbool_t pg, const uint8_t *base, svint32_t offsets)
        ///   LD1B Zresult.S, Pg/Z, [Xbase, Zoffsets.S, SXTW]
        /// </summary>
        public static unsafe Vector<int> GatherVectorByteZeroExtend(Vector<int> mask, byte* address, Vector<int> indices) => GatherVectorByteZeroExtend(mask, address, indices);

        // <summary>
        // svint32_t svld1ub_gather[_u32base]_s32(svbool_t pg, svuint32_t bases)
        //   LD1B Zresult.S, Pg/Z, [Zbases.S, #0]
        // </summary>
        // Removed as per #103297
        // public static unsafe Vector<int> GatherVectorByteZeroExtend(Vector<int> mask, Vector<uint> addresses) => GatherVectorByteZeroExtend(mask, addresses);

        /// <summary>
        /// svint32_t svld1ub_gather_[u32]offset_s32(svbool_t pg, const uint8_t *base, svuint32_t offsets)
        ///   LD1B Zresult.S, Pg/Z, [Xbase, Zoffsets.S, UXTW]
        /// </summary>
        public static unsafe Vector<int> GatherVectorByteZeroExtend(Vector<int> mask, byte* address, Vector<uint> indices) => GatherVectorByteZeroExtend(mask, address, indices);

        /// <summary>
        /// svint64_t svld1ub_gather_[s64]offset_s64(svbool_t pg, const uint8_t *base, svint64_t offsets)
        ///   LD1B Zresult.D, Pg/Z, [Xbase, Zoffsets.D]
        /// </summary>
        public static unsafe Vector<long> GatherVectorByteZeroExtend(Vector<long> mask, byte* address, Vector<long> indices) => GatherVectorByteZeroExtend(mask, address, indices);

        /// <summary>
        /// svint64_t svld1ub_gather[_u64base]_s64(svbool_t pg, svuint64_t bases)
        ///   LD1B Zresult.D, Pg/Z, [Zbases.D, #0]
        /// </summary>
        public static unsafe Vector<long> GatherVectorByteZeroExtend(Vector<long> mask, Vector<ulong> addresses) => GatherVectorByteZeroExtend(mask, addresses);

        /// <summary>
        /// svint64_t svld1ub_gather_[u64]offset_s64(svbool_t pg, const uint8_t *base, svuint64_t offsets)
        ///   LD1B Zresult.D, Pg/Z, [Xbase, Zoffsets.D]
        /// </summary>
        public static unsafe Vector<long> GatherVectorByteZeroExtend(Vector<long> mask, byte* address, Vector<ulong> indices) => GatherVectorByteZeroExtend(mask, address, indices);

        /// <summary>
        /// svuint32_t svld1ub_gather_[s32]offset_u32(svbool_t pg, const uint8_t *base, svint32_t offsets)
        ///   LD1B Zresult.S, Pg/Z, [Xbase, Zoffsets.S, SXTW]
        /// </summary>
        public static unsafe Vector<uint> GatherVectorByteZeroExtend(Vector<uint> mask, byte* address, Vector<int> indices) => GatherVectorByteZeroExtend(mask, address, indices);

        // <summary>
        // svuint32_t svld1ub_gather[_u32base]_u32(svbool_t pg, svuint32_t bases)
        //   LD1B Zresult.S, Pg/Z, [Zbases.S, #0]
        // </summary>
        // Removed as per #103297
        // public static unsafe Vector<uint> GatherVectorByteZeroExtend(Vector<uint> mask, Vector<uint> addresses) => GatherVectorByteZeroExtend(mask, addresses);

        /// <summary>
        /// svuint32_t svld1ub_gather_[u32]offset_u32(svbool_t pg, const uint8_t *base, svuint32_t offsets)
        ///   LD1B Zresult.S, Pg/Z, [Xbase, Zoffsets.S, UXTW]
        /// </summary>
        public static unsafe Vector<uint> GatherVectorByteZeroExtend(Vector<uint> mask, byte* address, Vector<uint> indices) => GatherVectorByteZeroExtend(mask, address, indices);

        /// <summary>
        /// svuint64_t svld1ub_gather_[s64]offset_u64(svbool_t pg, const uint8_t *base, svint64_t offsets)
        ///   LD1B Zresult.D, Pg/Z, [Xbase, Zoffsets.D]
        /// </summary>
        public static unsafe Vector<ulong> GatherVectorByteZeroExtend(Vector<ulong> mask, byte* address, Vector<long> indices) => GatherVectorByteZeroExtend(mask, address, indices);

        /// <summary>
        /// svuint64_t svld1ub_gather[_u64base]_u64(svbool_t pg, svuint64_t bases)
        ///   LD1B Zresult.D, Pg/Z, [Zbases.D, #0]
        /// </summary>
        public static unsafe Vector<ulong> GatherVectorByteZeroExtend(Vector<ulong> mask, Vector<ulong> addresses) => GatherVectorByteZeroExtend(mask, addresses);

        /// <summary>
        /// svuint64_t svld1ub_gather_[u64]offset_u64(svbool_t pg, const uint8_t *base, svuint64_t offsets)
        ///   LD1B Zresult.D, Pg/Z, [Xbase, Zoffsets.D]
        /// </summary>
        public static unsafe Vector<ulong> GatherVectorByteZeroExtend(Vector<ulong> mask, byte* address, Vector<ulong> indices) => GatherVectorByteZeroExtend(mask, address, indices);

        ///  Load 16-bit data and sign-extend

        /// <summary>
        /// svint32_t svld1sh_gather_[s32]index_s32(svbool_t pg, const int16_t *base, svint32_t indices)
        ///   LD1SH Zresult.S, Pg/Z, [Xbase, Zindices.S, SXTW #1]
        /// </summary>
        public static unsafe Vector<int> GatherVectorInt16SignExtend(Vector<int> mask, short* address, Vector<int> indices) => GatherVectorInt16SignExtend(mask, address, indices);

        // <summary>
        // svint32_t svld1sh_gather[_u32base]_s32(svbool_t pg, svuint32_t bases)
        //   LD1SH Zresult.S, Pg/Z, [Zbases.S, #0]
        // </summary>
        // Removed as per #103297
        // public static unsafe Vector<int> GatherVectorInt16SignExtend(Vector<int> mask, Vector<uint> addresses) => GatherVectorInt16SignExtend(mask, addresses);

        /// <summary>
        /// svint32_t svld1sh_gather_[u32]index_s32(svbool_t pg, const int16_t *base, svuint32_t indices)
        ///   LD1SH Zresult.S, Pg/Z, [Xbase, Zindices.S, UXTW #1]
        /// </summary>
        public static unsafe Vector<int> GatherVectorInt16SignExtend(Vector<int> mask, short* address, Vector<uint> indices) => GatherVectorInt16SignExtend(mask, address, indices);

        /// <summary>
        /// svint64_t svld1sh_gather_[s64]index_s64(svbool_t pg, const int16_t *base, svint64_t indices)
        ///   LD1SH Zresult.D, Pg/Z, [Xbase, Zindices.D, LSL #1]
        /// </summary>
        public static unsafe Vector<long> GatherVectorInt16SignExtend(Vector<long> mask, short* address, Vector<long> indices) => GatherVectorInt16SignExtend(mask, address, indices);

        /// <summary>
        /// svint64_t svld1sh_gather[_u64base]_s64(svbool_t pg, svuint64_t bases)
        ///   LD1SH Zresult.D, Pg/Z, [Zbases.D, #0]
        /// </summary>
        public static unsafe Vector<long> GatherVectorInt16SignExtend(Vector<long> mask, Vector<ulong> addresses) => GatherVectorInt16SignExtend(mask, addresses);

        /// <summary>
        /// svint64_t svld1sh_gather_[u64]index_s64(svbool_t pg, const int16_t *base, svuint64_t indices)
        ///   LD1SH Zresult.D, Pg/Z, [Xbase, Zindices.D, LSL #1]
        /// </summary>
        public static unsafe Vector<long> GatherVectorInt16SignExtend(Vector<long> mask, short* address, Vector<ulong> indices) => GatherVectorInt16SignExtend(mask, address, indices);

        /// <summary>
        /// svuint32_t svld1sh_gather_[s32]index_u32(svbool_t pg, const int16_t *base, svint32_t indices)
        ///   LD1SH Zresult.S, Pg/Z, [Xbase, Zindices.S, SXTW #1]
        /// </summary>
        public static unsafe Vector<uint> GatherVectorInt16SignExtend(Vector<uint> mask, short* address, Vector<int> indices) => GatherVectorInt16SignExtend(mask, address, indices);

        // <summary>
        // svuint32_t svld1sh_gather[_u32base]_u32(svbool_t pg, svuint32_t bases)
        //   LD1SH Zresult.S, Pg/Z, [Zbases.S, #0]
        // </summary>
        // Removed as per #103297
        // public static unsafe Vector<uint> GatherVectorInt16SignExtend(Vector<uint> mask, Vector<uint> addresses) => GatherVectorInt16SignExtend(mask, addresses);

        /// <summary>
        /// svuint32_t svld1sh_gather_[u32]index_u32(svbool_t pg, const int16_t *base, svuint32_t indices)
        ///   LD1SH Zresult.S, Pg/Z, [Xbase, Zindices.S, UXTW #1]
        /// </summary>
        public static unsafe Vector<uint> GatherVectorInt16SignExtend(Vector<uint> mask, short* address, Vector<uint> indices) => GatherVectorInt16SignExtend(mask, address, indices);

        /// <summary>
        /// svuint64_t svld1sh_gather_[s64]index_u64(svbool_t pg, const int16_t *base, svint64_t indices)
        ///   LD1SH Zresult.D, Pg/Z, [Xbase, Zindices.D, LSL #1]
        /// </summary>
        public static unsafe Vector<ulong> GatherVectorInt16SignExtend(Vector<ulong> mask, short* address, Vector<long> indices) => GatherVectorInt16SignExtend(mask, address, indices);

        /// <summary>
        /// svuint64_t svld1sh_gather[_u64base]_u64(svbool_t pg, svuint64_t bases)
        ///   LD1SH Zresult.D, Pg/Z, [Zbases.D, #0]
        /// </summary>
        public static unsafe Vector<ulong> GatherVectorInt16SignExtend(Vector<ulong> mask, Vector<ulong> addresses) => GatherVectorInt16SignExtend(mask, addresses);

        /// <summary>
        /// svuint64_t svld1sh_gather_[u64]index_u64(svbool_t pg, const int16_t *base, svuint64_t indices)
        ///   LD1SH Zresult.D, Pg/Z, [Xbase, Zindices.D, LSL #1]
        /// </summary>
        public static unsafe Vector<ulong> GatherVectorInt16SignExtend(Vector<ulong> mask, short* address, Vector<ulong> indices) => GatherVectorInt16SignExtend(mask, address, indices);


        ///  Load 16-bit data and sign-extend

        /// <summary>
        /// svint32_t svld1sh_gather_[s32]offset_s32(svbool_t pg, const int16_t *base, svint32_t offsets)
        ///   LD1SH Zresult.S, Pg/Z, [Xbase, Zoffsets.S, SXTW]
        /// </summary>
        public static unsafe Vector<int> GatherVectorInt16WithByteOffsetsSignExtend(Vector<int> mask, short* address, Vector<int> offsets) => GatherVectorInt16WithByteOffsetsSignExtend(mask, address, offsets);

        /// <summary>
        /// svint32_t svld1sh_gather_[u32]offset_s32(svbool_t pg, const int16_t *base, svuint32_t offsets)
        ///   LD1SH Zresult.S, Pg/Z, [Xbase, Zoffsets.S, UXTW]
        /// </summary>
        public static unsafe Vector<int> GatherVectorInt16WithByteOffsetsSignExtend(Vector<int> mask, short* address, Vector<uint> offsets) => GatherVectorInt16WithByteOffsetsSignExtend(mask, address, offsets);

        /// <summary>
        /// svint64_t svld1sh_gather_[s64]offset_s64(svbool_t pg, const int16_t *base, svint64_t offsets)
        ///   LD1SH Zresult.D, Pg/Z, [Xbase, Zoffsets.D]
        /// </summary>
        public static unsafe Vector<long> GatherVectorInt16WithByteOffsetsSignExtend(Vector<long> mask, short* address, Vector<long> offsets) => GatherVectorInt16WithByteOffsetsSignExtend(mask, address, offsets);

        /// <summary>
        /// svint64_t svld1sh_gather_[u64]offset_s64(svbool_t pg, const int16_t *base, svuint64_t offsets)
        ///   LD1SH Zresult.D, Pg/Z, [Xbase, Zoffsets.D]
        /// </summary>
        public static unsafe Vector<long> GatherVectorInt16WithByteOffsetsSignExtend(Vector<long> mask, short* address, Vector<ulong> offsets) => GatherVectorInt16WithByteOffsetsSignExtend(mask, address, offsets);

        /// <summary>
        /// svuint32_t svld1sh_gather_[s32]offset_u32(svbool_t pg, const int16_t *base, svint32_t offsets)
        ///   LD1SH Zresult.S, Pg/Z, [Xbase, Zoffsets.S, SXTW]
        /// </summary>
        public static unsafe Vector<uint> GatherVectorInt16WithByteOffsetsSignExtend(Vector<uint> mask, short* address, Vector<int> offsets) => GatherVectorInt16WithByteOffsetsSignExtend(mask, address, offsets);

        /// <summary>
        /// svuint32_t svld1sh_gather_[u32]offset_u32(svbool_t pg, const int16_t *base, svuint32_t offsets)
        ///   LD1SH Zresult.S, Pg/Z, [Xbase, Zoffsets.S, UXTW]
        /// </summary>
        public static unsafe Vector<uint> GatherVectorInt16WithByteOffsetsSignExtend(Vector<uint> mask, short* address, Vector<uint> offsets) => GatherVectorInt16WithByteOffsetsSignExtend(mask, address, offsets);

        /// <summary>
        /// svuint64_t svld1sh_gather_[s64]offset_u64(svbool_t pg, const int16_t *base, svint64_t offsets)
        ///   LD1SH Zresult.D, Pg/Z, [Xbase, Zoffsets.D]
        /// </summary>
        public static unsafe Vector<ulong> GatherVectorInt16WithByteOffsetsSignExtend(Vector<ulong> mask, short* address, Vector<long> offsets) => GatherVectorInt16WithByteOffsetsSignExtend(mask, address, offsets);

        /// <summary>
        /// svuint64_t svld1sh_gather_[u64]offset_u64(svbool_t pg, const int16_t *base, svuint64_t offsets)
        ///   LD1SH Zresult.D, Pg/Z, [Xbase, Zoffsets.D]
        /// </summary>
        public static unsafe Vector<ulong> GatherVectorInt16WithByteOffsetsSignExtend(Vector<ulong> mask, short* address, Vector<ulong> offsets) => GatherVectorInt16WithByteOffsetsSignExtend(mask, address, offsets);


        ///  Load 32-bit data and sign-extend

        /// <summary>
        /// svint64_t svld1sw_gather_[s64]index_s64(svbool_t pg, const int32_t *base, svint64_t indices)
        ///   LD1SW Zresult.D, Pg/Z, [Xbase, Zindices.D, LSL #2]
        /// </summary>
        public static unsafe Vector<long> GatherVectorInt32SignExtend(Vector<long> mask, int* address, Vector<long> indices) => GatherVectorInt32SignExtend(mask, address, indices);

        /// <summary>
        /// svint64_t svld1sw_gather[_u64base]_s64(svbool_t pg, svuint64_t bases)
        ///   LD1SW Zresult.D, Pg/Z, [Zbases.D, #0]
        /// </summary>
        public static unsafe Vector<long> GatherVectorInt32SignExtend(Vector<long> mask, Vector<ulong> addresses) => GatherVectorInt32SignExtend(mask, addresses);

        /// <summary>
        /// svint64_t svld1sw_gather_[u64]index_s64(svbool_t pg, const int32_t *base, svuint64_t indices)
        ///   LD1SW Zresult.D, Pg/Z, [Xbase, Zindices.D, LSL #2]
        /// </summary>
        public static unsafe Vector<long> GatherVectorInt32SignExtend(Vector<long> mask, int* address, Vector<ulong> indices) => GatherVectorInt32SignExtend(mask, address, indices);

        /// <summary>
        /// svuint64_t svld1sw_gather_[s64]index_u64(svbool_t pg, const int32_t *base, svint64_t indices)
        ///   LD1SW Zresult.D, Pg/Z, [Xbase, Zindices.D, LSL #2]
        /// </summary>
        public static unsafe Vector<ulong> GatherVectorInt32SignExtend(Vector<ulong> mask, int* address, Vector<long> indices) => GatherVectorInt32SignExtend(mask, address, indices);

        /// <summary>
        /// svuint64_t svld1sw_gather[_u64base]_u64(svbool_t pg, svuint64_t bases)
        ///   LD1SW Zresult.D, Pg/Z, [Zbases.D, #0]
        /// </summary>
        public static unsafe Vector<ulong> GatherVectorInt32SignExtend(Vector<ulong> mask, Vector<ulong> addresses) => GatherVectorInt32SignExtend(mask, addresses);

        /// <summary>
        /// svuint64_t svld1sw_gather_[u64]index_u64(svbool_t pg, const int32_t *base, svuint64_t indices)
        ///   LD1SW Zresult.D, Pg/Z, [Xbase, Zindices.D, LSL #2]
        /// </summary>
        public static unsafe Vector<ulong> GatherVectorInt32SignExtend(Vector<ulong> mask, int* address, Vector<ulong> indices) => GatherVectorInt32SignExtend(mask, address, indices);


        ///  Load 32-bit data and sign-extend

        /// <summary>
        /// svint64_t svld1sw_gather_[s64]offset_s64(svbool_t pg, const int32_t *base, svint64_t offsets)
        ///   LD1SW Zresult.D, Pg/Z, [Xbase, Zoffsets.D]
        /// </summary>
        public static unsafe Vector<long> GatherVectorInt32WithByteOffsetsSignExtend(Vector<long> mask, int* address, Vector<long> offsets) => GatherVectorInt32WithByteOffsetsSignExtend(mask, address, offsets);

        /// <summary>
        /// svint64_t svld1sw_gather_[u64]offset_s64(svbool_t pg, const int32_t *base, svuint64_t offsets)
        ///   LD1SW Zresult.D, Pg/Z, [Xbase, Zoffsets.D]
        /// </summary>
        public static unsafe Vector<long> GatherVectorInt32WithByteOffsetsSignExtend(Vector<long> mask, int* address, Vector<ulong> offsets) => GatherVectorInt32WithByteOffsetsSignExtend(mask, address, offsets);

        /// <summary>
        /// svuint64_t svld1sw_gather_[s64]offset_u64(svbool_t pg, const int32_t *base, svint64_t offsets)
        ///   LD1SW Zresult.D, Pg/Z, [Xbase, Zoffsets.D]
        /// </summary>
        public static unsafe Vector<ulong> GatherVectorInt32WithByteOffsetsSignExtend(Vector<ulong> mask, int* address, Vector<long> offsets) => GatherVectorInt32WithByteOffsetsSignExtend(mask, address, offsets);

        /// <summary>
        /// svuint64_t svld1sw_gather_[u64]offset_u64(svbool_t pg, const int32_t *base, svuint64_t offsets)
        ///   LD1SW Zresult.D, Pg/Z, [Xbase, Zoffsets.D]
        /// </summary>
        public static unsafe Vector<ulong> GatherVectorInt32WithByteOffsetsSignExtend(Vector<ulong> mask, int* address, Vector<ulong> offsets) => GatherVectorInt32WithByteOffsetsSignExtend(mask, address, offsets);


        ///  Load 8-bit data and sign-extend

        /// <summary>
        /// svint32_t svld1sb_gather_[s32]offset_s32(svbool_t pg, const int8_t *base, svint32_t offsets)
        ///   LD1SB Zresult.S, Pg/Z, [Xbase, Zoffsets.S, SXTW]
        /// </summary>
        public static unsafe Vector<int> GatherVectorSByteSignExtend(Vector<int> mask, sbyte* address, Vector<int> indices) => GatherVectorSByteSignExtend(mask, address, indices);

        // <summary>
        // svint32_t svld1sb_gather[_u32base]_s32(svbool_t pg, svuint32_t bases)
        //   LD1SB Zresult.S, Pg/Z, [Zbases.S, #0]
        // </summary>
        // Removed as per #103297
        // public static unsafe Vector<int> GatherVectorSByteSignExtend(Vector<int> mask, Vector<uint> addresses) => GatherVectorSByteSignExtend(mask, addresses);

        /// <summary>
        /// svint32_t svld1sb_gather_[u32]offset_s32(svbool_t pg, const int8_t *base, svuint32_t offsets)
        ///   LD1SB Zresult.S, Pg/Z, [Xbase, Zoffsets.S, UXTW]
        /// </summary>
        public static unsafe Vector<int> GatherVectorSByteSignExtend(Vector<int> mask, sbyte* address, Vector<uint> indices) => GatherVectorSByteSignExtend(mask, address, indices);

        /// <summary>
        /// svint64_t svld1sb_gather_[s64]offset_s64(svbool_t pg, const int8_t *base, svint64_t offsets)
        ///   LD1SB Zresult.D, Pg/Z, [Xbase, Zoffsets.D]
        /// </summary>
        public static unsafe Vector<long> GatherVectorSByteSignExtend(Vector<long> mask, sbyte* address, Vector<long> indices) => GatherVectorSByteSignExtend(mask, address, indices);

        /// <summary>
        /// svint64_t svld1sb_gather[_u64base]_s64(svbool_t pg, svuint64_t bases)
        ///   LD1SB Zresult.D, Pg/Z, [Zbases.D, #0]
        /// </summary>
        public static unsafe Vector<long> GatherVectorSByteSignExtend(Vector<long> mask, Vector<ulong> addresses) => GatherVectorSByteSignExtend(mask, addresses);

        /// <summary>
        /// svint64_t svld1sb_gather_[u64]offset_s64(svbool_t pg, const int8_t *base, svuint64_t offsets)
        ///   LD1SB Zresult.D, Pg/Z, [Xbase, Zoffsets.D]
        /// </summary>
        public static unsafe Vector<long> GatherVectorSByteSignExtend(Vector<long> mask, sbyte* address, Vector<ulong> indices) => GatherVectorSByteSignExtend(mask, address, indices);

        /// <summary>
        /// svuint32_t svld1sb_gather_[s32]offset_u32(svbool_t pg, const int8_t *base, svint32_t offsets)
        ///   LD1SB Zresult.S, Pg/Z, [Xbase, Zoffsets.S, SXTW]
        /// </summary>
        public static unsafe Vector<uint> GatherVectorSByteSignExtend(Vector<uint> mask, sbyte* address, Vector<int> indices) => GatherVectorSByteSignExtend(mask, address, indices);

        // <summary>
        // svuint32_t svld1sb_gather[_u32base]_u32(svbool_t pg, svuint32_t bases)
        //   LD1SB Zresult.S, Pg/Z, [Zbases.S, #0]
        // </summary>
        // Removed as per #103297
        // public static unsafe Vector<uint> GatherVectorSByteSignExtend(Vector<uint> mask, Vector<uint> addresses) => GatherVectorSByteSignExtend(mask, addresses);

        /// <summary>
        /// svuint32_t svld1sb_gather_[u32]offset_u32(svbool_t pg, const int8_t *base, svuint32_t offsets)
        ///   LD1SB Zresult.S, Pg/Z, [Xbase, Zoffsets.S, UXTW]
        /// </summary>
        public static unsafe Vector<uint> GatherVectorSByteSignExtend(Vector<uint> mask, sbyte* address, Vector<uint> indices) => GatherVectorSByteSignExtend(mask, address, indices);

        /// <summary>
        /// svuint64_t svld1sb_gather_[s64]offset_u64(svbool_t pg, const int8_t *base, svint64_t offsets)
        ///   LD1SB Zresult.D, Pg/Z, [Xbase, Zoffsets.D]
        /// </summary>
        public static unsafe Vector<ulong> GatherVectorSByteSignExtend(Vector<ulong> mask, sbyte* address, Vector<long> indices) => GatherVectorSByteSignExtend(mask, address, indices);

        /// <summary>
        /// svuint64_t svld1sb_gather[_u64base]_u64(svbool_t pg, svuint64_t bases)
        ///   LD1SB Zresult.D, Pg/Z, [Zbases.D, #0]
        /// </summary>
        public static unsafe Vector<ulong> GatherVectorSByteSignExtend(Vector<ulong> mask, Vector<ulong> addresses) => GatherVectorSByteSignExtend(mask, addresses);

        /// <summary>
        /// svuint64_t svld1sb_gather_[u64]offset_u64(svbool_t pg, const int8_t *base, svuint64_t offsets)
        ///   LD1SB Zresult.D, Pg/Z, [Xbase, Zoffsets.D]
        /// </summary>
        public static unsafe Vector<ulong> GatherVectorSByteSignExtend(Vector<ulong> mask, sbyte* address, Vector<ulong> indices) => GatherVectorSByteSignExtend(mask, address, indices);


        ///  Load 16-bit data and zero-extend

        /// <summary>
        /// svint32_t svld1uh_gather_[s32]offset_s32(svbool_t pg, const uint16_t *base, svint32_t offsets)
        ///   LD1H Zresult.S, Pg/Z, [Xbase, Zoffsets.S, SXTW]
        /// </summary>
        public static unsafe Vector<int> GatherVectorUInt16WithByteOffsetsZeroExtend(Vector<int> mask, ushort* address, Vector<int> offsets) => GatherVectorUInt16WithByteOffsetsZeroExtend(mask, address, offsets);

        /// <summary>
        /// svint32_t svld1uh_gather_[u32]offset_s32(svbool_t pg, const uint16_t *base, svuint32_t offsets)
        ///   LD1H Zresult.S, Pg/Z, [Xbase, Zoffsets.S, UXTW]
        /// </summary>
        public static unsafe Vector<int> GatherVectorUInt16WithByteOffsetsZeroExtend(Vector<int> mask, ushort* address, Vector<uint> offsets) => GatherVectorUInt16WithByteOffsetsZeroExtend(mask, address, offsets);

        /// <summary>
        /// svint64_t svld1uh_gather_[s64]offset_s64(svbool_t pg, const uint16_t *base, svint64_t offsets)
        ///   LD1H Zresult.D, Pg/Z, [Xbase, Zoffsets.D]
        /// </summary>
        public static unsafe Vector<long> GatherVectorUInt16WithByteOffsetsZeroExtend(Vector<long> mask, ushort* address, Vector<long> offsets) => GatherVectorUInt16WithByteOffsetsZeroExtend(mask, address, offsets);

        /// <summary>
        /// svint64_t svld1uh_gather_[u64]offset_s64(svbool_t pg, const uint16_t *base, svuint64_t offsets)
        ///   LD1H Zresult.D, Pg/Z, [Xbase, Zoffsets.D]
        /// </summary>
        public static unsafe Vector<long> GatherVectorUInt16WithByteOffsetsZeroExtend(Vector<long> mask, ushort* address, Vector<ulong> offsets) => GatherVectorUInt16WithByteOffsetsZeroExtend(mask, address, offsets);

        /// <summary>
        /// svuint32_t svld1uh_gather_[s32]offset_u32(svbool_t pg, const uint16_t *base, svint32_t offsets)
        ///   LD1H Zresult.S, Pg/Z, [Xbase, Zoffsets.S, SXTW]
        /// </summary>
        public static unsafe Vector<uint> GatherVectorUInt16WithByteOffsetsZeroExtend(Vector<uint> mask, ushort* address, Vector<int> offsets) => GatherVectorUInt16WithByteOffsetsZeroExtend(mask, address, offsets);

        /// <summary>
        /// svuint32_t svld1uh_gather_[u32]offset_u32(svbool_t pg, const uint16_t *base, svuint32_t offsets)
        ///   LD1H Zresult.S, Pg/Z, [Xbase, Zoffsets.S, UXTW]
        /// </summary>
        public static unsafe Vector<uint> GatherVectorUInt16WithByteOffsetsZeroExtend(Vector<uint> mask, ushort* address, Vector<uint> offsets) => GatherVectorUInt16WithByteOffsetsZeroExtend(mask, address, offsets);

        /// <summary>
        /// svuint64_t svld1uh_gather_[s64]offset_u64(svbool_t pg, const uint16_t *base, svint64_t offsets)
        ///   LD1H Zresult.D, Pg/Z, [Xbase, Zoffsets.D]
        /// </summary>
        public static unsafe Vector<ulong> GatherVectorUInt16WithByteOffsetsZeroExtend(Vector<ulong> mask, ushort* address, Vector<long> offsets) => GatherVectorUInt16WithByteOffsetsZeroExtend(mask, address, offsets);

        /// <summary>
        /// svuint64_t svld1uh_gather_[u64]offset_u64(svbool_t pg, const uint16_t *base, svuint64_t offsets)
        ///   LD1H Zresult.D, Pg/Z, [Xbase, Zoffsets.D]
        /// </summary>
        public static unsafe Vector<ulong> GatherVectorUInt16WithByteOffsetsZeroExtend(Vector<ulong> mask, ushort* address, Vector<ulong> offsets) => GatherVectorUInt16WithByteOffsetsZeroExtend(mask, address, offsets);


        ///  Load 16-bit data and zero-extend

        /// <summary>
        /// svint32_t svld1uh_gather_[s32]index_s32(svbool_t pg, const uint16_t *base, svint32_t indices)
        ///   LD1H Zresult.S, Pg/Z, [Xbase, Zindices.S, SXTW #1]
        /// </summary>
        public static unsafe Vector<int> GatherVectorUInt16ZeroExtend(Vector<int> mask, ushort* address, Vector<int> indices) => GatherVectorUInt16ZeroExtend(mask, address, indices);

        // <summary>
        // svint32_t svld1uh_gather[_u32base]_s32(svbool_t pg, svuint32_t bases)
        //   LD1H Zresult.S, Pg/Z, [Zbases.S, #0]
        // </summary>
        // Removed as per #103297
        // public static unsafe Vector<int> GatherVectorUInt16ZeroExtend(Vector<int> mask, Vector<uint> addresses) => GatherVectorUInt16ZeroExtend(mask, addresses);

        /// <summary>
        /// svint32_t svld1uh_gather_[u32]index_s32(svbool_t pg, const uint16_t *base, svuint32_t indices)
        ///   LD1H Zresult.S, Pg/Z, [Xbase, Zindices.S, UXTW #1]
        /// </summary>
        public static unsafe Vector<int> GatherVectorUInt16ZeroExtend(Vector<int> mask, ushort* address, Vector<uint> indices) => GatherVectorUInt16ZeroExtend(mask, address, indices);

        /// <summary>
        /// svint64_t svld1uh_gather_[s64]index_s64(svbool_t pg, const uint16_t *base, svint64_t indices)
        ///   LD1H Zresult.D, Pg/Z, [Xbase, Zindices.D, LSL #1]
        /// </summary>
        public static unsafe Vector<long> GatherVectorUInt16ZeroExtend(Vector<long> mask, ushort* address, Vector<long> indices) => GatherVectorUInt16ZeroExtend(mask, address, indices);

        /// <summary>
        /// svint64_t svld1uh_gather[_u64base]_s64(svbool_t pg, svuint64_t bases)
        ///   LD1H Zresult.D, Pg/Z, [Zbases.D, #0]
        /// </summary>
        public static unsafe Vector<long> GatherVectorUInt16ZeroExtend(Vector<long> mask, Vector<ulong> addresses) => GatherVectorUInt16ZeroExtend(mask, addresses);

        /// <summary>
        /// svint64_t svld1uh_gather_[u64]index_s64(svbool_t pg, const uint16_t *base, svuint64_t indices)
        ///   LD1H Zresult.D, Pg/Z, [Xbase, Zindices.D, LSL #1]
        /// </summary>
        public static unsafe Vector<long> GatherVectorUInt16ZeroExtend(Vector<long> mask, ushort* address, Vector<ulong> indices) => GatherVectorUInt16ZeroExtend(mask, address, indices);

        /// <summary>
        /// svuint32_t svld1uh_gather_[s32]index_u32(svbool_t pg, const uint16_t *base, svint32_t indices)
        ///   LD1H Zresult.S, Pg/Z, [Xbase, Zindices.S, SXTW #1]
        /// </summary>
        public static unsafe Vector<uint> GatherVectorUInt16ZeroExtend(Vector<uint> mask, ushort* address, Vector<int> indices) => GatherVectorUInt16ZeroExtend(mask, address, indices);

        // <summary>
        // svuint32_t svld1uh_gather[_u32base]_u32(svbool_t pg, svuint32_t bases)
        //   LD1H Zresult.S, Pg/Z, [Zbases.S, #0]
        // </summary>
        // Removed as per #103297
        // public static unsafe Vector<uint> GatherVectorUInt16ZeroExtend(Vector<uint> mask, Vector<uint> addresses) => GatherVectorUInt16ZeroExtend(mask, addresses);

        /// <summary>
        /// svuint32_t svld1uh_gather_[u32]index_u32(svbool_t pg, const uint16_t *base, svuint32_t indices)
        ///   LD1H Zresult.S, Pg/Z, [Xbase, Zindices.S, UXTW #1]
        /// </summary>
        public static unsafe Vector<uint> GatherVectorUInt16ZeroExtend(Vector<uint> mask, ushort* address, Vector<uint> indices) => GatherVectorUInt16ZeroExtend(mask, address, indices);

        /// <summary>
        /// svuint64_t svld1uh_gather_[s64]index_u64(svbool_t pg, const uint16_t *base, svint64_t indices)
        ///   LD1H Zresult.D, Pg/Z, [Xbase, Zindices.D, LSL #1]
        /// </summary>
        public static unsafe Vector<ulong> GatherVectorUInt16ZeroExtend(Vector<ulong> mask, ushort* address, Vector<long> indices) => GatherVectorUInt16ZeroExtend(mask, address, indices);

        /// <summary>
        /// svuint64_t svld1uh_gather[_u64base]_u64(svbool_t pg, svuint64_t bases)
        ///   LD1H Zresult.D, Pg/Z, [Zbases.D, #0]
        /// </summary>
        public static unsafe Vector<ulong> GatherVectorUInt16ZeroExtend(Vector<ulong> mask, Vector<ulong> addresses) => GatherVectorUInt16ZeroExtend(mask, addresses);

        /// <summary>
        /// svuint64_t svld1uh_gather_[u64]index_u64(svbool_t pg, const uint16_t *base, svuint64_t indices)
        ///   LD1H Zresult.D, Pg/Z, [Xbase, Zindices.D, LSL #1]
        /// </summary>
        public static unsafe Vector<ulong> GatherVectorUInt16ZeroExtend(Vector<ulong> mask, ushort* address, Vector<ulong> indices) => GatherVectorUInt16ZeroExtend(mask, address, indices);


        ///  Load 32-bit data and zero-extend

        /// <summary>
        /// svint64_t svld1uw_gather_[s64]offset_s64(svbool_t pg, const uint32_t *base, svint64_t offsets)
        ///   LD1W Zresult.D, Pg/Z, [Xbase, Zoffsets.D]
        /// </summary>
        public static unsafe Vector<int> GatherVectorUInt32WithByteOffsetsZeroExtend(Vector<int> mask, uint* address, Vector<int> offsets) => GatherVectorUInt32WithByteOffsetsZeroExtend(mask, address, offsets);

        /// <summary>
        /// svint64_t svld1uw_gather_[u64]offset_s64(svbool_t pg, const uint32_t *base, svuint64_t offsets)
        ///   LD1W Zresult.D, Pg/Z, [Xbase, Zoffsets.D]
        /// </summary>
        public static unsafe Vector<int> GatherVectorUInt32WithByteOffsetsZeroExtend(Vector<int> mask, uint* address, Vector<uint> offsets) => GatherVectorUInt32WithByteOffsetsZeroExtend(mask, address, offsets);

        /// <summary>
        /// svint64_t svld1uw_gather_[s64]offset_s64(svbool_t pg, const uint32_t *base, svint64_t offsets)
        ///   LD1W Zresult.D, Pg/Z, [Xbase, Zoffsets.D]
        /// </summary>
        public static unsafe Vector<long> GatherVectorUInt32WithByteOffsetsZeroExtend(Vector<long> mask, uint* address, Vector<long> offsets) => GatherVectorUInt32WithByteOffsetsZeroExtend(mask, address, offsets);

        /// <summary>
        /// svint64_t svld1uw_gather_[u64]offset_s64(svbool_t pg, const uint32_t *base, svuint64_t offsets)
        ///   LD1W Zresult.D, Pg/Z, [Xbase, Zoffsets.D]
        /// </summary>
        public static unsafe Vector<long> GatherVectorUInt32WithByteOffsetsZeroExtend(Vector<long> mask, uint* address, Vector<ulong> offsets) => GatherVectorUInt32WithByteOffsetsZeroExtend(mask, address, offsets);

        /// <summary>
        /// svuint64_t svld1uw_gather_[s64]offset_u64(svbool_t pg, const uint32_t *base, svint64_t offsets)
        ///   LD1W Zresult.D, Pg/Z, [Xbase, Zoffsets.D]
        /// </summary>
        public static unsafe Vector<uint> GatherVectorUInt32WithByteOffsetsZeroExtend(Vector<uint> mask, uint* address, Vector<int> offsets) => GatherVectorUInt32WithByteOffsetsZeroExtend(mask, address, offsets);

        /// <summary>
        /// svuint64_t svld1uw_gather_[u64]offset_u64(svbool_t pg, const uint32_t *base, svuint64_t offsets)
        ///   LD1W Zresult.D, Pg/Z, [Xbase, Zoffsets.D]
        /// </summary>
        public static unsafe Vector<uint> GatherVectorUInt32WithByteOffsetsZeroExtend(Vector<uint> mask, uint* address, Vector<uint> offsets) => GatherVectorUInt32WithByteOffsetsZeroExtend(mask, address, offsets);

        /// <summary>
        /// svuint64_t svld1uw_gather_[s64]offset_u64(svbool_t pg, const uint32_t *base, svint64_t offsets)
        ///   LD1W Zresult.D, Pg/Z, [Xbase, Zoffsets.D]
        /// </summary>
        public static unsafe Vector<ulong> GatherVectorUInt32WithByteOffsetsZeroExtend(Vector<ulong> mask, uint* address, Vector<long> offsets) => GatherVectorUInt32WithByteOffsetsZeroExtend(mask, address, offsets);

        /// <summary>
        /// svuint64_t svld1uw_gather_[u64]offset_u64(svbool_t pg, const uint32_t *base, svuint64_t offsets)
        ///   LD1W Zresult.D, Pg/Z, [Xbase, Zoffsets.D]
        /// </summary>
        public static unsafe Vector<ulong> GatherVectorUInt32WithByteOffsetsZeroExtend(Vector<ulong> mask, uint* address, Vector<ulong> offsets) => GatherVectorUInt32WithByteOffsetsZeroExtend(mask, address, offsets);


        ///  Load 32-bit data and zero-extend

        /// <summary>
        /// svint64_t svld1uw_gather_[s64]index_s64(svbool_t pg, const uint32_t *base, svint64_t indices)
        ///   LD1W Zresult.D, Pg/Z, [Xbase, Zindices.D, LSL #2]
        /// </summary>
        public static unsafe Vector<int> GatherVectorUInt32ZeroExtend(Vector<int> mask, uint* address, Vector<int> indices) => GatherVectorUInt32ZeroExtend(mask, address, indices);

        // <summary>
        // svint64_t svld1uw_gather[_u64base]_s64(svbool_t pg, svuint64_t bases)
        //   LD1W Zresult.D, Pg/Z, [Zbases.D, #0]
        // </summary>
        // Removed as per #103297
        // public static unsafe Vector<int> GatherVectorUInt32ZeroExtend(Vector<int> mask, Vector<uint> addresses) => GatherVectorUInt32ZeroExtend(mask, addresses);

        /// <summary>
        /// svint64_t svld1uw_gather_[u64]index_s64(svbool_t pg, const uint32_t *base, svuint64_t indices)
        ///   LD1W Zresult.D, Pg/Z, [Xbase, Zindices.D, LSL #2]
        /// </summary>
        public static unsafe Vector<int> GatherVectorUInt32ZeroExtend(Vector<int> mask, uint* address, Vector<uint> indices) => GatherVectorUInt32ZeroExtend(mask, address, indices);

        /// <summary>
        /// svint64_t svld1uw_gather_[s64]index_s64(svbool_t pg, const uint32_t *base, svint64_t indices)
        ///   LD1W Zresult.D, Pg/Z, [Xbase, Zindices.D, LSL #2]
        /// </summary>
        public static unsafe Vector<long> GatherVectorUInt32ZeroExtend(Vector<long> mask, uint* address, Vector<long> indices) => GatherVectorUInt32ZeroExtend(mask, address, indices);

        /// <summary>
        /// svint64_t svld1uw_gather[_u64base]_s64(svbool_t pg, svuint64_t bases)
        ///   LD1W Zresult.D, Pg/Z, [Zbases.D, #0]
        /// </summary>
        public static unsafe Vector<long> GatherVectorUInt32ZeroExtend(Vector<long> mask, Vector<ulong> addresses) => GatherVectorUInt32ZeroExtend(mask, addresses);

        /// <summary>
        /// svint64_t svld1uw_gather_[u64]index_s64(svbool_t pg, const uint32_t *base, svuint64_t indices)
        ///   LD1W Zresult.D, Pg/Z, [Xbase, Zindices.D, LSL #2]
        /// </summary>
        public static unsafe Vector<long> GatherVectorUInt32ZeroExtend(Vector<long> mask, uint* address, Vector<ulong> indices) => GatherVectorUInt32ZeroExtend(mask, address, indices);

        /// <summary>
        /// svuint64_t svld1uw_gather_[s64]index_u64(svbool_t pg, const uint32_t *base, svint64_t indices)
        ///   LD1W Zresult.D, Pg/Z, [Xbase, Zindices.D, LSL #2]
        /// </summary>
        public static unsafe Vector<uint> GatherVectorUInt32ZeroExtend(Vector<uint> mask, uint* address, Vector<int> indices) => GatherVectorUInt32ZeroExtend(mask, address, indices);

        // <summary>
        // svuint64_t svld1uw_gather[_u64base]_u64(svbool_t pg, svuint64_t bases)
        //   LD1W Zresult.D, Pg/Z, [Zbases.D, #0]
        // </summary>
        // Removed as per #103297
        // public static unsafe Vector<uint> GatherVectorUInt32ZeroExtend(Vector<uint> mask, Vector<uint> addresses) => GatherVectorUInt32ZeroExtend(mask, addresses);

        /// <summary>
        /// svuint64_t svld1uw_gather_[u64]index_u64(svbool_t pg, const uint32_t *base, svuint64_t indices)
        ///   LD1W Zresult.D, Pg/Z, [Xbase, Zindices.D, LSL #2]
        /// </summary>
        public static unsafe Vector<uint> GatherVectorUInt32ZeroExtend(Vector<uint> mask, uint* address, Vector<uint> indices) => GatherVectorUInt32ZeroExtend(mask, address, indices);

        /// <summary>
        /// svuint64_t svld1uw_gather_[s64]index_u64(svbool_t pg, const uint32_t *base, svint64_t indices)
        ///   LD1W Zresult.D, Pg/Z, [Xbase, Zindices.D, LSL #2]
        /// </summary>
        public static unsafe Vector<ulong> GatherVectorUInt32ZeroExtend(Vector<ulong> mask, uint* address, Vector<long> indices) => GatherVectorUInt32ZeroExtend(mask, address, indices);

        /// <summary>
        /// svuint64_t svld1uw_gather[_u64base]_u64(svbool_t pg, svuint64_t bases)
        ///   LD1W Zresult.D, Pg/Z, [Zbases.D, #0]
        /// </summary>
        public static unsafe Vector<ulong> GatherVectorUInt32ZeroExtend(Vector<ulong> mask, Vector<ulong> addresses) => GatherVectorUInt32ZeroExtend(mask, addresses);

        /// <summary>
        /// svuint64_t svld1uw_gather_[u64]index_u64(svbool_t pg, const uint32_t *base, svuint64_t indices)
        ///   LD1W Zresult.D, Pg/Z, [Xbase, Zindices.D, LSL #2]
        /// </summary>
        public static unsafe Vector<ulong> GatherVectorUInt32ZeroExtend(Vector<ulong> mask, uint* address, Vector<ulong> indices) => GatherVectorUInt32ZeroExtend(mask, address, indices);


        ///  Unextended load

        /// <summary>
        /// svfloat64_t svld1_gather_[s64]offset[_f64](svbool_t pg, const float64_t *base, svint64_t offsets)
        ///   LD1D Zresult.D, Pg/Z, [Xbase, Zoffsets.D]
        /// </summary>
        public static unsafe Vector<double> GatherVectorWithByteOffsets(Vector<double> mask, double* address, Vector<long> offsets) => GatherVectorWithByteOffsets(mask, address, offsets);

        /// <summary>
        /// svfloat64_t svld1_gather_[u64]offset[_f64](svbool_t pg, const float64_t *base, svuint64_t offsets)
        ///   LD1D Zresult.D, Pg/Z, [Xbase, Zoffsets.D]
        /// </summary>
        public static unsafe Vector<double> GatherVectorWithByteOffsets(Vector<double> mask, double* address, Vector<ulong> offsets) => GatherVectorWithByteOffsets(mask, address, offsets);

        /// <summary>
        /// svint32_t svld1_gather_[s32]offset[_s32](svbool_t pg, const int32_t *base, svint32_t offsets)
        ///   LD1W Zresult.S, Pg/Z, [Xbase, Zoffsets.S, SXTW]
        /// </summary>
        public static unsafe Vector<int> GatherVectorWithByteOffsets(Vector<int> mask, int* address, Vector<int> offsets) => GatherVectorWithByteOffsets(mask, address, offsets);

        /// <summary>
        /// svint32_t svld1_gather_[u32]offset[_s32](svbool_t pg, const int32_t *base, svuint32_t offsets)
        ///   LD1W Zresult.S, Pg/Z, [Xbase, Zoffsets.S, UXTW]
        /// </summary>
        public static unsafe Vector<int> GatherVectorWithByteOffsets(Vector<int> mask, int* address, Vector<uint> offsets) => GatherVectorWithByteOffsets(mask, address, offsets);

        /// <summary>
        /// svint64_t svld1_gather_[s64]offset[_s64](svbool_t pg, const int64_t *base, svint64_t offsets)
        ///   LD1D Zresult.D, Pg/Z, [Xbase, Zoffsets.D]
        /// </summary>
        public static unsafe Vector<long> GatherVectorWithByteOffsets(Vector<long> mask, long* address, Vector<long> offsets) => GatherVectorWithByteOffsets(mask, address, offsets);

        /// <summary>
        /// svint64_t svld1_gather_[u64]offset[_s64](svbool_t pg, const int64_t *base, svuint64_t offsets)
        ///   LD1D Zresult.D, Pg/Z, [Xbase, Zoffsets.D]
        /// </summary>
        public static unsafe Vector<long> GatherVectorWithByteOffsets(Vector<long> mask, long* address, Vector<ulong> offsets) => GatherVectorWithByteOffsets(mask, address, offsets);

        /// <summary>
        /// svfloat32_t svld1_gather_[s32]offset[_f32](svbool_t pg, const float32_t *base, svint32_t offsets)
        ///   LD1W Zresult.S, Pg/Z, [Xbase, Zoffsets.S, SXTW]
        /// </summary>
        public static unsafe Vector<float> GatherVectorWithByteOffsets(Vector<float> mask, float* address, Vector<int> offsets) => GatherVectorWithByteOffsets(mask, address, offsets);

        /// <summary>
        /// svfloat32_t svld1_gather_[u32]offset[_f32](svbool_t pg, const float32_t *base, svuint32_t offsets)
        ///   LD1W Zresult.S, Pg/Z, [Xbase, Zoffsets.S, UXTW]
        /// </summary>
        public static unsafe Vector<float> GatherVectorWithByteOffsets(Vector<float> mask, float* address, Vector<uint> offsets) => GatherVectorWithByteOffsets(mask, address, offsets);

        /// <summary>
        /// svuint32_t svld1_gather_[s32]offset[_u32](svbool_t pg, const uint32_t *base, svint32_t offsets)
        ///   LD1W Zresult.S, Pg/Z, [Xbase, Zoffsets.S, SXTW]
        /// </summary>
        public static unsafe Vector<uint> GatherVectorWithByteOffsets(Vector<uint> mask, uint* address, Vector<int> offsets) => GatherVectorWithByteOffsets(mask, address, offsets);

        /// <summary>
        /// svuint32_t svld1_gather_[u32]offset[_u32](svbool_t pg, const uint32_t *base, svuint32_t offsets)
        ///   LD1W Zresult.S, Pg/Z, [Xbase, Zoffsets.S, UXTW]
        /// </summary>
        public static unsafe Vector<uint> GatherVectorWithByteOffsets(Vector<uint> mask, uint* address, Vector<uint> offsets) => GatherVectorWithByteOffsets(mask, address, offsets);

        /// <summary>
        /// svuint64_t svld1_gather_[s64]offset[_u64](svbool_t pg, const uint64_t *base, svint64_t offsets)
        ///   LD1D Zresult.D, Pg/Z, [Xbase, Zoffsets.D]
        /// </summary>
        public static unsafe Vector<ulong> GatherVectorWithByteOffsets(Vector<ulong> mask, ulong* address, Vector<long> offsets) => GatherVectorWithByteOffsets(mask, address, offsets);

        /// <summary>
        /// svuint64_t svld1_gather_[u64]offset[_u64](svbool_t pg, const uint64_t *base, svuint64_t offsets)
        ///   LD1D Zresult.D, Pg/Z, [Xbase, Zoffsets.D]
        /// </summary>
        public static unsafe Vector<ulong> GatherVectorWithByteOffsets(Vector<ulong> mask, ulong* address, Vector<ulong> offsets) => GatherVectorWithByteOffsets(mask, address, offsets);


        ///  Count set predicate bits

        /// <summary>
        /// uint64_t svcntp_b8(svbool_t pg, svbool_t op)
        ///   CNTP Xresult, Pg, Pop.B
        /// </summary>
        public static unsafe ulong GetActiveElementCount(Vector<byte> mask, Vector<byte> from) => GetActiveElementCount(mask, from);

        /// <summary>
        /// uint64_t svcntp_b8(svbool_t pg, svbool_t op)
        ///   CNTP Xresult, Pg, Pop.B
        /// </summary>
        public static unsafe ulong GetActiveElementCount(Vector<double> mask, Vector<double> from) => GetActiveElementCount(mask, from);

        /// <summary>
        /// uint64_t svcntp_b8(svbool_t pg, svbool_t op)
        ///   CNTP Xresult, Pg, Pop.B
        /// </summary>
        public static unsafe ulong GetActiveElementCount(Vector<short> mask, Vector<short> from) => GetActiveElementCount(mask, from);

        /// <summary>
        /// uint64_t svcntp_b8(svbool_t pg, svbool_t op)
        ///   CNTP Xresult, Pg, Pop.B
        /// </summary>
        public static unsafe ulong GetActiveElementCount(Vector<int> mask, Vector<int> from) => GetActiveElementCount(mask, from);

        /// <summary>
        /// uint64_t svcntp_b8(svbool_t pg, svbool_t op)
        ///   CNTP Xresult, Pg, Pop.B
        /// </summary>
        public static unsafe ulong GetActiveElementCount(Vector<long> mask, Vector<long> from) => GetActiveElementCount(mask, from);

        /// <summary>
        /// uint64_t svcntp_b8(svbool_t pg, svbool_t op)
        ///   CNTP Xresult, Pg, Pop.B
        /// </summary>
        public static unsafe ulong GetActiveElementCount(Vector<sbyte> mask, Vector<sbyte> from) => GetActiveElementCount(mask, from);

        /// <summary>
        /// uint64_t svcntp_b8(svbool_t pg, svbool_t op)
        ///   CNTP Xresult, Pg, Pop.B
        /// </summary>
        public static unsafe ulong GetActiveElementCount(Vector<float> mask, Vector<float> from) => GetActiveElementCount(mask, from);

        /// <summary>
        /// uint64_t svcntp_b16(svbool_t pg, svbool_t op)
        ///   CNTP Xresult, Pg, Pop.H
        /// </summary>
        public static unsafe ulong GetActiveElementCount(Vector<ushort> mask, Vector<ushort> from) => GetActiveElementCount(mask, from);

        /// <summary>
        /// uint64_t svcntp_b32(svbool_t pg, svbool_t op)
        ///   CNTP Xresult, Pg, Pop.S
        /// </summary>
        public static unsafe ulong GetActiveElementCount(Vector<uint> mask, Vector<uint> from) => GetActiveElementCount(mask, from);

        /// <summary>
        /// uint64_t svcntp_b64(svbool_t pg, svbool_t op)
        ///   CNTP Xresult, Pg, Pop.D
        /// </summary>
        public static unsafe ulong GetActiveElementCount(Vector<ulong> mask, Vector<ulong> from) => GetActiveElementCount(mask, from);


        ///  LeadingSignCount : Count leading sign bits

        /// <summary>
        /// svuint8_t svcls[_s8]_m(svuint8_t inactive, svbool_t pg, svint8_t op)
        /// svuint8_t svcls[_s8]_x(svbool_t pg, svint8_t op)
        /// svuint8_t svcls[_s8]_z(svbool_t pg, svint8_t op)
        ///   CLS Ztied.B, Pg/M, Zop.B
        /// </summary>
        public static unsafe Vector<byte> LeadingSignCount(Vector<sbyte> value) => LeadingSignCount(value);

        /// <summary>
        /// svuint16_t svcls[_s16]_m(svuint16_t inactive, svbool_t pg, svint16_t op)
        /// svuint16_t svcls[_s16]_x(svbool_t pg, svint16_t op)
        /// svuint16_t svcls[_s16]_z(svbool_t pg, svint16_t op)
        ///   CLS Ztied.H, Pg/M, Zop.H
        /// </summary>
        public static unsafe Vector<ushort> LeadingSignCount(Vector<short> value) => LeadingSignCount(value);

        /// <summary>
        /// svuint32_t svcls[_s32]_m(svuint32_t inactive, svbool_t pg, svint32_t op)
        /// svuint32_t svcls[_s32]_x(svbool_t pg, svint32_t op)
        /// svuint32_t svcls[_s32]_z(svbool_t pg, svint32_t op)
        ///   CLS Ztied.S, Pg/M, Zop.S
        /// </summary>
        public static unsafe Vector<uint> LeadingSignCount(Vector<int> value) => LeadingSignCount(value);

        /// <summary>
        /// svuint64_t svcls[_s64]_m(svuint64_t inactive, svbool_t pg, svint64_t op)
        /// svuint64_t svcls[_s64]_x(svbool_t pg, svint64_t op)
        /// svuint64_t svcls[_s64]_z(svbool_t pg, svint64_t op)
        ///   CLS Ztied.D, Pg/M, Zop.D
        /// </summary>
        public static unsafe Vector<ulong> LeadingSignCount(Vector<long> value) => LeadingSignCount(value);


        ///  LeadingZeroCount : Count leading zero bits

        /// <summary>
        /// svuint8_t svclz[_s8]_m(svuint8_t inactive, svbool_t pg, svint8_t op)
        /// svuint8_t svclz[_s8]_x(svbool_t pg, svint8_t op)
        /// svuint8_t svclz[_s8]_z(svbool_t pg, svint8_t op)
        ///   CLZ Ztied.B, Pg/M, Zop.B
        /// </summary>
        public static unsafe Vector<byte> LeadingZeroCount(Vector<sbyte> value) => LeadingZeroCount(value);

        /// <summary>
        /// svuint8_t svclz[_u8]_m(svuint8_t inactive, svbool_t pg, svuint8_t op)
        /// svuint8_t svclz[_u8]_x(svbool_t pg, svuint8_t op)
        /// svuint8_t svclz[_u8]_z(svbool_t pg, svuint8_t op)
        ///   CLZ Ztied.B, Pg/M, Zop.B
        /// </summary>
        public static unsafe Vector<byte> LeadingZeroCount(Vector<byte> value) => LeadingZeroCount(value);

        /// <summary>
        /// svuint16_t svclz[_s16]_m(svuint16_t inactive, svbool_t pg, svint16_t op)
        /// svuint16_t svclz[_s16]_x(svbool_t pg, svint16_t op)
        /// svuint16_t svclz[_s16]_z(svbool_t pg, svint16_t op)
        ///   CLZ Ztied.H, Pg/M, Zop.H
        /// </summary>
        public static unsafe Vector<ushort> LeadingZeroCount(Vector<short> value) => LeadingZeroCount(value);

        /// <summary>
        /// svuint16_t svclz[_u16]_m(svuint16_t inactive, svbool_t pg, svuint16_t op)
        /// svuint16_t svclz[_u16]_x(svbool_t pg, svuint16_t op)
        /// svuint16_t svclz[_u16]_z(svbool_t pg, svuint16_t op)
        ///   CLZ Ztied.H, Pg/M, Zop.H
        /// </summary>
        public static unsafe Vector<ushort> LeadingZeroCount(Vector<ushort> value) => LeadingZeroCount(value);

        /// <summary>
        /// svuint32_t svclz[_s32]_m(svuint32_t inactive, svbool_t pg, svint32_t op)
        /// svuint32_t svclz[_s32]_x(svbool_t pg, svint32_t op)
        /// svuint32_t svclz[_s32]_z(svbool_t pg, svint32_t op)
        ///   CLZ Ztied.S, Pg/M, Zop.S
        /// </summary>
        public static unsafe Vector<uint> LeadingZeroCount(Vector<int> value) => LeadingZeroCount(value);

        /// <summary>
        /// svuint32_t svclz[_u32]_m(svuint32_t inactive, svbool_t pg, svuint32_t op)
        /// svuint32_t svclz[_u32]_x(svbool_t pg, svuint32_t op)
        /// svuint32_t svclz[_u32]_z(svbool_t pg, svuint32_t op)
        ///   CLZ Ztied.S, Pg/M, Zop.S
        /// </summary>
        public static unsafe Vector<uint> LeadingZeroCount(Vector<uint> value) => LeadingZeroCount(value);

        /// <summary>
        /// svuint64_t svclz[_s64]_m(svuint64_t inactive, svbool_t pg, svint64_t op)
        /// svuint64_t svclz[_s64]_x(svbool_t pg, svint64_t op)
        /// svuint64_t svclz[_s64]_z(svbool_t pg, svint64_t op)
        ///   CLZ Ztied.D, Pg/M, Zop.D
        /// </summary>
        public static unsafe Vector<ulong> LeadingZeroCount(Vector<long> value) => LeadingZeroCount(value);

        /// <summary>
        /// svuint64_t svclz[_u64]_m(svuint64_t inactive, svbool_t pg, svuint64_t op)
        /// svuint64_t svclz[_u64]_x(svbool_t pg, svuint64_t op)
        /// svuint64_t svclz[_u64]_z(svbool_t pg, svuint64_t op)
        ///   CLZ Ztied.D, Pg/M, Zop.D
        /// </summary>
        public static unsafe Vector<ulong> LeadingZeroCount(Vector<ulong> value) => LeadingZeroCount(value);


        ///  LoadVector : Unextended load

        /// <summary>
        /// svint8_t svld1[_s8](svbool_t pg, const int8_t *base)
        ///   LD1B Zresult.B, Pg/Z, [Xarray, Xindex]
        ///   LD1B Zresult.B, Pg/Z, [Xbase, #0, MUL VL]
        /// </summary>
        public static unsafe Vector<sbyte> LoadVector(Vector<sbyte> mask, sbyte* address) => LoadVector(mask, address);

        /// <summary>
        /// svint16_t svld1[_s16](svbool_t pg, const int16_t *base)
        ///   LD1H Zresult.H, Pg/Z, [Xarray, Xindex, LSL #1]
        ///   LD1H Zresult.H, Pg/Z, [Xbase, #0, MUL VL]
        /// </summary>
        public static unsafe Vector<short> LoadVector(Vector<short> mask, short* address) => LoadVector(mask, address);

        /// <summary>
        /// svint32_t svld1[_s32](svbool_t pg, const int32_t *base)
        ///   LD1W Zresult.S, Pg/Z, [Xarray, Xindex, LSL #2]
        ///   LD1W Zresult.S, Pg/Z, [Xbase, #0, MUL VL]
        /// </summary>
        public static unsafe Vector<int> LoadVector(Vector<int> mask, int* address) => LoadVector(mask, address);

        /// <summary>
        /// svint64_t svld1[_s64](svbool_t pg, const int64_t *base)
        ///   LD1D Zresult.D, Pg/Z, [Xarray, Xindex, LSL #3]
        ///   LD1D Zresult.D, Pg/Z, [Xbase, #0, MUL VL]
        /// </summary>
        public static unsafe Vector<long> LoadVector(Vector<long> mask, long* address) => LoadVector(mask, address);

        /// <summary>
        /// svuint8_t svld1[_u8](svbool_t pg, const uint8_t *base)
        ///   LD1B Zresult.B, Pg/Z, [Xarray, Xindex]
        ///   LD1B Zresult.B, Pg/Z, [Xbase, #0, MUL VL]
        /// </summary>
        public static unsafe Vector<byte> LoadVector(Vector<byte> mask, byte* address) => LoadVector(mask, address);

        /// <summary>
        /// svuint16_t svld1[_u16](svbool_t pg, const uint16_t *base)
        ///   LD1H Zresult.H, Pg/Z, [Xarray, Xindex, LSL #1]
        ///   LD1H Zresult.H, Pg/Z, [Xbase, #0, MUL VL]
        /// </summary>
        public static unsafe Vector<ushort> LoadVector(Vector<ushort> mask, ushort* address) => LoadVector(mask, address);

        /// <summary>
        /// svuint32_t svld1[_u32](svbool_t pg, const uint32_t *base)
        ///   LD1W Zresult.S, Pg/Z, [Xarray, Xindex, LSL #2]
        ///   LD1W Zresult.S, Pg/Z, [Xbase, #0, MUL VL]
        /// </summary>
        public static unsafe Vector<uint> LoadVector(Vector<uint> mask, uint* address) => LoadVector(mask, address);

        /// <summary>
        /// svuint64_t svld1[_u64](svbool_t pg, const uint64_t *base)
        ///   LD1D Zresult.D, Pg/Z, [Xarray, Xindex, LSL #3]
        ///   LD1D Zresult.D, Pg/Z, [Xbase, #0, MUL VL]
        /// </summary>
        public static unsafe Vector<ulong> LoadVector(Vector<ulong> mask, ulong* address) => LoadVector(mask, address);

        /// <summary>
        /// svfloat32_t svld1[_f32](svbool_t pg, const float32_t *base)
        ///   LD1W Zresult.S, Pg/Z, [Xarray, Xindex, LSL #2]
        ///   LD1W Zresult.S, Pg/Z, [Xbase, #0, MUL VL]
        /// </summary>
        public static unsafe Vector<float> LoadVector(Vector<float> mask, float* address) => LoadVector(mask, address);

        /// <summary>
        /// svfloat64_t svld1[_f64](svbool_t pg, const float64_t *base)
        ///   LD1D Zresult.D, Pg/Z, [Xarray, Xindex, LSL #3]
        ///   LD1D Zresult.D, Pg/Z, [Xbase, #0, MUL VL]
        /// </summary>
        public static unsafe Vector<double> LoadVector(Vector<double> mask, double* address) => LoadVector(mask, address);


        /// <summary>
        /// svuint8_t svldnf1[_u8](svbool_t pg, const uint8_t *base)
        ///   LDNF1B Zresult.B, Pg/Z, [Xbase, #0, MUL VL]
        /// </summary>
        public static unsafe Vector<byte> LoadVectorNonFaulting(byte* address) => LoadVectorNonFaulting(address);

        /// <summary>
        /// svfloat64_t svldnf1[_f64](svbool_t pg, const float64_t *base)
        ///   LDNF1D Zresult.D, Pg/Z, [Xbase, #0, MUL VL]
        /// </summary>
        public static unsafe Vector<double> LoadVectorNonFaulting(double* address) => LoadVectorNonFaulting(address);

        /// <summary>
        /// svint16_t svldnf1[_s16](svbool_t pg, const int16_t *base)
        ///   LDNF1H Zresult.H, Pg/Z, [Xbase, #0, MUL VL]
        /// </summary>
        public static unsafe Vector<short> LoadVectorNonFaulting(short* address) => LoadVectorNonFaulting(address);

        /// <summary>
        /// svint32_t svldnf1[_s32](svbool_t pg, const int32_t *base)
        ///   LDNF1W Zresult.S, Pg/Z, [Xbase, #0, MUL VL]
        /// </summary>
        public static unsafe Vector<int> LoadVectorNonFaulting(int* address) => LoadVectorNonFaulting(address);

        /// <summary>
        /// svint64_t svldnf1[_s64](svbool_t pg, const int64_t *base)
        ///   LDNF1D Zresult.D, Pg/Z, [Xbase, #0, MUL VL]
        /// </summary>
        public static unsafe Vector<long> LoadVectorNonFaulting(long* address) => LoadVectorNonFaulting(address);

        /// <summary>
        /// svint8_t svldnf1[_s8](svbool_t pg, const int8_t *base)
        ///   LDNF1B Zresult.B, Pg/Z, [Xbase, #0, MUL VL]
        /// </summary>
        public static unsafe Vector<sbyte> LoadVectorNonFaulting(sbyte* address) => LoadVectorNonFaulting(address);

        /// <summary>
        /// svfloat32_t svldnf1[_f32](svbool_t pg, const float32_t *base)
        ///   LDNF1W Zresult.S, Pg/Z, [Xbase, #0, MUL VL]
        /// </summary>
        public static unsafe Vector<float> LoadVectorNonFaulting(float* address) => LoadVectorNonFaulting(address);

        /// <summary>
        /// svuint16_t svldnf1[_u16](svbool_t pg, const uint16_t *base)
        ///   LDNF1H Zresult.H, Pg/Z, [Xbase, #0, MUL VL]
        /// </summary>
        public static unsafe Vector<ushort> LoadVectorNonFaulting(ushort* address) => LoadVectorNonFaulting(address);

        /// <summary>
        /// svuint32_t svldnf1[_u32](svbool_t pg, const uint32_t *base)
        ///   LDNF1W Zresult.S, Pg/Z, [Xbase, #0, MUL VL]
        /// </summary>
        public static unsafe Vector<uint> LoadVectorNonFaulting(uint* address) => LoadVectorNonFaulting(address);

        /// <summary>
        /// svuint64_t svldnf1[_u64](svbool_t pg, const uint64_t *base)
        ///   LDNF1D Zresult.D, Pg/Z, [Xbase, #0, MUL VL]
        /// </summary>
        public static unsafe Vector<ulong> LoadVectorNonFaulting(ulong* address) => LoadVectorNonFaulting(address);


        /// <summary>
        /// svuint8_t svldnt1[_u8](svbool_t pg, const uint8_t *base)
        ///   LDNT1B Zresult.B, Pg/Z, [Xbase, #0, MUL VL]
        /// </summary>
        public static unsafe Vector<byte> LoadVectorNonTemporal(Vector<byte> mask, byte* address) => LoadVectorNonTemporal(mask, address);

        /// <summary>
        /// svfloat64_t svldnt1[_f64](svbool_t pg, const float64_t *base)
        ///   LDNT1D Zresult.D, Pg/Z, [Xbase, #0, MUL VL]
        /// </summary>
        public static unsafe Vector<double> LoadVectorNonTemporal(Vector<double> mask, double* address) => LoadVectorNonTemporal(mask, address);

        /// <summary>
        /// svint16_t svldnt1[_s16](svbool_t pg, const int16_t *base)
        ///   LDNT1H Zresult.H, Pg/Z, [Xbase, #0, MUL VL]
        /// </summary>
        public static unsafe Vector<short> LoadVectorNonTemporal(Vector<short> mask, short* address) => LoadVectorNonTemporal(mask, address);

        /// <summary>
        /// svint32_t svldnt1[_s32](svbool_t pg, const int32_t *base)
        ///   LDNT1W Zresult.S, Pg/Z, [Xbase, #0, MUL VL]
        /// </summary>
        public static unsafe Vector<int> LoadVectorNonTemporal(Vector<int> mask, int* address) => LoadVectorNonTemporal(mask, address);

        /// <summary>
        /// svint64_t svldnt1[_s64](svbool_t pg, const int64_t *base)
        ///   LDNT1D Zresult.D, Pg/Z, [Xbase, #0, MUL VL]
        /// </summary>
        public static unsafe Vector<long> LoadVectorNonTemporal(Vector<long> mask, long* address) => LoadVectorNonTemporal(mask, address);

        /// <summary>
        /// svint8_t svldnt1[_s8](svbool_t pg, const int8_t *base)
        ///   LDNT1B Zresult.B, Pg/Z, [Xbase, #0, MUL VL]
        /// </summary>
        public static unsafe Vector<sbyte> LoadVectorNonTemporal(Vector<sbyte> mask, sbyte* address) => LoadVectorNonTemporal(mask, address);

        /// <summary>
        /// svfloat32_t svldnt1[_f32](svbool_t pg, const float32_t *base)
        ///   LDNT1W Zresult.S, Pg/Z, [Xbase, #0, MUL VL]
        /// </summary>
        public static unsafe Vector<float> LoadVectorNonTemporal(Vector<float> mask, float* address) => LoadVectorNonTemporal(mask, address);

        /// <summary>
        /// svuint16_t svldnt1[_u16](svbool_t pg, const uint16_t *base)
        ///   LDNT1H Zresult.H, Pg/Z, [Xbase, #0, MUL VL]
        /// </summary>
        public static unsafe Vector<ushort> LoadVectorNonTemporal(Vector<ushort> mask, ushort* address) => LoadVectorNonTemporal(mask, address);

        /// <summary>
        /// svuint32_t svldnt1[_u32](svbool_t pg, const uint32_t *base)
        ///   LDNT1W Zresult.S, Pg/Z, [Xbase, #0, MUL VL]
        /// </summary>
        public static unsafe Vector<uint> LoadVectorNonTemporal(Vector<uint> mask, uint* address) => LoadVectorNonTemporal(mask, address);

        /// <summary>
        /// svuint64_t svldnt1[_u64](svbool_t pg, const uint64_t *base)
        ///   LDNT1D Zresult.D, Pg/Z, [Xbase, #0, MUL VL]
        /// </summary>
        public static unsafe Vector<ulong> LoadVectorNonTemporal(Vector<ulong> mask, ulong* address) => LoadVectorNonTemporal(mask, address);


        /// <summary>
        /// svuint8_t svld1rq[_u8](svbool_t pg, const uint8_t *base)
        ///   LD1RQB Zresult.B, Pg/Z, [Xbase, #0]
        /// </summary>
        public static unsafe Vector<byte> LoadVector128AndReplicateToVector(Vector<byte> mask, byte* address) => LoadVector128AndReplicateToVector(mask, address);

        /// <summary>
        /// svfloat64_t svld1rq[_f64](svbool_t pg, const float64_t *base)
        ///   LD1RQD Zresult.D, Pg/Z, [Xbase, #0]
        /// </summary>
        public static unsafe Vector<double> LoadVector128AndReplicateToVector(Vector<double> mask, double* address) => LoadVector128AndReplicateToVector(mask, address);

        /// <summary>
        /// svint16_t svld1rq[_s16](svbool_t pg, const int16_t *base)
        ///   LD1RQH Zresult.H, Pg/Z, [Xbase, #0]
        /// </summary>
        public static unsafe Vector<short> LoadVector128AndReplicateToVector(Vector<short> mask, short* address) => LoadVector128AndReplicateToVector(mask, address);

        /// <summary>
        /// svint32_t svld1rq[_s32](svbool_t pg, const int32_t *base)
        ///   LD1RQW Zresult.S, Pg/Z, [Xbase, #0]
        /// </summary>
        public static unsafe Vector<int> LoadVector128AndReplicateToVector(Vector<int> mask, int* address) => LoadVector128AndReplicateToVector(mask, address);

        /// <summary>
        /// svint64_t svld1rq[_s64](svbool_t pg, const int64_t *base)
        ///   LD1RQD Zresult.D, Pg/Z, [Xbase, #0]
        /// </summary>
        public static unsafe Vector<long> LoadVector128AndReplicateToVector(Vector<long> mask, long* address) => LoadVector128AndReplicateToVector(mask, address);

        /// <summary>
        /// svint8_t svld1rq[_s8](svbool_t pg, const int8_t *base)
        ///   LD1RQB Zresult.B, Pg/Z, [Xbase, #0]
        /// </summary>
        public static unsafe Vector<sbyte> LoadVector128AndReplicateToVector(Vector<sbyte> mask, sbyte* address) => LoadVector128AndReplicateToVector(mask, address);

        /// <summary>
        /// svfloat32_t svld1rq[_f32](svbool_t pg, const float32_t *base)
        ///   LD1RQW Zresult.S, Pg/Z, [Xbase, #0]
        /// </summary>
        public static unsafe Vector<float> LoadVector128AndReplicateToVector(Vector<float> mask, float* address) => LoadVector128AndReplicateToVector(mask, address);

        /// <summary>
        /// svuint16_t svld1rq[_u16](svbool_t pg, const uint16_t *base)
        ///   LD1RQH Zresult.H, Pg/Z, [Xbase, #0]
        /// </summary>
        public static unsafe Vector<ushort> LoadVector128AndReplicateToVector(Vector<ushort> mask, ushort* address) => LoadVector128AndReplicateToVector(mask, address);

        /// <summary>
        /// svuint32_t svld1rq[_u32](svbool_t pg, const uint32_t *base)
        ///   LD1RQW Zresult.S, Pg/Z, [Xbase, #0]
        /// </summary>
        public static unsafe Vector<uint> LoadVector128AndReplicateToVector(Vector<uint> mask, uint* address) => LoadVector128AndReplicateToVector(mask, address);

        /// <summary>
        /// svuint64_t svld1rq[_u64](svbool_t pg, const uint64_t *base)
        ///   LD1RQD Zresult.D, Pg/Z, [Xbase, #0]
        /// </summary>
        public static unsafe Vector<ulong> LoadVector128AndReplicateToVector(Vector<ulong> mask, ulong* address) => LoadVector128AndReplicateToVector(mask, address);

        ///  LoadVectorByteZeroExtendToInt16 : Load 8-bit data and zero-extend

        /// <summary>
        /// svint16_t svld1ub_s16(svbool_t pg, const uint8_t *base)
        ///   LD1B Zresult.H, Pg/Z, [Xbase, #0, MUL VL]
        /// </summary>
        public static unsafe Vector<short> LoadVectorByteZeroExtendToInt16(Vector<short> mask, byte* address) => LoadVectorByteZeroExtendToInt16(mask, address);


        ///  LoadVectorByteZeroExtendToInt32 : Load 8-bit data and zero-extend

        /// <summary>
        /// svint32_t svld1ub_s32(svbool_t pg, const uint8_t *base)
        ///   LD1B Zresult.S, Pg/Z, [Xbase, #0, MUL VL]
        /// </summary>
        public static unsafe Vector<int> LoadVectorByteZeroExtendToInt32(Vector<int> mask, byte* address) => LoadVectorByteZeroExtendToInt32(mask, address);


        ///  LoadVectorByteZeroExtendToInt64 : Load 8-bit data and zero-extend

        /// <summary>
        /// svint64_t svld1ub_s64(svbool_t pg, const uint8_t *base)
        ///   LD1B Zresult.D, Pg/Z, [Xbase, #0, MUL VL]
        /// </summary>
        public static unsafe Vector<long> LoadVectorByteZeroExtendToInt64(Vector<long> mask, byte* address) => LoadVectorByteZeroExtendToInt64(mask, address);


        ///  LoadVectorByteZeroExtendToUInt16 : Load 8-bit data and zero-extend

        /// <summary>
        /// svuint16_t svld1ub_u16(svbool_t pg, const uint8_t *base)
        ///   LD1B Zresult.H, Pg/Z, [Xbase, #0, MUL VL]
        /// </summary>
        public static unsafe Vector<ushort> LoadVectorByteZeroExtendToUInt16(Vector<ushort> mask, byte* address) => LoadVectorByteZeroExtendToUInt16(mask, address);


        ///  LoadVectorByteZeroExtendToUInt32 : Load 8-bit data and zero-extend

        /// <summary>
        /// svuint32_t svld1ub_u32(svbool_t pg, const uint8_t *base)
        ///   LD1B Zresult.S, Pg/Z, [Xbase, #0, MUL VL]
        /// </summary>
        public static unsafe Vector<uint> LoadVectorByteZeroExtendToUInt32(Vector<uint> mask, byte* address) => LoadVectorByteZeroExtendToUInt32(mask, address);


        ///  LoadVectorByteZeroExtendToUInt64 : Load 8-bit data and zero-extend

        /// <summary>
        /// svuint64_t svld1ub_u64(svbool_t pg, const uint8_t *base)
        ///   LD1B Zresult.D, Pg/Z, [Xbase, #0, MUL VL]
        /// </summary>
        public static unsafe Vector<ulong> LoadVectorByteZeroExtendToUInt64(Vector<ulong> mask, byte* address) => LoadVectorByteZeroExtendToUInt64(mask, address);


        ///  LoadVectorInt16SignExtendToInt32 : Load 16-bit data and sign-extend

        /// <summary>
        /// svint32_t svld1sh_s32(svbool_t pg, const int16_t *base)
        ///   LD1SH Zresult.S, Pg/Z, [Xbase, #0, MUL VL]
        /// </summary>
        public static unsafe Vector<int> LoadVectorInt16SignExtendToInt32(Vector<int> mask, short* address) => LoadVectorInt16SignExtendToInt32(mask, address);


        ///  LoadVectorInt16SignExtendToInt64 : Load 16-bit data and sign-extend

        /// <summary>
        /// svint64_t svld1sh_s64(svbool_t pg, const int16_t *base)
        ///   LD1SH Zresult.D, Pg/Z, [Xbase, #0, MUL VL]
        /// </summary>
        public static unsafe Vector<long> LoadVectorInt16SignExtendToInt64(Vector<long> mask, short* address) => LoadVectorInt16SignExtendToInt64(mask, address);


        ///  LoadVectorInt16SignExtendToUInt32 : Load 16-bit data and sign-extend

        /// <summary>
        /// svuint32_t svld1sh_u32(svbool_t pg, const int16_t *base)
        ///   LD1SH Zresult.S, Pg/Z, [Xbase, #0, MUL VL]
        /// </summary>
        public static unsafe Vector<uint> LoadVectorInt16SignExtendToUInt32(Vector<uint> mask, short* address) => LoadVectorInt16SignExtendToUInt32(mask, address);


        ///  LoadVectorInt16SignExtendToUInt64 : Load 16-bit data and sign-extend

        /// <summary>
        /// svuint64_t svld1sh_u64(svbool_t pg, const int16_t *base)
        ///   LD1SH Zresult.D, Pg/Z, [Xbase, #0, MUL VL]
        /// </summary>
        public static unsafe Vector<ulong> LoadVectorInt16SignExtendToUInt64(Vector<ulong> mask, short* address) => LoadVectorInt16SignExtendToUInt64(mask, address);


        ///  LoadVectorInt32SignExtendToInt64 : Load 32-bit data and sign-extend

        /// <summary>
        /// svint64_t svld1sw_s64(svbool_t pg, const int32_t *base)
        ///   LD1SW Zresult.D, Pg/Z, [Xbase, #0, MUL VL]
        /// </summary>
        public static unsafe Vector<long> LoadVectorInt32SignExtendToInt64(Vector<long> mask, int* address) => LoadVectorInt32SignExtendToInt64(mask, address);


        ///  LoadVectorInt32SignExtendToUInt64 : Load 32-bit data and sign-extend

        /// <summary>
        /// svuint64_t svld1sw_u64(svbool_t pg, const int32_t *base)
        ///   LD1SW Zresult.D, Pg/Z, [Xbase, #0, MUL VL]
        /// </summary>
        public static unsafe Vector<ulong> LoadVectorInt32SignExtendToUInt64(Vector<ulong> mask, int* address) => LoadVectorInt32SignExtendToUInt64(mask, address);


        ///  LoadVectorSByteSignExtendToInt16 : Load 8-bit data and sign-extend

        /// <summary>
        /// svint16_t svld1sb_s16(svbool_t pg, const int8_t *base)
        ///   LD1SB Zresult.H, Pg/Z, [Xbase, #0, MUL VL]
        /// </summary>
        public static unsafe Vector<short> LoadVectorSByteSignExtendToInt16(Vector<short> mask, sbyte* address) => LoadVectorSByteSignExtendToInt16(mask, address);


        ///  LoadVectorSByteSignExtendToInt32 : Load 8-bit data and sign-extend

        /// <summary>
        /// svint32_t svld1sb_s32(svbool_t pg, const int8_t *base)
        ///   LD1SB Zresult.S, Pg/Z, [Xbase, #0, MUL VL]
        /// </summary>
        public static unsafe Vector<int> LoadVectorSByteSignExtendToInt32(Vector<int> mask, sbyte* address) => LoadVectorSByteSignExtendToInt32(mask, address);


        ///  LoadVectorSByteSignExtendToInt64 : Load 8-bit data and sign-extend

        /// <summary>
        /// svint64_t svld1sb_s64(svbool_t pg, const int8_t *base)
        ///   LD1SB Zresult.D, Pg/Z, [Xbase, #0, MUL VL]
        /// </summary>
        public static unsafe Vector<long> LoadVectorSByteSignExtendToInt64(Vector<long> mask, sbyte* address) => LoadVectorSByteSignExtendToInt64(mask, address);


        ///  LoadVectorSByteSignExtendToUInt16 : Load 8-bit data and sign-extend

        /// <summary>
        /// svuint16_t svld1sb_u16(svbool_t pg, const int8_t *base)
        ///   LD1SB Zresult.H, Pg/Z, [Xbase, #0, MUL VL]
        /// </summary>
        public static unsafe Vector<ushort> LoadVectorSByteSignExtendToUInt16(Vector<ushort> mask, sbyte* address) => LoadVectorSByteSignExtendToUInt16(mask, address);


        ///  LoadVectorSByteSignExtendToUInt32 : Load 8-bit data and sign-extend

        /// <summary>
        /// svuint32_t svld1sb_u32(svbool_t pg, const int8_t *base)
        ///   LD1SB Zresult.S, Pg/Z, [Xbase, #0, MUL VL]
        /// </summary>
        public static unsafe Vector<uint> LoadVectorSByteSignExtendToUInt32(Vector<uint> mask, sbyte* address) => LoadVectorSByteSignExtendToUInt32(mask, address);


        ///  LoadVectorSByteSignExtendToUInt64 : Load 8-bit data and sign-extend

        /// <summary>
        /// svuint64_t svld1sb_u64(svbool_t pg, const int8_t *base)
        ///   LD1SB Zresult.D, Pg/Z, [Xbase, #0, MUL VL]
        /// </summary>
        public static unsafe Vector<ulong> LoadVectorSByteSignExtendToUInt64(Vector<ulong> mask, sbyte* address) => LoadVectorSByteSignExtendToUInt64(mask, address);


        ///  LoadVectorUInt16ZeroExtendToInt32 : Load 16-bit data and zero-extend

        /// <summary>
        /// svint32_t svld1uh_s32(svbool_t pg, const uint16_t *base)
        ///   LD1H Zresult.S, Pg/Z, [Xbase, #0, MUL VL]
        /// </summary>
        public static unsafe Vector<int> LoadVectorUInt16ZeroExtendToInt32(Vector<int> mask, ushort* address) => LoadVectorUInt16ZeroExtendToInt32(mask, address);


        ///  LoadVectorUInt16ZeroExtendToInt64 : Load 16-bit data and zero-extend

        /// <summary>
        /// svint64_t svld1uh_s64(svbool_t pg, const uint16_t *base)
        ///   LD1H Zresult.D, Pg/Z, [Xbase, #0, MUL VL]
        /// </summary>
        public static unsafe Vector<long> LoadVectorUInt16ZeroExtendToInt64(Vector<long> mask, ushort* address) => LoadVectorUInt16ZeroExtendToInt64(mask, address);


        ///  LoadVectorUInt16ZeroExtendToUInt32 : Load 16-bit data and zero-extend

        /// <summary>
        /// svuint32_t svld1uh_u32(svbool_t pg, const uint16_t *base)
        ///   LD1H Zresult.S, Pg/Z, [Xbase, #0, MUL VL]
        /// </summary>
        public static unsafe Vector<uint> LoadVectorUInt16ZeroExtendToUInt32(Vector<uint> mask, ushort* address) => LoadVectorUInt16ZeroExtendToUInt32(mask, address);


        ///  LoadVectorUInt16ZeroExtendToUInt64 : Load 16-bit data and zero-extend

        /// <summary>
        /// svuint64_t svld1uh_u64(svbool_t pg, const uint16_t *base)
        ///   LD1H Zresult.D, Pg/Z, [Xbase, #0, MUL VL]
        /// </summary>
        public static unsafe Vector<ulong> LoadVectorUInt16ZeroExtendToUInt64(Vector<ulong> mask, ushort* address) => LoadVectorUInt16ZeroExtendToUInt64(mask, address);


        ///  LoadVectorUInt32ZeroExtendToInt64 : Load 32-bit data and zero-extend

        /// <summary>
        /// svint64_t svld1uw_s64(svbool_t pg, const uint32_t *base)
        ///   LD1W Zresult.D, Pg/Z, [Xbase, #0, MUL VL]
        /// </summary>
        public static unsafe Vector<long> LoadVectorUInt32ZeroExtendToInt64(Vector<long> mask, uint* address) => LoadVectorUInt32ZeroExtendToInt64(mask, address);


        ///  LoadVectorUInt32ZeroExtendToUInt64 : Load 32-bit data and zero-extend

        /// <summary>
        /// svuint64_t svld1uw_u64(svbool_t pg, const uint32_t *base)
        ///   LD1W Zresult.D, Pg/Z, [Xbase, #0, MUL VL]
        /// </summary>
        public static unsafe Vector<ulong> LoadVectorUInt32ZeroExtendToUInt64(Vector<ulong> mask, uint* address) => LoadVectorUInt32ZeroExtendToUInt64(mask, address);

        /// <summary>
        /// svint16_t svldnf1ub_s16(svbool_t pg, const uint8_t *base)
        ///   LDNF1B Zresult.H, Pg/Z, [Xbase, #0, MUL VL]
        /// </summary>
        public static unsafe Vector<short> LoadVectorByteNonFaultingZeroExtendToInt16(byte* address) => LoadVectorByteNonFaultingZeroExtendToInt16(address);

        /// <summary>
        /// svint32_t svldnf1ub_s32(svbool_t pg, const uint8_t *base)
        ///   LDNF1B Zresult.S, Pg/Z, [Xbase, #0, MUL VL]
        /// </summary>
        public static unsafe Vector<int> LoadVectorByteNonFaultingZeroExtendToInt32(byte* address) => LoadVectorByteNonFaultingZeroExtendToInt32(address);

        /// <summary>
        /// svint64_t svldnf1ub_s64(svbool_t pg, const uint8_t *base)
        ///   LDNF1B Zresult.D, Pg/Z, [Xbase, #0, MUL VL]
        /// </summary>
        public static unsafe Vector<long> LoadVectorByteNonFaultingZeroExtendToInt64(byte* address) => LoadVectorByteNonFaultingZeroExtendToInt64(address);

        /// <summary>
        /// svuint16_t svldnf1ub_u16(svbool_t pg, const uint8_t *base)
        ///   LDNF1B Zresult.H, Pg/Z, [Xbase, #0, MUL VL]
        /// </summary>
        public static unsafe Vector<ushort> LoadVectorByteNonFaultingZeroExtendToUInt16(byte* address) => LoadVectorByteNonFaultingZeroExtendToUInt16(address);

        /// <summary>
        /// svuint32_t svldnf1ub_u32(svbool_t pg, const uint8_t *base)
        ///   LDNF1B Zresult.S, Pg/Z, [Xbase, #0, MUL VL]
        /// </summary>
        public static unsafe Vector<uint> LoadVectorByteNonFaultingZeroExtendToUInt32(byte* address) => LoadVectorByteNonFaultingZeroExtendToUInt32(address);

        /// <summary>
        /// svuint64_t svldnf1ub_u64(svbool_t pg, const uint8_t *base)
        ///   LDNF1B Zresult.D, Pg/Z, [Xbase, #0, MUL VL]
        /// </summary>
        public static unsafe Vector<ulong> LoadVectorByteNonFaultingZeroExtendToUInt64(byte* address) => LoadVectorByteNonFaultingZeroExtendToUInt64(address);

        /// <summary>
        /// svint32_t svldnf1uh_s32(svbool_t pg, const uint16_t *base)
        ///   LDNF1H Zresult.S, Pg/Z, [Xbase, #0, MUL VL]
        /// </summary>
        public static unsafe Vector<int> LoadVectorUInt16NonFaultingZeroExtendToInt32(ushort* address) => LoadVectorUInt16NonFaultingZeroExtendToInt32(address);

        /// <summary>
        /// svint64_t svldnf1uh_s64(svbool_t pg, const uint16_t *base)
        ///   LDNF1H Zresult.D, Pg/Z, [Xbase, #0, MUL VL]
        /// </summary>
        public static unsafe Vector<long> LoadVectorUInt16NonFaultingZeroExtendToInt64(ushort* address) => LoadVectorUInt16NonFaultingZeroExtendToInt64(address);

        /// <summary>
        /// svuint32_t svldnf1uh_u32(svbool_t pg, const uint16_t *base)
        ///   LDNF1H Zresult.S, Pg/Z, [Xbase, #0, MUL VL]
        /// </summary>
        public static unsafe Vector<uint> LoadVectorUInt16NonFaultingZeroExtendToUInt32(ushort* address) => LoadVectorUInt16NonFaultingZeroExtendToUInt32(address);

        /// <summary>
        /// svuint64_t svldnf1uh_u64(svbool_t pg, const uint16_t *base)
        ///   LDNF1H Zresult.D, Pg/Z, [Xbase, #0, MUL VL]
        /// </summary>
        public static unsafe Vector<ulong> LoadVectorUInt16NonFaultingZeroExtendToUInt64(ushort* address) => LoadVectorUInt16NonFaultingZeroExtendToUInt64(address);

        /// <summary>
        /// svint64_t svldnf1uw_s64(svbool_t pg, const uint32_t *base)
        ///   LDNF1W Zresult.D, Pg/Z, [Xbase, #0, MUL VL]
        /// </summary>
        public static unsafe Vector<long> LoadVectorUInt32NonFaultingZeroExtendToInt64(uint* address) => LoadVectorUInt32NonFaultingZeroExtendToInt64(address);

        /// <summary>
        /// svuint64_t svldnf1uw_u64(svbool_t pg, const uint32_t *base)
        ///   LDNF1W Zresult.D, Pg/Z, [Xbase, #0, MUL VL]
        /// </summary>
        public static unsafe Vector<ulong> LoadVectorUInt32NonFaultingZeroExtendToUInt64(uint* address) => LoadVectorUInt32NonFaultingZeroExtendToUInt64(address);

        /// <summary>
        /// svuint8x2_t svld2[_u8](svbool_t pg, const uint8_t *base)
        ///   LD2B {Zresult0.B, Zresult1.B}, Pg/Z, [Xbase, #0, MUL VL]
        /// </summary>
        public static unsafe (Vector<byte>, Vector<byte>) Load2xVectorAndUnzip(Vector<byte> mask, byte* address) => Load2xVectorAndUnzip(mask, address);

        /// <summary>
        /// svfloat64x2_t svld2[_f64](svbool_t pg, const float64_t *base)
        ///   LD2D {Zresult0.D, Zresult1.D}, Pg/Z, [Xbase, #0, MUL VL]
        /// </summary>
        public static unsafe (Vector<double>, Vector<double>) Load2xVectorAndUnzip(Vector<double> mask, double* address) => Load2xVectorAndUnzip(mask, address);

        /// <summary>
        /// svint16x2_t svld2[_s16](svbool_t pg, const int16_t *base)
        ///   LD2H {Zresult0.H, Zresult1.H}, Pg/Z, [Xbase, #0, MUL VL]
        /// </summary>
        public static unsafe (Vector<short>, Vector<short>) Load2xVectorAndUnzip(Vector<short> mask, short* address) => Load2xVectorAndUnzip(mask, address);

        /// <summary>
        /// svint32x2_t svld2[_s32](svbool_t pg, const int32_t *base)
        ///   LD2W {Zresult0.S, Zresult1.S}, Pg/Z, [Xbase, #0, MUL VL]
        /// </summary>
        public static unsafe (Vector<int>, Vector<int>) Load2xVectorAndUnzip(Vector<int> mask, int* address) => Load2xVectorAndUnzip(mask, address);

        /// <summary>
        /// svint64x2_t svld2[_s64](svbool_t pg, const int64_t *base)
        ///   LD2D {Zresult0.D, Zresult1.D}, Pg/Z, [Xbase, #0, MUL VL]
        /// </summary>
        public static unsafe (Vector<long>, Vector<long>) Load2xVectorAndUnzip(Vector<long> mask, long* address) => Load2xVectorAndUnzip(mask, address);

        /// <summary>
        /// svint8x2_t svld2[_s8](svbool_t pg, const int8_t *base)
        ///   LD2B {Zresult0.B, Zresult1.B}, Pg/Z, [Xbase, #0, MUL VL]
        /// </summary>
        public static unsafe (Vector<sbyte>, Vector<sbyte>) Load2xVectorAndUnzip(Vector<sbyte> mask, sbyte* address) => Load2xVectorAndUnzip(mask, address);

        /// <summary>
        /// svfloat32x2_t svld2[_f32](svbool_t pg, const float32_t *base)
        ///   LD2W {Zresult0.S, Zresult1.S}, Pg/Z, [Xbase, #0, MUL VL]
        /// </summary>
        public static unsafe (Vector<float>, Vector<float>) Load2xVectorAndUnzip(Vector<float> mask, float* address) => Load2xVectorAndUnzip(mask, address);

        /// <summary>
        /// svuint16x2_t svld2[_u16](svbool_t pg, const uint16_t *base)
        ///   LD2H {Zresult0.H, Zresult1.H}, Pg/Z, [Xbase, #0, MUL VL]
        /// </summary>
        public static unsafe (Vector<ushort>, Vector<ushort>) Load2xVectorAndUnzip(Vector<ushort> mask, ushort* address) => Load2xVectorAndUnzip(mask, address);

        /// <summary>
        /// svuint32x2_t svld2[_u32](svbool_t pg, const uint32_t *base)
        ///   LD2W {Zresult0.S, Zresult1.S}, Pg/Z, [Xbase, #0, MUL VL]
        /// </summary>
        public static unsafe (Vector<uint>, Vector<uint>) Load2xVectorAndUnzip(Vector<uint> mask, uint* address) => Load2xVectorAndUnzip(mask, address);

        /// <summary>
        /// svuint64x2_t svld2[_u64](svbool_t pg, const uint64_t *base)
        ///   LD2D {Zresult0.D, Zresult1.D}, Pg/Z, [Xbase, #0, MUL VL]
        /// </summary>
        public static unsafe (Vector<ulong>, Vector<ulong>) Load2xVectorAndUnzip(Vector<ulong> mask, ulong* address) => Load2xVectorAndUnzip(mask, address);

        /// <summary>
        /// svuint8x3_t svld3[_u8](svbool_t pg, const uint8_t *base)
        ///   LD3B {Zresult0.B - Zresult2.B}, Pg/Z, [Xbase, #0, MUL VL]
        /// </summary>
        public static unsafe (Vector<byte>, Vector<byte>, Vector<byte>) Load3xVectorAndUnzip(Vector<byte> mask, byte* address) => Load3xVectorAndUnzip(mask, address);

        /// <summary>
        /// svfloat64x3_t svld3[_f64](svbool_t pg, const float64_t *base)
        ///   LD3D {Zresult0.D - Zresult2.D}, Pg/Z, [Xbase, #0, MUL VL]
        /// </summary>
        public static unsafe (Vector<double>, Vector<double>, Vector<double>) Load3xVectorAndUnzip(Vector<double> mask, double* address) => Load3xVectorAndUnzip(mask, address);

        /// <summary>
        /// svint16x3_t svld3[_s16](svbool_t pg, const int16_t *base)
        ///   LD3H {Zresult0.H - Zresult2.H}, Pg/Z, [Xbase, #0, MUL VL]
        /// </summary>
        public static unsafe (Vector<short>, Vector<short>, Vector<short>) Load3xVectorAndUnzip(Vector<short> mask, short* address) => Load3xVectorAndUnzip(mask, address);

        /// <summary>
        /// svint32x3_t svld3[_s32](svbool_t pg, const int32_t *base)
        ///   LD3W {Zresult0.S - Zresult2.S}, Pg/Z, [Xbase, #0, MUL VL]
        /// </summary>
        public static unsafe (Vector<int>, Vector<int>, Vector<int>) Load3xVectorAndUnzip(Vector<int> mask, int* address) => Load3xVectorAndUnzip(mask, address);

        /// <summary>
        /// svint64x3_t svld3[_s64](svbool_t pg, const int64_t *base)
        ///   LD3D {Zresult0.D - Zresult2.D}, Pg/Z, [Xbase, #0, MUL VL]
        /// </summary>
        public static unsafe (Vector<long>, Vector<long>, Vector<long>) Load3xVectorAndUnzip(Vector<long> mask, long* address) => Load3xVectorAndUnzip(mask, address);

        /// <summary>
        /// svint8x3_t svld3[_s8](svbool_t pg, const int8_t *base)
        ///   LD3B {Zresult0.B - Zresult2.B}, Pg/Z, [Xbase, #0, MUL VL]
        /// </summary>
        public static unsafe (Vector<sbyte>, Vector<sbyte>, Vector<sbyte>) Load3xVectorAndUnzip(Vector<sbyte> mask, sbyte* address) => Load3xVectorAndUnzip(mask, address);

        /// <summary>
        /// svfloat32x3_t svld3[_f32](svbool_t pg, const float32_t *base)
        ///   LD3W {Zresult0.S - Zresult2.S}, Pg/Z, [Xbase, #0, MUL VL]
        /// </summary>
        public static unsafe (Vector<float>, Vector<float>, Vector<float>) Load3xVectorAndUnzip(Vector<float> mask, float* address) => Load3xVectorAndUnzip(mask, address);

        /// <summary>
        /// svuint16x3_t svld3[_u16](svbool_t pg, const uint16_t *base)
        ///   LD3H {Zresult0.H - Zresult2.H}, Pg/Z, [Xbase, #0, MUL VL]
        /// </summary>
        public static unsafe (Vector<ushort>, Vector<ushort>, Vector<ushort>) Load3xVectorAndUnzip(Vector<ushort> mask, ushort* address) => Load3xVectorAndUnzip(mask, address);

        /// <summary>
        /// svuint32x3_t svld3[_u32](svbool_t pg, const uint32_t *base)
        ///   LD3W {Zresult0.S - Zresult2.S}, Pg/Z, [Xbase, #0, MUL VL]
        /// </summary>
        public static unsafe (Vector<uint>, Vector<uint>, Vector<uint>) Load3xVectorAndUnzip(Vector<uint> mask, uint* address) => Load3xVectorAndUnzip(mask, address);

        /// <summary>
        /// svuint64x3_t svld3[_u64](svbool_t pg, const uint64_t *base)
        ///   LD3D {Zresult0.D - Zresult2.D}, Pg/Z, [Xbase, #0, MUL VL]
        /// </summary>
        public static unsafe (Vector<ulong>, Vector<ulong>, Vector<ulong>) Load3xVectorAndUnzip(Vector<ulong> mask, ulong* address) => Load3xVectorAndUnzip(mask, address);

        /// <summary>
        /// svuint8x4_t svld4[_u8](svbool_t pg, const uint8_t *base)
        ///   LD4B {Zresult0.B - Zresult3.B}, Pg/Z, [Xbase, #0, MUL VL]
        /// </summary>
        public static unsafe (Vector<byte>, Vector<byte>, Vector<byte>, Vector<byte>) Load4xVectorAndUnzip(Vector<byte> mask, byte* address) => Load4xVectorAndUnzip(mask, address);

        /// <summary>
        /// svfloat64x4_t svld4[_f64](svbool_t pg, const float64_t *base)
        ///   LD4D {Zresult0.D - Zresult3.D}, Pg/Z, [Xbase, #0, MUL VL]
        /// </summary>
        public static unsafe (Vector<double>, Vector<double>, Vector<double>, Vector<double>) Load4xVectorAndUnzip(Vector<double> mask, double* address) => Load4xVectorAndUnzip(mask, address);

        /// <summary>
        /// svint16x4_t svld4[_s16](svbool_t pg, const int16_t *base)
        ///   LD4H {Zresult0.H - Zresult3.H}, Pg/Z, [Xbase, #0, MUL VL]
        /// </summary>
        public static unsafe (Vector<short>, Vector<short>, Vector<short>, Vector<short>) Load4xVectorAndUnzip(Vector<short> mask, short* address) => Load4xVectorAndUnzip(mask, address);

        /// <summary>
        /// svint32x4_t svld4[_s32](svbool_t pg, const int32_t *base)
        ///   LD4W {Zresult0.S - Zresult3.S}, Pg/Z, [Xbase, #0, MUL VL]
        /// </summary>
        public static unsafe (Vector<int>, Vector<int>, Vector<int>, Vector<int>) Load4xVectorAndUnzip(Vector<int> mask, int* address) => Load4xVectorAndUnzip(mask, address);

        /// <summary>
        /// svint64x4_t svld4[_s64](svbool_t pg, const int64_t *base)
        ///   LD4D {Zresult0.D - Zresult3.D}, Pg/Z, [Xbase, #0, MUL VL]
        /// </summary>
        public static unsafe (Vector<long>, Vector<long>, Vector<long>, Vector<long>) Load4xVectorAndUnzip(Vector<long> mask, long* address) => Load4xVectorAndUnzip(mask, address);

        /// <summary>
        /// svint8x4_t svld4[_s8](svbool_t pg, const int8_t *base)
        ///   LD4B {Zresult0.B - Zresult3.B}, Pg/Z, [Xbase, #0, MUL VL]
        /// </summary>
        public static unsafe (Vector<sbyte>, Vector<sbyte>, Vector<sbyte>, Vector<sbyte>) Load4xVectorAndUnzip(Vector<sbyte> mask, sbyte* address) => Load4xVectorAndUnzip(mask, address);

        /// <summary>
        /// svfloat32x4_t svld4[_f32](svbool_t pg, const float32_t *base)
        ///   LD4W {Zresult0.S - Zresult3.S}, Pg/Z, [Xbase, #0, MUL VL]
        /// </summary>
        public static unsafe (Vector<float>, Vector<float>, Vector<float>, Vector<float>) Load4xVectorAndUnzip(Vector<float> mask, float* address) => Load4xVectorAndUnzip(mask, address);

        /// <summary>
        /// svuint16x4_t svld4[_u16](svbool_t pg, const uint16_t *base)
        ///   LD4H {Zresult0.H - Zresult3.H}, Pg/Z, [Xbase, #0, MUL VL]
        /// </summary>
        public static unsafe (Vector<ushort>, Vector<ushort>, Vector<ushort>, Vector<ushort>) Load4xVectorAndUnzip(Vector<ushort> mask, ushort* address) => Load4xVectorAndUnzip(mask, address);

        /// <summary>
        /// svuint32x4_t svld4[_u32](svbool_t pg, const uint32_t *base)
        ///   LD4W {Zresult0.S - Zresult3.S}, Pg/Z, [Xbase, #0, MUL VL]
        /// </summary>
        public static unsafe (Vector<uint>, Vector<uint>, Vector<uint>, Vector<uint>) Load4xVectorAndUnzip(Vector<uint> mask, uint* address) => Load4xVectorAndUnzip(mask, address);

        /// <summary>
        /// svuint64x4_t svld4[_u64](svbool_t pg, const uint64_t *base)
        ///   LD4D {Zresult0.D - Zresult3.D}, Pg/Z, [Xbase, #0, MUL VL]
        /// </summary>
        public static unsafe (Vector<ulong>, Vector<ulong>, Vector<ulong>, Vector<ulong>) Load4xVectorAndUnzip(Vector<ulong> mask, ulong* address) => Load4xVectorAndUnzip(mask, address);

        ///  Load 16-bit data and sign-extend, non-faulting

        /// <summary>
        /// svint32_t svldnf1sh_s32(svbool_t pg, const int16_t *base)
        ///   LDNF1SH Zresult.S, Pg/Z, [Xbase, #0, MUL VL]
        /// </summary>
        public static unsafe Vector<int> LoadVectorInt16NonFaultingSignExtendToInt32(short* address) => LoadVectorInt16NonFaultingSignExtendToInt32(address);


        ///  Load 16-bit data and sign-extend, non-faulting

        /// <summary>
        /// svint64_t svldnf1sh_s64(svbool_t pg, const int16_t *base)
        ///   LDNF1SH Zresult.D, Pg/Z, [Xbase, #0, MUL VL]
        /// </summary>
        public static unsafe Vector<long> LoadVectorInt16NonFaultingSignExtendToInt64(short* address) => LoadVectorInt16NonFaultingSignExtendToInt64(address);


        ///  Load 16-bit data and sign-extend, non-faulting

        /// <summary>
        /// svuint32_t svldnf1sh_u32(svbool_t pg, const int16_t *base)
        ///   LDNF1SH Zresult.S, Pg/Z, [Xbase, #0, MUL VL]
        /// </summary>
        public static unsafe Vector<uint> LoadVectorInt16NonFaultingSignExtendToUInt32(short* address) => LoadVectorInt16NonFaultingSignExtendToUInt32(address);


        ///  Load 16-bit data and sign-extend, non-faulting

        /// <summary>
        /// svuint64_t svldnf1sh_u64(svbool_t pg, const int16_t *base)
        ///   LDNF1SH Zresult.D, Pg/Z, [Xbase, #0, MUL VL]
        /// </summary>
        public static unsafe Vector<ulong> LoadVectorInt16NonFaultingSignExtendToUInt64(short* address) => LoadVectorInt16NonFaultingSignExtendToUInt64(address);

        ///  Load 32-bit data and sign-extend, non-faulting

        /// <summary>
        /// svint64_t svldnf1sw_s64(svbool_t pg, const int32_t *base)
        ///   LDNF1SW Zresult.D, Pg/Z, [Xbase, #0, MUL VL]
        /// </summary>
        public static unsafe Vector<long> LoadVectorInt32NonFaultingSignExtendToInt64(int* address) => LoadVectorInt32NonFaultingSignExtendToInt64(address);

        ///  Load 32-bit data and sign-extend, non-faulting

        /// <summary>
        /// svuint64_t svldnf1sw_u64(svbool_t pg, const int32_t *base)
        ///   LDNF1SW Zresult.D, Pg/Z, [Xbase, #0, MUL VL]
        /// </summary>
        public static unsafe Vector<ulong> LoadVectorInt32NonFaultingSignExtendToUInt64(int* address) => LoadVectorInt32NonFaultingSignExtendToUInt64(address);

        ///  Load 8-bit data and sign-extend, non-faulting

        /// <summary>
        /// svint16_t svldnf1sb_s16(svbool_t pg, const int8_t *base)
        ///   LDNF1SB Zresult.H, Pg/Z, [Xbase, #0, MUL VL]
        /// </summary>
        public static unsafe Vector<short> LoadVectorSByteNonFaultingSignExtendToInt16(sbyte* address) => LoadVectorSByteNonFaultingSignExtendToInt16(address);


        ///  Load 8-bit data and sign-extend, non-faulting

        /// <summary>
        /// svint32_t svldnf1sb_s32(svbool_t pg, const int8_t *base)
        ///   LDNF1SB Zresult.S, Pg/Z, [Xbase, #0, MUL VL]
        /// </summary>
        public static unsafe Vector<int> LoadVectorSByteNonFaultingSignExtendToInt32(sbyte* address) => LoadVectorSByteNonFaultingSignExtendToInt32(address);

        ///  Load 8-bit data and sign-extend, non-faulting

        /// <summary>
        /// svint64_t svldnf1sb_s64(svbool_t pg, const int8_t *base)
        ///   LDNF1SB Zresult.D, Pg/Z, [Xbase, #0, MUL VL]
        /// </summary>
        public static unsafe Vector<long> LoadVectorSByteNonFaultingSignExtendToInt64(sbyte* address) => LoadVectorSByteNonFaultingSignExtendToInt64(address);


        ///  Load 8-bit data and sign-extend, non-faulting

        /// <summary>
        /// svuint16_t svldnf1sb_u16(svbool_t pg, const int8_t *base)
        ///   LDNF1SB Zresult.H, Pg/Z, [Xbase, #0, MUL VL]
        /// </summary>
        public static unsafe Vector<ushort> LoadVectorSByteNonFaultingSignExtendToUInt16(sbyte* address) => LoadVectorSByteNonFaultingSignExtendToUInt16(address);


        ///  Load 8-bit data and sign-extend, non-faulting

        /// <summary>
        /// svuint32_t svldnf1sb_u32(svbool_t pg, const int8_t *base)
        ///   LDNF1SB Zresult.S, Pg/Z, [Xbase, #0, MUL VL]
        /// </summary>
        public static unsafe Vector<uint> LoadVectorSByteNonFaultingSignExtendToUInt32(sbyte* address) => LoadVectorSByteNonFaultingSignExtendToUInt32(address);


        ///  Load 8-bit data and sign-extend, non-faulting

        /// <summary>
        /// svuint64_t svldnf1sb_u64(svbool_t pg, const int8_t *base)
        ///   LDNF1SB Zresult.D, Pg/Z, [Xbase, #0, MUL VL]
        /// </summary>
        public static unsafe Vector<ulong> LoadVectorSByteNonFaultingSignExtendToUInt64(sbyte* address) => LoadVectorSByteNonFaultingSignExtendToUInt64(address);

        ///  Max : Maximum

        /// <summary>
        /// svuint8_t svmax[_u8]_m(svbool_t pg, svuint8_t op1, svuint8_t op2)
        /// svuint8_t svmax[_u8]_x(svbool_t pg, svuint8_t op1, svuint8_t op2)
        /// svuint8_t svmax[_u8]_z(svbool_t pg, svuint8_t op1, svuint8_t op2)
        ///   UMAX Ztied1.B, Pg/M, Ztied1.B, Zop2.B
        ///   UMAX Ztied2.B, Pg/M, Ztied2.B, Zop1.B
        /// </summary>
        public static unsafe Vector<byte> Max(Vector<byte> left, Vector<byte> right) => Max(left, right);

        /// <summary>
        /// svfloat64_t svmax[_f64]_m(svbool_t pg, svfloat64_t op1, svfloat64_t op2)
        /// svfloat64_t svmax[_f64]_x(svbool_t pg, svfloat64_t op1, svfloat64_t op2)
        /// svfloat64_t svmax[_f64]_z(svbool_t pg, svfloat64_t op1, svfloat64_t op2)
        ///   FMAX Ztied1.D, Pg/M, Ztied1.D, Zop2.D
        ///   FMAX Ztied2.D, Pg/M, Ztied2.D, Zop1.D
        /// </summary>
        public static unsafe Vector<double> Max(Vector<double> left, Vector<double> right) => Max(left, right);

        /// <summary>
        /// svint16_t svmax[_s16]_m(svbool_t pg, svint16_t op1, svint16_t op2)
        /// svint16_t svmax[_s16]_x(svbool_t pg, svint16_t op1, svint16_t op2)
        /// svint16_t svmax[_s16]_z(svbool_t pg, svint16_t op1, svint16_t op2)
        ///   SMAX Ztied1.H, Pg/M, Ztied1.H, Zop2.H
        ///   SMAX Ztied2.H, Pg/M, Ztied2.H, Zop1.H
        /// </summary>
        public static unsafe Vector<short> Max(Vector<short> left, Vector<short> right) => Max(left, right);

        /// <summary>
        /// svint32_t svmax[_s32]_m(svbool_t pg, svint32_t op1, svint32_t op2)
        /// svint32_t svmax[_s32]_x(svbool_t pg, svint32_t op1, svint32_t op2)
        /// svint32_t svmax[_s32]_z(svbool_t pg, svint32_t op1, svint32_t op2)
        ///   SMAX Ztied1.S, Pg/M, Ztied1.S, Zop2.S
        ///   SMAX Ztied2.S, Pg/M, Ztied2.S, Zop1.S
        /// </summary>
        public static unsafe Vector<int> Max(Vector<int> left, Vector<int> right) => Max(left, right);

        /// <summary>
        /// svint64_t svmax[_s64]_m(svbool_t pg, svint64_t op1, svint64_t op2)
        /// svint64_t svmax[_s64]_x(svbool_t pg, svint64_t op1, svint64_t op2)
        /// svint64_t svmax[_s64]_z(svbool_t pg, svint64_t op1, svint64_t op2)
        ///   SMAX Ztied1.D, Pg/M, Ztied1.D, Zop2.D
        ///   SMAX Ztied2.D, Pg/M, Ztied2.D, Zop1.D
        /// </summary>
        public static unsafe Vector<long> Max(Vector<long> left, Vector<long> right) => Max(left, right);

        /// <summary>
        /// svint8_t svmax[_s8]_m(svbool_t pg, svint8_t op1, svint8_t op2)
        /// svint8_t svmax[_s8]_x(svbool_t pg, svint8_t op1, svint8_t op2)
        /// svint8_t svmax[_s8]_z(svbool_t pg, svint8_t op1, svint8_t op2)
        ///   SMAX Ztied1.B, Pg/M, Ztied1.B, Zop2.B
        ///   SMAX Ztied2.B, Pg/M, Ztied2.B, Zop1.B
        /// </summary>
        public static unsafe Vector<sbyte> Max(Vector<sbyte> left, Vector<sbyte> right) => Max(left, right);

        /// <summary>
        /// svfloat32_t svmax[_f32]_m(svbool_t pg, svfloat32_t op1, svfloat32_t op2)
        /// svfloat32_t svmax[_f32]_x(svbool_t pg, svfloat32_t op1, svfloat32_t op2)
        /// svfloat32_t svmax[_f32]_z(svbool_t pg, svfloat32_t op1, svfloat32_t op2)
        ///   FMAX Ztied1.S, Pg/M, Ztied1.S, Zop2.S
        ///   FMAX Ztied2.S, Pg/M, Ztied2.S, Zop1.S
        /// </summary>
        public static unsafe Vector<float> Max(Vector<float> left, Vector<float> right) => Max(left, right);

        /// <summary>
        /// svuint16_t svmax[_u16]_m(svbool_t pg, svuint16_t op1, svuint16_t op2)
        /// svuint16_t svmax[_u16]_x(svbool_t pg, svuint16_t op1, svuint16_t op2)
        /// svuint16_t svmax[_u16]_z(svbool_t pg, svuint16_t op1, svuint16_t op2)
        ///   UMAX Ztied1.H, Pg/M, Ztied1.H, Zop2.H
        ///   UMAX Ztied2.H, Pg/M, Ztied2.H, Zop1.H
        /// </summary>
        public static unsafe Vector<ushort> Max(Vector<ushort> left, Vector<ushort> right) => Max(left, right);

        /// <summary>
        /// svuint32_t svmax[_u32]_m(svbool_t pg, svuint32_t op1, svuint32_t op2)
        /// svuint32_t svmax[_u32]_x(svbool_t pg, svuint32_t op1, svuint32_t op2)
        /// svuint32_t svmax[_u32]_z(svbool_t pg, svuint32_t op1, svuint32_t op2)
        ///   UMAX Ztied1.S, Pg/M, Ztied1.S, Zop2.S
        ///   UMAX Ztied2.S, Pg/M, Ztied2.S, Zop1.S
        /// </summary>
        public static unsafe Vector<uint> Max(Vector<uint> left, Vector<uint> right) => Max(left, right);

        /// <summary>
        /// svuint64_t svmax[_u64]_m(svbool_t pg, svuint64_t op1, svuint64_t op2)
        /// svuint64_t svmax[_u64]_x(svbool_t pg, svuint64_t op1, svuint64_t op2)
        /// svuint64_t svmax[_u64]_z(svbool_t pg, svuint64_t op1, svuint64_t op2)
        ///   UMAX Ztied1.D, Pg/M, Ztied1.D, Zop2.D
        ///   UMAX Ztied2.D, Pg/M, Ztied2.D, Zop1.D
        /// </summary>
        public static unsafe Vector<ulong> Max(Vector<ulong> left, Vector<ulong> right) => Max(left, right);


        ///  MaxAcross : Maximum reduction to scalar

        /// <summary>
        /// uint8_t svmaxv[_u8](svbool_t pg, svuint8_t op)
        ///   UMAXV Bresult, Pg, Zop.B
        /// </summary>
        public static unsafe Vector<byte> MaxAcross(Vector<byte> value) => MaxAcross(value);

        /// <summary>
        /// float64_t svmaxv[_f64](svbool_t pg, svfloat64_t op)
        ///   FMAXV Dresult, Pg, Zop.D
        /// </summary>
        public static unsafe Vector<double> MaxAcross(Vector<double> value) => MaxAcross(value);

        /// <summary>
        /// int16_t svmaxv[_s16](svbool_t pg, svint16_t op)
        ///   SMAXV Hresult, Pg, Zop.H
        /// </summary>
        public static unsafe Vector<short> MaxAcross(Vector<short> value) => MaxAcross(value);

        /// <summary>
        /// int32_t svmaxv[_s32](svbool_t pg, svint32_t op)
        ///   SMAXV Sresult, Pg, Zop.S
        /// </summary>
        public static unsafe Vector<int> MaxAcross(Vector<int> value) => MaxAcross(value);

        /// <summary>
        /// int64_t svmaxv[_s64](svbool_t pg, svint64_t op)
        ///   SMAXV Dresult, Pg, Zop.D
        /// </summary>
        public static unsafe Vector<long> MaxAcross(Vector<long> value) => MaxAcross(value);

        /// <summary>
        /// int8_t svmaxv[_s8](svbool_t pg, svint8_t op)
        ///   SMAXV Bresult, Pg, Zop.B
        /// </summary>
        public static unsafe Vector<sbyte> MaxAcross(Vector<sbyte> value) => MaxAcross(value);

        /// <summary>
        /// float32_t svmaxv[_f32](svbool_t pg, svfloat32_t op)
        ///   FMAXV Sresult, Pg, Zop.S
        /// </summary>
        public static unsafe Vector<float> MaxAcross(Vector<float> value) => MaxAcross(value);

        /// <summary>
        /// uint16_t svmaxv[_u16](svbool_t pg, svuint16_t op)
        ///   UMAXV Hresult, Pg, Zop.H
        /// </summary>
        public static unsafe Vector<ushort> MaxAcross(Vector<ushort> value) => MaxAcross(value);

        /// <summary>
        /// uint32_t svmaxv[_u32](svbool_t pg, svuint32_t op)
        ///   UMAXV Sresult, Pg, Zop.S
        /// </summary>
        public static unsafe Vector<uint> MaxAcross(Vector<uint> value) => MaxAcross(value);

        /// <summary>
        /// uint64_t svmaxv[_u64](svbool_t pg, svuint64_t op)
        ///   UMAXV Dresult, Pg, Zop.D
        /// </summary>
        public static unsafe Vector<ulong> MaxAcross(Vector<ulong> value) => MaxAcross(value);


        ///  MaxNumber : Maximum number

        /// <summary>
        /// svfloat64_t svmaxnm[_f64]_m(svbool_t pg, svfloat64_t op1, svfloat64_t op2)
        /// svfloat64_t svmaxnm[_f64]_x(svbool_t pg, svfloat64_t op1, svfloat64_t op2)
        /// svfloat64_t svmaxnm[_f64]_z(svbool_t pg, svfloat64_t op1, svfloat64_t op2)
        ///   FMAXNM Ztied1.D, Pg/M, Ztied1.D, Zop2.D
        ///   FMAXNM Ztied2.D, Pg/M, Ztied2.D, Zop1.D
        /// </summary>
        public static unsafe Vector<double> MaxNumber(Vector<double> left, Vector<double> right) => MaxNumber(left, right);

        /// <summary>
        /// svfloat32_t svmaxnm[_f32]_m(svbool_t pg, svfloat32_t op1, svfloat32_t op2)
        /// svfloat32_t svmaxnm[_f32]_x(svbool_t pg, svfloat32_t op1, svfloat32_t op2)
        /// svfloat32_t svmaxnm[_f32]_z(svbool_t pg, svfloat32_t op1, svfloat32_t op2)
        ///   FMAXNM Ztied1.S, Pg/M, Ztied1.S, Zop2.S
        ///   FMAXNM Ztied2.S, Pg/M, Ztied2.S, Zop1.S
        /// </summary>
        public static unsafe Vector<float> MaxNumber(Vector<float> left, Vector<float> right) => MaxNumber(left, right);


        ///  MaxNumberAcross : Maximum number reduction to scalar

        /// <summary>
        /// float64_t svmaxnmv[_f64](svbool_t pg, svfloat64_t op)
        ///   FMAXNMV Dresult, Pg, Zop.D
        /// </summary>
        public static unsafe Vector<double> MaxNumberAcross(Vector<double> value) => MaxNumberAcross(value);

        /// <summary>
        /// float32_t svmaxnmv[_f32](svbool_t pg, svfloat32_t op)
        ///   FMAXNMV Sresult, Pg, Zop.S
        /// </summary>
        public static unsafe Vector<float> MaxNumberAcross(Vector<float> value) => MaxNumberAcross(value);


        ///  Min : Minimum

        /// <summary>
        /// svuint8_t svmin[_u8]_m(svbool_t pg, svuint8_t op1, svuint8_t op2)
        /// svuint8_t svmin[_u8]_x(svbool_t pg, svuint8_t op1, svuint8_t op2)
        /// svuint8_t svmin[_u8]_z(svbool_t pg, svuint8_t op1, svuint8_t op2)
        ///   UMIN Ztied1.B, Pg/M, Ztied1.B, Zop2.B
        ///   UMIN Ztied2.B, Pg/M, Ztied2.B, Zop1.B
        /// </summary>
        public static unsafe Vector<byte> Min(Vector<byte> left, Vector<byte> right) => Min(left, right);

        /// <summary>
        /// svfloat64_t svmin[_f64]_m(svbool_t pg, svfloat64_t op1, svfloat64_t op2)
        /// svfloat64_t svmin[_f64]_x(svbool_t pg, svfloat64_t op1, svfloat64_t op2)
        /// svfloat64_t svmin[_f64]_z(svbool_t pg, svfloat64_t op1, svfloat64_t op2)
        ///   FMIN Ztied1.D, Pg/M, Ztied1.D, Zop2.D
        ///   FMIN Ztied2.D, Pg/M, Ztied2.D, Zop1.D
        /// </summary>
        public static unsafe Vector<double> Min(Vector<double> left, Vector<double> right) => Min(left, right);

        /// <summary>
        /// svint16_t svmin[_s16]_m(svbool_t pg, svint16_t op1, svint16_t op2)
        /// svint16_t svmin[_s16]_x(svbool_t pg, svint16_t op1, svint16_t op2)
        /// svint16_t svmin[_s16]_z(svbool_t pg, svint16_t op1, svint16_t op2)
        ///   SMIN Ztied1.H, Pg/M, Ztied1.H, Zop2.H
        ///   SMIN Ztied2.H, Pg/M, Ztied2.H, Zop1.H
        /// </summary>
        public static unsafe Vector<short> Min(Vector<short> left, Vector<short> right) => Min(left, right);

        /// <summary>
        /// svint32_t svmin[_s32]_m(svbool_t pg, svint32_t op1, svint32_t op2)
        /// svint32_t svmin[_s32]_x(svbool_t pg, svint32_t op1, svint32_t op2)
        /// svint32_t svmin[_s32]_z(svbool_t pg, svint32_t op1, svint32_t op2)
        ///   SMIN Ztied1.S, Pg/M, Ztied1.S, Zop2.S
        ///   SMIN Ztied2.S, Pg/M, Ztied2.S, Zop1.S
        /// </summary>
        public static unsafe Vector<int> Min(Vector<int> left, Vector<int> right) => Min(left, right);

        /// <summary>
        /// svint64_t svmin[_s64]_m(svbool_t pg, svint64_t op1, svint64_t op2)
        /// svint64_t svmin[_s64]_x(svbool_t pg, svint64_t op1, svint64_t op2)
        /// svint64_t svmin[_s64]_z(svbool_t pg, svint64_t op1, svint64_t op2)
        ///   SMIN Ztied1.D, Pg/M, Ztied1.D, Zop2.D
        ///   SMIN Ztied2.D, Pg/M, Ztied2.D, Zop1.D
        /// </summary>
        public static unsafe Vector<long> Min(Vector<long> left, Vector<long> right) => Min(left, right);

        /// <summary>
        /// svint8_t svmin[_s8]_m(svbool_t pg, svint8_t op1, svint8_t op2)
        /// svint8_t svmin[_s8]_x(svbool_t pg, svint8_t op1, svint8_t op2)
        /// svint8_t svmin[_s8]_z(svbool_t pg, svint8_t op1, svint8_t op2)
        ///   SMIN Ztied1.B, Pg/M, Ztied1.B, Zop2.B
        ///   SMIN Ztied2.B, Pg/M, Ztied2.B, Zop1.B
        /// </summary>
        public static unsafe Vector<sbyte> Min(Vector<sbyte> left, Vector<sbyte> right) => Min(left, right);

        /// <summary>
        /// svfloat32_t svmin[_f32]_m(svbool_t pg, svfloat32_t op1, svfloat32_t op2)
        /// svfloat32_t svmin[_f32]_x(svbool_t pg, svfloat32_t op1, svfloat32_t op2)
        /// svfloat32_t svmin[_f32]_z(svbool_t pg, svfloat32_t op1, svfloat32_t op2)
        ///   FMIN Ztied1.S, Pg/M, Ztied1.S, Zop2.S
        ///   FMIN Ztied2.S, Pg/M, Ztied2.S, Zop1.S
        /// </summary>
        public static unsafe Vector<float> Min(Vector<float> left, Vector<float> right) => Min(left, right);

        /// <summary>
        /// svuint16_t svmin[_u16]_m(svbool_t pg, svuint16_t op1, svuint16_t op2)
        /// svuint16_t svmin[_u16]_x(svbool_t pg, svuint16_t op1, svuint16_t op2)
        /// svuint16_t svmin[_u16]_z(svbool_t pg, svuint16_t op1, svuint16_t op2)
        ///   UMIN Ztied1.H, Pg/M, Ztied1.H, Zop2.H
        ///   UMIN Ztied2.H, Pg/M, Ztied2.H, Zop1.H
        /// </summary>
        public static unsafe Vector<ushort> Min(Vector<ushort> left, Vector<ushort> right) => Min(left, right);

        /// <summary>
        /// svuint32_t svmin[_u32]_m(svbool_t pg, svuint32_t op1, svuint32_t op2)
        /// svuint32_t svmin[_u32]_x(svbool_t pg, svuint32_t op1, svuint32_t op2)
        /// svuint32_t svmin[_u32]_z(svbool_t pg, svuint32_t op1, svuint32_t op2)
        ///   UMIN Ztied1.S, Pg/M, Ztied1.S, Zop2.S
        ///   UMIN Ztied2.S, Pg/M, Ztied2.S, Zop1.S
        /// </summary>
        public static unsafe Vector<uint> Min(Vector<uint> left, Vector<uint> right) => Min(left, right);

        /// <summary>
        /// svuint64_t svmin[_u64]_m(svbool_t pg, svuint64_t op1, svuint64_t op2)
        /// svuint64_t svmin[_u64]_x(svbool_t pg, svuint64_t op1, svuint64_t op2)
        /// svuint64_t svmin[_u64]_z(svbool_t pg, svuint64_t op1, svuint64_t op2)
        ///   UMIN Ztied1.D, Pg/M, Ztied1.D, Zop2.D
        ///   UMIN Ztied2.D, Pg/M, Ztied2.D, Zop1.D
        /// </summary>
        public static unsafe Vector<ulong> Min(Vector<ulong> left, Vector<ulong> right) => Min(left, right);


        ///  MinAcross : Minimum reduction to scalar

        /// <summary>
        /// uint8_t svminv[_u8](svbool_t pg, svuint8_t op)
        ///   UMINV Bresult, Pg, Zop.B
        /// </summary>
        public static unsafe Vector<byte> MinAcross(Vector<byte> value) => MinAcross(value);

        /// <summary>
        /// float64_t svminv[_f64](svbool_t pg, svfloat64_t op)
        ///   FMINV Dresult, Pg, Zop.D
        /// </summary>
        public static unsafe Vector<double> MinAcross(Vector<double> value) => MinAcross(value);

        /// <summary>
        /// int16_t svminv[_s16](svbool_t pg, svint16_t op)
        ///   SMINV Hresult, Pg, Zop.H
        /// </summary>
        public static unsafe Vector<short> MinAcross(Vector<short> value) => MinAcross(value);

        /// <summary>
        /// int32_t svminv[_s32](svbool_t pg, svint32_t op)
        ///   SMINV Sresult, Pg, Zop.S
        /// </summary>
        public static unsafe Vector<int> MinAcross(Vector<int> value) => MinAcross(value);

        /// <summary>
        /// int64_t svminv[_s64](svbool_t pg, svint64_t op)
        ///   SMINV Dresult, Pg, Zop.D
        /// </summary>
        public static unsafe Vector<long> MinAcross(Vector<long> value) => MinAcross(value);

        /// <summary>
        /// int8_t svminv[_s8](svbool_t pg, svint8_t op)
        ///   SMINV Bresult, Pg, Zop.B
        /// </summary>
        public static unsafe Vector<sbyte> MinAcross(Vector<sbyte> value) => MinAcross(value);

        /// <summary>
        /// float32_t svminv[_f32](svbool_t pg, svfloat32_t op)
        ///   FMINV Sresult, Pg, Zop.S
        /// </summary>
        public static unsafe Vector<float> MinAcross(Vector<float> value) => MinAcross(value);

        /// <summary>
        /// uint16_t svminv[_u16](svbool_t pg, svuint16_t op)
        ///   UMINV Hresult, Pg, Zop.H
        /// </summary>
        public static unsafe Vector<ushort> MinAcross(Vector<ushort> value) => MinAcross(value);

        /// <summary>
        /// uint32_t svminv[_u32](svbool_t pg, svuint32_t op)
        ///   UMINV Sresult, Pg, Zop.S
        /// </summary>
        public static unsafe Vector<uint> MinAcross(Vector<uint> value) => MinAcross(value);

        /// <summary>
        /// uint64_t svminv[_u64](svbool_t pg, svuint64_t op)
        ///   UMINV Dresult, Pg, Zop.D
        /// </summary>
        public static unsafe Vector<ulong> MinAcross(Vector<ulong> value) => MinAcross(value);


        ///  MinNumber : Minimum number

        /// <summary>
        /// svfloat64_t svminnm[_f64]_m(svbool_t pg, svfloat64_t op1, svfloat64_t op2)
        /// svfloat64_t svminnm[_f64]_x(svbool_t pg, svfloat64_t op1, svfloat64_t op2)
        /// svfloat64_t svminnm[_f64]_z(svbool_t pg, svfloat64_t op1, svfloat64_t op2)
        ///   FMINNM Ztied1.D, Pg/M, Ztied1.D, Zop2.D
        ///   FMINNM Ztied2.D, Pg/M, Ztied2.D, Zop1.D
        /// </summary>
        public static unsafe Vector<double> MinNumber(Vector<double> left, Vector<double> right) => MinNumber(left, right);

        /// <summary>
        /// svfloat32_t svminnm[_f32]_m(svbool_t pg, svfloat32_t op1, svfloat32_t op2)
        /// svfloat32_t svminnm[_f32]_x(svbool_t pg, svfloat32_t op1, svfloat32_t op2)
        /// svfloat32_t svminnm[_f32]_z(svbool_t pg, svfloat32_t op1, svfloat32_t op2)
        ///   FMINNM Ztied1.S, Pg/M, Ztied1.S, Zop2.S
        ///   FMINNM Ztied2.S, Pg/M, Ztied2.S, Zop1.S
        /// </summary>
        public static unsafe Vector<float> MinNumber(Vector<float> left, Vector<float> right) => MinNumber(left, right);


        ///  MinNumberAcross : Minimum number reduction to scalar

        /// <summary>
        /// float64_t svminnmv[_f64](svbool_t pg, svfloat64_t op)
        ///   FMINNMV Dresult, Pg, Zop.D
        /// </summary>
        public static unsafe Vector<double> MinNumberAcross(Vector<double> value) => MinNumberAcross(value);

        /// <summary>
        /// float32_t svminnmv[_f32](svbool_t pg, svfloat32_t op)
        ///   FMINNMV Sresult, Pg, Zop.S
        /// </summary>
        public static unsafe Vector<float> MinNumberAcross(Vector<float> value) => MinNumberAcross(value);


        /// <summary>
        /// svint8_t svmul[_s8]_m(svbool_t pg, svint8_t op1, svint8_t op2)
        ///   MUL Ztied1.B, Pg/M, Ztied1.B, Zop2.B
        ///   MOVPRFX Zresult, Zop1; MUL Zresult.B, Pg/M, Zresult.B, Zop2.B
        /// svint8_t svmul[_s8]_x(svbool_t pg, svint8_t op1, svint8_t op2)
        ///   MUL Ztied1.B, Pg/M, Ztied1.B, Zop2.B
        ///   MUL Ztied2.B, Pg/M, Ztied2.B, Zop1.B
        ///   MOVPRFX Zresult, Zop1; MUL Zresult.B, Pg/M, Zresult.B, Zop2.B
        /// svint8_t svmul[_s8]_z(svbool_t pg, svint8_t op1, svint8_t op2)
        ///   MOVPRFX Zresult.B, Pg/Z, Zop1.B; MUL Zresult.B, Pg/M, Zresult.B, Zop2.B
        ///   MOVPRFX Zresult.B, Pg/Z, Zop2.B; MUL Zresult.B, Pg/M, Zresult.B, Zop1.B
        /// </summary>
        public static unsafe Vector<sbyte> Multiply(Vector<sbyte> left, Vector<sbyte> right) => Multiply(left, right);

        /// <summary>
        /// svint16_t svmul[_s16]_m(svbool_t pg, svint16_t op1, svint16_t op2)
        ///   MUL Ztied1.H, Pg/M, Ztied1.H, Zop2.H
        ///   MOVPRFX Zresult, Zop1; MUL Zresult.H, Pg/M, Zresult.H, Zop2.H
        /// svint16_t svmul[_s16]_x(svbool_t pg, svint16_t op1, svint16_t op2)
        ///   MUL Ztied1.H, Pg/M, Ztied1.H, Zop2.H
        ///   MUL Ztied2.H, Pg/M, Ztied2.H, Zop1.H
        ///   MOVPRFX Zresult, Zop1; MUL Zresult.H, Pg/M, Zresult.H, Zop2.H
        /// svint16_t svmul[_s16]_z(svbool_t pg, svint16_t op1, svint16_t op2)
        ///   MOVPRFX Zresult.H, Pg/Z, Zop1.H; MUL Zresult.H, Pg/M, Zresult.H, Zop2.H
        ///   MOVPRFX Zresult.H, Pg/Z, Zop2.H; MUL Zresult.H, Pg/M, Zresult.H, Zop1.H
        /// </summary>
        public static unsafe Vector<short> Multiply(Vector<short> left, Vector<short> right) => Multiply(left, right);

        /// <summary>
        /// svint32_t svmul[_s32]_m(svbool_t pg, svint32_t op1, svint32_t op2)
        ///   MUL Ztied1.S, Pg/M, Ztied1.S, Zop2.S
        ///   MOVPRFX Zresult, Zop1; MUL Zresult.S, Pg/M, Zresult.S, Zop2.S
        /// svint32_t svmul[_s32]_x(svbool_t pg, svint32_t op1, svint32_t op2)
        ///   MUL Ztied1.S, Pg/M, Ztied1.S, Zop2.S
        ///   MUL Ztied2.S, Pg/M, Ztied2.S, Zop1.S
        ///   MOVPRFX Zresult, Zop1; MUL Zresult.S, Pg/M, Zresult.S, Zop2.S
        /// svint32_t svmul[_s32]_z(svbool_t pg, svint32_t op1, svint32_t op2)
        ///   MOVPRFX Zresult.S, Pg/Z, Zop1.S; MUL Zresult.S, Pg/M, Zresult.S, Zop2.S
        ///   MOVPRFX Zresult.S, Pg/Z, Zop2.S; MUL Zresult.S, Pg/M, Zresult.S, Zop1.S
        /// </summary>
        public static unsafe Vector<int> Multiply(Vector<int> left, Vector<int> right) => Multiply(left, right);

        /// <summary>
        /// svint64_t svmul[_s64]_m(svbool_t pg, svint64_t op1, svint64_t op2)
        ///   MUL Ztied1.D, Pg/M, Ztied1.D, Zop2.D
        ///   MOVPRFX Zresult, Zop1; MUL Zresult.D, Pg/M, Zresult.D, Zop2.D
        /// svint64_t svmul[_s64]_x(svbool_t pg, svint64_t op1, svint64_t op2)
        ///   MUL Ztied1.D, Pg/M, Ztied1.D, Zop2.D
        ///   MUL Ztied2.D, Pg/M, Ztied2.D, Zop1.D
        ///   MOVPRFX Zresult, Zop1; MUL Zresult.D, Pg/M, Zresult.D, Zop2.D
        /// svint64_t svmul[_s64]_z(svbool_t pg, svint64_t op1, svint64_t op2)
        ///   MOVPRFX Zresult.D, Pg/Z, Zop1.D; MUL Zresult.D, Pg/M, Zresult.D, Zop2.D
        ///   MOVPRFX Zresult.D, Pg/Z, Zop2.D; MUL Zresult.D, Pg/M, Zresult.D, Zop1.D
        /// </summary>
        public static unsafe Vector<long> Multiply(Vector<long> left, Vector<long> right) => Multiply(left, right);

        /// <summary>
        /// svuint8_t svmul[_u8]_m(svbool_t pg, svuint8_t op1, svuint8_t op2)
        ///   MUL Ztied1.B, Pg/M, Ztied1.B, Zop2.B
        ///   MOVPRFX Zresult, Zop1; MUL Zresult.B, Pg/M, Zresult.B, Zop2.B
        /// svuint8_t svmul[_u8]_x(svbool_t pg, svuint8_t op1, svuint8_t op2)
        ///   MUL Ztied1.B, Pg/M, Ztied1.B, Zop2.B
        ///   MUL Ztied2.B, Pg/M, Ztied2.B, Zop1.B
        ///   MOVPRFX Zresult, Zop1; MUL Zresult.B, Pg/M, Zresult.B, Zop2.B
        /// svuint8_t svmul[_u8]_z(svbool_t pg, svuint8_t op1, svuint8_t op2)
        ///   MOVPRFX Zresult.B, Pg/Z, Zop1.B; MUL Zresult.B, Pg/M, Zresult.B, Zop2.B
        ///   MOVPRFX Zresult.B, Pg/Z, Zop2.B; MUL Zresult.B, Pg/M, Zresult.B, Zop1.B
        /// </summary>
        public static unsafe Vector<byte> Multiply(Vector<byte> left, Vector<byte> right) => Multiply(left, right);

        /// <summary>
        /// svuint16_t svmul[_u16]_m(svbool_t pg, svuint16_t op1, svuint16_t op2)
        ///   MUL Ztied1.H, Pg/M, Ztied1.H, Zop2.H
        ///   MOVPRFX Zresult, Zop1; MUL Zresult.H, Pg/M, Zresult.H, Zop2.H
        /// svuint16_t svmul[_u16]_x(svbool_t pg, svuint16_t op1, svuint16_t op2)
        ///   MUL Ztied1.H, Pg/M, Ztied1.H, Zop2.H
        ///   MUL Ztied2.H, Pg/M, Ztied2.H, Zop1.H
        ///   MOVPRFX Zresult, Zop1; MUL Zresult.H, Pg/M, Zresult.H, Zop2.H
        /// svuint16_t svmul[_u16]_z(svbool_t pg, svuint16_t op1, svuint16_t op2)
        ///   MOVPRFX Zresult.H, Pg/Z, Zop1.H; MUL Zresult.H, Pg/M, Zresult.H, Zop2.H
        ///   MOVPRFX Zresult.H, Pg/Z, Zop2.H; MUL Zresult.H, Pg/M, Zresult.H, Zop1.H
        /// </summary>
        public static unsafe Vector<ushort> Multiply(Vector<ushort> left, Vector<ushort> right) => Multiply(left, right);

        /// <summary>
        /// svuint32_t svmul[_u32]_m(svbool_t pg, svuint32_t op1, svuint32_t op2)
        ///   MUL Ztied1.S, Pg/M, Ztied1.S, Zop2.S
        ///   MOVPRFX Zresult, Zop1; MUL Zresult.S, Pg/M, Zresult.S, Zop2.S
        /// svuint32_t svmul[_u32]_x(svbool_t pg, svuint32_t op1, svuint32_t op2)
        ///   MUL Ztied1.S, Pg/M, Ztied1.S, Zop2.S
        ///   MUL Ztied2.S, Pg/M, Ztied2.S, Zop1.S
        ///   MOVPRFX Zresult, Zop1; MUL Zresult.S, Pg/M, Zresult.S, Zop2.S
        /// svuint32_t svmul[_u32]_z(svbool_t pg, svuint32_t op1, svuint32_t op2)
        ///   MOVPRFX Zresult.S, Pg/Z, Zop1.S; MUL Zresult.S, Pg/M, Zresult.S, Zop2.S
        ///   MOVPRFX Zresult.S, Pg/Z, Zop2.S; MUL Zresult.S, Pg/M, Zresult.S, Zop1.S
        /// </summary>
        public static unsafe Vector<uint> Multiply(Vector<uint> left, Vector<uint> right) => Multiply(left, right);

        /// <summary>
        /// svuint64_t svmul[_u64]_m(svbool_t pg, svuint64_t op1, svuint64_t op2)
        ///   MUL Ztied1.D, Pg/M, Ztied1.D, Zop2.D
        ///   MOVPRFX Zresult, Zop1; MUL Zresult.D, Pg/M, Zresult.D, Zop2.D
        /// svuint64_t svmul[_u64]_x(svbool_t pg, svuint64_t op1, svuint64_t op2)
        ///   MUL Ztied1.D, Pg/M, Ztied1.D, Zop2.D
        ///   MUL Ztied2.D, Pg/M, Ztied2.D, Zop1.D
        ///   MOVPRFX Zresult, Zop1; MUL Zresult.D, Pg/M, Zresult.D, Zop2.D
        /// svuint64_t svmul[_u64]_z(svbool_t pg, svuint64_t op1, svuint64_t op2)
        ///   MOVPRFX Zresult.D, Pg/Z, Zop1.D; MUL Zresult.D, Pg/M, Zresult.D, Zop2.D
        ///   MOVPRFX Zresult.D, Pg/Z, Zop2.D; MUL Zresult.D, Pg/M, Zresult.D, Zop1.D
        /// </summary>
        public static unsafe Vector<ulong> Multiply(Vector<ulong> left, Vector<ulong> right) => Multiply(left, right);

        /// <summary>
        /// svfloat32_t svmul[_f32]_m(svbool_t pg, svfloat32_t op1, svfloat32_t op2)
        ///   FMUL Ztied1.S, Pg/M, Ztied1.S, Zop2.S
        ///   MOVPRFX Zresult, Zop1; FMUL Zresult.S, Pg/M, Zresult.S, Zop2.S
        /// svfloat32_t svmul[_f32]_x(svbool_t pg, svfloat32_t op1, svfloat32_t op2)
        ///   FMUL Ztied1.S, Pg/M, Ztied1.S, Zop2.S
        ///   FMUL Ztied2.S, Pg/M, Ztied2.S, Zop1.S
        ///   FMUL Zresult.S, Zop1.S, Zop2.S
        ///   MOVPRFX Zresult, Zop1; FMUL Zresult.S, Pg/M, Zresult.S, Zop2.S
        /// svfloat32_t svmul[_f32]_z(svbool_t pg, svfloat32_t op1, svfloat32_t op2)
        ///   MOVPRFX Zresult.S, Pg/Z, Zop1.S; FMUL Zresult.S, Pg/M, Zresult.S, Zop2.S
        ///   MOVPRFX Zresult.S, Pg/Z, Zop2.S; FMUL Zresult.S, Pg/M, Zresult.S, Zop1.S
        /// </summary>
        public static unsafe Vector<float> Multiply(Vector<float> left, Vector<float> right) => Multiply(left, right);

        /// <summary>
        /// svfloat64_t svmul[_f64]_m(svbool_t pg, svfloat64_t op1, svfloat64_t op2)
        ///   FMUL Ztied1.D, Pg/M, Ztied1.D, Zop2.D
        ///   MOVPRFX Zresult, Zop1; FMUL Zresult.D, Pg/M, Zresult.D, Zop2.D
        /// svfloat64_t svmul[_f64]_x(svbool_t pg, svfloat64_t op1, svfloat64_t op2)
        ///   FMUL Ztied1.D, Pg/M, Ztied1.D, Zop2.D
        ///   FMUL Ztied2.D, Pg/M, Ztied2.D, Zop1.D
        ///   FMUL Zresult.D, Zop1.D, Zop2.D
        ///   MOVPRFX Zresult, Zop1; FMUL Zresult.D, Pg/M, Zresult.D, Zop2.D
        /// svfloat64_t svmul[_f64]_z(svbool_t pg, svfloat64_t op1, svfloat64_t op2)
        ///   MOVPRFX Zresult.D, Pg/Z, Zop1.D; FMUL Zresult.D, Pg/M, Zresult.D, Zop2.D
        ///   MOVPRFX Zresult.D, Pg/Z, Zop2.D; FMUL Zresult.D, Pg/M, Zresult.D, Zop1.D
        /// </summary>
        public static unsafe Vector<double> Multiply(Vector<double> left, Vector<double> right) => Multiply(left, right);

        ///  MultiplyAdd : Multiply-add, addend first

        /// <summary>
        /// svuint8_t svmla[_u8]_m(svbool_t pg, svuint8_t op1, svuint8_t op2, svuint8_t op3)
        /// svuint8_t svmla[_u8]_x(svbool_t pg, svuint8_t op1, svuint8_t op2, svuint8_t op3)
        /// svuint8_t svmla[_u8]_z(svbool_t pg, svuint8_t op1, svuint8_t op2, svuint8_t op3)
        ///   MLA Ztied1.B, Pg/M, Zop2.B, Zop3.B
        /// </summary>
        public static unsafe Vector<byte> MultiplyAdd(Vector<byte> addend, Vector<byte> left, Vector<byte> right) => MultiplyAdd(addend, left, right);

        /// <summary>
        /// svint16_t svmla[_s16]_m(svbool_t pg, svint16_t op1, svint16_t op2, svint16_t op3)
        /// svint16_t svmla[_s16]_x(svbool_t pg, svint16_t op1, svint16_t op2, svint16_t op3)
        /// svint16_t svmla[_s16]_z(svbool_t pg, svint16_t op1, svint16_t op2, svint16_t op3)
        ///   MLA Ztied1.H, Pg/M, Zop2.H, Zop3.H
        /// </summary>
        public static unsafe Vector<short> MultiplyAdd(Vector<short> addend, Vector<short> left, Vector<short> right) => MultiplyAdd(addend, left, right);

        /// <summary>
        /// svint32_t svmla[_s32]_m(svbool_t pg, svint32_t op1, svint32_t op2, svint32_t op3)
        /// svint32_t svmla[_s32]_x(svbool_t pg, svint32_t op1, svint32_t op2, svint32_t op3)
        /// svint32_t svmla[_s32]_z(svbool_t pg, svint32_t op1, svint32_t op2, svint32_t op3)
        ///   MLA Ztied1.S, Pg/M, Zop2.S, Zop3.S
        /// </summary>
        public static unsafe Vector<int> MultiplyAdd(Vector<int> addend, Vector<int> left, Vector<int> right) => MultiplyAdd(addend, left, right);

        /// <summary>
        /// svint64_t svmla[_s64]_m(svbool_t pg, svint64_t op1, svint64_t op2, svint64_t op3)
        /// svint64_t svmla[_s64]_x(svbool_t pg, svint64_t op1, svint64_t op2, svint64_t op3)
        /// svint64_t svmla[_s64]_z(svbool_t pg, svint64_t op1, svint64_t op2, svint64_t op3)
        ///   MLA Ztied1.D, Pg/M, Zop2.D, Zop3.D
        /// </summary>
        public static unsafe Vector<long> MultiplyAdd(Vector<long> addend, Vector<long> left, Vector<long> right) => MultiplyAdd(addend, left, right);

        /// <summary>
        /// svint8_t svmla[_s8]_m(svbool_t pg, svint8_t op1, svint8_t op2, svint8_t op3)
        /// svint8_t svmla[_s8]_x(svbool_t pg, svint8_t op1, svint8_t op2, svint8_t op3)
        /// svint8_t svmla[_s8]_z(svbool_t pg, svint8_t op1, svint8_t op2, svint8_t op3)
        ///   MLA Ztied1.B, Pg/M, Zop2.B, Zop3.B
        /// </summary>
        public static unsafe Vector<sbyte> MultiplyAdd(Vector<sbyte> addend, Vector<sbyte> left, Vector<sbyte> right) => MultiplyAdd(addend, left, right);

        /// <summary>
        /// svuint16_t svmla[_u16]_m(svbool_t pg, svuint16_t op1, svuint16_t op2, svuint16_t op3)
        /// svuint16_t svmla[_u16]_x(svbool_t pg, svuint16_t op1, svuint16_t op2, svuint16_t op3)
        /// svuint16_t svmla[_u16]_z(svbool_t pg, svuint16_t op1, svuint16_t op2, svuint16_t op3)
        ///   MLA Ztied1.H, Pg/M, Zop2.H, Zop3.H
        /// </summary>
        public static unsafe Vector<ushort> MultiplyAdd(Vector<ushort> addend, Vector<ushort> left, Vector<ushort> right) => MultiplyAdd(addend, left, right);

        /// <summary>
        /// svuint32_t svmla[_u32]_m(svbool_t pg, svuint32_t op1, svuint32_t op2, svuint32_t op3)
        /// svuint32_t svmla[_u32]_x(svbool_t pg, svuint32_t op1, svuint32_t op2, svuint32_t op3)
        /// svuint32_t svmla[_u32]_z(svbool_t pg, svuint32_t op1, svuint32_t op2, svuint32_t op3)
        ///   MLA Ztied1.S, Pg/M, Zop2.S, Zop3.S
        /// </summary>
        public static unsafe Vector<uint> MultiplyAdd(Vector<uint> addend, Vector<uint> left, Vector<uint> right) => MultiplyAdd(addend, left, right);

        /// <summary>
        /// svuint64_t svmla[_u64]_m(svbool_t pg, svuint64_t op1, svuint64_t op2, svuint64_t op3)
        /// svuint64_t svmla[_u64]_x(svbool_t pg, svuint64_t op1, svuint64_t op2, svuint64_t op3)
        /// svuint64_t svmla[_u64]_z(svbool_t pg, svuint64_t op1, svuint64_t op2, svuint64_t op3)
        ///   MLA Ztied1.D, Pg/M, Zop2.D, Zop3.D
        /// </summary>
        public static unsafe Vector<ulong> MultiplyAdd(Vector<ulong> addend, Vector<ulong> left, Vector<ulong> right) => MultiplyAdd(addend, left, right);

        ///  MultiplyBySelectedScalar : Multiply

        /// <summary>
        /// svfloat64_t svmul_lane[_f64](svfloat64_t op1, svfloat64_t op2, uint64_t imm_index)
        ///   FMUL Zresult.D, Zop1.D, Zop2.D[imm_index]
        /// </summary>
        public static unsafe Vector<double> MultiplyBySelectedScalar(Vector<double> left, Vector<double> right, [ConstantExpected] byte rightIndex) => MultiplyBySelectedScalar(left, right, rightIndex);

        /// <summary>
        /// svfloat32_t svmul_lane[_f32](svfloat32_t op1, svfloat32_t op2, uint64_t imm_index)
        ///   FMUL Zresult.S, Zop1.S, Zop2.S[imm_index]
        /// </summary>
        public static unsafe Vector<float> MultiplyBySelectedScalar(Vector<float> left, Vector<float> right, [ConstantExpected] byte rightIndex) => MultiplyBySelectedScalar(left, right, rightIndex);

        ///  MultiplyExtended : Multiply extended (∞×0=2)

        /// <summary>
        /// svfloat64_t svmulx[_f64]_m(svbool_t pg, svfloat64_t op1, svfloat64_t op2)
        /// svfloat64_t svmulx[_f64]_x(svbool_t pg, svfloat64_t op1, svfloat64_t op2)
        /// svfloat64_t svmulx[_f64]_z(svbool_t pg, svfloat64_t op1, svfloat64_t op2)
        ///   FMULX Ztied1.D, Pg/M, Ztied1.D, Zop2.D
        /// </summary>
        public static unsafe Vector<double> MultiplyExtended(Vector<double> left, Vector<double> right) => MultiplyExtended(left, right);

        /// <summary>
        /// svfloat32_t svmulx[_f32]_m(svbool_t pg, svfloat32_t op1, svfloat32_t op2)
        /// svfloat32_t svmulx[_f32]_x(svbool_t pg, svfloat32_t op1, svfloat32_t op2)
        /// svfloat32_t svmulx[_f32]_z(svbool_t pg, svfloat32_t op1, svfloat32_t op2)
        ///   FMULX Ztied1.S, Pg/M, Ztied1.S, Zop2.S
        /// </summary>
        public static unsafe Vector<float> MultiplyExtended(Vector<float> left, Vector<float> right) => MultiplyExtended(left, right);

        ///  MultiplySubtract : Multiply-subtract, minuend first

        /// <summary>
        /// svuint8_t svmls[_u8]_m(svbool_t pg, svuint8_t op1, svuint8_t op2, svuint8_t op3)
        /// svuint8_t svmls[_u8]_x(svbool_t pg, svuint8_t op1, svuint8_t op2, svuint8_t op3)
        /// svuint8_t svmls[_u8]_z(svbool_t pg, svuint8_t op1, svuint8_t op2, svuint8_t op3)
        ///   MLS Ztied1.B, Pg/M, Zop2.B, Zop3.B
        /// </summary>
        public static unsafe Vector<byte> MultiplySubtract(Vector<byte> minuend, Vector<byte> left, Vector<byte> right) => MultiplySubtract(minuend, left, right);

        /// <summary>
        /// svint16_t svmls[_s16]_m(svbool_t pg, svint16_t op1, svint16_t op2, svint16_t op3)
        /// svint16_t svmls[_s16]_x(svbool_t pg, svint16_t op1, svint16_t op2, svint16_t op3)
        /// svint16_t svmls[_s16]_z(svbool_t pg, svint16_t op1, svint16_t op2, svint16_t op3)
        ///   MLS Ztied1.H, Pg/M, Zop2.H, Zop3.H
        /// </summary>
        public static unsafe Vector<short> MultiplySubtract(Vector<short> minuend, Vector<short> left, Vector<short> right) => MultiplySubtract(minuend, left, right);

        /// <summary>
        /// svint32_t svmls[_s32]_m(svbool_t pg, svint32_t op1, svint32_t op2, svint32_t op3)
        /// svint32_t svmls[_s32]_x(svbool_t pg, svint32_t op1, svint32_t op2, svint32_t op3)
        /// svint32_t svmls[_s32]_z(svbool_t pg, svint32_t op1, svint32_t op2, svint32_t op3)
        ///   MLS Ztied1.S, Pg/M, Zop2.S, Zop3.S
        /// </summary>
        public static unsafe Vector<int> MultiplySubtract(Vector<int> minuend, Vector<int> left, Vector<int> right) => MultiplySubtract(minuend, left, right);

        /// <summary>
        /// svint64_t svmls[_s64]_m(svbool_t pg, svint64_t op1, svint64_t op2, svint64_t op3)
        /// svint64_t svmls[_s64]_x(svbool_t pg, svint64_t op1, svint64_t op2, svint64_t op3)
        /// svint64_t svmls[_s64]_z(svbool_t pg, svint64_t op1, svint64_t op2, svint64_t op3)
        ///   MLS Ztied1.D, Pg/M, Zop2.D, Zop3.D
        /// </summary>
        public static unsafe Vector<long> MultiplySubtract(Vector<long> minuend, Vector<long> left, Vector<long> right) => MultiplySubtract(minuend, left, right);

        /// <summary>
        /// svint8_t svmls[_s8]_m(svbool_t pg, svint8_t op1, svint8_t op2, svint8_t op3)
        /// svint8_t svmls[_s8]_x(svbool_t pg, svint8_t op1, svint8_t op2, svint8_t op3)
        /// svint8_t svmls[_s8]_z(svbool_t pg, svint8_t op1, svint8_t op2, svint8_t op3)
        ///   MLS Ztied1.B, Pg/M, Zop2.B, Zop3.B
        /// </summary>
        public static unsafe Vector<sbyte> MultiplySubtract(Vector<sbyte> minuend, Vector<sbyte> left, Vector<sbyte> right) => MultiplySubtract(minuend, left, right);

        /// <summary>
        /// svuint16_t svmls[_u16]_m(svbool_t pg, svuint16_t op1, svuint16_t op2, svuint16_t op3)
        /// svuint16_t svmls[_u16]_x(svbool_t pg, svuint16_t op1, svuint16_t op2, svuint16_t op3)
        /// svuint16_t svmls[_u16]_z(svbool_t pg, svuint16_t op1, svuint16_t op2, svuint16_t op3)
        ///   MLS Ztied1.H, Pg/M, Zop2.H, Zop3.H
        /// </summary>
        public static unsafe Vector<ushort> MultiplySubtract(Vector<ushort> minuend, Vector<ushort> left, Vector<ushort> right) => MultiplySubtract(minuend, left, right);

        /// <summary>
        /// svuint32_t svmls[_u32]_m(svbool_t pg, svuint32_t op1, svuint32_t op2, svuint32_t op3)
        /// svuint32_t svmls[_u32]_x(svbool_t pg, svuint32_t op1, svuint32_t op2, svuint32_t op3)
        /// svuint32_t svmls[_u32]_z(svbool_t pg, svuint32_t op1, svuint32_t op2, svuint32_t op3)
        ///   MLS Ztied1.S, Pg/M, Zop2.S, Zop3.S
        /// </summary>
        public static unsafe Vector<uint> MultiplySubtract(Vector<uint> minuend, Vector<uint> left, Vector<uint> right) => MultiplySubtract(minuend, left, right);

        /// <summary>
        /// svuint64_t svmls[_u64]_m(svbool_t pg, svuint64_t op1, svuint64_t op2, svuint64_t op3)
        /// svuint64_t svmls[_u64]_z(svbool_t pg, svuint64_t op1, svuint64_t op2, svuint64_t op3)
        /// svuint64_t svmls[_u64]_x(svbool_t pg, svuint64_t op1, svuint64_t op2, svuint64_t op3)
        ///   MLS Ztied1.D, Pg/M, Zop2.D, Zop3.D
        /// </summary>
        public static unsafe Vector<ulong> MultiplySubtract(Vector<ulong> minuend, Vector<ulong> left, Vector<ulong> right) => MultiplySubtract(minuend, left, right);

        ///  Negate : Negate

        /// <summary>
        /// svfloat64_t svneg[_f64]_m(svfloat64_t inactive, svbool_t pg, svfloat64_t op)
        /// svfloat64_t svneg[_f64]_x(svbool_t pg, svfloat64_t op)
        /// svfloat64_t svneg[_f64]_z(svbool_t pg, svfloat64_t op)
        ///   FNEG Ztied.D, Pg/M, Zop.D
        /// </summary>
        public static unsafe Vector<double> Negate(Vector<double> value) => Negate(value);

        /// <summary>
        /// svint16_t svneg[_s16]_m(svint16_t inactive, svbool_t pg, svint16_t op)
        /// svint16_t svneg[_s16]_x(svbool_t pg, svint16_t op)
        /// svint16_t svneg[_s16]_z(svbool_t pg, svint16_t op)
        ///   NEG Ztied.H, Pg/M, Zop.H
        /// </summary>
        public static unsafe Vector<short> Negate(Vector<short> value) => Negate(value);

        /// <summary>
        /// svint32_t svneg[_s32]_m(svint32_t inactive, svbool_t pg, svint32_t op)
        /// svint32_t svneg[_s32]_x(svbool_t pg, svint32_t op)
        /// svint32_t svneg[_s32]_z(svbool_t pg, svint32_t op)
        ///   NEG Ztied.S, Pg/M, Zop.S
        /// </summary>
        public static unsafe Vector<int> Negate(Vector<int> value) => Negate(value);

        /// <summary>
        /// svint64_t svneg[_s64]_m(svint64_t inactive, svbool_t pg, svint64_t op)
        /// svint64_t svneg[_s64]_x(svbool_t pg, svint64_t op)
        /// svint64_t svneg[_s64]_z(svbool_t pg, svint64_t op)
        ///   NEG Ztied.D, Pg/M, Zop.D
        /// </summary>
        public static unsafe Vector<long> Negate(Vector<long> value) => Negate(value);

        /// <summary>
        /// svint8_t svneg[_s8]_x(svbool_t pg, svint8_t op)
        /// svint8_t svneg[_s8]_m(svint8_t inactive, svbool_t pg, svint8_t op)
        /// svint8_t svneg[_s8]_z(svbool_t pg, svint8_t op)
        ///   NEG Ztied.B, Pg/M, Zop.B
        /// </summary>
        public static unsafe Vector<sbyte> Negate(Vector<sbyte> value) => Negate(value);

        /// <summary>
        /// svfloat32_t svneg[_f32]_m(svfloat32_t inactive, svbool_t pg, svfloat32_t op)
        /// svfloat32_t svneg[_f32]_x(svbool_t pg, svfloat32_t op)
        /// svfloat32_t svneg[_f32]_z(svbool_t pg, svfloat32_t op)
        ///   FNEG Ztied.S, Pg/M, Zop.S
        /// </summary>
        public static unsafe Vector<float> Negate(Vector<float> value) => Negate(value);

        ///  Or : Bitwise inclusive OR

        /// <summary>
        /// svuint8_t svorr[_u8]_m(svbool_t pg, svuint8_t op1, svuint8_t op2)
        /// svuint8_t svorr[_u8]_x(svbool_t pg, svuint8_t op1, svuint8_t op2)
        /// svuint8_t svorr[_u8]_z(svbool_t pg, svuint8_t op1, svuint8_t op2)
        ///   ORR Ztied1.B, Pg/M, Ztied1.B, Zop2.B
        ///   ORR Zresult.D, Zop1.D, Zop2.D
        /// svbool_t svorr[_b]_z(svbool_t pg, svbool_t op1, svbool_t op2)
        ///   ORR Presult.B, Pg/Z, Pop1.B, Pop2.B
        /// </summary>
        public static unsafe Vector<byte> Or(Vector<byte> left, Vector<byte> right) => Or(left, right);

        /// <summary>
        /// svint16_t svorr[_s16]_m(svbool_t pg, svint16_t op1, svint16_t op2)
        /// svint16_t svorr[_s16]_x(svbool_t pg, svint16_t op1, svint16_t op2)
        /// svint16_t svorr[_s16]_z(svbool_t pg, svint16_t op1, svint16_t op2)
        ///   ORR Ztied1.H, Pg/M, Ztied1.H, Zop2.H
        ///   ORR Zresult.D, Zop1.D, Zop2.D
        /// svbool_t svorr[_b]_z(svbool_t pg, svbool_t op1, svbool_t op2)
        ///   ORR Presult.B, Pg/Z, Pop1.B, Pop2.B
        /// </summary>
        public static unsafe Vector<short> Or(Vector<short> left, Vector<short> right) => Or(left, right);

        /// <summary>
        /// svint32_t svorr[_s32]_m(svbool_t pg, svint32_t op1, svint32_t op2)
        /// svint32_t svorr[_s32]_x(svbool_t pg, svint32_t op1, svint32_t op2)
        /// svint32_t svorr[_s32]_z(svbool_t pg, svint32_t op1, svint32_t op2)
        ///   ORR Ztied1.S, Pg/M, Ztied1.S, Zop2.S
        ///   ORR Zresult.D, Zop1.D, Zop2.D
        /// svbool_t svorr[_b]_z(svbool_t pg, svbool_t op1, svbool_t op2)
        ///   ORR Presult.B, Pg/Z, Pop1.B, Pop2.B
        /// </summary>
        public static unsafe Vector<int> Or(Vector<int> left, Vector<int> right) => Or(left, right);

        /// <summary>
        /// svint64_t svorr[_s64]_m(svbool_t pg, svint64_t op1, svint64_t op2)
        /// svint64_t svorr[_s64]_x(svbool_t pg, svint64_t op1, svint64_t op2)
        /// svint64_t svorr[_s64]_z(svbool_t pg, svint64_t op1, svint64_t op2)
        ///   ORR Ztied1.D, Pg/M, Ztied1.D, Zop2.D
        ///   ORR Zresult.D, Zop1.D, Zop2.D
        /// svbool_t svorr[_b]_z(svbool_t pg, svbool_t op1, svbool_t op2)
        ///   ORR Presult.B, Pg/Z, Pop1.B, Pop2.B
        /// </summary>
        public static unsafe Vector<long> Or(Vector<long> left, Vector<long> right) => Or(left, right);

        /// <summary>
        /// svint8_t svorr[_s8]_m(svbool_t pg, svint8_t op1, svint8_t op2)
        /// svint8_t svorr[_s8]_x(svbool_t pg, svint8_t op1, svint8_t op2)
        /// svint8_t svorr[_s8]_z(svbool_t pg, svint8_t op1, svint8_t op2)
        ///   ORR Ztied1.B, Pg/M, Ztied1.B, Zop2.B
        ///   ORR Zresult.D, Zop1.D, Zop2.D
        /// svbool_t svorr[_b]_z(svbool_t pg, svbool_t op1, svbool_t op2)
        ///   ORR Presult.B, Pg/Z, Pop1.B, Pop2.B
        /// </summary>
        public static unsafe Vector<sbyte> Or(Vector<sbyte> left, Vector<sbyte> right) => Or(left, right);

        /// <summary>
        /// svuint16_t svorr[_u16]_m(svbool_t pg, svuint16_t op1, svuint16_t op2)
        /// svuint16_t svorr[_u16]_x(svbool_t pg, svuint16_t op1, svuint16_t op2)
        /// svuint16_t svorr[_u16]_z(svbool_t pg, svuint16_t op1, svuint16_t op2)
        ///   ORR Ztied1.H, Pg/M, Ztied1.H, Zop2.H
        ///   ORR Zresult.D, Zop1.D, Zop2.D
        /// svbool_t svorr[_b]_z(svbool_t pg, svbool_t op1, svbool_t op2)
        ///   ORR Presult.B, Pg/Z, Pop1.B, Pop2.B
        /// </summary>
        public static unsafe Vector<ushort> Or(Vector<ushort> left, Vector<ushort> right) => Or(left, right);

        /// <summary>
        /// svuint32_t svorr[_u32]_m(svbool_t pg, svuint32_t op1, svuint32_t op2)
        /// svuint32_t svorr[_u32]_x(svbool_t pg, svuint32_t op1, svuint32_t op2)
        /// svuint32_t svorr[_u32]_z(svbool_t pg, svuint32_t op1, svuint32_t op2)
        ///   ORR Ztied1.S, Pg/M, Ztied1.S, Zop2.S
        ///   ORR Zresult.D, Zop1.D, Zop2.D
        /// svbool_t svorr[_b]_z(svbool_t pg, svbool_t op1, svbool_t op2)
        ///   ORR Presult.B, Pg/Z, Pop1.B, Pop2.B
        /// </summary>
        public static unsafe Vector<uint> Or(Vector<uint> left, Vector<uint> right) => Or(left, right);

        /// <summary>
        /// svuint64_t svorr[_u64]_m(svbool_t pg, svuint64_t op1, svuint64_t op2)
        /// svuint64_t svorr[_u64]_x(svbool_t pg, svuint64_t op1, svuint64_t op2)
        /// svuint64_t svorr[_u64]_z(svbool_t pg, svuint64_t op1, svuint64_t op2)
        ///   ORR Ztied1.D, Pg/M, Ztied1.D, Zop2.D
        ///   ORR Zresult.D, Zop1.D, Zop2.D
        /// svbool_t svorr[_b]_z(svbool_t pg, svbool_t op1, svbool_t op2)
        ///   ORR Presult.B, Pg/Z, Pop1.B, Pop2.B
        /// </summary>
        public static unsafe Vector<ulong> Or(Vector<ulong> left, Vector<ulong> right) => Or(left, right);


        ///  OrAcross : Bitwise inclusive OR reduction to scalar

        /// <summary>
        /// uint8_t svorv[_u8](svbool_t pg, svuint8_t op)
        ///   ORV Bresult, Pg, Zop.B
        /// </summary>
        public static unsafe Vector<byte> OrAcross(Vector<byte> value) => OrAcross(value);

        /// <summary>
        /// int16_t svorv[_s16](svbool_t pg, svint16_t op)
        ///   ORV Hresult, Pg, Zop.H
        /// </summary>
        public static unsafe Vector<short> OrAcross(Vector<short> value) => OrAcross(value);

        /// <summary>
        /// int32_t svorv[_s32](svbool_t pg, svint32_t op)
        ///   ORV Sresult, Pg, Zop.S
        /// </summary>
        public static unsafe Vector<int> OrAcross(Vector<int> value) => OrAcross(value);

        /// <summary>
        /// int64_t svorv[_s64](svbool_t pg, svint64_t op)
        ///   ORV Dresult, Pg, Zop.D
        /// </summary>
        public static unsafe Vector<long> OrAcross(Vector<long> value) => OrAcross(value);

        /// <summary>
        /// int8_t svorv[_s8](svbool_t pg, svint8_t op)
        ///   ORV Bresult, Pg, Zop.B
        /// </summary>
        public static unsafe Vector<sbyte> OrAcross(Vector<sbyte> value) => OrAcross(value);

        /// <summary>
        /// uint16_t svorv[_u16](svbool_t pg, svuint16_t op)
        ///   ORV Hresult, Pg, Zop.H
        /// </summary>
        public static unsafe Vector<ushort> OrAcross(Vector<ushort> value) => OrAcross(value);

        /// <summary>
        /// uint32_t svorv[_u32](svbool_t pg, svuint32_t op)
        ///   ORV Sresult, Pg, Zop.S
        /// </summary>
        public static unsafe Vector<uint> OrAcross(Vector<uint> value) => OrAcross(value);

        /// <summary>
        /// uint64_t svorv[_u64](svbool_t pg, svuint64_t op)
        ///   ORV Dresult, Pg, Zop.D
        /// </summary>
        public static unsafe Vector<ulong> OrAcross(Vector<ulong> value) => OrAcross(value);


        ///  Count nonzero bits

        /// <summary>
        /// svuint8_t svcnt[_s8]_m(svuint8_t inactive, svbool_t pg, svint8_t op)
        /// svuint8_t svcnt[_s8]_x(svbool_t pg, svint8_t op)
        /// svuint8_t svcnt[_s8]_z(svbool_t pg, svint8_t op)
        ///   CNT Ztied.B, Pg/M, Zop.B
        /// </summary>
        public static unsafe Vector<byte> PopCount(Vector<sbyte> value) => PopCount(value);

        /// <summary>
        /// svuint8_t svcnt[_u8]_m(svuint8_t inactive, svbool_t pg, svuint8_t op)
        /// svuint8_t svcnt[_u8]_x(svbool_t pg, svuint8_t op)
        /// svuint8_t svcnt[_u8]_z(svbool_t pg, svuint8_t op)
        ///   CNT Ztied.B, Pg/M, Zop.B
        /// </summary>
        public static unsafe Vector<byte> PopCount(Vector<byte> value) => PopCount(value);

        /// <summary>
        /// svuint16_t svcnt[_s16]_m(svuint16_t inactive, svbool_t pg, svint16_t op)
        /// svuint16_t svcnt[_s16]_x(svbool_t pg, svint16_t op)
        /// svuint16_t svcnt[_s16]_z(svbool_t pg, svint16_t op)
        ///   CNT Ztied.H, Pg/M, Zop.H
        /// </summary>
        public static unsafe Vector<ushort> PopCount(Vector<short> value) => PopCount(value);

        /// <summary>
        /// svuint16_t svcnt[_u16]_m(svuint16_t inactive, svbool_t pg, svuint16_t op)
        /// svuint16_t svcnt[_u16]_x(svbool_t pg, svuint16_t op)
        /// svuint16_t svcnt[_u16]_z(svbool_t pg, svuint16_t op)
        ///   CNT Ztied.H, Pg/M, Zop.H
        /// </summary>
        public static unsafe Vector<ushort> PopCount(Vector<ushort> value) => PopCount(value);

        /// <summary>
        /// svuint32_t svcnt[_s32]_m(svuint32_t inactive, svbool_t pg, svint32_t op)
        /// svuint32_t svcnt[_s32]_x(svbool_t pg, svint32_t op)
        /// svuint32_t svcnt[_s32]_z(svbool_t pg, svint32_t op)
        ///   CNT Ztied.S, Pg/M, Zop.S
        /// </summary>
        public static unsafe Vector<uint> PopCount(Vector<int> value) => PopCount(value);

        /// <summary>
        /// svuint32_t svcnt[_f32]_m(svuint32_t inactive, svbool_t pg, svfloat32_t op)
        /// svuint32_t svcnt[_f32]_x(svbool_t pg, svfloat32_t op)
        /// svuint32_t svcnt[_f32]_z(svbool_t pg, svfloat32_t op)
        ///   CNT Ztied.S, Pg/M, Zop.S
        /// </summary>
        public static unsafe Vector<uint> PopCount(Vector<float> value) => PopCount(value);

        /// <summary>
        /// svuint32_t svcnt[_u32]_m(svuint32_t inactive, svbool_t pg, svuint32_t op)
        /// svuint32_t svcnt[_u32]_x(svbool_t pg, svuint32_t op)
        /// svuint32_t svcnt[_u32]_z(svbool_t pg, svuint32_t op)
        ///   CNT Ztied.S, Pg/M, Zop.S
        /// </summary>
        public static unsafe Vector<uint> PopCount(Vector<uint> value) => PopCount(value);

        /// <summary>
        /// svuint64_t svcnt[_f64]_m(svuint64_t inactive, svbool_t pg, svfloat64_t op)
        /// svuint64_t svcnt[_f64]_x(svbool_t pg, svfloat64_t op)
        /// svuint64_t svcnt[_f64]_z(svbool_t pg, svfloat64_t op)
        ///   CNT Ztied.D, Pg/M, Zop.D
        /// </summary>
        public static unsafe Vector<ulong> PopCount(Vector<double> value) => PopCount(value);

        /// <summary>
        /// svuint64_t svcnt[_s64]_m(svuint64_t inactive, svbool_t pg, svint64_t op)
        /// svuint64_t svcnt[_s64]_x(svbool_t pg, svint64_t op)
        /// svuint64_t svcnt[_s64]_z(svbool_t pg, svint64_t op)
        ///   CNT Ztied.D, Pg/M, Zop.D
        /// </summary>
        public static unsafe Vector<ulong> PopCount(Vector<long> value) => PopCount(value);

        /// <summary>
        /// svuint64_t svcnt[_u64]_m(svuint64_t inactive, svbool_t pg, svuint64_t op)
        /// svuint64_t svcnt[_u64]_x(svbool_t pg, svuint64_t op)
        /// svuint64_t svcnt[_u64]_z(svbool_t pg, svuint64_t op)
        ///   CNT Ztied.D, Pg/M, Zop.D
        /// </summary>
        public static unsafe Vector<ulong> PopCount(Vector<ulong> value) => PopCount(value);

        /// <summary>
        /// void svprfb(svbool_t pg, const void *base, enum svprfop op)
        ///   PRFB op, Pg, [Xbase, #0, MUL VL]
        /// </summary>
        public static unsafe void PrefetchBytes(Vector<byte> mask, void* address, [ConstantExpected] SvePrefetchType prefetchType) => PrefetchBytes(mask, address, prefetchType);

        /// <summary>
        /// void svprfh(svbool_t pg, const void *base, enum svprfop op)
        ///   PRFH op, Pg, [Xbase, #0, MUL VL]
        /// </summary>
        public static unsafe void PrefetchInt16(Vector<ushort> mask, void* address, [ConstantExpected] SvePrefetchType prefetchType) => PrefetchInt16(mask, address, prefetchType);

        /// <summary>
        /// void svprfw(svbool_t pg, const void *base, enum svprfop op)
        ///   PRFW op, Pg, [Xbase, #0, MUL VL]
        /// </summary>
        public static unsafe void PrefetchInt32(Vector<uint> mask, void* address, [ConstantExpected] SvePrefetchType prefetchType) => PrefetchInt32(mask, address, prefetchType);

        /// <summary>
        /// void svprfd(svbool_t pg, const void *base, enum svprfop op)
        ///   PRFD op, Pg, [Xbase, #0, MUL VL]
        /// </summary>
        public static unsafe void PrefetchInt64(Vector<ulong> mask, void* address, [ConstantExpected] SvePrefetchType prefetchType) => PrefetchInt64(mask, address, prefetchType);

        ///  Reverse all elements

        /// <summary>
        /// svuint8_t svrev[_u8](svuint8_t op)
        ///   REV Zresult.B, Zop.B
        /// </summary>
        public static unsafe Vector<byte> ReverseElement(Vector<byte> value) => ReverseElement(value);

        /// <summary>
        /// svfloat64_t svrev[_f64](svfloat64_t op)
        ///   REV Zresult.D, Zop.D
        /// </summary>
        public static unsafe Vector<double> ReverseElement(Vector<double> value) => ReverseElement(value);

        /// <summary>
        /// svint16_t svrev[_s16](svint16_t op)
        ///   REV Zresult.H, Zop.H
        /// </summary>
        public static unsafe Vector<short> ReverseElement(Vector<short> value) => ReverseElement(value);

        /// <summary>
        /// svint32_t svrev[_s32](svint32_t op)
        ///   REV Zresult.S, Zop.S
        /// </summary>
        public static unsafe Vector<int> ReverseElement(Vector<int> value) => ReverseElement(value);

        /// <summary>
        /// svint64_t svrev[_s64](svint64_t op)
        ///   REV Zresult.D, Zop.D
        /// </summary>
        public static unsafe Vector<long> ReverseElement(Vector<long> value) => ReverseElement(value);

        /// <summary>
        /// svint8_t svrev[_s8](svint8_t op)
        ///   REV Zresult.B, Zop.B
        /// </summary>
        public static unsafe Vector<sbyte> ReverseElement(Vector<sbyte> value) => ReverseElement(value);

        /// <summary>
        /// svfloat32_t svrev[_f32](svfloat32_t op)
        ///   REV Zresult.S, Zop.S
        /// </summary>
        public static unsafe Vector<float> ReverseElement(Vector<float> value) => ReverseElement(value);

        /// <summary>
        /// svuint16_t svrev[_u16](svuint16_t op)
        ///   REV Zresult.H, Zop.H
        /// </summary>
        public static unsafe Vector<ushort> ReverseElement(Vector<ushort> value) => ReverseElement(value);

        /// <summary>
        /// svuint32_t svrev[_u32](svuint32_t op)
        ///   REV Zresult.S, Zop.S
        /// </summary>
        public static unsafe Vector<uint> ReverseElement(Vector<uint> value) => ReverseElement(value);

        /// <summary>
        /// svuint64_t svrev[_u64](svuint64_t op)
        ///   REV Zresult.D, Zop.D
        /// </summary>
        public static unsafe Vector<ulong> ReverseElement(Vector<ulong> value) => ReverseElement(value);


        ///  Reverse halfwords within elements

        /// <summary>
        /// svint32_t svrevh[_s32]_m(svint32_t inactive, svbool_t pg, svint32_t op)
        ///   REVH Ztied.S, Pg/M, Zop.S
        /// </summary>
        public static unsafe Vector<int> ReverseElement16(Vector<int> value) => ReverseElement16(value);

        /// <summary>
        /// svint64_t svrevh[_s64]_m(svint64_t inactive, svbool_t pg, svint64_t op)
        ///   REVH Ztied.D, Pg/M, Zop.D
        /// </summary>
        public static unsafe Vector<long> ReverseElement16(Vector<long> value) => ReverseElement16(value);

        /// <summary>
        /// svuint32_t svrevh[_u32]_m(svuint32_t inactive, svbool_t pg, svuint32_t op)
        ///   REVH Ztied.S, Pg/M, Zop.S
        /// </summary>
        public static unsafe Vector<uint> ReverseElement16(Vector<uint> value) => ReverseElement16(value);

        /// <summary>
        /// svuint64_t svrevh[_u64]_m(svuint64_t inactive, svbool_t pg, svuint64_t op)
        ///   REVH Ztied.D, Pg/M, Zop.D
        /// </summary>
        public static unsafe Vector<ulong> ReverseElement16(Vector<ulong> value) => ReverseElement16(value);


        ///  Reverse words within elements

        /// <summary>
        /// svint64_t svrevw[_s64]_m(svint64_t inactive, svbool_t pg, svint64_t op)
        ///   REVW Ztied.D, Pg/M, Zop.D
        /// </summary>
        public static unsafe Vector<long> ReverseElement32(Vector<long> value) => ReverseElement32(value);

        /// <summary>
        /// svuint64_t svrevw[_u64]_m(svuint64_t inactive, svbool_t pg, svuint64_t op)
        ///   REVW Ztied.D, Pg/M, Zop.D
        /// </summary>
        public static unsafe Vector<ulong> ReverseElement32(Vector<ulong> value) => ReverseElement32(value);


        ///  Reverse bytes within elements

        /// <summary>
        /// svint16_t svrevb[_s16]_m(svint16_t inactive, svbool_t pg, svint16_t op)
        ///   REVB Ztied.H, Pg/M, Zop.H
        /// </summary>
        public static unsafe Vector<short> ReverseElement8(Vector<short> value) => ReverseElement8(value);

        /// <summary>
        /// svint32_t svrevb[_s32]_m(svint32_t inactive, svbool_t pg, svint32_t op)
        ///   REVB Ztied.S, Pg/M, Zop.S
        /// </summary>
        public static unsafe Vector<int> ReverseElement8(Vector<int> value) => ReverseElement8(value);

        /// <summary>
        /// svint64_t svrevb[_s64]_m(svint64_t inactive, svbool_t pg, svint64_t op)
        ///   REVB Ztied.D, Pg/M, Zop.D
        /// </summary>
        public static unsafe Vector<long> ReverseElement8(Vector<long> value) => ReverseElement8(value);

        /// <summary>
        /// svuint16_t svrevb[_u16]_m(svuint16_t inactive, svbool_t pg, svuint16_t op)
        ///   REVB Ztied.H, Pg/M, Zop.H
        /// </summary>
        public static unsafe Vector<ushort> ReverseElement8(Vector<ushort> value) => ReverseElement8(value);

        /// <summary>
        /// svuint32_t svrevb[_u32]_m(svuint32_t inactive, svbool_t pg, svuint32_t op)
        ///   REVB Ztied.S, Pg/M, Zop.S
        /// </summary>
        public static unsafe Vector<uint> ReverseElement8(Vector<uint> value) => ReverseElement8(value);

        /// <summary>
        /// svuint64_t svrevb[_u64]_m(svuint64_t inactive, svbool_t pg, svuint64_t op)
        ///   REVB Ztied.D, Pg/M, Zop.D
        /// </summary>
        public static unsafe Vector<ulong> ReverseElement8(Vector<ulong> value) => ReverseElement8(value);


        ///  RoundAwayFromZero : Round to nearest, ties away from zero

        /// <summary>
        /// svfloat64_t svrinta[_f64]_m(svfloat64_t inactive, svbool_t pg, svfloat64_t op)
        ///   FRINTA Ztied.D, Pg/M, Zop.D
        /// svfloat64_t svrinta[_f64]_x(svbool_t pg, svfloat64_t op)
        ///   FRINTA Ztied.D, Pg/M, Ztied.D
        /// svfloat64_t svrinta[_f64]_z(svbool_t pg, svfloat64_t op)
        /// </summary>
        public static unsafe Vector<double> RoundAwayFromZero(Vector<double> value) => RoundAwayFromZero(value);

        /// <summary>
        /// svfloat32_t svrinta[_f32]_m(svfloat32_t inactive, svbool_t pg, svfloat32_t op)
        ///   FRINTA Ztied.S, Pg/M, Zop.S
        /// svfloat32_t svrinta[_f32]_x(svbool_t pg, svfloat32_t op)
        ///   FRINTA Ztied.S, Pg/M, Ztied.S
        /// svfloat32_t svrinta[_f32]_z(svbool_t pg, svfloat32_t op)
        /// </summary>
        public static unsafe Vector<float> RoundAwayFromZero(Vector<float> value) => RoundAwayFromZero(value);


        ///  RoundToNearest : Round to nearest, ties to even

        /// <summary>
        /// svfloat64_t svrintn[_f64]_m(svfloat64_t inactive, svbool_t pg, svfloat64_t op)
        ///   FRINTN Ztied.D, Pg/M, Zop.D
        /// svfloat64_t svrintn[_f64]_x(svbool_t pg, svfloat64_t op)
        ///   FRINTN Ztied.D, Pg/M, Ztied.D
        /// svfloat64_t svrintn[_f64]_z(svbool_t pg, svfloat64_t op)
        /// </summary>
        public static unsafe Vector<double> RoundToNearest(Vector<double> value) => RoundToNearest(value);

        /// <summary>
        /// svfloat32_t svrintn[_f32]_m(svfloat32_t inactive, svbool_t pg, svfloat32_t op)
        ///   FRINTN Ztied.S, Pg/M, Zop.S
        /// svfloat32_t svrintn[_f32]_x(svbool_t pg, svfloat32_t op)
        ///   FRINTN Ztied.S, Pg/M, Ztied.S
        /// svfloat32_t svrintn[_f32]_z(svbool_t pg, svfloat32_t op)
        /// </summary>
        public static unsafe Vector<float> RoundToNearest(Vector<float> value) => RoundToNearest(value);


        ///  RoundToNegativeInfinity : Round towards -∞

        /// <summary>
        /// svfloat64_t svrintm[_f64]_m(svfloat64_t inactive, svbool_t pg, svfloat64_t op)
        ///   FRINTM Ztied.D, Pg/M, Zop.D
        /// svfloat64_t svrintm[_f64]_x(svbool_t pg, svfloat64_t op)
        ///   FRINTM Ztied.D, Pg/M, Ztied.D
        /// svfloat64_t svrintm[_f64]_z(svbool_t pg, svfloat64_t op)
        /// </summary>
        public static unsafe Vector<double> RoundToNegativeInfinity(Vector<double> value) => RoundToNegativeInfinity(value);

        /// <summary>
        /// svfloat32_t svrintm[_f32]_m(svfloat32_t inactive, svbool_t pg, svfloat32_t op)
        ///   FRINTM Ztied.S, Pg/M, Zop.S
        /// svfloat32_t svrintm[_f32]_x(svbool_t pg, svfloat32_t op)
        ///   FRINTM Ztied.S, Pg/M, Ztied.S
        /// svfloat32_t svrintm[_f32]_z(svbool_t pg, svfloat32_t op)
        /// </summary>
        public static unsafe Vector<float> RoundToNegativeInfinity(Vector<float> value) => RoundToNegativeInfinity(value);


        ///  RoundToPositiveInfinity : Round towards +∞

        /// <summary>
        /// svfloat64_t svrintp[_f64]_m(svfloat64_t inactive, svbool_t pg, svfloat64_t op)
        ///   FRINTP Ztied.D, Pg/M, Zop.D
        /// svfloat64_t svrintp[_f64]_x(svbool_t pg, svfloat64_t op)
        ///   FRINTP Ztied.D, Pg/M, Ztied.D
        /// svfloat64_t svrintp[_f64]_z(svbool_t pg, svfloat64_t op)
        /// </summary>
        public static unsafe Vector<double> RoundToPositiveInfinity(Vector<double> value) => RoundToPositiveInfinity(value);

        /// <summary>
        /// svfloat32_t svrintp[_f32]_m(svfloat32_t inactive, svbool_t pg, svfloat32_t op)
        ///   FRINTP Ztied.S, Pg/M, Zop.S
        /// svfloat32_t svrintp[_f32]_x(svbool_t pg, svfloat32_t op)
        ///   FRINTP Ztied.S, Pg/M, Ztied.S
        /// svfloat32_t svrintp[_f32]_z(svbool_t pg, svfloat32_t op)
        /// </summary>
        public static unsafe Vector<float> RoundToPositiveInfinity(Vector<float> value) => RoundToPositiveInfinity(value);


        ///  RoundToZero : Round towards zero

        /// <summary>
        /// svfloat64_t svrintz[_f64]_m(svfloat64_t inactive, svbool_t pg, svfloat64_t op)
        ///   FRINTZ Ztied.D, Pg/M, Zop.D
        /// svfloat64_t svrintz[_f64]_x(svbool_t pg, svfloat64_t op)
        ///   FRINTZ Ztied.D, Pg/M, Ztied.D
        /// svfloat64_t svrintz[_f64]_z(svbool_t pg, svfloat64_t op)
        /// </summary>
        public static unsafe Vector<double> RoundToZero(Vector<double> value) => RoundToZero(value);

        /// <summary>
        /// svfloat32_t svrintz[_f32]_m(svfloat32_t inactive, svbool_t pg, svfloat32_t op)
        ///   FRINTZ Ztied.S, Pg/M, Zop.S
        /// svfloat32_t svrintz[_f32]_x(svbool_t pg, svfloat32_t op)
        ///   FRINTZ Ztied.S, Pg/M, Ztied.S
        /// svfloat32_t svrintz[_f32]_z(svbool_t pg, svfloat32_t op)
        /// </summary>
        public static unsafe Vector<float> RoundToZero(Vector<float> value) => RoundToZero(value);


        ///  Saturating decrement by number of halfword elements

        /// <summary>
        /// int32_t svqdech_pat[_n_s32](int32_t op, enum svpattern pattern, uint64_t imm_factor)
        ///   SQDECH Xtied, Wtied, pattern, MUL #imm_factor
        /// </summary>
        public static unsafe int SaturatingDecrementBy16BitElementCount(int value, [ConstantExpected(Min = 1, Max = (byte)(16))] byte scale, [ConstantExpected] SveMaskPattern pattern = SveMaskPattern.All) => SaturatingDecrementBy16BitElementCount(value, scale, pattern);

        /// <summary>
        /// int64_t svqdech_pat[_n_s64](int64_t op, enum svpattern pattern, uint64_t imm_factor)
        ///   SQDECH Xtied, pattern, MUL #imm_factor
        /// </summary>
        public static unsafe long SaturatingDecrementBy16BitElementCount(long value, [ConstantExpected(Min = 1, Max = (byte)(16))] byte scale, [ConstantExpected] SveMaskPattern pattern = SveMaskPattern.All) => SaturatingDecrementBy16BitElementCount(value, scale, pattern);

        /// <summary>
        /// uint32_t svqdech_pat[_n_u32](uint32_t op, enum svpattern pattern, uint64_t imm_factor)
        ///   UQDECH Wtied, pattern, MUL #imm_factor
        /// </summary>
        public static unsafe uint SaturatingDecrementBy16BitElementCount(uint value, [ConstantExpected(Min = 1, Max = (byte)(16))] byte scale, [ConstantExpected] SveMaskPattern pattern = SveMaskPattern.All) => SaturatingDecrementBy16BitElementCount(value, scale, pattern);

        /// <summary>
        /// uint64_t svqdech_pat[_n_u64](uint64_t op, enum svpattern pattern, uint64_t imm_factor)
        ///   UQDECH Xtied, pattern, MUL #imm_factor
        /// </summary>
        public static unsafe ulong SaturatingDecrementBy16BitElementCount(ulong value, [ConstantExpected(Min = 1, Max = (byte)(16))] byte scale, [ConstantExpected] SveMaskPattern pattern = SveMaskPattern.All) => SaturatingDecrementBy16BitElementCount(value, scale, pattern);

        /// <summary>
        /// svint16_t svqdech_pat[_s16](svint16_t op, enum svpattern pattern, uint64_t imm_factor)
        ///   SQDECH Ztied.H, pattern, MUL #imm_factor
        /// </summary>
        public static unsafe Vector<short> SaturatingDecrementBy16BitElementCount(Vector<short> value, [ConstantExpected(Min = 1, Max = (byte)(16))] byte scale, [ConstantExpected] SveMaskPattern pattern = SveMaskPattern.All) => SaturatingDecrementBy16BitElementCount(value, scale, pattern);

        /// <summary>
        /// svuint16_t svqdech_pat[_u16](svuint16_t op, enum svpattern pattern, uint64_t imm_factor)
        ///   UQDECH Ztied.H, pattern, MUL #imm_factor
        /// </summary>
        public static unsafe Vector<ushort> SaturatingDecrementBy16BitElementCount(Vector<ushort> value, [ConstantExpected(Min = 1, Max = (byte)(16))] byte scale, [ConstantExpected] SveMaskPattern pattern = SveMaskPattern.All) => SaturatingDecrementBy16BitElementCount(value, scale, pattern);


        ///  Saturating decrement by number of word elements

        /// <summary>
        /// int32_t svqdecw_pat[_n_s32](int32_t op, enum svpattern pattern, uint64_t imm_factor)
        ///   SQDECW Xtied, Wtied, pattern, MUL #imm_factor
        /// </summary>
        public static unsafe int SaturatingDecrementBy32BitElementCount(int value, [ConstantExpected(Min = 1, Max = (byte)(16))] byte scale, [ConstantExpected] SveMaskPattern pattern = SveMaskPattern.All) => SaturatingDecrementBy32BitElementCount(value, scale, pattern);

        /// <summary>
        /// int64_t svqdecw_pat[_n_s64](int64_t op, enum svpattern pattern, uint64_t imm_factor)
        ///   SQDECW Xtied, pattern, MUL #imm_factor
        /// </summary>
        public static unsafe long SaturatingDecrementBy32BitElementCount(long value, [ConstantExpected(Min = 1, Max = (byte)(16))] byte scale, [ConstantExpected] SveMaskPattern pattern = SveMaskPattern.All) => SaturatingDecrementBy32BitElementCount(value, scale, pattern);

        /// <summary>
        /// uint32_t svqdecw_pat[_n_u32](uint32_t op, enum svpattern pattern, uint64_t imm_factor)
        ///   UQDECW Wtied, pattern, MUL #imm_factor
        /// </summary>
        public static unsafe uint SaturatingDecrementBy32BitElementCount(uint value, [ConstantExpected(Min = 1, Max = (byte)(16))] byte scale, [ConstantExpected] SveMaskPattern pattern = SveMaskPattern.All) => SaturatingDecrementBy32BitElementCount(value, scale, pattern);

        /// <summary>
        /// uint64_t svqdecw_pat[_n_u64](uint64_t op, enum svpattern pattern, uint64_t imm_factor)
        ///   UQDECW Xtied, pattern, MUL #imm_factor
        /// </summary>
        public static unsafe ulong SaturatingDecrementBy32BitElementCount(ulong value, [ConstantExpected(Min = 1, Max = (byte)(16))] byte scale, [ConstantExpected] SveMaskPattern pattern = SveMaskPattern.All) => SaturatingDecrementBy32BitElementCount(value, scale, pattern);

        /// <summary>
        /// svint32_t svqdecw_pat[_s32](svint32_t op, enum svpattern pattern, uint64_t imm_factor)
        ///   SQDECW Ztied.S, pattern, MUL #imm_factor
        /// </summary>
        public static unsafe Vector<int> SaturatingDecrementBy32BitElementCount(Vector<int> value, [ConstantExpected(Min = 1, Max = (byte)(16))] byte scale, [ConstantExpected] SveMaskPattern pattern = SveMaskPattern.All) => SaturatingDecrementBy32BitElementCount(value, scale, pattern);

        /// <summary>
        /// svuint32_t svqdecw_pat[_u32](svuint32_t op, enum svpattern pattern, uint64_t imm_factor)
        ///   UQDECW Ztied.S, pattern, MUL #imm_factor
        /// </summary>
        public static unsafe Vector<uint> SaturatingDecrementBy32BitElementCount(Vector<uint> value, [ConstantExpected(Min = 1, Max = (byte)(16))] byte scale, [ConstantExpected] SveMaskPattern pattern = SveMaskPattern.All) => SaturatingDecrementBy32BitElementCount(value, scale, pattern);


        ///  Saturating decrement by number of doubleword elements

        /// <summary>
        /// int32_t svqdecd_pat[_n_s32](int32_t op, enum svpattern pattern, uint64_t imm_factor)
        ///   SQDECD Xtied, Wtied, pattern, MUL #imm_factor
        /// </summary>
        public static unsafe int SaturatingDecrementBy64BitElementCount(int value, [ConstantExpected(Min = 1, Max = (byte)(16))] byte scale, [ConstantExpected] SveMaskPattern pattern = SveMaskPattern.All) => SaturatingDecrementBy64BitElementCount(value, scale, pattern);

        /// <summary>
        /// int64_t svqdecd_pat[_n_s64](int64_t op, enum svpattern pattern, uint64_t imm_factor)
        ///   SQDECD Xtied, pattern, MUL #imm_factor
        /// </summary>
        public static unsafe long SaturatingDecrementBy64BitElementCount(long value, [ConstantExpected(Min = 1, Max = (byte)(16))] byte scale, [ConstantExpected] SveMaskPattern pattern = SveMaskPattern.All) => SaturatingDecrementBy64BitElementCount(value, scale, pattern);

        /// <summary>
        /// uint32_t svqdecd_pat[_n_u32](uint32_t op, enum svpattern pattern, uint64_t imm_factor)
        ///   UQDECD Wtied, pattern, MUL #imm_factor
        /// </summary>
        public static unsafe uint SaturatingDecrementBy64BitElementCount(uint value, [ConstantExpected(Min = 1, Max = (byte)(16))] byte scale, [ConstantExpected] SveMaskPattern pattern = SveMaskPattern.All) => SaturatingDecrementBy64BitElementCount(value, scale, pattern);

        /// <summary>
        /// uint64_t svqdecd_pat[_n_u64](uint64_t op, enum svpattern pattern, uint64_t imm_factor)
        ///   UQDECD Xtied, pattern, MUL #imm_factor
        /// </summary>
        public static unsafe ulong SaturatingDecrementBy64BitElementCount(ulong value, [ConstantExpected(Min = 1, Max = (byte)(16))] byte scale, [ConstantExpected] SveMaskPattern pattern = SveMaskPattern.All) => SaturatingDecrementBy64BitElementCount(value, scale, pattern);

        /// <summary>
        /// svint64_t svqdecd_pat[_s64](svint64_t op, enum svpattern pattern, uint64_t imm_factor)
        ///   SQDECD Ztied.D, pattern, MUL #imm_factor
        /// </summary>
        public static unsafe Vector<long> SaturatingDecrementBy64BitElementCount(Vector<long> value, [ConstantExpected(Min = 1, Max = (byte)(16))] byte scale, [ConstantExpected] SveMaskPattern pattern = SveMaskPattern.All) => SaturatingDecrementBy64BitElementCount(value, scale, pattern);

        /// <summary>
        /// svuint64_t svqdecd_pat[_u64](svuint64_t op, enum svpattern pattern, uint64_t imm_factor)
        ///   UQDECD Ztied.D, pattern, MUL #imm_factor
        /// </summary>
        public static unsafe Vector<ulong> SaturatingDecrementBy64BitElementCount(Vector<ulong> value, [ConstantExpected(Min = 1, Max = (byte)(16))] byte scale, [ConstantExpected] SveMaskPattern pattern = SveMaskPattern.All) => SaturatingDecrementBy64BitElementCount(value, scale, pattern);


        ///  Saturating decrement by number of byte elements

        /// <summary>
        /// int32_t svqdecb_pat[_n_s32](int32_t op, enum svpattern pattern, uint64_t imm_factor)
        ///   SQDECB Xtied, Wtied, pattern, MUL #imm_factor
        /// </summary>
        public static unsafe int SaturatingDecrementBy8BitElementCount(int value, [ConstantExpected(Min = 1, Max = (byte)(16))] byte scale, [ConstantExpected] SveMaskPattern pattern = SveMaskPattern.All) => SaturatingDecrementBy8BitElementCount(value, scale, pattern);

        /// <summary>
        /// int64_t svqdecb_pat[_n_s64](int64_t op, enum svpattern pattern, uint64_t imm_factor)
        ///   SQDECB Xtied, pattern, MUL #imm_factor
        /// </summary>
        public static unsafe long SaturatingDecrementBy8BitElementCount(long value, [ConstantExpected(Min = 1, Max = (byte)(16))] byte scale, [ConstantExpected] SveMaskPattern pattern = SveMaskPattern.All) => SaturatingDecrementBy8BitElementCount(value, scale, pattern);

        /// <summary>
        /// uint32_t svqdecb_pat[_n_u32](uint32_t op, enum svpattern pattern, uint64_t imm_factor)
        ///   UQDECB Wtied, pattern, MUL #imm_factor
        /// </summary>
        public static unsafe uint SaturatingDecrementBy8BitElementCount(uint value, [ConstantExpected(Min = 1, Max = (byte)(16))] byte scale, [ConstantExpected] SveMaskPattern pattern = SveMaskPattern.All) => SaturatingDecrementBy8BitElementCount(value, scale, pattern);

        /// <summary>
        /// uint64_t svqdecb_pat[_n_u64](uint64_t op, enum svpattern pattern, uint64_t imm_factor)
        ///   UQDECB Xtied, pattern, MUL #imm_factor
        /// </summary>
        public static unsafe ulong SaturatingDecrementBy8BitElementCount(ulong value, [ConstantExpected(Min = 1, Max = (byte)(16))] byte scale, [ConstantExpected] SveMaskPattern pattern = SveMaskPattern.All) => SaturatingDecrementBy8BitElementCount(value, scale, pattern);


        ///  Saturating decrement by active element count

        /// <summary>
        /// int32_t svqdecp[_n_s32]_b8(int32_t op, svbool_t pg)
        ///   SQDECP Xtied, Pg.B, Wtied
        /// </summary>
        public static unsafe long SaturatingDecrementByActiveElementCount(int value, Vector<byte> from) => SaturatingDecrementByActiveElementCount(value, from);

        /// <summary>
        /// int64_t svqdecp[_n_s64]_b8(int64_t op, svbool_t pg)
        ///   SQDECP Xtied, Pg.B
        /// </summary>
        public static unsafe long SaturatingDecrementByActiveElementCount(long value, Vector<byte> from) => SaturatingDecrementByActiveElementCount(value, from);

        /// <summary>
        /// uint32_t svqdecp[_n_u32]_b8(uint32_t op, svbool_t pg)
        ///   UQDECP Wtied, Pg.B
        /// </summary>
        public static unsafe ulong SaturatingDecrementByActiveElementCount(uint value, Vector<byte> from) => SaturatingDecrementByActiveElementCount(value, from);

        /// <summary>
        /// uint64_t svqdecp[_n_u64]_b8(uint64_t op, svbool_t pg)
        ///   UQDECP Xtied, Pg.B
        /// </summary>
        public static unsafe ulong SaturatingDecrementByActiveElementCount(ulong value, Vector<byte> from) => SaturatingDecrementByActiveElementCount(value, from);

        /// <summary>
        /// svint16_t svqdecp[_s16](svint16_t op, svbool_t pg)
        ///   SQDECP Ztied.H, Pg
        /// </summary>
        public static unsafe Vector<short> SaturatingDecrementByActiveElementCount(Vector<short> value, Vector<short> from) => SaturatingDecrementByActiveElementCount(value, from);

        /// <summary>
        /// svint32_t svqdecp[_s32](svint32_t op, svbool_t pg)
        ///   SQDECP Ztied.S, Pg
        /// </summary>
        public static unsafe Vector<int> SaturatingDecrementByActiveElementCount(Vector<int> value, Vector<int> from) => SaturatingDecrementByActiveElementCount(value, from);

        /// <summary>
        /// svint64_t svqdecp[_s64](svint64_t op, svbool_t pg)
        ///   SQDECP Ztied.D, Pg
        /// </summary>
        public static unsafe Vector<long> SaturatingDecrementByActiveElementCount(Vector<long> value, Vector<long> from) => SaturatingDecrementByActiveElementCount(value, from);

        /// <summary>
        /// int32_t svqdecp[_n_s32]_b16(int32_t op, svbool_t pg)
        ///   SQDECP Xtied, Pg.H, Wtied
        /// </summary>
        public static unsafe long SaturatingDecrementByActiveElementCount(int value, Vector<ushort> from) => SaturatingDecrementByActiveElementCount(value, from);

        /// <summary>
        /// int64_t svqdecp[_n_s64]_b16(int64_t op, svbool_t pg)
        ///   SQDECP Xtied, Pg.H
        /// </summary>
        public static unsafe long SaturatingDecrementByActiveElementCount(long value, Vector<ushort> from) => SaturatingDecrementByActiveElementCount(value, from);

        /// <summary>
        /// uint32_t svqdecp[_n_u32]_b16(uint32_t op, svbool_t pg)
        ///   UQDECP Wtied, Pg.H
        /// </summary>
        public static unsafe ulong SaturatingDecrementByActiveElementCount(uint value, Vector<ushort> from) => SaturatingDecrementByActiveElementCount(value, from);

        /// <summary>
        /// uint64_t svqdecp[_n_u64]_b16(uint64_t op, svbool_t pg)
        ///   UQDECP Xtied, Pg.H
        /// </summary>
        public static unsafe ulong SaturatingDecrementByActiveElementCount(ulong value, Vector<ushort> from) => SaturatingDecrementByActiveElementCount(value, from);

        /// <summary>
        /// svuint16_t svqdecp[_u16](svuint16_t op, svbool_t pg)
        ///   UQDECP Ztied.H, Pg
        /// </summary>
        public static unsafe Vector<ushort> SaturatingDecrementByActiveElementCount(Vector<ushort> value, Vector<ushort> from) => SaturatingDecrementByActiveElementCount(value, from);

        /// <summary>
        /// int32_t svqdecp[_n_s32]_b32(int32_t op, svbool_t pg)
        ///   SQDECP Xtied, Pg.S, Wtied
        /// </summary>
        public static unsafe long SaturatingDecrementByActiveElementCount(int value, Vector<uint> from) => SaturatingDecrementByActiveElementCount(value, from);

        /// <summary>
        /// int64_t svqdecp[_n_s64]_b32(int64_t op, svbool_t pg)
        ///   SQDECP Xtied, Pg.S
        /// </summary>
        public static unsafe long SaturatingDecrementByActiveElementCount(long value, Vector<uint> from) => SaturatingDecrementByActiveElementCount(value, from);

        /// <summary>
        /// uint32_t svqdecp[_n_u32]_b32(uint32_t op, svbool_t pg)
        ///   UQDECP Wtied, Pg.S
        /// </summary>
        public static unsafe ulong SaturatingDecrementByActiveElementCount(uint value, Vector<uint> from) => SaturatingDecrementByActiveElementCount(value, from);

        /// <summary>
        /// uint64_t svqdecp[_n_u64]_b32(uint64_t op, svbool_t pg)
        ///   UQDECP Xtied, Pg.S
        /// </summary>
        public static unsafe ulong SaturatingDecrementByActiveElementCount(ulong value, Vector<uint> from) => SaturatingDecrementByActiveElementCount(value, from);

        /// <summary>
        /// svuint32_t svqdecp[_u32](svuint32_t op, svbool_t pg)
        ///   UQDECP Ztied.S, Pg
        /// </summary>
        public static unsafe Vector<uint> SaturatingDecrementByActiveElementCount(Vector<uint> value, Vector<uint> from) => SaturatingDecrementByActiveElementCount(value, from);

        /// <summary>
        /// int32_t svqdecp[_n_s32]_b64(int32_t op, svbool_t pg)
        ///   SQDECP Xtied, Pg.D, Wtied
        /// </summary>
        public static unsafe long SaturatingDecrementByActiveElementCount(int value, Vector<ulong> from) => SaturatingDecrementByActiveElementCount(value, from);

        /// <summary>
        /// int64_t svqdecp[_n_s64]_b64(int64_t op, svbool_t pg)
        ///   SQDECP Xtied, Pg.D
        /// </summary>
        public static unsafe long SaturatingDecrementByActiveElementCount(long value, Vector<ulong> from) => SaturatingDecrementByActiveElementCount(value, from);

        /// <summary>
        /// uint32_t svqdecp[_n_u32]_b64(uint32_t op, svbool_t pg)
        ///   UQDECP Wtied, Pg.D
        /// </summary>
        public static unsafe ulong SaturatingDecrementByActiveElementCount(uint value, Vector<ulong> from) => SaturatingDecrementByActiveElementCount(value, from);

        /// <summary>
        /// uint64_t svqdecp[_n_u64]_b64(uint64_t op, svbool_t pg)
        ///   UQDECP Xtied, Pg.D
        /// </summary>
        public static unsafe ulong SaturatingDecrementByActiveElementCount(ulong value, Vector<ulong> from) => SaturatingDecrementByActiveElementCount(value, from);

        /// <summary>
        /// svuint64_t svqdecp[_u64](svuint64_t op, svbool_t pg)
        ///   UQDECP Ztied.D, Pg
        /// </summary>
        public static unsafe Vector<ulong> SaturatingDecrementByActiveElementCount(Vector<ulong> value, Vector<ulong> from) => SaturatingDecrementByActiveElementCount(value, from);


        ///  Saturating increment by number of halfword elements

        /// <summary>
        /// int32_t svqinch_pat[_n_s32](int32_t op, enum svpattern pattern, uint64_t imm_factor)
        ///   SQINCH Xtied, Wtied, pattern, MUL #imm_factor
        /// </summary>
        public static unsafe int SaturatingIncrementBy16BitElementCount(int value, [ConstantExpected(Min = 1, Max = (byte)(16))] byte scale, [ConstantExpected] SveMaskPattern pattern = SveMaskPattern.All) => SaturatingIncrementBy16BitElementCount(value, scale, pattern);

        /// <summary>
        /// int64_t svqinch_pat[_n_s64](int64_t op, enum svpattern pattern, uint64_t imm_factor)
        ///   SQINCH Xtied, pattern, MUL #imm_factor
        /// </summary>
        public static unsafe long SaturatingIncrementBy16BitElementCount(long value, [ConstantExpected(Min = 1, Max = (byte)(16))] byte scale, [ConstantExpected] SveMaskPattern pattern = SveMaskPattern.All) => SaturatingIncrementBy16BitElementCount(value, scale, pattern);

        /// <summary>
        /// uint32_t svqinch_pat[_n_u32](uint32_t op, enum svpattern pattern, uint64_t imm_factor)
        ///   UQINCH Wtied, pattern, MUL #imm_factor
        /// </summary>
        public static unsafe uint SaturatingIncrementBy16BitElementCount(uint value, [ConstantExpected(Min = 1, Max = (byte)(16))] byte scale, [ConstantExpected] SveMaskPattern pattern = SveMaskPattern.All) => SaturatingIncrementBy16BitElementCount(value, scale, pattern);

        /// <summary>
        /// uint64_t svqinch_pat[_n_u64](uint64_t op, enum svpattern pattern, uint64_t imm_factor)
        ///   UQINCH Xtied, pattern, MUL #imm_factor
        /// </summary>
        public static unsafe ulong SaturatingIncrementBy16BitElementCount(ulong value, [ConstantExpected(Min = 1, Max = (byte)(16))] byte scale, [ConstantExpected] SveMaskPattern pattern = SveMaskPattern.All) => SaturatingIncrementBy16BitElementCount(value, scale, pattern);

        /// <summary>
        /// svint16_t svqinch_pat[_s16](svint16_t op, enum svpattern pattern, uint64_t imm_factor)
        ///   SQINCH Ztied.H, pattern, MUL #imm_factor
        /// </summary>
        public static unsafe Vector<short> SaturatingIncrementBy16BitElementCount(Vector<short> value, [ConstantExpected(Min = 1, Max = (byte)(16))] byte scale, [ConstantExpected] SveMaskPattern pattern = SveMaskPattern.All) => SaturatingIncrementBy16BitElementCount(value, scale, pattern);

        /// <summary>
        /// svuint16_t svqinch_pat[_u16](svuint16_t op, enum svpattern pattern, uint64_t imm_factor)
        ///   UQINCH Ztied.H, pattern, MUL #imm_factor
        /// </summary>
        public static unsafe Vector<ushort> SaturatingIncrementBy16BitElementCount(Vector<ushort> value, [ConstantExpected(Min = 1, Max = (byte)(16))] byte scale, [ConstantExpected] SveMaskPattern pattern = SveMaskPattern.All) => SaturatingIncrementBy16BitElementCount(value, scale, pattern);


        ///  Saturating increment by number of word elements

        /// <summary>
        /// int32_t svqincw_pat[_n_s32](int32_t op, enum svpattern pattern, uint64_t imm_factor)
        ///   SQINCW Xtied, Wtied, pattern, MUL #imm_factor
        /// </summary>
        public static unsafe int SaturatingIncrementBy32BitElementCount(int value, [ConstantExpected(Min = 1, Max = (byte)(16))] byte scale, [ConstantExpected] SveMaskPattern pattern = SveMaskPattern.All) => SaturatingIncrementBy32BitElementCount(value, scale, pattern);

        /// <summary>
        /// int64_t svqincw_pat[_n_s64](int64_t op, enum svpattern pattern, uint64_t imm_factor)
        ///   SQINCW Xtied, pattern, MUL #imm_factor
        /// </summary>
        public static unsafe long SaturatingIncrementBy32BitElementCount(long value, [ConstantExpected(Min = 1, Max = (byte)(16))] byte scale, [ConstantExpected] SveMaskPattern pattern = SveMaskPattern.All) => SaturatingIncrementBy32BitElementCount(value, scale, pattern);

        /// <summary>
        /// uint32_t svqincw_pat[_n_u32](uint32_t op, enum svpattern pattern, uint64_t imm_factor)
        ///   UQINCW Wtied, pattern, MUL #imm_factor
        /// </summary>
        public static unsafe uint SaturatingIncrementBy32BitElementCount(uint value, [ConstantExpected(Min = 1, Max = (byte)(16))] byte scale, [ConstantExpected] SveMaskPattern pattern = SveMaskPattern.All) => SaturatingIncrementBy32BitElementCount(value, scale, pattern);

        /// <summary>
        /// uint64_t svqincw_pat[_n_u64](uint64_t op, enum svpattern pattern, uint64_t imm_factor)
        ///   UQINCW Xtied, pattern, MUL #imm_factor
        /// </summary>
        public static unsafe ulong SaturatingIncrementBy32BitElementCount(ulong value, [ConstantExpected(Min = 1, Max = (byte)(16))] byte scale, [ConstantExpected] SveMaskPattern pattern = SveMaskPattern.All) => SaturatingIncrementBy32BitElementCount(value, scale, pattern);

        /// <summary>
        /// svint32_t svqincw_pat[_s32](svint32_t op, enum svpattern pattern, uint64_t imm_factor)
        ///   SQINCW Ztied.S, pattern, MUL #imm_factor
        /// </summary>
        public static unsafe Vector<int> SaturatingIncrementBy32BitElementCount(Vector<int> value, [ConstantExpected(Min = 1, Max = (byte)(16))] byte scale, [ConstantExpected] SveMaskPattern pattern = SveMaskPattern.All) => SaturatingIncrementBy32BitElementCount(value, scale, pattern);

        /// <summary>
        /// svuint32_t svqincw_pat[_u32](svuint32_t op, enum svpattern pattern, uint64_t imm_factor)
        ///   UQINCW Ztied.S, pattern, MUL #imm_factor
        /// </summary>
        public static unsafe Vector<uint> SaturatingIncrementBy32BitElementCount(Vector<uint> value, [ConstantExpected(Min = 1, Max = (byte)(16))] byte scale, [ConstantExpected] SveMaskPattern pattern = SveMaskPattern.All) => SaturatingIncrementBy32BitElementCount(value, scale, pattern);


        ///  Saturating increment by number of doubleword elements

        /// <summary>
        /// int32_t svqincd_pat[_n_s32](int32_t op, enum svpattern pattern, uint64_t imm_factor)
        ///   SQINCD Xtied, Wtied, pattern, MUL #imm_factor
        /// </summary>
        public static unsafe int SaturatingIncrementBy64BitElementCount(int value, [ConstantExpected(Min = 1, Max = (byte)(16))] byte scale, [ConstantExpected] SveMaskPattern pattern = SveMaskPattern.All) => SaturatingIncrementBy64BitElementCount(value, scale, pattern);

        /// <summary>
        /// int64_t svqincd_pat[_n_s64](int64_t op, enum svpattern pattern, uint64_t imm_factor)
        ///   SQINCD Xtied, pattern, MUL #imm_factor
        /// </summary>
        public static unsafe long SaturatingIncrementBy64BitElementCount(long value, [ConstantExpected(Min = 1, Max = (byte)(16))] byte scale, [ConstantExpected] SveMaskPattern pattern = SveMaskPattern.All) => SaturatingIncrementBy64BitElementCount(value, scale, pattern);

        /// <summary>
        /// uint32_t svqincd_pat[_n_u32](uint32_t op, enum svpattern pattern, uint64_t imm_factor)
        ///   UQINCD Wtied, pattern, MUL #imm_factor
        /// </summary>
        public static unsafe uint SaturatingIncrementBy64BitElementCount(uint value, [ConstantExpected(Min = 1, Max = (byte)(16))] byte scale, [ConstantExpected] SveMaskPattern pattern = SveMaskPattern.All) => SaturatingIncrementBy64BitElementCount(value, scale, pattern);

        /// <summary>
        /// uint64_t svqincd_pat[_n_u64](uint64_t op, enum svpattern pattern, uint64_t imm_factor)
        ///   UQINCD Xtied, pattern, MUL #imm_factor
        /// </summary>
        public static unsafe ulong SaturatingIncrementBy64BitElementCount(ulong value, [ConstantExpected(Min = 1, Max = (byte)(16))] byte scale, [ConstantExpected] SveMaskPattern pattern = SveMaskPattern.All) => SaturatingIncrementBy64BitElementCount(value, scale, pattern);

        /// <summary>
        /// svint64_t svqincd_pat[_s64](svint64_t op, enum svpattern pattern, uint64_t imm_factor)
        ///   SQINCD Ztied.D, pattern, MUL #imm_factor
        /// </summary>
        public static unsafe Vector<long> SaturatingIncrementBy64BitElementCount(Vector<long> value, [ConstantExpected(Min = 1, Max = (byte)(16))] byte scale, [ConstantExpected] SveMaskPattern pattern = SveMaskPattern.All) => SaturatingIncrementBy64BitElementCount(value, scale, pattern);

        /// <summary>
        /// svuint64_t svqincd_pat[_u64](svuint64_t op, enum svpattern pattern, uint64_t imm_factor)
        ///   UQINCD Ztied.D, pattern, MUL #imm_factor
        /// </summary>
        public static unsafe Vector<ulong> SaturatingIncrementBy64BitElementCount(Vector<ulong> value, [ConstantExpected(Min = 1, Max = (byte)(16))] byte scale, [ConstantExpected] SveMaskPattern pattern = SveMaskPattern.All) => SaturatingIncrementBy64BitElementCount(value, scale, pattern);


        ///  Saturating increment by number of byte elements

        /// <summary>
        /// int32_t svqincb_pat[_n_s32](int32_t op, enum svpattern pattern, uint64_t imm_factor)
        ///   SQINCB Xtied, Wtied, pattern, MUL #imm_factor
        /// </summary>
        public static unsafe int SaturatingIncrementBy8BitElementCount(int value, [ConstantExpected(Min = 1, Max = (byte)(16))] byte scale, [ConstantExpected] SveMaskPattern pattern = SveMaskPattern.All) => SaturatingIncrementBy8BitElementCount(value, scale, pattern);

        /// <summary>
        /// int64_t svqincb_pat[_n_s64](int64_t op, enum svpattern pattern, uint64_t imm_factor)
        ///   SQINCB Xtied, pattern, MUL #imm_factor
        /// </summary>
        public static unsafe long SaturatingIncrementBy8BitElementCount(long value, [ConstantExpected(Min = 1, Max = (byte)(16))] byte scale, [ConstantExpected] SveMaskPattern pattern = SveMaskPattern.All) => SaturatingIncrementBy8BitElementCount(value, scale, pattern);

        /// <summary>
        /// uint32_t svqincb_pat[_n_u32](uint32_t op, enum svpattern pattern, uint64_t imm_factor)
        ///   UQINCB Wtied, pattern, MUL #imm_factor
        /// </summary>
        public static unsafe uint SaturatingIncrementBy8BitElementCount(uint value, [ConstantExpected(Min = 1, Max = (byte)(16))] byte scale, [ConstantExpected] SveMaskPattern pattern = SveMaskPattern.All) => SaturatingIncrementBy8BitElementCount(value, scale, pattern);

        /// <summary>
        /// uint64_t svqincb_pat[_n_u64](uint64_t op, enum svpattern pattern, uint64_t imm_factor)
        ///   UQINCB Xtied, pattern, MUL #imm_factor
        /// </summary>
        public static unsafe ulong SaturatingIncrementBy8BitElementCount(ulong value, [ConstantExpected(Min = 1, Max = (byte)(16))] byte scale, [ConstantExpected] SveMaskPattern pattern = SveMaskPattern.All) => SaturatingIncrementBy8BitElementCount(value, scale, pattern);


        ///  Saturating increment by active element count

        /// <summary>
        /// int32_t svqincp[_n_s32]_b8(int32_t op, svbool_t pg)
        ///   SQINCP Xtied, Pg.B, Wtied
        /// </summary>
        public static unsafe long SaturatingIncrementByActiveElementCount(int value, Vector<byte> from) => SaturatingIncrementByActiveElementCount(value, from);

        /// <summary>
        /// int64_t svqincp[_n_s64]_b8(int64_t op, svbool_t pg)
        ///   SQINCP Xtied, Pg.B
        /// </summary>
        public static unsafe long SaturatingIncrementByActiveElementCount(long value, Vector<byte> from) => SaturatingIncrementByActiveElementCount(value, from);

        /// <summary>
        /// uint32_t svqincp[_n_u32]_b8(uint32_t op, svbool_t pg)
        ///   UQINCP Wtied, Pg.B
        /// </summary>
        public static unsafe ulong SaturatingIncrementByActiveElementCount(uint value, Vector<byte> from) => SaturatingIncrementByActiveElementCount(value, from);

        /// <summary>
        /// uint64_t svqincp[_n_u64]_b8(uint64_t op, svbool_t pg)
        ///   UQINCP Xtied, Pg.B
        /// </summary>
        public static unsafe ulong SaturatingIncrementByActiveElementCount(ulong value, Vector<byte> from) => SaturatingIncrementByActiveElementCount(value, from);

        /// <summary>
        /// svint16_t svqincp[_s16](svint16_t op, svbool_t pg)
        ///   SQINCP Ztied.H, Pg
        /// </summary>
        public static unsafe Vector<short> SaturatingIncrementByActiveElementCount(Vector<short> value, Vector<short> from) => SaturatingIncrementByActiveElementCount(value, from);

        /// <summary>
        /// svint32_t svqincp[_s32](svint32_t op, svbool_t pg)
        ///   SQINCP Ztied.S, Pg
        /// </summary>
        public static unsafe Vector<int> SaturatingIncrementByActiveElementCount(Vector<int> value, Vector<int> from) => SaturatingIncrementByActiveElementCount(value, from);

        /// <summary>
        /// svint64_t svqincp[_s64](svint64_t op, svbool_t pg)
        ///   SQINCP Ztied.D, Pg
        /// </summary>
        public static unsafe Vector<long> SaturatingIncrementByActiveElementCount(Vector<long> value, Vector<long> from) => SaturatingIncrementByActiveElementCount(value, from);

        /// <summary>
        /// int32_t svqincp[_n_s32]_b16(int32_t op, svbool_t pg)
        ///   SQINCP Xtied, Pg.H, Wtied
        /// </summary>
        public static unsafe long SaturatingIncrementByActiveElementCount(int value, Vector<ushort> from) => SaturatingIncrementByActiveElementCount(value, from);

        /// <summary>
        /// int64_t svqincp[_n_s64]_b16(int64_t op, svbool_t pg)
        ///   SQINCP Xtied, Pg.H
        /// </summary>
        public static unsafe long SaturatingIncrementByActiveElementCount(long value, Vector<ushort> from) => SaturatingIncrementByActiveElementCount(value, from);

        /// <summary>
        /// uint32_t svqincp[_n_u32]_b16(uint32_t op, svbool_t pg)
        ///   UQINCP Wtied, Pg.H
        /// </summary>
        public static unsafe ulong SaturatingIncrementByActiveElementCount(uint value, Vector<ushort> from) => SaturatingIncrementByActiveElementCount(value, from);

        /// <summary>
        /// uint64_t svqincp[_n_u64]_b16(uint64_t op, svbool_t pg)
        ///   UQINCP Xtied, Pg.H
        /// </summary>
        public static unsafe ulong SaturatingIncrementByActiveElementCount(ulong value, Vector<ushort> from) => SaturatingIncrementByActiveElementCount(value, from);

        /// <summary>
        /// svuint16_t svqincp[_u16](svuint16_t op, svbool_t pg)
        ///   UQINCP Ztied.H, Pg
        /// </summary>
        public static unsafe Vector<ushort> SaturatingIncrementByActiveElementCount(Vector<ushort> value, Vector<ushort> from) => SaturatingIncrementByActiveElementCount(value, from);

        /// <summary>
        /// int32_t svqincp[_n_s32]_b32(int32_t op, svbool_t pg)
        ///   SQINCP Xtied, Pg.S, Wtied
        /// </summary>
        public static unsafe long SaturatingIncrementByActiveElementCount(int value, Vector<uint> from) => SaturatingIncrementByActiveElementCount(value, from);

        /// <summary>
        /// int64_t svqincp[_n_s64]_b32(int64_t op, svbool_t pg)
        ///   SQINCP Xtied, Pg.S
        /// </summary>
        public static unsafe long SaturatingIncrementByActiveElementCount(long value, Vector<uint> from) => SaturatingIncrementByActiveElementCount(value, from);

        /// <summary>
        /// uint32_t svqincp[_n_u32]_b32(uint32_t op, svbool_t pg)
        ///   UQINCP Wtied, Pg.S
        /// </summary>
        public static unsafe ulong SaturatingIncrementByActiveElementCount(uint value, Vector<uint> from) => SaturatingIncrementByActiveElementCount(value, from);

        /// <summary>
        /// uint64_t svqincp[_n_u64]_b32(uint64_t op, svbool_t pg)
        ///   UQINCP Xtied, Pg.S
        /// </summary>
        public static unsafe ulong SaturatingIncrementByActiveElementCount(ulong value, Vector<uint> from) => SaturatingIncrementByActiveElementCount(value, from);

        /// <summary>
        /// svuint32_t svqincp[_u32](svuint32_t op, svbool_t pg)
        ///   UQINCP Ztied.S, Pg
        /// </summary>
        public static unsafe Vector<uint> SaturatingIncrementByActiveElementCount(Vector<uint> value, Vector<uint> from) => SaturatingIncrementByActiveElementCount(value, from);

        /// <summary>
        /// int32_t svqincp[_n_s32]_b64(int32_t op, svbool_t pg)
        ///   SQINCP Xtied, Pg.D, Wtied
        /// </summary>
        public static unsafe long SaturatingIncrementByActiveElementCount(int value, Vector<ulong> from) => SaturatingIncrementByActiveElementCount(value, from);

        /// <summary>
        /// int64_t svqincp[_n_s64]_b64(int64_t op, svbool_t pg)
        ///   SQINCP Xtied, Pg.D
        /// </summary>
        public static unsafe long SaturatingIncrementByActiveElementCount(long value, Vector<ulong> from) => SaturatingIncrementByActiveElementCount(value, from);

        /// <summary>
        /// uint32_t svqincp[_n_u32]_b64(uint32_t op, svbool_t pg)
        ///   UQINCP Wtied, Pg.D
        /// </summary>
        public static unsafe ulong SaturatingIncrementByActiveElementCount(uint value, Vector<ulong> from) => SaturatingIncrementByActiveElementCount(value, from);

        /// <summary>
        /// uint64_t svqincp[_n_u64]_b64(uint64_t op, svbool_t pg)
        ///   UQINCP Xtied, Pg.D
        /// </summary>
        public static unsafe ulong SaturatingIncrementByActiveElementCount(ulong value, Vector<ulong> from) => SaturatingIncrementByActiveElementCount(value, from);

        /// <summary>
        /// svuint64_t svqincp[_u64](svuint64_t op, svbool_t pg)
        ///   UQINCP Ztied.D, Pg
        /// </summary>
        public static unsafe Vector<ulong> SaturatingIncrementByActiveElementCount(Vector<ulong> value, Vector<ulong> from) => SaturatingIncrementByActiveElementCount(value, from);


        ///  SignExtend16 : Sign-extend the low 16 bits

        /// <summary>
        /// svint32_t svexth[_s32]_m(svint32_t inactive, svbool_t pg, svint32_t op)
        ///   SXTH Ztied.S, Pg/M, Zop.S
        ///   MOVPRFX Zresult, Zinactive; SXTH Zresult.S, Pg/M, Zop.S
        /// svint32_t svexth[_s32]_x(svbool_t pg, svint32_t op)
        ///   SXTH Ztied.S, Pg/M, Ztied.S
        ///   MOVPRFX Zresult, Zop; SXTH Zresult.S, Pg/M, Zop.S
        /// svint32_t svexth[_s32]_z(svbool_t pg, svint32_t op)
        ///   MOVPRFX Zresult.S, Pg/Z, Zop.S; SXTH Zresult.S, Pg/M, Zop.S
        /// </summary>
        public static unsafe Vector<int> SignExtend16(Vector<int> value) => SignExtend16(value);

        /// <summary>
        /// svint64_t svexth[_s64]_m(svint64_t inactive, svbool_t pg, svint64_t op)
        ///   SXTH Ztied.D, Pg/M, Zop.D
        ///   MOVPRFX Zresult, Zinactive; SXTH Zresult.D, Pg/M, Zop.D
        /// svint64_t svexth[_s64]_x(svbool_t pg, svint64_t op)
        ///   SXTH Ztied.D, Pg/M, Ztied.D
        ///   MOVPRFX Zresult, Zop; SXTH Zresult.D, Pg/M, Zop.D
        /// svint64_t svexth[_s64]_z(svbool_t pg, svint64_t op)
        ///   MOVPRFX Zresult.D, Pg/Z, Zop.D; SXTH Zresult.D, Pg/M, Zop.D
        /// </summary>
        public static unsafe Vector<long> SignExtend16(Vector<long> value) => SignExtend16(value);

        ///  SignExtend32 : Sign-extend the low 32 bits

        /// <summary>
        /// svint64_t svextw[_s64]_m(svint64_t inactive, svbool_t pg, svint64_t op)
        ///   SXTW Ztied.D, Pg/M, Zop.D
        ///   MOVPRFX Zresult, Zinactive; SXTW Zresult.D, Pg/M, Zop.D
        /// svint64_t svextw[_s64]_x(svbool_t pg, svint64_t op)
        ///   SXTW Ztied.D, Pg/M, Ztied.D
        ///   MOVPRFX Zresult, Zop; SXTW Zresult.D, Pg/M, Zop.D
        /// svint64_t svextw[_s64]_z(svbool_t pg, svint64_t op)
        ///   MOVPRFX Zresult.D, Pg/Z, Zop.D; SXTW Zresult.D, Pg/M, Zop.D
        /// </summary>
        public static unsafe Vector<long> SignExtend32(Vector<long> value) => SignExtend32(value);


        ///  SignExtend8 : Sign-extend the low 8 bits

        /// <summary>
        /// svint16_t svextb[_s16]_m(svint16_t inactive, svbool_t pg, svint16_t op)
        ///   SXTB Ztied.H, Pg/M, Zop.H
        ///   MOVPRFX Zresult, Zinactive; SXTB Zresult.H, Pg/M, Zop.H
        /// svint16_t svextb[_s16]_x(svbool_t pg, svint16_t op)
        ///   SXTB Ztied.H, Pg/M, Ztied.H
        ///   MOVPRFX Zresult, Zop; SXTB Zresult.H, Pg/M, Zop.H
        /// svint16_t svextb[_s16]_z(svbool_t pg, svint16_t op)
        ///   MOVPRFX Zresult.H, Pg/Z, Zop.H; SXTB Zresult.H, Pg/M, Zop.H
        /// </summary>
        public static unsafe Vector<short> SignExtend8(Vector<short> value) => SignExtend8(value);

        /// <summary>
        /// svint32_t svextb[_s32]_m(svint32_t inactive, svbool_t pg, svint32_t op)
        ///   SXTB Ztied.S, Pg/M, Zop.S
        ///   MOVPRFX Zresult, Zinactive; SXTB Zresult.S, Pg/M, Zop.S
        /// svint32_t svextb[_s32]_x(svbool_t pg, svint32_t op)
        ///   SXTB Ztied.S, Pg/M, Ztied.S
        ///   MOVPRFX Zresult, Zop; SXTB Zresult.S, Pg/M, Zop.S
        /// svint32_t svextb[_s32]_z(svbool_t pg, svint32_t op)
        ///   MOVPRFX Zresult.S, Pg/Z, Zop.S; SXTB Zresult.S, Pg/M, Zop.S
        /// </summary>
        public static unsafe Vector<int> SignExtend8(Vector<int> value) => SignExtend8(value);

        /// <summary>
        /// svint64_t svextb[_s64]_m(svint64_t inactive, svbool_t pg, svint64_t op)
        ///   SXTB Ztied.D, Pg/M, Zop.D
        ///   MOVPRFX Zresult, Zinactive; SXTB Zresult.D, Pg/M, Zop.D
        /// svint64_t svextb[_s64]_x(svbool_t pg, svint64_t op)
        ///   SXTB Ztied.D, Pg/M, Ztied.D
        ///   MOVPRFX Zresult, Zop; SXTB Zresult.D, Pg/M, Zop.D
        /// svint64_t svextb[_s64]_z(svbool_t pg, svint64_t op)
        ///   MOVPRFX Zresult.D, Pg/Z, Zop.D; SXTB Zresult.D, Pg/M, Zop.D
        /// </summary>
        public static unsafe Vector<long> SignExtend8(Vector<long> value) => SignExtend8(value);


        ///  SignExtendWideningLower : Unpack and extend low half

        /// <summary>
        /// svint16_t svunpklo[_s16](svint8_t op)
        ///   SUNPKLO Zresult.H, Zop.B
        /// </summary>
        public static unsafe Vector<short> SignExtendWideningLower(Vector<sbyte> value) => SignExtendWideningLower(value);

        /// <summary>
        /// svint32_t svunpklo[_s32](svint16_t op)
        ///   SUNPKLO Zresult.S, Zop.H
        /// </summary>
        public static unsafe Vector<int> SignExtendWideningLower(Vector<short> value) => SignExtendWideningLower(value);

        /// <summary>
        /// svint64_t svunpklo[_s64](svint32_t op)
        ///   SUNPKLO Zresult.D, Zop.S
        /// </summary>
        public static unsafe Vector<long> SignExtendWideningLower(Vector<int> value) => SignExtendWideningLower(value);


        ///  SignExtendWideningUpper : Unpack and extend high half

        /// <summary>
        /// svint16_t svunpkhi[_s16](svint8_t op)
        ///   SUNPKHI Zresult.H, Zop.B
        /// </summary>
        public static unsafe Vector<short> SignExtendWideningUpper(Vector<sbyte> value) => SignExtendWideningUpper(value);

        /// <summary>
        /// svint32_t svunpkhi[_s32](svint16_t op)
        ///   SUNPKHI Zresult.S, Zop.H
        /// </summary>
        public static unsafe Vector<int> SignExtendWideningUpper(Vector<short> value) => SignExtendWideningUpper(value);

        /// <summary>
        /// svint64_t svunpkhi[_s64](svint32_t op)
        ///   SUNPKHI Zresult.D, Zop.S
        /// </summary>
        public static unsafe Vector<long> SignExtendWideningUpper(Vector<int> value) => SignExtendWideningUpper(value);


        ///  Non-truncating store

        /// <summary>
        /// void svst1[_u8](svbool_t pg, uint8_t *base, svuint8_t data)
        ///   ST1B Zdata.B, Pg, [Xbase, #0, MUL VL]
        /// </summary>
        public static unsafe void StoreAndZip(Vector<byte> mask, byte* address, Vector<byte> data) => StoreAndZip(mask, address, data);

        /// <summary>
        /// void svst2[_u8](svbool_t pg, uint8_t *base, svuint8x2_t data)
        ///   ST2B {Zdata0.B, Zdata1.B}, Pg, [Xbase, #0, MUL VL]
        /// </summary>
        public static unsafe void StoreAndZip(Vector<byte> mask, byte* address, (Vector<byte> Value1, Vector<byte> Value2) data) => StoreAndZip(mask, address, data);

        /// <summary>
        /// void svst3[_u8](svbool_t pg, uint8_t *base, svuint8x3_t data)
        ///   ST3B {Zdata0.B - Zdata2.B}, Pg, [Xbase, #0, MUL VL]
        /// </summary>
        public static unsafe void StoreAndZip(Vector<byte> mask, byte* address, (Vector<byte> Value1, Vector<byte> Value2, Vector<byte> Value3) data) => StoreAndZip(mask, address, data);

        /// <summary>
        /// void svst4[_u8](svbool_t pg, uint8_t *base, svuint8x4_t data)
        ///   ST4B {Zdata0.B - Zdata3.B}, Pg, [Xbase, #0, MUL VL]
        /// </summary>
        public static unsafe void StoreAndZip(Vector<byte> mask, byte* address, (Vector<byte> Value1, Vector<byte> Value2, Vector<byte> Value3, Vector<byte> Value4) data) => StoreAndZip(mask, address, data);

        /// <summary>
        /// void svst1[_f64](svbool_t pg, float64_t *base, svfloat64_t data)
        ///   ST1D Zdata.D, Pg, [Xbase, #0, MUL VL]
        /// </summary>
        public static unsafe void StoreAndZip(Vector<double> mask, double* address, Vector<double> data) => StoreAndZip(mask, address, data);

        /// <summary>
        /// void svst2[_f64](svbool_t pg, float64_t *base, svfloat64x2_t data)
        ///   ST2D {Zdata0.D, Zdata1.D}, Pg, [Xbase, #0, MUL VL]
        /// </summary>
        public static unsafe void StoreAndZip(Vector<double> mask, double* address, (Vector<double> Value1, Vector<double> Value2) data) => StoreAndZip(mask, address, data);

        /// <summary>
        /// void svst3[_f64](svbool_t pg, float64_t *base, svfloat64x3_t data)
        ///   ST3D {Zdata0.D - Zdata2.D}, Pg, [Xbase, #0, MUL VL]
        /// </summary>
        public static unsafe void StoreAndZip(Vector<double> mask, double* address, (Vector<double> Value1, Vector<double> Value2, Vector<double> Value3) data) => StoreAndZip(mask, address, data);

        /// <summary>
        /// void svst4[_f64](svbool_t pg, float64_t *base, svfloat64x4_t data)
        ///   ST4D {Zdata0.D - Zdata3.D}, Pg, [Xbase, #0, MUL VL]
        /// </summary>
        public static unsafe void StoreAndZip(Vector<double> mask, double* address, (Vector<double> Value1, Vector<double> Value2, Vector<double> Value3, Vector<double> Value4) data) => StoreAndZip(mask, address, data);

        /// <summary>
        /// void svst1[_s16](svbool_t pg, int16_t *base, svint16_t data)
        ///   ST1H Zdata.H, Pg, [Xbase, #0, MUL VL]
        /// </summary>
        public static unsafe void StoreAndZip(Vector<short> mask, short* address, Vector<short> data) => StoreAndZip(mask, address, data);

        /// <summary>
        /// void svst2[_s16](svbool_t pg, int16_t *base, svint16x2_t data)
        ///   ST2H {Zdata0.H, Zdata1.H}, Pg, [Xbase, #0, MUL VL]
        /// </summary>
        public static unsafe void StoreAndZip(Vector<short> mask, short* address, (Vector<short> Value1, Vector<short> Value2) data) => StoreAndZip(mask, address, data);

        /// <summary>
        /// void svst3[_s16](svbool_t pg, int16_t *base, svint16x3_t data)
        ///   ST3H {Zdata0.H - Zdata2.H}, Pg, [Xbase, #0, MUL VL]
        /// </summary>
        public static unsafe void StoreAndZip(Vector<short> mask, short* address, (Vector<short> Value1, Vector<short> Value2, Vector<short> Value3) data) => StoreAndZip(mask, address, data);

        /// <summary>
        /// void svst4[_s16](svbool_t pg, int16_t *base, svint16x4_t data)
        ///   ST4H {Zdata0.H - Zdata3.H}, Pg, [Xbase, #0, MUL VL]
        /// </summary>
        public static unsafe void StoreAndZip(Vector<short> mask, short* address, (Vector<short> Value1, Vector<short> Value2, Vector<short> Value3, Vector<short> Value4) data) => StoreAndZip(mask, address, data);

        /// <summary>
        /// void svst1[_s32](svbool_t pg, int32_t *base, svint32_t data)
        ///   ST1W Zdata.S, Pg, [Xbase, #0, MUL VL]
        /// </summary>
        public static unsafe void StoreAndZip(Vector<int> mask, int* address, Vector<int> data) => StoreAndZip(mask, address, data);

        /// <summary>
        /// void svst2[_s32](svbool_t pg, int32_t *base, svint32x2_t data)
        ///   ST2W {Zdata0.S, Zdata1.S}, Pg, [Xbase, #0, MUL VL]
        /// </summary>
        public static unsafe void StoreAndZip(Vector<int> mask, int* address, (Vector<int> Value1, Vector<int> Value2) data) => StoreAndZip(mask, address, data);

        /// <summary>
        /// void svst3[_s32](svbool_t pg, int32_t *base, svint32x3_t data)
        ///   ST3W {Zdata0.S - Zdata2.S}, Pg, [Xbase, #0, MUL VL]
        /// </summary>
        public static unsafe void StoreAndZip(Vector<int> mask, int* address, (Vector<int> Value1, Vector<int> Value2, Vector<int> Value3) data) => StoreAndZip(mask, address, data);

        /// <summary>
        /// void svst4[_s32](svbool_t pg, int32_t *base, svint32x4_t data)
        ///   ST4W {Zdata0.S - Zdata3.S}, Pg, [Xbase, #0, MUL VL]
        /// </summary>
        public static unsafe void StoreAndZip(Vector<int> mask, int* address, (Vector<int> Value1, Vector<int> Value2, Vector<int> Value3, Vector<int> Value4) data) => StoreAndZip(mask, address, data);

        /// <summary>
        /// void svst1[_s64](svbool_t pg, int64_t *base, svint64_t data)
        ///   ST1D Zdata.D, Pg, [Xbase, #0, MUL VL]
        /// </summary>
        public static unsafe void StoreAndZip(Vector<long> mask, long* address, Vector<long> data) => StoreAndZip(mask, address, data);

        /// <summary>
        /// void svst2[_s64](svbool_t pg, int64_t *base, svint64x2_t data)
        ///   ST2D {Zdata0.D, Zdata1.D}, Pg, [Xbase, #0, MUL VL]
        /// </summary>
        public static unsafe void StoreAndZip(Vector<long> mask, long* address, (Vector<long> Value1, Vector<long> Value2) data) => StoreAndZip(mask, address, data);

        /// <summary>
        /// void svst3[_s64](svbool_t pg, int64_t *base, svint64x3_t data)
        ///   ST3D {Zdata0.D - Zdata2.D}, Pg, [Xbase, #0, MUL VL]
        /// </summary>
        public static unsafe void StoreAndZip(Vector<long> mask, long* address, (Vector<long> Value1, Vector<long> Value2, Vector<long> Value3) data) => StoreAndZip(mask, address, data);

        /// <summary>
        /// void svst4[_s64](svbool_t pg, int64_t *base, svint64x4_t data)
        ///   ST4D {Zdata0.D - Zdata3.D}, Pg, [Xbase, #0, MUL VL]
        /// </summary>
        public static unsafe void StoreAndZip(Vector<long> mask, long* address, (Vector<long> Value1, Vector<long> Value2, Vector<long> Value3, Vector<long> Value4) data) => StoreAndZip(mask, address, data);

        /// <summary>
        /// void svst1[_s8](svbool_t pg, int8_t *base, svint8_t data)
        ///   ST1B Zdata.B, Pg, [Xbase, #0, MUL VL]
        /// </summary>
        public static unsafe void StoreAndZip(Vector<sbyte> mask, sbyte* address, Vector<sbyte> data) => StoreAndZip(mask, address, data);

        /// <summary>
        /// void svst2[_s8](svbool_t pg, int8_t *base, svint8x2_t data)
        ///   ST2B {Zdata0.B, Zdata1.B}, Pg, [Xbase, #0, MUL VL]
        /// </summary>
        public static unsafe void StoreAndZip(Vector<sbyte> mask, sbyte* address, (Vector<sbyte> Value1, Vector<sbyte> Value2) data) => StoreAndZip(mask, address, data);

        /// <summary>
        /// void svst3[_s8](svbool_t pg, int8_t *base, svint8x3_t data)
        ///   ST3B {Zdata0.B - Zdata2.B}, Pg, [Xbase, #0, MUL VL]
        /// </summary>
        public static unsafe void StoreAndZip(Vector<sbyte> mask, sbyte* address, (Vector<sbyte> Value1, Vector<sbyte> Value2, Vector<sbyte> Value3) data) => StoreAndZip(mask, address, data);

        /// <summary>
        /// void svst4[_s8](svbool_t pg, int8_t *base, svint8x4_t data)
        ///   ST4B {Zdata0.B - Zdata3.B}, Pg, [Xbase, #0, MUL VL]
        /// </summary>
        public static unsafe void StoreAndZip(Vector<sbyte> mask, sbyte* address, (Vector<sbyte> Value1, Vector<sbyte> Value2, Vector<sbyte> Value3, Vector<sbyte> Value4) data) => StoreAndZip(mask, address, data);

        /// <summary>
        /// void svst1[_f32](svbool_t pg, float32_t *base, svfloat32_t data)
        ///   ST1W Zdata.S, Pg, [Xbase, #0, MUL VL]
        /// </summary>
        public static unsafe void StoreAndZip(Vector<float> mask, float* address, Vector<float> data) => StoreAndZip(mask, address, data);

        /// <summary>
        /// void svst2[_f32](svbool_t pg, float32_t *base, svfloat32x2_t data)
        ///   ST2W {Zdata0.S, Zdata1.S}, Pg, [Xbase, #0, MUL VL]
        /// </summary>
        public static unsafe void StoreAndZip(Vector<float> mask, float* address, (Vector<float> Value1, Vector<float> Value2) data) => StoreAndZip(mask, address, data);

        /// <summary>
        /// void svst3[_f32](svbool_t pg, float32_t *base, svfloat32x3_t data)
        ///   ST3W {Zdata0.S - Zdata2.S}, Pg, [Xbase, #0, MUL VL]
        /// </summary>
        public static unsafe void StoreAndZip(Vector<float> mask, float* address, (Vector<float> Value1, Vector<float> Value2, Vector<float> Value3) data) => StoreAndZip(mask, address, data);

        /// <summary>
        /// void svst4[_f32](svbool_t pg, float32_t *base, svfloat32x4_t data)
        ///   ST4W {Zdata0.S - Zdata3.S}, Pg, [Xbase, #0, MUL VL]
        /// </summary>
        public static unsafe void StoreAndZip(Vector<float> mask, float* address, (Vector<float> Value1, Vector<float> Value2, Vector<float> Value3, Vector<float> Value4) data) => StoreAndZip(mask, address, data);

        /// <summary>
        /// void svst1[_u16](svbool_t pg, uint16_t *base, svuint16_t data)
        ///   ST1H Zdata.H, Pg, [Xbase, #0, MUL VL]
        /// </summary>
        public static unsafe void StoreAndZip(Vector<ushort> mask, ushort* address, Vector<ushort> data) => StoreAndZip(mask, address, data);

        /// <summary>
        /// void svst2[_u16](svbool_t pg, uint16_t *base, svuint16x2_t data)
        ///   ST2H {Zdata0.H, Zdata1.H}, Pg, [Xbase, #0, MUL VL]
        /// </summary>
        public static unsafe void StoreAndZip(Vector<ushort> mask, ushort* address, (Vector<ushort> Value1, Vector<ushort> Value2) data) => StoreAndZip(mask, address, data);

        /// <summary>
        /// void svst3[_u16](svbool_t pg, uint16_t *base, svuint16x3_t data)
        ///   ST3H {Zdata0.H - Zdata2.H}, Pg, [Xbase, #0, MUL VL]
        /// </summary>
        public static unsafe void StoreAndZip(Vector<ushort> mask, ushort* address, (Vector<ushort> Value1, Vector<ushort> Value2, Vector<ushort> Value3) data) => StoreAndZip(mask, address, data);

        /// <summary>
        /// void svst4[_u16](svbool_t pg, uint16_t *base, svuint16x4_t data)
        ///   ST4H {Zdata0.H - Zdata3.H}, Pg, [Xbase, #0, MUL VL]
        /// </summary>
        public static unsafe void StoreAndZip(Vector<ushort> mask, ushort* address, (Vector<ushort> Value1, Vector<ushort> Value2, Vector<ushort> Value3, Vector<ushort> Value4) data) => StoreAndZip(mask, address, data);

        /// <summary>
        /// void svst1[_u32](svbool_t pg, uint32_t *base, svuint32_t data)
        ///   ST1W Zdata.S, Pg, [Xbase, #0, MUL VL]
        /// </summary>
        public static unsafe void StoreAndZip(Vector<uint> mask, uint* address, Vector<uint> data) => StoreAndZip(mask, address, data);

        /// <summary>
        /// void svst2[_u32](svbool_t pg, uint32_t *base, svuint32x2_t data)
        ///   ST2W {Zdata0.S, Zdata1.S}, Pg, [Xbase, #0, MUL VL]
        /// </summary>
        public static unsafe void StoreAndZip(Vector<uint> mask, uint* address, (Vector<uint> Value1, Vector<uint> Value2) data) => StoreAndZip(mask, address, data);

        /// <summary>
        /// void svst3[_u32](svbool_t pg, uint32_t *base, svuint32x3_t data)
        ///   ST3W {Zdata0.S - Zdata2.S}, Pg, [Xbase, #0, MUL VL]
        /// </summary>
        public static unsafe void StoreAndZip(Vector<uint> mask, uint* address, (Vector<uint> Value1, Vector<uint> Value2, Vector<uint> Value3) data) => StoreAndZip(mask, address, data);

        /// <summary>
        /// void svst4[_u32](svbool_t pg, uint32_t *base, svuint32x4_t data)
        ///   ST4W {Zdata0.S - Zdata3.S}, Pg, [Xbase, #0, MUL VL]
        /// </summary>
        public static unsafe void StoreAndZip(Vector<uint> mask, uint* address, (Vector<uint> Value1, Vector<uint> Value2, Vector<uint> Value3, Vector<uint> Value4) data) => StoreAndZip(mask, address, data);

        /// <summary>
        /// void svst1[_u64](svbool_t pg, uint64_t *base, svuint64_t data)
        ///   ST1D Zdata.D, Pg, [Xbase, #0, MUL VL]
        /// </summary>
        public static unsafe void StoreAndZip(Vector<ulong> mask, ulong* address, Vector<ulong> data) => StoreAndZip(mask, address, data);

        /// <summary>
        /// void svst2[_u64](svbool_t pg, uint64_t *base, svuint64x2_t data)
        ///   ST2D {Zdata0.D, Zdata1.D}, Pg, [Xbase, #0, MUL VL]
        /// </summary>
        public static unsafe void StoreAndZip(Vector<ulong> mask, ulong* address, (Vector<ulong> Value1, Vector<ulong> Value2) data) => StoreAndZip(mask, address, data);

        /// <summary>
        /// void svst3[_u64](svbool_t pg, uint64_t *base, svuint64x3_t data)
        ///   ST3D {Zdata0.D - Zdata2.D}, Pg, [Xbase, #0, MUL VL]
        /// </summary>
        public static unsafe void StoreAndZip(Vector<ulong> mask, ulong* address, (Vector<ulong> Value1, Vector<ulong> Value2, Vector<ulong> Value3) data) => StoreAndZip(mask, address, data);

        /// <summary>
        /// void svst4[_u64](svbool_t pg, uint64_t *base, svuint64x4_t data)
        ///   ST4D {Zdata0.D - Zdata3.D}, Pg, [Xbase, #0, MUL VL]
        /// </summary>
        public static unsafe void StoreAndZip(Vector<ulong> mask, ulong* address, (Vector<ulong> Value1, Vector<ulong> Value2, Vector<ulong> Value3, Vector<ulong> Value4) data) => StoreAndZip(mask, address, data);
        ///  Truncate to 8 bits and store


        /// <summary>
        /// void svst1b[_s16](svbool_t pg, int8_t *base, svint16_t data)
        ///   ST1B Zdata.H, Pg, [Xbase, #0, MUL VL]
        /// </summary>
        public static unsafe void StoreNarrowing(Vector<short> mask, sbyte* address, Vector<short> data) => StoreNarrowing(mask, address, data);

        /// <summary>
        /// void svst1b[_s32](svbool_t pg, int8_t *base, svint32_t data)
        ///   ST1B Zdata.S, Pg, [Xbase, #0, MUL VL]
        /// </summary>
        public static unsafe void StoreNarrowing(Vector<int> mask, sbyte* address, Vector<int> data) => StoreNarrowing(mask, address, data);

        /// <summary>
        /// void svst1h[_s32](svbool_t pg, int16_t *base, svint32_t data)
        ///   ST1H Zdata.S, Pg, [Xbase, #0, MUL VL]
        /// </summary>
        public static unsafe void StoreNarrowing(Vector<int> mask, short* address, Vector<int> data) => StoreNarrowing(mask, address, data);

        /// <summary>
        /// void svst1b[_s64](svbool_t pg, int8_t *base, svint64_t data)
        ///   ST1B Zdata.D, Pg, [Xbase, #0, MUL VL]
        /// </summary>
        public static unsafe void StoreNarrowing(Vector<long> mask, sbyte* address, Vector<long> data) => StoreNarrowing(mask, address, data);

        /// <summary>
        /// void svst1h[_s64](svbool_t pg, int16_t *base, svint64_t data)
        ///   ST1H Zdata.D, Pg, [Xbase, #0, MUL VL]
        /// </summary>
        public static unsafe void StoreNarrowing(Vector<long> mask, short* address, Vector<long> data) => StoreNarrowing(mask, address, data);

        /// <summary>
        /// void svst1w[_s64](svbool_t pg, int32_t *base, svint64_t data)
        ///   ST1W Zdata.D, Pg, [Xbase, #0, MUL VL]
        /// </summary>
        public static unsafe void StoreNarrowing(Vector<long> mask, int* address, Vector<long> data) => StoreNarrowing(mask, address, data);

        /// <summary>
        /// void svst1b[_u16](svbool_t pg, uint8_t *base, svuint16_t data)
        ///   ST1B Zdata.H, Pg, [Xbase, #0, MUL VL]
        /// </summary>
        public static unsafe void StoreNarrowing(Vector<ushort> mask, byte* address, Vector<ushort> data) => StoreNarrowing(mask, address, data);

        /// <summary>
        /// void svst1b[_u32](svbool_t pg, uint8_t *base, svuint32_t data)
        ///   ST1B Zdata.S, Pg, [Xbase, #0, MUL VL]
        /// </summary>
        public static unsafe void StoreNarrowing(Vector<uint> mask, byte* address, Vector<uint> data) => StoreNarrowing(mask, address, data);

        /// <summary>
        /// void svst1h[_u32](svbool_t pg, uint16_t *base, svuint32_t data)
        ///   ST1H Zdata.S, Pg, [Xbase, #0, MUL VL]
        /// </summary>
        public static unsafe void StoreNarrowing(Vector<uint> mask, ushort* address, Vector<uint> data) => StoreNarrowing(mask, address, data);

        /// <summary>
        /// void svst1b[_u64](svbool_t pg, uint8_t *base, svuint64_t data)
        ///   ST1B Zdata.D, Pg, [Xbase, #0, MUL VL]
        /// </summary>
        public static unsafe void StoreNarrowing(Vector<ulong> mask, byte* address, Vector<ulong> data) => StoreNarrowing(mask, address, data);

        /// <summary>
        /// void svst1h[_u64](svbool_t pg, uint16_t *base, svuint64_t data)
        ///   ST1H Zdata.D, Pg, [Xbase, #0, MUL VL]
        /// </summary>
        public static unsafe void StoreNarrowing(Vector<ulong> mask, ushort* address, Vector<ulong> data) => StoreNarrowing(mask, address, data);

        /// <summary>
        /// void svst1w[_u64](svbool_t pg, uint32_t *base, svuint64_t data)
        ///   ST1W Zdata.D, Pg, [Xbase, #0, MUL VL]
        /// </summary>
        public static unsafe void StoreNarrowing(Vector<ulong> mask, uint* address, Vector<ulong> data) => StoreNarrowing(mask, address, data);


        ///  StoreNonTemporal : Non-truncating store, non-temporal

        /// <summary>
        /// void svstnt1[_u8](svbool_t pg, uint8_t *base, svuint8_t data)
        ///   STNT1B Zdata.B, Pg, [Xbase, #0, MUL VL]
        /// </summary>
        public static unsafe void StoreNonTemporal(Vector<byte> mask, byte* address, Vector<byte> data) => StoreNonTemporal(mask, address, data);

        /// <summary>
        /// void svstnt1[_f64](svbool_t pg, float64_t *base, svfloat64_t data)
        ///   STNT1D Zdata.D, Pg, [Xbase, #0, MUL VL]
        /// </summary>
        public static unsafe void StoreNonTemporal(Vector<double> mask, double* address, Vector<double> data) => StoreNonTemporal(mask, address, data);

        /// <summary>
        /// void svstnt1[_s16](svbool_t pg, int16_t *base, svint16_t data)
        ///   STNT1H Zdata.H, Pg, [Xbase, #0, MUL VL]
        /// </summary>
        public static unsafe void StoreNonTemporal(Vector<short> mask, short* address, Vector<short> data) => StoreNonTemporal(mask, address, data);

        /// <summary>
        /// void svstnt1[_s32](svbool_t pg, int32_t *base, svint32_t data)
        ///   STNT1W Zdata.S, Pg, [Xbase, #0, MUL VL]
        /// </summary>
        public static unsafe void StoreNonTemporal(Vector<int> mask, int* address, Vector<int> data) => StoreNonTemporal(mask, address, data);

        /// <summary>
        /// void svstnt1[_s64](svbool_t pg, int64_t *base, svint64_t data)
        ///   STNT1D Zdata.D, Pg, [Xbase, #0, MUL VL]
        /// </summary>
        public static unsafe void StoreNonTemporal(Vector<long> mask, long* address, Vector<long> data) => StoreNonTemporal(mask, address, data);

        /// <summary>
        /// void svstnt1[_s8](svbool_t pg, int8_t *base, svint8_t data)
        ///   STNT1B Zdata.B, Pg, [Xbase, #0, MUL VL]
        /// </summary>
        public static unsafe void StoreNonTemporal(Vector<sbyte> mask, sbyte* address, Vector<sbyte> data) => StoreNonTemporal(mask, address, data);

        /// <summary>
        /// void svstnt1[_f32](svbool_t pg, float32_t *base, svfloat32_t data)
        ///   STNT1W Zdata.S, Pg, [Xbase, #0, MUL VL]
        /// </summary>
        public static unsafe void StoreNonTemporal(Vector<float> mask, float* address, Vector<float> data) => StoreNonTemporal(mask, address, data);

        /// <summary>
        /// void svstnt1[_u16](svbool_t pg, uint16_t *base, svuint16_t data)
        ///   STNT1H Zdata.H, Pg, [Xbase, #0, MUL VL]
        /// </summary>
        public static unsafe void StoreNonTemporal(Vector<ushort> mask, ushort* address, Vector<ushort> data) => StoreNonTemporal(mask, address, data);

        /// <summary>
        /// void svstnt1[_u32](svbool_t pg, uint32_t *base, svuint32_t data)
        ///   STNT1W Zdata.S, Pg, [Xbase, #0, MUL VL]
        /// </summary>
        public static unsafe void StoreNonTemporal(Vector<uint> mask, uint* address, Vector<uint> data) => StoreNonTemporal(mask, address, data);

        /// <summary>
        /// void svstnt1[_u64](svbool_t pg, uint64_t *base, svuint64_t data)
        ///   STNT1D Zdata.D, Pg, [Xbase, #0, MUL VL]
        /// </summary>
        public static unsafe void StoreNonTemporal(Vector<ulong> mask, ulong* address, Vector<ulong> data) => StoreNonTemporal(mask, address, data);


        ///  Subtract : Subtract

        /// <summary>
        /// svint8_t svsub[_s8]_m(svbool_t pg, svint8_t op1, svint8_t op2)
        ///   SUB Ztied1.B, Pg/M, Ztied1.B, Zop2.B
        ///   MOVPRFX Zresult, Zop1; SUB Zresult.B, Pg/M, Zresult.B, Zop2.B
        /// svint8_t svsub[_s8]_x(svbool_t pg, svint8_t op1, svint8_t op2)
        ///   SUB Ztied1.B, Pg/M, Ztied1.B, Zop2.B
        ///   SUB Zresult.B, Zop1.B, Zop2.B
        /// svint8_t svsub[_s8]_z(svbool_t pg, svint8_t op1, svint8_t op2)
        ///   MOVPRFX Zresult.B, Pg/Z, Zop1.B; SUB Zresult.B, Pg/M, Zresult.B, Zop2.B
        /// </summary>
        public static unsafe Vector<sbyte> Subtract(Vector<sbyte> left, Vector<sbyte> right) => Subtract(left, right);

        /// <summary>
        /// svint16_t svsub[_s16]_m(svbool_t pg, svint16_t op1, svint16_t op2)
        ///   SUB Ztied1.H, Pg/M, Ztied1.H, Zop2.H
        ///   MOVPRFX Zresult, Zop1; SUB Zresult.H, Pg/M, Zresult.H, Zop2.H
        /// svint16_t svsub[_s16]_x(svbool_t pg, svint16_t op1, svint16_t op2)
        ///   SUB Ztied1.H, Pg/M, Ztied1.H, Zop2.H
        ///   SUB Zresult.H, Zop1.H, Zop2.H
        /// svint16_t svsub[_s16]_z(svbool_t pg, svint16_t op1, svint16_t op2)
        ///   MOVPRFX Zresult.H, Pg/Z, Zop1.H; SUB Zresult.H, Pg/M, Zresult.H, Zop2.H
        /// </summary>
        public static unsafe Vector<short> Subtract(Vector<short> left, Vector<short> right) => Subtract(left, right);

        /// <summary>
        /// svint32_t svsub[_s32]_m(svbool_t pg, svint32_t op1, svint32_t op2)
        ///   SUB Ztied1.S, Pg/M, Ztied1.S, Zop2.S
        ///   MOVPRFX Zresult, Zop1; SUB Zresult.S, Pg/M, Zresult.S, Zop2.S
        /// svint32_t svsub[_s32]_x(svbool_t pg, svint32_t op1, svint32_t op2)
        ///   SUB Ztied1.S, Pg/M, Ztied1.S, Zop2.S
        ///   SUB Zresult.S, Zop1.S, Zop2.S
        /// svint32_t svsub[_s32]_z(svbool_t pg, svint32_t op1, svint32_t op2)
        ///   MOVPRFX Zresult.S, Pg/Z, Zop1.S; SUB Zresult.S, Pg/M, Zresult.S, Zop2.S
        /// </summary>
        public static unsafe Vector<int> Subtract(Vector<int> left, Vector<int> right) => Subtract(left, right);

        /// <summary>
        /// svint64_t svsub[_s64]_m(svbool_t pg, svint64_t op1, svint64_t op2)
        ///   SUB Ztied1.D, Pg/M, Ztied1.D, Zop2.D
        ///   MOVPRFX Zresult, Zop1; SUB Zresult.D, Pg/M, Zresult.D, Zop2.D
        /// svint64_t svsub[_s64]_x(svbool_t pg, svint64_t op1, svint64_t op2)
        ///   SUB Ztied1.D, Pg/M, Ztied1.D, Zop2.D
        ///   SUB Zresult.D, Zop1.D, Zop2.D
        /// svint64_t svsub[_s64]_z(svbool_t pg, svint64_t op1, svint64_t op2)
        ///   MOVPRFX Zresult.D, Pg/Z, Zop1.D; SUB Zresult.D, Pg/M, Zresult.D, Zop2.D
        /// </summary>
        public static unsafe Vector<long> Subtract(Vector<long> left, Vector<long> right) => Subtract(left, right);

        /// <summary>
        /// svuint8_t svsub[_u8]_m(svbool_t pg, svuint8_t op1, svuint8_t op2)
        ///   SUB Ztied1.B, Pg/M, Ztied1.B, Zop2.B
        ///   MOVPRFX Zresult, Zop1; SUB Zresult.B, Pg/M, Zresult.B, Zop2.B
        /// svuint8_t svsub[_u8]_x(svbool_t pg, svuint8_t op1, svuint8_t op2)
        ///   SUB Ztied1.B, Pg/M, Ztied1.B, Zop2.B
        ///   SUB Zresult.B, Zop1.B, Zop2.B
        /// svuint8_t svsub[_u8]_z(svbool_t pg, svuint8_t op1, svuint8_t op2)
        ///   MOVPRFX Zresult.B, Pg/Z, Zop1.B; SUB Zresult.B, Pg/M, Zresult.B, Zop2.B
        /// </summary>
        public static unsafe Vector<byte> Subtract(Vector<byte> left, Vector<byte> right) => Subtract(left, right);

        /// <summary>
        /// svuint16_t svsub[_u16]_m(svbool_t pg, svuint16_t op1, svuint16_t op2)
        ///   SUB Ztied1.H, Pg/M, Ztied1.H, Zop2.H
        ///   MOVPRFX Zresult, Zop1; SUB Zresult.H, Pg/M, Zresult.H, Zop2.H
        /// svuint16_t svsub[_u16]_x(svbool_t pg, svuint16_t op1, svuint16_t op2)
        ///   SUB Ztied1.H, Pg/M, Ztied1.H, Zop2.H
        ///   SUB Zresult.H, Zop1.H, Zop2.H
        /// svuint16_t svsub[_u16]_z(svbool_t pg, svuint16_t op1, svuint16_t op2)
        ///   MOVPRFX Zresult.H, Pg/Z, Zop1.H; SUB Zresult.H, Pg/M, Zresult.H, Zop2.H
        /// </summary>
        public static unsafe Vector<ushort> Subtract(Vector<ushort> left, Vector<ushort> right) => Subtract(left, right);

        /// <summary>
        /// svuint32_t svsub[_u32]_m(svbool_t pg, svuint32_t op1, svuint32_t op2)
        ///   SUB Ztied1.S, Pg/M, Ztied1.S, Zop2.S
        ///   MOVPRFX Zresult, Zop1; SUB Zresult.S, Pg/M, Zresult.S, Zop2.S
        /// svuint32_t svsub[_u32]_x(svbool_t pg, svuint32_t op1, svuint32_t op2)
        ///   SUB Ztied1.S, Pg/M, Ztied1.S, Zop2.S
        ///   SUB Zresult.S, Zop1.S, Zop2.S
        /// svuint32_t svsub[_u32]_z(svbool_t pg, svuint32_t op1, svuint32_t op2)
        ///   MOVPRFX Zresult.S, Pg/Z, Zop1.S; SUB Zresult.S, Pg/M, Zresult.S, Zop2.S
        /// </summary>
        public static unsafe Vector<uint> Subtract(Vector<uint> left, Vector<uint> right) => Subtract(left, right);

        /// <summary>
        /// svuint64_t svsub[_u64]_m(svbool_t pg, svuint64_t op1, svuint64_t op2)
        ///   SUB Ztied1.D, Pg/M, Ztied1.D, Zop2.D
        ///   MOVPRFX Zresult, Zop1; SUB Zresult.D, Pg/M, Zresult.D, Zop2.D
        /// svuint64_t svsub[_u64]_x(svbool_t pg, svuint64_t op1, svuint64_t op2)
        ///   SUB Ztied1.D, Pg/M, Ztied1.D, Zop2.D
        ///   SUB Zresult.D, Zop1.D, Zop2.D
        /// svuint64_t svsub[_u64]_z(svbool_t pg, svuint64_t op1, svuint64_t op2)
        ///   MOVPRFX Zresult.D, Pg/Z, Zop1.D; SUB Zresult.D, Pg/M, Zresult.D, Zop2.D
        /// </summary>
        public static unsafe Vector<ulong> Subtract(Vector<ulong> left, Vector<ulong> right) => Subtract(left, right);

        /// <summary>
        /// svfloat32_t svsub[_f32]_m(svbool_t pg, svfloat32_t op1, svfloat32_t op2)
        ///   FSUB Ztied1.S, Pg/M, Ztied1.S, Zop2.S
        ///   MOVPRFX Zresult, Zop1; FSUB Zresult.S, Pg/M, Zresult.S, Zop2.S
        /// svfloat32_t svsub[_f32]_x(svbool_t pg, svfloat32_t op1, svfloat32_t op2)
        ///   FSUB Ztied1.S, Pg/M, Ztied1.S, Zop2.S
        ///   FSUB Zresult.S, Zop1.S, Zop2.S
        ///   MOVPRFX Zresult, Zop1; FSUB Zresult.S, Pg/M, Zresult.S, Zop2.S
        /// svfloat32_t svsub[_f32]_z(svbool_t pg, svfloat32_t op1, svfloat32_t op2)
        ///   MOVPRFX Zresult.S, Pg/Z, Zop1.S; FSUB Zresult.S, Pg/M, Zresult.S, Zop2.S
        /// </summary>
        public static unsafe Vector<float> Subtract(Vector<float> left, Vector<float> right) => Subtract(left, right);

        /// <summary>
        /// svfloat64_t svsub[_f64]_m(svbool_t pg, svfloat64_t op1, svfloat64_t op2)
        ///   FSUB Ztied1.D, Pg/M, Ztied1.D, Zop2.D
        ///   MOVPRFX Zresult, Zop1; FSUB Zresult.D, Pg/M, Zresult.D, Zop2.D
        /// svfloat64_t svsub[_f64]_x(svbool_t pg, svfloat64_t op1, svfloat64_t op2)
        ///   FSUB Ztied1.D, Pg/M, Ztied1.D, Zop2.D
        ///   FSUB Zresult.D, Zop1.D, Zop2.D
        ///   MOVPRFX Zresult, Zop1; FSUB Zresult.D, Pg/M, Zresult.D, Zop2.D
        /// svfloat64_t svsub[_f64]_z(svbool_t pg, svfloat64_t op1, svfloat64_t op2)
        ///   MOVPRFX Zresult.D, Pg/Z, Zop1.D; FSUB Zresult.D, Pg/M, Zresult.D, Zop2.D
        /// </summary>
        public static unsafe Vector<double> Subtract(Vector<double> left, Vector<double> right) => Subtract(left, right);

        ///  SubtractSaturate : Saturating subtract

        /// <summary>
        /// svuint8_t svqsub[_u8](svuint8_t op1, svuint8_t op2)
        ///   UQSUB Zresult.B, Zop1.B, Zop2.B
        /// </summary>
        public static unsafe Vector<byte> SubtractSaturate(Vector<byte> left, Vector<byte> right) => SubtractSaturate(left, right);

        /// <summary>
        /// svint16_t svqsub[_s16](svint16_t op1, svint16_t op2)
        ///   SQSUB Zresult.H, Zop1.H, Zop2.H
        /// </summary>
        public static unsafe Vector<short> SubtractSaturate(Vector<short> left, Vector<short> right) => SubtractSaturate(left, right);

        /// <summary>
        /// svint32_t svqsub[_s32](svint32_t op1, svint32_t op2)
        ///   SQSUB Zresult.S, Zop1.S, Zop2.S
        /// </summary>
        public static unsafe Vector<int> SubtractSaturate(Vector<int> left, Vector<int> right) => SubtractSaturate(left, right);

        /// <summary>
        /// svint64_t svqsub[_s64](svint64_t op1, svint64_t op2)
        ///   SQSUB Zresult.D, Zop1.D, Zop2.D
        /// </summary>
        public static unsafe Vector<long> SubtractSaturate(Vector<long> left, Vector<long> right) => SubtractSaturate(left, right);

        /// <summary>
        /// svint8_t svqsub[_s8](svint8_t op1, svint8_t op2)
        ///   SQSUB Zresult.B, Zop1.B, Zop2.B
        /// </summary>
        public static unsafe Vector<sbyte> SubtractSaturate(Vector<sbyte> left, Vector<sbyte> right) => SubtractSaturate(left, right);

        /// <summary>
        /// svuint16_t svqsub[_u16](svuint16_t op1, svuint16_t op2)
        ///   UQSUB Zresult.H, Zop1.H, Zop2.H
        /// </summary>
        public static unsafe Vector<ushort> SubtractSaturate(Vector<ushort> left, Vector<ushort> right) => SubtractSaturate(left, right);

        /// <summary>
        /// svuint32_t svqsub[_u32](svuint32_t op1, svuint32_t op2)
        ///   UQSUB Zresult.S, Zop1.S, Zop2.S
        /// </summary>
        public static unsafe Vector<uint> SubtractSaturate(Vector<uint> left, Vector<uint> right) => SubtractSaturate(left, right);

        /// <summary>
        /// svuint64_t svqsub[_u64](svuint64_t op1, svuint64_t op2)
        ///   UQSUB Zresult.D, Zop1.D, Zop2.D
        /// </summary>
        public static unsafe Vector<ulong> SubtractSaturate(Vector<ulong> left, Vector<ulong> right) => SubtractSaturate(left, right);


        ///  Interleave even elements from two inputs

        /// <summary>
        /// svuint8_t svtrn1[_u8](svuint8_t op1, svuint8_t op2)
        ///   TRN1 Zresult.B, Zop1.B, Zop2.B
        /// </summary>
        public static unsafe Vector<byte> TransposeEven(Vector<byte> left, Vector<byte> right) => TransposeEven(left, right);

        /// <summary>
        /// svfloat64_t svtrn1[_f64](svfloat64_t op1, svfloat64_t op2)
        ///   TRN1 Zresult.D, Zop1.D, Zop2.D
        /// </summary>
        public static unsafe Vector<double> TransposeEven(Vector<double> left, Vector<double> right) => TransposeEven(left, right);

        /// <summary>
        /// svint16_t svtrn1[_s16](svint16_t op1, svint16_t op2)
        ///   TRN1 Zresult.H, Zop1.H, Zop2.H
        /// </summary>
        public static unsafe Vector<short> TransposeEven(Vector<short> left, Vector<short> right) => TransposeEven(left, right);

        /// <summary>
        /// svint32_t svtrn1[_s32](svint32_t op1, svint32_t op2)
        ///   TRN1 Zresult.S, Zop1.S, Zop2.S
        /// </summary>
        public static unsafe Vector<int> TransposeEven(Vector<int> left, Vector<int> right) => TransposeEven(left, right);

        /// <summary>
        /// svint64_t svtrn1[_s64](svint64_t op1, svint64_t op2)
        ///   TRN1 Zresult.D, Zop1.D, Zop2.D
        /// </summary>
        public static unsafe Vector<long> TransposeEven(Vector<long> left, Vector<long> right) => TransposeEven(left, right);

        /// <summary>
        /// svint8_t svtrn1[_s8](svint8_t op1, svint8_t op2)
        ///   TRN1 Zresult.B, Zop1.B, Zop2.B
        /// </summary>
        public static unsafe Vector<sbyte> TransposeEven(Vector<sbyte> left, Vector<sbyte> right) => TransposeEven(left, right);

        /// <summary>
        /// svfloat32_t svtrn1[_f32](svfloat32_t op1, svfloat32_t op2)
        ///   TRN1 Zresult.S, Zop1.S, Zop2.S
        /// </summary>
        public static unsafe Vector<float> TransposeEven(Vector<float> left, Vector<float> right) => TransposeEven(left, right);

        /// <summary>
        /// svuint16_t svtrn1[_u16](svuint16_t op1, svuint16_t op2)
        ///   TRN1 Zresult.H, Zop1.H, Zop2.H
        /// </summary>
        public static unsafe Vector<ushort> TransposeEven(Vector<ushort> left, Vector<ushort> right) => TransposeEven(left, right);

        /// <summary>
        /// svuint32_t svtrn1[_u32](svuint32_t op1, svuint32_t op2)
        ///   TRN1 Zresult.S, Zop1.S, Zop2.S
        /// </summary>
        public static unsafe Vector<uint> TransposeEven(Vector<uint> left, Vector<uint> right) => TransposeEven(left, right);

        /// <summary>
        /// svuint64_t svtrn1[_u64](svuint64_t op1, svuint64_t op2)
        ///   TRN1 Zresult.D, Zop1.D, Zop2.D
        /// </summary>
        public static unsafe Vector<ulong> TransposeEven(Vector<ulong> left, Vector<ulong> right) => TransposeEven(left, right);


        ///  Interleave odd elements from two inputs

        /// <summary>
        /// svuint8_t svtrn2[_u8](svuint8_t op1, svuint8_t op2)
        ///   TRN2 Zresult.B, Zop1.B, Zop2.B
        /// </summary>
        public static unsafe Vector<byte> TransposeOdd(Vector<byte> left, Vector<byte> right) => TransposeOdd(left, right);

        /// <summary>
        /// svfloat64_t svtrn2[_f64](svfloat64_t op1, svfloat64_t op2)
        ///   TRN2 Zresult.D, Zop1.D, Zop2.D
        /// </summary>
        public static unsafe Vector<double> TransposeOdd(Vector<double> left, Vector<double> right) => TransposeOdd(left, right);

        /// <summary>
        /// svint16_t svtrn2[_s16](svint16_t op1, svint16_t op2)
        ///   TRN2 Zresult.H, Zop1.H, Zop2.H
        /// </summary>
        public static unsafe Vector<short> TransposeOdd(Vector<short> left, Vector<short> right) => TransposeOdd(left, right);

        /// <summary>
        /// svint32_t svtrn2[_s32](svint32_t op1, svint32_t op2)
        ///   TRN2 Zresult.S, Zop1.S, Zop2.S
        /// </summary>
        public static unsafe Vector<int> TransposeOdd(Vector<int> left, Vector<int> right) => TransposeOdd(left, right);

        /// <summary>
        /// svint64_t svtrn2[_s64](svint64_t op1, svint64_t op2)
        ///   TRN2 Zresult.D, Zop1.D, Zop2.D
        /// </summary>
        public static unsafe Vector<long> TransposeOdd(Vector<long> left, Vector<long> right) => TransposeOdd(left, right);

        /// <summary>
        /// svint8_t svtrn2[_s8](svint8_t op1, svint8_t op2)
        ///   TRN2 Zresult.B, Zop1.B, Zop2.B
        /// </summary>
        public static unsafe Vector<sbyte> TransposeOdd(Vector<sbyte> left, Vector<sbyte> right) => TransposeOdd(left, right);

        /// <summary>
        /// svfloat32_t svtrn2[_f32](svfloat32_t op1, svfloat32_t op2)
        ///   TRN2 Zresult.S, Zop1.S, Zop2.S
        /// </summary>
        public static unsafe Vector<float> TransposeOdd(Vector<float> left, Vector<float> right) => TransposeOdd(left, right);

        /// <summary>
        /// svuint16_t svtrn2[_u16](svuint16_t op1, svuint16_t op2)
        ///   TRN2 Zresult.H, Zop1.H, Zop2.H
        /// </summary>
        public static unsafe Vector<ushort> TransposeOdd(Vector<ushort> left, Vector<ushort> right) => TransposeOdd(left, right);

        /// <summary>
        /// svuint32_t svtrn2[_u32](svuint32_t op1, svuint32_t op2)
        ///   TRN2 Zresult.S, Zop1.S, Zop2.S
        /// </summary>
        public static unsafe Vector<uint> TransposeOdd(Vector<uint> left, Vector<uint> right) => TransposeOdd(left, right);

        /// <summary>
        /// svuint64_t svtrn2[_u64](svuint64_t op1, svuint64_t op2)
        ///   TRN2 Zresult.D, Zop1.D, Zop2.D
        /// </summary>
        public static unsafe Vector<ulong> TransposeOdd(Vector<ulong> left, Vector<ulong> right) => TransposeOdd(left, right);


        ///  UnzipEven : Concatenate even elements from two inputs

        /// <summary>
        /// svuint8_t svuzp1[_u8](svuint8_t op1, svuint8_t op2)
        ///   UZP1 Zresult.B, Zop1.B, Zop2.B
        /// svbool_t svuzp1_b8(svbool_t op1, svbool_t op2)
        ///   UZP1 Presult.B, Pop1.B, Pop2.B
        /// </summary>
        public static unsafe Vector<byte> UnzipEven(Vector<byte> left, Vector<byte> right) => UnzipEven(left, right);

        /// <summary>
        /// svfloat64_t svuzp1[_f64](svfloat64_t op1, svfloat64_t op2)
        ///   UZP1 Zresult.D, Zop1.D, Zop2.D
        /// </summary>
        public static unsafe Vector<double> UnzipEven(Vector<double> left, Vector<double> right) => UnzipEven(left, right);

        /// <summary>
        /// svint16_t svuzp1[_s16](svint16_t op1, svint16_t op2)
        ///   UZP1 Zresult.H, Zop1.H, Zop2.H
        /// </summary>
        public static unsafe Vector<short> UnzipEven(Vector<short> left, Vector<short> right) => UnzipEven(left, right);

        /// <summary>
        /// svint32_t svuzp1[_s32](svint32_t op1, svint32_t op2)
        ///   UZP1 Zresult.S, Zop1.S, Zop2.S
        /// </summary>
        public static unsafe Vector<int> UnzipEven(Vector<int> left, Vector<int> right) => UnzipEven(left, right);

        /// <summary>
        /// svint64_t svuzp1[_s64](svint64_t op1, svint64_t op2)
        ///   UZP1 Zresult.D, Zop1.D, Zop2.D
        /// </summary>
        public static unsafe Vector<long> UnzipEven(Vector<long> left, Vector<long> right) => UnzipEven(left, right);

        /// <summary>
        /// svint8_t svuzp1[_s8](svint8_t op1, svint8_t op2)
        ///   UZP1 Zresult.B, Zop1.B, Zop2.B
        /// </summary>
        public static unsafe Vector<sbyte> UnzipEven(Vector<sbyte> left, Vector<sbyte> right) => UnzipEven(left, right);

        /// <summary>
        /// svfloat32_t svuzp1[_f32](svfloat32_t op1, svfloat32_t op2)
        ///   UZP1 Zresult.S, Zop1.S, Zop2.S
        /// </summary>
        public static unsafe Vector<float> UnzipEven(Vector<float> left, Vector<float> right) => UnzipEven(left, right);

        /// <summary>
        /// svuint16_t svuzp1[_u16](svuint16_t op1, svuint16_t op2)
        ///   UZP1 Zresult.H, Zop1.H, Zop2.H
        /// svbool_t svuzp1_b16(svbool_t op1, svbool_t op2)
        ///   UZP1 Presult.H, Pop1.H, Pop2.H
        /// </summary>
        public static unsafe Vector<ushort> UnzipEven(Vector<ushort> left, Vector<ushort> right) => UnzipEven(left, right);

        /// <summary>
        /// svuint32_t svuzp1[_u32](svuint32_t op1, svuint32_t op2)
        ///   UZP1 Zresult.S, Zop1.S, Zop2.S
        /// svbool_t svuzp1_b32(svbool_t op1, svbool_t op2)
        ///   UZP1 Presult.S, Pop1.S, Pop2.S
        /// </summary>
        public static unsafe Vector<uint> UnzipEven(Vector<uint> left, Vector<uint> right) => UnzipEven(left, right);

        /// <summary>
        /// svuint64_t svuzp1[_u64](svuint64_t op1, svuint64_t op2)
        ///   UZP1 Zresult.D, Zop1.D, Zop2.D
        /// svbool_t svuzp1_b64(svbool_t op1, svbool_t op2)
        ///   UZP1 Presult.D, Pop1.D, Pop2.D
        /// </summary>
        public static unsafe Vector<ulong> UnzipEven(Vector<ulong> left, Vector<ulong> right) => UnzipEven(left, right);


        ///  UnzipOdd : Concatenate odd elements from two inputs

        /// <summary>
        /// svuint8_t svuzp2[_u8](svuint8_t op1, svuint8_t op2)
        ///   UZP2 Zresult.B, Zop1.B, Zop2.B
        /// svbool_t svuzp2_b8(svbool_t op1, svbool_t op2)
        ///   UZP2 Presult.B, Pop1.B, Pop2.B
        /// </summary>
        public static unsafe Vector<byte> UnzipOdd(Vector<byte> left, Vector<byte> right) => UnzipOdd(left, right);

        /// <summary>
        /// svfloat64_t svuzp2[_f64](svfloat64_t op1, svfloat64_t op2)
        ///   UZP2 Zresult.D, Zop1.D, Zop2.D
        /// </summary>
        public static unsafe Vector<double> UnzipOdd(Vector<double> left, Vector<double> right) => UnzipOdd(left, right);

        /// <summary>
        /// svint16_t svuzp2[_s16](svint16_t op1, svint16_t op2)
        ///   UZP2 Zresult.H, Zop1.H, Zop2.H
        /// </summary>
        public static unsafe Vector<short> UnzipOdd(Vector<short> left, Vector<short> right) => UnzipOdd(left, right);

        /// <summary>
        /// svint32_t svuzp2[_s32](svint32_t op1, svint32_t op2)
        ///   UZP2 Zresult.S, Zop1.S, Zop2.S
        /// </summary>
        public static unsafe Vector<int> UnzipOdd(Vector<int> left, Vector<int> right) => UnzipOdd(left, right);

        /// <summary>
        /// svint64_t svuzp2[_s64](svint64_t op1, svint64_t op2)
        ///   UZP2 Zresult.D, Zop1.D, Zop2.D
        /// </summary>
        public static unsafe Vector<long> UnzipOdd(Vector<long> left, Vector<long> right) => UnzipOdd(left, right);

        /// <summary>
        /// svint8_t svuzp2[_s8](svint8_t op1, svint8_t op2)
        ///   UZP2 Zresult.B, Zop1.B, Zop2.B
        /// </summary>
        public static unsafe Vector<sbyte> UnzipOdd(Vector<sbyte> left, Vector<sbyte> right) => UnzipOdd(left, right);

        /// <summary>
        /// svfloat32_t svuzp2[_f32](svfloat32_t op1, svfloat32_t op2)
        ///   UZP2 Zresult.S, Zop1.S, Zop2.S
        /// </summary>
        public static unsafe Vector<float> UnzipOdd(Vector<float> left, Vector<float> right) => UnzipOdd(left, right);

        /// <summary>
        /// svuint16_t svuzp2[_u16](svuint16_t op1, svuint16_t op2)
        ///   UZP2 Zresult.H, Zop1.H, Zop2.H
        /// svbool_t svuzp2_b16(svbool_t op1, svbool_t op2)
        ///   UZP2 Presult.H, Pop1.H, Pop2.H
        /// </summary>
        public static unsafe Vector<ushort> UnzipOdd(Vector<ushort> left, Vector<ushort> right) => UnzipOdd(left, right);

        /// <summary>
        /// svuint32_t svuzp2[_u32](svuint32_t op1, svuint32_t op2)
        ///   UZP2 Zresult.S, Zop1.S, Zop2.S
        /// svbool_t svuzp2_b32(svbool_t op1, svbool_t op2)
        ///   UZP2 Presult.S, Pop1.S, Pop2.S
        /// </summary>
        public static unsafe Vector<uint> UnzipOdd(Vector<uint> left, Vector<uint> right) => UnzipOdd(left, right);

        /// <summary>
        /// svuint64_t svuzp2[_u64](svuint64_t op1, svuint64_t op2)
        ///   UZP2 Zresult.D, Zop1.D, Zop2.D
        /// svbool_t svuzp2_b64(svbool_t op1, svbool_t op2)
        ///   UZP2 Presult.D, Pop1.D, Pop2.D
        /// </summary>
        public static unsafe Vector<ulong> UnzipOdd(Vector<ulong> left, Vector<ulong> right) => UnzipOdd(left, right);


        ///  Xor : Bitwise exclusive OR

        /// <summary>
        /// svuint8_t sveor[_u8]_m(svbool_t pg, svuint8_t op1, svuint8_t op2)
        /// svuint8_t sveor[_u8]_x(svbool_t pg, svuint8_t op1, svuint8_t op2)
        /// svuint8_t sveor[_u8]_z(svbool_t pg, svuint8_t op1, svuint8_t op2)
        ///   EOR Ztied1.B, Pg/M, Ztied1.B, Zop2.B
        ///   EOR Zresult.D, Zop1.D, Zop2.D
        /// svbool_t sveor[_b]_z(svbool_t pg, svbool_t op1, svbool_t op2)
        ///   EOR Presult.B, Pg/Z, Pop1.B, Pop2.B
        /// </summary>
        public static unsafe Vector<byte> Xor(Vector<byte> left, Vector<byte> right) => Xor(left, right);

        /// <summary>
        /// svint16_t sveor[_s16]_m(svbool_t pg, svint16_t op1, svint16_t op2)
        /// svint16_t sveor[_s16]_x(svbool_t pg, svint16_t op1, svint16_t op2)
        /// svint16_t sveor[_s16]_z(svbool_t pg, svint16_t op1, svint16_t op2)
        ///   EOR Ztied1.H, Pg/M, Ztied1.H, Zop2.H
        ///   EOR Zresult.D, Zop1.D, Zop2.D
        /// svbool_t sveor[_b]_z(svbool_t pg, svbool_t op1, svbool_t op2)
        ///   EOR Presult.B, Pg/Z, Pop1.B, Pop2.B
        /// </summary>
        public static unsafe Vector<short> Xor(Vector<short> left, Vector<short> right) => Xor(left, right);

        /// <summary>
        /// svint32_t sveor[_s32]_m(svbool_t pg, svint32_t op1, svint32_t op2)
        /// svint32_t sveor[_s32]_x(svbool_t pg, svint32_t op1, svint32_t op2)
        /// svint32_t sveor[_s32]_z(svbool_t pg, svint32_t op1, svint32_t op2)
        ///   EOR Ztied1.S, Pg/M, Ztied1.S, Zop2.S
        ///   EOR Zresult.D, Zop1.D, Zop2.D
        /// svbool_t sveor[_b]_z(svbool_t pg, svbool_t op1, svbool_t op2)
        ///   EOR Presult.B, Pg/Z, Pop1.B, Pop2.B
        /// </summary>
        public static unsafe Vector<int> Xor(Vector<int> left, Vector<int> right) => Xor(left, right);

        /// <summary>
        /// svint64_t sveor[_s64]_m(svbool_t pg, svint64_t op1, svint64_t op2)
        /// svint64_t sveor[_s64]_x(svbool_t pg, svint64_t op1, svint64_t op2)
        /// svint64_t sveor[_s64]_z(svbool_t pg, svint64_t op1, svint64_t op2)
        ///   EOR Ztied1.D, Pg/M, Ztied1.D, Zop2.D
        ///   EOR Zresult.D, Zop1.D, Zop2.D
        /// svbool_t sveor[_b]_z(svbool_t pg, svbool_t op1, svbool_t op2)
        ///   EOR Presult.B, Pg/Z, Pop1.B, Pop2.B
        /// </summary>
        public static unsafe Vector<long> Xor(Vector<long> left, Vector<long> right) => Xor(left, right);

        /// <summary>
        /// svint8_t sveor[_s8]_m(svbool_t pg, svint8_t op1, svint8_t op2)
        /// svint8_t sveor[_s8]_x(svbool_t pg, svint8_t op1, svint8_t op2)
        /// svint8_t sveor[_s8]_z(svbool_t pg, svint8_t op1, svint8_t op2)
        ///   EOR Ztied1.B, Pg/M, Ztied1.B, Zop2.B
        ///   EOR Zresult.D, Zop1.D, Zop2.D
        /// svbool_t sveor[_b]_z(svbool_t pg, svbool_t op1, svbool_t op2)
        ///   EOR Presult.B, Pg/Z, Pop1.B, Pop2.B
        /// </summary>
        public static unsafe Vector<sbyte> Xor(Vector<sbyte> left, Vector<sbyte> right) => Xor(left, right);

        /// <summary>
        /// svuint16_t sveor[_u16]_m(svbool_t pg, svuint16_t op1, svuint16_t op2)
        /// svuint16_t sveor[_u16]_x(svbool_t pg, svuint16_t op1, svuint16_t op2)
        /// svuint16_t sveor[_u16]_z(svbool_t pg, svuint16_t op1, svuint16_t op2)
        ///   EOR Ztied1.H, Pg/M, Ztied1.H, Zop2.H
        ///   EOR Zresult.D, Zop1.D, Zop2.D
        /// svbool_t sveor[_b]_z(svbool_t pg, svbool_t op1, svbool_t op2)
        ///   EOR Presult.B, Pg/Z, Pop1.B, Pop2.B
        /// </summary>
        public static unsafe Vector<ushort> Xor(Vector<ushort> left, Vector<ushort> right) => Xor(left, right);

        /// <summary>
        /// svuint32_t sveor[_u32]_m(svbool_t pg, svuint32_t op1, svuint32_t op2)
        /// svuint32_t sveor[_u32]_x(svbool_t pg, svuint32_t op1, svuint32_t op2)
        /// svuint32_t sveor[_u32]_z(svbool_t pg, svuint32_t op1, svuint32_t op2)
        ///   EOR Ztied1.S, Pg/M, Ztied1.S, Zop2.S
        ///   EOR Zresult.D, Zop1.D, Zop2.D
        /// svbool_t sveor[_b]_z(svbool_t pg, svbool_t op1, svbool_t op2)
        ///   EOR Presult.B, Pg/Z, Pop1.B, Pop2.B
        /// </summary>
        public static unsafe Vector<uint> Xor(Vector<uint> left, Vector<uint> right) => Xor(left, right);

        /// <summary>
        /// svuint64_t sveor[_u64]_m(svbool_t pg, svuint64_t op1, svuint64_t op2)
        /// svuint64_t sveor[_u64]_x(svbool_t pg, svuint64_t op1, svuint64_t op2)
        /// svuint64_t sveor[_u64]_z(svbool_t pg, svuint64_t op1, svuint64_t op2)
        ///   EOR Ztied1.D, Pg/M, Ztied1.D, Zop2.D
        ///   EOR Zresult.D, Zop1.D, Zop2.D
        /// svbool_t sveor[_b]_z(svbool_t pg, svbool_t op1, svbool_t op2)
        ///   EOR Presult.B, Pg/Z, Pop1.B, Pop2.B
        /// </summary>
        public static unsafe Vector<ulong> Xor(Vector<ulong> left, Vector<ulong> right) => Xor(left, right);


        ///  XorAcross : Bitwise exclusive OR reduction to scalar

        /// <summary>
        /// uint8_t sveorv[_u8](svbool_t pg, svuint8_t op)
        ///   EORV Bresult, Pg, Zop.B
        /// </summary>
        public static unsafe Vector<byte> XorAcross(Vector<byte> value) => XorAcross(value);

        /// <summary>
        /// int16_t sveorv[_s16](svbool_t pg, svint16_t op)
        ///   EORV Hresult, Pg, Zop.H
        /// </summary>
        public static unsafe Vector<short> XorAcross(Vector<short> value) => XorAcross(value);

        /// <summary>
        /// int32_t sveorv[_s32](svbool_t pg, svint32_t op)
        ///   EORV Sresult, Pg, Zop.S
        /// </summary>
        public static unsafe Vector<int> XorAcross(Vector<int> value) => XorAcross(value);

        /// <summary>
        /// int64_t sveorv[_s64](svbool_t pg, svint64_t op)
        ///   EORV Dresult, Pg, Zop.D
        /// </summary>
        public static unsafe Vector<long> XorAcross(Vector<long> value) => XorAcross(value);

        /// <summary>
        /// int8_t sveorv[_s8](svbool_t pg, svint8_t op)
        ///   EORV Bresult, Pg, Zop.B
        /// </summary>
        public static unsafe Vector<sbyte> XorAcross(Vector<sbyte> value) => XorAcross(value);

        /// <summary>
        /// uint16_t sveorv[_u16](svbool_t pg, svuint16_t op)
        ///   EORV Hresult, Pg, Zop.H
        /// </summary>
        public static unsafe Vector<ushort> XorAcross(Vector<ushort> value) => XorAcross(value);

        /// <summary>
        /// uint32_t sveorv[_u32](svbool_t pg, svuint32_t op)
        ///   EORV Sresult, Pg, Zop.S
        /// </summary>
        public static unsafe Vector<uint> XorAcross(Vector<uint> value) => XorAcross(value);

        /// <summary>
        /// uint64_t sveorv[_u64](svbool_t pg, svuint64_t op)
        ///   EORV Dresult, Pg, Zop.D
        /// </summary>
        public static unsafe Vector<ulong> XorAcross(Vector<ulong> value) => XorAcross(value);


        ///  ZeroExtend16 : Zero-extend the low 16 bits

        /// <summary>
        /// svuint32_t svexth[_u32]_m(svuint32_t inactive, svbool_t pg, svuint32_t op)
        ///   UXTH Ztied.S, Pg/M, Zop.S
        ///   MOVPRFX Zresult, Zinactive; UXTH Zresult.S, Pg/M, Zop.S
        /// svuint32_t svexth[_u32]_x(svbool_t pg, svuint32_t op)
        ///   UXTH Ztied.S, Pg/M, Ztied.S
        ///   AND Ztied.S, Ztied.S, #65535
        /// svuint32_t svexth[_u32]_z(svbool_t pg, svuint32_t op)
        ///   MOVPRFX Zresult.S, Pg/Z, Zop.S; UXTH Zresult.S, Pg/M, Zop.S
        /// </summary>
        public static unsafe Vector<uint> ZeroExtend16(Vector<uint> value) => ZeroExtend16(value);

        /// <summary>
        /// svuint64_t svexth[_u64]_m(svuint64_t inactive, svbool_t pg, svuint64_t op)
        ///   UXTH Ztied.D, Pg/M, Zop.D
        ///   MOVPRFX Zresult, Zinactive; UXTH Zresult.D, Pg/M, Zop.D
        /// svuint64_t svexth[_u64]_x(svbool_t pg, svuint64_t op)
        ///   UXTH Ztied.D, Pg/M, Ztied.D
        ///   AND Ztied.D, Ztied.D, #65535
        /// svuint64_t svexth[_u64]_z(svbool_t pg, svuint64_t op)
        ///   MOVPRFX Zresult.D, Pg/Z, Zop.D; UXTH Zresult.D, Pg/M, Zop.D
        /// </summary>
        public static unsafe Vector<ulong> ZeroExtend16(Vector<ulong> value) => ZeroExtend16(value);


        ///  ZeroExtend32 : Zero-extend the low 32 bits

        /// <summary>
        /// svuint64_t svextw[_u64]_m(svuint64_t inactive, svbool_t pg, svuint64_t op)
        ///   UXTW Ztied.D, Pg/M, Zop.D
        ///   MOVPRFX Zresult, Zinactive; UXTW Zresult.D, Pg/M, Zop.D
        /// svuint64_t svextw[_u64]_x(svbool_t pg, svuint64_t op)
        ///   UXTW Ztied.D, Pg/M, Ztied.D
        ///   AND Ztied.D, Ztied.D, #4294967295
        /// svuint64_t svextw[_u64]_z(svbool_t pg, svuint64_t op)
        ///   MOVPRFX Zresult.D, Pg/Z, Zop.D; UXTW Zresult.D, Pg/M, Zop.D
        /// </summary>
        public static unsafe Vector<ulong> ZeroExtend32(Vector<ulong> value) => ZeroExtend32(value);


        ///  ZeroExtend8 : Zero-extend the low 8 bits

        /// <summary>
        /// svuint16_t svextb[_u16]_m(svuint16_t inactive, svbool_t pg, svuint16_t op)
        ///   UXTB Ztied.H, Pg/M, Zop.H
        ///   MOVPRFX Zresult, Zinactive; UXTB Zresult.H, Pg/M, Zop.H
        /// svuint16_t svextb[_u16]_x(svbool_t pg, svuint16_t op)
        ///   UXTB Ztied.H, Pg/M, Ztied.H
        ///   AND Ztied.H, Ztied.H, #255
        /// svuint16_t svextb[_u16]_z(svbool_t pg, svuint16_t op)
        ///   MOVPRFX Zresult.H, Pg/Z, Zop.H; UXTB Zresult.H, Pg/M, Zop.H
        /// </summary>
        public static unsafe Vector<ushort> ZeroExtend8(Vector<ushort> value) => ZeroExtend8(value);

        /// <summary>
        /// svuint32_t svextb[_u32]_m(svuint32_t inactive, svbool_t pg, svuint32_t op)
        ///   UXTB Ztied.S, Pg/M, Zop.S
        ///   MOVPRFX Zresult, Zinactive; UXTB Zresult.S, Pg/M, Zop.S
        /// svuint32_t svextb[_u32]_x(svbool_t pg, svuint32_t op)
        ///   UXTB Ztied.S, Pg/M, Ztied.S
        ///   AND Ztied.S, Ztied.S, #255
        /// svuint32_t svextb[_u32]_z(svbool_t pg, svuint32_t op)
        ///   MOVPRFX Zresult.S, Pg/Z, Zop.S; UXTB Zresult.S, Pg/M, Zop.S
        /// </summary>
        public static unsafe Vector<uint> ZeroExtend8(Vector<uint> value) => ZeroExtend8(value);

        /// <summary>
        /// svuint64_t svextb[_u64]_m(svuint64_t inactive, svbool_t pg, svuint64_t op)
        ///   UXTB Ztied.D, Pg/M, Zop.D
        ///   MOVPRFX Zresult, Zinactive; UXTB Zresult.D, Pg/M, Zop.D
        /// svuint64_t svextb[_u64]_x(svbool_t pg, svuint64_t op)
        ///   UXTB Ztied.D, Pg/M, Ztied.D
        ///   AND Ztied.D, Ztied.D, #255
        /// svuint64_t svextb[_u64]_z(svbool_t pg, svuint64_t op)
        ///   MOVPRFX Zresult.D, Pg/Z, Zop.D; UXTB Zresult.D, Pg/M, Zop.D
        /// </summary>
        public static unsafe Vector<ulong> ZeroExtend8(Vector<ulong> value) => ZeroExtend8(value);

        ///  ZeroExtendWideningLower : Unpack and extend low half

        /// <summary>
        /// svuint16_t svunpklo[_u16](svuint8_t op)
        ///   UUNPKLO Zresult.H, Zop.B
        /// </summary>
        public static unsafe Vector<ushort> ZeroExtendWideningLower(Vector<byte> value) => ZeroExtendWideningLower(value);

        /// <summary>
        /// svuint32_t svunpklo[_u32](svuint16_t op)
        ///   UUNPKLO Zresult.S, Zop.H
        /// </summary>
        public static unsafe Vector<uint> ZeroExtendWideningLower(Vector<ushort> value) => ZeroExtendWideningLower(value);

        /// <summary>
        /// svuint64_t svunpklo[_u64](svuint32_t op)
        ///   UUNPKLO Zresult.D, Zop.S
        /// </summary>
        public static unsafe Vector<ulong> ZeroExtendWideningLower(Vector<uint> value) => ZeroExtendWideningLower(value);


        ///  ZeroExtendWideningUpper : Unpack and extend high half

        /// <summary>
        /// svuint16_t svunpkhi[_u16](svuint8_t op)
        ///   UUNPKHI Zresult.H, Zop.B
        /// </summary>
        public static unsafe Vector<ushort> ZeroExtendWideningUpper(Vector<byte> value) => ZeroExtendWideningUpper(value);

        /// <summary>
        /// svuint32_t svunpkhi[_u32](svuint16_t op)
        ///   UUNPKHI Zresult.S, Zop.H
        /// svbool_t svunpkhi[_b](svbool_t op)
        ///   PUNPKHI Presult.H, Pop.B
        /// </summary>
        public static unsafe Vector<uint> ZeroExtendWideningUpper(Vector<ushort> value) => ZeroExtendWideningUpper(value);

        /// <summary>
        /// svuint64_t svunpkhi[_u64](svuint32_t op)
        ///   UUNPKHI Zresult.D, Zop.S
        /// </summary>
        public static unsafe Vector<ulong> ZeroExtendWideningUpper(Vector<uint> value) => ZeroExtendWideningUpper(value);

        ///  ZipHigh : Interleave elements from high halves of two inputs

        /// <summary>
        /// svuint8_t svzip2[_u8](svuint8_t op1, svuint8_t op2)
        ///   ZIP2 Zresult.B, Zop1.B, Zop2.B
        /// </summary>
        public static unsafe Vector<byte> ZipHigh(Vector<byte> left, Vector<byte> right) => ZipHigh(left, right);

        /// <summary>
        /// svfloat64_t svzip2[_f64](svfloat64_t op1, svfloat64_t op2)
        ///   ZIP2 Zresult.D, Zop1.D, Zop2.D
        /// </summary>
        public static unsafe Vector<double> ZipHigh(Vector<double> left, Vector<double> right) => ZipHigh(left, right);

        /// <summary>
        /// svint16_t svzip2[_s16](svint16_t op1, svint16_t op2)
        ///   ZIP2 Zresult.H, Zop1.H, Zop2.H
        /// </summary>
        public static unsafe Vector<short> ZipHigh(Vector<short> left, Vector<short> right) => ZipHigh(left, right);

        /// <summary>
        /// svint32_t svzip2[_s32](svint32_t op1, svint32_t op2)
        ///   ZIP2 Zresult.S, Zop1.S, Zop2.S
        /// </summary>
        public static unsafe Vector<int> ZipHigh(Vector<int> left, Vector<int> right) => ZipHigh(left, right);

        /// <summary>
        /// svint64_t svzip2[_s64](svint64_t op1, svint64_t op2)
        ///   ZIP2 Zresult.D, Zop1.D, Zop2.D
        /// </summary>
        public static unsafe Vector<long> ZipHigh(Vector<long> left, Vector<long> right) => ZipHigh(left, right);

        /// <summary>
        /// svint8_t svzip2[_s8](svint8_t op1, svint8_t op2)
        ///   ZIP2 Zresult.B, Zop1.B, Zop2.B
        /// </summary>
        public static unsafe Vector<sbyte> ZipHigh(Vector<sbyte> left, Vector<sbyte> right) => ZipHigh(left, right);

        /// <summary>
        /// svfloat32_t svzip2[_f32](svfloat32_t op1, svfloat32_t op2)
        ///   ZIP2 Zresult.S, Zop1.S, Zop2.S
        /// </summary>
        public static unsafe Vector<float> ZipHigh(Vector<float> left, Vector<float> right) => ZipHigh(left, right);

        /// <summary>
        /// svuint16_t svzip2[_u16](svuint16_t op1, svuint16_t op2)
        ///   ZIP2 Zresult.H, Zop1.H, Zop2.H
        /// svbool_t svzip2_b16(svbool_t op1, svbool_t op2)
        ///   ZIP2 Presult.H, Pop1.H, Pop2.H
        /// </summary>
        public static unsafe Vector<ushort> ZipHigh(Vector<ushort> left, Vector<ushort> right) => ZipHigh(left, right);

        /// <summary>
        /// svuint32_t svzip2[_u32](svuint32_t op1, svuint32_t op2)
        ///   ZIP2 Zresult.S, Zop1.S, Zop2.S
        /// svbool_t svzip2_b32(svbool_t op1, svbool_t op2)
        ///   ZIP2 Presult.S, Pop1.S, Pop2.S
        /// </summary>
        public static unsafe Vector<uint> ZipHigh(Vector<uint> left, Vector<uint> right) => ZipHigh(left, right);

        /// <summary>
        /// svuint64_t svzip2[_u64](svuint64_t op1, svuint64_t op2)
        ///   ZIP2 Zresult.D, Zop1.D, Zop2.D
        /// svbool_t svzip2_b64(svbool_t op1, svbool_t op2)
        ///   ZIP2 Presult.D, Pop1.D, Pop2.D
        /// </summary>
        public static unsafe Vector<ulong> ZipHigh(Vector<ulong> left, Vector<ulong> right) => ZipHigh(left, right);


        ///  ZipLow : Interleave elements from low halves of two inputs

        /// <summary>
        /// svuint8_t svzip1[_u8](svuint8_t op1, svuint8_t op2)
        ///   ZIP1 Zresult.B, Zop1.B, Zop2.B
        /// svbool_t svzip1_b8(svbool_t op1, svbool_t op2)
        ///   ZIP1 Presult.B, Pop1.B, Pop2.B
        /// </summary>
        public static unsafe Vector<byte> ZipLow(Vector<byte> left, Vector<byte> right) => ZipLow(left, right);

        /// <summary>
        /// svfloat64_t svzip1[_f64](svfloat64_t op1, svfloat64_t op2)
        ///   ZIP1 Zresult.D, Zop1.D, Zop2.D
        /// </summary>
        public static unsafe Vector<double> ZipLow(Vector<double> left, Vector<double> right) => ZipLow(left, right);

        /// <summary>
        /// svint16_t svzip1[_s16](svint16_t op1, svint16_t op2)
        ///   ZIP1 Zresult.H, Zop1.H, Zop2.H
        /// </summary>
        public static unsafe Vector<short> ZipLow(Vector<short> left, Vector<short> right) => ZipLow(left, right);

        /// <summary>
        /// svint32_t svzip1[_s32](svint32_t op1, svint32_t op2)
        ///   ZIP1 Zresult.S, Zop1.S, Zop2.S
        /// </summary>
        public static unsafe Vector<int> ZipLow(Vector<int> left, Vector<int> right) => ZipLow(left, right);

        /// <summary>
        /// svint64_t svzip1[_s64](svint64_t op1, svint64_t op2)
        ///   ZIP1 Zresult.D, Zop1.D, Zop2.D
        /// </summary>
        public static unsafe Vector<long> ZipLow(Vector<long> left, Vector<long> right) => ZipLow(left, right);

        /// <summary>
        /// svint8_t svzip1[_s8](svint8_t op1, svint8_t op2)
        ///   ZIP1 Zresult.B, Zop1.B, Zop2.B
        /// </summary>
        public static unsafe Vector<sbyte> ZipLow(Vector<sbyte> left, Vector<sbyte> right) => ZipLow(left, right);

        /// <summary>
        /// svfloat32_t svzip1[_f32](svfloat32_t op1, svfloat32_t op2)
        ///   ZIP1 Zresult.S, Zop1.S, Zop2.S
        /// </summary>
        public static unsafe Vector<float> ZipLow(Vector<float> left, Vector<float> right) => ZipLow(left, right);

        /// <summary>
        /// svuint16_t svzip1[_u16](svuint16_t op1, svuint16_t op2)
        ///   ZIP1 Zresult.H, Zop1.H, Zop2.H
        /// svbool_t svzip1_b16(svbool_t op1, svbool_t op2)
        ///   ZIP1 Presult.H, Pop1.H, Pop2.H
        /// </summary>
        public static unsafe Vector<ushort> ZipLow(Vector<ushort> left, Vector<ushort> right) => ZipLow(left, right);

        /// <summary>
        /// svuint32_t svzip1[_u32](svuint32_t op1, svuint32_t op2)
        ///   ZIP1 Zresult.S, Zop1.S, Zop2.S
        /// svbool_t svzip1_b32(svbool_t op1, svbool_t op2)
        ///   ZIP1 Presult.S, Pop1.S, Pop2.S
        /// </summary>
        public static unsafe Vector<uint> ZipLow(Vector<uint> left, Vector<uint> right) => ZipLow(left, right);

        /// <summary>
        /// svuint64_t svzip1[_u64](svuint64_t op1, svuint64_t op2)
        ///   ZIP1 Zresult.D, Zop1.D, Zop2.D
        /// svbool_t svzip1_b64(svbool_t op1, svbool_t op2)
        ///   ZIP1 Presult.D, Pop1.D, Pop2.D
        /// </summary>
        public static unsafe Vector<ulong> ZipLow(Vector<ulong> left, Vector<ulong> right) => ZipLow(left, right);

    }
}<|MERGE_RESOLUTION|>--- conflicted
+++ resolved
@@ -974,7 +974,6 @@
         public static unsafe Vector<int> ConvertToInt32(Vector<float> value) => ConvertToInt32(value);
 
 
-<<<<<<< HEAD
         ///  ConvertToInt64 : Floating-point convert
 
         /// <summary>
@@ -994,7 +993,6 @@
         /// svint64_t svcvt_s64[_f32]_z(svbool_t pg, svfloat32_t op)
         /// </summary>
         public static unsafe Vector<long> ConvertToInt64(Vector<float> value) => ConvertToInt64(value);
-=======
         ///  ConvertToSingle : Floating-point convert
 
         /// <summary>
@@ -1041,7 +1039,6 @@
         /// svfloat32_t svcvt_f32[_u64]_z(svbool_t pg, svuint64_t op)
         /// </summary>
         public static unsafe Vector<float> ConvertToSingle(Vector<ulong> value) => ConvertToSingle(value);
->>>>>>> 5ac4a052
 
 
         ///  ConvertToUInt32 : Floating-point convert
