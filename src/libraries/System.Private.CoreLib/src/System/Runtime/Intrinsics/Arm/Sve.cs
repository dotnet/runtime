// Licensed to the .NET Foundation under one or more agreements.
// The .NET Foundation licenses this file to you under the MIT license.

using System.Diagnostics.CodeAnalysis;
using System.Runtime.CompilerServices;
using System.Runtime.Intrinsics;
using System.Numerics;

namespace System.Runtime.Intrinsics.Arm
{
    /// <summary>
    /// This class provides access to the ARM SVE hardware instructions via intrinsics
    /// </summary>
    [Intrinsic]
    [CLSCompliant(false)]
    [System.Runtime.Versioning.RequiresPreviewFeaturesAttribute("Sve is in preview. Debugger scenario is not supported.")]
    public abstract class Sve : AdvSimd
    {
        internal Sve() { }

        public static new bool IsSupported { get => IsSupported; }

        [Intrinsic]
        public new abstract class Arm64 : AdvSimd.Arm64
        {
            internal Arm64() { }

            public static new bool IsSupported { get => IsSupported; }
        }


        ///  Abs : Absolute value

        /// <summary>
        /// svint8_t svabs[_s8]_m(svint8_t inactive, svbool_t pg, svint8_t op)
        ///   ABS Ztied.B, Pg/M, Zop.B
        ///   MOVPRFX Zresult, Zinactive; ABS Zresult.B, Pg/M, Zop.B
        /// svint8_t svabs[_s8]_x(svbool_t pg, svint8_t op)
        ///   ABS Ztied.B, Pg/M, Ztied.B
        ///   MOVPRFX Zresult, Zop; ABS Zresult.B, Pg/M, Zop.B
        /// svint8_t svabs[_s8]_z(svbool_t pg, svint8_t op)
        ///   MOVPRFX Zresult.B, Pg/Z, Zop.B; ABS Zresult.B, Pg/M, Zop.B
        /// </summary>
        public static unsafe Vector<sbyte> Abs(Vector<sbyte> value) => Abs(value);

        /// <summary>
        /// svint16_t svabs[_s16]_m(svint16_t inactive, svbool_t pg, svint16_t op)
        ///   ABS Ztied.H, Pg/M, Zop.H
        ///   MOVPRFX Zresult, Zinactive; ABS Zresult.H, Pg/M, Zop.H
        /// svint16_t svabs[_s16]_x(svbool_t pg, svint16_t op)
        ///   ABS Ztied.H, Pg/M, Ztied.H
        ///   MOVPRFX Zresult, Zop; ABS Zresult.H, Pg/M, Zop.H
        /// svint16_t svabs[_s16]_z(svbool_t pg, svint16_t op)
        ///   MOVPRFX Zresult.H, Pg/Z, Zop.H; ABS Zresult.H, Pg/M, Zop.H
        /// </summary>
        public static unsafe Vector<short> Abs(Vector<short> value) => Abs(value);

        /// <summary>
        /// svint32_t svabs[_s32]_m(svint32_t inactive, svbool_t pg, svint32_t op)
        ///   ABS Ztied.S, Pg/M, Zop.S
        ///   MOVPRFX Zresult, Zinactive; ABS Zresult.S, Pg/M, Zop.S
        /// svint32_t svabs[_s32]_x(svbool_t pg, svint32_t op)
        ///   ABS Ztied.S, Pg/M, Ztied.S
        ///   MOVPRFX Zresult, Zop; ABS Zresult.S, Pg/M, Zop.S
        /// svint32_t svabs[_s32]_z(svbool_t pg, svint32_t op)
        ///   MOVPRFX Zresult.S, Pg/Z, Zop.S; ABS Zresult.S, Pg/M, Zop.S
        /// </summary>
        public static unsafe Vector<int> Abs(Vector<int> value) => Abs(value);

        /// <summary>
        /// svint64_t svabs[_s64]_m(svint64_t inactive, svbool_t pg, svint64_t op)
        ///   ABS Ztied.D, Pg/M, Zop.D
        ///   MOVPRFX Zresult, Zinactive; ABS Zresult.D, Pg/M, Zop.D
        /// svint64_t svabs[_s64]_x(svbool_t pg, svint64_t op)
        ///   ABS Ztied.D, Pg/M, Ztied.D
        ///   MOVPRFX Zresult, Zop; ABS Zresult.D, Pg/M, Zop.D
        /// svint64_t svabs[_s64]_z(svbool_t pg, svint64_t op)
        ///   MOVPRFX Zresult.D, Pg/Z, Zop.D; ABS Zresult.D, Pg/M, Zop.D
        /// </summary>
        public static unsafe Vector<long> Abs(Vector<long> value) => Abs(value);

        /// <summary>
        /// svfloat32_t svabs[_f32]_m(svfloat32_t inactive, svbool_t pg, svfloat32_t op)
        ///   FABS Ztied.S, Pg/M, Zop.S
        ///   MOVPRFX Zresult, Zinactive; FABS Zresult.S, Pg/M, Zop.S
        /// svfloat32_t svabs[_f32]_x(svbool_t pg, svfloat32_t op)
        ///   FABS Ztied.S, Pg/M, Ztied.S
        ///   MOVPRFX Zresult, Zop; FABS Zresult.S, Pg/M, Zop.S
        /// svfloat32_t svabs[_f32]_z(svbool_t pg, svfloat32_t op)
        ///   MOVPRFX Zresult.S, Pg/Z, Zop.S; FABS Zresult.S, Pg/M, Zop.S
        /// </summary>
        public static unsafe Vector<float> Abs(Vector<float> value) => Abs(value);

        /// <summary>
        /// svfloat64_t svabs[_f64]_m(svfloat64_t inactive, svbool_t pg, svfloat64_t op)
        ///   FABS Ztied.D, Pg/M, Zop.D
        ///   MOVPRFX Zresult, Zinactive; FABS Zresult.D, Pg/M, Zop.D
        /// svfloat64_t svabs[_f64]_x(svbool_t pg, svfloat64_t op)
        ///   FABS Ztied.D, Pg/M, Ztied.D
        ///   MOVPRFX Zresult, Zop; FABS Zresult.D, Pg/M, Zop.D
        /// svfloat64_t svabs[_f64]_z(svbool_t pg, svfloat64_t op)
        ///   MOVPRFX Zresult.D, Pg/Z, Zop.D; FABS Zresult.D, Pg/M, Zop.D
        /// </summary>
        public static unsafe Vector<double> Abs(Vector<double> value) => Abs(value);

        ///  AbsoluteDifference : Absolute difference

        /// <summary>
        /// svuint8_t svabd[_u8]_m(svbool_t pg, svuint8_t op1, svuint8_t op2)
        /// svuint8_t svabd[_u8]_x(svbool_t pg, svuint8_t op1, svuint8_t op2)
        ///   MOVPRFX Zresult.B, Pg/Z, Zop1.B; UABD Zresult.B, Pg/M, Zresult.B, Zop2.B
        ///   UABD Ztied1.B, Pg/M, Ztied1.B, Zop2.B
        /// </summary>
        public static unsafe Vector<byte> AbsoluteDifference(Vector<byte> left, Vector<byte> right) => AbsoluteDifference(left, right);

        /// <summary>
        /// svfloat64_t svabd[_f64]_m(svbool_t pg, svfloat64_t op1, svfloat64_t op2)
        /// svfloat64_t svabd[_f64]_x(svbool_t pg, svfloat64_t op1, svfloat64_t op2)
        /// svfloat64_t svabd[_f64]_z(svbool_t pg, svfloat64_t op1, svfloat64_t op2)
        ///   FABD Ztied1.D, Pg/M, Ztied1.D, Zop2.D
        /// </summary>
        public static unsafe Vector<double> AbsoluteDifference(Vector<double> left, Vector<double> right) => AbsoluteDifference(left, right);

        /// <summary>
        /// svint16_t svabd[_s16]_m(svbool_t pg, svint16_t op1, svint16_t op2)
        /// svint16_t svabd[_s16]_x(svbool_t pg, svint16_t op1, svint16_t op2)
        /// svint16_t svabd[_s16]_z(svbool_t pg, svint16_t op1, svint16_t op2)
        ///   SABD Ztied1.H, Pg/M, Ztied1.H, Zop2.H
        /// </summary>
        public static unsafe Vector<short> AbsoluteDifference(Vector<short> left, Vector<short> right) => AbsoluteDifference(left, right);

        /// <summary>
        /// svint32_t svabd[_s32]_m(svbool_t pg, svint32_t op1, svint32_t op2)
        /// svint32_t svabd[_s32]_x(svbool_t pg, svint32_t op1, svint32_t op2)
        /// svint32_t svabd[_s32]_z(svbool_t pg, svint32_t op1, svint32_t op2)
        ///   SABD Ztied1.S, Pg/M, Ztied1.S, Zop2.S
        /// </summary>
        public static unsafe Vector<int> AbsoluteDifference(Vector<int> left, Vector<int> right) => AbsoluteDifference(left, right);

        /// <summary>
        /// svint64_t svabd[_s64]_m(svbool_t pg, svint64_t op1, svint64_t op2)
        /// svint64_t svabd[_s64]_x(svbool_t pg, svint64_t op1, svint64_t op2)
        /// svint64_t svabd[_s64]_z(svbool_t pg, svint64_t op1, svint64_t op2)
        ///   SABD Ztied1.D, Pg/M, Ztied1.D, Zop2.D
        /// </summary>
        public static unsafe Vector<long> AbsoluteDifference(Vector<long> left, Vector<long> right) => AbsoluteDifference(left, right);

        /// <summary>
        /// svint8_t svabd[_s8]_m(svbool_t pg, svint8_t op1, svint8_t op2)
        /// svint8_t svabd[_s8]_x(svbool_t pg, svint8_t op1, svint8_t op2)
        /// svint8_t svabd[_s8]_z(svbool_t pg, svint8_t op1, svint8_t op2)
        ///   SABD Ztied1.B, Pg/M, Ztied1.B, Zop2.B
        /// </summary>
        public static unsafe Vector<sbyte> AbsoluteDifference(Vector<sbyte> left, Vector<sbyte> right) => AbsoluteDifference(left, right);

        /// <summary>
        /// svfloat32_t svabd[_f32]_m(svbool_t pg, svfloat32_t op1, svfloat32_t op2)
        /// svfloat32_t svabd[_f32]_x(svbool_t pg, svfloat32_t op1, svfloat32_t op2)
        /// svfloat32_t svabd[_f32]_z(svbool_t pg, svfloat32_t op1, svfloat32_t op2)
        ///   FABD Ztied1.S, Pg/M, Ztied1.S, Zop2.S
        /// </summary>
        public static unsafe Vector<float> AbsoluteDifference(Vector<float> left, Vector<float> right) => AbsoluteDifference(left, right);

        /// <summary>
        /// svuint16_t svabd[_u16]_m(svbool_t pg, svuint16_t op1, svuint16_t op2)
        /// svuint16_t svabd[_u16]_x(svbool_t pg, svuint16_t op1, svuint16_t op2)
        /// svuint16_t svabd[_u16]_z(svbool_t pg, svuint16_t op1, svuint16_t op2)
        ///   UABD Ztied1.H, Pg/M, Ztied1.H, Zop2.H
        /// </summary>
        public static unsafe Vector<ushort> AbsoluteDifference(Vector<ushort> left, Vector<ushort> right) => AbsoluteDifference(left, right);

        /// <summary>
        /// svuint32_t svabd[_u32]_m(svbool_t pg, svuint32_t op1, svuint32_t op2)
        /// svuint32_t svabd[_u32]_x(svbool_t pg, svuint32_t op1, svuint32_t op2)
        /// svuint32_t svabd[_u32]_z(svbool_t pg, svuint32_t op1, svuint32_t op2)
        ///   UABD Ztied1.S, Pg/M, Ztied1.S, Zop2.S
        /// </summary>
        public static unsafe Vector<uint> AbsoluteDifference(Vector<uint> left, Vector<uint> right) => AbsoluteDifference(left, right);

        /// <summary>
        /// svuint64_t svabd[_u64]_m(svbool_t pg, svuint64_t op1, svuint64_t op2)
        /// svuint64_t svabd[_u64]_x(svbool_t pg, svuint64_t op1, svuint64_t op2)
        /// svuint64_t svabd[_u64]_z(svbool_t pg, svuint64_t op1, svuint64_t op2)
        ///   UABD Ztied1.D, Pg/M, Ztied1.D, Zop2.D
        /// </summary>
        public static unsafe Vector<ulong> AbsoluteDifference(Vector<ulong> left, Vector<ulong> right) => AbsoluteDifference(left, right);

        ///  Add : Add

        /// <summary>
        /// svint8_t svadd[_s8]_m(svbool_t pg, svint8_t op1, svint8_t op2)
        /// svint8_t svadd[_s8]_x(svbool_t pg, svint8_t op1, svint8_t op2)
        /// svint8_t svadd[_s8]_z(svbool_t pg, svint8_t op1, svint8_t op2)
        /// </summary>
        public static unsafe Vector<sbyte> Add(Vector<sbyte> left, Vector<sbyte> right) => Add(left, right);

        /// <summary>
        /// svint16_t svadd[_s16]_m(svbool_t pg, svint16_t op1, svint16_t op2)
        /// svint16_t svadd[_s16]_x(svbool_t pg, svint16_t op1, svint16_t op2)
        /// svint16_t svadd[_s16]_z(svbool_t pg, svint16_t op1, svint16_t op2)
        /// </summary>
        public static unsafe Vector<short> Add(Vector<short> left, Vector<short> right) => Add(left, right);

        /// <summary>
        /// svint32_t svadd[_s32]_m(svbool_t pg, svint32_t op1, svint32_t op2)
        /// svint32_t svadd[_s32]_x(svbool_t pg, svint32_t op1, svint32_t op2)
        /// svint32_t svadd[_s32]_z(svbool_t pg, svint32_t op1, svint32_t op2)
        /// </summary>
        public static unsafe Vector<int> Add(Vector<int> left, Vector<int> right) => Add(left, right);

        /// <summary>
        /// svint64_t svadd[_s64]_m(svbool_t pg, svint64_t op1, svint64_t op2)
        /// svint64_t svadd[_s64]_x(svbool_t pg, svint64_t op1, svint64_t op2)
        /// svint64_t svadd[_s64]_z(svbool_t pg, svint64_t op1, svint64_t op2)
        /// </summary>
        public static unsafe Vector<long> Add(Vector<long> left, Vector<long> right) => Add(left, right);

        /// <summary>
        /// svuint8_t svadd[_u8]_m(svbool_t pg, svuint8_t op1, svuint8_t op2)
        /// svuint8_t svadd[_u8]_x(svbool_t pg, svuint8_t op1, svuint8_t op2)
        /// svuint8_t svadd[_u8]_z(svbool_t pg, svuint8_t op1, svuint8_t op2)
        /// </summary>
        public static unsafe Vector<byte> Add(Vector<byte> left, Vector<byte> right) => Add(left, right);

        /// <summary>
        /// svuint16_t svadd[_u16]_m(svbool_t pg, svuint16_t op1, svuint16_t op2)
        /// svuint16_t svadd[_u16]_x(svbool_t pg, svuint16_t op1, svuint16_t op2)
        /// svuint16_t svadd[_u16]_z(svbool_t pg, svuint16_t op1, svuint16_t op2)
        /// </summary>
        public static unsafe Vector<ushort> Add(Vector<ushort> left, Vector<ushort> right) => Add(left, right);

        /// <summary>
        /// svuint32_t svadd[_u32]_m(svbool_t pg, svuint32_t op1, svuint32_t op2)
        /// svuint32_t svadd[_u32]_x(svbool_t pg, svuint32_t op1, svuint32_t op2)
        /// svuint32_t svadd[_u32]_z(svbool_t pg, svuint32_t op1, svuint32_t op2)
        /// </summary>
        public static unsafe Vector<uint> Add(Vector<uint> left, Vector<uint> right) => Add(left, right);

        /// <summary>
        /// svuint64_t svadd[_u64]_m(svbool_t pg, svuint64_t op1, svuint64_t op2)
        /// svuint64_t svadd[_u64]_x(svbool_t pg, svuint64_t op1, svuint64_t op2)
        /// svuint64_t svadd[_u64]_z(svbool_t pg, svuint64_t op1, svuint64_t op2)
        /// </summary>
        public static unsafe Vector<ulong> Add(Vector<ulong> left, Vector<ulong> right) => Add(left, right);

        /// <summary>
        /// svfloat32_t svadd[_f32]_m(svbool_t pg, svfloat32_t op1, svfloat32_t op2)
        /// svfloat32_t svadd[_f32]_x(svbool_t pg, svfloat32_t op1, svfloat32_t op2)
        /// svfloat32_t svadd[_f32]_z(svbool_t pg, svfloat32_t op1, svfloat32_t op2)
        /// </summary>
        public static unsafe Vector<float> Add(Vector<float> left, Vector<float> right) => Add(left, right);

        /// <summary>
        /// svfloat64_t svadd[_f64]_m(svbool_t pg, svfloat64_t op1, svfloat64_t op2)
        /// svfloat64_t svadd[_f64]_x(svbool_t pg, svfloat64_t op1, svfloat64_t op2)
        /// svfloat64_t svadd[_f64]_z(svbool_t pg, svfloat64_t op1, svfloat64_t op2)
        /// </summary>
        public static unsafe Vector<double> Add(Vector<double> left, Vector<double> right) => Add(left, right);


        ///  AddAcross : Add reduction

        /// <summary>
        /// float64_t svaddv[_f64](svbool_t pg, svfloat64_t op)
        ///   FADDV Dresult, Pg, Zop.D
        /// </summary>
        public static unsafe Vector<double> AddAcross(Vector<double> value) => AddAcross(value);

        /// <summary>
        /// int64_t svaddv[_s16](svbool_t pg, svint16_t op)
        ///   SADDV Dresult, Pg, Zop.H
        /// </summary>
        public static unsafe Vector<long> AddAcross(Vector<short> value) => AddAcross(value);

        /// <summary>
        /// int64_t svaddv[_s32](svbool_t pg, svint32_t op)
        ///   SADDV Dresult, Pg, Zop.S
        /// </summary>
        public static unsafe Vector<long> AddAcross(Vector<int> value) => AddAcross(value);

        /// <summary>
        /// int64_t svaddv[_s8](svbool_t pg, svint8_t op)
        ///   SADDV Dresult, Pg, Zop.B
        /// </summary>
        public static unsafe Vector<long> AddAcross(Vector<sbyte> value) => AddAcross(value);

        /// <summary>
        /// int64_t svaddv[_s64](svbool_t pg, svint64_t op)
        ///   UADDV Dresult, Pg, Zop.D
        /// </summary>
        public static unsafe Vector<long> AddAcross(Vector<long> value) => AddAcross(value);

        /// <summary>
        /// float32_t svaddv[_f32](svbool_t pg, svfloat32_t op)
        ///   FADDV Sresult, Pg, Zop.S
        /// </summary>
        public static unsafe Vector<float> AddAcross(Vector<float> value) => AddAcross(value);

        /// <summary>
        /// uint64_t svaddv[_u8](svbool_t pg, svuint8_t op)
        ///   UADDV Dresult, Pg, Zop.B
        /// </summary>
        public static unsafe Vector<ulong> AddAcross(Vector<byte> value) => AddAcross(value);

        /// <summary>
        /// uint64_t svaddv[_u16](svbool_t pg, svuint16_t op)
        ///   UADDV Dresult, Pg, Zop.H
        /// </summary>
        public static unsafe Vector<ulong> AddAcross(Vector<ushort> value) => AddAcross(value);

        /// <summary>
        /// uint64_t svaddv[_u32](svbool_t pg, svuint32_t op)
        ///   UADDV Dresult, Pg, Zop.S
        /// </summary>
        public static unsafe Vector<ulong> AddAcross(Vector<uint> value) => AddAcross(value);

        /// <summary>
        /// uint64_t svaddv[_u64](svbool_t pg, svuint64_t op)
        ///   UADDV Dresult, Pg, Zop.D
        /// </summary>
        public static unsafe Vector<ulong> AddAcross(Vector<ulong> value) => AddAcross(value);

        ///  AddSaturate : Saturating add

        /// <summary>
        /// svuint8_t svqadd[_u8](svuint8_t op1, svuint8_t op2)
        ///   UQADD Zresult.B, Zop1.B, Zop2.B
        /// </summary>
        public static unsafe Vector<byte> AddSaturate(Vector<byte> left, Vector<byte> right) => AddSaturate(left, right);

        /// <summary>
        /// svint16_t svqadd[_s16](svint16_t op1, svint16_t op2)
        ///   SQADD Zresult.H, Zop1.H, Zop2.H
        /// </summary>
        public static unsafe Vector<short> AddSaturate(Vector<short> left, Vector<short> right) => AddSaturate(left, right);

        /// <summary>
        /// svint32_t svqadd[_s32](svint32_t op1, svint32_t op2)
        ///   SQADD Zresult.S, Zop1.S, Zop2.S
        /// </summary>
        public static unsafe Vector<int> AddSaturate(Vector<int> left, Vector<int> right) => AddSaturate(left, right);

        /// <summary>
        /// svint64_t svqadd[_s64](svint64_t op1, svint64_t op2)
        ///   SQADD Zresult.D, Zop1.D, Zop2.D
        /// </summary>
        public static unsafe Vector<long> AddSaturate(Vector<long> left, Vector<long> right) => AddSaturate(left, right);

        /// <summary>
        /// svint8_t svqadd[_s8](svint8_t op1, svint8_t op2)
        ///   SQADD Zresult.B, Zop1.B, Zop2.B
        /// </summary>
        public static unsafe Vector<sbyte> AddSaturate(Vector<sbyte> left, Vector<sbyte> right) => AddSaturate(left, right);

        /// <summary>
        /// svuint16_t svqadd[_u16](svuint16_t op1, svuint16_t op2)
        ///   UQADD Zresult.H, Zop1.H, Zop2.H
        /// </summary>
        public static unsafe Vector<ushort> AddSaturate(Vector<ushort> left, Vector<ushort> right) => AddSaturate(left, right);

        /// <summary>
        /// svuint32_t svqadd[_u32](svuint32_t op1, svuint32_t op2)
        ///   UQADD Zresult.S, Zop1.S, Zop2.S
        /// </summary>
        public static unsafe Vector<uint> AddSaturate(Vector<uint> left, Vector<uint> right) => AddSaturate(left, right);

        /// <summary>
        /// svuint64_t svqadd[_u64](svuint64_t op1, svuint64_t op2)
        ///   UQADD Zresult.D, Zop1.D, Zop2.D
        /// </summary>
        public static unsafe Vector<ulong> AddSaturate(Vector<ulong> left, Vector<ulong> right) => AddSaturate(left, right);

        ///  And : Bitwise AND

        /// <summary>
        /// svuint8_t svand[_u8]_m(svbool_t pg, svuint8_t op1, svuint8_t op2)
        /// svuint8_t svand[_u8]_x(svbool_t pg, svuint8_t op1, svuint8_t op2)
        /// svuint8_t svand[_u8]_z(svbool_t pg, svuint8_t op1, svuint8_t op2)
        ///   AND Ztied1.B, Pg/M, Ztied1.B, Zop2.B
        ///   AND Zresult.D, Zop1.D, Zop2.D
        /// svbool_t svand[_b]_z(svbool_t pg, svbool_t op1, svbool_t op2)
        ///   AND Presult.B, Pg/Z, Pop1.B, Pop2.B
        /// </summary>
        public static unsafe Vector<byte> And(Vector<byte> left, Vector<byte> right) => And(left, right);

        /// <summary>
        /// svint16_t svand[_s16]_m(svbool_t pg, svint16_t op1, svint16_t op2)
        /// svint16_t svand[_s16]_x(svbool_t pg, svint16_t op1, svint16_t op2)
        /// svint16_t svand[_s16]_z(svbool_t pg, svint16_t op1, svint16_t op2)
        ///   AND Ztied1.H, Pg/M, Ztied1.H, Zop2.H
        ///   AND Zresult.D, Zop1.D, Zop2.D
        /// svbool_t svand[_b]_z(svbool_t pg, svbool_t op1, svbool_t op2)
        ///   AND Presult.B, Pg/Z, Pop1.B, Pop2.B
        /// </summary>
        public static unsafe Vector<short> And(Vector<short> left, Vector<short> right) => And(left, right);

        /// <summary>
        /// svint32_t svand[_s32]_m(svbool_t pg, svint32_t op1, svint32_t op2)
        /// svint32_t svand[_s32]_x(svbool_t pg, svint32_t op1, svint32_t op2)
        /// svint32_t svand[_s32]_z(svbool_t pg, svint32_t op1, svint32_t op2)
        ///   AND Ztied1.S, Pg/M, Ztied1.S, Zop2.S
        ///   AND Zresult.D, Zop1.D, Zop2.D
        /// svbool_t svand[_b]_z(svbool_t pg, svbool_t op1, svbool_t op2)
        ///   AND Presult.B, Pg/Z, Pop1.B, Pop2.B
        /// </summary>
        public static unsafe Vector<int> And(Vector<int> left, Vector<int> right) => And(left, right);

        /// <summary>
        /// svint64_t svand[_s64]_m(svbool_t pg, svint64_t op1, svint64_t op2)
        /// svint64_t svand[_s64]_x(svbool_t pg, svint64_t op1, svint64_t op2)
        /// svint64_t svand[_s64]_z(svbool_t pg, svint64_t op1, svint64_t op2)
        ///   AND Ztied1.D, Pg/M, Ztied1.D, Zop2.D
        ///   AND Zresult.D, Zop1.D, Zop2.D
        /// svbool_t svand[_b]_z(svbool_t pg, svbool_t op1, svbool_t op2)
        ///   AND Presult.B, Pg/Z, Pop1.B, Pop2.B
        /// </summary>
        public static unsafe Vector<long> And(Vector<long> left, Vector<long> right) => And(left, right);

        /// <summary>
        /// svint8_t svand[_s8]_m(svbool_t pg, svint8_t op1, svint8_t op2)
        /// svint8_t svand[_s8]_x(svbool_t pg, svint8_t op1, svint8_t op2)
        /// svint8_t svand[_s8]_z(svbool_t pg, svint8_t op1, svint8_t op2)
        ///   AND Ztied1.B, Pg/M, Ztied1.B, Zop2.B
        ///   AND Zresult.D, Zop1.D, Zop2.D
        /// svbool_t svand[_b]_z(svbool_t pg, svbool_t op1, svbool_t op2)
        ///   AND Presult.B, Pg/Z, Pop1.B, Pop2.B
        /// </summary>
        public static unsafe Vector<sbyte> And(Vector<sbyte> left, Vector<sbyte> right) => And(left, right);

        /// <summary>
        /// svuint16_t svand[_u16]_m(svbool_t pg, svuint16_t op1, svuint16_t op2)
        /// svuint16_t svand[_u16]_x(svbool_t pg, svuint16_t op1, svuint16_t op2)
        /// svuint16_t svand[_u16]_z(svbool_t pg, svuint16_t op1, svuint16_t op2)
        ///   AND Ztied1.H, Pg/M, Ztied1.H, Zop2.H
        ///   AND Zresult.D, Zop1.D, Zop2.D
        /// svbool_t svand[_b]_z(svbool_t pg, svbool_t op1, svbool_t op2)
        ///   AND Presult.B, Pg/Z, Pop1.B, Pop2.B
        /// </summary>
        public static unsafe Vector<ushort> And(Vector<ushort> left, Vector<ushort> right) => And(left, right);

        /// <summary>
        /// svuint32_t svand[_u32]_m(svbool_t pg, svuint32_t op1, svuint32_t op2)
        /// svuint32_t svand[_u32]_x(svbool_t pg, svuint32_t op1, svuint32_t op2)
        /// svuint32_t svand[_u32]_z(svbool_t pg, svuint32_t op1, svuint32_t op2)
        ///   AND Ztied1.S, Pg/M, Ztied1.S, Zop2.S
        ///   AND Zresult.D, Zop1.D, Zop2.D
        /// svbool_t svand[_b]_z(svbool_t pg, svbool_t op1, svbool_t op2)
        ///   AND Presult.B, Pg/Z, Pop1.B, Pop2.B
        /// </summary>
        public static unsafe Vector<uint> And(Vector<uint> left, Vector<uint> right) => And(left, right);

        /// <summary>
        /// svuint64_t svand[_u64]_m(svbool_t pg, svuint64_t op1, svuint64_t op2)
        /// svuint64_t svand[_u64]_x(svbool_t pg, svuint64_t op1, svuint64_t op2)
        /// svuint64_t svand[_u64]_z(svbool_t pg, svuint64_t op1, svuint64_t op2)
        ///   AND Ztied1.D, Pg/M, Ztied1.D, Zop2.D
        ///   AND Zresult.D, Zop1.D, Zop2.D
        /// svbool_t svand[_b]_z(svbool_t pg, svbool_t op1, svbool_t op2)
        ///   AND Presult.B, Pg/Z, Pop1.B, Pop2.B
        /// </summary>
        public static unsafe Vector<ulong> And(Vector<ulong> left, Vector<ulong> right) => And(left, right);


        ///  AndAcross : Bitwise AND reduction to scalar

        /// <summary>
        /// uint8_t svandv[_u8](svbool_t pg, svuint8_t op)
        ///   ANDV Bresult, Pg, Zop.B
        /// </summary>
        public static unsafe Vector<byte> AndAcross(Vector<byte> value) => AndAcross(value);

        /// <summary>
        /// int16_t svandv[_s16](svbool_t pg, svint16_t op)
        ///   ANDV Hresult, Pg, Zop.H
        /// </summary>
        public static unsafe Vector<short> AndAcross(Vector<short> value) => AndAcross(value);

        /// <summary>
        /// int32_t svandv[_s32](svbool_t pg, svint32_t op)
        ///   ANDV Sresult, Pg, Zop.S
        /// </summary>
        public static unsafe Vector<int> AndAcross(Vector<int> value) => AndAcross(value);

        /// <summary>
        /// int64_t svandv[_s64](svbool_t pg, svint64_t op)
        ///   ANDV Dresult, Pg, Zop.D
        /// </summary>
        public static unsafe Vector<long> AndAcross(Vector<long> value) => AndAcross(value);

        /// <summary>
        /// int8_t svandv[_s8](svbool_t pg, svint8_t op)
        ///   ANDV Bresult, Pg, Zop.B
        /// </summary>
        public static unsafe Vector<sbyte> AndAcross(Vector<sbyte> value) => AndAcross(value);

        /// <summary>
        /// uint16_t svandv[_u16](svbool_t pg, svuint16_t op)
        ///   ANDV Hresult, Pg, Zop.H
        /// </summary>
        public static unsafe Vector<ushort> AndAcross(Vector<ushort> value) => AndAcross(value);

        /// <summary>
        /// uint32_t svandv[_u32](svbool_t pg, svuint32_t op)
        ///   ANDV Sresult, Pg, Zop.S
        /// </summary>
        public static unsafe Vector<uint> AndAcross(Vector<uint> value) => AndAcross(value);

        /// <summary>
        /// uint64_t svandv[_u64](svbool_t pg, svuint64_t op)
        ///   ANDV Dresult, Pg, Zop.D
        /// </summary>
        public static unsafe Vector<ulong> AndAcross(Vector<ulong> value) => AndAcross(value);


        ///  BitwiseClear : Bitwise clear

        /// <summary>
        /// svuint8_t svbic[_u8]_m(svbool_t pg, svuint8_t op1, svuint8_t op2)
        /// svuint8_t svbic[_u8]_x(svbool_t pg, svuint8_t op1, svuint8_t op2)
        /// svuint8_t svbic[_u8]_z(svbool_t pg, svuint8_t op1, svuint8_t op2)
        ///   BIC Ztied1.B, Pg/M, Ztied1.B, Zop2.B
        ///   BIC Zresult.D, Zop1.D, Zop2.D
        /// svbool_t svbic[_b]_z(svbool_t pg, svbool_t op1, svbool_t op2)
        ///   BIC Presult.B, Pg/Z, Pop1.B, Pop2.B
        /// </summary>
        public static unsafe Vector<byte> BitwiseClear(Vector<byte> left, Vector<byte> right) => BitwiseClear(left, right);

        /// <summary>
        /// svint16_t svbic[_s16]_m(svbool_t pg, svint16_t op1, svint16_t op2)
        /// svint16_t svbic[_s16]_x(svbool_t pg, svint16_t op1, svint16_t op2)
        /// svint16_t svbic[_s16]_z(svbool_t pg, svint16_t op1, svint16_t op2)
        ///   BIC Ztied1.H, Pg/M, Ztied1.H, Zop2.H
        ///   BIC Zresult.D, Zop1.D, Zop2.D
        /// svbool_t svbic[_b]_z(svbool_t pg, svbool_t op1, svbool_t op2)
        ///   BIC Presult.B, Pg/Z, Pop1.B, Pop2.B
        /// </summary>
        public static unsafe Vector<short> BitwiseClear(Vector<short> left, Vector<short> right) => BitwiseClear(left, right);

        /// <summary>
        /// svint32_t svbic[_s32]_m(svbool_t pg, svint32_t op1, svint32_t op2)
        /// svint32_t svbic[_s32]_x(svbool_t pg, svint32_t op1, svint32_t op2)
        /// svint32_t svbic[_s32]_z(svbool_t pg, svint32_t op1, svint32_t op2)
        ///   BIC Ztied1.S, Pg/M, Ztied1.S, Zop2.S
        ///   BIC Zresult.D, Zop1.D, Zop2.D
        /// svbool_t svbic[_b]_z(svbool_t pg, svbool_t op1, svbool_t op2)
        ///   BIC Presult.B, Pg/Z, Pop1.B, Pop2.B
        /// </summary>
        public static unsafe Vector<int> BitwiseClear(Vector<int> left, Vector<int> right) => BitwiseClear(left, right);

        /// <summary>
        /// svint64_t svbic[_s64]_m(svbool_t pg, svint64_t op1, svint64_t op2)
        /// svint64_t svbic[_s64]_x(svbool_t pg, svint64_t op1, svint64_t op2)
        /// svint64_t svbic[_s64]_z(svbool_t pg, svint64_t op1, svint64_t op2)
        ///   BIC Ztied1.D, Pg/M, Ztied1.D, Zop2.D
        ///   BIC Zresult.D, Zop1.D, Zop2.D
        /// svbool_t svbic[_b]_z(svbool_t pg, svbool_t op1, svbool_t op2)
        ///   BIC Presult.B, Pg/Z, Pop1.B, Pop2.B
        /// </summary>
        public static unsafe Vector<long> BitwiseClear(Vector<long> left, Vector<long> right) => BitwiseClear(left, right);

        /// <summary>
        /// svint8_t svbic[_s8]_m(svbool_t pg, svint8_t op1, svint8_t op2)
        /// svint8_t svbic[_s8]_x(svbool_t pg, svint8_t op1, svint8_t op2)
        /// svint8_t svbic[_s8]_z(svbool_t pg, svint8_t op1, svint8_t op2)
        ///   BIC Ztied1.B, Pg/M, Ztied1.B, Zop2.B
        ///   BIC Zresult.D, Zop1.D, Zop2.D
        /// svbool_t svbic[_b]_z(svbool_t pg, svbool_t op1, svbool_t op2)
        ///   BIC Presult.B, Pg/Z, Pop1.B, Pop2.B
        /// </summary>
        public static unsafe Vector<sbyte> BitwiseClear(Vector<sbyte> left, Vector<sbyte> right) => BitwiseClear(left, right);

        /// <summary>
        /// svuint16_t svbic[_u16]_m(svbool_t pg, svuint16_t op1, svuint16_t op2)
        /// svuint16_t svbic[_u16]_x(svbool_t pg, svuint16_t op1, svuint16_t op2)
        /// svuint16_t svbic[_u16]_z(svbool_t pg, svuint16_t op1, svuint16_t op2)
        ///   BIC Ztied1.H, Pg/M, Ztied1.H, Zop2.H
        ///   BIC Zresult.D, Zop1.D, Zop2.D
        /// svbool_t svbic[_b]_z(svbool_t pg, svbool_t op1, svbool_t op2)
        ///   BIC Presult.B, Pg/Z, Pop1.B, Pop2.B
        /// </summary>
        public static unsafe Vector<ushort> BitwiseClear(Vector<ushort> left, Vector<ushort> right) => BitwiseClear(left, right);

        /// <summary>
        /// svuint32_t svbic[_u32]_m(svbool_t pg, svuint32_t op1, svuint32_t op2)
        /// svuint32_t svbic[_u32]_x(svbool_t pg, svuint32_t op1, svuint32_t op2)
        /// svuint32_t svbic[_u32]_z(svbool_t pg, svuint32_t op1, svuint32_t op2)
        ///   BIC Ztied1.S, Pg/M, Ztied1.S, Zop2.S
        ///   BIC Zresult.D, Zop1.D, Zop2.D
        /// svbool_t svbic[_b]_z(svbool_t pg, svbool_t op1, svbool_t op2)
        ///   BIC Presult.B, Pg/Z, Pop1.B, Pop2.B
        /// </summary>
        public static unsafe Vector<uint> BitwiseClear(Vector<uint> left, Vector<uint> right) => BitwiseClear(left, right);

        /// <summary>
        /// svuint64_t svbic[_u64]_m(svbool_t pg, svuint64_t op1, svuint64_t op2)
        /// svuint64_t svbic[_u64]_x(svbool_t pg, svuint64_t op1, svuint64_t op2)
        /// svuint64_t svbic[_u64]_z(svbool_t pg, svuint64_t op1, svuint64_t op2)
        ///   BIC Ztied1.D, Pg/M, Ztied1.D, Zop2.D
        ///   BIC Zresult.D, Zop1.D, Zop2.D
        /// svbool_t svbic[_b]_z(svbool_t pg, svbool_t op1, svbool_t op2)
        ///   BIC Presult.B, Pg/Z, Pop1.B, Pop2.B
        /// </summary>
        public static unsafe Vector<ulong> BitwiseClear(Vector<ulong> left, Vector<ulong> right) => BitwiseClear(left, right);


        ///  BooleanNot : Logically invert boolean condition

        /// <summary>
        /// svuint8_t svcnot[_u8]_m(svuint8_t inactive, svbool_t pg, svuint8_t op)
        /// svuint8_t svcnot[_u8]_x(svbool_t pg, svuint8_t op)
        /// svuint8_t svcnot[_u8]_z(svbool_t pg, svuint8_t op)
        ///   CNOT Ztied.B, Pg/M, Zop.B
        /// </summary>
        public static unsafe Vector<byte> BooleanNot(Vector<byte> value) => BooleanNot(value);

        /// <summary>
        /// svint16_t svcnot[_s16]_m(svint16_t inactive, svbool_t pg, svint16_t op)
        /// svint16_t svcnot[_s16]_x(svbool_t pg, svint16_t op)
        /// svint16_t svcnot[_s16]_z(svbool_t pg, svint16_t op)
        ///   CNOT Ztied.H, Pg/M, Zop.H
        /// </summary>
        public static unsafe Vector<short> BooleanNot(Vector<short> value) => BooleanNot(value);

        /// <summary>
        /// svint32_t svcnot[_s32]_m(svint32_t inactive, svbool_t pg, svint32_t op)
        /// svint32_t svcnot[_s32]_x(svbool_t pg, svint32_t op)
        /// svint32_t svcnot[_s32]_z(svbool_t pg, svint32_t op)
        ///   CNOT Ztied.S, Pg/M, Zop.S
        /// </summary>
        public static unsafe Vector<int> BooleanNot(Vector<int> value) => BooleanNot(value);

        /// <summary>
        /// svint64_t svcnot[_s64]_m(svint64_t inactive, svbool_t pg, svint64_t op)
        /// svint64_t svcnot[_s64]_x(svbool_t pg, svint64_t op)
        /// svint64_t svcnot[_s64]_z(svbool_t pg, svint64_t op)
        ///   CNOT Ztied.D, Pg/M, Zop.D
        /// </summary>
        public static unsafe Vector<long> BooleanNot(Vector<long> value) => BooleanNot(value);

        /// <summary>
        /// svint8_t svcnot[_s8]_m(svint8_t inactive, svbool_t pg, svint8_t op)
        /// svint8_t svcnot[_s8]_x(svbool_t pg, svint8_t op)
        /// svint8_t svcnot[_s8]_z(svbool_t pg, svint8_t op)
        ///   CNOT Ztied.B, Pg/M, Zop.B
        /// </summary>
        public static unsafe Vector<sbyte> BooleanNot(Vector<sbyte> value) => BooleanNot(value);

        /// <summary>
        /// svuint16_t svcnot[_u16]_m(svuint16_t inactive, svbool_t pg, svuint16_t op)
        /// svuint16_t svcnot[_u16]_x(svbool_t pg, svuint16_t op)
        /// svuint16_t svcnot[_u16]_z(svbool_t pg, svuint16_t op)
        ///   CNOT Ztied.H, Pg/M, Zop.H
        /// </summary>
        public static unsafe Vector<ushort> BooleanNot(Vector<ushort> value) => BooleanNot(value);

        /// <summary>
        /// svuint32_t svcnot[_u32]_m(svuint32_t inactive, svbool_t pg, svuint32_t op)
        /// svuint32_t svcnot[_u32]_x(svbool_t pg, svuint32_t op)
        /// svuint32_t svcnot[_u32]_z(svbool_t pg, svuint32_t op)
        ///   CNOT Ztied.S, Pg/M, Zop.S
        /// </summary>
        public static unsafe Vector<uint> BooleanNot(Vector<uint> value) => BooleanNot(value);

        /// <summary>
        /// svuint64_t svcnot[_u64]_m(svuint64_t inactive, svbool_t pg, svuint64_t op)
        /// svuint64_t svcnot[_u64]_x(svbool_t pg, svuint64_t op)
        /// svuint64_t svcnot[_u64]_z(svbool_t pg, svuint64_t op)
        ///   CNOT Ztied.D, Pg/M, Zop.D
        /// </summary>
        public static unsafe Vector<ulong> BooleanNot(Vector<ulong> value) => BooleanNot(value);

        ///  Compute vector addresses for 16-bit data

        /// <summary>
        /// svuint32_t svadrh[_u32base]_[s32]index(svuint32_t bases, svint32_t indices)
        ///   ADR Zresult.S, [Zbases.S, Zindices.S, LSL #1]
        /// </summary>
        public static unsafe Vector<uint> Compute16BitAddresses(Vector<uint> bases, Vector<int> indices) => Compute16BitAddresses(bases, indices);

        /// <summary>
        /// svuint32_t svadrh[_u32base]_[u32]index(svuint32_t bases, svuint32_t indices)
        ///   ADR Zresult.S, [Zbases.S, Zindices.S, LSL #1]
        /// </summary>
        public static unsafe Vector<uint> Compute16BitAddresses(Vector<uint> bases, Vector<uint> indices) => Compute16BitAddresses(bases, indices);

        /// <summary>
        /// svuint64_t svadrh[_u64base]_[s64]index(svuint64_t bases, svint64_t indices)
        ///   ADR Zresult.D, [Zbases.D, Zindices.D, LSL #1]
        /// </summary>
        public static unsafe Vector<ulong> Compute16BitAddresses(Vector<ulong> bases, Vector<long> indices) => Compute16BitAddresses(bases, indices);

        /// <summary>
        /// svuint64_t svadrh[_u64base]_[u64]index(svuint64_t bases, svuint64_t indices)
        ///   ADR Zresult.D, [Zbases.D, Zindices.D, LSL #1]
        /// </summary>
        public static unsafe Vector<ulong> Compute16BitAddresses(Vector<ulong> bases, Vector<ulong> indices) => Compute16BitAddresses(bases, indices);


        ///  Compute vector addresses for 32-bit data

        /// <summary>
        /// svuint32_t svadrw[_u32base]_[s32]index(svuint32_t bases, svint32_t indices)
        ///   ADR Zresult.S, [Zbases.S, Zindices.S, LSL #2]
        /// </summary>
        public static unsafe Vector<uint> Compute32BitAddresses(Vector<uint> bases, Vector<int> indices) => Compute32BitAddresses(bases, indices);

        /// <summary>
        /// svuint32_t svadrw[_u32base]_[u32]index(svuint32_t bases, svuint32_t indices)
        ///   ADR Zresult.S, [Zbases.S, Zindices.S, LSL #2]
        /// </summary>
        public static unsafe Vector<uint> Compute32BitAddresses(Vector<uint> bases, Vector<uint> indices) => Compute32BitAddresses(bases, indices);

        /// <summary>
        /// svuint64_t svadrw[_u64base]_[s64]index(svuint64_t bases, svint64_t indices)
        ///   ADR Zresult.D, [Zbases.D, Zindices.D, LSL #2]
        /// </summary>
        public static unsafe Vector<ulong> Compute32BitAddresses(Vector<ulong> bases, Vector<long> indices) => Compute32BitAddresses(bases, indices);

        /// <summary>
        /// svuint64_t svadrw[_u64base]_[u64]index(svuint64_t bases, svuint64_t indices)
        ///   ADR Zresult.D, [Zbases.D, Zindices.D, LSL #2]
        /// </summary>
        public static unsafe Vector<ulong> Compute32BitAddresses(Vector<ulong> bases, Vector<ulong> indices) => Compute32BitAddresses(bases, indices);


        ///  Compute vector addresses for 64-bit data

        /// <summary>
        /// svuint32_t svadrd[_u32base]_[s32]index(svuint32_t bases, svint32_t indices)
        ///   ADR Zresult.S, [Zbases.S, Zindices.S, LSL #3]
        /// </summary>
        public static unsafe Vector<uint> Compute64BitAddresses(Vector<uint> bases, Vector<int> indices) => Compute64BitAddresses(bases, indices);

        /// <summary>
        /// svuint32_t svadrd[_u32base]_[u32]index(svuint32_t bases, svuint32_t indices)
        ///   ADR Zresult.S, [Zbases.S, Zindices.S, LSL #3]
        /// </summary>
        public static unsafe Vector<uint> Compute64BitAddresses(Vector<uint> bases, Vector<uint> indices) => Compute64BitAddresses(bases, indices);

        /// <summary>
        /// svuint64_t svadrd[_u64base]_[s64]index(svuint64_t bases, svint64_t indices)
        ///   ADR Zresult.D, [Zbases.D, Zindices.D, LSL #3]
        /// </summary>
        public static unsafe Vector<ulong> Compute64BitAddresses(Vector<ulong> bases, Vector<long> indices) => Compute64BitAddresses(bases, indices);

        /// <summary>
        /// svuint64_t svadrd[_u64base]_[u64]index(svuint64_t bases, svuint64_t indices)
        ///   ADR Zresult.D, [Zbases.D, Zindices.D, LSL #3]
        /// </summary>
        public static unsafe Vector<ulong> Compute64BitAddresses(Vector<ulong> bases, Vector<ulong> indices) => Compute64BitAddresses(bases, indices);


        ///  Compute vector addresses for 8-bit data

        /// <summary>
        /// svuint32_t svadrb[_u32base]_[s32]offset(svuint32_t bases, svint32_t offsets)
        ///   ADR Zresult.S, [Zbases.S, Zoffsets.S]
        /// </summary>
        public static unsafe Vector<uint> Compute8BitAddresses(Vector<uint> bases, Vector<int> indices) => Compute8BitAddresses(bases, indices);

        /// <summary>
        /// svuint32_t svadrb[_u32base]_[u32]offset(svuint32_t bases, svuint32_t offsets)
        ///   ADR Zresult.S, [Zbases.S, Zoffsets.S]
        /// </summary>
        public static unsafe Vector<uint> Compute8BitAddresses(Vector<uint> bases, Vector<uint> indices) => Compute8BitAddresses(bases, indices);

        /// <summary>
        /// svuint64_t svadrb[_u64base]_[s64]offset(svuint64_t bases, svint64_t offsets)
        ///   ADR Zresult.D, [Zbases.D, Zoffsets.D]
        /// </summary>
        public static unsafe Vector<ulong> Compute8BitAddresses(Vector<ulong> bases, Vector<long> indices) => Compute8BitAddresses(bases, indices);

        /// <summary>
        /// svuint64_t svadrb[_u64base]_[u64]offset(svuint64_t bases, svuint64_t offsets)
        ///   ADR Zresult.D, [Zbases.D, Zoffsets.D]
        /// </summary>
        public static unsafe Vector<ulong> Compute8BitAddresses(Vector<ulong> bases, Vector<ulong> indices) => Compute8BitAddresses(bases, indices);

        ///  Shuffle active elements of vector to the right and fill with zero

        /// <summary>
        /// svfloat64_t svcompact[_f64](svbool_t pg, svfloat64_t op)
        ///   COMPACT Zresult.D, Pg, Zop.D
        /// </summary>
        public static unsafe Vector<double> Compact(Vector<double> mask, Vector<double> value) => Compact(mask, value);

        /// <summary>
        /// svint32_t svcompact[_s32](svbool_t pg, svint32_t op)
        ///   COMPACT Zresult.S, Pg, Zop.S
        /// </summary>
        public static unsafe Vector<int> Compact(Vector<int> mask, Vector<int> value) => Compact(mask, value);

        /// <summary>
        /// svint64_t svcompact[_s64](svbool_t pg, svint64_t op)
        ///   COMPACT Zresult.D, Pg, Zop.D
        /// </summary>
        public static unsafe Vector<long> Compact(Vector<long> mask, Vector<long> value) => Compact(mask, value);

        /// <summary>
        /// svfloat32_t svcompact[_f32](svbool_t pg, svfloat32_t op)
        ///   COMPACT Zresult.S, Pg, Zop.S
        /// </summary>
        public static unsafe Vector<float> Compact(Vector<float> mask, Vector<float> value) => Compact(mask, value);

        /// <summary>
        /// svuint32_t svcompact[_u32](svbool_t pg, svuint32_t op)
        ///   COMPACT Zresult.S, Pg, Zop.S
        /// </summary>
        public static unsafe Vector<uint> Compact(Vector<uint> mask, Vector<uint> value) => Compact(mask, value);

        /// <summary>
        /// svuint64_t svcompact[_u64](svbool_t pg, svuint64_t op)
        ///   COMPACT Zresult.D, Pg, Zop.D
        /// </summary>
        public static unsafe Vector<ulong> Compact(Vector<ulong> mask, Vector<ulong> value) => Compact(mask, value);


        ///  Compare equal to
        ///  ConditionalSelect : Conditionally select elements

        /// <summary>
        /// svint8_t svsel[_s8](svbool_t pg, svint8_t op1, svint8_t op2)
        ///   SEL Zresult.B, Pg, Zop1.B, Zop2.B
        /// svbool_t svsel[_b](svbool_t pg, svbool_t op1, svbool_t op2)
        ///   SEL Presult.B, Pg, Pop1.B, Pop2.B
        ///
        /// </summary>
        public static unsafe Vector<sbyte> ConditionalSelect(Vector<sbyte> mask, Vector<sbyte> left, Vector<sbyte> right) => ConditionalSelect(mask, left, right);

        /// <summary>
        /// svint16_t svsel[_s16](svbool_t pg, svint16_t op1, svint16_t op2)
        ///   SEL Zresult.H, Pg, Zop1.H, Zop2.H
        /// svbool_t svsel[_b](svbool_t pg, svbool_t op1, svbool_t op2)
        ///   SEL Presult.B, Pg, Pop1.B, Pop2.B
        ///
        /// </summary>
        public static unsafe Vector<short> ConditionalSelect(Vector<short> mask, Vector<short> left, Vector<short> right) => ConditionalSelect(mask, left, right);

        /// <summary>
        /// svint32_t svsel[_s32](svbool_t pg, svint32_t op1, svint32_t op2)
        ///   SEL Zresult.S, Pg, Zop1.S, Zop2.S
        /// svbool_t svsel[_b](svbool_t pg, svbool_t op1, svbool_t op2)
        ///   SEL Presult.B, Pg, Pop1.B, Pop2.B
        ///
        /// </summary>
        public static unsafe Vector<int> ConditionalSelect(Vector<int> mask, Vector<int> left, Vector<int> right) => ConditionalSelect(mask, left, right);

        /// <summary>
        /// svint64_t svsel[_s64](svbool_t pg, svint64_t op1, svint64_t op2)
        ///   SEL Zresult.D, Pg, Zop1.D, Zop2.D
        /// svbool_t svsel[_b](svbool_t pg, svbool_t op1, svbool_t op2)
        ///   SEL Presult.B, Pg, Pop1.B, Pop2.B
        ///
        /// </summary>
        public static unsafe Vector<long> ConditionalSelect(Vector<long> mask, Vector<long> left, Vector<long> right) => ConditionalSelect(mask, left, right);

        /// <summary>
        /// svuint8_t svsel[_u8](svbool_t pg, svuint8_t op1, svuint8_t op2)
        ///   SEL Zresult.B, Pg, Zop1.B, Zop2.B
        /// svbool_t svsel[_b](svbool_t pg, svbool_t op1, svbool_t op2)
        ///   SEL Presult.B, Pg, Pop1.B, Pop2.B
        ///
        /// </summary>
        public static unsafe Vector<byte> ConditionalSelect(Vector<byte> mask, Vector<byte> left, Vector<byte> right) => ConditionalSelect(mask, left, right);

        /// <summary>
        /// svuint16_t svsel[_u16](svbool_t pg, svuint16_t op1, svuint16_t op2)
        ///   SEL Zresult.H, Pg, Zop1.H, Zop2.H
        /// svbool_t svsel[_b](svbool_t pg, svbool_t op1, svbool_t op2)
        ///   SEL Presult.B, Pg, Pop1.B, Pop2.B
        ///
        /// </summary>
        public static unsafe Vector<ushort> ConditionalSelect(Vector<ushort> mask, Vector<ushort> left, Vector<ushort> right) => ConditionalSelect(mask, left, right);

        /// <summary>
        /// svuint32_t svsel[_u32](svbool_t pg, svuint32_t op1, svuint32_t op2)
        ///   SEL Zresult.S, Pg, Zop1.S, Zop2.S
        /// svbool_t svsel[_b](svbool_t pg, svbool_t op1, svbool_t op2)
        ///   SEL Presult.B, Pg, Pop1.B, Pop2.B
        ///
        /// </summary>
        public static unsafe Vector<uint> ConditionalSelect(Vector<uint> mask, Vector<uint> left, Vector<uint> right) => ConditionalSelect(mask, left, right);

        /// <summary>
        /// svuint64_t svsel[_u64](svbool_t pg, svuint64_t op1, svuint64_t op2)
        ///   SEL Zresult.D, Pg, Zop1.D, Zop2.D
        /// svbool_t svsel[_b](svbool_t pg, svbool_t op1, svbool_t op2)
        ///   SEL Presult.B, Pg, Pop1.B, Pop2.B
        ///
        /// </summary>
        public static unsafe Vector<ulong> ConditionalSelect(Vector<ulong> mask, Vector<ulong> left, Vector<ulong> right) => ConditionalSelect(mask, left, right);

        /// <summary>
        /// svfloat32_t svsel[_f32](svbool_t pg, svfloat32_t op1, svfloat32_t op2)
        ///   SEL Zresult.S, Pg, Zop1.S, Zop2.S
        ///
        /// </summary>
        public static unsafe Vector<float> ConditionalSelect(Vector<float> mask, Vector<float> left, Vector<float> right) => ConditionalSelect(mask, left, right);

        /// <summary>
        /// svfloat64_t svsel[_f64](svbool_t pg, svfloat64_t op1, svfloat64_t op2)
        ///   SEL Zresult.D, Pg, Zop1.D, Zop2.D
        ///
        /// </summary>
        public static unsafe Vector<double> ConditionalSelect(Vector<double> mask, Vector<double> left, Vector<double> right) => ConditionalSelect(mask, left, right);


        ///  ConvertToInt32 : Floating-point convert

        /// <summary>
        /// svint32_t svcvt_s32[_f64]_m(svint32_t inactive, svbool_t pg, svfloat64_t op)
        ///   FCVTZS Ztied.S, Pg/M, Zop.D
        /// svint32_t svcvt_s32[_f64]_x(svbool_t pg, svfloat64_t op)
        ///   FCVTZS Ztied.S, Pg/M, Ztied.D
        /// svint32_t svcvt_s32[_f64]_z(svbool_t pg, svfloat64_t op)
        /// </summary>
        public static unsafe Vector<int> ConvertToInt32(Vector<double> value) => ConvertToInt32(value);

        /// <summary>
        /// svint32_t svcvt_s32[_f32]_m(svint32_t inactive, svbool_t pg, svfloat32_t op)
        ///   FCVTZS Ztied.S, Pg/M, Zop.S
        /// svint32_t svcvt_s32[_f32]_x(svbool_t pg, svfloat32_t op)
        ///   FCVTZS Ztied.S, Pg/M, Ztied.S
        /// svint32_t svcvt_s32[_f32]_z(svbool_t pg, svfloat32_t op)
        /// </summary>
        public static unsafe Vector<int> ConvertToInt32(Vector<float> value) => ConvertToInt32(value);


        ///  ConvertToUInt32 : Floating-point convert

        /// <summary>
        /// svuint32_t svcvt_u32[_f64]_m(svuint32_t inactive, svbool_t pg, svfloat64_t op)
        ///   FCVTZU Ztied.S, Pg/M, Zop.D
        /// svuint32_t svcvt_u32[_f64]_x(svbool_t pg, svfloat64_t op)
        ///   FCVTZU Ztied.S, Pg/M, Ztied.D
        /// svuint32_t svcvt_u32[_f64]_z(svbool_t pg, svfloat64_t op)
        /// </summary>
        public static unsafe Vector<uint> ConvertToUInt32(Vector<double> value) => ConvertToUInt32(value);

        /// <summary>
        /// svuint32_t svcvt_u32[_f32]_m(svuint32_t inactive, svbool_t pg, svfloat32_t op)
        ///   FCVTZU Ztied.S, Pg/M, Zop.S
        /// svuint32_t svcvt_u32[_f32]_x(svbool_t pg, svfloat32_t op)
        ///   FCVTZU Ztied.S, Pg/M, Ztied.S
        /// svuint32_t svcvt_u32[_f32]_z(svbool_t pg, svfloat32_t op)
        /// </summary>
        public static unsafe Vector<uint> ConvertToUInt32(Vector<float> value) => ConvertToUInt32(value);


        ///  Count16BitElements : Count the number of 16-bit elements in a vector

        /// <summary>
        /// uint64_t svcnth_pat(enum svpattern pattern)
        ///   CNTH Xresult, pattern
        /// </summary>
        public static unsafe ulong Count16BitElements([ConstantExpected] SveMaskPattern pattern = SveMaskPattern.All) => Count16BitElements(pattern);


        ///  Count32BitElements : Count the number of 32-bit elements in a vector

        /// <summary>
        /// uint64_t svcntw_pat(enum svpattern pattern)
        ///   CNTW Xresult, pattern
        /// </summary>
        public static unsafe ulong Count32BitElements([ConstantExpected] SveMaskPattern pattern = SveMaskPattern.All) => Count32BitElements(pattern);


        ///  Count64BitElements : Count the number of 64-bit elements in a vector

        /// <summary>
        /// uint64_t svcntd_pat(enum svpattern pattern)
        ///   CNTD Xresult, pattern
        /// </summary>
        public static unsafe ulong Count64BitElements([ConstantExpected] SveMaskPattern pattern = SveMaskPattern.All) => Count64BitElements(pattern);


        ///  Count8BitElements : Count the number of 8-bit elements in a vector

        /// <summary>
        /// uint64_t svcntb_pat(enum svpattern pattern)
        ///   CNTB Xresult, pattern
        /// </summary>
        public static unsafe ulong Count8BitElements([ConstantExpected] SveMaskPattern pattern = SveMaskPattern.All) => Count8BitElements(pattern);


        /// Set all predicate elements to false

        /// <summary>
        /// svbool_t svpfalse[_b]()
        ///   PFALSE Presult.B
        /// </summary>
        public static unsafe Vector<byte> CreateFalseMaskByte() => CreateFalseMaskByte();


        /// Set all predicate elements to false

        /// <summary>
        /// svbool_t svpfalse[_b]()
        ///   PFALSE Presult.B
        /// </summary>
        public static unsafe Vector<double> CreateFalseMaskDouble() => CreateFalseMaskDouble();


        /// Set all predicate elements to false

        /// <summary>
        /// svbool_t svpfalse[_b]()
        ///   PFALSE Presult.B
        /// </summary>
        public static unsafe Vector<short> CreateFalseMaskInt16() => CreateFalseMaskInt16();


        /// Set all predicate elements to false

        /// <summary>
        /// svbool_t svpfalse[_b]()
        ///   PFALSE Presult.B
        /// </summary>
        public static unsafe Vector<int> CreateFalseMaskInt32() => CreateFalseMaskInt32();


        /// Set all predicate elements to false

        /// <summary>
        /// svbool_t svpfalse[_b]()
        ///   PFALSE Presult.B
        /// </summary>
        public static unsafe Vector<long> CreateFalseMaskInt64() => CreateFalseMaskInt64();


        /// Set all predicate elements to false

        /// <summary>
        /// svbool_t svpfalse[_b]()
        ///   PFALSE Presult.B
        /// </summary>
        public static unsafe Vector<sbyte> CreateFalseMaskSByte() => CreateFalseMaskSByte();


        /// Set all predicate elements to false

        /// <summary>
        /// svbool_t svpfalse[_b]()
        ///   PFALSE Presult.B
        /// </summary>
        public static unsafe Vector<float> CreateFalseMaskSingle() => CreateFalseMaskSingle();


        /// Set all predicate elements to false

        /// <summary>
        /// svbool_t svpfalse[_b]()
        ///   PFALSE Presult.B
        /// </summary>
        public static unsafe Vector<ushort> CreateFalseMaskUInt16() => CreateFalseMaskUInt16();


        /// Set all predicate elements to false

        /// <summary>
        /// svbool_t svpfalse[_b]()
        ///   PFALSE Presult.B
        /// </summary>
        public static unsafe Vector<uint> CreateFalseMaskUInt32() => CreateFalseMaskUInt32();


        /// Set all predicate elements to false

        /// <summary>
        /// svbool_t svpfalse[_b]()
        ///   PFALSE Presult.B
        /// </summary>
        public static unsafe Vector<ulong> CreateFalseMaskUInt64() => CreateFalseMaskUInt64();


        ///  CreateTrueMaskByte : Set predicate elements to true

        /// <summary>
        /// svbool_t svptrue_pat_b8(enum svpattern pattern)
        ///   PTRUE Presult.B, pattern
        /// </summary>
        public static unsafe Vector<byte> CreateTrueMaskByte([ConstantExpected] SveMaskPattern pattern = SveMaskPattern.All) => CreateTrueMaskByte(pattern);


        ///  CreateTrueMaskDouble : Set predicate elements to true

        /// <summary>
        /// svbool_t svptrue_pat_b8(enum svpattern pattern)
        ///   PTRUE Presult.B, pattern
        /// </summary>
        public static unsafe Vector<double> CreateTrueMaskDouble([ConstantExpected] SveMaskPattern pattern = SveMaskPattern.All) => CreateTrueMaskDouble(pattern);


        ///  CreateTrueMaskInt16 : Set predicate elements to true

        /// <summary>
        /// svbool_t svptrue_pat_b8(enum svpattern pattern)
        ///   PTRUE Presult.B, pattern
        /// </summary>
        public static unsafe Vector<short> CreateTrueMaskInt16([ConstantExpected] SveMaskPattern pattern = SveMaskPattern.All) => CreateTrueMaskInt16(pattern);


        ///  CreateTrueMaskInt32 : Set predicate elements to true

        /// <summary>
        /// svbool_t svptrue_pat_b8(enum svpattern pattern)
        ///   PTRUE Presult.B, pattern
        /// </summary>
        public static unsafe Vector<int> CreateTrueMaskInt32([ConstantExpected] SveMaskPattern pattern = SveMaskPattern.All) => CreateTrueMaskInt32(pattern);


        ///  CreateTrueMaskInt64 : Set predicate elements to true

        /// <summary>
        /// svbool_t svptrue_pat_b8(enum svpattern pattern)
        ///   PTRUE Presult.B, pattern
        /// </summary>
        public static unsafe Vector<long> CreateTrueMaskInt64([ConstantExpected] SveMaskPattern pattern = SveMaskPattern.All) => CreateTrueMaskInt64(pattern);


        ///  CreateTrueMaskSByte : Set predicate elements to true

        /// <summary>
        /// svbool_t svptrue_pat_b8(enum svpattern pattern)
        ///   PTRUE Presult.B, pattern
        /// </summary>
        public static unsafe Vector<sbyte> CreateTrueMaskSByte([ConstantExpected] SveMaskPattern pattern = SveMaskPattern.All) => CreateTrueMaskSByte(pattern);


        ///  CreateTrueMaskSingle : Set predicate elements to true

        /// <summary>
        /// svbool_t svptrue_pat_b8(enum svpattern pattern)
        ///   PTRUE Presult.B, pattern
        /// </summary>
        public static unsafe Vector<float> CreateTrueMaskSingle([ConstantExpected] SveMaskPattern pattern = SveMaskPattern.All) => CreateTrueMaskSingle(pattern);


        ///  CreateTrueMaskUInt16 : Set predicate elements to true

        /// <summary>
        /// svbool_t svptrue_pat_b16(enum svpattern pattern)
        ///   PTRUE Presult.H, pattern
        /// </summary>
        public static unsafe Vector<ushort> CreateTrueMaskUInt16([ConstantExpected] SveMaskPattern pattern = SveMaskPattern.All) => CreateTrueMaskUInt16(pattern);


        ///  CreateTrueMaskUInt32 : Set predicate elements to true

        /// <summary>
        /// svbool_t svptrue_pat_b32(enum svpattern pattern)
        ///   PTRUE Presult.S, pattern
        /// </summary>
        public static unsafe Vector<uint> CreateTrueMaskUInt32([ConstantExpected] SveMaskPattern pattern = SveMaskPattern.All) => CreateTrueMaskUInt32(pattern);


        ///  CreateTrueMaskUInt64 : Set predicate elements to true

        /// <summary>
        /// svbool_t svptrue_pat_b64(enum svpattern pattern)
        ///   PTRUE Presult.D, pattern
        /// </summary>
        public static unsafe Vector<ulong> CreateTrueMaskUInt64([ConstantExpected] SveMaskPattern pattern = SveMaskPattern.All) => CreateTrueMaskUInt64(pattern);


        ///  CreateWhileLessThanMask16Bit : While incrementing scalar is less than

        /// <summary>
        /// svbool_t svwhilelt_b16[_s32](int32_t op1, int32_t op2)
        ///   WHILELT Presult.H, Wop1, Wop2
        /// </summary>
        public static unsafe Vector<ushort> CreateWhileLessThanMask16Bit(int left, int right) => CreateWhileLessThanMask16Bit(left, right);

        /// <summary>
        /// svbool_t svwhilelt_b16[_s64](int64_t op1, int64_t op2)
        ///   WHILELT Presult.H, Xop1, Xop2
        /// </summary>
        public static unsafe Vector<ushort> CreateWhileLessThanMask16Bit(long left, long right) => CreateWhileLessThanMask16Bit(left, right);

        /// <summary>
        /// svbool_t svwhilelt_b16[_u32](uint32_t op1, uint32_t op2)
        ///   WHILELO Presult.H, Wop1, Wop2
        /// </summary>
        public static unsafe Vector<ushort> CreateWhileLessThanMask16Bit(uint left, uint right) => CreateWhileLessThanMask16Bit(left, right);

        /// <summary>
        /// svbool_t svwhilelt_b16[_u64](uint64_t op1, uint64_t op2)
        ///   WHILELO Presult.H, Xop1, Xop2
        /// </summary>
        public static unsafe Vector<ushort> CreateWhileLessThanMask16Bit(ulong left, ulong right) => CreateWhileLessThanMask16Bit(left, right);


        ///  CreateWhileLessThanMask32Bit : While incrementing scalar is less than

        /// <summary>
        /// svbool_t svwhilelt_b32[_s32](int32_t op1, int32_t op2)
        ///   WHILELT Presult.S, Wop1, Wop2
        /// </summary>
        public static unsafe Vector<uint> CreateWhileLessThanMask32Bit(int left, int right) => CreateWhileLessThanMask32Bit(left, right);

        /// <summary>
        /// svbool_t svwhilelt_b32[_s64](int64_t op1, int64_t op2)
        ///   WHILELT Presult.S, Xop1, Xop2
        /// </summary>
        public static unsafe Vector<uint> CreateWhileLessThanMask32Bit(long left, long right) => CreateWhileLessThanMask32Bit(left, right);

        /// <summary>
        /// svbool_t svwhilelt_b32[_u32](uint32_t op1, uint32_t op2)
        ///   WHILELO Presult.S, Wop1, Wop2
        /// </summary>
        public static unsafe Vector<uint> CreateWhileLessThanMask32Bit(uint left, uint right) => CreateWhileLessThanMask32Bit(left, right);

        /// <summary>
        /// svbool_t svwhilelt_b32[_u64](uint64_t op1, uint64_t op2)
        ///   WHILELO Presult.S, Xop1, Xop2
        /// </summary>
        public static unsafe Vector<uint> CreateWhileLessThanMask32Bit(ulong left, ulong right) => CreateWhileLessThanMask32Bit(left, right);


        ///  CreateWhileLessThanMask64Bit : While incrementing scalar is less than

        /// <summary>
        /// svbool_t svwhilelt_b64[_s32](int32_t op1, int32_t op2)
        ///   WHILELT Presult.D, Wop1, Wop2
        /// </summary>
        public static unsafe Vector<ulong> CreateWhileLessThanMask64Bit(int left, int right) => CreateWhileLessThanMask64Bit(left, right);

        /// <summary>
        /// svbool_t svwhilelt_b64[_s64](int64_t op1, int64_t op2)
        ///   WHILELT Presult.D, Xop1, Xop2
        /// </summary>
        public static unsafe Vector<ulong> CreateWhileLessThanMask64Bit(long left, long right) => CreateWhileLessThanMask64Bit(left, right);

        /// <summary>
        /// svbool_t svwhilelt_b64[_u32](uint32_t op1, uint32_t op2)
        ///   WHILELO Presult.D, Wop1, Wop2
        /// </summary>
        public static unsafe Vector<ulong> CreateWhileLessThanMask64Bit(uint left, uint right) => CreateWhileLessThanMask64Bit(left, right);

        /// <summary>
        /// svbool_t svwhilelt_b64[_u64](uint64_t op1, uint64_t op2)
        ///   WHILELO Presult.D, Xop1, Xop2
        /// </summary>
        public static unsafe Vector<ulong> CreateWhileLessThanMask64Bit(ulong left, ulong right) => CreateWhileLessThanMask64Bit(left, right);


        ///  CreateWhileLessThanMask8Bit : While incrementing scalar is less than

        /// <summary>
        /// svbool_t svwhilelt_b8[_s32](int32_t op1, int32_t op2)
        ///   WHILELT Presult.B, Wop1, Wop2
        /// </summary>
        public static unsafe Vector<byte> CreateWhileLessThanMask8Bit(int left, int right) => CreateWhileLessThanMask8Bit(left, right);

        /// <summary>
        /// svbool_t svwhilelt_b8[_s64](int64_t op1, int64_t op2)
        ///   WHILELT Presult.B, Xop1, Xop2
        /// </summary>
        public static unsafe Vector<byte> CreateWhileLessThanMask8Bit(long left, long right) => CreateWhileLessThanMask8Bit(left, right);

        /// <summary>
        /// svbool_t svwhilelt_b8[_u32](uint32_t op1, uint32_t op2)
        ///   WHILELO Presult.B, Wop1, Wop2
        /// </summary>
        public static unsafe Vector<byte> CreateWhileLessThanMask8Bit(uint left, uint right) => CreateWhileLessThanMask8Bit(left, right);

        /// <summary>
        /// svbool_t svwhilelt_b8[_u64](uint64_t op1, uint64_t op2)
        ///   WHILELO Presult.B, Xop1, Xop2
        /// </summary>
        public static unsafe Vector<byte> CreateWhileLessThanMask8Bit(ulong left, ulong right) => CreateWhileLessThanMask8Bit(left, right);


        ///  CreateWhileLessThanOrEqualMask16Bit : While incrementing scalar is less than or equal to

        /// <summary>
        /// svbool_t svwhilele_b16[_s32](int32_t op1, int32_t op2)
        ///   WHILELE Presult.H, Wop1, Wop2
        /// </summary>
        public static unsafe Vector<ushort> CreateWhileLessThanOrEqualMask16Bit(int left, int right) => CreateWhileLessThanOrEqualMask16Bit(left, right);

        /// <summary>
        /// svbool_t svwhilele_b16[_s64](int64_t op1, int64_t op2)
        ///   WHILELE Presult.H, Xop1, Xop2
        /// </summary>
        public static unsafe Vector<ushort> CreateWhileLessThanOrEqualMask16Bit(long left, long right) => CreateWhileLessThanOrEqualMask16Bit(left, right);

        /// <summary>
        /// svbool_t svwhilele_b16[_u32](uint32_t op1, uint32_t op2)
        ///   WHILELS Presult.H, Wop1, Wop2
        /// </summary>
        public static unsafe Vector<ushort> CreateWhileLessThanOrEqualMask16Bit(uint left, uint right) => CreateWhileLessThanOrEqualMask16Bit(left, right);

        /// <summary>
        /// svbool_t svwhilele_b16[_u64](uint64_t op1, uint64_t op2)
        ///   WHILELS Presult.H, Xop1, Xop2
        /// </summary>
        public static unsafe Vector<ushort> CreateWhileLessThanOrEqualMask16Bit(ulong left, ulong right) => CreateWhileLessThanOrEqualMask16Bit(left, right);


        ///  CreateWhileLessThanOrEqualMask32Bit : While incrementing scalar is less than or equal to

        /// <summary>
        /// svbool_t svwhilele_b32[_s32](int32_t op1, int32_t op2)
        ///   WHILELE Presult.S, Wop1, Wop2
        /// </summary>
        public static unsafe Vector<uint> CreateWhileLessThanOrEqualMask32Bit(int left, int right) => CreateWhileLessThanOrEqualMask32Bit(left, right);

        /// <summary>
        /// svbool_t svwhilele_b32[_s64](int64_t op1, int64_t op2)
        ///   WHILELE Presult.S, Xop1, Xop2
        /// </summary>
        public static unsafe Vector<uint> CreateWhileLessThanOrEqualMask32Bit(long left, long right) => CreateWhileLessThanOrEqualMask32Bit(left, right);

        /// <summary>
        /// svbool_t svwhilele_b32[_u32](uint32_t op1, uint32_t op2)
        ///   WHILELS Presult.S, Wop1, Wop2
        /// </summary>
        public static unsafe Vector<uint> CreateWhileLessThanOrEqualMask32Bit(uint left, uint right) => CreateWhileLessThanOrEqualMask32Bit(left, right);

        /// <summary>
        /// svbool_t svwhilele_b32[_u64](uint64_t op1, uint64_t op2)
        ///   WHILELS Presult.S, Xop1, Xop2
        /// </summary>
        public static unsafe Vector<uint> CreateWhileLessThanOrEqualMask32Bit(ulong left, ulong right) => CreateWhileLessThanOrEqualMask32Bit(left, right);


        ///  CreateWhileLessThanOrEqualMask64Bit : While incrementing scalar is less than or equal to

        /// <summary>
        /// svbool_t svwhilele_b64[_s32](int32_t op1, int32_t op2)
        ///   WHILELE Presult.D, Wop1, Wop2
        /// </summary>
        public static unsafe Vector<ulong> CreateWhileLessThanOrEqualMask64Bit(int left, int right) => CreateWhileLessThanOrEqualMask64Bit(left, right);

        /// <summary>
        /// svbool_t svwhilele_b64[_s64](int64_t op1, int64_t op2)
        ///   WHILELE Presult.D, Xop1, Xop2
        /// </summary>
        public static unsafe Vector<ulong> CreateWhileLessThanOrEqualMask64Bit(long left, long right) => CreateWhileLessThanOrEqualMask64Bit(left, right);

        /// <summary>
        /// svbool_t svwhilele_b64[_u32](uint32_t op1, uint32_t op2)
        ///   WHILELS Presult.D, Wop1, Wop2
        /// </summary>
        public static unsafe Vector<ulong> CreateWhileLessThanOrEqualMask64Bit(uint left, uint right) => CreateWhileLessThanOrEqualMask64Bit(left, right);

        /// <summary>
        /// svbool_t svwhilele_b64[_u64](uint64_t op1, uint64_t op2)
        ///   WHILELS Presult.D, Xop1, Xop2
        /// </summary>
        public static unsafe Vector<ulong> CreateWhileLessThanOrEqualMask64Bit(ulong left, ulong right) => CreateWhileLessThanOrEqualMask64Bit(left, right);


        ///  CreateWhileLessThanOrEqualMask8Bit : While incrementing scalar is less than or equal to

        /// <summary>
        /// svbool_t svwhilele_b8[_s32](int32_t op1, int32_t op2)
        ///   WHILELE Presult.B, Wop1, Wop2
        /// </summary>
        public static unsafe Vector<byte> CreateWhileLessThanOrEqualMask8Bit(int left, int right) => CreateWhileLessThanOrEqualMask8Bit(left, right);

        /// <summary>
        /// svbool_t svwhilele_b8[_s64](int64_t op1, int64_t op2)
        ///   WHILELE Presult.B, Xop1, Xop2
        /// </summary>
        public static unsafe Vector<byte> CreateWhileLessThanOrEqualMask8Bit(long left, long right) => CreateWhileLessThanOrEqualMask8Bit(left, right);

        /// <summary>
        /// svbool_t svwhilele_b8[_u32](uint32_t op1, uint32_t op2)
        ///   WHILELS Presult.B, Wop1, Wop2
        /// </summary>
        public static unsafe Vector<byte> CreateWhileLessThanOrEqualMask8Bit(uint left, uint right) => CreateWhileLessThanOrEqualMask8Bit(left, right);

        /// <summary>
        /// svbool_t svwhilele_b8[_u64](uint64_t op1, uint64_t op2)
        ///   WHILELS Presult.B, Xop1, Xop2
        /// </summary>
        public static unsafe Vector<byte> CreateWhileLessThanOrEqualMask8Bit(ulong left, ulong right) => CreateWhileLessThanOrEqualMask8Bit(left, right);


        ///  Divide : Divide

        /// <summary>
        /// svfloat32_t svdiv[_f32]_m(svbool_t pg, svfloat32_t op1, svfloat32_t op2)
        ///   FDIV Ztied1.S, Pg/M, Ztied1.S, Zop2.S
        ///   MOVPRFX Zresult, Zop1; FDIV Zresult.S, Pg/M, Zresult.S, Zop2.S
        /// svfloat32_t svdiv[_f32]_x(svbool_t pg, svfloat32_t op1, svfloat32_t op2)
        ///   FDIV Ztied1.S, Pg/M, Ztied1.S, Zop2.S
        ///   MOVPRFX Zresult, Zop1; FDIV Zresult.S, Pg/M, Zresult.S, Zop2.S
        /// svfloat32_t svdiv[_f32]_z(svbool_t pg, svfloat32_t op1, svfloat32_t op2)
        ///   MOVPRFX Zresult.S, Pg/Z, Zop1.S; FDIV Zresult.S, Pg/M, Zresult.S, Zop2.S
        /// </summary>
        public static unsafe Vector<float> Divide(Vector<float> left, Vector<float> right) => Divide(left, right);

        /// <summary>
        /// svfloat64_t svdiv[_f64]_m(svbool_t pg, svfloat64_t op1, svfloat64_t op2)
        ///   FDIV Ztied1.D, Pg/M, Ztied1.D, Zop2.D
        ///   MOVPRFX Zresult, Zop1; FDIV Zresult.D, Pg/M, Zresult.D, Zop2.D
        /// svfloat64_t svdiv[_f64]_x(svbool_t pg, svfloat64_t op1, svfloat64_t op2)
        ///   FDIV Ztied1.D, Pg/M, Ztied1.D, Zop2.D
        ///   MOVPRFX Zresult, Zop1; FDIV Zresult.D, Pg/M, Zresult.D, Zop2.D
        /// svfloat64_t svdiv[_f64]_z(svbool_t pg, svfloat64_t op1, svfloat64_t op2)
        ///   MOVPRFX Zresult.D, Pg/Z, Zop1.D; FDIV Zresult.D, Pg/M, Zresult.D, Zop2.D
        /// </summary>
        public static unsafe Vector<double> Divide(Vector<double> left, Vector<double> right) => Divide(left, right);

        ///  DotProduct : Dot product

        /// <summary>
        /// svint32_t svdot[_s32](svint32_t op1, svint8_t op2, svint8_t op3)
        ///   SDOT Ztied1.S, Zop2.B, Zop3.B
        /// </summary>
        public static unsafe Vector<int> DotProduct(Vector<int> addend, Vector<sbyte> left, Vector<sbyte> right) => DotProduct(addend, left, right);

        /// <summary>
        /// svint64_t svdot[_s64](svint64_t op1, svint16_t op2, svint16_t op3)
        ///   SDOT Ztied1.D, Zop2.H, Zop3.H
        /// </summary>
        public static unsafe Vector<long> DotProduct(Vector<long> addend, Vector<short> left, Vector<short> right) => DotProduct(addend, left, right);

        /// <summary>
        /// svuint32_t svdot[_u32](svuint32_t op1, svuint8_t op2, svuint8_t op3)
        ///   UDOT Ztied1.S, Zop2.B, Zop3.B
        /// </summary>
        public static unsafe Vector<uint> DotProduct(Vector<uint> addend, Vector<byte> left, Vector<byte> right) => DotProduct(addend, left, right);

        /// <summary>
        /// svuint64_t svdot[_u64](svuint64_t op1, svuint16_t op2, svuint16_t op3)
        ///   UDOT Ztied1.D, Zop2.H, Zop3.H
        /// </summary>
        public static unsafe Vector<ulong> DotProduct(Vector<ulong> addend, Vector<ushort> left, Vector<ushort> right) => DotProduct(addend, left, right);


        ///  DotProductBySelectedScalar : Dot product

        /// <summary>
        /// svint32_t svdot_lane[_s32](svint32_t op1, svint8_t op2, svint8_t op3, uint64_t imm_index)
        ///   SDOT Ztied1.S, Zop2.B, Zop3.B[imm_index]
        /// </summary>
        public static unsafe Vector<int> DotProductBySelectedScalar(Vector<int> addend, Vector<sbyte> left, Vector<sbyte> right, [ConstantExpected] byte rightIndex) => DotProductBySelectedScalar(addend, left, right, rightIndex);

        /// <summary>
        /// svint64_t svdot_lane[_s64](svint64_t op1, svint16_t op2, svint16_t op3, uint64_t imm_index)
        ///   SDOT Ztied1.D, Zop2.H, Zop3.H[imm_index]
        /// </summary>
        public static unsafe Vector<long> DotProductBySelectedScalar(Vector<long> addend, Vector<short> left, Vector<short> right, [ConstantExpected] byte rightIndex) => DotProductBySelectedScalar(addend, left, right, rightIndex);

        /// <summary>
        /// svuint32_t svdot_lane[_u32](svuint32_t op1, svuint8_t op2, svuint8_t op3, uint64_t imm_index)
        ///   UDOT Ztied1.S, Zop2.B, Zop3.B[imm_index]
        /// </summary>
        public static unsafe Vector<uint> DotProductBySelectedScalar(Vector<uint> addend, Vector<byte> left, Vector<byte> right, [ConstantExpected] byte rightIndex) => DotProductBySelectedScalar(addend, left, right, rightIndex);

        /// <summary>
        /// svuint64_t svdot_lane[_u64](svuint64_t op1, svuint16_t op2, svuint16_t op3, uint64_t imm_index)
        ///   UDOT Ztied1.D, Zop2.H, Zop3.H[imm_index]
        /// </summary>
        public static unsafe Vector<ulong> DotProductBySelectedScalar(Vector<ulong> addend, Vector<ushort> left, Vector<ushort> right, [ConstantExpected] byte rightIndex) => DotProductBySelectedScalar(addend, left, right, rightIndex);

        ///  FusedMultiplyAdd : Multiply-add, addend first

        /// <summary>
        /// svfloat64_t svmla[_f64]_m(svbool_t pg, svfloat64_t op1, svfloat64_t op2, svfloat64_t op3)
        /// svfloat64_t svmla[_f64]_x(svbool_t pg, svfloat64_t op1, svfloat64_t op2, svfloat64_t op3)
        /// svfloat64_t svmla[_f64]_z(svbool_t pg, svfloat64_t op1, svfloat64_t op2, svfloat64_t op3)
        ///   FMLA Ztied1.D, Pg/M, Zop2.D, Zop3.D
        /// </summary>
        public static unsafe Vector<double> FusedMultiplyAdd(Vector<double> addend, Vector<double> left, Vector<double> right) => FusedMultiplyAdd(addend, left, right);

        /// <summary>
        /// svfloat32_t svmla[_f32]_m(svbool_t pg, svfloat32_t op1, svfloat32_t op2, svfloat32_t op3)
        /// svfloat32_t svmla[_f32]_x(svbool_t pg, svfloat32_t op1, svfloat32_t op2, svfloat32_t op3)
        /// svfloat32_t svmla[_f32]_z(svbool_t pg, svfloat32_t op1, svfloat32_t op2, svfloat32_t op3)
        ///   FMLA Ztied1.S, Pg/M, Zop2.S, Zop3.S
        /// </summary>
        public static unsafe Vector<float> FusedMultiplyAdd(Vector<float> addend, Vector<float> left, Vector<float> right) => FusedMultiplyAdd(addend, left, right);


        ///  FusedMultiplyAddBySelectedScalar : Multiply-add, addend first

        /// <summary>
        /// svfloat64_t svmla_lane[_f64](svfloat64_t op1, svfloat64_t op2, svfloat64_t op3, uint64_t imm_index)
        ///   FMLA Ztied1.D, Zop2.D, Zop3.D[imm_index]
        /// </summary>
        public static unsafe Vector<double> FusedMultiplyAddBySelectedScalar(Vector<double> addend, Vector<double> left, Vector<double> right, [ConstantExpected] byte rightIndex) => FusedMultiplyAddBySelectedScalar(addend, left, right, rightIndex);

        /// <summary>
        /// svfloat32_t svmla_lane[_f32](svfloat32_t op1, svfloat32_t op2, svfloat32_t op3, uint64_t imm_index)
        ///   FMLA Ztied1.S, Zop2.S, Zop3.S[imm_index]
        /// </summary>
        public static unsafe Vector<float> FusedMultiplyAddBySelectedScalar(Vector<float> addend, Vector<float> left, Vector<float> right, [ConstantExpected] byte rightIndex) => FusedMultiplyAddBySelectedScalar(addend, left, right, rightIndex);


        ///  FusedMultiplyAddNegated : Negated multiply-add, addend first

        /// <summary>
        /// svfloat64_t svnmla[_f64]_m(svbool_t pg, svfloat64_t op1, svfloat64_t op2, svfloat64_t op3)
        /// svfloat64_t svnmla[_f64]_x(svbool_t pg, svfloat64_t op1, svfloat64_t op2, svfloat64_t op3)
        /// svfloat64_t svnmla[_f64]_z(svbool_t pg, svfloat64_t op1, svfloat64_t op2, svfloat64_t op3)
        ///   FNMLA Ztied1.D, Pg/M, Zop2.D, Zop3.D
        /// </summary>
        public static unsafe Vector<double> FusedMultiplyAddNegated(Vector<double> addend, Vector<double> left, Vector<double> right) => FusedMultiplyAddNegated(addend, left, right);

        /// <summary>
        /// svfloat32_t svnmla[_f32]_m(svbool_t pg, svfloat32_t op1, svfloat32_t op2, svfloat32_t op3)
        /// svfloat32_t svnmla[_f32]_x(svbool_t pg, svfloat32_t op1, svfloat32_t op2, svfloat32_t op3)
        /// svfloat32_t svnmla[_f32]_z(svbool_t pg, svfloat32_t op1, svfloat32_t op2, svfloat32_t op3)
        ///   FNMLA Ztied1.S, Pg/M, Zop2.S, Zop3.S
        /// </summary>
        public static unsafe Vector<float> FusedMultiplyAddNegated(Vector<float> addend, Vector<float> left, Vector<float> right) => FusedMultiplyAddNegated(addend, left, right);


        ///  FusedMultiplySubtract : Multiply-subtract, minuend first

        /// <summary>
        /// svfloat64_t svmls[_f64]_m(svbool_t pg, svfloat64_t op1, svfloat64_t op2, svfloat64_t op3)
        /// svfloat64_t svmls[_f64]_x(svbool_t pg, svfloat64_t op1, svfloat64_t op2, svfloat64_t op3)
        /// svfloat64_t svmls[_f64]_z(svbool_t pg, svfloat64_t op1, svfloat64_t op2, svfloat64_t op3)
        ///   FMLS Ztied1.D, Pg/M, Zop2.D, Zop3.D
        /// </summary>
        public static unsafe Vector<double> FusedMultiplySubtract(Vector<double> minuend, Vector<double> left, Vector<double> right) => FusedMultiplySubtract(minuend, left, right);

        /// <summary>
        /// svfloat32_t svmls[_f32]_m(svbool_t pg, svfloat32_t op1, svfloat32_t op2, svfloat32_t op3)
        /// svfloat32_t svmls[_f32]_x(svbool_t pg, svfloat32_t op1, svfloat32_t op2, svfloat32_t op3)
        /// svfloat32_t svmls[_f32]_z(svbool_t pg, svfloat32_t op1, svfloat32_t op2, svfloat32_t op3)
        ///   FMLS Ztied1.S, Pg/M, Zop2.S, Zop3.S
        /// </summary>
        public static unsafe Vector<float> FusedMultiplySubtract(Vector<float> minuend, Vector<float> left, Vector<float> right) => FusedMultiplySubtract(minuend, left, right);


        ///  FusedMultiplySubtractBySelectedScalar : Multiply-subtract, minuend first

        /// <summary>
        /// svfloat64_t svmls_lane[_f64](svfloat64_t op1, svfloat64_t op2, svfloat64_t op3, uint64_t imm_index)
        ///   FMLS Ztied1.D, Zop2.D, Zop3.D[imm_index]
        /// </summary>
        public static unsafe Vector<double> FusedMultiplySubtractBySelectedScalar(Vector<double> minuend, Vector<double> left, Vector<double> right, [ConstantExpected] byte rightIndex) => FusedMultiplySubtractBySelectedScalar(minuend, left, right, rightIndex);

        /// <summary>
        /// svfloat32_t svmls_lane[_f32](svfloat32_t op1, svfloat32_t op2, svfloat32_t op3, uint64_t imm_index)
        ///   FMLS Ztied1.S, Zop2.S, Zop3.S[imm_index]
        /// </summary>
        public static unsafe Vector<float> FusedMultiplySubtractBySelectedScalar(Vector<float> minuend, Vector<float> left, Vector<float> right, [ConstantExpected] byte rightIndex) => FusedMultiplySubtractBySelectedScalar(minuend, left, right, rightIndex);


        ///  FusedMultiplySubtractNegated : Negated multiply-subtract, minuend first

        /// <summary>
        /// svfloat64_t svnmls[_f64]_m(svbool_t pg, svfloat64_t op1, svfloat64_t op2, svfloat64_t op3)
        /// svfloat64_t svnmls[_f64]_x(svbool_t pg, svfloat64_t op1, svfloat64_t op2, svfloat64_t op3)
        /// svfloat64_t svnmls[_f64]_z(svbool_t pg, svfloat64_t op1, svfloat64_t op2, svfloat64_t op3)
        ///   FNMLS Ztied1.D, Pg/M, Zop2.D, Zop3.D
        /// </summary>
        public static unsafe Vector<double> FusedMultiplySubtractNegated(Vector<double> minuend, Vector<double> left, Vector<double> right) => FusedMultiplySubtractNegated(minuend, left, right);

        /// <summary>
        /// svfloat32_t svnmls[_f32]_m(svbool_t pg, svfloat32_t op1, svfloat32_t op2, svfloat32_t op3)
        /// svfloat32_t svnmls[_f32]_x(svbool_t pg, svfloat32_t op1, svfloat32_t op2, svfloat32_t op3)
        /// svfloat32_t svnmls[_f32]_z(svbool_t pg, svfloat32_t op1, svfloat32_t op2, svfloat32_t op3)
        ///   FNMLS Ztied1.S, Pg/M, Zop2.S, Zop3.S
        /// </summary>
        public static unsafe Vector<float> FusedMultiplySubtractNegated(Vector<float> minuend, Vector<float> left, Vector<float> right) => FusedMultiplySubtractNegated(minuend, left, right);


        ///  Unextended load

        /// <summary>
        /// svfloat64_t svld1_gather_[s64]index[_f64](svbool_t pg, const float64_t *base, svint64_t indices)
        ///   LD1D Zresult.D, Pg/Z, [Xbase, Zindices.D, LSL #3]
        /// </summary>
        public static unsafe Vector<double> GatherVector(Vector<double> mask, double* address, Vector<long> indices) => GatherVector(mask, address, indices);

        /// <summary>
        /// svfloat64_t svld1_gather[_u64base]_f64(svbool_t pg, svuint64_t bases)
        ///   LD1D Zresult.D, Pg/Z, [Zbases.D, #0]
        /// </summary>
        public static unsafe Vector<double> GatherVector(Vector<double> mask, Vector<ulong> addresses) => GatherVector(mask, addresses);

        /// <summary>
        /// svfloat64_t svld1_gather_[u64]index[_f64](svbool_t pg, const float64_t *base, svuint64_t indices)
        ///   LD1D Zresult.D, Pg/Z, [Xbase, Zindices.D, LSL #3]
        /// </summary>
        public static unsafe Vector<double> GatherVector(Vector<double> mask, double* address, Vector<ulong> indices) => GatherVector(mask, address, indices);

        /// <summary>
        /// svint32_t svld1_gather_[s32]index[_s32](svbool_t pg, const int32_t *base, svint32_t indices)
        ///   LD1W Zresult.S, Pg/Z, [Xbase, Zindices.S, SXTW #2]
        /// </summary>
        public static unsafe Vector<int> GatherVector(Vector<int> mask, int* address, Vector<int> indices) => GatherVector(mask, address, indices);

        // <summary>
        // svint32_t svld1_gather[_u32base]_s32(svbool_t pg, svuint32_t bases)
        //   LD1W Zresult.S, Pg/Z, [Zbases.S, #0]
        // </summary>
        // Removed as per #103297
        // public static unsafe Vector<int> GatherVector(Vector<int> mask, Vector<uint> addresses) => GatherVector(mask, addresses);

        /// <summary>
        /// svint32_t svld1_gather_[u32]index[_s32](svbool_t pg, const int32_t *base, svuint32_t indices)
        ///   LD1W Zresult.S, Pg/Z, [Xbase, Zindices.S, UXTW #2]
        /// </summary>
        public static unsafe Vector<int> GatherVector(Vector<int> mask, int* address, Vector<uint> indices) => GatherVector(mask, address, indices);

        /// <summary>
        /// svint64_t svld1_gather_[s64]index[_s64](svbool_t pg, const int64_t *base, svint64_t indices)
        ///   LD1D Zresult.D, Pg/Z, [Xbase, Zindices.D, LSL #3]
        /// </summary>
        public static unsafe Vector<long> GatherVector(Vector<long> mask, long* address, Vector<long> indices) => GatherVector(mask, address, indices);

        /// <summary>
        /// svint64_t svld1_gather[_u64base]_s64(svbool_t pg, svuint64_t bases)
        ///   LD1D Zresult.D, Pg/Z, [Zbases.D, #0]
        /// </summary>
        public static unsafe Vector<long> GatherVector(Vector<long> mask, Vector<ulong> addresses) => GatherVector(mask, addresses);

        /// <summary>
        /// svint64_t svld1_gather_[u64]index[_s64](svbool_t pg, const int64_t *base, svuint64_t indices)
        ///   LD1D Zresult.D, Pg/Z, [Xbase, Zindices.D, LSL #3]
        /// </summary>
        public static unsafe Vector<long> GatherVector(Vector<long> mask, long* address, Vector<ulong> indices) => GatherVector(mask, address, indices);

        /// <summary>
        /// svfloat32_t svld1_gather_[s32]index[_f32](svbool_t pg, const float32_t *base, svint32_t indices)
        ///   LD1W Zresult.S, Pg/Z, [Xbase, Zindices.S, SXTW #2]
        /// </summary>
        public static unsafe Vector<float> GatherVector(Vector<float> mask, float* address, Vector<int> indices) => GatherVector(mask, address, indices);

        // <summary>
        // svfloat32_t svld1_gather[_u32base]_f32(svbool_t pg, svuint32_t bases)
        //   LD1W Zresult.S, Pg/Z, [Zbases.S, #0]
        // </summary>
        // Removed as per #103297
        // public static unsafe Vector<float> GatherVector(Vector<float> mask, Vector<uint> addresses) => GatherVector(mask, addresses);

        /// <summary>
        /// svfloat32_t svld1_gather_[u32]index[_f32](svbool_t pg, const float32_t *base, svuint32_t indices)
        ///   LD1W Zresult.S, Pg/Z, [Xbase, Zindices.S, UXTW #2]
        /// </summary>
        public static unsafe Vector<float> GatherVector(Vector<float> mask, float* address, Vector<uint> indices) => GatherVector(mask, address, indices);

        /// <summary>
        /// svuint32_t svld1_gather_[s32]index[_u32](svbool_t pg, const uint32_t *base, svint32_t indices)
        ///   LD1W Zresult.S, Pg/Z, [Xbase, Zindices.S, SXTW #2]
        /// </summary>
        public static unsafe Vector<uint> GatherVector(Vector<uint> mask, uint* address, Vector<int> indices) => GatherVector(mask, address, indices);

        // <summary>
        // svuint32_t svld1_gather[_u32base]_u32(svbool_t pg, svuint32_t bases)
        //   LD1W Zresult.S, Pg/Z, [Zbases.S, #0]
        // </summary>
        // Removed as per #103297
        // public static unsafe Vector<uint> GatherVector(Vector<uint> mask, Vector<uint> addresses) => GatherVector(mask, addresses);

        /// <summary>
        /// svuint32_t svld1_gather_[u32]index[_u32](svbool_t pg, const uint32_t *base, svuint32_t indices)
        ///   LD1W Zresult.S, Pg/Z, [Xbase, Zindices.S, UXTW #2]
        /// </summary>
        public static unsafe Vector<uint> GatherVector(Vector<uint> mask, uint* address, Vector<uint> indices) => GatherVector(mask, address, indices);

        /// <summary>
        /// svuint64_t svld1_gather_[s64]index[_u64](svbool_t pg, const uint64_t *base, svint64_t indices)
        ///   LD1D Zresult.D, Pg/Z, [Xbase, Zindices.D, LSL #3]
        /// </summary>
        public static unsafe Vector<ulong> GatherVector(Vector<ulong> mask, ulong* address, Vector<long> indices) => GatherVector(mask, address, indices);

        /// <summary>
        /// svuint64_t svld1_gather[_u64base]_u64(svbool_t pg, svuint64_t bases)
        ///   LD1D Zresult.D, Pg/Z, [Zbases.D, #0]
        /// </summary>
        public static unsafe Vector<ulong> GatherVector(Vector<ulong> mask, Vector<ulong> addresses) => GatherVector(mask, addresses);

        /// <summary>
        /// svuint64_t svld1_gather_[u64]index[_u64](svbool_t pg, const uint64_t *base, svuint64_t indices)
        ///   LD1D Zresult.D, Pg/Z, [Xbase, Zindices.D, LSL #3]
        /// </summary>
        public static unsafe Vector<ulong> GatherVector(Vector<ulong> mask, ulong* address, Vector<ulong> indices) => GatherVector(mask, address, indices);




        ///  Load 8-bit data and zero-extend

        /// <summary>
        /// svint32_t svld1ub_gather_[s32]offset_s32(svbool_t pg, const uint8_t *base, svint32_t offsets)
        ///   LD1B Zresult.S, Pg/Z, [Xbase, Zoffsets.S, SXTW]
        /// </summary>
        public static unsafe Vector<int> GatherVectorByteZeroExtend(Vector<int> mask, byte* address, Vector<int> indices) => GatherVectorByteZeroExtend(mask, address, indices);

        // <summary>
        // svint32_t svld1ub_gather[_u32base]_s32(svbool_t pg, svuint32_t bases)
        //   LD1B Zresult.S, Pg/Z, [Zbases.S, #0]
        // </summary>
        // Removed as per #103297
        // public static unsafe Vector<int> GatherVectorByteZeroExtend(Vector<int> mask, Vector<uint> addresses) => GatherVectorByteZeroExtend(mask, addresses);

        /// <summary>
        /// svint32_t svld1ub_gather_[u32]offset_s32(svbool_t pg, const uint8_t *base, svuint32_t offsets)
        ///   LD1B Zresult.S, Pg/Z, [Xbase, Zoffsets.S, UXTW]
        /// </summary>
        public static unsafe Vector<int> GatherVectorByteZeroExtend(Vector<int> mask, byte* address, Vector<uint> indices) => GatherVectorByteZeroExtend(mask, address, indices);

        /// <summary>
        /// svint64_t svld1ub_gather_[s64]offset_s64(svbool_t pg, const uint8_t *base, svint64_t offsets)
        ///   LD1B Zresult.D, Pg/Z, [Xbase, Zoffsets.D]
        /// </summary>
        public static unsafe Vector<long> GatherVectorByteZeroExtend(Vector<long> mask, byte* address, Vector<long> indices) => GatherVectorByteZeroExtend(mask, address, indices);

        /// <summary>
        /// svint64_t svld1ub_gather[_u64base]_s64(svbool_t pg, svuint64_t bases)
        ///   LD1B Zresult.D, Pg/Z, [Zbases.D, #0]
        /// </summary>
        public static unsafe Vector<long> GatherVectorByteZeroExtend(Vector<long> mask, Vector<ulong> addresses) => GatherVectorByteZeroExtend(mask, addresses);

        /// <summary>
        /// svint64_t svld1ub_gather_[u64]offset_s64(svbool_t pg, const uint8_t *base, svuint64_t offsets)
        ///   LD1B Zresult.D, Pg/Z, [Xbase, Zoffsets.D]
        /// </summary>
        public static unsafe Vector<long> GatherVectorByteZeroExtend(Vector<long> mask, byte* address, Vector<ulong> indices) => GatherVectorByteZeroExtend(mask, address, indices);

        /// <summary>
        /// svuint32_t svld1ub_gather_[s32]offset_u32(svbool_t pg, const uint8_t *base, svint32_t offsets)
        ///   LD1B Zresult.S, Pg/Z, [Xbase, Zoffsets.S, SXTW]
        /// </summary>
        public static unsafe Vector<uint> GatherVectorByteZeroExtend(Vector<uint> mask, byte* address, Vector<int> indices) => GatherVectorByteZeroExtend(mask, address, indices);

        // <summary>
        // svuint32_t svld1ub_gather[_u32base]_u32(svbool_t pg, svuint32_t bases)
        //   LD1B Zresult.S, Pg/Z, [Zbases.S, #0]
        // </summary>
        // Removed as per #103297
        // public static unsafe Vector<uint> GatherVectorByteZeroExtend(Vector<uint> mask, Vector<uint> addresses) => GatherVectorByteZeroExtend(mask, addresses);

        /// <summary>
        /// svuint32_t svld1ub_gather_[u32]offset_u32(svbool_t pg, const uint8_t *base, svuint32_t offsets)
        ///   LD1B Zresult.S, Pg/Z, [Xbase, Zoffsets.S, UXTW]
        /// </summary>
        public static unsafe Vector<uint> GatherVectorByteZeroExtend(Vector<uint> mask, byte* address, Vector<uint> indices) => GatherVectorByteZeroExtend(mask, address, indices);

        /// <summary>
        /// svuint64_t svld1ub_gather_[s64]offset_u64(svbool_t pg, const uint8_t *base, svint64_t offsets)
        ///   LD1B Zresult.D, Pg/Z, [Xbase, Zoffsets.D]
        /// </summary>
        public static unsafe Vector<ulong> GatherVectorByteZeroExtend(Vector<ulong> mask, byte* address, Vector<long> indices) => GatherVectorByteZeroExtend(mask, address, indices);

        /// <summary>
        /// svuint64_t svld1ub_gather[_u64base]_u64(svbool_t pg, svuint64_t bases)
        ///   LD1B Zresult.D, Pg/Z, [Zbases.D, #0]
        /// </summary>
        public static unsafe Vector<ulong> GatherVectorByteZeroExtend(Vector<ulong> mask, Vector<ulong> addresses) => GatherVectorByteZeroExtend(mask, addresses);

        /// <summary>
        /// svuint64_t svld1ub_gather_[u64]offset_u64(svbool_t pg, const uint8_t *base, svuint64_t offsets)
        ///   LD1B Zresult.D, Pg/Z, [Xbase, Zoffsets.D]
        /// </summary>
        public static unsafe Vector<ulong> GatherVectorByteZeroExtend(Vector<ulong> mask, byte* address, Vector<ulong> indices) => GatherVectorByteZeroExtend(mask, address, indices);

        ///  Load 16-bit data and sign-extend

        /// <summary>
        /// svint32_t svld1sh_gather_[s32]index_s32(svbool_t pg, const int16_t *base, svint32_t indices)
        ///   LD1SH Zresult.S, Pg/Z, [Xbase, Zindices.S, SXTW #1]
        /// </summary>
        public static unsafe Vector<int> GatherVectorInt16SignExtend(Vector<int> mask, short* address, Vector<int> indices) => GatherVectorInt16SignExtend(mask, address, indices);

        // <summary>
        // svint32_t svld1sh_gather[_u32base]_s32(svbool_t pg, svuint32_t bases)
        //   LD1SH Zresult.S, Pg/Z, [Zbases.S, #0]
        // </summary>
        // Removed as per #103297
        // public static unsafe Vector<int> GatherVectorInt16SignExtend(Vector<int> mask, Vector<uint> addresses) => GatherVectorInt16SignExtend(mask, addresses);

        /// <summary>
        /// svint32_t svld1sh_gather_[u32]index_s32(svbool_t pg, const int16_t *base, svuint32_t indices)
        ///   LD1SH Zresult.S, Pg/Z, [Xbase, Zindices.S, UXTW #1]
        /// </summary>
        public static unsafe Vector<int> GatherVectorInt16SignExtend(Vector<int> mask, short* address, Vector<uint> indices) => GatherVectorInt16SignExtend(mask, address, indices);

        /// <summary>
        /// svint64_t svld1sh_gather_[s64]index_s64(svbool_t pg, const int16_t *base, svint64_t indices)
        ///   LD1SH Zresult.D, Pg/Z, [Xbase, Zindices.D, LSL #1]
        /// </summary>
        public static unsafe Vector<long> GatherVectorInt16SignExtend(Vector<long> mask, short* address, Vector<long> indices) => GatherVectorInt16SignExtend(mask, address, indices);

        /// <summary>
        /// svint64_t svld1sh_gather[_u64base]_s64(svbool_t pg, svuint64_t bases)
        ///   LD1SH Zresult.D, Pg/Z, [Zbases.D, #0]
        /// </summary>
        public static unsafe Vector<long> GatherVectorInt16SignExtend(Vector<long> mask, Vector<ulong> addresses) => GatherVectorInt16SignExtend(mask, addresses);

        /// <summary>
        /// svint64_t svld1sh_gather_[u64]index_s64(svbool_t pg, const int16_t *base, svuint64_t indices)
        ///   LD1SH Zresult.D, Pg/Z, [Xbase, Zindices.D, LSL #1]
        /// </summary>
        public static unsafe Vector<long> GatherVectorInt16SignExtend(Vector<long> mask, short* address, Vector<ulong> indices) => GatherVectorInt16SignExtend(mask, address, indices);

        /// <summary>
        /// svuint32_t svld1sh_gather_[s32]index_u32(svbool_t pg, const int16_t *base, svint32_t indices)
        ///   LD1SH Zresult.S, Pg/Z, [Xbase, Zindices.S, SXTW #1]
        /// </summary>
        public static unsafe Vector<uint> GatherVectorInt16SignExtend(Vector<uint> mask, short* address, Vector<int> indices) => GatherVectorInt16SignExtend(mask, address, indices);

        // <summary>
        // svuint32_t svld1sh_gather[_u32base]_u32(svbool_t pg, svuint32_t bases)
        //   LD1SH Zresult.S, Pg/Z, [Zbases.S, #0]
        // </summary>
        // Removed as per #103297
        // public static unsafe Vector<uint> GatherVectorInt16SignExtend(Vector<uint> mask, Vector<uint> addresses) => GatherVectorInt16SignExtend(mask, addresses);

        /// <summary>
        /// svuint32_t svld1sh_gather_[u32]index_u32(svbool_t pg, const int16_t *base, svuint32_t indices)
        ///   LD1SH Zresult.S, Pg/Z, [Xbase, Zindices.S, UXTW #1]
        /// </summary>
        public static unsafe Vector<uint> GatherVectorInt16SignExtend(Vector<uint> mask, short* address, Vector<uint> indices) => GatherVectorInt16SignExtend(mask, address, indices);

        /// <summary>
        /// svuint64_t svld1sh_gather_[s64]index_u64(svbool_t pg, const int16_t *base, svint64_t indices)
        ///   LD1SH Zresult.D, Pg/Z, [Xbase, Zindices.D, LSL #1]
        /// </summary>
        public static unsafe Vector<ulong> GatherVectorInt16SignExtend(Vector<ulong> mask, short* address, Vector<long> indices) => GatherVectorInt16SignExtend(mask, address, indices);

        /// <summary>
        /// svuint64_t svld1sh_gather[_u64base]_u64(svbool_t pg, svuint64_t bases)
        ///   LD1SH Zresult.D, Pg/Z, [Zbases.D, #0]
        /// </summary>
        public static unsafe Vector<ulong> GatherVectorInt16SignExtend(Vector<ulong> mask, Vector<ulong> addresses) => GatherVectorInt16SignExtend(mask, addresses);

        /// <summary>
        /// svuint64_t svld1sh_gather_[u64]index_u64(svbool_t pg, const int16_t *base, svuint64_t indices)
        ///   LD1SH Zresult.D, Pg/Z, [Xbase, Zindices.D, LSL #1]
        /// </summary>
        public static unsafe Vector<ulong> GatherVectorInt16SignExtend(Vector<ulong> mask, short* address, Vector<ulong> indices) => GatherVectorInt16SignExtend(mask, address, indices);


        ///  Load 16-bit data and sign-extend

        /// <summary>
        /// svint32_t svld1sh_gather_[s32]offset_s32(svbool_t pg, const int16_t *base, svint32_t offsets)
        ///   LD1SH Zresult.S, Pg/Z, [Xbase, Zoffsets.S, SXTW]
        /// </summary>
        public static unsafe Vector<int> GatherVectorInt16WithByteOffsetsSignExtend(Vector<int> mask, short* address, Vector<int> offsets) => GatherVectorInt16WithByteOffsetsSignExtend(mask, address, offsets);

        /// <summary>
        /// svint32_t svld1sh_gather_[u32]offset_s32(svbool_t pg, const int16_t *base, svuint32_t offsets)
        ///   LD1SH Zresult.S, Pg/Z, [Xbase, Zoffsets.S, UXTW]
        /// </summary>
        public static unsafe Vector<int> GatherVectorInt16WithByteOffsetsSignExtend(Vector<int> mask, short* address, Vector<uint> offsets) => GatherVectorInt16WithByteOffsetsSignExtend(mask, address, offsets);

        /// <summary>
        /// svint64_t svld1sh_gather_[s64]offset_s64(svbool_t pg, const int16_t *base, svint64_t offsets)
        ///   LD1SH Zresult.D, Pg/Z, [Xbase, Zoffsets.D]
        /// </summary>
        public static unsafe Vector<long> GatherVectorInt16WithByteOffsetsSignExtend(Vector<long> mask, short* address, Vector<long> offsets) => GatherVectorInt16WithByteOffsetsSignExtend(mask, address, offsets);

        /// <summary>
        /// svint64_t svld1sh_gather_[u64]offset_s64(svbool_t pg, const int16_t *base, svuint64_t offsets)
        ///   LD1SH Zresult.D, Pg/Z, [Xbase, Zoffsets.D]
        /// </summary>
        public static unsafe Vector<long> GatherVectorInt16WithByteOffsetsSignExtend(Vector<long> mask, short* address, Vector<ulong> offsets) => GatherVectorInt16WithByteOffsetsSignExtend(mask, address, offsets);

        /// <summary>
        /// svuint32_t svld1sh_gather_[s32]offset_u32(svbool_t pg, const int16_t *base, svint32_t offsets)
        ///   LD1SH Zresult.S, Pg/Z, [Xbase, Zoffsets.S, SXTW]
        /// </summary>
        public static unsafe Vector<uint> GatherVectorInt16WithByteOffsetsSignExtend(Vector<uint> mask, short* address, Vector<int> offsets) => GatherVectorInt16WithByteOffsetsSignExtend(mask, address, offsets);

        /// <summary>
        /// svuint32_t svld1sh_gather_[u32]offset_u32(svbool_t pg, const int16_t *base, svuint32_t offsets)
        ///   LD1SH Zresult.S, Pg/Z, [Xbase, Zoffsets.S, UXTW]
        /// </summary>
        public static unsafe Vector<uint> GatherVectorInt16WithByteOffsetsSignExtend(Vector<uint> mask, short* address, Vector<uint> offsets) => GatherVectorInt16WithByteOffsetsSignExtend(mask, address, offsets);

        /// <summary>
        /// svuint64_t svld1sh_gather_[s64]offset_u64(svbool_t pg, const int16_t *base, svint64_t offsets)
        ///   LD1SH Zresult.D, Pg/Z, [Xbase, Zoffsets.D]
        /// </summary>
        public static unsafe Vector<ulong> GatherVectorInt16WithByteOffsetsSignExtend(Vector<ulong> mask, short* address, Vector<long> offsets) => GatherVectorInt16WithByteOffsetsSignExtend(mask, address, offsets);

        /// <summary>
        /// svuint64_t svld1sh_gather_[u64]offset_u64(svbool_t pg, const int16_t *base, svuint64_t offsets)
        ///   LD1SH Zresult.D, Pg/Z, [Xbase, Zoffsets.D]
        /// </summary>
        public static unsafe Vector<ulong> GatherVectorInt16WithByteOffsetsSignExtend(Vector<ulong> mask, short* address, Vector<ulong> offsets) => GatherVectorInt16WithByteOffsetsSignExtend(mask, address, offsets);


        ///  Load 32-bit data and sign-extend

        /// <summary>
        /// svint64_t svld1sw_gather_[s64]index_s64(svbool_t pg, const int32_t *base, svint64_t indices)
        ///   LD1SW Zresult.D, Pg/Z, [Xbase, Zindices.D, LSL #2]
        /// </summary>
        public static unsafe Vector<long> GatherVectorInt32SignExtend(Vector<long> mask, int* address, Vector<long> indices) => GatherVectorInt32SignExtend(mask, address, indices);

        /// <summary>
        /// svint64_t svld1sw_gather[_u64base]_s64(svbool_t pg, svuint64_t bases)
        ///   LD1SW Zresult.D, Pg/Z, [Zbases.D, #0]
        /// </summary>
        public static unsafe Vector<long> GatherVectorInt32SignExtend(Vector<long> mask, Vector<ulong> addresses) => GatherVectorInt32SignExtend(mask, addresses);

        /// <summary>
        /// svint64_t svld1sw_gather_[u64]index_s64(svbool_t pg, const int32_t *base, svuint64_t indices)
        ///   LD1SW Zresult.D, Pg/Z, [Xbase, Zindices.D, LSL #2]
        /// </summary>
        public static unsafe Vector<long> GatherVectorInt32SignExtend(Vector<long> mask, int* address, Vector<ulong> indices) => GatherVectorInt32SignExtend(mask, address, indices);

        /// <summary>
        /// svuint64_t svld1sw_gather_[s64]index_u64(svbool_t pg, const int32_t *base, svint64_t indices)
        ///   LD1SW Zresult.D, Pg/Z, [Xbase, Zindices.D, LSL #2]
        /// </summary>
        public static unsafe Vector<ulong> GatherVectorInt32SignExtend(Vector<ulong> mask, int* address, Vector<long> indices) => GatherVectorInt32SignExtend(mask, address, indices);

        /// <summary>
        /// svuint64_t svld1sw_gather[_u64base]_u64(svbool_t pg, svuint64_t bases)
        ///   LD1SW Zresult.D, Pg/Z, [Zbases.D, #0]
        /// </summary>
        public static unsafe Vector<ulong> GatherVectorInt32SignExtend(Vector<ulong> mask, Vector<ulong> addresses) => GatherVectorInt32SignExtend(mask, addresses);

        /// <summary>
        /// svuint64_t svld1sw_gather_[u64]index_u64(svbool_t pg, const int32_t *base, svuint64_t indices)
        ///   LD1SW Zresult.D, Pg/Z, [Xbase, Zindices.D, LSL #2]
        /// </summary>
        public static unsafe Vector<ulong> GatherVectorInt32SignExtend(Vector<ulong> mask, int* address, Vector<ulong> indices) => GatherVectorInt32SignExtend(mask, address, indices);


        ///  Load 32-bit data and sign-extend

        /// <summary>
        /// svint64_t svld1sw_gather_[s64]offset_s64(svbool_t pg, const int32_t *base, svint64_t offsets)
        ///   LD1SW Zresult.D, Pg/Z, [Xbase, Zoffsets.D]
        /// </summary>
        public static unsafe Vector<long> GatherVectorInt32WithByteOffsetsSignExtend(Vector<long> mask, int* address, Vector<long> offsets) => GatherVectorInt32WithByteOffsetsSignExtend(mask, address, offsets);

        /// <summary>
        /// svint64_t svld1sw_gather_[u64]offset_s64(svbool_t pg, const int32_t *base, svuint64_t offsets)
        ///   LD1SW Zresult.D, Pg/Z, [Xbase, Zoffsets.D]
        /// </summary>
        public static unsafe Vector<long> GatherVectorInt32WithByteOffsetsSignExtend(Vector<long> mask, int* address, Vector<ulong> offsets) => GatherVectorInt32WithByteOffsetsSignExtend(mask, address, offsets);

        /// <summary>
        /// svuint64_t svld1sw_gather_[s64]offset_u64(svbool_t pg, const int32_t *base, svint64_t offsets)
        ///   LD1SW Zresult.D, Pg/Z, [Xbase, Zoffsets.D]
        /// </summary>
        public static unsafe Vector<ulong> GatherVectorInt32WithByteOffsetsSignExtend(Vector<ulong> mask, int* address, Vector<long> offsets) => GatherVectorInt32WithByteOffsetsSignExtend(mask, address, offsets);

        /// <summary>
        /// svuint64_t svld1sw_gather_[u64]offset_u64(svbool_t pg, const int32_t *base, svuint64_t offsets)
        ///   LD1SW Zresult.D, Pg/Z, [Xbase, Zoffsets.D]
        /// </summary>
        public static unsafe Vector<ulong> GatherVectorInt32WithByteOffsetsSignExtend(Vector<ulong> mask, int* address, Vector<ulong> offsets) => GatherVectorInt32WithByteOffsetsSignExtend(mask, address, offsets);


        ///  Load 8-bit data and sign-extend

        /// <summary>
        /// svint32_t svld1sb_gather_[s32]offset_s32(svbool_t pg, const int8_t *base, svint32_t offsets)
        ///   LD1SB Zresult.S, Pg/Z, [Xbase, Zoffsets.S, SXTW]
        /// </summary>
        public static unsafe Vector<int> GatherVectorSByteSignExtend(Vector<int> mask, sbyte* address, Vector<int> indices) => GatherVectorSByteSignExtend(mask, address, indices);

        // <summary>
        // svint32_t svld1sb_gather[_u32base]_s32(svbool_t pg, svuint32_t bases)
        //   LD1SB Zresult.S, Pg/Z, [Zbases.S, #0]
        // </summary>
        // Removed as per #103297
        // public static unsafe Vector<int> GatherVectorSByteSignExtend(Vector<int> mask, Vector<uint> addresses) => GatherVectorSByteSignExtend(mask, addresses);

        /// <summary>
        /// svint32_t svld1sb_gather_[u32]offset_s32(svbool_t pg, const int8_t *base, svuint32_t offsets)
        ///   LD1SB Zresult.S, Pg/Z, [Xbase, Zoffsets.S, UXTW]
        /// </summary>
        public static unsafe Vector<int> GatherVectorSByteSignExtend(Vector<int> mask, sbyte* address, Vector<uint> indices) => GatherVectorSByteSignExtend(mask, address, indices);

        /// <summary>
        /// svint64_t svld1sb_gather_[s64]offset_s64(svbool_t pg, const int8_t *base, svint64_t offsets)
        ///   LD1SB Zresult.D, Pg/Z, [Xbase, Zoffsets.D]
        /// </summary>
        public static unsafe Vector<long> GatherVectorSByteSignExtend(Vector<long> mask, sbyte* address, Vector<long> indices) => GatherVectorSByteSignExtend(mask, address, indices);

        /// <summary>
        /// svint64_t svld1sb_gather[_u64base]_s64(svbool_t pg, svuint64_t bases)
        ///   LD1SB Zresult.D, Pg/Z, [Zbases.D, #0]
        /// </summary>
        public static unsafe Vector<long> GatherVectorSByteSignExtend(Vector<long> mask, Vector<ulong> addresses) => GatherVectorSByteSignExtend(mask, addresses);

        /// <summary>
        /// svint64_t svld1sb_gather_[u64]offset_s64(svbool_t pg, const int8_t *base, svuint64_t offsets)
        ///   LD1SB Zresult.D, Pg/Z, [Xbase, Zoffsets.D]
        /// </summary>
        public static unsafe Vector<long> GatherVectorSByteSignExtend(Vector<long> mask, sbyte* address, Vector<ulong> indices) => GatherVectorSByteSignExtend(mask, address, indices);

        /// <summary>
        /// svuint32_t svld1sb_gather_[s32]offset_u32(svbool_t pg, const int8_t *base, svint32_t offsets)
        ///   LD1SB Zresult.S, Pg/Z, [Xbase, Zoffsets.S, SXTW]
        /// </summary>
        public static unsafe Vector<uint> GatherVectorSByteSignExtend(Vector<uint> mask, sbyte* address, Vector<int> indices) => GatherVectorSByteSignExtend(mask, address, indices);

        // <summary>
        // svuint32_t svld1sb_gather[_u32base]_u32(svbool_t pg, svuint32_t bases)
        //   LD1SB Zresult.S, Pg/Z, [Zbases.S, #0]
        // </summary>
        // Removed as per #103297
        // public static unsafe Vector<uint> GatherVectorSByteSignExtend(Vector<uint> mask, Vector<uint> addresses) => GatherVectorSByteSignExtend(mask, addresses);

        /// <summary>
        /// svuint32_t svld1sb_gather_[u32]offset_u32(svbool_t pg, const int8_t *base, svuint32_t offsets)
        ///   LD1SB Zresult.S, Pg/Z, [Xbase, Zoffsets.S, UXTW]
        /// </summary>
        public static unsafe Vector<uint> GatherVectorSByteSignExtend(Vector<uint> mask, sbyte* address, Vector<uint> indices) => GatherVectorSByteSignExtend(mask, address, indices);

        /// <summary>
        /// svuint64_t svld1sb_gather_[s64]offset_u64(svbool_t pg, const int8_t *base, svint64_t offsets)
        ///   LD1SB Zresult.D, Pg/Z, [Xbase, Zoffsets.D]
        /// </summary>
        public static unsafe Vector<ulong> GatherVectorSByteSignExtend(Vector<ulong> mask, sbyte* address, Vector<long> indices) => GatherVectorSByteSignExtend(mask, address, indices);

        /// <summary>
        /// svuint64_t svld1sb_gather[_u64base]_u64(svbool_t pg, svuint64_t bases)
        ///   LD1SB Zresult.D, Pg/Z, [Zbases.D, #0]
        /// </summary>
        public static unsafe Vector<ulong> GatherVectorSByteSignExtend(Vector<ulong> mask, Vector<ulong> addresses) => GatherVectorSByteSignExtend(mask, addresses);

        /// <summary>
        /// svuint64_t svld1sb_gather_[u64]offset_u64(svbool_t pg, const int8_t *base, svuint64_t offsets)
        ///   LD1SB Zresult.D, Pg/Z, [Xbase, Zoffsets.D]
        /// </summary>
        public static unsafe Vector<ulong> GatherVectorSByteSignExtend(Vector<ulong> mask, sbyte* address, Vector<ulong> indices) => GatherVectorSByteSignExtend(mask, address, indices);


        ///  Load 16-bit data and zero-extend

        /// <summary>
        /// svint32_t svld1uh_gather_[s32]offset_s32(svbool_t pg, const uint16_t *base, svint32_t offsets)
        ///   LD1H Zresult.S, Pg/Z, [Xbase, Zoffsets.S, SXTW]
        /// </summary>
        public static unsafe Vector<int> GatherVectorUInt16WithByteOffsetsZeroExtend(Vector<int> mask, ushort* address, Vector<int> offsets) => GatherVectorUInt16WithByteOffsetsZeroExtend(mask, address, offsets);

        /// <summary>
        /// svint32_t svld1uh_gather_[u32]offset_s32(svbool_t pg, const uint16_t *base, svuint32_t offsets)
        ///   LD1H Zresult.S, Pg/Z, [Xbase, Zoffsets.S, UXTW]
        /// </summary>
        public static unsafe Vector<int> GatherVectorUInt16WithByteOffsetsZeroExtend(Vector<int> mask, ushort* address, Vector<uint> offsets) => GatherVectorUInt16WithByteOffsetsZeroExtend(mask, address, offsets);

        /// <summary>
        /// svint64_t svld1uh_gather_[s64]offset_s64(svbool_t pg, const uint16_t *base, svint64_t offsets)
        ///   LD1H Zresult.D, Pg/Z, [Xbase, Zoffsets.D]
        /// </summary>
        public static unsafe Vector<long> GatherVectorUInt16WithByteOffsetsZeroExtend(Vector<long> mask, ushort* address, Vector<long> offsets) => GatherVectorUInt16WithByteOffsetsZeroExtend(mask, address, offsets);

        /// <summary>
        /// svint64_t svld1uh_gather_[u64]offset_s64(svbool_t pg, const uint16_t *base, svuint64_t offsets)
        ///   LD1H Zresult.D, Pg/Z, [Xbase, Zoffsets.D]
        /// </summary>
        public static unsafe Vector<long> GatherVectorUInt16WithByteOffsetsZeroExtend(Vector<long> mask, ushort* address, Vector<ulong> offsets) => GatherVectorUInt16WithByteOffsetsZeroExtend(mask, address, offsets);

        /// <summary>
        /// svuint32_t svld1uh_gather_[s32]offset_u32(svbool_t pg, const uint16_t *base, svint32_t offsets)
        ///   LD1H Zresult.S, Pg/Z, [Xbase, Zoffsets.S, SXTW]
        /// </summary>
        public static unsafe Vector<uint> GatherVectorUInt16WithByteOffsetsZeroExtend(Vector<uint> mask, ushort* address, Vector<int> offsets) => GatherVectorUInt16WithByteOffsetsZeroExtend(mask, address, offsets);

        /// <summary>
        /// svuint32_t svld1uh_gather_[u32]offset_u32(svbool_t pg, const uint16_t *base, svuint32_t offsets)
        ///   LD1H Zresult.S, Pg/Z, [Xbase, Zoffsets.S, UXTW]
        /// </summary>
        public static unsafe Vector<uint> GatherVectorUInt16WithByteOffsetsZeroExtend(Vector<uint> mask, ushort* address, Vector<uint> offsets) => GatherVectorUInt16WithByteOffsetsZeroExtend(mask, address, offsets);

        /// <summary>
        /// svuint64_t svld1uh_gather_[s64]offset_u64(svbool_t pg, const uint16_t *base, svint64_t offsets)
        ///   LD1H Zresult.D, Pg/Z, [Xbase, Zoffsets.D]
        /// </summary>
        public static unsafe Vector<ulong> GatherVectorUInt16WithByteOffsetsZeroExtend(Vector<ulong> mask, ushort* address, Vector<long> offsets) => GatherVectorUInt16WithByteOffsetsZeroExtend(mask, address, offsets);

        /// <summary>
        /// svuint64_t svld1uh_gather_[u64]offset_u64(svbool_t pg, const uint16_t *base, svuint64_t offsets)
        ///   LD1H Zresult.D, Pg/Z, [Xbase, Zoffsets.D]
        /// </summary>
        public static unsafe Vector<ulong> GatherVectorUInt16WithByteOffsetsZeroExtend(Vector<ulong> mask, ushort* address, Vector<ulong> offsets) => GatherVectorUInt16WithByteOffsetsZeroExtend(mask, address, offsets);


        ///  Load 16-bit data and zero-extend

        /// <summary>
        /// svint32_t svld1uh_gather_[s32]index_s32(svbool_t pg, const uint16_t *base, svint32_t indices)
        ///   LD1H Zresult.S, Pg/Z, [Xbase, Zindices.S, SXTW #1]
        /// </summary>
        public static unsafe Vector<int> GatherVectorUInt16ZeroExtend(Vector<int> mask, ushort* address, Vector<int> indices) => GatherVectorUInt16ZeroExtend(mask, address, indices);

        // <summary>
        // svint32_t svld1uh_gather[_u32base]_s32(svbool_t pg, svuint32_t bases)
        //   LD1H Zresult.S, Pg/Z, [Zbases.S, #0]
        // </summary>
        // Removed as per #103297
        // public static unsafe Vector<int> GatherVectorUInt16ZeroExtend(Vector<int> mask, Vector<uint> addresses) => GatherVectorUInt16ZeroExtend(mask, addresses);

        /// <summary>
        /// svint32_t svld1uh_gather_[u32]index_s32(svbool_t pg, const uint16_t *base, svuint32_t indices)
        ///   LD1H Zresult.S, Pg/Z, [Xbase, Zindices.S, UXTW #1]
        /// </summary>
        public static unsafe Vector<int> GatherVectorUInt16ZeroExtend(Vector<int> mask, ushort* address, Vector<uint> indices) => GatherVectorUInt16ZeroExtend(mask, address, indices);

        /// <summary>
        /// svint64_t svld1uh_gather_[s64]index_s64(svbool_t pg, const uint16_t *base, svint64_t indices)
        ///   LD1H Zresult.D, Pg/Z, [Xbase, Zindices.D, LSL #1]
        /// </summary>
        public static unsafe Vector<long> GatherVectorUInt16ZeroExtend(Vector<long> mask, ushort* address, Vector<long> indices) => GatherVectorUInt16ZeroExtend(mask, address, indices);

        /// <summary>
        /// svint64_t svld1uh_gather[_u64base]_s64(svbool_t pg, svuint64_t bases)
        ///   LD1H Zresult.D, Pg/Z, [Zbases.D, #0]
        /// </summary>
        public static unsafe Vector<long> GatherVectorUInt16ZeroExtend(Vector<long> mask, Vector<ulong> addresses) => GatherVectorUInt16ZeroExtend(mask, addresses);

        /// <summary>
        /// svint64_t svld1uh_gather_[u64]index_s64(svbool_t pg, const uint16_t *base, svuint64_t indices)
        ///   LD1H Zresult.D, Pg/Z, [Xbase, Zindices.D, LSL #1]
        /// </summary>
        public static unsafe Vector<long> GatherVectorUInt16ZeroExtend(Vector<long> mask, ushort* address, Vector<ulong> indices) => GatherVectorUInt16ZeroExtend(mask, address, indices);

        /// <summary>
        /// svuint32_t svld1uh_gather_[s32]index_u32(svbool_t pg, const uint16_t *base, svint32_t indices)
        ///   LD1H Zresult.S, Pg/Z, [Xbase, Zindices.S, SXTW #1]
        /// </summary>
        public static unsafe Vector<uint> GatherVectorUInt16ZeroExtend(Vector<uint> mask, ushort* address, Vector<int> indices) => GatherVectorUInt16ZeroExtend(mask, address, indices);

        // <summary>
        // svuint32_t svld1uh_gather[_u32base]_u32(svbool_t pg, svuint32_t bases)
        //   LD1H Zresult.S, Pg/Z, [Zbases.S, #0]
        // </summary>
        // Removed as per #103297
        // public static unsafe Vector<uint> GatherVectorUInt16ZeroExtend(Vector<uint> mask, Vector<uint> addresses) => GatherVectorUInt16ZeroExtend(mask, addresses);

        /// <summary>
        /// svuint32_t svld1uh_gather_[u32]index_u32(svbool_t pg, const uint16_t *base, svuint32_t indices)
        ///   LD1H Zresult.S, Pg/Z, [Xbase, Zindices.S, UXTW #1]
        /// </summary>
        public static unsafe Vector<uint> GatherVectorUInt16ZeroExtend(Vector<uint> mask, ushort* address, Vector<uint> indices) => GatherVectorUInt16ZeroExtend(mask, address, indices);

        /// <summary>
        /// svuint64_t svld1uh_gather_[s64]index_u64(svbool_t pg, const uint16_t *base, svint64_t indices)
        ///   LD1H Zresult.D, Pg/Z, [Xbase, Zindices.D, LSL #1]
        /// </summary>
        public static unsafe Vector<ulong> GatherVectorUInt16ZeroExtend(Vector<ulong> mask, ushort* address, Vector<long> indices) => GatherVectorUInt16ZeroExtend(mask, address, indices);

        /// <summary>
        /// svuint64_t svld1uh_gather[_u64base]_u64(svbool_t pg, svuint64_t bases)
        ///   LD1H Zresult.D, Pg/Z, [Zbases.D, #0]
        /// </summary>
        public static unsafe Vector<ulong> GatherVectorUInt16ZeroExtend(Vector<ulong> mask, Vector<ulong> addresses) => GatherVectorUInt16ZeroExtend(mask, addresses);

        /// <summary>
        /// svuint64_t svld1uh_gather_[u64]index_u64(svbool_t pg, const uint16_t *base, svuint64_t indices)
        ///   LD1H Zresult.D, Pg/Z, [Xbase, Zindices.D, LSL #1]
        /// </summary>
        public static unsafe Vector<ulong> GatherVectorUInt16ZeroExtend(Vector<ulong> mask, ushort* address, Vector<ulong> indices) => GatherVectorUInt16ZeroExtend(mask, address, indices);


        ///  Load 32-bit data and zero-extend

        /// <summary>
        /// svint64_t svld1uw_gather_[s64]offset_s64(svbool_t pg, const uint32_t *base, svint64_t offsets)
        ///   LD1W Zresult.D, Pg/Z, [Xbase, Zoffsets.D]
        /// </summary>
        public static unsafe Vector<int> GatherVectorUInt32WithByteOffsetsZeroExtend(Vector<int> mask, uint* address, Vector<int> offsets) => GatherVectorUInt32WithByteOffsetsZeroExtend(mask, address, offsets);

        /// <summary>
        /// svint64_t svld1uw_gather_[u64]offset_s64(svbool_t pg, const uint32_t *base, svuint64_t offsets)
        ///   LD1W Zresult.D, Pg/Z, [Xbase, Zoffsets.D]
        /// </summary>
        public static unsafe Vector<int> GatherVectorUInt32WithByteOffsetsZeroExtend(Vector<int> mask, uint* address, Vector<uint> offsets) => GatherVectorUInt32WithByteOffsetsZeroExtend(mask, address, offsets);

        /// <summary>
        /// svint64_t svld1uw_gather_[s64]offset_s64(svbool_t pg, const uint32_t *base, svint64_t offsets)
        ///   LD1W Zresult.D, Pg/Z, [Xbase, Zoffsets.D]
        /// </summary>
        public static unsafe Vector<long> GatherVectorUInt32WithByteOffsetsZeroExtend(Vector<long> mask, uint* address, Vector<long> offsets) => GatherVectorUInt32WithByteOffsetsZeroExtend(mask, address, offsets);

        /// <summary>
        /// svint64_t svld1uw_gather_[u64]offset_s64(svbool_t pg, const uint32_t *base, svuint64_t offsets)
        ///   LD1W Zresult.D, Pg/Z, [Xbase, Zoffsets.D]
        /// </summary>
        public static unsafe Vector<long> GatherVectorUInt32WithByteOffsetsZeroExtend(Vector<long> mask, uint* address, Vector<ulong> offsets) => GatherVectorUInt32WithByteOffsetsZeroExtend(mask, address, offsets);

        /// <summary>
        /// svuint64_t svld1uw_gather_[s64]offset_u64(svbool_t pg, const uint32_t *base, svint64_t offsets)
        ///   LD1W Zresult.D, Pg/Z, [Xbase, Zoffsets.D]
        /// </summary>
        public static unsafe Vector<uint> GatherVectorUInt32WithByteOffsetsZeroExtend(Vector<uint> mask, uint* address, Vector<int> offsets) => GatherVectorUInt32WithByteOffsetsZeroExtend(mask, address, offsets);

        /// <summary>
        /// svuint64_t svld1uw_gather_[u64]offset_u64(svbool_t pg, const uint32_t *base, svuint64_t offsets)
        ///   LD1W Zresult.D, Pg/Z, [Xbase, Zoffsets.D]
        /// </summary>
        public static unsafe Vector<uint> GatherVectorUInt32WithByteOffsetsZeroExtend(Vector<uint> mask, uint* address, Vector<uint> offsets) => GatherVectorUInt32WithByteOffsetsZeroExtend(mask, address, offsets);

        /// <summary>
        /// svuint64_t svld1uw_gather_[s64]offset_u64(svbool_t pg, const uint32_t *base, svint64_t offsets)
        ///   LD1W Zresult.D, Pg/Z, [Xbase, Zoffsets.D]
        /// </summary>
        public static unsafe Vector<ulong> GatherVectorUInt32WithByteOffsetsZeroExtend(Vector<ulong> mask, uint* address, Vector<long> offsets) => GatherVectorUInt32WithByteOffsetsZeroExtend(mask, address, offsets);

        /// <summary>
        /// svuint64_t svld1uw_gather_[u64]offset_u64(svbool_t pg, const uint32_t *base, svuint64_t offsets)
        ///   LD1W Zresult.D, Pg/Z, [Xbase, Zoffsets.D]
        /// </summary>
        public static unsafe Vector<ulong> GatherVectorUInt32WithByteOffsetsZeroExtend(Vector<ulong> mask, uint* address, Vector<ulong> offsets) => GatherVectorUInt32WithByteOffsetsZeroExtend(mask, address, offsets);


        ///  Load 32-bit data and zero-extend

        /// <summary>
        /// svint64_t svld1uw_gather_[s64]index_s64(svbool_t pg, const uint32_t *base, svint64_t indices)
        ///   LD1W Zresult.D, Pg/Z, [Xbase, Zindices.D, LSL #2]
        /// </summary>
        public static unsafe Vector<int> GatherVectorUInt32ZeroExtend(Vector<int> mask, uint* address, Vector<int> indices) => GatherVectorUInt32ZeroExtend(mask, address, indices);

        // <summary>
        // svint64_t svld1uw_gather[_u64base]_s64(svbool_t pg, svuint64_t bases)
        //   LD1W Zresult.D, Pg/Z, [Zbases.D, #0]
        // </summary>
        // Removed as per #103297
        // public static unsafe Vector<int> GatherVectorUInt32ZeroExtend(Vector<int> mask, Vector<uint> addresses) => GatherVectorUInt32ZeroExtend(mask, addresses);

        /// <summary>
        /// svint64_t svld1uw_gather_[u64]index_s64(svbool_t pg, const uint32_t *base, svuint64_t indices)
        ///   LD1W Zresult.D, Pg/Z, [Xbase, Zindices.D, LSL #2]
        /// </summary>
        public static unsafe Vector<int> GatherVectorUInt32ZeroExtend(Vector<int> mask, uint* address, Vector<uint> indices) => GatherVectorUInt32ZeroExtend(mask, address, indices);

        /// <summary>
        /// svint64_t svld1uw_gather_[s64]index_s64(svbool_t pg, const uint32_t *base, svint64_t indices)
        ///   LD1W Zresult.D, Pg/Z, [Xbase, Zindices.D, LSL #2]
        /// </summary>
        public static unsafe Vector<long> GatherVectorUInt32ZeroExtend(Vector<long> mask, uint* address, Vector<long> indices) => GatherVectorUInt32ZeroExtend(mask, address, indices);

        /// <summary>
        /// svint64_t svld1uw_gather[_u64base]_s64(svbool_t pg, svuint64_t bases)
        ///   LD1W Zresult.D, Pg/Z, [Zbases.D, #0]
        /// </summary>
        public static unsafe Vector<long> GatherVectorUInt32ZeroExtend(Vector<long> mask, Vector<ulong> addresses) => GatherVectorUInt32ZeroExtend(mask, addresses);

        /// <summary>
        /// svint64_t svld1uw_gather_[u64]index_s64(svbool_t pg, const uint32_t *base, svuint64_t indices)
        ///   LD1W Zresult.D, Pg/Z, [Xbase, Zindices.D, LSL #2]
        /// </summary>
        public static unsafe Vector<long> GatherVectorUInt32ZeroExtend(Vector<long> mask, uint* address, Vector<ulong> indices) => GatherVectorUInt32ZeroExtend(mask, address, indices);

        /// <summary>
        /// svuint64_t svld1uw_gather_[s64]index_u64(svbool_t pg, const uint32_t *base, svint64_t indices)
        ///   LD1W Zresult.D, Pg/Z, [Xbase, Zindices.D, LSL #2]
        /// </summary>
        public static unsafe Vector<uint> GatherVectorUInt32ZeroExtend(Vector<uint> mask, uint* address, Vector<int> indices) => GatherVectorUInt32ZeroExtend(mask, address, indices);

        // <summary>
        // svuint64_t svld1uw_gather[_u64base]_u64(svbool_t pg, svuint64_t bases)
        //   LD1W Zresult.D, Pg/Z, [Zbases.D, #0]
        // </summary>
        // Removed as per #103297
        // public static unsafe Vector<uint> GatherVectorUInt32ZeroExtend(Vector<uint> mask, Vector<uint> addresses) => GatherVectorUInt32ZeroExtend(mask, addresses);

        /// <summary>
        /// svuint64_t svld1uw_gather_[u64]index_u64(svbool_t pg, const uint32_t *base, svuint64_t indices)
        ///   LD1W Zresult.D, Pg/Z, [Xbase, Zindices.D, LSL #2]
        /// </summary>
        public static unsafe Vector<uint> GatherVectorUInt32ZeroExtend(Vector<uint> mask, uint* address, Vector<uint> indices) => GatherVectorUInt32ZeroExtend(mask, address, indices);

        /// <summary>
        /// svuint64_t svld1uw_gather_[s64]index_u64(svbool_t pg, const uint32_t *base, svint64_t indices)
        ///   LD1W Zresult.D, Pg/Z, [Xbase, Zindices.D, LSL #2]
        /// </summary>
        public static unsafe Vector<ulong> GatherVectorUInt32ZeroExtend(Vector<ulong> mask, uint* address, Vector<long> indices) => GatherVectorUInt32ZeroExtend(mask, address, indices);

        /// <summary>
        /// svuint64_t svld1uw_gather[_u64base]_u64(svbool_t pg, svuint64_t bases)
        ///   LD1W Zresult.D, Pg/Z, [Zbases.D, #0]
        /// </summary>
        public static unsafe Vector<ulong> GatherVectorUInt32ZeroExtend(Vector<ulong> mask, Vector<ulong> addresses) => GatherVectorUInt32ZeroExtend(mask, addresses);

        /// <summary>
        /// svuint64_t svld1uw_gather_[u64]index_u64(svbool_t pg, const uint32_t *base, svuint64_t indices)
        ///   LD1W Zresult.D, Pg/Z, [Xbase, Zindices.D, LSL #2]
        /// </summary>
        public static unsafe Vector<ulong> GatherVectorUInt32ZeroExtend(Vector<ulong> mask, uint* address, Vector<ulong> indices) => GatherVectorUInt32ZeroExtend(mask, address, indices);


        ///  Unextended load

        /// <summary>
        /// svfloat64_t svld1_gather_[s64]offset[_f64](svbool_t pg, const float64_t *base, svint64_t offsets)
        ///   LD1D Zresult.D, Pg/Z, [Xbase, Zoffsets.D]
        /// </summary>
        public static unsafe Vector<double> GatherVectorWithByteOffsets(Vector<double> mask, double* address, Vector<long> offsets) => GatherVectorWithByteOffsets(mask, address, offsets);

        /// <summary>
        /// svfloat64_t svld1_gather_[u64]offset[_f64](svbool_t pg, const float64_t *base, svuint64_t offsets)
        ///   LD1D Zresult.D, Pg/Z, [Xbase, Zoffsets.D]
        /// </summary>
        public static unsafe Vector<double> GatherVectorWithByteOffsets(Vector<double> mask, double* address, Vector<ulong> offsets) => GatherVectorWithByteOffsets(mask, address, offsets);

        /// <summary>
        /// svint32_t svld1_gather_[s32]offset[_s32](svbool_t pg, const int32_t *base, svint32_t offsets)
        ///   LD1W Zresult.S, Pg/Z, [Xbase, Zoffsets.S, SXTW]
        /// </summary>
        public static unsafe Vector<int> GatherVectorWithByteOffsets(Vector<int> mask, int* address, Vector<int> offsets) => GatherVectorWithByteOffsets(mask, address, offsets);

        /// <summary>
        /// svint32_t svld1_gather_[u32]offset[_s32](svbool_t pg, const int32_t *base, svuint32_t offsets)
        ///   LD1W Zresult.S, Pg/Z, [Xbase, Zoffsets.S, UXTW]
        /// </summary>
        public static unsafe Vector<int> GatherVectorWithByteOffsets(Vector<int> mask, int* address, Vector<uint> offsets) => GatherVectorWithByteOffsets(mask, address, offsets);

        /// <summary>
        /// svint64_t svld1_gather_[s64]offset[_s64](svbool_t pg, const int64_t *base, svint64_t offsets)
        ///   LD1D Zresult.D, Pg/Z, [Xbase, Zoffsets.D]
        /// </summary>
        public static unsafe Vector<long> GatherVectorWithByteOffsets(Vector<long> mask, long* address, Vector<long> offsets) => GatherVectorWithByteOffsets(mask, address, offsets);

        /// <summary>
        /// svint64_t svld1_gather_[u64]offset[_s64](svbool_t pg, const int64_t *base, svuint64_t offsets)
        ///   LD1D Zresult.D, Pg/Z, [Xbase, Zoffsets.D]
        /// </summary>
        public static unsafe Vector<long> GatherVectorWithByteOffsets(Vector<long> mask, long* address, Vector<ulong> offsets) => GatherVectorWithByteOffsets(mask, address, offsets);

        /// <summary>
        /// svfloat32_t svld1_gather_[s32]offset[_f32](svbool_t pg, const float32_t *base, svint32_t offsets)
        ///   LD1W Zresult.S, Pg/Z, [Xbase, Zoffsets.S, SXTW]
        /// </summary>
        public static unsafe Vector<float> GatherVectorWithByteOffsets(Vector<float> mask, float* address, Vector<int> offsets) => GatherVectorWithByteOffsets(mask, address, offsets);

        /// <summary>
        /// svfloat32_t svld1_gather_[u32]offset[_f32](svbool_t pg, const float32_t *base, svuint32_t offsets)
        ///   LD1W Zresult.S, Pg/Z, [Xbase, Zoffsets.S, UXTW]
        /// </summary>
        public static unsafe Vector<float> GatherVectorWithByteOffsets(Vector<float> mask, float* address, Vector<uint> offsets) => GatherVectorWithByteOffsets(mask, address, offsets);

        /// <summary>
        /// svuint32_t svld1_gather_[s32]offset[_u32](svbool_t pg, const uint32_t *base, svint32_t offsets)
        ///   LD1W Zresult.S, Pg/Z, [Xbase, Zoffsets.S, SXTW]
        /// </summary>
        public static unsafe Vector<uint> GatherVectorWithByteOffsets(Vector<uint> mask, uint* address, Vector<int> offsets) => GatherVectorWithByteOffsets(mask, address, offsets);

        /// <summary>
        /// svuint32_t svld1_gather_[u32]offset[_u32](svbool_t pg, const uint32_t *base, svuint32_t offsets)
        ///   LD1W Zresult.S, Pg/Z, [Xbase, Zoffsets.S, UXTW]
        /// </summary>
        public static unsafe Vector<uint> GatherVectorWithByteOffsets(Vector<uint> mask, uint* address, Vector<uint> offsets) => GatherVectorWithByteOffsets(mask, address, offsets);

        /// <summary>
        /// svuint64_t svld1_gather_[s64]offset[_u64](svbool_t pg, const uint64_t *base, svint64_t offsets)
        ///   LD1D Zresult.D, Pg/Z, [Xbase, Zoffsets.D]
        /// </summary>
        public static unsafe Vector<ulong> GatherVectorWithByteOffsets(Vector<ulong> mask, ulong* address, Vector<long> offsets) => GatherVectorWithByteOffsets(mask, address, offsets);

        /// <summary>
        /// svuint64_t svld1_gather_[u64]offset[_u64](svbool_t pg, const uint64_t *base, svuint64_t offsets)
        ///   LD1D Zresult.D, Pg/Z, [Xbase, Zoffsets.D]
        /// </summary>
        public static unsafe Vector<ulong> GatherVectorWithByteOffsets(Vector<ulong> mask, ulong* address, Vector<ulong> offsets) => GatherVectorWithByteOffsets(mask, address, offsets);


        ///  Count set predicate bits

        /// <summary>
        /// uint64_t svcntp_b8(svbool_t pg, svbool_t op)
        ///   CNTP Xresult, Pg, Pop.B
        /// </summary>
        public static unsafe ulong GetActiveElementCount(Vector<byte> mask, Vector<byte> from) => GetActiveElementCount(mask, from);

        /// <summary>
        /// uint64_t svcntp_b8(svbool_t pg, svbool_t op)
        ///   CNTP Xresult, Pg, Pop.B
        /// </summary>
        public static unsafe ulong GetActiveElementCount(Vector<double> mask, Vector<double> from) => GetActiveElementCount(mask, from);

        /// <summary>
        /// uint64_t svcntp_b8(svbool_t pg, svbool_t op)
        ///   CNTP Xresult, Pg, Pop.B
        /// </summary>
        public static unsafe ulong GetActiveElementCount(Vector<short> mask, Vector<short> from) => GetActiveElementCount(mask, from);

        /// <summary>
        /// uint64_t svcntp_b8(svbool_t pg, svbool_t op)
        ///   CNTP Xresult, Pg, Pop.B
        /// </summary>
        public static unsafe ulong GetActiveElementCount(Vector<int> mask, Vector<int> from) => GetActiveElementCount(mask, from);

        /// <summary>
        /// uint64_t svcntp_b8(svbool_t pg, svbool_t op)
        ///   CNTP Xresult, Pg, Pop.B
        /// </summary>
        public static unsafe ulong GetActiveElementCount(Vector<long> mask, Vector<long> from) => GetActiveElementCount(mask, from);

        /// <summary>
        /// uint64_t svcntp_b8(svbool_t pg, svbool_t op)
        ///   CNTP Xresult, Pg, Pop.B
        /// </summary>
        public static unsafe ulong GetActiveElementCount(Vector<sbyte> mask, Vector<sbyte> from) => GetActiveElementCount(mask, from);

        /// <summary>
        /// uint64_t svcntp_b8(svbool_t pg, svbool_t op)
        ///   CNTP Xresult, Pg, Pop.B
        /// </summary>
        public static unsafe ulong GetActiveElementCount(Vector<float> mask, Vector<float> from) => GetActiveElementCount(mask, from);

        /// <summary>
        /// uint64_t svcntp_b16(svbool_t pg, svbool_t op)
        ///   CNTP Xresult, Pg, Pop.H
        /// </summary>
        public static unsafe ulong GetActiveElementCount(Vector<ushort> mask, Vector<ushort> from) => GetActiveElementCount(mask, from);

        /// <summary>
        /// uint64_t svcntp_b32(svbool_t pg, svbool_t op)
        ///   CNTP Xresult, Pg, Pop.S
        /// </summary>
        public static unsafe ulong GetActiveElementCount(Vector<uint> mask, Vector<uint> from) => GetActiveElementCount(mask, from);

        /// <summary>
        /// uint64_t svcntp_b64(svbool_t pg, svbool_t op)
        ///   CNTP Xresult, Pg, Pop.D
        /// </summary>
        public static unsafe ulong GetActiveElementCount(Vector<ulong> mask, Vector<ulong> from) => GetActiveElementCount(mask, from);


        ///  Insert scalar into shifted vector

        /// <summary>
        /// svuint8_t svinsr[_n_u8](svuint8_t op1, uint8_t op2)
        ///   INSR Ztied1.B, Wop2
        ///   INSR Ztied1.B, Bop2
        /// </summary>
        public static unsafe Vector<byte> InsertIntoShiftedVector(Vector<byte> left, byte right) => InsertIntoShiftedVector(left, right);

        /// <summary>
        /// svfloat64_t svinsr[_n_f64](svfloat64_t op1, float64_t op2)
        ///   INSR Ztied1.D, Xop2
        ///   INSR Ztied1.D, Dop2
        /// </summary>
        public static unsafe Vector<double> InsertIntoShiftedVector(Vector<double> left, double right) => InsertIntoShiftedVector(left, right);

        /// <summary>
        /// svint16_t svinsr[_n_s16](svint16_t op1, int16_t op2)
        ///   INSR Ztied1.H, Wop2
        ///   INSR Ztied1.H, Hop2
        /// </summary>
        public static unsafe Vector<short> InsertIntoShiftedVector(Vector<short> left, short right) => InsertIntoShiftedVector(left, right);

        /// <summary>
        /// svint32_t svinsr[_n_s32](svint32_t op1, int32_t op2)
        ///   INSR Ztied1.S, Wop2
        ///   INSR Ztied1.S, Sop2
        /// </summary>
        public static unsafe Vector<int> InsertIntoShiftedVector(Vector<int> left, int right) => InsertIntoShiftedVector(left, right);

        /// <summary>
        /// svint64_t svinsr[_n_s64](svint64_t op1, int64_t op2)
        ///   INSR Ztied1.D, Xop2
        ///   INSR Ztied1.D, Dop2
        /// </summary>
        public static unsafe Vector<long> InsertIntoShiftedVector(Vector<long> left, long right) => InsertIntoShiftedVector(left, right);

        /// <summary>
        /// svint8_t svinsr[_n_s8](svint8_t op1, int8_t op2)
        ///   INSR Ztied1.B, Wop2
        ///   INSR Ztied1.B, Bop2
        /// </summary>
        public static unsafe Vector<sbyte> InsertIntoShiftedVector(Vector<sbyte> left, sbyte right) => InsertIntoShiftedVector(left, right);

        /// <summary>
        /// svfloat32_t svinsr[_n_f32](svfloat32_t op1, float32_t op2)
        ///   INSR Ztied1.S, Wop2
        ///   INSR Ztied1.S, Sop2
        /// </summary>
        public static unsafe Vector<float> InsertIntoShiftedVector(Vector<float> left, float right) => InsertIntoShiftedVector(left, right);

        /// <summary>
        /// svuint16_t svinsr[_n_u16](svuint16_t op1, uint16_t op2)
        ///   INSR Ztied1.H, Wop2
        ///   INSR Ztied1.H, Hop2
        /// </summary>
        public static unsafe Vector<ushort> InsertIntoShiftedVector(Vector<ushort> left, ushort right) => InsertIntoShiftedVector(left, right);

        /// <summary>
        /// svuint32_t svinsr[_n_u32](svuint32_t op1, uint32_t op2)
        ///   INSR Ztied1.S, Wop2
        ///   INSR Ztied1.S, Sop2
        /// </summary>
        public static unsafe Vector<uint> InsertIntoShiftedVector(Vector<uint> left, uint right) => InsertIntoShiftedVector(left, right);

        /// <summary>
        /// svuint64_t svinsr[_n_u64](svuint64_t op1, uint64_t op2)
        ///   INSR Ztied1.D, Xop2
        ///   INSR Ztied1.D, Dop2
        /// </summary>
        public static unsafe Vector<ulong> InsertIntoShiftedVector(Vector<ulong> left, ulong right) => InsertIntoShiftedVector(left, right);


        ///  LeadingSignCount : Count leading sign bits

        /// <summary>
        /// svuint8_t svcls[_s8]_m(svuint8_t inactive, svbool_t pg, svint8_t op)
        /// svuint8_t svcls[_s8]_x(svbool_t pg, svint8_t op)
        /// svuint8_t svcls[_s8]_z(svbool_t pg, svint8_t op)
        ///   CLS Ztied.B, Pg/M, Zop.B
        /// </summary>
        public static unsafe Vector<byte> LeadingSignCount(Vector<sbyte> value) => LeadingSignCount(value);

        /// <summary>
        /// svuint16_t svcls[_s16]_m(svuint16_t inactive, svbool_t pg, svint16_t op)
        /// svuint16_t svcls[_s16]_x(svbool_t pg, svint16_t op)
        /// svuint16_t svcls[_s16]_z(svbool_t pg, svint16_t op)
        ///   CLS Ztied.H, Pg/M, Zop.H
        /// </summary>
        public static unsafe Vector<ushort> LeadingSignCount(Vector<short> value) => LeadingSignCount(value);

        /// <summary>
        /// svuint32_t svcls[_s32]_m(svuint32_t inactive, svbool_t pg, svint32_t op)
        /// svuint32_t svcls[_s32]_x(svbool_t pg, svint32_t op)
        /// svuint32_t svcls[_s32]_z(svbool_t pg, svint32_t op)
        ///   CLS Ztied.S, Pg/M, Zop.S
        /// </summary>
        public static unsafe Vector<uint> LeadingSignCount(Vector<int> value) => LeadingSignCount(value);

        /// <summary>
        /// svuint64_t svcls[_s64]_m(svuint64_t inactive, svbool_t pg, svint64_t op)
        /// svuint64_t svcls[_s64]_x(svbool_t pg, svint64_t op)
        /// svuint64_t svcls[_s64]_z(svbool_t pg, svint64_t op)
        ///   CLS Ztied.D, Pg/M, Zop.D
        /// </summary>
        public static unsafe Vector<ulong> LeadingSignCount(Vector<long> value) => LeadingSignCount(value);


        ///  LeadingZeroCount : Count leading zero bits

        /// <summary>
        /// svuint8_t svclz[_s8]_m(svuint8_t inactive, svbool_t pg, svint8_t op)
        /// svuint8_t svclz[_s8]_x(svbool_t pg, svint8_t op)
        /// svuint8_t svclz[_s8]_z(svbool_t pg, svint8_t op)
        ///   CLZ Ztied.B, Pg/M, Zop.B
        /// </summary>
        public static unsafe Vector<byte> LeadingZeroCount(Vector<sbyte> value) => LeadingZeroCount(value);

        /// <summary>
        /// svuint8_t svclz[_u8]_m(svuint8_t inactive, svbool_t pg, svuint8_t op)
        /// svuint8_t svclz[_u8]_x(svbool_t pg, svuint8_t op)
        /// svuint8_t svclz[_u8]_z(svbool_t pg, svuint8_t op)
        ///   CLZ Ztied.B, Pg/M, Zop.B
        /// </summary>
        public static unsafe Vector<byte> LeadingZeroCount(Vector<byte> value) => LeadingZeroCount(value);

        /// <summary>
        /// svuint16_t svclz[_s16]_m(svuint16_t inactive, svbool_t pg, svint16_t op)
        /// svuint16_t svclz[_s16]_x(svbool_t pg, svint16_t op)
        /// svuint16_t svclz[_s16]_z(svbool_t pg, svint16_t op)
        ///   CLZ Ztied.H, Pg/M, Zop.H
        /// </summary>
        public static unsafe Vector<ushort> LeadingZeroCount(Vector<short> value) => LeadingZeroCount(value);

        /// <summary>
        /// svuint16_t svclz[_u16]_m(svuint16_t inactive, svbool_t pg, svuint16_t op)
        /// svuint16_t svclz[_u16]_x(svbool_t pg, svuint16_t op)
        /// svuint16_t svclz[_u16]_z(svbool_t pg, svuint16_t op)
        ///   CLZ Ztied.H, Pg/M, Zop.H
        /// </summary>
        public static unsafe Vector<ushort> LeadingZeroCount(Vector<ushort> value) => LeadingZeroCount(value);

        /// <summary>
        /// svuint32_t svclz[_s32]_m(svuint32_t inactive, svbool_t pg, svint32_t op)
        /// svuint32_t svclz[_s32]_x(svbool_t pg, svint32_t op)
        /// svuint32_t svclz[_s32]_z(svbool_t pg, svint32_t op)
        ///   CLZ Ztied.S, Pg/M, Zop.S
        /// </summary>
        public static unsafe Vector<uint> LeadingZeroCount(Vector<int> value) => LeadingZeroCount(value);

        /// <summary>
        /// svuint32_t svclz[_u32]_m(svuint32_t inactive, svbool_t pg, svuint32_t op)
        /// svuint32_t svclz[_u32]_x(svbool_t pg, svuint32_t op)
        /// svuint32_t svclz[_u32]_z(svbool_t pg, svuint32_t op)
        ///   CLZ Ztied.S, Pg/M, Zop.S
        /// </summary>
        public static unsafe Vector<uint> LeadingZeroCount(Vector<uint> value) => LeadingZeroCount(value);

        /// <summary>
        /// svuint64_t svclz[_s64]_m(svuint64_t inactive, svbool_t pg, svint64_t op)
        /// svuint64_t svclz[_s64]_x(svbool_t pg, svint64_t op)
        /// svuint64_t svclz[_s64]_z(svbool_t pg, svint64_t op)
        ///   CLZ Ztied.D, Pg/M, Zop.D
        /// </summary>
        public static unsafe Vector<ulong> LeadingZeroCount(Vector<long> value) => LeadingZeroCount(value);

        /// <summary>
        /// svuint64_t svclz[_u64]_m(svuint64_t inactive, svbool_t pg, svuint64_t op)
        /// svuint64_t svclz[_u64]_x(svbool_t pg, svuint64_t op)
        /// svuint64_t svclz[_u64]_z(svbool_t pg, svuint64_t op)
        ///   CLZ Ztied.D, Pg/M, Zop.D
        /// </summary>
        public static unsafe Vector<ulong> LeadingZeroCount(Vector<ulong> value) => LeadingZeroCount(value);


        ///  LoadVector : Unextended load

        /// <summary>
        /// svint8_t svld1[_s8](svbool_t pg, const int8_t *base)
        ///   LD1B Zresult.B, Pg/Z, [Xarray, Xindex]
        ///   LD1B Zresult.B, Pg/Z, [Xbase, #0, MUL VL]
        /// </summary>
        public static unsafe Vector<sbyte> LoadVector(Vector<sbyte> mask, sbyte* address) => LoadVector(mask, address);

        /// <summary>
        /// svint16_t svld1[_s16](svbool_t pg, const int16_t *base)
        ///   LD1H Zresult.H, Pg/Z, [Xarray, Xindex, LSL #1]
        ///   LD1H Zresult.H, Pg/Z, [Xbase, #0, MUL VL]
        /// </summary>
        public static unsafe Vector<short> LoadVector(Vector<short> mask, short* address) => LoadVector(mask, address);

        /// <summary>
        /// svint32_t svld1[_s32](svbool_t pg, const int32_t *base)
        ///   LD1W Zresult.S, Pg/Z, [Xarray, Xindex, LSL #2]
        ///   LD1W Zresult.S, Pg/Z, [Xbase, #0, MUL VL]
        /// </summary>
        public static unsafe Vector<int> LoadVector(Vector<int> mask, int* address) => LoadVector(mask, address);

        /// <summary>
        /// svint64_t svld1[_s64](svbool_t pg, const int64_t *base)
        ///   LD1D Zresult.D, Pg/Z, [Xarray, Xindex, LSL #3]
        ///   LD1D Zresult.D, Pg/Z, [Xbase, #0, MUL VL]
        /// </summary>
        public static unsafe Vector<long> LoadVector(Vector<long> mask, long* address) => LoadVector(mask, address);

        /// <summary>
        /// svuint8_t svld1[_u8](svbool_t pg, const uint8_t *base)
        ///   LD1B Zresult.B, Pg/Z, [Xarray, Xindex]
        ///   LD1B Zresult.B, Pg/Z, [Xbase, #0, MUL VL]
        /// </summary>
        public static unsafe Vector<byte> LoadVector(Vector<byte> mask, byte* address) => LoadVector(mask, address);

        /// <summary>
        /// svuint16_t svld1[_u16](svbool_t pg, const uint16_t *base)
        ///   LD1H Zresult.H, Pg/Z, [Xarray, Xindex, LSL #1]
        ///   LD1H Zresult.H, Pg/Z, [Xbase, #0, MUL VL]
        /// </summary>
        public static unsafe Vector<ushort> LoadVector(Vector<ushort> mask, ushort* address) => LoadVector(mask, address);

        /// <summary>
        /// svuint32_t svld1[_u32](svbool_t pg, const uint32_t *base)
        ///   LD1W Zresult.S, Pg/Z, [Xarray, Xindex, LSL #2]
        ///   LD1W Zresult.S, Pg/Z, [Xbase, #0, MUL VL]
        /// </summary>
        public static unsafe Vector<uint> LoadVector(Vector<uint> mask, uint* address) => LoadVector(mask, address);

        /// <summary>
        /// svuint64_t svld1[_u64](svbool_t pg, const uint64_t *base)
        ///   LD1D Zresult.D, Pg/Z, [Xarray, Xindex, LSL #3]
        ///   LD1D Zresult.D, Pg/Z, [Xbase, #0, MUL VL]
        /// </summary>
        public static unsafe Vector<ulong> LoadVector(Vector<ulong> mask, ulong* address) => LoadVector(mask, address);

        /// <summary>
        /// svfloat32_t svld1[_f32](svbool_t pg, const float32_t *base)
        ///   LD1W Zresult.S, Pg/Z, [Xarray, Xindex, LSL #2]
        ///   LD1W Zresult.S, Pg/Z, [Xbase, #0, MUL VL]
        /// </summary>
        public static unsafe Vector<float> LoadVector(Vector<float> mask, float* address) => LoadVector(mask, address);

        /// <summary>
        /// svfloat64_t svld1[_f64](svbool_t pg, const float64_t *base)
        ///   LD1D Zresult.D, Pg/Z, [Xarray, Xindex, LSL #3]
        ///   LD1D Zresult.D, Pg/Z, [Xbase, #0, MUL VL]
        /// </summary>
        public static unsafe Vector<double> LoadVector(Vector<double> mask, double* address) => LoadVector(mask, address);


        /// <summary>
        /// svuint8_t svldnf1[_u8](svbool_t pg, const uint8_t *base)
        ///   LDNF1B Zresult.B, Pg/Z, [Xbase, #0, MUL VL]
        /// </summary>
        public static unsafe Vector<byte> LoadVectorNonFaulting(byte* address) => LoadVectorNonFaulting(address);

        /// <summary>
        /// svfloat64_t svldnf1[_f64](svbool_t pg, const float64_t *base)
        ///   LDNF1D Zresult.D, Pg/Z, [Xbase, #0, MUL VL]
        /// </summary>
        public static unsafe Vector<double> LoadVectorNonFaulting(double* address) => LoadVectorNonFaulting(address);

        /// <summary>
        /// svint16_t svldnf1[_s16](svbool_t pg, const int16_t *base)
        ///   LDNF1H Zresult.H, Pg/Z, [Xbase, #0, MUL VL]
        /// </summary>
        public static unsafe Vector<short> LoadVectorNonFaulting(short* address) => LoadVectorNonFaulting(address);

        /// <summary>
        /// svint32_t svldnf1[_s32](svbool_t pg, const int32_t *base)
        ///   LDNF1W Zresult.S, Pg/Z, [Xbase, #0, MUL VL]
        /// </summary>
        public static unsafe Vector<int> LoadVectorNonFaulting(int* address) => LoadVectorNonFaulting(address);

        /// <summary>
        /// svint64_t svldnf1[_s64](svbool_t pg, const int64_t *base)
        ///   LDNF1D Zresult.D, Pg/Z, [Xbase, #0, MUL VL]
        /// </summary>
        public static unsafe Vector<long> LoadVectorNonFaulting(long* address) => LoadVectorNonFaulting(address);

        /// <summary>
        /// svint8_t svldnf1[_s8](svbool_t pg, const int8_t *base)
        ///   LDNF1B Zresult.B, Pg/Z, [Xbase, #0, MUL VL]
        /// </summary>
        public static unsafe Vector<sbyte> LoadVectorNonFaulting(sbyte* address) => LoadVectorNonFaulting(address);

        /// <summary>
        /// svfloat32_t svldnf1[_f32](svbool_t pg, const float32_t *base)
        ///   LDNF1W Zresult.S, Pg/Z, [Xbase, #0, MUL VL]
        /// </summary>
        public static unsafe Vector<float> LoadVectorNonFaulting(float* address) => LoadVectorNonFaulting(address);

        /// <summary>
        /// svuint16_t svldnf1[_u16](svbool_t pg, const uint16_t *base)
        ///   LDNF1H Zresult.H, Pg/Z, [Xbase, #0, MUL VL]
        /// </summary>
        public static unsafe Vector<ushort> LoadVectorNonFaulting(ushort* address) => LoadVectorNonFaulting(address);

        /// <summary>
        /// svuint32_t svldnf1[_u32](svbool_t pg, const uint32_t *base)
        ///   LDNF1W Zresult.S, Pg/Z, [Xbase, #0, MUL VL]
        /// </summary>
        public static unsafe Vector<uint> LoadVectorNonFaulting(uint* address) => LoadVectorNonFaulting(address);

        /// <summary>
        /// svuint64_t svldnf1[_u64](svbool_t pg, const uint64_t *base)
        ///   LDNF1D Zresult.D, Pg/Z, [Xbase, #0, MUL VL]
        /// </summary>
        public static unsafe Vector<ulong> LoadVectorNonFaulting(ulong* address) => LoadVectorNonFaulting(address);


        /// <summary>
        /// svuint8_t svldnt1[_u8](svbool_t pg, const uint8_t *base)
        ///   LDNT1B Zresult.B, Pg/Z, [Xbase, #0, MUL VL]
        /// </summary>
        public static unsafe Vector<byte> LoadVectorNonTemporal(Vector<byte> mask, byte* address) => LoadVectorNonTemporal(mask, address);

        /// <summary>
        /// svfloat64_t svldnt1[_f64](svbool_t pg, const float64_t *base)
        ///   LDNT1D Zresult.D, Pg/Z, [Xbase, #0, MUL VL]
        /// </summary>
        public static unsafe Vector<double> LoadVectorNonTemporal(Vector<double> mask, double* address) => LoadVectorNonTemporal(mask, address);

        /// <summary>
        /// svint16_t svldnt1[_s16](svbool_t pg, const int16_t *base)
        ///   LDNT1H Zresult.H, Pg/Z, [Xbase, #0, MUL VL]
        /// </summary>
        public static unsafe Vector<short> LoadVectorNonTemporal(Vector<short> mask, short* address) => LoadVectorNonTemporal(mask, address);

        /// <summary>
        /// svint32_t svldnt1[_s32](svbool_t pg, const int32_t *base)
        ///   LDNT1W Zresult.S, Pg/Z, [Xbase, #0, MUL VL]
        /// </summary>
        public static unsafe Vector<int> LoadVectorNonTemporal(Vector<int> mask, int* address) => LoadVectorNonTemporal(mask, address);

        /// <summary>
        /// svint64_t svldnt1[_s64](svbool_t pg, const int64_t *base)
        ///   LDNT1D Zresult.D, Pg/Z, [Xbase, #0, MUL VL]
        /// </summary>
        public static unsafe Vector<long> LoadVectorNonTemporal(Vector<long> mask, long* address) => LoadVectorNonTemporal(mask, address);

        /// <summary>
        /// svint8_t svldnt1[_s8](svbool_t pg, const int8_t *base)
        ///   LDNT1B Zresult.B, Pg/Z, [Xbase, #0, MUL VL]
        /// </summary>
        public static unsafe Vector<sbyte> LoadVectorNonTemporal(Vector<sbyte> mask, sbyte* address) => LoadVectorNonTemporal(mask, address);

        /// <summary>
        /// svfloat32_t svldnt1[_f32](svbool_t pg, const float32_t *base)
        ///   LDNT1W Zresult.S, Pg/Z, [Xbase, #0, MUL VL]
        /// </summary>
        public static unsafe Vector<float> LoadVectorNonTemporal(Vector<float> mask, float* address) => LoadVectorNonTemporal(mask, address);

        /// <summary>
        /// svuint16_t svldnt1[_u16](svbool_t pg, const uint16_t *base)
        ///   LDNT1H Zresult.H, Pg/Z, [Xbase, #0, MUL VL]
        /// </summary>
        public static unsafe Vector<ushort> LoadVectorNonTemporal(Vector<ushort> mask, ushort* address) => LoadVectorNonTemporal(mask, address);

        /// <summary>
        /// svuint32_t svldnt1[_u32](svbool_t pg, const uint32_t *base)
        ///   LDNT1W Zresult.S, Pg/Z, [Xbase, #0, MUL VL]
        /// </summary>
        public static unsafe Vector<uint> LoadVectorNonTemporal(Vector<uint> mask, uint* address) => LoadVectorNonTemporal(mask, address);

        /// <summary>
        /// svuint64_t svldnt1[_u64](svbool_t pg, const uint64_t *base)
        ///   LDNT1D Zresult.D, Pg/Z, [Xbase, #0, MUL VL]
        /// </summary>
        public static unsafe Vector<ulong> LoadVectorNonTemporal(Vector<ulong> mask, ulong* address) => LoadVectorNonTemporal(mask, address);


        /// <summary>
        /// svuint8_t svld1rq[_u8](svbool_t pg, const uint8_t *base)
        ///   LD1RQB Zresult.B, Pg/Z, [Xbase, #0]
        /// </summary>
        public static unsafe Vector<byte> LoadVector128AndReplicateToVector(Vector<byte> mask, byte* address) => LoadVector128AndReplicateToVector(mask, address);

        /// <summary>
        /// svfloat64_t svld1rq[_f64](svbool_t pg, const float64_t *base)
        ///   LD1RQD Zresult.D, Pg/Z, [Xbase, #0]
        /// </summary>
        public static unsafe Vector<double> LoadVector128AndReplicateToVector(Vector<double> mask, double* address) => LoadVector128AndReplicateToVector(mask, address);

        /// <summary>
        /// svint16_t svld1rq[_s16](svbool_t pg, const int16_t *base)
        ///   LD1RQH Zresult.H, Pg/Z, [Xbase, #0]
        /// </summary>
        public static unsafe Vector<short> LoadVector128AndReplicateToVector(Vector<short> mask, short* address) => LoadVector128AndReplicateToVector(mask, address);

        /// <summary>
        /// svint32_t svld1rq[_s32](svbool_t pg, const int32_t *base)
        ///   LD1RQW Zresult.S, Pg/Z, [Xbase, #0]
        /// </summary>
        public static unsafe Vector<int> LoadVector128AndReplicateToVector(Vector<int> mask, int* address) => LoadVector128AndReplicateToVector(mask, address);

        /// <summary>
        /// svint64_t svld1rq[_s64](svbool_t pg, const int64_t *base)
        ///   LD1RQD Zresult.D, Pg/Z, [Xbase, #0]
        /// </summary>
        public static unsafe Vector<long> LoadVector128AndReplicateToVector(Vector<long> mask, long* address) => LoadVector128AndReplicateToVector(mask, address);

        /// <summary>
        /// svint8_t svld1rq[_s8](svbool_t pg, const int8_t *base)
        ///   LD1RQB Zresult.B, Pg/Z, [Xbase, #0]
        /// </summary>
        public static unsafe Vector<sbyte> LoadVector128AndReplicateToVector(Vector<sbyte> mask, sbyte* address) => LoadVector128AndReplicateToVector(mask, address);

        /// <summary>
        /// svfloat32_t svld1rq[_f32](svbool_t pg, const float32_t *base)
        ///   LD1RQW Zresult.S, Pg/Z, [Xbase, #0]
        /// </summary>
        public static unsafe Vector<float> LoadVector128AndReplicateToVector(Vector<float> mask, float* address) => LoadVector128AndReplicateToVector(mask, address);

        /// <summary>
        /// svuint16_t svld1rq[_u16](svbool_t pg, const uint16_t *base)
        ///   LD1RQH Zresult.H, Pg/Z, [Xbase, #0]
        /// </summary>
        public static unsafe Vector<ushort> LoadVector128AndReplicateToVector(Vector<ushort> mask, ushort* address) => LoadVector128AndReplicateToVector(mask, address);

        /// <summary>
        /// svuint32_t svld1rq[_u32](svbool_t pg, const uint32_t *base)
        ///   LD1RQW Zresult.S, Pg/Z, [Xbase, #0]
        /// </summary>
        public static unsafe Vector<uint> LoadVector128AndReplicateToVector(Vector<uint> mask, uint* address) => LoadVector128AndReplicateToVector(mask, address);

        /// <summary>
        /// svuint64_t svld1rq[_u64](svbool_t pg, const uint64_t *base)
        ///   LD1RQD Zresult.D, Pg/Z, [Xbase, #0]
        /// </summary>
        public static unsafe Vector<ulong> LoadVector128AndReplicateToVector(Vector<ulong> mask, ulong* address) => LoadVector128AndReplicateToVector(mask, address);

        ///  LoadVectorByteZeroExtendToInt16 : Load 8-bit data and zero-extend

        /// <summary>
        /// svint16_t svld1ub_s16(svbool_t pg, const uint8_t *base)
        ///   LD1B Zresult.H, Pg/Z, [Xbase, #0, MUL VL]
        /// </summary>
        public static unsafe Vector<short> LoadVectorByteZeroExtendToInt16(Vector<short> mask, byte* address) => LoadVectorByteZeroExtendToInt16(mask, address);


        ///  LoadVectorByteZeroExtendToInt32 : Load 8-bit data and zero-extend

        /// <summary>
        /// svint32_t svld1ub_s32(svbool_t pg, const uint8_t *base)
        ///   LD1B Zresult.S, Pg/Z, [Xbase, #0, MUL VL]
        /// </summary>
        public static unsafe Vector<int> LoadVectorByteZeroExtendToInt32(Vector<int> mask, byte* address) => LoadVectorByteZeroExtendToInt32(mask, address);


        ///  LoadVectorByteZeroExtendToInt64 : Load 8-bit data and zero-extend

        /// <summary>
        /// svint64_t svld1ub_s64(svbool_t pg, const uint8_t *base)
        ///   LD1B Zresult.D, Pg/Z, [Xbase, #0, MUL VL]
        /// </summary>
        public static unsafe Vector<long> LoadVectorByteZeroExtendToInt64(Vector<long> mask, byte* address) => LoadVectorByteZeroExtendToInt64(mask, address);


        ///  LoadVectorByteZeroExtendToUInt16 : Load 8-bit data and zero-extend

        /// <summary>
        /// svuint16_t svld1ub_u16(svbool_t pg, const uint8_t *base)
        ///   LD1B Zresult.H, Pg/Z, [Xbase, #0, MUL VL]
        /// </summary>
        public static unsafe Vector<ushort> LoadVectorByteZeroExtendToUInt16(Vector<ushort> mask, byte* address) => LoadVectorByteZeroExtendToUInt16(mask, address);


        ///  LoadVectorByteZeroExtendToUInt32 : Load 8-bit data and zero-extend

        /// <summary>
        /// svuint32_t svld1ub_u32(svbool_t pg, const uint8_t *base)
        ///   LD1B Zresult.S, Pg/Z, [Xbase, #0, MUL VL]
        /// </summary>
        public static unsafe Vector<uint> LoadVectorByteZeroExtendToUInt32(Vector<uint> mask, byte* address) => LoadVectorByteZeroExtendToUInt32(mask, address);


        ///  LoadVectorByteZeroExtendToUInt64 : Load 8-bit data and zero-extend

        /// <summary>
        /// svuint64_t svld1ub_u64(svbool_t pg, const uint8_t *base)
        ///   LD1B Zresult.D, Pg/Z, [Xbase, #0, MUL VL]
        /// </summary>
        public static unsafe Vector<ulong> LoadVectorByteZeroExtendToUInt64(Vector<ulong> mask, byte* address) => LoadVectorByteZeroExtendToUInt64(mask, address);


        ///  LoadVectorInt16SignExtendToInt32 : Load 16-bit data and sign-extend

        /// <summary>
        /// svint32_t svld1sh_s32(svbool_t pg, const int16_t *base)
        ///   LD1SH Zresult.S, Pg/Z, [Xbase, #0, MUL VL]
        /// </summary>
        public static unsafe Vector<int> LoadVectorInt16SignExtendToInt32(Vector<int> mask, short* address) => LoadVectorInt16SignExtendToInt32(mask, address);


        ///  LoadVectorInt16SignExtendToInt64 : Load 16-bit data and sign-extend

        /// <summary>
        /// svint64_t svld1sh_s64(svbool_t pg, const int16_t *base)
        ///   LD1SH Zresult.D, Pg/Z, [Xbase, #0, MUL VL]
        /// </summary>
        public static unsafe Vector<long> LoadVectorInt16SignExtendToInt64(Vector<long> mask, short* address) => LoadVectorInt16SignExtendToInt64(mask, address);


        ///  LoadVectorInt16SignExtendToUInt32 : Load 16-bit data and sign-extend

        /// <summary>
        /// svuint32_t svld1sh_u32(svbool_t pg, const int16_t *base)
        ///   LD1SH Zresult.S, Pg/Z, [Xbase, #0, MUL VL]
        /// </summary>
        public static unsafe Vector<uint> LoadVectorInt16SignExtendToUInt32(Vector<uint> mask, short* address) => LoadVectorInt16SignExtendToUInt32(mask, address);


        ///  LoadVectorInt16SignExtendToUInt64 : Load 16-bit data and sign-extend

        /// <summary>
        /// svuint64_t svld1sh_u64(svbool_t pg, const int16_t *base)
        ///   LD1SH Zresult.D, Pg/Z, [Xbase, #0, MUL VL]
        /// </summary>
        public static unsafe Vector<ulong> LoadVectorInt16SignExtendToUInt64(Vector<ulong> mask, short* address) => LoadVectorInt16SignExtendToUInt64(mask, address);


        ///  LoadVectorInt32SignExtendToInt64 : Load 32-bit data and sign-extend

        /// <summary>
        /// svint64_t svld1sw_s64(svbool_t pg, const int32_t *base)
        ///   LD1SW Zresult.D, Pg/Z, [Xbase, #0, MUL VL]
        /// </summary>
        public static unsafe Vector<long> LoadVectorInt32SignExtendToInt64(Vector<long> mask, int* address) => LoadVectorInt32SignExtendToInt64(mask, address);


        ///  LoadVectorInt32SignExtendToUInt64 : Load 32-bit data and sign-extend

        /// <summary>
        /// svuint64_t svld1sw_u64(svbool_t pg, const int32_t *base)
        ///   LD1SW Zresult.D, Pg/Z, [Xbase, #0, MUL VL]
        /// </summary>
        public static unsafe Vector<ulong> LoadVectorInt32SignExtendToUInt64(Vector<ulong> mask, int* address) => LoadVectorInt32SignExtendToUInt64(mask, address);


        ///  LoadVectorSByteSignExtendToInt16 : Load 8-bit data and sign-extend

        /// <summary>
        /// svint16_t svld1sb_s16(svbool_t pg, const int8_t *base)
        ///   LD1SB Zresult.H, Pg/Z, [Xbase, #0, MUL VL]
        /// </summary>
        public static unsafe Vector<short> LoadVectorSByteSignExtendToInt16(Vector<short> mask, sbyte* address) => LoadVectorSByteSignExtendToInt16(mask, address);


        ///  LoadVectorSByteSignExtendToInt32 : Load 8-bit data and sign-extend

        /// <summary>
        /// svint32_t svld1sb_s32(svbool_t pg, const int8_t *base)
        ///   LD1SB Zresult.S, Pg/Z, [Xbase, #0, MUL VL]
        /// </summary>
        public static unsafe Vector<int> LoadVectorSByteSignExtendToInt32(Vector<int> mask, sbyte* address) => LoadVectorSByteSignExtendToInt32(mask, address);


        ///  LoadVectorSByteSignExtendToInt64 : Load 8-bit data and sign-extend

        /// <summary>
        /// svint64_t svld1sb_s64(svbool_t pg, const int8_t *base)
        ///   LD1SB Zresult.D, Pg/Z, [Xbase, #0, MUL VL]
        /// </summary>
        public static unsafe Vector<long> LoadVectorSByteSignExtendToInt64(Vector<long> mask, sbyte* address) => LoadVectorSByteSignExtendToInt64(mask, address);


        ///  LoadVectorSByteSignExtendToUInt16 : Load 8-bit data and sign-extend

        /// <summary>
        /// svuint16_t svld1sb_u16(svbool_t pg, const int8_t *base)
        ///   LD1SB Zresult.H, Pg/Z, [Xbase, #0, MUL VL]
        /// </summary>
        public static unsafe Vector<ushort> LoadVectorSByteSignExtendToUInt16(Vector<ushort> mask, sbyte* address) => LoadVectorSByteSignExtendToUInt16(mask, address);


        ///  LoadVectorSByteSignExtendToUInt32 : Load 8-bit data and sign-extend

        /// <summary>
        /// svuint32_t svld1sb_u32(svbool_t pg, const int8_t *base)
        ///   LD1SB Zresult.S, Pg/Z, [Xbase, #0, MUL VL]
        /// </summary>
        public static unsafe Vector<uint> LoadVectorSByteSignExtendToUInt32(Vector<uint> mask, sbyte* address) => LoadVectorSByteSignExtendToUInt32(mask, address);


        ///  LoadVectorSByteSignExtendToUInt64 : Load 8-bit data and sign-extend

        /// <summary>
        /// svuint64_t svld1sb_u64(svbool_t pg, const int8_t *base)
        ///   LD1SB Zresult.D, Pg/Z, [Xbase, #0, MUL VL]
        /// </summary>
        public static unsafe Vector<ulong> LoadVectorSByteSignExtendToUInt64(Vector<ulong> mask, sbyte* address) => LoadVectorSByteSignExtendToUInt64(mask, address);


        ///  LoadVectorUInt16ZeroExtendToInt32 : Load 16-bit data and zero-extend

        /// <summary>
        /// svint32_t svld1uh_s32(svbool_t pg, const uint16_t *base)
        ///   LD1H Zresult.S, Pg/Z, [Xbase, #0, MUL VL]
        /// </summary>
        public static unsafe Vector<int> LoadVectorUInt16ZeroExtendToInt32(Vector<int> mask, ushort* address) => LoadVectorUInt16ZeroExtendToInt32(mask, address);


        ///  LoadVectorUInt16ZeroExtendToInt64 : Load 16-bit data and zero-extend

        /// <summary>
        /// svint64_t svld1uh_s64(svbool_t pg, const uint16_t *base)
        ///   LD1H Zresult.D, Pg/Z, [Xbase, #0, MUL VL]
        /// </summary>
        public static unsafe Vector<long> LoadVectorUInt16ZeroExtendToInt64(Vector<long> mask, ushort* address) => LoadVectorUInt16ZeroExtendToInt64(mask, address);


        ///  LoadVectorUInt16ZeroExtendToUInt32 : Load 16-bit data and zero-extend

        /// <summary>
        /// svuint32_t svld1uh_u32(svbool_t pg, const uint16_t *base)
        ///   LD1H Zresult.S, Pg/Z, [Xbase, #0, MUL VL]
        /// </summary>
        public static unsafe Vector<uint> LoadVectorUInt16ZeroExtendToUInt32(Vector<uint> mask, ushort* address) => LoadVectorUInt16ZeroExtendToUInt32(mask, address);


        ///  LoadVectorUInt16ZeroExtendToUInt64 : Load 16-bit data and zero-extend

        /// <summary>
        /// svuint64_t svld1uh_u64(svbool_t pg, const uint16_t *base)
        ///   LD1H Zresult.D, Pg/Z, [Xbase, #0, MUL VL]
        /// </summary>
        public static unsafe Vector<ulong> LoadVectorUInt16ZeroExtendToUInt64(Vector<ulong> mask, ushort* address) => LoadVectorUInt16ZeroExtendToUInt64(mask, address);


        ///  LoadVectorUInt32ZeroExtendToInt64 : Load 32-bit data and zero-extend

        /// <summary>
        /// svint64_t svld1uw_s64(svbool_t pg, const uint32_t *base)
        ///   LD1W Zresult.D, Pg/Z, [Xbase, #0, MUL VL]
        /// </summary>
        public static unsafe Vector<long> LoadVectorUInt32ZeroExtendToInt64(Vector<long> mask, uint* address) => LoadVectorUInt32ZeroExtendToInt64(mask, address);


        ///  LoadVectorUInt32ZeroExtendToUInt64 : Load 32-bit data and zero-extend

        /// <summary>
        /// svuint64_t svld1uw_u64(svbool_t pg, const uint32_t *base)
        ///   LD1W Zresult.D, Pg/Z, [Xbase, #0, MUL VL]
        /// </summary>
        public static unsafe Vector<ulong> LoadVectorUInt32ZeroExtendToUInt64(Vector<ulong> mask, uint* address) => LoadVectorUInt32ZeroExtendToUInt64(mask, address);

        /// <summary>
        /// svint16_t svldnf1ub_s16(svbool_t pg, const uint8_t *base)
        ///   LDNF1B Zresult.H, Pg/Z, [Xbase, #0, MUL VL]
        /// </summary>
        public static unsafe Vector<short> LoadVectorByteNonFaultingZeroExtendToInt16(byte* address) => LoadVectorByteNonFaultingZeroExtendToInt16(address);

        /// <summary>
        /// svint32_t svldnf1ub_s32(svbool_t pg, const uint8_t *base)
        ///   LDNF1B Zresult.S, Pg/Z, [Xbase, #0, MUL VL]
        /// </summary>
        public static unsafe Vector<int> LoadVectorByteNonFaultingZeroExtendToInt32(byte* address) => LoadVectorByteNonFaultingZeroExtendToInt32(address);

        /// <summary>
        /// svint64_t svldnf1ub_s64(svbool_t pg, const uint8_t *base)
        ///   LDNF1B Zresult.D, Pg/Z, [Xbase, #0, MUL VL]
        /// </summary>
        public static unsafe Vector<long> LoadVectorByteNonFaultingZeroExtendToInt64(byte* address) => LoadVectorByteNonFaultingZeroExtendToInt64(address);

        /// <summary>
        /// svuint16_t svldnf1ub_u16(svbool_t pg, const uint8_t *base)
        ///   LDNF1B Zresult.H, Pg/Z, [Xbase, #0, MUL VL]
        /// </summary>
        public static unsafe Vector<ushort> LoadVectorByteNonFaultingZeroExtendToUInt16(byte* address) => LoadVectorByteNonFaultingZeroExtendToUInt16(address);

        /// <summary>
        /// svuint32_t svldnf1ub_u32(svbool_t pg, const uint8_t *base)
        ///   LDNF1B Zresult.S, Pg/Z, [Xbase, #0, MUL VL]
        /// </summary>
        public static unsafe Vector<uint> LoadVectorByteNonFaultingZeroExtendToUInt32(byte* address) => LoadVectorByteNonFaultingZeroExtendToUInt32(address);

        /// <summary>
        /// svuint64_t svldnf1ub_u64(svbool_t pg, const uint8_t *base)
        ///   LDNF1B Zresult.D, Pg/Z, [Xbase, #0, MUL VL]
        /// </summary>
        public static unsafe Vector<ulong> LoadVectorByteNonFaultingZeroExtendToUInt64(byte* address) => LoadVectorByteNonFaultingZeroExtendToUInt64(address);

        /// <summary>
        /// svint32_t svldnf1uh_s32(svbool_t pg, const uint16_t *base)
        ///   LDNF1H Zresult.S, Pg/Z, [Xbase, #0, MUL VL]
        /// </summary>
        public static unsafe Vector<int> LoadVectorUInt16NonFaultingZeroExtendToInt32(ushort* address) => LoadVectorUInt16NonFaultingZeroExtendToInt32(address);

        /// <summary>
        /// svint64_t svldnf1uh_s64(svbool_t pg, const uint16_t *base)
        ///   LDNF1H Zresult.D, Pg/Z, [Xbase, #0, MUL VL]
        /// </summary>
        public static unsafe Vector<long> LoadVectorUInt16NonFaultingZeroExtendToInt64(ushort* address) => LoadVectorUInt16NonFaultingZeroExtendToInt64(address);

        /// <summary>
        /// svuint32_t svldnf1uh_u32(svbool_t pg, const uint16_t *base)
        ///   LDNF1H Zresult.S, Pg/Z, [Xbase, #0, MUL VL]
        /// </summary>
        public static unsafe Vector<uint> LoadVectorUInt16NonFaultingZeroExtendToUInt32(ushort* address) => LoadVectorUInt16NonFaultingZeroExtendToUInt32(address);

        /// <summary>
        /// svuint64_t svldnf1uh_u64(svbool_t pg, const uint16_t *base)
        ///   LDNF1H Zresult.D, Pg/Z, [Xbase, #0, MUL VL]
        /// </summary>
        public static unsafe Vector<ulong> LoadVectorUInt16NonFaultingZeroExtendToUInt64(ushort* address) => LoadVectorUInt16NonFaultingZeroExtendToUInt64(address);

        /// <summary>
        /// svint64_t svldnf1uw_s64(svbool_t pg, const uint32_t *base)
        ///   LDNF1W Zresult.D, Pg/Z, [Xbase, #0, MUL VL]
        /// </summary>
        public static unsafe Vector<long> LoadVectorUInt32NonFaultingZeroExtendToInt64(uint* address) => LoadVectorUInt32NonFaultingZeroExtendToInt64(address);

        /// <summary>
        /// svuint64_t svldnf1uw_u64(svbool_t pg, const uint32_t *base)
        ///   LDNF1W Zresult.D, Pg/Z, [Xbase, #0, MUL VL]
        /// </summary>
        public static unsafe Vector<ulong> LoadVectorUInt32NonFaultingZeroExtendToUInt64(uint* address) => LoadVectorUInt32NonFaultingZeroExtendToUInt64(address);

        /// <summary>
        /// svuint8x2_t svld2[_u8](svbool_t pg, const uint8_t *base)
        ///   LD2B {Zresult0.B, Zresult1.B}, Pg/Z, [Xbase, #0, MUL VL]
        /// </summary>
        public static unsafe (Vector<byte>, Vector<byte>) Load2xVectorAndUnzip(Vector<byte> mask, byte* address) => Load2xVectorAndUnzip(mask, address);

        /// <summary>
        /// svfloat64x2_t svld2[_f64](svbool_t pg, const float64_t *base)
        ///   LD2D {Zresult0.D, Zresult1.D}, Pg/Z, [Xbase, #0, MUL VL]
        /// </summary>
        public static unsafe (Vector<double>, Vector<double>) Load2xVectorAndUnzip(Vector<double> mask, double* address) => Load2xVectorAndUnzip(mask, address);

        /// <summary>
        /// svint16x2_t svld2[_s16](svbool_t pg, const int16_t *base)
        ///   LD2H {Zresult0.H, Zresult1.H}, Pg/Z, [Xbase, #0, MUL VL]
        /// </summary>
        public static unsafe (Vector<short>, Vector<short>) Load2xVectorAndUnzip(Vector<short> mask, short* address) => Load2xVectorAndUnzip(mask, address);

        /// <summary>
        /// svint32x2_t svld2[_s32](svbool_t pg, const int32_t *base)
        ///   LD2W {Zresult0.S, Zresult1.S}, Pg/Z, [Xbase, #0, MUL VL]
        /// </summary>
        public static unsafe (Vector<int>, Vector<int>) Load2xVectorAndUnzip(Vector<int> mask, int* address) => Load2xVectorAndUnzip(mask, address);

        /// <summary>
        /// svint64x2_t svld2[_s64](svbool_t pg, const int64_t *base)
        ///   LD2D {Zresult0.D, Zresult1.D}, Pg/Z, [Xbase, #0, MUL VL]
        /// </summary>
        public static unsafe (Vector<long>, Vector<long>) Load2xVectorAndUnzip(Vector<long> mask, long* address) => Load2xVectorAndUnzip(mask, address);

        /// <summary>
        /// svint8x2_t svld2[_s8](svbool_t pg, const int8_t *base)
        ///   LD2B {Zresult0.B, Zresult1.B}, Pg/Z, [Xbase, #0, MUL VL]
        /// </summary>
        public static unsafe (Vector<sbyte>, Vector<sbyte>) Load2xVectorAndUnzip(Vector<sbyte> mask, sbyte* address) => Load2xVectorAndUnzip(mask, address);

        /// <summary>
        /// svfloat32x2_t svld2[_f32](svbool_t pg, const float32_t *base)
        ///   LD2W {Zresult0.S, Zresult1.S}, Pg/Z, [Xbase, #0, MUL VL]
        /// </summary>
        public static unsafe (Vector<float>, Vector<float>) Load2xVectorAndUnzip(Vector<float> mask, float* address) => Load2xVectorAndUnzip(mask, address);

        /// <summary>
        /// svuint16x2_t svld2[_u16](svbool_t pg, const uint16_t *base)
        ///   LD2H {Zresult0.H, Zresult1.H}, Pg/Z, [Xbase, #0, MUL VL]
        /// </summary>
        public static unsafe (Vector<ushort>, Vector<ushort>) Load2xVectorAndUnzip(Vector<ushort> mask, ushort* address) => Load2xVectorAndUnzip(mask, address);

        /// <summary>
        /// svuint32x2_t svld2[_u32](svbool_t pg, const uint32_t *base)
        ///   LD2W {Zresult0.S, Zresult1.S}, Pg/Z, [Xbase, #0, MUL VL]
        /// </summary>
        public static unsafe (Vector<uint>, Vector<uint>) Load2xVectorAndUnzip(Vector<uint> mask, uint* address) => Load2xVectorAndUnzip(mask, address);

        /// <summary>
        /// svuint64x2_t svld2[_u64](svbool_t pg, const uint64_t *base)
        ///   LD2D {Zresult0.D, Zresult1.D}, Pg/Z, [Xbase, #0, MUL VL]
        /// </summary>
        public static unsafe (Vector<ulong>, Vector<ulong>) Load2xVectorAndUnzip(Vector<ulong> mask, ulong* address) => Load2xVectorAndUnzip(mask, address);

        /// <summary>
        /// svuint8x3_t svld3[_u8](svbool_t pg, const uint8_t *base)
        ///   LD3B {Zresult0.B - Zresult2.B}, Pg/Z, [Xbase, #0, MUL VL]
        /// </summary>
        public static unsafe (Vector<byte>, Vector<byte>, Vector<byte>) Load3xVectorAndUnzip(Vector<byte> mask, byte* address) => Load3xVectorAndUnzip(mask, address);

        /// <summary>
        /// svfloat64x3_t svld3[_f64](svbool_t pg, const float64_t *base)
        ///   LD3D {Zresult0.D - Zresult2.D}, Pg/Z, [Xbase, #0, MUL VL]
        /// </summary>
        public static unsafe (Vector<double>, Vector<double>, Vector<double>) Load3xVectorAndUnzip(Vector<double> mask, double* address) => Load3xVectorAndUnzip(mask, address);

        /// <summary>
        /// svint16x3_t svld3[_s16](svbool_t pg, const int16_t *base)
        ///   LD3H {Zresult0.H - Zresult2.H}, Pg/Z, [Xbase, #0, MUL VL]
        /// </summary>
        public static unsafe (Vector<short>, Vector<short>, Vector<short>) Load3xVectorAndUnzip(Vector<short> mask, short* address) => Load3xVectorAndUnzip(mask, address);

        /// <summary>
        /// svint32x3_t svld3[_s32](svbool_t pg, const int32_t *base)
        ///   LD3W {Zresult0.S - Zresult2.S}, Pg/Z, [Xbase, #0, MUL VL]
        /// </summary>
        public static unsafe (Vector<int>, Vector<int>, Vector<int>) Load3xVectorAndUnzip(Vector<int> mask, int* address) => Load3xVectorAndUnzip(mask, address);

        /// <summary>
        /// svint64x3_t svld3[_s64](svbool_t pg, const int64_t *base)
        ///   LD3D {Zresult0.D - Zresult2.D}, Pg/Z, [Xbase, #0, MUL VL]
        /// </summary>
        public static unsafe (Vector<long>, Vector<long>, Vector<long>) Load3xVectorAndUnzip(Vector<long> mask, long* address) => Load3xVectorAndUnzip(mask, address);

        /// <summary>
        /// svint8x3_t svld3[_s8](svbool_t pg, const int8_t *base)
        ///   LD3B {Zresult0.B - Zresult2.B}, Pg/Z, [Xbase, #0, MUL VL]
        /// </summary>
        public static unsafe (Vector<sbyte>, Vector<sbyte>, Vector<sbyte>) Load3xVectorAndUnzip(Vector<sbyte> mask, sbyte* address) => Load3xVectorAndUnzip(mask, address);

        /// <summary>
        /// svfloat32x3_t svld3[_f32](svbool_t pg, const float32_t *base)
        ///   LD3W {Zresult0.S - Zresult2.S}, Pg/Z, [Xbase, #0, MUL VL]
        /// </summary>
        public static unsafe (Vector<float>, Vector<float>, Vector<float>) Load3xVectorAndUnzip(Vector<float> mask, float* address) => Load3xVectorAndUnzip(mask, address);

        /// <summary>
        /// svuint16x3_t svld3[_u16](svbool_t pg, const uint16_t *base)
        ///   LD3H {Zresult0.H - Zresult2.H}, Pg/Z, [Xbase, #0, MUL VL]
        /// </summary>
        public static unsafe (Vector<ushort>, Vector<ushort>, Vector<ushort>) Load3xVectorAndUnzip(Vector<ushort> mask, ushort* address) => Load3xVectorAndUnzip(mask, address);

        /// <summary>
        /// svuint32x3_t svld3[_u32](svbool_t pg, const uint32_t *base)
        ///   LD3W {Zresult0.S - Zresult2.S}, Pg/Z, [Xbase, #0, MUL VL]
        /// </summary>
        public static unsafe (Vector<uint>, Vector<uint>, Vector<uint>) Load3xVectorAndUnzip(Vector<uint> mask, uint* address) => Load3xVectorAndUnzip(mask, address);

        /// <summary>
        /// svuint64x3_t svld3[_u64](svbool_t pg, const uint64_t *base)
        ///   LD3D {Zresult0.D - Zresult2.D}, Pg/Z, [Xbase, #0, MUL VL]
        /// </summary>
        public static unsafe (Vector<ulong>, Vector<ulong>, Vector<ulong>) Load3xVectorAndUnzip(Vector<ulong> mask, ulong* address) => Load3xVectorAndUnzip(mask, address);

        /// <summary>
        /// svuint8x4_t svld4[_u8](svbool_t pg, const uint8_t *base)
        ///   LD4B {Zresult0.B - Zresult3.B}, Pg/Z, [Xbase, #0, MUL VL]
        /// </summary>
        public static unsafe (Vector<byte>, Vector<byte>, Vector<byte>, Vector<byte>) Load4xVectorAndUnzip(Vector<byte> mask, byte* address) => Load4xVectorAndUnzip(mask, address);

        /// <summary>
        /// svfloat64x4_t svld4[_f64](svbool_t pg, const float64_t *base)
        ///   LD4D {Zresult0.D - Zresult3.D}, Pg/Z, [Xbase, #0, MUL VL]
        /// </summary>
        public static unsafe (Vector<double>, Vector<double>, Vector<double>, Vector<double>) Load4xVectorAndUnzip(Vector<double> mask, double* address) => Load4xVectorAndUnzip(mask, address);

        /// <summary>
        /// svint16x4_t svld4[_s16](svbool_t pg, const int16_t *base)
        ///   LD4H {Zresult0.H - Zresult3.H}, Pg/Z, [Xbase, #0, MUL VL]
        /// </summary>
        public static unsafe (Vector<short>, Vector<short>, Vector<short>, Vector<short>) Load4xVectorAndUnzip(Vector<short> mask, short* address) => Load4xVectorAndUnzip(mask, address);

        /// <summary>
        /// svint32x4_t svld4[_s32](svbool_t pg, const int32_t *base)
        ///   LD4W {Zresult0.S - Zresult3.S}, Pg/Z, [Xbase, #0, MUL VL]
        /// </summary>
        public static unsafe (Vector<int>, Vector<int>, Vector<int>, Vector<int>) Load4xVectorAndUnzip(Vector<int> mask, int* address) => Load4xVectorAndUnzip(mask, address);

        /// <summary>
        /// svint64x4_t svld4[_s64](svbool_t pg, const int64_t *base)
        ///   LD4D {Zresult0.D - Zresult3.D}, Pg/Z, [Xbase, #0, MUL VL]
        /// </summary>
        public static unsafe (Vector<long>, Vector<long>, Vector<long>, Vector<long>) Load4xVectorAndUnzip(Vector<long> mask, long* address) => Load4xVectorAndUnzip(mask, address);

        /// <summary>
        /// svint8x4_t svld4[_s8](svbool_t pg, const int8_t *base)
        ///   LD4B {Zresult0.B - Zresult3.B}, Pg/Z, [Xbase, #0, MUL VL]
        /// </summary>
        public static unsafe (Vector<sbyte>, Vector<sbyte>, Vector<sbyte>, Vector<sbyte>) Load4xVectorAndUnzip(Vector<sbyte> mask, sbyte* address) => Load4xVectorAndUnzip(mask, address);

        /// <summary>
        /// svfloat32x4_t svld4[_f32](svbool_t pg, const float32_t *base)
        ///   LD4W {Zresult0.S - Zresult3.S}, Pg/Z, [Xbase, #0, MUL VL]
        /// </summary>
        public static unsafe (Vector<float>, Vector<float>, Vector<float>, Vector<float>) Load4xVectorAndUnzip(Vector<float> mask, float* address) => Load4xVectorAndUnzip(mask, address);

        /// <summary>
        /// svuint16x4_t svld4[_u16](svbool_t pg, const uint16_t *base)
        ///   LD4H {Zresult0.H - Zresult3.H}, Pg/Z, [Xbase, #0, MUL VL]
        /// </summary>
        public static unsafe (Vector<ushort>, Vector<ushort>, Vector<ushort>, Vector<ushort>) Load4xVectorAndUnzip(Vector<ushort> mask, ushort* address) => Load4xVectorAndUnzip(mask, address);

        /// <summary>
        /// svuint32x4_t svld4[_u32](svbool_t pg, const uint32_t *base)
        ///   LD4W {Zresult0.S - Zresult3.S}, Pg/Z, [Xbase, #0, MUL VL]
        /// </summary>
        public static unsafe (Vector<uint>, Vector<uint>, Vector<uint>, Vector<uint>) Load4xVectorAndUnzip(Vector<uint> mask, uint* address) => Load4xVectorAndUnzip(mask, address);

        /// <summary>
        /// svuint64x4_t svld4[_u64](svbool_t pg, const uint64_t *base)
        ///   LD4D {Zresult0.D - Zresult3.D}, Pg/Z, [Xbase, #0, MUL VL]
        /// </summary>
        public static unsafe (Vector<ulong>, Vector<ulong>, Vector<ulong>, Vector<ulong>) Load4xVectorAndUnzip(Vector<ulong> mask, ulong* address) => Load4xVectorAndUnzip(mask, address);

        ///  Load 16-bit data and sign-extend, non-faulting

        /// <summary>
        /// svint32_t svldnf1sh_s32(svbool_t pg, const int16_t *base)
        ///   LDNF1SH Zresult.S, Pg/Z, [Xbase, #0, MUL VL]
        /// </summary>
        public static unsafe Vector<int> LoadVectorInt16NonFaultingSignExtendToInt32(short* address) => LoadVectorInt16NonFaultingSignExtendToInt32(address);


        ///  Load 16-bit data and sign-extend, non-faulting

        /// <summary>
        /// svint64_t svldnf1sh_s64(svbool_t pg, const int16_t *base)
        ///   LDNF1SH Zresult.D, Pg/Z, [Xbase, #0, MUL VL]
        /// </summary>
        public static unsafe Vector<long> LoadVectorInt16NonFaultingSignExtendToInt64(short* address) => LoadVectorInt16NonFaultingSignExtendToInt64(address);


        ///  Load 16-bit data and sign-extend, non-faulting

        /// <summary>
        /// svuint32_t svldnf1sh_u32(svbool_t pg, const int16_t *base)
        ///   LDNF1SH Zresult.S, Pg/Z, [Xbase, #0, MUL VL]
        /// </summary>
        public static unsafe Vector<uint> LoadVectorInt16NonFaultingSignExtendToUInt32(short* address) => LoadVectorInt16NonFaultingSignExtendToUInt32(address);


        ///  Load 16-bit data and sign-extend, non-faulting

        /// <summary>
        /// svuint64_t svldnf1sh_u64(svbool_t pg, const int16_t *base)
        ///   LDNF1SH Zresult.D, Pg/Z, [Xbase, #0, MUL VL]
        /// </summary>
        public static unsafe Vector<ulong> LoadVectorInt16NonFaultingSignExtendToUInt64(short* address) => LoadVectorInt16NonFaultingSignExtendToUInt64(address);

        ///  Load 32-bit data and sign-extend, non-faulting

        /// <summary>
        /// svint64_t svldnf1sw_s64(svbool_t pg, const int32_t *base)
        ///   LDNF1SW Zresult.D, Pg/Z, [Xbase, #0, MUL VL]
        /// </summary>
        public static unsafe Vector<long> LoadVectorInt32NonFaultingSignExtendToInt64(int* address) => LoadVectorInt32NonFaultingSignExtendToInt64(address);

        ///  Load 32-bit data and sign-extend, non-faulting

        /// <summary>
        /// svuint64_t svldnf1sw_u64(svbool_t pg, const int32_t *base)
        ///   LDNF1SW Zresult.D, Pg/Z, [Xbase, #0, MUL VL]
        /// </summary>
        public static unsafe Vector<ulong> LoadVectorInt32NonFaultingSignExtendToUInt64(int* address) => LoadVectorInt32NonFaultingSignExtendToUInt64(address);

        ///  Load 8-bit data and sign-extend, non-faulting

        /// <summary>
        /// svint16_t svldnf1sb_s16(svbool_t pg, const int8_t *base)
        ///   LDNF1SB Zresult.H, Pg/Z, [Xbase, #0, MUL VL]
        /// </summary>
        public static unsafe Vector<short> LoadVectorSByteNonFaultingSignExtendToInt16(sbyte* address) => LoadVectorSByteNonFaultingSignExtendToInt16(address);


        ///  Load 8-bit data and sign-extend, non-faulting

        /// <summary>
        /// svint32_t svldnf1sb_s32(svbool_t pg, const int8_t *base)
        ///   LDNF1SB Zresult.S, Pg/Z, [Xbase, #0, MUL VL]
        /// </summary>
        public static unsafe Vector<int> LoadVectorSByteNonFaultingSignExtendToInt32(sbyte* address) => LoadVectorSByteNonFaultingSignExtendToInt32(address);

        ///  Load 8-bit data and sign-extend, non-faulting

        /// <summary>
        /// svint64_t svldnf1sb_s64(svbool_t pg, const int8_t *base)
        ///   LDNF1SB Zresult.D, Pg/Z, [Xbase, #0, MUL VL]
        /// </summary>
        public static unsafe Vector<long> LoadVectorSByteNonFaultingSignExtendToInt64(sbyte* address) => LoadVectorSByteNonFaultingSignExtendToInt64(address);


        ///  Load 8-bit data and sign-extend, non-faulting

        /// <summary>
        /// svuint16_t svldnf1sb_u16(svbool_t pg, const int8_t *base)
        ///   LDNF1SB Zresult.H, Pg/Z, [Xbase, #0, MUL VL]
        /// </summary>
        public static unsafe Vector<ushort> LoadVectorSByteNonFaultingSignExtendToUInt16(sbyte* address) => LoadVectorSByteNonFaultingSignExtendToUInt16(address);


        ///  Load 8-bit data and sign-extend, non-faulting

        /// <summary>
        /// svuint32_t svldnf1sb_u32(svbool_t pg, const int8_t *base)
        ///   LDNF1SB Zresult.S, Pg/Z, [Xbase, #0, MUL VL]
        /// </summary>
        public static unsafe Vector<uint> LoadVectorSByteNonFaultingSignExtendToUInt32(sbyte* address) => LoadVectorSByteNonFaultingSignExtendToUInt32(address);


        ///  Load 8-bit data and sign-extend, non-faulting

        /// <summary>
        /// svuint64_t svldnf1sb_u64(svbool_t pg, const int8_t *base)
        ///   LDNF1SB Zresult.D, Pg/Z, [Xbase, #0, MUL VL]
        /// </summary>
        public static unsafe Vector<ulong> LoadVectorSByteNonFaultingSignExtendToUInt64(sbyte* address) => LoadVectorSByteNonFaultingSignExtendToUInt64(address);

        ///  Max : Maximum

        /// <summary>
        /// svuint8_t svmax[_u8]_m(svbool_t pg, svuint8_t op1, svuint8_t op2)
        /// svuint8_t svmax[_u8]_x(svbool_t pg, svuint8_t op1, svuint8_t op2)
        /// svuint8_t svmax[_u8]_z(svbool_t pg, svuint8_t op1, svuint8_t op2)
        ///   UMAX Ztied1.B, Pg/M, Ztied1.B, Zop2.B
        ///   UMAX Ztied2.B, Pg/M, Ztied2.B, Zop1.B
        /// </summary>
        public static unsafe Vector<byte> Max(Vector<byte> left, Vector<byte> right) => Max(left, right);

        /// <summary>
        /// svfloat64_t svmax[_f64]_m(svbool_t pg, svfloat64_t op1, svfloat64_t op2)
        /// svfloat64_t svmax[_f64]_x(svbool_t pg, svfloat64_t op1, svfloat64_t op2)
        /// svfloat64_t svmax[_f64]_z(svbool_t pg, svfloat64_t op1, svfloat64_t op2)
        ///   FMAX Ztied1.D, Pg/M, Ztied1.D, Zop2.D
        ///   FMAX Ztied2.D, Pg/M, Ztied2.D, Zop1.D
        /// </summary>
        public static unsafe Vector<double> Max(Vector<double> left, Vector<double> right) => Max(left, right);

        /// <summary>
        /// svint16_t svmax[_s16]_m(svbool_t pg, svint16_t op1, svint16_t op2)
        /// svint16_t svmax[_s16]_x(svbool_t pg, svint16_t op1, svint16_t op2)
        /// svint16_t svmax[_s16]_z(svbool_t pg, svint16_t op1, svint16_t op2)
        ///   SMAX Ztied1.H, Pg/M, Ztied1.H, Zop2.H
        ///   SMAX Ztied2.H, Pg/M, Ztied2.H, Zop1.H
        /// </summary>
        public static unsafe Vector<short> Max(Vector<short> left, Vector<short> right) => Max(left, right);

        /// <summary>
        /// svint32_t svmax[_s32]_m(svbool_t pg, svint32_t op1, svint32_t op2)
        /// svint32_t svmax[_s32]_x(svbool_t pg, svint32_t op1, svint32_t op2)
        /// svint32_t svmax[_s32]_z(svbool_t pg, svint32_t op1, svint32_t op2)
        ///   SMAX Ztied1.S, Pg/M, Ztied1.S, Zop2.S
        ///   SMAX Ztied2.S, Pg/M, Ztied2.S, Zop1.S
        /// </summary>
        public static unsafe Vector<int> Max(Vector<int> left, Vector<int> right) => Max(left, right);

        /// <summary>
        /// svint64_t svmax[_s64]_m(svbool_t pg, svint64_t op1, svint64_t op2)
        /// svint64_t svmax[_s64]_x(svbool_t pg, svint64_t op1, svint64_t op2)
        /// svint64_t svmax[_s64]_z(svbool_t pg, svint64_t op1, svint64_t op2)
        ///   SMAX Ztied1.D, Pg/M, Ztied1.D, Zop2.D
        ///   SMAX Ztied2.D, Pg/M, Ztied2.D, Zop1.D
        /// </summary>
        public static unsafe Vector<long> Max(Vector<long> left, Vector<long> right) => Max(left, right);

        /// <summary>
        /// svint8_t svmax[_s8]_m(svbool_t pg, svint8_t op1, svint8_t op2)
        /// svint8_t svmax[_s8]_x(svbool_t pg, svint8_t op1, svint8_t op2)
        /// svint8_t svmax[_s8]_z(svbool_t pg, svint8_t op1, svint8_t op2)
        ///   SMAX Ztied1.B, Pg/M, Ztied1.B, Zop2.B
        ///   SMAX Ztied2.B, Pg/M, Ztied2.B, Zop1.B
        /// </summary>
        public static unsafe Vector<sbyte> Max(Vector<sbyte> left, Vector<sbyte> right) => Max(left, right);

        /// <summary>
        /// svfloat32_t svmax[_f32]_m(svbool_t pg, svfloat32_t op1, svfloat32_t op2)
        /// svfloat32_t svmax[_f32]_x(svbool_t pg, svfloat32_t op1, svfloat32_t op2)
        /// svfloat32_t svmax[_f32]_z(svbool_t pg, svfloat32_t op1, svfloat32_t op2)
        ///   FMAX Ztied1.S, Pg/M, Ztied1.S, Zop2.S
        ///   FMAX Ztied2.S, Pg/M, Ztied2.S, Zop1.S
        /// </summary>
        public static unsafe Vector<float> Max(Vector<float> left, Vector<float> right) => Max(left, right);

        /// <summary>
        /// svuint16_t svmax[_u16]_m(svbool_t pg, svuint16_t op1, svuint16_t op2)
        /// svuint16_t svmax[_u16]_x(svbool_t pg, svuint16_t op1, svuint16_t op2)
        /// svuint16_t svmax[_u16]_z(svbool_t pg, svuint16_t op1, svuint16_t op2)
        ///   UMAX Ztied1.H, Pg/M, Ztied1.H, Zop2.H
        ///   UMAX Ztied2.H, Pg/M, Ztied2.H, Zop1.H
        /// </summary>
        public static unsafe Vector<ushort> Max(Vector<ushort> left, Vector<ushort> right) => Max(left, right);

        /// <summary>
        /// svuint32_t svmax[_u32]_m(svbool_t pg, svuint32_t op1, svuint32_t op2)
        /// svuint32_t svmax[_u32]_x(svbool_t pg, svuint32_t op1, svuint32_t op2)
        /// svuint32_t svmax[_u32]_z(svbool_t pg, svuint32_t op1, svuint32_t op2)
        ///   UMAX Ztied1.S, Pg/M, Ztied1.S, Zop2.S
        ///   UMAX Ztied2.S, Pg/M, Ztied2.S, Zop1.S
        /// </summary>
        public static unsafe Vector<uint> Max(Vector<uint> left, Vector<uint> right) => Max(left, right);

        /// <summary>
        /// svuint64_t svmax[_u64]_m(svbool_t pg, svuint64_t op1, svuint64_t op2)
        /// svuint64_t svmax[_u64]_x(svbool_t pg, svuint64_t op1, svuint64_t op2)
        /// svuint64_t svmax[_u64]_z(svbool_t pg, svuint64_t op1, svuint64_t op2)
        ///   UMAX Ztied1.D, Pg/M, Ztied1.D, Zop2.D
        ///   UMAX Ztied2.D, Pg/M, Ztied2.D, Zop1.D
        /// </summary>
        public static unsafe Vector<ulong> Max(Vector<ulong> left, Vector<ulong> right) => Max(left, right);


        ///  MaxAcross : Maximum reduction to scalar

        /// <summary>
        /// uint8_t svmaxv[_u8](svbool_t pg, svuint8_t op)
        ///   UMAXV Bresult, Pg, Zop.B
        /// </summary>
        public static unsafe Vector<byte> MaxAcross(Vector<byte> value) => MaxAcross(value);

        /// <summary>
        /// float64_t svmaxv[_f64](svbool_t pg, svfloat64_t op)
        ///   FMAXV Dresult, Pg, Zop.D
        /// </summary>
        public static unsafe Vector<double> MaxAcross(Vector<double> value) => MaxAcross(value);

        /// <summary>
        /// int16_t svmaxv[_s16](svbool_t pg, svint16_t op)
        ///   SMAXV Hresult, Pg, Zop.H
        /// </summary>
        public static unsafe Vector<short> MaxAcross(Vector<short> value) => MaxAcross(value);

        /// <summary>
        /// int32_t svmaxv[_s32](svbool_t pg, svint32_t op)
        ///   SMAXV Sresult, Pg, Zop.S
        /// </summary>
        public static unsafe Vector<int> MaxAcross(Vector<int> value) => MaxAcross(value);

        /// <summary>
        /// int64_t svmaxv[_s64](svbool_t pg, svint64_t op)
        ///   SMAXV Dresult, Pg, Zop.D
        /// </summary>
        public static unsafe Vector<long> MaxAcross(Vector<long> value) => MaxAcross(value);

        /// <summary>
        /// int8_t svmaxv[_s8](svbool_t pg, svint8_t op)
        ///   SMAXV Bresult, Pg, Zop.B
        /// </summary>
        public static unsafe Vector<sbyte> MaxAcross(Vector<sbyte> value) => MaxAcross(value);

        /// <summary>
        /// float32_t svmaxv[_f32](svbool_t pg, svfloat32_t op)
        ///   FMAXV Sresult, Pg, Zop.S
        /// </summary>
        public static unsafe Vector<float> MaxAcross(Vector<float> value) => MaxAcross(value);

        /// <summary>
        /// uint16_t svmaxv[_u16](svbool_t pg, svuint16_t op)
        ///   UMAXV Hresult, Pg, Zop.H
        /// </summary>
        public static unsafe Vector<ushort> MaxAcross(Vector<ushort> value) => MaxAcross(value);

        /// <summary>
        /// uint32_t svmaxv[_u32](svbool_t pg, svuint32_t op)
        ///   UMAXV Sresult, Pg, Zop.S
        /// </summary>
        public static unsafe Vector<uint> MaxAcross(Vector<uint> value) => MaxAcross(value);

        /// <summary>
        /// uint64_t svmaxv[_u64](svbool_t pg, svuint64_t op)
        ///   UMAXV Dresult, Pg, Zop.D
        /// </summary>
        public static unsafe Vector<ulong> MaxAcross(Vector<ulong> value) => MaxAcross(value);


        ///  MaxNumber : Maximum number

        /// <summary>
        /// svfloat64_t svmaxnm[_f64]_m(svbool_t pg, svfloat64_t op1, svfloat64_t op2)
        /// svfloat64_t svmaxnm[_f64]_x(svbool_t pg, svfloat64_t op1, svfloat64_t op2)
        /// svfloat64_t svmaxnm[_f64]_z(svbool_t pg, svfloat64_t op1, svfloat64_t op2)
        ///   FMAXNM Ztied1.D, Pg/M, Ztied1.D, Zop2.D
        ///   FMAXNM Ztied2.D, Pg/M, Ztied2.D, Zop1.D
        /// </summary>
        public static unsafe Vector<double> MaxNumber(Vector<double> left, Vector<double> right) => MaxNumber(left, right);

        /// <summary>
        /// svfloat32_t svmaxnm[_f32]_m(svbool_t pg, svfloat32_t op1, svfloat32_t op2)
        /// svfloat32_t svmaxnm[_f32]_x(svbool_t pg, svfloat32_t op1, svfloat32_t op2)
        /// svfloat32_t svmaxnm[_f32]_z(svbool_t pg, svfloat32_t op1, svfloat32_t op2)
        ///   FMAXNM Ztied1.S, Pg/M, Ztied1.S, Zop2.S
        ///   FMAXNM Ztied2.S, Pg/M, Ztied2.S, Zop1.S
        /// </summary>
        public static unsafe Vector<float> MaxNumber(Vector<float> left, Vector<float> right) => MaxNumber(left, right);


        ///  MaxNumberAcross : Maximum number reduction to scalar

        /// <summary>
        /// float64_t svmaxnmv[_f64](svbool_t pg, svfloat64_t op)
        ///   FMAXNMV Dresult, Pg, Zop.D
        /// </summary>
        public static unsafe Vector<double> MaxNumberAcross(Vector<double> value) => MaxNumberAcross(value);

        /// <summary>
        /// float32_t svmaxnmv[_f32](svbool_t pg, svfloat32_t op)
        ///   FMAXNMV Sresult, Pg, Zop.S
        /// </summary>
        public static unsafe Vector<float> MaxNumberAcross(Vector<float> value) => MaxNumberAcross(value);


        ///  Min : Minimum

        /// <summary>
        /// svuint8_t svmin[_u8]_m(svbool_t pg, svuint8_t op1, svuint8_t op2)
        /// svuint8_t svmin[_u8]_x(svbool_t pg, svuint8_t op1, svuint8_t op2)
        /// svuint8_t svmin[_u8]_z(svbool_t pg, svuint8_t op1, svuint8_t op2)
        ///   UMIN Ztied1.B, Pg/M, Ztied1.B, Zop2.B
        ///   UMIN Ztied2.B, Pg/M, Ztied2.B, Zop1.B
        /// </summary>
        public static unsafe Vector<byte> Min(Vector<byte> left, Vector<byte> right) => Min(left, right);

        /// <summary>
        /// svfloat64_t svmin[_f64]_m(svbool_t pg, svfloat64_t op1, svfloat64_t op2)
        /// svfloat64_t svmin[_f64]_x(svbool_t pg, svfloat64_t op1, svfloat64_t op2)
        /// svfloat64_t svmin[_f64]_z(svbool_t pg, svfloat64_t op1, svfloat64_t op2)
        ///   FMIN Ztied1.D, Pg/M, Ztied1.D, Zop2.D
        ///   FMIN Ztied2.D, Pg/M, Ztied2.D, Zop1.D
        /// </summary>
        public static unsafe Vector<double> Min(Vector<double> left, Vector<double> right) => Min(left, right);

        /// <summary>
        /// svint16_t svmin[_s16]_m(svbool_t pg, svint16_t op1, svint16_t op2)
        /// svint16_t svmin[_s16]_x(svbool_t pg, svint16_t op1, svint16_t op2)
        /// svint16_t svmin[_s16]_z(svbool_t pg, svint16_t op1, svint16_t op2)
        ///   SMIN Ztied1.H, Pg/M, Ztied1.H, Zop2.H
        ///   SMIN Ztied2.H, Pg/M, Ztied2.H, Zop1.H
        /// </summary>
        public static unsafe Vector<short> Min(Vector<short> left, Vector<short> right) => Min(left, right);

        /// <summary>
        /// svint32_t svmin[_s32]_m(svbool_t pg, svint32_t op1, svint32_t op2)
        /// svint32_t svmin[_s32]_x(svbool_t pg, svint32_t op1, svint32_t op2)
        /// svint32_t svmin[_s32]_z(svbool_t pg, svint32_t op1, svint32_t op2)
        ///   SMIN Ztied1.S, Pg/M, Ztied1.S, Zop2.S
        ///   SMIN Ztied2.S, Pg/M, Ztied2.S, Zop1.S
        /// </summary>
        public static unsafe Vector<int> Min(Vector<int> left, Vector<int> right) => Min(left, right);

        /// <summary>
        /// svint64_t svmin[_s64]_m(svbool_t pg, svint64_t op1, svint64_t op2)
        /// svint64_t svmin[_s64]_x(svbool_t pg, svint64_t op1, svint64_t op2)
        /// svint64_t svmin[_s64]_z(svbool_t pg, svint64_t op1, svint64_t op2)
        ///   SMIN Ztied1.D, Pg/M, Ztied1.D, Zop2.D
        ///   SMIN Ztied2.D, Pg/M, Ztied2.D, Zop1.D
        /// </summary>
        public static unsafe Vector<long> Min(Vector<long> left, Vector<long> right) => Min(left, right);

        /// <summary>
        /// svint8_t svmin[_s8]_m(svbool_t pg, svint8_t op1, svint8_t op2)
        /// svint8_t svmin[_s8]_x(svbool_t pg, svint8_t op1, svint8_t op2)
        /// svint8_t svmin[_s8]_z(svbool_t pg, svint8_t op1, svint8_t op2)
        ///   SMIN Ztied1.B, Pg/M, Ztied1.B, Zop2.B
        ///   SMIN Ztied2.B, Pg/M, Ztied2.B, Zop1.B
        /// </summary>
        public static unsafe Vector<sbyte> Min(Vector<sbyte> left, Vector<sbyte> right) => Min(left, right);

        /// <summary>
        /// svfloat32_t svmin[_f32]_m(svbool_t pg, svfloat32_t op1, svfloat32_t op2)
        /// svfloat32_t svmin[_f32]_x(svbool_t pg, svfloat32_t op1, svfloat32_t op2)
        /// svfloat32_t svmin[_f32]_z(svbool_t pg, svfloat32_t op1, svfloat32_t op2)
        ///   FMIN Ztied1.S, Pg/M, Ztied1.S, Zop2.S
        ///   FMIN Ztied2.S, Pg/M, Ztied2.S, Zop1.S
        /// </summary>
        public static unsafe Vector<float> Min(Vector<float> left, Vector<float> right) => Min(left, right);

        /// <summary>
        /// svuint16_t svmin[_u16]_m(svbool_t pg, svuint16_t op1, svuint16_t op2)
        /// svuint16_t svmin[_u16]_x(svbool_t pg, svuint16_t op1, svuint16_t op2)
        /// svuint16_t svmin[_u16]_z(svbool_t pg, svuint16_t op1, svuint16_t op2)
        ///   UMIN Ztied1.H, Pg/M, Ztied1.H, Zop2.H
        ///   UMIN Ztied2.H, Pg/M, Ztied2.H, Zop1.H
        /// </summary>
        public static unsafe Vector<ushort> Min(Vector<ushort> left, Vector<ushort> right) => Min(left, right);

        /// <summary>
        /// svuint32_t svmin[_u32]_m(svbool_t pg, svuint32_t op1, svuint32_t op2)
        /// svuint32_t svmin[_u32]_x(svbool_t pg, svuint32_t op1, svuint32_t op2)
        /// svuint32_t svmin[_u32]_z(svbool_t pg, svuint32_t op1, svuint32_t op2)
        ///   UMIN Ztied1.S, Pg/M, Ztied1.S, Zop2.S
        ///   UMIN Ztied2.S, Pg/M, Ztied2.S, Zop1.S
        /// </summary>
        public static unsafe Vector<uint> Min(Vector<uint> left, Vector<uint> right) => Min(left, right);

        /// <summary>
        /// svuint64_t svmin[_u64]_m(svbool_t pg, svuint64_t op1, svuint64_t op2)
        /// svuint64_t svmin[_u64]_x(svbool_t pg, svuint64_t op1, svuint64_t op2)
        /// svuint64_t svmin[_u64]_z(svbool_t pg, svuint64_t op1, svuint64_t op2)
        ///   UMIN Ztied1.D, Pg/M, Ztied1.D, Zop2.D
        ///   UMIN Ztied2.D, Pg/M, Ztied2.D, Zop1.D
        /// </summary>
        public static unsafe Vector<ulong> Min(Vector<ulong> left, Vector<ulong> right) => Min(left, right);


        ///  MinAcross : Minimum reduction to scalar

        /// <summary>
        /// uint8_t svminv[_u8](svbool_t pg, svuint8_t op)
        ///   UMINV Bresult, Pg, Zop.B
        /// </summary>
        public static unsafe Vector<byte> MinAcross(Vector<byte> value) => MinAcross(value);

        /// <summary>
        /// float64_t svminv[_f64](svbool_t pg, svfloat64_t op)
        ///   FMINV Dresult, Pg, Zop.D
        /// </summary>
        public static unsafe Vector<double> MinAcross(Vector<double> value) => MinAcross(value);

        /// <summary>
        /// int16_t svminv[_s16](svbool_t pg, svint16_t op)
        ///   SMINV Hresult, Pg, Zop.H
        /// </summary>
        public static unsafe Vector<short> MinAcross(Vector<short> value) => MinAcross(value);

        /// <summary>
        /// int32_t svminv[_s32](svbool_t pg, svint32_t op)
        ///   SMINV Sresult, Pg, Zop.S
        /// </summary>
        public static unsafe Vector<int> MinAcross(Vector<int> value) => MinAcross(value);

        /// <summary>
        /// int64_t svminv[_s64](svbool_t pg, svint64_t op)
        ///   SMINV Dresult, Pg, Zop.D
        /// </summary>
        public static unsafe Vector<long> MinAcross(Vector<long> value) => MinAcross(value);

        /// <summary>
        /// int8_t svminv[_s8](svbool_t pg, svint8_t op)
        ///   SMINV Bresult, Pg, Zop.B
        /// </summary>
        public static unsafe Vector<sbyte> MinAcross(Vector<sbyte> value) => MinAcross(value);

        /// <summary>
        /// float32_t svminv[_f32](svbool_t pg, svfloat32_t op)
        ///   FMINV Sresult, Pg, Zop.S
        /// </summary>
        public static unsafe Vector<float> MinAcross(Vector<float> value) => MinAcross(value);

        /// <summary>
        /// uint16_t svminv[_u16](svbool_t pg, svuint16_t op)
        ///   UMINV Hresult, Pg, Zop.H
        /// </summary>
        public static unsafe Vector<ushort> MinAcross(Vector<ushort> value) => MinAcross(value);

        /// <summary>
        /// uint32_t svminv[_u32](svbool_t pg, svuint32_t op)
        ///   UMINV Sresult, Pg, Zop.S
        /// </summary>
        public static unsafe Vector<uint> MinAcross(Vector<uint> value) => MinAcross(value);

        /// <summary>
        /// uint64_t svminv[_u64](svbool_t pg, svuint64_t op)
        ///   UMINV Dresult, Pg, Zop.D
        /// </summary>
        public static unsafe Vector<ulong> MinAcross(Vector<ulong> value) => MinAcross(value);


        ///  MinNumber : Minimum number

        /// <summary>
        /// svfloat64_t svminnm[_f64]_m(svbool_t pg, svfloat64_t op1, svfloat64_t op2)
        /// svfloat64_t svminnm[_f64]_x(svbool_t pg, svfloat64_t op1, svfloat64_t op2)
        /// svfloat64_t svminnm[_f64]_z(svbool_t pg, svfloat64_t op1, svfloat64_t op2)
        ///   FMINNM Ztied1.D, Pg/M, Ztied1.D, Zop2.D
        ///   FMINNM Ztied2.D, Pg/M, Ztied2.D, Zop1.D
        /// </summary>
        public static unsafe Vector<double> MinNumber(Vector<double> left, Vector<double> right) => MinNumber(left, right);

        /// <summary>
        /// svfloat32_t svminnm[_f32]_m(svbool_t pg, svfloat32_t op1, svfloat32_t op2)
        /// svfloat32_t svminnm[_f32]_x(svbool_t pg, svfloat32_t op1, svfloat32_t op2)
        /// svfloat32_t svminnm[_f32]_z(svbool_t pg, svfloat32_t op1, svfloat32_t op2)
        ///   FMINNM Ztied1.S, Pg/M, Ztied1.S, Zop2.S
        ///   FMINNM Ztied2.S, Pg/M, Ztied2.S, Zop1.S
        /// </summary>
        public static unsafe Vector<float> MinNumber(Vector<float> left, Vector<float> right) => MinNumber(left, right);


        ///  MinNumberAcross : Minimum number reduction to scalar

        /// <summary>
        /// float64_t svminnmv[_f64](svbool_t pg, svfloat64_t op)
        ///   FMINNMV Dresult, Pg, Zop.D
        /// </summary>
        public static unsafe Vector<double> MinNumberAcross(Vector<double> value) => MinNumberAcross(value);

        /// <summary>
        /// float32_t svminnmv[_f32](svbool_t pg, svfloat32_t op)
        ///   FMINNMV Sresult, Pg, Zop.S
        /// </summary>
        public static unsafe Vector<float> MinNumberAcross(Vector<float> value) => MinNumberAcross(value);


        /// <summary>
        /// svint8_t svmul[_s8]_m(svbool_t pg, svint8_t op1, svint8_t op2)
        ///   MUL Ztied1.B, Pg/M, Ztied1.B, Zop2.B
        ///   MOVPRFX Zresult, Zop1; MUL Zresult.B, Pg/M, Zresult.B, Zop2.B
        /// svint8_t svmul[_s8]_x(svbool_t pg, svint8_t op1, svint8_t op2)
        ///   MUL Ztied1.B, Pg/M, Ztied1.B, Zop2.B
        ///   MUL Ztied2.B, Pg/M, Ztied2.B, Zop1.B
        ///   MOVPRFX Zresult, Zop1; MUL Zresult.B, Pg/M, Zresult.B, Zop2.B
        /// svint8_t svmul[_s8]_z(svbool_t pg, svint8_t op1, svint8_t op2)
        ///   MOVPRFX Zresult.B, Pg/Z, Zop1.B; MUL Zresult.B, Pg/M, Zresult.B, Zop2.B
        ///   MOVPRFX Zresult.B, Pg/Z, Zop2.B; MUL Zresult.B, Pg/M, Zresult.B, Zop1.B
        /// </summary>
        public static unsafe Vector<sbyte> Multiply(Vector<sbyte> left, Vector<sbyte> right) => Multiply(left, right);

        /// <summary>
        /// svint16_t svmul[_s16]_m(svbool_t pg, svint16_t op1, svint16_t op2)
        ///   MUL Ztied1.H, Pg/M, Ztied1.H, Zop2.H
        ///   MOVPRFX Zresult, Zop1; MUL Zresult.H, Pg/M, Zresult.H, Zop2.H
        /// svint16_t svmul[_s16]_x(svbool_t pg, svint16_t op1, svint16_t op2)
        ///   MUL Ztied1.H, Pg/M, Ztied1.H, Zop2.H
        ///   MUL Ztied2.H, Pg/M, Ztied2.H, Zop1.H
        ///   MOVPRFX Zresult, Zop1; MUL Zresult.H, Pg/M, Zresult.H, Zop2.H
        /// svint16_t svmul[_s16]_z(svbool_t pg, svint16_t op1, svint16_t op2)
        ///   MOVPRFX Zresult.H, Pg/Z, Zop1.H; MUL Zresult.H, Pg/M, Zresult.H, Zop2.H
        ///   MOVPRFX Zresult.H, Pg/Z, Zop2.H; MUL Zresult.H, Pg/M, Zresult.H, Zop1.H
        /// </summary>
        public static unsafe Vector<short> Multiply(Vector<short> left, Vector<short> right) => Multiply(left, right);

        /// <summary>
        /// svint32_t svmul[_s32]_m(svbool_t pg, svint32_t op1, svint32_t op2)
        ///   MUL Ztied1.S, Pg/M, Ztied1.S, Zop2.S
        ///   MOVPRFX Zresult, Zop1; MUL Zresult.S, Pg/M, Zresult.S, Zop2.S
        /// svint32_t svmul[_s32]_x(svbool_t pg, svint32_t op1, svint32_t op2)
        ///   MUL Ztied1.S, Pg/M, Ztied1.S, Zop2.S
        ///   MUL Ztied2.S, Pg/M, Ztied2.S, Zop1.S
        ///   MOVPRFX Zresult, Zop1; MUL Zresult.S, Pg/M, Zresult.S, Zop2.S
        /// svint32_t svmul[_s32]_z(svbool_t pg, svint32_t op1, svint32_t op2)
        ///   MOVPRFX Zresult.S, Pg/Z, Zop1.S; MUL Zresult.S, Pg/M, Zresult.S, Zop2.S
        ///   MOVPRFX Zresult.S, Pg/Z, Zop2.S; MUL Zresult.S, Pg/M, Zresult.S, Zop1.S
        /// </summary>
        public static unsafe Vector<int> Multiply(Vector<int> left, Vector<int> right) => Multiply(left, right);

        /// <summary>
        /// svint64_t svmul[_s64]_m(svbool_t pg, svint64_t op1, svint64_t op2)
        ///   MUL Ztied1.D, Pg/M, Ztied1.D, Zop2.D
        ///   MOVPRFX Zresult, Zop1; MUL Zresult.D, Pg/M, Zresult.D, Zop2.D
        /// svint64_t svmul[_s64]_x(svbool_t pg, svint64_t op1, svint64_t op2)
        ///   MUL Ztied1.D, Pg/M, Ztied1.D, Zop2.D
        ///   MUL Ztied2.D, Pg/M, Ztied2.D, Zop1.D
        ///   MOVPRFX Zresult, Zop1; MUL Zresult.D, Pg/M, Zresult.D, Zop2.D
        /// svint64_t svmul[_s64]_z(svbool_t pg, svint64_t op1, svint64_t op2)
        ///   MOVPRFX Zresult.D, Pg/Z, Zop1.D; MUL Zresult.D, Pg/M, Zresult.D, Zop2.D
        ///   MOVPRFX Zresult.D, Pg/Z, Zop2.D; MUL Zresult.D, Pg/M, Zresult.D, Zop1.D
        /// </summary>
        public static unsafe Vector<long> Multiply(Vector<long> left, Vector<long> right) => Multiply(left, right);

        /// <summary>
        /// svuint8_t svmul[_u8]_m(svbool_t pg, svuint8_t op1, svuint8_t op2)
        ///   MUL Ztied1.B, Pg/M, Ztied1.B, Zop2.B
        ///   MOVPRFX Zresult, Zop1; MUL Zresult.B, Pg/M, Zresult.B, Zop2.B
        /// svuint8_t svmul[_u8]_x(svbool_t pg, svuint8_t op1, svuint8_t op2)
        ///   MUL Ztied1.B, Pg/M, Ztied1.B, Zop2.B
        ///   MUL Ztied2.B, Pg/M, Ztied2.B, Zop1.B
        ///   MOVPRFX Zresult, Zop1; MUL Zresult.B, Pg/M, Zresult.B, Zop2.B
        /// svuint8_t svmul[_u8]_z(svbool_t pg, svuint8_t op1, svuint8_t op2)
        ///   MOVPRFX Zresult.B, Pg/Z, Zop1.B; MUL Zresult.B, Pg/M, Zresult.B, Zop2.B
        ///   MOVPRFX Zresult.B, Pg/Z, Zop2.B; MUL Zresult.B, Pg/M, Zresult.B, Zop1.B
        /// </summary>
        public static unsafe Vector<byte> Multiply(Vector<byte> left, Vector<byte> right) => Multiply(left, right);

        /// <summary>
        /// svuint16_t svmul[_u16]_m(svbool_t pg, svuint16_t op1, svuint16_t op2)
        ///   MUL Ztied1.H, Pg/M, Ztied1.H, Zop2.H
        ///   MOVPRFX Zresult, Zop1; MUL Zresult.H, Pg/M, Zresult.H, Zop2.H
        /// svuint16_t svmul[_u16]_x(svbool_t pg, svuint16_t op1, svuint16_t op2)
        ///   MUL Ztied1.H, Pg/M, Ztied1.H, Zop2.H
        ///   MUL Ztied2.H, Pg/M, Ztied2.H, Zop1.H
        ///   MOVPRFX Zresult, Zop1; MUL Zresult.H, Pg/M, Zresult.H, Zop2.H
        /// svuint16_t svmul[_u16]_z(svbool_t pg, svuint16_t op1, svuint16_t op2)
        ///   MOVPRFX Zresult.H, Pg/Z, Zop1.H; MUL Zresult.H, Pg/M, Zresult.H, Zop2.H
        ///   MOVPRFX Zresult.H, Pg/Z, Zop2.H; MUL Zresult.H, Pg/M, Zresult.H, Zop1.H
        /// </summary>
        public static unsafe Vector<ushort> Multiply(Vector<ushort> left, Vector<ushort> right) => Multiply(left, right);

        /// <summary>
        /// svuint32_t svmul[_u32]_m(svbool_t pg, svuint32_t op1, svuint32_t op2)
        ///   MUL Ztied1.S, Pg/M, Ztied1.S, Zop2.S
        ///   MOVPRFX Zresult, Zop1; MUL Zresult.S, Pg/M, Zresult.S, Zop2.S
        /// svuint32_t svmul[_u32]_x(svbool_t pg, svuint32_t op1, svuint32_t op2)
        ///   MUL Ztied1.S, Pg/M, Ztied1.S, Zop2.S
        ///   MUL Ztied2.S, Pg/M, Ztied2.S, Zop1.S
        ///   MOVPRFX Zresult, Zop1; MUL Zresult.S, Pg/M, Zresult.S, Zop2.S
        /// svuint32_t svmul[_u32]_z(svbool_t pg, svuint32_t op1, svuint32_t op2)
        ///   MOVPRFX Zresult.S, Pg/Z, Zop1.S; MUL Zresult.S, Pg/M, Zresult.S, Zop2.S
        ///   MOVPRFX Zresult.S, Pg/Z, Zop2.S; MUL Zresult.S, Pg/M, Zresult.S, Zop1.S
        /// </summary>
        public static unsafe Vector<uint> Multiply(Vector<uint> left, Vector<uint> right) => Multiply(left, right);

        /// <summary>
        /// svuint64_t svmul[_u64]_m(svbool_t pg, svuint64_t op1, svuint64_t op2)
        ///   MUL Ztied1.D, Pg/M, Ztied1.D, Zop2.D
        ///   MOVPRFX Zresult, Zop1; MUL Zresult.D, Pg/M, Zresult.D, Zop2.D
        /// svuint64_t svmul[_u64]_x(svbool_t pg, svuint64_t op1, svuint64_t op2)
        ///   MUL Ztied1.D, Pg/M, Ztied1.D, Zop2.D
        ///   MUL Ztied2.D, Pg/M, Ztied2.D, Zop1.D
        ///   MOVPRFX Zresult, Zop1; MUL Zresult.D, Pg/M, Zresult.D, Zop2.D
        /// svuint64_t svmul[_u64]_z(svbool_t pg, svuint64_t op1, svuint64_t op2)
        ///   MOVPRFX Zresult.D, Pg/Z, Zop1.D; MUL Zresult.D, Pg/M, Zresult.D, Zop2.D
        ///   MOVPRFX Zresult.D, Pg/Z, Zop2.D; MUL Zresult.D, Pg/M, Zresult.D, Zop1.D
        /// </summary>
        public static unsafe Vector<ulong> Multiply(Vector<ulong> left, Vector<ulong> right) => Multiply(left, right);

        /// <summary>
        /// svfloat32_t svmul[_f32]_m(svbool_t pg, svfloat32_t op1, svfloat32_t op2)
        ///   FMUL Ztied1.S, Pg/M, Ztied1.S, Zop2.S
        ///   MOVPRFX Zresult, Zop1; FMUL Zresult.S, Pg/M, Zresult.S, Zop2.S
        /// svfloat32_t svmul[_f32]_x(svbool_t pg, svfloat32_t op1, svfloat32_t op2)
        ///   FMUL Ztied1.S, Pg/M, Ztied1.S, Zop2.S
        ///   FMUL Ztied2.S, Pg/M, Ztied2.S, Zop1.S
        ///   FMUL Zresult.S, Zop1.S, Zop2.S
        ///   MOVPRFX Zresult, Zop1; FMUL Zresult.S, Pg/M, Zresult.S, Zop2.S
        /// svfloat32_t svmul[_f32]_z(svbool_t pg, svfloat32_t op1, svfloat32_t op2)
        ///   MOVPRFX Zresult.S, Pg/Z, Zop1.S; FMUL Zresult.S, Pg/M, Zresult.S, Zop2.S
        ///   MOVPRFX Zresult.S, Pg/Z, Zop2.S; FMUL Zresult.S, Pg/M, Zresult.S, Zop1.S
        /// </summary>
        public static unsafe Vector<float> Multiply(Vector<float> left, Vector<float> right) => Multiply(left, right);

        /// <summary>
        /// svfloat64_t svmul[_f64]_m(svbool_t pg, svfloat64_t op1, svfloat64_t op2)
        ///   FMUL Ztied1.D, Pg/M, Ztied1.D, Zop2.D
        ///   MOVPRFX Zresult, Zop1; FMUL Zresult.D, Pg/M, Zresult.D, Zop2.D
        /// svfloat64_t svmul[_f64]_x(svbool_t pg, svfloat64_t op1, svfloat64_t op2)
        ///   FMUL Ztied1.D, Pg/M, Ztied1.D, Zop2.D
        ///   FMUL Ztied2.D, Pg/M, Ztied2.D, Zop1.D
        ///   FMUL Zresult.D, Zop1.D, Zop2.D
        ///   MOVPRFX Zresult, Zop1; FMUL Zresult.D, Pg/M, Zresult.D, Zop2.D
        /// svfloat64_t svmul[_f64]_z(svbool_t pg, svfloat64_t op1, svfloat64_t op2)
        ///   MOVPRFX Zresult.D, Pg/Z, Zop1.D; FMUL Zresult.D, Pg/M, Zresult.D, Zop2.D
        ///   MOVPRFX Zresult.D, Pg/Z, Zop2.D; FMUL Zresult.D, Pg/M, Zresult.D, Zop1.D
        /// </summary>
        public static unsafe Vector<double> Multiply(Vector<double> left, Vector<double> right) => Multiply(left, right);

        ///  MultiplyAdd : Multiply-add, addend first

        /// <summary>
        /// svuint8_t svmla[_u8]_m(svbool_t pg, svuint8_t op1, svuint8_t op2, svuint8_t op3)
        /// svuint8_t svmla[_u8]_x(svbool_t pg, svuint8_t op1, svuint8_t op2, svuint8_t op3)
        /// svuint8_t svmla[_u8]_z(svbool_t pg, svuint8_t op1, svuint8_t op2, svuint8_t op3)
        ///   MLA Ztied1.B, Pg/M, Zop2.B, Zop3.B
        /// </summary>
        public static unsafe Vector<byte> MultiplyAdd(Vector<byte> addend, Vector<byte> left, Vector<byte> right) => MultiplyAdd(addend, left, right);

        /// <summary>
        /// svint16_t svmla[_s16]_m(svbool_t pg, svint16_t op1, svint16_t op2, svint16_t op3)
        /// svint16_t svmla[_s16]_x(svbool_t pg, svint16_t op1, svint16_t op2, svint16_t op3)
        /// svint16_t svmla[_s16]_z(svbool_t pg, svint16_t op1, svint16_t op2, svint16_t op3)
        ///   MLA Ztied1.H, Pg/M, Zop2.H, Zop3.H
        /// </summary>
        public static unsafe Vector<short> MultiplyAdd(Vector<short> addend, Vector<short> left, Vector<short> right) => MultiplyAdd(addend, left, right);

        /// <summary>
        /// svint32_t svmla[_s32]_m(svbool_t pg, svint32_t op1, svint32_t op2, svint32_t op3)
        /// svint32_t svmla[_s32]_x(svbool_t pg, svint32_t op1, svint32_t op2, svint32_t op3)
        /// svint32_t svmla[_s32]_z(svbool_t pg, svint32_t op1, svint32_t op2, svint32_t op3)
        ///   MLA Ztied1.S, Pg/M, Zop2.S, Zop3.S
        /// </summary>
        public static unsafe Vector<int> MultiplyAdd(Vector<int> addend, Vector<int> left, Vector<int> right) => MultiplyAdd(addend, left, right);

        /// <summary>
        /// svint64_t svmla[_s64]_m(svbool_t pg, svint64_t op1, svint64_t op2, svint64_t op3)
        /// svint64_t svmla[_s64]_x(svbool_t pg, svint64_t op1, svint64_t op2, svint64_t op3)
        /// svint64_t svmla[_s64]_z(svbool_t pg, svint64_t op1, svint64_t op2, svint64_t op3)
        ///   MLA Ztied1.D, Pg/M, Zop2.D, Zop3.D
        /// </summary>
        public static unsafe Vector<long> MultiplyAdd(Vector<long> addend, Vector<long> left, Vector<long> right) => MultiplyAdd(addend, left, right);

        /// <summary>
        /// svint8_t svmla[_s8]_m(svbool_t pg, svint8_t op1, svint8_t op2, svint8_t op3)
        /// svint8_t svmla[_s8]_x(svbool_t pg, svint8_t op1, svint8_t op2, svint8_t op3)
        /// svint8_t svmla[_s8]_z(svbool_t pg, svint8_t op1, svint8_t op2, svint8_t op3)
        ///   MLA Ztied1.B, Pg/M, Zop2.B, Zop3.B
        /// </summary>
        public static unsafe Vector<sbyte> MultiplyAdd(Vector<sbyte> addend, Vector<sbyte> left, Vector<sbyte> right) => MultiplyAdd(addend, left, right);

        /// <summary>
        /// svuint16_t svmla[_u16]_m(svbool_t pg, svuint16_t op1, svuint16_t op2, svuint16_t op3)
        /// svuint16_t svmla[_u16]_x(svbool_t pg, svuint16_t op1, svuint16_t op2, svuint16_t op3)
        /// svuint16_t svmla[_u16]_z(svbool_t pg, svuint16_t op1, svuint16_t op2, svuint16_t op3)
        ///   MLA Ztied1.H, Pg/M, Zop2.H, Zop3.H
        /// </summary>
        public static unsafe Vector<ushort> MultiplyAdd(Vector<ushort> addend, Vector<ushort> left, Vector<ushort> right) => MultiplyAdd(addend, left, right);

        /// <summary>
        /// svuint32_t svmla[_u32]_m(svbool_t pg, svuint32_t op1, svuint32_t op2, svuint32_t op3)
        /// svuint32_t svmla[_u32]_x(svbool_t pg, svuint32_t op1, svuint32_t op2, svuint32_t op3)
        /// svuint32_t svmla[_u32]_z(svbool_t pg, svuint32_t op1, svuint32_t op2, svuint32_t op3)
        ///   MLA Ztied1.S, Pg/M, Zop2.S, Zop3.S
        /// </summary>
        public static unsafe Vector<uint> MultiplyAdd(Vector<uint> addend, Vector<uint> left, Vector<uint> right) => MultiplyAdd(addend, left, right);

        /// <summary>
        /// svuint64_t svmla[_u64]_m(svbool_t pg, svuint64_t op1, svuint64_t op2, svuint64_t op3)
        /// svuint64_t svmla[_u64]_x(svbool_t pg, svuint64_t op1, svuint64_t op2, svuint64_t op3)
        /// svuint64_t svmla[_u64]_z(svbool_t pg, svuint64_t op1, svuint64_t op2, svuint64_t op3)
        ///   MLA Ztied1.D, Pg/M, Zop2.D, Zop3.D
        /// </summary>
        public static unsafe Vector<ulong> MultiplyAdd(Vector<ulong> addend, Vector<ulong> left, Vector<ulong> right) => MultiplyAdd(addend, left, right);

        ///  MultiplyBySelectedScalar : Multiply

        /// <summary>
        /// svfloat64_t svmul_lane[_f64](svfloat64_t op1, svfloat64_t op2, uint64_t imm_index)
        ///   FMUL Zresult.D, Zop1.D, Zop2.D[imm_index]
        /// </summary>
        public static unsafe Vector<double> MultiplyBySelectedScalar(Vector<double> left, Vector<double> right, [ConstantExpected] byte rightIndex) => MultiplyBySelectedScalar(left, right, rightIndex);

        /// <summary>
        /// svfloat32_t svmul_lane[_f32](svfloat32_t op1, svfloat32_t op2, uint64_t imm_index)
        ///   FMUL Zresult.S, Zop1.S, Zop2.S[imm_index]
        /// </summary>
        public static unsafe Vector<float> MultiplyBySelectedScalar(Vector<float> left, Vector<float> right, [ConstantExpected] byte rightIndex) => MultiplyBySelectedScalar(left, right, rightIndex);

        ///  MultiplyExtended : Multiply extended (∞×0=2)

        /// <summary>
        /// svfloat64_t svmulx[_f64]_m(svbool_t pg, svfloat64_t op1, svfloat64_t op2)
        /// svfloat64_t svmulx[_f64]_x(svbool_t pg, svfloat64_t op1, svfloat64_t op2)
        /// svfloat64_t svmulx[_f64]_z(svbool_t pg, svfloat64_t op1, svfloat64_t op2)
        ///   FMULX Ztied1.D, Pg/M, Ztied1.D, Zop2.D
        /// </summary>
        public static unsafe Vector<double> MultiplyExtended(Vector<double> left, Vector<double> right) => MultiplyExtended(left, right);

        /// <summary>
        /// svfloat32_t svmulx[_f32]_m(svbool_t pg, svfloat32_t op1, svfloat32_t op2)
        /// svfloat32_t svmulx[_f32]_x(svbool_t pg, svfloat32_t op1, svfloat32_t op2)
        /// svfloat32_t svmulx[_f32]_z(svbool_t pg, svfloat32_t op1, svfloat32_t op2)
        ///   FMULX Ztied1.S, Pg/M, Ztied1.S, Zop2.S
        /// </summary>
        public static unsafe Vector<float> MultiplyExtended(Vector<float> left, Vector<float> right) => MultiplyExtended(left, right);

        ///  MultiplySubtract : Multiply-subtract, minuend first

        /// <summary>
        /// svuint8_t svmls[_u8]_m(svbool_t pg, svuint8_t op1, svuint8_t op2, svuint8_t op3)
        /// svuint8_t svmls[_u8]_x(svbool_t pg, svuint8_t op1, svuint8_t op2, svuint8_t op3)
        /// svuint8_t svmls[_u8]_z(svbool_t pg, svuint8_t op1, svuint8_t op2, svuint8_t op3)
        ///   MLS Ztied1.B, Pg/M, Zop2.B, Zop3.B
        /// </summary>
        public static unsafe Vector<byte> MultiplySubtract(Vector<byte> minuend, Vector<byte> left, Vector<byte> right) => MultiplySubtract(minuend, left, right);

        /// <summary>
        /// svint16_t svmls[_s16]_m(svbool_t pg, svint16_t op1, svint16_t op2, svint16_t op3)
        /// svint16_t svmls[_s16]_x(svbool_t pg, svint16_t op1, svint16_t op2, svint16_t op3)
        /// svint16_t svmls[_s16]_z(svbool_t pg, svint16_t op1, svint16_t op2, svint16_t op3)
        ///   MLS Ztied1.H, Pg/M, Zop2.H, Zop3.H
        /// </summary>
        public static unsafe Vector<short> MultiplySubtract(Vector<short> minuend, Vector<short> left, Vector<short> right) => MultiplySubtract(minuend, left, right);

        /// <summary>
        /// svint32_t svmls[_s32]_m(svbool_t pg, svint32_t op1, svint32_t op2, svint32_t op3)
        /// svint32_t svmls[_s32]_x(svbool_t pg, svint32_t op1, svint32_t op2, svint32_t op3)
        /// svint32_t svmls[_s32]_z(svbool_t pg, svint32_t op1, svint32_t op2, svint32_t op3)
        ///   MLS Ztied1.S, Pg/M, Zop2.S, Zop3.S
        /// </summary>
        public static unsafe Vector<int> MultiplySubtract(Vector<int> minuend, Vector<int> left, Vector<int> right) => MultiplySubtract(minuend, left, right);

        /// <summary>
        /// svint64_t svmls[_s64]_m(svbool_t pg, svint64_t op1, svint64_t op2, svint64_t op3)
        /// svint64_t svmls[_s64]_x(svbool_t pg, svint64_t op1, svint64_t op2, svint64_t op3)
        /// svint64_t svmls[_s64]_z(svbool_t pg, svint64_t op1, svint64_t op2, svint64_t op3)
        ///   MLS Ztied1.D, Pg/M, Zop2.D, Zop3.D
        /// </summary>
        public static unsafe Vector<long> MultiplySubtract(Vector<long> minuend, Vector<long> left, Vector<long> right) => MultiplySubtract(minuend, left, right);

        /// <summary>
        /// svint8_t svmls[_s8]_m(svbool_t pg, svint8_t op1, svint8_t op2, svint8_t op3)
        /// svint8_t svmls[_s8]_x(svbool_t pg, svint8_t op1, svint8_t op2, svint8_t op3)
        /// svint8_t svmls[_s8]_z(svbool_t pg, svint8_t op1, svint8_t op2, svint8_t op3)
        ///   MLS Ztied1.B, Pg/M, Zop2.B, Zop3.B
        /// </summary>
        public static unsafe Vector<sbyte> MultiplySubtract(Vector<sbyte> minuend, Vector<sbyte> left, Vector<sbyte> right) => MultiplySubtract(minuend, left, right);

        /// <summary>
        /// svuint16_t svmls[_u16]_m(svbool_t pg, svuint16_t op1, svuint16_t op2, svuint16_t op3)
        /// svuint16_t svmls[_u16]_x(svbool_t pg, svuint16_t op1, svuint16_t op2, svuint16_t op3)
        /// svuint16_t svmls[_u16]_z(svbool_t pg, svuint16_t op1, svuint16_t op2, svuint16_t op3)
        ///   MLS Ztied1.H, Pg/M, Zop2.H, Zop3.H
        /// </summary>
        public static unsafe Vector<ushort> MultiplySubtract(Vector<ushort> minuend, Vector<ushort> left, Vector<ushort> right) => MultiplySubtract(minuend, left, right);

        /// <summary>
        /// svuint32_t svmls[_u32]_m(svbool_t pg, svuint32_t op1, svuint32_t op2, svuint32_t op3)
        /// svuint32_t svmls[_u32]_x(svbool_t pg, svuint32_t op1, svuint32_t op2, svuint32_t op3)
        /// svuint32_t svmls[_u32]_z(svbool_t pg, svuint32_t op1, svuint32_t op2, svuint32_t op3)
        ///   MLS Ztied1.S, Pg/M, Zop2.S, Zop3.S
        /// </summary>
        public static unsafe Vector<uint> MultiplySubtract(Vector<uint> minuend, Vector<uint> left, Vector<uint> right) => MultiplySubtract(minuend, left, right);

        /// <summary>
        /// svuint64_t svmls[_u64]_m(svbool_t pg, svuint64_t op1, svuint64_t op2, svuint64_t op3)
        /// svuint64_t svmls[_u64]_z(svbool_t pg, svuint64_t op1, svuint64_t op2, svuint64_t op3)
        /// svuint64_t svmls[_u64]_x(svbool_t pg, svuint64_t op1, svuint64_t op2, svuint64_t op3)
        ///   MLS Ztied1.D, Pg/M, Zop2.D, Zop3.D
        /// </summary>
        public static unsafe Vector<ulong> MultiplySubtract(Vector<ulong> minuend, Vector<ulong> left, Vector<ulong> right) => MultiplySubtract(minuend, left, right);

        ///  Negate : Negate

        /// <summary>
        /// svfloat64_t svneg[_f64]_m(svfloat64_t inactive, svbool_t pg, svfloat64_t op)
        /// svfloat64_t svneg[_f64]_x(svbool_t pg, svfloat64_t op)
        /// svfloat64_t svneg[_f64]_z(svbool_t pg, svfloat64_t op)
        ///   FNEG Ztied.D, Pg/M, Zop.D
        /// </summary>
        public static unsafe Vector<double> Negate(Vector<double> value) => Negate(value);

        /// <summary>
        /// svint16_t svneg[_s16]_m(svint16_t inactive, svbool_t pg, svint16_t op)
        /// svint16_t svneg[_s16]_x(svbool_t pg, svint16_t op)
        /// svint16_t svneg[_s16]_z(svbool_t pg, svint16_t op)
        ///   NEG Ztied.H, Pg/M, Zop.H
        /// </summary>
        public static unsafe Vector<short> Negate(Vector<short> value) => Negate(value);

        /// <summary>
        /// svint32_t svneg[_s32]_m(svint32_t inactive, svbool_t pg, svint32_t op)
        /// svint32_t svneg[_s32]_x(svbool_t pg, svint32_t op)
        /// svint32_t svneg[_s32]_z(svbool_t pg, svint32_t op)
        ///   NEG Ztied.S, Pg/M, Zop.S
        /// </summary>
        public static unsafe Vector<int> Negate(Vector<int> value) => Negate(value);

        /// <summary>
        /// svint64_t svneg[_s64]_m(svint64_t inactive, svbool_t pg, svint64_t op)
        /// svint64_t svneg[_s64]_x(svbool_t pg, svint64_t op)
        /// svint64_t svneg[_s64]_z(svbool_t pg, svint64_t op)
        ///   NEG Ztied.D, Pg/M, Zop.D
        /// </summary>
        public static unsafe Vector<long> Negate(Vector<long> value) => Negate(value);

        /// <summary>
        /// svint8_t svneg[_s8]_x(svbool_t pg, svint8_t op)
        /// svint8_t svneg[_s8]_m(svint8_t inactive, svbool_t pg, svint8_t op)
        /// svint8_t svneg[_s8]_z(svbool_t pg, svint8_t op)
        ///   NEG Ztied.B, Pg/M, Zop.B
        /// </summary>
        public static unsafe Vector<sbyte> Negate(Vector<sbyte> value) => Negate(value);

        /// <summary>
        /// svfloat32_t svneg[_f32]_m(svfloat32_t inactive, svbool_t pg, svfloat32_t op)
        /// svfloat32_t svneg[_f32]_x(svbool_t pg, svfloat32_t op)
        /// svfloat32_t svneg[_f32]_z(svbool_t pg, svfloat32_t op)
        ///   FNEG Ztied.S, Pg/M, Zop.S
        /// </summary>
        public static unsafe Vector<float> Negate(Vector<float> value) => Negate(value);

        ///  Bitwise invert

        /// <summary>
        /// svuint8_t svnot[_u8]_m(svuint8_t inactive, svbool_t pg, svuint8_t op)
        ///   NOT Ztied.B, Pg/M, Zop.B
        /// svuint8_t svnot[_u8]_x(svbool_t pg, svuint8_t op)
        ///   NOT Ztied.B, Pg/M, Ztied.B
        /// svuint8_t svnot[_u8]_z(svbool_t pg, svuint8_t op)
        /// svbool_t svnot[_b]_z(svbool_t pg, svbool_t op)
        ///   EOR Presult.B, Pg/Z, Pop.B, Pg.B
        /// </summary>
        public static unsafe Vector<byte> Not(Vector<byte> value) => Not(value);

        /// <summary>
        /// svint16_t svnot[_s16]_m(svint16_t inactive, svbool_t pg, svint16_t op)
        ///   NOT Ztied.H, Pg/M, Zop.H
        /// svint16_t svnot[_s16]_x(svbool_t pg, svint16_t op)
        ///   NOT Ztied.H, Pg/M, Ztied.H
        /// svint16_t svnot[_s16]_z(svbool_t pg, svint16_t op)
        /// svbool_t svnot[_b]_z(svbool_t pg, svbool_t op)
        ///   EOR Presult.B, Pg/Z, Pop.B, Pg.B
        /// </summary>
        public static unsafe Vector<short> Not(Vector<short> value) => Not(value);

        /// <summary>
        /// svint32_t svnot[_s32]_m(svint32_t inactive, svbool_t pg, svint32_t op)
        ///   NOT Ztied.S, Pg/M, Zop.S
        /// svint32_t svnot[_s32]_x(svbool_t pg, svint32_t op)
        ///   NOT Ztied.S, Pg/M, Ztied.S
        /// svint32_t svnot[_s32]_z(svbool_t pg, svint32_t op)
        /// svbool_t svnot[_b]_z(svbool_t pg, svbool_t op)
        ///   EOR Presult.B, Pg/Z, Pop.B, Pg.B
        /// </summary>
        public static unsafe Vector<int> Not(Vector<int> value) => Not(value);

        /// <summary>
        /// svint64_t svnot[_s64]_m(svint64_t inactive, svbool_t pg, svint64_t op)
        ///   NOT Ztied.D, Pg/M, Zop.D
        /// svint64_t svnot[_s64]_x(svbool_t pg, svint64_t op)
        ///   NOT Ztied.D, Pg/M, Ztied.D
        /// svint64_t svnot[_s64]_z(svbool_t pg, svint64_t op)
        /// svbool_t svnot[_b]_z(svbool_t pg, svbool_t op)
        ///   EOR Presult.B, Pg/Z, Pop.B, Pg.B
        /// </summary>
        public static unsafe Vector<long> Not(Vector<long> value) => Not(value);

        /// <summary>
        /// svint8_t svnot[_s8]_m(svint8_t inactive, svbool_t pg, svint8_t op)
        ///   NOT Ztied.B, Pg/M, Zop.B
        /// svint8_t svnot[_s8]_x(svbool_t pg, svint8_t op)
        ///   NOT Ztied.B, Pg/M, Ztied.B
        /// svint8_t svnot[_s8]_z(svbool_t pg, svint8_t op)
        /// svbool_t svnot[_b]_z(svbool_t pg, svbool_t op)
        ///   EOR Presult.B, Pg/Z, Pop.B, Pg.B
        /// </summary>
        public static unsafe Vector<sbyte> Not(Vector<sbyte> value) => Not(value);

        /// <summary>
        /// svuint16_t svnot[_u16]_m(svuint16_t inactive, svbool_t pg, svuint16_t op)
        ///   NOT Ztied.H, Pg/M, Zop.H
        /// svuint16_t svnot[_u16]_x(svbool_t pg, svuint16_t op)
        ///   NOT Ztied.H, Pg/M, Ztied.H
        /// svuint16_t svnot[_u16]_z(svbool_t pg, svuint16_t op)
        /// svbool_t svnot[_b]_z(svbool_t pg, svbool_t op)
        ///   EOR Presult.B, Pg/Z, Pop.B, Pg.B
        /// </summary>
        public static unsafe Vector<ushort> Not(Vector<ushort> value) => Not(value);

        /// <summary>
        /// svuint32_t svnot[_u32]_m(svuint32_t inactive, svbool_t pg, svuint32_t op)
        ///   NOT Ztied.S, Pg/M, Zop.S
        /// svuint32_t svnot[_u32]_x(svbool_t pg, svuint32_t op)
        ///   NOT Ztied.S, Pg/M, Ztied.S
        /// svuint32_t svnot[_u32]_z(svbool_t pg, svuint32_t op)
        /// svbool_t svnot[_b]_z(svbool_t pg, svbool_t op)
        ///   EOR Presult.B, Pg/Z, Pop.B, Pg.B
        /// </summary>
        public static unsafe Vector<uint> Not(Vector<uint> value) => Not(value);

        /// <summary>
        /// svuint64_t svnot[_u64]_m(svuint64_t inactive, svbool_t pg, svuint64_t op)
        ///   NOT Ztied.D, Pg/M, Zop.D
        /// svuint64_t svnot[_u64]_x(svbool_t pg, svuint64_t op)
        ///   NOT Ztied.D, Pg/M, Ztied.D
        /// svuint64_t svnot[_u64]_z(svbool_t pg, svuint64_t op)
        /// svbool_t svnot[_b]_z(svbool_t pg, svbool_t op)
        ///   EOR Presult.B, Pg/Z, Pop.B, Pg.B
        /// </summary>
        public static unsafe Vector<ulong> Not(Vector<ulong> value) => Not(value);

        ///  Or : Bitwise inclusive OR

        /// <summary>
        /// svuint8_t svorr[_u8]_m(svbool_t pg, svuint8_t op1, svuint8_t op2)
        /// svuint8_t svorr[_u8]_x(svbool_t pg, svuint8_t op1, svuint8_t op2)
        /// svuint8_t svorr[_u8]_z(svbool_t pg, svuint8_t op1, svuint8_t op2)
        ///   ORR Ztied1.B, Pg/M, Ztied1.B, Zop2.B
        ///   ORR Zresult.D, Zop1.D, Zop2.D
        /// svbool_t svorr[_b]_z(svbool_t pg, svbool_t op1, svbool_t op2)
        ///   ORR Presult.B, Pg/Z, Pop1.B, Pop2.B
        /// </summary>
        public static unsafe Vector<byte> Or(Vector<byte> left, Vector<byte> right) => Or(left, right);

        /// <summary>
        /// svint16_t svorr[_s16]_m(svbool_t pg, svint16_t op1, svint16_t op2)
        /// svint16_t svorr[_s16]_x(svbool_t pg, svint16_t op1, svint16_t op2)
        /// svint16_t svorr[_s16]_z(svbool_t pg, svint16_t op1, svint16_t op2)
        ///   ORR Ztied1.H, Pg/M, Ztied1.H, Zop2.H
        ///   ORR Zresult.D, Zop1.D, Zop2.D
        /// svbool_t svorr[_b]_z(svbool_t pg, svbool_t op1, svbool_t op2)
        ///   ORR Presult.B, Pg/Z, Pop1.B, Pop2.B
        /// </summary>
        public static unsafe Vector<short> Or(Vector<short> left, Vector<short> right) => Or(left, right);

        /// <summary>
        /// svint32_t svorr[_s32]_m(svbool_t pg, svint32_t op1, svint32_t op2)
        /// svint32_t svorr[_s32]_x(svbool_t pg, svint32_t op1, svint32_t op2)
        /// svint32_t svorr[_s32]_z(svbool_t pg, svint32_t op1, svint32_t op2)
        ///   ORR Ztied1.S, Pg/M, Ztied1.S, Zop2.S
        ///   ORR Zresult.D, Zop1.D, Zop2.D
        /// svbool_t svorr[_b]_z(svbool_t pg, svbool_t op1, svbool_t op2)
        ///   ORR Presult.B, Pg/Z, Pop1.B, Pop2.B
        /// </summary>
        public static unsafe Vector<int> Or(Vector<int> left, Vector<int> right) => Or(left, right);

        /// <summary>
        /// svint64_t svorr[_s64]_m(svbool_t pg, svint64_t op1, svint64_t op2)
        /// svint64_t svorr[_s64]_x(svbool_t pg, svint64_t op1, svint64_t op2)
        /// svint64_t svorr[_s64]_z(svbool_t pg, svint64_t op1, svint64_t op2)
        ///   ORR Ztied1.D, Pg/M, Ztied1.D, Zop2.D
        ///   ORR Zresult.D, Zop1.D, Zop2.D
        /// svbool_t svorr[_b]_z(svbool_t pg, svbool_t op1, svbool_t op2)
        ///   ORR Presult.B, Pg/Z, Pop1.B, Pop2.B
        /// </summary>
        public static unsafe Vector<long> Or(Vector<long> left, Vector<long> right) => Or(left, right);

        /// <summary>
        /// svint8_t svorr[_s8]_m(svbool_t pg, svint8_t op1, svint8_t op2)
        /// svint8_t svorr[_s8]_x(svbool_t pg, svint8_t op1, svint8_t op2)
        /// svint8_t svorr[_s8]_z(svbool_t pg, svint8_t op1, svint8_t op2)
        ///   ORR Ztied1.B, Pg/M, Ztied1.B, Zop2.B
        ///   ORR Zresult.D, Zop1.D, Zop2.D
        /// svbool_t svorr[_b]_z(svbool_t pg, svbool_t op1, svbool_t op2)
        ///   ORR Presult.B, Pg/Z, Pop1.B, Pop2.B
        /// </summary>
        public static unsafe Vector<sbyte> Or(Vector<sbyte> left, Vector<sbyte> right) => Or(left, right);

        /// <summary>
        /// svuint16_t svorr[_u16]_m(svbool_t pg, svuint16_t op1, svuint16_t op2)
        /// svuint16_t svorr[_u16]_x(svbool_t pg, svuint16_t op1, svuint16_t op2)
        /// svuint16_t svorr[_u16]_z(svbool_t pg, svuint16_t op1, svuint16_t op2)
        ///   ORR Ztied1.H, Pg/M, Ztied1.H, Zop2.H
        ///   ORR Zresult.D, Zop1.D, Zop2.D
        /// svbool_t svorr[_b]_z(svbool_t pg, svbool_t op1, svbool_t op2)
        ///   ORR Presult.B, Pg/Z, Pop1.B, Pop2.B
        /// </summary>
        public static unsafe Vector<ushort> Or(Vector<ushort> left, Vector<ushort> right) => Or(left, right);

        /// <summary>
        /// svuint32_t svorr[_u32]_m(svbool_t pg, svuint32_t op1, svuint32_t op2)
        /// svuint32_t svorr[_u32]_x(svbool_t pg, svuint32_t op1, svuint32_t op2)
        /// svuint32_t svorr[_u32]_z(svbool_t pg, svuint32_t op1, svuint32_t op2)
        ///   ORR Ztied1.S, Pg/M, Ztied1.S, Zop2.S
        ///   ORR Zresult.D, Zop1.D, Zop2.D
        /// svbool_t svorr[_b]_z(svbool_t pg, svbool_t op1, svbool_t op2)
        ///   ORR Presult.B, Pg/Z, Pop1.B, Pop2.B
        /// </summary>
        public static unsafe Vector<uint> Or(Vector<uint> left, Vector<uint> right) => Or(left, right);

        /// <summary>
        /// svuint64_t svorr[_u64]_m(svbool_t pg, svuint64_t op1, svuint64_t op2)
        /// svuint64_t svorr[_u64]_x(svbool_t pg, svuint64_t op1, svuint64_t op2)
        /// svuint64_t svorr[_u64]_z(svbool_t pg, svuint64_t op1, svuint64_t op2)
        ///   ORR Ztied1.D, Pg/M, Ztied1.D, Zop2.D
        ///   ORR Zresult.D, Zop1.D, Zop2.D
        /// svbool_t svorr[_b]_z(svbool_t pg, svbool_t op1, svbool_t op2)
        ///   ORR Presult.B, Pg/Z, Pop1.B, Pop2.B
        /// </summary>
        public static unsafe Vector<ulong> Or(Vector<ulong> left, Vector<ulong> right) => Or(left, right);


        ///  OrAcross : Bitwise inclusive OR reduction to scalar

        /// <summary>
        /// uint8_t svorv[_u8](svbool_t pg, svuint8_t op)
        ///   ORV Bresult, Pg, Zop.B
        /// </summary>
        public static unsafe Vector<byte> OrAcross(Vector<byte> value) => OrAcross(value);

        /// <summary>
        /// int16_t svorv[_s16](svbool_t pg, svint16_t op)
        ///   ORV Hresult, Pg, Zop.H
        /// </summary>
        public static unsafe Vector<short> OrAcross(Vector<short> value) => OrAcross(value);

        /// <summary>
        /// int32_t svorv[_s32](svbool_t pg, svint32_t op)
        ///   ORV Sresult, Pg, Zop.S
        /// </summary>
        public static unsafe Vector<int> OrAcross(Vector<int> value) => OrAcross(value);

        /// <summary>
        /// int64_t svorv[_s64](svbool_t pg, svint64_t op)
        ///   ORV Dresult, Pg, Zop.D
        /// </summary>
        public static unsafe Vector<long> OrAcross(Vector<long> value) => OrAcross(value);

        /// <summary>
        /// int8_t svorv[_s8](svbool_t pg, svint8_t op)
        ///   ORV Bresult, Pg, Zop.B
        /// </summary>
        public static unsafe Vector<sbyte> OrAcross(Vector<sbyte> value) => OrAcross(value);

        /// <summary>
        /// uint16_t svorv[_u16](svbool_t pg, svuint16_t op)
        ///   ORV Hresult, Pg, Zop.H
        /// </summary>
        public static unsafe Vector<ushort> OrAcross(Vector<ushort> value) => OrAcross(value);

        /// <summary>
        /// uint32_t svorv[_u32](svbool_t pg, svuint32_t op)
        ///   ORV Sresult, Pg, Zop.S
        /// </summary>
        public static unsafe Vector<uint> OrAcross(Vector<uint> value) => OrAcross(value);

        /// <summary>
        /// uint64_t svorv[_u64](svbool_t pg, svuint64_t op)
        ///   ORV Dresult, Pg, Zop.D
        /// </summary>
        public static unsafe Vector<ulong> OrAcross(Vector<ulong> value) => OrAcross(value);


        ///  Count nonzero bits

        /// <summary>
        /// svuint8_t svcnt[_s8]_m(svuint8_t inactive, svbool_t pg, svint8_t op)
        /// svuint8_t svcnt[_s8]_x(svbool_t pg, svint8_t op)
        /// svuint8_t svcnt[_s8]_z(svbool_t pg, svint8_t op)
        ///   CNT Ztied.B, Pg/M, Zop.B
        /// </summary>
        public static unsafe Vector<byte> PopCount(Vector<sbyte> value) => PopCount(value);

        /// <summary>
        /// svuint8_t svcnt[_u8]_m(svuint8_t inactive, svbool_t pg, svuint8_t op)
        /// svuint8_t svcnt[_u8]_x(svbool_t pg, svuint8_t op)
        /// svuint8_t svcnt[_u8]_z(svbool_t pg, svuint8_t op)
        ///   CNT Ztied.B, Pg/M, Zop.B
        /// </summary>
        public static unsafe Vector<byte> PopCount(Vector<byte> value) => PopCount(value);

        /// <summary>
        /// svuint16_t svcnt[_s16]_m(svuint16_t inactive, svbool_t pg, svint16_t op)
        /// svuint16_t svcnt[_s16]_x(svbool_t pg, svint16_t op)
        /// svuint16_t svcnt[_s16]_z(svbool_t pg, svint16_t op)
        ///   CNT Ztied.H, Pg/M, Zop.H
        /// </summary>
        public static unsafe Vector<ushort> PopCount(Vector<short> value) => PopCount(value);

        /// <summary>
        /// svuint16_t svcnt[_u16]_m(svuint16_t inactive, svbool_t pg, svuint16_t op)
        /// svuint16_t svcnt[_u16]_x(svbool_t pg, svuint16_t op)
        /// svuint16_t svcnt[_u16]_z(svbool_t pg, svuint16_t op)
        ///   CNT Ztied.H, Pg/M, Zop.H
        /// </summary>
        public static unsafe Vector<ushort> PopCount(Vector<ushort> value) => PopCount(value);

        /// <summary>
        /// svuint32_t svcnt[_s32]_m(svuint32_t inactive, svbool_t pg, svint32_t op)
        /// svuint32_t svcnt[_s32]_x(svbool_t pg, svint32_t op)
        /// svuint32_t svcnt[_s32]_z(svbool_t pg, svint32_t op)
        ///   CNT Ztied.S, Pg/M, Zop.S
        /// </summary>
        public static unsafe Vector<uint> PopCount(Vector<int> value) => PopCount(value);

        /// <summary>
        /// svuint32_t svcnt[_f32]_m(svuint32_t inactive, svbool_t pg, svfloat32_t op)
        /// svuint32_t svcnt[_f32]_x(svbool_t pg, svfloat32_t op)
        /// svuint32_t svcnt[_f32]_z(svbool_t pg, svfloat32_t op)
        ///   CNT Ztied.S, Pg/M, Zop.S
        /// </summary>
        public static unsafe Vector<uint> PopCount(Vector<float> value) => PopCount(value);

        /// <summary>
        /// svuint32_t svcnt[_u32]_m(svuint32_t inactive, svbool_t pg, svuint32_t op)
        /// svuint32_t svcnt[_u32]_x(svbool_t pg, svuint32_t op)
        /// svuint32_t svcnt[_u32]_z(svbool_t pg, svuint32_t op)
        ///   CNT Ztied.S, Pg/M, Zop.S
        /// </summary>
        public static unsafe Vector<uint> PopCount(Vector<uint> value) => PopCount(value);

        /// <summary>
        /// svuint64_t svcnt[_f64]_m(svuint64_t inactive, svbool_t pg, svfloat64_t op)
        /// svuint64_t svcnt[_f64]_x(svbool_t pg, svfloat64_t op)
        /// svuint64_t svcnt[_f64]_z(svbool_t pg, svfloat64_t op)
        ///   CNT Ztied.D, Pg/M, Zop.D
        /// </summary>
        public static unsafe Vector<ulong> PopCount(Vector<double> value) => PopCount(value);

        /// <summary>
        /// svuint64_t svcnt[_s64]_m(svuint64_t inactive, svbool_t pg, svint64_t op)
        /// svuint64_t svcnt[_s64]_x(svbool_t pg, svint64_t op)
        /// svuint64_t svcnt[_s64]_z(svbool_t pg, svint64_t op)
        ///   CNT Ztied.D, Pg/M, Zop.D
        /// </summary>
        public static unsafe Vector<ulong> PopCount(Vector<long> value) => PopCount(value);

        /// <summary>
        /// svuint64_t svcnt[_u64]_m(svuint64_t inactive, svbool_t pg, svuint64_t op)
        /// svuint64_t svcnt[_u64]_x(svbool_t pg, svuint64_t op)
        /// svuint64_t svcnt[_u64]_z(svbool_t pg, svuint64_t op)
        ///   CNT Ztied.D, Pg/M, Zop.D
        /// </summary>
        public static unsafe Vector<ulong> PopCount(Vector<ulong> value) => PopCount(value);

        /// <summary>
        /// void svprfb(svbool_t pg, const void *base, enum svprfop op)
        ///   PRFB op, Pg, [Xbase, #0, MUL VL]
        /// </summary>
        public static unsafe void PrefetchBytes(Vector<byte> mask, void* address, [ConstantExpected] SvePrefetchType prefetchType) => PrefetchBytes(mask, address, prefetchType);

        /// <summary>
        /// void svprfh(svbool_t pg, const void *base, enum svprfop op)
        ///   PRFH op, Pg, [Xbase, #0, MUL VL]
        /// </summary>
        public static unsafe void PrefetchInt16(Vector<ushort> mask, void* address, [ConstantExpected] SvePrefetchType prefetchType) => PrefetchInt16(mask, address, prefetchType);

        /// <summary>
        /// void svprfw(svbool_t pg, const void *base, enum svprfop op)
        ///   PRFW op, Pg, [Xbase, #0, MUL VL]
        /// </summary>
        public static unsafe void PrefetchInt32(Vector<uint> mask, void* address, [ConstantExpected] SvePrefetchType prefetchType) => PrefetchInt32(mask, address, prefetchType);

        /// <summary>
        /// void svprfd(svbool_t pg, const void *base, enum svprfop op)
        ///   PRFD op, Pg, [Xbase, #0, MUL VL]
        /// </summary>
        public static unsafe void PrefetchInt64(Vector<ulong> mask, void* address, [ConstantExpected] SvePrefetchType prefetchType) => PrefetchInt64(mask, address, prefetchType);


        ///  ReciprocalEstimate : Reciprocal estimate

        /// <summary>
        /// svfloat64_t svrecpe[_f64](svfloat64_t op)
        ///   FRECPE Zresult.D, Zop.D
        /// </summary>
        public static unsafe Vector<double> ReciprocalEstimate(Vector<double> value) => ReciprocalEstimate(value);

        /// <summary>
        /// svfloat32_t svrecpe[_f32](svfloat32_t op)
        ///   FRECPE Zresult.S, Zop.S
        /// </summary>
        public static unsafe Vector<float> ReciprocalEstimate(Vector<float> value) => ReciprocalEstimate(value);


        ///  ReciprocalExponent : Reciprocal exponent

        /// <summary>
        /// svfloat64_t svrecpx[_f64]_m(svfloat64_t inactive, svbool_t pg, svfloat64_t op)
        ///   FRECPX Ztied.D, Pg/M, Zop.D
        /// svfloat64_t svrecpx[_f64]_x(svbool_t pg, svfloat64_t op)
        ///   FRECPX Ztied.D, Pg/M, Ztied.D
        /// svfloat64_t svrecpx[_f64]_z(svbool_t pg, svfloat64_t op)
        /// </summary>
        public static unsafe Vector<double> ReciprocalExponent(Vector<double> value) => ReciprocalExponent(value);

        /// <summary>
        /// svfloat32_t svrecpx[_f32]_m(svfloat32_t inactive, svbool_t pg, svfloat32_t op)
        ///   FRECPX Ztied.S, Pg/M, Zop.S
        /// svfloat32_t svrecpx[_f32]_x(svbool_t pg, svfloat32_t op)
        ///   FRECPX Ztied.S, Pg/M, Ztied.S
        /// svfloat32_t svrecpx[_f32]_z(svbool_t pg, svfloat32_t op)
        /// </summary>
        public static unsafe Vector<float> ReciprocalExponent(Vector<float> value) => ReciprocalExponent(value);


        ///  ReciprocalSqrtEstimate : Reciprocal square root estimate

        /// <summary>
        /// svfloat64_t svrsqrte[_f64](svfloat64_t op)
        ///   FRSQRTE Zresult.D, Zop.D
        /// </summary>
        public static unsafe Vector<double> ReciprocalSqrtEstimate(Vector<double> value) => ReciprocalSqrtEstimate(value);

        /// <summary>
        /// svfloat32_t svrsqrte[_f32](svfloat32_t op)
        ///   FRSQRTE Zresult.S, Zop.S
        /// </summary>
        public static unsafe Vector<float> ReciprocalSqrtEstimate(Vector<float> value) => ReciprocalSqrtEstimate(value);


        ///  ReciprocalSqrtStep : Reciprocal square root step

        /// <summary>
        /// svfloat64_t svrsqrts[_f64](svfloat64_t op1, svfloat64_t op2)
        ///   FRSQRTS Zresult.D, Zop1.D, Zop2.D
        /// </summary>
        public static unsafe Vector<double> ReciprocalSqrtStep(Vector<double> left, Vector<double> right) => ReciprocalSqrtStep(left, right);

        /// <summary>
        /// svfloat32_t svrsqrts[_f32](svfloat32_t op1, svfloat32_t op2)
        ///   FRSQRTS Zresult.S, Zop1.S, Zop2.S
        /// </summary>
        public static unsafe Vector<float> ReciprocalSqrtStep(Vector<float> left, Vector<float> right) => ReciprocalSqrtStep(left, right);


        ///  ReciprocalStep : Reciprocal step

        /// <summary>
        /// svfloat64_t svrecps[_f64](svfloat64_t op1, svfloat64_t op2)
        ///   FRECPS Zresult.D, Zop1.D, Zop2.D
        /// </summary>
        public static unsafe Vector<double> ReciprocalStep(Vector<double> left, Vector<double> right) => ReciprocalStep(left, right);

        /// <summary>
        /// svfloat32_t svrecps[_f32](svfloat32_t op1, svfloat32_t op2)
        ///   FRECPS Zresult.S, Zop1.S, Zop2.S
        /// </summary>
        public static unsafe Vector<float> ReciprocalStep(Vector<float> left, Vector<float> right) => ReciprocalStep(left, right);
        ///  Reverse bits

        /// <summary>
        /// svuint8_t svrbit[_u8]_x(svbool_t pg, svuint8_t op)
        ///   RBIT Ztied.B, Pg/M, Ztied.B
        /// </summary>
        public static unsafe Vector<byte> ReverseBits(Vector<byte> value) => ReverseBits(value);

        /// <summary>
        /// svint16_t svrbit[_s16]_m(svint16_t inactive, svbool_t pg, svint16_t op)
        ///   RBIT Ztied.H, Pg/M, Zop.H
        /// </summary>
        public static unsafe Vector<short> ReverseBits(Vector<short> value) => ReverseBits(value);

        /// <summary>
        /// svint32_t svrbit[_s32]_m(svint32_t inactive, svbool_t pg, svint32_t op)
        ///   RBIT Ztied.S, Pg/M, Zop.S
        /// </summary>
        public static unsafe Vector<int> ReverseBits(Vector<int> value) => ReverseBits(value);

        /// <summary>
        /// svint64_t svrbit[_s64]_m(svint64_t inactive, svbool_t pg, svint64_t op)
        ///   RBIT Ztied.D, Pg/M, Zop.D
        /// </summary>
        public static unsafe Vector<long> ReverseBits(Vector<long> value) => ReverseBits(value);

        /// <summary>
        /// svint8_t svrbit[_s8]_m(svint8_t inactive, svbool_t pg, svint8_t op)
        ///   RBIT Ztied.B, Pg/M, Zop.B
        /// </summary>
        public static unsafe Vector<sbyte> ReverseBits(Vector<sbyte> value) => ReverseBits(value);

        /// <summary>
        /// svuint16_t svrbit[_u16]_m(svuint16_t inactive, svbool_t pg, svuint16_t op)
        ///   RBIT Ztied.H, Pg/M, Zop.H
        /// </summary>
        public static unsafe Vector<ushort> ReverseBits(Vector<ushort> value) => ReverseBits(value);

        /// <summary>
        /// svuint32_t svrbit[_u32]_m(svuint32_t inactive, svbool_t pg, svuint32_t op)
        ///   RBIT Ztied.S, Pg/M, Zop.S
        /// </summary>
        public static unsafe Vector<uint> ReverseBits(Vector<uint> value) => ReverseBits(value);

        /// <summary>
        /// svuint64_t svrbit[_u64]_m(svuint64_t inactive, svbool_t pg, svuint64_t op)
        ///   RBIT Ztied.D, Pg/M, Zop.D
        /// </summary>
        public static unsafe Vector<ulong> ReverseBits(Vector<ulong> value) => ReverseBits(value);


        ///  Reverse all elements

        /// <summary>
        /// svuint8_t svrev[_u8](svuint8_t op)
        ///   REV Zresult.B, Zop.B
        /// </summary>
        public static unsafe Vector<byte> ReverseElement(Vector<byte> value) => ReverseElement(value);

        /// <summary>
        /// svfloat64_t svrev[_f64](svfloat64_t op)
        ///   REV Zresult.D, Zop.D
        /// </summary>
        public static unsafe Vector<double> ReverseElement(Vector<double> value) => ReverseElement(value);

        /// <summary>
        /// svint16_t svrev[_s16](svint16_t op)
        ///   REV Zresult.H, Zop.H
        /// </summary>
        public static unsafe Vector<short> ReverseElement(Vector<short> value) => ReverseElement(value);

        /// <summary>
        /// svint32_t svrev[_s32](svint32_t op)
        ///   REV Zresult.S, Zop.S
        /// </summary>
        public static unsafe Vector<int> ReverseElement(Vector<int> value) => ReverseElement(value);

        /// <summary>
        /// svint64_t svrev[_s64](svint64_t op)
        ///   REV Zresult.D, Zop.D
        /// </summary>
        public static unsafe Vector<long> ReverseElement(Vector<long> value) => ReverseElement(value);

        /// <summary>
        /// svint8_t svrev[_s8](svint8_t op)
        ///   REV Zresult.B, Zop.B
        /// </summary>
        public static unsafe Vector<sbyte> ReverseElement(Vector<sbyte> value) => ReverseElement(value);

        /// <summary>
        /// svfloat32_t svrev[_f32](svfloat32_t op)
        ///   REV Zresult.S, Zop.S
        /// </summary>
        public static unsafe Vector<float> ReverseElement(Vector<float> value) => ReverseElement(value);

        /// <summary>
        /// svuint16_t svrev[_u16](svuint16_t op)
        ///   REV Zresult.H, Zop.H
        /// </summary>
        public static unsafe Vector<ushort> ReverseElement(Vector<ushort> value) => ReverseElement(value);

        /// <summary>
        /// svuint32_t svrev[_u32](svuint32_t op)
        ///   REV Zresult.S, Zop.S
        /// </summary>
        public static unsafe Vector<uint> ReverseElement(Vector<uint> value) => ReverseElement(value);

        /// <summary>
        /// svuint64_t svrev[_u64](svuint64_t op)
        ///   REV Zresult.D, Zop.D
        /// </summary>
        public static unsafe Vector<ulong> ReverseElement(Vector<ulong> value) => ReverseElement(value);


        ///  Reverse halfwords within elements

        /// <summary>
        /// svint32_t svrevh[_s32]_m(svint32_t inactive, svbool_t pg, svint32_t op)
        ///   REVH Ztied.S, Pg/M, Zop.S
        /// </summary>
        public static unsafe Vector<int> ReverseElement16(Vector<int> value) => ReverseElement16(value);

        /// <summary>
        /// svint64_t svrevh[_s64]_m(svint64_t inactive, svbool_t pg, svint64_t op)
        ///   REVH Ztied.D, Pg/M, Zop.D
        /// </summary>
        public static unsafe Vector<long> ReverseElement16(Vector<long> value) => ReverseElement16(value);

        /// <summary>
        /// svuint32_t svrevh[_u32]_m(svuint32_t inactive, svbool_t pg, svuint32_t op)
        ///   REVH Ztied.S, Pg/M, Zop.S
        /// </summary>
        public static unsafe Vector<uint> ReverseElement16(Vector<uint> value) => ReverseElement16(value);

        /// <summary>
        /// svuint64_t svrevh[_u64]_m(svuint64_t inactive, svbool_t pg, svuint64_t op)
        ///   REVH Ztied.D, Pg/M, Zop.D
        /// </summary>
        public static unsafe Vector<ulong> ReverseElement16(Vector<ulong> value) => ReverseElement16(value);


        ///  Reverse words within elements

        /// <summary>
        /// svint64_t svrevw[_s64]_m(svint64_t inactive, svbool_t pg, svint64_t op)
        ///   REVW Ztied.D, Pg/M, Zop.D
        /// </summary>
        public static unsafe Vector<long> ReverseElement32(Vector<long> value) => ReverseElement32(value);

        /// <summary>
        /// svuint64_t svrevw[_u64]_m(svuint64_t inactive, svbool_t pg, svuint64_t op)
        ///   REVW Ztied.D, Pg/M, Zop.D
        /// </summary>
        public static unsafe Vector<ulong> ReverseElement32(Vector<ulong> value) => ReverseElement32(value);


        ///  Reverse bytes within elements

        /// <summary>
        /// svint16_t svrevb[_s16]_m(svint16_t inactive, svbool_t pg, svint16_t op)
        ///   REVB Ztied.H, Pg/M, Zop.H
        /// </summary>
        public static unsafe Vector<short> ReverseElement8(Vector<short> value) => ReverseElement8(value);

        /// <summary>
        /// svint32_t svrevb[_s32]_m(svint32_t inactive, svbool_t pg, svint32_t op)
        ///   REVB Ztied.S, Pg/M, Zop.S
        /// </summary>
        public static unsafe Vector<int> ReverseElement8(Vector<int> value) => ReverseElement8(value);

        /// <summary>
        /// svint64_t svrevb[_s64]_m(svint64_t inactive, svbool_t pg, svint64_t op)
        ///   REVB Ztied.D, Pg/M, Zop.D
        /// </summary>
        public static unsafe Vector<long> ReverseElement8(Vector<long> value) => ReverseElement8(value);

        /// <summary>
        /// svuint16_t svrevb[_u16]_m(svuint16_t inactive, svbool_t pg, svuint16_t op)
        ///   REVB Ztied.H, Pg/M, Zop.H
        /// </summary>
        public static unsafe Vector<ushort> ReverseElement8(Vector<ushort> value) => ReverseElement8(value);

        /// <summary>
        /// svuint32_t svrevb[_u32]_m(svuint32_t inactive, svbool_t pg, svuint32_t op)
        ///   REVB Ztied.S, Pg/M, Zop.S
        /// </summary>
        public static unsafe Vector<uint> ReverseElement8(Vector<uint> value) => ReverseElement8(value);

        /// <summary>
        /// svuint64_t svrevb[_u64]_m(svuint64_t inactive, svbool_t pg, svuint64_t op)
        ///   REVB Ztied.D, Pg/M, Zop.D
        /// </summary>
        public static unsafe Vector<ulong> ReverseElement8(Vector<ulong> value) => ReverseElement8(value);


        ///  RoundAwayFromZero : Round to nearest, ties away from zero

        /// <summary>
        /// svfloat64_t svrinta[_f64]_m(svfloat64_t inactive, svbool_t pg, svfloat64_t op)
        ///   FRINTA Ztied.D, Pg/M, Zop.D
        /// svfloat64_t svrinta[_f64]_x(svbool_t pg, svfloat64_t op)
        ///   FRINTA Ztied.D, Pg/M, Ztied.D
        /// svfloat64_t svrinta[_f64]_z(svbool_t pg, svfloat64_t op)
        /// </summary>
        public static unsafe Vector<double> RoundAwayFromZero(Vector<double> value) => RoundAwayFromZero(value);

        /// <summary>
        /// svfloat32_t svrinta[_f32]_m(svfloat32_t inactive, svbool_t pg, svfloat32_t op)
        ///   FRINTA Ztied.S, Pg/M, Zop.S
        /// svfloat32_t svrinta[_f32]_x(svbool_t pg, svfloat32_t op)
        ///   FRINTA Ztied.S, Pg/M, Ztied.S
        /// svfloat32_t svrinta[_f32]_z(svbool_t pg, svfloat32_t op)
        /// </summary>
        public static unsafe Vector<float> RoundAwayFromZero(Vector<float> value) => RoundAwayFromZero(value);


        ///  RoundToNearest : Round to nearest, ties to even

        /// <summary>
        /// svfloat64_t svrintn[_f64]_m(svfloat64_t inactive, svbool_t pg, svfloat64_t op)
        ///   FRINTN Ztied.D, Pg/M, Zop.D
        /// svfloat64_t svrintn[_f64]_x(svbool_t pg, svfloat64_t op)
        ///   FRINTN Ztied.D, Pg/M, Ztied.D
        /// svfloat64_t svrintn[_f64]_z(svbool_t pg, svfloat64_t op)
        /// </summary>
        public static unsafe Vector<double> RoundToNearest(Vector<double> value) => RoundToNearest(value);

        /// <summary>
        /// svfloat32_t svrintn[_f32]_m(svfloat32_t inactive, svbool_t pg, svfloat32_t op)
        ///   FRINTN Ztied.S, Pg/M, Zop.S
        /// svfloat32_t svrintn[_f32]_x(svbool_t pg, svfloat32_t op)
        ///   FRINTN Ztied.S, Pg/M, Ztied.S
        /// svfloat32_t svrintn[_f32]_z(svbool_t pg, svfloat32_t op)
        /// </summary>
        public static unsafe Vector<float> RoundToNearest(Vector<float> value) => RoundToNearest(value);


        ///  RoundToNegativeInfinity : Round towards -∞

        /// <summary>
        /// svfloat64_t svrintm[_f64]_m(svfloat64_t inactive, svbool_t pg, svfloat64_t op)
        ///   FRINTM Ztied.D, Pg/M, Zop.D
        /// svfloat64_t svrintm[_f64]_x(svbool_t pg, svfloat64_t op)
        ///   FRINTM Ztied.D, Pg/M, Ztied.D
        /// svfloat64_t svrintm[_f64]_z(svbool_t pg, svfloat64_t op)
        /// </summary>
        public static unsafe Vector<double> RoundToNegativeInfinity(Vector<double> value) => RoundToNegativeInfinity(value);

        /// <summary>
        /// svfloat32_t svrintm[_f32]_m(svfloat32_t inactive, svbool_t pg, svfloat32_t op)
        ///   FRINTM Ztied.S, Pg/M, Zop.S
        /// svfloat32_t svrintm[_f32]_x(svbool_t pg, svfloat32_t op)
        ///   FRINTM Ztied.S, Pg/M, Ztied.S
        /// svfloat32_t svrintm[_f32]_z(svbool_t pg, svfloat32_t op)
        /// </summary>
        public static unsafe Vector<float> RoundToNegativeInfinity(Vector<float> value) => RoundToNegativeInfinity(value);


        ///  RoundToPositiveInfinity : Round towards +∞

        /// <summary>
        /// svfloat64_t svrintp[_f64]_m(svfloat64_t inactive, svbool_t pg, svfloat64_t op)
        ///   FRINTP Ztied.D, Pg/M, Zop.D
        /// svfloat64_t svrintp[_f64]_x(svbool_t pg, svfloat64_t op)
        ///   FRINTP Ztied.D, Pg/M, Ztied.D
        /// svfloat64_t svrintp[_f64]_z(svbool_t pg, svfloat64_t op)
        /// </summary>
        public static unsafe Vector<double> RoundToPositiveInfinity(Vector<double> value) => RoundToPositiveInfinity(value);

        /// <summary>
        /// svfloat32_t svrintp[_f32]_m(svfloat32_t inactive, svbool_t pg, svfloat32_t op)
        ///   FRINTP Ztied.S, Pg/M, Zop.S
        /// svfloat32_t svrintp[_f32]_x(svbool_t pg, svfloat32_t op)
        ///   FRINTP Ztied.S, Pg/M, Ztied.S
        /// svfloat32_t svrintp[_f32]_z(svbool_t pg, svfloat32_t op)
        /// </summary>
        public static unsafe Vector<float> RoundToPositiveInfinity(Vector<float> value) => RoundToPositiveInfinity(value);


        ///  RoundToZero : Round towards zero

        /// <summary>
        /// svfloat64_t svrintz[_f64]_m(svfloat64_t inactive, svbool_t pg, svfloat64_t op)
        ///   FRINTZ Ztied.D, Pg/M, Zop.D
        /// svfloat64_t svrintz[_f64]_x(svbool_t pg, svfloat64_t op)
        ///   FRINTZ Ztied.D, Pg/M, Ztied.D
        /// svfloat64_t svrintz[_f64]_z(svbool_t pg, svfloat64_t op)
        /// </summary>
        public static unsafe Vector<double> RoundToZero(Vector<double> value) => RoundToZero(value);

        /// <summary>
        /// svfloat32_t svrintz[_f32]_m(svfloat32_t inactive, svbool_t pg, svfloat32_t op)
        ///   FRINTZ Ztied.S, Pg/M, Zop.S
        /// svfloat32_t svrintz[_f32]_x(svbool_t pg, svfloat32_t op)
        ///   FRINTZ Ztied.S, Pg/M, Ztied.S
        /// svfloat32_t svrintz[_f32]_z(svbool_t pg, svfloat32_t op)
        /// </summary>
        public static unsafe Vector<float> RoundToZero(Vector<float> value) => RoundToZero(value);


        ///  Saturating decrement by number of halfword elements

        /// <summary>
        /// int32_t svqdech_pat[_n_s32](int32_t op, enum svpattern pattern, uint64_t imm_factor)
        ///   SQDECH Xtied, Wtied, pattern, MUL #imm_factor
        /// </summary>
        public static unsafe int SaturatingDecrementBy16BitElementCount(int value, [ConstantExpected(Min = 1, Max = (byte)(16))] byte scale, [ConstantExpected] SveMaskPattern pattern = SveMaskPattern.All) => SaturatingDecrementBy16BitElementCount(value, scale, pattern);

        /// <summary>
        /// int64_t svqdech_pat[_n_s64](int64_t op, enum svpattern pattern, uint64_t imm_factor)
        ///   SQDECH Xtied, pattern, MUL #imm_factor
        /// </summary>
        public static unsafe long SaturatingDecrementBy16BitElementCount(long value, [ConstantExpected(Min = 1, Max = (byte)(16))] byte scale, [ConstantExpected] SveMaskPattern pattern = SveMaskPattern.All) => SaturatingDecrementBy16BitElementCount(value, scale, pattern);

        /// <summary>
        /// uint32_t svqdech_pat[_n_u32](uint32_t op, enum svpattern pattern, uint64_t imm_factor)
        ///   UQDECH Wtied, pattern, MUL #imm_factor
        /// </summary>
        public static unsafe uint SaturatingDecrementBy16BitElementCount(uint value, [ConstantExpected(Min = 1, Max = (byte)(16))] byte scale, [ConstantExpected] SveMaskPattern pattern = SveMaskPattern.All) => SaturatingDecrementBy16BitElementCount(value, scale, pattern);

        /// <summary>
        /// uint64_t svqdech_pat[_n_u64](uint64_t op, enum svpattern pattern, uint64_t imm_factor)
        ///   UQDECH Xtied, pattern, MUL #imm_factor
        /// </summary>
        public static unsafe ulong SaturatingDecrementBy16BitElementCount(ulong value, [ConstantExpected(Min = 1, Max = (byte)(16))] byte scale, [ConstantExpected] SveMaskPattern pattern = SveMaskPattern.All) => SaturatingDecrementBy16BitElementCount(value, scale, pattern);

        /// <summary>
        /// svint16_t svqdech_pat[_s16](svint16_t op, enum svpattern pattern, uint64_t imm_factor)
        ///   SQDECH Ztied.H, pattern, MUL #imm_factor
        /// </summary>
        public static unsafe Vector<short> SaturatingDecrementBy16BitElementCount(Vector<short> value, [ConstantExpected(Min = 1, Max = (byte)(16))] byte scale, [ConstantExpected] SveMaskPattern pattern = SveMaskPattern.All) => SaturatingDecrementBy16BitElementCount(value, scale, pattern);

        /// <summary>
        /// svuint16_t svqdech_pat[_u16](svuint16_t op, enum svpattern pattern, uint64_t imm_factor)
        ///   UQDECH Ztied.H, pattern, MUL #imm_factor
        /// </summary>
        public static unsafe Vector<ushort> SaturatingDecrementBy16BitElementCount(Vector<ushort> value, [ConstantExpected(Min = 1, Max = (byte)(16))] byte scale, [ConstantExpected] SveMaskPattern pattern = SveMaskPattern.All) => SaturatingDecrementBy16BitElementCount(value, scale, pattern);


        ///  Saturating decrement by number of word elements

        /// <summary>
        /// int32_t svqdecw_pat[_n_s32](int32_t op, enum svpattern pattern, uint64_t imm_factor)
        ///   SQDECW Xtied, Wtied, pattern, MUL #imm_factor
        /// </summary>
        public static unsafe int SaturatingDecrementBy32BitElementCount(int value, [ConstantExpected(Min = 1, Max = (byte)(16))] byte scale, [ConstantExpected] SveMaskPattern pattern = SveMaskPattern.All) => SaturatingDecrementBy32BitElementCount(value, scale, pattern);

        /// <summary>
        /// int64_t svqdecw_pat[_n_s64](int64_t op, enum svpattern pattern, uint64_t imm_factor)
        ///   SQDECW Xtied, pattern, MUL #imm_factor
        /// </summary>
        public static unsafe long SaturatingDecrementBy32BitElementCount(long value, [ConstantExpected(Min = 1, Max = (byte)(16))] byte scale, [ConstantExpected] SveMaskPattern pattern = SveMaskPattern.All) => SaturatingDecrementBy32BitElementCount(value, scale, pattern);

        /// <summary>
        /// uint32_t svqdecw_pat[_n_u32](uint32_t op, enum svpattern pattern, uint64_t imm_factor)
        ///   UQDECW Wtied, pattern, MUL #imm_factor
        /// </summary>
        public static unsafe uint SaturatingDecrementBy32BitElementCount(uint value, [ConstantExpected(Min = 1, Max = (byte)(16))] byte scale, [ConstantExpected] SveMaskPattern pattern = SveMaskPattern.All) => SaturatingDecrementBy32BitElementCount(value, scale, pattern);

        /// <summary>
        /// uint64_t svqdecw_pat[_n_u64](uint64_t op, enum svpattern pattern, uint64_t imm_factor)
        ///   UQDECW Xtied, pattern, MUL #imm_factor
        /// </summary>
        public static unsafe ulong SaturatingDecrementBy32BitElementCount(ulong value, [ConstantExpected(Min = 1, Max = (byte)(16))] byte scale, [ConstantExpected] SveMaskPattern pattern = SveMaskPattern.All) => SaturatingDecrementBy32BitElementCount(value, scale, pattern);

        /// <summary>
        /// svint32_t svqdecw_pat[_s32](svint32_t op, enum svpattern pattern, uint64_t imm_factor)
        ///   SQDECW Ztied.S, pattern, MUL #imm_factor
        /// </summary>
        public static unsafe Vector<int> SaturatingDecrementBy32BitElementCount(Vector<int> value, [ConstantExpected(Min = 1, Max = (byte)(16))] byte scale, [ConstantExpected] SveMaskPattern pattern = SveMaskPattern.All) => SaturatingDecrementBy32BitElementCount(value, scale, pattern);

        /// <summary>
        /// svuint32_t svqdecw_pat[_u32](svuint32_t op, enum svpattern pattern, uint64_t imm_factor)
        ///   UQDECW Ztied.S, pattern, MUL #imm_factor
        /// </summary>
        public static unsafe Vector<uint> SaturatingDecrementBy32BitElementCount(Vector<uint> value, [ConstantExpected(Min = 1, Max = (byte)(16))] byte scale, [ConstantExpected] SveMaskPattern pattern = SveMaskPattern.All) => SaturatingDecrementBy32BitElementCount(value, scale, pattern);


        ///  Saturating decrement by number of doubleword elements

        /// <summary>
        /// int32_t svqdecd_pat[_n_s32](int32_t op, enum svpattern pattern, uint64_t imm_factor)
        ///   SQDECD Xtied, Wtied, pattern, MUL #imm_factor
        /// </summary>
        public static unsafe int SaturatingDecrementBy64BitElementCount(int value, [ConstantExpected(Min = 1, Max = (byte)(16))] byte scale, [ConstantExpected] SveMaskPattern pattern = SveMaskPattern.All) => SaturatingDecrementBy64BitElementCount(value, scale, pattern);

        /// <summary>
        /// int64_t svqdecd_pat[_n_s64](int64_t op, enum svpattern pattern, uint64_t imm_factor)
        ///   SQDECD Xtied, pattern, MUL #imm_factor
        /// </summary>
        public static unsafe long SaturatingDecrementBy64BitElementCount(long value, [ConstantExpected(Min = 1, Max = (byte)(16))] byte scale, [ConstantExpected] SveMaskPattern pattern = SveMaskPattern.All) => SaturatingDecrementBy64BitElementCount(value, scale, pattern);

        /// <summary>
        /// uint32_t svqdecd_pat[_n_u32](uint32_t op, enum svpattern pattern, uint64_t imm_factor)
        ///   UQDECD Wtied, pattern, MUL #imm_factor
        /// </summary>
        public static unsafe uint SaturatingDecrementBy64BitElementCount(uint value, [ConstantExpected(Min = 1, Max = (byte)(16))] byte scale, [ConstantExpected] SveMaskPattern pattern = SveMaskPattern.All) => SaturatingDecrementBy64BitElementCount(value, scale, pattern);

        /// <summary>
        /// uint64_t svqdecd_pat[_n_u64](uint64_t op, enum svpattern pattern, uint64_t imm_factor)
        ///   UQDECD Xtied, pattern, MUL #imm_factor
        /// </summary>
        public static unsafe ulong SaturatingDecrementBy64BitElementCount(ulong value, [ConstantExpected(Min = 1, Max = (byte)(16))] byte scale, [ConstantExpected] SveMaskPattern pattern = SveMaskPattern.All) => SaturatingDecrementBy64BitElementCount(value, scale, pattern);

        /// <summary>
        /// svint64_t svqdecd_pat[_s64](svint64_t op, enum svpattern pattern, uint64_t imm_factor)
        ///   SQDECD Ztied.D, pattern, MUL #imm_factor
        /// </summary>
        public static unsafe Vector<long> SaturatingDecrementBy64BitElementCount(Vector<long> value, [ConstantExpected(Min = 1, Max = (byte)(16))] byte scale, [ConstantExpected] SveMaskPattern pattern = SveMaskPattern.All) => SaturatingDecrementBy64BitElementCount(value, scale, pattern);

        /// <summary>
        /// svuint64_t svqdecd_pat[_u64](svuint64_t op, enum svpattern pattern, uint64_t imm_factor)
        ///   UQDECD Ztied.D, pattern, MUL #imm_factor
        /// </summary>
        public static unsafe Vector<ulong> SaturatingDecrementBy64BitElementCount(Vector<ulong> value, [ConstantExpected(Min = 1, Max = (byte)(16))] byte scale, [ConstantExpected] SveMaskPattern pattern = SveMaskPattern.All) => SaturatingDecrementBy64BitElementCount(value, scale, pattern);


        ///  Saturating decrement by number of byte elements

        /// <summary>
        /// int32_t svqdecb_pat[_n_s32](int32_t op, enum svpattern pattern, uint64_t imm_factor)
        ///   SQDECB Xtied, Wtied, pattern, MUL #imm_factor
        /// </summary>
        public static unsafe int SaturatingDecrementBy8BitElementCount(int value, [ConstantExpected(Min = 1, Max = (byte)(16))] byte scale, [ConstantExpected] SveMaskPattern pattern = SveMaskPattern.All) => SaturatingDecrementBy8BitElementCount(value, scale, pattern);

        /// <summary>
        /// int64_t svqdecb_pat[_n_s64](int64_t op, enum svpattern pattern, uint64_t imm_factor)
        ///   SQDECB Xtied, pattern, MUL #imm_factor
        /// </summary>
        public static unsafe long SaturatingDecrementBy8BitElementCount(long value, [ConstantExpected(Min = 1, Max = (byte)(16))] byte scale, [ConstantExpected] SveMaskPattern pattern = SveMaskPattern.All) => SaturatingDecrementBy8BitElementCount(value, scale, pattern);

        /// <summary>
        /// uint32_t svqdecb_pat[_n_u32](uint32_t op, enum svpattern pattern, uint64_t imm_factor)
        ///   UQDECB Wtied, pattern, MUL #imm_factor
        /// </summary>
        public static unsafe uint SaturatingDecrementBy8BitElementCount(uint value, [ConstantExpected(Min = 1, Max = (byte)(16))] byte scale, [ConstantExpected] SveMaskPattern pattern = SveMaskPattern.All) => SaturatingDecrementBy8BitElementCount(value, scale, pattern);

        /// <summary>
        /// uint64_t svqdecb_pat[_n_u64](uint64_t op, enum svpattern pattern, uint64_t imm_factor)
        ///   UQDECB Xtied, pattern, MUL #imm_factor
        /// </summary>
        public static unsafe ulong SaturatingDecrementBy8BitElementCount(ulong value, [ConstantExpected(Min = 1, Max = (byte)(16))] byte scale, [ConstantExpected] SveMaskPattern pattern = SveMaskPattern.All) => SaturatingDecrementBy8BitElementCount(value, scale, pattern);


        ///  Saturating decrement by active element count

        /// <summary>
        /// int32_t svqdecp[_n_s32]_b8(int32_t op, svbool_t pg)
        ///   SQDECP Xtied, Pg.B, Wtied
        /// </summary>
        public static unsafe long SaturatingDecrementByActiveElementCount(int value, Vector<byte> from) => SaturatingDecrementByActiveElementCount(value, from);

        /// <summary>
        /// int64_t svqdecp[_n_s64]_b8(int64_t op, svbool_t pg)
        ///   SQDECP Xtied, Pg.B
        /// </summary>
        public static unsafe long SaturatingDecrementByActiveElementCount(long value, Vector<byte> from) => SaturatingDecrementByActiveElementCount(value, from);

        /// <summary>
        /// uint32_t svqdecp[_n_u32]_b8(uint32_t op, svbool_t pg)
        ///   UQDECP Wtied, Pg.B
        /// </summary>
        public static unsafe ulong SaturatingDecrementByActiveElementCount(uint value, Vector<byte> from) => SaturatingDecrementByActiveElementCount(value, from);

        /// <summary>
        /// uint64_t svqdecp[_n_u64]_b8(uint64_t op, svbool_t pg)
        ///   UQDECP Xtied, Pg.B
        /// </summary>
        public static unsafe ulong SaturatingDecrementByActiveElementCount(ulong value, Vector<byte> from) => SaturatingDecrementByActiveElementCount(value, from);

        /// <summary>
        /// svint16_t svqdecp[_s16](svint16_t op, svbool_t pg)
        ///   SQDECP Ztied.H, Pg
        /// </summary>
        public static unsafe Vector<short> SaturatingDecrementByActiveElementCount(Vector<short> value, Vector<short> from) => SaturatingDecrementByActiveElementCount(value, from);

        /// <summary>
        /// svint32_t svqdecp[_s32](svint32_t op, svbool_t pg)
        ///   SQDECP Ztied.S, Pg
        /// </summary>
        public static unsafe Vector<int> SaturatingDecrementByActiveElementCount(Vector<int> value, Vector<int> from) => SaturatingDecrementByActiveElementCount(value, from);

        /// <summary>
        /// svint64_t svqdecp[_s64](svint64_t op, svbool_t pg)
        ///   SQDECP Ztied.D, Pg
        /// </summary>
        public static unsafe Vector<long> SaturatingDecrementByActiveElementCount(Vector<long> value, Vector<long> from) => SaturatingDecrementByActiveElementCount(value, from);

        /// <summary>
        /// int32_t svqdecp[_n_s32]_b16(int32_t op, svbool_t pg)
        ///   SQDECP Xtied, Pg.H, Wtied
        /// </summary>
        public static unsafe long SaturatingDecrementByActiveElementCount(int value, Vector<ushort> from) => SaturatingDecrementByActiveElementCount(value, from);

        /// <summary>
        /// int64_t svqdecp[_n_s64]_b16(int64_t op, svbool_t pg)
        ///   SQDECP Xtied, Pg.H
        /// </summary>
        public static unsafe long SaturatingDecrementByActiveElementCount(long value, Vector<ushort> from) => SaturatingDecrementByActiveElementCount(value, from);

        /// <summary>
        /// uint32_t svqdecp[_n_u32]_b16(uint32_t op, svbool_t pg)
        ///   UQDECP Wtied, Pg.H
        /// </summary>
        public static unsafe ulong SaturatingDecrementByActiveElementCount(uint value, Vector<ushort> from) => SaturatingDecrementByActiveElementCount(value, from);

        /// <summary>
        /// uint64_t svqdecp[_n_u64]_b16(uint64_t op, svbool_t pg)
        ///   UQDECP Xtied, Pg.H
        /// </summary>
        public static unsafe ulong SaturatingDecrementByActiveElementCount(ulong value, Vector<ushort> from) => SaturatingDecrementByActiveElementCount(value, from);

        /// <summary>
        /// svuint16_t svqdecp[_u16](svuint16_t op, svbool_t pg)
        ///   UQDECP Ztied.H, Pg
        /// </summary>
        public static unsafe Vector<ushort> SaturatingDecrementByActiveElementCount(Vector<ushort> value, Vector<ushort> from) => SaturatingDecrementByActiveElementCount(value, from);

        /// <summary>
        /// int32_t svqdecp[_n_s32]_b32(int32_t op, svbool_t pg)
        ///   SQDECP Xtied, Pg.S, Wtied
        /// </summary>
        public static unsafe long SaturatingDecrementByActiveElementCount(int value, Vector<uint> from) => SaturatingDecrementByActiveElementCount(value, from);

        /// <summary>
        /// int64_t svqdecp[_n_s64]_b32(int64_t op, svbool_t pg)
        ///   SQDECP Xtied, Pg.S
        /// </summary>
        public static unsafe long SaturatingDecrementByActiveElementCount(long value, Vector<uint> from) => SaturatingDecrementByActiveElementCount(value, from);

        /// <summary>
        /// uint32_t svqdecp[_n_u32]_b32(uint32_t op, svbool_t pg)
        ///   UQDECP Wtied, Pg.S
        /// </summary>
        public static unsafe ulong SaturatingDecrementByActiveElementCount(uint value, Vector<uint> from) => SaturatingDecrementByActiveElementCount(value, from);

        /// <summary>
        /// uint64_t svqdecp[_n_u64]_b32(uint64_t op, svbool_t pg)
        ///   UQDECP Xtied, Pg.S
        /// </summary>
        public static unsafe ulong SaturatingDecrementByActiveElementCount(ulong value, Vector<uint> from) => SaturatingDecrementByActiveElementCount(value, from);

        /// <summary>
        /// svuint32_t svqdecp[_u32](svuint32_t op, svbool_t pg)
        ///   UQDECP Ztied.S, Pg
        /// </summary>
        public static unsafe Vector<uint> SaturatingDecrementByActiveElementCount(Vector<uint> value, Vector<uint> from) => SaturatingDecrementByActiveElementCount(value, from);

        /// <summary>
        /// int32_t svqdecp[_n_s32]_b64(int32_t op, svbool_t pg)
        ///   SQDECP Xtied, Pg.D, Wtied
        /// </summary>
        public static unsafe long SaturatingDecrementByActiveElementCount(int value, Vector<ulong> from) => SaturatingDecrementByActiveElementCount(value, from);

        /// <summary>
        /// int64_t svqdecp[_n_s64]_b64(int64_t op, svbool_t pg)
        ///   SQDECP Xtied, Pg.D
        /// </summary>
        public static unsafe long SaturatingDecrementByActiveElementCount(long value, Vector<ulong> from) => SaturatingDecrementByActiveElementCount(value, from);

        /// <summary>
        /// uint32_t svqdecp[_n_u32]_b64(uint32_t op, svbool_t pg)
        ///   UQDECP Wtied, Pg.D
        /// </summary>
        public static unsafe ulong SaturatingDecrementByActiveElementCount(uint value, Vector<ulong> from) => SaturatingDecrementByActiveElementCount(value, from);

        /// <summary>
        /// uint64_t svqdecp[_n_u64]_b64(uint64_t op, svbool_t pg)
        ///   UQDECP Xtied, Pg.D
        /// </summary>
        public static unsafe ulong SaturatingDecrementByActiveElementCount(ulong value, Vector<ulong> from) => SaturatingDecrementByActiveElementCount(value, from);

        /// <summary>
        /// svuint64_t svqdecp[_u64](svuint64_t op, svbool_t pg)
        ///   UQDECP Ztied.D, Pg
        /// </summary>
        public static unsafe Vector<ulong> SaturatingDecrementByActiveElementCount(Vector<ulong> value, Vector<ulong> from) => SaturatingDecrementByActiveElementCount(value, from);


        ///  Saturating increment by number of halfword elements

        /// <summary>
        /// int32_t svqinch_pat[_n_s32](int32_t op, enum svpattern pattern, uint64_t imm_factor)
        ///   SQINCH Xtied, Wtied, pattern, MUL #imm_factor
        /// </summary>
        public static unsafe int SaturatingIncrementBy16BitElementCount(int value, [ConstantExpected(Min = 1, Max = (byte)(16))] byte scale, [ConstantExpected] SveMaskPattern pattern = SveMaskPattern.All) => SaturatingIncrementBy16BitElementCount(value, scale, pattern);

        /// <summary>
        /// int64_t svqinch_pat[_n_s64](int64_t op, enum svpattern pattern, uint64_t imm_factor)
        ///   SQINCH Xtied, pattern, MUL #imm_factor
        /// </summary>
        public static unsafe long SaturatingIncrementBy16BitElementCount(long value, [ConstantExpected(Min = 1, Max = (byte)(16))] byte scale, [ConstantExpected] SveMaskPattern pattern = SveMaskPattern.All) => SaturatingIncrementBy16BitElementCount(value, scale, pattern);

        /// <summary>
        /// uint32_t svqinch_pat[_n_u32](uint32_t op, enum svpattern pattern, uint64_t imm_factor)
        ///   UQINCH Wtied, pattern, MUL #imm_factor
        /// </summary>
        public static unsafe uint SaturatingIncrementBy16BitElementCount(uint value, [ConstantExpected(Min = 1, Max = (byte)(16))] byte scale, [ConstantExpected] SveMaskPattern pattern = SveMaskPattern.All) => SaturatingIncrementBy16BitElementCount(value, scale, pattern);

        /// <summary>
        /// uint64_t svqinch_pat[_n_u64](uint64_t op, enum svpattern pattern, uint64_t imm_factor)
        ///   UQINCH Xtied, pattern, MUL #imm_factor
        /// </summary>
        public static unsafe ulong SaturatingIncrementBy16BitElementCount(ulong value, [ConstantExpected(Min = 1, Max = (byte)(16))] byte scale, [ConstantExpected] SveMaskPattern pattern = SveMaskPattern.All) => SaturatingIncrementBy16BitElementCount(value, scale, pattern);

        /// <summary>
        /// svint16_t svqinch_pat[_s16](svint16_t op, enum svpattern pattern, uint64_t imm_factor)
        ///   SQINCH Ztied.H, pattern, MUL #imm_factor
        /// </summary>
        public static unsafe Vector<short> SaturatingIncrementBy16BitElementCount(Vector<short> value, [ConstantExpected(Min = 1, Max = (byte)(16))] byte scale, [ConstantExpected] SveMaskPattern pattern = SveMaskPattern.All) => SaturatingIncrementBy16BitElementCount(value, scale, pattern);

        /// <summary>
        /// svuint16_t svqinch_pat[_u16](svuint16_t op, enum svpattern pattern, uint64_t imm_factor)
        ///   UQINCH Ztied.H, pattern, MUL #imm_factor
        /// </summary>
        public static unsafe Vector<ushort> SaturatingIncrementBy16BitElementCount(Vector<ushort> value, [ConstantExpected(Min = 1, Max = (byte)(16))] byte scale, [ConstantExpected] SveMaskPattern pattern = SveMaskPattern.All) => SaturatingIncrementBy16BitElementCount(value, scale, pattern);


        ///  Saturating increment by number of word elements

        /// <summary>
        /// int32_t svqincw_pat[_n_s32](int32_t op, enum svpattern pattern, uint64_t imm_factor)
        ///   SQINCW Xtied, Wtied, pattern, MUL #imm_factor
        /// </summary>
        public static unsafe int SaturatingIncrementBy32BitElementCount(int value, [ConstantExpected(Min = 1, Max = (byte)(16))] byte scale, [ConstantExpected] SveMaskPattern pattern = SveMaskPattern.All) => SaturatingIncrementBy32BitElementCount(value, scale, pattern);

        /// <summary>
        /// int64_t svqincw_pat[_n_s64](int64_t op, enum svpattern pattern, uint64_t imm_factor)
        ///   SQINCW Xtied, pattern, MUL #imm_factor
        /// </summary>
        public static unsafe long SaturatingIncrementBy32BitElementCount(long value, [ConstantExpected(Min = 1, Max = (byte)(16))] byte scale, [ConstantExpected] SveMaskPattern pattern = SveMaskPattern.All) => SaturatingIncrementBy32BitElementCount(value, scale, pattern);

        /// <summary>
        /// uint32_t svqincw_pat[_n_u32](uint32_t op, enum svpattern pattern, uint64_t imm_factor)
        ///   UQINCW Wtied, pattern, MUL #imm_factor
        /// </summary>
        public static unsafe uint SaturatingIncrementBy32BitElementCount(uint value, [ConstantExpected(Min = 1, Max = (byte)(16))] byte scale, [ConstantExpected] SveMaskPattern pattern = SveMaskPattern.All) => SaturatingIncrementBy32BitElementCount(value, scale, pattern);

        /// <summary>
        /// uint64_t svqincw_pat[_n_u64](uint64_t op, enum svpattern pattern, uint64_t imm_factor)
        ///   UQINCW Xtied, pattern, MUL #imm_factor
        /// </summary>
        public static unsafe ulong SaturatingIncrementBy32BitElementCount(ulong value, [ConstantExpected(Min = 1, Max = (byte)(16))] byte scale, [ConstantExpected] SveMaskPattern pattern = SveMaskPattern.All) => SaturatingIncrementBy32BitElementCount(value, scale, pattern);

        /// <summary>
        /// svint32_t svqincw_pat[_s32](svint32_t op, enum svpattern pattern, uint64_t imm_factor)
        ///   SQINCW Ztied.S, pattern, MUL #imm_factor
        /// </summary>
        public static unsafe Vector<int> SaturatingIncrementBy32BitElementCount(Vector<int> value, [ConstantExpected(Min = 1, Max = (byte)(16))] byte scale, [ConstantExpected] SveMaskPattern pattern = SveMaskPattern.All) => SaturatingIncrementBy32BitElementCount(value, scale, pattern);

        /// <summary>
        /// svuint32_t svqincw_pat[_u32](svuint32_t op, enum svpattern pattern, uint64_t imm_factor)
        ///   UQINCW Ztied.S, pattern, MUL #imm_factor
        /// </summary>
        public static unsafe Vector<uint> SaturatingIncrementBy32BitElementCount(Vector<uint> value, [ConstantExpected(Min = 1, Max = (byte)(16))] byte scale, [ConstantExpected] SveMaskPattern pattern = SveMaskPattern.All) => SaturatingIncrementBy32BitElementCount(value, scale, pattern);


        ///  Saturating increment by number of doubleword elements

        /// <summary>
        /// int32_t svqincd_pat[_n_s32](int32_t op, enum svpattern pattern, uint64_t imm_factor)
        ///   SQINCD Xtied, Wtied, pattern, MUL #imm_factor
        /// </summary>
        public static unsafe int SaturatingIncrementBy64BitElementCount(int value, [ConstantExpected(Min = 1, Max = (byte)(16))] byte scale, [ConstantExpected] SveMaskPattern pattern = SveMaskPattern.All) => SaturatingIncrementBy64BitElementCount(value, scale, pattern);

        /// <summary>
        /// int64_t svqincd_pat[_n_s64](int64_t op, enum svpattern pattern, uint64_t imm_factor)
        ///   SQINCD Xtied, pattern, MUL #imm_factor
        /// </summary>
        public static unsafe long SaturatingIncrementBy64BitElementCount(long value, [ConstantExpected(Min = 1, Max = (byte)(16))] byte scale, [ConstantExpected] SveMaskPattern pattern = SveMaskPattern.All) => SaturatingIncrementBy64BitElementCount(value, scale, pattern);

        /// <summary>
        /// uint32_t svqincd_pat[_n_u32](uint32_t op, enum svpattern pattern, uint64_t imm_factor)
        ///   UQINCD Wtied, pattern, MUL #imm_factor
        /// </summary>
        public static unsafe uint SaturatingIncrementBy64BitElementCount(uint value, [ConstantExpected(Min = 1, Max = (byte)(16))] byte scale, [ConstantExpected] SveMaskPattern pattern = SveMaskPattern.All) => SaturatingIncrementBy64BitElementCount(value, scale, pattern);

        /// <summary>
        /// uint64_t svqincd_pat[_n_u64](uint64_t op, enum svpattern pattern, uint64_t imm_factor)
        ///   UQINCD Xtied, pattern, MUL #imm_factor
        /// </summary>
        public static unsafe ulong SaturatingIncrementBy64BitElementCount(ulong value, [ConstantExpected(Min = 1, Max = (byte)(16))] byte scale, [ConstantExpected] SveMaskPattern pattern = SveMaskPattern.All) => SaturatingIncrementBy64BitElementCount(value, scale, pattern);

        /// <summary>
        /// svint64_t svqincd_pat[_s64](svint64_t op, enum svpattern pattern, uint64_t imm_factor)
        ///   SQINCD Ztied.D, pattern, MUL #imm_factor
        /// </summary>
        public static unsafe Vector<long> SaturatingIncrementBy64BitElementCount(Vector<long> value, [ConstantExpected(Min = 1, Max = (byte)(16))] byte scale, [ConstantExpected] SveMaskPattern pattern = SveMaskPattern.All) => SaturatingIncrementBy64BitElementCount(value, scale, pattern);

        /// <summary>
        /// svuint64_t svqincd_pat[_u64](svuint64_t op, enum svpattern pattern, uint64_t imm_factor)
        ///   UQINCD Ztied.D, pattern, MUL #imm_factor
        /// </summary>
        public static unsafe Vector<ulong> SaturatingIncrementBy64BitElementCount(Vector<ulong> value, [ConstantExpected(Min = 1, Max = (byte)(16))] byte scale, [ConstantExpected] SveMaskPattern pattern = SveMaskPattern.All) => SaturatingIncrementBy64BitElementCount(value, scale, pattern);


        ///  Saturating increment by number of byte elements

        /// <summary>
        /// int32_t svqincb_pat[_n_s32](int32_t op, enum svpattern pattern, uint64_t imm_factor)
        ///   SQINCB Xtied, Wtied, pattern, MUL #imm_factor
        /// </summary>
        public static unsafe int SaturatingIncrementBy8BitElementCount(int value, [ConstantExpected(Min = 1, Max = (byte)(16))] byte scale, [ConstantExpected] SveMaskPattern pattern = SveMaskPattern.All) => SaturatingIncrementBy8BitElementCount(value, scale, pattern);

        /// <summary>
        /// int64_t svqincb_pat[_n_s64](int64_t op, enum svpattern pattern, uint64_t imm_factor)
        ///   SQINCB Xtied, pattern, MUL #imm_factor
        /// </summary>
        public static unsafe long SaturatingIncrementBy8BitElementCount(long value, [ConstantExpected(Min = 1, Max = (byte)(16))] byte scale, [ConstantExpected] SveMaskPattern pattern = SveMaskPattern.All) => SaturatingIncrementBy8BitElementCount(value, scale, pattern);

        /// <summary>
        /// uint32_t svqincb_pat[_n_u32](uint32_t op, enum svpattern pattern, uint64_t imm_factor)
        ///   UQINCB Wtied, pattern, MUL #imm_factor
        /// </summary>
        public static unsafe uint SaturatingIncrementBy8BitElementCount(uint value, [ConstantExpected(Min = 1, Max = (byte)(16))] byte scale, [ConstantExpected] SveMaskPattern pattern = SveMaskPattern.All) => SaturatingIncrementBy8BitElementCount(value, scale, pattern);

        /// <summary>
        /// uint64_t svqincb_pat[_n_u64](uint64_t op, enum svpattern pattern, uint64_t imm_factor)
        ///   UQINCB Xtied, pattern, MUL #imm_factor
        /// </summary>
        public static unsafe ulong SaturatingIncrementBy8BitElementCount(ulong value, [ConstantExpected(Min = 1, Max = (byte)(16))] byte scale, [ConstantExpected] SveMaskPattern pattern = SveMaskPattern.All) => SaturatingIncrementBy8BitElementCount(value, scale, pattern);


        ///  Saturating increment by active element count

        /// <summary>
        /// int32_t svqincp[_n_s32]_b8(int32_t op, svbool_t pg)
        ///   SQINCP Xtied, Pg.B, Wtied
        /// </summary>
        public static unsafe long SaturatingIncrementByActiveElementCount(int value, Vector<byte> from) => SaturatingIncrementByActiveElementCount(value, from);

        /// <summary>
        /// int64_t svqincp[_n_s64]_b8(int64_t op, svbool_t pg)
        ///   SQINCP Xtied, Pg.B
        /// </summary>
        public static unsafe long SaturatingIncrementByActiveElementCount(long value, Vector<byte> from) => SaturatingIncrementByActiveElementCount(value, from);

        /// <summary>
        /// uint32_t svqincp[_n_u32]_b8(uint32_t op, svbool_t pg)
        ///   UQINCP Wtied, Pg.B
        /// </summary>
        public static unsafe ulong SaturatingIncrementByActiveElementCount(uint value, Vector<byte> from) => SaturatingIncrementByActiveElementCount(value, from);

        /// <summary>
        /// uint64_t svqincp[_n_u64]_b8(uint64_t op, svbool_t pg)
        ///   UQINCP Xtied, Pg.B
        /// </summary>
        public static unsafe ulong SaturatingIncrementByActiveElementCount(ulong value, Vector<byte> from) => SaturatingIncrementByActiveElementCount(value, from);

        /// <summary>
        /// svint16_t svqincp[_s16](svint16_t op, svbool_t pg)
        ///   SQINCP Ztied.H, Pg
        /// </summary>
        public static unsafe Vector<short> SaturatingIncrementByActiveElementCount(Vector<short> value, Vector<short> from) => SaturatingIncrementByActiveElementCount(value, from);

        /// <summary>
        /// svint32_t svqincp[_s32](svint32_t op, svbool_t pg)
        ///   SQINCP Ztied.S, Pg
        /// </summary>
        public static unsafe Vector<int> SaturatingIncrementByActiveElementCount(Vector<int> value, Vector<int> from) => SaturatingIncrementByActiveElementCount(value, from);

        /// <summary>
        /// svint64_t svqincp[_s64](svint64_t op, svbool_t pg)
        ///   SQINCP Ztied.D, Pg
        /// </summary>
        public static unsafe Vector<long> SaturatingIncrementByActiveElementCount(Vector<long> value, Vector<long> from) => SaturatingIncrementByActiveElementCount(value, from);

        /// <summary>
        /// int32_t svqincp[_n_s32]_b16(int32_t op, svbool_t pg)
        ///   SQINCP Xtied, Pg.H, Wtied
        /// </summary>
        public static unsafe long SaturatingIncrementByActiveElementCount(int value, Vector<ushort> from) => SaturatingIncrementByActiveElementCount(value, from);

        /// <summary>
        /// int64_t svqincp[_n_s64]_b16(int64_t op, svbool_t pg)
        ///   SQINCP Xtied, Pg.H
        /// </summary>
        public static unsafe long SaturatingIncrementByActiveElementCount(long value, Vector<ushort> from) => SaturatingIncrementByActiveElementCount(value, from);

        /// <summary>
        /// uint32_t svqincp[_n_u32]_b16(uint32_t op, svbool_t pg)
        ///   UQINCP Wtied, Pg.H
        /// </summary>
        public static unsafe ulong SaturatingIncrementByActiveElementCount(uint value, Vector<ushort> from) => SaturatingIncrementByActiveElementCount(value, from);

        /// <summary>
        /// uint64_t svqincp[_n_u64]_b16(uint64_t op, svbool_t pg)
        ///   UQINCP Xtied, Pg.H
        /// </summary>
        public static unsafe ulong SaturatingIncrementByActiveElementCount(ulong value, Vector<ushort> from) => SaturatingIncrementByActiveElementCount(value, from);

        /// <summary>
        /// svuint16_t svqincp[_u16](svuint16_t op, svbool_t pg)
        ///   UQINCP Ztied.H, Pg
        /// </summary>
        public static unsafe Vector<ushort> SaturatingIncrementByActiveElementCount(Vector<ushort> value, Vector<ushort> from) => SaturatingIncrementByActiveElementCount(value, from);

        /// <summary>
        /// int32_t svqincp[_n_s32]_b32(int32_t op, svbool_t pg)
        ///   SQINCP Xtied, Pg.S, Wtied
        /// </summary>
        public static unsafe long SaturatingIncrementByActiveElementCount(int value, Vector<uint> from) => SaturatingIncrementByActiveElementCount(value, from);

        /// <summary>
        /// int64_t svqincp[_n_s64]_b32(int64_t op, svbool_t pg)
        ///   SQINCP Xtied, Pg.S
        /// </summary>
        public static unsafe long SaturatingIncrementByActiveElementCount(long value, Vector<uint> from) => SaturatingIncrementByActiveElementCount(value, from);

        /// <summary>
        /// uint32_t svqincp[_n_u32]_b32(uint32_t op, svbool_t pg)
        ///   UQINCP Wtied, Pg.S
        /// </summary>
        public static unsafe ulong SaturatingIncrementByActiveElementCount(uint value, Vector<uint> from) => SaturatingIncrementByActiveElementCount(value, from);

        /// <summary>
        /// uint64_t svqincp[_n_u64]_b32(uint64_t op, svbool_t pg)
        ///   UQINCP Xtied, Pg.S
        /// </summary>
        public static unsafe ulong SaturatingIncrementByActiveElementCount(ulong value, Vector<uint> from) => SaturatingIncrementByActiveElementCount(value, from);

        /// <summary>
        /// svuint32_t svqincp[_u32](svuint32_t op, svbool_t pg)
        ///   UQINCP Ztied.S, Pg
        /// </summary>
        public static unsafe Vector<uint> SaturatingIncrementByActiveElementCount(Vector<uint> value, Vector<uint> from) => SaturatingIncrementByActiveElementCount(value, from);

        /// <summary>
        /// int32_t svqincp[_n_s32]_b64(int32_t op, svbool_t pg)
        ///   SQINCP Xtied, Pg.D, Wtied
        /// </summary>
        public static unsafe long SaturatingIncrementByActiveElementCount(int value, Vector<ulong> from) => SaturatingIncrementByActiveElementCount(value, from);

        /// <summary>
        /// int64_t svqincp[_n_s64]_b64(int64_t op, svbool_t pg)
        ///   SQINCP Xtied, Pg.D
        /// </summary>
        public static unsafe long SaturatingIncrementByActiveElementCount(long value, Vector<ulong> from) => SaturatingIncrementByActiveElementCount(value, from);

        /// <summary>
        /// uint32_t svqincp[_n_u32]_b64(uint32_t op, svbool_t pg)
        ///   UQINCP Wtied, Pg.D
        /// </summary>
        public static unsafe ulong SaturatingIncrementByActiveElementCount(uint value, Vector<ulong> from) => SaturatingIncrementByActiveElementCount(value, from);

        /// <summary>
        /// uint64_t svqincp[_n_u64]_b64(uint64_t op, svbool_t pg)
        ///   UQINCP Xtied, Pg.D
        /// </summary>
        public static unsafe ulong SaturatingIncrementByActiveElementCount(ulong value, Vector<ulong> from) => SaturatingIncrementByActiveElementCount(value, from);

        /// <summary>
        /// svuint64_t svqincp[_u64](svuint64_t op, svbool_t pg)
        ///   UQINCP Ztied.D, Pg
        /// </summary>
        public static unsafe Vector<ulong> SaturatingIncrementByActiveElementCount(Vector<ulong> value, Vector<ulong> from) => SaturatingIncrementByActiveElementCount(value, from);


        ///  Scale : Adjust exponent

        /// <summary>
        /// svfloat64_t svscale[_f64]_m(svbool_t pg, svfloat64_t op1, svint64_t op2)
        ///   FSCALE Ztied1.D, Pg/M, Ztied1.D, Zop2.D
        /// svfloat64_t svscale[_f64]_x(svbool_t pg, svfloat64_t op1, svint64_t op2)
        ///   FSCALE Ztied1.D, Pg/M, Ztied1.D, Zop2.D
        /// svfloat64_t svscale[_f64]_z(svbool_t pg, svfloat64_t op1, svint64_t op2)
        /// </summary>
        public static unsafe Vector<double> Scale(Vector<double> left, Vector<long> right) => Scale(left, right);

        /// <summary>
        /// svfloat32_t svscale[_f32]_m(svbool_t pg, svfloat32_t op1, svint32_t op2)
        ///   FSCALE Ztied1.S, Pg/M, Ztied1.S, Zop2.S
        /// svfloat32_t svscale[_f32]_x(svbool_t pg, svfloat32_t op1, svint32_t op2)
        ///   FSCALE Ztied1.S, Pg/M, Ztied1.S, Zop2.S
        /// svfloat32_t svscale[_f32]_z(svbool_t pg, svfloat32_t op1, svint32_t op2)
        /// </summary>
        public static unsafe Vector<float> Scale(Vector<float> left, Vector<int> right) => Scale(left, right);


        ///  SignExtend16 : Sign-extend the low 16 bits

        /// <summary>
        /// svint32_t svexth[_s32]_m(svint32_t inactive, svbool_t pg, svint32_t op)
        ///   SXTH Ztied.S, Pg/M, Zop.S
        ///   MOVPRFX Zresult, Zinactive; SXTH Zresult.S, Pg/M, Zop.S
        /// svint32_t svexth[_s32]_x(svbool_t pg, svint32_t op)
        ///   SXTH Ztied.S, Pg/M, Ztied.S
        ///   MOVPRFX Zresult, Zop; SXTH Zresult.S, Pg/M, Zop.S
        /// svint32_t svexth[_s32]_z(svbool_t pg, svint32_t op)
        ///   MOVPRFX Zresult.S, Pg/Z, Zop.S; SXTH Zresult.S, Pg/M, Zop.S
        /// </summary>
        public static unsafe Vector<int> SignExtend16(Vector<int> value) => SignExtend16(value);

        /// <summary>
        /// svint64_t svexth[_s64]_m(svint64_t inactive, svbool_t pg, svint64_t op)
        ///   SXTH Ztied.D, Pg/M, Zop.D
        ///   MOVPRFX Zresult, Zinactive; SXTH Zresult.D, Pg/M, Zop.D
        /// svint64_t svexth[_s64]_x(svbool_t pg, svint64_t op)
        ///   SXTH Ztied.D, Pg/M, Ztied.D
        ///   MOVPRFX Zresult, Zop; SXTH Zresult.D, Pg/M, Zop.D
        /// svint64_t svexth[_s64]_z(svbool_t pg, svint64_t op)
        ///   MOVPRFX Zresult.D, Pg/Z, Zop.D; SXTH Zresult.D, Pg/M, Zop.D
        /// </summary>
        public static unsafe Vector<long> SignExtend16(Vector<long> value) => SignExtend16(value);

        ///  SignExtend32 : Sign-extend the low 32 bits

        /// <summary>
        /// svint64_t svextw[_s64]_m(svint64_t inactive, svbool_t pg, svint64_t op)
        ///   SXTW Ztied.D, Pg/M, Zop.D
        ///   MOVPRFX Zresult, Zinactive; SXTW Zresult.D, Pg/M, Zop.D
        /// svint64_t svextw[_s64]_x(svbool_t pg, svint64_t op)
        ///   SXTW Ztied.D, Pg/M, Ztied.D
        ///   MOVPRFX Zresult, Zop; SXTW Zresult.D, Pg/M, Zop.D
        /// svint64_t svextw[_s64]_z(svbool_t pg, svint64_t op)
        ///   MOVPRFX Zresult.D, Pg/Z, Zop.D; SXTW Zresult.D, Pg/M, Zop.D
        /// </summary>
        public static unsafe Vector<long> SignExtend32(Vector<long> value) => SignExtend32(value);


        ///  SignExtend8 : Sign-extend the low 8 bits

        /// <summary>
        /// svint16_t svextb[_s16]_m(svint16_t inactive, svbool_t pg, svint16_t op)
        ///   SXTB Ztied.H, Pg/M, Zop.H
        ///   MOVPRFX Zresult, Zinactive; SXTB Zresult.H, Pg/M, Zop.H
        /// svint16_t svextb[_s16]_x(svbool_t pg, svint16_t op)
        ///   SXTB Ztied.H, Pg/M, Ztied.H
        ///   MOVPRFX Zresult, Zop; SXTB Zresult.H, Pg/M, Zop.H
        /// svint16_t svextb[_s16]_z(svbool_t pg, svint16_t op)
        ///   MOVPRFX Zresult.H, Pg/Z, Zop.H; SXTB Zresult.H, Pg/M, Zop.H
        /// </summary>
        public static unsafe Vector<short> SignExtend8(Vector<short> value) => SignExtend8(value);

        /// <summary>
        /// svint32_t svextb[_s32]_m(svint32_t inactive, svbool_t pg, svint32_t op)
        ///   SXTB Ztied.S, Pg/M, Zop.S
        ///   MOVPRFX Zresult, Zinactive; SXTB Zresult.S, Pg/M, Zop.S
        /// svint32_t svextb[_s32]_x(svbool_t pg, svint32_t op)
        ///   SXTB Ztied.S, Pg/M, Ztied.S
        ///   MOVPRFX Zresult, Zop; SXTB Zresult.S, Pg/M, Zop.S
        /// svint32_t svextb[_s32]_z(svbool_t pg, svint32_t op)
        ///   MOVPRFX Zresult.S, Pg/Z, Zop.S; SXTB Zresult.S, Pg/M, Zop.S
        /// </summary>
        public static unsafe Vector<int> SignExtend8(Vector<int> value) => SignExtend8(value);

        /// <summary>
        /// svint64_t svextb[_s64]_m(svint64_t inactive, svbool_t pg, svint64_t op)
        ///   SXTB Ztied.D, Pg/M, Zop.D
        ///   MOVPRFX Zresult, Zinactive; SXTB Zresult.D, Pg/M, Zop.D
        /// svint64_t svextb[_s64]_x(svbool_t pg, svint64_t op)
        ///   SXTB Ztied.D, Pg/M, Ztied.D
        ///   MOVPRFX Zresult, Zop; SXTB Zresult.D, Pg/M, Zop.D
        /// svint64_t svextb[_s64]_z(svbool_t pg, svint64_t op)
        ///   MOVPRFX Zresult.D, Pg/Z, Zop.D; SXTB Zresult.D, Pg/M, Zop.D
        /// </summary>
        public static unsafe Vector<long> SignExtend8(Vector<long> value) => SignExtend8(value);


        ///  SignExtendWideningLower : Unpack and extend low half

        /// <summary>
        /// svint16_t svunpklo[_s16](svint8_t op)
        ///   SUNPKLO Zresult.H, Zop.B
        /// </summary>
        public static unsafe Vector<short> SignExtendWideningLower(Vector<sbyte> value) => SignExtendWideningLower(value);

        /// <summary>
        /// svint32_t svunpklo[_s32](svint16_t op)
        ///   SUNPKLO Zresult.S, Zop.H
        /// </summary>
        public static unsafe Vector<int> SignExtendWideningLower(Vector<short> value) => SignExtendWideningLower(value);

        /// <summary>
        /// svint64_t svunpklo[_s64](svint32_t op)
        ///   SUNPKLO Zresult.D, Zop.S
        /// </summary>
        public static unsafe Vector<long> SignExtendWideningLower(Vector<int> value) => SignExtendWideningLower(value);


        ///  SignExtendWideningUpper : Unpack and extend high half

        /// <summary>
        /// svint16_t svunpkhi[_s16](svint8_t op)
        ///   SUNPKHI Zresult.H, Zop.B
        /// </summary>
        public static unsafe Vector<short> SignExtendWideningUpper(Vector<sbyte> value) => SignExtendWideningUpper(value);

        /// <summary>
        /// svint32_t svunpkhi[_s32](svint16_t op)
        ///   SUNPKHI Zresult.S, Zop.H
        /// </summary>
        public static unsafe Vector<int> SignExtendWideningUpper(Vector<short> value) => SignExtendWideningUpper(value);

        /// <summary>
        /// svint64_t svunpkhi[_s64](svint32_t op)
        ///   SUNPKHI Zresult.D, Zop.S
        /// </summary>
        public static unsafe Vector<long> SignExtendWideningUpper(Vector<int> value) => SignExtendWideningUpper(value);


<<<<<<< HEAD
        ///  Splice two vectors under predicate control

        /// <summary>
        /// svuint8_t svsplice[_u8](svbool_t pg, svuint8_t op1, svuint8_t op2)
        ///   SPLICE Ztied1.B, Pg, Ztied1.B, Zop2.B
        /// </summary>
        public static unsafe Vector<byte> Splice(Vector<byte> mask, Vector<byte> left, Vector<byte> right) => Splice(mask, left, right);

        /// <summary>
        /// svfloat64_t svsplice[_f64](svbool_t pg, svfloat64_t op1, svfloat64_t op2)
        ///   SPLICE Ztied1.D, Pg, Ztied1.D, Zop2.D
        /// </summary>
        public static unsafe Vector<double> Splice(Vector<double> mask, Vector<double> left, Vector<double> right) => Splice(mask, left, right);

        /// <summary>
        /// svint16_t svsplice[_s16](svbool_t pg, svint16_t op1, svint16_t op2)
        ///   SPLICE Ztied1.H, Pg, Ztied1.H, Zop2.H
        /// </summary>
        public static unsafe Vector<short> Splice(Vector<short> mask, Vector<short> left, Vector<short> right) => Splice(mask, left, right);

        /// <summary>
        /// svint32_t svsplice[_s32](svbool_t pg, svint32_t op1, svint32_t op2)
        ///   SPLICE Ztied1.S, Pg, Ztied1.S, Zop2.S
        /// </summary>
        public static unsafe Vector<int> Splice(Vector<int> mask, Vector<int> left, Vector<int> right) => Splice(mask, left, right);

        /// <summary>
        /// svint64_t svsplice[_s64](svbool_t pg, svint64_t op1, svint64_t op2)
        ///   SPLICE Ztied1.D, Pg, Ztied1.D, Zop2.D
        /// </summary>
        public static unsafe Vector<long> Splice(Vector<long> mask, Vector<long> left, Vector<long> right) => Splice(mask, left, right);

        /// <summary>
        /// svint8_t svsplice[_s8](svbool_t pg, svint8_t op1, svint8_t op2)
        ///   SPLICE Ztied1.B, Pg, Ztied1.B, Zop2.B
        /// </summary>
        public static unsafe Vector<sbyte> Splice(Vector<sbyte> mask, Vector<sbyte> left, Vector<sbyte> right) => Splice(mask, left, right);

        /// <summary>
        /// svfloat32_t svsplice[_f32](svbool_t pg, svfloat32_t op1, svfloat32_t op2)
        ///   SPLICE Ztied1.S, Pg, Ztied1.S, Zop2.S
        /// </summary>
        public static unsafe Vector<float> Splice(Vector<float> mask, Vector<float> left, Vector<float> right) => Splice(mask, left, right);

        /// <summary>
        /// svuint16_t svsplice[_u16](svbool_t pg, svuint16_t op1, svuint16_t op2)
        ///   SPLICE Ztied1.H, Pg, Ztied1.H, Zop2.H
        /// </summary>
        public static unsafe Vector<ushort> Splice(Vector<ushort> mask, Vector<ushort> left, Vector<ushort> right) => Splice(mask, left, right);

        /// <summary>
        /// svuint32_t svsplice[_u32](svbool_t pg, svuint32_t op1, svuint32_t op2)
        ///   SPLICE Ztied1.S, Pg, Ztied1.S, Zop2.S
        /// </summary>
        public static unsafe Vector<uint> Splice(Vector<uint> mask, Vector<uint> left, Vector<uint> right) => Splice(mask, left, right);

        /// <summary>
        /// svuint64_t svsplice[_u64](svbool_t pg, svuint64_t op1, svuint64_t op2)
        ///   SPLICE Ztied1.D, Pg, Ztied1.D, Zop2.D
        /// </summary>
        public static unsafe Vector<ulong> Splice(Vector<ulong> mask, Vector<ulong> left, Vector<ulong> right) => Splice(mask, left, right);
=======
        ///  Sqrt : Square root

        /// <summary>
        /// svfloat64_t svsqrt[_f64]_m(svfloat64_t inactive, svbool_t pg, svfloat64_t op)
        ///   FSQRT Ztied.D, Pg/M, Zop.D
        /// svfloat64_t svsqrt[_f64]_x(svbool_t pg, svfloat64_t op)
        ///   FSQRT Ztied.D, Pg/M, Ztied.D
        /// svfloat64_t svsqrt[_f64]_z(svbool_t pg, svfloat64_t op)
        /// </summary>
        public static unsafe Vector<double> Sqrt(Vector<double> value) => Sqrt(value);

        /// <summary>
        /// svfloat32_t svsqrt[_f32]_m(svfloat32_t inactive, svbool_t pg, svfloat32_t op)
        ///   FSQRT Ztied.S, Pg/M, Zop.S
        /// svfloat32_t svsqrt[_f32]_x(svbool_t pg, svfloat32_t op)
        ///   FSQRT Ztied.S, Pg/M, Ztied.S
        /// svfloat32_t svsqrt[_f32]_z(svbool_t pg, svfloat32_t op)
        /// </summary>
        public static unsafe Vector<float> Sqrt(Vector<float> value) => Sqrt(value);
>>>>>>> 3bcc9476


        ///  Non-truncating store

        /// <summary>
        /// void svst1[_u8](svbool_t pg, uint8_t *base, svuint8_t data)
        ///   ST1B Zdata.B, Pg, [Xbase, #0, MUL VL]
        /// </summary>
        public static unsafe void StoreAndZip(Vector<byte> mask, byte* address, Vector<byte> data) => StoreAndZip(mask, address, data);

        /// <summary>
        /// void svst2[_u8](svbool_t pg, uint8_t *base, svuint8x2_t data)
        ///   ST2B {Zdata0.B, Zdata1.B}, Pg, [Xbase, #0, MUL VL]
        /// </summary>
        public static unsafe void StoreAndZip(Vector<byte> mask, byte* address, (Vector<byte> Value1, Vector<byte> Value2) data) => StoreAndZip(mask, address, data);

        /// <summary>
        /// void svst3[_u8](svbool_t pg, uint8_t *base, svuint8x3_t data)
        ///   ST3B {Zdata0.B - Zdata2.B}, Pg, [Xbase, #0, MUL VL]
        /// </summary>
        public static unsafe void StoreAndZip(Vector<byte> mask, byte* address, (Vector<byte> Value1, Vector<byte> Value2, Vector<byte> Value3) data) => StoreAndZip(mask, address, data);

        /// <summary>
        /// void svst4[_u8](svbool_t pg, uint8_t *base, svuint8x4_t data)
        ///   ST4B {Zdata0.B - Zdata3.B}, Pg, [Xbase, #0, MUL VL]
        /// </summary>
        public static unsafe void StoreAndZip(Vector<byte> mask, byte* address, (Vector<byte> Value1, Vector<byte> Value2, Vector<byte> Value3, Vector<byte> Value4) data) => StoreAndZip(mask, address, data);

        /// <summary>
        /// void svst1[_f64](svbool_t pg, float64_t *base, svfloat64_t data)
        ///   ST1D Zdata.D, Pg, [Xbase, #0, MUL VL]
        /// </summary>
        public static unsafe void StoreAndZip(Vector<double> mask, double* address, Vector<double> data) => StoreAndZip(mask, address, data);

        /// <summary>
        /// void svst2[_f64](svbool_t pg, float64_t *base, svfloat64x2_t data)
        ///   ST2D {Zdata0.D, Zdata1.D}, Pg, [Xbase, #0, MUL VL]
        /// </summary>
        public static unsafe void StoreAndZip(Vector<double> mask, double* address, (Vector<double> Value1, Vector<double> Value2) data) => StoreAndZip(mask, address, data);

        /// <summary>
        /// void svst3[_f64](svbool_t pg, float64_t *base, svfloat64x3_t data)
        ///   ST3D {Zdata0.D - Zdata2.D}, Pg, [Xbase, #0, MUL VL]
        /// </summary>
        public static unsafe void StoreAndZip(Vector<double> mask, double* address, (Vector<double> Value1, Vector<double> Value2, Vector<double> Value3) data) => StoreAndZip(mask, address, data);

        /// <summary>
        /// void svst4[_f64](svbool_t pg, float64_t *base, svfloat64x4_t data)
        ///   ST4D {Zdata0.D - Zdata3.D}, Pg, [Xbase, #0, MUL VL]
        /// </summary>
        public static unsafe void StoreAndZip(Vector<double> mask, double* address, (Vector<double> Value1, Vector<double> Value2, Vector<double> Value3, Vector<double> Value4) data) => StoreAndZip(mask, address, data);

        /// <summary>
        /// void svst1[_s16](svbool_t pg, int16_t *base, svint16_t data)
        ///   ST1H Zdata.H, Pg, [Xbase, #0, MUL VL]
        /// </summary>
        public static unsafe void StoreAndZip(Vector<short> mask, short* address, Vector<short> data) => StoreAndZip(mask, address, data);

        /// <summary>
        /// void svst2[_s16](svbool_t pg, int16_t *base, svint16x2_t data)
        ///   ST2H {Zdata0.H, Zdata1.H}, Pg, [Xbase, #0, MUL VL]
        /// </summary>
        public static unsafe void StoreAndZip(Vector<short> mask, short* address, (Vector<short> Value1, Vector<short> Value2) data) => StoreAndZip(mask, address, data);

        /// <summary>
        /// void svst3[_s16](svbool_t pg, int16_t *base, svint16x3_t data)
        ///   ST3H {Zdata0.H - Zdata2.H}, Pg, [Xbase, #0, MUL VL]
        /// </summary>
        public static unsafe void StoreAndZip(Vector<short> mask, short* address, (Vector<short> Value1, Vector<short> Value2, Vector<short> Value3) data) => StoreAndZip(mask, address, data);

        /// <summary>
        /// void svst4[_s16](svbool_t pg, int16_t *base, svint16x4_t data)
        ///   ST4H {Zdata0.H - Zdata3.H}, Pg, [Xbase, #0, MUL VL]
        /// </summary>
        public static unsafe void StoreAndZip(Vector<short> mask, short* address, (Vector<short> Value1, Vector<short> Value2, Vector<short> Value3, Vector<short> Value4) data) => StoreAndZip(mask, address, data);

        /// <summary>
        /// void svst1[_s32](svbool_t pg, int32_t *base, svint32_t data)
        ///   ST1W Zdata.S, Pg, [Xbase, #0, MUL VL]
        /// </summary>
        public static unsafe void StoreAndZip(Vector<int> mask, int* address, Vector<int> data) => StoreAndZip(mask, address, data);

        /// <summary>
        /// void svst2[_s32](svbool_t pg, int32_t *base, svint32x2_t data)
        ///   ST2W {Zdata0.S, Zdata1.S}, Pg, [Xbase, #0, MUL VL]
        /// </summary>
        public static unsafe void StoreAndZip(Vector<int> mask, int* address, (Vector<int> Value1, Vector<int> Value2) data) => StoreAndZip(mask, address, data);

        /// <summary>
        /// void svst3[_s32](svbool_t pg, int32_t *base, svint32x3_t data)
        ///   ST3W {Zdata0.S - Zdata2.S}, Pg, [Xbase, #0, MUL VL]
        /// </summary>
        public static unsafe void StoreAndZip(Vector<int> mask, int* address, (Vector<int> Value1, Vector<int> Value2, Vector<int> Value3) data) => StoreAndZip(mask, address, data);

        /// <summary>
        /// void svst4[_s32](svbool_t pg, int32_t *base, svint32x4_t data)
        ///   ST4W {Zdata0.S - Zdata3.S}, Pg, [Xbase, #0, MUL VL]
        /// </summary>
        public static unsafe void StoreAndZip(Vector<int> mask, int* address, (Vector<int> Value1, Vector<int> Value2, Vector<int> Value3, Vector<int> Value4) data) => StoreAndZip(mask, address, data);

        /// <summary>
        /// void svst1[_s64](svbool_t pg, int64_t *base, svint64_t data)
        ///   ST1D Zdata.D, Pg, [Xbase, #0, MUL VL]
        /// </summary>
        public static unsafe void StoreAndZip(Vector<long> mask, long* address, Vector<long> data) => StoreAndZip(mask, address, data);

        /// <summary>
        /// void svst2[_s64](svbool_t pg, int64_t *base, svint64x2_t data)
        ///   ST2D {Zdata0.D, Zdata1.D}, Pg, [Xbase, #0, MUL VL]
        /// </summary>
        public static unsafe void StoreAndZip(Vector<long> mask, long* address, (Vector<long> Value1, Vector<long> Value2) data) => StoreAndZip(mask, address, data);

        /// <summary>
        /// void svst3[_s64](svbool_t pg, int64_t *base, svint64x3_t data)
        ///   ST3D {Zdata0.D - Zdata2.D}, Pg, [Xbase, #0, MUL VL]
        /// </summary>
        public static unsafe void StoreAndZip(Vector<long> mask, long* address, (Vector<long> Value1, Vector<long> Value2, Vector<long> Value3) data) => StoreAndZip(mask, address, data);

        /// <summary>
        /// void svst4[_s64](svbool_t pg, int64_t *base, svint64x4_t data)
        ///   ST4D {Zdata0.D - Zdata3.D}, Pg, [Xbase, #0, MUL VL]
        /// </summary>
        public static unsafe void StoreAndZip(Vector<long> mask, long* address, (Vector<long> Value1, Vector<long> Value2, Vector<long> Value3, Vector<long> Value4) data) => StoreAndZip(mask, address, data);

        /// <summary>
        /// void svst1[_s8](svbool_t pg, int8_t *base, svint8_t data)
        ///   ST1B Zdata.B, Pg, [Xbase, #0, MUL VL]
        /// </summary>
        public static unsafe void StoreAndZip(Vector<sbyte> mask, sbyte* address, Vector<sbyte> data) => StoreAndZip(mask, address, data);

        /// <summary>
        /// void svst2[_s8](svbool_t pg, int8_t *base, svint8x2_t data)
        ///   ST2B {Zdata0.B, Zdata1.B}, Pg, [Xbase, #0, MUL VL]
        /// </summary>
        public static unsafe void StoreAndZip(Vector<sbyte> mask, sbyte* address, (Vector<sbyte> Value1, Vector<sbyte> Value2) data) => StoreAndZip(mask, address, data);

        /// <summary>
        /// void svst3[_s8](svbool_t pg, int8_t *base, svint8x3_t data)
        ///   ST3B {Zdata0.B - Zdata2.B}, Pg, [Xbase, #0, MUL VL]
        /// </summary>
        public static unsafe void StoreAndZip(Vector<sbyte> mask, sbyte* address, (Vector<sbyte> Value1, Vector<sbyte> Value2, Vector<sbyte> Value3) data) => StoreAndZip(mask, address, data);

        /// <summary>
        /// void svst4[_s8](svbool_t pg, int8_t *base, svint8x4_t data)
        ///   ST4B {Zdata0.B - Zdata3.B}, Pg, [Xbase, #0, MUL VL]
        /// </summary>
        public static unsafe void StoreAndZip(Vector<sbyte> mask, sbyte* address, (Vector<sbyte> Value1, Vector<sbyte> Value2, Vector<sbyte> Value3, Vector<sbyte> Value4) data) => StoreAndZip(mask, address, data);

        /// <summary>
        /// void svst1[_f32](svbool_t pg, float32_t *base, svfloat32_t data)
        ///   ST1W Zdata.S, Pg, [Xbase, #0, MUL VL]
        /// </summary>
        public static unsafe void StoreAndZip(Vector<float> mask, float* address, Vector<float> data) => StoreAndZip(mask, address, data);

        /// <summary>
        /// void svst2[_f32](svbool_t pg, float32_t *base, svfloat32x2_t data)
        ///   ST2W {Zdata0.S, Zdata1.S}, Pg, [Xbase, #0, MUL VL]
        /// </summary>
        public static unsafe void StoreAndZip(Vector<float> mask, float* address, (Vector<float> Value1, Vector<float> Value2) data) => StoreAndZip(mask, address, data);

        /// <summary>
        /// void svst3[_f32](svbool_t pg, float32_t *base, svfloat32x3_t data)
        ///   ST3W {Zdata0.S - Zdata2.S}, Pg, [Xbase, #0, MUL VL]
        /// </summary>
        public static unsafe void StoreAndZip(Vector<float> mask, float* address, (Vector<float> Value1, Vector<float> Value2, Vector<float> Value3) data) => StoreAndZip(mask, address, data);

        /// <summary>
        /// void svst4[_f32](svbool_t pg, float32_t *base, svfloat32x4_t data)
        ///   ST4W {Zdata0.S - Zdata3.S}, Pg, [Xbase, #0, MUL VL]
        /// </summary>
        public static unsafe void StoreAndZip(Vector<float> mask, float* address, (Vector<float> Value1, Vector<float> Value2, Vector<float> Value3, Vector<float> Value4) data) => StoreAndZip(mask, address, data);

        /// <summary>
        /// void svst1[_u16](svbool_t pg, uint16_t *base, svuint16_t data)
        ///   ST1H Zdata.H, Pg, [Xbase, #0, MUL VL]
        /// </summary>
        public static unsafe void StoreAndZip(Vector<ushort> mask, ushort* address, Vector<ushort> data) => StoreAndZip(mask, address, data);

        /// <summary>
        /// void svst2[_u16](svbool_t pg, uint16_t *base, svuint16x2_t data)
        ///   ST2H {Zdata0.H, Zdata1.H}, Pg, [Xbase, #0, MUL VL]
        /// </summary>
        public static unsafe void StoreAndZip(Vector<ushort> mask, ushort* address, (Vector<ushort> Value1, Vector<ushort> Value2) data) => StoreAndZip(mask, address, data);

        /// <summary>
        /// void svst3[_u16](svbool_t pg, uint16_t *base, svuint16x3_t data)
        ///   ST3H {Zdata0.H - Zdata2.H}, Pg, [Xbase, #0, MUL VL]
        /// </summary>
        public static unsafe void StoreAndZip(Vector<ushort> mask, ushort* address, (Vector<ushort> Value1, Vector<ushort> Value2, Vector<ushort> Value3) data) => StoreAndZip(mask, address, data);

        /// <summary>
        /// void svst4[_u16](svbool_t pg, uint16_t *base, svuint16x4_t data)
        ///   ST4H {Zdata0.H - Zdata3.H}, Pg, [Xbase, #0, MUL VL]
        /// </summary>
        public static unsafe void StoreAndZip(Vector<ushort> mask, ushort* address, (Vector<ushort> Value1, Vector<ushort> Value2, Vector<ushort> Value3, Vector<ushort> Value4) data) => StoreAndZip(mask, address, data);

        /// <summary>
        /// void svst1[_u32](svbool_t pg, uint32_t *base, svuint32_t data)
        ///   ST1W Zdata.S, Pg, [Xbase, #0, MUL VL]
        /// </summary>
        public static unsafe void StoreAndZip(Vector<uint> mask, uint* address, Vector<uint> data) => StoreAndZip(mask, address, data);

        /// <summary>
        /// void svst2[_u32](svbool_t pg, uint32_t *base, svuint32x2_t data)
        ///   ST2W {Zdata0.S, Zdata1.S}, Pg, [Xbase, #0, MUL VL]
        /// </summary>
        public static unsafe void StoreAndZip(Vector<uint> mask, uint* address, (Vector<uint> Value1, Vector<uint> Value2) data) => StoreAndZip(mask, address, data);

        /// <summary>
        /// void svst3[_u32](svbool_t pg, uint32_t *base, svuint32x3_t data)
        ///   ST3W {Zdata0.S - Zdata2.S}, Pg, [Xbase, #0, MUL VL]
        /// </summary>
        public static unsafe void StoreAndZip(Vector<uint> mask, uint* address, (Vector<uint> Value1, Vector<uint> Value2, Vector<uint> Value3) data) => StoreAndZip(mask, address, data);

        /// <summary>
        /// void svst4[_u32](svbool_t pg, uint32_t *base, svuint32x4_t data)
        ///   ST4W {Zdata0.S - Zdata3.S}, Pg, [Xbase, #0, MUL VL]
        /// </summary>
        public static unsafe void StoreAndZip(Vector<uint> mask, uint* address, (Vector<uint> Value1, Vector<uint> Value2, Vector<uint> Value3, Vector<uint> Value4) data) => StoreAndZip(mask, address, data);

        /// <summary>
        /// void svst1[_u64](svbool_t pg, uint64_t *base, svuint64_t data)
        ///   ST1D Zdata.D, Pg, [Xbase, #0, MUL VL]
        /// </summary>
        public static unsafe void StoreAndZip(Vector<ulong> mask, ulong* address, Vector<ulong> data) => StoreAndZip(mask, address, data);

        /// <summary>
        /// void svst2[_u64](svbool_t pg, uint64_t *base, svuint64x2_t data)
        ///   ST2D {Zdata0.D, Zdata1.D}, Pg, [Xbase, #0, MUL VL]
        /// </summary>
        public static unsafe void StoreAndZip(Vector<ulong> mask, ulong* address, (Vector<ulong> Value1, Vector<ulong> Value2) data) => StoreAndZip(mask, address, data);

        /// <summary>
        /// void svst3[_u64](svbool_t pg, uint64_t *base, svuint64x3_t data)
        ///   ST3D {Zdata0.D - Zdata2.D}, Pg, [Xbase, #0, MUL VL]
        /// </summary>
        public static unsafe void StoreAndZip(Vector<ulong> mask, ulong* address, (Vector<ulong> Value1, Vector<ulong> Value2, Vector<ulong> Value3) data) => StoreAndZip(mask, address, data);

        /// <summary>
        /// void svst4[_u64](svbool_t pg, uint64_t *base, svuint64x4_t data)
        ///   ST4D {Zdata0.D - Zdata3.D}, Pg, [Xbase, #0, MUL VL]
        /// </summary>
        public static unsafe void StoreAndZip(Vector<ulong> mask, ulong* address, (Vector<ulong> Value1, Vector<ulong> Value2, Vector<ulong> Value3, Vector<ulong> Value4) data) => StoreAndZip(mask, address, data);
        ///  Truncate to 8 bits and store


        /// <summary>
        /// void svst1b[_s16](svbool_t pg, int8_t *base, svint16_t data)
        ///   ST1B Zdata.H, Pg, [Xbase, #0, MUL VL]
        /// </summary>
        public static unsafe void StoreNarrowing(Vector<short> mask, sbyte* address, Vector<short> data) => StoreNarrowing(mask, address, data);

        /// <summary>
        /// void svst1b[_s32](svbool_t pg, int8_t *base, svint32_t data)
        ///   ST1B Zdata.S, Pg, [Xbase, #0, MUL VL]
        /// </summary>
        public static unsafe void StoreNarrowing(Vector<int> mask, sbyte* address, Vector<int> data) => StoreNarrowing(mask, address, data);

        /// <summary>
        /// void svst1h[_s32](svbool_t pg, int16_t *base, svint32_t data)
        ///   ST1H Zdata.S, Pg, [Xbase, #0, MUL VL]
        /// </summary>
        public static unsafe void StoreNarrowing(Vector<int> mask, short* address, Vector<int> data) => StoreNarrowing(mask, address, data);

        /// <summary>
        /// void svst1b[_s64](svbool_t pg, int8_t *base, svint64_t data)
        ///   ST1B Zdata.D, Pg, [Xbase, #0, MUL VL]
        /// </summary>
        public static unsafe void StoreNarrowing(Vector<long> mask, sbyte* address, Vector<long> data) => StoreNarrowing(mask, address, data);

        /// <summary>
        /// void svst1h[_s64](svbool_t pg, int16_t *base, svint64_t data)
        ///   ST1H Zdata.D, Pg, [Xbase, #0, MUL VL]
        /// </summary>
        public static unsafe void StoreNarrowing(Vector<long> mask, short* address, Vector<long> data) => StoreNarrowing(mask, address, data);

        /// <summary>
        /// void svst1w[_s64](svbool_t pg, int32_t *base, svint64_t data)
        ///   ST1W Zdata.D, Pg, [Xbase, #0, MUL VL]
        /// </summary>
        public static unsafe void StoreNarrowing(Vector<long> mask, int* address, Vector<long> data) => StoreNarrowing(mask, address, data);

        /// <summary>
        /// void svst1b[_u16](svbool_t pg, uint8_t *base, svuint16_t data)
        ///   ST1B Zdata.H, Pg, [Xbase, #0, MUL VL]
        /// </summary>
        public static unsafe void StoreNarrowing(Vector<ushort> mask, byte* address, Vector<ushort> data) => StoreNarrowing(mask, address, data);

        /// <summary>
        /// void svst1b[_u32](svbool_t pg, uint8_t *base, svuint32_t data)
        ///   ST1B Zdata.S, Pg, [Xbase, #0, MUL VL]
        /// </summary>
        public static unsafe void StoreNarrowing(Vector<uint> mask, byte* address, Vector<uint> data) => StoreNarrowing(mask, address, data);

        /// <summary>
        /// void svst1h[_u32](svbool_t pg, uint16_t *base, svuint32_t data)
        ///   ST1H Zdata.S, Pg, [Xbase, #0, MUL VL]
        /// </summary>
        public static unsafe void StoreNarrowing(Vector<uint> mask, ushort* address, Vector<uint> data) => StoreNarrowing(mask, address, data);

        /// <summary>
        /// void svst1b[_u64](svbool_t pg, uint8_t *base, svuint64_t data)
        ///   ST1B Zdata.D, Pg, [Xbase, #0, MUL VL]
        /// </summary>
        public static unsafe void StoreNarrowing(Vector<ulong> mask, byte* address, Vector<ulong> data) => StoreNarrowing(mask, address, data);

        /// <summary>
        /// void svst1h[_u64](svbool_t pg, uint16_t *base, svuint64_t data)
        ///   ST1H Zdata.D, Pg, [Xbase, #0, MUL VL]
        /// </summary>
        public static unsafe void StoreNarrowing(Vector<ulong> mask, ushort* address, Vector<ulong> data) => StoreNarrowing(mask, address, data);

        /// <summary>
        /// void svst1w[_u64](svbool_t pg, uint32_t *base, svuint64_t data)
        ///   ST1W Zdata.D, Pg, [Xbase, #0, MUL VL]
        /// </summary>
        public static unsafe void StoreNarrowing(Vector<ulong> mask, uint* address, Vector<ulong> data) => StoreNarrowing(mask, address, data);


        ///  StoreNonTemporal : Non-truncating store, non-temporal

        /// <summary>
        /// void svstnt1[_u8](svbool_t pg, uint8_t *base, svuint8_t data)
        ///   STNT1B Zdata.B, Pg, [Xbase, #0, MUL VL]
        /// </summary>
        public static unsafe void StoreNonTemporal(Vector<byte> mask, byte* address, Vector<byte> data) => StoreNonTemporal(mask, address, data);

        /// <summary>
        /// void svstnt1[_f64](svbool_t pg, float64_t *base, svfloat64_t data)
        ///   STNT1D Zdata.D, Pg, [Xbase, #0, MUL VL]
        /// </summary>
        public static unsafe void StoreNonTemporal(Vector<double> mask, double* address, Vector<double> data) => StoreNonTemporal(mask, address, data);

        /// <summary>
        /// void svstnt1[_s16](svbool_t pg, int16_t *base, svint16_t data)
        ///   STNT1H Zdata.H, Pg, [Xbase, #0, MUL VL]
        /// </summary>
        public static unsafe void StoreNonTemporal(Vector<short> mask, short* address, Vector<short> data) => StoreNonTemporal(mask, address, data);

        /// <summary>
        /// void svstnt1[_s32](svbool_t pg, int32_t *base, svint32_t data)
        ///   STNT1W Zdata.S, Pg, [Xbase, #0, MUL VL]
        /// </summary>
        public static unsafe void StoreNonTemporal(Vector<int> mask, int* address, Vector<int> data) => StoreNonTemporal(mask, address, data);

        /// <summary>
        /// void svstnt1[_s64](svbool_t pg, int64_t *base, svint64_t data)
        ///   STNT1D Zdata.D, Pg, [Xbase, #0, MUL VL]
        /// </summary>
        public static unsafe void StoreNonTemporal(Vector<long> mask, long* address, Vector<long> data) => StoreNonTemporal(mask, address, data);

        /// <summary>
        /// void svstnt1[_s8](svbool_t pg, int8_t *base, svint8_t data)
        ///   STNT1B Zdata.B, Pg, [Xbase, #0, MUL VL]
        /// </summary>
        public static unsafe void StoreNonTemporal(Vector<sbyte> mask, sbyte* address, Vector<sbyte> data) => StoreNonTemporal(mask, address, data);

        /// <summary>
        /// void svstnt1[_f32](svbool_t pg, float32_t *base, svfloat32_t data)
        ///   STNT1W Zdata.S, Pg, [Xbase, #0, MUL VL]
        /// </summary>
        public static unsafe void StoreNonTemporal(Vector<float> mask, float* address, Vector<float> data) => StoreNonTemporal(mask, address, data);

        /// <summary>
        /// void svstnt1[_u16](svbool_t pg, uint16_t *base, svuint16_t data)
        ///   STNT1H Zdata.H, Pg, [Xbase, #0, MUL VL]
        /// </summary>
        public static unsafe void StoreNonTemporal(Vector<ushort> mask, ushort* address, Vector<ushort> data) => StoreNonTemporal(mask, address, data);

        /// <summary>
        /// void svstnt1[_u32](svbool_t pg, uint32_t *base, svuint32_t data)
        ///   STNT1W Zdata.S, Pg, [Xbase, #0, MUL VL]
        /// </summary>
        public static unsafe void StoreNonTemporal(Vector<uint> mask, uint* address, Vector<uint> data) => StoreNonTemporal(mask, address, data);

        /// <summary>
        /// void svstnt1[_u64](svbool_t pg, uint64_t *base, svuint64_t data)
        ///   STNT1D Zdata.D, Pg, [Xbase, #0, MUL VL]
        /// </summary>
        public static unsafe void StoreNonTemporal(Vector<ulong> mask, ulong* address, Vector<ulong> data) => StoreNonTemporal(mask, address, data);


        ///  Subtract : Subtract

        /// <summary>
        /// svint8_t svsub[_s8]_m(svbool_t pg, svint8_t op1, svint8_t op2)
        ///   SUB Ztied1.B, Pg/M, Ztied1.B, Zop2.B
        ///   MOVPRFX Zresult, Zop1; SUB Zresult.B, Pg/M, Zresult.B, Zop2.B
        /// svint8_t svsub[_s8]_x(svbool_t pg, svint8_t op1, svint8_t op2)
        ///   SUB Ztied1.B, Pg/M, Ztied1.B, Zop2.B
        ///   SUB Zresult.B, Zop1.B, Zop2.B
        /// svint8_t svsub[_s8]_z(svbool_t pg, svint8_t op1, svint8_t op2)
        ///   MOVPRFX Zresult.B, Pg/Z, Zop1.B; SUB Zresult.B, Pg/M, Zresult.B, Zop2.B
        /// </summary>
        public static unsafe Vector<sbyte> Subtract(Vector<sbyte> left, Vector<sbyte> right) => Subtract(left, right);

        /// <summary>
        /// svint16_t svsub[_s16]_m(svbool_t pg, svint16_t op1, svint16_t op2)
        ///   SUB Ztied1.H, Pg/M, Ztied1.H, Zop2.H
        ///   MOVPRFX Zresult, Zop1; SUB Zresult.H, Pg/M, Zresult.H, Zop2.H
        /// svint16_t svsub[_s16]_x(svbool_t pg, svint16_t op1, svint16_t op2)
        ///   SUB Ztied1.H, Pg/M, Ztied1.H, Zop2.H
        ///   SUB Zresult.H, Zop1.H, Zop2.H
        /// svint16_t svsub[_s16]_z(svbool_t pg, svint16_t op1, svint16_t op2)
        ///   MOVPRFX Zresult.H, Pg/Z, Zop1.H; SUB Zresult.H, Pg/M, Zresult.H, Zop2.H
        /// </summary>
        public static unsafe Vector<short> Subtract(Vector<short> left, Vector<short> right) => Subtract(left, right);

        /// <summary>
        /// svint32_t svsub[_s32]_m(svbool_t pg, svint32_t op1, svint32_t op2)
        ///   SUB Ztied1.S, Pg/M, Ztied1.S, Zop2.S
        ///   MOVPRFX Zresult, Zop1; SUB Zresult.S, Pg/M, Zresult.S, Zop2.S
        /// svint32_t svsub[_s32]_x(svbool_t pg, svint32_t op1, svint32_t op2)
        ///   SUB Ztied1.S, Pg/M, Ztied1.S, Zop2.S
        ///   SUB Zresult.S, Zop1.S, Zop2.S
        /// svint32_t svsub[_s32]_z(svbool_t pg, svint32_t op1, svint32_t op2)
        ///   MOVPRFX Zresult.S, Pg/Z, Zop1.S; SUB Zresult.S, Pg/M, Zresult.S, Zop2.S
        /// </summary>
        public static unsafe Vector<int> Subtract(Vector<int> left, Vector<int> right) => Subtract(left, right);

        /// <summary>
        /// svint64_t svsub[_s64]_m(svbool_t pg, svint64_t op1, svint64_t op2)
        ///   SUB Ztied1.D, Pg/M, Ztied1.D, Zop2.D
        ///   MOVPRFX Zresult, Zop1; SUB Zresult.D, Pg/M, Zresult.D, Zop2.D
        /// svint64_t svsub[_s64]_x(svbool_t pg, svint64_t op1, svint64_t op2)
        ///   SUB Ztied1.D, Pg/M, Ztied1.D, Zop2.D
        ///   SUB Zresult.D, Zop1.D, Zop2.D
        /// svint64_t svsub[_s64]_z(svbool_t pg, svint64_t op1, svint64_t op2)
        ///   MOVPRFX Zresult.D, Pg/Z, Zop1.D; SUB Zresult.D, Pg/M, Zresult.D, Zop2.D
        /// </summary>
        public static unsafe Vector<long> Subtract(Vector<long> left, Vector<long> right) => Subtract(left, right);

        /// <summary>
        /// svuint8_t svsub[_u8]_m(svbool_t pg, svuint8_t op1, svuint8_t op2)
        ///   SUB Ztied1.B, Pg/M, Ztied1.B, Zop2.B
        ///   MOVPRFX Zresult, Zop1; SUB Zresult.B, Pg/M, Zresult.B, Zop2.B
        /// svuint8_t svsub[_u8]_x(svbool_t pg, svuint8_t op1, svuint8_t op2)
        ///   SUB Ztied1.B, Pg/M, Ztied1.B, Zop2.B
        ///   SUB Zresult.B, Zop1.B, Zop2.B
        /// svuint8_t svsub[_u8]_z(svbool_t pg, svuint8_t op1, svuint8_t op2)
        ///   MOVPRFX Zresult.B, Pg/Z, Zop1.B; SUB Zresult.B, Pg/M, Zresult.B, Zop2.B
        /// </summary>
        public static unsafe Vector<byte> Subtract(Vector<byte> left, Vector<byte> right) => Subtract(left, right);

        /// <summary>
        /// svuint16_t svsub[_u16]_m(svbool_t pg, svuint16_t op1, svuint16_t op2)
        ///   SUB Ztied1.H, Pg/M, Ztied1.H, Zop2.H
        ///   MOVPRFX Zresult, Zop1; SUB Zresult.H, Pg/M, Zresult.H, Zop2.H
        /// svuint16_t svsub[_u16]_x(svbool_t pg, svuint16_t op1, svuint16_t op2)
        ///   SUB Ztied1.H, Pg/M, Ztied1.H, Zop2.H
        ///   SUB Zresult.H, Zop1.H, Zop2.H
        /// svuint16_t svsub[_u16]_z(svbool_t pg, svuint16_t op1, svuint16_t op2)
        ///   MOVPRFX Zresult.H, Pg/Z, Zop1.H; SUB Zresult.H, Pg/M, Zresult.H, Zop2.H
        /// </summary>
        public static unsafe Vector<ushort> Subtract(Vector<ushort> left, Vector<ushort> right) => Subtract(left, right);

        /// <summary>
        /// svuint32_t svsub[_u32]_m(svbool_t pg, svuint32_t op1, svuint32_t op2)
        ///   SUB Ztied1.S, Pg/M, Ztied1.S, Zop2.S
        ///   MOVPRFX Zresult, Zop1; SUB Zresult.S, Pg/M, Zresult.S, Zop2.S
        /// svuint32_t svsub[_u32]_x(svbool_t pg, svuint32_t op1, svuint32_t op2)
        ///   SUB Ztied1.S, Pg/M, Ztied1.S, Zop2.S
        ///   SUB Zresult.S, Zop1.S, Zop2.S
        /// svuint32_t svsub[_u32]_z(svbool_t pg, svuint32_t op1, svuint32_t op2)
        ///   MOVPRFX Zresult.S, Pg/Z, Zop1.S; SUB Zresult.S, Pg/M, Zresult.S, Zop2.S
        /// </summary>
        public static unsafe Vector<uint> Subtract(Vector<uint> left, Vector<uint> right) => Subtract(left, right);

        /// <summary>
        /// svuint64_t svsub[_u64]_m(svbool_t pg, svuint64_t op1, svuint64_t op2)
        ///   SUB Ztied1.D, Pg/M, Ztied1.D, Zop2.D
        ///   MOVPRFX Zresult, Zop1; SUB Zresult.D, Pg/M, Zresult.D, Zop2.D
        /// svuint64_t svsub[_u64]_x(svbool_t pg, svuint64_t op1, svuint64_t op2)
        ///   SUB Ztied1.D, Pg/M, Ztied1.D, Zop2.D
        ///   SUB Zresult.D, Zop1.D, Zop2.D
        /// svuint64_t svsub[_u64]_z(svbool_t pg, svuint64_t op1, svuint64_t op2)
        ///   MOVPRFX Zresult.D, Pg/Z, Zop1.D; SUB Zresult.D, Pg/M, Zresult.D, Zop2.D
        /// </summary>
        public static unsafe Vector<ulong> Subtract(Vector<ulong> left, Vector<ulong> right) => Subtract(left, right);

        /// <summary>
        /// svfloat32_t svsub[_f32]_m(svbool_t pg, svfloat32_t op1, svfloat32_t op2)
        ///   FSUB Ztied1.S, Pg/M, Ztied1.S, Zop2.S
        ///   MOVPRFX Zresult, Zop1; FSUB Zresult.S, Pg/M, Zresult.S, Zop2.S
        /// svfloat32_t svsub[_f32]_x(svbool_t pg, svfloat32_t op1, svfloat32_t op2)
        ///   FSUB Ztied1.S, Pg/M, Ztied1.S, Zop2.S
        ///   FSUB Zresult.S, Zop1.S, Zop2.S
        ///   MOVPRFX Zresult, Zop1; FSUB Zresult.S, Pg/M, Zresult.S, Zop2.S
        /// svfloat32_t svsub[_f32]_z(svbool_t pg, svfloat32_t op1, svfloat32_t op2)
        ///   MOVPRFX Zresult.S, Pg/Z, Zop1.S; FSUB Zresult.S, Pg/M, Zresult.S, Zop2.S
        /// </summary>
        public static unsafe Vector<float> Subtract(Vector<float> left, Vector<float> right) => Subtract(left, right);

        /// <summary>
        /// svfloat64_t svsub[_f64]_m(svbool_t pg, svfloat64_t op1, svfloat64_t op2)
        ///   FSUB Ztied1.D, Pg/M, Ztied1.D, Zop2.D
        ///   MOVPRFX Zresult, Zop1; FSUB Zresult.D, Pg/M, Zresult.D, Zop2.D
        /// svfloat64_t svsub[_f64]_x(svbool_t pg, svfloat64_t op1, svfloat64_t op2)
        ///   FSUB Ztied1.D, Pg/M, Ztied1.D, Zop2.D
        ///   FSUB Zresult.D, Zop1.D, Zop2.D
        ///   MOVPRFX Zresult, Zop1; FSUB Zresult.D, Pg/M, Zresult.D, Zop2.D
        /// svfloat64_t svsub[_f64]_z(svbool_t pg, svfloat64_t op1, svfloat64_t op2)
        ///   MOVPRFX Zresult.D, Pg/Z, Zop1.D; FSUB Zresult.D, Pg/M, Zresult.D, Zop2.D
        /// </summary>
        public static unsafe Vector<double> Subtract(Vector<double> left, Vector<double> right) => Subtract(left, right);

        ///  SubtractSaturate : Saturating subtract

        /// <summary>
        /// svuint8_t svqsub[_u8](svuint8_t op1, svuint8_t op2)
        ///   UQSUB Zresult.B, Zop1.B, Zop2.B
        /// </summary>
        public static unsafe Vector<byte> SubtractSaturate(Vector<byte> left, Vector<byte> right) => SubtractSaturate(left, right);

        /// <summary>
        /// svint16_t svqsub[_s16](svint16_t op1, svint16_t op2)
        ///   SQSUB Zresult.H, Zop1.H, Zop2.H
        /// </summary>
        public static unsafe Vector<short> SubtractSaturate(Vector<short> left, Vector<short> right) => SubtractSaturate(left, right);

        /// <summary>
        /// svint32_t svqsub[_s32](svint32_t op1, svint32_t op2)
        ///   SQSUB Zresult.S, Zop1.S, Zop2.S
        /// </summary>
        public static unsafe Vector<int> SubtractSaturate(Vector<int> left, Vector<int> right) => SubtractSaturate(left, right);

        /// <summary>
        /// svint64_t svqsub[_s64](svint64_t op1, svint64_t op2)
        ///   SQSUB Zresult.D, Zop1.D, Zop2.D
        /// </summary>
        public static unsafe Vector<long> SubtractSaturate(Vector<long> left, Vector<long> right) => SubtractSaturate(left, right);

        /// <summary>
        /// svint8_t svqsub[_s8](svint8_t op1, svint8_t op2)
        ///   SQSUB Zresult.B, Zop1.B, Zop2.B
        /// </summary>
        public static unsafe Vector<sbyte> SubtractSaturate(Vector<sbyte> left, Vector<sbyte> right) => SubtractSaturate(left, right);

        /// <summary>
        /// svuint16_t svqsub[_u16](svuint16_t op1, svuint16_t op2)
        ///   UQSUB Zresult.H, Zop1.H, Zop2.H
        /// </summary>
        public static unsafe Vector<ushort> SubtractSaturate(Vector<ushort> left, Vector<ushort> right) => SubtractSaturate(left, right);

        /// <summary>
        /// svuint32_t svqsub[_u32](svuint32_t op1, svuint32_t op2)
        ///   UQSUB Zresult.S, Zop1.S, Zop2.S
        /// </summary>
        public static unsafe Vector<uint> SubtractSaturate(Vector<uint> left, Vector<uint> right) => SubtractSaturate(left, right);

        /// <summary>
        /// svuint64_t svqsub[_u64](svuint64_t op1, svuint64_t op2)
        ///   UQSUB Zresult.D, Zop1.D, Zop2.D
        /// </summary>
        public static unsafe Vector<ulong> SubtractSaturate(Vector<ulong> left, Vector<ulong> right) => SubtractSaturate(left, right);


        ///  Interleave even elements from two inputs

        /// <summary>
        /// svuint8_t svtrn1[_u8](svuint8_t op1, svuint8_t op2)
        ///   TRN1 Zresult.B, Zop1.B, Zop2.B
        /// </summary>
        public static unsafe Vector<byte> TransposeEven(Vector<byte> left, Vector<byte> right) => TransposeEven(left, right);

        /// <summary>
        /// svfloat64_t svtrn1[_f64](svfloat64_t op1, svfloat64_t op2)
        ///   TRN1 Zresult.D, Zop1.D, Zop2.D
        /// </summary>
        public static unsafe Vector<double> TransposeEven(Vector<double> left, Vector<double> right) => TransposeEven(left, right);

        /// <summary>
        /// svint16_t svtrn1[_s16](svint16_t op1, svint16_t op2)
        ///   TRN1 Zresult.H, Zop1.H, Zop2.H
        /// </summary>
        public static unsafe Vector<short> TransposeEven(Vector<short> left, Vector<short> right) => TransposeEven(left, right);

        /// <summary>
        /// svint32_t svtrn1[_s32](svint32_t op1, svint32_t op2)
        ///   TRN1 Zresult.S, Zop1.S, Zop2.S
        /// </summary>
        public static unsafe Vector<int> TransposeEven(Vector<int> left, Vector<int> right) => TransposeEven(left, right);

        /// <summary>
        /// svint64_t svtrn1[_s64](svint64_t op1, svint64_t op2)
        ///   TRN1 Zresult.D, Zop1.D, Zop2.D
        /// </summary>
        public static unsafe Vector<long> TransposeEven(Vector<long> left, Vector<long> right) => TransposeEven(left, right);

        /// <summary>
        /// svint8_t svtrn1[_s8](svint8_t op1, svint8_t op2)
        ///   TRN1 Zresult.B, Zop1.B, Zop2.B
        /// </summary>
        public static unsafe Vector<sbyte> TransposeEven(Vector<sbyte> left, Vector<sbyte> right) => TransposeEven(left, right);

        /// <summary>
        /// svfloat32_t svtrn1[_f32](svfloat32_t op1, svfloat32_t op2)
        ///   TRN1 Zresult.S, Zop1.S, Zop2.S
        /// </summary>
        public static unsafe Vector<float> TransposeEven(Vector<float> left, Vector<float> right) => TransposeEven(left, right);

        /// <summary>
        /// svuint16_t svtrn1[_u16](svuint16_t op1, svuint16_t op2)
        ///   TRN1 Zresult.H, Zop1.H, Zop2.H
        /// </summary>
        public static unsafe Vector<ushort> TransposeEven(Vector<ushort> left, Vector<ushort> right) => TransposeEven(left, right);

        /// <summary>
        /// svuint32_t svtrn1[_u32](svuint32_t op1, svuint32_t op2)
        ///   TRN1 Zresult.S, Zop1.S, Zop2.S
        /// </summary>
        public static unsafe Vector<uint> TransposeEven(Vector<uint> left, Vector<uint> right) => TransposeEven(left, right);

        /// <summary>
        /// svuint64_t svtrn1[_u64](svuint64_t op1, svuint64_t op2)
        ///   TRN1 Zresult.D, Zop1.D, Zop2.D
        /// </summary>
        public static unsafe Vector<ulong> TransposeEven(Vector<ulong> left, Vector<ulong> right) => TransposeEven(left, right);


        ///  Interleave odd elements from two inputs

        /// <summary>
        /// svuint8_t svtrn2[_u8](svuint8_t op1, svuint8_t op2)
        ///   TRN2 Zresult.B, Zop1.B, Zop2.B
        /// </summary>
        public static unsafe Vector<byte> TransposeOdd(Vector<byte> left, Vector<byte> right) => TransposeOdd(left, right);

        /// <summary>
        /// svfloat64_t svtrn2[_f64](svfloat64_t op1, svfloat64_t op2)
        ///   TRN2 Zresult.D, Zop1.D, Zop2.D
        /// </summary>
        public static unsafe Vector<double> TransposeOdd(Vector<double> left, Vector<double> right) => TransposeOdd(left, right);

        /// <summary>
        /// svint16_t svtrn2[_s16](svint16_t op1, svint16_t op2)
        ///   TRN2 Zresult.H, Zop1.H, Zop2.H
        /// </summary>
        public static unsafe Vector<short> TransposeOdd(Vector<short> left, Vector<short> right) => TransposeOdd(left, right);

        /// <summary>
        /// svint32_t svtrn2[_s32](svint32_t op1, svint32_t op2)
        ///   TRN2 Zresult.S, Zop1.S, Zop2.S
        /// </summary>
        public static unsafe Vector<int> TransposeOdd(Vector<int> left, Vector<int> right) => TransposeOdd(left, right);

        /// <summary>
        /// svint64_t svtrn2[_s64](svint64_t op1, svint64_t op2)
        ///   TRN2 Zresult.D, Zop1.D, Zop2.D
        /// </summary>
        public static unsafe Vector<long> TransposeOdd(Vector<long> left, Vector<long> right) => TransposeOdd(left, right);

        /// <summary>
        /// svint8_t svtrn2[_s8](svint8_t op1, svint8_t op2)
        ///   TRN2 Zresult.B, Zop1.B, Zop2.B
        /// </summary>
        public static unsafe Vector<sbyte> TransposeOdd(Vector<sbyte> left, Vector<sbyte> right) => TransposeOdd(left, right);

        /// <summary>
        /// svfloat32_t svtrn2[_f32](svfloat32_t op1, svfloat32_t op2)
        ///   TRN2 Zresult.S, Zop1.S, Zop2.S
        /// </summary>
        public static unsafe Vector<float> TransposeOdd(Vector<float> left, Vector<float> right) => TransposeOdd(left, right);

        /// <summary>
        /// svuint16_t svtrn2[_u16](svuint16_t op1, svuint16_t op2)
        ///   TRN2 Zresult.H, Zop1.H, Zop2.H
        /// </summary>
        public static unsafe Vector<ushort> TransposeOdd(Vector<ushort> left, Vector<ushort> right) => TransposeOdd(left, right);

        /// <summary>
        /// svuint32_t svtrn2[_u32](svuint32_t op1, svuint32_t op2)
        ///   TRN2 Zresult.S, Zop1.S, Zop2.S
        /// </summary>
        public static unsafe Vector<uint> TransposeOdd(Vector<uint> left, Vector<uint> right) => TransposeOdd(left, right);

        /// <summary>
        /// svuint64_t svtrn2[_u64](svuint64_t op1, svuint64_t op2)
        ///   TRN2 Zresult.D, Zop1.D, Zop2.D
        /// </summary>
        public static unsafe Vector<ulong> TransposeOdd(Vector<ulong> left, Vector<ulong> right) => TransposeOdd(left, right);


        ///  UnzipEven : Concatenate even elements from two inputs

        /// <summary>
        /// svuint8_t svuzp1[_u8](svuint8_t op1, svuint8_t op2)
        ///   UZP1 Zresult.B, Zop1.B, Zop2.B
        /// svbool_t svuzp1_b8(svbool_t op1, svbool_t op2)
        ///   UZP1 Presult.B, Pop1.B, Pop2.B
        /// </summary>
        public static unsafe Vector<byte> UnzipEven(Vector<byte> left, Vector<byte> right) => UnzipEven(left, right);

        /// <summary>
        /// svfloat64_t svuzp1[_f64](svfloat64_t op1, svfloat64_t op2)
        ///   UZP1 Zresult.D, Zop1.D, Zop2.D
        /// </summary>
        public static unsafe Vector<double> UnzipEven(Vector<double> left, Vector<double> right) => UnzipEven(left, right);

        /// <summary>
        /// svint16_t svuzp1[_s16](svint16_t op1, svint16_t op2)
        ///   UZP1 Zresult.H, Zop1.H, Zop2.H
        /// </summary>
        public static unsafe Vector<short> UnzipEven(Vector<short> left, Vector<short> right) => UnzipEven(left, right);

        /// <summary>
        /// svint32_t svuzp1[_s32](svint32_t op1, svint32_t op2)
        ///   UZP1 Zresult.S, Zop1.S, Zop2.S
        /// </summary>
        public static unsafe Vector<int> UnzipEven(Vector<int> left, Vector<int> right) => UnzipEven(left, right);

        /// <summary>
        /// svint64_t svuzp1[_s64](svint64_t op1, svint64_t op2)
        ///   UZP1 Zresult.D, Zop1.D, Zop2.D
        /// </summary>
        public static unsafe Vector<long> UnzipEven(Vector<long> left, Vector<long> right) => UnzipEven(left, right);

        /// <summary>
        /// svint8_t svuzp1[_s8](svint8_t op1, svint8_t op2)
        ///   UZP1 Zresult.B, Zop1.B, Zop2.B
        /// </summary>
        public static unsafe Vector<sbyte> UnzipEven(Vector<sbyte> left, Vector<sbyte> right) => UnzipEven(left, right);

        /// <summary>
        /// svfloat32_t svuzp1[_f32](svfloat32_t op1, svfloat32_t op2)
        ///   UZP1 Zresult.S, Zop1.S, Zop2.S
        /// </summary>
        public static unsafe Vector<float> UnzipEven(Vector<float> left, Vector<float> right) => UnzipEven(left, right);

        /// <summary>
        /// svuint16_t svuzp1[_u16](svuint16_t op1, svuint16_t op2)
        ///   UZP1 Zresult.H, Zop1.H, Zop2.H
        /// svbool_t svuzp1_b16(svbool_t op1, svbool_t op2)
        ///   UZP1 Presult.H, Pop1.H, Pop2.H
        /// </summary>
        public static unsafe Vector<ushort> UnzipEven(Vector<ushort> left, Vector<ushort> right) => UnzipEven(left, right);

        /// <summary>
        /// svuint32_t svuzp1[_u32](svuint32_t op1, svuint32_t op2)
        ///   UZP1 Zresult.S, Zop1.S, Zop2.S
        /// svbool_t svuzp1_b32(svbool_t op1, svbool_t op2)
        ///   UZP1 Presult.S, Pop1.S, Pop2.S
        /// </summary>
        public static unsafe Vector<uint> UnzipEven(Vector<uint> left, Vector<uint> right) => UnzipEven(left, right);

        /// <summary>
        /// svuint64_t svuzp1[_u64](svuint64_t op1, svuint64_t op2)
        ///   UZP1 Zresult.D, Zop1.D, Zop2.D
        /// svbool_t svuzp1_b64(svbool_t op1, svbool_t op2)
        ///   UZP1 Presult.D, Pop1.D, Pop2.D
        /// </summary>
        public static unsafe Vector<ulong> UnzipEven(Vector<ulong> left, Vector<ulong> right) => UnzipEven(left, right);


        ///  UnzipOdd : Concatenate odd elements from two inputs

        /// <summary>
        /// svuint8_t svuzp2[_u8](svuint8_t op1, svuint8_t op2)
        ///   UZP2 Zresult.B, Zop1.B, Zop2.B
        /// svbool_t svuzp2_b8(svbool_t op1, svbool_t op2)
        ///   UZP2 Presult.B, Pop1.B, Pop2.B
        /// </summary>
        public static unsafe Vector<byte> UnzipOdd(Vector<byte> left, Vector<byte> right) => UnzipOdd(left, right);

        /// <summary>
        /// svfloat64_t svuzp2[_f64](svfloat64_t op1, svfloat64_t op2)
        ///   UZP2 Zresult.D, Zop1.D, Zop2.D
        /// </summary>
        public static unsafe Vector<double> UnzipOdd(Vector<double> left, Vector<double> right) => UnzipOdd(left, right);

        /// <summary>
        /// svint16_t svuzp2[_s16](svint16_t op1, svint16_t op2)
        ///   UZP2 Zresult.H, Zop1.H, Zop2.H
        /// </summary>
        public static unsafe Vector<short> UnzipOdd(Vector<short> left, Vector<short> right) => UnzipOdd(left, right);

        /// <summary>
        /// svint32_t svuzp2[_s32](svint32_t op1, svint32_t op2)
        ///   UZP2 Zresult.S, Zop1.S, Zop2.S
        /// </summary>
        public static unsafe Vector<int> UnzipOdd(Vector<int> left, Vector<int> right) => UnzipOdd(left, right);

        /// <summary>
        /// svint64_t svuzp2[_s64](svint64_t op1, svint64_t op2)
        ///   UZP2 Zresult.D, Zop1.D, Zop2.D
        /// </summary>
        public static unsafe Vector<long> UnzipOdd(Vector<long> left, Vector<long> right) => UnzipOdd(left, right);

        /// <summary>
        /// svint8_t svuzp2[_s8](svint8_t op1, svint8_t op2)
        ///   UZP2 Zresult.B, Zop1.B, Zop2.B
        /// </summary>
        public static unsafe Vector<sbyte> UnzipOdd(Vector<sbyte> left, Vector<sbyte> right) => UnzipOdd(left, right);

        /// <summary>
        /// svfloat32_t svuzp2[_f32](svfloat32_t op1, svfloat32_t op2)
        ///   UZP2 Zresult.S, Zop1.S, Zop2.S
        /// </summary>
        public static unsafe Vector<float> UnzipOdd(Vector<float> left, Vector<float> right) => UnzipOdd(left, right);

        /// <summary>
        /// svuint16_t svuzp2[_u16](svuint16_t op1, svuint16_t op2)
        ///   UZP2 Zresult.H, Zop1.H, Zop2.H
        /// svbool_t svuzp2_b16(svbool_t op1, svbool_t op2)
        ///   UZP2 Presult.H, Pop1.H, Pop2.H
        /// </summary>
        public static unsafe Vector<ushort> UnzipOdd(Vector<ushort> left, Vector<ushort> right) => UnzipOdd(left, right);

        /// <summary>
        /// svuint32_t svuzp2[_u32](svuint32_t op1, svuint32_t op2)
        ///   UZP2 Zresult.S, Zop1.S, Zop2.S
        /// svbool_t svuzp2_b32(svbool_t op1, svbool_t op2)
        ///   UZP2 Presult.S, Pop1.S, Pop2.S
        /// </summary>
        public static unsafe Vector<uint> UnzipOdd(Vector<uint> left, Vector<uint> right) => UnzipOdd(left, right);

        /// <summary>
        /// svuint64_t svuzp2[_u64](svuint64_t op1, svuint64_t op2)
        ///   UZP2 Zresult.D, Zop1.D, Zop2.D
        /// svbool_t svuzp2_b64(svbool_t op1, svbool_t op2)
        ///   UZP2 Presult.D, Pop1.D, Pop2.D
        /// </summary>
        public static unsafe Vector<ulong> UnzipOdd(Vector<ulong> left, Vector<ulong> right) => UnzipOdd(left, right);


        ///  Xor : Bitwise exclusive OR

        /// <summary>
        /// svuint8_t sveor[_u8]_m(svbool_t pg, svuint8_t op1, svuint8_t op2)
        /// svuint8_t sveor[_u8]_x(svbool_t pg, svuint8_t op1, svuint8_t op2)
        /// svuint8_t sveor[_u8]_z(svbool_t pg, svuint8_t op1, svuint8_t op2)
        ///   EOR Ztied1.B, Pg/M, Ztied1.B, Zop2.B
        ///   EOR Zresult.D, Zop1.D, Zop2.D
        /// svbool_t sveor[_b]_z(svbool_t pg, svbool_t op1, svbool_t op2)
        ///   EOR Presult.B, Pg/Z, Pop1.B, Pop2.B
        /// </summary>
        public static unsafe Vector<byte> Xor(Vector<byte> left, Vector<byte> right) => Xor(left, right);

        /// <summary>
        /// svint16_t sveor[_s16]_m(svbool_t pg, svint16_t op1, svint16_t op2)
        /// svint16_t sveor[_s16]_x(svbool_t pg, svint16_t op1, svint16_t op2)
        /// svint16_t sveor[_s16]_z(svbool_t pg, svint16_t op1, svint16_t op2)
        ///   EOR Ztied1.H, Pg/M, Ztied1.H, Zop2.H
        ///   EOR Zresult.D, Zop1.D, Zop2.D
        /// svbool_t sveor[_b]_z(svbool_t pg, svbool_t op1, svbool_t op2)
        ///   EOR Presult.B, Pg/Z, Pop1.B, Pop2.B
        /// </summary>
        public static unsafe Vector<short> Xor(Vector<short> left, Vector<short> right) => Xor(left, right);

        /// <summary>
        /// svint32_t sveor[_s32]_m(svbool_t pg, svint32_t op1, svint32_t op2)
        /// svint32_t sveor[_s32]_x(svbool_t pg, svint32_t op1, svint32_t op2)
        /// svint32_t sveor[_s32]_z(svbool_t pg, svint32_t op1, svint32_t op2)
        ///   EOR Ztied1.S, Pg/M, Ztied1.S, Zop2.S
        ///   EOR Zresult.D, Zop1.D, Zop2.D
        /// svbool_t sveor[_b]_z(svbool_t pg, svbool_t op1, svbool_t op2)
        ///   EOR Presult.B, Pg/Z, Pop1.B, Pop2.B
        /// </summary>
        public static unsafe Vector<int> Xor(Vector<int> left, Vector<int> right) => Xor(left, right);

        /// <summary>
        /// svint64_t sveor[_s64]_m(svbool_t pg, svint64_t op1, svint64_t op2)
        /// svint64_t sveor[_s64]_x(svbool_t pg, svint64_t op1, svint64_t op2)
        /// svint64_t sveor[_s64]_z(svbool_t pg, svint64_t op1, svint64_t op2)
        ///   EOR Ztied1.D, Pg/M, Ztied1.D, Zop2.D
        ///   EOR Zresult.D, Zop1.D, Zop2.D
        /// svbool_t sveor[_b]_z(svbool_t pg, svbool_t op1, svbool_t op2)
        ///   EOR Presult.B, Pg/Z, Pop1.B, Pop2.B
        /// </summary>
        public static unsafe Vector<long> Xor(Vector<long> left, Vector<long> right) => Xor(left, right);

        /// <summary>
        /// svint8_t sveor[_s8]_m(svbool_t pg, svint8_t op1, svint8_t op2)
        /// svint8_t sveor[_s8]_x(svbool_t pg, svint8_t op1, svint8_t op2)
        /// svint8_t sveor[_s8]_z(svbool_t pg, svint8_t op1, svint8_t op2)
        ///   EOR Ztied1.B, Pg/M, Ztied1.B, Zop2.B
        ///   EOR Zresult.D, Zop1.D, Zop2.D
        /// svbool_t sveor[_b]_z(svbool_t pg, svbool_t op1, svbool_t op2)
        ///   EOR Presult.B, Pg/Z, Pop1.B, Pop2.B
        /// </summary>
        public static unsafe Vector<sbyte> Xor(Vector<sbyte> left, Vector<sbyte> right) => Xor(left, right);

        /// <summary>
        /// svuint16_t sveor[_u16]_m(svbool_t pg, svuint16_t op1, svuint16_t op2)
        /// svuint16_t sveor[_u16]_x(svbool_t pg, svuint16_t op1, svuint16_t op2)
        /// svuint16_t sveor[_u16]_z(svbool_t pg, svuint16_t op1, svuint16_t op2)
        ///   EOR Ztied1.H, Pg/M, Ztied1.H, Zop2.H
        ///   EOR Zresult.D, Zop1.D, Zop2.D
        /// svbool_t sveor[_b]_z(svbool_t pg, svbool_t op1, svbool_t op2)
        ///   EOR Presult.B, Pg/Z, Pop1.B, Pop2.B
        /// </summary>
        public static unsafe Vector<ushort> Xor(Vector<ushort> left, Vector<ushort> right) => Xor(left, right);

        /// <summary>
        /// svuint32_t sveor[_u32]_m(svbool_t pg, svuint32_t op1, svuint32_t op2)
        /// svuint32_t sveor[_u32]_x(svbool_t pg, svuint32_t op1, svuint32_t op2)
        /// svuint32_t sveor[_u32]_z(svbool_t pg, svuint32_t op1, svuint32_t op2)
        ///   EOR Ztied1.S, Pg/M, Ztied1.S, Zop2.S
        ///   EOR Zresult.D, Zop1.D, Zop2.D
        /// svbool_t sveor[_b]_z(svbool_t pg, svbool_t op1, svbool_t op2)
        ///   EOR Presult.B, Pg/Z, Pop1.B, Pop2.B
        /// </summary>
        public static unsafe Vector<uint> Xor(Vector<uint> left, Vector<uint> right) => Xor(left, right);

        /// <summary>
        /// svuint64_t sveor[_u64]_m(svbool_t pg, svuint64_t op1, svuint64_t op2)
        /// svuint64_t sveor[_u64]_x(svbool_t pg, svuint64_t op1, svuint64_t op2)
        /// svuint64_t sveor[_u64]_z(svbool_t pg, svuint64_t op1, svuint64_t op2)
        ///   EOR Ztied1.D, Pg/M, Ztied1.D, Zop2.D
        ///   EOR Zresult.D, Zop1.D, Zop2.D
        /// svbool_t sveor[_b]_z(svbool_t pg, svbool_t op1, svbool_t op2)
        ///   EOR Presult.B, Pg/Z, Pop1.B, Pop2.B
        /// </summary>
        public static unsafe Vector<ulong> Xor(Vector<ulong> left, Vector<ulong> right) => Xor(left, right);


        ///  XorAcross : Bitwise exclusive OR reduction to scalar

        /// <summary>
        /// uint8_t sveorv[_u8](svbool_t pg, svuint8_t op)
        ///   EORV Bresult, Pg, Zop.B
        /// </summary>
        public static unsafe Vector<byte> XorAcross(Vector<byte> value) => XorAcross(value);

        /// <summary>
        /// int16_t sveorv[_s16](svbool_t pg, svint16_t op)
        ///   EORV Hresult, Pg, Zop.H
        /// </summary>
        public static unsafe Vector<short> XorAcross(Vector<short> value) => XorAcross(value);

        /// <summary>
        /// int32_t sveorv[_s32](svbool_t pg, svint32_t op)
        ///   EORV Sresult, Pg, Zop.S
        /// </summary>
        public static unsafe Vector<int> XorAcross(Vector<int> value) => XorAcross(value);

        /// <summary>
        /// int64_t sveorv[_s64](svbool_t pg, svint64_t op)
        ///   EORV Dresult, Pg, Zop.D
        /// </summary>
        public static unsafe Vector<long> XorAcross(Vector<long> value) => XorAcross(value);

        /// <summary>
        /// int8_t sveorv[_s8](svbool_t pg, svint8_t op)
        ///   EORV Bresult, Pg, Zop.B
        /// </summary>
        public static unsafe Vector<sbyte> XorAcross(Vector<sbyte> value) => XorAcross(value);

        /// <summary>
        /// uint16_t sveorv[_u16](svbool_t pg, svuint16_t op)
        ///   EORV Hresult, Pg, Zop.H
        /// </summary>
        public static unsafe Vector<ushort> XorAcross(Vector<ushort> value) => XorAcross(value);

        /// <summary>
        /// uint32_t sveorv[_u32](svbool_t pg, svuint32_t op)
        ///   EORV Sresult, Pg, Zop.S
        /// </summary>
        public static unsafe Vector<uint> XorAcross(Vector<uint> value) => XorAcross(value);

        /// <summary>
        /// uint64_t sveorv[_u64](svbool_t pg, svuint64_t op)
        ///   EORV Dresult, Pg, Zop.D
        /// </summary>
        public static unsafe Vector<ulong> XorAcross(Vector<ulong> value) => XorAcross(value);


        ///  ZeroExtend16 : Zero-extend the low 16 bits

        /// <summary>
        /// svuint32_t svexth[_u32]_m(svuint32_t inactive, svbool_t pg, svuint32_t op)
        ///   UXTH Ztied.S, Pg/M, Zop.S
        ///   MOVPRFX Zresult, Zinactive; UXTH Zresult.S, Pg/M, Zop.S
        /// svuint32_t svexth[_u32]_x(svbool_t pg, svuint32_t op)
        ///   UXTH Ztied.S, Pg/M, Ztied.S
        ///   AND Ztied.S, Ztied.S, #65535
        /// svuint32_t svexth[_u32]_z(svbool_t pg, svuint32_t op)
        ///   MOVPRFX Zresult.S, Pg/Z, Zop.S; UXTH Zresult.S, Pg/M, Zop.S
        /// </summary>
        public static unsafe Vector<uint> ZeroExtend16(Vector<uint> value) => ZeroExtend16(value);

        /// <summary>
        /// svuint64_t svexth[_u64]_m(svuint64_t inactive, svbool_t pg, svuint64_t op)
        ///   UXTH Ztied.D, Pg/M, Zop.D
        ///   MOVPRFX Zresult, Zinactive; UXTH Zresult.D, Pg/M, Zop.D
        /// svuint64_t svexth[_u64]_x(svbool_t pg, svuint64_t op)
        ///   UXTH Ztied.D, Pg/M, Ztied.D
        ///   AND Ztied.D, Ztied.D, #65535
        /// svuint64_t svexth[_u64]_z(svbool_t pg, svuint64_t op)
        ///   MOVPRFX Zresult.D, Pg/Z, Zop.D; UXTH Zresult.D, Pg/M, Zop.D
        /// </summary>
        public static unsafe Vector<ulong> ZeroExtend16(Vector<ulong> value) => ZeroExtend16(value);


        ///  ZeroExtend32 : Zero-extend the low 32 bits

        /// <summary>
        /// svuint64_t svextw[_u64]_m(svuint64_t inactive, svbool_t pg, svuint64_t op)
        ///   UXTW Ztied.D, Pg/M, Zop.D
        ///   MOVPRFX Zresult, Zinactive; UXTW Zresult.D, Pg/M, Zop.D
        /// svuint64_t svextw[_u64]_x(svbool_t pg, svuint64_t op)
        ///   UXTW Ztied.D, Pg/M, Ztied.D
        ///   AND Ztied.D, Ztied.D, #4294967295
        /// svuint64_t svextw[_u64]_z(svbool_t pg, svuint64_t op)
        ///   MOVPRFX Zresult.D, Pg/Z, Zop.D; UXTW Zresult.D, Pg/M, Zop.D
        /// </summary>
        public static unsafe Vector<ulong> ZeroExtend32(Vector<ulong> value) => ZeroExtend32(value);


        ///  ZeroExtend8 : Zero-extend the low 8 bits

        /// <summary>
        /// svuint16_t svextb[_u16]_m(svuint16_t inactive, svbool_t pg, svuint16_t op)
        ///   UXTB Ztied.H, Pg/M, Zop.H
        ///   MOVPRFX Zresult, Zinactive; UXTB Zresult.H, Pg/M, Zop.H
        /// svuint16_t svextb[_u16]_x(svbool_t pg, svuint16_t op)
        ///   UXTB Ztied.H, Pg/M, Ztied.H
        ///   AND Ztied.H, Ztied.H, #255
        /// svuint16_t svextb[_u16]_z(svbool_t pg, svuint16_t op)
        ///   MOVPRFX Zresult.H, Pg/Z, Zop.H; UXTB Zresult.H, Pg/M, Zop.H
        /// </summary>
        public static unsafe Vector<ushort> ZeroExtend8(Vector<ushort> value) => ZeroExtend8(value);

        /// <summary>
        /// svuint32_t svextb[_u32]_m(svuint32_t inactive, svbool_t pg, svuint32_t op)
        ///   UXTB Ztied.S, Pg/M, Zop.S
        ///   MOVPRFX Zresult, Zinactive; UXTB Zresult.S, Pg/M, Zop.S
        /// svuint32_t svextb[_u32]_x(svbool_t pg, svuint32_t op)
        ///   UXTB Ztied.S, Pg/M, Ztied.S
        ///   AND Ztied.S, Ztied.S, #255
        /// svuint32_t svextb[_u32]_z(svbool_t pg, svuint32_t op)
        ///   MOVPRFX Zresult.S, Pg/Z, Zop.S; UXTB Zresult.S, Pg/M, Zop.S
        /// </summary>
        public static unsafe Vector<uint> ZeroExtend8(Vector<uint> value) => ZeroExtend8(value);

        /// <summary>
        /// svuint64_t svextb[_u64]_m(svuint64_t inactive, svbool_t pg, svuint64_t op)
        ///   UXTB Ztied.D, Pg/M, Zop.D
        ///   MOVPRFX Zresult, Zinactive; UXTB Zresult.D, Pg/M, Zop.D
        /// svuint64_t svextb[_u64]_x(svbool_t pg, svuint64_t op)
        ///   UXTB Ztied.D, Pg/M, Ztied.D
        ///   AND Ztied.D, Ztied.D, #255
        /// svuint64_t svextb[_u64]_z(svbool_t pg, svuint64_t op)
        ///   MOVPRFX Zresult.D, Pg/Z, Zop.D; UXTB Zresult.D, Pg/M, Zop.D
        /// </summary>
        public static unsafe Vector<ulong> ZeroExtend8(Vector<ulong> value) => ZeroExtend8(value);

        ///  ZeroExtendWideningLower : Unpack and extend low half

        /// <summary>
        /// svuint16_t svunpklo[_u16](svuint8_t op)
        ///   UUNPKLO Zresult.H, Zop.B
        /// </summary>
        public static unsafe Vector<ushort> ZeroExtendWideningLower(Vector<byte> value) => ZeroExtendWideningLower(value);

        /// <summary>
        /// svuint32_t svunpklo[_u32](svuint16_t op)
        ///   UUNPKLO Zresult.S, Zop.H
        /// </summary>
        public static unsafe Vector<uint> ZeroExtendWideningLower(Vector<ushort> value) => ZeroExtendWideningLower(value);

        /// <summary>
        /// svuint64_t svunpklo[_u64](svuint32_t op)
        ///   UUNPKLO Zresult.D, Zop.S
        /// </summary>
        public static unsafe Vector<ulong> ZeroExtendWideningLower(Vector<uint> value) => ZeroExtendWideningLower(value);


        ///  ZeroExtendWideningUpper : Unpack and extend high half

        /// <summary>
        /// svuint16_t svunpkhi[_u16](svuint8_t op)
        ///   UUNPKHI Zresult.H, Zop.B
        /// </summary>
        public static unsafe Vector<ushort> ZeroExtendWideningUpper(Vector<byte> value) => ZeroExtendWideningUpper(value);

        /// <summary>
        /// svuint32_t svunpkhi[_u32](svuint16_t op)
        ///   UUNPKHI Zresult.S, Zop.H
        /// svbool_t svunpkhi[_b](svbool_t op)
        ///   PUNPKHI Presult.H, Pop.B
        /// </summary>
        public static unsafe Vector<uint> ZeroExtendWideningUpper(Vector<ushort> value) => ZeroExtendWideningUpper(value);

        /// <summary>
        /// svuint64_t svunpkhi[_u64](svuint32_t op)
        ///   UUNPKHI Zresult.D, Zop.S
        /// </summary>
        public static unsafe Vector<ulong> ZeroExtendWideningUpper(Vector<uint> value) => ZeroExtendWideningUpper(value);

        ///  ZipHigh : Interleave elements from high halves of two inputs

        /// <summary>
        /// svuint8_t svzip2[_u8](svuint8_t op1, svuint8_t op2)
        ///   ZIP2 Zresult.B, Zop1.B, Zop2.B
        /// </summary>
        public static unsafe Vector<byte> ZipHigh(Vector<byte> left, Vector<byte> right) => ZipHigh(left, right);

        /// <summary>
        /// svfloat64_t svzip2[_f64](svfloat64_t op1, svfloat64_t op2)
        ///   ZIP2 Zresult.D, Zop1.D, Zop2.D
        /// </summary>
        public static unsafe Vector<double> ZipHigh(Vector<double> left, Vector<double> right) => ZipHigh(left, right);

        /// <summary>
        /// svint16_t svzip2[_s16](svint16_t op1, svint16_t op2)
        ///   ZIP2 Zresult.H, Zop1.H, Zop2.H
        /// </summary>
        public static unsafe Vector<short> ZipHigh(Vector<short> left, Vector<short> right) => ZipHigh(left, right);

        /// <summary>
        /// svint32_t svzip2[_s32](svint32_t op1, svint32_t op2)
        ///   ZIP2 Zresult.S, Zop1.S, Zop2.S
        /// </summary>
        public static unsafe Vector<int> ZipHigh(Vector<int> left, Vector<int> right) => ZipHigh(left, right);

        /// <summary>
        /// svint64_t svzip2[_s64](svint64_t op1, svint64_t op2)
        ///   ZIP2 Zresult.D, Zop1.D, Zop2.D
        /// </summary>
        public static unsafe Vector<long> ZipHigh(Vector<long> left, Vector<long> right) => ZipHigh(left, right);

        /// <summary>
        /// svint8_t svzip2[_s8](svint8_t op1, svint8_t op2)
        ///   ZIP2 Zresult.B, Zop1.B, Zop2.B
        /// </summary>
        public static unsafe Vector<sbyte> ZipHigh(Vector<sbyte> left, Vector<sbyte> right) => ZipHigh(left, right);

        /// <summary>
        /// svfloat32_t svzip2[_f32](svfloat32_t op1, svfloat32_t op2)
        ///   ZIP2 Zresult.S, Zop1.S, Zop2.S
        /// </summary>
        public static unsafe Vector<float> ZipHigh(Vector<float> left, Vector<float> right) => ZipHigh(left, right);

        /// <summary>
        /// svuint16_t svzip2[_u16](svuint16_t op1, svuint16_t op2)
        ///   ZIP2 Zresult.H, Zop1.H, Zop2.H
        /// svbool_t svzip2_b16(svbool_t op1, svbool_t op2)
        ///   ZIP2 Presult.H, Pop1.H, Pop2.H
        /// </summary>
        public static unsafe Vector<ushort> ZipHigh(Vector<ushort> left, Vector<ushort> right) => ZipHigh(left, right);

        /// <summary>
        /// svuint32_t svzip2[_u32](svuint32_t op1, svuint32_t op2)
        ///   ZIP2 Zresult.S, Zop1.S, Zop2.S
        /// svbool_t svzip2_b32(svbool_t op1, svbool_t op2)
        ///   ZIP2 Presult.S, Pop1.S, Pop2.S
        /// </summary>
        public static unsafe Vector<uint> ZipHigh(Vector<uint> left, Vector<uint> right) => ZipHigh(left, right);

        /// <summary>
        /// svuint64_t svzip2[_u64](svuint64_t op1, svuint64_t op2)
        ///   ZIP2 Zresult.D, Zop1.D, Zop2.D
        /// svbool_t svzip2_b64(svbool_t op1, svbool_t op2)
        ///   ZIP2 Presult.D, Pop1.D, Pop2.D
        /// </summary>
        public static unsafe Vector<ulong> ZipHigh(Vector<ulong> left, Vector<ulong> right) => ZipHigh(left, right);


        ///  ZipLow : Interleave elements from low halves of two inputs

        /// <summary>
        /// svuint8_t svzip1[_u8](svuint8_t op1, svuint8_t op2)
        ///   ZIP1 Zresult.B, Zop1.B, Zop2.B
        /// svbool_t svzip1_b8(svbool_t op1, svbool_t op2)
        ///   ZIP1 Presult.B, Pop1.B, Pop2.B
        /// </summary>
        public static unsafe Vector<byte> ZipLow(Vector<byte> left, Vector<byte> right) => ZipLow(left, right);

        /// <summary>
        /// svfloat64_t svzip1[_f64](svfloat64_t op1, svfloat64_t op2)
        ///   ZIP1 Zresult.D, Zop1.D, Zop2.D
        /// </summary>
        public static unsafe Vector<double> ZipLow(Vector<double> left, Vector<double> right) => ZipLow(left, right);

        /// <summary>
        /// svint16_t svzip1[_s16](svint16_t op1, svint16_t op2)
        ///   ZIP1 Zresult.H, Zop1.H, Zop2.H
        /// </summary>
        public static unsafe Vector<short> ZipLow(Vector<short> left, Vector<short> right) => ZipLow(left, right);

        /// <summary>
        /// svint32_t svzip1[_s32](svint32_t op1, svint32_t op2)
        ///   ZIP1 Zresult.S, Zop1.S, Zop2.S
        /// </summary>
        public static unsafe Vector<int> ZipLow(Vector<int> left, Vector<int> right) => ZipLow(left, right);

        /// <summary>
        /// svint64_t svzip1[_s64](svint64_t op1, svint64_t op2)
        ///   ZIP1 Zresult.D, Zop1.D, Zop2.D
        /// </summary>
        public static unsafe Vector<long> ZipLow(Vector<long> left, Vector<long> right) => ZipLow(left, right);

        /// <summary>
        /// svint8_t svzip1[_s8](svint8_t op1, svint8_t op2)
        ///   ZIP1 Zresult.B, Zop1.B, Zop2.B
        /// </summary>
        public static unsafe Vector<sbyte> ZipLow(Vector<sbyte> left, Vector<sbyte> right) => ZipLow(left, right);

        /// <summary>
        /// svfloat32_t svzip1[_f32](svfloat32_t op1, svfloat32_t op2)
        ///   ZIP1 Zresult.S, Zop1.S, Zop2.S
        /// </summary>
        public static unsafe Vector<float> ZipLow(Vector<float> left, Vector<float> right) => ZipLow(left, right);

        /// <summary>
        /// svuint16_t svzip1[_u16](svuint16_t op1, svuint16_t op2)
        ///   ZIP1 Zresult.H, Zop1.H, Zop2.H
        /// svbool_t svzip1_b16(svbool_t op1, svbool_t op2)
        ///   ZIP1 Presult.H, Pop1.H, Pop2.H
        /// </summary>
        public static unsafe Vector<ushort> ZipLow(Vector<ushort> left, Vector<ushort> right) => ZipLow(left, right);

        /// <summary>
        /// svuint32_t svzip1[_u32](svuint32_t op1, svuint32_t op2)
        ///   ZIP1 Zresult.S, Zop1.S, Zop2.S
        /// svbool_t svzip1_b32(svbool_t op1, svbool_t op2)
        ///   ZIP1 Presult.S, Pop1.S, Pop2.S
        /// </summary>
        public static unsafe Vector<uint> ZipLow(Vector<uint> left, Vector<uint> right) => ZipLow(left, right);

        /// <summary>
        /// svuint64_t svzip1[_u64](svuint64_t op1, svuint64_t op2)
        ///   ZIP1 Zresult.D, Zop1.D, Zop2.D
        /// svbool_t svzip1_b64(svbool_t op1, svbool_t op2)
        ///   ZIP1 Presult.D, Pop1.D, Pop2.D
        /// </summary>
        public static unsafe Vector<ulong> ZipLow(Vector<ulong> left, Vector<ulong> right) => ZipLow(left, right);

    }
}<|MERGE_RESOLUTION|>--- conflicted
+++ resolved
@@ -5580,7 +5580,6 @@
         public static unsafe Vector<long> SignExtendWideningUpper(Vector<int> value) => SignExtendWideningUpper(value);
 
 
-<<<<<<< HEAD
         ///  Splice two vectors under predicate control
 
         /// <summary>
@@ -5642,7 +5641,8 @@
         ///   SPLICE Ztied1.D, Pg, Ztied1.D, Zop2.D
         /// </summary>
         public static unsafe Vector<ulong> Splice(Vector<ulong> mask, Vector<ulong> left, Vector<ulong> right) => Splice(mask, left, right);
-=======
+
+
         ///  Sqrt : Square root
 
         /// <summary>
@@ -5662,7 +5662,6 @@
         /// svfloat32_t svsqrt[_f32]_z(svbool_t pg, svfloat32_t op)
         /// </summary>
         public static unsafe Vector<float> Sqrt(Vector<float> value) => Sqrt(value);
->>>>>>> 3bcc9476
 
 
         ///  Non-truncating store
