// Licensed to the .NET Foundation under one or more agreements.
// The .NET Foundation licenses this file to you under the MIT license.

using System.Diagnostics.CodeAnalysis;
using System.Runtime.CompilerServices;
using System.Runtime.Intrinsics;
using System.Numerics;

namespace System.Runtime.Intrinsics.Arm
{
    /// <summary>
    /// This class provides access to the ARM SVE hardware instructions via intrinsics
    /// </summary>
    [Intrinsic]
    [CLSCompliant(false)]
    [System.Runtime.Versioning.RequiresPreviewFeaturesAttribute("Sve is in preview. Debugger scenario is not supported.")]
    public abstract class Sve : AdvSimd
    {
        internal Sve() { }

        public static new bool IsSupported { get => IsSupported; }

        [Intrinsic]
        public new abstract class Arm64 : AdvSimd.Arm64
        {
            internal Arm64() { }

            public static new bool IsSupported { get => IsSupported; }
        }


        ///  Abs : Absolute value

        /// <summary>
        /// svint8_t svabs[_s8]_m(svint8_t inactive, svbool_t pg, svint8_t op)
        ///   ABS Ztied.B, Pg/M, Zop.B
        ///   MOVPRFX Zresult, Zinactive; ABS Zresult.B, Pg/M, Zop.B
        /// svint8_t svabs[_s8]_x(svbool_t pg, svint8_t op)
        ///   ABS Ztied.B, Pg/M, Ztied.B
        ///   MOVPRFX Zresult, Zop; ABS Zresult.B, Pg/M, Zop.B
        /// svint8_t svabs[_s8]_z(svbool_t pg, svint8_t op)
        ///   MOVPRFX Zresult.B, Pg/Z, Zop.B; ABS Zresult.B, Pg/M, Zop.B
        /// </summary>
        public static unsafe Vector<sbyte> Abs(Vector<sbyte> value) => Abs(value);

        /// <summary>
        /// svint16_t svabs[_s16]_m(svint16_t inactive, svbool_t pg, svint16_t op)
        ///   ABS Ztied.H, Pg/M, Zop.H
        ///   MOVPRFX Zresult, Zinactive; ABS Zresult.H, Pg/M, Zop.H
        /// svint16_t svabs[_s16]_x(svbool_t pg, svint16_t op)
        ///   ABS Ztied.H, Pg/M, Ztied.H
        ///   MOVPRFX Zresult, Zop; ABS Zresult.H, Pg/M, Zop.H
        /// svint16_t svabs[_s16]_z(svbool_t pg, svint16_t op)
        ///   MOVPRFX Zresult.H, Pg/Z, Zop.H; ABS Zresult.H, Pg/M, Zop.H
        /// </summary>
        public static unsafe Vector<short> Abs(Vector<short> value) => Abs(value);

        /// <summary>
        /// svint32_t svabs[_s32]_m(svint32_t inactive, svbool_t pg, svint32_t op)
        ///   ABS Ztied.S, Pg/M, Zop.S
        ///   MOVPRFX Zresult, Zinactive; ABS Zresult.S, Pg/M, Zop.S
        /// svint32_t svabs[_s32]_x(svbool_t pg, svint32_t op)
        ///   ABS Ztied.S, Pg/M, Ztied.S
        ///   MOVPRFX Zresult, Zop; ABS Zresult.S, Pg/M, Zop.S
        /// svint32_t svabs[_s32]_z(svbool_t pg, svint32_t op)
        ///   MOVPRFX Zresult.S, Pg/Z, Zop.S; ABS Zresult.S, Pg/M, Zop.S
        /// </summary>
        public static unsafe Vector<int> Abs(Vector<int> value) => Abs(value);

        /// <summary>
        /// svint64_t svabs[_s64]_m(svint64_t inactive, svbool_t pg, svint64_t op)
        ///   ABS Ztied.D, Pg/M, Zop.D
        ///   MOVPRFX Zresult, Zinactive; ABS Zresult.D, Pg/M, Zop.D
        /// svint64_t svabs[_s64]_x(svbool_t pg, svint64_t op)
        ///   ABS Ztied.D, Pg/M, Ztied.D
        ///   MOVPRFX Zresult, Zop; ABS Zresult.D, Pg/M, Zop.D
        /// svint64_t svabs[_s64]_z(svbool_t pg, svint64_t op)
        ///   MOVPRFX Zresult.D, Pg/Z, Zop.D; ABS Zresult.D, Pg/M, Zop.D
        /// </summary>
        public static unsafe Vector<long> Abs(Vector<long> value) => Abs(value);

        /// <summary>
        /// svfloat32_t svabs[_f32]_m(svfloat32_t inactive, svbool_t pg, svfloat32_t op)
        ///   FABS Ztied.S, Pg/M, Zop.S
        ///   MOVPRFX Zresult, Zinactive; FABS Zresult.S, Pg/M, Zop.S
        /// svfloat32_t svabs[_f32]_x(svbool_t pg, svfloat32_t op)
        ///   FABS Ztied.S, Pg/M, Ztied.S
        ///   MOVPRFX Zresult, Zop; FABS Zresult.S, Pg/M, Zop.S
        /// svfloat32_t svabs[_f32]_z(svbool_t pg, svfloat32_t op)
        ///   MOVPRFX Zresult.S, Pg/Z, Zop.S; FABS Zresult.S, Pg/M, Zop.S
        /// </summary>
        public static unsafe Vector<float> Abs(Vector<float> value) => Abs(value);

        /// <summary>
        /// svfloat64_t svabs[_f64]_m(svfloat64_t inactive, svbool_t pg, svfloat64_t op)
        ///   FABS Ztied.D, Pg/M, Zop.D
        ///   MOVPRFX Zresult, Zinactive; FABS Zresult.D, Pg/M, Zop.D
        /// svfloat64_t svabs[_f64]_x(svbool_t pg, svfloat64_t op)
        ///   FABS Ztied.D, Pg/M, Ztied.D
        ///   MOVPRFX Zresult, Zop; FABS Zresult.D, Pg/M, Zop.D
        /// svfloat64_t svabs[_f64]_z(svbool_t pg, svfloat64_t op)
        ///   MOVPRFX Zresult.D, Pg/Z, Zop.D; FABS Zresult.D, Pg/M, Zop.D
        /// </summary>
        public static unsafe Vector<double> Abs(Vector<double> value) => Abs(value);


        ///  Absolute compare greater than

        /// <summary>
        /// svbool_t svacgt[_f32](svbool_t pg, svfloat32_t op1, svfloat32_t op2)
        ///   FACGT Presult.S, Pg/Z, Zop1.S, Zop2.S
        /// </summary>
        public static unsafe Vector<float> AbsoluteCompareGreaterThan(Vector<float> left, Vector<float> right) => AbsoluteCompareGreaterThan(left, right);

        /// <summary>
        /// svbool_t svacgt[_f64](svbool_t pg, svfloat64_t op1, svfloat64_t op2)
        ///   FACGT Presult.D, Pg/Z, Zop1.D, Zop2.D
        /// </summary>
        public static unsafe Vector<double> AbsoluteCompareGreaterThan(Vector<double> left, Vector<double> right) => AbsoluteCompareGreaterThan(left, right);

        ///  Absolute compare greater than or equal to

        /// <summary>
        /// svbool_t svacge[_f32](svbool_t pg, svfloat32_t op1, svfloat32_t op2)
        ///   FACGE Presult.S, Pg/Z, Zop1.S, Zop2.S
        /// </summary>
        public static unsafe Vector<float> AbsoluteCompareGreaterThanOrEqual(Vector<float> left, Vector<float> right) => AbsoluteCompareGreaterThanOrEqual(left, right);

        /// <summary>
        /// svbool_t svacge[_f64](svbool_t pg, svfloat64_t op1, svfloat64_t op2)
        ///   FACGE Presult.D, Pg/Z, Zop1.D, Zop2.D
        /// </summary>
        public static unsafe Vector<double> AbsoluteCompareGreaterThanOrEqual(Vector<double> left, Vector<double> right) => AbsoluteCompareGreaterThanOrEqual(left, right);

        ///  Absolute compare less than

        /// <summary>
        /// svbool_t svaclt[_f32](svbool_t pg, svfloat32_t op1, svfloat32_t op2)
        ///   FACLT Presult.S, Pg/Z, Zop1.S, Zop2.S
        /// </summary>
        public static unsafe Vector<float> AbsoluteCompareLessThan(Vector<float> left, Vector<float> right) => AbsoluteCompareLessThan(left, right);

        /// <summary>
        /// svbool_t svaclt[_f64](svbool_t pg, svfloat64_t op1, svfloat64_t op2)
        ///   FACLT Presult.D, Pg/Z, Zop1.D, Zop2.D
        /// </summary>
        public static unsafe Vector<double> AbsoluteCompareLessThan(Vector<double> left, Vector<double> right) => AbsoluteCompareLessThan(left, right);

        ///  Absolute compare less than or equal to

        /// <summary>
        /// svbool_t svacle[_f32](svbool_t pg, svfloat32_t op1, svfloat32_t op2)
        ///   FACLE Presult.S, Pg/Z, Zop1.S, Zop2.S
        /// </summary>
        public static unsafe Vector<float> AbsoluteCompareLessThanOrEqual(Vector<float> left, Vector<float> right) => AbsoluteCompareLessThanOrEqual(left, right);

        /// <summary>
        /// svbool_t svacle[_f64](svbool_t pg, svfloat64_t op1, svfloat64_t op2)
        ///   FACLE Presult.D, Pg/Z, Zop1.D, Zop2.D
        /// </summary>
        public static unsafe Vector<double> AbsoluteCompareLessThanOrEqual(Vector<double> left, Vector<double> right) => AbsoluteCompareLessThanOrEqual(left, right);

        ///  AbsoluteDifference : Absolute difference

        /// <summary>
        /// svuint8_t svabd[_u8]_m(svbool_t pg, svuint8_t op1, svuint8_t op2)
        /// svuint8_t svabd[_u8]_x(svbool_t pg, svuint8_t op1, svuint8_t op2)
        ///   MOVPRFX Zresult.B, Pg/Z, Zop1.B; UABD Zresult.B, Pg/M, Zresult.B, Zop2.B
        ///   UABD Ztied1.B, Pg/M, Ztied1.B, Zop2.B
        /// </summary>
        public static unsafe Vector<byte> AbsoluteDifference(Vector<byte> left, Vector<byte> right) => AbsoluteDifference(left, right);

        /// <summary>
        /// svfloat64_t svabd[_f64]_m(svbool_t pg, svfloat64_t op1, svfloat64_t op2)
        /// svfloat64_t svabd[_f64]_x(svbool_t pg, svfloat64_t op1, svfloat64_t op2)
        /// svfloat64_t svabd[_f64]_z(svbool_t pg, svfloat64_t op1, svfloat64_t op2)
        ///   FABD Ztied1.D, Pg/M, Ztied1.D, Zop2.D
        /// </summary>
        public static unsafe Vector<double> AbsoluteDifference(Vector<double> left, Vector<double> right) => AbsoluteDifference(left, right);

        /// <summary>
        /// svint16_t svabd[_s16]_m(svbool_t pg, svint16_t op1, svint16_t op2)
        /// svint16_t svabd[_s16]_x(svbool_t pg, svint16_t op1, svint16_t op2)
        /// svint16_t svabd[_s16]_z(svbool_t pg, svint16_t op1, svint16_t op2)
        ///   SABD Ztied1.H, Pg/M, Ztied1.H, Zop2.H
        /// </summary>
        public static unsafe Vector<short> AbsoluteDifference(Vector<short> left, Vector<short> right) => AbsoluteDifference(left, right);

        /// <summary>
        /// svint32_t svabd[_s32]_m(svbool_t pg, svint32_t op1, svint32_t op2)
        /// svint32_t svabd[_s32]_x(svbool_t pg, svint32_t op1, svint32_t op2)
        /// svint32_t svabd[_s32]_z(svbool_t pg, svint32_t op1, svint32_t op2)
        ///   SABD Ztied1.S, Pg/M, Ztied1.S, Zop2.S
        /// </summary>
        public static unsafe Vector<int> AbsoluteDifference(Vector<int> left, Vector<int> right) => AbsoluteDifference(left, right);

        /// <summary>
        /// svint64_t svabd[_s64]_m(svbool_t pg, svint64_t op1, svint64_t op2)
        /// svint64_t svabd[_s64]_x(svbool_t pg, svint64_t op1, svint64_t op2)
        /// svint64_t svabd[_s64]_z(svbool_t pg, svint64_t op1, svint64_t op2)
        ///   SABD Ztied1.D, Pg/M, Ztied1.D, Zop2.D
        /// </summary>
        public static unsafe Vector<long> AbsoluteDifference(Vector<long> left, Vector<long> right) => AbsoluteDifference(left, right);

        /// <summary>
        /// svint8_t svabd[_s8]_m(svbool_t pg, svint8_t op1, svint8_t op2)
        /// svint8_t svabd[_s8]_x(svbool_t pg, svint8_t op1, svint8_t op2)
        /// svint8_t svabd[_s8]_z(svbool_t pg, svint8_t op1, svint8_t op2)
        ///   SABD Ztied1.B, Pg/M, Ztied1.B, Zop2.B
        /// </summary>
        public static unsafe Vector<sbyte> AbsoluteDifference(Vector<sbyte> left, Vector<sbyte> right) => AbsoluteDifference(left, right);

        /// <summary>
        /// svfloat32_t svabd[_f32]_m(svbool_t pg, svfloat32_t op1, svfloat32_t op2)
        /// svfloat32_t svabd[_f32]_x(svbool_t pg, svfloat32_t op1, svfloat32_t op2)
        /// svfloat32_t svabd[_f32]_z(svbool_t pg, svfloat32_t op1, svfloat32_t op2)
        ///   FABD Ztied1.S, Pg/M, Ztied1.S, Zop2.S
        /// </summary>
        public static unsafe Vector<float> AbsoluteDifference(Vector<float> left, Vector<float> right) => AbsoluteDifference(left, right);

        /// <summary>
        /// svuint16_t svabd[_u16]_m(svbool_t pg, svuint16_t op1, svuint16_t op2)
        /// svuint16_t svabd[_u16]_x(svbool_t pg, svuint16_t op1, svuint16_t op2)
        /// svuint16_t svabd[_u16]_z(svbool_t pg, svuint16_t op1, svuint16_t op2)
        ///   UABD Ztied1.H, Pg/M, Ztied1.H, Zop2.H
        /// </summary>
        public static unsafe Vector<ushort> AbsoluteDifference(Vector<ushort> left, Vector<ushort> right) => AbsoluteDifference(left, right);

        /// <summary>
        /// svuint32_t svabd[_u32]_m(svbool_t pg, svuint32_t op1, svuint32_t op2)
        /// svuint32_t svabd[_u32]_x(svbool_t pg, svuint32_t op1, svuint32_t op2)
        /// svuint32_t svabd[_u32]_z(svbool_t pg, svuint32_t op1, svuint32_t op2)
        ///   UABD Ztied1.S, Pg/M, Ztied1.S, Zop2.S
        /// </summary>
        public static unsafe Vector<uint> AbsoluteDifference(Vector<uint> left, Vector<uint> right) => AbsoluteDifference(left, right);

        /// <summary>
        /// svuint64_t svabd[_u64]_m(svbool_t pg, svuint64_t op1, svuint64_t op2)
        /// svuint64_t svabd[_u64]_x(svbool_t pg, svuint64_t op1, svuint64_t op2)
        /// svuint64_t svabd[_u64]_z(svbool_t pg, svuint64_t op1, svuint64_t op2)
        ///   UABD Ztied1.D, Pg/M, Ztied1.D, Zop2.D
        /// </summary>
        public static unsafe Vector<ulong> AbsoluteDifference(Vector<ulong> left, Vector<ulong> right) => AbsoluteDifference(left, right);

        ///  Add : Add

        /// <summary>
        /// svint8_t svadd[_s8]_m(svbool_t pg, svint8_t op1, svint8_t op2)
        /// svint8_t svadd[_s8]_x(svbool_t pg, svint8_t op1, svint8_t op2)
        /// svint8_t svadd[_s8]_z(svbool_t pg, svint8_t op1, svint8_t op2)
        /// </summary>
        public static unsafe Vector<sbyte> Add(Vector<sbyte> left, Vector<sbyte> right) => Add(left, right);

        /// <summary>
        /// svint16_t svadd[_s16]_m(svbool_t pg, svint16_t op1, svint16_t op2)
        /// svint16_t svadd[_s16]_x(svbool_t pg, svint16_t op1, svint16_t op2)
        /// svint16_t svadd[_s16]_z(svbool_t pg, svint16_t op1, svint16_t op2)
        /// </summary>
        public static unsafe Vector<short> Add(Vector<short> left, Vector<short> right) => Add(left, right);

        /// <summary>
        /// svint32_t svadd[_s32]_m(svbool_t pg, svint32_t op1, svint32_t op2)
        /// svint32_t svadd[_s32]_x(svbool_t pg, svint32_t op1, svint32_t op2)
        /// svint32_t svadd[_s32]_z(svbool_t pg, svint32_t op1, svint32_t op2)
        /// </summary>
        public static unsafe Vector<int> Add(Vector<int> left, Vector<int> right) => Add(left, right);

        /// <summary>
        /// svint64_t svadd[_s64]_m(svbool_t pg, svint64_t op1, svint64_t op2)
        /// svint64_t svadd[_s64]_x(svbool_t pg, svint64_t op1, svint64_t op2)
        /// svint64_t svadd[_s64]_z(svbool_t pg, svint64_t op1, svint64_t op2)
        /// </summary>
        public static unsafe Vector<long> Add(Vector<long> left, Vector<long> right) => Add(left, right);

        /// <summary>
        /// svuint8_t svadd[_u8]_m(svbool_t pg, svuint8_t op1, svuint8_t op2)
        /// svuint8_t svadd[_u8]_x(svbool_t pg, svuint8_t op1, svuint8_t op2)
        /// svuint8_t svadd[_u8]_z(svbool_t pg, svuint8_t op1, svuint8_t op2)
        /// </summary>
        public static unsafe Vector<byte> Add(Vector<byte> left, Vector<byte> right) => Add(left, right);

        /// <summary>
        /// svuint16_t svadd[_u16]_m(svbool_t pg, svuint16_t op1, svuint16_t op2)
        /// svuint16_t svadd[_u16]_x(svbool_t pg, svuint16_t op1, svuint16_t op2)
        /// svuint16_t svadd[_u16]_z(svbool_t pg, svuint16_t op1, svuint16_t op2)
        /// </summary>
        public static unsafe Vector<ushort> Add(Vector<ushort> left, Vector<ushort> right) => Add(left, right);

        /// <summary>
        /// svuint32_t svadd[_u32]_m(svbool_t pg, svuint32_t op1, svuint32_t op2)
        /// svuint32_t svadd[_u32]_x(svbool_t pg, svuint32_t op1, svuint32_t op2)
        /// svuint32_t svadd[_u32]_z(svbool_t pg, svuint32_t op1, svuint32_t op2)
        /// </summary>
        public static unsafe Vector<uint> Add(Vector<uint> left, Vector<uint> right) => Add(left, right);

        /// <summary>
        /// svuint64_t svadd[_u64]_m(svbool_t pg, svuint64_t op1, svuint64_t op2)
        /// svuint64_t svadd[_u64]_x(svbool_t pg, svuint64_t op1, svuint64_t op2)
        /// svuint64_t svadd[_u64]_z(svbool_t pg, svuint64_t op1, svuint64_t op2)
        /// </summary>
        public static unsafe Vector<ulong> Add(Vector<ulong> left, Vector<ulong> right) => Add(left, right);

        /// <summary>
        /// svfloat32_t svadd[_f32]_m(svbool_t pg, svfloat32_t op1, svfloat32_t op2)
        /// svfloat32_t svadd[_f32]_x(svbool_t pg, svfloat32_t op1, svfloat32_t op2)
        /// svfloat32_t svadd[_f32]_z(svbool_t pg, svfloat32_t op1, svfloat32_t op2)
        /// </summary>
        public static unsafe Vector<float> Add(Vector<float> left, Vector<float> right) => Add(left, right);

        /// <summary>
        /// svfloat64_t svadd[_f64]_m(svbool_t pg, svfloat64_t op1, svfloat64_t op2)
        /// svfloat64_t svadd[_f64]_x(svbool_t pg, svfloat64_t op1, svfloat64_t op2)
        /// svfloat64_t svadd[_f64]_z(svbool_t pg, svfloat64_t op1, svfloat64_t op2)
        /// </summary>
        public static unsafe Vector<double> Add(Vector<double> left, Vector<double> right) => Add(left, right);


        ///  AddAcross : Add reduction

        /// <summary>
        /// float64_t svaddv[_f64](svbool_t pg, svfloat64_t op)
        ///   FADDV Dresult, Pg, Zop.D
        /// </summary>
        public static unsafe Vector<double> AddAcross(Vector<double> value) => AddAcross(value);

        /// <summary>
        /// int64_t svaddv[_s16](svbool_t pg, svint16_t op)
        ///   SADDV Dresult, Pg, Zop.H
        /// </summary>
        public static unsafe Vector<long> AddAcross(Vector<short> value) => AddAcross(value);

        /// <summary>
        /// int64_t svaddv[_s32](svbool_t pg, svint32_t op)
        ///   SADDV Dresult, Pg, Zop.S
        /// </summary>
        public static unsafe Vector<long> AddAcross(Vector<int> value) => AddAcross(value);

        /// <summary>
        /// int64_t svaddv[_s8](svbool_t pg, svint8_t op)
        ///   SADDV Dresult, Pg, Zop.B
        /// </summary>
        public static unsafe Vector<long> AddAcross(Vector<sbyte> value) => AddAcross(value);

        /// <summary>
        /// int64_t svaddv[_s64](svbool_t pg, svint64_t op)
        ///   UADDV Dresult, Pg, Zop.D
        /// </summary>
        public static unsafe Vector<long> AddAcross(Vector<long> value) => AddAcross(value);

        /// <summary>
        /// float32_t svaddv[_f32](svbool_t pg, svfloat32_t op)
        ///   FADDV Sresult, Pg, Zop.S
        /// </summary>
        public static unsafe Vector<float> AddAcross(Vector<float> value) => AddAcross(value);

        /// <summary>
        /// uint64_t svaddv[_u8](svbool_t pg, svuint8_t op)
        ///   UADDV Dresult, Pg, Zop.B
        /// </summary>
        public static unsafe Vector<ulong> AddAcross(Vector<byte> value) => AddAcross(value);

        /// <summary>
        /// uint64_t svaddv[_u16](svbool_t pg, svuint16_t op)
        ///   UADDV Dresult, Pg, Zop.H
        /// </summary>
        public static unsafe Vector<ulong> AddAcross(Vector<ushort> value) => AddAcross(value);

        /// <summary>
        /// uint64_t svaddv[_u32](svbool_t pg, svuint32_t op)
        ///   UADDV Dresult, Pg, Zop.S
        /// </summary>
        public static unsafe Vector<ulong> AddAcross(Vector<uint> value) => AddAcross(value);

        /// <summary>
        /// uint64_t svaddv[_u64](svbool_t pg, svuint64_t op)
        ///   UADDV Dresult, Pg, Zop.D
        /// </summary>
        public static unsafe Vector<ulong> AddAcross(Vector<ulong> value) => AddAcross(value);

        ///  AddSaturate : Saturating add

        /// <summary>
        /// svuint8_t svqadd[_u8](svuint8_t op1, svuint8_t op2)
        ///   UQADD Zresult.B, Zop1.B, Zop2.B
        /// </summary>
        public static unsafe Vector<byte> AddSaturate(Vector<byte> left, Vector<byte> right) => AddSaturate(left, right);

        /// <summary>
        /// svint16_t svqadd[_s16](svint16_t op1, svint16_t op2)
        ///   SQADD Zresult.H, Zop1.H, Zop2.H
        /// </summary>
        public static unsafe Vector<short> AddSaturate(Vector<short> left, Vector<short> right) => AddSaturate(left, right);

        /// <summary>
        /// svint32_t svqadd[_s32](svint32_t op1, svint32_t op2)
        ///   SQADD Zresult.S, Zop1.S, Zop2.S
        /// </summary>
        public static unsafe Vector<int> AddSaturate(Vector<int> left, Vector<int> right) => AddSaturate(left, right);

        /// <summary>
        /// svint64_t svqadd[_s64](svint64_t op1, svint64_t op2)
        ///   SQADD Zresult.D, Zop1.D, Zop2.D
        /// </summary>
        public static unsafe Vector<long> AddSaturate(Vector<long> left, Vector<long> right) => AddSaturate(left, right);

        /// <summary>
        /// svint8_t svqadd[_s8](svint8_t op1, svint8_t op2)
        ///   SQADD Zresult.B, Zop1.B, Zop2.B
        /// </summary>
        public static unsafe Vector<sbyte> AddSaturate(Vector<sbyte> left, Vector<sbyte> right) => AddSaturate(left, right);

        /// <summary>
        /// svuint16_t svqadd[_u16](svuint16_t op1, svuint16_t op2)
        ///   UQADD Zresult.H, Zop1.H, Zop2.H
        /// </summary>
        public static unsafe Vector<ushort> AddSaturate(Vector<ushort> left, Vector<ushort> right) => AddSaturate(left, right);

        /// <summary>
        /// svuint32_t svqadd[_u32](svuint32_t op1, svuint32_t op2)
        ///   UQADD Zresult.S, Zop1.S, Zop2.S
        /// </summary>
        public static unsafe Vector<uint> AddSaturate(Vector<uint> left, Vector<uint> right) => AddSaturate(left, right);

        /// <summary>
        /// svuint64_t svqadd[_u64](svuint64_t op1, svuint64_t op2)
        ///   UQADD Zresult.D, Zop1.D, Zop2.D
        /// </summary>
        public static unsafe Vector<ulong> AddSaturate(Vector<ulong> left, Vector<ulong> right) => AddSaturate(left, right);

        ///  And : Bitwise AND

        /// <summary>
        /// svuint8_t svand[_u8]_m(svbool_t pg, svuint8_t op1, svuint8_t op2)
        /// svuint8_t svand[_u8]_x(svbool_t pg, svuint8_t op1, svuint8_t op2)
        /// svuint8_t svand[_u8]_z(svbool_t pg, svuint8_t op1, svuint8_t op2)
        ///   AND Ztied1.B, Pg/M, Ztied1.B, Zop2.B
        ///   AND Zresult.D, Zop1.D, Zop2.D
        /// svbool_t svand[_b]_z(svbool_t pg, svbool_t op1, svbool_t op2)
        ///   AND Presult.B, Pg/Z, Pop1.B, Pop2.B
        /// </summary>
        public static unsafe Vector<byte> And(Vector<byte> left, Vector<byte> right) => And(left, right);

        /// <summary>
        /// svint16_t svand[_s16]_m(svbool_t pg, svint16_t op1, svint16_t op2)
        /// svint16_t svand[_s16]_x(svbool_t pg, svint16_t op1, svint16_t op2)
        /// svint16_t svand[_s16]_z(svbool_t pg, svint16_t op1, svint16_t op2)
        ///   AND Ztied1.H, Pg/M, Ztied1.H, Zop2.H
        ///   AND Zresult.D, Zop1.D, Zop2.D
        /// svbool_t svand[_b]_z(svbool_t pg, svbool_t op1, svbool_t op2)
        ///   AND Presult.B, Pg/Z, Pop1.B, Pop2.B
        /// </summary>
        public static unsafe Vector<short> And(Vector<short> left, Vector<short> right) => And(left, right);

        /// <summary>
        /// svint32_t svand[_s32]_m(svbool_t pg, svint32_t op1, svint32_t op2)
        /// svint32_t svand[_s32]_x(svbool_t pg, svint32_t op1, svint32_t op2)
        /// svint32_t svand[_s32]_z(svbool_t pg, svint32_t op1, svint32_t op2)
        ///   AND Ztied1.S, Pg/M, Ztied1.S, Zop2.S
        ///   AND Zresult.D, Zop1.D, Zop2.D
        /// svbool_t svand[_b]_z(svbool_t pg, svbool_t op1, svbool_t op2)
        ///   AND Presult.B, Pg/Z, Pop1.B, Pop2.B
        /// </summary>
        public static unsafe Vector<int> And(Vector<int> left, Vector<int> right) => And(left, right);

        /// <summary>
        /// svint64_t svand[_s64]_m(svbool_t pg, svint64_t op1, svint64_t op2)
        /// svint64_t svand[_s64]_x(svbool_t pg, svint64_t op1, svint64_t op2)
        /// svint64_t svand[_s64]_z(svbool_t pg, svint64_t op1, svint64_t op2)
        ///   AND Ztied1.D, Pg/M, Ztied1.D, Zop2.D
        ///   AND Zresult.D, Zop1.D, Zop2.D
        /// svbool_t svand[_b]_z(svbool_t pg, svbool_t op1, svbool_t op2)
        ///   AND Presult.B, Pg/Z, Pop1.B, Pop2.B
        /// </summary>
        public static unsafe Vector<long> And(Vector<long> left, Vector<long> right) => And(left, right);

        /// <summary>
        /// svint8_t svand[_s8]_m(svbool_t pg, svint8_t op1, svint8_t op2)
        /// svint8_t svand[_s8]_x(svbool_t pg, svint8_t op1, svint8_t op2)
        /// svint8_t svand[_s8]_z(svbool_t pg, svint8_t op1, svint8_t op2)
        ///   AND Ztied1.B, Pg/M, Ztied1.B, Zop2.B
        ///   AND Zresult.D, Zop1.D, Zop2.D
        /// svbool_t svand[_b]_z(svbool_t pg, svbool_t op1, svbool_t op2)
        ///   AND Presult.B, Pg/Z, Pop1.B, Pop2.B
        /// </summary>
        public static unsafe Vector<sbyte> And(Vector<sbyte> left, Vector<sbyte> right) => And(left, right);

        /// <summary>
        /// svuint16_t svand[_u16]_m(svbool_t pg, svuint16_t op1, svuint16_t op2)
        /// svuint16_t svand[_u16]_x(svbool_t pg, svuint16_t op1, svuint16_t op2)
        /// svuint16_t svand[_u16]_z(svbool_t pg, svuint16_t op1, svuint16_t op2)
        ///   AND Ztied1.H, Pg/M, Ztied1.H, Zop2.H
        ///   AND Zresult.D, Zop1.D, Zop2.D
        /// svbool_t svand[_b]_z(svbool_t pg, svbool_t op1, svbool_t op2)
        ///   AND Presult.B, Pg/Z, Pop1.B, Pop2.B
        /// </summary>
        public static unsafe Vector<ushort> And(Vector<ushort> left, Vector<ushort> right) => And(left, right);

        /// <summary>
        /// svuint32_t svand[_u32]_m(svbool_t pg, svuint32_t op1, svuint32_t op2)
        /// svuint32_t svand[_u32]_x(svbool_t pg, svuint32_t op1, svuint32_t op2)
        /// svuint32_t svand[_u32]_z(svbool_t pg, svuint32_t op1, svuint32_t op2)
        ///   AND Ztied1.S, Pg/M, Ztied1.S, Zop2.S
        ///   AND Zresult.D, Zop1.D, Zop2.D
        /// svbool_t svand[_b]_z(svbool_t pg, svbool_t op1, svbool_t op2)
        ///   AND Presult.B, Pg/Z, Pop1.B, Pop2.B
        /// </summary>
        public static unsafe Vector<uint> And(Vector<uint> left, Vector<uint> right) => And(left, right);

        /// <summary>
        /// svuint64_t svand[_u64]_m(svbool_t pg, svuint64_t op1, svuint64_t op2)
        /// svuint64_t svand[_u64]_x(svbool_t pg, svuint64_t op1, svuint64_t op2)
        /// svuint64_t svand[_u64]_z(svbool_t pg, svuint64_t op1, svuint64_t op2)
        ///   AND Ztied1.D, Pg/M, Ztied1.D, Zop2.D
        ///   AND Zresult.D, Zop1.D, Zop2.D
        /// svbool_t svand[_b]_z(svbool_t pg, svbool_t op1, svbool_t op2)
        ///   AND Presult.B, Pg/Z, Pop1.B, Pop2.B
        /// </summary>
        public static unsafe Vector<ulong> And(Vector<ulong> left, Vector<ulong> right) => And(left, right);


        ///  AndAcross : Bitwise AND reduction to scalar

        /// <summary>
        /// uint8_t svandv[_u8](svbool_t pg, svuint8_t op)
        ///   ANDV Bresult, Pg, Zop.B
        /// </summary>
        public static unsafe Vector<byte> AndAcross(Vector<byte> value) => AndAcross(value);

        /// <summary>
        /// int16_t svandv[_s16](svbool_t pg, svint16_t op)
        ///   ANDV Hresult, Pg, Zop.H
        /// </summary>
        public static unsafe Vector<short> AndAcross(Vector<short> value) => AndAcross(value);

        /// <summary>
        /// int32_t svandv[_s32](svbool_t pg, svint32_t op)
        ///   ANDV Sresult, Pg, Zop.S
        /// </summary>
        public static unsafe Vector<int> AndAcross(Vector<int> value) => AndAcross(value);

        /// <summary>
        /// int64_t svandv[_s64](svbool_t pg, svint64_t op)
        ///   ANDV Dresult, Pg, Zop.D
        /// </summary>
        public static unsafe Vector<long> AndAcross(Vector<long> value) => AndAcross(value);

        /// <summary>
        /// int8_t svandv[_s8](svbool_t pg, svint8_t op)
        ///   ANDV Bresult, Pg, Zop.B
        /// </summary>
        public static unsafe Vector<sbyte> AndAcross(Vector<sbyte> value) => AndAcross(value);

        /// <summary>
        /// uint16_t svandv[_u16](svbool_t pg, svuint16_t op)
        ///   ANDV Hresult, Pg, Zop.H
        /// </summary>
        public static unsafe Vector<ushort> AndAcross(Vector<ushort> value) => AndAcross(value);

        /// <summary>
        /// uint32_t svandv[_u32](svbool_t pg, svuint32_t op)
        ///   ANDV Sresult, Pg, Zop.S
        /// </summary>
        public static unsafe Vector<uint> AndAcross(Vector<uint> value) => AndAcross(value);

        /// <summary>
        /// uint64_t svandv[_u64](svbool_t pg, svuint64_t op)
        ///   ANDV Dresult, Pg, Zop.D
        /// </summary>
        public static unsafe Vector<ulong> AndAcross(Vector<ulong> value) => AndAcross(value);


        ///  BitwiseClear : Bitwise clear

        /// <summary>
        /// svuint8_t svbic[_u8]_m(svbool_t pg, svuint8_t op1, svuint8_t op2)
        /// svuint8_t svbic[_u8]_x(svbool_t pg, svuint8_t op1, svuint8_t op2)
        /// svuint8_t svbic[_u8]_z(svbool_t pg, svuint8_t op1, svuint8_t op2)
        ///   BIC Ztied1.B, Pg/M, Ztied1.B, Zop2.B
        ///   BIC Zresult.D, Zop1.D, Zop2.D
        /// svbool_t svbic[_b]_z(svbool_t pg, svbool_t op1, svbool_t op2)
        ///   BIC Presult.B, Pg/Z, Pop1.B, Pop2.B
        /// </summary>
        public static unsafe Vector<byte> BitwiseClear(Vector<byte> left, Vector<byte> right) => BitwiseClear(left, right);

        /// <summary>
        /// svint16_t svbic[_s16]_m(svbool_t pg, svint16_t op1, svint16_t op2)
        /// svint16_t svbic[_s16]_x(svbool_t pg, svint16_t op1, svint16_t op2)
        /// svint16_t svbic[_s16]_z(svbool_t pg, svint16_t op1, svint16_t op2)
        ///   BIC Ztied1.H, Pg/M, Ztied1.H, Zop2.H
        ///   BIC Zresult.D, Zop1.D, Zop2.D
        /// svbool_t svbic[_b]_z(svbool_t pg, svbool_t op1, svbool_t op2)
        ///   BIC Presult.B, Pg/Z, Pop1.B, Pop2.B
        /// </summary>
        public static unsafe Vector<short> BitwiseClear(Vector<short> left, Vector<short> right) => BitwiseClear(left, right);

        /// <summary>
        /// svint32_t svbic[_s32]_m(svbool_t pg, svint32_t op1, svint32_t op2)
        /// svint32_t svbic[_s32]_x(svbool_t pg, svint32_t op1, svint32_t op2)
        /// svint32_t svbic[_s32]_z(svbool_t pg, svint32_t op1, svint32_t op2)
        ///   BIC Ztied1.S, Pg/M, Ztied1.S, Zop2.S
        ///   BIC Zresult.D, Zop1.D, Zop2.D
        /// svbool_t svbic[_b]_z(svbool_t pg, svbool_t op1, svbool_t op2)
        ///   BIC Presult.B, Pg/Z, Pop1.B, Pop2.B
        /// </summary>
        public static unsafe Vector<int> BitwiseClear(Vector<int> left, Vector<int> right) => BitwiseClear(left, right);

        /// <summary>
        /// svint64_t svbic[_s64]_m(svbool_t pg, svint64_t op1, svint64_t op2)
        /// svint64_t svbic[_s64]_x(svbool_t pg, svint64_t op1, svint64_t op2)
        /// svint64_t svbic[_s64]_z(svbool_t pg, svint64_t op1, svint64_t op2)
        ///   BIC Ztied1.D, Pg/M, Ztied1.D, Zop2.D
        ///   BIC Zresult.D, Zop1.D, Zop2.D
        /// svbool_t svbic[_b]_z(svbool_t pg, svbool_t op1, svbool_t op2)
        ///   BIC Presult.B, Pg/Z, Pop1.B, Pop2.B
        /// </summary>
        public static unsafe Vector<long> BitwiseClear(Vector<long> left, Vector<long> right) => BitwiseClear(left, right);

        /// <summary>
        /// svint8_t svbic[_s8]_m(svbool_t pg, svint8_t op1, svint8_t op2)
        /// svint8_t svbic[_s8]_x(svbool_t pg, svint8_t op1, svint8_t op2)
        /// svint8_t svbic[_s8]_z(svbool_t pg, svint8_t op1, svint8_t op2)
        ///   BIC Ztied1.B, Pg/M, Ztied1.B, Zop2.B
        ///   BIC Zresult.D, Zop1.D, Zop2.D
        /// svbool_t svbic[_b]_z(svbool_t pg, svbool_t op1, svbool_t op2)
        ///   BIC Presult.B, Pg/Z, Pop1.B, Pop2.B
        /// </summary>
        public static unsafe Vector<sbyte> BitwiseClear(Vector<sbyte> left, Vector<sbyte> right) => BitwiseClear(left, right);

        /// <summary>
        /// svuint16_t svbic[_u16]_m(svbool_t pg, svuint16_t op1, svuint16_t op2)
        /// svuint16_t svbic[_u16]_x(svbool_t pg, svuint16_t op1, svuint16_t op2)
        /// svuint16_t svbic[_u16]_z(svbool_t pg, svuint16_t op1, svuint16_t op2)
        ///   BIC Ztied1.H, Pg/M, Ztied1.H, Zop2.H
        ///   BIC Zresult.D, Zop1.D, Zop2.D
        /// svbool_t svbic[_b]_z(svbool_t pg, svbool_t op1, svbool_t op2)
        ///   BIC Presult.B, Pg/Z, Pop1.B, Pop2.B
        /// </summary>
        public static unsafe Vector<ushort> BitwiseClear(Vector<ushort> left, Vector<ushort> right) => BitwiseClear(left, right);

        /// <summary>
        /// svuint32_t svbic[_u32]_m(svbool_t pg, svuint32_t op1, svuint32_t op2)
        /// svuint32_t svbic[_u32]_x(svbool_t pg, svuint32_t op1, svuint32_t op2)
        /// svuint32_t svbic[_u32]_z(svbool_t pg, svuint32_t op1, svuint32_t op2)
        ///   BIC Ztied1.S, Pg/M, Ztied1.S, Zop2.S
        ///   BIC Zresult.D, Zop1.D, Zop2.D
        /// svbool_t svbic[_b]_z(svbool_t pg, svbool_t op1, svbool_t op2)
        ///   BIC Presult.B, Pg/Z, Pop1.B, Pop2.B
        /// </summary>
        public static unsafe Vector<uint> BitwiseClear(Vector<uint> left, Vector<uint> right) => BitwiseClear(left, right);

        /// <summary>
        /// svuint64_t svbic[_u64]_m(svbool_t pg, svuint64_t op1, svuint64_t op2)
        /// svuint64_t svbic[_u64]_x(svbool_t pg, svuint64_t op1, svuint64_t op2)
        /// svuint64_t svbic[_u64]_z(svbool_t pg, svuint64_t op1, svuint64_t op2)
        ///   BIC Ztied1.D, Pg/M, Ztied1.D, Zop2.D
        ///   BIC Zresult.D, Zop1.D, Zop2.D
        /// svbool_t svbic[_b]_z(svbool_t pg, svbool_t op1, svbool_t op2)
        ///   BIC Presult.B, Pg/Z, Pop1.B, Pop2.B
        /// </summary>
        public static unsafe Vector<ulong> BitwiseClear(Vector<ulong> left, Vector<ulong> right) => BitwiseClear(left, right);


        ///  BooleanNot : Logically invert boolean condition

        /// <summary>
        /// svuint8_t svcnot[_u8]_m(svuint8_t inactive, svbool_t pg, svuint8_t op)
        /// svuint8_t svcnot[_u8]_x(svbool_t pg, svuint8_t op)
        /// svuint8_t svcnot[_u8]_z(svbool_t pg, svuint8_t op)
        ///   CNOT Ztied.B, Pg/M, Zop.B
        /// </summary>
        public static unsafe Vector<byte> BooleanNot(Vector<byte> value) => BooleanNot(value);

        /// <summary>
        /// svint16_t svcnot[_s16]_m(svint16_t inactive, svbool_t pg, svint16_t op)
        /// svint16_t svcnot[_s16]_x(svbool_t pg, svint16_t op)
        /// svint16_t svcnot[_s16]_z(svbool_t pg, svint16_t op)
        ///   CNOT Ztied.H, Pg/M, Zop.H
        /// </summary>
        public static unsafe Vector<short> BooleanNot(Vector<short> value) => BooleanNot(value);

        /// <summary>
        /// svint32_t svcnot[_s32]_m(svint32_t inactive, svbool_t pg, svint32_t op)
        /// svint32_t svcnot[_s32]_x(svbool_t pg, svint32_t op)
        /// svint32_t svcnot[_s32]_z(svbool_t pg, svint32_t op)
        ///   CNOT Ztied.S, Pg/M, Zop.S
        /// </summary>
        public static unsafe Vector<int> BooleanNot(Vector<int> value) => BooleanNot(value);

        /// <summary>
        /// svint64_t svcnot[_s64]_m(svint64_t inactive, svbool_t pg, svint64_t op)
        /// svint64_t svcnot[_s64]_x(svbool_t pg, svint64_t op)
        /// svint64_t svcnot[_s64]_z(svbool_t pg, svint64_t op)
        ///   CNOT Ztied.D, Pg/M, Zop.D
        /// </summary>
        public static unsafe Vector<long> BooleanNot(Vector<long> value) => BooleanNot(value);

        /// <summary>
        /// svint8_t svcnot[_s8]_m(svint8_t inactive, svbool_t pg, svint8_t op)
        /// svint8_t svcnot[_s8]_x(svbool_t pg, svint8_t op)
        /// svint8_t svcnot[_s8]_z(svbool_t pg, svint8_t op)
        ///   CNOT Ztied.B, Pg/M, Zop.B
        /// </summary>
        public static unsafe Vector<sbyte> BooleanNot(Vector<sbyte> value) => BooleanNot(value);

        /// <summary>
        /// svuint16_t svcnot[_u16]_m(svuint16_t inactive, svbool_t pg, svuint16_t op)
        /// svuint16_t svcnot[_u16]_x(svbool_t pg, svuint16_t op)
        /// svuint16_t svcnot[_u16]_z(svbool_t pg, svuint16_t op)
        ///   CNOT Ztied.H, Pg/M, Zop.H
        /// </summary>
        public static unsafe Vector<ushort> BooleanNot(Vector<ushort> value) => BooleanNot(value);

        /// <summary>
        /// svuint32_t svcnot[_u32]_m(svuint32_t inactive, svbool_t pg, svuint32_t op)
        /// svuint32_t svcnot[_u32]_x(svbool_t pg, svuint32_t op)
        /// svuint32_t svcnot[_u32]_z(svbool_t pg, svuint32_t op)
        ///   CNOT Ztied.S, Pg/M, Zop.S
        /// </summary>
        public static unsafe Vector<uint> BooleanNot(Vector<uint> value) => BooleanNot(value);

        /// <summary>
        /// svuint64_t svcnot[_u64]_m(svuint64_t inactive, svbool_t pg, svuint64_t op)
        /// svuint64_t svcnot[_u64]_x(svbool_t pg, svuint64_t op)
        /// svuint64_t svcnot[_u64]_z(svbool_t pg, svuint64_t op)
        ///   CNOT Ztied.D, Pg/M, Zop.D
        /// </summary>
        public static unsafe Vector<ulong> BooleanNot(Vector<ulong> value) => BooleanNot(value);

        ///  Shuffle active elements of vector to the right and fill with zero

        /// <summary>
        /// svfloat64_t svcompact[_f64](svbool_t pg, svfloat64_t op)
        ///   COMPACT Zresult.D, Pg, Zop.D
        /// </summary>
        public static unsafe Vector<double> Compact(Vector<double> mask, Vector<double> value) => Compact(mask, value);

        /// <summary>
        /// svint32_t svcompact[_s32](svbool_t pg, svint32_t op)
        ///   COMPACT Zresult.S, Pg, Zop.S
        /// </summary>
        public static unsafe Vector<int> Compact(Vector<int> mask, Vector<int> value) => Compact(mask, value);

        /// <summary>
        /// svint64_t svcompact[_s64](svbool_t pg, svint64_t op)
        ///   COMPACT Zresult.D, Pg, Zop.D
        /// </summary>
        public static unsafe Vector<long> Compact(Vector<long> mask, Vector<long> value) => Compact(mask, value);

        /// <summary>
        /// svfloat32_t svcompact[_f32](svbool_t pg, svfloat32_t op)
        ///   COMPACT Zresult.S, Pg, Zop.S
        /// </summary>
        public static unsafe Vector<float> Compact(Vector<float> mask, Vector<float> value) => Compact(mask, value);

        /// <summary>
        /// svuint32_t svcompact[_u32](svbool_t pg, svuint32_t op)
        ///   COMPACT Zresult.S, Pg, Zop.S
        /// </summary>
        public static unsafe Vector<uint> Compact(Vector<uint> mask, Vector<uint> value) => Compact(mask, value);

        /// <summary>
        /// svuint64_t svcompact[_u64](svbool_t pg, svuint64_t op)
        ///   COMPACT Zresult.D, Pg, Zop.D
        /// </summary>
        public static unsafe Vector<ulong> Compact(Vector<ulong> mask, Vector<ulong> value) => Compact(mask, value);


        ///  Compare equal to

        /// <summary>
        /// svbool_t svcmpeq[_u8](svbool_t pg, svuint8_t op1, svuint8_t op2)
        ///   CMPEQ Presult.B, Pg/Z, Zop1.B, Zop2.B
        /// </summary>
        public static unsafe Vector<byte> CompareEqual(Vector<byte> left, Vector<byte> right) => CompareEqual(left, right);

        /// <summary>
        /// svbool_t svcmpeq[_f64](svbool_t pg, svfloat64_t op1, svfloat64_t op2)
        ///   FCMEQ Presult.D, Pg/Z, Zop1.D, Zop2.D
        /// </summary>
        public static unsafe Vector<double> CompareEqual(Vector<double> left, Vector<double> right) => CompareEqual(left, right);

        /// <summary>
        /// svbool_t svcmpeq[_s16](svbool_t pg, svint16_t op1, svint16_t op2)
        ///   CMPEQ Presult.H, Pg/Z, Zop1.H, Zop2.H
        /// </summary>
        public static unsafe Vector<short> CompareEqual(Vector<short> left, Vector<short> right) => CompareEqual(left, right);

        /// <summary>
        /// svbool_t svcmpeq_wide[_s16](svbool_t pg, svint16_t op1, svint64_t op2)
        ///   CMPEQ Presult.H, Pg/Z, Zop1.H, Zop2.D
        /// </summary>
        public static unsafe Vector<short> CompareEqual(Vector<short> left, Vector<long> right) => CompareEqual(left, right);

        /// <summary>
        /// svbool_t svcmpeq[_s32](svbool_t pg, svint32_t op1, svint32_t op2)
        ///   CMPEQ Presult.S, Pg/Z, Zop1.S, Zop2.S
        /// </summary>
        public static unsafe Vector<int> CompareEqual(Vector<int> left, Vector<int> right) => CompareEqual(left, right);

        /// <summary>
        /// svbool_t svcmpeq_wide[_s32](svbool_t pg, svint32_t op1, svint64_t op2)
        ///   CMPEQ Presult.S, Pg/Z, Zop1.S, Zop2.D
        /// </summary>
        public static unsafe Vector<int> CompareEqual(Vector<int> left, Vector<long> right) => CompareEqual(left, right);

        /// <summary>
        /// svbool_t svcmpeq[_s64](svbool_t pg, svint64_t op1, svint64_t op2)
        ///   CMPEQ Presult.D, Pg/Z, Zop1.D, Zop2.D
        /// </summary>
        public static unsafe Vector<long> CompareEqual(Vector<long> left, Vector<long> right) => CompareEqual(left, right);

        /// <summary>
        /// svbool_t svcmpeq[_s8](svbool_t pg, svint8_t op1, svint8_t op2)
        ///   CMPEQ Presult.B, Pg/Z, Zop1.B, Zop2.B
        /// </summary>
        public static unsafe Vector<sbyte> CompareEqual(Vector<sbyte> left, Vector<sbyte> right) => CompareEqual(left, right);

        /// <summary>
        /// svbool_t svcmpeq_wide[_s8](svbool_t pg, svint8_t op1, svint64_t op2)
        ///   CMPEQ Presult.B, Pg/Z, Zop1.B, Zop2.D
        /// </summary>
        public static unsafe Vector<sbyte> CompareEqual(Vector<sbyte> left, Vector<long> right) => CompareEqual(left, right);

        /// <summary>
        /// svbool_t svcmpeq[_f32](svbool_t pg, svfloat32_t op1, svfloat32_t op2)
        ///   FCMEQ Presult.S, Pg/Z, Zop1.S, Zop2.S
        /// </summary>
        public static unsafe Vector<float> CompareEqual(Vector<float> left, Vector<float> right) => CompareEqual(left, right);

        /// <summary>
        /// svbool_t svcmpeq[_u16](svbool_t pg, svuint16_t op1, svuint16_t op2)
        ///   CMPEQ Presult.H, Pg/Z, Zop1.H, Zop2.H
        /// </summary>
        public static unsafe Vector<ushort> CompareEqual(Vector<ushort> left, Vector<ushort> right) => CompareEqual(left, right);

        /// <summary>
        /// svbool_t svcmpeq[_u32](svbool_t pg, svuint32_t op1, svuint32_t op2)
        ///   CMPEQ Presult.S, Pg/Z, Zop1.S, Zop2.S
        /// </summary>
        public static unsafe Vector<uint> CompareEqual(Vector<uint> left, Vector<uint> right) => CompareEqual(left, right);

        /// <summary>
        /// svbool_t svcmpeq[_u64](svbool_t pg, svuint64_t op1, svuint64_t op2)
        ///   CMPEQ Presult.D, Pg/Z, Zop1.D, Zop2.D
        /// </summary>
        public static unsafe Vector<ulong> CompareEqual(Vector<ulong> left, Vector<ulong> right) => CompareEqual(left, right);

        ///  Compare greater than

        /// <summary>
        /// svbool_t svcmpgt[_u8](svbool_t pg, svuint8_t op1, svuint8_t op2)
        ///   CMPHI Presult.B, Pg/Z, Zop1.B, Zop2.B
        /// </summary>
        public static unsafe Vector<byte> CompareGreaterThan(Vector<byte> left, Vector<byte> right) => CompareGreaterThan(left, right);

        /// <summary>
        /// svbool_t svcmpgt_wide[_u8](svbool_t pg, svuint8_t op1, svuint64_t op2)
        ///   CMPHI Presult.B, Pg/Z, Zop1.B, Zop2.D
        /// </summary>
        public static unsafe Vector<byte> CompareGreaterThan(Vector<byte> left, Vector<ulong> right) => CompareGreaterThan(left, right);

        /// <summary>
        /// svbool_t svcmpgt[_f64](svbool_t pg, svfloat64_t op1, svfloat64_t op2)
        ///   FCMGT Presult.D, Pg/Z, Zop1.D, Zop2.D
        /// </summary>
        public static unsafe Vector<double> CompareGreaterThan(Vector<double> left, Vector<double> right) => CompareGreaterThan(left, right);

        /// <summary>
        /// svbool_t svcmpgt[_s16](svbool_t pg, svint16_t op1, svint16_t op2)
        ///   CMPGT Presult.H, Pg/Z, Zop1.H, Zop2.H
        /// </summary>
        public static unsafe Vector<short> CompareGreaterThan(Vector<short> left, Vector<short> right) => CompareGreaterThan(left, right);

        /// <summary>
        /// svbool_t svcmpgt_wide[_s16](svbool_t pg, svint16_t op1, svint64_t op2)
        ///   CMPGT Presult.H, Pg/Z, Zop1.H, Zop2.D
        /// </summary>
        public static unsafe Vector<short> CompareGreaterThan(Vector<short> left, Vector<long> right) => CompareGreaterThan(left, right);

        /// <summary>
        /// svbool_t svcmpgt[_s32](svbool_t pg, svint32_t op1, svint32_t op2)
        ///   CMPGT Presult.S, Pg/Z, Zop1.S, Zop2.S
        /// </summary>
        public static unsafe Vector<int> CompareGreaterThan(Vector<int> left, Vector<int> right) => CompareGreaterThan(left, right);

        /// <summary>
        /// svbool_t svcmpgt_wide[_s32](svbool_t pg, svint32_t op1, svint64_t op2)
        ///   CMPGT Presult.S, Pg/Z, Zop1.S, Zop2.D
        /// </summary>
        public static unsafe Vector<int> CompareGreaterThan(Vector<int> left, Vector<long> right) => CompareGreaterThan(left, right);

        /// <summary>
        /// svbool_t svcmpgt[_s64](svbool_t pg, svint64_t op1, svint64_t op2)
        ///   CMPGT Presult.D, Pg/Z, Zop1.D, Zop2.D
        /// </summary>
        public static unsafe Vector<long> CompareGreaterThan(Vector<long> left, Vector<long> right) => CompareGreaterThan(left, right);

        /// <summary>
        /// svbool_t svcmpgt[_s8](svbool_t pg, svint8_t op1, svint8_t op2)
        ///   CMPGT Presult.B, Pg/Z, Zop1.B, Zop2.B
        /// </summary>
        public static unsafe Vector<sbyte> CompareGreaterThan(Vector<sbyte> left, Vector<sbyte> right) => CompareGreaterThan(left, right);

        /// <summary>
        /// svbool_t svcmpgt_wide[_s8](svbool_t pg, svint8_t op1, svint64_t op2)
        ///   CMPGT Presult.B, Pg/Z, Zop1.B, Zop2.D
        /// </summary>
        public static unsafe Vector<sbyte> CompareGreaterThan(Vector<sbyte> left, Vector<long> right) => CompareGreaterThan(left, right);

        /// <summary>
        /// svbool_t svcmpgt[_f32](svbool_t pg, svfloat32_t op1, svfloat32_t op2)
        ///   FCMGT Presult.S, Pg/Z, Zop1.S, Zop2.S
        /// </summary>
        public static unsafe Vector<float> CompareGreaterThan(Vector<float> left, Vector<float> right) => CompareGreaterThan(left, right);

        /// <summary>
        /// svbool_t svcmpgt[_u16](svbool_t pg, svuint16_t op1, svuint16_t op2)
        ///   CMPHI Presult.H, Pg/Z, Zop1.H, Zop2.H
        /// </summary>
        public static unsafe Vector<ushort> CompareGreaterThan(Vector<ushort> left, Vector<ushort> right) => CompareGreaterThan(left, right);

        /// <summary>
        /// svbool_t svcmpgt_wide[_u16](svbool_t pg, svuint16_t op1, svuint64_t op2)
        ///   CMPHI Presult.H, Pg/Z, Zop1.H, Zop2.D
        /// </summary>
        public static unsafe Vector<ushort> CompareGreaterThan(Vector<ushort> left, Vector<ulong> right) => CompareGreaterThan(left, right);

        /// <summary>
        /// svbool_t svcmpgt[_u32](svbool_t pg, svuint32_t op1, svuint32_t op2)
        ///   CMPHI Presult.S, Pg/Z, Zop1.S, Zop2.S
        /// </summary>
        public static unsafe Vector<uint> CompareGreaterThan(Vector<uint> left, Vector<uint> right) => CompareGreaterThan(left, right);

        /// <summary>
        /// svbool_t svcmpgt_wide[_u32](svbool_t pg, svuint32_t op1, svuint64_t op2)
        ///   CMPHI Presult.S, Pg/Z, Zop1.S, Zop2.D
        /// </summary>
        public static unsafe Vector<uint> CompareGreaterThan(Vector<uint> left, Vector<ulong> right) => CompareGreaterThan(left, right);

        /// <summary>
        /// svbool_t svcmpgt[_u64](svbool_t pg, svuint64_t op1, svuint64_t op2)
        ///   CMPHI Presult.D, Pg/Z, Zop1.D, Zop2.D
        /// </summary>
        public static unsafe Vector<ulong> CompareGreaterThan(Vector<ulong> left, Vector<ulong> right) => CompareGreaterThan(left, right);


        ///  Compare greater than or equal to

        /// <summary>
        /// svbool_t svcmpge[_u8](svbool_t pg, svuint8_t op1, svuint8_t op2)
        ///   CMPHS Presult.B, Pg/Z, Zop1.B, Zop2.B
        /// </summary>
        public static unsafe Vector<byte> CompareGreaterThanOrEqual(Vector<byte> left, Vector<byte> right) => CompareGreaterThanOrEqual(left, right);

        /// <summary>
        /// svbool_t svcmpge_wide[_u8](svbool_t pg, svuint8_t op1, svuint64_t op2)
        ///   CMPHS Presult.B, Pg/Z, Zop1.B, Zop2.D
        /// </summary>
        public static unsafe Vector<byte> CompareGreaterThanOrEqual(Vector<byte> left, Vector<ulong> right) => CompareGreaterThanOrEqual(left, right);

        /// <summary>
        /// svbool_t svcmpge[_f64](svbool_t pg, svfloat64_t op1, svfloat64_t op2)
        ///   FCMGE Presult.D, Pg/Z, Zop1.D, Zop2.D
        /// </summary>
        public static unsafe Vector<double> CompareGreaterThanOrEqual(Vector<double> left, Vector<double> right) => CompareGreaterThanOrEqual(left, right);

        /// <summary>
        /// svbool_t svcmpge[_s16](svbool_t pg, svint16_t op1, svint16_t op2)
        ///   CMPGE Presult.H, Pg/Z, Zop1.H, Zop2.H
        /// </summary>
        public static unsafe Vector<short> CompareGreaterThanOrEqual(Vector<short> left, Vector<short> right) => CompareGreaterThanOrEqual(left, right);

        /// <summary>
        /// svbool_t svcmpge_wide[_s16](svbool_t pg, svint16_t op1, svint64_t op2)
        ///   CMPGE Presult.H, Pg/Z, Zop1.H, Zop2.D
        /// </summary>
        public static unsafe Vector<short> CompareGreaterThanOrEqual(Vector<short> left, Vector<long> right) => CompareGreaterThanOrEqual(left, right);

        /// <summary>
        /// svbool_t svcmpge[_s32](svbool_t pg, svint32_t op1, svint32_t op2)
        ///   CMPGE Presult.S, Pg/Z, Zop1.S, Zop2.S
        /// </summary>
        public static unsafe Vector<int> CompareGreaterThanOrEqual(Vector<int> left, Vector<int> right) => CompareGreaterThanOrEqual(left, right);

        /// <summary>
        /// svbool_t svcmpge_wide[_s32](svbool_t pg, svint32_t op1, svint64_t op2)
        ///   CMPGE Presult.S, Pg/Z, Zop1.S, Zop2.D
        /// </summary>
        public static unsafe Vector<int> CompareGreaterThanOrEqual(Vector<int> left, Vector<long> right) => CompareGreaterThanOrEqual(left, right);

        /// <summary>
        /// svbool_t svcmpge[_s64](svbool_t pg, svint64_t op1, svint64_t op2)
        ///   CMPGE Presult.D, Pg/Z, Zop1.D, Zop2.D
        /// </summary>
        public static unsafe Vector<long> CompareGreaterThanOrEqual(Vector<long> left, Vector<long> right) => CompareGreaterThanOrEqual(left, right);

        /// <summary>
        /// svbool_t svcmpge[_s8](svbool_t pg, svint8_t op1, svint8_t op2)
        ///   CMPGE Presult.B, Pg/Z, Zop1.B, Zop2.B
        /// </summary>
        public static unsafe Vector<sbyte> CompareGreaterThanOrEqual(Vector<sbyte> left, Vector<sbyte> right) => CompareGreaterThanOrEqual(left, right);

        /// <summary>
        /// svbool_t svcmpge_wide[_s8](svbool_t pg, svint8_t op1, svint64_t op2)
        ///   CMPGE Presult.B, Pg/Z, Zop1.B, Zop2.D
        /// </summary>
        public static unsafe Vector<sbyte> CompareGreaterThanOrEqual(Vector<sbyte> left, Vector<long> right) => CompareGreaterThanOrEqual(left, right);

        /// <summary>
        /// svbool_t svcmpge[_f32](svbool_t pg, svfloat32_t op1, svfloat32_t op2)
        ///   FCMGE Presult.S, Pg/Z, Zop1.S, Zop2.S
        /// </summary>
        public static unsafe Vector<float> CompareGreaterThanOrEqual(Vector<float> left, Vector<float> right) => CompareGreaterThanOrEqual(left, right);

        /// <summary>
        /// svbool_t svcmpge[_u16](svbool_t pg, svuint16_t op1, svuint16_t op2)
        ///   CMPHS Presult.H, Pg/Z, Zop1.H, Zop2.H
        /// </summary>
        public static unsafe Vector<ushort> CompareGreaterThanOrEqual(Vector<ushort> left, Vector<ushort> right) => CompareGreaterThanOrEqual(left, right);

        /// <summary>
        /// svbool_t svcmpge_wide[_u16](svbool_t pg, svuint16_t op1, svuint64_t op2)
        ///   CMPHS Presult.H, Pg/Z, Zop1.H, Zop2.D
        /// </summary>
        public static unsafe Vector<ushort> CompareGreaterThanOrEqual(Vector<ushort> left, Vector<ulong> right) => CompareGreaterThanOrEqual(left, right);

        /// <summary>
        /// svbool_t svcmpge[_u32](svbool_t pg, svuint32_t op1, svuint32_t op2)
        ///   CMPHS Presult.S, Pg/Z, Zop1.S, Zop2.S
        /// </summary>
        public static unsafe Vector<uint> CompareGreaterThanOrEqual(Vector<uint> left, Vector<uint> right) => CompareGreaterThanOrEqual(left, right);

        /// <summary>
        /// svbool_t svcmpge_wide[_u32](svbool_t pg, svuint32_t op1, svuint64_t op2)
        ///   CMPHS Presult.S, Pg/Z, Zop1.S, Zop2.D
        /// </summary>
        public static unsafe Vector<uint> CompareGreaterThanOrEqual(Vector<uint> left, Vector<ulong> right) => CompareGreaterThanOrEqual(left, right);

        /// <summary>
        /// svbool_t svcmpge[_u64](svbool_t pg, svuint64_t op1, svuint64_t op2)
        ///   CMPHS Presult.D, Pg/Z, Zop1.D, Zop2.D
        /// </summary>
        public static unsafe Vector<ulong> CompareGreaterThanOrEqual(Vector<ulong> left, Vector<ulong> right) => CompareGreaterThanOrEqual(left, right);

        ///  Compare less than

        /// <summary>
        /// svbool_t svcmplt[_u8](svbool_t pg, svuint8_t op1, svuint8_t op2)
        ///   CMPHI Presult.B, Pg/Z, Zop2.B, Zop1.B
        /// </summary>
        public static unsafe Vector<byte> CompareLessThan(Vector<byte> left, Vector<byte> right) => CompareLessThan(left, right);

        /// <summary>
        /// svbool_t svcmplt_wide[_u8](svbool_t pg, svuint8_t op1, svuint64_t op2)
        ///   CMPLO Presult.B, Pg/Z, Zop1.B, Zop2.D
        /// </summary>
        public static unsafe Vector<byte> CompareLessThan(Vector<byte> left, Vector<ulong> right) => CompareLessThan(left, right);

        /// <summary>
        /// svbool_t svcmplt[_f64](svbool_t pg, svfloat64_t op1, svfloat64_t op2)
        ///   FCMGT Presult.D, Pg/Z, Zop2.D, Zop1.D
        /// </summary>
        public static unsafe Vector<double> CompareLessThan(Vector<double> left, Vector<double> right) => CompareLessThan(left, right);

        /// <summary>
        /// svbool_t svcmplt[_s16](svbool_t pg, svint16_t op1, svint16_t op2)
        ///   CMPGT Presult.H, Pg/Z, Zop2.H, Zop1.H
        /// </summary>
        public static unsafe Vector<short> CompareLessThan(Vector<short> left, Vector<short> right) => CompareLessThan(left, right);

        /// <summary>
        /// svbool_t svcmplt_wide[_s16](svbool_t pg, svint16_t op1, svint64_t op2)
        ///   CMPLT Presult.H, Pg/Z, Zop1.H, Zop2.D
        /// </summary>
        public static unsafe Vector<short> CompareLessThan(Vector<short> left, Vector<long> right) => CompareLessThan(left, right);

        /// <summary>
        /// svbool_t svcmplt[_s32](svbool_t pg, svint32_t op1, svint32_t op2)
        ///   CMPGT Presult.S, Pg/Z, Zop2.S, Zop1.S
        /// </summary>
        public static unsafe Vector<int> CompareLessThan(Vector<int> left, Vector<int> right) => CompareLessThan(left, right);

        /// <summary>
        /// svbool_t svcmplt_wide[_s32](svbool_t pg, svint32_t op1, svint64_t op2)
        ///   CMPLT Presult.S, Pg/Z, Zop1.S, Zop2.D
        /// </summary>
        public static unsafe Vector<int> CompareLessThan(Vector<int> left, Vector<long> right) => CompareLessThan(left, right);

        /// <summary>
        /// svbool_t svcmplt[_s64](svbool_t pg, svint64_t op1, svint64_t op2)
        ///   CMPGT Presult.D, Pg/Z, Zop2.D, Zop1.D
        /// </summary>
        public static unsafe Vector<long> CompareLessThan(Vector<long> left, Vector<long> right) => CompareLessThan(left, right);

        /// <summary>
        /// svbool_t svcmplt[_s8](svbool_t pg, svint8_t op1, svint8_t op2)
        ///   CMPGT Presult.B, Pg/Z, Zop2.B, Zop1.B
        /// </summary>
        public static unsafe Vector<sbyte> CompareLessThan(Vector<sbyte> left, Vector<sbyte> right) => CompareLessThan(left, right);

        /// <summary>
        /// svbool_t svcmplt_wide[_s8](svbool_t pg, svint8_t op1, svint64_t op2)
        ///   CMPLT Presult.B, Pg/Z, Zop1.B, Zop2.D
        /// </summary>
        public static unsafe Vector<sbyte> CompareLessThan(Vector<sbyte> left, Vector<long> right) => CompareLessThan(left, right);

        /// <summary>
        /// svbool_t svcmplt[_f32](svbool_t pg, svfloat32_t op1, svfloat32_t op2)
        ///   FCMGT Presult.S, Pg/Z, Zop2.S, Zop1.S
        /// </summary>
        public static unsafe Vector<float> CompareLessThan(Vector<float> left, Vector<float> right) => CompareLessThan(left, right);

        /// <summary>
        /// svbool_t svcmplt[_u16](svbool_t pg, svuint16_t op1, svuint16_t op2)
        ///   CMPHI Presult.H, Pg/Z, Zop2.H, Zop1.H
        /// </summary>
        public static unsafe Vector<ushort> CompareLessThan(Vector<ushort> left, Vector<ushort> right) => CompareLessThan(left, right);

        /// <summary>
        /// svbool_t svcmplt_wide[_u16](svbool_t pg, svuint16_t op1, svuint64_t op2)
        ///   CMPLO Presult.H, Pg/Z, Zop1.H, Zop2.D
        /// </summary>
        public static unsafe Vector<ushort> CompareLessThan(Vector<ushort> left, Vector<ulong> right) => CompareLessThan(left, right);

        /// <summary>
        /// svbool_t svcmplt[_u32](svbool_t pg, svuint32_t op1, svuint32_t op2)
        ///   CMPHI Presult.S, Pg/Z, Zop2.S, Zop1.S
        /// </summary>
        public static unsafe Vector<uint> CompareLessThan(Vector<uint> left, Vector<uint> right) => CompareLessThan(left, right);

        /// <summary>
        /// svbool_t svcmplt_wide[_u32](svbool_t pg, svuint32_t op1, svuint64_t op2)
        ///   CMPLO Presult.S, Pg/Z, Zop1.S, Zop2.D
        /// </summary>
        public static unsafe Vector<uint> CompareLessThan(Vector<uint> left, Vector<ulong> right) => CompareLessThan(left, right);

        /// <summary>
        /// svbool_t svcmplt[_u64](svbool_t pg, svuint64_t op1, svuint64_t op2)
        ///   CMPHI Presult.D, Pg/Z, Zop2.D, Zop1.D
        /// </summary>
        public static unsafe Vector<ulong> CompareLessThan(Vector<ulong> left, Vector<ulong> right) => CompareLessThan(left, right);


        ///  Compare less than or equal to

        /// <summary>
        /// svbool_t svcmple[_u8](svbool_t pg, svuint8_t op1, svuint8_t op2)
        ///   CMPHS Presult.B, Pg/Z, Zop2.B, Zop1.B
        /// </summary>
        public static unsafe Vector<byte> CompareLessThanOrEqual(Vector<byte> left, Vector<byte> right) => CompareLessThanOrEqual(left, right);

        /// <summary>
        /// svbool_t svcmple_wide[_u8](svbool_t pg, svuint8_t op1, svuint64_t op2)
        ///   CMPLS Presult.B, Pg/Z, Zop1.B, Zop2.D
        /// </summary>
        public static unsafe Vector<byte> CompareLessThanOrEqual(Vector<byte> left, Vector<ulong> right) => CompareLessThanOrEqual(left, right);

        /// <summary>
        /// svbool_t svcmple[_f64](svbool_t pg, svfloat64_t op1, svfloat64_t op2)
        ///   FCMGE Presult.D, Pg/Z, Zop2.D, Zop1.D
        /// </summary>
        public static unsafe Vector<double> CompareLessThanOrEqual(Vector<double> left, Vector<double> right) => CompareLessThanOrEqual(left, right);

        /// <summary>
        /// svbool_t svcmple[_s16](svbool_t pg, svint16_t op1, svint16_t op2)
        ///   CMPGE Presult.H, Pg/Z, Zop2.H, Zop1.H
        /// </summary>
        public static unsafe Vector<short> CompareLessThanOrEqual(Vector<short> left, Vector<short> right) => CompareLessThanOrEqual(left, right);

        /// <summary>
        /// svbool_t svcmple_wide[_s16](svbool_t pg, svint16_t op1, svint64_t op2)
        ///   CMPLE Presult.H, Pg/Z, Zop1.H, Zop2.D
        /// </summary>
        public static unsafe Vector<short> CompareLessThanOrEqual(Vector<short> left, Vector<long> right) => CompareLessThanOrEqual(left, right);

        /// <summary>
        /// svbool_t svcmple[_s32](svbool_t pg, svint32_t op1, svint32_t op2)
        ///   CMPGE Presult.S, Pg/Z, Zop2.S, Zop1.S
        /// </summary>
        public static unsafe Vector<int> CompareLessThanOrEqual(Vector<int> left, Vector<int> right) => CompareLessThanOrEqual(left, right);

        /// <summary>
        /// svbool_t svcmple_wide[_s32](svbool_t pg, svint32_t op1, svint64_t op2)
        ///   CMPLE Presult.S, Pg/Z, Zop1.S, Zop2.D
        /// </summary>
        public static unsafe Vector<int> CompareLessThanOrEqual(Vector<int> left, Vector<long> right) => CompareLessThanOrEqual(left, right);

        /// <summary>
        /// svbool_t svcmple[_s64](svbool_t pg, svint64_t op1, svint64_t op2)
        ///   CMPGE Presult.D, Pg/Z, Zop2.D, Zop1.D
        /// </summary>
        public static unsafe Vector<long> CompareLessThanOrEqual(Vector<long> left, Vector<long> right) => CompareLessThanOrEqual(left, right);

        /// <summary>
        /// svbool_t svcmple[_s8](svbool_t pg, svint8_t op1, svint8_t op2)
        ///   CMPGE Presult.B, Pg/Z, Zop2.B, Zop1.B
        /// </summary>
        public static unsafe Vector<sbyte> CompareLessThanOrEqual(Vector<sbyte> left, Vector<sbyte> right) => CompareLessThanOrEqual(left, right);

        /// <summary>
        /// svbool_t svcmple_wide[_s8](svbool_t pg, svint8_t op1, svint64_t op2)
        ///   CMPLE Presult.B, Pg/Z, Zop1.B, Zop2.D
        /// </summary>
        public static unsafe Vector<sbyte> CompareLessThanOrEqual(Vector<sbyte> left, Vector<long> right) => CompareLessThanOrEqual(left, right);

        /// <summary>
        /// svbool_t svcmple[_f32](svbool_t pg, svfloat32_t op1, svfloat32_t op2)
        ///   FCMGE Presult.S, Pg/Z, Zop2.S, Zop1.S
        /// </summary>
        public static unsafe Vector<float> CompareLessThanOrEqual(Vector<float> left, Vector<float> right) => CompareLessThanOrEqual(left, right);

        /// <summary>
        /// svbool_t svcmple[_u16](svbool_t pg, svuint16_t op1, svuint16_t op2)
        ///   CMPHS Presult.H, Pg/Z, Zop2.H, Zop1.H
        /// </summary>
        public static unsafe Vector<ushort> CompareLessThanOrEqual(Vector<ushort> left, Vector<ushort> right) => CompareLessThanOrEqual(left, right);

        /// <summary>
        /// svbool_t svcmple_wide[_u16](svbool_t pg, svuint16_t op1, svuint64_t op2)
        ///   CMPLS Presult.H, Pg/Z, Zop1.H, Zop2.D
        /// </summary>
        public static unsafe Vector<ushort> CompareLessThanOrEqual(Vector<ushort> left, Vector<ulong> right) => CompareLessThanOrEqual(left, right);

        /// <summary>
        /// svbool_t svcmple[_u32](svbool_t pg, svuint32_t op1, svuint32_t op2)
        ///   CMPHS Presult.S, Pg/Z, Zop2.S, Zop1.S
        /// </summary>
        public static unsafe Vector<uint> CompareLessThanOrEqual(Vector<uint> left, Vector<uint> right) => CompareLessThanOrEqual(left, right);

        /// <summary>
        /// svbool_t svcmple_wide[_u32](svbool_t pg, svuint32_t op1, svuint64_t op2)
        ///   CMPLS Presult.S, Pg/Z, Zop1.S, Zop2.D
        /// </summary>
        public static unsafe Vector<uint> CompareLessThanOrEqual(Vector<uint> left, Vector<ulong> right) => CompareLessThanOrEqual(left, right);

        /// <summary>
        /// svbool_t svcmple[_u64](svbool_t pg, svuint64_t op1, svuint64_t op2)
        ///   CMPHS Presult.D, Pg/Z, Zop2.D, Zop1.D
        /// </summary>
        public static unsafe Vector<ulong> CompareLessThanOrEqual(Vector<ulong> left, Vector<ulong> right) => CompareLessThanOrEqual(left, right);

        ///  Compare not equal to

        /// <summary>
        /// svbool_t svcmpne[_u8](svbool_t pg, svuint8_t op1, svuint8_t op2)
        ///   CMPNE Presult.B, Pg/Z, Zop1.B, Zop2.B
        /// </summary>
        public static unsafe Vector<byte> CompareNotEqualTo(Vector<byte> left, Vector<byte> right) => CompareNotEqualTo(left, right);

        /// <summary>
        /// svbool_t svcmpne[_f64](svbool_t pg, svfloat64_t op1, svfloat64_t op2)
        ///   FCMNE Presult.D, Pg/Z, Zop1.D, Zop2.D
        /// </summary>
        public static unsafe Vector<double> CompareNotEqualTo(Vector<double> left, Vector<double> right) => CompareNotEqualTo(left, right);

        /// <summary>
        /// svbool_t svcmpne[_s16](svbool_t pg, svint16_t op1, svint16_t op2)
        ///   CMPNE Presult.H, Pg/Z, Zop1.H, Zop2.H
        /// </summary>
        public static unsafe Vector<short> CompareNotEqualTo(Vector<short> left, Vector<short> right) => CompareNotEqualTo(left, right);

        /// <summary>
        /// svbool_t svcmpne_wide[_s16](svbool_t pg, svint16_t op1, svint64_t op2)
        ///   CMPNE Presult.H, Pg/Z, Zop1.H, Zop2.D
        /// </summary>
        public static unsafe Vector<short> CompareNotEqualTo(Vector<short> left, Vector<long> right) => CompareNotEqualTo(left, right);

        /// <summary>
        /// svbool_t svcmpne[_s32](svbool_t pg, svint32_t op1, svint32_t op2)
        ///   CMPNE Presult.S, Pg/Z, Zop1.S, Zop2.S
        /// </summary>
        public static unsafe Vector<int> CompareNotEqualTo(Vector<int> left, Vector<int> right) => CompareNotEqualTo(left, right);

        /// <summary>
        /// svbool_t svcmpne_wide[_s32](svbool_t pg, svint32_t op1, svint64_t op2)
        ///   CMPNE Presult.S, Pg/Z, Zop1.S, Zop2.D
        /// </summary>
        public static unsafe Vector<int> CompareNotEqualTo(Vector<int> left, Vector<long> right) => CompareNotEqualTo(left, right);

        /// <summary>
        /// svbool_t svcmpne[_s64](svbool_t pg, svint64_t op1, svint64_t op2)
        ///   CMPNE Presult.D, Pg/Z, Zop1.D, Zop2.D
        /// </summary>
        public static unsafe Vector<long> CompareNotEqualTo(Vector<long> left, Vector<long> right) => CompareNotEqualTo(left, right);

        /// <summary>
        /// svbool_t svcmpne[_s8](svbool_t pg, svint8_t op1, svint8_t op2)
        ///   CMPNE Presult.B, Pg/Z, Zop1.B, Zop2.B
        /// </summary>
        public static unsafe Vector<sbyte> CompareNotEqualTo(Vector<sbyte> left, Vector<sbyte> right) => CompareNotEqualTo(left, right);

        /// <summary>
        /// svbool_t svcmpne_wide[_s8](svbool_t pg, svint8_t op1, svint64_t op2)
        ///   CMPNE Presult.B, Pg/Z, Zop1.B, Zop2.D
        /// </summary>
        public static unsafe Vector<sbyte> CompareNotEqualTo(Vector<sbyte> left, Vector<long> right) => CompareNotEqualTo(left, right);

        /// <summary>
        /// svbool_t svcmpne[_f32](svbool_t pg, svfloat32_t op1, svfloat32_t op2)
        ///   FCMNE Presult.S, Pg/Z, Zop1.S, Zop2.S
        /// </summary>
        public static unsafe Vector<float> CompareNotEqualTo(Vector<float> left, Vector<float> right) => CompareNotEqualTo(left, right);

        /// <summary>
        /// svbool_t svcmpne[_u16](svbool_t pg, svuint16_t op1, svuint16_t op2)
        ///   CMPNE Presult.H, Pg/Z, Zop1.H, Zop2.H
        /// </summary>
        public static unsafe Vector<ushort> CompareNotEqualTo(Vector<ushort> left, Vector<ushort> right) => CompareNotEqualTo(left, right);

        /// <summary>
        /// svbool_t svcmpne[_u32](svbool_t pg, svuint32_t op1, svuint32_t op2)
        ///   CMPNE Presult.S, Pg/Z, Zop1.S, Zop2.S
        /// </summary>
        public static unsafe Vector<uint> CompareNotEqualTo(Vector<uint> left, Vector<uint> right) => CompareNotEqualTo(left, right);

        /// <summary>
        /// svbool_t svcmpne[_u64](svbool_t pg, svuint64_t op1, svuint64_t op2)
        ///   CMPNE Presult.D, Pg/Z, Zop1.D, Zop2.D
        /// </summary>
        public static unsafe Vector<ulong> CompareNotEqualTo(Vector<ulong> left, Vector<ulong> right) => CompareNotEqualTo(left, right);


        ///  Compare unordered with

        /// <summary>
        /// svbool_t svcmpuo[_f64](svbool_t pg, svfloat64_t op1, svfloat64_t op2)
        ///   FCMUO Presult.D, Pg/Z, Zop1.D, Zop2.D
        /// </summary>
        public static unsafe Vector<double> CompareUnordered(Vector<double> left, Vector<double> right) => CompareUnordered(left, right);

        /// <summary>
        /// svbool_t svcmpuo[_f32](svbool_t pg, svfloat32_t op1, svfloat32_t op2)
        ///   FCMUO Presult.S, Pg/Z, Zop1.S, Zop2.S
        /// </summary>
        public static unsafe Vector<float> CompareUnordered(Vector<float> left, Vector<float> right) => CompareUnordered(left, right);

        ///  Compute vector addresses for 16-bit data

        /// <summary>
        /// svuint32_t svadrh[_u32base]_[s32]index(svuint32_t bases, svint32_t indices)
        ///   ADR Zresult.S, [Zbases.S, Zindices.S, LSL #1]
        /// </summary>
        public static unsafe Vector<uint> Compute16BitAddresses(Vector<uint> bases, Vector<int> indices) => Compute16BitAddresses(bases, indices);

        /// <summary>
        /// svuint32_t svadrh[_u32base]_[u32]index(svuint32_t bases, svuint32_t indices)
        ///   ADR Zresult.S, [Zbases.S, Zindices.S, LSL #1]
        /// </summary>
        public static unsafe Vector<uint> Compute16BitAddresses(Vector<uint> bases, Vector<uint> indices) => Compute16BitAddresses(bases, indices);

        /// <summary>
        /// svuint64_t svadrh[_u64base]_[s64]index(svuint64_t bases, svint64_t indices)
        ///   ADR Zresult.D, [Zbases.D, Zindices.D, LSL #1]
        /// </summary>
        public static unsafe Vector<ulong> Compute16BitAddresses(Vector<ulong> bases, Vector<long> indices) => Compute16BitAddresses(bases, indices);

        /// <summary>
        /// svuint64_t svadrh[_u64base]_[u64]index(svuint64_t bases, svuint64_t indices)
        ///   ADR Zresult.D, [Zbases.D, Zindices.D, LSL #1]
        /// </summary>
        public static unsafe Vector<ulong> Compute16BitAddresses(Vector<ulong> bases, Vector<ulong> indices) => Compute16BitAddresses(bases, indices);


        ///  Compute vector addresses for 32-bit data

        /// <summary>
        /// svuint32_t svadrw[_u32base]_[s32]index(svuint32_t bases, svint32_t indices)
        ///   ADR Zresult.S, [Zbases.S, Zindices.S, LSL #2]
        /// </summary>
        public static unsafe Vector<uint> Compute32BitAddresses(Vector<uint> bases, Vector<int> indices) => Compute32BitAddresses(bases, indices);

        /// <summary>
        /// svuint32_t svadrw[_u32base]_[u32]index(svuint32_t bases, svuint32_t indices)
        ///   ADR Zresult.S, [Zbases.S, Zindices.S, LSL #2]
        /// </summary>
        public static unsafe Vector<uint> Compute32BitAddresses(Vector<uint> bases, Vector<uint> indices) => Compute32BitAddresses(bases, indices);

        /// <summary>
        /// svuint64_t svadrw[_u64base]_[s64]index(svuint64_t bases, svint64_t indices)
        ///   ADR Zresult.D, [Zbases.D, Zindices.D, LSL #2]
        /// </summary>
        public static unsafe Vector<ulong> Compute32BitAddresses(Vector<ulong> bases, Vector<long> indices) => Compute32BitAddresses(bases, indices);

        /// <summary>
        /// svuint64_t svadrw[_u64base]_[u64]index(svuint64_t bases, svuint64_t indices)
        ///   ADR Zresult.D, [Zbases.D, Zindices.D, LSL #2]
        /// </summary>
        public static unsafe Vector<ulong> Compute32BitAddresses(Vector<ulong> bases, Vector<ulong> indices) => Compute32BitAddresses(bases, indices);


        ///  Compute vector addresses for 64-bit data

        /// <summary>
        /// svuint32_t svadrd[_u32base]_[s32]index(svuint32_t bases, svint32_t indices)
        ///   ADR Zresult.S, [Zbases.S, Zindices.S, LSL #3]
        /// </summary>
        public static unsafe Vector<uint> Compute64BitAddresses(Vector<uint> bases, Vector<int> indices) => Compute64BitAddresses(bases, indices);

        /// <summary>
        /// svuint32_t svadrd[_u32base]_[u32]index(svuint32_t bases, svuint32_t indices)
        ///   ADR Zresult.S, [Zbases.S, Zindices.S, LSL #3]
        /// </summary>
        public static unsafe Vector<uint> Compute64BitAddresses(Vector<uint> bases, Vector<uint> indices) => Compute64BitAddresses(bases, indices);

        /// <summary>
        /// svuint64_t svadrd[_u64base]_[s64]index(svuint64_t bases, svint64_t indices)
        ///   ADR Zresult.D, [Zbases.D, Zindices.D, LSL #3]
        /// </summary>
        public static unsafe Vector<ulong> Compute64BitAddresses(Vector<ulong> bases, Vector<long> indices) => Compute64BitAddresses(bases, indices);

        /// <summary>
        /// svuint64_t svadrd[_u64base]_[u64]index(svuint64_t bases, svuint64_t indices)
        ///   ADR Zresult.D, [Zbases.D, Zindices.D, LSL #3]
        /// </summary>
        public static unsafe Vector<ulong> Compute64BitAddresses(Vector<ulong> bases, Vector<ulong> indices) => Compute64BitAddresses(bases, indices);


        ///  Compute vector addresses for 8-bit data

        /// <summary>
        /// svuint32_t svadrb[_u32base]_[s32]offset(svuint32_t bases, svint32_t offsets)
        ///   ADR Zresult.S, [Zbases.S, Zoffsets.S]
        /// </summary>
        public static unsafe Vector<uint> Compute8BitAddresses(Vector<uint> bases, Vector<int> indices) => Compute8BitAddresses(bases, indices);

        /// <summary>
        /// svuint32_t svadrb[_u32base]_[u32]offset(svuint32_t bases, svuint32_t offsets)
        ///   ADR Zresult.S, [Zbases.S, Zoffsets.S]
        /// </summary>
        public static unsafe Vector<uint> Compute8BitAddresses(Vector<uint> bases, Vector<uint> indices) => Compute8BitAddresses(bases, indices);

        /// <summary>
        /// svuint64_t svadrb[_u64base]_[s64]offset(svuint64_t bases, svint64_t offsets)
        ///   ADR Zresult.D, [Zbases.D, Zoffsets.D]
        /// </summary>
        public static unsafe Vector<ulong> Compute8BitAddresses(Vector<ulong> bases, Vector<long> indices) => Compute8BitAddresses(bases, indices);

        /// <summary>
        /// svuint64_t svadrb[_u64base]_[u64]offset(svuint64_t bases, svuint64_t offsets)
        ///   ADR Zresult.D, [Zbases.D, Zoffsets.D]
        /// </summary>
        public static unsafe Vector<ulong> Compute8BitAddresses(Vector<ulong> bases, Vector<ulong> indices) => Compute8BitAddresses(bases, indices);

<<<<<<< HEAD
        ///  Shuffle active elements of vector to the right and fill with zero

        /// <summary>
        /// svfloat64_t svcompact[_f64](svbool_t pg, svfloat64_t op)
        ///   COMPACT Zresult.D, Pg, Zop.D
        /// </summary>
        public static unsafe Vector<double> Compact(Vector<double> mask, Vector<double> value) => Compact(mask, value);

        /// <summary>
        /// svint32_t svcompact[_s32](svbool_t pg, svint32_t op)
        ///   COMPACT Zresult.S, Pg, Zop.S
        /// </summary>
        public static unsafe Vector<int> Compact(Vector<int> mask, Vector<int> value) => Compact(mask, value);

        /// <summary>
        /// svint64_t svcompact[_s64](svbool_t pg, svint64_t op)
        ///   COMPACT Zresult.D, Pg, Zop.D
        /// </summary>
        public static unsafe Vector<long> Compact(Vector<long> mask, Vector<long> value) => Compact(mask, value);

        /// <summary>
        /// svfloat32_t svcompact[_f32](svbool_t pg, svfloat32_t op)
        ///   COMPACT Zresult.S, Pg, Zop.S
        /// </summary>
        public static unsafe Vector<float> Compact(Vector<float> mask, Vector<float> value) => Compact(mask, value);

        /// <summary>
        /// svuint32_t svcompact[_u32](svbool_t pg, svuint32_t op)
        ///   COMPACT Zresult.S, Pg, Zop.S
        /// </summary>
        public static unsafe Vector<uint> Compact(Vector<uint> mask, Vector<uint> value) => Compact(mask, value);

        /// <summary>
        /// svuint64_t svcompact[_u64](svbool_t pg, svuint64_t op)
        ///   COMPACT Zresult.D, Pg, Zop.D
        /// </summary>
        public static unsafe Vector<ulong> Compact(Vector<ulong> mask, Vector<ulong> value) => Compact(mask, value);


        ///  Conditionally extract element after last

        /// <summary>
        /// svuint8_t svclasta[_u8](svbool_t pg, svuint8_t fallback, svuint8_t data)
        ///   CLASTA Btied, Pg, Btied, Zdata.B
        /// </summary>
        public static unsafe Vector<byte> ConditionalExtractAfterLastActiveElement(Vector<byte> mask, Vector<byte> defaultValue, Vector<byte> data) => ConditionalExtractAfterLastActiveElement(mask, defaultValue, data);

        /// <summary>
        /// uint8_t svclasta[_n_u8](svbool_t pg, uint8_t fallback, svuint8_t data)
        ///   CLASTA Wtied, Pg, Wtied, Zdata.B
        /// </summary>
        public static unsafe byte ConditionalExtractAfterLastActiveElement(Vector<byte> mask, byte defaultValues, Vector<byte> data) => ConditionalExtractAfterLastActiveElement(mask, defaultValues, data);

        /// <summary>
        /// svfloat64_t svclasta[_f64](svbool_t pg, svfloat64_t fallback, svfloat64_t data)
        ///   CLASTA Dtied, Pg, Dtied, Zdata.D
        /// </summary>
        public static unsafe Vector<double> ConditionalExtractAfterLastActiveElement(Vector<double> mask, Vector<double> defaultValue, Vector<double> data) => ConditionalExtractAfterLastActiveElement(mask, defaultValue, data);

        /// <summary>
        /// float64_t svclasta[_n_f64](svbool_t pg, float64_t fallback, svfloat64_t data)
        ///   CLASTA Dtied, Pg, Dtied, Zdata.D
        /// </summary>
        public static unsafe double ConditionalExtractAfterLastActiveElement(Vector<double> mask, double defaultValues, Vector<double> data) => ConditionalExtractAfterLastActiveElement(mask, defaultValues, data);

        /// <summary>
        /// svint16_t svclasta[_s16](svbool_t pg, svint16_t fallback, svint16_t data)
        ///   CLASTA Htied, Pg, Htied, Zdata.H
        /// </summary>
        public static unsafe Vector<short> ConditionalExtractAfterLastActiveElement(Vector<short> mask, Vector<short> defaultValue, Vector<short> data) => ConditionalExtractAfterLastActiveElement(mask, defaultValue, data);

        /// <summary>
        /// int16_t svclasta[_n_s16](svbool_t pg, int16_t fallback, svint16_t data)
        ///   CLASTA Wtied, Pg, Wtied, Zdata.H
        /// </summary>
        public static unsafe short ConditionalExtractAfterLastActiveElement(Vector<short> mask, short defaultValues, Vector<short> data) => ConditionalExtractAfterLastActiveElement(mask, defaultValues, data);

        /// <summary>
        /// svint32_t svclasta[_s32](svbool_t pg, svint32_t fallback, svint32_t data)
        ///   CLASTA Stied, Pg, Stied, Zdata.S
        /// </summary>
        public static unsafe Vector<int> ConditionalExtractAfterLastActiveElement(Vector<int> mask, Vector<int> defaultValue, Vector<int> data) => ConditionalExtractAfterLastActiveElement(mask, defaultValue, data);

        /// <summary>
        /// int32_t svclasta[_n_s32](svbool_t pg, int32_t fallback, svint32_t data)
        ///   CLASTA Wtied, Pg, Wtied, Zdata.S
        /// </summary>
        public static unsafe int ConditionalExtractAfterLastActiveElement(Vector<int> mask, int defaultValues, Vector<int> data) => ConditionalExtractAfterLastActiveElement(mask, defaultValues, data);

        /// <summary>
        /// svint64_t svclasta[_s64](svbool_t pg, svint64_t fallback, svint64_t data)
        ///   CLASTA Dtied, Pg, Dtied, Zdata.D
        /// </summary>
        public static unsafe Vector<long> ConditionalExtractAfterLastActiveElement(Vector<long> mask, Vector<long> defaultValue, Vector<long> data) => ConditionalExtractAfterLastActiveElement(mask, defaultValue, data);

        /// <summary>
        /// int64_t svclasta[_n_s64](svbool_t pg, int64_t fallback, svint64_t data)
        ///   CLASTA Xtied, Pg, Xtied, Zdata.D
        /// </summary>
        public static unsafe long ConditionalExtractAfterLastActiveElement(Vector<long> mask, long defaultValues, Vector<long> data) => ConditionalExtractAfterLastActiveElement(mask, defaultValues, data);

        /// <summary>
        /// svint8_t svclasta[_s8](svbool_t pg, svint8_t fallback, svint8_t data)
        ///   CLASTA Btied, Pg, Btied, Zdata.B
        /// </summary>
        public static unsafe Vector<sbyte> ConditionalExtractAfterLastActiveElement(Vector<sbyte> mask, Vector<sbyte> defaultValue, Vector<sbyte> data) => ConditionalExtractAfterLastActiveElement(mask, defaultValue, data);

        /// <summary>
        /// int8_t svclasta[_n_s8](svbool_t pg, int8_t fallback, svint8_t data)
        ///   CLASTA Wtied, Pg, Wtied, Zdata.B
        /// </summary>
        public static unsafe sbyte ConditionalExtractAfterLastActiveElement(Vector<sbyte> mask, sbyte defaultValues, Vector<sbyte> data) => ConditionalExtractAfterLastActiveElement(mask, defaultValues, data);

        /// <summary>
        /// svfloat32_t svclasta[_f32](svbool_t pg, svfloat32_t fallback, svfloat32_t data)
        ///   CLASTA Stied, Pg, Stied, Zdata.S
        /// </summary>
        public static unsafe Vector<float> ConditionalExtractAfterLastActiveElement(Vector<float> mask, Vector<float> defaultValue, Vector<float> data) => ConditionalExtractAfterLastActiveElement(mask, defaultValue, data);

        /// <summary>
        /// float32_t svclasta[_n_f32](svbool_t pg, float32_t fallback, svfloat32_t data)
        ///   CLASTA Stied, Pg, Stied, Zdata.S
        /// </summary>
        public static unsafe float ConditionalExtractAfterLastActiveElement(Vector<float> mask, float defaultValues, Vector<float> data) => ConditionalExtractAfterLastActiveElement(mask, defaultValues, data);

        /// <summary>
        /// svuint16_t svclasta[_u16](svbool_t pg, svuint16_t fallback, svuint16_t data)
        ///   CLASTA Htied, Pg, Htied, Zdata.H
        /// </summary>
        public static unsafe Vector<ushort> ConditionalExtractAfterLastActiveElement(Vector<ushort> mask, Vector<ushort> defaultValue, Vector<ushort> data) => ConditionalExtractAfterLastActiveElement(mask, defaultValue, data);

        /// <summary>
        /// uint16_t svclasta[_n_u16](svbool_t pg, uint16_t fallback, svuint16_t data)
        ///   CLASTA Wtied, Pg, Wtied, Zdata.H
        /// </summary>
        public static unsafe ushort ConditionalExtractAfterLastActiveElement(Vector<ushort> mask, ushort defaultValues, Vector<ushort> data) => ConditionalExtractAfterLastActiveElement(mask, defaultValues, data);

        /// <summary>
        /// svuint32_t svclasta[_u32](svbool_t pg, svuint32_t fallback, svuint32_t data)
        ///   CLASTA Stied, Pg, Stied, Zdata.S
        /// </summary>
        public static unsafe Vector<uint> ConditionalExtractAfterLastActiveElement(Vector<uint> mask, Vector<uint> defaultValue, Vector<uint> data) => ConditionalExtractAfterLastActiveElement(mask, defaultValue, data);

        /// <summary>
        /// uint32_t svclasta[_n_u32](svbool_t pg, uint32_t fallback, svuint32_t data)
        ///   CLASTA Wtied, Pg, Wtied, Zdata.S
        /// </summary>
        public static unsafe uint ConditionalExtractAfterLastActiveElement(Vector<uint> mask, uint defaultValues, Vector<uint> data) => ConditionalExtractAfterLastActiveElement(mask, defaultValues, data);

        /// <summary>
        /// svuint64_t svclasta[_u64](svbool_t pg, svuint64_t fallback, svuint64_t data)
        ///   CLASTA Dtied, Pg, Dtied, Zdata.D
        /// </summary>
        public static unsafe Vector<ulong> ConditionalExtractAfterLastActiveElement(Vector<ulong> mask, Vector<ulong> defaultValue, Vector<ulong> data) => ConditionalExtractAfterLastActiveElement(mask, defaultValue, data);

        /// <summary>
        /// uint64_t svclasta[_n_u64](svbool_t pg, uint64_t fallback, svuint64_t data)
        ///   CLASTA Xtied, Pg, Xtied, Zdata.D
        /// </summary>
        public static unsafe ulong ConditionalExtractAfterLastActiveElement(Vector<ulong> mask, ulong defaultValues, Vector<ulong> data) => ConditionalExtractAfterLastActiveElement(mask, defaultValues, data);


        ///  Conditionally extract element after last

        /// <summary>
        /// svuint8_t svclasta[_u8](svbool_t pg, svuint8_t fallback, svuint8_t data)
        ///   CLASTA Ztied.B, Pg, Ztied.B, Zdata.B
        /// </summary>
        public static unsafe Vector<byte> ConditionalExtractAfterLastActiveElementAndReplicate(Vector<byte> mask, Vector<byte> defaultScalar, Vector<byte> data) => ConditionalExtractAfterLastActiveElementAndReplicate(mask, defaultScalar, data);

        /// <summary>
        /// svfloat64_t svclasta[_f64](svbool_t pg, svfloat64_t fallback, svfloat64_t data)
        ///   CLASTA Ztied.D, Pg, Ztied.D, Zdata.D
        /// </summary>
        public static unsafe Vector<double> ConditionalExtractAfterLastActiveElementAndReplicate(Vector<double> mask, Vector<double> defaultScalar, Vector<double> data) => ConditionalExtractAfterLastActiveElementAndReplicate(mask, defaultScalar, data);

        /// <summary>
        /// svint16_t svclasta[_s16](svbool_t pg, svint16_t fallback, svint16_t data)
        ///   CLASTA Ztied.H, Pg, Ztied.H, Zdata.H
        /// </summary>
        public static unsafe Vector<short> ConditionalExtractAfterLastActiveElementAndReplicate(Vector<short> mask, Vector<short> defaultScalar, Vector<short> data) => ConditionalExtractAfterLastActiveElementAndReplicate(mask, defaultScalar, data);

        /// <summary>
        /// svint32_t svclasta[_s32](svbool_t pg, svint32_t fallback, svint32_t data)
        ///   CLASTA Ztied.S, Pg, Ztied.S, Zdata.S
        /// </summary>
        public static unsafe Vector<int> ConditionalExtractAfterLastActiveElementAndReplicate(Vector<int> mask, Vector<int> defaultScalar, Vector<int> data) => ConditionalExtractAfterLastActiveElementAndReplicate(mask, defaultScalar, data);

        /// <summary>
        /// svint64_t svclasta[_s64](svbool_t pg, svint64_t fallback, svint64_t data)
        ///   CLASTA Ztied.D, Pg, Ztied.D, Zdata.D
        /// </summary>
        public static unsafe Vector<long> ConditionalExtractAfterLastActiveElementAndReplicate(Vector<long> mask, Vector<long> defaultScalar, Vector<long> data) => ConditionalExtractAfterLastActiveElementAndReplicate(mask, defaultScalar, data);

        /// <summary>
        /// svint8_t svclasta[_s8](svbool_t pg, svint8_t fallback, svint8_t data)
        ///   CLASTA Ztied.B, Pg, Ztied.B, Zdata.B
        /// </summary>
        public static unsafe Vector<sbyte> ConditionalExtractAfterLastActiveElementAndReplicate(Vector<sbyte> mask, Vector<sbyte> defaultScalar, Vector<sbyte> data) => ConditionalExtractAfterLastActiveElementAndReplicate(mask, defaultScalar, data);

        /// <summary>
        /// svfloat32_t svclasta[_f32](svbool_t pg, svfloat32_t fallback, svfloat32_t data)
        ///   CLASTA Ztied.S, Pg, Ztied.S, Zdata.S
        /// </summary>
        public static unsafe Vector<float> ConditionalExtractAfterLastActiveElementAndReplicate(Vector<float> mask, Vector<float> defaultScalar, Vector<float> data) => ConditionalExtractAfterLastActiveElementAndReplicate(mask, defaultScalar, data);

        /// <summary>
        /// svuint16_t svclasta[_u16](svbool_t pg, svuint16_t fallback, svuint16_t data)
        ///   CLASTA Ztied.H, Pg, Ztied.H, Zdata.H
        /// </summary>
        public static unsafe Vector<ushort> ConditionalExtractAfterLastActiveElementAndReplicate(Vector<ushort> mask, Vector<ushort> defaultScalar, Vector<ushort> data) => ConditionalExtractAfterLastActiveElementAndReplicate(mask, defaultScalar, data);

        /// <summary>
        /// svuint32_t svclasta[_u32](svbool_t pg, svuint32_t fallback, svuint32_t data)
        ///   CLASTA Ztied.S, Pg, Ztied.S, Zdata.S
        /// </summary>
        public static unsafe Vector<uint> ConditionalExtractAfterLastActiveElementAndReplicate(Vector<uint> mask, Vector<uint> defaultScalar, Vector<uint> data) => ConditionalExtractAfterLastActiveElementAndReplicate(mask, defaultScalar, data);

        /// <summary>
        /// svuint64_t svclasta[_u64](svbool_t pg, svuint64_t fallback, svuint64_t data)
        ///   CLASTA Ztied.D, Pg, Ztied.D, Zdata.D
        /// </summary>
        public static unsafe Vector<ulong> ConditionalExtractAfterLastActiveElementAndReplicate(Vector<ulong> mask, Vector<ulong> defaultScalar, Vector<ulong> data) => ConditionalExtractAfterLastActiveElementAndReplicate(mask, defaultScalar, data);


        ///  Conditionally extract last element

        /// <summary>
        /// svuint8_t svclastb[_u8](svbool_t pg, svuint8_t fallback, svuint8_t data)
        ///   CLASTB Btied, Pg, Btied, Zdata.B
        /// </summary>
        public static unsafe Vector<byte> ConditionalExtractLastActiveElement(Vector<byte> mask, Vector<byte> defaultValue, Vector<byte> data) => ConditionalExtractLastActiveElement(mask, defaultValue, data);

        /// <summary>
        /// uint8_t svclastb[_n_u8](svbool_t pg, uint8_t fallback, svuint8_t data)
        ///   CLASTB Wtied, Pg, Wtied, Zdata.B
        /// </summary>
        public static unsafe byte ConditionalExtractLastActiveElement(Vector<byte> mask, byte defaultValues, Vector<byte> data) => ConditionalExtractLastActiveElement(mask, defaultValues, data);

        /// <summary>
        /// svfloat64_t svclastb[_f64](svbool_t pg, svfloat64_t fallback, svfloat64_t data)
        ///   CLASTB Dtied, Pg, Dtied, Zdata.D
        /// </summary>
        public static unsafe Vector<double> ConditionalExtractLastActiveElement(Vector<double> mask, Vector<double> defaultValue, Vector<double> data) => ConditionalExtractLastActiveElement(mask, defaultValue, data);

        /// <summary>
        /// float64_t svclastb[_n_f64](svbool_t pg, float64_t fallback, svfloat64_t data)
        ///   CLASTB Dtied, Pg, Dtied, Zdata.D
        /// </summary>
        public static unsafe double ConditionalExtractLastActiveElement(Vector<double> mask, double defaultValues, Vector<double> data) => ConditionalExtractLastActiveElement(mask, defaultValues, data);

        /// <summary>
        /// svint16_t svclastb[_s16](svbool_t pg, svint16_t fallback, svint16_t data)
        ///   CLASTB Htied, Pg, Htied, Zdata.H
        /// </summary>
        public static unsafe Vector<short> ConditionalExtractLastActiveElement(Vector<short> mask, Vector<short> defaultValue, Vector<short> data) => ConditionalExtractLastActiveElement(mask, defaultValue, data);

        /// <summary>
        /// int16_t svclastb[_n_s16](svbool_t pg, int16_t fallback, svint16_t data)
        ///   CLASTB Wtied, Pg, Wtied, Zdata.H
        /// </summary>
        public static unsafe short ConditionalExtractLastActiveElement(Vector<short> mask, short defaultValues, Vector<short> data) => ConditionalExtractLastActiveElement(mask, defaultValues, data);

        /// <summary>
        /// svint32_t svclastb[_s32](svbool_t pg, svint32_t fallback, svint32_t data)
        ///   CLASTB Stied, Pg, Stied, Zdata.S
        /// </summary>
        public static unsafe Vector<int> ConditionalExtractLastActiveElement(Vector<int> mask, Vector<int> defaultValue, Vector<int> data) => ConditionalExtractLastActiveElement(mask, defaultValue, data);

        /// <summary>
        /// int32_t svclastb[_n_s32](svbool_t pg, int32_t fallback, svint32_t data)
        ///   CLASTB Wtied, Pg, Wtied, Zdata.S
        /// </summary>
        public static unsafe int ConditionalExtractLastActiveElement(Vector<int> mask, int defaultValues, Vector<int> data) => ConditionalExtractLastActiveElement(mask, defaultValues, data);

        /// <summary>
        /// svint64_t svclastb[_s64](svbool_t pg, svint64_t fallback, svint64_t data)
        ///   CLASTB Dtied, Pg, Dtied, Zdata.D
        /// </summary>
        public static unsafe Vector<long> ConditionalExtractLastActiveElement(Vector<long> mask, Vector<long> defaultValue, Vector<long> data) => ConditionalExtractLastActiveElement(mask, defaultValue, data);

        /// <summary>
        /// int64_t svclastb[_n_s64](svbool_t pg, int64_t fallback, svint64_t data)
        ///   CLASTB Xtied, Pg, Xtied, Zdata.D
        /// </summary>
        public static unsafe long ConditionalExtractLastActiveElement(Vector<long> mask, long defaultValues, Vector<long> data) => ConditionalExtractLastActiveElement(mask, defaultValues, data);

        /// <summary>
        /// svint8_t svclastb[_s8](svbool_t pg, svint8_t fallback, svint8_t data)
        ///   CLASTB Btied, Pg, Btied, Zdata.B
        /// </summary>
        public static unsafe Vector<sbyte> ConditionalExtractLastActiveElement(Vector<sbyte> mask, Vector<sbyte> defaultValue, Vector<sbyte> data) => ConditionalExtractLastActiveElement(mask, defaultValue, data);

        /// <summary>
        /// int8_t svclastb[_n_s8](svbool_t pg, int8_t fallback, svint8_t data)
        ///   CLASTB Wtied, Pg, Wtied, Zdata.B
        /// </summary>
        public static unsafe sbyte ConditionalExtractLastActiveElement(Vector<sbyte> mask, sbyte defaultValues, Vector<sbyte> data) => ConditionalExtractLastActiveElement(mask, defaultValues, data);

        /// <summary>
        /// svfloat32_t svclastb[_f32](svbool_t pg, svfloat32_t fallback, svfloat32_t data)
        ///   CLASTB Stied, Pg, Stied, Zdata.S
        /// </summary>
        public static unsafe Vector<float> ConditionalExtractLastActiveElement(Vector<float> mask, Vector<float> defaultValue, Vector<float> data) => ConditionalExtractLastActiveElement(mask, defaultValue, data);

        /// <summary>
        /// float32_t svclastb[_n_f32](svbool_t pg, float32_t fallback, svfloat32_t data)
        ///   CLASTB Stied, Pg, Stied, Zdata.S
        /// </summary>
        public static unsafe float ConditionalExtractLastActiveElement(Vector<float> mask, float defaultValues, Vector<float> data) => ConditionalExtractLastActiveElement(mask, defaultValues, data);

        /// <summary>
        /// svuint16_t svclastb[_u16](svbool_t pg, svuint16_t fallback, svuint16_t data)
        ///   CLASTB Htied, Pg, Htied, Zdata.H
        /// </summary>
        public static unsafe Vector<ushort> ConditionalExtractLastActiveElement(Vector<ushort> mask, Vector<ushort> defaultValue, Vector<ushort> data) => ConditionalExtractLastActiveElement(mask, defaultValue, data);

        /// <summary>
        /// uint16_t svclastb[_n_u16](svbool_t pg, uint16_t fallback, svuint16_t data)
        ///   CLASTB Wtied, Pg, Wtied, Zdata.H
        /// </summary>
        public static unsafe ushort ConditionalExtractLastActiveElement(Vector<ushort> mask, ushort defaultValues, Vector<ushort> data) => ConditionalExtractLastActiveElement(mask, defaultValues, data);

        /// <summary>
        /// svuint32_t svclastb[_u32](svbool_t pg, svuint32_t fallback, svuint32_t data)
        ///   CLASTB Stied, Pg, Stied, Zdata.S
        /// </summary>
        public static unsafe Vector<uint> ConditionalExtractLastActiveElement(Vector<uint> mask, Vector<uint> defaultValue, Vector<uint> data) => ConditionalExtractLastActiveElement(mask, defaultValue, data);

        /// <summary>
        /// uint32_t svclastb[_n_u32](svbool_t pg, uint32_t fallback, svuint32_t data)
        ///   CLASTB Wtied, Pg, Wtied, Zdata.S
        /// </summary>
        public static unsafe uint ConditionalExtractLastActiveElement(Vector<uint> mask, uint defaultValues, Vector<uint> data) => ConditionalExtractLastActiveElement(mask, defaultValues, data);

        /// <summary>
        /// svuint64_t svclastb[_u64](svbool_t pg, svuint64_t fallback, svuint64_t data)
        ///   CLASTB Dtied, Pg, Dtied, Zdata.D
        /// </summary>
        public static unsafe Vector<ulong> ConditionalExtractLastActiveElement(Vector<ulong> mask, Vector<ulong> defaultValue, Vector<ulong> data) => ConditionalExtractLastActiveElement(mask, defaultValue, data);

        /// <summary>
        /// uint64_t svclastb[_n_u64](svbool_t pg, uint64_t fallback, svuint64_t data)
        ///   CLASTB Xtied, Pg, Xtied, Zdata.D
        /// </summary>
        public static unsafe ulong ConditionalExtractLastActiveElement(Vector<ulong> mask, ulong defaultValues, Vector<ulong> data) => ConditionalExtractLastActiveElement(mask, defaultValues, data);


        ///  Conditionally extract last element

        /// <summary>
        /// svuint8_t svclastb[_u8](svbool_t pg, svuint8_t fallback, svuint8_t data)
        ///   CLASTB Ztied.B, Pg, Ztied.B, Zdata.B
        /// </summary>
        public static unsafe Vector<byte> ConditionalExtractLastActiveElementAndReplicate(Vector<byte> mask, Vector<byte> fallback, Vector<byte> data) => ConditionalExtractLastActiveElementAndReplicate(mask, fallback, data);

        /// <summary>
        /// svfloat64_t svclastb[_f64](svbool_t pg, svfloat64_t fallback, svfloat64_t data)
        ///   CLASTB Ztied.D, Pg, Ztied.D, Zdata.D
        /// </summary>
        public static unsafe Vector<double> ConditionalExtractLastActiveElementAndReplicate(Vector<double> mask, Vector<double> fallback, Vector<double> data) => ConditionalExtractLastActiveElementAndReplicate(mask, fallback, data);

        /// <summary>
        /// svint16_t svclastb[_s16](svbool_t pg, svint16_t fallback, svint16_t data)
        ///   CLASTB Ztied.H, Pg, Ztied.H, Zdata.H
        /// </summary>
        public static unsafe Vector<short> ConditionalExtractLastActiveElementAndReplicate(Vector<short> mask, Vector<short> fallback, Vector<short> data) => ConditionalExtractLastActiveElementAndReplicate(mask, fallback, data);

        /// <summary>
        /// svint32_t svclastb[_s32](svbool_t pg, svint32_t fallback, svint32_t data)
        ///   CLASTB Ztied.S, Pg, Ztied.S, Zdata.S
        /// </summary>
        public static unsafe Vector<int> ConditionalExtractLastActiveElementAndReplicate(Vector<int> mask, Vector<int> fallback, Vector<int> data) => ConditionalExtractLastActiveElementAndReplicate(mask, fallback, data);

        /// <summary>
        /// svint64_t svclastb[_s64](svbool_t pg, svint64_t fallback, svint64_t data)
        ///   CLASTB Ztied.D, Pg, Ztied.D, Zdata.D
        /// </summary>
        public static unsafe Vector<long> ConditionalExtractLastActiveElementAndReplicate(Vector<long> mask, Vector<long> fallback, Vector<long> data) => ConditionalExtractLastActiveElementAndReplicate(mask, fallback, data);

        /// <summary>
        /// svint8_t svclastb[_s8](svbool_t pg, svint8_t fallback, svint8_t data)
        ///   CLASTB Ztied.B, Pg, Ztied.B, Zdata.B
        /// </summary>
        public static unsafe Vector<sbyte> ConditionalExtractLastActiveElementAndReplicate(Vector<sbyte> mask, Vector<sbyte> fallback, Vector<sbyte> data) => ConditionalExtractLastActiveElementAndReplicate(mask, fallback, data);

        /// <summary>
        /// svfloat32_t svclastb[_f32](svbool_t pg, svfloat32_t fallback, svfloat32_t data)
        ///   CLASTB Ztied.S, Pg, Ztied.S, Zdata.S
        /// </summary>
        public static unsafe Vector<float> ConditionalExtractLastActiveElementAndReplicate(Vector<float> mask, Vector<float> fallback, Vector<float> data) => ConditionalExtractLastActiveElementAndReplicate(mask, fallback, data);

        /// <summary>
        /// svuint16_t svclastb[_u16](svbool_t pg, svuint16_t fallback, svuint16_t data)
        ///   CLASTB Ztied.H, Pg, Ztied.H, Zdata.H
        /// </summary>
        public static unsafe Vector<ushort> ConditionalExtractLastActiveElementAndReplicate(Vector<ushort> mask, Vector<ushort> fallback, Vector<ushort> data) => ConditionalExtractLastActiveElementAndReplicate(mask, fallback, data);

        /// <summary>
        /// svuint32_t svclastb[_u32](svbool_t pg, svuint32_t fallback, svuint32_t data)
        ///   CLASTB Ztied.S, Pg, Ztied.S, Zdata.S
        /// </summary>
        public static unsafe Vector<uint> ConditionalExtractLastActiveElementAndReplicate(Vector<uint> mask, Vector<uint> fallback, Vector<uint> data) => ConditionalExtractLastActiveElementAndReplicate(mask, fallback, data);

        /// <summary>
        /// svuint64_t svclastb[_u64](svbool_t pg, svuint64_t fallback, svuint64_t data)
        ///   CLASTB Ztied.D, Pg, Ztied.D, Zdata.D
        /// </summary>
        public static unsafe Vector<ulong> ConditionalExtractLastActiveElementAndReplicate(Vector<ulong> mask, Vector<ulong> fallback, Vector<ulong> data) => ConditionalExtractLastActiveElementAndReplicate(mask, fallback, data);


=======
>>>>>>> 55051509
        ///  Compare equal to
        ///  ConditionalSelect : Conditionally select elements

        /// <summary>
        /// svint8_t svsel[_s8](svbool_t pg, svint8_t op1, svint8_t op2)
        ///   SEL Zresult.B, Pg, Zop1.B, Zop2.B
        /// svbool_t svsel[_b](svbool_t pg, svbool_t op1, svbool_t op2)
        ///   SEL Presult.B, Pg, Pop1.B, Pop2.B
        ///
        /// </summary>
        public static unsafe Vector<sbyte> ConditionalSelect(Vector<sbyte> mask, Vector<sbyte> left, Vector<sbyte> right) => ConditionalSelect(mask, left, right);

        /// <summary>
        /// svint16_t svsel[_s16](svbool_t pg, svint16_t op1, svint16_t op2)
        ///   SEL Zresult.H, Pg, Zop1.H, Zop2.H
        /// svbool_t svsel[_b](svbool_t pg, svbool_t op1, svbool_t op2)
        ///   SEL Presult.B, Pg, Pop1.B, Pop2.B
        ///
        /// </summary>
        public static unsafe Vector<short> ConditionalSelect(Vector<short> mask, Vector<short> left, Vector<short> right) => ConditionalSelect(mask, left, right);

        /// <summary>
        /// svint32_t svsel[_s32](svbool_t pg, svint32_t op1, svint32_t op2)
        ///   SEL Zresult.S, Pg, Zop1.S, Zop2.S
        /// svbool_t svsel[_b](svbool_t pg, svbool_t op1, svbool_t op2)
        ///   SEL Presult.B, Pg, Pop1.B, Pop2.B
        ///
        /// </summary>
        public static unsafe Vector<int> ConditionalSelect(Vector<int> mask, Vector<int> left, Vector<int> right) => ConditionalSelect(mask, left, right);

        /// <summary>
        /// svint64_t svsel[_s64](svbool_t pg, svint64_t op1, svint64_t op2)
        ///   SEL Zresult.D, Pg, Zop1.D, Zop2.D
        /// svbool_t svsel[_b](svbool_t pg, svbool_t op1, svbool_t op2)
        ///   SEL Presult.B, Pg, Pop1.B, Pop2.B
        ///
        /// </summary>
        public static unsafe Vector<long> ConditionalSelect(Vector<long> mask, Vector<long> left, Vector<long> right) => ConditionalSelect(mask, left, right);

        /// <summary>
        /// svuint8_t svsel[_u8](svbool_t pg, svuint8_t op1, svuint8_t op2)
        ///   SEL Zresult.B, Pg, Zop1.B, Zop2.B
        /// svbool_t svsel[_b](svbool_t pg, svbool_t op1, svbool_t op2)
        ///   SEL Presult.B, Pg, Pop1.B, Pop2.B
        ///
        /// </summary>
        public static unsafe Vector<byte> ConditionalSelect(Vector<byte> mask, Vector<byte> left, Vector<byte> right) => ConditionalSelect(mask, left, right);

        /// <summary>
        /// svuint16_t svsel[_u16](svbool_t pg, svuint16_t op1, svuint16_t op2)
        ///   SEL Zresult.H, Pg, Zop1.H, Zop2.H
        /// svbool_t svsel[_b](svbool_t pg, svbool_t op1, svbool_t op2)
        ///   SEL Presult.B, Pg, Pop1.B, Pop2.B
        ///
        /// </summary>
        public static unsafe Vector<ushort> ConditionalSelect(Vector<ushort> mask, Vector<ushort> left, Vector<ushort> right) => ConditionalSelect(mask, left, right);

        /// <summary>
        /// svuint32_t svsel[_u32](svbool_t pg, svuint32_t op1, svuint32_t op2)
        ///   SEL Zresult.S, Pg, Zop1.S, Zop2.S
        /// svbool_t svsel[_b](svbool_t pg, svbool_t op1, svbool_t op2)
        ///   SEL Presult.B, Pg, Pop1.B, Pop2.B
        ///
        /// </summary>
        public static unsafe Vector<uint> ConditionalSelect(Vector<uint> mask, Vector<uint> left, Vector<uint> right) => ConditionalSelect(mask, left, right);

        /// <summary>
        /// svuint64_t svsel[_u64](svbool_t pg, svuint64_t op1, svuint64_t op2)
        ///   SEL Zresult.D, Pg, Zop1.D, Zop2.D
        /// svbool_t svsel[_b](svbool_t pg, svbool_t op1, svbool_t op2)
        ///   SEL Presult.B, Pg, Pop1.B, Pop2.B
        ///
        /// </summary>
        public static unsafe Vector<ulong> ConditionalSelect(Vector<ulong> mask, Vector<ulong> left, Vector<ulong> right) => ConditionalSelect(mask, left, right);

        /// <summary>
        /// svfloat32_t svsel[_f32](svbool_t pg, svfloat32_t op1, svfloat32_t op2)
        ///   SEL Zresult.S, Pg, Zop1.S, Zop2.S
        ///
        /// </summary>
        public static unsafe Vector<float> ConditionalSelect(Vector<float> mask, Vector<float> left, Vector<float> right) => ConditionalSelect(mask, left, right);

        /// <summary>
        /// svfloat64_t svsel[_f64](svbool_t pg, svfloat64_t op1, svfloat64_t op2)
        ///   SEL Zresult.D, Pg, Zop1.D, Zop2.D
        ///
        /// </summary>
        public static unsafe Vector<double> ConditionalSelect(Vector<double> mask, Vector<double> left, Vector<double> right) => ConditionalSelect(mask, left, right);


        ///  ConvertToInt32 : Floating-point convert

        /// <summary>
        /// svint32_t svcvt_s32[_f64]_m(svint32_t inactive, svbool_t pg, svfloat64_t op)
        ///   FCVTZS Ztied.S, Pg/M, Zop.D
        /// svint32_t svcvt_s32[_f64]_x(svbool_t pg, svfloat64_t op)
        ///   FCVTZS Ztied.S, Pg/M, Ztied.D
        /// svint32_t svcvt_s32[_f64]_z(svbool_t pg, svfloat64_t op)
        /// </summary>
        public static unsafe Vector<int> ConvertToInt32(Vector<double> value) => ConvertToInt32(value);

        /// <summary>
        /// svint32_t svcvt_s32[_f32]_m(svint32_t inactive, svbool_t pg, svfloat32_t op)
        ///   FCVTZS Ztied.S, Pg/M, Zop.S
        /// svint32_t svcvt_s32[_f32]_x(svbool_t pg, svfloat32_t op)
        ///   FCVTZS Ztied.S, Pg/M, Ztied.S
        /// svint32_t svcvt_s32[_f32]_z(svbool_t pg, svfloat32_t op)
        /// </summary>
        public static unsafe Vector<int> ConvertToInt32(Vector<float> value) => ConvertToInt32(value);


        ///  ConvertToInt64 : Floating-point convert

        /// <summary>
        /// svint64_t svcvt_s64[_f64]_m(svint64_t inactive, svbool_t pg, svfloat64_t op)
        ///   FCVTZS Ztied.D, Pg/M, Zop.D
        /// svint64_t svcvt_s64[_f64]_x(svbool_t pg, svfloat64_t op)
        ///   FCVTZS Ztied.D, Pg/M, Ztied.D
        /// svint64_t svcvt_s64[_f64]_z(svbool_t pg, svfloat64_t op)
        /// </summary>
        public static unsafe Vector<long> ConvertToInt64(Vector<double> value) => ConvertToInt64(value);

        /// <summary>
        /// svint64_t svcvt_s64[_f32]_m(svint64_t inactive, svbool_t pg, svfloat32_t op)
        ///   FCVTZS Ztied.D, Pg/M, Zop.S
        /// svint64_t svcvt_s64[_f32]_x(svbool_t pg, svfloat32_t op)
        ///   FCVTZS Ztied.D, Pg/M, Ztied.S
        /// svint64_t svcvt_s64[_f32]_z(svbool_t pg, svfloat32_t op)
        /// </summary>
        public static unsafe Vector<long> ConvertToInt64(Vector<float> value) => ConvertToInt64(value);


        ///  ConvertToUInt32 : Floating-point convert

        /// <summary>
        /// svuint32_t svcvt_u32[_f64]_m(svuint32_t inactive, svbool_t pg, svfloat64_t op)
        ///   FCVTZU Ztied.S, Pg/M, Zop.D
        /// svuint32_t svcvt_u32[_f64]_x(svbool_t pg, svfloat64_t op)
        ///   FCVTZU Ztied.S, Pg/M, Ztied.D
        /// svuint32_t svcvt_u32[_f64]_z(svbool_t pg, svfloat64_t op)
        /// </summary>
        public static unsafe Vector<uint> ConvertToUInt32(Vector<double> value) => ConvertToUInt32(value);

        /// <summary>
        /// svuint32_t svcvt_u32[_f32]_m(svuint32_t inactive, svbool_t pg, svfloat32_t op)
        ///   FCVTZU Ztied.S, Pg/M, Zop.S
        /// svuint32_t svcvt_u32[_f32]_x(svbool_t pg, svfloat32_t op)
        ///   FCVTZU Ztied.S, Pg/M, Ztied.S
        /// svuint32_t svcvt_u32[_f32]_z(svbool_t pg, svfloat32_t op)
        /// </summary>
        public static unsafe Vector<uint> ConvertToUInt32(Vector<float> value) => ConvertToUInt32(value);


        ///  ConvertToUInt64 : Floating-point convert

        /// <summary>
        /// svuint64_t svcvt_u64[_f64]_m(svuint64_t inactive, svbool_t pg, svfloat64_t op)
        ///   FCVTZU Ztied.D, Pg/M, Zop.D
        /// svuint64_t svcvt_u64[_f64]_x(svbool_t pg, svfloat64_t op)
        ///   FCVTZU Ztied.D, Pg/M, Ztied.D
        /// svuint64_t svcvt_u64[_f64]_z(svbool_t pg, svfloat64_t op)
        /// </summary>
        public static unsafe Vector<ulong> ConvertToUInt64(Vector<double> value) => ConvertToUInt64(value);

        /// <summary>
        /// svuint64_t svcvt_u64[_f32]_m(svuint64_t inactive, svbool_t pg, svfloat32_t op)
        ///   FCVTZU Ztied.D, Pg/M, Zop.S
        /// svuint64_t svcvt_u64[_f32]_x(svbool_t pg, svfloat32_t op)
        ///   FCVTZU Ztied.D, Pg/M, Ztied.S
        /// svuint64_t svcvt_u64[_f32]_z(svbool_t pg, svfloat32_t op)
        /// </summary>
        public static unsafe Vector<ulong> ConvertToUInt64(Vector<float> value) => ConvertToUInt64(value);


        ///  Count16BitElements : Count the number of 16-bit elements in a vector

        /// <summary>
        /// uint64_t svcnth_pat(enum svpattern pattern)
        ///   CNTH Xresult, pattern
        /// </summary>
        public static unsafe ulong Count16BitElements([ConstantExpected] SveMaskPattern pattern = SveMaskPattern.All) => Count16BitElements(pattern);


        ///  Count32BitElements : Count the number of 32-bit elements in a vector

        /// <summary>
        /// uint64_t svcntw_pat(enum svpattern pattern)
        ///   CNTW Xresult, pattern
        /// </summary>
        public static unsafe ulong Count32BitElements([ConstantExpected] SveMaskPattern pattern = SveMaskPattern.All) => Count32BitElements(pattern);


        ///  Count64BitElements : Count the number of 64-bit elements in a vector

        /// <summary>
        /// uint64_t svcntd_pat(enum svpattern pattern)
        ///   CNTD Xresult, pattern
        /// </summary>
        public static unsafe ulong Count64BitElements([ConstantExpected] SveMaskPattern pattern = SveMaskPattern.All) => Count64BitElements(pattern);


        ///  Count8BitElements : Count the number of 8-bit elements in a vector

        /// <summary>
        /// uint64_t svcntb_pat(enum svpattern pattern)
        ///   CNTB Xresult, pattern
        /// </summary>
        public static unsafe ulong Count8BitElements([ConstantExpected] SveMaskPattern pattern = SveMaskPattern.All) => Count8BitElements(pattern);


        /// <summary>
        /// svbool_t svbrka[_b]_z(svbool_t pg, svbool_t op)
        ///   BRKA Presult.B, Pg/Z, Pop.B
        /// </summary>
        public static unsafe Vector<byte> CreateBreakAfterMask(Vector<byte> mask, Vector<byte> srcMask) => CreateBreakAfterMask(mask, srcMask);

        /// <summary>
        /// svbool_t svbrka[_b]_z(svbool_t pg, svbool_t op)
        ///   BRKA Presult.B, Pg/Z, Pop.B
        /// </summary>
        public static unsafe Vector<short> CreateBreakAfterMask(Vector<short> mask, Vector<short> srcMask) => CreateBreakAfterMask(mask, srcMask);

        /// <summary>
        /// svbool_t svbrka[_b]_z(svbool_t pg, svbool_t op)
        ///   BRKA Presult.B, Pg/Z, Pop.B
        /// </summary>
        public static unsafe Vector<int> CreateBreakAfterMask(Vector<int> mask, Vector<int> srcMask) => CreateBreakAfterMask(mask, srcMask);

        /// <summary>
        /// svbool_t svbrka[_b]_z(svbool_t pg, svbool_t op)
        ///   BRKA Presult.B, Pg/Z, Pop.B
        /// </summary>
        public static unsafe Vector<long> CreateBreakAfterMask(Vector<long> mask, Vector<long> srcMask) => CreateBreakAfterMask(mask, srcMask);

        /// <summary>
        /// svbool_t svbrka[_b]_z(svbool_t pg, svbool_t op)
        ///   BRKA Presult.B, Pg/Z, Pop.B
        /// </summary>
        public static unsafe Vector<sbyte> CreateBreakAfterMask(Vector<sbyte> mask, Vector<sbyte> srcMask) => CreateBreakAfterMask(mask, srcMask);

        /// <summary>
        /// svbool_t svbrka[_b]_z(svbool_t pg, svbool_t op)
        ///   BRKA Presult.B, Pg/Z, Pop.B
        /// </summary>
        public static unsafe Vector<ushort> CreateBreakAfterMask(Vector<ushort> mask, Vector<ushort> srcMask) => CreateBreakAfterMask(mask, srcMask);

        /// <summary>
        /// svbool_t svbrka[_b]_z(svbool_t pg, svbool_t op)
        ///   BRKA Presult.B, Pg/Z, Pop.B
        /// </summary>
        public static unsafe Vector<uint> CreateBreakAfterMask(Vector<uint> mask, Vector<uint> srcMask) => CreateBreakAfterMask(mask, srcMask);

        /// <summary>
        /// svbool_t svbrka[_b]_z(svbool_t pg, svbool_t op)
        ///   BRKA Presult.B, Pg/Z, Pop.B
        /// </summary>
        public static unsafe Vector<ulong> CreateBreakAfterMask(Vector<ulong> mask, Vector<ulong> srcMask) => CreateBreakAfterMask(mask, srcMask);

        /// <summary>
        /// svbool_t svbrkpa[_b]_z(svbool_t pg, svbool_t op1, svbool_t op2)
        ///   BRKPA Presult.B, Pg/Z, Pop1.B, Pop2.B
        /// </summary>
        public static unsafe Vector<byte> CreateBreakAfterPropagateMask(Vector<byte> mask, Vector<byte> left, Vector<byte> right) => CreateBreakAfterPropagateMask(mask, left, right);

        /// <summary>
        /// svbool_t svbrkpa[_b]_z(svbool_t pg, svbool_t op1, svbool_t op2)
        ///   BRKPA Presult.B, Pg/Z, Pop1.B, Pop2.B
        /// </summary>
        public static unsafe Vector<short> CreateBreakAfterPropagateMask(Vector<short> mask, Vector<short> left, Vector<short> right) => CreateBreakAfterPropagateMask(mask, left, right);

        /// <summary>
        /// svbool_t svbrkpa[_b]_z(svbool_t pg, svbool_t op1, svbool_t op2)
        ///   BRKPA Presult.B, Pg/Z, Pop1.B, Pop2.B
        /// </summary>
        public static unsafe Vector<int> CreateBreakAfterPropagateMask(Vector<int> mask, Vector<int> left, Vector<int> right) => CreateBreakAfterPropagateMask(mask, left, right);

        /// <summary>
        /// svbool_t svbrkpa[_b]_z(svbool_t pg, svbool_t op1, svbool_t op2)
        ///   BRKPA Presult.B, Pg/Z, Pop1.B, Pop2.B
        /// </summary>
        public static unsafe Vector<long> CreateBreakAfterPropagateMask(Vector<long> mask, Vector<long> left, Vector<long> right) => CreateBreakAfterPropagateMask(mask, left, right);

        /// <summary>
        /// svbool_t svbrkpa[_b]_z(svbool_t pg, svbool_t op1, svbool_t op2)
        ///   BRKPA Presult.B, Pg/Z, Pop1.B, Pop2.B
        /// </summary>
        public static unsafe Vector<sbyte> CreateBreakAfterPropagateMask(Vector<sbyte> mask, Vector<sbyte> left, Vector<sbyte> right) => CreateBreakAfterPropagateMask(mask, left, right);

        /// <summary>
        /// svbool_t svbrkpa[_b]_z(svbool_t pg, svbool_t op1, svbool_t op2)
        ///   BRKPA Presult.B, Pg/Z, Pop1.B, Pop2.B
        /// </summary>
        public static unsafe Vector<ushort> CreateBreakAfterPropagateMask(Vector<ushort> mask, Vector<ushort> left, Vector<ushort> right) => CreateBreakAfterPropagateMask(mask, left, right);

        /// <summary>
        /// svbool_t svbrkpa[_b]_z(svbool_t pg, svbool_t op1, svbool_t op2)
        ///   BRKPA Presult.B, Pg/Z, Pop1.B, Pop2.B
        /// </summary>
        public static unsafe Vector<uint> CreateBreakAfterPropagateMask(Vector<uint> mask, Vector<uint> left, Vector<uint> right) => CreateBreakAfterPropagateMask(mask, left, right);

        /// <summary>
        /// svbool_t svbrkpa[_b]_z(svbool_t pg, svbool_t op1, svbool_t op2)
        ///   BRKPA Presult.B, Pg/Z, Pop1.B, Pop2.B
        /// </summary>
        public static unsafe Vector<ulong> CreateBreakAfterPropagateMask(Vector<ulong> mask, Vector<ulong> left, Vector<ulong> right) => CreateBreakAfterPropagateMask(mask, left, right);

        /// <summary>
        /// svbool_t svbrkb[_b]_z(svbool_t pg, svbool_t op)
        ///   BRKB Presult.B, Pg/Z, Pop.B
        /// </summary>
        public static unsafe Vector<byte> CreateBreakBeforeMask(Vector<byte> mask, Vector<byte> srcMask) => CreateBreakBeforeMask(mask, srcMask);

        /// <summary>
        /// svbool_t svbrkb[_b]_z(svbool_t pg, svbool_t op)
        ///   BRKB Presult.B, Pg/Z, Pop.B
        /// </summary>
        public static unsafe Vector<short> CreateBreakBeforeMask(Vector<short> mask, Vector<short> srcMask) => CreateBreakBeforeMask(mask, srcMask);

        /// <summary>
        /// svbool_t svbrkb[_b]_z(svbool_t pg, svbool_t op)
        ///   BRKB Presult.B, Pg/Z, Pop.B
        /// </summary>
        public static unsafe Vector<int> CreateBreakBeforeMask(Vector<int> mask, Vector<int> srcMask) => CreateBreakBeforeMask(mask, srcMask);

        /// <summary>
        /// svbool_t svbrkb[_b]_z(svbool_t pg, svbool_t op)
        ///   BRKB Presult.B, Pg/Z, Pop.B
        /// </summary>
        public static unsafe Vector<long> CreateBreakBeforeMask(Vector<long> mask, Vector<long> srcMask) => CreateBreakBeforeMask(mask, srcMask);

        /// <summary>
        /// svbool_t svbrkb[_b]_z(svbool_t pg, svbool_t op)
        ///   BRKB Presult.B, Pg/Z, Pop.B
        /// </summary>
        public static unsafe Vector<sbyte> CreateBreakBeforeMask(Vector<sbyte> mask, Vector<sbyte> srcMask) => CreateBreakBeforeMask(mask, srcMask);

        /// <summary>
        /// svbool_t svbrkb[_b]_z(svbool_t pg, svbool_t op)
        ///   BRKB Presult.B, Pg/Z, Pop.B
        /// </summary>
        public static unsafe Vector<ushort> CreateBreakBeforeMask(Vector<ushort> mask, Vector<ushort> srcMask) => CreateBreakBeforeMask(mask, srcMask);

        /// <summary>
        /// svbool_t svbrkb[_b]_z(svbool_t pg, svbool_t op)
        ///   BRKB Presult.B, Pg/Z, Pop.B
        /// </summary>
        public static unsafe Vector<uint> CreateBreakBeforeMask(Vector<uint> mask, Vector<uint> srcMask) => CreateBreakBeforeMask(mask, srcMask);

        /// <summary>
        /// svbool_t svbrkb[_b]_z(svbool_t pg, svbool_t op)
        ///   BRKB Presult.B, Pg/Z, Pop.B
        /// </summary>
        public static unsafe Vector<ulong> CreateBreakBeforeMask(Vector<ulong> mask, Vector<ulong> srcMask) => CreateBreakBeforeMask(mask, srcMask);

        /// <summary>
        /// svbool_t svbrkpb[_b]_z(svbool_t pg, svbool_t op1, svbool_t op2)
        ///   BRKPB Presult.B, Pg/Z, Pop1.B, Pop2.B
        /// </summary>
        public static unsafe Vector<byte> CreateBreakBeforePropagateMask(Vector<byte> mask, Vector<byte> left, Vector<byte> right) => CreateBreakBeforePropagateMask(mask, left, right);

        /// <summary>
        /// svbool_t svbrkpb[_b]_z(svbool_t pg, svbool_t op1, svbool_t op2)
        ///   BRKPB Presult.B, Pg/Z, Pop1.B, Pop2.B
        /// </summary>
        public static unsafe Vector<short> CreateBreakBeforePropagateMask(Vector<short> mask, Vector<short> left, Vector<short> right) => CreateBreakBeforePropagateMask(mask, left, right);

        /// <summary>
        /// svbool_t svbrkpb[_b]_z(svbool_t pg, svbool_t op1, svbool_t op2)
        ///   BRKPB Presult.B, Pg/Z, Pop1.B, Pop2.B
        /// </summary>
        public static unsafe Vector<int> CreateBreakBeforePropagateMask(Vector<int> mask, Vector<int> left, Vector<int> right) => CreateBreakBeforePropagateMask(mask, left, right);

        /// <summary>
        /// svbool_t svbrkpb[_b]_z(svbool_t pg, svbool_t op1, svbool_t op2)
        ///   BRKPB Presult.B, Pg/Z, Pop1.B, Pop2.B
        /// </summary>
        public static unsafe Vector<long> CreateBreakBeforePropagateMask(Vector<long> mask, Vector<long> left, Vector<long> right) => CreateBreakBeforePropagateMask(mask, left, right);

        /// <summary>
        /// svbool_t svbrkpb[_b]_z(svbool_t pg, svbool_t op1, svbool_t op2)
        ///   BRKPB Presult.B, Pg/Z, Pop1.B, Pop2.B
        /// </summary>
        public static unsafe Vector<sbyte> CreateBreakBeforePropagateMask(Vector<sbyte> mask, Vector<sbyte> left, Vector<sbyte> right) => CreateBreakBeforePropagateMask(mask, left, right);

        /// <summary>
        /// svbool_t svbrkpb[_b]_z(svbool_t pg, svbool_t op1, svbool_t op2)
        ///   BRKPB Presult.B, Pg/Z, Pop1.B, Pop2.B
        /// </summary>
        public static unsafe Vector<ushort> CreateBreakBeforePropagateMask(Vector<ushort> mask, Vector<ushort> left, Vector<ushort> right) => CreateBreakBeforePropagateMask(mask, left, right);

        /// <summary>
        /// svbool_t svbrkpb[_b]_z(svbool_t pg, svbool_t op1, svbool_t op2)
        ///   BRKPB Presult.B, Pg/Z, Pop1.B, Pop2.B
        /// </summary>
        public static unsafe Vector<uint> CreateBreakBeforePropagateMask(Vector<uint> mask, Vector<uint> left, Vector<uint> right) => CreateBreakBeforePropagateMask(mask, left, right);

        /// <summary>
        /// svbool_t svbrkpb[_b]_z(svbool_t pg, svbool_t op1, svbool_t op2)
        ///   BRKPB Presult.B, Pg/Z, Pop1.B, Pop2.B
        /// </summary>
        public static unsafe Vector<ulong> CreateBreakBeforePropagateMask(Vector<ulong> mask, Vector<ulong> left, Vector<ulong> right) => CreateBreakBeforePropagateMask(mask, left, right);


        /// Set all predicate elements to false

        /// <summary>
        /// svbool_t svpfalse[_b]()
        ///   PFALSE Presult.B
        /// </summary>
        public static unsafe Vector<byte> CreateFalseMaskByte() => CreateFalseMaskByte();


        /// Set all predicate elements to false

        /// <summary>
        /// svbool_t svpfalse[_b]()
        ///   PFALSE Presult.B
        /// </summary>
        public static unsafe Vector<double> CreateFalseMaskDouble() => CreateFalseMaskDouble();


        /// Set all predicate elements to false

        /// <summary>
        /// svbool_t svpfalse[_b]()
        ///   PFALSE Presult.B
        /// </summary>
        public static unsafe Vector<short> CreateFalseMaskInt16() => CreateFalseMaskInt16();


        /// Set all predicate elements to false

        /// <summary>
        /// svbool_t svpfalse[_b]()
        ///   PFALSE Presult.B
        /// </summary>
        public static unsafe Vector<int> CreateFalseMaskInt32() => CreateFalseMaskInt32();


        /// Set all predicate elements to false

        /// <summary>
        /// svbool_t svpfalse[_b]()
        ///   PFALSE Presult.B
        /// </summary>
        public static unsafe Vector<long> CreateFalseMaskInt64() => CreateFalseMaskInt64();


        /// Set all predicate elements to false

        /// <summary>
        /// svbool_t svpfalse[_b]()
        ///   PFALSE Presult.B
        /// </summary>
        public static unsafe Vector<sbyte> CreateFalseMaskSByte() => CreateFalseMaskSByte();


        /// Set all predicate elements to false

        /// <summary>
        /// svbool_t svpfalse[_b]()
        ///   PFALSE Presult.B
        /// </summary>
        public static unsafe Vector<float> CreateFalseMaskSingle() => CreateFalseMaskSingle();


        /// Set all predicate elements to false

        /// <summary>
        /// svbool_t svpfalse[_b]()
        ///   PFALSE Presult.B
        /// </summary>
        public static unsafe Vector<ushort> CreateFalseMaskUInt16() => CreateFalseMaskUInt16();


        /// Set all predicate elements to false

        /// <summary>
        /// svbool_t svpfalse[_b]()
        ///   PFALSE Presult.B
        /// </summary>
        public static unsafe Vector<uint> CreateFalseMaskUInt32() => CreateFalseMaskUInt32();


        /// Set all predicate elements to false

        /// <summary>
        /// svbool_t svpfalse[_b]()
        ///   PFALSE Presult.B
        /// </summary>
        public static unsafe Vector<ulong> CreateFalseMaskUInt64() => CreateFalseMaskUInt64();


        /// <summary>
        /// svbool_t svpfirst[_b](svbool_t pg, svbool_t op)
        ///   PFIRST Ptied.B, Pg, Ptied.B
        /// </summary>
        public static unsafe Vector<byte> CreateMaskForFirstActiveElement(Vector<byte> mask, Vector<byte> srcMask) => CreateMaskForFirstActiveElement(mask, srcMask);

        /// <summary>
        /// svbool_t svpfirst[_b](svbool_t pg, svbool_t op)
        ///   PFIRST Ptied.B, Pg, Ptied.B
        /// </summary>
        public static unsafe Vector<short> CreateMaskForFirstActiveElement(Vector<short> mask, Vector<short> srcMask) => CreateMaskForFirstActiveElement(mask, srcMask);

        /// <summary>
        /// svbool_t svpfirst[_b](svbool_t pg, svbool_t op)
        ///   PFIRST Ptied.B, Pg, Ptied.B
        /// </summary>
        public static unsafe Vector<int> CreateMaskForFirstActiveElement(Vector<int> mask, Vector<int> srcMask) => CreateMaskForFirstActiveElement(mask, srcMask);

        /// <summary>
        /// svbool_t svpfirst[_b](svbool_t pg, svbool_t op)
        ///   PFIRST Ptied.B, Pg, Ptied.B
        /// </summary>
        public static unsafe Vector<long> CreateMaskForFirstActiveElement(Vector<long> mask, Vector<long> srcMask) => CreateMaskForFirstActiveElement(mask, srcMask);

        /// <summary>
        /// svbool_t svpfirst[_b](svbool_t pg, svbool_t op)
        ///   PFIRST Ptied.B, Pg, Ptied.B
        /// </summary>
        public static unsafe Vector<sbyte> CreateMaskForFirstActiveElement(Vector<sbyte> mask, Vector<sbyte> srcMask) => CreateMaskForFirstActiveElement(mask, srcMask);

        /// <summary>
        /// svbool_t svpfirst[_b](svbool_t pg, svbool_t op)
        ///   PFIRST Ptied.B, Pg, Ptied.B
        /// </summary>
        public static unsafe Vector<ushort> CreateMaskForFirstActiveElement(Vector<ushort> mask, Vector<ushort> srcMask) => CreateMaskForFirstActiveElement(mask, srcMask);

        /// <summary>
        /// svbool_t svpfirst[_b](svbool_t pg, svbool_t op)
        ///   PFIRST Ptied.B, Pg, Ptied.B
        /// </summary>
        public static unsafe Vector<uint> CreateMaskForFirstActiveElement(Vector<uint> mask, Vector<uint> srcMask) => CreateMaskForFirstActiveElement(mask, srcMask);

        /// <summary>
        /// svbool_t svpfirst[_b](svbool_t pg, svbool_t op)
        ///   PFIRST Ptied.B, Pg, Ptied.B
        /// </summary>
        public static unsafe Vector<ulong> CreateMaskForFirstActiveElement(Vector<ulong> mask, Vector<ulong> srcMask) => CreateMaskForFirstActiveElement(mask, srcMask);

        /// <summary>
        /// svbool_t svpnext_b8(svbool_t pg, svbool_t op)
        ///   PNEXT Ptied.B, Pg, Ptied.B
        /// </summary>
        public static unsafe Vector<byte> CreateMaskForNextActiveElement(Vector<byte> mask, Vector<byte> srcMask) => CreateMaskForNextActiveElement(mask, srcMask);

        /// <summary>
        /// svbool_t svpnext_b16(svbool_t pg, svbool_t op)
        ///   PNEXT Ptied.H, Pg, Ptied.H
        /// </summary>
        public static unsafe Vector<ushort> CreateMaskForNextActiveElement(Vector<ushort> mask, Vector<ushort> srcMask) => CreateMaskForNextActiveElement(mask, srcMask);

        /// <summary>
        /// svbool_t svpnext_b32(svbool_t pg, svbool_t op)
        ///   PNEXT Ptied.S, Pg, Ptied.S
        /// </summary>
        public static unsafe Vector<uint> CreateMaskForNextActiveElement(Vector<uint> mask, Vector<uint> srcMask) => CreateMaskForNextActiveElement(mask, srcMask);

        /// <summary>
        /// svbool_t svpnext_b64(svbool_t pg, svbool_t op)
        ///   PNEXT Ptied.D, Pg, Ptied.D
        /// </summary>
        public static unsafe Vector<ulong> CreateMaskForNextActiveElement(Vector<ulong> mask, Vector<ulong> srcMask) => CreateMaskForNextActiveElement(mask, srcMask);


        ///  CreateTrueMaskByte : Set predicate elements to true

        /// <summary>
        /// svbool_t svptrue_pat_b8(enum svpattern pattern)
        ///   PTRUE Presult.B, pattern
        /// </summary>
        public static unsafe Vector<byte> CreateTrueMaskByte([ConstantExpected] SveMaskPattern pattern = SveMaskPattern.All) => CreateTrueMaskByte(pattern);


        ///  CreateTrueMaskDouble : Set predicate elements to true

        /// <summary>
        /// svbool_t svptrue_pat_b8(enum svpattern pattern)
        ///   PTRUE Presult.B, pattern
        /// </summary>
        public static unsafe Vector<double> CreateTrueMaskDouble([ConstantExpected] SveMaskPattern pattern = SveMaskPattern.All) => CreateTrueMaskDouble(pattern);


        ///  CreateTrueMaskInt16 : Set predicate elements to true

        /// <summary>
        /// svbool_t svptrue_pat_b8(enum svpattern pattern)
        ///   PTRUE Presult.B, pattern
        /// </summary>
        public static unsafe Vector<short> CreateTrueMaskInt16([ConstantExpected] SveMaskPattern pattern = SveMaskPattern.All) => CreateTrueMaskInt16(pattern);


        ///  CreateTrueMaskInt32 : Set predicate elements to true

        /// <summary>
        /// svbool_t svptrue_pat_b8(enum svpattern pattern)
        ///   PTRUE Presult.B, pattern
        /// </summary>
        public static unsafe Vector<int> CreateTrueMaskInt32([ConstantExpected] SveMaskPattern pattern = SveMaskPattern.All) => CreateTrueMaskInt32(pattern);


        ///  CreateTrueMaskInt64 : Set predicate elements to true

        /// <summary>
        /// svbool_t svptrue_pat_b8(enum svpattern pattern)
        ///   PTRUE Presult.B, pattern
        /// </summary>
        public static unsafe Vector<long> CreateTrueMaskInt64([ConstantExpected] SveMaskPattern pattern = SveMaskPattern.All) => CreateTrueMaskInt64(pattern);


        ///  CreateTrueMaskSByte : Set predicate elements to true

        /// <summary>
        /// svbool_t svptrue_pat_b8(enum svpattern pattern)
        ///   PTRUE Presult.B, pattern
        /// </summary>
        public static unsafe Vector<sbyte> CreateTrueMaskSByte([ConstantExpected] SveMaskPattern pattern = SveMaskPattern.All) => CreateTrueMaskSByte(pattern);


        ///  CreateTrueMaskSingle : Set predicate elements to true

        /// <summary>
        /// svbool_t svptrue_pat_b8(enum svpattern pattern)
        ///   PTRUE Presult.B, pattern
        /// </summary>
        public static unsafe Vector<float> CreateTrueMaskSingle([ConstantExpected] SveMaskPattern pattern = SveMaskPattern.All) => CreateTrueMaskSingle(pattern);


        ///  CreateTrueMaskUInt16 : Set predicate elements to true

        /// <summary>
        /// svbool_t svptrue_pat_b16(enum svpattern pattern)
        ///   PTRUE Presult.H, pattern
        /// </summary>
        public static unsafe Vector<ushort> CreateTrueMaskUInt16([ConstantExpected] SveMaskPattern pattern = SveMaskPattern.All) => CreateTrueMaskUInt16(pattern);


        ///  CreateTrueMaskUInt32 : Set predicate elements to true

        /// <summary>
        /// svbool_t svptrue_pat_b32(enum svpattern pattern)
        ///   PTRUE Presult.S, pattern
        /// </summary>
        public static unsafe Vector<uint> CreateTrueMaskUInt32([ConstantExpected] SveMaskPattern pattern = SveMaskPattern.All) => CreateTrueMaskUInt32(pattern);


        ///  CreateTrueMaskUInt64 : Set predicate elements to true

        /// <summary>
        /// svbool_t svptrue_pat_b64(enum svpattern pattern)
        ///   PTRUE Presult.D, pattern
        /// </summary>
        public static unsafe Vector<ulong> CreateTrueMaskUInt64([ConstantExpected] SveMaskPattern pattern = SveMaskPattern.All) => CreateTrueMaskUInt64(pattern);


        ///  CreateWhileLessThanMask16Bit : While incrementing scalar is less than

        /// <summary>
        /// svbool_t svwhilelt_b16[_s32](int32_t op1, int32_t op2)
        ///   WHILELT Presult.H, Wop1, Wop2
        /// </summary>
        public static unsafe Vector<ushort> CreateWhileLessThanMask16Bit(int left, int right) => CreateWhileLessThanMask16Bit(left, right);

        /// <summary>
        /// svbool_t svwhilelt_b16[_s64](int64_t op1, int64_t op2)
        ///   WHILELT Presult.H, Xop1, Xop2
        /// </summary>
        public static unsafe Vector<ushort> CreateWhileLessThanMask16Bit(long left, long right) => CreateWhileLessThanMask16Bit(left, right);

        /// <summary>
        /// svbool_t svwhilelt_b16[_u32](uint32_t op1, uint32_t op2)
        ///   WHILELO Presult.H, Wop1, Wop2
        /// </summary>
        public static unsafe Vector<ushort> CreateWhileLessThanMask16Bit(uint left, uint right) => CreateWhileLessThanMask16Bit(left, right);

        /// <summary>
        /// svbool_t svwhilelt_b16[_u64](uint64_t op1, uint64_t op2)
        ///   WHILELO Presult.H, Xop1, Xop2
        /// </summary>
        public static unsafe Vector<ushort> CreateWhileLessThanMask16Bit(ulong left, ulong right) => CreateWhileLessThanMask16Bit(left, right);


        ///  CreateWhileLessThanMask32Bit : While incrementing scalar is less than

        /// <summary>
        /// svbool_t svwhilelt_b32[_s32](int32_t op1, int32_t op2)
        ///   WHILELT Presult.S, Wop1, Wop2
        /// </summary>
        public static unsafe Vector<uint> CreateWhileLessThanMask32Bit(int left, int right) => CreateWhileLessThanMask32Bit(left, right);

        /// <summary>
        /// svbool_t svwhilelt_b32[_s64](int64_t op1, int64_t op2)
        ///   WHILELT Presult.S, Xop1, Xop2
        /// </summary>
        public static unsafe Vector<uint> CreateWhileLessThanMask32Bit(long left, long right) => CreateWhileLessThanMask32Bit(left, right);

        /// <summary>
        /// svbool_t svwhilelt_b32[_u32](uint32_t op1, uint32_t op2)
        ///   WHILELO Presult.S, Wop1, Wop2
        /// </summary>
        public static unsafe Vector<uint> CreateWhileLessThanMask32Bit(uint left, uint right) => CreateWhileLessThanMask32Bit(left, right);

        /// <summary>
        /// svbool_t svwhilelt_b32[_u64](uint64_t op1, uint64_t op2)
        ///   WHILELO Presult.S, Xop1, Xop2
        /// </summary>
        public static unsafe Vector<uint> CreateWhileLessThanMask32Bit(ulong left, ulong right) => CreateWhileLessThanMask32Bit(left, right);


        ///  CreateWhileLessThanMask64Bit : While incrementing scalar is less than

        /// <summary>
        /// svbool_t svwhilelt_b64[_s32](int32_t op1, int32_t op2)
        ///   WHILELT Presult.D, Wop1, Wop2
        /// </summary>
        public static unsafe Vector<ulong> CreateWhileLessThanMask64Bit(int left, int right) => CreateWhileLessThanMask64Bit(left, right);

        /// <summary>
        /// svbool_t svwhilelt_b64[_s64](int64_t op1, int64_t op2)
        ///   WHILELT Presult.D, Xop1, Xop2
        /// </summary>
        public static unsafe Vector<ulong> CreateWhileLessThanMask64Bit(long left, long right) => CreateWhileLessThanMask64Bit(left, right);

        /// <summary>
        /// svbool_t svwhilelt_b64[_u32](uint32_t op1, uint32_t op2)
        ///   WHILELO Presult.D, Wop1, Wop2
        /// </summary>
        public static unsafe Vector<ulong> CreateWhileLessThanMask64Bit(uint left, uint right) => CreateWhileLessThanMask64Bit(left, right);

        /// <summary>
        /// svbool_t svwhilelt_b64[_u64](uint64_t op1, uint64_t op2)
        ///   WHILELO Presult.D, Xop1, Xop2
        /// </summary>
        public static unsafe Vector<ulong> CreateWhileLessThanMask64Bit(ulong left, ulong right) => CreateWhileLessThanMask64Bit(left, right);


        ///  CreateWhileLessThanMask8Bit : While incrementing scalar is less than

        /// <summary>
        /// svbool_t svwhilelt_b8[_s32](int32_t op1, int32_t op2)
        ///   WHILELT Presult.B, Wop1, Wop2
        /// </summary>
        public static unsafe Vector<byte> CreateWhileLessThanMask8Bit(int left, int right) => CreateWhileLessThanMask8Bit(left, right);

        /// <summary>
        /// svbool_t svwhilelt_b8[_s64](int64_t op1, int64_t op2)
        ///   WHILELT Presult.B, Xop1, Xop2
        /// </summary>
        public static unsafe Vector<byte> CreateWhileLessThanMask8Bit(long left, long right) => CreateWhileLessThanMask8Bit(left, right);

        /// <summary>
        /// svbool_t svwhilelt_b8[_u32](uint32_t op1, uint32_t op2)
        ///   WHILELO Presult.B, Wop1, Wop2
        /// </summary>
        public static unsafe Vector<byte> CreateWhileLessThanMask8Bit(uint left, uint right) => CreateWhileLessThanMask8Bit(left, right);

        /// <summary>
        /// svbool_t svwhilelt_b8[_u64](uint64_t op1, uint64_t op2)
        ///   WHILELO Presult.B, Xop1, Xop2
        /// </summary>
        public static unsafe Vector<byte> CreateWhileLessThanMask8Bit(ulong left, ulong right) => CreateWhileLessThanMask8Bit(left, right);


        ///  CreateWhileLessThanOrEqualMask16Bit : While incrementing scalar is less than or equal to

        /// <summary>
        /// svbool_t svwhilele_b16[_s32](int32_t op1, int32_t op2)
        ///   WHILELE Presult.H, Wop1, Wop2
        /// </summary>
        public static unsafe Vector<ushort> CreateWhileLessThanOrEqualMask16Bit(int left, int right) => CreateWhileLessThanOrEqualMask16Bit(left, right);

        /// <summary>
        /// svbool_t svwhilele_b16[_s64](int64_t op1, int64_t op2)
        ///   WHILELE Presult.H, Xop1, Xop2
        /// </summary>
        public static unsafe Vector<ushort> CreateWhileLessThanOrEqualMask16Bit(long left, long right) => CreateWhileLessThanOrEqualMask16Bit(left, right);

        /// <summary>
        /// svbool_t svwhilele_b16[_u32](uint32_t op1, uint32_t op2)
        ///   WHILELS Presult.H, Wop1, Wop2
        /// </summary>
        public static unsafe Vector<ushort> CreateWhileLessThanOrEqualMask16Bit(uint left, uint right) => CreateWhileLessThanOrEqualMask16Bit(left, right);

        /// <summary>
        /// svbool_t svwhilele_b16[_u64](uint64_t op1, uint64_t op2)
        ///   WHILELS Presult.H, Xop1, Xop2
        /// </summary>
        public static unsafe Vector<ushort> CreateWhileLessThanOrEqualMask16Bit(ulong left, ulong right) => CreateWhileLessThanOrEqualMask16Bit(left, right);


        ///  CreateWhileLessThanOrEqualMask32Bit : While incrementing scalar is less than or equal to

        /// <summary>
        /// svbool_t svwhilele_b32[_s32](int32_t op1, int32_t op2)
        ///   WHILELE Presult.S, Wop1, Wop2
        /// </summary>
        public static unsafe Vector<uint> CreateWhileLessThanOrEqualMask32Bit(int left, int right) => CreateWhileLessThanOrEqualMask32Bit(left, right);

        /// <summary>
        /// svbool_t svwhilele_b32[_s64](int64_t op1, int64_t op2)
        ///   WHILELE Presult.S, Xop1, Xop2
        /// </summary>
        public static unsafe Vector<uint> CreateWhileLessThanOrEqualMask32Bit(long left, long right) => CreateWhileLessThanOrEqualMask32Bit(left, right);

        /// <summary>
        /// svbool_t svwhilele_b32[_u32](uint32_t op1, uint32_t op2)
        ///   WHILELS Presult.S, Wop1, Wop2
        /// </summary>
        public static unsafe Vector<uint> CreateWhileLessThanOrEqualMask32Bit(uint left, uint right) => CreateWhileLessThanOrEqualMask32Bit(left, right);

        /// <summary>
        /// svbool_t svwhilele_b32[_u64](uint64_t op1, uint64_t op2)
        ///   WHILELS Presult.S, Xop1, Xop2
        /// </summary>
        public static unsafe Vector<uint> CreateWhileLessThanOrEqualMask32Bit(ulong left, ulong right) => CreateWhileLessThanOrEqualMask32Bit(left, right);


        ///  CreateWhileLessThanOrEqualMask64Bit : While incrementing scalar is less than or equal to

        /// <summary>
        /// svbool_t svwhilele_b64[_s32](int32_t op1, int32_t op2)
        ///   WHILELE Presult.D, Wop1, Wop2
        /// </summary>
        public static unsafe Vector<ulong> CreateWhileLessThanOrEqualMask64Bit(int left, int right) => CreateWhileLessThanOrEqualMask64Bit(left, right);

        /// <summary>
        /// svbool_t svwhilele_b64[_s64](int64_t op1, int64_t op2)
        ///   WHILELE Presult.D, Xop1, Xop2
        /// </summary>
        public static unsafe Vector<ulong> CreateWhileLessThanOrEqualMask64Bit(long left, long right) => CreateWhileLessThanOrEqualMask64Bit(left, right);

        /// <summary>
        /// svbool_t svwhilele_b64[_u32](uint32_t op1, uint32_t op2)
        ///   WHILELS Presult.D, Wop1, Wop2
        /// </summary>
        public static unsafe Vector<ulong> CreateWhileLessThanOrEqualMask64Bit(uint left, uint right) => CreateWhileLessThanOrEqualMask64Bit(left, right);

        /// <summary>
        /// svbool_t svwhilele_b64[_u64](uint64_t op1, uint64_t op2)
        ///   WHILELS Presult.D, Xop1, Xop2
        /// </summary>
        public static unsafe Vector<ulong> CreateWhileLessThanOrEqualMask64Bit(ulong left, ulong right) => CreateWhileLessThanOrEqualMask64Bit(left, right);


        ///  CreateWhileLessThanOrEqualMask8Bit : While incrementing scalar is less than or equal to

        /// <summary>
        /// svbool_t svwhilele_b8[_s32](int32_t op1, int32_t op2)
        ///   WHILELE Presult.B, Wop1, Wop2
        /// </summary>
        public static unsafe Vector<byte> CreateWhileLessThanOrEqualMask8Bit(int left, int right) => CreateWhileLessThanOrEqualMask8Bit(left, right);

        /// <summary>
        /// svbool_t svwhilele_b8[_s64](int64_t op1, int64_t op2)
        ///   WHILELE Presult.B, Xop1, Xop2
        /// </summary>
        public static unsafe Vector<byte> CreateWhileLessThanOrEqualMask8Bit(long left, long right) => CreateWhileLessThanOrEqualMask8Bit(left, right);

        /// <summary>
        /// svbool_t svwhilele_b8[_u32](uint32_t op1, uint32_t op2)
        ///   WHILELS Presult.B, Wop1, Wop2
        /// </summary>
        public static unsafe Vector<byte> CreateWhileLessThanOrEqualMask8Bit(uint left, uint right) => CreateWhileLessThanOrEqualMask8Bit(left, right);

        /// <summary>
        /// svbool_t svwhilele_b8[_u64](uint64_t op1, uint64_t op2)
        ///   WHILELS Presult.B, Xop1, Xop2
        /// </summary>
        public static unsafe Vector<byte> CreateWhileLessThanOrEqualMask8Bit(ulong left, ulong right) => CreateWhileLessThanOrEqualMask8Bit(left, right);


        ///  Divide : Divide

        /// <summary>
        /// svfloat32_t svdiv[_f32]_m(svbool_t pg, svfloat32_t op1, svfloat32_t op2)
        ///   FDIV Ztied1.S, Pg/M, Ztied1.S, Zop2.S
        ///   MOVPRFX Zresult, Zop1; FDIV Zresult.S, Pg/M, Zresult.S, Zop2.S
        /// svfloat32_t svdiv[_f32]_x(svbool_t pg, svfloat32_t op1, svfloat32_t op2)
        ///   FDIV Ztied1.S, Pg/M, Ztied1.S, Zop2.S
        ///   MOVPRFX Zresult, Zop1; FDIV Zresult.S, Pg/M, Zresult.S, Zop2.S
        /// svfloat32_t svdiv[_f32]_z(svbool_t pg, svfloat32_t op1, svfloat32_t op2)
        ///   MOVPRFX Zresult.S, Pg/Z, Zop1.S; FDIV Zresult.S, Pg/M, Zresult.S, Zop2.S
        /// </summary>
        public static unsafe Vector<float> Divide(Vector<float> left, Vector<float> right) => Divide(left, right);

        /// <summary>
        /// svfloat64_t svdiv[_f64]_m(svbool_t pg, svfloat64_t op1, svfloat64_t op2)
        ///   FDIV Ztied1.D, Pg/M, Ztied1.D, Zop2.D
        ///   MOVPRFX Zresult, Zop1; FDIV Zresult.D, Pg/M, Zresult.D, Zop2.D
        /// svfloat64_t svdiv[_f64]_x(svbool_t pg, svfloat64_t op1, svfloat64_t op2)
        ///   FDIV Ztied1.D, Pg/M, Ztied1.D, Zop2.D
        ///   MOVPRFX Zresult, Zop1; FDIV Zresult.D, Pg/M, Zresult.D, Zop2.D
        /// svfloat64_t svdiv[_f64]_z(svbool_t pg, svfloat64_t op1, svfloat64_t op2)
        ///   MOVPRFX Zresult.D, Pg/Z, Zop1.D; FDIV Zresult.D, Pg/M, Zresult.D, Zop2.D
        /// </summary>
        public static unsafe Vector<double> Divide(Vector<double> left, Vector<double> right) => Divide(left, right);

        ///  DotProduct : Dot product

        /// <summary>
        /// svint32_t svdot[_s32](svint32_t op1, svint8_t op2, svint8_t op3)
        ///   SDOT Ztied1.S, Zop2.B, Zop3.B
        /// </summary>
        public static unsafe Vector<int> DotProduct(Vector<int> addend, Vector<sbyte> left, Vector<sbyte> right) => DotProduct(addend, left, right);

        /// <summary>
        /// svint64_t svdot[_s64](svint64_t op1, svint16_t op2, svint16_t op3)
        ///   SDOT Ztied1.D, Zop2.H, Zop3.H
        /// </summary>
        public static unsafe Vector<long> DotProduct(Vector<long> addend, Vector<short> left, Vector<short> right) => DotProduct(addend, left, right);

        /// <summary>
        /// svuint32_t svdot[_u32](svuint32_t op1, svuint8_t op2, svuint8_t op3)
        ///   UDOT Ztied1.S, Zop2.B, Zop3.B
        /// </summary>
        public static unsafe Vector<uint> DotProduct(Vector<uint> addend, Vector<byte> left, Vector<byte> right) => DotProduct(addend, left, right);

        /// <summary>
        /// svuint64_t svdot[_u64](svuint64_t op1, svuint16_t op2, svuint16_t op3)
        ///   UDOT Ztied1.D, Zop2.H, Zop3.H
        /// </summary>
        public static unsafe Vector<ulong> DotProduct(Vector<ulong> addend, Vector<ushort> left, Vector<ushort> right) => DotProduct(addend, left, right);


        ///  DotProductBySelectedScalar : Dot product

        /// <summary>
        /// svint32_t svdot_lane[_s32](svint32_t op1, svint8_t op2, svint8_t op3, uint64_t imm_index)
        ///   SDOT Ztied1.S, Zop2.B, Zop3.B[imm_index]
        /// </summary>
        public static unsafe Vector<int> DotProductBySelectedScalar(Vector<int> addend, Vector<sbyte> left, Vector<sbyte> right, [ConstantExpected] byte rightIndex) => DotProductBySelectedScalar(addend, left, right, rightIndex);

        /// <summary>
        /// svint64_t svdot_lane[_s64](svint64_t op1, svint16_t op2, svint16_t op3, uint64_t imm_index)
        ///   SDOT Ztied1.D, Zop2.H, Zop3.H[imm_index]
        /// </summary>
        public static unsafe Vector<long> DotProductBySelectedScalar(Vector<long> addend, Vector<short> left, Vector<short> right, [ConstantExpected] byte rightIndex) => DotProductBySelectedScalar(addend, left, right, rightIndex);

        /// <summary>
        /// svuint32_t svdot_lane[_u32](svuint32_t op1, svuint8_t op2, svuint8_t op3, uint64_t imm_index)
        ///   UDOT Ztied1.S, Zop2.B, Zop3.B[imm_index]
        /// </summary>
        public static unsafe Vector<uint> DotProductBySelectedScalar(Vector<uint> addend, Vector<byte> left, Vector<byte> right, [ConstantExpected] byte rightIndex) => DotProductBySelectedScalar(addend, left, right, rightIndex);

        /// <summary>
        /// svuint64_t svdot_lane[_u64](svuint64_t op1, svuint16_t op2, svuint16_t op3, uint64_t imm_index)
        ///   UDOT Ztied1.D, Zop2.H, Zop3.H[imm_index]
        /// </summary>
        public static unsafe Vector<ulong> DotProductBySelectedScalar(Vector<ulong> addend, Vector<ushort> left, Vector<ushort> right, [ConstantExpected] byte rightIndex) => DotProductBySelectedScalar(addend, left, right, rightIndex);


        ///  Broadcast a scalar value

        /// <summary>
        /// svuint8_t svdup_lane[_u8](svuint8_t data, uint8_t index)
        ///   DUP Zresult.B, Zdata.B[index]
        /// </summary>
        public static unsafe Vector<byte> DuplicateSelectedScalarToVector(Vector<byte> data, [ConstantExpected(Min = 0, Max = (byte)(63))] byte index) => DuplicateSelectedScalarToVector(data, index);

        /// <summary>
        /// svfloat64_t svdup_lane[_f64](svfloat64_t data, uint64_t index)
        ///   DUP Zresult.D, Zdata.D[index]
        /// </summary>
        public static unsafe Vector<double> DuplicateSelectedScalarToVector(Vector<double> data, [ConstantExpected(Min = 0, Max = (byte)(7))] byte index) => DuplicateSelectedScalarToVector(data, index);

        /// <summary>
        /// svint16_t svdup_lane[_s16](svint16_t data, uint16_t index)
        ///   DUP Zresult.H, Zdata.H[index]
        /// </summary>
        public static unsafe Vector<short> DuplicateSelectedScalarToVector(Vector<short> data, [ConstantExpected(Min = 0, Max = (byte)(31))] byte index) => DuplicateSelectedScalarToVector(data, index);

        /// <summary>
        /// svint32_t svdup_lane[_s32](svint32_t data, uint32_t index)
        ///   DUP Zresult.S, Zdata.S[index]
        /// </summary>
        public static unsafe Vector<int> DuplicateSelectedScalarToVector(Vector<int> data, [ConstantExpected(Min = 0, Max = (byte)(15))] byte index) => DuplicateSelectedScalarToVector(data, index);

        /// <summary>
        /// svint64_t svdup_lane[_s64](svint64_t data, uint64_t index)
        ///   DUP Zresult.D, Zdata.D[index]
        /// </summary>
        public static unsafe Vector<long> DuplicateSelectedScalarToVector(Vector<long> data, [ConstantExpected(Min = 0, Max = (byte)(7))] byte index) => DuplicateSelectedScalarToVector(data, index);

        /// <summary>
        /// svint8_t svdup_lane[_s8](svint8_t data, uint8_t index)
        ///   DUP Zresult.B, Zdata.B[index]
        /// </summary>
        public static unsafe Vector<sbyte> DuplicateSelectedScalarToVector(Vector<sbyte> data, [ConstantExpected(Min = 0, Max = (byte)(63))] byte index) => DuplicateSelectedScalarToVector(data, index);

        /// <summary>
        /// svfloat32_t svdup_lane[_f32](svfloat32_t data, uint32_t index)
        ///   DUP Zresult.S, Zdata.S[index]
        /// </summary>
        public static unsafe Vector<float> DuplicateSelectedScalarToVector(Vector<float> data, [ConstantExpected(Min = 0, Max = (byte)(15))] byte index) => DuplicateSelectedScalarToVector(data, index);

        /// <summary>
        /// svuint16_t svdup_lane[_u16](svuint16_t data, uint16_t index)
        ///   DUP Zresult.H, Zdata.H[index]
        /// </summary>
        public static unsafe Vector<ushort> DuplicateSelectedScalarToVector(Vector<ushort> data, [ConstantExpected(Min = 0, Max = (byte)(31))] byte index) => DuplicateSelectedScalarToVector(data, index);

        /// <summary>
        /// svuint32_t svdup_lane[_u32](svuint32_t data, uint32_t index)
        ///   DUP Zresult.S, Zdata.S[index]
        /// </summary>
        public static unsafe Vector<uint> DuplicateSelectedScalarToVector(Vector<uint> data, [ConstantExpected(Min = 0, Max = (byte)(15))] byte index) => DuplicateSelectedScalarToVector(data, index);

        /// <summary>
        /// svuint64_t svdup_lane[_u64](svuint64_t data, uint64_t index)
        ///   DUP Zresult.D, Zdata.D[index]
        /// </summary>
        public static unsafe Vector<ulong> DuplicateSelectedScalarToVector(Vector<ulong> data, [ConstantExpected(Min = 0, Max = (byte)(7))] byte index) => DuplicateSelectedScalarToVector(data, index);


        /// <summary>
        /// svuint8_t svext[_u8](svuint8_t op1, svuint8_t op2, uint64_t imm3)
        ///   EXT Ztied1.B, Ztied1.B, Zop2.B, #imm3
        /// </summary>
        public static unsafe Vector<byte> ExtractVector(Vector<byte> upper, Vector<byte> lower, [ConstantExpected] byte index) => ExtractVector(upper, lower, index);

        /// <summary>
        /// svfloat64_t svext[_f64](svfloat64_t op1, svfloat64_t op2, uint64_t imm3)
        ///   EXT Ztied1.B, Ztied1.B, Zop2.B, #imm3 * 8
        /// </summary>
        public static unsafe Vector<double> ExtractVector(Vector<double> upper, Vector<double> lower, [ConstantExpected] byte index) => ExtractVector(upper, lower, index);

        /// <summary>
        /// svint16_t svext[_s16](svint16_t op1, svint16_t op2, uint64_t imm3)
        ///   EXT Ztied1.B, Ztied1.B, Zop2.B, #imm3 * 2
        /// </summary>
        public static unsafe Vector<short> ExtractVector(Vector<short> upper, Vector<short> lower, [ConstantExpected] byte index) => ExtractVector(upper, lower, index);

        /// <summary>
        /// svint32_t svext[_s32](svint32_t op1, svint32_t op2, uint64_t imm3)
        ///   EXT Ztied1.B, Ztied1.B, Zop2.B, #imm3 * 4
        /// </summary>
        public static unsafe Vector<int> ExtractVector(Vector<int> upper, Vector<int> lower, [ConstantExpected] byte index) => ExtractVector(upper, lower, index);

        /// <summary>
        /// svint64_t svext[_s64](svint64_t op1, svint64_t op2, uint64_t imm3)
        ///   EXT Ztied1.B, Ztied1.B, Zop2.B, #imm3 * 8
        /// </summary>
        public static unsafe Vector<long> ExtractVector(Vector<long> upper, Vector<long> lower, [ConstantExpected] byte index) => ExtractVector(upper, lower, index);

        /// <summary>
        /// svint8_t svext[_s8](svint8_t op1, svint8_t op2, uint64_t imm3)
        ///   EXT Ztied1.B, Ztied1.B, Zop2.B, #imm3
        /// </summary>
        public static unsafe Vector<sbyte> ExtractVector(Vector<sbyte> upper, Vector<sbyte> lower, [ConstantExpected] byte index) => ExtractVector(upper, lower, index);

        /// <summary>
        /// svfloat32_t svext[_f32](svfloat32_t op1, svfloat32_t op2, uint64_t imm3)
        ///   EXT Ztied1.B, Ztied1.B, Zop2.B, #imm3 * 4
        /// </summary>
        public static unsafe Vector<float> ExtractVector(Vector<float> upper, Vector<float> lower, [ConstantExpected] byte index) => ExtractVector(upper, lower, index);

        /// <summary>
        /// svuint16_t svext[_u16](svuint16_t op1, svuint16_t op2, uint64_t imm3)
        ///   EXT Ztied1.B, Ztied1.B, Zop2.B, #imm3 * 2
        /// </summary>
        public static unsafe Vector<ushort> ExtractVector(Vector<ushort> upper, Vector<ushort> lower, [ConstantExpected] byte index) => ExtractVector(upper, lower, index);

        /// <summary>
        /// svuint32_t svext[_u32](svuint32_t op1, svuint32_t op2, uint64_t imm3)
        ///   EXT Ztied1.B, Ztied1.B, Zop2.B, #imm3 * 4
        /// </summary>
        public static unsafe Vector<uint> ExtractVector(Vector<uint> upper, Vector<uint> lower, [ConstantExpected] byte index) => ExtractVector(upper, lower, index);

        /// <summary>
        /// svuint64_t svext[_u64](svuint64_t op1, svuint64_t op2, uint64_t imm3)
        ///   EXT Ztied1.B, Ztied1.B, Zop2.B, #imm3 * 8
        /// </summary>
        public static unsafe Vector<ulong> ExtractVector(Vector<ulong> upper, Vector<ulong> lower, [ConstantExpected] byte index) => ExtractVector(upper, lower, index);


        ///  FusedMultiplyAdd : Multiply-add, addend first

        /// <summary>
        /// svfloat64_t svmla[_f64]_m(svbool_t pg, svfloat64_t op1, svfloat64_t op2, svfloat64_t op3)
        /// svfloat64_t svmla[_f64]_x(svbool_t pg, svfloat64_t op1, svfloat64_t op2, svfloat64_t op3)
        /// svfloat64_t svmla[_f64]_z(svbool_t pg, svfloat64_t op1, svfloat64_t op2, svfloat64_t op3)
        ///   FMLA Ztied1.D, Pg/M, Zop2.D, Zop3.D
        /// </summary>
        public static unsafe Vector<double> FusedMultiplyAdd(Vector<double> addend, Vector<double> left, Vector<double> right) => FusedMultiplyAdd(addend, left, right);

        /// <summary>
        /// svfloat32_t svmla[_f32]_m(svbool_t pg, svfloat32_t op1, svfloat32_t op2, svfloat32_t op3)
        /// svfloat32_t svmla[_f32]_x(svbool_t pg, svfloat32_t op1, svfloat32_t op2, svfloat32_t op3)
        /// svfloat32_t svmla[_f32]_z(svbool_t pg, svfloat32_t op1, svfloat32_t op2, svfloat32_t op3)
        ///   FMLA Ztied1.S, Pg/M, Zop2.S, Zop3.S
        /// </summary>
        public static unsafe Vector<float> FusedMultiplyAdd(Vector<float> addend, Vector<float> left, Vector<float> right) => FusedMultiplyAdd(addend, left, right);


        ///  FusedMultiplyAddBySelectedScalar : Multiply-add, addend first

        /// <summary>
        /// svfloat64_t svmla_lane[_f64](svfloat64_t op1, svfloat64_t op2, svfloat64_t op3, uint64_t imm_index)
        ///   FMLA Ztied1.D, Zop2.D, Zop3.D[imm_index]
        /// </summary>
        public static unsafe Vector<double> FusedMultiplyAddBySelectedScalar(Vector<double> addend, Vector<double> left, Vector<double> right, [ConstantExpected] byte rightIndex) => FusedMultiplyAddBySelectedScalar(addend, left, right, rightIndex);

        /// <summary>
        /// svfloat32_t svmla_lane[_f32](svfloat32_t op1, svfloat32_t op2, svfloat32_t op3, uint64_t imm_index)
        ///   FMLA Ztied1.S, Zop2.S, Zop3.S[imm_index]
        /// </summary>
        public static unsafe Vector<float> FusedMultiplyAddBySelectedScalar(Vector<float> addend, Vector<float> left, Vector<float> right, [ConstantExpected] byte rightIndex) => FusedMultiplyAddBySelectedScalar(addend, left, right, rightIndex);


        ///  FusedMultiplyAddNegated : Negated multiply-add, addend first

        /// <summary>
        /// svfloat64_t svnmla[_f64]_m(svbool_t pg, svfloat64_t op1, svfloat64_t op2, svfloat64_t op3)
        /// svfloat64_t svnmla[_f64]_x(svbool_t pg, svfloat64_t op1, svfloat64_t op2, svfloat64_t op3)
        /// svfloat64_t svnmla[_f64]_z(svbool_t pg, svfloat64_t op1, svfloat64_t op2, svfloat64_t op3)
        ///   FNMLA Ztied1.D, Pg/M, Zop2.D, Zop3.D
        /// </summary>
        public static unsafe Vector<double> FusedMultiplyAddNegated(Vector<double> addend, Vector<double> left, Vector<double> right) => FusedMultiplyAddNegated(addend, left, right);

        /// <summary>
        /// svfloat32_t svnmla[_f32]_m(svbool_t pg, svfloat32_t op1, svfloat32_t op2, svfloat32_t op3)
        /// svfloat32_t svnmla[_f32]_x(svbool_t pg, svfloat32_t op1, svfloat32_t op2, svfloat32_t op3)
        /// svfloat32_t svnmla[_f32]_z(svbool_t pg, svfloat32_t op1, svfloat32_t op2, svfloat32_t op3)
        ///   FNMLA Ztied1.S, Pg/M, Zop2.S, Zop3.S
        /// </summary>
        public static unsafe Vector<float> FusedMultiplyAddNegated(Vector<float> addend, Vector<float> left, Vector<float> right) => FusedMultiplyAddNegated(addend, left, right);


        ///  FusedMultiplySubtract : Multiply-subtract, minuend first

        /// <summary>
        /// svfloat64_t svmls[_f64]_m(svbool_t pg, svfloat64_t op1, svfloat64_t op2, svfloat64_t op3)
        /// svfloat64_t svmls[_f64]_x(svbool_t pg, svfloat64_t op1, svfloat64_t op2, svfloat64_t op3)
        /// svfloat64_t svmls[_f64]_z(svbool_t pg, svfloat64_t op1, svfloat64_t op2, svfloat64_t op3)
        ///   FMLS Ztied1.D, Pg/M, Zop2.D, Zop3.D
        /// </summary>
        public static unsafe Vector<double> FusedMultiplySubtract(Vector<double> minuend, Vector<double> left, Vector<double> right) => FusedMultiplySubtract(minuend, left, right);

        /// <summary>
        /// svfloat32_t svmls[_f32]_m(svbool_t pg, svfloat32_t op1, svfloat32_t op2, svfloat32_t op3)
        /// svfloat32_t svmls[_f32]_x(svbool_t pg, svfloat32_t op1, svfloat32_t op2, svfloat32_t op3)
        /// svfloat32_t svmls[_f32]_z(svbool_t pg, svfloat32_t op1, svfloat32_t op2, svfloat32_t op3)
        ///   FMLS Ztied1.S, Pg/M, Zop2.S, Zop3.S
        /// </summary>
        public static unsafe Vector<float> FusedMultiplySubtract(Vector<float> minuend, Vector<float> left, Vector<float> right) => FusedMultiplySubtract(minuend, left, right);


        ///  FusedMultiplySubtractBySelectedScalar : Multiply-subtract, minuend first

        /// <summary>
        /// svfloat64_t svmls_lane[_f64](svfloat64_t op1, svfloat64_t op2, svfloat64_t op3, uint64_t imm_index)
        ///   FMLS Ztied1.D, Zop2.D, Zop3.D[imm_index]
        /// </summary>
        public static unsafe Vector<double> FusedMultiplySubtractBySelectedScalar(Vector<double> minuend, Vector<double> left, Vector<double> right, [ConstantExpected] byte rightIndex) => FusedMultiplySubtractBySelectedScalar(minuend, left, right, rightIndex);

        /// <summary>
        /// svfloat32_t svmls_lane[_f32](svfloat32_t op1, svfloat32_t op2, svfloat32_t op3, uint64_t imm_index)
        ///   FMLS Ztied1.S, Zop2.S, Zop3.S[imm_index]
        /// </summary>
        public static unsafe Vector<float> FusedMultiplySubtractBySelectedScalar(Vector<float> minuend, Vector<float> left, Vector<float> right, [ConstantExpected] byte rightIndex) => FusedMultiplySubtractBySelectedScalar(minuend, left, right, rightIndex);


        ///  FusedMultiplySubtractNegated : Negated multiply-subtract, minuend first

        /// <summary>
        /// svfloat64_t svnmls[_f64]_m(svbool_t pg, svfloat64_t op1, svfloat64_t op2, svfloat64_t op3)
        /// svfloat64_t svnmls[_f64]_x(svbool_t pg, svfloat64_t op1, svfloat64_t op2, svfloat64_t op3)
        /// svfloat64_t svnmls[_f64]_z(svbool_t pg, svfloat64_t op1, svfloat64_t op2, svfloat64_t op3)
        ///   FNMLS Ztied1.D, Pg/M, Zop2.D, Zop3.D
        /// </summary>
        public static unsafe Vector<double> FusedMultiplySubtractNegated(Vector<double> minuend, Vector<double> left, Vector<double> right) => FusedMultiplySubtractNegated(minuend, left, right);

        /// <summary>
        /// svfloat32_t svnmls[_f32]_m(svbool_t pg, svfloat32_t op1, svfloat32_t op2, svfloat32_t op3)
        /// svfloat32_t svnmls[_f32]_x(svbool_t pg, svfloat32_t op1, svfloat32_t op2, svfloat32_t op3)
        /// svfloat32_t svnmls[_f32]_z(svbool_t pg, svfloat32_t op1, svfloat32_t op2, svfloat32_t op3)
        ///   FNMLS Ztied1.S, Pg/M, Zop2.S, Zop3.S
        /// </summary>
        public static unsafe Vector<float> FusedMultiplySubtractNegated(Vector<float> minuend, Vector<float> left, Vector<float> right) => FusedMultiplySubtractNegated(minuend, left, right);


        ///  Prefetch halfwords

        /// <summary>
        /// void svprfh_gather_[s32]index(svbool_t pg, const void *base, svint32_t indices, enum svprfop op)
        ///   PRFH op, Pg, [Xbase, Zindices.S, SXTW #1]
        /// </summary>
        public static unsafe void GatherPrefetch16Bit(Vector<short> mask, void* address, Vector<int> indices, [ConstantExpected] SvePrefetchType prefetchType) => GatherPrefetch16Bit(mask, address, indices, prefetchType);

        /// <summary>
        /// void svprfh_gather_[s64]index(svbool_t pg, const void *base, svint64_t indices, enum svprfop op)
        ///   PRFH op, Pg, [Xbase, Zindices.D, LSL #1]
        /// </summary>
        public static unsafe void GatherPrefetch16Bit(Vector<short> mask, void* address, Vector<long> indices, [ConstantExpected] SvePrefetchType prefetchType) => GatherPrefetch16Bit(mask, address, indices, prefetchType);

        /// <summary>
        /// void svprfh_gather[_u32base](svbool_t pg, svuint32_t bases, enum svprfop op)
        ///   PRFH op, Pg, [Zbases.S, #0]
        /// </summary>
        public static unsafe void GatherPrefetch16Bit(Vector<short> mask, Vector<uint> addresses, [ConstantExpected] SvePrefetchType prefetchType) => GatherPrefetch16Bit(mask, addresses, prefetchType);

        /// <summary>
        /// void svprfh_gather_[u32]index(svbool_t pg, const void *base, svuint32_t indices, enum svprfop op)
        ///   PRFH op, Pg, [Xbase, Zindices.S, UXTW #1]
        /// </summary>
        public static unsafe void GatherPrefetch16Bit(Vector<short> mask, void* address, Vector<uint> indices, [ConstantExpected] SvePrefetchType prefetchType) => GatherPrefetch16Bit(mask, address, indices, prefetchType);

        /// <summary>
        /// void svprfh_gather[_u64base](svbool_t pg, svuint64_t bases, enum svprfop op)
        ///   PRFH op, Pg, [Zbases.D, #0]
        /// </summary>
        public static unsafe void GatherPrefetch16Bit(Vector<short> mask, Vector<ulong> addresses, [ConstantExpected] SvePrefetchType prefetchType) => GatherPrefetch16Bit(mask, addresses, prefetchType);

        /// <summary>
        /// void svprfh_gather_[u64]index(svbool_t pg, const void *base, svuint64_t indices, enum svprfop op)
        ///   PRFH op, Pg, [Xbase, Zindices.D, LSL #1]
        /// </summary>
        public static unsafe void GatherPrefetch16Bit(Vector<short> mask, void* address, Vector<ulong> indices, [ConstantExpected] SvePrefetchType prefetchType) => GatherPrefetch16Bit(mask, address, indices, prefetchType);

        /// <summary>
        /// void svprfh_gather_[s32]index(svbool_t pg, const void *base, svint32_t indices, enum svprfop op)
        ///   PRFH op, Pg, [Xbase, Zindices.S, SXTW #1]
        /// </summary>
        public static unsafe void GatherPrefetch16Bit(Vector<ushort> mask, void* address, Vector<int> indices, [ConstantExpected] SvePrefetchType prefetchType) => GatherPrefetch16Bit(mask, address, indices, prefetchType);

        /// <summary>
        /// void svprfh_gather_[s64]index(svbool_t pg, const void *base, svint64_t indices, enum svprfop op)
        ///   PRFH op, Pg, [Xbase, Zindices.D, LSL #1]
        /// </summary>
        public static unsafe void GatherPrefetch16Bit(Vector<ushort> mask, void* address, Vector<long> indices, [ConstantExpected] SvePrefetchType prefetchType) => GatherPrefetch16Bit(mask, address, indices, prefetchType);

        /// <summary>
        /// void svprfh_gather[_u32base](svbool_t pg, svuint32_t bases, enum svprfop op)
        ///   PRFH op, Pg, [Zbases.S, #0]
        /// </summary>
        public static unsafe void GatherPrefetch16Bit(Vector<ushort> mask, Vector<uint> addresses, [ConstantExpected] SvePrefetchType prefetchType) => GatherPrefetch16Bit(mask, addresses, prefetchType);

        /// <summary>
        /// void svprfh_gather_[u32]index(svbool_t pg, const void *base, svuint32_t indices, enum svprfop op)
        ///   PRFH op, Pg, [Xbase, Zindices.S, UXTW #1]
        /// </summary>
        public static unsafe void GatherPrefetch16Bit(Vector<ushort> mask, void* address, Vector<uint> indices, [ConstantExpected] SvePrefetchType prefetchType) => GatherPrefetch16Bit(mask, address, indices, prefetchType);

        /// <summary>
        /// void svprfh_gather[_u64base](svbool_t pg, svuint64_t bases, enum svprfop op)
        ///   PRFH op, Pg, [Zbases.D, #0]
        /// </summary>
        public static unsafe void GatherPrefetch16Bit(Vector<ushort> mask, Vector<ulong> addresses, [ConstantExpected] SvePrefetchType prefetchType) => GatherPrefetch16Bit(mask, addresses, prefetchType);

        /// <summary>
        /// void svprfh_gather_[u64]index(svbool_t pg, const void *base, svuint64_t indices, enum svprfop op)
        ///   PRFH op, Pg, [Xbase, Zindices.D, LSL #1]
        /// </summary>
        public static unsafe void GatherPrefetch16Bit(Vector<ushort> mask, void* address, Vector<ulong> indices, [ConstantExpected] SvePrefetchType prefetchType) => GatherPrefetch16Bit(mask, address, indices, prefetchType);


        ///  Prefetch words

        /// <summary>
        /// void svprfw_gather_[s32]index(svbool_t pg, const void *base, svint32_t indices, enum svprfop op)
        ///   PRFW op, Pg, [Xbase, Zindices.S, SXTW #2]
        /// </summary>
        public static unsafe void GatherPrefetch32Bit(Vector<int> mask, void* address, Vector<int> indices, [ConstantExpected] SvePrefetchType prefetchType) => GatherPrefetch32Bit(mask, address, indices, prefetchType);

        /// <summary>
        /// void svprfw_gather_[s64]index(svbool_t pg, const void *base, svint64_t indices, enum svprfop op)
        ///   PRFW op, Pg, [Xbase, Zindices.D, LSL #2]
        /// </summary>
        public static unsafe void GatherPrefetch32Bit(Vector<int> mask, void* address, Vector<long> indices, [ConstantExpected] SvePrefetchType prefetchType) => GatherPrefetch32Bit(mask, address, indices, prefetchType);

        /// <summary>
        /// void svprfw_gather[_u32base](svbool_t pg, svuint32_t bases, enum svprfop op)
        ///   PRFW op, Pg, [Zbases.S, #0]
        /// </summary>
        public static unsafe void GatherPrefetch32Bit(Vector<int> mask, Vector<uint> addresses, [ConstantExpected] SvePrefetchType prefetchType) => GatherPrefetch32Bit(mask, addresses, prefetchType);

        /// <summary>
        /// void svprfw_gather_[u32]index(svbool_t pg, const void *base, svuint32_t indices, enum svprfop op)
        ///   PRFW op, Pg, [Xbase, Zindices.S, UXTW #2]
        /// </summary>
        public static unsafe void GatherPrefetch32Bit(Vector<int> mask, void* address, Vector<uint> indices, [ConstantExpected] SvePrefetchType prefetchType) => GatherPrefetch32Bit(mask, address, indices, prefetchType);

        /// <summary>
        /// void svprfw_gather[_u64base](svbool_t pg, svuint64_t bases, enum svprfop op)
        ///   PRFW op, Pg, [Zbases.D, #0]
        /// </summary>
        public static unsafe void GatherPrefetch32Bit(Vector<int> mask, Vector<ulong> addresses, [ConstantExpected] SvePrefetchType prefetchType) => GatherPrefetch32Bit(mask, addresses, prefetchType);

        /// <summary>
        /// void svprfw_gather_[u64]index(svbool_t pg, const void *base, svuint64_t indices, enum svprfop op)
        ///   PRFW op, Pg, [Xbase, Zindices.D, LSL #2]
        /// </summary>
        public static unsafe void GatherPrefetch32Bit(Vector<int> mask, void* address, Vector<ulong> indices, [ConstantExpected] SvePrefetchType prefetchType) => GatherPrefetch32Bit(mask, address, indices, prefetchType);

        /// <summary>
        /// void svprfw_gather_[s32]index(svbool_t pg, const void *base, svint32_t indices, enum svprfop op)
        ///   PRFW op, Pg, [Xbase, Zindices.S, SXTW #2]
        /// </summary>
        public static unsafe void GatherPrefetch32Bit(Vector<uint> mask, void* address, Vector<int> indices, [ConstantExpected] SvePrefetchType prefetchType) => GatherPrefetch32Bit(mask, address, indices, prefetchType);

        /// <summary>
        /// void svprfw_gather_[s64]index(svbool_t pg, const void *base, svint64_t indices, enum svprfop op)
        ///   PRFW op, Pg, [Xbase, Zindices.D, LSL #2]
        /// </summary>
        public static unsafe void GatherPrefetch32Bit(Vector<uint> mask, void* address, Vector<long> indices, [ConstantExpected] SvePrefetchType prefetchType) => GatherPrefetch32Bit(mask, address, indices, prefetchType);

        /// <summary>
        /// void svprfw_gather[_u32base](svbool_t pg, svuint32_t bases, enum svprfop op)
        ///   PRFW op, Pg, [Zbases.S, #0]
        /// </summary>
        public static unsafe void GatherPrefetch32Bit(Vector<uint> mask, Vector<uint> addresses, [ConstantExpected] SvePrefetchType prefetchType) => GatherPrefetch32Bit(mask, addresses, prefetchType);

        /// <summary>
        /// void svprfw_gather_[u32]index(svbool_t pg, const void *base, svuint32_t indices, enum svprfop op)
        ///   PRFW op, Pg, [Xbase, Zindices.S, UXTW #2]
        /// </summary>
        public static unsafe void GatherPrefetch32Bit(Vector<uint> mask, void* address, Vector<uint> indices, [ConstantExpected] SvePrefetchType prefetchType) => GatherPrefetch32Bit(mask, address, indices, prefetchType);

        /// <summary>
        /// void svprfw_gather[_u64base](svbool_t pg, svuint64_t bases, enum svprfop op)
        ///   PRFW op, Pg, [Zbases.D, #0]
        /// </summary>
        public static unsafe void GatherPrefetch32Bit(Vector<uint> mask, Vector<ulong> addresses, [ConstantExpected] SvePrefetchType prefetchType) => GatherPrefetch32Bit(mask, addresses, prefetchType);

        /// <summary>
        /// void svprfw_gather_[u64]index(svbool_t pg, const void *base, svuint64_t indices, enum svprfop op)
        ///   PRFW op, Pg, [Xbase, Zindices.D, LSL #2]
        /// </summary>
        public static unsafe void GatherPrefetch32Bit(Vector<uint> mask, void* address, Vector<ulong> indices, [ConstantExpected] SvePrefetchType prefetchType) => GatherPrefetch32Bit(mask, address, indices, prefetchType);


        ///  Prefetch doublewords

        /// <summary>
        /// void svprfd_gather_[s32]index(svbool_t pg, const void *base, svint32_t indices, enum svprfop op)
        ///   PRFD op, Pg, [Xbase, Zindices.S, SXTW #3]
        /// </summary>
        public static unsafe void GatherPrefetch64Bit(Vector<long> mask, void* address, Vector<int> indices, [ConstantExpected] SvePrefetchType prefetchType) => GatherPrefetch64Bit(mask, address, indices, prefetchType);

        /// <summary>
        /// void svprfd_gather_[s64]index(svbool_t pg, const void *base, svint64_t indices, enum svprfop op)
        ///   PRFD op, Pg, [Xbase, Zindices.D, LSL #3]
        /// </summary>
        public static unsafe void GatherPrefetch64Bit(Vector<long> mask, void* address, Vector<long> indices, [ConstantExpected] SvePrefetchType prefetchType) => GatherPrefetch64Bit(mask, address, indices, prefetchType);

        /// <summary>
        /// void svprfd_gather[_u32base](svbool_t pg, svuint32_t bases, enum svprfop op)
        ///   PRFD op, Pg, [Zbases.S, #0]
        /// </summary>
        public static unsafe void GatherPrefetch64Bit(Vector<long> mask, Vector<uint> addresses, [ConstantExpected] SvePrefetchType prefetchType) => GatherPrefetch64Bit(mask, addresses, prefetchType);

        /// <summary>
        /// void svprfd_gather_[u32]index(svbool_t pg, const void *base, svuint32_t indices, enum svprfop op)
        ///   PRFD op, Pg, [Xbase, Zindices.S, UXTW #3]
        /// </summary>
        public static unsafe void GatherPrefetch64Bit(Vector<long> mask, void* address, Vector<uint> indices, [ConstantExpected] SvePrefetchType prefetchType) => GatherPrefetch64Bit(mask, address, indices, prefetchType);

        /// <summary>
        /// void svprfd_gather[_u64base](svbool_t pg, svuint64_t bases, enum svprfop op)
        ///   PRFD op, Pg, [Zbases.D, #0]
        /// </summary>
        public static unsafe void GatherPrefetch64Bit(Vector<long> mask, Vector<ulong> addresses, [ConstantExpected] SvePrefetchType prefetchType) => GatherPrefetch64Bit(mask, addresses, prefetchType);

        /// <summary>
        /// void svprfd_gather_[u64]index(svbool_t pg, const void *base, svuint64_t indices, enum svprfop op)
        ///   PRFD op, Pg, [Xbase, Zindices.D, LSL #3]
        /// </summary>
        public static unsafe void GatherPrefetch64Bit(Vector<long> mask, void* address, Vector<ulong> indices, [ConstantExpected] SvePrefetchType prefetchType) => GatherPrefetch64Bit(mask, address, indices, prefetchType);

        /// <summary>
        /// void svprfd_gather_[s32]index(svbool_t pg, const void *base, svint32_t indices, enum svprfop op)
        ///   PRFD op, Pg, [Xbase, Zindices.S, SXTW #3]
        /// </summary>
        public static unsafe void GatherPrefetch64Bit(Vector<ulong> mask, void* address, Vector<int> indices, [ConstantExpected] SvePrefetchType prefetchType) => GatherPrefetch64Bit(mask, address, indices, prefetchType);

        /// <summary>
        /// void svprfd_gather_[s64]index(svbool_t pg, const void *base, svint64_t indices, enum svprfop op)
        ///   PRFD op, Pg, [Xbase, Zindices.D, LSL #3]
        /// </summary>
        public static unsafe void GatherPrefetch64Bit(Vector<ulong> mask, void* address, Vector<long> indices, [ConstantExpected] SvePrefetchType prefetchType) => GatherPrefetch64Bit(mask, address, indices, prefetchType);

        /// <summary>
        /// void svprfd_gather[_u32base](svbool_t pg, svuint32_t bases, enum svprfop op)
        ///   PRFD op, Pg, [Zbases.S, #0]
        /// </summary>
        public static unsafe void GatherPrefetch64Bit(Vector<ulong> mask, Vector<uint> addresses, [ConstantExpected] SvePrefetchType prefetchType) => GatherPrefetch64Bit(mask, addresses, prefetchType);

        /// <summary>
        /// void svprfd_gather_[u32]index(svbool_t pg, const void *base, svuint32_t indices, enum svprfop op)
        ///   PRFD op, Pg, [Xbase, Zindices.S, UXTW #3]
        /// </summary>
        public static unsafe void GatherPrefetch64Bit(Vector<ulong> mask, void* address, Vector<uint> indices, [ConstantExpected] SvePrefetchType prefetchType) => GatherPrefetch64Bit(mask, address, indices, prefetchType);

        /// <summary>
        /// void svprfd_gather[_u64base](svbool_t pg, svuint64_t bases, enum svprfop op)
        ///   PRFD op, Pg, [Zbases.D, #0]
        /// </summary>
        public static unsafe void GatherPrefetch64Bit(Vector<ulong> mask, Vector<ulong> addresses, [ConstantExpected] SvePrefetchType prefetchType) => GatherPrefetch64Bit(mask, addresses, prefetchType);

        /// <summary>
        /// void svprfd_gather_[u64]index(svbool_t pg, const void *base, svuint64_t indices, enum svprfop op)
        ///   PRFD op, Pg, [Xbase, Zindices.D, LSL #3]
        /// </summary>
        public static unsafe void GatherPrefetch64Bit(Vector<ulong> mask, void* address, Vector<ulong> indices, [ConstantExpected] SvePrefetchType prefetchType) => GatherPrefetch64Bit(mask, address, indices, prefetchType);


        ///  Prefetch bytes

        /// <summary>
        /// void svprfb_gather_[s32]offset(svbool_t pg, const void *base, svint32_t offsets, enum svprfop op)
        ///   PRFB op, Pg, [Xbase, Zoffsets.S, SXTW]
        /// </summary>
        public static unsafe void GatherPrefetch8Bit(Vector<byte> mask, void* address, Vector<int> offsets, [ConstantExpected] SvePrefetchType prefetchType) => GatherPrefetch8Bit(mask, address, offsets, prefetchType);

        /// <summary>
        /// void svprfb_gather_[s64]offset(svbool_t pg, const void *base, svint64_t offsets, enum svprfop op)
        ///   PRFB op, Pg, [Xbase, Zoffsets.D]
        /// </summary>
        public static unsafe void GatherPrefetch8Bit(Vector<byte> mask, void* address, Vector<long> offsets, [ConstantExpected] SvePrefetchType prefetchType) => GatherPrefetch8Bit(mask, address, offsets, prefetchType);

        /// <summary>
        /// void svprfb_gather[_u32base](svbool_t pg, svuint32_t bases, enum svprfop op)
        ///   PRFB op, Pg, [Zbases.S, #0]
        /// </summary>
        public static unsafe void GatherPrefetch8Bit(Vector<byte> mask, Vector<uint> addresses, [ConstantExpected] SvePrefetchType prefetchType) => GatherPrefetch8Bit(mask, addresses, prefetchType);

        /// <summary>
        /// void svprfb_gather_[u32]offset(svbool_t pg, const void *base, svuint32_t offsets, enum svprfop op)
        ///   PRFB op, Pg, [Xbase, Zoffsets.S, UXTW]
        /// </summary>
        public static unsafe void GatherPrefetch8Bit(Vector<byte> mask, void* address, Vector<uint> offsets, [ConstantExpected] SvePrefetchType prefetchType) => GatherPrefetch8Bit(mask, address, offsets, prefetchType);

        /// <summary>
        /// void svprfb_gather[_u64base](svbool_t pg, svuint64_t bases, enum svprfop op)
        ///   PRFB op, Pg, [Zbases.D, #0]
        /// </summary>
        public static unsafe void GatherPrefetch8Bit(Vector<byte> mask, Vector<ulong> addresses, [ConstantExpected] SvePrefetchType prefetchType) => GatherPrefetch8Bit(mask, addresses, prefetchType);

        /// <summary>
        /// void svprfb_gather_[u64]offset(svbool_t pg, const void *base, svuint64_t offsets, enum svprfop op)
        ///   PRFB op, Pg, [Xbase, Zoffsets.D]
        /// </summary>
        public static unsafe void GatherPrefetch8Bit(Vector<byte> mask, void* address, Vector<ulong> offsets, [ConstantExpected] SvePrefetchType prefetchType) => GatherPrefetch8Bit(mask, address, offsets, prefetchType);

        /// <summary>
        /// void svprfb_gather_[s32]offset(svbool_t pg, const void *base, svint32_t offsets, enum svprfop op)
        ///   PRFB op, Pg, [Xbase, Zoffsets.S, SXTW]
        /// </summary>
        public static unsafe void GatherPrefetch8Bit(Vector<sbyte> mask, void* address, Vector<int> offsets, [ConstantExpected] SvePrefetchType prefetchType) => GatherPrefetch8Bit(mask, address, offsets, prefetchType);

        /// <summary>
        /// void svprfb_gather_[s64]offset(svbool_t pg, const void *base, svint64_t offsets, enum svprfop op)
        ///   PRFB op, Pg, [Xbase, Zoffsets.D]
        /// </summary>
        public static unsafe void GatherPrefetch8Bit(Vector<sbyte> mask, void* address, Vector<long> offsets, [ConstantExpected] SvePrefetchType prefetchType) => GatherPrefetch8Bit(mask, address, offsets, prefetchType);

        /// <summary>
        /// void svprfb_gather[_u32base](svbool_t pg, svuint32_t bases, enum svprfop op)
        ///   PRFB op, Pg, [Zbases.S, #0]
        /// </summary>
        public static unsafe void GatherPrefetch8Bit(Vector<sbyte> mask, Vector<uint> addresses, [ConstantExpected] SvePrefetchType prefetchType) => GatherPrefetch8Bit(mask, addresses, prefetchType);

        /// <summary>
        /// void svprfb_gather_[u32]offset(svbool_t pg, const void *base, svuint32_t offsets, enum svprfop op)
        ///   PRFB op, Pg, [Xbase, Zoffsets.S, UXTW]
        /// </summary>
        public static unsafe void GatherPrefetch8Bit(Vector<sbyte> mask, void* address, Vector<uint> offsets, [ConstantExpected] SvePrefetchType prefetchType) => GatherPrefetch8Bit(mask, address, offsets, prefetchType);

        /// <summary>
        /// void svprfb_gather[_u64base](svbool_t pg, svuint64_t bases, enum svprfop op)
        ///   PRFB op, Pg, [Zbases.D, #0]
        /// </summary>
        public static unsafe void GatherPrefetch8Bit(Vector<sbyte> mask, Vector<ulong> addresses, [ConstantExpected] SvePrefetchType prefetchType) => GatherPrefetch8Bit(mask, addresses, prefetchType);

        /// <summary>
        /// void svprfb_gather_[u64]offset(svbool_t pg, const void *base, svuint64_t offsets, enum svprfop op)
        ///   PRFB op, Pg, [Xbase, Zoffsets.D]
        /// </summary>
        public static unsafe void GatherPrefetch8Bit(Vector<sbyte> mask, void* address, Vector<ulong> offsets, [ConstantExpected] SvePrefetchType prefetchType) => GatherPrefetch8Bit(mask, address, offsets, prefetchType);


        ///  Unextended load

        /// <summary>
        /// svfloat64_t svld1_gather_[s64]index[_f64](svbool_t pg, const float64_t *base, svint64_t indices)
        ///   LD1D Zresult.D, Pg/Z, [Xbase, Zindices.D, LSL #3]
        /// </summary>
        public static unsafe Vector<double> GatherVector(Vector<double> mask, double* address, Vector<long> indices) => GatherVector(mask, address, indices);

        /// <summary>
        /// svfloat64_t svld1_gather[_u64base]_f64(svbool_t pg, svuint64_t bases)
        ///   LD1D Zresult.D, Pg/Z, [Zbases.D, #0]
        /// </summary>
        public static unsafe Vector<double> GatherVector(Vector<double> mask, Vector<ulong> addresses) => GatherVector(mask, addresses);

        /// <summary>
        /// svfloat64_t svld1_gather_[u64]index[_f64](svbool_t pg, const float64_t *base, svuint64_t indices)
        ///   LD1D Zresult.D, Pg/Z, [Xbase, Zindices.D, LSL #3]
        /// </summary>
        public static unsafe Vector<double> GatherVector(Vector<double> mask, double* address, Vector<ulong> indices) => GatherVector(mask, address, indices);

        /// <summary>
        /// svint32_t svld1_gather_[s32]index[_s32](svbool_t pg, const int32_t *base, svint32_t indices)
        ///   LD1W Zresult.S, Pg/Z, [Xbase, Zindices.S, SXTW #2]
        /// </summary>
        public static unsafe Vector<int> GatherVector(Vector<int> mask, int* address, Vector<int> indices) => GatherVector(mask, address, indices);

        // <summary>
        // svint32_t svld1_gather[_u32base]_s32(svbool_t pg, svuint32_t bases)
        //   LD1W Zresult.S, Pg/Z, [Zbases.S, #0]
        // </summary>
        // Removed as per #103297
        // public static unsafe Vector<int> GatherVector(Vector<int> mask, Vector<uint> addresses) => GatherVector(mask, addresses);

        /// <summary>
        /// svint32_t svld1_gather_[u32]index[_s32](svbool_t pg, const int32_t *base, svuint32_t indices)
        ///   LD1W Zresult.S, Pg/Z, [Xbase, Zindices.S, UXTW #2]
        /// </summary>
        public static unsafe Vector<int> GatherVector(Vector<int> mask, int* address, Vector<uint> indices) => GatherVector(mask, address, indices);

        /// <summary>
        /// svint64_t svld1_gather_[s64]index[_s64](svbool_t pg, const int64_t *base, svint64_t indices)
        ///   LD1D Zresult.D, Pg/Z, [Xbase, Zindices.D, LSL #3]
        /// </summary>
        public static unsafe Vector<long> GatherVector(Vector<long> mask, long* address, Vector<long> indices) => GatherVector(mask, address, indices);

        /// <summary>
        /// svint64_t svld1_gather[_u64base]_s64(svbool_t pg, svuint64_t bases)
        ///   LD1D Zresult.D, Pg/Z, [Zbases.D, #0]
        /// </summary>
        public static unsafe Vector<long> GatherVector(Vector<long> mask, Vector<ulong> addresses) => GatherVector(mask, addresses);

        /// <summary>
        /// svint64_t svld1_gather_[u64]index[_s64](svbool_t pg, const int64_t *base, svuint64_t indices)
        ///   LD1D Zresult.D, Pg/Z, [Xbase, Zindices.D, LSL #3]
        /// </summary>
        public static unsafe Vector<long> GatherVector(Vector<long> mask, long* address, Vector<ulong> indices) => GatherVector(mask, address, indices);

        /// <summary>
        /// svfloat32_t svld1_gather_[s32]index[_f32](svbool_t pg, const float32_t *base, svint32_t indices)
        ///   LD1W Zresult.S, Pg/Z, [Xbase, Zindices.S, SXTW #2]
        /// </summary>
        public static unsafe Vector<float> GatherVector(Vector<float> mask, float* address, Vector<int> indices) => GatherVector(mask, address, indices);

        // <summary>
        // svfloat32_t svld1_gather[_u32base]_f32(svbool_t pg, svuint32_t bases)
        //   LD1W Zresult.S, Pg/Z, [Zbases.S, #0]
        // </summary>
        // Removed as per #103297
        // public static unsafe Vector<float> GatherVector(Vector<float> mask, Vector<uint> addresses) => GatherVector(mask, addresses);

        /// <summary>
        /// svfloat32_t svld1_gather_[u32]index[_f32](svbool_t pg, const float32_t *base, svuint32_t indices)
        ///   LD1W Zresult.S, Pg/Z, [Xbase, Zindices.S, UXTW #2]
        /// </summary>
        public static unsafe Vector<float> GatherVector(Vector<float> mask, float* address, Vector<uint> indices) => GatherVector(mask, address, indices);

        /// <summary>
        /// svuint32_t svld1_gather_[s32]index[_u32](svbool_t pg, const uint32_t *base, svint32_t indices)
        ///   LD1W Zresult.S, Pg/Z, [Xbase, Zindices.S, SXTW #2]
        /// </summary>
        public static unsafe Vector<uint> GatherVector(Vector<uint> mask, uint* address, Vector<int> indices) => GatherVector(mask, address, indices);

        // <summary>
        // svuint32_t svld1_gather[_u32base]_u32(svbool_t pg, svuint32_t bases)
        //   LD1W Zresult.S, Pg/Z, [Zbases.S, #0]
        // </summary>
        // Removed as per #103297
        // public static unsafe Vector<uint> GatherVector(Vector<uint> mask, Vector<uint> addresses) => GatherVector(mask, addresses);

        /// <summary>
        /// svuint32_t svld1_gather_[u32]index[_u32](svbool_t pg, const uint32_t *base, svuint32_t indices)
        ///   LD1W Zresult.S, Pg/Z, [Xbase, Zindices.S, UXTW #2]
        /// </summary>
        public static unsafe Vector<uint> GatherVector(Vector<uint> mask, uint* address, Vector<uint> indices) => GatherVector(mask, address, indices);

        /// <summary>
        /// svuint64_t svld1_gather_[s64]index[_u64](svbool_t pg, const uint64_t *base, svint64_t indices)
        ///   LD1D Zresult.D, Pg/Z, [Xbase, Zindices.D, LSL #3]
        /// </summary>
        public static unsafe Vector<ulong> GatherVector(Vector<ulong> mask, ulong* address, Vector<long> indices) => GatherVector(mask, address, indices);

        /// <summary>
        /// svuint64_t svld1_gather[_u64base]_u64(svbool_t pg, svuint64_t bases)
        ///   LD1D Zresult.D, Pg/Z, [Zbases.D, #0]
        /// </summary>
        public static unsafe Vector<ulong> GatherVector(Vector<ulong> mask, Vector<ulong> addresses) => GatherVector(mask, addresses);

        /// <summary>
        /// svuint64_t svld1_gather_[u64]index[_u64](svbool_t pg, const uint64_t *base, svuint64_t indices)
        ///   LD1D Zresult.D, Pg/Z, [Xbase, Zindices.D, LSL #3]
        /// </summary>
        public static unsafe Vector<ulong> GatherVector(Vector<ulong> mask, ulong* address, Vector<ulong> indices) => GatherVector(mask, address, indices);




        ///  Load 8-bit data and zero-extend

        /// <summary>
        /// svint32_t svld1ub_gather_[s32]offset_s32(svbool_t pg, const uint8_t *base, svint32_t offsets)
        ///   LD1B Zresult.S, Pg/Z, [Xbase, Zoffsets.S, SXTW]
        /// </summary>
        public static unsafe Vector<int> GatherVectorByteZeroExtend(Vector<int> mask, byte* address, Vector<int> indices) => GatherVectorByteZeroExtend(mask, address, indices);

        // <summary>
        // svint32_t svld1ub_gather[_u32base]_s32(svbool_t pg, svuint32_t bases)
        //   LD1B Zresult.S, Pg/Z, [Zbases.S, #0]
        // </summary>
        // Removed as per #103297
        // public static unsafe Vector<int> GatherVectorByteZeroExtend(Vector<int> mask, Vector<uint> addresses) => GatherVectorByteZeroExtend(mask, addresses);

        /// <summary>
        /// svint32_t svld1ub_gather_[u32]offset_s32(svbool_t pg, const uint8_t *base, svuint32_t offsets)
        ///   LD1B Zresult.S, Pg/Z, [Xbase, Zoffsets.S, UXTW]
        /// </summary>
        public static unsafe Vector<int> GatherVectorByteZeroExtend(Vector<int> mask, byte* address, Vector<uint> indices) => GatherVectorByteZeroExtend(mask, address, indices);

        /// <summary>
        /// svint64_t svld1ub_gather_[s64]offset_s64(svbool_t pg, const uint8_t *base, svint64_t offsets)
        ///   LD1B Zresult.D, Pg/Z, [Xbase, Zoffsets.D]
        /// </summary>
        public static unsafe Vector<long> GatherVectorByteZeroExtend(Vector<long> mask, byte* address, Vector<long> indices) => GatherVectorByteZeroExtend(mask, address, indices);

        /// <summary>
        /// svint64_t svld1ub_gather[_u64base]_s64(svbool_t pg, svuint64_t bases)
        ///   LD1B Zresult.D, Pg/Z, [Zbases.D, #0]
        /// </summary>
        public static unsafe Vector<long> GatherVectorByteZeroExtend(Vector<long> mask, Vector<ulong> addresses) => GatherVectorByteZeroExtend(mask, addresses);

        /// <summary>
        /// svint64_t svld1ub_gather_[u64]offset_s64(svbool_t pg, const uint8_t *base, svuint64_t offsets)
        ///   LD1B Zresult.D, Pg/Z, [Xbase, Zoffsets.D]
        /// </summary>
        public static unsafe Vector<long> GatherVectorByteZeroExtend(Vector<long> mask, byte* address, Vector<ulong> indices) => GatherVectorByteZeroExtend(mask, address, indices);

        /// <summary>
        /// svuint32_t svld1ub_gather_[s32]offset_u32(svbool_t pg, const uint8_t *base, svint32_t offsets)
        ///   LD1B Zresult.S, Pg/Z, [Xbase, Zoffsets.S, SXTW]
        /// </summary>
        public static unsafe Vector<uint> GatherVectorByteZeroExtend(Vector<uint> mask, byte* address, Vector<int> indices) => GatherVectorByteZeroExtend(mask, address, indices);

        // <summary>
        // svuint32_t svld1ub_gather[_u32base]_u32(svbool_t pg, svuint32_t bases)
        //   LD1B Zresult.S, Pg/Z, [Zbases.S, #0]
        // </summary>
        // Removed as per #103297
        // public static unsafe Vector<uint> GatherVectorByteZeroExtend(Vector<uint> mask, Vector<uint> addresses) => GatherVectorByteZeroExtend(mask, addresses);

        /// <summary>
        /// svuint32_t svld1ub_gather_[u32]offset_u32(svbool_t pg, const uint8_t *base, svuint32_t offsets)
        ///   LD1B Zresult.S, Pg/Z, [Xbase, Zoffsets.S, UXTW]
        /// </summary>
        public static unsafe Vector<uint> GatherVectorByteZeroExtend(Vector<uint> mask, byte* address, Vector<uint> indices) => GatherVectorByteZeroExtend(mask, address, indices);

        /// <summary>
        /// svuint64_t svld1ub_gather_[s64]offset_u64(svbool_t pg, const uint8_t *base, svint64_t offsets)
        ///   LD1B Zresult.D, Pg/Z, [Xbase, Zoffsets.D]
        /// </summary>
        public static unsafe Vector<ulong> GatherVectorByteZeroExtend(Vector<ulong> mask, byte* address, Vector<long> indices) => GatherVectorByteZeroExtend(mask, address, indices);

        /// <summary>
        /// svuint64_t svld1ub_gather[_u64base]_u64(svbool_t pg, svuint64_t bases)
        ///   LD1B Zresult.D, Pg/Z, [Zbases.D, #0]
        /// </summary>
        public static unsafe Vector<ulong> GatherVectorByteZeroExtend(Vector<ulong> mask, Vector<ulong> addresses) => GatherVectorByteZeroExtend(mask, addresses);

        /// <summary>
        /// svuint64_t svld1ub_gather_[u64]offset_u64(svbool_t pg, const uint8_t *base, svuint64_t offsets)
        ///   LD1B Zresult.D, Pg/Z, [Xbase, Zoffsets.D]
        /// </summary>
        public static unsafe Vector<ulong> GatherVectorByteZeroExtend(Vector<ulong> mask, byte* address, Vector<ulong> indices) => GatherVectorByteZeroExtend(mask, address, indices);

        ///  Load 16-bit data and sign-extend

        /// <summary>
        /// svint32_t svld1sh_gather_[s32]index_s32(svbool_t pg, const int16_t *base, svint32_t indices)
        ///   LD1SH Zresult.S, Pg/Z, [Xbase, Zindices.S, SXTW #1]
        /// </summary>
        public static unsafe Vector<int> GatherVectorInt16SignExtend(Vector<int> mask, short* address, Vector<int> indices) => GatherVectorInt16SignExtend(mask, address, indices);

        // <summary>
        // svint32_t svld1sh_gather[_u32base]_s32(svbool_t pg, svuint32_t bases)
        //   LD1SH Zresult.S, Pg/Z, [Zbases.S, #0]
        // </summary>
        // Removed as per #103297
        // public static unsafe Vector<int> GatherVectorInt16SignExtend(Vector<int> mask, Vector<uint> addresses) => GatherVectorInt16SignExtend(mask, addresses);

        /// <summary>
        /// svint32_t svld1sh_gather_[u32]index_s32(svbool_t pg, const int16_t *base, svuint32_t indices)
        ///   LD1SH Zresult.S, Pg/Z, [Xbase, Zindices.S, UXTW #1]
        /// </summary>
        public static unsafe Vector<int> GatherVectorInt16SignExtend(Vector<int> mask, short* address, Vector<uint> indices) => GatherVectorInt16SignExtend(mask, address, indices);

        /// <summary>
        /// svint64_t svld1sh_gather_[s64]index_s64(svbool_t pg, const int16_t *base, svint64_t indices)
        ///   LD1SH Zresult.D, Pg/Z, [Xbase, Zindices.D, LSL #1]
        /// </summary>
        public static unsafe Vector<long> GatherVectorInt16SignExtend(Vector<long> mask, short* address, Vector<long> indices) => GatherVectorInt16SignExtend(mask, address, indices);

        /// <summary>
        /// svint64_t svld1sh_gather[_u64base]_s64(svbool_t pg, svuint64_t bases)
        ///   LD1SH Zresult.D, Pg/Z, [Zbases.D, #0]
        /// </summary>
        public static unsafe Vector<long> GatherVectorInt16SignExtend(Vector<long> mask, Vector<ulong> addresses) => GatherVectorInt16SignExtend(mask, addresses);

        /// <summary>
        /// svint64_t svld1sh_gather_[u64]index_s64(svbool_t pg, const int16_t *base, svuint64_t indices)
        ///   LD1SH Zresult.D, Pg/Z, [Xbase, Zindices.D, LSL #1]
        /// </summary>
        public static unsafe Vector<long> GatherVectorInt16SignExtend(Vector<long> mask, short* address, Vector<ulong> indices) => GatherVectorInt16SignExtend(mask, address, indices);

        /// <summary>
        /// svuint32_t svld1sh_gather_[s32]index_u32(svbool_t pg, const int16_t *base, svint32_t indices)
        ///   LD1SH Zresult.S, Pg/Z, [Xbase, Zindices.S, SXTW #1]
        /// </summary>
        public static unsafe Vector<uint> GatherVectorInt16SignExtend(Vector<uint> mask, short* address, Vector<int> indices) => GatherVectorInt16SignExtend(mask, address, indices);

        // <summary>
        // svuint32_t svld1sh_gather[_u32base]_u32(svbool_t pg, svuint32_t bases)
        //   LD1SH Zresult.S, Pg/Z, [Zbases.S, #0]
        // </summary>
        // Removed as per #103297
        // public static unsafe Vector<uint> GatherVectorInt16SignExtend(Vector<uint> mask, Vector<uint> addresses) => GatherVectorInt16SignExtend(mask, addresses);

        /// <summary>
        /// svuint32_t svld1sh_gather_[u32]index_u32(svbool_t pg, const int16_t *base, svuint32_t indices)
        ///   LD1SH Zresult.S, Pg/Z, [Xbase, Zindices.S, UXTW #1]
        /// </summary>
        public static unsafe Vector<uint> GatherVectorInt16SignExtend(Vector<uint> mask, short* address, Vector<uint> indices) => GatherVectorInt16SignExtend(mask, address, indices);

        /// <summary>
        /// svuint64_t svld1sh_gather_[s64]index_u64(svbool_t pg, const int16_t *base, svint64_t indices)
        ///   LD1SH Zresult.D, Pg/Z, [Xbase, Zindices.D, LSL #1]
        /// </summary>
        public static unsafe Vector<ulong> GatherVectorInt16SignExtend(Vector<ulong> mask, short* address, Vector<long> indices) => GatherVectorInt16SignExtend(mask, address, indices);

        /// <summary>
        /// svuint64_t svld1sh_gather[_u64base]_u64(svbool_t pg, svuint64_t bases)
        ///   LD1SH Zresult.D, Pg/Z, [Zbases.D, #0]
        /// </summary>
        public static unsafe Vector<ulong> GatherVectorInt16SignExtend(Vector<ulong> mask, Vector<ulong> addresses) => GatherVectorInt16SignExtend(mask, addresses);

        /// <summary>
        /// svuint64_t svld1sh_gather_[u64]index_u64(svbool_t pg, const int16_t *base, svuint64_t indices)
        ///   LD1SH Zresult.D, Pg/Z, [Xbase, Zindices.D, LSL #1]
        /// </summary>
        public static unsafe Vector<ulong> GatherVectorInt16SignExtend(Vector<ulong> mask, short* address, Vector<ulong> indices) => GatherVectorInt16SignExtend(mask, address, indices);


        ///  Load 16-bit data and sign-extend

        /// <summary>
        /// svint32_t svld1sh_gather_[s32]offset_s32(svbool_t pg, const int16_t *base, svint32_t offsets)
        ///   LD1SH Zresult.S, Pg/Z, [Xbase, Zoffsets.S, SXTW]
        /// </summary>
        public static unsafe Vector<int> GatherVectorInt16WithByteOffsetsSignExtend(Vector<int> mask, short* address, Vector<int> offsets) => GatherVectorInt16WithByteOffsetsSignExtend(mask, address, offsets);

        /// <summary>
        /// svint32_t svld1sh_gather_[u32]offset_s32(svbool_t pg, const int16_t *base, svuint32_t offsets)
        ///   LD1SH Zresult.S, Pg/Z, [Xbase, Zoffsets.S, UXTW]
        /// </summary>
        public static unsafe Vector<int> GatherVectorInt16WithByteOffsetsSignExtend(Vector<int> mask, short* address, Vector<uint> offsets) => GatherVectorInt16WithByteOffsetsSignExtend(mask, address, offsets);

        /// <summary>
        /// svint64_t svld1sh_gather_[s64]offset_s64(svbool_t pg, const int16_t *base, svint64_t offsets)
        ///   LD1SH Zresult.D, Pg/Z, [Xbase, Zoffsets.D]
        /// </summary>
        public static unsafe Vector<long> GatherVectorInt16WithByteOffsetsSignExtend(Vector<long> mask, short* address, Vector<long> offsets) => GatherVectorInt16WithByteOffsetsSignExtend(mask, address, offsets);

        /// <summary>
        /// svint64_t svld1sh_gather_[u64]offset_s64(svbool_t pg, const int16_t *base, svuint64_t offsets)
        ///   LD1SH Zresult.D, Pg/Z, [Xbase, Zoffsets.D]
        /// </summary>
        public static unsafe Vector<long> GatherVectorInt16WithByteOffsetsSignExtend(Vector<long> mask, short* address, Vector<ulong> offsets) => GatherVectorInt16WithByteOffsetsSignExtend(mask, address, offsets);

        /// <summary>
        /// svuint32_t svld1sh_gather_[s32]offset_u32(svbool_t pg, const int16_t *base, svint32_t offsets)
        ///   LD1SH Zresult.S, Pg/Z, [Xbase, Zoffsets.S, SXTW]
        /// </summary>
        public static unsafe Vector<uint> GatherVectorInt16WithByteOffsetsSignExtend(Vector<uint> mask, short* address, Vector<int> offsets) => GatherVectorInt16WithByteOffsetsSignExtend(mask, address, offsets);

        /// <summary>
        /// svuint32_t svld1sh_gather_[u32]offset_u32(svbool_t pg, const int16_t *base, svuint32_t offsets)
        ///   LD1SH Zresult.S, Pg/Z, [Xbase, Zoffsets.S, UXTW]
        /// </summary>
        public static unsafe Vector<uint> GatherVectorInt16WithByteOffsetsSignExtend(Vector<uint> mask, short* address, Vector<uint> offsets) => GatherVectorInt16WithByteOffsetsSignExtend(mask, address, offsets);

        /// <summary>
        /// svuint64_t svld1sh_gather_[s64]offset_u64(svbool_t pg, const int16_t *base, svint64_t offsets)
        ///   LD1SH Zresult.D, Pg/Z, [Xbase, Zoffsets.D]
        /// </summary>
        public static unsafe Vector<ulong> GatherVectorInt16WithByteOffsetsSignExtend(Vector<ulong> mask, short* address, Vector<long> offsets) => GatherVectorInt16WithByteOffsetsSignExtend(mask, address, offsets);

        /// <summary>
        /// svuint64_t svld1sh_gather_[u64]offset_u64(svbool_t pg, const int16_t *base, svuint64_t offsets)
        ///   LD1SH Zresult.D, Pg/Z, [Xbase, Zoffsets.D]
        /// </summary>
        public static unsafe Vector<ulong> GatherVectorInt16WithByteOffsetsSignExtend(Vector<ulong> mask, short* address, Vector<ulong> offsets) => GatherVectorInt16WithByteOffsetsSignExtend(mask, address, offsets);


        ///  Load 32-bit data and sign-extend

        /// <summary>
        /// svint64_t svld1sw_gather_[s64]index_s64(svbool_t pg, const int32_t *base, svint64_t indices)
        ///   LD1SW Zresult.D, Pg/Z, [Xbase, Zindices.D, LSL #2]
        /// </summary>
        public static unsafe Vector<long> GatherVectorInt32SignExtend(Vector<long> mask, int* address, Vector<long> indices) => GatherVectorInt32SignExtend(mask, address, indices);

        /// <summary>
        /// svint64_t svld1sw_gather[_u64base]_s64(svbool_t pg, svuint64_t bases)
        ///   LD1SW Zresult.D, Pg/Z, [Zbases.D, #0]
        /// </summary>
        public static unsafe Vector<long> GatherVectorInt32SignExtend(Vector<long> mask, Vector<ulong> addresses) => GatherVectorInt32SignExtend(mask, addresses);

        /// <summary>
        /// svint64_t svld1sw_gather_[u64]index_s64(svbool_t pg, const int32_t *base, svuint64_t indices)
        ///   LD1SW Zresult.D, Pg/Z, [Xbase, Zindices.D, LSL #2]
        /// </summary>
        public static unsafe Vector<long> GatherVectorInt32SignExtend(Vector<long> mask, int* address, Vector<ulong> indices) => GatherVectorInt32SignExtend(mask, address, indices);

        /// <summary>
        /// svuint64_t svld1sw_gather_[s64]index_u64(svbool_t pg, const int32_t *base, svint64_t indices)
        ///   LD1SW Zresult.D, Pg/Z, [Xbase, Zindices.D, LSL #2]
        /// </summary>
        public static unsafe Vector<ulong> GatherVectorInt32SignExtend(Vector<ulong> mask, int* address, Vector<long> indices) => GatherVectorInt32SignExtend(mask, address, indices);

        /// <summary>
        /// svuint64_t svld1sw_gather[_u64base]_u64(svbool_t pg, svuint64_t bases)
        ///   LD1SW Zresult.D, Pg/Z, [Zbases.D, #0]
        /// </summary>
        public static unsafe Vector<ulong> GatherVectorInt32SignExtend(Vector<ulong> mask, Vector<ulong> addresses) => GatherVectorInt32SignExtend(mask, addresses);

        /// <summary>
        /// svuint64_t svld1sw_gather_[u64]index_u64(svbool_t pg, const int32_t *base, svuint64_t indices)
        ///   LD1SW Zresult.D, Pg/Z, [Xbase, Zindices.D, LSL #2]
        /// </summary>
        public static unsafe Vector<ulong> GatherVectorInt32SignExtend(Vector<ulong> mask, int* address, Vector<ulong> indices) => GatherVectorInt32SignExtend(mask, address, indices);


        ///  Load 32-bit data and sign-extend

        /// <summary>
        /// svint64_t svld1sw_gather_[s64]offset_s64(svbool_t pg, const int32_t *base, svint64_t offsets)
        ///   LD1SW Zresult.D, Pg/Z, [Xbase, Zoffsets.D]
        /// </summary>
        public static unsafe Vector<long> GatherVectorInt32WithByteOffsetsSignExtend(Vector<long> mask, int* address, Vector<long> offsets) => GatherVectorInt32WithByteOffsetsSignExtend(mask, address, offsets);

        /// <summary>
        /// svint64_t svld1sw_gather_[u64]offset_s64(svbool_t pg, const int32_t *base, svuint64_t offsets)
        ///   LD1SW Zresult.D, Pg/Z, [Xbase, Zoffsets.D]
        /// </summary>
        public static unsafe Vector<long> GatherVectorInt32WithByteOffsetsSignExtend(Vector<long> mask, int* address, Vector<ulong> offsets) => GatherVectorInt32WithByteOffsetsSignExtend(mask, address, offsets);

        /// <summary>
        /// svuint64_t svld1sw_gather_[s64]offset_u64(svbool_t pg, const int32_t *base, svint64_t offsets)
        ///   LD1SW Zresult.D, Pg/Z, [Xbase, Zoffsets.D]
        /// </summary>
        public static unsafe Vector<ulong> GatherVectorInt32WithByteOffsetsSignExtend(Vector<ulong> mask, int* address, Vector<long> offsets) => GatherVectorInt32WithByteOffsetsSignExtend(mask, address, offsets);

        /// <summary>
        /// svuint64_t svld1sw_gather_[u64]offset_u64(svbool_t pg, const int32_t *base, svuint64_t offsets)
        ///   LD1SW Zresult.D, Pg/Z, [Xbase, Zoffsets.D]
        /// </summary>
        public static unsafe Vector<ulong> GatherVectorInt32WithByteOffsetsSignExtend(Vector<ulong> mask, int* address, Vector<ulong> offsets) => GatherVectorInt32WithByteOffsetsSignExtend(mask, address, offsets);


        ///  Load 8-bit data and sign-extend

        /// <summary>
        /// svint32_t svld1sb_gather_[s32]offset_s32(svbool_t pg, const int8_t *base, svint32_t offsets)
        ///   LD1SB Zresult.S, Pg/Z, [Xbase, Zoffsets.S, SXTW]
        /// </summary>
        public static unsafe Vector<int> GatherVectorSByteSignExtend(Vector<int> mask, sbyte* address, Vector<int> indices) => GatherVectorSByteSignExtend(mask, address, indices);

        // <summary>
        // svint32_t svld1sb_gather[_u32base]_s32(svbool_t pg, svuint32_t bases)
        //   LD1SB Zresult.S, Pg/Z, [Zbases.S, #0]
        // </summary>
        // Removed as per #103297
        // public static unsafe Vector<int> GatherVectorSByteSignExtend(Vector<int> mask, Vector<uint> addresses) => GatherVectorSByteSignExtend(mask, addresses);

        /// <summary>
        /// svint32_t svld1sb_gather_[u32]offset_s32(svbool_t pg, const int8_t *base, svuint32_t offsets)
        ///   LD1SB Zresult.S, Pg/Z, [Xbase, Zoffsets.S, UXTW]
        /// </summary>
        public static unsafe Vector<int> GatherVectorSByteSignExtend(Vector<int> mask, sbyte* address, Vector<uint> indices) => GatherVectorSByteSignExtend(mask, address, indices);

        /// <summary>
        /// svint64_t svld1sb_gather_[s64]offset_s64(svbool_t pg, const int8_t *base, svint64_t offsets)
        ///   LD1SB Zresult.D, Pg/Z, [Xbase, Zoffsets.D]
        /// </summary>
        public static unsafe Vector<long> GatherVectorSByteSignExtend(Vector<long> mask, sbyte* address, Vector<long> indices) => GatherVectorSByteSignExtend(mask, address, indices);

        /// <summary>
        /// svint64_t svld1sb_gather[_u64base]_s64(svbool_t pg, svuint64_t bases)
        ///   LD1SB Zresult.D, Pg/Z, [Zbases.D, #0]
        /// </summary>
        public static unsafe Vector<long> GatherVectorSByteSignExtend(Vector<long> mask, Vector<ulong> addresses) => GatherVectorSByteSignExtend(mask, addresses);

        /// <summary>
        /// svint64_t svld1sb_gather_[u64]offset_s64(svbool_t pg, const int8_t *base, svuint64_t offsets)
        ///   LD1SB Zresult.D, Pg/Z, [Xbase, Zoffsets.D]
        /// </summary>
        public static unsafe Vector<long> GatherVectorSByteSignExtend(Vector<long> mask, sbyte* address, Vector<ulong> indices) => GatherVectorSByteSignExtend(mask, address, indices);

        /// <summary>
        /// svuint32_t svld1sb_gather_[s32]offset_u32(svbool_t pg, const int8_t *base, svint32_t offsets)
        ///   LD1SB Zresult.S, Pg/Z, [Xbase, Zoffsets.S, SXTW]
        /// </summary>
        public static unsafe Vector<uint> GatherVectorSByteSignExtend(Vector<uint> mask, sbyte* address, Vector<int> indices) => GatherVectorSByteSignExtend(mask, address, indices);

        // <summary>
        // svuint32_t svld1sb_gather[_u32base]_u32(svbool_t pg, svuint32_t bases)
        //   LD1SB Zresult.S, Pg/Z, [Zbases.S, #0]
        // </summary>
        // Removed as per #103297
        // public static unsafe Vector<uint> GatherVectorSByteSignExtend(Vector<uint> mask, Vector<uint> addresses) => GatherVectorSByteSignExtend(mask, addresses);

        /// <summary>
        /// svuint32_t svld1sb_gather_[u32]offset_u32(svbool_t pg, const int8_t *base, svuint32_t offsets)
        ///   LD1SB Zresult.S, Pg/Z, [Xbase, Zoffsets.S, UXTW]
        /// </summary>
        public static unsafe Vector<uint> GatherVectorSByteSignExtend(Vector<uint> mask, sbyte* address, Vector<uint> indices) => GatherVectorSByteSignExtend(mask, address, indices);

        /// <summary>
        /// svuint64_t svld1sb_gather_[s64]offset_u64(svbool_t pg, const int8_t *base, svint64_t offsets)
        ///   LD1SB Zresult.D, Pg/Z, [Xbase, Zoffsets.D]
        /// </summary>
        public static unsafe Vector<ulong> GatherVectorSByteSignExtend(Vector<ulong> mask, sbyte* address, Vector<long> indices) => GatherVectorSByteSignExtend(mask, address, indices);

        /// <summary>
        /// svuint64_t svld1sb_gather[_u64base]_u64(svbool_t pg, svuint64_t bases)
        ///   LD1SB Zresult.D, Pg/Z, [Zbases.D, #0]
        /// </summary>
        public static unsafe Vector<ulong> GatherVectorSByteSignExtend(Vector<ulong> mask, Vector<ulong> addresses) => GatherVectorSByteSignExtend(mask, addresses);

        /// <summary>
        /// svuint64_t svld1sb_gather_[u64]offset_u64(svbool_t pg, const int8_t *base, svuint64_t offsets)
        ///   LD1SB Zresult.D, Pg/Z, [Xbase, Zoffsets.D]
        /// </summary>
        public static unsafe Vector<ulong> GatherVectorSByteSignExtend(Vector<ulong> mask, sbyte* address, Vector<ulong> indices) => GatherVectorSByteSignExtend(mask, address, indices);


        ///  Load 16-bit data and zero-extend

        /// <summary>
        /// svint32_t svld1uh_gather_[s32]offset_s32(svbool_t pg, const uint16_t *base, svint32_t offsets)
        ///   LD1H Zresult.S, Pg/Z, [Xbase, Zoffsets.S, SXTW]
        /// </summary>
        public static unsafe Vector<int> GatherVectorUInt16WithByteOffsetsZeroExtend(Vector<int> mask, ushort* address, Vector<int> offsets) => GatherVectorUInt16WithByteOffsetsZeroExtend(mask, address, offsets);

        /// <summary>
        /// svint32_t svld1uh_gather_[u32]offset_s32(svbool_t pg, const uint16_t *base, svuint32_t offsets)
        ///   LD1H Zresult.S, Pg/Z, [Xbase, Zoffsets.S, UXTW]
        /// </summary>
        public static unsafe Vector<int> GatherVectorUInt16WithByteOffsetsZeroExtend(Vector<int> mask, ushort* address, Vector<uint> offsets) => GatherVectorUInt16WithByteOffsetsZeroExtend(mask, address, offsets);

        /// <summary>
        /// svint64_t svld1uh_gather_[s64]offset_s64(svbool_t pg, const uint16_t *base, svint64_t offsets)
        ///   LD1H Zresult.D, Pg/Z, [Xbase, Zoffsets.D]
        /// </summary>
        public static unsafe Vector<long> GatherVectorUInt16WithByteOffsetsZeroExtend(Vector<long> mask, ushort* address, Vector<long> offsets) => GatherVectorUInt16WithByteOffsetsZeroExtend(mask, address, offsets);

        /// <summary>
        /// svint64_t svld1uh_gather_[u64]offset_s64(svbool_t pg, const uint16_t *base, svuint64_t offsets)
        ///   LD1H Zresult.D, Pg/Z, [Xbase, Zoffsets.D]
        /// </summary>
        public static unsafe Vector<long> GatherVectorUInt16WithByteOffsetsZeroExtend(Vector<long> mask, ushort* address, Vector<ulong> offsets) => GatherVectorUInt16WithByteOffsetsZeroExtend(mask, address, offsets);

        /// <summary>
        /// svuint32_t svld1uh_gather_[s32]offset_u32(svbool_t pg, const uint16_t *base, svint32_t offsets)
        ///   LD1H Zresult.S, Pg/Z, [Xbase, Zoffsets.S, SXTW]
        /// </summary>
        public static unsafe Vector<uint> GatherVectorUInt16WithByteOffsetsZeroExtend(Vector<uint> mask, ushort* address, Vector<int> offsets) => GatherVectorUInt16WithByteOffsetsZeroExtend(mask, address, offsets);

        /// <summary>
        /// svuint32_t svld1uh_gather_[u32]offset_u32(svbool_t pg, const uint16_t *base, svuint32_t offsets)
        ///   LD1H Zresult.S, Pg/Z, [Xbase, Zoffsets.S, UXTW]
        /// </summary>
        public static unsafe Vector<uint> GatherVectorUInt16WithByteOffsetsZeroExtend(Vector<uint> mask, ushort* address, Vector<uint> offsets) => GatherVectorUInt16WithByteOffsetsZeroExtend(mask, address, offsets);

        /// <summary>
        /// svuint64_t svld1uh_gather_[s64]offset_u64(svbool_t pg, const uint16_t *base, svint64_t offsets)
        ///   LD1H Zresult.D, Pg/Z, [Xbase, Zoffsets.D]
        /// </summary>
        public static unsafe Vector<ulong> GatherVectorUInt16WithByteOffsetsZeroExtend(Vector<ulong> mask, ushort* address, Vector<long> offsets) => GatherVectorUInt16WithByteOffsetsZeroExtend(mask, address, offsets);

        /// <summary>
        /// svuint64_t svld1uh_gather_[u64]offset_u64(svbool_t pg, const uint16_t *base, svuint64_t offsets)
        ///   LD1H Zresult.D, Pg/Z, [Xbase, Zoffsets.D]
        /// </summary>
        public static unsafe Vector<ulong> GatherVectorUInt16WithByteOffsetsZeroExtend(Vector<ulong> mask, ushort* address, Vector<ulong> offsets) => GatherVectorUInt16WithByteOffsetsZeroExtend(mask, address, offsets);


        ///  Load 16-bit data and zero-extend

        /// <summary>
        /// svint32_t svld1uh_gather_[s32]index_s32(svbool_t pg, const uint16_t *base, svint32_t indices)
        ///   LD1H Zresult.S, Pg/Z, [Xbase, Zindices.S, SXTW #1]
        /// </summary>
        public static unsafe Vector<int> GatherVectorUInt16ZeroExtend(Vector<int> mask, ushort* address, Vector<int> indices) => GatherVectorUInt16ZeroExtend(mask, address, indices);

        // <summary>
        // svint32_t svld1uh_gather[_u32base]_s32(svbool_t pg, svuint32_t bases)
        //   LD1H Zresult.S, Pg/Z, [Zbases.S, #0]
        // </summary>
        // Removed as per #103297
        // public static unsafe Vector<int> GatherVectorUInt16ZeroExtend(Vector<int> mask, Vector<uint> addresses) => GatherVectorUInt16ZeroExtend(mask, addresses);

        /// <summary>
        /// svint32_t svld1uh_gather_[u32]index_s32(svbool_t pg, const uint16_t *base, svuint32_t indices)
        ///   LD1H Zresult.S, Pg/Z, [Xbase, Zindices.S, UXTW #1]
        /// </summary>
        public static unsafe Vector<int> GatherVectorUInt16ZeroExtend(Vector<int> mask, ushort* address, Vector<uint> indices) => GatherVectorUInt16ZeroExtend(mask, address, indices);

        /// <summary>
        /// svint64_t svld1uh_gather_[s64]index_s64(svbool_t pg, const uint16_t *base, svint64_t indices)
        ///   LD1H Zresult.D, Pg/Z, [Xbase, Zindices.D, LSL #1]
        /// </summary>
        public static unsafe Vector<long> GatherVectorUInt16ZeroExtend(Vector<long> mask, ushort* address, Vector<long> indices) => GatherVectorUInt16ZeroExtend(mask, address, indices);

        /// <summary>
        /// svint64_t svld1uh_gather[_u64base]_s64(svbool_t pg, svuint64_t bases)
        ///   LD1H Zresult.D, Pg/Z, [Zbases.D, #0]
        /// </summary>
        public static unsafe Vector<long> GatherVectorUInt16ZeroExtend(Vector<long> mask, Vector<ulong> addresses) => GatherVectorUInt16ZeroExtend(mask, addresses);

        /// <summary>
        /// svint64_t svld1uh_gather_[u64]index_s64(svbool_t pg, const uint16_t *base, svuint64_t indices)
        ///   LD1H Zresult.D, Pg/Z, [Xbase, Zindices.D, LSL #1]
        /// </summary>
        public static unsafe Vector<long> GatherVectorUInt16ZeroExtend(Vector<long> mask, ushort* address, Vector<ulong> indices) => GatherVectorUInt16ZeroExtend(mask, address, indices);

        /// <summary>
        /// svuint32_t svld1uh_gather_[s32]index_u32(svbool_t pg, const uint16_t *base, svint32_t indices)
        ///   LD1H Zresult.S, Pg/Z, [Xbase, Zindices.S, SXTW #1]
        /// </summary>
        public static unsafe Vector<uint> GatherVectorUInt16ZeroExtend(Vector<uint> mask, ushort* address, Vector<int> indices) => GatherVectorUInt16ZeroExtend(mask, address, indices);

        // <summary>
        // svuint32_t svld1uh_gather[_u32base]_u32(svbool_t pg, svuint32_t bases)
        //   LD1H Zresult.S, Pg/Z, [Zbases.S, #0]
        // </summary>
        // Removed as per #103297
        // public static unsafe Vector<uint> GatherVectorUInt16ZeroExtend(Vector<uint> mask, Vector<uint> addresses) => GatherVectorUInt16ZeroExtend(mask, addresses);

        /// <summary>
        /// svuint32_t svld1uh_gather_[u32]index_u32(svbool_t pg, const uint16_t *base, svuint32_t indices)
        ///   LD1H Zresult.S, Pg/Z, [Xbase, Zindices.S, UXTW #1]
        /// </summary>
        public static unsafe Vector<uint> GatherVectorUInt16ZeroExtend(Vector<uint> mask, ushort* address, Vector<uint> indices) => GatherVectorUInt16ZeroExtend(mask, address, indices);

        /// <summary>
        /// svuint64_t svld1uh_gather_[s64]index_u64(svbool_t pg, const uint16_t *base, svint64_t indices)
        ///   LD1H Zresult.D, Pg/Z, [Xbase, Zindices.D, LSL #1]
        /// </summary>
        public static unsafe Vector<ulong> GatherVectorUInt16ZeroExtend(Vector<ulong> mask, ushort* address, Vector<long> indices) => GatherVectorUInt16ZeroExtend(mask, address, indices);

        /// <summary>
        /// svuint64_t svld1uh_gather[_u64base]_u64(svbool_t pg, svuint64_t bases)
        ///   LD1H Zresult.D, Pg/Z, [Zbases.D, #0]
        /// </summary>
        public static unsafe Vector<ulong> GatherVectorUInt16ZeroExtend(Vector<ulong> mask, Vector<ulong> addresses) => GatherVectorUInt16ZeroExtend(mask, addresses);

        /// <summary>
        /// svuint64_t svld1uh_gather_[u64]index_u64(svbool_t pg, const uint16_t *base, svuint64_t indices)
        ///   LD1H Zresult.D, Pg/Z, [Xbase, Zindices.D, LSL #1]
        /// </summary>
        public static unsafe Vector<ulong> GatherVectorUInt16ZeroExtend(Vector<ulong> mask, ushort* address, Vector<ulong> indices) => GatherVectorUInt16ZeroExtend(mask, address, indices);


        ///  Load 32-bit data and zero-extend

        /// <summary>
        /// svint64_t svld1uw_gather_[s64]offset_s64(svbool_t pg, const uint32_t *base, svint64_t offsets)
        ///   LD1W Zresult.D, Pg/Z, [Xbase, Zoffsets.D]
        /// </summary>
        public static unsafe Vector<int> GatherVectorUInt32WithByteOffsetsZeroExtend(Vector<int> mask, uint* address, Vector<int> offsets) => GatherVectorUInt32WithByteOffsetsZeroExtend(mask, address, offsets);

        /// <summary>
        /// svint64_t svld1uw_gather_[u64]offset_s64(svbool_t pg, const uint32_t *base, svuint64_t offsets)
        ///   LD1W Zresult.D, Pg/Z, [Xbase, Zoffsets.D]
        /// </summary>
        public static unsafe Vector<int> GatherVectorUInt32WithByteOffsetsZeroExtend(Vector<int> mask, uint* address, Vector<uint> offsets) => GatherVectorUInt32WithByteOffsetsZeroExtend(mask, address, offsets);

        /// <summary>
        /// svint64_t svld1uw_gather_[s64]offset_s64(svbool_t pg, const uint32_t *base, svint64_t offsets)
        ///   LD1W Zresult.D, Pg/Z, [Xbase, Zoffsets.D]
        /// </summary>
        public static unsafe Vector<long> GatherVectorUInt32WithByteOffsetsZeroExtend(Vector<long> mask, uint* address, Vector<long> offsets) => GatherVectorUInt32WithByteOffsetsZeroExtend(mask, address, offsets);

        /// <summary>
        /// svint64_t svld1uw_gather_[u64]offset_s64(svbool_t pg, const uint32_t *base, svuint64_t offsets)
        ///   LD1W Zresult.D, Pg/Z, [Xbase, Zoffsets.D]
        /// </summary>
        public static unsafe Vector<long> GatherVectorUInt32WithByteOffsetsZeroExtend(Vector<long> mask, uint* address, Vector<ulong> offsets) => GatherVectorUInt32WithByteOffsetsZeroExtend(mask, address, offsets);

        /// <summary>
        /// svuint64_t svld1uw_gather_[s64]offset_u64(svbool_t pg, const uint32_t *base, svint64_t offsets)
        ///   LD1W Zresult.D, Pg/Z, [Xbase, Zoffsets.D]
        /// </summary>
        public static unsafe Vector<uint> GatherVectorUInt32WithByteOffsetsZeroExtend(Vector<uint> mask, uint* address, Vector<int> offsets) => GatherVectorUInt32WithByteOffsetsZeroExtend(mask, address, offsets);

        /// <summary>
        /// svuint64_t svld1uw_gather_[u64]offset_u64(svbool_t pg, const uint32_t *base, svuint64_t offsets)
        ///   LD1W Zresult.D, Pg/Z, [Xbase, Zoffsets.D]
        /// </summary>
        public static unsafe Vector<uint> GatherVectorUInt32WithByteOffsetsZeroExtend(Vector<uint> mask, uint* address, Vector<uint> offsets) => GatherVectorUInt32WithByteOffsetsZeroExtend(mask, address, offsets);

        /// <summary>
        /// svuint64_t svld1uw_gather_[s64]offset_u64(svbool_t pg, const uint32_t *base, svint64_t offsets)
        ///   LD1W Zresult.D, Pg/Z, [Xbase, Zoffsets.D]
        /// </summary>
        public static unsafe Vector<ulong> GatherVectorUInt32WithByteOffsetsZeroExtend(Vector<ulong> mask, uint* address, Vector<long> offsets) => GatherVectorUInt32WithByteOffsetsZeroExtend(mask, address, offsets);

        /// <summary>
        /// svuint64_t svld1uw_gather_[u64]offset_u64(svbool_t pg, const uint32_t *base, svuint64_t offsets)
        ///   LD1W Zresult.D, Pg/Z, [Xbase, Zoffsets.D]
        /// </summary>
        public static unsafe Vector<ulong> GatherVectorUInt32WithByteOffsetsZeroExtend(Vector<ulong> mask, uint* address, Vector<ulong> offsets) => GatherVectorUInt32WithByteOffsetsZeroExtend(mask, address, offsets);


        ///  Load 32-bit data and zero-extend

        /// <summary>
        /// svint64_t svld1uw_gather_[s64]index_s64(svbool_t pg, const uint32_t *base, svint64_t indices)
        ///   LD1W Zresult.D, Pg/Z, [Xbase, Zindices.D, LSL #2]
        /// </summary>
        public static unsafe Vector<int> GatherVectorUInt32ZeroExtend(Vector<int> mask, uint* address, Vector<int> indices) => GatherVectorUInt32ZeroExtend(mask, address, indices);

        // <summary>
        // svint64_t svld1uw_gather[_u64base]_s64(svbool_t pg, svuint64_t bases)
        //   LD1W Zresult.D, Pg/Z, [Zbases.D, #0]
        // </summary>
        // Removed as per #103297
        // public static unsafe Vector<int> GatherVectorUInt32ZeroExtend(Vector<int> mask, Vector<uint> addresses) => GatherVectorUInt32ZeroExtend(mask, addresses);

        /// <summary>
        /// svint64_t svld1uw_gather_[u64]index_s64(svbool_t pg, const uint32_t *base, svuint64_t indices)
        ///   LD1W Zresult.D, Pg/Z, [Xbase, Zindices.D, LSL #2]
        /// </summary>
        public static unsafe Vector<int> GatherVectorUInt32ZeroExtend(Vector<int> mask, uint* address, Vector<uint> indices) => GatherVectorUInt32ZeroExtend(mask, address, indices);

        /// <summary>
        /// svint64_t svld1uw_gather_[s64]index_s64(svbool_t pg, const uint32_t *base, svint64_t indices)
        ///   LD1W Zresult.D, Pg/Z, [Xbase, Zindices.D, LSL #2]
        /// </summary>
        public static unsafe Vector<long> GatherVectorUInt32ZeroExtend(Vector<long> mask, uint* address, Vector<long> indices) => GatherVectorUInt32ZeroExtend(mask, address, indices);

        /// <summary>
        /// svint64_t svld1uw_gather[_u64base]_s64(svbool_t pg, svuint64_t bases)
        ///   LD1W Zresult.D, Pg/Z, [Zbases.D, #0]
        /// </summary>
        public static unsafe Vector<long> GatherVectorUInt32ZeroExtend(Vector<long> mask, Vector<ulong> addresses) => GatherVectorUInt32ZeroExtend(mask, addresses);

        /// <summary>
        /// svint64_t svld1uw_gather_[u64]index_s64(svbool_t pg, const uint32_t *base, svuint64_t indices)
        ///   LD1W Zresult.D, Pg/Z, [Xbase, Zindices.D, LSL #2]
        /// </summary>
        public static unsafe Vector<long> GatherVectorUInt32ZeroExtend(Vector<long> mask, uint* address, Vector<ulong> indices) => GatherVectorUInt32ZeroExtend(mask, address, indices);

        /// <summary>
        /// svuint64_t svld1uw_gather_[s64]index_u64(svbool_t pg, const uint32_t *base, svint64_t indices)
        ///   LD1W Zresult.D, Pg/Z, [Xbase, Zindices.D, LSL #2]
        /// </summary>
        public static unsafe Vector<uint> GatherVectorUInt32ZeroExtend(Vector<uint> mask, uint* address, Vector<int> indices) => GatherVectorUInt32ZeroExtend(mask, address, indices);

        // <summary>
        // svuint64_t svld1uw_gather[_u64base]_u64(svbool_t pg, svuint64_t bases)
        //   LD1W Zresult.D, Pg/Z, [Zbases.D, #0]
        // </summary>
        // Removed as per #103297
        // public static unsafe Vector<uint> GatherVectorUInt32ZeroExtend(Vector<uint> mask, Vector<uint> addresses) => GatherVectorUInt32ZeroExtend(mask, addresses);

        /// <summary>
        /// svuint64_t svld1uw_gather_[u64]index_u64(svbool_t pg, const uint32_t *base, svuint64_t indices)
        ///   LD1W Zresult.D, Pg/Z, [Xbase, Zindices.D, LSL #2]
        /// </summary>
        public static unsafe Vector<uint> GatherVectorUInt32ZeroExtend(Vector<uint> mask, uint* address, Vector<uint> indices) => GatherVectorUInt32ZeroExtend(mask, address, indices);

        /// <summary>
        /// svuint64_t svld1uw_gather_[s64]index_u64(svbool_t pg, const uint32_t *base, svint64_t indices)
        ///   LD1W Zresult.D, Pg/Z, [Xbase, Zindices.D, LSL #2]
        /// </summary>
        public static unsafe Vector<ulong> GatherVectorUInt32ZeroExtend(Vector<ulong> mask, uint* address, Vector<long> indices) => GatherVectorUInt32ZeroExtend(mask, address, indices);

        /// <summary>
        /// svuint64_t svld1uw_gather[_u64base]_u64(svbool_t pg, svuint64_t bases)
        ///   LD1W Zresult.D, Pg/Z, [Zbases.D, #0]
        /// </summary>
        public static unsafe Vector<ulong> GatherVectorUInt32ZeroExtend(Vector<ulong> mask, Vector<ulong> addresses) => GatherVectorUInt32ZeroExtend(mask, addresses);

        /// <summary>
        /// svuint64_t svld1uw_gather_[u64]index_u64(svbool_t pg, const uint32_t *base, svuint64_t indices)
        ///   LD1W Zresult.D, Pg/Z, [Xbase, Zindices.D, LSL #2]
        /// </summary>
        public static unsafe Vector<ulong> GatherVectorUInt32ZeroExtend(Vector<ulong> mask, uint* address, Vector<ulong> indices) => GatherVectorUInt32ZeroExtend(mask, address, indices);


        ///  Unextended load

        /// <summary>
        /// svfloat64_t svld1_gather_[s64]offset[_f64](svbool_t pg, const float64_t *base, svint64_t offsets)
        ///   LD1D Zresult.D, Pg/Z, [Xbase, Zoffsets.D]
        /// </summary>
        public static unsafe Vector<double> GatherVectorWithByteOffsets(Vector<double> mask, double* address, Vector<long> offsets) => GatherVectorWithByteOffsets(mask, address, offsets);

        /// <summary>
        /// svfloat64_t svld1_gather_[u64]offset[_f64](svbool_t pg, const float64_t *base, svuint64_t offsets)
        ///   LD1D Zresult.D, Pg/Z, [Xbase, Zoffsets.D]
        /// </summary>
        public static unsafe Vector<double> GatherVectorWithByteOffsets(Vector<double> mask, double* address, Vector<ulong> offsets) => GatherVectorWithByteOffsets(mask, address, offsets);

        /// <summary>
        /// svint32_t svld1_gather_[s32]offset[_s32](svbool_t pg, const int32_t *base, svint32_t offsets)
        ///   LD1W Zresult.S, Pg/Z, [Xbase, Zoffsets.S, SXTW]
        /// </summary>
        public static unsafe Vector<int> GatherVectorWithByteOffsets(Vector<int> mask, int* address, Vector<int> offsets) => GatherVectorWithByteOffsets(mask, address, offsets);

        /// <summary>
        /// svint32_t svld1_gather_[u32]offset[_s32](svbool_t pg, const int32_t *base, svuint32_t offsets)
        ///   LD1W Zresult.S, Pg/Z, [Xbase, Zoffsets.S, UXTW]
        /// </summary>
        public static unsafe Vector<int> GatherVectorWithByteOffsets(Vector<int> mask, int* address, Vector<uint> offsets) => GatherVectorWithByteOffsets(mask, address, offsets);

        /// <summary>
        /// svint64_t svld1_gather_[s64]offset[_s64](svbool_t pg, const int64_t *base, svint64_t offsets)
        ///   LD1D Zresult.D, Pg/Z, [Xbase, Zoffsets.D]
        /// </summary>
        public static unsafe Vector<long> GatherVectorWithByteOffsets(Vector<long> mask, long* address, Vector<long> offsets) => GatherVectorWithByteOffsets(mask, address, offsets);

        /// <summary>
        /// svint64_t svld1_gather_[u64]offset[_s64](svbool_t pg, const int64_t *base, svuint64_t offsets)
        ///   LD1D Zresult.D, Pg/Z, [Xbase, Zoffsets.D]
        /// </summary>
        public static unsafe Vector<long> GatherVectorWithByteOffsets(Vector<long> mask, long* address, Vector<ulong> offsets) => GatherVectorWithByteOffsets(mask, address, offsets);

        /// <summary>
        /// svfloat32_t svld1_gather_[s32]offset[_f32](svbool_t pg, const float32_t *base, svint32_t offsets)
        ///   LD1W Zresult.S, Pg/Z, [Xbase, Zoffsets.S, SXTW]
        /// </summary>
        public static unsafe Vector<float> GatherVectorWithByteOffsets(Vector<float> mask, float* address, Vector<int> offsets) => GatherVectorWithByteOffsets(mask, address, offsets);

        /// <summary>
        /// svfloat32_t svld1_gather_[u32]offset[_f32](svbool_t pg, const float32_t *base, svuint32_t offsets)
        ///   LD1W Zresult.S, Pg/Z, [Xbase, Zoffsets.S, UXTW]
        /// </summary>
        public static unsafe Vector<float> GatherVectorWithByteOffsets(Vector<float> mask, float* address, Vector<uint> offsets) => GatherVectorWithByteOffsets(mask, address, offsets);

        /// <summary>
        /// svuint32_t svld1_gather_[s32]offset[_u32](svbool_t pg, const uint32_t *base, svint32_t offsets)
        ///   LD1W Zresult.S, Pg/Z, [Xbase, Zoffsets.S, SXTW]
        /// </summary>
        public static unsafe Vector<uint> GatherVectorWithByteOffsets(Vector<uint> mask, uint* address, Vector<int> offsets) => GatherVectorWithByteOffsets(mask, address, offsets);

        /// <summary>
        /// svuint32_t svld1_gather_[u32]offset[_u32](svbool_t pg, const uint32_t *base, svuint32_t offsets)
        ///   LD1W Zresult.S, Pg/Z, [Xbase, Zoffsets.S, UXTW]
        /// </summary>
        public static unsafe Vector<uint> GatherVectorWithByteOffsets(Vector<uint> mask, uint* address, Vector<uint> offsets) => GatherVectorWithByteOffsets(mask, address, offsets);

        /// <summary>
        /// svuint64_t svld1_gather_[s64]offset[_u64](svbool_t pg, const uint64_t *base, svint64_t offsets)
        ///   LD1D Zresult.D, Pg/Z, [Xbase, Zoffsets.D]
        /// </summary>
        public static unsafe Vector<ulong> GatherVectorWithByteOffsets(Vector<ulong> mask, ulong* address, Vector<long> offsets) => GatherVectorWithByteOffsets(mask, address, offsets);

        /// <summary>
        /// svuint64_t svld1_gather_[u64]offset[_u64](svbool_t pg, const uint64_t *base, svuint64_t offsets)
        ///   LD1D Zresult.D, Pg/Z, [Xbase, Zoffsets.D]
        /// </summary>
        public static unsafe Vector<ulong> GatherVectorWithByteOffsets(Vector<ulong> mask, ulong* address, Vector<ulong> offsets) => GatherVectorWithByteOffsets(mask, address, offsets);


        ///  Count set predicate bits

        /// <summary>
        /// uint64_t svcntp_b8(svbool_t pg, svbool_t op)
        ///   CNTP Xresult, Pg, Pop.B
        /// </summary>
        public static unsafe ulong GetActiveElementCount(Vector<byte> mask, Vector<byte> from) => GetActiveElementCount(mask, from);

        /// <summary>
        /// uint64_t svcntp_b8(svbool_t pg, svbool_t op)
        ///   CNTP Xresult, Pg, Pop.B
        /// </summary>
        public static unsafe ulong GetActiveElementCount(Vector<double> mask, Vector<double> from) => GetActiveElementCount(mask, from);

        /// <summary>
        /// uint64_t svcntp_b8(svbool_t pg, svbool_t op)
        ///   CNTP Xresult, Pg, Pop.B
        /// </summary>
        public static unsafe ulong GetActiveElementCount(Vector<short> mask, Vector<short> from) => GetActiveElementCount(mask, from);

        /// <summary>
        /// uint64_t svcntp_b8(svbool_t pg, svbool_t op)
        ///   CNTP Xresult, Pg, Pop.B
        /// </summary>
        public static unsafe ulong GetActiveElementCount(Vector<int> mask, Vector<int> from) => GetActiveElementCount(mask, from);

        /// <summary>
        /// uint64_t svcntp_b8(svbool_t pg, svbool_t op)
        ///   CNTP Xresult, Pg, Pop.B
        /// </summary>
        public static unsafe ulong GetActiveElementCount(Vector<long> mask, Vector<long> from) => GetActiveElementCount(mask, from);

        /// <summary>
        /// uint64_t svcntp_b8(svbool_t pg, svbool_t op)
        ///   CNTP Xresult, Pg, Pop.B
        /// </summary>
        public static unsafe ulong GetActiveElementCount(Vector<sbyte> mask, Vector<sbyte> from) => GetActiveElementCount(mask, from);

        /// <summary>
        /// uint64_t svcntp_b8(svbool_t pg, svbool_t op)
        ///   CNTP Xresult, Pg, Pop.B
        /// </summary>
        public static unsafe ulong GetActiveElementCount(Vector<float> mask, Vector<float> from) => GetActiveElementCount(mask, from);

        /// <summary>
        /// uint64_t svcntp_b16(svbool_t pg, svbool_t op)
        ///   CNTP Xresult, Pg, Pop.H
        /// </summary>
        public static unsafe ulong GetActiveElementCount(Vector<ushort> mask, Vector<ushort> from) => GetActiveElementCount(mask, from);

        /// <summary>
        /// uint64_t svcntp_b32(svbool_t pg, svbool_t op)
        ///   CNTP Xresult, Pg, Pop.S
        /// </summary>
        public static unsafe ulong GetActiveElementCount(Vector<uint> mask, Vector<uint> from) => GetActiveElementCount(mask, from);

        /// <summary>
        /// uint64_t svcntp_b64(svbool_t pg, svbool_t op)
        ///   CNTP Xresult, Pg, Pop.D
        /// </summary>
        public static unsafe ulong GetActiveElementCount(Vector<ulong> mask, Vector<ulong> from) => GetActiveElementCount(mask, from);


        ///  Insert scalar into shifted vector

        /// <summary>
        /// svuint8_t svinsr[_n_u8](svuint8_t op1, uint8_t op2)
        ///   INSR Ztied1.B, Wop2
        ///   INSR Ztied1.B, Bop2
        /// </summary>
        public static unsafe Vector<byte> InsertIntoShiftedVector(Vector<byte> left, byte right) => InsertIntoShiftedVector(left, right);

        /// <summary>
        /// svfloat64_t svinsr[_n_f64](svfloat64_t op1, float64_t op2)
        ///   INSR Ztied1.D, Xop2
        ///   INSR Ztied1.D, Dop2
        /// </summary>
        public static unsafe Vector<double> InsertIntoShiftedVector(Vector<double> left, double right) => InsertIntoShiftedVector(left, right);

        /// <summary>
        /// svint16_t svinsr[_n_s16](svint16_t op1, int16_t op2)
        ///   INSR Ztied1.H, Wop2
        ///   INSR Ztied1.H, Hop2
        /// </summary>
        public static unsafe Vector<short> InsertIntoShiftedVector(Vector<short> left, short right) => InsertIntoShiftedVector(left, right);

        /// <summary>
        /// svint32_t svinsr[_n_s32](svint32_t op1, int32_t op2)
        ///   INSR Ztied1.S, Wop2
        ///   INSR Ztied1.S, Sop2
        /// </summary>
        public static unsafe Vector<int> InsertIntoShiftedVector(Vector<int> left, int right) => InsertIntoShiftedVector(left, right);

        /// <summary>
        /// svint64_t svinsr[_n_s64](svint64_t op1, int64_t op2)
        ///   INSR Ztied1.D, Xop2
        ///   INSR Ztied1.D, Dop2
        /// </summary>
        public static unsafe Vector<long> InsertIntoShiftedVector(Vector<long> left, long right) => InsertIntoShiftedVector(left, right);

        /// <summary>
        /// svint8_t svinsr[_n_s8](svint8_t op1, int8_t op2)
        ///   INSR Ztied1.B, Wop2
        ///   INSR Ztied1.B, Bop2
        /// </summary>
        public static unsafe Vector<sbyte> InsertIntoShiftedVector(Vector<sbyte> left, sbyte right) => InsertIntoShiftedVector(left, right);

        /// <summary>
        /// svfloat32_t svinsr[_n_f32](svfloat32_t op1, float32_t op2)
        ///   INSR Ztied1.S, Wop2
        ///   INSR Ztied1.S, Sop2
        /// </summary>
        public static unsafe Vector<float> InsertIntoShiftedVector(Vector<float> left, float right) => InsertIntoShiftedVector(left, right);

        /// <summary>
        /// svuint16_t svinsr[_n_u16](svuint16_t op1, uint16_t op2)
        ///   INSR Ztied1.H, Wop2
        ///   INSR Ztied1.H, Hop2
        /// </summary>
        public static unsafe Vector<ushort> InsertIntoShiftedVector(Vector<ushort> left, ushort right) => InsertIntoShiftedVector(left, right);

        /// <summary>
        /// svuint32_t svinsr[_n_u32](svuint32_t op1, uint32_t op2)
        ///   INSR Ztied1.S, Wop2
        ///   INSR Ztied1.S, Sop2
        /// </summary>
        public static unsafe Vector<uint> InsertIntoShiftedVector(Vector<uint> left, uint right) => InsertIntoShiftedVector(left, right);

        /// <summary>
        /// svuint64_t svinsr[_n_u64](svuint64_t op1, uint64_t op2)
        ///   INSR Ztied1.D, Xop2
        ///   INSR Ztied1.D, Dop2
        /// </summary>
        public static unsafe Vector<ulong> InsertIntoShiftedVector(Vector<ulong> left, ulong right) => InsertIntoShiftedVector(left, right);


        ///  LeadingSignCount : Count leading sign bits

        /// <summary>
        /// svuint8_t svcls[_s8]_m(svuint8_t inactive, svbool_t pg, svint8_t op)
        /// svuint8_t svcls[_s8]_x(svbool_t pg, svint8_t op)
        /// svuint8_t svcls[_s8]_z(svbool_t pg, svint8_t op)
        ///   CLS Ztied.B, Pg/M, Zop.B
        /// </summary>
        public static unsafe Vector<byte> LeadingSignCount(Vector<sbyte> value) => LeadingSignCount(value);

        /// <summary>
        /// svuint16_t svcls[_s16]_m(svuint16_t inactive, svbool_t pg, svint16_t op)
        /// svuint16_t svcls[_s16]_x(svbool_t pg, svint16_t op)
        /// svuint16_t svcls[_s16]_z(svbool_t pg, svint16_t op)
        ///   CLS Ztied.H, Pg/M, Zop.H
        /// </summary>
        public static unsafe Vector<ushort> LeadingSignCount(Vector<short> value) => LeadingSignCount(value);

        /// <summary>
        /// svuint32_t svcls[_s32]_m(svuint32_t inactive, svbool_t pg, svint32_t op)
        /// svuint32_t svcls[_s32]_x(svbool_t pg, svint32_t op)
        /// svuint32_t svcls[_s32]_z(svbool_t pg, svint32_t op)
        ///   CLS Ztied.S, Pg/M, Zop.S
        /// </summary>
        public static unsafe Vector<uint> LeadingSignCount(Vector<int> value) => LeadingSignCount(value);

        /// <summary>
        /// svuint64_t svcls[_s64]_m(svuint64_t inactive, svbool_t pg, svint64_t op)
        /// svuint64_t svcls[_s64]_x(svbool_t pg, svint64_t op)
        /// svuint64_t svcls[_s64]_z(svbool_t pg, svint64_t op)
        ///   CLS Ztied.D, Pg/M, Zop.D
        /// </summary>
        public static unsafe Vector<ulong> LeadingSignCount(Vector<long> value) => LeadingSignCount(value);


        ///  LeadingZeroCount : Count leading zero bits

        /// <summary>
        /// svuint8_t svclz[_s8]_m(svuint8_t inactive, svbool_t pg, svint8_t op)
        /// svuint8_t svclz[_s8]_x(svbool_t pg, svint8_t op)
        /// svuint8_t svclz[_s8]_z(svbool_t pg, svint8_t op)
        ///   CLZ Ztied.B, Pg/M, Zop.B
        /// </summary>
        public static unsafe Vector<byte> LeadingZeroCount(Vector<sbyte> value) => LeadingZeroCount(value);

        /// <summary>
        /// svuint8_t svclz[_u8]_m(svuint8_t inactive, svbool_t pg, svuint8_t op)
        /// svuint8_t svclz[_u8]_x(svbool_t pg, svuint8_t op)
        /// svuint8_t svclz[_u8]_z(svbool_t pg, svuint8_t op)
        ///   CLZ Ztied.B, Pg/M, Zop.B
        /// </summary>
        public static unsafe Vector<byte> LeadingZeroCount(Vector<byte> value) => LeadingZeroCount(value);

        /// <summary>
        /// svuint16_t svclz[_s16]_m(svuint16_t inactive, svbool_t pg, svint16_t op)
        /// svuint16_t svclz[_s16]_x(svbool_t pg, svint16_t op)
        /// svuint16_t svclz[_s16]_z(svbool_t pg, svint16_t op)
        ///   CLZ Ztied.H, Pg/M, Zop.H
        /// </summary>
        public static unsafe Vector<ushort> LeadingZeroCount(Vector<short> value) => LeadingZeroCount(value);

        /// <summary>
        /// svuint16_t svclz[_u16]_m(svuint16_t inactive, svbool_t pg, svuint16_t op)
        /// svuint16_t svclz[_u16]_x(svbool_t pg, svuint16_t op)
        /// svuint16_t svclz[_u16]_z(svbool_t pg, svuint16_t op)
        ///   CLZ Ztied.H, Pg/M, Zop.H
        /// </summary>
        public static unsafe Vector<ushort> LeadingZeroCount(Vector<ushort> value) => LeadingZeroCount(value);

        /// <summary>
        /// svuint32_t svclz[_s32]_m(svuint32_t inactive, svbool_t pg, svint32_t op)
        /// svuint32_t svclz[_s32]_x(svbool_t pg, svint32_t op)
        /// svuint32_t svclz[_s32]_z(svbool_t pg, svint32_t op)
        ///   CLZ Ztied.S, Pg/M, Zop.S
        /// </summary>
        public static unsafe Vector<uint> LeadingZeroCount(Vector<int> value) => LeadingZeroCount(value);

        /// <summary>
        /// svuint32_t svclz[_u32]_m(svuint32_t inactive, svbool_t pg, svuint32_t op)
        /// svuint32_t svclz[_u32]_x(svbool_t pg, svuint32_t op)
        /// svuint32_t svclz[_u32]_z(svbool_t pg, svuint32_t op)
        ///   CLZ Ztied.S, Pg/M, Zop.S
        /// </summary>
        public static unsafe Vector<uint> LeadingZeroCount(Vector<uint> value) => LeadingZeroCount(value);

        /// <summary>
        /// svuint64_t svclz[_s64]_m(svuint64_t inactive, svbool_t pg, svint64_t op)
        /// svuint64_t svclz[_s64]_x(svbool_t pg, svint64_t op)
        /// svuint64_t svclz[_s64]_z(svbool_t pg, svint64_t op)
        ///   CLZ Ztied.D, Pg/M, Zop.D
        /// </summary>
        public static unsafe Vector<ulong> LeadingZeroCount(Vector<long> value) => LeadingZeroCount(value);

        /// <summary>
        /// svuint64_t svclz[_u64]_m(svuint64_t inactive, svbool_t pg, svuint64_t op)
        /// svuint64_t svclz[_u64]_x(svbool_t pg, svuint64_t op)
        /// svuint64_t svclz[_u64]_z(svbool_t pg, svuint64_t op)
        ///   CLZ Ztied.D, Pg/M, Zop.D
        /// </summary>
        public static unsafe Vector<ulong> LeadingZeroCount(Vector<ulong> value) => LeadingZeroCount(value);


        ///  LoadVector : Unextended load

        /// <summary>
        /// svint8_t svld1[_s8](svbool_t pg, const int8_t *base)
        ///   LD1B Zresult.B, Pg/Z, [Xarray, Xindex]
        ///   LD1B Zresult.B, Pg/Z, [Xbase, #0, MUL VL]
        /// </summary>
        public static unsafe Vector<sbyte> LoadVector(Vector<sbyte> mask, sbyte* address) => LoadVector(mask, address);

        /// <summary>
        /// svint16_t svld1[_s16](svbool_t pg, const int16_t *base)
        ///   LD1H Zresult.H, Pg/Z, [Xarray, Xindex, LSL #1]
        ///   LD1H Zresult.H, Pg/Z, [Xbase, #0, MUL VL]
        /// </summary>
        public static unsafe Vector<short> LoadVector(Vector<short> mask, short* address) => LoadVector(mask, address);

        /// <summary>
        /// svint32_t svld1[_s32](svbool_t pg, const int32_t *base)
        ///   LD1W Zresult.S, Pg/Z, [Xarray, Xindex, LSL #2]
        ///   LD1W Zresult.S, Pg/Z, [Xbase, #0, MUL VL]
        /// </summary>
        public static unsafe Vector<int> LoadVector(Vector<int> mask, int* address) => LoadVector(mask, address);

        /// <summary>
        /// svint64_t svld1[_s64](svbool_t pg, const int64_t *base)
        ///   LD1D Zresult.D, Pg/Z, [Xarray, Xindex, LSL #3]
        ///   LD1D Zresult.D, Pg/Z, [Xbase, #0, MUL VL]
        /// </summary>
        public static unsafe Vector<long> LoadVector(Vector<long> mask, long* address) => LoadVector(mask, address);

        /// <summary>
        /// svuint8_t svld1[_u8](svbool_t pg, const uint8_t *base)
        ///   LD1B Zresult.B, Pg/Z, [Xarray, Xindex]
        ///   LD1B Zresult.B, Pg/Z, [Xbase, #0, MUL VL]
        /// </summary>
        public static unsafe Vector<byte> LoadVector(Vector<byte> mask, byte* address) => LoadVector(mask, address);

        /// <summary>
        /// svuint16_t svld1[_u16](svbool_t pg, const uint16_t *base)
        ///   LD1H Zresult.H, Pg/Z, [Xarray, Xindex, LSL #1]
        ///   LD1H Zresult.H, Pg/Z, [Xbase, #0, MUL VL]
        /// </summary>
        public static unsafe Vector<ushort> LoadVector(Vector<ushort> mask, ushort* address) => LoadVector(mask, address);

        /// <summary>
        /// svuint32_t svld1[_u32](svbool_t pg, const uint32_t *base)
        ///   LD1W Zresult.S, Pg/Z, [Xarray, Xindex, LSL #2]
        ///   LD1W Zresult.S, Pg/Z, [Xbase, #0, MUL VL]
        /// </summary>
        public static unsafe Vector<uint> LoadVector(Vector<uint> mask, uint* address) => LoadVector(mask, address);

        /// <summary>
        /// svuint64_t svld1[_u64](svbool_t pg, const uint64_t *base)
        ///   LD1D Zresult.D, Pg/Z, [Xarray, Xindex, LSL #3]
        ///   LD1D Zresult.D, Pg/Z, [Xbase, #0, MUL VL]
        /// </summary>
        public static unsafe Vector<ulong> LoadVector(Vector<ulong> mask, ulong* address) => LoadVector(mask, address);

        /// <summary>
        /// svfloat32_t svld1[_f32](svbool_t pg, const float32_t *base)
        ///   LD1W Zresult.S, Pg/Z, [Xarray, Xindex, LSL #2]
        ///   LD1W Zresult.S, Pg/Z, [Xbase, #0, MUL VL]
        /// </summary>
        public static unsafe Vector<float> LoadVector(Vector<float> mask, float* address) => LoadVector(mask, address);

        /// <summary>
        /// svfloat64_t svld1[_f64](svbool_t pg, const float64_t *base)
        ///   LD1D Zresult.D, Pg/Z, [Xarray, Xindex, LSL #3]
        ///   LD1D Zresult.D, Pg/Z, [Xbase, #0, MUL VL]
        /// </summary>
        public static unsafe Vector<double> LoadVector(Vector<double> mask, double* address) => LoadVector(mask, address);


        /// <summary>
        /// svuint8_t svldnf1[_u8](svbool_t pg, const uint8_t *base)
        ///   LDNF1B Zresult.B, Pg/Z, [Xbase, #0, MUL VL]
        /// </summary>
        public static unsafe Vector<byte> LoadVectorNonFaulting(byte* address) => LoadVectorNonFaulting(address);

        /// <summary>
        /// svfloat64_t svldnf1[_f64](svbool_t pg, const float64_t *base)
        ///   LDNF1D Zresult.D, Pg/Z, [Xbase, #0, MUL VL]
        /// </summary>
        public static unsafe Vector<double> LoadVectorNonFaulting(double* address) => LoadVectorNonFaulting(address);

        /// <summary>
        /// svint16_t svldnf1[_s16](svbool_t pg, const int16_t *base)
        ///   LDNF1H Zresult.H, Pg/Z, [Xbase, #0, MUL VL]
        /// </summary>
        public static unsafe Vector<short> LoadVectorNonFaulting(short* address) => LoadVectorNonFaulting(address);

        /// <summary>
        /// svint32_t svldnf1[_s32](svbool_t pg, const int32_t *base)
        ///   LDNF1W Zresult.S, Pg/Z, [Xbase, #0, MUL VL]
        /// </summary>
        public static unsafe Vector<int> LoadVectorNonFaulting(int* address) => LoadVectorNonFaulting(address);

        /// <summary>
        /// svint64_t svldnf1[_s64](svbool_t pg, const int64_t *base)
        ///   LDNF1D Zresult.D, Pg/Z, [Xbase, #0, MUL VL]
        /// </summary>
        public static unsafe Vector<long> LoadVectorNonFaulting(long* address) => LoadVectorNonFaulting(address);

        /// <summary>
        /// svint8_t svldnf1[_s8](svbool_t pg, const int8_t *base)
        ///   LDNF1B Zresult.B, Pg/Z, [Xbase, #0, MUL VL]
        /// </summary>
        public static unsafe Vector<sbyte> LoadVectorNonFaulting(sbyte* address) => LoadVectorNonFaulting(address);

        /// <summary>
        /// svfloat32_t svldnf1[_f32](svbool_t pg, const float32_t *base)
        ///   LDNF1W Zresult.S, Pg/Z, [Xbase, #0, MUL VL]
        /// </summary>
        public static unsafe Vector<float> LoadVectorNonFaulting(float* address) => LoadVectorNonFaulting(address);

        /// <summary>
        /// svuint16_t svldnf1[_u16](svbool_t pg, const uint16_t *base)
        ///   LDNF1H Zresult.H, Pg/Z, [Xbase, #0, MUL VL]
        /// </summary>
        public static unsafe Vector<ushort> LoadVectorNonFaulting(ushort* address) => LoadVectorNonFaulting(address);

        /// <summary>
        /// svuint32_t svldnf1[_u32](svbool_t pg, const uint32_t *base)
        ///   LDNF1W Zresult.S, Pg/Z, [Xbase, #0, MUL VL]
        /// </summary>
        public static unsafe Vector<uint> LoadVectorNonFaulting(uint* address) => LoadVectorNonFaulting(address);

        /// <summary>
        /// svuint64_t svldnf1[_u64](svbool_t pg, const uint64_t *base)
        ///   LDNF1D Zresult.D, Pg/Z, [Xbase, #0, MUL VL]
        /// </summary>
        public static unsafe Vector<ulong> LoadVectorNonFaulting(ulong* address) => LoadVectorNonFaulting(address);


        /// <summary>
        /// svuint8_t svldnt1[_u8](svbool_t pg, const uint8_t *base)
        ///   LDNT1B Zresult.B, Pg/Z, [Xbase, #0, MUL VL]
        /// </summary>
        public static unsafe Vector<byte> LoadVectorNonTemporal(Vector<byte> mask, byte* address) => LoadVectorNonTemporal(mask, address);

        /// <summary>
        /// svfloat64_t svldnt1[_f64](svbool_t pg, const float64_t *base)
        ///   LDNT1D Zresult.D, Pg/Z, [Xbase, #0, MUL VL]
        /// </summary>
        public static unsafe Vector<double> LoadVectorNonTemporal(Vector<double> mask, double* address) => LoadVectorNonTemporal(mask, address);

        /// <summary>
        /// svint16_t svldnt1[_s16](svbool_t pg, const int16_t *base)
        ///   LDNT1H Zresult.H, Pg/Z, [Xbase, #0, MUL VL]
        /// </summary>
        public static unsafe Vector<short> LoadVectorNonTemporal(Vector<short> mask, short* address) => LoadVectorNonTemporal(mask, address);

        /// <summary>
        /// svint32_t svldnt1[_s32](svbool_t pg, const int32_t *base)
        ///   LDNT1W Zresult.S, Pg/Z, [Xbase, #0, MUL VL]
        /// </summary>
        public static unsafe Vector<int> LoadVectorNonTemporal(Vector<int> mask, int* address) => LoadVectorNonTemporal(mask, address);

        /// <summary>
        /// svint64_t svldnt1[_s64](svbool_t pg, const int64_t *base)
        ///   LDNT1D Zresult.D, Pg/Z, [Xbase, #0, MUL VL]
        /// </summary>
        public static unsafe Vector<long> LoadVectorNonTemporal(Vector<long> mask, long* address) => LoadVectorNonTemporal(mask, address);

        /// <summary>
        /// svint8_t svldnt1[_s8](svbool_t pg, const int8_t *base)
        ///   LDNT1B Zresult.B, Pg/Z, [Xbase, #0, MUL VL]
        /// </summary>
        public static unsafe Vector<sbyte> LoadVectorNonTemporal(Vector<sbyte> mask, sbyte* address) => LoadVectorNonTemporal(mask, address);

        /// <summary>
        /// svfloat32_t svldnt1[_f32](svbool_t pg, const float32_t *base)
        ///   LDNT1W Zresult.S, Pg/Z, [Xbase, #0, MUL VL]
        /// </summary>
        public static unsafe Vector<float> LoadVectorNonTemporal(Vector<float> mask, float* address) => LoadVectorNonTemporal(mask, address);

        /// <summary>
        /// svuint16_t svldnt1[_u16](svbool_t pg, const uint16_t *base)
        ///   LDNT1H Zresult.H, Pg/Z, [Xbase, #0, MUL VL]
        /// </summary>
        public static unsafe Vector<ushort> LoadVectorNonTemporal(Vector<ushort> mask, ushort* address) => LoadVectorNonTemporal(mask, address);

        /// <summary>
        /// svuint32_t svldnt1[_u32](svbool_t pg, const uint32_t *base)
        ///   LDNT1W Zresult.S, Pg/Z, [Xbase, #0, MUL VL]
        /// </summary>
        public static unsafe Vector<uint> LoadVectorNonTemporal(Vector<uint> mask, uint* address) => LoadVectorNonTemporal(mask, address);

        /// <summary>
        /// svuint64_t svldnt1[_u64](svbool_t pg, const uint64_t *base)
        ///   LDNT1D Zresult.D, Pg/Z, [Xbase, #0, MUL VL]
        /// </summary>
        public static unsafe Vector<ulong> LoadVectorNonTemporal(Vector<ulong> mask, ulong* address) => LoadVectorNonTemporal(mask, address);


        /// <summary>
        /// svuint8_t svld1rq[_u8](svbool_t pg, const uint8_t *base)
        ///   LD1RQB Zresult.B, Pg/Z, [Xbase, #0]
        /// </summary>
        public static unsafe Vector<byte> LoadVector128AndReplicateToVector(Vector<byte> mask, byte* address) => LoadVector128AndReplicateToVector(mask, address);

        /// <summary>
        /// svfloat64_t svld1rq[_f64](svbool_t pg, const float64_t *base)
        ///   LD1RQD Zresult.D, Pg/Z, [Xbase, #0]
        /// </summary>
        public static unsafe Vector<double> LoadVector128AndReplicateToVector(Vector<double> mask, double* address) => LoadVector128AndReplicateToVector(mask, address);

        /// <summary>
        /// svint16_t svld1rq[_s16](svbool_t pg, const int16_t *base)
        ///   LD1RQH Zresult.H, Pg/Z, [Xbase, #0]
        /// </summary>
        public static unsafe Vector<short> LoadVector128AndReplicateToVector(Vector<short> mask, short* address) => LoadVector128AndReplicateToVector(mask, address);

        /// <summary>
        /// svint32_t svld1rq[_s32](svbool_t pg, const int32_t *base)
        ///   LD1RQW Zresult.S, Pg/Z, [Xbase, #0]
        /// </summary>
        public static unsafe Vector<int> LoadVector128AndReplicateToVector(Vector<int> mask, int* address) => LoadVector128AndReplicateToVector(mask, address);

        /// <summary>
        /// svint64_t svld1rq[_s64](svbool_t pg, const int64_t *base)
        ///   LD1RQD Zresult.D, Pg/Z, [Xbase, #0]
        /// </summary>
        public static unsafe Vector<long> LoadVector128AndReplicateToVector(Vector<long> mask, long* address) => LoadVector128AndReplicateToVector(mask, address);

        /// <summary>
        /// svint8_t svld1rq[_s8](svbool_t pg, const int8_t *base)
        ///   LD1RQB Zresult.B, Pg/Z, [Xbase, #0]
        /// </summary>
        public static unsafe Vector<sbyte> LoadVector128AndReplicateToVector(Vector<sbyte> mask, sbyte* address) => LoadVector128AndReplicateToVector(mask, address);

        /// <summary>
        /// svfloat32_t svld1rq[_f32](svbool_t pg, const float32_t *base)
        ///   LD1RQW Zresult.S, Pg/Z, [Xbase, #0]
        /// </summary>
        public static unsafe Vector<float> LoadVector128AndReplicateToVector(Vector<float> mask, float* address) => LoadVector128AndReplicateToVector(mask, address);

        /// <summary>
        /// svuint16_t svld1rq[_u16](svbool_t pg, const uint16_t *base)
        ///   LD1RQH Zresult.H, Pg/Z, [Xbase, #0]
        /// </summary>
        public static unsafe Vector<ushort> LoadVector128AndReplicateToVector(Vector<ushort> mask, ushort* address) => LoadVector128AndReplicateToVector(mask, address);

        /// <summary>
        /// svuint32_t svld1rq[_u32](svbool_t pg, const uint32_t *base)
        ///   LD1RQW Zresult.S, Pg/Z, [Xbase, #0]
        /// </summary>
        public static unsafe Vector<uint> LoadVector128AndReplicateToVector(Vector<uint> mask, uint* address) => LoadVector128AndReplicateToVector(mask, address);

        /// <summary>
        /// svuint64_t svld1rq[_u64](svbool_t pg, const uint64_t *base)
        ///   LD1RQD Zresult.D, Pg/Z, [Xbase, #0]
        /// </summary>
        public static unsafe Vector<ulong> LoadVector128AndReplicateToVector(Vector<ulong> mask, ulong* address) => LoadVector128AndReplicateToVector(mask, address);

        ///  LoadVectorByteZeroExtendToInt16 : Load 8-bit data and zero-extend

        /// <summary>
        /// svint16_t svld1ub_s16(svbool_t pg, const uint8_t *base)
        ///   LD1B Zresult.H, Pg/Z, [Xbase, #0, MUL VL]
        /// </summary>
        public static unsafe Vector<short> LoadVectorByteZeroExtendToInt16(Vector<short> mask, byte* address) => LoadVectorByteZeroExtendToInt16(mask, address);


        ///  LoadVectorByteZeroExtendToInt32 : Load 8-bit data and zero-extend

        /// <summary>
        /// svint32_t svld1ub_s32(svbool_t pg, const uint8_t *base)
        ///   LD1B Zresult.S, Pg/Z, [Xbase, #0, MUL VL]
        /// </summary>
        public static unsafe Vector<int> LoadVectorByteZeroExtendToInt32(Vector<int> mask, byte* address) => LoadVectorByteZeroExtendToInt32(mask, address);


        ///  LoadVectorByteZeroExtendToInt64 : Load 8-bit data and zero-extend

        /// <summary>
        /// svint64_t svld1ub_s64(svbool_t pg, const uint8_t *base)
        ///   LD1B Zresult.D, Pg/Z, [Xbase, #0, MUL VL]
        /// </summary>
        public static unsafe Vector<long> LoadVectorByteZeroExtendToInt64(Vector<long> mask, byte* address) => LoadVectorByteZeroExtendToInt64(mask, address);


        ///  LoadVectorByteZeroExtendToUInt16 : Load 8-bit data and zero-extend

        /// <summary>
        /// svuint16_t svld1ub_u16(svbool_t pg, const uint8_t *base)
        ///   LD1B Zresult.H, Pg/Z, [Xbase, #0, MUL VL]
        /// </summary>
        public static unsafe Vector<ushort> LoadVectorByteZeroExtendToUInt16(Vector<ushort> mask, byte* address) => LoadVectorByteZeroExtendToUInt16(mask, address);


        ///  LoadVectorByteZeroExtendToUInt32 : Load 8-bit data and zero-extend

        /// <summary>
        /// svuint32_t svld1ub_u32(svbool_t pg, const uint8_t *base)
        ///   LD1B Zresult.S, Pg/Z, [Xbase, #0, MUL VL]
        /// </summary>
        public static unsafe Vector<uint> LoadVectorByteZeroExtendToUInt32(Vector<uint> mask, byte* address) => LoadVectorByteZeroExtendToUInt32(mask, address);


        ///  LoadVectorByteZeroExtendToUInt64 : Load 8-bit data and zero-extend

        /// <summary>
        /// svuint64_t svld1ub_u64(svbool_t pg, const uint8_t *base)
        ///   LD1B Zresult.D, Pg/Z, [Xbase, #0, MUL VL]
        /// </summary>
        public static unsafe Vector<ulong> LoadVectorByteZeroExtendToUInt64(Vector<ulong> mask, byte* address) => LoadVectorByteZeroExtendToUInt64(mask, address);


        ///  LoadVectorInt16SignExtendToInt32 : Load 16-bit data and sign-extend

        /// <summary>
        /// svint32_t svld1sh_s32(svbool_t pg, const int16_t *base)
        ///   LD1SH Zresult.S, Pg/Z, [Xbase, #0, MUL VL]
        /// </summary>
        public static unsafe Vector<int> LoadVectorInt16SignExtendToInt32(Vector<int> mask, short* address) => LoadVectorInt16SignExtendToInt32(mask, address);


        ///  LoadVectorInt16SignExtendToInt64 : Load 16-bit data and sign-extend

        /// <summary>
        /// svint64_t svld1sh_s64(svbool_t pg, const int16_t *base)
        ///   LD1SH Zresult.D, Pg/Z, [Xbase, #0, MUL VL]
        /// </summary>
        public static unsafe Vector<long> LoadVectorInt16SignExtendToInt64(Vector<long> mask, short* address) => LoadVectorInt16SignExtendToInt64(mask, address);


        ///  LoadVectorInt16SignExtendToUInt32 : Load 16-bit data and sign-extend

        /// <summary>
        /// svuint32_t svld1sh_u32(svbool_t pg, const int16_t *base)
        ///   LD1SH Zresult.S, Pg/Z, [Xbase, #0, MUL VL]
        /// </summary>
        public static unsafe Vector<uint> LoadVectorInt16SignExtendToUInt32(Vector<uint> mask, short* address) => LoadVectorInt16SignExtendToUInt32(mask, address);


        ///  LoadVectorInt16SignExtendToUInt64 : Load 16-bit data and sign-extend

        /// <summary>
        /// svuint64_t svld1sh_u64(svbool_t pg, const int16_t *base)
        ///   LD1SH Zresult.D, Pg/Z, [Xbase, #0, MUL VL]
        /// </summary>
        public static unsafe Vector<ulong> LoadVectorInt16SignExtendToUInt64(Vector<ulong> mask, short* address) => LoadVectorInt16SignExtendToUInt64(mask, address);


        ///  LoadVectorInt32SignExtendToInt64 : Load 32-bit data and sign-extend

        /// <summary>
        /// svint64_t svld1sw_s64(svbool_t pg, const int32_t *base)
        ///   LD1SW Zresult.D, Pg/Z, [Xbase, #0, MUL VL]
        /// </summary>
        public static unsafe Vector<long> LoadVectorInt32SignExtendToInt64(Vector<long> mask, int* address) => LoadVectorInt32SignExtendToInt64(mask, address);


        ///  LoadVectorInt32SignExtendToUInt64 : Load 32-bit data and sign-extend

        /// <summary>
        /// svuint64_t svld1sw_u64(svbool_t pg, const int32_t *base)
        ///   LD1SW Zresult.D, Pg/Z, [Xbase, #0, MUL VL]
        /// </summary>
        public static unsafe Vector<ulong> LoadVectorInt32SignExtendToUInt64(Vector<ulong> mask, int* address) => LoadVectorInt32SignExtendToUInt64(mask, address);


        ///  LoadVectorSByteSignExtendToInt16 : Load 8-bit data and sign-extend

        /// <summary>
        /// svint16_t svld1sb_s16(svbool_t pg, const int8_t *base)
        ///   LD1SB Zresult.H, Pg/Z, [Xbase, #0, MUL VL]
        /// </summary>
        public static unsafe Vector<short> LoadVectorSByteSignExtendToInt16(Vector<short> mask, sbyte* address) => LoadVectorSByteSignExtendToInt16(mask, address);


        ///  LoadVectorSByteSignExtendToInt32 : Load 8-bit data and sign-extend

        /// <summary>
        /// svint32_t svld1sb_s32(svbool_t pg, const int8_t *base)
        ///   LD1SB Zresult.S, Pg/Z, [Xbase, #0, MUL VL]
        /// </summary>
        public static unsafe Vector<int> LoadVectorSByteSignExtendToInt32(Vector<int> mask, sbyte* address) => LoadVectorSByteSignExtendToInt32(mask, address);


        ///  LoadVectorSByteSignExtendToInt64 : Load 8-bit data and sign-extend

        /// <summary>
        /// svint64_t svld1sb_s64(svbool_t pg, const int8_t *base)
        ///   LD1SB Zresult.D, Pg/Z, [Xbase, #0, MUL VL]
        /// </summary>
        public static unsafe Vector<long> LoadVectorSByteSignExtendToInt64(Vector<long> mask, sbyte* address) => LoadVectorSByteSignExtendToInt64(mask, address);


        ///  LoadVectorSByteSignExtendToUInt16 : Load 8-bit data and sign-extend

        /// <summary>
        /// svuint16_t svld1sb_u16(svbool_t pg, const int8_t *base)
        ///   LD1SB Zresult.H, Pg/Z, [Xbase, #0, MUL VL]
        /// </summary>
        public static unsafe Vector<ushort> LoadVectorSByteSignExtendToUInt16(Vector<ushort> mask, sbyte* address) => LoadVectorSByteSignExtendToUInt16(mask, address);


        ///  LoadVectorSByteSignExtendToUInt32 : Load 8-bit data and sign-extend

        /// <summary>
        /// svuint32_t svld1sb_u32(svbool_t pg, const int8_t *base)
        ///   LD1SB Zresult.S, Pg/Z, [Xbase, #0, MUL VL]
        /// </summary>
        public static unsafe Vector<uint> LoadVectorSByteSignExtendToUInt32(Vector<uint> mask, sbyte* address) => LoadVectorSByteSignExtendToUInt32(mask, address);


        ///  LoadVectorSByteSignExtendToUInt64 : Load 8-bit data and sign-extend

        /// <summary>
        /// svuint64_t svld1sb_u64(svbool_t pg, const int8_t *base)
        ///   LD1SB Zresult.D, Pg/Z, [Xbase, #0, MUL VL]
        /// </summary>
        public static unsafe Vector<ulong> LoadVectorSByteSignExtendToUInt64(Vector<ulong> mask, sbyte* address) => LoadVectorSByteSignExtendToUInt64(mask, address);


        ///  LoadVectorUInt16ZeroExtendToInt32 : Load 16-bit data and zero-extend

        /// <summary>
        /// svint32_t svld1uh_s32(svbool_t pg, const uint16_t *base)
        ///   LD1H Zresult.S, Pg/Z, [Xbase, #0, MUL VL]
        /// </summary>
        public static unsafe Vector<int> LoadVectorUInt16ZeroExtendToInt32(Vector<int> mask, ushort* address) => LoadVectorUInt16ZeroExtendToInt32(mask, address);


        ///  LoadVectorUInt16ZeroExtendToInt64 : Load 16-bit data and zero-extend

        /// <summary>
        /// svint64_t svld1uh_s64(svbool_t pg, const uint16_t *base)
        ///   LD1H Zresult.D, Pg/Z, [Xbase, #0, MUL VL]
        /// </summary>
        public static unsafe Vector<long> LoadVectorUInt16ZeroExtendToInt64(Vector<long> mask, ushort* address) => LoadVectorUInt16ZeroExtendToInt64(mask, address);


        ///  LoadVectorUInt16ZeroExtendToUInt32 : Load 16-bit data and zero-extend

        /// <summary>
        /// svuint32_t svld1uh_u32(svbool_t pg, const uint16_t *base)
        ///   LD1H Zresult.S, Pg/Z, [Xbase, #0, MUL VL]
        /// </summary>
        public static unsafe Vector<uint> LoadVectorUInt16ZeroExtendToUInt32(Vector<uint> mask, ushort* address) => LoadVectorUInt16ZeroExtendToUInt32(mask, address);


        ///  LoadVectorUInt16ZeroExtendToUInt64 : Load 16-bit data and zero-extend

        /// <summary>
        /// svuint64_t svld1uh_u64(svbool_t pg, const uint16_t *base)
        ///   LD1H Zresult.D, Pg/Z, [Xbase, #0, MUL VL]
        /// </summary>
        public static unsafe Vector<ulong> LoadVectorUInt16ZeroExtendToUInt64(Vector<ulong> mask, ushort* address) => LoadVectorUInt16ZeroExtendToUInt64(mask, address);


        ///  LoadVectorUInt32ZeroExtendToInt64 : Load 32-bit data and zero-extend

        /// <summary>
        /// svint64_t svld1uw_s64(svbool_t pg, const uint32_t *base)
        ///   LD1W Zresult.D, Pg/Z, [Xbase, #0, MUL VL]
        /// </summary>
        public static unsafe Vector<long> LoadVectorUInt32ZeroExtendToInt64(Vector<long> mask, uint* address) => LoadVectorUInt32ZeroExtendToInt64(mask, address);


        ///  LoadVectorUInt32ZeroExtendToUInt64 : Load 32-bit data and zero-extend

        /// <summary>
        /// svuint64_t svld1uw_u64(svbool_t pg, const uint32_t *base)
        ///   LD1W Zresult.D, Pg/Z, [Xbase, #0, MUL VL]
        /// </summary>
        public static unsafe Vector<ulong> LoadVectorUInt32ZeroExtendToUInt64(Vector<ulong> mask, uint* address) => LoadVectorUInt32ZeroExtendToUInt64(mask, address);

        /// <summary>
        /// svint16_t svldnf1ub_s16(svbool_t pg, const uint8_t *base)
        ///   LDNF1B Zresult.H, Pg/Z, [Xbase, #0, MUL VL]
        /// </summary>
        public static unsafe Vector<short> LoadVectorByteNonFaultingZeroExtendToInt16(byte* address) => LoadVectorByteNonFaultingZeroExtendToInt16(address);

        /// <summary>
        /// svint32_t svldnf1ub_s32(svbool_t pg, const uint8_t *base)
        ///   LDNF1B Zresult.S, Pg/Z, [Xbase, #0, MUL VL]
        /// </summary>
        public static unsafe Vector<int> LoadVectorByteNonFaultingZeroExtendToInt32(byte* address) => LoadVectorByteNonFaultingZeroExtendToInt32(address);

        /// <summary>
        /// svint64_t svldnf1ub_s64(svbool_t pg, const uint8_t *base)
        ///   LDNF1B Zresult.D, Pg/Z, [Xbase, #0, MUL VL]
        /// </summary>
        public static unsafe Vector<long> LoadVectorByteNonFaultingZeroExtendToInt64(byte* address) => LoadVectorByteNonFaultingZeroExtendToInt64(address);

        /// <summary>
        /// svuint16_t svldnf1ub_u16(svbool_t pg, const uint8_t *base)
        ///   LDNF1B Zresult.H, Pg/Z, [Xbase, #0, MUL VL]
        /// </summary>
        public static unsafe Vector<ushort> LoadVectorByteNonFaultingZeroExtendToUInt16(byte* address) => LoadVectorByteNonFaultingZeroExtendToUInt16(address);

        /// <summary>
        /// svuint32_t svldnf1ub_u32(svbool_t pg, const uint8_t *base)
        ///   LDNF1B Zresult.S, Pg/Z, [Xbase, #0, MUL VL]
        /// </summary>
        public static unsafe Vector<uint> LoadVectorByteNonFaultingZeroExtendToUInt32(byte* address) => LoadVectorByteNonFaultingZeroExtendToUInt32(address);

        /// <summary>
        /// svuint64_t svldnf1ub_u64(svbool_t pg, const uint8_t *base)
        ///   LDNF1B Zresult.D, Pg/Z, [Xbase, #0, MUL VL]
        /// </summary>
        public static unsafe Vector<ulong> LoadVectorByteNonFaultingZeroExtendToUInt64(byte* address) => LoadVectorByteNonFaultingZeroExtendToUInt64(address);

        /// <summary>
        /// svint32_t svldnf1uh_s32(svbool_t pg, const uint16_t *base)
        ///   LDNF1H Zresult.S, Pg/Z, [Xbase, #0, MUL VL]
        /// </summary>
        public static unsafe Vector<int> LoadVectorUInt16NonFaultingZeroExtendToInt32(ushort* address) => LoadVectorUInt16NonFaultingZeroExtendToInt32(address);

        /// <summary>
        /// svint64_t svldnf1uh_s64(svbool_t pg, const uint16_t *base)
        ///   LDNF1H Zresult.D, Pg/Z, [Xbase, #0, MUL VL]
        /// </summary>
        public static unsafe Vector<long> LoadVectorUInt16NonFaultingZeroExtendToInt64(ushort* address) => LoadVectorUInt16NonFaultingZeroExtendToInt64(address);

        /// <summary>
        /// svuint32_t svldnf1uh_u32(svbool_t pg, const uint16_t *base)
        ///   LDNF1H Zresult.S, Pg/Z, [Xbase, #0, MUL VL]
        /// </summary>
        public static unsafe Vector<uint> LoadVectorUInt16NonFaultingZeroExtendToUInt32(ushort* address) => LoadVectorUInt16NonFaultingZeroExtendToUInt32(address);

        /// <summary>
        /// svuint64_t svldnf1uh_u64(svbool_t pg, const uint16_t *base)
        ///   LDNF1H Zresult.D, Pg/Z, [Xbase, #0, MUL VL]
        /// </summary>
        public static unsafe Vector<ulong> LoadVectorUInt16NonFaultingZeroExtendToUInt64(ushort* address) => LoadVectorUInt16NonFaultingZeroExtendToUInt64(address);

        /// <summary>
        /// svint64_t svldnf1uw_s64(svbool_t pg, const uint32_t *base)
        ///   LDNF1W Zresult.D, Pg/Z, [Xbase, #0, MUL VL]
        /// </summary>
        public static unsafe Vector<long> LoadVectorUInt32NonFaultingZeroExtendToInt64(uint* address) => LoadVectorUInt32NonFaultingZeroExtendToInt64(address);

        /// <summary>
        /// svuint64_t svldnf1uw_u64(svbool_t pg, const uint32_t *base)
        ///   LDNF1W Zresult.D, Pg/Z, [Xbase, #0, MUL VL]
        /// </summary>
        public static unsafe Vector<ulong> LoadVectorUInt32NonFaultingZeroExtendToUInt64(uint* address) => LoadVectorUInt32NonFaultingZeroExtendToUInt64(address);

        /// <summary>
        /// svuint8x2_t svld2[_u8](svbool_t pg, const uint8_t *base)
        ///   LD2B {Zresult0.B, Zresult1.B}, Pg/Z, [Xbase, #0, MUL VL]
        /// </summary>
        public static unsafe (Vector<byte>, Vector<byte>) Load2xVectorAndUnzip(Vector<byte> mask, byte* address) => Load2xVectorAndUnzip(mask, address);

        /// <summary>
        /// svfloat64x2_t svld2[_f64](svbool_t pg, const float64_t *base)
        ///   LD2D {Zresult0.D, Zresult1.D}, Pg/Z, [Xbase, #0, MUL VL]
        /// </summary>
        public static unsafe (Vector<double>, Vector<double>) Load2xVectorAndUnzip(Vector<double> mask, double* address) => Load2xVectorAndUnzip(mask, address);

        /// <summary>
        /// svint16x2_t svld2[_s16](svbool_t pg, const int16_t *base)
        ///   LD2H {Zresult0.H, Zresult1.H}, Pg/Z, [Xbase, #0, MUL VL]
        /// </summary>
        public static unsafe (Vector<short>, Vector<short>) Load2xVectorAndUnzip(Vector<short> mask, short* address) => Load2xVectorAndUnzip(mask, address);

        /// <summary>
        /// svint32x2_t svld2[_s32](svbool_t pg, const int32_t *base)
        ///   LD2W {Zresult0.S, Zresult1.S}, Pg/Z, [Xbase, #0, MUL VL]
        /// </summary>
        public static unsafe (Vector<int>, Vector<int>) Load2xVectorAndUnzip(Vector<int> mask, int* address) => Load2xVectorAndUnzip(mask, address);

        /// <summary>
        /// svint64x2_t svld2[_s64](svbool_t pg, const int64_t *base)
        ///   LD2D {Zresult0.D, Zresult1.D}, Pg/Z, [Xbase, #0, MUL VL]
        /// </summary>
        public static unsafe (Vector<long>, Vector<long>) Load2xVectorAndUnzip(Vector<long> mask, long* address) => Load2xVectorAndUnzip(mask, address);

        /// <summary>
        /// svint8x2_t svld2[_s8](svbool_t pg, const int8_t *base)
        ///   LD2B {Zresult0.B, Zresult1.B}, Pg/Z, [Xbase, #0, MUL VL]
        /// </summary>
        public static unsafe (Vector<sbyte>, Vector<sbyte>) Load2xVectorAndUnzip(Vector<sbyte> mask, sbyte* address) => Load2xVectorAndUnzip(mask, address);

        /// <summary>
        /// svfloat32x2_t svld2[_f32](svbool_t pg, const float32_t *base)
        ///   LD2W {Zresult0.S, Zresult1.S}, Pg/Z, [Xbase, #0, MUL VL]
        /// </summary>
        public static unsafe (Vector<float>, Vector<float>) Load2xVectorAndUnzip(Vector<float> mask, float* address) => Load2xVectorAndUnzip(mask, address);

        /// <summary>
        /// svuint16x2_t svld2[_u16](svbool_t pg, const uint16_t *base)
        ///   LD2H {Zresult0.H, Zresult1.H}, Pg/Z, [Xbase, #0, MUL VL]
        /// </summary>
        public static unsafe (Vector<ushort>, Vector<ushort>) Load2xVectorAndUnzip(Vector<ushort> mask, ushort* address) => Load2xVectorAndUnzip(mask, address);

        /// <summary>
        /// svuint32x2_t svld2[_u32](svbool_t pg, const uint32_t *base)
        ///   LD2W {Zresult0.S, Zresult1.S}, Pg/Z, [Xbase, #0, MUL VL]
        /// </summary>
        public static unsafe (Vector<uint>, Vector<uint>) Load2xVectorAndUnzip(Vector<uint> mask, uint* address) => Load2xVectorAndUnzip(mask, address);

        /// <summary>
        /// svuint64x2_t svld2[_u64](svbool_t pg, const uint64_t *base)
        ///   LD2D {Zresult0.D, Zresult1.D}, Pg/Z, [Xbase, #0, MUL VL]
        /// </summary>
        public static unsafe (Vector<ulong>, Vector<ulong>) Load2xVectorAndUnzip(Vector<ulong> mask, ulong* address) => Load2xVectorAndUnzip(mask, address);

        /// <summary>
        /// svuint8x3_t svld3[_u8](svbool_t pg, const uint8_t *base)
        ///   LD3B {Zresult0.B - Zresult2.B}, Pg/Z, [Xbase, #0, MUL VL]
        /// </summary>
        public static unsafe (Vector<byte>, Vector<byte>, Vector<byte>) Load3xVectorAndUnzip(Vector<byte> mask, byte* address) => Load3xVectorAndUnzip(mask, address);

        /// <summary>
        /// svfloat64x3_t svld3[_f64](svbool_t pg, const float64_t *base)
        ///   LD3D {Zresult0.D - Zresult2.D}, Pg/Z, [Xbase, #0, MUL VL]
        /// </summary>
        public static unsafe (Vector<double>, Vector<double>, Vector<double>) Load3xVectorAndUnzip(Vector<double> mask, double* address) => Load3xVectorAndUnzip(mask, address);

        /// <summary>
        /// svint16x3_t svld3[_s16](svbool_t pg, const int16_t *base)
        ///   LD3H {Zresult0.H - Zresult2.H}, Pg/Z, [Xbase, #0, MUL VL]
        /// </summary>
        public static unsafe (Vector<short>, Vector<short>, Vector<short>) Load3xVectorAndUnzip(Vector<short> mask, short* address) => Load3xVectorAndUnzip(mask, address);

        /// <summary>
        /// svint32x3_t svld3[_s32](svbool_t pg, const int32_t *base)
        ///   LD3W {Zresult0.S - Zresult2.S}, Pg/Z, [Xbase, #0, MUL VL]
        /// </summary>
        public static unsafe (Vector<int>, Vector<int>, Vector<int>) Load3xVectorAndUnzip(Vector<int> mask, int* address) => Load3xVectorAndUnzip(mask, address);

        /// <summary>
        /// svint64x3_t svld3[_s64](svbool_t pg, const int64_t *base)
        ///   LD3D {Zresult0.D - Zresult2.D}, Pg/Z, [Xbase, #0, MUL VL]
        /// </summary>
        public static unsafe (Vector<long>, Vector<long>, Vector<long>) Load3xVectorAndUnzip(Vector<long> mask, long* address) => Load3xVectorAndUnzip(mask, address);

        /// <summary>
        /// svint8x3_t svld3[_s8](svbool_t pg, const int8_t *base)
        ///   LD3B {Zresult0.B - Zresult2.B}, Pg/Z, [Xbase, #0, MUL VL]
        /// </summary>
        public static unsafe (Vector<sbyte>, Vector<sbyte>, Vector<sbyte>) Load3xVectorAndUnzip(Vector<sbyte> mask, sbyte* address) => Load3xVectorAndUnzip(mask, address);

        /// <summary>
        /// svfloat32x3_t svld3[_f32](svbool_t pg, const float32_t *base)
        ///   LD3W {Zresult0.S - Zresult2.S}, Pg/Z, [Xbase, #0, MUL VL]
        /// </summary>
        public static unsafe (Vector<float>, Vector<float>, Vector<float>) Load3xVectorAndUnzip(Vector<float> mask, float* address) => Load3xVectorAndUnzip(mask, address);

        /// <summary>
        /// svuint16x3_t svld3[_u16](svbool_t pg, const uint16_t *base)
        ///   LD3H {Zresult0.H - Zresult2.H}, Pg/Z, [Xbase, #0, MUL VL]
        /// </summary>
        public static unsafe (Vector<ushort>, Vector<ushort>, Vector<ushort>) Load3xVectorAndUnzip(Vector<ushort> mask, ushort* address) => Load3xVectorAndUnzip(mask, address);

        /// <summary>
        /// svuint32x3_t svld3[_u32](svbool_t pg, const uint32_t *base)
        ///   LD3W {Zresult0.S - Zresult2.S}, Pg/Z, [Xbase, #0, MUL VL]
        /// </summary>
        public static unsafe (Vector<uint>, Vector<uint>, Vector<uint>) Load3xVectorAndUnzip(Vector<uint> mask, uint* address) => Load3xVectorAndUnzip(mask, address);

        /// <summary>
        /// svuint64x3_t svld3[_u64](svbool_t pg, const uint64_t *base)
        ///   LD3D {Zresult0.D - Zresult2.D}, Pg/Z, [Xbase, #0, MUL VL]
        /// </summary>
        public static unsafe (Vector<ulong>, Vector<ulong>, Vector<ulong>) Load3xVectorAndUnzip(Vector<ulong> mask, ulong* address) => Load3xVectorAndUnzip(mask, address);

        /// <summary>
        /// svuint8x4_t svld4[_u8](svbool_t pg, const uint8_t *base)
        ///   LD4B {Zresult0.B - Zresult3.B}, Pg/Z, [Xbase, #0, MUL VL]
        /// </summary>
        public static unsafe (Vector<byte>, Vector<byte>, Vector<byte>, Vector<byte>) Load4xVectorAndUnzip(Vector<byte> mask, byte* address) => Load4xVectorAndUnzip(mask, address);

        /// <summary>
        /// svfloat64x4_t svld4[_f64](svbool_t pg, const float64_t *base)
        ///   LD4D {Zresult0.D - Zresult3.D}, Pg/Z, [Xbase, #0, MUL VL]
        /// </summary>
        public static unsafe (Vector<double>, Vector<double>, Vector<double>, Vector<double>) Load4xVectorAndUnzip(Vector<double> mask, double* address) => Load4xVectorAndUnzip(mask, address);

        /// <summary>
        /// svint16x4_t svld4[_s16](svbool_t pg, const int16_t *base)
        ///   LD4H {Zresult0.H - Zresult3.H}, Pg/Z, [Xbase, #0, MUL VL]
        /// </summary>
        public static unsafe (Vector<short>, Vector<short>, Vector<short>, Vector<short>) Load4xVectorAndUnzip(Vector<short> mask, short* address) => Load4xVectorAndUnzip(mask, address);

        /// <summary>
        /// svint32x4_t svld4[_s32](svbool_t pg, const int32_t *base)
        ///   LD4W {Zresult0.S - Zresult3.S}, Pg/Z, [Xbase, #0, MUL VL]
        /// </summary>
        public static unsafe (Vector<int>, Vector<int>, Vector<int>, Vector<int>) Load4xVectorAndUnzip(Vector<int> mask, int* address) => Load4xVectorAndUnzip(mask, address);

        /// <summary>
        /// svint64x4_t svld4[_s64](svbool_t pg, const int64_t *base)
        ///   LD4D {Zresult0.D - Zresult3.D}, Pg/Z, [Xbase, #0, MUL VL]
        /// </summary>
        public static unsafe (Vector<long>, Vector<long>, Vector<long>, Vector<long>) Load4xVectorAndUnzip(Vector<long> mask, long* address) => Load4xVectorAndUnzip(mask, address);

        /// <summary>
        /// svint8x4_t svld4[_s8](svbool_t pg, const int8_t *base)
        ///   LD4B {Zresult0.B - Zresult3.B}, Pg/Z, [Xbase, #0, MUL VL]
        /// </summary>
        public static unsafe (Vector<sbyte>, Vector<sbyte>, Vector<sbyte>, Vector<sbyte>) Load4xVectorAndUnzip(Vector<sbyte> mask, sbyte* address) => Load4xVectorAndUnzip(mask, address);

        /// <summary>
        /// svfloat32x4_t svld4[_f32](svbool_t pg, const float32_t *base)
        ///   LD4W {Zresult0.S - Zresult3.S}, Pg/Z, [Xbase, #0, MUL VL]
        /// </summary>
        public static unsafe (Vector<float>, Vector<float>, Vector<float>, Vector<float>) Load4xVectorAndUnzip(Vector<float> mask, float* address) => Load4xVectorAndUnzip(mask, address);

        /// <summary>
        /// svuint16x4_t svld4[_u16](svbool_t pg, const uint16_t *base)
        ///   LD4H {Zresult0.H - Zresult3.H}, Pg/Z, [Xbase, #0, MUL VL]
        /// </summary>
        public static unsafe (Vector<ushort>, Vector<ushort>, Vector<ushort>, Vector<ushort>) Load4xVectorAndUnzip(Vector<ushort> mask, ushort* address) => Load4xVectorAndUnzip(mask, address);

        /// <summary>
        /// svuint32x4_t svld4[_u32](svbool_t pg, const uint32_t *base)
        ///   LD4W {Zresult0.S - Zresult3.S}, Pg/Z, [Xbase, #0, MUL VL]
        /// </summary>
        public static unsafe (Vector<uint>, Vector<uint>, Vector<uint>, Vector<uint>) Load4xVectorAndUnzip(Vector<uint> mask, uint* address) => Load4xVectorAndUnzip(mask, address);

        /// <summary>
        /// svuint64x4_t svld4[_u64](svbool_t pg, const uint64_t *base)
        ///   LD4D {Zresult0.D - Zresult3.D}, Pg/Z, [Xbase, #0, MUL VL]
        /// </summary>
        public static unsafe (Vector<ulong>, Vector<ulong>, Vector<ulong>, Vector<ulong>) Load4xVectorAndUnzip(Vector<ulong> mask, ulong* address) => Load4xVectorAndUnzip(mask, address);

        ///  Load 16-bit data and sign-extend, non-faulting

        /// <summary>
        /// svint32_t svldnf1sh_s32(svbool_t pg, const int16_t *base)
        ///   LDNF1SH Zresult.S, Pg/Z, [Xbase, #0, MUL VL]
        /// </summary>
        public static unsafe Vector<int> LoadVectorInt16NonFaultingSignExtendToInt32(short* address) => LoadVectorInt16NonFaultingSignExtendToInt32(address);


        ///  Load 16-bit data and sign-extend, non-faulting

        /// <summary>
        /// svint64_t svldnf1sh_s64(svbool_t pg, const int16_t *base)
        ///   LDNF1SH Zresult.D, Pg/Z, [Xbase, #0, MUL VL]
        /// </summary>
        public static unsafe Vector<long> LoadVectorInt16NonFaultingSignExtendToInt64(short* address) => LoadVectorInt16NonFaultingSignExtendToInt64(address);


        ///  Load 16-bit data and sign-extend, non-faulting

        /// <summary>
        /// svuint32_t svldnf1sh_u32(svbool_t pg, const int16_t *base)
        ///   LDNF1SH Zresult.S, Pg/Z, [Xbase, #0, MUL VL]
        /// </summary>
        public static unsafe Vector<uint> LoadVectorInt16NonFaultingSignExtendToUInt32(short* address) => LoadVectorInt16NonFaultingSignExtendToUInt32(address);


        ///  Load 16-bit data and sign-extend, non-faulting

        /// <summary>
        /// svuint64_t svldnf1sh_u64(svbool_t pg, const int16_t *base)
        ///   LDNF1SH Zresult.D, Pg/Z, [Xbase, #0, MUL VL]
        /// </summary>
        public static unsafe Vector<ulong> LoadVectorInt16NonFaultingSignExtendToUInt64(short* address) => LoadVectorInt16NonFaultingSignExtendToUInt64(address);

        ///  Load 32-bit data and sign-extend, non-faulting

        /// <summary>
        /// svint64_t svldnf1sw_s64(svbool_t pg, const int32_t *base)
        ///   LDNF1SW Zresult.D, Pg/Z, [Xbase, #0, MUL VL]
        /// </summary>
        public static unsafe Vector<long> LoadVectorInt32NonFaultingSignExtendToInt64(int* address) => LoadVectorInt32NonFaultingSignExtendToInt64(address);

        ///  Load 32-bit data and sign-extend, non-faulting

        /// <summary>
        /// svuint64_t svldnf1sw_u64(svbool_t pg, const int32_t *base)
        ///   LDNF1SW Zresult.D, Pg/Z, [Xbase, #0, MUL VL]
        /// </summary>
        public static unsafe Vector<ulong> LoadVectorInt32NonFaultingSignExtendToUInt64(int* address) => LoadVectorInt32NonFaultingSignExtendToUInt64(address);

        ///  Load 8-bit data and sign-extend, non-faulting

        /// <summary>
        /// svint16_t svldnf1sb_s16(svbool_t pg, const int8_t *base)
        ///   LDNF1SB Zresult.H, Pg/Z, [Xbase, #0, MUL VL]
        /// </summary>
        public static unsafe Vector<short> LoadVectorSByteNonFaultingSignExtendToInt16(sbyte* address) => LoadVectorSByteNonFaultingSignExtendToInt16(address);


        ///  Load 8-bit data and sign-extend, non-faulting

        /// <summary>
        /// svint32_t svldnf1sb_s32(svbool_t pg, const int8_t *base)
        ///   LDNF1SB Zresult.S, Pg/Z, [Xbase, #0, MUL VL]
        /// </summary>
        public static unsafe Vector<int> LoadVectorSByteNonFaultingSignExtendToInt32(sbyte* address) => LoadVectorSByteNonFaultingSignExtendToInt32(address);

        ///  Load 8-bit data and sign-extend, non-faulting

        /// <summary>
        /// svint64_t svldnf1sb_s64(svbool_t pg, const int8_t *base)
        ///   LDNF1SB Zresult.D, Pg/Z, [Xbase, #0, MUL VL]
        /// </summary>
        public static unsafe Vector<long> LoadVectorSByteNonFaultingSignExtendToInt64(sbyte* address) => LoadVectorSByteNonFaultingSignExtendToInt64(address);


        ///  Load 8-bit data and sign-extend, non-faulting

        /// <summary>
        /// svuint16_t svldnf1sb_u16(svbool_t pg, const int8_t *base)
        ///   LDNF1SB Zresult.H, Pg/Z, [Xbase, #0, MUL VL]
        /// </summary>
        public static unsafe Vector<ushort> LoadVectorSByteNonFaultingSignExtendToUInt16(sbyte* address) => LoadVectorSByteNonFaultingSignExtendToUInt16(address);


        ///  Load 8-bit data and sign-extend, non-faulting

        /// <summary>
        /// svuint32_t svldnf1sb_u32(svbool_t pg, const int8_t *base)
        ///   LDNF1SB Zresult.S, Pg/Z, [Xbase, #0, MUL VL]
        /// </summary>
        public static unsafe Vector<uint> LoadVectorSByteNonFaultingSignExtendToUInt32(sbyte* address) => LoadVectorSByteNonFaultingSignExtendToUInt32(address);


        ///  Load 8-bit data and sign-extend, non-faulting

        /// <summary>
        /// svuint64_t svldnf1sb_u64(svbool_t pg, const int8_t *base)
        ///   LDNF1SB Zresult.D, Pg/Z, [Xbase, #0, MUL VL]
        /// </summary>
        public static unsafe Vector<ulong> LoadVectorSByteNonFaultingSignExtendToUInt64(sbyte* address) => LoadVectorSByteNonFaultingSignExtendToUInt64(address);

        ///  Max : Maximum

        /// <summary>
        /// svuint8_t svmax[_u8]_m(svbool_t pg, svuint8_t op1, svuint8_t op2)
        /// svuint8_t svmax[_u8]_x(svbool_t pg, svuint8_t op1, svuint8_t op2)
        /// svuint8_t svmax[_u8]_z(svbool_t pg, svuint8_t op1, svuint8_t op2)
        ///   UMAX Ztied1.B, Pg/M, Ztied1.B, Zop2.B
        ///   UMAX Ztied2.B, Pg/M, Ztied2.B, Zop1.B
        /// </summary>
        public static unsafe Vector<byte> Max(Vector<byte> left, Vector<byte> right) => Max(left, right);

        /// <summary>
        /// svfloat64_t svmax[_f64]_m(svbool_t pg, svfloat64_t op1, svfloat64_t op2)
        /// svfloat64_t svmax[_f64]_x(svbool_t pg, svfloat64_t op1, svfloat64_t op2)
        /// svfloat64_t svmax[_f64]_z(svbool_t pg, svfloat64_t op1, svfloat64_t op2)
        ///   FMAX Ztied1.D, Pg/M, Ztied1.D, Zop2.D
        ///   FMAX Ztied2.D, Pg/M, Ztied2.D, Zop1.D
        /// </summary>
        public static unsafe Vector<double> Max(Vector<double> left, Vector<double> right) => Max(left, right);

        /// <summary>
        /// svint16_t svmax[_s16]_m(svbool_t pg, svint16_t op1, svint16_t op2)
        /// svint16_t svmax[_s16]_x(svbool_t pg, svint16_t op1, svint16_t op2)
        /// svint16_t svmax[_s16]_z(svbool_t pg, svint16_t op1, svint16_t op2)
        ///   SMAX Ztied1.H, Pg/M, Ztied1.H, Zop2.H
        ///   SMAX Ztied2.H, Pg/M, Ztied2.H, Zop1.H
        /// </summary>
        public static unsafe Vector<short> Max(Vector<short> left, Vector<short> right) => Max(left, right);

        /// <summary>
        /// svint32_t svmax[_s32]_m(svbool_t pg, svint32_t op1, svint32_t op2)
        /// svint32_t svmax[_s32]_x(svbool_t pg, svint32_t op1, svint32_t op2)
        /// svint32_t svmax[_s32]_z(svbool_t pg, svint32_t op1, svint32_t op2)
        ///   SMAX Ztied1.S, Pg/M, Ztied1.S, Zop2.S
        ///   SMAX Ztied2.S, Pg/M, Ztied2.S, Zop1.S
        /// </summary>
        public static unsafe Vector<int> Max(Vector<int> left, Vector<int> right) => Max(left, right);

        /// <summary>
        /// svint64_t svmax[_s64]_m(svbool_t pg, svint64_t op1, svint64_t op2)
        /// svint64_t svmax[_s64]_x(svbool_t pg, svint64_t op1, svint64_t op2)
        /// svint64_t svmax[_s64]_z(svbool_t pg, svint64_t op1, svint64_t op2)
        ///   SMAX Ztied1.D, Pg/M, Ztied1.D, Zop2.D
        ///   SMAX Ztied2.D, Pg/M, Ztied2.D, Zop1.D
        /// </summary>
        public static unsafe Vector<long> Max(Vector<long> left, Vector<long> right) => Max(left, right);

        /// <summary>
        /// svint8_t svmax[_s8]_m(svbool_t pg, svint8_t op1, svint8_t op2)
        /// svint8_t svmax[_s8]_x(svbool_t pg, svint8_t op1, svint8_t op2)
        /// svint8_t svmax[_s8]_z(svbool_t pg, svint8_t op1, svint8_t op2)
        ///   SMAX Ztied1.B, Pg/M, Ztied1.B, Zop2.B
        ///   SMAX Ztied2.B, Pg/M, Ztied2.B, Zop1.B
        /// </summary>
        public static unsafe Vector<sbyte> Max(Vector<sbyte> left, Vector<sbyte> right) => Max(left, right);

        /// <summary>
        /// svfloat32_t svmax[_f32]_m(svbool_t pg, svfloat32_t op1, svfloat32_t op2)
        /// svfloat32_t svmax[_f32]_x(svbool_t pg, svfloat32_t op1, svfloat32_t op2)
        /// svfloat32_t svmax[_f32]_z(svbool_t pg, svfloat32_t op1, svfloat32_t op2)
        ///   FMAX Ztied1.S, Pg/M, Ztied1.S, Zop2.S
        ///   FMAX Ztied2.S, Pg/M, Ztied2.S, Zop1.S
        /// </summary>
        public static unsafe Vector<float> Max(Vector<float> left, Vector<float> right) => Max(left, right);

        /// <summary>
        /// svuint16_t svmax[_u16]_m(svbool_t pg, svuint16_t op1, svuint16_t op2)
        /// svuint16_t svmax[_u16]_x(svbool_t pg, svuint16_t op1, svuint16_t op2)
        /// svuint16_t svmax[_u16]_z(svbool_t pg, svuint16_t op1, svuint16_t op2)
        ///   UMAX Ztied1.H, Pg/M, Ztied1.H, Zop2.H
        ///   UMAX Ztied2.H, Pg/M, Ztied2.H, Zop1.H
        /// </summary>
        public static unsafe Vector<ushort> Max(Vector<ushort> left, Vector<ushort> right) => Max(left, right);

        /// <summary>
        /// svuint32_t svmax[_u32]_m(svbool_t pg, svuint32_t op1, svuint32_t op2)
        /// svuint32_t svmax[_u32]_x(svbool_t pg, svuint32_t op1, svuint32_t op2)
        /// svuint32_t svmax[_u32]_z(svbool_t pg, svuint32_t op1, svuint32_t op2)
        ///   UMAX Ztied1.S, Pg/M, Ztied1.S, Zop2.S
        ///   UMAX Ztied2.S, Pg/M, Ztied2.S, Zop1.S
        /// </summary>
        public static unsafe Vector<uint> Max(Vector<uint> left, Vector<uint> right) => Max(left, right);

        /// <summary>
        /// svuint64_t svmax[_u64]_m(svbool_t pg, svuint64_t op1, svuint64_t op2)
        /// svuint64_t svmax[_u64]_x(svbool_t pg, svuint64_t op1, svuint64_t op2)
        /// svuint64_t svmax[_u64]_z(svbool_t pg, svuint64_t op1, svuint64_t op2)
        ///   UMAX Ztied1.D, Pg/M, Ztied1.D, Zop2.D
        ///   UMAX Ztied2.D, Pg/M, Ztied2.D, Zop1.D
        /// </summary>
        public static unsafe Vector<ulong> Max(Vector<ulong> left, Vector<ulong> right) => Max(left, right);


        ///  MaxAcross : Maximum reduction to scalar

        /// <summary>
        /// uint8_t svmaxv[_u8](svbool_t pg, svuint8_t op)
        ///   UMAXV Bresult, Pg, Zop.B
        /// </summary>
        public static unsafe Vector<byte> MaxAcross(Vector<byte> value) => MaxAcross(value);

        /// <summary>
        /// float64_t svmaxv[_f64](svbool_t pg, svfloat64_t op)
        ///   FMAXV Dresult, Pg, Zop.D
        /// </summary>
        public static unsafe Vector<double> MaxAcross(Vector<double> value) => MaxAcross(value);

        /// <summary>
        /// int16_t svmaxv[_s16](svbool_t pg, svint16_t op)
        ///   SMAXV Hresult, Pg, Zop.H
        /// </summary>
        public static unsafe Vector<short> MaxAcross(Vector<short> value) => MaxAcross(value);

        /// <summary>
        /// int32_t svmaxv[_s32](svbool_t pg, svint32_t op)
        ///   SMAXV Sresult, Pg, Zop.S
        /// </summary>
        public static unsafe Vector<int> MaxAcross(Vector<int> value) => MaxAcross(value);

        /// <summary>
        /// int64_t svmaxv[_s64](svbool_t pg, svint64_t op)
        ///   SMAXV Dresult, Pg, Zop.D
        /// </summary>
        public static unsafe Vector<long> MaxAcross(Vector<long> value) => MaxAcross(value);

        /// <summary>
        /// int8_t svmaxv[_s8](svbool_t pg, svint8_t op)
        ///   SMAXV Bresult, Pg, Zop.B
        /// </summary>
        public static unsafe Vector<sbyte> MaxAcross(Vector<sbyte> value) => MaxAcross(value);

        /// <summary>
        /// float32_t svmaxv[_f32](svbool_t pg, svfloat32_t op)
        ///   FMAXV Sresult, Pg, Zop.S
        /// </summary>
        public static unsafe Vector<float> MaxAcross(Vector<float> value) => MaxAcross(value);

        /// <summary>
        /// uint16_t svmaxv[_u16](svbool_t pg, svuint16_t op)
        ///   UMAXV Hresult, Pg, Zop.H
        /// </summary>
        public static unsafe Vector<ushort> MaxAcross(Vector<ushort> value) => MaxAcross(value);

        /// <summary>
        /// uint32_t svmaxv[_u32](svbool_t pg, svuint32_t op)
        ///   UMAXV Sresult, Pg, Zop.S
        /// </summary>
        public static unsafe Vector<uint> MaxAcross(Vector<uint> value) => MaxAcross(value);

        /// <summary>
        /// uint64_t svmaxv[_u64](svbool_t pg, svuint64_t op)
        ///   UMAXV Dresult, Pg, Zop.D
        /// </summary>
        public static unsafe Vector<ulong> MaxAcross(Vector<ulong> value) => MaxAcross(value);


        ///  MaxNumber : Maximum number

        /// <summary>
        /// svfloat64_t svmaxnm[_f64]_m(svbool_t pg, svfloat64_t op1, svfloat64_t op2)
        /// svfloat64_t svmaxnm[_f64]_x(svbool_t pg, svfloat64_t op1, svfloat64_t op2)
        /// svfloat64_t svmaxnm[_f64]_z(svbool_t pg, svfloat64_t op1, svfloat64_t op2)
        ///   FMAXNM Ztied1.D, Pg/M, Ztied1.D, Zop2.D
        ///   FMAXNM Ztied2.D, Pg/M, Ztied2.D, Zop1.D
        /// </summary>
        public static unsafe Vector<double> MaxNumber(Vector<double> left, Vector<double> right) => MaxNumber(left, right);

        /// <summary>
        /// svfloat32_t svmaxnm[_f32]_m(svbool_t pg, svfloat32_t op1, svfloat32_t op2)
        /// svfloat32_t svmaxnm[_f32]_x(svbool_t pg, svfloat32_t op1, svfloat32_t op2)
        /// svfloat32_t svmaxnm[_f32]_z(svbool_t pg, svfloat32_t op1, svfloat32_t op2)
        ///   FMAXNM Ztied1.S, Pg/M, Ztied1.S, Zop2.S
        ///   FMAXNM Ztied2.S, Pg/M, Ztied2.S, Zop1.S
        /// </summary>
        public static unsafe Vector<float> MaxNumber(Vector<float> left, Vector<float> right) => MaxNumber(left, right);


        ///  MaxNumberAcross : Maximum number reduction to scalar

        /// <summary>
        /// float64_t svmaxnmv[_f64](svbool_t pg, svfloat64_t op)
        ///   FMAXNMV Dresult, Pg, Zop.D
        /// </summary>
        public static unsafe Vector<double> MaxNumberAcross(Vector<double> value) => MaxNumberAcross(value);

        /// <summary>
        /// float32_t svmaxnmv[_f32](svbool_t pg, svfloat32_t op)
        ///   FMAXNMV Sresult, Pg, Zop.S
        /// </summary>
        public static unsafe Vector<float> MaxNumberAcross(Vector<float> value) => MaxNumberAcross(value);


        ///  Min : Minimum

        /// <summary>
        /// svuint8_t svmin[_u8]_m(svbool_t pg, svuint8_t op1, svuint8_t op2)
        /// svuint8_t svmin[_u8]_x(svbool_t pg, svuint8_t op1, svuint8_t op2)
        /// svuint8_t svmin[_u8]_z(svbool_t pg, svuint8_t op1, svuint8_t op2)
        ///   UMIN Ztied1.B, Pg/M, Ztied1.B, Zop2.B
        ///   UMIN Ztied2.B, Pg/M, Ztied2.B, Zop1.B
        /// </summary>
        public static unsafe Vector<byte> Min(Vector<byte> left, Vector<byte> right) => Min(left, right);

        /// <summary>
        /// svfloat64_t svmin[_f64]_m(svbool_t pg, svfloat64_t op1, svfloat64_t op2)
        /// svfloat64_t svmin[_f64]_x(svbool_t pg, svfloat64_t op1, svfloat64_t op2)
        /// svfloat64_t svmin[_f64]_z(svbool_t pg, svfloat64_t op1, svfloat64_t op2)
        ///   FMIN Ztied1.D, Pg/M, Ztied1.D, Zop2.D
        ///   FMIN Ztied2.D, Pg/M, Ztied2.D, Zop1.D
        /// </summary>
        public static unsafe Vector<double> Min(Vector<double> left, Vector<double> right) => Min(left, right);

        /// <summary>
        /// svint16_t svmin[_s16]_m(svbool_t pg, svint16_t op1, svint16_t op2)
        /// svint16_t svmin[_s16]_x(svbool_t pg, svint16_t op1, svint16_t op2)
        /// svint16_t svmin[_s16]_z(svbool_t pg, svint16_t op1, svint16_t op2)
        ///   SMIN Ztied1.H, Pg/M, Ztied1.H, Zop2.H
        ///   SMIN Ztied2.H, Pg/M, Ztied2.H, Zop1.H
        /// </summary>
        public static unsafe Vector<short> Min(Vector<short> left, Vector<short> right) => Min(left, right);

        /// <summary>
        /// svint32_t svmin[_s32]_m(svbool_t pg, svint32_t op1, svint32_t op2)
        /// svint32_t svmin[_s32]_x(svbool_t pg, svint32_t op1, svint32_t op2)
        /// svint32_t svmin[_s32]_z(svbool_t pg, svint32_t op1, svint32_t op2)
        ///   SMIN Ztied1.S, Pg/M, Ztied1.S, Zop2.S
        ///   SMIN Ztied2.S, Pg/M, Ztied2.S, Zop1.S
        /// </summary>
        public static unsafe Vector<int> Min(Vector<int> left, Vector<int> right) => Min(left, right);

        /// <summary>
        /// svint64_t svmin[_s64]_m(svbool_t pg, svint64_t op1, svint64_t op2)
        /// svint64_t svmin[_s64]_x(svbool_t pg, svint64_t op1, svint64_t op2)
        /// svint64_t svmin[_s64]_z(svbool_t pg, svint64_t op1, svint64_t op2)
        ///   SMIN Ztied1.D, Pg/M, Ztied1.D, Zop2.D
        ///   SMIN Ztied2.D, Pg/M, Ztied2.D, Zop1.D
        /// </summary>
        public static unsafe Vector<long> Min(Vector<long> left, Vector<long> right) => Min(left, right);

        /// <summary>
        /// svint8_t svmin[_s8]_m(svbool_t pg, svint8_t op1, svint8_t op2)
        /// svint8_t svmin[_s8]_x(svbool_t pg, svint8_t op1, svint8_t op2)
        /// svint8_t svmin[_s8]_z(svbool_t pg, svint8_t op1, svint8_t op2)
        ///   SMIN Ztied1.B, Pg/M, Ztied1.B, Zop2.B
        ///   SMIN Ztied2.B, Pg/M, Ztied2.B, Zop1.B
        /// </summary>
        public static unsafe Vector<sbyte> Min(Vector<sbyte> left, Vector<sbyte> right) => Min(left, right);

        /// <summary>
        /// svfloat32_t svmin[_f32]_m(svbool_t pg, svfloat32_t op1, svfloat32_t op2)
        /// svfloat32_t svmin[_f32]_x(svbool_t pg, svfloat32_t op1, svfloat32_t op2)
        /// svfloat32_t svmin[_f32]_z(svbool_t pg, svfloat32_t op1, svfloat32_t op2)
        ///   FMIN Ztied1.S, Pg/M, Ztied1.S, Zop2.S
        ///   FMIN Ztied2.S, Pg/M, Ztied2.S, Zop1.S
        /// </summary>
        public static unsafe Vector<float> Min(Vector<float> left, Vector<float> right) => Min(left, right);

        /// <summary>
        /// svuint16_t svmin[_u16]_m(svbool_t pg, svuint16_t op1, svuint16_t op2)
        /// svuint16_t svmin[_u16]_x(svbool_t pg, svuint16_t op1, svuint16_t op2)
        /// svuint16_t svmin[_u16]_z(svbool_t pg, svuint16_t op1, svuint16_t op2)
        ///   UMIN Ztied1.H, Pg/M, Ztied1.H, Zop2.H
        ///   UMIN Ztied2.H, Pg/M, Ztied2.H, Zop1.H
        /// </summary>
        public static unsafe Vector<ushort> Min(Vector<ushort> left, Vector<ushort> right) => Min(left, right);

        /// <summary>
        /// svuint32_t svmin[_u32]_m(svbool_t pg, svuint32_t op1, svuint32_t op2)
        /// svuint32_t svmin[_u32]_x(svbool_t pg, svuint32_t op1, svuint32_t op2)
        /// svuint32_t svmin[_u32]_z(svbool_t pg, svuint32_t op1, svuint32_t op2)
        ///   UMIN Ztied1.S, Pg/M, Ztied1.S, Zop2.S
        ///   UMIN Ztied2.S, Pg/M, Ztied2.S, Zop1.S
        /// </summary>
        public static unsafe Vector<uint> Min(Vector<uint> left, Vector<uint> right) => Min(left, right);

        /// <summary>
        /// svuint64_t svmin[_u64]_m(svbool_t pg, svuint64_t op1, svuint64_t op2)
        /// svuint64_t svmin[_u64]_x(svbool_t pg, svuint64_t op1, svuint64_t op2)
        /// svuint64_t svmin[_u64]_z(svbool_t pg, svuint64_t op1, svuint64_t op2)
        ///   UMIN Ztied1.D, Pg/M, Ztied1.D, Zop2.D
        ///   UMIN Ztied2.D, Pg/M, Ztied2.D, Zop1.D
        /// </summary>
        public static unsafe Vector<ulong> Min(Vector<ulong> left, Vector<ulong> right) => Min(left, right);


        ///  MinAcross : Minimum reduction to scalar

        /// <summary>
        /// uint8_t svminv[_u8](svbool_t pg, svuint8_t op)
        ///   UMINV Bresult, Pg, Zop.B
        /// </summary>
        public static unsafe Vector<byte> MinAcross(Vector<byte> value) => MinAcross(value);

        /// <summary>
        /// float64_t svminv[_f64](svbool_t pg, svfloat64_t op)
        ///   FMINV Dresult, Pg, Zop.D
        /// </summary>
        public static unsafe Vector<double> MinAcross(Vector<double> value) => MinAcross(value);

        /// <summary>
        /// int16_t svminv[_s16](svbool_t pg, svint16_t op)
        ///   SMINV Hresult, Pg, Zop.H
        /// </summary>
        public static unsafe Vector<short> MinAcross(Vector<short> value) => MinAcross(value);

        /// <summary>
        /// int32_t svminv[_s32](svbool_t pg, svint32_t op)
        ///   SMINV Sresult, Pg, Zop.S
        /// </summary>
        public static unsafe Vector<int> MinAcross(Vector<int> value) => MinAcross(value);

        /// <summary>
        /// int64_t svminv[_s64](svbool_t pg, svint64_t op)
        ///   SMINV Dresult, Pg, Zop.D
        /// </summary>
        public static unsafe Vector<long> MinAcross(Vector<long> value) => MinAcross(value);

        /// <summary>
        /// int8_t svminv[_s8](svbool_t pg, svint8_t op)
        ///   SMINV Bresult, Pg, Zop.B
        /// </summary>
        public static unsafe Vector<sbyte> MinAcross(Vector<sbyte> value) => MinAcross(value);

        /// <summary>
        /// float32_t svminv[_f32](svbool_t pg, svfloat32_t op)
        ///   FMINV Sresult, Pg, Zop.S
        /// </summary>
        public static unsafe Vector<float> MinAcross(Vector<float> value) => MinAcross(value);

        /// <summary>
        /// uint16_t svminv[_u16](svbool_t pg, svuint16_t op)
        ///   UMINV Hresult, Pg, Zop.H
        /// </summary>
        public static unsafe Vector<ushort> MinAcross(Vector<ushort> value) => MinAcross(value);

        /// <summary>
        /// uint32_t svminv[_u32](svbool_t pg, svuint32_t op)
        ///   UMINV Sresult, Pg, Zop.S
        /// </summary>
        public static unsafe Vector<uint> MinAcross(Vector<uint> value) => MinAcross(value);

        /// <summary>
        /// uint64_t svminv[_u64](svbool_t pg, svuint64_t op)
        ///   UMINV Dresult, Pg, Zop.D
        /// </summary>
        public static unsafe Vector<ulong> MinAcross(Vector<ulong> value) => MinAcross(value);


        ///  MinNumber : Minimum number

        /// <summary>
        /// svfloat64_t svminnm[_f64]_m(svbool_t pg, svfloat64_t op1, svfloat64_t op2)
        /// svfloat64_t svminnm[_f64]_x(svbool_t pg, svfloat64_t op1, svfloat64_t op2)
        /// svfloat64_t svminnm[_f64]_z(svbool_t pg, svfloat64_t op1, svfloat64_t op2)
        ///   FMINNM Ztied1.D, Pg/M, Ztied1.D, Zop2.D
        ///   FMINNM Ztied2.D, Pg/M, Ztied2.D, Zop1.D
        /// </summary>
        public static unsafe Vector<double> MinNumber(Vector<double> left, Vector<double> right) => MinNumber(left, right);

        /// <summary>
        /// svfloat32_t svminnm[_f32]_m(svbool_t pg, svfloat32_t op1, svfloat32_t op2)
        /// svfloat32_t svminnm[_f32]_x(svbool_t pg, svfloat32_t op1, svfloat32_t op2)
        /// svfloat32_t svminnm[_f32]_z(svbool_t pg, svfloat32_t op1, svfloat32_t op2)
        ///   FMINNM Ztied1.S, Pg/M, Ztied1.S, Zop2.S
        ///   FMINNM Ztied2.S, Pg/M, Ztied2.S, Zop1.S
        /// </summary>
        public static unsafe Vector<float> MinNumber(Vector<float> left, Vector<float> right) => MinNumber(left, right);


        ///  MinNumberAcross : Minimum number reduction to scalar

        /// <summary>
        /// float64_t svminnmv[_f64](svbool_t pg, svfloat64_t op)
        ///   FMINNMV Dresult, Pg, Zop.D
        /// </summary>
        public static unsafe Vector<double> MinNumberAcross(Vector<double> value) => MinNumberAcross(value);

        /// <summary>
        /// float32_t svminnmv[_f32](svbool_t pg, svfloat32_t op)
        ///   FMINNMV Sresult, Pg, Zop.S
        /// </summary>
        public static unsafe Vector<float> MinNumberAcross(Vector<float> value) => MinNumberAcross(value);


        /// <summary>
        /// svint8_t svmul[_s8]_m(svbool_t pg, svint8_t op1, svint8_t op2)
        ///   MUL Ztied1.B, Pg/M, Ztied1.B, Zop2.B
        ///   MOVPRFX Zresult, Zop1; MUL Zresult.B, Pg/M, Zresult.B, Zop2.B
        /// svint8_t svmul[_s8]_x(svbool_t pg, svint8_t op1, svint8_t op2)
        ///   MUL Ztied1.B, Pg/M, Ztied1.B, Zop2.B
        ///   MUL Ztied2.B, Pg/M, Ztied2.B, Zop1.B
        ///   MOVPRFX Zresult, Zop1; MUL Zresult.B, Pg/M, Zresult.B, Zop2.B
        /// svint8_t svmul[_s8]_z(svbool_t pg, svint8_t op1, svint8_t op2)
        ///   MOVPRFX Zresult.B, Pg/Z, Zop1.B; MUL Zresult.B, Pg/M, Zresult.B, Zop2.B
        ///   MOVPRFX Zresult.B, Pg/Z, Zop2.B; MUL Zresult.B, Pg/M, Zresult.B, Zop1.B
        /// </summary>
        public static unsafe Vector<sbyte> Multiply(Vector<sbyte> left, Vector<sbyte> right) => Multiply(left, right);

        /// <summary>
        /// svint16_t svmul[_s16]_m(svbool_t pg, svint16_t op1, svint16_t op2)
        ///   MUL Ztied1.H, Pg/M, Ztied1.H, Zop2.H
        ///   MOVPRFX Zresult, Zop1; MUL Zresult.H, Pg/M, Zresult.H, Zop2.H
        /// svint16_t svmul[_s16]_x(svbool_t pg, svint16_t op1, svint16_t op2)
        ///   MUL Ztied1.H, Pg/M, Ztied1.H, Zop2.H
        ///   MUL Ztied2.H, Pg/M, Ztied2.H, Zop1.H
        ///   MOVPRFX Zresult, Zop1; MUL Zresult.H, Pg/M, Zresult.H, Zop2.H
        /// svint16_t svmul[_s16]_z(svbool_t pg, svint16_t op1, svint16_t op2)
        ///   MOVPRFX Zresult.H, Pg/Z, Zop1.H; MUL Zresult.H, Pg/M, Zresult.H, Zop2.H
        ///   MOVPRFX Zresult.H, Pg/Z, Zop2.H; MUL Zresult.H, Pg/M, Zresult.H, Zop1.H
        /// </summary>
        public static unsafe Vector<short> Multiply(Vector<short> left, Vector<short> right) => Multiply(left, right);

        /// <summary>
        /// svint32_t svmul[_s32]_m(svbool_t pg, svint32_t op1, svint32_t op2)
        ///   MUL Ztied1.S, Pg/M, Ztied1.S, Zop2.S
        ///   MOVPRFX Zresult, Zop1; MUL Zresult.S, Pg/M, Zresult.S, Zop2.S
        /// svint32_t svmul[_s32]_x(svbool_t pg, svint32_t op1, svint32_t op2)
        ///   MUL Ztied1.S, Pg/M, Ztied1.S, Zop2.S
        ///   MUL Ztied2.S, Pg/M, Ztied2.S, Zop1.S
        ///   MOVPRFX Zresult, Zop1; MUL Zresult.S, Pg/M, Zresult.S, Zop2.S
        /// svint32_t svmul[_s32]_z(svbool_t pg, svint32_t op1, svint32_t op2)
        ///   MOVPRFX Zresult.S, Pg/Z, Zop1.S; MUL Zresult.S, Pg/M, Zresult.S, Zop2.S
        ///   MOVPRFX Zresult.S, Pg/Z, Zop2.S; MUL Zresult.S, Pg/M, Zresult.S, Zop1.S
        /// </summary>
        public static unsafe Vector<int> Multiply(Vector<int> left, Vector<int> right) => Multiply(left, right);

        /// <summary>
        /// svint64_t svmul[_s64]_m(svbool_t pg, svint64_t op1, svint64_t op2)
        ///   MUL Ztied1.D, Pg/M, Ztied1.D, Zop2.D
        ///   MOVPRFX Zresult, Zop1; MUL Zresult.D, Pg/M, Zresult.D, Zop2.D
        /// svint64_t svmul[_s64]_x(svbool_t pg, svint64_t op1, svint64_t op2)
        ///   MUL Ztied1.D, Pg/M, Ztied1.D, Zop2.D
        ///   MUL Ztied2.D, Pg/M, Ztied2.D, Zop1.D
        ///   MOVPRFX Zresult, Zop1; MUL Zresult.D, Pg/M, Zresult.D, Zop2.D
        /// svint64_t svmul[_s64]_z(svbool_t pg, svint64_t op1, svint64_t op2)
        ///   MOVPRFX Zresult.D, Pg/Z, Zop1.D; MUL Zresult.D, Pg/M, Zresult.D, Zop2.D
        ///   MOVPRFX Zresult.D, Pg/Z, Zop2.D; MUL Zresult.D, Pg/M, Zresult.D, Zop1.D
        /// </summary>
        public static unsafe Vector<long> Multiply(Vector<long> left, Vector<long> right) => Multiply(left, right);

        /// <summary>
        /// svuint8_t svmul[_u8]_m(svbool_t pg, svuint8_t op1, svuint8_t op2)
        ///   MUL Ztied1.B, Pg/M, Ztied1.B, Zop2.B
        ///   MOVPRFX Zresult, Zop1; MUL Zresult.B, Pg/M, Zresult.B, Zop2.B
        /// svuint8_t svmul[_u8]_x(svbool_t pg, svuint8_t op1, svuint8_t op2)
        ///   MUL Ztied1.B, Pg/M, Ztied1.B, Zop2.B
        ///   MUL Ztied2.B, Pg/M, Ztied2.B, Zop1.B
        ///   MOVPRFX Zresult, Zop1; MUL Zresult.B, Pg/M, Zresult.B, Zop2.B
        /// svuint8_t svmul[_u8]_z(svbool_t pg, svuint8_t op1, svuint8_t op2)
        ///   MOVPRFX Zresult.B, Pg/Z, Zop1.B; MUL Zresult.B, Pg/M, Zresult.B, Zop2.B
        ///   MOVPRFX Zresult.B, Pg/Z, Zop2.B; MUL Zresult.B, Pg/M, Zresult.B, Zop1.B
        /// </summary>
        public static unsafe Vector<byte> Multiply(Vector<byte> left, Vector<byte> right) => Multiply(left, right);

        /// <summary>
        /// svuint16_t svmul[_u16]_m(svbool_t pg, svuint16_t op1, svuint16_t op2)
        ///   MUL Ztied1.H, Pg/M, Ztied1.H, Zop2.H
        ///   MOVPRFX Zresult, Zop1; MUL Zresult.H, Pg/M, Zresult.H, Zop2.H
        /// svuint16_t svmul[_u16]_x(svbool_t pg, svuint16_t op1, svuint16_t op2)
        ///   MUL Ztied1.H, Pg/M, Ztied1.H, Zop2.H
        ///   MUL Ztied2.H, Pg/M, Ztied2.H, Zop1.H
        ///   MOVPRFX Zresult, Zop1; MUL Zresult.H, Pg/M, Zresult.H, Zop2.H
        /// svuint16_t svmul[_u16]_z(svbool_t pg, svuint16_t op1, svuint16_t op2)
        ///   MOVPRFX Zresult.H, Pg/Z, Zop1.H; MUL Zresult.H, Pg/M, Zresult.H, Zop2.H
        ///   MOVPRFX Zresult.H, Pg/Z, Zop2.H; MUL Zresult.H, Pg/M, Zresult.H, Zop1.H
        /// </summary>
        public static unsafe Vector<ushort> Multiply(Vector<ushort> left, Vector<ushort> right) => Multiply(left, right);

        /// <summary>
        /// svuint32_t svmul[_u32]_m(svbool_t pg, svuint32_t op1, svuint32_t op2)
        ///   MUL Ztied1.S, Pg/M, Ztied1.S, Zop2.S
        ///   MOVPRFX Zresult, Zop1; MUL Zresult.S, Pg/M, Zresult.S, Zop2.S
        /// svuint32_t svmul[_u32]_x(svbool_t pg, svuint32_t op1, svuint32_t op2)
        ///   MUL Ztied1.S, Pg/M, Ztied1.S, Zop2.S
        ///   MUL Ztied2.S, Pg/M, Ztied2.S, Zop1.S
        ///   MOVPRFX Zresult, Zop1; MUL Zresult.S, Pg/M, Zresult.S, Zop2.S
        /// svuint32_t svmul[_u32]_z(svbool_t pg, svuint32_t op1, svuint32_t op2)
        ///   MOVPRFX Zresult.S, Pg/Z, Zop1.S; MUL Zresult.S, Pg/M, Zresult.S, Zop2.S
        ///   MOVPRFX Zresult.S, Pg/Z, Zop2.S; MUL Zresult.S, Pg/M, Zresult.S, Zop1.S
        /// </summary>
        public static unsafe Vector<uint> Multiply(Vector<uint> left, Vector<uint> right) => Multiply(left, right);

        /// <summary>
        /// svuint64_t svmul[_u64]_m(svbool_t pg, svuint64_t op1, svuint64_t op2)
        ///   MUL Ztied1.D, Pg/M, Ztied1.D, Zop2.D
        ///   MOVPRFX Zresult, Zop1; MUL Zresult.D, Pg/M, Zresult.D, Zop2.D
        /// svuint64_t svmul[_u64]_x(svbool_t pg, svuint64_t op1, svuint64_t op2)
        ///   MUL Ztied1.D, Pg/M, Ztied1.D, Zop2.D
        ///   MUL Ztied2.D, Pg/M, Ztied2.D, Zop1.D
        ///   MOVPRFX Zresult, Zop1; MUL Zresult.D, Pg/M, Zresult.D, Zop2.D
        /// svuint64_t svmul[_u64]_z(svbool_t pg, svuint64_t op1, svuint64_t op2)
        ///   MOVPRFX Zresult.D, Pg/Z, Zop1.D; MUL Zresult.D, Pg/M, Zresult.D, Zop2.D
        ///   MOVPRFX Zresult.D, Pg/Z, Zop2.D; MUL Zresult.D, Pg/M, Zresult.D, Zop1.D
        /// </summary>
        public static unsafe Vector<ulong> Multiply(Vector<ulong> left, Vector<ulong> right) => Multiply(left, right);

        /// <summary>
        /// svfloat32_t svmul[_f32]_m(svbool_t pg, svfloat32_t op1, svfloat32_t op2)
        ///   FMUL Ztied1.S, Pg/M, Ztied1.S, Zop2.S
        ///   MOVPRFX Zresult, Zop1; FMUL Zresult.S, Pg/M, Zresult.S, Zop2.S
        /// svfloat32_t svmul[_f32]_x(svbool_t pg, svfloat32_t op1, svfloat32_t op2)
        ///   FMUL Ztied1.S, Pg/M, Ztied1.S, Zop2.S
        ///   FMUL Ztied2.S, Pg/M, Ztied2.S, Zop1.S
        ///   FMUL Zresult.S, Zop1.S, Zop2.S
        ///   MOVPRFX Zresult, Zop1; FMUL Zresult.S, Pg/M, Zresult.S, Zop2.S
        /// svfloat32_t svmul[_f32]_z(svbool_t pg, svfloat32_t op1, svfloat32_t op2)
        ///   MOVPRFX Zresult.S, Pg/Z, Zop1.S; FMUL Zresult.S, Pg/M, Zresult.S, Zop2.S
        ///   MOVPRFX Zresult.S, Pg/Z, Zop2.S; FMUL Zresult.S, Pg/M, Zresult.S, Zop1.S
        /// </summary>
        public static unsafe Vector<float> Multiply(Vector<float> left, Vector<float> right) => Multiply(left, right);

        /// <summary>
        /// svfloat64_t svmul[_f64]_m(svbool_t pg, svfloat64_t op1, svfloat64_t op2)
        ///   FMUL Ztied1.D, Pg/M, Ztied1.D, Zop2.D
        ///   MOVPRFX Zresult, Zop1; FMUL Zresult.D, Pg/M, Zresult.D, Zop2.D
        /// svfloat64_t svmul[_f64]_x(svbool_t pg, svfloat64_t op1, svfloat64_t op2)
        ///   FMUL Ztied1.D, Pg/M, Ztied1.D, Zop2.D
        ///   FMUL Ztied2.D, Pg/M, Ztied2.D, Zop1.D
        ///   FMUL Zresult.D, Zop1.D, Zop2.D
        ///   MOVPRFX Zresult, Zop1; FMUL Zresult.D, Pg/M, Zresult.D, Zop2.D
        /// svfloat64_t svmul[_f64]_z(svbool_t pg, svfloat64_t op1, svfloat64_t op2)
        ///   MOVPRFX Zresult.D, Pg/Z, Zop1.D; FMUL Zresult.D, Pg/M, Zresult.D, Zop2.D
        ///   MOVPRFX Zresult.D, Pg/Z, Zop2.D; FMUL Zresult.D, Pg/M, Zresult.D, Zop1.D
        /// </summary>
        public static unsafe Vector<double> Multiply(Vector<double> left, Vector<double> right) => Multiply(left, right);

        ///  MultiplyAdd : Multiply-add, addend first

        /// <summary>
        /// svuint8_t svmla[_u8]_m(svbool_t pg, svuint8_t op1, svuint8_t op2, svuint8_t op3)
        /// svuint8_t svmla[_u8]_x(svbool_t pg, svuint8_t op1, svuint8_t op2, svuint8_t op3)
        /// svuint8_t svmla[_u8]_z(svbool_t pg, svuint8_t op1, svuint8_t op2, svuint8_t op3)
        ///   MLA Ztied1.B, Pg/M, Zop2.B, Zop3.B
        /// </summary>
        public static unsafe Vector<byte> MultiplyAdd(Vector<byte> addend, Vector<byte> left, Vector<byte> right) => MultiplyAdd(addend, left, right);

        /// <summary>
        /// svint16_t svmla[_s16]_m(svbool_t pg, svint16_t op1, svint16_t op2, svint16_t op3)
        /// svint16_t svmla[_s16]_x(svbool_t pg, svint16_t op1, svint16_t op2, svint16_t op3)
        /// svint16_t svmla[_s16]_z(svbool_t pg, svint16_t op1, svint16_t op2, svint16_t op3)
        ///   MLA Ztied1.H, Pg/M, Zop2.H, Zop3.H
        /// </summary>
        public static unsafe Vector<short> MultiplyAdd(Vector<short> addend, Vector<short> left, Vector<short> right) => MultiplyAdd(addend, left, right);

        /// <summary>
        /// svint32_t svmla[_s32]_m(svbool_t pg, svint32_t op1, svint32_t op2, svint32_t op3)
        /// svint32_t svmla[_s32]_x(svbool_t pg, svint32_t op1, svint32_t op2, svint32_t op3)
        /// svint32_t svmla[_s32]_z(svbool_t pg, svint32_t op1, svint32_t op2, svint32_t op3)
        ///   MLA Ztied1.S, Pg/M, Zop2.S, Zop3.S
        /// </summary>
        public static unsafe Vector<int> MultiplyAdd(Vector<int> addend, Vector<int> left, Vector<int> right) => MultiplyAdd(addend, left, right);

        /// <summary>
        /// svint64_t svmla[_s64]_m(svbool_t pg, svint64_t op1, svint64_t op2, svint64_t op3)
        /// svint64_t svmla[_s64]_x(svbool_t pg, svint64_t op1, svint64_t op2, svint64_t op3)
        /// svint64_t svmla[_s64]_z(svbool_t pg, svint64_t op1, svint64_t op2, svint64_t op3)
        ///   MLA Ztied1.D, Pg/M, Zop2.D, Zop3.D
        /// </summary>
        public static unsafe Vector<long> MultiplyAdd(Vector<long> addend, Vector<long> left, Vector<long> right) => MultiplyAdd(addend, left, right);

        /// <summary>
        /// svint8_t svmla[_s8]_m(svbool_t pg, svint8_t op1, svint8_t op2, svint8_t op3)
        /// svint8_t svmla[_s8]_x(svbool_t pg, svint8_t op1, svint8_t op2, svint8_t op3)
        /// svint8_t svmla[_s8]_z(svbool_t pg, svint8_t op1, svint8_t op2, svint8_t op3)
        ///   MLA Ztied1.B, Pg/M, Zop2.B, Zop3.B
        /// </summary>
        public static unsafe Vector<sbyte> MultiplyAdd(Vector<sbyte> addend, Vector<sbyte> left, Vector<sbyte> right) => MultiplyAdd(addend, left, right);

        /// <summary>
        /// svuint16_t svmla[_u16]_m(svbool_t pg, svuint16_t op1, svuint16_t op2, svuint16_t op3)
        /// svuint16_t svmla[_u16]_x(svbool_t pg, svuint16_t op1, svuint16_t op2, svuint16_t op3)
        /// svuint16_t svmla[_u16]_z(svbool_t pg, svuint16_t op1, svuint16_t op2, svuint16_t op3)
        ///   MLA Ztied1.H, Pg/M, Zop2.H, Zop3.H
        /// </summary>
        public static unsafe Vector<ushort> MultiplyAdd(Vector<ushort> addend, Vector<ushort> left, Vector<ushort> right) => MultiplyAdd(addend, left, right);

        /// <summary>
        /// svuint32_t svmla[_u32]_m(svbool_t pg, svuint32_t op1, svuint32_t op2, svuint32_t op3)
        /// svuint32_t svmla[_u32]_x(svbool_t pg, svuint32_t op1, svuint32_t op2, svuint32_t op3)
        /// svuint32_t svmla[_u32]_z(svbool_t pg, svuint32_t op1, svuint32_t op2, svuint32_t op3)
        ///   MLA Ztied1.S, Pg/M, Zop2.S, Zop3.S
        /// </summary>
        public static unsafe Vector<uint> MultiplyAdd(Vector<uint> addend, Vector<uint> left, Vector<uint> right) => MultiplyAdd(addend, left, right);

        /// <summary>
        /// svuint64_t svmla[_u64]_m(svbool_t pg, svuint64_t op1, svuint64_t op2, svuint64_t op3)
        /// svuint64_t svmla[_u64]_x(svbool_t pg, svuint64_t op1, svuint64_t op2, svuint64_t op3)
        /// svuint64_t svmla[_u64]_z(svbool_t pg, svuint64_t op1, svuint64_t op2, svuint64_t op3)
        ///   MLA Ztied1.D, Pg/M, Zop2.D, Zop3.D
        /// </summary>
        public static unsafe Vector<ulong> MultiplyAdd(Vector<ulong> addend, Vector<ulong> left, Vector<ulong> right) => MultiplyAdd(addend, left, right);

        ///  MultiplyBySelectedScalar : Multiply

        /// <summary>
        /// svfloat64_t svmul_lane[_f64](svfloat64_t op1, svfloat64_t op2, uint64_t imm_index)
        ///   FMUL Zresult.D, Zop1.D, Zop2.D[imm_index]
        /// </summary>
        public static unsafe Vector<double> MultiplyBySelectedScalar(Vector<double> left, Vector<double> right, [ConstantExpected] byte rightIndex) => MultiplyBySelectedScalar(left, right, rightIndex);

        /// <summary>
        /// svfloat32_t svmul_lane[_f32](svfloat32_t op1, svfloat32_t op2, uint64_t imm_index)
        ///   FMUL Zresult.S, Zop1.S, Zop2.S[imm_index]
        /// </summary>
        public static unsafe Vector<float> MultiplyBySelectedScalar(Vector<float> left, Vector<float> right, [ConstantExpected] byte rightIndex) => MultiplyBySelectedScalar(left, right, rightIndex);

        ///  MultiplyExtended : Multiply extended (∞×0=2)

        /// <summary>
        /// svfloat64_t svmulx[_f64]_m(svbool_t pg, svfloat64_t op1, svfloat64_t op2)
        /// svfloat64_t svmulx[_f64]_x(svbool_t pg, svfloat64_t op1, svfloat64_t op2)
        /// svfloat64_t svmulx[_f64]_z(svbool_t pg, svfloat64_t op1, svfloat64_t op2)
        ///   FMULX Ztied1.D, Pg/M, Ztied1.D, Zop2.D
        /// </summary>
        public static unsafe Vector<double> MultiplyExtended(Vector<double> left, Vector<double> right) => MultiplyExtended(left, right);

        /// <summary>
        /// svfloat32_t svmulx[_f32]_m(svbool_t pg, svfloat32_t op1, svfloat32_t op2)
        /// svfloat32_t svmulx[_f32]_x(svbool_t pg, svfloat32_t op1, svfloat32_t op2)
        /// svfloat32_t svmulx[_f32]_z(svbool_t pg, svfloat32_t op1, svfloat32_t op2)
        ///   FMULX Ztied1.S, Pg/M, Ztied1.S, Zop2.S
        /// </summary>
        public static unsafe Vector<float> MultiplyExtended(Vector<float> left, Vector<float> right) => MultiplyExtended(left, right);

        ///  MultiplySubtract : Multiply-subtract, minuend first

        /// <summary>
        /// svuint8_t svmls[_u8]_m(svbool_t pg, svuint8_t op1, svuint8_t op2, svuint8_t op3)
        /// svuint8_t svmls[_u8]_x(svbool_t pg, svuint8_t op1, svuint8_t op2, svuint8_t op3)
        /// svuint8_t svmls[_u8]_z(svbool_t pg, svuint8_t op1, svuint8_t op2, svuint8_t op3)
        ///   MLS Ztied1.B, Pg/M, Zop2.B, Zop3.B
        /// </summary>
        public static unsafe Vector<byte> MultiplySubtract(Vector<byte> minuend, Vector<byte> left, Vector<byte> right) => MultiplySubtract(minuend, left, right);

        /// <summary>
        /// svint16_t svmls[_s16]_m(svbool_t pg, svint16_t op1, svint16_t op2, svint16_t op3)
        /// svint16_t svmls[_s16]_x(svbool_t pg, svint16_t op1, svint16_t op2, svint16_t op3)
        /// svint16_t svmls[_s16]_z(svbool_t pg, svint16_t op1, svint16_t op2, svint16_t op3)
        ///   MLS Ztied1.H, Pg/M, Zop2.H, Zop3.H
        /// </summary>
        public static unsafe Vector<short> MultiplySubtract(Vector<short> minuend, Vector<short> left, Vector<short> right) => MultiplySubtract(minuend, left, right);

        /// <summary>
        /// svint32_t svmls[_s32]_m(svbool_t pg, svint32_t op1, svint32_t op2, svint32_t op3)
        /// svint32_t svmls[_s32]_x(svbool_t pg, svint32_t op1, svint32_t op2, svint32_t op3)
        /// svint32_t svmls[_s32]_z(svbool_t pg, svint32_t op1, svint32_t op2, svint32_t op3)
        ///   MLS Ztied1.S, Pg/M, Zop2.S, Zop3.S
        /// </summary>
        public static unsafe Vector<int> MultiplySubtract(Vector<int> minuend, Vector<int> left, Vector<int> right) => MultiplySubtract(minuend, left, right);

        /// <summary>
        /// svint64_t svmls[_s64]_m(svbool_t pg, svint64_t op1, svint64_t op2, svint64_t op3)
        /// svint64_t svmls[_s64]_x(svbool_t pg, svint64_t op1, svint64_t op2, svint64_t op3)
        /// svint64_t svmls[_s64]_z(svbool_t pg, svint64_t op1, svint64_t op2, svint64_t op3)
        ///   MLS Ztied1.D, Pg/M, Zop2.D, Zop3.D
        /// </summary>
        public static unsafe Vector<long> MultiplySubtract(Vector<long> minuend, Vector<long> left, Vector<long> right) => MultiplySubtract(minuend, left, right);

        /// <summary>
        /// svint8_t svmls[_s8]_m(svbool_t pg, svint8_t op1, svint8_t op2, svint8_t op3)
        /// svint8_t svmls[_s8]_x(svbool_t pg, svint8_t op1, svint8_t op2, svint8_t op3)
        /// svint8_t svmls[_s8]_z(svbool_t pg, svint8_t op1, svint8_t op2, svint8_t op3)
        ///   MLS Ztied1.B, Pg/M, Zop2.B, Zop3.B
        /// </summary>
        public static unsafe Vector<sbyte> MultiplySubtract(Vector<sbyte> minuend, Vector<sbyte> left, Vector<sbyte> right) => MultiplySubtract(minuend, left, right);

        /// <summary>
        /// svuint16_t svmls[_u16]_m(svbool_t pg, svuint16_t op1, svuint16_t op2, svuint16_t op3)
        /// svuint16_t svmls[_u16]_x(svbool_t pg, svuint16_t op1, svuint16_t op2, svuint16_t op3)
        /// svuint16_t svmls[_u16]_z(svbool_t pg, svuint16_t op1, svuint16_t op2, svuint16_t op3)
        ///   MLS Ztied1.H, Pg/M, Zop2.H, Zop3.H
        /// </summary>
        public static unsafe Vector<ushort> MultiplySubtract(Vector<ushort> minuend, Vector<ushort> left, Vector<ushort> right) => MultiplySubtract(minuend, left, right);

        /// <summary>
        /// svuint32_t svmls[_u32]_m(svbool_t pg, svuint32_t op1, svuint32_t op2, svuint32_t op3)
        /// svuint32_t svmls[_u32]_x(svbool_t pg, svuint32_t op1, svuint32_t op2, svuint32_t op3)
        /// svuint32_t svmls[_u32]_z(svbool_t pg, svuint32_t op1, svuint32_t op2, svuint32_t op3)
        ///   MLS Ztied1.S, Pg/M, Zop2.S, Zop3.S
        /// </summary>
        public static unsafe Vector<uint> MultiplySubtract(Vector<uint> minuend, Vector<uint> left, Vector<uint> right) => MultiplySubtract(minuend, left, right);

        /// <summary>
        /// svuint64_t svmls[_u64]_m(svbool_t pg, svuint64_t op1, svuint64_t op2, svuint64_t op3)
        /// svuint64_t svmls[_u64]_z(svbool_t pg, svuint64_t op1, svuint64_t op2, svuint64_t op3)
        /// svuint64_t svmls[_u64]_x(svbool_t pg, svuint64_t op1, svuint64_t op2, svuint64_t op3)
        ///   MLS Ztied1.D, Pg/M, Zop2.D, Zop3.D
        /// </summary>
        public static unsafe Vector<ulong> MultiplySubtract(Vector<ulong> minuend, Vector<ulong> left, Vector<ulong> right) => MultiplySubtract(minuend, left, right);

        ///  Negate : Negate

        /// <summary>
        /// svfloat64_t svneg[_f64]_m(svfloat64_t inactive, svbool_t pg, svfloat64_t op)
        /// svfloat64_t svneg[_f64]_x(svbool_t pg, svfloat64_t op)
        /// svfloat64_t svneg[_f64]_z(svbool_t pg, svfloat64_t op)
        ///   FNEG Ztied.D, Pg/M, Zop.D
        /// </summary>
        public static unsafe Vector<double> Negate(Vector<double> value) => Negate(value);

        /// <summary>
        /// svint16_t svneg[_s16]_m(svint16_t inactive, svbool_t pg, svint16_t op)
        /// svint16_t svneg[_s16]_x(svbool_t pg, svint16_t op)
        /// svint16_t svneg[_s16]_z(svbool_t pg, svint16_t op)
        ///   NEG Ztied.H, Pg/M, Zop.H
        /// </summary>
        public static unsafe Vector<short> Negate(Vector<short> value) => Negate(value);

        /// <summary>
        /// svint32_t svneg[_s32]_m(svint32_t inactive, svbool_t pg, svint32_t op)
        /// svint32_t svneg[_s32]_x(svbool_t pg, svint32_t op)
        /// svint32_t svneg[_s32]_z(svbool_t pg, svint32_t op)
        ///   NEG Ztied.S, Pg/M, Zop.S
        /// </summary>
        public static unsafe Vector<int> Negate(Vector<int> value) => Negate(value);

        /// <summary>
        /// svint64_t svneg[_s64]_m(svint64_t inactive, svbool_t pg, svint64_t op)
        /// svint64_t svneg[_s64]_x(svbool_t pg, svint64_t op)
        /// svint64_t svneg[_s64]_z(svbool_t pg, svint64_t op)
        ///   NEG Ztied.D, Pg/M, Zop.D
        /// </summary>
        public static unsafe Vector<long> Negate(Vector<long> value) => Negate(value);

        /// <summary>
        /// svint8_t svneg[_s8]_x(svbool_t pg, svint8_t op)
        /// svint8_t svneg[_s8]_m(svint8_t inactive, svbool_t pg, svint8_t op)
        /// svint8_t svneg[_s8]_z(svbool_t pg, svint8_t op)
        ///   NEG Ztied.B, Pg/M, Zop.B
        /// </summary>
        public static unsafe Vector<sbyte> Negate(Vector<sbyte> value) => Negate(value);

        /// <summary>
        /// svfloat32_t svneg[_f32]_m(svfloat32_t inactive, svbool_t pg, svfloat32_t op)
        /// svfloat32_t svneg[_f32]_x(svbool_t pg, svfloat32_t op)
        /// svfloat32_t svneg[_f32]_z(svbool_t pg, svfloat32_t op)
        ///   FNEG Ztied.S, Pg/M, Zop.S
        /// </summary>
        public static unsafe Vector<float> Negate(Vector<float> value) => Negate(value);

        ///  Bitwise invert

        /// <summary>
        /// svuint8_t svnot[_u8]_m(svuint8_t inactive, svbool_t pg, svuint8_t op)
        ///   NOT Ztied.B, Pg/M, Zop.B
        /// svuint8_t svnot[_u8]_x(svbool_t pg, svuint8_t op)
        ///   NOT Ztied.B, Pg/M, Ztied.B
        /// svuint8_t svnot[_u8]_z(svbool_t pg, svuint8_t op)
        /// svbool_t svnot[_b]_z(svbool_t pg, svbool_t op)
        ///   EOR Presult.B, Pg/Z, Pop.B, Pg.B
        /// </summary>
        public static unsafe Vector<byte> Not(Vector<byte> value) => Not(value);

        /// <summary>
        /// svint16_t svnot[_s16]_m(svint16_t inactive, svbool_t pg, svint16_t op)
        ///   NOT Ztied.H, Pg/M, Zop.H
        /// svint16_t svnot[_s16]_x(svbool_t pg, svint16_t op)
        ///   NOT Ztied.H, Pg/M, Ztied.H
        /// svint16_t svnot[_s16]_z(svbool_t pg, svint16_t op)
        /// svbool_t svnot[_b]_z(svbool_t pg, svbool_t op)
        ///   EOR Presult.B, Pg/Z, Pop.B, Pg.B
        /// </summary>
        public static unsafe Vector<short> Not(Vector<short> value) => Not(value);

        /// <summary>
        /// svint32_t svnot[_s32]_m(svint32_t inactive, svbool_t pg, svint32_t op)
        ///   NOT Ztied.S, Pg/M, Zop.S
        /// svint32_t svnot[_s32]_x(svbool_t pg, svint32_t op)
        ///   NOT Ztied.S, Pg/M, Ztied.S
        /// svint32_t svnot[_s32]_z(svbool_t pg, svint32_t op)
        /// svbool_t svnot[_b]_z(svbool_t pg, svbool_t op)
        ///   EOR Presult.B, Pg/Z, Pop.B, Pg.B
        /// </summary>
        public static unsafe Vector<int> Not(Vector<int> value) => Not(value);

        /// <summary>
        /// svint64_t svnot[_s64]_m(svint64_t inactive, svbool_t pg, svint64_t op)
        ///   NOT Ztied.D, Pg/M, Zop.D
        /// svint64_t svnot[_s64]_x(svbool_t pg, svint64_t op)
        ///   NOT Ztied.D, Pg/M, Ztied.D
        /// svint64_t svnot[_s64]_z(svbool_t pg, svint64_t op)
        /// svbool_t svnot[_b]_z(svbool_t pg, svbool_t op)
        ///   EOR Presult.B, Pg/Z, Pop.B, Pg.B
        /// </summary>
        public static unsafe Vector<long> Not(Vector<long> value) => Not(value);

        /// <summary>
        /// svint8_t svnot[_s8]_m(svint8_t inactive, svbool_t pg, svint8_t op)
        ///   NOT Ztied.B, Pg/M, Zop.B
        /// svint8_t svnot[_s8]_x(svbool_t pg, svint8_t op)
        ///   NOT Ztied.B, Pg/M, Ztied.B
        /// svint8_t svnot[_s8]_z(svbool_t pg, svint8_t op)
        /// svbool_t svnot[_b]_z(svbool_t pg, svbool_t op)
        ///   EOR Presult.B, Pg/Z, Pop.B, Pg.B
        /// </summary>
        public static unsafe Vector<sbyte> Not(Vector<sbyte> value) => Not(value);

        /// <summary>
        /// svuint16_t svnot[_u16]_m(svuint16_t inactive, svbool_t pg, svuint16_t op)
        ///   NOT Ztied.H, Pg/M, Zop.H
        /// svuint16_t svnot[_u16]_x(svbool_t pg, svuint16_t op)
        ///   NOT Ztied.H, Pg/M, Ztied.H
        /// svuint16_t svnot[_u16]_z(svbool_t pg, svuint16_t op)
        /// svbool_t svnot[_b]_z(svbool_t pg, svbool_t op)
        ///   EOR Presult.B, Pg/Z, Pop.B, Pg.B
        /// </summary>
        public static unsafe Vector<ushort> Not(Vector<ushort> value) => Not(value);

        /// <summary>
        /// svuint32_t svnot[_u32]_m(svuint32_t inactive, svbool_t pg, svuint32_t op)
        ///   NOT Ztied.S, Pg/M, Zop.S
        /// svuint32_t svnot[_u32]_x(svbool_t pg, svuint32_t op)
        ///   NOT Ztied.S, Pg/M, Ztied.S
        /// svuint32_t svnot[_u32]_z(svbool_t pg, svuint32_t op)
        /// svbool_t svnot[_b]_z(svbool_t pg, svbool_t op)
        ///   EOR Presult.B, Pg/Z, Pop.B, Pg.B
        /// </summary>
        public static unsafe Vector<uint> Not(Vector<uint> value) => Not(value);

        /// <summary>
        /// svuint64_t svnot[_u64]_m(svuint64_t inactive, svbool_t pg, svuint64_t op)
        ///   NOT Ztied.D, Pg/M, Zop.D
        /// svuint64_t svnot[_u64]_x(svbool_t pg, svuint64_t op)
        ///   NOT Ztied.D, Pg/M, Ztied.D
        /// svuint64_t svnot[_u64]_z(svbool_t pg, svuint64_t op)
        /// svbool_t svnot[_b]_z(svbool_t pg, svbool_t op)
        ///   EOR Presult.B, Pg/Z, Pop.B, Pg.B
        /// </summary>
        public static unsafe Vector<ulong> Not(Vector<ulong> value) => Not(value);

        ///  Or : Bitwise inclusive OR

        /// <summary>
        /// svuint8_t svorr[_u8]_m(svbool_t pg, svuint8_t op1, svuint8_t op2)
        /// svuint8_t svorr[_u8]_x(svbool_t pg, svuint8_t op1, svuint8_t op2)
        /// svuint8_t svorr[_u8]_z(svbool_t pg, svuint8_t op1, svuint8_t op2)
        ///   ORR Ztied1.B, Pg/M, Ztied1.B, Zop2.B
        ///   ORR Zresult.D, Zop1.D, Zop2.D
        /// svbool_t svorr[_b]_z(svbool_t pg, svbool_t op1, svbool_t op2)
        ///   ORR Presult.B, Pg/Z, Pop1.B, Pop2.B
        /// </summary>
        public static unsafe Vector<byte> Or(Vector<byte> left, Vector<byte> right) => Or(left, right);

        /// <summary>
        /// svint16_t svorr[_s16]_m(svbool_t pg, svint16_t op1, svint16_t op2)
        /// svint16_t svorr[_s16]_x(svbool_t pg, svint16_t op1, svint16_t op2)
        /// svint16_t svorr[_s16]_z(svbool_t pg, svint16_t op1, svint16_t op2)
        ///   ORR Ztied1.H, Pg/M, Ztied1.H, Zop2.H
        ///   ORR Zresult.D, Zop1.D, Zop2.D
        /// svbool_t svorr[_b]_z(svbool_t pg, svbool_t op1, svbool_t op2)
        ///   ORR Presult.B, Pg/Z, Pop1.B, Pop2.B
        /// </summary>
        public static unsafe Vector<short> Or(Vector<short> left, Vector<short> right) => Or(left, right);

        /// <summary>
        /// svint32_t svorr[_s32]_m(svbool_t pg, svint32_t op1, svint32_t op2)
        /// svint32_t svorr[_s32]_x(svbool_t pg, svint32_t op1, svint32_t op2)
        /// svint32_t svorr[_s32]_z(svbool_t pg, svint32_t op1, svint32_t op2)
        ///   ORR Ztied1.S, Pg/M, Ztied1.S, Zop2.S
        ///   ORR Zresult.D, Zop1.D, Zop2.D
        /// svbool_t svorr[_b]_z(svbool_t pg, svbool_t op1, svbool_t op2)
        ///   ORR Presult.B, Pg/Z, Pop1.B, Pop2.B
        /// </summary>
        public static unsafe Vector<int> Or(Vector<int> left, Vector<int> right) => Or(left, right);

        /// <summary>
        /// svint64_t svorr[_s64]_m(svbool_t pg, svint64_t op1, svint64_t op2)
        /// svint64_t svorr[_s64]_x(svbool_t pg, svint64_t op1, svint64_t op2)
        /// svint64_t svorr[_s64]_z(svbool_t pg, svint64_t op1, svint64_t op2)
        ///   ORR Ztied1.D, Pg/M, Ztied1.D, Zop2.D
        ///   ORR Zresult.D, Zop1.D, Zop2.D
        /// svbool_t svorr[_b]_z(svbool_t pg, svbool_t op1, svbool_t op2)
        ///   ORR Presult.B, Pg/Z, Pop1.B, Pop2.B
        /// </summary>
        public static unsafe Vector<long> Or(Vector<long> left, Vector<long> right) => Or(left, right);

        /// <summary>
        /// svint8_t svorr[_s8]_m(svbool_t pg, svint8_t op1, svint8_t op2)
        /// svint8_t svorr[_s8]_x(svbool_t pg, svint8_t op1, svint8_t op2)
        /// svint8_t svorr[_s8]_z(svbool_t pg, svint8_t op1, svint8_t op2)
        ///   ORR Ztied1.B, Pg/M, Ztied1.B, Zop2.B
        ///   ORR Zresult.D, Zop1.D, Zop2.D
        /// svbool_t svorr[_b]_z(svbool_t pg, svbool_t op1, svbool_t op2)
        ///   ORR Presult.B, Pg/Z, Pop1.B, Pop2.B
        /// </summary>
        public static unsafe Vector<sbyte> Or(Vector<sbyte> left, Vector<sbyte> right) => Or(left, right);

        /// <summary>
        /// svuint16_t svorr[_u16]_m(svbool_t pg, svuint16_t op1, svuint16_t op2)
        /// svuint16_t svorr[_u16]_x(svbool_t pg, svuint16_t op1, svuint16_t op2)
        /// svuint16_t svorr[_u16]_z(svbool_t pg, svuint16_t op1, svuint16_t op2)
        ///   ORR Ztied1.H, Pg/M, Ztied1.H, Zop2.H
        ///   ORR Zresult.D, Zop1.D, Zop2.D
        /// svbool_t svorr[_b]_z(svbool_t pg, svbool_t op1, svbool_t op2)
        ///   ORR Presult.B, Pg/Z, Pop1.B, Pop2.B
        /// </summary>
        public static unsafe Vector<ushort> Or(Vector<ushort> left, Vector<ushort> right) => Or(left, right);

        /// <summary>
        /// svuint32_t svorr[_u32]_m(svbool_t pg, svuint32_t op1, svuint32_t op2)
        /// svuint32_t svorr[_u32]_x(svbool_t pg, svuint32_t op1, svuint32_t op2)
        /// svuint32_t svorr[_u32]_z(svbool_t pg, svuint32_t op1, svuint32_t op2)
        ///   ORR Ztied1.S, Pg/M, Ztied1.S, Zop2.S
        ///   ORR Zresult.D, Zop1.D, Zop2.D
        /// svbool_t svorr[_b]_z(svbool_t pg, svbool_t op1, svbool_t op2)
        ///   ORR Presult.B, Pg/Z, Pop1.B, Pop2.B
        /// </summary>
        public static unsafe Vector<uint> Or(Vector<uint> left, Vector<uint> right) => Or(left, right);

        /// <summary>
        /// svuint64_t svorr[_u64]_m(svbool_t pg, svuint64_t op1, svuint64_t op2)
        /// svuint64_t svorr[_u64]_x(svbool_t pg, svuint64_t op1, svuint64_t op2)
        /// svuint64_t svorr[_u64]_z(svbool_t pg, svuint64_t op1, svuint64_t op2)
        ///   ORR Ztied1.D, Pg/M, Ztied1.D, Zop2.D
        ///   ORR Zresult.D, Zop1.D, Zop2.D
        /// svbool_t svorr[_b]_z(svbool_t pg, svbool_t op1, svbool_t op2)
        ///   ORR Presult.B, Pg/Z, Pop1.B, Pop2.B
        /// </summary>
        public static unsafe Vector<ulong> Or(Vector<ulong> left, Vector<ulong> right) => Or(left, right);


        ///  OrAcross : Bitwise inclusive OR reduction to scalar

        /// <summary>
        /// uint8_t svorv[_u8](svbool_t pg, svuint8_t op)
        ///   ORV Bresult, Pg, Zop.B
        /// </summary>
        public static unsafe Vector<byte> OrAcross(Vector<byte> value) => OrAcross(value);

        /// <summary>
        /// int16_t svorv[_s16](svbool_t pg, svint16_t op)
        ///   ORV Hresult, Pg, Zop.H
        /// </summary>
        public static unsafe Vector<short> OrAcross(Vector<short> value) => OrAcross(value);

        /// <summary>
        /// int32_t svorv[_s32](svbool_t pg, svint32_t op)
        ///   ORV Sresult, Pg, Zop.S
        /// </summary>
        public static unsafe Vector<int> OrAcross(Vector<int> value) => OrAcross(value);

        /// <summary>
        /// int64_t svorv[_s64](svbool_t pg, svint64_t op)
        ///   ORV Dresult, Pg, Zop.D
        /// </summary>
        public static unsafe Vector<long> OrAcross(Vector<long> value) => OrAcross(value);

        /// <summary>
        /// int8_t svorv[_s8](svbool_t pg, svint8_t op)
        ///   ORV Bresult, Pg, Zop.B
        /// </summary>
        public static unsafe Vector<sbyte> OrAcross(Vector<sbyte> value) => OrAcross(value);

        /// <summary>
        /// uint16_t svorv[_u16](svbool_t pg, svuint16_t op)
        ///   ORV Hresult, Pg, Zop.H
        /// </summary>
        public static unsafe Vector<ushort> OrAcross(Vector<ushort> value) => OrAcross(value);

        /// <summary>
        /// uint32_t svorv[_u32](svbool_t pg, svuint32_t op)
        ///   ORV Sresult, Pg, Zop.S
        /// </summary>
        public static unsafe Vector<uint> OrAcross(Vector<uint> value) => OrAcross(value);

        /// <summary>
        /// uint64_t svorv[_u64](svbool_t pg, svuint64_t op)
        ///   ORV Dresult, Pg, Zop.D
        /// </summary>
        public static unsafe Vector<ulong> OrAcross(Vector<ulong> value) => OrAcross(value);


        ///  Count nonzero bits

        /// <summary>
        /// svuint8_t svcnt[_s8]_m(svuint8_t inactive, svbool_t pg, svint8_t op)
        /// svuint8_t svcnt[_s8]_x(svbool_t pg, svint8_t op)
        /// svuint8_t svcnt[_s8]_z(svbool_t pg, svint8_t op)
        ///   CNT Ztied.B, Pg/M, Zop.B
        /// </summary>
        public static unsafe Vector<byte> PopCount(Vector<sbyte> value) => PopCount(value);

        /// <summary>
        /// svuint8_t svcnt[_u8]_m(svuint8_t inactive, svbool_t pg, svuint8_t op)
        /// svuint8_t svcnt[_u8]_x(svbool_t pg, svuint8_t op)
        /// svuint8_t svcnt[_u8]_z(svbool_t pg, svuint8_t op)
        ///   CNT Ztied.B, Pg/M, Zop.B
        /// </summary>
        public static unsafe Vector<byte> PopCount(Vector<byte> value) => PopCount(value);

        /// <summary>
        /// svuint16_t svcnt[_s16]_m(svuint16_t inactive, svbool_t pg, svint16_t op)
        /// svuint16_t svcnt[_s16]_x(svbool_t pg, svint16_t op)
        /// svuint16_t svcnt[_s16]_z(svbool_t pg, svint16_t op)
        ///   CNT Ztied.H, Pg/M, Zop.H
        /// </summary>
        public static unsafe Vector<ushort> PopCount(Vector<short> value) => PopCount(value);

        /// <summary>
        /// svuint16_t svcnt[_u16]_m(svuint16_t inactive, svbool_t pg, svuint16_t op)
        /// svuint16_t svcnt[_u16]_x(svbool_t pg, svuint16_t op)
        /// svuint16_t svcnt[_u16]_z(svbool_t pg, svuint16_t op)
        ///   CNT Ztied.H, Pg/M, Zop.H
        /// </summary>
        public static unsafe Vector<ushort> PopCount(Vector<ushort> value) => PopCount(value);

        /// <summary>
        /// svuint32_t svcnt[_s32]_m(svuint32_t inactive, svbool_t pg, svint32_t op)
        /// svuint32_t svcnt[_s32]_x(svbool_t pg, svint32_t op)
        /// svuint32_t svcnt[_s32]_z(svbool_t pg, svint32_t op)
        ///   CNT Ztied.S, Pg/M, Zop.S
        /// </summary>
        public static unsafe Vector<uint> PopCount(Vector<int> value) => PopCount(value);

        /// <summary>
        /// svuint32_t svcnt[_f32]_m(svuint32_t inactive, svbool_t pg, svfloat32_t op)
        /// svuint32_t svcnt[_f32]_x(svbool_t pg, svfloat32_t op)
        /// svuint32_t svcnt[_f32]_z(svbool_t pg, svfloat32_t op)
        ///   CNT Ztied.S, Pg/M, Zop.S
        /// </summary>
        public static unsafe Vector<uint> PopCount(Vector<float> value) => PopCount(value);

        /// <summary>
        /// svuint32_t svcnt[_u32]_m(svuint32_t inactive, svbool_t pg, svuint32_t op)
        /// svuint32_t svcnt[_u32]_x(svbool_t pg, svuint32_t op)
        /// svuint32_t svcnt[_u32]_z(svbool_t pg, svuint32_t op)
        ///   CNT Ztied.S, Pg/M, Zop.S
        /// </summary>
        public static unsafe Vector<uint> PopCount(Vector<uint> value) => PopCount(value);

        /// <summary>
        /// svuint64_t svcnt[_f64]_m(svuint64_t inactive, svbool_t pg, svfloat64_t op)
        /// svuint64_t svcnt[_f64]_x(svbool_t pg, svfloat64_t op)
        /// svuint64_t svcnt[_f64]_z(svbool_t pg, svfloat64_t op)
        ///   CNT Ztied.D, Pg/M, Zop.D
        /// </summary>
        public static unsafe Vector<ulong> PopCount(Vector<double> value) => PopCount(value);

        /// <summary>
        /// svuint64_t svcnt[_s64]_m(svuint64_t inactive, svbool_t pg, svint64_t op)
        /// svuint64_t svcnt[_s64]_x(svbool_t pg, svint64_t op)
        /// svuint64_t svcnt[_s64]_z(svbool_t pg, svint64_t op)
        ///   CNT Ztied.D, Pg/M, Zop.D
        /// </summary>
        public static unsafe Vector<ulong> PopCount(Vector<long> value) => PopCount(value);

        /// <summary>
        /// svuint64_t svcnt[_u64]_m(svuint64_t inactive, svbool_t pg, svuint64_t op)
        /// svuint64_t svcnt[_u64]_x(svbool_t pg, svuint64_t op)
        /// svuint64_t svcnt[_u64]_z(svbool_t pg, svuint64_t op)
        ///   CNT Ztied.D, Pg/M, Zop.D
        /// </summary>
        public static unsafe Vector<ulong> PopCount(Vector<ulong> value) => PopCount(value);

        /// <summary>
        /// void svprfb(svbool_t pg, const void *base, enum svprfop op)
        ///   PRFB op, Pg, [Xbase, #0, MUL VL]
        /// </summary>
        public static unsafe void PrefetchBytes(Vector<byte> mask, void* address, [ConstantExpected] SvePrefetchType prefetchType) => PrefetchBytes(mask, address, prefetchType);

        /// <summary>
        /// void svprfh(svbool_t pg, const void *base, enum svprfop op)
        ///   PRFH op, Pg, [Xbase, #0, MUL VL]
        /// </summary>
        public static unsafe void PrefetchInt16(Vector<ushort> mask, void* address, [ConstantExpected] SvePrefetchType prefetchType) => PrefetchInt16(mask, address, prefetchType);

        /// <summary>
        /// void svprfw(svbool_t pg, const void *base, enum svprfop op)
        ///   PRFW op, Pg, [Xbase, #0, MUL VL]
        /// </summary>
        public static unsafe void PrefetchInt32(Vector<uint> mask, void* address, [ConstantExpected] SvePrefetchType prefetchType) => PrefetchInt32(mask, address, prefetchType);

        /// <summary>
        /// void svprfd(svbool_t pg, const void *base, enum svprfop op)
        ///   PRFD op, Pg, [Xbase, #0, MUL VL]
        /// </summary>
        public static unsafe void PrefetchInt64(Vector<ulong> mask, void* address, [ConstantExpected] SvePrefetchType prefetchType) => PrefetchInt64(mask, address, prefetchType);


        ///  ReciprocalEstimate : Reciprocal estimate

        /// <summary>
        /// svfloat64_t svrecpe[_f64](svfloat64_t op)
        ///   FRECPE Zresult.D, Zop.D
        /// </summary>
        public static unsafe Vector<double> ReciprocalEstimate(Vector<double> value) => ReciprocalEstimate(value);

        /// <summary>
        /// svfloat32_t svrecpe[_f32](svfloat32_t op)
        ///   FRECPE Zresult.S, Zop.S
        /// </summary>
        public static unsafe Vector<float> ReciprocalEstimate(Vector<float> value) => ReciprocalEstimate(value);


        ///  ReciprocalExponent : Reciprocal exponent

        /// <summary>
        /// svfloat64_t svrecpx[_f64]_m(svfloat64_t inactive, svbool_t pg, svfloat64_t op)
        ///   FRECPX Ztied.D, Pg/M, Zop.D
        /// svfloat64_t svrecpx[_f64]_x(svbool_t pg, svfloat64_t op)
        ///   FRECPX Ztied.D, Pg/M, Ztied.D
        /// svfloat64_t svrecpx[_f64]_z(svbool_t pg, svfloat64_t op)
        /// </summary>
        public static unsafe Vector<double> ReciprocalExponent(Vector<double> value) => ReciprocalExponent(value);

        /// <summary>
        /// svfloat32_t svrecpx[_f32]_m(svfloat32_t inactive, svbool_t pg, svfloat32_t op)
        ///   FRECPX Ztied.S, Pg/M, Zop.S
        /// svfloat32_t svrecpx[_f32]_x(svbool_t pg, svfloat32_t op)
        ///   FRECPX Ztied.S, Pg/M, Ztied.S
        /// svfloat32_t svrecpx[_f32]_z(svbool_t pg, svfloat32_t op)
        /// </summary>
        public static unsafe Vector<float> ReciprocalExponent(Vector<float> value) => ReciprocalExponent(value);


        ///  ReciprocalSqrtEstimate : Reciprocal square root estimate

        /// <summary>
        /// svfloat64_t svrsqrte[_f64](svfloat64_t op)
        ///   FRSQRTE Zresult.D, Zop.D
        /// </summary>
        public static unsafe Vector<double> ReciprocalSqrtEstimate(Vector<double> value) => ReciprocalSqrtEstimate(value);

        /// <summary>
        /// svfloat32_t svrsqrte[_f32](svfloat32_t op)
        ///   FRSQRTE Zresult.S, Zop.S
        /// </summary>
        public static unsafe Vector<float> ReciprocalSqrtEstimate(Vector<float> value) => ReciprocalSqrtEstimate(value);


        ///  ReciprocalSqrtStep : Reciprocal square root step

        /// <summary>
        /// svfloat64_t svrsqrts[_f64](svfloat64_t op1, svfloat64_t op2)
        ///   FRSQRTS Zresult.D, Zop1.D, Zop2.D
        /// </summary>
        public static unsafe Vector<double> ReciprocalSqrtStep(Vector<double> left, Vector<double> right) => ReciprocalSqrtStep(left, right);

        /// <summary>
        /// svfloat32_t svrsqrts[_f32](svfloat32_t op1, svfloat32_t op2)
        ///   FRSQRTS Zresult.S, Zop1.S, Zop2.S
        /// </summary>
        public static unsafe Vector<float> ReciprocalSqrtStep(Vector<float> left, Vector<float> right) => ReciprocalSqrtStep(left, right);


        ///  ReciprocalStep : Reciprocal step

        /// <summary>
        /// svfloat64_t svrecps[_f64](svfloat64_t op1, svfloat64_t op2)
        ///   FRECPS Zresult.D, Zop1.D, Zop2.D
        /// </summary>
        public static unsafe Vector<double> ReciprocalStep(Vector<double> left, Vector<double> right) => ReciprocalStep(left, right);

        /// <summary>
        /// svfloat32_t svrecps[_f32](svfloat32_t op1, svfloat32_t op2)
        ///   FRECPS Zresult.S, Zop1.S, Zop2.S
        /// </summary>
        public static unsafe Vector<float> ReciprocalStep(Vector<float> left, Vector<float> right) => ReciprocalStep(left, right);
        ///  Reverse bits

        /// <summary>
        /// svuint8_t svrbit[_u8]_x(svbool_t pg, svuint8_t op)
        ///   RBIT Ztied.B, Pg/M, Ztied.B
        /// </summary>
        public static unsafe Vector<byte> ReverseBits(Vector<byte> value) => ReverseBits(value);

        /// <summary>
        /// svint16_t svrbit[_s16]_m(svint16_t inactive, svbool_t pg, svint16_t op)
        ///   RBIT Ztied.H, Pg/M, Zop.H
        /// </summary>
        public static unsafe Vector<short> ReverseBits(Vector<short> value) => ReverseBits(value);

        /// <summary>
        /// svint32_t svrbit[_s32]_m(svint32_t inactive, svbool_t pg, svint32_t op)
        ///   RBIT Ztied.S, Pg/M, Zop.S
        /// </summary>
        public static unsafe Vector<int> ReverseBits(Vector<int> value) => ReverseBits(value);

        /// <summary>
        /// svint64_t svrbit[_s64]_m(svint64_t inactive, svbool_t pg, svint64_t op)
        ///   RBIT Ztied.D, Pg/M, Zop.D
        /// </summary>
        public static unsafe Vector<long> ReverseBits(Vector<long> value) => ReverseBits(value);

        /// <summary>
        /// svint8_t svrbit[_s8]_m(svint8_t inactive, svbool_t pg, svint8_t op)
        ///   RBIT Ztied.B, Pg/M, Zop.B
        /// </summary>
        public static unsafe Vector<sbyte> ReverseBits(Vector<sbyte> value) => ReverseBits(value);

        /// <summary>
        /// svuint16_t svrbit[_u16]_m(svuint16_t inactive, svbool_t pg, svuint16_t op)
        ///   RBIT Ztied.H, Pg/M, Zop.H
        /// </summary>
        public static unsafe Vector<ushort> ReverseBits(Vector<ushort> value) => ReverseBits(value);

        /// <summary>
        /// svuint32_t svrbit[_u32]_m(svuint32_t inactive, svbool_t pg, svuint32_t op)
        ///   RBIT Ztied.S, Pg/M, Zop.S
        /// </summary>
        public static unsafe Vector<uint> ReverseBits(Vector<uint> value) => ReverseBits(value);

        /// <summary>
        /// svuint64_t svrbit[_u64]_m(svuint64_t inactive, svbool_t pg, svuint64_t op)
        ///   RBIT Ztied.D, Pg/M, Zop.D
        /// </summary>
        public static unsafe Vector<ulong> ReverseBits(Vector<ulong> value) => ReverseBits(value);


        ///  Reverse all elements

        /// <summary>
        /// svuint8_t svrev[_u8](svuint8_t op)
        ///   REV Zresult.B, Zop.B
        /// </summary>
        public static unsafe Vector<byte> ReverseElement(Vector<byte> value) => ReverseElement(value);

        /// <summary>
        /// svfloat64_t svrev[_f64](svfloat64_t op)
        ///   REV Zresult.D, Zop.D
        /// </summary>
        public static unsafe Vector<double> ReverseElement(Vector<double> value) => ReverseElement(value);

        /// <summary>
        /// svint16_t svrev[_s16](svint16_t op)
        ///   REV Zresult.H, Zop.H
        /// </summary>
        public static unsafe Vector<short> ReverseElement(Vector<short> value) => ReverseElement(value);

        /// <summary>
        /// svint32_t svrev[_s32](svint32_t op)
        ///   REV Zresult.S, Zop.S
        /// </summary>
        public static unsafe Vector<int> ReverseElement(Vector<int> value) => ReverseElement(value);

        /// <summary>
        /// svint64_t svrev[_s64](svint64_t op)
        ///   REV Zresult.D, Zop.D
        /// </summary>
        public static unsafe Vector<long> ReverseElement(Vector<long> value) => ReverseElement(value);

        /// <summary>
        /// svint8_t svrev[_s8](svint8_t op)
        ///   REV Zresult.B, Zop.B
        /// </summary>
        public static unsafe Vector<sbyte> ReverseElement(Vector<sbyte> value) => ReverseElement(value);

        /// <summary>
        /// svfloat32_t svrev[_f32](svfloat32_t op)
        ///   REV Zresult.S, Zop.S
        /// </summary>
        public static unsafe Vector<float> ReverseElement(Vector<float> value) => ReverseElement(value);

        /// <summary>
        /// svuint16_t svrev[_u16](svuint16_t op)
        ///   REV Zresult.H, Zop.H
        /// </summary>
        public static unsafe Vector<ushort> ReverseElement(Vector<ushort> value) => ReverseElement(value);

        /// <summary>
        /// svuint32_t svrev[_u32](svuint32_t op)
        ///   REV Zresult.S, Zop.S
        /// </summary>
        public static unsafe Vector<uint> ReverseElement(Vector<uint> value) => ReverseElement(value);

        /// <summary>
        /// svuint64_t svrev[_u64](svuint64_t op)
        ///   REV Zresult.D, Zop.D
        /// </summary>
        public static unsafe Vector<ulong> ReverseElement(Vector<ulong> value) => ReverseElement(value);


        ///  Reverse halfwords within elements

        /// <summary>
        /// svint32_t svrevh[_s32]_m(svint32_t inactive, svbool_t pg, svint32_t op)
        ///   REVH Ztied.S, Pg/M, Zop.S
        /// </summary>
        public static unsafe Vector<int> ReverseElement16(Vector<int> value) => ReverseElement16(value);

        /// <summary>
        /// svint64_t svrevh[_s64]_m(svint64_t inactive, svbool_t pg, svint64_t op)
        ///   REVH Ztied.D, Pg/M, Zop.D
        /// </summary>
        public static unsafe Vector<long> ReverseElement16(Vector<long> value) => ReverseElement16(value);

        /// <summary>
        /// svuint32_t svrevh[_u32]_m(svuint32_t inactive, svbool_t pg, svuint32_t op)
        ///   REVH Ztied.S, Pg/M, Zop.S
        /// </summary>
        public static unsafe Vector<uint> ReverseElement16(Vector<uint> value) => ReverseElement16(value);

        /// <summary>
        /// svuint64_t svrevh[_u64]_m(svuint64_t inactive, svbool_t pg, svuint64_t op)
        ///   REVH Ztied.D, Pg/M, Zop.D
        /// </summary>
        public static unsafe Vector<ulong> ReverseElement16(Vector<ulong> value) => ReverseElement16(value);


        ///  Reverse words within elements

        /// <summary>
        /// svint64_t svrevw[_s64]_m(svint64_t inactive, svbool_t pg, svint64_t op)
        ///   REVW Ztied.D, Pg/M, Zop.D
        /// </summary>
        public static unsafe Vector<long> ReverseElement32(Vector<long> value) => ReverseElement32(value);

        /// <summary>
        /// svuint64_t svrevw[_u64]_m(svuint64_t inactive, svbool_t pg, svuint64_t op)
        ///   REVW Ztied.D, Pg/M, Zop.D
        /// </summary>
        public static unsafe Vector<ulong> ReverseElement32(Vector<ulong> value) => ReverseElement32(value);


        ///  Reverse bytes within elements

        /// <summary>
        /// svint16_t svrevb[_s16]_m(svint16_t inactive, svbool_t pg, svint16_t op)
        ///   REVB Ztied.H, Pg/M, Zop.H
        /// </summary>
        public static unsafe Vector<short> ReverseElement8(Vector<short> value) => ReverseElement8(value);

        /// <summary>
        /// svint32_t svrevb[_s32]_m(svint32_t inactive, svbool_t pg, svint32_t op)
        ///   REVB Ztied.S, Pg/M, Zop.S
        /// </summary>
        public static unsafe Vector<int> ReverseElement8(Vector<int> value) => ReverseElement8(value);

        /// <summary>
        /// svint64_t svrevb[_s64]_m(svint64_t inactive, svbool_t pg, svint64_t op)
        ///   REVB Ztied.D, Pg/M, Zop.D
        /// </summary>
        public static unsafe Vector<long> ReverseElement8(Vector<long> value) => ReverseElement8(value);

        /// <summary>
        /// svuint16_t svrevb[_u16]_m(svuint16_t inactive, svbool_t pg, svuint16_t op)
        ///   REVB Ztied.H, Pg/M, Zop.H
        /// </summary>
        public static unsafe Vector<ushort> ReverseElement8(Vector<ushort> value) => ReverseElement8(value);

        /// <summary>
        /// svuint32_t svrevb[_u32]_m(svuint32_t inactive, svbool_t pg, svuint32_t op)
        ///   REVB Ztied.S, Pg/M, Zop.S
        /// </summary>
        public static unsafe Vector<uint> ReverseElement8(Vector<uint> value) => ReverseElement8(value);

        /// <summary>
        /// svuint64_t svrevb[_u64]_m(svuint64_t inactive, svbool_t pg, svuint64_t op)
        ///   REVB Ztied.D, Pg/M, Zop.D
        /// </summary>
        public static unsafe Vector<ulong> ReverseElement8(Vector<ulong> value) => ReverseElement8(value);


        ///  RoundAwayFromZero : Round to nearest, ties away from zero

        /// <summary>
        /// svfloat64_t svrinta[_f64]_m(svfloat64_t inactive, svbool_t pg, svfloat64_t op)
        ///   FRINTA Ztied.D, Pg/M, Zop.D
        /// svfloat64_t svrinta[_f64]_x(svbool_t pg, svfloat64_t op)
        ///   FRINTA Ztied.D, Pg/M, Ztied.D
        /// svfloat64_t svrinta[_f64]_z(svbool_t pg, svfloat64_t op)
        /// </summary>
        public static unsafe Vector<double> RoundAwayFromZero(Vector<double> value) => RoundAwayFromZero(value);

        /// <summary>
        /// svfloat32_t svrinta[_f32]_m(svfloat32_t inactive, svbool_t pg, svfloat32_t op)
        ///   FRINTA Ztied.S, Pg/M, Zop.S
        /// svfloat32_t svrinta[_f32]_x(svbool_t pg, svfloat32_t op)
        ///   FRINTA Ztied.S, Pg/M, Ztied.S
        /// svfloat32_t svrinta[_f32]_z(svbool_t pg, svfloat32_t op)
        /// </summary>
        public static unsafe Vector<float> RoundAwayFromZero(Vector<float> value) => RoundAwayFromZero(value);


        ///  RoundToNearest : Round to nearest, ties to even

        /// <summary>
        /// svfloat64_t svrintn[_f64]_m(svfloat64_t inactive, svbool_t pg, svfloat64_t op)
        ///   FRINTN Ztied.D, Pg/M, Zop.D
        /// svfloat64_t svrintn[_f64]_x(svbool_t pg, svfloat64_t op)
        ///   FRINTN Ztied.D, Pg/M, Ztied.D
        /// svfloat64_t svrintn[_f64]_z(svbool_t pg, svfloat64_t op)
        /// </summary>
        public static unsafe Vector<double> RoundToNearest(Vector<double> value) => RoundToNearest(value);

        /// <summary>
        /// svfloat32_t svrintn[_f32]_m(svfloat32_t inactive, svbool_t pg, svfloat32_t op)
        ///   FRINTN Ztied.S, Pg/M, Zop.S
        /// svfloat32_t svrintn[_f32]_x(svbool_t pg, svfloat32_t op)
        ///   FRINTN Ztied.S, Pg/M, Ztied.S
        /// svfloat32_t svrintn[_f32]_z(svbool_t pg, svfloat32_t op)
        /// </summary>
        public static unsafe Vector<float> RoundToNearest(Vector<float> value) => RoundToNearest(value);


        ///  RoundToNegativeInfinity : Round towards -∞

        /// <summary>
        /// svfloat64_t svrintm[_f64]_m(svfloat64_t inactive, svbool_t pg, svfloat64_t op)
        ///   FRINTM Ztied.D, Pg/M, Zop.D
        /// svfloat64_t svrintm[_f64]_x(svbool_t pg, svfloat64_t op)
        ///   FRINTM Ztied.D, Pg/M, Ztied.D
        /// svfloat64_t svrintm[_f64]_z(svbool_t pg, svfloat64_t op)
        /// </summary>
        public static unsafe Vector<double> RoundToNegativeInfinity(Vector<double> value) => RoundToNegativeInfinity(value);

        /// <summary>
        /// svfloat32_t svrintm[_f32]_m(svfloat32_t inactive, svbool_t pg, svfloat32_t op)
        ///   FRINTM Ztied.S, Pg/M, Zop.S
        /// svfloat32_t svrintm[_f32]_x(svbool_t pg, svfloat32_t op)
        ///   FRINTM Ztied.S, Pg/M, Ztied.S
        /// svfloat32_t svrintm[_f32]_z(svbool_t pg, svfloat32_t op)
        /// </summary>
        public static unsafe Vector<float> RoundToNegativeInfinity(Vector<float> value) => RoundToNegativeInfinity(value);


        ///  RoundToPositiveInfinity : Round towards +∞

        /// <summary>
        /// svfloat64_t svrintp[_f64]_m(svfloat64_t inactive, svbool_t pg, svfloat64_t op)
        ///   FRINTP Ztied.D, Pg/M, Zop.D
        /// svfloat64_t svrintp[_f64]_x(svbool_t pg, svfloat64_t op)
        ///   FRINTP Ztied.D, Pg/M, Ztied.D
        /// svfloat64_t svrintp[_f64]_z(svbool_t pg, svfloat64_t op)
        /// </summary>
        public static unsafe Vector<double> RoundToPositiveInfinity(Vector<double> value) => RoundToPositiveInfinity(value);

        /// <summary>
        /// svfloat32_t svrintp[_f32]_m(svfloat32_t inactive, svbool_t pg, svfloat32_t op)
        ///   FRINTP Ztied.S, Pg/M, Zop.S
        /// svfloat32_t svrintp[_f32]_x(svbool_t pg, svfloat32_t op)
        ///   FRINTP Ztied.S, Pg/M, Ztied.S
        /// svfloat32_t svrintp[_f32]_z(svbool_t pg, svfloat32_t op)
        /// </summary>
        public static unsafe Vector<float> RoundToPositiveInfinity(Vector<float> value) => RoundToPositiveInfinity(value);


        ///  RoundToZero : Round towards zero

        /// <summary>
        /// svfloat64_t svrintz[_f64]_m(svfloat64_t inactive, svbool_t pg, svfloat64_t op)
        ///   FRINTZ Ztied.D, Pg/M, Zop.D
        /// svfloat64_t svrintz[_f64]_x(svbool_t pg, svfloat64_t op)
        ///   FRINTZ Ztied.D, Pg/M, Ztied.D
        /// svfloat64_t svrintz[_f64]_z(svbool_t pg, svfloat64_t op)
        /// </summary>
        public static unsafe Vector<double> RoundToZero(Vector<double> value) => RoundToZero(value);

        /// <summary>
        /// svfloat32_t svrintz[_f32]_m(svfloat32_t inactive, svbool_t pg, svfloat32_t op)
        ///   FRINTZ Ztied.S, Pg/M, Zop.S
        /// svfloat32_t svrintz[_f32]_x(svbool_t pg, svfloat32_t op)
        ///   FRINTZ Ztied.S, Pg/M, Ztied.S
        /// svfloat32_t svrintz[_f32]_z(svbool_t pg, svfloat32_t op)
        /// </summary>
        public static unsafe Vector<float> RoundToZero(Vector<float> value) => RoundToZero(value);


        ///  Saturating decrement by number of halfword elements

        /// <summary>
        /// int32_t svqdech_pat[_n_s32](int32_t op, enum svpattern pattern, uint64_t imm_factor)
        ///   SQDECH Xtied, Wtied, pattern, MUL #imm_factor
        /// </summary>
        public static unsafe int SaturatingDecrementBy16BitElementCount(int value, [ConstantExpected(Min = 1, Max = (byte)(16))] byte scale, [ConstantExpected] SveMaskPattern pattern = SveMaskPattern.All) => SaturatingDecrementBy16BitElementCount(value, scale, pattern);

        /// <summary>
        /// int64_t svqdech_pat[_n_s64](int64_t op, enum svpattern pattern, uint64_t imm_factor)
        ///   SQDECH Xtied, pattern, MUL #imm_factor
        /// </summary>
        public static unsafe long SaturatingDecrementBy16BitElementCount(long value, [ConstantExpected(Min = 1, Max = (byte)(16))] byte scale, [ConstantExpected] SveMaskPattern pattern = SveMaskPattern.All) => SaturatingDecrementBy16BitElementCount(value, scale, pattern);

        /// <summary>
        /// uint32_t svqdech_pat[_n_u32](uint32_t op, enum svpattern pattern, uint64_t imm_factor)
        ///   UQDECH Wtied, pattern, MUL #imm_factor
        /// </summary>
        public static unsafe uint SaturatingDecrementBy16BitElementCount(uint value, [ConstantExpected(Min = 1, Max = (byte)(16))] byte scale, [ConstantExpected] SveMaskPattern pattern = SveMaskPattern.All) => SaturatingDecrementBy16BitElementCount(value, scale, pattern);

        /// <summary>
        /// uint64_t svqdech_pat[_n_u64](uint64_t op, enum svpattern pattern, uint64_t imm_factor)
        ///   UQDECH Xtied, pattern, MUL #imm_factor
        /// </summary>
        public static unsafe ulong SaturatingDecrementBy16BitElementCount(ulong value, [ConstantExpected(Min = 1, Max = (byte)(16))] byte scale, [ConstantExpected] SveMaskPattern pattern = SveMaskPattern.All) => SaturatingDecrementBy16BitElementCount(value, scale, pattern);

        /// <summary>
        /// svint16_t svqdech_pat[_s16](svint16_t op, enum svpattern pattern, uint64_t imm_factor)
        ///   SQDECH Ztied.H, pattern, MUL #imm_factor
        /// </summary>
        public static unsafe Vector<short> SaturatingDecrementBy16BitElementCount(Vector<short> value, [ConstantExpected(Min = 1, Max = (byte)(16))] byte scale, [ConstantExpected] SveMaskPattern pattern = SveMaskPattern.All) => SaturatingDecrementBy16BitElementCount(value, scale, pattern);

        /// <summary>
        /// svuint16_t svqdech_pat[_u16](svuint16_t op, enum svpattern pattern, uint64_t imm_factor)
        ///   UQDECH Ztied.H, pattern, MUL #imm_factor
        /// </summary>
        public static unsafe Vector<ushort> SaturatingDecrementBy16BitElementCount(Vector<ushort> value, [ConstantExpected(Min = 1, Max = (byte)(16))] byte scale, [ConstantExpected] SveMaskPattern pattern = SveMaskPattern.All) => SaturatingDecrementBy16BitElementCount(value, scale, pattern);


        ///  Saturating decrement by number of word elements

        /// <summary>
        /// int32_t svqdecw_pat[_n_s32](int32_t op, enum svpattern pattern, uint64_t imm_factor)
        ///   SQDECW Xtied, Wtied, pattern, MUL #imm_factor
        /// </summary>
        public static unsafe int SaturatingDecrementBy32BitElementCount(int value, [ConstantExpected(Min = 1, Max = (byte)(16))] byte scale, [ConstantExpected] SveMaskPattern pattern = SveMaskPattern.All) => SaturatingDecrementBy32BitElementCount(value, scale, pattern);

        /// <summary>
        /// int64_t svqdecw_pat[_n_s64](int64_t op, enum svpattern pattern, uint64_t imm_factor)
        ///   SQDECW Xtied, pattern, MUL #imm_factor
        /// </summary>
        public static unsafe long SaturatingDecrementBy32BitElementCount(long value, [ConstantExpected(Min = 1, Max = (byte)(16))] byte scale, [ConstantExpected] SveMaskPattern pattern = SveMaskPattern.All) => SaturatingDecrementBy32BitElementCount(value, scale, pattern);

        /// <summary>
        /// uint32_t svqdecw_pat[_n_u32](uint32_t op, enum svpattern pattern, uint64_t imm_factor)
        ///   UQDECW Wtied, pattern, MUL #imm_factor
        /// </summary>
        public static unsafe uint SaturatingDecrementBy32BitElementCount(uint value, [ConstantExpected(Min = 1, Max = (byte)(16))] byte scale, [ConstantExpected] SveMaskPattern pattern = SveMaskPattern.All) => SaturatingDecrementBy32BitElementCount(value, scale, pattern);

        /// <summary>
        /// uint64_t svqdecw_pat[_n_u64](uint64_t op, enum svpattern pattern, uint64_t imm_factor)
        ///   UQDECW Xtied, pattern, MUL #imm_factor
        /// </summary>
        public static unsafe ulong SaturatingDecrementBy32BitElementCount(ulong value, [ConstantExpected(Min = 1, Max = (byte)(16))] byte scale, [ConstantExpected] SveMaskPattern pattern = SveMaskPattern.All) => SaturatingDecrementBy32BitElementCount(value, scale, pattern);

        /// <summary>
        /// svint32_t svqdecw_pat[_s32](svint32_t op, enum svpattern pattern, uint64_t imm_factor)
        ///   SQDECW Ztied.S, pattern, MUL #imm_factor
        /// </summary>
        public static unsafe Vector<int> SaturatingDecrementBy32BitElementCount(Vector<int> value, [ConstantExpected(Min = 1, Max = (byte)(16))] byte scale, [ConstantExpected] SveMaskPattern pattern = SveMaskPattern.All) => SaturatingDecrementBy32BitElementCount(value, scale, pattern);

        /// <summary>
        /// svuint32_t svqdecw_pat[_u32](svuint32_t op, enum svpattern pattern, uint64_t imm_factor)
        ///   UQDECW Ztied.S, pattern, MUL #imm_factor
        /// </summary>
        public static unsafe Vector<uint> SaturatingDecrementBy32BitElementCount(Vector<uint> value, [ConstantExpected(Min = 1, Max = (byte)(16))] byte scale, [ConstantExpected] SveMaskPattern pattern = SveMaskPattern.All) => SaturatingDecrementBy32BitElementCount(value, scale, pattern);


        ///  Saturating decrement by number of doubleword elements

        /// <summary>
        /// int32_t svqdecd_pat[_n_s32](int32_t op, enum svpattern pattern, uint64_t imm_factor)
        ///   SQDECD Xtied, Wtied, pattern, MUL #imm_factor
        /// </summary>
        public static unsafe int SaturatingDecrementBy64BitElementCount(int value, [ConstantExpected(Min = 1, Max = (byte)(16))] byte scale, [ConstantExpected] SveMaskPattern pattern = SveMaskPattern.All) => SaturatingDecrementBy64BitElementCount(value, scale, pattern);

        /// <summary>
        /// int64_t svqdecd_pat[_n_s64](int64_t op, enum svpattern pattern, uint64_t imm_factor)
        ///   SQDECD Xtied, pattern, MUL #imm_factor
        /// </summary>
        public static unsafe long SaturatingDecrementBy64BitElementCount(long value, [ConstantExpected(Min = 1, Max = (byte)(16))] byte scale, [ConstantExpected] SveMaskPattern pattern = SveMaskPattern.All) => SaturatingDecrementBy64BitElementCount(value, scale, pattern);

        /// <summary>
        /// uint32_t svqdecd_pat[_n_u32](uint32_t op, enum svpattern pattern, uint64_t imm_factor)
        ///   UQDECD Wtied, pattern, MUL #imm_factor
        /// </summary>
        public static unsafe uint SaturatingDecrementBy64BitElementCount(uint value, [ConstantExpected(Min = 1, Max = (byte)(16))] byte scale, [ConstantExpected] SveMaskPattern pattern = SveMaskPattern.All) => SaturatingDecrementBy64BitElementCount(value, scale, pattern);

        /// <summary>
        /// uint64_t svqdecd_pat[_n_u64](uint64_t op, enum svpattern pattern, uint64_t imm_factor)
        ///   UQDECD Xtied, pattern, MUL #imm_factor
        /// </summary>
        public static unsafe ulong SaturatingDecrementBy64BitElementCount(ulong value, [ConstantExpected(Min = 1, Max = (byte)(16))] byte scale, [ConstantExpected] SveMaskPattern pattern = SveMaskPattern.All) => SaturatingDecrementBy64BitElementCount(value, scale, pattern);

        /// <summary>
        /// svint64_t svqdecd_pat[_s64](svint64_t op, enum svpattern pattern, uint64_t imm_factor)
        ///   SQDECD Ztied.D, pattern, MUL #imm_factor
        /// </summary>
        public static unsafe Vector<long> SaturatingDecrementBy64BitElementCount(Vector<long> value, [ConstantExpected(Min = 1, Max = (byte)(16))] byte scale, [ConstantExpected] SveMaskPattern pattern = SveMaskPattern.All) => SaturatingDecrementBy64BitElementCount(value, scale, pattern);

        /// <summary>
        /// svuint64_t svqdecd_pat[_u64](svuint64_t op, enum svpattern pattern, uint64_t imm_factor)
        ///   UQDECD Ztied.D, pattern, MUL #imm_factor
        /// </summary>
        public static unsafe Vector<ulong> SaturatingDecrementBy64BitElementCount(Vector<ulong> value, [ConstantExpected(Min = 1, Max = (byte)(16))] byte scale, [ConstantExpected] SveMaskPattern pattern = SveMaskPattern.All) => SaturatingDecrementBy64BitElementCount(value, scale, pattern);


        ///  Saturating decrement by number of byte elements

        /// <summary>
        /// int32_t svqdecb_pat[_n_s32](int32_t op, enum svpattern pattern, uint64_t imm_factor)
        ///   SQDECB Xtied, Wtied, pattern, MUL #imm_factor
        /// </summary>
        public static unsafe int SaturatingDecrementBy8BitElementCount(int value, [ConstantExpected(Min = 1, Max = (byte)(16))] byte scale, [ConstantExpected] SveMaskPattern pattern = SveMaskPattern.All) => SaturatingDecrementBy8BitElementCount(value, scale, pattern);

        /// <summary>
        /// int64_t svqdecb_pat[_n_s64](int64_t op, enum svpattern pattern, uint64_t imm_factor)
        ///   SQDECB Xtied, pattern, MUL #imm_factor
        /// </summary>
        public static unsafe long SaturatingDecrementBy8BitElementCount(long value, [ConstantExpected(Min = 1, Max = (byte)(16))] byte scale, [ConstantExpected] SveMaskPattern pattern = SveMaskPattern.All) => SaturatingDecrementBy8BitElementCount(value, scale, pattern);

        /// <summary>
        /// uint32_t svqdecb_pat[_n_u32](uint32_t op, enum svpattern pattern, uint64_t imm_factor)
        ///   UQDECB Wtied, pattern, MUL #imm_factor
        /// </summary>
        public static unsafe uint SaturatingDecrementBy8BitElementCount(uint value, [ConstantExpected(Min = 1, Max = (byte)(16))] byte scale, [ConstantExpected] SveMaskPattern pattern = SveMaskPattern.All) => SaturatingDecrementBy8BitElementCount(value, scale, pattern);

        /// <summary>
        /// uint64_t svqdecb_pat[_n_u64](uint64_t op, enum svpattern pattern, uint64_t imm_factor)
        ///   UQDECB Xtied, pattern, MUL #imm_factor
        /// </summary>
        public static unsafe ulong SaturatingDecrementBy8BitElementCount(ulong value, [ConstantExpected(Min = 1, Max = (byte)(16))] byte scale, [ConstantExpected] SveMaskPattern pattern = SveMaskPattern.All) => SaturatingDecrementBy8BitElementCount(value, scale, pattern);


        ///  Saturating decrement by active element count

        /// <summary>
        /// int32_t svqdecp[_n_s32]_b8(int32_t op, svbool_t pg)
        ///   SQDECP Xtied, Pg.B, Wtied
        /// </summary>
        public static unsafe long SaturatingDecrementByActiveElementCount(int value, Vector<byte> from) => SaturatingDecrementByActiveElementCount(value, from);

        /// <summary>
        /// int64_t svqdecp[_n_s64]_b8(int64_t op, svbool_t pg)
        ///   SQDECP Xtied, Pg.B
        /// </summary>
        public static unsafe long SaturatingDecrementByActiveElementCount(long value, Vector<byte> from) => SaturatingDecrementByActiveElementCount(value, from);

        /// <summary>
        /// uint32_t svqdecp[_n_u32]_b8(uint32_t op, svbool_t pg)
        ///   UQDECP Wtied, Pg.B
        /// </summary>
        public static unsafe ulong SaturatingDecrementByActiveElementCount(uint value, Vector<byte> from) => SaturatingDecrementByActiveElementCount(value, from);

        /// <summary>
        /// uint64_t svqdecp[_n_u64]_b8(uint64_t op, svbool_t pg)
        ///   UQDECP Xtied, Pg.B
        /// </summary>
        public static unsafe ulong SaturatingDecrementByActiveElementCount(ulong value, Vector<byte> from) => SaturatingDecrementByActiveElementCount(value, from);

        /// <summary>
        /// svint16_t svqdecp[_s16](svint16_t op, svbool_t pg)
        ///   SQDECP Ztied.H, Pg
        /// </summary>
        public static unsafe Vector<short> SaturatingDecrementByActiveElementCount(Vector<short> value, Vector<short> from) => SaturatingDecrementByActiveElementCount(value, from);

        /// <summary>
        /// svint32_t svqdecp[_s32](svint32_t op, svbool_t pg)
        ///   SQDECP Ztied.S, Pg
        /// </summary>
        public static unsafe Vector<int> SaturatingDecrementByActiveElementCount(Vector<int> value, Vector<int> from) => SaturatingDecrementByActiveElementCount(value, from);

        /// <summary>
        /// svint64_t svqdecp[_s64](svint64_t op, svbool_t pg)
        ///   SQDECP Ztied.D, Pg
        /// </summary>
        public static unsafe Vector<long> SaturatingDecrementByActiveElementCount(Vector<long> value, Vector<long> from) => SaturatingDecrementByActiveElementCount(value, from);

        /// <summary>
        /// int32_t svqdecp[_n_s32]_b16(int32_t op, svbool_t pg)
        ///   SQDECP Xtied, Pg.H, Wtied
        /// </summary>
        public static unsafe long SaturatingDecrementByActiveElementCount(int value, Vector<ushort> from) => SaturatingDecrementByActiveElementCount(value, from);

        /// <summary>
        /// int64_t svqdecp[_n_s64]_b16(int64_t op, svbool_t pg)
        ///   SQDECP Xtied, Pg.H
        /// </summary>
        public static unsafe long SaturatingDecrementByActiveElementCount(long value, Vector<ushort> from) => SaturatingDecrementByActiveElementCount(value, from);

        /// <summary>
        /// uint32_t svqdecp[_n_u32]_b16(uint32_t op, svbool_t pg)
        ///   UQDECP Wtied, Pg.H
        /// </summary>
        public static unsafe ulong SaturatingDecrementByActiveElementCount(uint value, Vector<ushort> from) => SaturatingDecrementByActiveElementCount(value, from);

        /// <summary>
        /// uint64_t svqdecp[_n_u64]_b16(uint64_t op, svbool_t pg)
        ///   UQDECP Xtied, Pg.H
        /// </summary>
        public static unsafe ulong SaturatingDecrementByActiveElementCount(ulong value, Vector<ushort> from) => SaturatingDecrementByActiveElementCount(value, from);

        /// <summary>
        /// svuint16_t svqdecp[_u16](svuint16_t op, svbool_t pg)
        ///   UQDECP Ztied.H, Pg
        /// </summary>
        public static unsafe Vector<ushort> SaturatingDecrementByActiveElementCount(Vector<ushort> value, Vector<ushort> from) => SaturatingDecrementByActiveElementCount(value, from);

        /// <summary>
        /// int32_t svqdecp[_n_s32]_b32(int32_t op, svbool_t pg)
        ///   SQDECP Xtied, Pg.S, Wtied
        /// </summary>
        public static unsafe long SaturatingDecrementByActiveElementCount(int value, Vector<uint> from) => SaturatingDecrementByActiveElementCount(value, from);

        /// <summary>
        /// int64_t svqdecp[_n_s64]_b32(int64_t op, svbool_t pg)
        ///   SQDECP Xtied, Pg.S
        /// </summary>
        public static unsafe long SaturatingDecrementByActiveElementCount(long value, Vector<uint> from) => SaturatingDecrementByActiveElementCount(value, from);

        /// <summary>
        /// uint32_t svqdecp[_n_u32]_b32(uint32_t op, svbool_t pg)
        ///   UQDECP Wtied, Pg.S
        /// </summary>
        public static unsafe ulong SaturatingDecrementByActiveElementCount(uint value, Vector<uint> from) => SaturatingDecrementByActiveElementCount(value, from);

        /// <summary>
        /// uint64_t svqdecp[_n_u64]_b32(uint64_t op, svbool_t pg)
        ///   UQDECP Xtied, Pg.S
        /// </summary>
        public static unsafe ulong SaturatingDecrementByActiveElementCount(ulong value, Vector<uint> from) => SaturatingDecrementByActiveElementCount(value, from);

        /// <summary>
        /// svuint32_t svqdecp[_u32](svuint32_t op, svbool_t pg)
        ///   UQDECP Ztied.S, Pg
        /// </summary>
        public static unsafe Vector<uint> SaturatingDecrementByActiveElementCount(Vector<uint> value, Vector<uint> from) => SaturatingDecrementByActiveElementCount(value, from);

        /// <summary>
        /// int32_t svqdecp[_n_s32]_b64(int32_t op, svbool_t pg)
        ///   SQDECP Xtied, Pg.D, Wtied
        /// </summary>
        public static unsafe long SaturatingDecrementByActiveElementCount(int value, Vector<ulong> from) => SaturatingDecrementByActiveElementCount(value, from);

        /// <summary>
        /// int64_t svqdecp[_n_s64]_b64(int64_t op, svbool_t pg)
        ///   SQDECP Xtied, Pg.D
        /// </summary>
        public static unsafe long SaturatingDecrementByActiveElementCount(long value, Vector<ulong> from) => SaturatingDecrementByActiveElementCount(value, from);

        /// <summary>
        /// uint32_t svqdecp[_n_u32]_b64(uint32_t op, svbool_t pg)
        ///   UQDECP Wtied, Pg.D
        /// </summary>
        public static unsafe ulong SaturatingDecrementByActiveElementCount(uint value, Vector<ulong> from) => SaturatingDecrementByActiveElementCount(value, from);

        /// <summary>
        /// uint64_t svqdecp[_n_u64]_b64(uint64_t op, svbool_t pg)
        ///   UQDECP Xtied, Pg.D
        /// </summary>
        public static unsafe ulong SaturatingDecrementByActiveElementCount(ulong value, Vector<ulong> from) => SaturatingDecrementByActiveElementCount(value, from);

        /// <summary>
        /// svuint64_t svqdecp[_u64](svuint64_t op, svbool_t pg)
        ///   UQDECP Ztied.D, Pg
        /// </summary>
        public static unsafe Vector<ulong> SaturatingDecrementByActiveElementCount(Vector<ulong> value, Vector<ulong> from) => SaturatingDecrementByActiveElementCount(value, from);


        ///  Saturating increment by number of halfword elements

        /// <summary>
        /// int32_t svqinch_pat[_n_s32](int32_t op, enum svpattern pattern, uint64_t imm_factor)
        ///   SQINCH Xtied, Wtied, pattern, MUL #imm_factor
        /// </summary>
        public static unsafe int SaturatingIncrementBy16BitElementCount(int value, [ConstantExpected(Min = 1, Max = (byte)(16))] byte scale, [ConstantExpected] SveMaskPattern pattern = SveMaskPattern.All) => SaturatingIncrementBy16BitElementCount(value, scale, pattern);

        /// <summary>
        /// int64_t svqinch_pat[_n_s64](int64_t op, enum svpattern pattern, uint64_t imm_factor)
        ///   SQINCH Xtied, pattern, MUL #imm_factor
        /// </summary>
        public static unsafe long SaturatingIncrementBy16BitElementCount(long value, [ConstantExpected(Min = 1, Max = (byte)(16))] byte scale, [ConstantExpected] SveMaskPattern pattern = SveMaskPattern.All) => SaturatingIncrementBy16BitElementCount(value, scale, pattern);

        /// <summary>
        /// uint32_t svqinch_pat[_n_u32](uint32_t op, enum svpattern pattern, uint64_t imm_factor)
        ///   UQINCH Wtied, pattern, MUL #imm_factor
        /// </summary>
        public static unsafe uint SaturatingIncrementBy16BitElementCount(uint value, [ConstantExpected(Min = 1, Max = (byte)(16))] byte scale, [ConstantExpected] SveMaskPattern pattern = SveMaskPattern.All) => SaturatingIncrementBy16BitElementCount(value, scale, pattern);

        /// <summary>
        /// uint64_t svqinch_pat[_n_u64](uint64_t op, enum svpattern pattern, uint64_t imm_factor)
        ///   UQINCH Xtied, pattern, MUL #imm_factor
        /// </summary>
        public static unsafe ulong SaturatingIncrementBy16BitElementCount(ulong value, [ConstantExpected(Min = 1, Max = (byte)(16))] byte scale, [ConstantExpected] SveMaskPattern pattern = SveMaskPattern.All) => SaturatingIncrementBy16BitElementCount(value, scale, pattern);

        /// <summary>
        /// svint16_t svqinch_pat[_s16](svint16_t op, enum svpattern pattern, uint64_t imm_factor)
        ///   SQINCH Ztied.H, pattern, MUL #imm_factor
        /// </summary>
        public static unsafe Vector<short> SaturatingIncrementBy16BitElementCount(Vector<short> value, [ConstantExpected(Min = 1, Max = (byte)(16))] byte scale, [ConstantExpected] SveMaskPattern pattern = SveMaskPattern.All) => SaturatingIncrementBy16BitElementCount(value, scale, pattern);

        /// <summary>
        /// svuint16_t svqinch_pat[_u16](svuint16_t op, enum svpattern pattern, uint64_t imm_factor)
        ///   UQINCH Ztied.H, pattern, MUL #imm_factor
        /// </summary>
        public static unsafe Vector<ushort> SaturatingIncrementBy16BitElementCount(Vector<ushort> value, [ConstantExpected(Min = 1, Max = (byte)(16))] byte scale, [ConstantExpected] SveMaskPattern pattern = SveMaskPattern.All) => SaturatingIncrementBy16BitElementCount(value, scale, pattern);


        ///  Saturating increment by number of word elements

        /// <summary>
        /// int32_t svqincw_pat[_n_s32](int32_t op, enum svpattern pattern, uint64_t imm_factor)
        ///   SQINCW Xtied, Wtied, pattern, MUL #imm_factor
        /// </summary>
        public static unsafe int SaturatingIncrementBy32BitElementCount(int value, [ConstantExpected(Min = 1, Max = (byte)(16))] byte scale, [ConstantExpected] SveMaskPattern pattern = SveMaskPattern.All) => SaturatingIncrementBy32BitElementCount(value, scale, pattern);

        /// <summary>
        /// int64_t svqincw_pat[_n_s64](int64_t op, enum svpattern pattern, uint64_t imm_factor)
        ///   SQINCW Xtied, pattern, MUL #imm_factor
        /// </summary>
        public static unsafe long SaturatingIncrementBy32BitElementCount(long value, [ConstantExpected(Min = 1, Max = (byte)(16))] byte scale, [ConstantExpected] SveMaskPattern pattern = SveMaskPattern.All) => SaturatingIncrementBy32BitElementCount(value, scale, pattern);

        /// <summary>
        /// uint32_t svqincw_pat[_n_u32](uint32_t op, enum svpattern pattern, uint64_t imm_factor)
        ///   UQINCW Wtied, pattern, MUL #imm_factor
        /// </summary>
        public static unsafe uint SaturatingIncrementBy32BitElementCount(uint value, [ConstantExpected(Min = 1, Max = (byte)(16))] byte scale, [ConstantExpected] SveMaskPattern pattern = SveMaskPattern.All) => SaturatingIncrementBy32BitElementCount(value, scale, pattern);

        /// <summary>
        /// uint64_t svqincw_pat[_n_u64](uint64_t op, enum svpattern pattern, uint64_t imm_factor)
        ///   UQINCW Xtied, pattern, MUL #imm_factor
        /// </summary>
        public static unsafe ulong SaturatingIncrementBy32BitElementCount(ulong value, [ConstantExpected(Min = 1, Max = (byte)(16))] byte scale, [ConstantExpected] SveMaskPattern pattern = SveMaskPattern.All) => SaturatingIncrementBy32BitElementCount(value, scale, pattern);

        /// <summary>
        /// svint32_t svqincw_pat[_s32](svint32_t op, enum svpattern pattern, uint64_t imm_factor)
        ///   SQINCW Ztied.S, pattern, MUL #imm_factor
        /// </summary>
        public static unsafe Vector<int> SaturatingIncrementBy32BitElementCount(Vector<int> value, [ConstantExpected(Min = 1, Max = (byte)(16))] byte scale, [ConstantExpected] SveMaskPattern pattern = SveMaskPattern.All) => SaturatingIncrementBy32BitElementCount(value, scale, pattern);

        /// <summary>
        /// svuint32_t svqincw_pat[_u32](svuint32_t op, enum svpattern pattern, uint64_t imm_factor)
        ///   UQINCW Ztied.S, pattern, MUL #imm_factor
        /// </summary>
        public static unsafe Vector<uint> SaturatingIncrementBy32BitElementCount(Vector<uint> value, [ConstantExpected(Min = 1, Max = (byte)(16))] byte scale, [ConstantExpected] SveMaskPattern pattern = SveMaskPattern.All) => SaturatingIncrementBy32BitElementCount(value, scale, pattern);


        ///  Saturating increment by number of doubleword elements

        /// <summary>
        /// int32_t svqincd_pat[_n_s32](int32_t op, enum svpattern pattern, uint64_t imm_factor)
        ///   SQINCD Xtied, Wtied, pattern, MUL #imm_factor
        /// </summary>
        public static unsafe int SaturatingIncrementBy64BitElementCount(int value, [ConstantExpected(Min = 1, Max = (byte)(16))] byte scale, [ConstantExpected] SveMaskPattern pattern = SveMaskPattern.All) => SaturatingIncrementBy64BitElementCount(value, scale, pattern);

        /// <summary>
        /// int64_t svqincd_pat[_n_s64](int64_t op, enum svpattern pattern, uint64_t imm_factor)
        ///   SQINCD Xtied, pattern, MUL #imm_factor
        /// </summary>
        public static unsafe long SaturatingIncrementBy64BitElementCount(long value, [ConstantExpected(Min = 1, Max = (byte)(16))] byte scale, [ConstantExpected] SveMaskPattern pattern = SveMaskPattern.All) => SaturatingIncrementBy64BitElementCount(value, scale, pattern);

        /// <summary>
        /// uint32_t svqincd_pat[_n_u32](uint32_t op, enum svpattern pattern, uint64_t imm_factor)
        ///   UQINCD Wtied, pattern, MUL #imm_factor
        /// </summary>
        public static unsafe uint SaturatingIncrementBy64BitElementCount(uint value, [ConstantExpected(Min = 1, Max = (byte)(16))] byte scale, [ConstantExpected] SveMaskPattern pattern = SveMaskPattern.All) => SaturatingIncrementBy64BitElementCount(value, scale, pattern);

        /// <summary>
        /// uint64_t svqincd_pat[_n_u64](uint64_t op, enum svpattern pattern, uint64_t imm_factor)
        ///   UQINCD Xtied, pattern, MUL #imm_factor
        /// </summary>
        public static unsafe ulong SaturatingIncrementBy64BitElementCount(ulong value, [ConstantExpected(Min = 1, Max = (byte)(16))] byte scale, [ConstantExpected] SveMaskPattern pattern = SveMaskPattern.All) => SaturatingIncrementBy64BitElementCount(value, scale, pattern);

        /// <summary>
        /// svint64_t svqincd_pat[_s64](svint64_t op, enum svpattern pattern, uint64_t imm_factor)
        ///   SQINCD Ztied.D, pattern, MUL #imm_factor
        /// </summary>
        public static unsafe Vector<long> SaturatingIncrementBy64BitElementCount(Vector<long> value, [ConstantExpected(Min = 1, Max = (byte)(16))] byte scale, [ConstantExpected] SveMaskPattern pattern = SveMaskPattern.All) => SaturatingIncrementBy64BitElementCount(value, scale, pattern);

        /// <summary>
        /// svuint64_t svqincd_pat[_u64](svuint64_t op, enum svpattern pattern, uint64_t imm_factor)
        ///   UQINCD Ztied.D, pattern, MUL #imm_factor
        /// </summary>
        public static unsafe Vector<ulong> SaturatingIncrementBy64BitElementCount(Vector<ulong> value, [ConstantExpected(Min = 1, Max = (byte)(16))] byte scale, [ConstantExpected] SveMaskPattern pattern = SveMaskPattern.All) => SaturatingIncrementBy64BitElementCount(value, scale, pattern);


        ///  Saturating increment by number of byte elements

        /// <summary>
        /// int32_t svqincb_pat[_n_s32](int32_t op, enum svpattern pattern, uint64_t imm_factor)
        ///   SQINCB Xtied, Wtied, pattern, MUL #imm_factor
        /// </summary>
        public static unsafe int SaturatingIncrementBy8BitElementCount(int value, [ConstantExpected(Min = 1, Max = (byte)(16))] byte scale, [ConstantExpected] SveMaskPattern pattern = SveMaskPattern.All) => SaturatingIncrementBy8BitElementCount(value, scale, pattern);

        /// <summary>
        /// int64_t svqincb_pat[_n_s64](int64_t op, enum svpattern pattern, uint64_t imm_factor)
        ///   SQINCB Xtied, pattern, MUL #imm_factor
        /// </summary>
        public static unsafe long SaturatingIncrementBy8BitElementCount(long value, [ConstantExpected(Min = 1, Max = (byte)(16))] byte scale, [ConstantExpected] SveMaskPattern pattern = SveMaskPattern.All) => SaturatingIncrementBy8BitElementCount(value, scale, pattern);

        /// <summary>
        /// uint32_t svqincb_pat[_n_u32](uint32_t op, enum svpattern pattern, uint64_t imm_factor)
        ///   UQINCB Wtied, pattern, MUL #imm_factor
        /// </summary>
        public static unsafe uint SaturatingIncrementBy8BitElementCount(uint value, [ConstantExpected(Min = 1, Max = (byte)(16))] byte scale, [ConstantExpected] SveMaskPattern pattern = SveMaskPattern.All) => SaturatingIncrementBy8BitElementCount(value, scale, pattern);

        /// <summary>
        /// uint64_t svqincb_pat[_n_u64](uint64_t op, enum svpattern pattern, uint64_t imm_factor)
        ///   UQINCB Xtied, pattern, MUL #imm_factor
        /// </summary>
        public static unsafe ulong SaturatingIncrementBy8BitElementCount(ulong value, [ConstantExpected(Min = 1, Max = (byte)(16))] byte scale, [ConstantExpected] SveMaskPattern pattern = SveMaskPattern.All) => SaturatingIncrementBy8BitElementCount(value, scale, pattern);


        ///  Saturating increment by active element count

        /// <summary>
        /// int32_t svqincp[_n_s32]_b8(int32_t op, svbool_t pg)
        ///   SQINCP Xtied, Pg.B, Wtied
        /// </summary>
        public static unsafe long SaturatingIncrementByActiveElementCount(int value, Vector<byte> from) => SaturatingIncrementByActiveElementCount(value, from);

        /// <summary>
        /// int64_t svqincp[_n_s64]_b8(int64_t op, svbool_t pg)
        ///   SQINCP Xtied, Pg.B
        /// </summary>
        public static unsafe long SaturatingIncrementByActiveElementCount(long value, Vector<byte> from) => SaturatingIncrementByActiveElementCount(value, from);

        /// <summary>
        /// uint32_t svqincp[_n_u32]_b8(uint32_t op, svbool_t pg)
        ///   UQINCP Wtied, Pg.B
        /// </summary>
        public static unsafe ulong SaturatingIncrementByActiveElementCount(uint value, Vector<byte> from) => SaturatingIncrementByActiveElementCount(value, from);

        /// <summary>
        /// uint64_t svqincp[_n_u64]_b8(uint64_t op, svbool_t pg)
        ///   UQINCP Xtied, Pg.B
        /// </summary>
        public static unsafe ulong SaturatingIncrementByActiveElementCount(ulong value, Vector<byte> from) => SaturatingIncrementByActiveElementCount(value, from);

        /// <summary>
        /// svint16_t svqincp[_s16](svint16_t op, svbool_t pg)
        ///   SQINCP Ztied.H, Pg
        /// </summary>
        public static unsafe Vector<short> SaturatingIncrementByActiveElementCount(Vector<short> value, Vector<short> from) => SaturatingIncrementByActiveElementCount(value, from);

        /// <summary>
        /// svint32_t svqincp[_s32](svint32_t op, svbool_t pg)
        ///   SQINCP Ztied.S, Pg
        /// </summary>
        public static unsafe Vector<int> SaturatingIncrementByActiveElementCount(Vector<int> value, Vector<int> from) => SaturatingIncrementByActiveElementCount(value, from);

        /// <summary>
        /// svint64_t svqincp[_s64](svint64_t op, svbool_t pg)
        ///   SQINCP Ztied.D, Pg
        /// </summary>
        public static unsafe Vector<long> SaturatingIncrementByActiveElementCount(Vector<long> value, Vector<long> from) => SaturatingIncrementByActiveElementCount(value, from);

        /// <summary>
        /// int32_t svqincp[_n_s32]_b16(int32_t op, svbool_t pg)
        ///   SQINCP Xtied, Pg.H, Wtied
        /// </summary>
        public static unsafe long SaturatingIncrementByActiveElementCount(int value, Vector<ushort> from) => SaturatingIncrementByActiveElementCount(value, from);

        /// <summary>
        /// int64_t svqincp[_n_s64]_b16(int64_t op, svbool_t pg)
        ///   SQINCP Xtied, Pg.H
        /// </summary>
        public static unsafe long SaturatingIncrementByActiveElementCount(long value, Vector<ushort> from) => SaturatingIncrementByActiveElementCount(value, from);

        /// <summary>
        /// uint32_t svqincp[_n_u32]_b16(uint32_t op, svbool_t pg)
        ///   UQINCP Wtied, Pg.H
        /// </summary>
        public static unsafe ulong SaturatingIncrementByActiveElementCount(uint value, Vector<ushort> from) => SaturatingIncrementByActiveElementCount(value, from);

        /// <summary>
        /// uint64_t svqincp[_n_u64]_b16(uint64_t op, svbool_t pg)
        ///   UQINCP Xtied, Pg.H
        /// </summary>
        public static unsafe ulong SaturatingIncrementByActiveElementCount(ulong value, Vector<ushort> from) => SaturatingIncrementByActiveElementCount(value, from);

        /// <summary>
        /// svuint16_t svqincp[_u16](svuint16_t op, svbool_t pg)
        ///   UQINCP Ztied.H, Pg
        /// </summary>
        public static unsafe Vector<ushort> SaturatingIncrementByActiveElementCount(Vector<ushort> value, Vector<ushort> from) => SaturatingIncrementByActiveElementCount(value, from);

        /// <summary>
        /// int32_t svqincp[_n_s32]_b32(int32_t op, svbool_t pg)
        ///   SQINCP Xtied, Pg.S, Wtied
        /// </summary>
        public static unsafe long SaturatingIncrementByActiveElementCount(int value, Vector<uint> from) => SaturatingIncrementByActiveElementCount(value, from);

        /// <summary>
        /// int64_t svqincp[_n_s64]_b32(int64_t op, svbool_t pg)
        ///   SQINCP Xtied, Pg.S
        /// </summary>
        public static unsafe long SaturatingIncrementByActiveElementCount(long value, Vector<uint> from) => SaturatingIncrementByActiveElementCount(value, from);

        /// <summary>
        /// uint32_t svqincp[_n_u32]_b32(uint32_t op, svbool_t pg)
        ///   UQINCP Wtied, Pg.S
        /// </summary>
        public static unsafe ulong SaturatingIncrementByActiveElementCount(uint value, Vector<uint> from) => SaturatingIncrementByActiveElementCount(value, from);

        /// <summary>
        /// uint64_t svqincp[_n_u64]_b32(uint64_t op, svbool_t pg)
        ///   UQINCP Xtied, Pg.S
        /// </summary>
        public static unsafe ulong SaturatingIncrementByActiveElementCount(ulong value, Vector<uint> from) => SaturatingIncrementByActiveElementCount(value, from);

        /// <summary>
        /// svuint32_t svqincp[_u32](svuint32_t op, svbool_t pg)
        ///   UQINCP Ztied.S, Pg
        /// </summary>
        public static unsafe Vector<uint> SaturatingIncrementByActiveElementCount(Vector<uint> value, Vector<uint> from) => SaturatingIncrementByActiveElementCount(value, from);

        /// <summary>
        /// int32_t svqincp[_n_s32]_b64(int32_t op, svbool_t pg)
        ///   SQINCP Xtied, Pg.D, Wtied
        /// </summary>
        public static unsafe long SaturatingIncrementByActiveElementCount(int value, Vector<ulong> from) => SaturatingIncrementByActiveElementCount(value, from);

        /// <summary>
        /// int64_t svqincp[_n_s64]_b64(int64_t op, svbool_t pg)
        ///   SQINCP Xtied, Pg.D
        /// </summary>
        public static unsafe long SaturatingIncrementByActiveElementCount(long value, Vector<ulong> from) => SaturatingIncrementByActiveElementCount(value, from);

        /// <summary>
        /// uint32_t svqincp[_n_u32]_b64(uint32_t op, svbool_t pg)
        ///   UQINCP Wtied, Pg.D
        /// </summary>
        public static unsafe ulong SaturatingIncrementByActiveElementCount(uint value, Vector<ulong> from) => SaturatingIncrementByActiveElementCount(value, from);

        /// <summary>
        /// uint64_t svqincp[_n_u64]_b64(uint64_t op, svbool_t pg)
        ///   UQINCP Xtied, Pg.D
        /// </summary>
        public static unsafe ulong SaturatingIncrementByActiveElementCount(ulong value, Vector<ulong> from) => SaturatingIncrementByActiveElementCount(value, from);

        /// <summary>
        /// svuint64_t svqincp[_u64](svuint64_t op, svbool_t pg)
        ///   UQINCP Ztied.D, Pg
        /// </summary>
        public static unsafe Vector<ulong> SaturatingIncrementByActiveElementCount(Vector<ulong> value, Vector<ulong> from) => SaturatingIncrementByActiveElementCount(value, from);


        ///  Scale : Adjust exponent

        /// <summary>
        /// svfloat64_t svscale[_f64]_m(svbool_t pg, svfloat64_t op1, svint64_t op2)
        ///   FSCALE Ztied1.D, Pg/M, Ztied1.D, Zop2.D
        /// svfloat64_t svscale[_f64]_x(svbool_t pg, svfloat64_t op1, svint64_t op2)
        ///   FSCALE Ztied1.D, Pg/M, Ztied1.D, Zop2.D
        /// svfloat64_t svscale[_f64]_z(svbool_t pg, svfloat64_t op1, svint64_t op2)
        /// </summary>
        public static unsafe Vector<double> Scale(Vector<double> left, Vector<long> right) => Scale(left, right);

        /// <summary>
        /// svfloat32_t svscale[_f32]_m(svbool_t pg, svfloat32_t op1, svint32_t op2)
        ///   FSCALE Ztied1.S, Pg/M, Ztied1.S, Zop2.S
        /// svfloat32_t svscale[_f32]_x(svbool_t pg, svfloat32_t op1, svint32_t op2)
        ///   FSCALE Ztied1.S, Pg/M, Ztied1.S, Zop2.S
        /// svfloat32_t svscale[_f32]_z(svbool_t pg, svfloat32_t op1, svint32_t op2)
        /// </summary>
        public static unsafe Vector<float> Scale(Vector<float> left, Vector<int> right) => Scale(left, right);


        ///  Logical shift left

        /// <summary>
        /// svuint8_t svlsl[_u8]_m(svbool_t pg, svuint8_t op1, svuint8_t op2)
        ///   LSL Ztied1.B, Pg/M, Ztied1.B, Zop2.B
        /// svuint8_t svlsl[_u8]_x(svbool_t pg, svuint8_t op1, svuint8_t op2)
        ///   LSL Ztied1.B, Pg/M, Ztied1.B, Zop2.B
        /// svuint8_t svlsl[_u8]_z(svbool_t pg, svuint8_t op1, svuint8_t op2)
        /// </summary>
        public static unsafe Vector<byte> ShiftLeftLogical(Vector<byte> left, Vector<byte> right) => ShiftLeftLogical(left, right);

        /// <summary>
        /// svuint8_t svlsl_wide[_u8]_m(svbool_t pg, svuint8_t op1, svuint64_t op2)
        ///   LSL Ztied1.B, Pg/M, Ztied1.B, Zop2.D
        /// svuint8_t svlsl_wide[_u8]_x(svbool_t pg, svuint8_t op1, svuint64_t op2)
        ///   LSL Ztied1.B, Pg/M, Ztied1.B, Zop2.D
        ///   LSL Zresult.B, Zop1.B, Zop2.D
        /// svuint8_t svlsl_wide[_u8]_z(svbool_t pg, svuint8_t op1, svuint64_t op2)
        /// </summary>
        public static unsafe Vector<byte> ShiftLeftLogical(Vector<byte> left, Vector<ulong> right) => ShiftLeftLogical(left, right);

        /// <summary>
        /// svint16_t svlsl[_s16]_m(svbool_t pg, svint16_t op1, svuint16_t op2)
        ///   LSL Ztied1.H, Pg/M, Ztied1.H, Zop2.H
        /// svint16_t svlsl[_s16]_x(svbool_t pg, svint16_t op1, svuint16_t op2)
        ///   LSL Ztied1.H, Pg/M, Ztied1.H, Zop2.H
        /// svint16_t svlsl[_s16]_z(svbool_t pg, svint16_t op1, svuint16_t op2)
        /// </summary>
        public static unsafe Vector<short> ShiftLeftLogical(Vector<short> left, Vector<ushort> right) => ShiftLeftLogical(left, right);

        /// <summary>
        /// svint16_t svlsl_wide[_s16]_m(svbool_t pg, svint16_t op1, svuint64_t op2)
        ///   LSL Ztied1.H, Pg/M, Ztied1.H, Zop2.D
        /// svint16_t svlsl_wide[_s16]_x(svbool_t pg, svint16_t op1, svuint64_t op2)
        ///   LSL Ztied1.H, Pg/M, Ztied1.H, Zop2.D
        ///   LSL Zresult.H, Zop1.H, Zop2.D
        /// svint16_t svlsl_wide[_s16]_z(svbool_t pg, svint16_t op1, svuint64_t op2)
        /// </summary>
        public static unsafe Vector<short> ShiftLeftLogical(Vector<short> left, Vector<ulong> right) => ShiftLeftLogical(left, right);

        /// <summary>
        /// svint32_t svlsl[_s32]_m(svbool_t pg, svint32_t op1, svuint32_t op2)
        ///   LSL Ztied1.S, Pg/M, Ztied1.S, Zop2.S
        /// svint32_t svlsl[_s32]_x(svbool_t pg, svint32_t op1, svuint32_t op2)
        ///   LSL Ztied1.S, Pg/M, Ztied1.S, Zop2.S
        /// svint32_t svlsl[_s32]_z(svbool_t pg, svint32_t op1, svuint32_t op2)
        /// </summary>
        public static unsafe Vector<int> ShiftLeftLogical(Vector<int> left, Vector<uint> right) => ShiftLeftLogical(left, right);

        /// <summary>
        /// svint32_t svlsl_wide[_s32]_m(svbool_t pg, svint32_t op1, svuint64_t op2)
        ///   LSL Ztied1.S, Pg/M, Ztied1.S, Zop2.D
        /// svint32_t svlsl_wide[_s32]_x(svbool_t pg, svint32_t op1, svuint64_t op2)
        ///   LSL Ztied1.S, Pg/M, Ztied1.S, Zop2.D
        ///   LSL Zresult.S, Zop1.S, Zop2.D
        /// svint32_t svlsl_wide[_s32]_z(svbool_t pg, svint32_t op1, svuint64_t op2)
        /// </summary>
        public static unsafe Vector<int> ShiftLeftLogical(Vector<int> left, Vector<ulong> right) => ShiftLeftLogical(left, right);

        /// <summary>
        /// svint64_t svlsl[_s64]_m(svbool_t pg, svint64_t op1, svuint64_t op2)
        ///   LSL Ztied1.D, Pg/M, Ztied1.D, Zop2.D
        /// svint64_t svlsl[_s64]_x(svbool_t pg, svint64_t op1, svuint64_t op2)
        ///   LSL Ztied1.D, Pg/M, Ztied1.D, Zop2.D
        /// svint64_t svlsl[_s64]_z(svbool_t pg, svint64_t op1, svuint64_t op2)
        /// </summary>
        public static unsafe Vector<long> ShiftLeftLogical(Vector<long> left, Vector<ulong> right) => ShiftLeftLogical(left, right);

        /// <summary>
        /// svint8_t svlsl[_s8]_m(svbool_t pg, svint8_t op1, svuint8_t op2)
        ///   LSL Ztied1.B, Pg/M, Ztied1.B, Zop2.B
        /// svint8_t svlsl[_s8]_x(svbool_t pg, svint8_t op1, svuint8_t op2)
        ///   LSL Ztied1.B, Pg/M, Ztied1.B, Zop2.B
        /// svint8_t svlsl[_s8]_z(svbool_t pg, svint8_t op1, svuint8_t op2)
        /// </summary>
        public static unsafe Vector<sbyte> ShiftLeftLogical(Vector<sbyte> left, Vector<byte> right) => ShiftLeftLogical(left, right);

        /// <summary>
        /// svint8_t svlsl_wide[_s8]_m(svbool_t pg, svint8_t op1, svuint64_t op2)
        ///   LSL Ztied1.B, Pg/M, Ztied1.B, Zop2.D
        /// svint8_t svlsl_wide[_s8]_x(svbool_t pg, svint8_t op1, svuint64_t op2)
        ///   LSL Ztied1.B, Pg/M, Ztied1.B, Zop2.D
        ///   LSL Zresult.B, Zop1.B, Zop2.D
        /// svint8_t svlsl_wide[_s8]_z(svbool_t pg, svint8_t op1, svuint64_t op2)
        /// </summary>
        public static unsafe Vector<sbyte> ShiftLeftLogical(Vector<sbyte> left, Vector<ulong> right) => ShiftLeftLogical(left, right);

        /// <summary>
        /// svuint16_t svlsl[_u16]_m(svbool_t pg, svuint16_t op1, svuint16_t op2)
        ///   LSL Ztied1.H, Pg/M, Ztied1.H, Zop2.H
        /// svuint16_t svlsl[_u16]_x(svbool_t pg, svuint16_t op1, svuint16_t op2)
        ///   LSL Ztied1.H, Pg/M, Ztied1.H, Zop2.H
        /// svuint16_t svlsl[_u16]_z(svbool_t pg, svuint16_t op1, svuint16_t op2)
        /// </summary>
        public static unsafe Vector<ushort> ShiftLeftLogical(Vector<ushort> left, Vector<ushort> right) => ShiftLeftLogical(left, right);

        /// <summary>
        /// svuint16_t svlsl_wide[_u16]_m(svbool_t pg, svuint16_t op1, svuint64_t op2)
        ///   LSL Ztied1.H, Pg/M, Ztied1.H, Zop2.D
        /// svuint16_t svlsl_wide[_u16]_x(svbool_t pg, svuint16_t op1, svuint64_t op2)
        ///   LSL Ztied1.H, Pg/M, Ztied1.H, Zop2.D
        ///   LSL Zresult.H, Zop1.H, Zop2.D
        /// svuint16_t svlsl_wide[_u16]_z(svbool_t pg, svuint16_t op1, svuint64_t op2)
        /// </summary>
        public static unsafe Vector<ushort> ShiftLeftLogical(Vector<ushort> left, Vector<ulong> right) => ShiftLeftLogical(left, right);

        /// <summary>
        /// svuint32_t svlsl[_u32]_m(svbool_t pg, svuint32_t op1, svuint32_t op2)
        ///   LSL Ztied1.S, Pg/M, Ztied1.S, Zop2.S
        /// svuint32_t svlsl[_u32]_x(svbool_t pg, svuint32_t op1, svuint32_t op2)
        ///   LSL Ztied1.S, Pg/M, Ztied1.S, Zop2.S
        /// svuint32_t svlsl[_u32]_z(svbool_t pg, svuint32_t op1, svuint32_t op2)
        /// </summary>
        public static unsafe Vector<uint> ShiftLeftLogical(Vector<uint> left, Vector<uint> right) => ShiftLeftLogical(left, right);

        /// <summary>
        /// svuint32_t svlsl_wide[_u32]_m(svbool_t pg, svuint32_t op1, svuint64_t op2)
        ///   LSL Ztied1.S, Pg/M, Ztied1.S, Zop2.D
        /// svuint32_t svlsl_wide[_u32]_x(svbool_t pg, svuint32_t op1, svuint64_t op2)
        ///   LSL Ztied1.S, Pg/M, Ztied1.S, Zop2.D
        ///   LSL Zresult.S, Zop1.S, Zop2.D
        /// svuint32_t svlsl_wide[_u32]_z(svbool_t pg, svuint32_t op1, svuint64_t op2)
        /// </summary>
        public static unsafe Vector<uint> ShiftLeftLogical(Vector<uint> left, Vector<ulong> right) => ShiftLeftLogical(left, right);

        /// <summary>
        /// svuint64_t svlsl[_u64]_m(svbool_t pg, svuint64_t op1, svuint64_t op2)
        ///   LSL Ztied1.D, Pg/M, Ztied1.D, Zop2.D
        /// svuint64_t svlsl[_u64]_x(svbool_t pg, svuint64_t op1, svuint64_t op2)
        ///   LSL Ztied1.D, Pg/M, Ztied1.D, Zop2.D
        /// svuint64_t svlsl[_u64]_z(svbool_t pg, svuint64_t op1, svuint64_t op2)
        /// </summary>
        public static unsafe Vector<ulong> ShiftLeftLogical(Vector<ulong> left, Vector<ulong> right) => ShiftLeftLogical(left, right);


        ///  Arithmetic shift right

        /// <summary>
        /// svint16_t svasr[_s16]_m(svbool_t pg, svint16_t op1, svuint16_t op2)
        ///   ASR Ztied1.H, Pg/M, Ztied1.H, Zop2.H
        /// svint16_t svasr[_s16]_x(svbool_t pg, svint16_t op1, svuint16_t op2)
        ///   ASR Ztied1.H, Pg/M, Ztied1.H, Zop2.H
        /// svint16_t svasr[_s16]_z(svbool_t pg, svint16_t op1, svuint16_t op2)
        /// </summary>
        public static unsafe Vector<short> ShiftRightArithmetic(Vector<short> left, Vector<ushort> right) => ShiftRightArithmetic(left, right);

        /// <summary>
        /// svint16_t svasr_wide[_s16]_m(svbool_t pg, svint16_t op1, svuint64_t op2)
        ///   ASR Ztied1.H, Pg/M, Ztied1.H, Zop2.D
        /// svint16_t svasr_wide[_s16]_x(svbool_t pg, svint16_t op1, svuint64_t op2)
        ///   ASR Ztied1.H, Pg/M, Ztied1.H, Zop2.D
        ///   ASR Zresult.H, Zop1.H, Zop2.D
        /// svint16_t svasr_wide[_s16]_z(svbool_t pg, svint16_t op1, svuint64_t op2)
        /// </summary>
        public static unsafe Vector<short> ShiftRightArithmetic(Vector<short> left, Vector<ulong> right) => ShiftRightArithmetic(left, right);

        /// <summary>
        /// svint32_t svasr[_s32]_m(svbool_t pg, svint32_t op1, svuint32_t op2)
        ///   ASR Ztied1.S, Pg/M, Ztied1.S, Zop2.S
        /// svint32_t svasr[_s32]_x(svbool_t pg, svint32_t op1, svuint32_t op2)
        ///   ASR Ztied1.S, Pg/M, Ztied1.S, Zop2.S
        /// svint32_t svasr[_s32]_z(svbool_t pg, svint32_t op1, svuint32_t op2)
        /// </summary>
        public static unsafe Vector<int> ShiftRightArithmetic(Vector<int> left, Vector<uint> right) => ShiftRightArithmetic(left, right);

        /// <summary>
        /// svint32_t svasr_wide[_s32]_m(svbool_t pg, svint32_t op1, svuint64_t op2)
        ///   ASR Ztied1.S, Pg/M, Ztied1.S, Zop2.D
        /// svint32_t svasr_wide[_s32]_x(svbool_t pg, svint32_t op1, svuint64_t op2)
        ///   ASR Ztied1.S, Pg/M, Ztied1.S, Zop2.D
        ///   ASR Zresult.S, Zop1.S, Zop2.D
        /// svint32_t svasr_wide[_s32]_z(svbool_t pg, svint32_t op1, svuint64_t op2)
        /// </summary>
        public static unsafe Vector<int> ShiftRightArithmetic(Vector<int> left, Vector<ulong> right) => ShiftRightArithmetic(left, right);

        /// <summary>
        /// svint64_t svasr[_s64]_m(svbool_t pg, svint64_t op1, svuint64_t op2)
        ///   ASR Ztied1.D, Pg/M, Ztied1.D, Zop2.D
        /// svint64_t svasr[_s64]_x(svbool_t pg, svint64_t op1, svuint64_t op2)
        ///   ASR Ztied1.D, Pg/M, Ztied1.D, Zop2.D
        /// svint64_t svasr[_s64]_z(svbool_t pg, svint64_t op1, svuint64_t op2)
        /// </summary>
        public static unsafe Vector<long> ShiftRightArithmetic(Vector<long> left, Vector<ulong> right) => ShiftRightArithmetic(left, right);

        /// <summary>
        /// svint8_t svasr[_s8]_m(svbool_t pg, svint8_t op1, svuint8_t op2)
        ///   ASR Ztied1.B, Pg/M, Ztied1.B, Zop2.B
        /// svint8_t svasr[_s8]_x(svbool_t pg, svint8_t op1, svuint8_t op2)
        ///   ASR Ztied1.B, Pg/M, Ztied1.B, Zop2.B
        /// svint8_t svasr[_s8]_z(svbool_t pg, svint8_t op1, svuint8_t op2)
        /// </summary>
        public static unsafe Vector<sbyte> ShiftRightArithmetic(Vector<sbyte> left, Vector<byte> right) => ShiftRightArithmetic(left, right);

        /// <summary>
        /// svint8_t svasr_wide[_s8]_m(svbool_t pg, svint8_t op1, svuint64_t op2)
        ///   ASR Ztied1.B, Pg/M, Ztied1.B, Zop2.D
        /// svint8_t svasr_wide[_s8]_x(svbool_t pg, svint8_t op1, svuint64_t op2)
        ///   ASR Ztied1.B, Pg/M, Ztied1.B, Zop2.D
        ///   ASR Zresult.B, Zop1.B, Zop2.D
        /// svint8_t svasr_wide[_s8]_z(svbool_t pg, svint8_t op1, svuint64_t op2)
        /// </summary>
        public static unsafe Vector<sbyte> ShiftRightArithmetic(Vector<sbyte> left, Vector<ulong> right) => ShiftRightArithmetic(left, right);


        ///  Arithmetic shift right for divide by immediate

        /// <summary>
        /// svint16_t svasrd[_n_s16]_m(svbool_t pg, svint16_t op1, uint64_t imm2)
        ///   ASRD Ztied1.H, Pg/M, Ztied1.H, #imm2
        /// svint16_t svasrd[_n_s16]_x(svbool_t pg, svint16_t op1, uint64_t imm2)
        ///   ASRD Ztied1.H, Pg/M, Ztied1.H, #imm2
        /// svint16_t svasrd[_n_s16]_z(svbool_t pg, svint16_t op1, uint64_t imm2)
        /// </summary>
        public static unsafe Vector<short> ShiftRightArithmeticForDivide(Vector<short> value, [ConstantExpected(Min = 1, Max = (byte)(16))] byte control) => ShiftRightArithmeticForDivide(value, control);

        /// <summary>
        /// svint32_t svasrd[_n_s32]_m(svbool_t pg, svint32_t op1, uint64_t imm2)
        ///   ASRD Ztied1.S, Pg/M, Ztied1.S, #imm2
        /// svint32_t svasrd[_n_s32]_x(svbool_t pg, svint32_t op1, uint64_t imm2)
        ///   ASRD Ztied1.S, Pg/M, Ztied1.S, #imm2
        /// svint32_t svasrd[_n_s32]_z(svbool_t pg, svint32_t op1, uint64_t imm2)
        /// </summary>
        public static unsafe Vector<int> ShiftRightArithmeticForDivide(Vector<int> value, [ConstantExpected(Min = 1, Max = (byte)(32))] byte control) => ShiftRightArithmeticForDivide(value, control);

        /// <summary>
        /// svint64_t svasrd[_n_s64]_m(svbool_t pg, svint64_t op1, uint64_t imm2)
        ///   ASRD Ztied1.D, Pg/M, Ztied1.D, #imm2
        /// svint64_t svasrd[_n_s64]_x(svbool_t pg, svint64_t op1, uint64_t imm2)
        ///   ASRD Ztied1.D, Pg/M, Ztied1.D, #imm2
        /// svint64_t svasrd[_n_s64]_z(svbool_t pg, svint64_t op1, uint64_t imm2)
        /// </summary>
        public static unsafe Vector<long> ShiftRightArithmeticForDivide(Vector<long> value, [ConstantExpected(Min = 1, Max = (byte)(64))] byte control) => ShiftRightArithmeticForDivide(value, control);

        /// <summary>
        /// svint8_t svasrd[_n_s8]_m(svbool_t pg, svint8_t op1, uint64_t imm2)
        ///   ASRD Ztied1.B, Pg/M, Ztied1.B, #imm2
        /// svint8_t svasrd[_n_s8]_x(svbool_t pg, svint8_t op1, uint64_t imm2)
        ///   ASRD Ztied1.B, Pg/M, Ztied1.B, #imm2
        /// svint8_t svasrd[_n_s8]_z(svbool_t pg, svint8_t op1, uint64_t imm2)
        /// </summary>
        public static unsafe Vector<sbyte> ShiftRightArithmeticForDivide(Vector<sbyte> value, [ConstantExpected(Min = 1, Max = (byte)(8))] byte control) => ShiftRightArithmeticForDivide(value, control);


        ///  Logical shift right

        /// <summary>
        /// svuint8_t svlsr[_u8]_m(svbool_t pg, svuint8_t op1, svuint8_t op2)
        ///   LSR Ztied1.B, Pg/M, Ztied1.B, Zop2.B
        /// svuint8_t svlsr[_u8]_x(svbool_t pg, svuint8_t op1, svuint8_t op2)
        ///   LSR Ztied1.B, Pg/M, Ztied1.B, Zop2.B
        /// svuint8_t svlsr[_u8]_z(svbool_t pg, svuint8_t op1, svuint8_t op2)
        /// </summary>
        public static unsafe Vector<byte> ShiftRightLogical(Vector<byte> left, Vector<byte> right) => ShiftRightLogical(left, right);

        /// <summary>
        /// svuint8_t svlsr_wide[_u8]_m(svbool_t pg, svuint8_t op1, svuint64_t op2)
        ///   LSR Ztied1.B, Pg/M, Ztied1.B, Zop2.D
        /// svuint8_t svlsr_wide[_u8]_x(svbool_t pg, svuint8_t op1, svuint64_t op2)
        ///   LSR Ztied1.B, Pg/M, Ztied1.B, Zop2.D
        ///   LSR Zresult.B, Zop1.B, Zop2.D
        /// svuint8_t svlsr_wide[_u8]_z(svbool_t pg, svuint8_t op1, svuint64_t op2)
        /// </summary>
        public static unsafe Vector<byte> ShiftRightLogical(Vector<byte> left, Vector<ulong> right) => ShiftRightLogical(left, right);

        /// <summary>
        /// svuint16_t svlsr[_u16]_m(svbool_t pg, svuint16_t op1, svuint16_t op2)
        ///   LSR Ztied1.H, Pg/M, Ztied1.H, Zop2.H
        /// svuint16_t svlsr[_u16]_x(svbool_t pg, svuint16_t op1, svuint16_t op2)
        ///   LSR Ztied1.H, Pg/M, Ztied1.H, Zop2.H
        /// svuint16_t svlsr[_u16]_z(svbool_t pg, svuint16_t op1, svuint16_t op2)
        /// </summary>
        public static unsafe Vector<ushort> ShiftRightLogical(Vector<ushort> left, Vector<ushort> right) => ShiftRightLogical(left, right);

        /// <summary>
        /// svuint16_t svlsr_wide[_u16]_m(svbool_t pg, svuint16_t op1, svuint64_t op2)
        ///   LSR Ztied1.H, Pg/M, Ztied1.H, Zop2.D
        /// svuint16_t svlsr_wide[_u16]_x(svbool_t pg, svuint16_t op1, svuint64_t op2)
        ///   LSR Ztied1.H, Pg/M, Ztied1.H, Zop2.D
        ///   LSR Zresult.H, Zop1.H, Zop2.D
        /// svuint16_t svlsr_wide[_u16]_z(svbool_t pg, svuint16_t op1, svuint64_t op2)
        /// </summary>
        public static unsafe Vector<ushort> ShiftRightLogical(Vector<ushort> left, Vector<ulong> right) => ShiftRightLogical(left, right);

        /// <summary>
        /// svuint32_t svlsr[_u32]_m(svbool_t pg, svuint32_t op1, svuint32_t op2)
        ///   LSR Ztied1.S, Pg/M, Ztied1.S, Zop2.S
        /// svuint32_t svlsr[_u32]_x(svbool_t pg, svuint32_t op1, svuint32_t op2)
        ///   LSR Ztied1.S, Pg/M, Ztied1.S, Zop2.S
        /// svuint32_t svlsr[_u32]_z(svbool_t pg, svuint32_t op1, svuint32_t op2)
        /// </summary>
        public static unsafe Vector<uint> ShiftRightLogical(Vector<uint> left, Vector<uint> right) => ShiftRightLogical(left, right);

        /// <summary>
        /// svuint32_t svlsr_wide[_u32]_m(svbool_t pg, svuint32_t op1, svuint64_t op2)
        ///   LSR Ztied1.S, Pg/M, Ztied1.S, Zop2.D
        /// svuint32_t svlsr_wide[_u32]_x(svbool_t pg, svuint32_t op1, svuint64_t op2)
        ///   LSR Ztied1.S, Pg/M, Ztied1.S, Zop2.D
        ///   LSR Zresult.S, Zop1.S, Zop2.D
        /// svuint32_t svlsr_wide[_u32]_z(svbool_t pg, svuint32_t op1, svuint64_t op2)
        /// </summary>
        public static unsafe Vector<uint> ShiftRightLogical(Vector<uint> left, Vector<ulong> right) => ShiftRightLogical(left, right);

        /// <summary>
        /// svuint64_t svlsr[_u64]_m(svbool_t pg, svuint64_t op1, svuint64_t op2)
        ///   LSR Ztied1.D, Pg/M, Ztied1.D, Zop2.D
        /// svuint64_t svlsr[_u64]_x(svbool_t pg, svuint64_t op1, svuint64_t op2)
        ///   LSR Ztied1.D, Pg/M, Ztied1.D, Zop2.D
        /// svuint64_t svlsr[_u64]_z(svbool_t pg, svuint64_t op1, svuint64_t op2)
        /// </summary>
        public static unsafe Vector<ulong> ShiftRightLogical(Vector<ulong> left, Vector<ulong> right) => ShiftRightLogical(left, right);


        ///  SignExtend16 : Sign-extend the low 16 bits

        /// <summary>
        /// svint32_t svexth[_s32]_m(svint32_t inactive, svbool_t pg, svint32_t op)
        ///   SXTH Ztied.S, Pg/M, Zop.S
        ///   MOVPRFX Zresult, Zinactive; SXTH Zresult.S, Pg/M, Zop.S
        /// svint32_t svexth[_s32]_x(svbool_t pg, svint32_t op)
        ///   SXTH Ztied.S, Pg/M, Ztied.S
        ///   MOVPRFX Zresult, Zop; SXTH Zresult.S, Pg/M, Zop.S
        /// svint32_t svexth[_s32]_z(svbool_t pg, svint32_t op)
        ///   MOVPRFX Zresult.S, Pg/Z, Zop.S; SXTH Zresult.S, Pg/M, Zop.S
        /// </summary>
        public static unsafe Vector<int> SignExtend16(Vector<int> value) => SignExtend16(value);

        /// <summary>
        /// svint64_t svexth[_s64]_m(svint64_t inactive, svbool_t pg, svint64_t op)
        ///   SXTH Ztied.D, Pg/M, Zop.D
        ///   MOVPRFX Zresult, Zinactive; SXTH Zresult.D, Pg/M, Zop.D
        /// svint64_t svexth[_s64]_x(svbool_t pg, svint64_t op)
        ///   SXTH Ztied.D, Pg/M, Ztied.D
        ///   MOVPRFX Zresult, Zop; SXTH Zresult.D, Pg/M, Zop.D
        /// svint64_t svexth[_s64]_z(svbool_t pg, svint64_t op)
        ///   MOVPRFX Zresult.D, Pg/Z, Zop.D; SXTH Zresult.D, Pg/M, Zop.D
        /// </summary>
        public static unsafe Vector<long> SignExtend16(Vector<long> value) => SignExtend16(value);

        ///  SignExtend32 : Sign-extend the low 32 bits

        /// <summary>
        /// svint64_t svextw[_s64]_m(svint64_t inactive, svbool_t pg, svint64_t op)
        ///   SXTW Ztied.D, Pg/M, Zop.D
        ///   MOVPRFX Zresult, Zinactive; SXTW Zresult.D, Pg/M, Zop.D
        /// svint64_t svextw[_s64]_x(svbool_t pg, svint64_t op)
        ///   SXTW Ztied.D, Pg/M, Ztied.D
        ///   MOVPRFX Zresult, Zop; SXTW Zresult.D, Pg/M, Zop.D
        /// svint64_t svextw[_s64]_z(svbool_t pg, svint64_t op)
        ///   MOVPRFX Zresult.D, Pg/Z, Zop.D; SXTW Zresult.D, Pg/M, Zop.D
        /// </summary>
        public static unsafe Vector<long> SignExtend32(Vector<long> value) => SignExtend32(value);


        ///  SignExtend8 : Sign-extend the low 8 bits

        /// <summary>
        /// svint16_t svextb[_s16]_m(svint16_t inactive, svbool_t pg, svint16_t op)
        ///   SXTB Ztied.H, Pg/M, Zop.H
        ///   MOVPRFX Zresult, Zinactive; SXTB Zresult.H, Pg/M, Zop.H
        /// svint16_t svextb[_s16]_x(svbool_t pg, svint16_t op)
        ///   SXTB Ztied.H, Pg/M, Ztied.H
        ///   MOVPRFX Zresult, Zop; SXTB Zresult.H, Pg/M, Zop.H
        /// svint16_t svextb[_s16]_z(svbool_t pg, svint16_t op)
        ///   MOVPRFX Zresult.H, Pg/Z, Zop.H; SXTB Zresult.H, Pg/M, Zop.H
        /// </summary>
        public static unsafe Vector<short> SignExtend8(Vector<short> value) => SignExtend8(value);

        /// <summary>
        /// svint32_t svextb[_s32]_m(svint32_t inactive, svbool_t pg, svint32_t op)
        ///   SXTB Ztied.S, Pg/M, Zop.S
        ///   MOVPRFX Zresult, Zinactive; SXTB Zresult.S, Pg/M, Zop.S
        /// svint32_t svextb[_s32]_x(svbool_t pg, svint32_t op)
        ///   SXTB Ztied.S, Pg/M, Ztied.S
        ///   MOVPRFX Zresult, Zop; SXTB Zresult.S, Pg/M, Zop.S
        /// svint32_t svextb[_s32]_z(svbool_t pg, svint32_t op)
        ///   MOVPRFX Zresult.S, Pg/Z, Zop.S; SXTB Zresult.S, Pg/M, Zop.S
        /// </summary>
        public static unsafe Vector<int> SignExtend8(Vector<int> value) => SignExtend8(value);

        /// <summary>
        /// svint64_t svextb[_s64]_m(svint64_t inactive, svbool_t pg, svint64_t op)
        ///   SXTB Ztied.D, Pg/M, Zop.D
        ///   MOVPRFX Zresult, Zinactive; SXTB Zresult.D, Pg/M, Zop.D
        /// svint64_t svextb[_s64]_x(svbool_t pg, svint64_t op)
        ///   SXTB Ztied.D, Pg/M, Ztied.D
        ///   MOVPRFX Zresult, Zop; SXTB Zresult.D, Pg/M, Zop.D
        /// svint64_t svextb[_s64]_z(svbool_t pg, svint64_t op)
        ///   MOVPRFX Zresult.D, Pg/Z, Zop.D; SXTB Zresult.D, Pg/M, Zop.D
        /// </summary>
        public static unsafe Vector<long> SignExtend8(Vector<long> value) => SignExtend8(value);


        ///  SignExtendWideningLower : Unpack and extend low half

        /// <summary>
        /// svint16_t svunpklo[_s16](svint8_t op)
        ///   SUNPKLO Zresult.H, Zop.B
        /// </summary>
        public static unsafe Vector<short> SignExtendWideningLower(Vector<sbyte> value) => SignExtendWideningLower(value);

        /// <summary>
        /// svint32_t svunpklo[_s32](svint16_t op)
        ///   SUNPKLO Zresult.S, Zop.H
        /// </summary>
        public static unsafe Vector<int> SignExtendWideningLower(Vector<short> value) => SignExtendWideningLower(value);

        /// <summary>
        /// svint64_t svunpklo[_s64](svint32_t op)
        ///   SUNPKLO Zresult.D, Zop.S
        /// </summary>
        public static unsafe Vector<long> SignExtendWideningLower(Vector<int> value) => SignExtendWideningLower(value);


        ///  SignExtendWideningUpper : Unpack and extend high half

        /// <summary>
        /// svint16_t svunpkhi[_s16](svint8_t op)
        ///   SUNPKHI Zresult.H, Zop.B
        /// </summary>
        public static unsafe Vector<short> SignExtendWideningUpper(Vector<sbyte> value) => SignExtendWideningUpper(value);

        /// <summary>
        /// svint32_t svunpkhi[_s32](svint16_t op)
        ///   SUNPKHI Zresult.S, Zop.H
        /// </summary>
        public static unsafe Vector<int> SignExtendWideningUpper(Vector<short> value) => SignExtendWideningUpper(value);

        /// <summary>
        /// svint64_t svunpkhi[_s64](svint32_t op)
        ///   SUNPKHI Zresult.D, Zop.S
        /// </summary>
        public static unsafe Vector<long> SignExtendWideningUpper(Vector<int> value) => SignExtendWideningUpper(value);


        ///  Splice two vectors under predicate control

        /// <summary>
        /// svuint8_t svsplice[_u8](svbool_t pg, svuint8_t op1, svuint8_t op2)
        ///   SPLICE Ztied1.B, Pg, Ztied1.B, Zop2.B
        /// </summary>
        public static unsafe Vector<byte> Splice(Vector<byte> mask, Vector<byte> left, Vector<byte> right) => Splice(mask, left, right);

        /// <summary>
        /// svfloat64_t svsplice[_f64](svbool_t pg, svfloat64_t op1, svfloat64_t op2)
        ///   SPLICE Ztied1.D, Pg, Ztied1.D, Zop2.D
        /// </summary>
        public static unsafe Vector<double> Splice(Vector<double> mask, Vector<double> left, Vector<double> right) => Splice(mask, left, right);

        /// <summary>
        /// svint16_t svsplice[_s16](svbool_t pg, svint16_t op1, svint16_t op2)
        ///   SPLICE Ztied1.H, Pg, Ztied1.H, Zop2.H
        /// </summary>
        public static unsafe Vector<short> Splice(Vector<short> mask, Vector<short> left, Vector<short> right) => Splice(mask, left, right);

        /// <summary>
        /// svint32_t svsplice[_s32](svbool_t pg, svint32_t op1, svint32_t op2)
        ///   SPLICE Ztied1.S, Pg, Ztied1.S, Zop2.S
        /// </summary>
        public static unsafe Vector<int> Splice(Vector<int> mask, Vector<int> left, Vector<int> right) => Splice(mask, left, right);

        /// <summary>
        /// svint64_t svsplice[_s64](svbool_t pg, svint64_t op1, svint64_t op2)
        ///   SPLICE Ztied1.D, Pg, Ztied1.D, Zop2.D
        /// </summary>
        public static unsafe Vector<long> Splice(Vector<long> mask, Vector<long> left, Vector<long> right) => Splice(mask, left, right);

        /// <summary>
        /// svint8_t svsplice[_s8](svbool_t pg, svint8_t op1, svint8_t op2)
        ///   SPLICE Ztied1.B, Pg, Ztied1.B, Zop2.B
        /// </summary>
        public static unsafe Vector<sbyte> Splice(Vector<sbyte> mask, Vector<sbyte> left, Vector<sbyte> right) => Splice(mask, left, right);

        /// <summary>
        /// svfloat32_t svsplice[_f32](svbool_t pg, svfloat32_t op1, svfloat32_t op2)
        ///   SPLICE Ztied1.S, Pg, Ztied1.S, Zop2.S
        /// </summary>
        public static unsafe Vector<float> Splice(Vector<float> mask, Vector<float> left, Vector<float> right) => Splice(mask, left, right);

        /// <summary>
        /// svuint16_t svsplice[_u16](svbool_t pg, svuint16_t op1, svuint16_t op2)
        ///   SPLICE Ztied1.H, Pg, Ztied1.H, Zop2.H
        /// </summary>
        public static unsafe Vector<ushort> Splice(Vector<ushort> mask, Vector<ushort> left, Vector<ushort> right) => Splice(mask, left, right);

        /// <summary>
        /// svuint32_t svsplice[_u32](svbool_t pg, svuint32_t op1, svuint32_t op2)
        ///   SPLICE Ztied1.S, Pg, Ztied1.S, Zop2.S
        /// </summary>
        public static unsafe Vector<uint> Splice(Vector<uint> mask, Vector<uint> left, Vector<uint> right) => Splice(mask, left, right);

        /// <summary>
        /// svuint64_t svsplice[_u64](svbool_t pg, svuint64_t op1, svuint64_t op2)
        ///   SPLICE Ztied1.D, Pg, Ztied1.D, Zop2.D
        /// </summary>
        public static unsafe Vector<ulong> Splice(Vector<ulong> mask, Vector<ulong> left, Vector<ulong> right) => Splice(mask, left, right);


        ///  Sqrt : Square root

        /// <summary>
        /// svfloat64_t svsqrt[_f64]_m(svfloat64_t inactive, svbool_t pg, svfloat64_t op)
        ///   FSQRT Ztied.D, Pg/M, Zop.D
        /// svfloat64_t svsqrt[_f64]_x(svbool_t pg, svfloat64_t op)
        ///   FSQRT Ztied.D, Pg/M, Ztied.D
        /// svfloat64_t svsqrt[_f64]_z(svbool_t pg, svfloat64_t op)
        /// </summary>
        public static unsafe Vector<double> Sqrt(Vector<double> value) => Sqrt(value);

        /// <summary>
        /// svfloat32_t svsqrt[_f32]_m(svfloat32_t inactive, svbool_t pg, svfloat32_t op)
        ///   FSQRT Ztied.S, Pg/M, Zop.S
        /// svfloat32_t svsqrt[_f32]_x(svbool_t pg, svfloat32_t op)
        ///   FSQRT Ztied.S, Pg/M, Ztied.S
        /// svfloat32_t svsqrt[_f32]_z(svbool_t pg, svfloat32_t op)
        /// </summary>
        public static unsafe Vector<float> Sqrt(Vector<float> value) => Sqrt(value);


        ///  Non-truncating store

        /// <summary>
        /// void svst1[_u8](svbool_t pg, uint8_t *base, svuint8_t data)
        ///   ST1B Zdata.B, Pg, [Xbase, #0, MUL VL]
        /// </summary>
        public static unsafe void StoreAndZip(Vector<byte> mask, byte* address, Vector<byte> data) => StoreAndZip(mask, address, data);

        /// <summary>
        /// void svst2[_u8](svbool_t pg, uint8_t *base, svuint8x2_t data)
        ///   ST2B {Zdata0.B, Zdata1.B}, Pg, [Xbase, #0, MUL VL]
        /// </summary>
        public static unsafe void StoreAndZip(Vector<byte> mask, byte* address, (Vector<byte> Value1, Vector<byte> Value2) data) => StoreAndZip(mask, address, data);

        /// <summary>
        /// void svst3[_u8](svbool_t pg, uint8_t *base, svuint8x3_t data)
        ///   ST3B {Zdata0.B - Zdata2.B}, Pg, [Xbase, #0, MUL VL]
        /// </summary>
        public static unsafe void StoreAndZip(Vector<byte> mask, byte* address, (Vector<byte> Value1, Vector<byte> Value2, Vector<byte> Value3) data) => StoreAndZip(mask, address, data);

        /// <summary>
        /// void svst4[_u8](svbool_t pg, uint8_t *base, svuint8x4_t data)
        ///   ST4B {Zdata0.B - Zdata3.B}, Pg, [Xbase, #0, MUL VL]
        /// </summary>
        public static unsafe void StoreAndZip(Vector<byte> mask, byte* address, (Vector<byte> Value1, Vector<byte> Value2, Vector<byte> Value3, Vector<byte> Value4) data) => StoreAndZip(mask, address, data);

        /// <summary>
        /// void svst1[_f64](svbool_t pg, float64_t *base, svfloat64_t data)
        ///   ST1D Zdata.D, Pg, [Xbase, #0, MUL VL]
        /// </summary>
        public static unsafe void StoreAndZip(Vector<double> mask, double* address, Vector<double> data) => StoreAndZip(mask, address, data);

        /// <summary>
        /// void svst2[_f64](svbool_t pg, float64_t *base, svfloat64x2_t data)
        ///   ST2D {Zdata0.D, Zdata1.D}, Pg, [Xbase, #0, MUL VL]
        /// </summary>
        public static unsafe void StoreAndZip(Vector<double> mask, double* address, (Vector<double> Value1, Vector<double> Value2) data) => StoreAndZip(mask, address, data);

        /// <summary>
        /// void svst3[_f64](svbool_t pg, float64_t *base, svfloat64x3_t data)
        ///   ST3D {Zdata0.D - Zdata2.D}, Pg, [Xbase, #0, MUL VL]
        /// </summary>
        public static unsafe void StoreAndZip(Vector<double> mask, double* address, (Vector<double> Value1, Vector<double> Value2, Vector<double> Value3) data) => StoreAndZip(mask, address, data);

        /// <summary>
        /// void svst4[_f64](svbool_t pg, float64_t *base, svfloat64x4_t data)
        ///   ST4D {Zdata0.D - Zdata3.D}, Pg, [Xbase, #0, MUL VL]
        /// </summary>
        public static unsafe void StoreAndZip(Vector<double> mask, double* address, (Vector<double> Value1, Vector<double> Value2, Vector<double> Value3, Vector<double> Value4) data) => StoreAndZip(mask, address, data);

        /// <summary>
        /// void svst1[_s16](svbool_t pg, int16_t *base, svint16_t data)
        ///   ST1H Zdata.H, Pg, [Xbase, #0, MUL VL]
        /// </summary>
        public static unsafe void StoreAndZip(Vector<short> mask, short* address, Vector<short> data) => StoreAndZip(mask, address, data);

        /// <summary>
        /// void svst2[_s16](svbool_t pg, int16_t *base, svint16x2_t data)
        ///   ST2H {Zdata0.H, Zdata1.H}, Pg, [Xbase, #0, MUL VL]
        /// </summary>
        public static unsafe void StoreAndZip(Vector<short> mask, short* address, (Vector<short> Value1, Vector<short> Value2) data) => StoreAndZip(mask, address, data);

        /// <summary>
        /// void svst3[_s16](svbool_t pg, int16_t *base, svint16x3_t data)
        ///   ST3H {Zdata0.H - Zdata2.H}, Pg, [Xbase, #0, MUL VL]
        /// </summary>
        public static unsafe void StoreAndZip(Vector<short> mask, short* address, (Vector<short> Value1, Vector<short> Value2, Vector<short> Value3) data) => StoreAndZip(mask, address, data);

        /// <summary>
        /// void svst4[_s16](svbool_t pg, int16_t *base, svint16x4_t data)
        ///   ST4H {Zdata0.H - Zdata3.H}, Pg, [Xbase, #0, MUL VL]
        /// </summary>
        public static unsafe void StoreAndZip(Vector<short> mask, short* address, (Vector<short> Value1, Vector<short> Value2, Vector<short> Value3, Vector<short> Value4) data) => StoreAndZip(mask, address, data);

        /// <summary>
        /// void svst1[_s32](svbool_t pg, int32_t *base, svint32_t data)
        ///   ST1W Zdata.S, Pg, [Xbase, #0, MUL VL]
        /// </summary>
        public static unsafe void StoreAndZip(Vector<int> mask, int* address, Vector<int> data) => StoreAndZip(mask, address, data);

        /// <summary>
        /// void svst2[_s32](svbool_t pg, int32_t *base, svint32x2_t data)
        ///   ST2W {Zdata0.S, Zdata1.S}, Pg, [Xbase, #0, MUL VL]
        /// </summary>
        public static unsafe void StoreAndZip(Vector<int> mask, int* address, (Vector<int> Value1, Vector<int> Value2) data) => StoreAndZip(mask, address, data);

        /// <summary>
        /// void svst3[_s32](svbool_t pg, int32_t *base, svint32x3_t data)
        ///   ST3W {Zdata0.S - Zdata2.S}, Pg, [Xbase, #0, MUL VL]
        /// </summary>
        public static unsafe void StoreAndZip(Vector<int> mask, int* address, (Vector<int> Value1, Vector<int> Value2, Vector<int> Value3) data) => StoreAndZip(mask, address, data);

        /// <summary>
        /// void svst4[_s32](svbool_t pg, int32_t *base, svint32x4_t data)
        ///   ST4W {Zdata0.S - Zdata3.S}, Pg, [Xbase, #0, MUL VL]
        /// </summary>
        public static unsafe void StoreAndZip(Vector<int> mask, int* address, (Vector<int> Value1, Vector<int> Value2, Vector<int> Value3, Vector<int> Value4) data) => StoreAndZip(mask, address, data);

        /// <summary>
        /// void svst1[_s64](svbool_t pg, int64_t *base, svint64_t data)
        ///   ST1D Zdata.D, Pg, [Xbase, #0, MUL VL]
        /// </summary>
        public static unsafe void StoreAndZip(Vector<long> mask, long* address, Vector<long> data) => StoreAndZip(mask, address, data);

        /// <summary>
        /// void svst2[_s64](svbool_t pg, int64_t *base, svint64x2_t data)
        ///   ST2D {Zdata0.D, Zdata1.D}, Pg, [Xbase, #0, MUL VL]
        /// </summary>
        public static unsafe void StoreAndZip(Vector<long> mask, long* address, (Vector<long> Value1, Vector<long> Value2) data) => StoreAndZip(mask, address, data);

        /// <summary>
        /// void svst3[_s64](svbool_t pg, int64_t *base, svint64x3_t data)
        ///   ST3D {Zdata0.D - Zdata2.D}, Pg, [Xbase, #0, MUL VL]
        /// </summary>
        public static unsafe void StoreAndZip(Vector<long> mask, long* address, (Vector<long> Value1, Vector<long> Value2, Vector<long> Value3) data) => StoreAndZip(mask, address, data);

        /// <summary>
        /// void svst4[_s64](svbool_t pg, int64_t *base, svint64x4_t data)
        ///   ST4D {Zdata0.D - Zdata3.D}, Pg, [Xbase, #0, MUL VL]
        /// </summary>
        public static unsafe void StoreAndZip(Vector<long> mask, long* address, (Vector<long> Value1, Vector<long> Value2, Vector<long> Value3, Vector<long> Value4) data) => StoreAndZip(mask, address, data);

        /// <summary>
        /// void svst1[_s8](svbool_t pg, int8_t *base, svint8_t data)
        ///   ST1B Zdata.B, Pg, [Xbase, #0, MUL VL]
        /// </summary>
        public static unsafe void StoreAndZip(Vector<sbyte> mask, sbyte* address, Vector<sbyte> data) => StoreAndZip(mask, address, data);

        /// <summary>
        /// void svst2[_s8](svbool_t pg, int8_t *base, svint8x2_t data)
        ///   ST2B {Zdata0.B, Zdata1.B}, Pg, [Xbase, #0, MUL VL]
        /// </summary>
        public static unsafe void StoreAndZip(Vector<sbyte> mask, sbyte* address, (Vector<sbyte> Value1, Vector<sbyte> Value2) data) => StoreAndZip(mask, address, data);

        /// <summary>
        /// void svst3[_s8](svbool_t pg, int8_t *base, svint8x3_t data)
        ///   ST3B {Zdata0.B - Zdata2.B}, Pg, [Xbase, #0, MUL VL]
        /// </summary>
        public static unsafe void StoreAndZip(Vector<sbyte> mask, sbyte* address, (Vector<sbyte> Value1, Vector<sbyte> Value2, Vector<sbyte> Value3) data) => StoreAndZip(mask, address, data);

        /// <summary>
        /// void svst4[_s8](svbool_t pg, int8_t *base, svint8x4_t data)
        ///   ST4B {Zdata0.B - Zdata3.B}, Pg, [Xbase, #0, MUL VL]
        /// </summary>
        public static unsafe void StoreAndZip(Vector<sbyte> mask, sbyte* address, (Vector<sbyte> Value1, Vector<sbyte> Value2, Vector<sbyte> Value3, Vector<sbyte> Value4) data) => StoreAndZip(mask, address, data);

        /// <summary>
        /// void svst1[_f32](svbool_t pg, float32_t *base, svfloat32_t data)
        ///   ST1W Zdata.S, Pg, [Xbase, #0, MUL VL]
        /// </summary>
        public static unsafe void StoreAndZip(Vector<float> mask, float* address, Vector<float> data) => StoreAndZip(mask, address, data);

        /// <summary>
        /// void svst2[_f32](svbool_t pg, float32_t *base, svfloat32x2_t data)
        ///   ST2W {Zdata0.S, Zdata1.S}, Pg, [Xbase, #0, MUL VL]
        /// </summary>
        public static unsafe void StoreAndZip(Vector<float> mask, float* address, (Vector<float> Value1, Vector<float> Value2) data) => StoreAndZip(mask, address, data);

        /// <summary>
        /// void svst3[_f32](svbool_t pg, float32_t *base, svfloat32x3_t data)
        ///   ST3W {Zdata0.S - Zdata2.S}, Pg, [Xbase, #0, MUL VL]
        /// </summary>
        public static unsafe void StoreAndZip(Vector<float> mask, float* address, (Vector<float> Value1, Vector<float> Value2, Vector<float> Value3) data) => StoreAndZip(mask, address, data);

        /// <summary>
        /// void svst4[_f32](svbool_t pg, float32_t *base, svfloat32x4_t data)
        ///   ST4W {Zdata0.S - Zdata3.S}, Pg, [Xbase, #0, MUL VL]
        /// </summary>
        public static unsafe void StoreAndZip(Vector<float> mask, float* address, (Vector<float> Value1, Vector<float> Value2, Vector<float> Value3, Vector<float> Value4) data) => StoreAndZip(mask, address, data);

        /// <summary>
        /// void svst1[_u16](svbool_t pg, uint16_t *base, svuint16_t data)
        ///   ST1H Zdata.H, Pg, [Xbase, #0, MUL VL]
        /// </summary>
        public static unsafe void StoreAndZip(Vector<ushort> mask, ushort* address, Vector<ushort> data) => StoreAndZip(mask, address, data);

        /// <summary>
        /// void svst2[_u16](svbool_t pg, uint16_t *base, svuint16x2_t data)
        ///   ST2H {Zdata0.H, Zdata1.H}, Pg, [Xbase, #0, MUL VL]
        /// </summary>
        public static unsafe void StoreAndZip(Vector<ushort> mask, ushort* address, (Vector<ushort> Value1, Vector<ushort> Value2) data) => StoreAndZip(mask, address, data);

        /// <summary>
        /// void svst3[_u16](svbool_t pg, uint16_t *base, svuint16x3_t data)
        ///   ST3H {Zdata0.H - Zdata2.H}, Pg, [Xbase, #0, MUL VL]
        /// </summary>
        public static unsafe void StoreAndZip(Vector<ushort> mask, ushort* address, (Vector<ushort> Value1, Vector<ushort> Value2, Vector<ushort> Value3) data) => StoreAndZip(mask, address, data);

        /// <summary>
        /// void svst4[_u16](svbool_t pg, uint16_t *base, svuint16x4_t data)
        ///   ST4H {Zdata0.H - Zdata3.H}, Pg, [Xbase, #0, MUL VL]
        /// </summary>
        public static unsafe void StoreAndZip(Vector<ushort> mask, ushort* address, (Vector<ushort> Value1, Vector<ushort> Value2, Vector<ushort> Value3, Vector<ushort> Value4) data) => StoreAndZip(mask, address, data);

        /// <summary>
        /// void svst1[_u32](svbool_t pg, uint32_t *base, svuint32_t data)
        ///   ST1W Zdata.S, Pg, [Xbase, #0, MUL VL]
        /// </summary>
        public static unsafe void StoreAndZip(Vector<uint> mask, uint* address, Vector<uint> data) => StoreAndZip(mask, address, data);

        /// <summary>
        /// void svst2[_u32](svbool_t pg, uint32_t *base, svuint32x2_t data)
        ///   ST2W {Zdata0.S, Zdata1.S}, Pg, [Xbase, #0, MUL VL]
        /// </summary>
        public static unsafe void StoreAndZip(Vector<uint> mask, uint* address, (Vector<uint> Value1, Vector<uint> Value2) data) => StoreAndZip(mask, address, data);

        /// <summary>
        /// void svst3[_u32](svbool_t pg, uint32_t *base, svuint32x3_t data)
        ///   ST3W {Zdata0.S - Zdata2.S}, Pg, [Xbase, #0, MUL VL]
        /// </summary>
        public static unsafe void StoreAndZip(Vector<uint> mask, uint* address, (Vector<uint> Value1, Vector<uint> Value2, Vector<uint> Value3) data) => StoreAndZip(mask, address, data);

        /// <summary>
        /// void svst4[_u32](svbool_t pg, uint32_t *base, svuint32x4_t data)
        ///   ST4W {Zdata0.S - Zdata3.S}, Pg, [Xbase, #0, MUL VL]
        /// </summary>
        public static unsafe void StoreAndZip(Vector<uint> mask, uint* address, (Vector<uint> Value1, Vector<uint> Value2, Vector<uint> Value3, Vector<uint> Value4) data) => StoreAndZip(mask, address, data);

        /// <summary>
        /// void svst1[_u64](svbool_t pg, uint64_t *base, svuint64_t data)
        ///   ST1D Zdata.D, Pg, [Xbase, #0, MUL VL]
        /// </summary>
        public static unsafe void StoreAndZip(Vector<ulong> mask, ulong* address, Vector<ulong> data) => StoreAndZip(mask, address, data);

        /// <summary>
        /// void svst2[_u64](svbool_t pg, uint64_t *base, svuint64x2_t data)
        ///   ST2D {Zdata0.D, Zdata1.D}, Pg, [Xbase, #0, MUL VL]
        /// </summary>
        public static unsafe void StoreAndZip(Vector<ulong> mask, ulong* address, (Vector<ulong> Value1, Vector<ulong> Value2) data) => StoreAndZip(mask, address, data);

        /// <summary>
        /// void svst3[_u64](svbool_t pg, uint64_t *base, svuint64x3_t data)
        ///   ST3D {Zdata0.D - Zdata2.D}, Pg, [Xbase, #0, MUL VL]
        /// </summary>
        public static unsafe void StoreAndZip(Vector<ulong> mask, ulong* address, (Vector<ulong> Value1, Vector<ulong> Value2, Vector<ulong> Value3) data) => StoreAndZip(mask, address, data);

        /// <summary>
        /// void svst4[_u64](svbool_t pg, uint64_t *base, svuint64x4_t data)
        ///   ST4D {Zdata0.D - Zdata3.D}, Pg, [Xbase, #0, MUL VL]
        /// </summary>
        public static unsafe void StoreAndZip(Vector<ulong> mask, ulong* address, (Vector<ulong> Value1, Vector<ulong> Value2, Vector<ulong> Value3, Vector<ulong> Value4) data) => StoreAndZip(mask, address, data);
        ///  Truncate to 8 bits and store


        /// <summary>
        /// void svst1b[_s16](svbool_t pg, int8_t *base, svint16_t data)
        ///   ST1B Zdata.H, Pg, [Xbase, #0, MUL VL]
        /// </summary>
        public static unsafe void StoreNarrowing(Vector<short> mask, sbyte* address, Vector<short> data) => StoreNarrowing(mask, address, data);

        /// <summary>
        /// void svst1b[_s32](svbool_t pg, int8_t *base, svint32_t data)
        ///   ST1B Zdata.S, Pg, [Xbase, #0, MUL VL]
        /// </summary>
        public static unsafe void StoreNarrowing(Vector<int> mask, sbyte* address, Vector<int> data) => StoreNarrowing(mask, address, data);

        /// <summary>
        /// void svst1h[_s32](svbool_t pg, int16_t *base, svint32_t data)
        ///   ST1H Zdata.S, Pg, [Xbase, #0, MUL VL]
        /// </summary>
        public static unsafe void StoreNarrowing(Vector<int> mask, short* address, Vector<int> data) => StoreNarrowing(mask, address, data);

        /// <summary>
        /// void svst1b[_s64](svbool_t pg, int8_t *base, svint64_t data)
        ///   ST1B Zdata.D, Pg, [Xbase, #0, MUL VL]
        /// </summary>
        public static unsafe void StoreNarrowing(Vector<long> mask, sbyte* address, Vector<long> data) => StoreNarrowing(mask, address, data);

        /// <summary>
        /// void svst1h[_s64](svbool_t pg, int16_t *base, svint64_t data)
        ///   ST1H Zdata.D, Pg, [Xbase, #0, MUL VL]
        /// </summary>
        public static unsafe void StoreNarrowing(Vector<long> mask, short* address, Vector<long> data) => StoreNarrowing(mask, address, data);

        /// <summary>
        /// void svst1w[_s64](svbool_t pg, int32_t *base, svint64_t data)
        ///   ST1W Zdata.D, Pg, [Xbase, #0, MUL VL]
        /// </summary>
        public static unsafe void StoreNarrowing(Vector<long> mask, int* address, Vector<long> data) => StoreNarrowing(mask, address, data);

        /// <summary>
        /// void svst1b[_u16](svbool_t pg, uint8_t *base, svuint16_t data)
        ///   ST1B Zdata.H, Pg, [Xbase, #0, MUL VL]
        /// </summary>
        public static unsafe void StoreNarrowing(Vector<ushort> mask, byte* address, Vector<ushort> data) => StoreNarrowing(mask, address, data);

        /// <summary>
        /// void svst1b[_u32](svbool_t pg, uint8_t *base, svuint32_t data)
        ///   ST1B Zdata.S, Pg, [Xbase, #0, MUL VL]
        /// </summary>
        public static unsafe void StoreNarrowing(Vector<uint> mask, byte* address, Vector<uint> data) => StoreNarrowing(mask, address, data);

        /// <summary>
        /// void svst1h[_u32](svbool_t pg, uint16_t *base, svuint32_t data)
        ///   ST1H Zdata.S, Pg, [Xbase, #0, MUL VL]
        /// </summary>
        public static unsafe void StoreNarrowing(Vector<uint> mask, ushort* address, Vector<uint> data) => StoreNarrowing(mask, address, data);

        /// <summary>
        /// void svst1b[_u64](svbool_t pg, uint8_t *base, svuint64_t data)
        ///   ST1B Zdata.D, Pg, [Xbase, #0, MUL VL]
        /// </summary>
        public static unsafe void StoreNarrowing(Vector<ulong> mask, byte* address, Vector<ulong> data) => StoreNarrowing(mask, address, data);

        /// <summary>
        /// void svst1h[_u64](svbool_t pg, uint16_t *base, svuint64_t data)
        ///   ST1H Zdata.D, Pg, [Xbase, #0, MUL VL]
        /// </summary>
        public static unsafe void StoreNarrowing(Vector<ulong> mask, ushort* address, Vector<ulong> data) => StoreNarrowing(mask, address, data);

        /// <summary>
        /// void svst1w[_u64](svbool_t pg, uint32_t *base, svuint64_t data)
        ///   ST1W Zdata.D, Pg, [Xbase, #0, MUL VL]
        /// </summary>
        public static unsafe void StoreNarrowing(Vector<ulong> mask, uint* address, Vector<ulong> data) => StoreNarrowing(mask, address, data);


        ///  StoreNonTemporal : Non-truncating store, non-temporal

        /// <summary>
        /// void svstnt1[_u8](svbool_t pg, uint8_t *base, svuint8_t data)
        ///   STNT1B Zdata.B, Pg, [Xbase, #0, MUL VL]
        /// </summary>
        public static unsafe void StoreNonTemporal(Vector<byte> mask, byte* address, Vector<byte> data) => StoreNonTemporal(mask, address, data);

        /// <summary>
        /// void svstnt1[_f64](svbool_t pg, float64_t *base, svfloat64_t data)
        ///   STNT1D Zdata.D, Pg, [Xbase, #0, MUL VL]
        /// </summary>
        public static unsafe void StoreNonTemporal(Vector<double> mask, double* address, Vector<double> data) => StoreNonTemporal(mask, address, data);

        /// <summary>
        /// void svstnt1[_s16](svbool_t pg, int16_t *base, svint16_t data)
        ///   STNT1H Zdata.H, Pg, [Xbase, #0, MUL VL]
        /// </summary>
        public static unsafe void StoreNonTemporal(Vector<short> mask, short* address, Vector<short> data) => StoreNonTemporal(mask, address, data);

        /// <summary>
        /// void svstnt1[_s32](svbool_t pg, int32_t *base, svint32_t data)
        ///   STNT1W Zdata.S, Pg, [Xbase, #0, MUL VL]
        /// </summary>
        public static unsafe void StoreNonTemporal(Vector<int> mask, int* address, Vector<int> data) => StoreNonTemporal(mask, address, data);

        /// <summary>
        /// void svstnt1[_s64](svbool_t pg, int64_t *base, svint64_t data)
        ///   STNT1D Zdata.D, Pg, [Xbase, #0, MUL VL]
        /// </summary>
        public static unsafe void StoreNonTemporal(Vector<long> mask, long* address, Vector<long> data) => StoreNonTemporal(mask, address, data);

        /// <summary>
        /// void svstnt1[_s8](svbool_t pg, int8_t *base, svint8_t data)
        ///   STNT1B Zdata.B, Pg, [Xbase, #0, MUL VL]
        /// </summary>
        public static unsafe void StoreNonTemporal(Vector<sbyte> mask, sbyte* address, Vector<sbyte> data) => StoreNonTemporal(mask, address, data);

        /// <summary>
        /// void svstnt1[_f32](svbool_t pg, float32_t *base, svfloat32_t data)
        ///   STNT1W Zdata.S, Pg, [Xbase, #0, MUL VL]
        /// </summary>
        public static unsafe void StoreNonTemporal(Vector<float> mask, float* address, Vector<float> data) => StoreNonTemporal(mask, address, data);

        /// <summary>
        /// void svstnt1[_u16](svbool_t pg, uint16_t *base, svuint16_t data)
        ///   STNT1H Zdata.H, Pg, [Xbase, #0, MUL VL]
        /// </summary>
        public static unsafe void StoreNonTemporal(Vector<ushort> mask, ushort* address, Vector<ushort> data) => StoreNonTemporal(mask, address, data);

        /// <summary>
        /// void svstnt1[_u32](svbool_t pg, uint32_t *base, svuint32_t data)
        ///   STNT1W Zdata.S, Pg, [Xbase, #0, MUL VL]
        /// </summary>
        public static unsafe void StoreNonTemporal(Vector<uint> mask, uint* address, Vector<uint> data) => StoreNonTemporal(mask, address, data);

        /// <summary>
        /// void svstnt1[_u64](svbool_t pg, uint64_t *base, svuint64_t data)
        ///   STNT1D Zdata.D, Pg, [Xbase, #0, MUL VL]
        /// </summary>
        public static unsafe void StoreNonTemporal(Vector<ulong> mask, ulong* address, Vector<ulong> data) => StoreNonTemporal(mask, address, data);


        ///  Subtract : Subtract

        /// <summary>
        /// svint8_t svsub[_s8]_m(svbool_t pg, svint8_t op1, svint8_t op2)
        ///   SUB Ztied1.B, Pg/M, Ztied1.B, Zop2.B
        ///   MOVPRFX Zresult, Zop1; SUB Zresult.B, Pg/M, Zresult.B, Zop2.B
        /// svint8_t svsub[_s8]_x(svbool_t pg, svint8_t op1, svint8_t op2)
        ///   SUB Ztied1.B, Pg/M, Ztied1.B, Zop2.B
        ///   SUB Zresult.B, Zop1.B, Zop2.B
        /// svint8_t svsub[_s8]_z(svbool_t pg, svint8_t op1, svint8_t op2)
        ///   MOVPRFX Zresult.B, Pg/Z, Zop1.B; SUB Zresult.B, Pg/M, Zresult.B, Zop2.B
        /// </summary>
        public static unsafe Vector<sbyte> Subtract(Vector<sbyte> left, Vector<sbyte> right) => Subtract(left, right);

        /// <summary>
        /// svint16_t svsub[_s16]_m(svbool_t pg, svint16_t op1, svint16_t op2)
        ///   SUB Ztied1.H, Pg/M, Ztied1.H, Zop2.H
        ///   MOVPRFX Zresult, Zop1; SUB Zresult.H, Pg/M, Zresult.H, Zop2.H
        /// svint16_t svsub[_s16]_x(svbool_t pg, svint16_t op1, svint16_t op2)
        ///   SUB Ztied1.H, Pg/M, Ztied1.H, Zop2.H
        ///   SUB Zresult.H, Zop1.H, Zop2.H
        /// svint16_t svsub[_s16]_z(svbool_t pg, svint16_t op1, svint16_t op2)
        ///   MOVPRFX Zresult.H, Pg/Z, Zop1.H; SUB Zresult.H, Pg/M, Zresult.H, Zop2.H
        /// </summary>
        public static unsafe Vector<short> Subtract(Vector<short> left, Vector<short> right) => Subtract(left, right);

        /// <summary>
        /// svint32_t svsub[_s32]_m(svbool_t pg, svint32_t op1, svint32_t op2)
        ///   SUB Ztied1.S, Pg/M, Ztied1.S, Zop2.S
        ///   MOVPRFX Zresult, Zop1; SUB Zresult.S, Pg/M, Zresult.S, Zop2.S
        /// svint32_t svsub[_s32]_x(svbool_t pg, svint32_t op1, svint32_t op2)
        ///   SUB Ztied1.S, Pg/M, Ztied1.S, Zop2.S
        ///   SUB Zresult.S, Zop1.S, Zop2.S
        /// svint32_t svsub[_s32]_z(svbool_t pg, svint32_t op1, svint32_t op2)
        ///   MOVPRFX Zresult.S, Pg/Z, Zop1.S; SUB Zresult.S, Pg/M, Zresult.S, Zop2.S
        /// </summary>
        public static unsafe Vector<int> Subtract(Vector<int> left, Vector<int> right) => Subtract(left, right);

        /// <summary>
        /// svint64_t svsub[_s64]_m(svbool_t pg, svint64_t op1, svint64_t op2)
        ///   SUB Ztied1.D, Pg/M, Ztied1.D, Zop2.D
        ///   MOVPRFX Zresult, Zop1; SUB Zresult.D, Pg/M, Zresult.D, Zop2.D
        /// svint64_t svsub[_s64]_x(svbool_t pg, svint64_t op1, svint64_t op2)
        ///   SUB Ztied1.D, Pg/M, Ztied1.D, Zop2.D
        ///   SUB Zresult.D, Zop1.D, Zop2.D
        /// svint64_t svsub[_s64]_z(svbool_t pg, svint64_t op1, svint64_t op2)
        ///   MOVPRFX Zresult.D, Pg/Z, Zop1.D; SUB Zresult.D, Pg/M, Zresult.D, Zop2.D
        /// </summary>
        public static unsafe Vector<long> Subtract(Vector<long> left, Vector<long> right) => Subtract(left, right);

        /// <summary>
        /// svuint8_t svsub[_u8]_m(svbool_t pg, svuint8_t op1, svuint8_t op2)
        ///   SUB Ztied1.B, Pg/M, Ztied1.B, Zop2.B
        ///   MOVPRFX Zresult, Zop1; SUB Zresult.B, Pg/M, Zresult.B, Zop2.B
        /// svuint8_t svsub[_u8]_x(svbool_t pg, svuint8_t op1, svuint8_t op2)
        ///   SUB Ztied1.B, Pg/M, Ztied1.B, Zop2.B
        ///   SUB Zresult.B, Zop1.B, Zop2.B
        /// svuint8_t svsub[_u8]_z(svbool_t pg, svuint8_t op1, svuint8_t op2)
        ///   MOVPRFX Zresult.B, Pg/Z, Zop1.B; SUB Zresult.B, Pg/M, Zresult.B, Zop2.B
        /// </summary>
        public static unsafe Vector<byte> Subtract(Vector<byte> left, Vector<byte> right) => Subtract(left, right);

        /// <summary>
        /// svuint16_t svsub[_u16]_m(svbool_t pg, svuint16_t op1, svuint16_t op2)
        ///   SUB Ztied1.H, Pg/M, Ztied1.H, Zop2.H
        ///   MOVPRFX Zresult, Zop1; SUB Zresult.H, Pg/M, Zresult.H, Zop2.H
        /// svuint16_t svsub[_u16]_x(svbool_t pg, svuint16_t op1, svuint16_t op2)
        ///   SUB Ztied1.H, Pg/M, Ztied1.H, Zop2.H
        ///   SUB Zresult.H, Zop1.H, Zop2.H
        /// svuint16_t svsub[_u16]_z(svbool_t pg, svuint16_t op1, svuint16_t op2)
        ///   MOVPRFX Zresult.H, Pg/Z, Zop1.H; SUB Zresult.H, Pg/M, Zresult.H, Zop2.H
        /// </summary>
        public static unsafe Vector<ushort> Subtract(Vector<ushort> left, Vector<ushort> right) => Subtract(left, right);

        /// <summary>
        /// svuint32_t svsub[_u32]_m(svbool_t pg, svuint32_t op1, svuint32_t op2)
        ///   SUB Ztied1.S, Pg/M, Ztied1.S, Zop2.S
        ///   MOVPRFX Zresult, Zop1; SUB Zresult.S, Pg/M, Zresult.S, Zop2.S
        /// svuint32_t svsub[_u32]_x(svbool_t pg, svuint32_t op1, svuint32_t op2)
        ///   SUB Ztied1.S, Pg/M, Ztied1.S, Zop2.S
        ///   SUB Zresult.S, Zop1.S, Zop2.S
        /// svuint32_t svsub[_u32]_z(svbool_t pg, svuint32_t op1, svuint32_t op2)
        ///   MOVPRFX Zresult.S, Pg/Z, Zop1.S; SUB Zresult.S, Pg/M, Zresult.S, Zop2.S
        /// </summary>
        public static unsafe Vector<uint> Subtract(Vector<uint> left, Vector<uint> right) => Subtract(left, right);

        /// <summary>
        /// svuint64_t svsub[_u64]_m(svbool_t pg, svuint64_t op1, svuint64_t op2)
        ///   SUB Ztied1.D, Pg/M, Ztied1.D, Zop2.D
        ///   MOVPRFX Zresult, Zop1; SUB Zresult.D, Pg/M, Zresult.D, Zop2.D
        /// svuint64_t svsub[_u64]_x(svbool_t pg, svuint64_t op1, svuint64_t op2)
        ///   SUB Ztied1.D, Pg/M, Ztied1.D, Zop2.D
        ///   SUB Zresult.D, Zop1.D, Zop2.D
        /// svuint64_t svsub[_u64]_z(svbool_t pg, svuint64_t op1, svuint64_t op2)
        ///   MOVPRFX Zresult.D, Pg/Z, Zop1.D; SUB Zresult.D, Pg/M, Zresult.D, Zop2.D
        /// </summary>
        public static unsafe Vector<ulong> Subtract(Vector<ulong> left, Vector<ulong> right) => Subtract(left, right);

        /// <summary>
        /// svfloat32_t svsub[_f32]_m(svbool_t pg, svfloat32_t op1, svfloat32_t op2)
        ///   FSUB Ztied1.S, Pg/M, Ztied1.S, Zop2.S
        ///   MOVPRFX Zresult, Zop1; FSUB Zresult.S, Pg/M, Zresult.S, Zop2.S
        /// svfloat32_t svsub[_f32]_x(svbool_t pg, svfloat32_t op1, svfloat32_t op2)
        ///   FSUB Ztied1.S, Pg/M, Ztied1.S, Zop2.S
        ///   FSUB Zresult.S, Zop1.S, Zop2.S
        ///   MOVPRFX Zresult, Zop1; FSUB Zresult.S, Pg/M, Zresult.S, Zop2.S
        /// svfloat32_t svsub[_f32]_z(svbool_t pg, svfloat32_t op1, svfloat32_t op2)
        ///   MOVPRFX Zresult.S, Pg/Z, Zop1.S; FSUB Zresult.S, Pg/M, Zresult.S, Zop2.S
        /// </summary>
        public static unsafe Vector<float> Subtract(Vector<float> left, Vector<float> right) => Subtract(left, right);

        /// <summary>
        /// svfloat64_t svsub[_f64]_m(svbool_t pg, svfloat64_t op1, svfloat64_t op2)
        ///   FSUB Ztied1.D, Pg/M, Ztied1.D, Zop2.D
        ///   MOVPRFX Zresult, Zop1; FSUB Zresult.D, Pg/M, Zresult.D, Zop2.D
        /// svfloat64_t svsub[_f64]_x(svbool_t pg, svfloat64_t op1, svfloat64_t op2)
        ///   FSUB Ztied1.D, Pg/M, Ztied1.D, Zop2.D
        ///   FSUB Zresult.D, Zop1.D, Zop2.D
        ///   MOVPRFX Zresult, Zop1; FSUB Zresult.D, Pg/M, Zresult.D, Zop2.D
        /// svfloat64_t svsub[_f64]_z(svbool_t pg, svfloat64_t op1, svfloat64_t op2)
        ///   MOVPRFX Zresult.D, Pg/Z, Zop1.D; FSUB Zresult.D, Pg/M, Zresult.D, Zop2.D
        /// </summary>
        public static unsafe Vector<double> Subtract(Vector<double> left, Vector<double> right) => Subtract(left, right);

        ///  SubtractSaturate : Saturating subtract

        /// <summary>
        /// svuint8_t svqsub[_u8](svuint8_t op1, svuint8_t op2)
        ///   UQSUB Zresult.B, Zop1.B, Zop2.B
        /// </summary>
        public static unsafe Vector<byte> SubtractSaturate(Vector<byte> left, Vector<byte> right) => SubtractSaturate(left, right);

        /// <summary>
        /// svint16_t svqsub[_s16](svint16_t op1, svint16_t op2)
        ///   SQSUB Zresult.H, Zop1.H, Zop2.H
        /// </summary>
        public static unsafe Vector<short> SubtractSaturate(Vector<short> left, Vector<short> right) => SubtractSaturate(left, right);

        /// <summary>
        /// svint32_t svqsub[_s32](svint32_t op1, svint32_t op2)
        ///   SQSUB Zresult.S, Zop1.S, Zop2.S
        /// </summary>
        public static unsafe Vector<int> SubtractSaturate(Vector<int> left, Vector<int> right) => SubtractSaturate(left, right);

        /// <summary>
        /// svint64_t svqsub[_s64](svint64_t op1, svint64_t op2)
        ///   SQSUB Zresult.D, Zop1.D, Zop2.D
        /// </summary>
        public static unsafe Vector<long> SubtractSaturate(Vector<long> left, Vector<long> right) => SubtractSaturate(left, right);

        /// <summary>
        /// svint8_t svqsub[_s8](svint8_t op1, svint8_t op2)
        ///   SQSUB Zresult.B, Zop1.B, Zop2.B
        /// </summary>
        public static unsafe Vector<sbyte> SubtractSaturate(Vector<sbyte> left, Vector<sbyte> right) => SubtractSaturate(left, right);

        /// <summary>
        /// svuint16_t svqsub[_u16](svuint16_t op1, svuint16_t op2)
        ///   UQSUB Zresult.H, Zop1.H, Zop2.H
        /// </summary>
        public static unsafe Vector<ushort> SubtractSaturate(Vector<ushort> left, Vector<ushort> right) => SubtractSaturate(left, right);

        /// <summary>
        /// svuint32_t svqsub[_u32](svuint32_t op1, svuint32_t op2)
        ///   UQSUB Zresult.S, Zop1.S, Zop2.S
        /// </summary>
        public static unsafe Vector<uint> SubtractSaturate(Vector<uint> left, Vector<uint> right) => SubtractSaturate(left, right);

        /// <summary>
        /// svuint64_t svqsub[_u64](svuint64_t op1, svuint64_t op2)
        ///   UQSUB Zresult.D, Zop1.D, Zop2.D
        /// </summary>
        public static unsafe Vector<ulong> SubtractSaturate(Vector<ulong> left, Vector<ulong> right) => SubtractSaturate(left, right);


        /// <summary>
        /// bool svptest_any(svbool_t pg, svbool_t op)
        ///   PTEST
        /// </summary>
        public static unsafe bool TestAnyTrue(Vector<byte> mask, Vector<byte> srcMask) => TestAnyTrue(mask, srcMask);

        /// <summary>
        /// bool svptest_any(svbool_t pg, svbool_t op)
        ///   PTEST
        /// </summary>
        public static unsafe bool TestAnyTrue(Vector<short> mask, Vector<short> srcMask) => TestAnyTrue(mask, srcMask);

        /// <summary>
        /// bool svptest_any(svbool_t pg, svbool_t op)
        ///   PTEST
        /// </summary>
        public static unsafe bool TestAnyTrue(Vector<int> mask, Vector<int> srcMask) => TestAnyTrue(mask, srcMask);

        /// <summary>
        /// bool svptest_any(svbool_t pg, svbool_t op)
        ///   PTEST
        /// </summary>
        public static unsafe bool TestAnyTrue(Vector<long> mask, Vector<long> srcMask) => TestAnyTrue(mask, srcMask);

        /// <summary>
        /// bool svptest_any(svbool_t pg, svbool_t op)
        ///   PTEST
        /// </summary>
        public static unsafe bool TestAnyTrue(Vector<sbyte> mask, Vector<sbyte> srcMask) => TestAnyTrue(mask, srcMask);

        /// <summary>
        /// bool svptest_any(svbool_t pg, svbool_t op)
        ///   PTEST
        /// </summary>
        public static unsafe bool TestAnyTrue(Vector<ushort> mask, Vector<ushort> srcMask) => TestAnyTrue(mask, srcMask);

        /// <summary>
        /// bool svptest_any(svbool_t pg, svbool_t op)
        ///   PTEST
        /// </summary>
        public static unsafe bool TestAnyTrue(Vector<uint> mask, Vector<uint> srcMask) => TestAnyTrue(mask, srcMask);

        /// <summary>
        /// bool svptest_any(svbool_t pg, svbool_t op)
        ///   PTEST
        /// </summary>
        public static unsafe bool TestAnyTrue(Vector<ulong> mask, Vector<ulong> srcMask) => TestAnyTrue(mask, srcMask);

        /// <summary>
        /// bool svptest_first(svbool_t pg, svbool_t op)
        ///   PTEST
        /// </summary>
        public static unsafe bool TestFirstTrue(Vector<byte> mask, Vector<byte> srcMask) => TestFirstTrue(mask, srcMask);

        /// <summary>
        /// bool svptest_first(svbool_t pg, svbool_t op)
        ///   PTEST
        /// </summary>
        public static unsafe bool TestFirstTrue(Vector<short> mask, Vector<short> srcMask) => TestFirstTrue(mask, srcMask);

        /// <summary>
        /// bool svptest_first(svbool_t pg, svbool_t op)
        ///   PTEST
        /// </summary>
        public static unsafe bool TestFirstTrue(Vector<int> mask, Vector<int> srcMask) => TestFirstTrue(mask, srcMask);

        /// <summary>
        /// bool svptest_first(svbool_t pg, svbool_t op)
        ///   PTEST
        /// </summary>
        public static unsafe bool TestFirstTrue(Vector<long> mask, Vector<long> srcMask) => TestFirstTrue(mask, srcMask);

        /// <summary>
        /// bool svptest_first(svbool_t pg, svbool_t op)
        ///   PTEST
        /// </summary>
        public static unsafe bool TestFirstTrue(Vector<sbyte> mask, Vector<sbyte> srcMask) => TestFirstTrue(mask, srcMask);

        /// <summary>
        /// bool svptest_first(svbool_t pg, svbool_t op)
        ///   PTEST
        /// </summary>
        public static unsafe bool TestFirstTrue(Vector<ushort> mask, Vector<ushort> srcMask) => TestFirstTrue(mask, srcMask);

        /// <summary>
        /// bool svptest_first(svbool_t pg, svbool_t op)
        ///   PTEST
        /// </summary>
        public static unsafe bool TestFirstTrue(Vector<uint> mask, Vector<uint> srcMask) => TestFirstTrue(mask, srcMask);

        /// <summary>
        /// bool svptest_first(svbool_t pg, svbool_t op)
        ///   PTEST
        /// </summary>
        public static unsafe bool TestFirstTrue(Vector<ulong> mask, Vector<ulong> srcMask) => TestFirstTrue(mask, srcMask);

        /// <summary>
        /// bool svptest_last(svbool_t pg, svbool_t op)
        ///   PTEST
        /// </summary>
        public static unsafe bool TestLastTrue(Vector<byte> mask, Vector<byte> srcMask) => TestLastTrue(mask, srcMask);

        /// <summary>
        /// bool svptest_last(svbool_t pg, svbool_t op)
        ///   PTEST
        /// </summary>
        public static unsafe bool TestLastTrue(Vector<short> mask, Vector<short> srcMask) => TestLastTrue(mask, srcMask);

        /// <summary>
        /// bool svptest_last(svbool_t pg, svbool_t op)
        ///   PTEST
        /// </summary>
        public static unsafe bool TestLastTrue(Vector<int> mask, Vector<int> srcMask) => TestLastTrue(mask, srcMask);

        /// <summary>
        /// bool svptest_last(svbool_t pg, svbool_t op)
        ///   PTEST
        /// </summary>
        public static unsafe bool TestLastTrue(Vector<long> mask, Vector<long> srcMask) => TestLastTrue(mask, srcMask);

        /// <summary>
        /// bool svptest_last(svbool_t pg, svbool_t op)
        ///   PTEST
        /// </summary>
        public static unsafe bool TestLastTrue(Vector<sbyte> mask, Vector<sbyte> srcMask) => TestLastTrue(mask, srcMask);

        /// <summary>
        /// bool svptest_last(svbool_t pg, svbool_t op)
        ///   PTEST
        /// </summary>
        public static unsafe bool TestLastTrue(Vector<ushort> mask, Vector<ushort> srcMask) => TestLastTrue(mask, srcMask);

        /// <summary>
        /// bool svptest_last(svbool_t pg, svbool_t op)
        ///   PTEST
        /// </summary>
        public static unsafe bool TestLastTrue(Vector<uint> mask, Vector<uint> srcMask) => TestLastTrue(mask, srcMask);

        /// <summary>
        /// bool svptest_last(svbool_t pg, svbool_t op)
        ///   PTEST
        /// </summary>
        public static unsafe bool TestLastTrue(Vector<ulong> mask, Vector<ulong> srcMask) => TestLastTrue(mask, srcMask);


        ///  Interleave even elements from two inputs

        /// <summary>
        /// svuint8_t svtrn1[_u8](svuint8_t op1, svuint8_t op2)
        ///   TRN1 Zresult.B, Zop1.B, Zop2.B
        /// </summary>
        public static unsafe Vector<byte> TransposeEven(Vector<byte> left, Vector<byte> right) => TransposeEven(left, right);

        /// <summary>
        /// svfloat64_t svtrn1[_f64](svfloat64_t op1, svfloat64_t op2)
        ///   TRN1 Zresult.D, Zop1.D, Zop2.D
        /// </summary>
        public static unsafe Vector<double> TransposeEven(Vector<double> left, Vector<double> right) => TransposeEven(left, right);

        /// <summary>
        /// svint16_t svtrn1[_s16](svint16_t op1, svint16_t op2)
        ///   TRN1 Zresult.H, Zop1.H, Zop2.H
        /// </summary>
        public static unsafe Vector<short> TransposeEven(Vector<short> left, Vector<short> right) => TransposeEven(left, right);

        /// <summary>
        /// svint32_t svtrn1[_s32](svint32_t op1, svint32_t op2)
        ///   TRN1 Zresult.S, Zop1.S, Zop2.S
        /// </summary>
        public static unsafe Vector<int> TransposeEven(Vector<int> left, Vector<int> right) => TransposeEven(left, right);

        /// <summary>
        /// svint64_t svtrn1[_s64](svint64_t op1, svint64_t op2)
        ///   TRN1 Zresult.D, Zop1.D, Zop2.D
        /// </summary>
        public static unsafe Vector<long> TransposeEven(Vector<long> left, Vector<long> right) => TransposeEven(left, right);

        /// <summary>
        /// svint8_t svtrn1[_s8](svint8_t op1, svint8_t op2)
        ///   TRN1 Zresult.B, Zop1.B, Zop2.B
        /// </summary>
        public static unsafe Vector<sbyte> TransposeEven(Vector<sbyte> left, Vector<sbyte> right) => TransposeEven(left, right);

        /// <summary>
        /// svfloat32_t svtrn1[_f32](svfloat32_t op1, svfloat32_t op2)
        ///   TRN1 Zresult.S, Zop1.S, Zop2.S
        /// </summary>
        public static unsafe Vector<float> TransposeEven(Vector<float> left, Vector<float> right) => TransposeEven(left, right);

        /// <summary>
        /// svuint16_t svtrn1[_u16](svuint16_t op1, svuint16_t op2)
        ///   TRN1 Zresult.H, Zop1.H, Zop2.H
        /// </summary>
        public static unsafe Vector<ushort> TransposeEven(Vector<ushort> left, Vector<ushort> right) => TransposeEven(left, right);

        /// <summary>
        /// svuint32_t svtrn1[_u32](svuint32_t op1, svuint32_t op2)
        ///   TRN1 Zresult.S, Zop1.S, Zop2.S
        /// </summary>
        public static unsafe Vector<uint> TransposeEven(Vector<uint> left, Vector<uint> right) => TransposeEven(left, right);

        /// <summary>
        /// svuint64_t svtrn1[_u64](svuint64_t op1, svuint64_t op2)
        ///   TRN1 Zresult.D, Zop1.D, Zop2.D
        /// </summary>
        public static unsafe Vector<ulong> TransposeEven(Vector<ulong> left, Vector<ulong> right) => TransposeEven(left, right);


        ///  Interleave odd elements from two inputs

        /// <summary>
        /// svuint8_t svtrn2[_u8](svuint8_t op1, svuint8_t op2)
        ///   TRN2 Zresult.B, Zop1.B, Zop2.B
        /// </summary>
        public static unsafe Vector<byte> TransposeOdd(Vector<byte> left, Vector<byte> right) => TransposeOdd(left, right);

        /// <summary>
        /// svfloat64_t svtrn2[_f64](svfloat64_t op1, svfloat64_t op2)
        ///   TRN2 Zresult.D, Zop1.D, Zop2.D
        /// </summary>
        public static unsafe Vector<double> TransposeOdd(Vector<double> left, Vector<double> right) => TransposeOdd(left, right);

        /// <summary>
        /// svint16_t svtrn2[_s16](svint16_t op1, svint16_t op2)
        ///   TRN2 Zresult.H, Zop1.H, Zop2.H
        /// </summary>
        public static unsafe Vector<short> TransposeOdd(Vector<short> left, Vector<short> right) => TransposeOdd(left, right);

        /// <summary>
        /// svint32_t svtrn2[_s32](svint32_t op1, svint32_t op2)
        ///   TRN2 Zresult.S, Zop1.S, Zop2.S
        /// </summary>
        public static unsafe Vector<int> TransposeOdd(Vector<int> left, Vector<int> right) => TransposeOdd(left, right);

        /// <summary>
        /// svint64_t svtrn2[_s64](svint64_t op1, svint64_t op2)
        ///   TRN2 Zresult.D, Zop1.D, Zop2.D
        /// </summary>
        public static unsafe Vector<long> TransposeOdd(Vector<long> left, Vector<long> right) => TransposeOdd(left, right);

        /// <summary>
        /// svint8_t svtrn2[_s8](svint8_t op1, svint8_t op2)
        ///   TRN2 Zresult.B, Zop1.B, Zop2.B
        /// </summary>
        public static unsafe Vector<sbyte> TransposeOdd(Vector<sbyte> left, Vector<sbyte> right) => TransposeOdd(left, right);

        /// <summary>
        /// svfloat32_t svtrn2[_f32](svfloat32_t op1, svfloat32_t op2)
        ///   TRN2 Zresult.S, Zop1.S, Zop2.S
        /// </summary>
        public static unsafe Vector<float> TransposeOdd(Vector<float> left, Vector<float> right) => TransposeOdd(left, right);

        /// <summary>
        /// svuint16_t svtrn2[_u16](svuint16_t op1, svuint16_t op2)
        ///   TRN2 Zresult.H, Zop1.H, Zop2.H
        /// </summary>
        public static unsafe Vector<ushort> TransposeOdd(Vector<ushort> left, Vector<ushort> right) => TransposeOdd(left, right);

        /// <summary>
        /// svuint32_t svtrn2[_u32](svuint32_t op1, svuint32_t op2)
        ///   TRN2 Zresult.S, Zop1.S, Zop2.S
        /// </summary>
        public static unsafe Vector<uint> TransposeOdd(Vector<uint> left, Vector<uint> right) => TransposeOdd(left, right);

        /// <summary>
        /// svuint64_t svtrn2[_u64](svuint64_t op1, svuint64_t op2)
        ///   TRN2 Zresult.D, Zop1.D, Zop2.D
        /// </summary>
        public static unsafe Vector<ulong> TransposeOdd(Vector<ulong> left, Vector<ulong> right) => TransposeOdd(left, right);


        ///  UnzipEven : Concatenate even elements from two inputs

        /// <summary>
        /// svuint8_t svuzp1[_u8](svuint8_t op1, svuint8_t op2)
        ///   UZP1 Zresult.B, Zop1.B, Zop2.B
        /// svbool_t svuzp1_b8(svbool_t op1, svbool_t op2)
        ///   UZP1 Presult.B, Pop1.B, Pop2.B
        /// </summary>
        public static unsafe Vector<byte> UnzipEven(Vector<byte> left, Vector<byte> right) => UnzipEven(left, right);

        /// <summary>
        /// svfloat64_t svuzp1[_f64](svfloat64_t op1, svfloat64_t op2)
        ///   UZP1 Zresult.D, Zop1.D, Zop2.D
        /// </summary>
        public static unsafe Vector<double> UnzipEven(Vector<double> left, Vector<double> right) => UnzipEven(left, right);

        /// <summary>
        /// svint16_t svuzp1[_s16](svint16_t op1, svint16_t op2)
        ///   UZP1 Zresult.H, Zop1.H, Zop2.H
        /// </summary>
        public static unsafe Vector<short> UnzipEven(Vector<short> left, Vector<short> right) => UnzipEven(left, right);

        /// <summary>
        /// svint32_t svuzp1[_s32](svint32_t op1, svint32_t op2)
        ///   UZP1 Zresult.S, Zop1.S, Zop2.S
        /// </summary>
        public static unsafe Vector<int> UnzipEven(Vector<int> left, Vector<int> right) => UnzipEven(left, right);

        /// <summary>
        /// svint64_t svuzp1[_s64](svint64_t op1, svint64_t op2)
        ///   UZP1 Zresult.D, Zop1.D, Zop2.D
        /// </summary>
        public static unsafe Vector<long> UnzipEven(Vector<long> left, Vector<long> right) => UnzipEven(left, right);

        /// <summary>
        /// svint8_t svuzp1[_s8](svint8_t op1, svint8_t op2)
        ///   UZP1 Zresult.B, Zop1.B, Zop2.B
        /// </summary>
        public static unsafe Vector<sbyte> UnzipEven(Vector<sbyte> left, Vector<sbyte> right) => UnzipEven(left, right);

        /// <summary>
        /// svfloat32_t svuzp1[_f32](svfloat32_t op1, svfloat32_t op2)
        ///   UZP1 Zresult.S, Zop1.S, Zop2.S
        /// </summary>
        public static unsafe Vector<float> UnzipEven(Vector<float> left, Vector<float> right) => UnzipEven(left, right);

        /// <summary>
        /// svuint16_t svuzp1[_u16](svuint16_t op1, svuint16_t op2)
        ///   UZP1 Zresult.H, Zop1.H, Zop2.H
        /// svbool_t svuzp1_b16(svbool_t op1, svbool_t op2)
        ///   UZP1 Presult.H, Pop1.H, Pop2.H
        /// </summary>
        public static unsafe Vector<ushort> UnzipEven(Vector<ushort> left, Vector<ushort> right) => UnzipEven(left, right);

        /// <summary>
        /// svuint32_t svuzp1[_u32](svuint32_t op1, svuint32_t op2)
        ///   UZP1 Zresult.S, Zop1.S, Zop2.S
        /// svbool_t svuzp1_b32(svbool_t op1, svbool_t op2)
        ///   UZP1 Presult.S, Pop1.S, Pop2.S
        /// </summary>
        public static unsafe Vector<uint> UnzipEven(Vector<uint> left, Vector<uint> right) => UnzipEven(left, right);

        /// <summary>
        /// svuint64_t svuzp1[_u64](svuint64_t op1, svuint64_t op2)
        ///   UZP1 Zresult.D, Zop1.D, Zop2.D
        /// svbool_t svuzp1_b64(svbool_t op1, svbool_t op2)
        ///   UZP1 Presult.D, Pop1.D, Pop2.D
        /// </summary>
        public static unsafe Vector<ulong> UnzipEven(Vector<ulong> left, Vector<ulong> right) => UnzipEven(left, right);


        ///  UnzipOdd : Concatenate odd elements from two inputs

        /// <summary>
        /// svuint8_t svuzp2[_u8](svuint8_t op1, svuint8_t op2)
        ///   UZP2 Zresult.B, Zop1.B, Zop2.B
        /// svbool_t svuzp2_b8(svbool_t op1, svbool_t op2)
        ///   UZP2 Presult.B, Pop1.B, Pop2.B
        /// </summary>
        public static unsafe Vector<byte> UnzipOdd(Vector<byte> left, Vector<byte> right) => UnzipOdd(left, right);

        /// <summary>
        /// svfloat64_t svuzp2[_f64](svfloat64_t op1, svfloat64_t op2)
        ///   UZP2 Zresult.D, Zop1.D, Zop2.D
        /// </summary>
        public static unsafe Vector<double> UnzipOdd(Vector<double> left, Vector<double> right) => UnzipOdd(left, right);

        /// <summary>
        /// svint16_t svuzp2[_s16](svint16_t op1, svint16_t op2)
        ///   UZP2 Zresult.H, Zop1.H, Zop2.H
        /// </summary>
        public static unsafe Vector<short> UnzipOdd(Vector<short> left, Vector<short> right) => UnzipOdd(left, right);

        /// <summary>
        /// svint32_t svuzp2[_s32](svint32_t op1, svint32_t op2)
        ///   UZP2 Zresult.S, Zop1.S, Zop2.S
        /// </summary>
        public static unsafe Vector<int> UnzipOdd(Vector<int> left, Vector<int> right) => UnzipOdd(left, right);

        /// <summary>
        /// svint64_t svuzp2[_s64](svint64_t op1, svint64_t op2)
        ///   UZP2 Zresult.D, Zop1.D, Zop2.D
        /// </summary>
        public static unsafe Vector<long> UnzipOdd(Vector<long> left, Vector<long> right) => UnzipOdd(left, right);

        /// <summary>
        /// svint8_t svuzp2[_s8](svint8_t op1, svint8_t op2)
        ///   UZP2 Zresult.B, Zop1.B, Zop2.B
        /// </summary>
        public static unsafe Vector<sbyte> UnzipOdd(Vector<sbyte> left, Vector<sbyte> right) => UnzipOdd(left, right);

        /// <summary>
        /// svfloat32_t svuzp2[_f32](svfloat32_t op1, svfloat32_t op2)
        ///   UZP2 Zresult.S, Zop1.S, Zop2.S
        /// </summary>
        public static unsafe Vector<float> UnzipOdd(Vector<float> left, Vector<float> right) => UnzipOdd(left, right);

        /// <summary>
        /// svuint16_t svuzp2[_u16](svuint16_t op1, svuint16_t op2)
        ///   UZP2 Zresult.H, Zop1.H, Zop2.H
        /// svbool_t svuzp2_b16(svbool_t op1, svbool_t op2)
        ///   UZP2 Presult.H, Pop1.H, Pop2.H
        /// </summary>
        public static unsafe Vector<ushort> UnzipOdd(Vector<ushort> left, Vector<ushort> right) => UnzipOdd(left, right);

        /// <summary>
        /// svuint32_t svuzp2[_u32](svuint32_t op1, svuint32_t op2)
        ///   UZP2 Zresult.S, Zop1.S, Zop2.S
        /// svbool_t svuzp2_b32(svbool_t op1, svbool_t op2)
        ///   UZP2 Presult.S, Pop1.S, Pop2.S
        /// </summary>
        public static unsafe Vector<uint> UnzipOdd(Vector<uint> left, Vector<uint> right) => UnzipOdd(left, right);

        /// <summary>
        /// svuint64_t svuzp2[_u64](svuint64_t op1, svuint64_t op2)
        ///   UZP2 Zresult.D, Zop1.D, Zop2.D
        /// svbool_t svuzp2_b64(svbool_t op1, svbool_t op2)
        ///   UZP2 Presult.D, Pop1.D, Pop2.D
        /// </summary>
        public static unsafe Vector<ulong> UnzipOdd(Vector<ulong> left, Vector<ulong> right) => UnzipOdd(left, right);


        ///  Table lookup in single-vector table

        /// <summary>
        /// svuint8_t svtbl[_u8](svuint8_t data, svuint8_t indices)
        ///   TBL Zresult.B, {Zdata.B}, Zindices.B
        /// </summary>
        public static unsafe Vector<byte> VectorTableLookup(Vector<byte> data, Vector<byte> indices) => VectorTableLookup(data, indices);

        /// <summary>
        /// svfloat64_t svtbl[_f64](svfloat64_t data, svuint64_t indices)
        ///   TBL Zresult.D, {Zdata.D}, Zindices.D
        /// </summary>
        public static unsafe Vector<double> VectorTableLookup(Vector<double> data, Vector<ulong> indices) => VectorTableLookup(data, indices);

        /// <summary>
        /// svint16_t svtbl[_s16](svint16_t data, svuint16_t indices)
        ///   TBL Zresult.H, {Zdata.H}, Zindices.H
        /// </summary>
        public static unsafe Vector<short> VectorTableLookup(Vector<short> data, Vector<ushort> indices) => VectorTableLookup(data, indices);

        /// <summary>
        /// svint32_t svtbl[_s32](svint32_t data, svuint32_t indices)
        ///   TBL Zresult.S, {Zdata.S}, Zindices.S
        /// </summary>
        public static unsafe Vector<int> VectorTableLookup(Vector<int> data, Vector<uint> indices) => VectorTableLookup(data, indices);

        /// <summary>
        /// svint64_t svtbl[_s64](svint64_t data, svuint64_t indices)
        ///   TBL Zresult.D, {Zdata.D}, Zindices.D
        /// </summary>
        public static unsafe Vector<long> VectorTableLookup(Vector<long> data, Vector<ulong> indices) => VectorTableLookup(data, indices);

        /// <summary>
        /// svint8_t svtbl[_s8](svint8_t data, svuint8_t indices)
        ///   TBL Zresult.B, {Zdata.B}, Zindices.B
        /// </summary>
        public static unsafe Vector<sbyte> VectorTableLookup(Vector<sbyte> data, Vector<byte> indices) => VectorTableLookup(data, indices);

        /// <summary>
        /// svfloat32_t svtbl[_f32](svfloat32_t data, svuint32_t indices)
        ///   TBL Zresult.S, {Zdata.S}, Zindices.S
        /// </summary>
        public static unsafe Vector<float> VectorTableLookup(Vector<float> data, Vector<uint> indices) => VectorTableLookup(data, indices);

        /// <summary>
        /// svuint16_t svtbl[_u16](svuint16_t data, svuint16_t indices)
        ///   TBL Zresult.H, {Zdata.H}, Zindices.H
        /// </summary>
        public static unsafe Vector<ushort> VectorTableLookup(Vector<ushort> data, Vector<ushort> indices) => VectorTableLookup(data, indices);

        /// <summary>
        /// svuint32_t svtbl[_u32](svuint32_t data, svuint32_t indices)
        ///   TBL Zresult.S, {Zdata.S}, Zindices.S
        /// </summary>
        public static unsafe Vector<uint> VectorTableLookup(Vector<uint> data, Vector<uint> indices) => VectorTableLookup(data, indices);

        /// <summary>
        /// svuint64_t svtbl[_u64](svuint64_t data, svuint64_t indices)
        ///   TBL Zresult.D, {Zdata.D}, Zindices.D
        /// </summary>
        public static unsafe Vector<ulong> VectorTableLookup(Vector<ulong> data, Vector<ulong> indices) => VectorTableLookup(data, indices);


        ///  Xor : Bitwise exclusive OR

        /// <summary>
        /// svuint8_t sveor[_u8]_m(svbool_t pg, svuint8_t op1, svuint8_t op2)
        /// svuint8_t sveor[_u8]_x(svbool_t pg, svuint8_t op1, svuint8_t op2)
        /// svuint8_t sveor[_u8]_z(svbool_t pg, svuint8_t op1, svuint8_t op2)
        ///   EOR Ztied1.B, Pg/M, Ztied1.B, Zop2.B
        ///   EOR Zresult.D, Zop1.D, Zop2.D
        /// svbool_t sveor[_b]_z(svbool_t pg, svbool_t op1, svbool_t op2)
        ///   EOR Presult.B, Pg/Z, Pop1.B, Pop2.B
        /// </summary>
        public static unsafe Vector<byte> Xor(Vector<byte> left, Vector<byte> right) => Xor(left, right);

        /// <summary>
        /// svint16_t sveor[_s16]_m(svbool_t pg, svint16_t op1, svint16_t op2)
        /// svint16_t sveor[_s16]_x(svbool_t pg, svint16_t op1, svint16_t op2)
        /// svint16_t sveor[_s16]_z(svbool_t pg, svint16_t op1, svint16_t op2)
        ///   EOR Ztied1.H, Pg/M, Ztied1.H, Zop2.H
        ///   EOR Zresult.D, Zop1.D, Zop2.D
        /// svbool_t sveor[_b]_z(svbool_t pg, svbool_t op1, svbool_t op2)
        ///   EOR Presult.B, Pg/Z, Pop1.B, Pop2.B
        /// </summary>
        public static unsafe Vector<short> Xor(Vector<short> left, Vector<short> right) => Xor(left, right);

        /// <summary>
        /// svint32_t sveor[_s32]_m(svbool_t pg, svint32_t op1, svint32_t op2)
        /// svint32_t sveor[_s32]_x(svbool_t pg, svint32_t op1, svint32_t op2)
        /// svint32_t sveor[_s32]_z(svbool_t pg, svint32_t op1, svint32_t op2)
        ///   EOR Ztied1.S, Pg/M, Ztied1.S, Zop2.S
        ///   EOR Zresult.D, Zop1.D, Zop2.D
        /// svbool_t sveor[_b]_z(svbool_t pg, svbool_t op1, svbool_t op2)
        ///   EOR Presult.B, Pg/Z, Pop1.B, Pop2.B
        /// </summary>
        public static unsafe Vector<int> Xor(Vector<int> left, Vector<int> right) => Xor(left, right);

        /// <summary>
        /// svint64_t sveor[_s64]_m(svbool_t pg, svint64_t op1, svint64_t op2)
        /// svint64_t sveor[_s64]_x(svbool_t pg, svint64_t op1, svint64_t op2)
        /// svint64_t sveor[_s64]_z(svbool_t pg, svint64_t op1, svint64_t op2)
        ///   EOR Ztied1.D, Pg/M, Ztied1.D, Zop2.D
        ///   EOR Zresult.D, Zop1.D, Zop2.D
        /// svbool_t sveor[_b]_z(svbool_t pg, svbool_t op1, svbool_t op2)
        ///   EOR Presult.B, Pg/Z, Pop1.B, Pop2.B
        /// </summary>
        public static unsafe Vector<long> Xor(Vector<long> left, Vector<long> right) => Xor(left, right);

        /// <summary>
        /// svint8_t sveor[_s8]_m(svbool_t pg, svint8_t op1, svint8_t op2)
        /// svint8_t sveor[_s8]_x(svbool_t pg, svint8_t op1, svint8_t op2)
        /// svint8_t sveor[_s8]_z(svbool_t pg, svint8_t op1, svint8_t op2)
        ///   EOR Ztied1.B, Pg/M, Ztied1.B, Zop2.B
        ///   EOR Zresult.D, Zop1.D, Zop2.D
        /// svbool_t sveor[_b]_z(svbool_t pg, svbool_t op1, svbool_t op2)
        ///   EOR Presult.B, Pg/Z, Pop1.B, Pop2.B
        /// </summary>
        public static unsafe Vector<sbyte> Xor(Vector<sbyte> left, Vector<sbyte> right) => Xor(left, right);

        /// <summary>
        /// svuint16_t sveor[_u16]_m(svbool_t pg, svuint16_t op1, svuint16_t op2)
        /// svuint16_t sveor[_u16]_x(svbool_t pg, svuint16_t op1, svuint16_t op2)
        /// svuint16_t sveor[_u16]_z(svbool_t pg, svuint16_t op1, svuint16_t op2)
        ///   EOR Ztied1.H, Pg/M, Ztied1.H, Zop2.H
        ///   EOR Zresult.D, Zop1.D, Zop2.D
        /// svbool_t sveor[_b]_z(svbool_t pg, svbool_t op1, svbool_t op2)
        ///   EOR Presult.B, Pg/Z, Pop1.B, Pop2.B
        /// </summary>
        public static unsafe Vector<ushort> Xor(Vector<ushort> left, Vector<ushort> right) => Xor(left, right);

        /// <summary>
        /// svuint32_t sveor[_u32]_m(svbool_t pg, svuint32_t op1, svuint32_t op2)
        /// svuint32_t sveor[_u32]_x(svbool_t pg, svuint32_t op1, svuint32_t op2)
        /// svuint32_t sveor[_u32]_z(svbool_t pg, svuint32_t op1, svuint32_t op2)
        ///   EOR Ztied1.S, Pg/M, Ztied1.S, Zop2.S
        ///   EOR Zresult.D, Zop1.D, Zop2.D
        /// svbool_t sveor[_b]_z(svbool_t pg, svbool_t op1, svbool_t op2)
        ///   EOR Presult.B, Pg/Z, Pop1.B, Pop2.B
        /// </summary>
        public static unsafe Vector<uint> Xor(Vector<uint> left, Vector<uint> right) => Xor(left, right);

        /// <summary>
        /// svuint64_t sveor[_u64]_m(svbool_t pg, svuint64_t op1, svuint64_t op2)
        /// svuint64_t sveor[_u64]_x(svbool_t pg, svuint64_t op1, svuint64_t op2)
        /// svuint64_t sveor[_u64]_z(svbool_t pg, svuint64_t op1, svuint64_t op2)
        ///   EOR Ztied1.D, Pg/M, Ztied1.D, Zop2.D
        ///   EOR Zresult.D, Zop1.D, Zop2.D
        /// svbool_t sveor[_b]_z(svbool_t pg, svbool_t op1, svbool_t op2)
        ///   EOR Presult.B, Pg/Z, Pop1.B, Pop2.B
        /// </summary>
        public static unsafe Vector<ulong> Xor(Vector<ulong> left, Vector<ulong> right) => Xor(left, right);


        ///  XorAcross : Bitwise exclusive OR reduction to scalar

        /// <summary>
        /// uint8_t sveorv[_u8](svbool_t pg, svuint8_t op)
        ///   EORV Bresult, Pg, Zop.B
        /// </summary>
        public static unsafe Vector<byte> XorAcross(Vector<byte> value) => XorAcross(value);

        /// <summary>
        /// int16_t sveorv[_s16](svbool_t pg, svint16_t op)
        ///   EORV Hresult, Pg, Zop.H
        /// </summary>
        public static unsafe Vector<short> XorAcross(Vector<short> value) => XorAcross(value);

        /// <summary>
        /// int32_t sveorv[_s32](svbool_t pg, svint32_t op)
        ///   EORV Sresult, Pg, Zop.S
        /// </summary>
        public static unsafe Vector<int> XorAcross(Vector<int> value) => XorAcross(value);

        /// <summary>
        /// int64_t sveorv[_s64](svbool_t pg, svint64_t op)
        ///   EORV Dresult, Pg, Zop.D
        /// </summary>
        public static unsafe Vector<long> XorAcross(Vector<long> value) => XorAcross(value);

        /// <summary>
        /// int8_t sveorv[_s8](svbool_t pg, svint8_t op)
        ///   EORV Bresult, Pg, Zop.B
        /// </summary>
        public static unsafe Vector<sbyte> XorAcross(Vector<sbyte> value) => XorAcross(value);

        /// <summary>
        /// uint16_t sveorv[_u16](svbool_t pg, svuint16_t op)
        ///   EORV Hresult, Pg, Zop.H
        /// </summary>
        public static unsafe Vector<ushort> XorAcross(Vector<ushort> value) => XorAcross(value);

        /// <summary>
        /// uint32_t sveorv[_u32](svbool_t pg, svuint32_t op)
        ///   EORV Sresult, Pg, Zop.S
        /// </summary>
        public static unsafe Vector<uint> XorAcross(Vector<uint> value) => XorAcross(value);

        /// <summary>
        /// uint64_t sveorv[_u64](svbool_t pg, svuint64_t op)
        ///   EORV Dresult, Pg, Zop.D
        /// </summary>
        public static unsafe Vector<ulong> XorAcross(Vector<ulong> value) => XorAcross(value);


        ///  ZeroExtend16 : Zero-extend the low 16 bits

        /// <summary>
        /// svuint32_t svexth[_u32]_m(svuint32_t inactive, svbool_t pg, svuint32_t op)
        ///   UXTH Ztied.S, Pg/M, Zop.S
        ///   MOVPRFX Zresult, Zinactive; UXTH Zresult.S, Pg/M, Zop.S
        /// svuint32_t svexth[_u32]_x(svbool_t pg, svuint32_t op)
        ///   UXTH Ztied.S, Pg/M, Ztied.S
        ///   AND Ztied.S, Ztied.S, #65535
        /// svuint32_t svexth[_u32]_z(svbool_t pg, svuint32_t op)
        ///   MOVPRFX Zresult.S, Pg/Z, Zop.S; UXTH Zresult.S, Pg/M, Zop.S
        /// </summary>
        public static unsafe Vector<uint> ZeroExtend16(Vector<uint> value) => ZeroExtend16(value);

        /// <summary>
        /// svuint64_t svexth[_u64]_m(svuint64_t inactive, svbool_t pg, svuint64_t op)
        ///   UXTH Ztied.D, Pg/M, Zop.D
        ///   MOVPRFX Zresult, Zinactive; UXTH Zresult.D, Pg/M, Zop.D
        /// svuint64_t svexth[_u64]_x(svbool_t pg, svuint64_t op)
        ///   UXTH Ztied.D, Pg/M, Ztied.D
        ///   AND Ztied.D, Ztied.D, #65535
        /// svuint64_t svexth[_u64]_z(svbool_t pg, svuint64_t op)
        ///   MOVPRFX Zresult.D, Pg/Z, Zop.D; UXTH Zresult.D, Pg/M, Zop.D
        /// </summary>
        public static unsafe Vector<ulong> ZeroExtend16(Vector<ulong> value) => ZeroExtend16(value);


        ///  ZeroExtend32 : Zero-extend the low 32 bits

        /// <summary>
        /// svuint64_t svextw[_u64]_m(svuint64_t inactive, svbool_t pg, svuint64_t op)
        ///   UXTW Ztied.D, Pg/M, Zop.D
        ///   MOVPRFX Zresult, Zinactive; UXTW Zresult.D, Pg/M, Zop.D
        /// svuint64_t svextw[_u64]_x(svbool_t pg, svuint64_t op)
        ///   UXTW Ztied.D, Pg/M, Ztied.D
        ///   AND Ztied.D, Ztied.D, #4294967295
        /// svuint64_t svextw[_u64]_z(svbool_t pg, svuint64_t op)
        ///   MOVPRFX Zresult.D, Pg/Z, Zop.D; UXTW Zresult.D, Pg/M, Zop.D
        /// </summary>
        public static unsafe Vector<ulong> ZeroExtend32(Vector<ulong> value) => ZeroExtend32(value);


        ///  ZeroExtend8 : Zero-extend the low 8 bits

        /// <summary>
        /// svuint16_t svextb[_u16]_m(svuint16_t inactive, svbool_t pg, svuint16_t op)
        ///   UXTB Ztied.H, Pg/M, Zop.H
        ///   MOVPRFX Zresult, Zinactive; UXTB Zresult.H, Pg/M, Zop.H
        /// svuint16_t svextb[_u16]_x(svbool_t pg, svuint16_t op)
        ///   UXTB Ztied.H, Pg/M, Ztied.H
        ///   AND Ztied.H, Ztied.H, #255
        /// svuint16_t svextb[_u16]_z(svbool_t pg, svuint16_t op)
        ///   MOVPRFX Zresult.H, Pg/Z, Zop.H; UXTB Zresult.H, Pg/M, Zop.H
        /// </summary>
        public static unsafe Vector<ushort> ZeroExtend8(Vector<ushort> value) => ZeroExtend8(value);

        /// <summary>
        /// svuint32_t svextb[_u32]_m(svuint32_t inactive, svbool_t pg, svuint32_t op)
        ///   UXTB Ztied.S, Pg/M, Zop.S
        ///   MOVPRFX Zresult, Zinactive; UXTB Zresult.S, Pg/M, Zop.S
        /// svuint32_t svextb[_u32]_x(svbool_t pg, svuint32_t op)
        ///   UXTB Ztied.S, Pg/M, Ztied.S
        ///   AND Ztied.S, Ztied.S, #255
        /// svuint32_t svextb[_u32]_z(svbool_t pg, svuint32_t op)
        ///   MOVPRFX Zresult.S, Pg/Z, Zop.S; UXTB Zresult.S, Pg/M, Zop.S
        /// </summary>
        public static unsafe Vector<uint> ZeroExtend8(Vector<uint> value) => ZeroExtend8(value);

        /// <summary>
        /// svuint64_t svextb[_u64]_m(svuint64_t inactive, svbool_t pg, svuint64_t op)
        ///   UXTB Ztied.D, Pg/M, Zop.D
        ///   MOVPRFX Zresult, Zinactive; UXTB Zresult.D, Pg/M, Zop.D
        /// svuint64_t svextb[_u64]_x(svbool_t pg, svuint64_t op)
        ///   UXTB Ztied.D, Pg/M, Ztied.D
        ///   AND Ztied.D, Ztied.D, #255
        /// svuint64_t svextb[_u64]_z(svbool_t pg, svuint64_t op)
        ///   MOVPRFX Zresult.D, Pg/Z, Zop.D; UXTB Zresult.D, Pg/M, Zop.D
        /// </summary>
        public static unsafe Vector<ulong> ZeroExtend8(Vector<ulong> value) => ZeroExtend8(value);

        ///  ZeroExtendWideningLower : Unpack and extend low half

        /// <summary>
        /// svuint16_t svunpklo[_u16](svuint8_t op)
        ///   UUNPKLO Zresult.H, Zop.B
        /// </summary>
        public static unsafe Vector<ushort> ZeroExtendWideningLower(Vector<byte> value) => ZeroExtendWideningLower(value);

        /// <summary>
        /// svuint32_t svunpklo[_u32](svuint16_t op)
        ///   UUNPKLO Zresult.S, Zop.H
        /// </summary>
        public static unsafe Vector<uint> ZeroExtendWideningLower(Vector<ushort> value) => ZeroExtendWideningLower(value);

        /// <summary>
        /// svuint64_t svunpklo[_u64](svuint32_t op)
        ///   UUNPKLO Zresult.D, Zop.S
        /// </summary>
        public static unsafe Vector<ulong> ZeroExtendWideningLower(Vector<uint> value) => ZeroExtendWideningLower(value);


        ///  ZeroExtendWideningUpper : Unpack and extend high half

        /// <summary>
        /// svuint16_t svunpkhi[_u16](svuint8_t op)
        ///   UUNPKHI Zresult.H, Zop.B
        /// </summary>
        public static unsafe Vector<ushort> ZeroExtendWideningUpper(Vector<byte> value) => ZeroExtendWideningUpper(value);

        /// <summary>
        /// svuint32_t svunpkhi[_u32](svuint16_t op)
        ///   UUNPKHI Zresult.S, Zop.H
        /// svbool_t svunpkhi[_b](svbool_t op)
        ///   PUNPKHI Presult.H, Pop.B
        /// </summary>
        public static unsafe Vector<uint> ZeroExtendWideningUpper(Vector<ushort> value) => ZeroExtendWideningUpper(value);

        /// <summary>
        /// svuint64_t svunpkhi[_u64](svuint32_t op)
        ///   UUNPKHI Zresult.D, Zop.S
        /// </summary>
        public static unsafe Vector<ulong> ZeroExtendWideningUpper(Vector<uint> value) => ZeroExtendWideningUpper(value);

        ///  ZipHigh : Interleave elements from high halves of two inputs

        /// <summary>
        /// svuint8_t svzip2[_u8](svuint8_t op1, svuint8_t op2)
        ///   ZIP2 Zresult.B, Zop1.B, Zop2.B
        /// </summary>
        public static unsafe Vector<byte> ZipHigh(Vector<byte> left, Vector<byte> right) => ZipHigh(left, right);

        /// <summary>
        /// svfloat64_t svzip2[_f64](svfloat64_t op1, svfloat64_t op2)
        ///   ZIP2 Zresult.D, Zop1.D, Zop2.D
        /// </summary>
        public static unsafe Vector<double> ZipHigh(Vector<double> left, Vector<double> right) => ZipHigh(left, right);

        /// <summary>
        /// svint16_t svzip2[_s16](svint16_t op1, svint16_t op2)
        ///   ZIP2 Zresult.H, Zop1.H, Zop2.H
        /// </summary>
        public static unsafe Vector<short> ZipHigh(Vector<short> left, Vector<short> right) => ZipHigh(left, right);

        /// <summary>
        /// svint32_t svzip2[_s32](svint32_t op1, svint32_t op2)
        ///   ZIP2 Zresult.S, Zop1.S, Zop2.S
        /// </summary>
        public static unsafe Vector<int> ZipHigh(Vector<int> left, Vector<int> right) => ZipHigh(left, right);

        /// <summary>
        /// svint64_t svzip2[_s64](svint64_t op1, svint64_t op2)
        ///   ZIP2 Zresult.D, Zop1.D, Zop2.D
        /// </summary>
        public static unsafe Vector<long> ZipHigh(Vector<long> left, Vector<long> right) => ZipHigh(left, right);

        /// <summary>
        /// svint8_t svzip2[_s8](svint8_t op1, svint8_t op2)
        ///   ZIP2 Zresult.B, Zop1.B, Zop2.B
        /// </summary>
        public static unsafe Vector<sbyte> ZipHigh(Vector<sbyte> left, Vector<sbyte> right) => ZipHigh(left, right);

        /// <summary>
        /// svfloat32_t svzip2[_f32](svfloat32_t op1, svfloat32_t op2)
        ///   ZIP2 Zresult.S, Zop1.S, Zop2.S
        /// </summary>
        public static unsafe Vector<float> ZipHigh(Vector<float> left, Vector<float> right) => ZipHigh(left, right);

        /// <summary>
        /// svuint16_t svzip2[_u16](svuint16_t op1, svuint16_t op2)
        ///   ZIP2 Zresult.H, Zop1.H, Zop2.H
        /// svbool_t svzip2_b16(svbool_t op1, svbool_t op2)
        ///   ZIP2 Presult.H, Pop1.H, Pop2.H
        /// </summary>
        public static unsafe Vector<ushort> ZipHigh(Vector<ushort> left, Vector<ushort> right) => ZipHigh(left, right);

        /// <summary>
        /// svuint32_t svzip2[_u32](svuint32_t op1, svuint32_t op2)
        ///   ZIP2 Zresult.S, Zop1.S, Zop2.S
        /// svbool_t svzip2_b32(svbool_t op1, svbool_t op2)
        ///   ZIP2 Presult.S, Pop1.S, Pop2.S
        /// </summary>
        public static unsafe Vector<uint> ZipHigh(Vector<uint> left, Vector<uint> right) => ZipHigh(left, right);

        /// <summary>
        /// svuint64_t svzip2[_u64](svuint64_t op1, svuint64_t op2)
        ///   ZIP2 Zresult.D, Zop1.D, Zop2.D
        /// svbool_t svzip2_b64(svbool_t op1, svbool_t op2)
        ///   ZIP2 Presult.D, Pop1.D, Pop2.D
        /// </summary>
        public static unsafe Vector<ulong> ZipHigh(Vector<ulong> left, Vector<ulong> right) => ZipHigh(left, right);


        ///  ZipLow : Interleave elements from low halves of two inputs

        /// <summary>
        /// svuint8_t svzip1[_u8](svuint8_t op1, svuint8_t op2)
        ///   ZIP1 Zresult.B, Zop1.B, Zop2.B
        /// svbool_t svzip1_b8(svbool_t op1, svbool_t op2)
        ///   ZIP1 Presult.B, Pop1.B, Pop2.B
        /// </summary>
        public static unsafe Vector<byte> ZipLow(Vector<byte> left, Vector<byte> right) => ZipLow(left, right);

        /// <summary>
        /// svfloat64_t svzip1[_f64](svfloat64_t op1, svfloat64_t op2)
        ///   ZIP1 Zresult.D, Zop1.D, Zop2.D
        /// </summary>
        public static unsafe Vector<double> ZipLow(Vector<double> left, Vector<double> right) => ZipLow(left, right);

        /// <summary>
        /// svint16_t svzip1[_s16](svint16_t op1, svint16_t op2)
        ///   ZIP1 Zresult.H, Zop1.H, Zop2.H
        /// </summary>
        public static unsafe Vector<short> ZipLow(Vector<short> left, Vector<short> right) => ZipLow(left, right);

        /// <summary>
        /// svint32_t svzip1[_s32](svint32_t op1, svint32_t op2)
        ///   ZIP1 Zresult.S, Zop1.S, Zop2.S
        /// </summary>
        public static unsafe Vector<int> ZipLow(Vector<int> left, Vector<int> right) => ZipLow(left, right);

        /// <summary>
        /// svint64_t svzip1[_s64](svint64_t op1, svint64_t op2)
        ///   ZIP1 Zresult.D, Zop1.D, Zop2.D
        /// </summary>
        public static unsafe Vector<long> ZipLow(Vector<long> left, Vector<long> right) => ZipLow(left, right);

        /// <summary>
        /// svint8_t svzip1[_s8](svint8_t op1, svint8_t op2)
        ///   ZIP1 Zresult.B, Zop1.B, Zop2.B
        /// </summary>
        public static unsafe Vector<sbyte> ZipLow(Vector<sbyte> left, Vector<sbyte> right) => ZipLow(left, right);

        /// <summary>
        /// svfloat32_t svzip1[_f32](svfloat32_t op1, svfloat32_t op2)
        ///   ZIP1 Zresult.S, Zop1.S, Zop2.S
        /// </summary>
        public static unsafe Vector<float> ZipLow(Vector<float> left, Vector<float> right) => ZipLow(left, right);

        /// <summary>
        /// svuint16_t svzip1[_u16](svuint16_t op1, svuint16_t op2)
        ///   ZIP1 Zresult.H, Zop1.H, Zop2.H
        /// svbool_t svzip1_b16(svbool_t op1, svbool_t op2)
        ///   ZIP1 Presult.H, Pop1.H, Pop2.H
        /// </summary>
        public static unsafe Vector<ushort> ZipLow(Vector<ushort> left, Vector<ushort> right) => ZipLow(left, right);

        /// <summary>
        /// svuint32_t svzip1[_u32](svuint32_t op1, svuint32_t op2)
        ///   ZIP1 Zresult.S, Zop1.S, Zop2.S
        /// svbool_t svzip1_b32(svbool_t op1, svbool_t op2)
        ///   ZIP1 Presult.S, Pop1.S, Pop2.S
        /// </summary>
        public static unsafe Vector<uint> ZipLow(Vector<uint> left, Vector<uint> right) => ZipLow(left, right);

        /// <summary>
        /// svuint64_t svzip1[_u64](svuint64_t op1, svuint64_t op2)
        ///   ZIP1 Zresult.D, Zop1.D, Zop2.D
        /// svbool_t svzip1_b64(svbool_t op1, svbool_t op2)
        ///   ZIP1 Presult.D, Pop1.D, Pop2.D
        /// </summary>
        public static unsafe Vector<ulong> ZipLow(Vector<ulong> left, Vector<ulong> right) => ZipLow(left, right);

    }
}<|MERGE_RESOLUTION|>--- conflicted
+++ resolved
@@ -1441,46 +1441,6 @@
         /// </summary>
         public static unsafe Vector<ulong> Compute8BitAddresses(Vector<ulong> bases, Vector<ulong> indices) => Compute8BitAddresses(bases, indices);
 
-<<<<<<< HEAD
-        ///  Shuffle active elements of vector to the right and fill with zero
-
-        /// <summary>
-        /// svfloat64_t svcompact[_f64](svbool_t pg, svfloat64_t op)
-        ///   COMPACT Zresult.D, Pg, Zop.D
-        /// </summary>
-        public static unsafe Vector<double> Compact(Vector<double> mask, Vector<double> value) => Compact(mask, value);
-
-        /// <summary>
-        /// svint32_t svcompact[_s32](svbool_t pg, svint32_t op)
-        ///   COMPACT Zresult.S, Pg, Zop.S
-        /// </summary>
-        public static unsafe Vector<int> Compact(Vector<int> mask, Vector<int> value) => Compact(mask, value);
-
-        /// <summary>
-        /// svint64_t svcompact[_s64](svbool_t pg, svint64_t op)
-        ///   COMPACT Zresult.D, Pg, Zop.D
-        /// </summary>
-        public static unsafe Vector<long> Compact(Vector<long> mask, Vector<long> value) => Compact(mask, value);
-
-        /// <summary>
-        /// svfloat32_t svcompact[_f32](svbool_t pg, svfloat32_t op)
-        ///   COMPACT Zresult.S, Pg, Zop.S
-        /// </summary>
-        public static unsafe Vector<float> Compact(Vector<float> mask, Vector<float> value) => Compact(mask, value);
-
-        /// <summary>
-        /// svuint32_t svcompact[_u32](svbool_t pg, svuint32_t op)
-        ///   COMPACT Zresult.S, Pg, Zop.S
-        /// </summary>
-        public static unsafe Vector<uint> Compact(Vector<uint> mask, Vector<uint> value) => Compact(mask, value);
-
-        /// <summary>
-        /// svuint64_t svcompact[_u64](svbool_t pg, svuint64_t op)
-        ///   COMPACT Zresult.D, Pg, Zop.D
-        /// </summary>
-        public static unsafe Vector<ulong> Compact(Vector<ulong> mask, Vector<ulong> value) => Compact(mask, value);
-
-
         ///  Conditionally extract element after last
 
         /// <summary>
@@ -1853,8 +1813,6 @@
         public static unsafe Vector<ulong> ConditionalExtractLastActiveElementAndReplicate(Vector<ulong> mask, Vector<ulong> fallback, Vector<ulong> data) => ConditionalExtractLastActiveElementAndReplicate(mask, fallback, data);
 
 
-=======
->>>>>>> 55051509
         ///  Compare equal to
         ///  ConditionalSelect : Conditionally select elements
 
