--- conflicted
+++ resolved
@@ -8676,7 +8676,6 @@
         public static unsafe Vector<ulong> TransposeOdd(Vector<ulong> left, Vector<ulong> right) => TransposeOdd(left, right);
 
 
-<<<<<<< HEAD
         ///  Trigonometric multiply-add coefficient
 
         /// <summary>
@@ -8690,7 +8689,8 @@
         ///   FTMAD Ztied1.S, Ztied1.S, Zop2.S, #imm3
         /// </summary>
         public static unsafe Vector<float> TrigonometricMultiplyAddCoefficient(Vector<float> left, Vector<float> right, [ConstantExpected(Min = 0, Max = (byte)(7))] byte control) => TrigonometricMultiplyAddCoefficient(left, right, control);
-=======
+
+
         ///  Trigonometric select coefficient
 
         /// <summary>
@@ -8719,7 +8719,6 @@
         ///   FTSMUL Zresult.S, Zop1.S, Zop2.S
         /// </summary>
         public static unsafe Vector<float> TrigonometricStartingValue(Vector<float> value, Vector<uint> sign) => TrigonometricStartingValue(value, sign);
->>>>>>> 99ec7858
 
 
         ///  UnzipEven : Concatenate even elements from two inputs
