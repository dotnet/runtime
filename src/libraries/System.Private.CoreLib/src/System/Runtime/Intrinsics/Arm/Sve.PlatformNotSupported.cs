--- conflicted
+++ resolved
@@ -851,8 +851,6 @@
         ///  ConvertToInt32 : Floating-point convert
 
         /// <summary>
-<<<<<<< HEAD
-=======
         /// svint32_t svcvt_s32[_f64]_m(svint32_t inactive, svbool_t pg, svfloat64_t op)
         ///   FCVTZS Ztied.S, Pg/M, Zop.D
         /// svint32_t svcvt_s32[_f64]_x(svbool_t pg, svfloat64_t op)
@@ -862,7 +860,6 @@
         public static unsafe Vector<int> ConvertToInt32(Vector<double> value) { throw new PlatformNotSupportedException(); }
 
         /// <summary>
->>>>>>> abe25fc9
         /// svint32_t svcvt_s32[_f32]_m(svint32_t inactive, svbool_t pg, svfloat32_t op)
         ///   FCVTZS Ztied.S, Pg/M, Zop.S
         /// svint32_t svcvt_s32[_f32]_x(svbool_t pg, svfloat32_t op)
@@ -875,8 +872,6 @@
         ///  ConvertToUInt32 : Floating-point convert
 
         /// <summary>
-<<<<<<< HEAD
-=======
         /// svuint32_t svcvt_u32[_f64]_m(svuint32_t inactive, svbool_t pg, svfloat64_t op)
         ///   FCVTZU Ztied.S, Pg/M, Zop.D
         /// svuint32_t svcvt_u32[_f64]_x(svbool_t pg, svfloat64_t op)
@@ -886,7 +881,6 @@
         public static unsafe Vector<uint> ConvertToUInt32(Vector<double> value) { throw new PlatformNotSupportedException(); }
 
         /// <summary>
->>>>>>> abe25fc9
         /// svuint32_t svcvt_u32[_f32]_m(svuint32_t inactive, svbool_t pg, svfloat32_t op)
         ///   FCVTZU Ztied.S, Pg/M, Zop.S
         /// svuint32_t svcvt_u32[_f32]_x(svbool_t pg, svfloat32_t op)
