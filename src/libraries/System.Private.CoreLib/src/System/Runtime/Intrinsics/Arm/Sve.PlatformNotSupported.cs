--- conflicted
+++ resolved
@@ -335,8 +335,6 @@
         /// </summary>
         public static unsafe Vector<ulong> CreateTrueMaskUInt64([ConstantExpected] SveMaskPattern pattern = SveMaskPattern.All) { throw new PlatformNotSupportedException(); }
 
-<<<<<<< HEAD
-=======
 
         ///  CreateWhileLessThanMask16Bit : While incrementing scalar is less than
 
@@ -554,68 +552,6 @@
         public static unsafe Vector<byte> CreateWhileLessThanOrEqualMask8Bit(ulong left, ulong right) { throw new PlatformNotSupportedException(); }
 
 
-        ///  ConditionalSelect : Conditionally select elements
-
-        /// <summary>
-        /// svint8_t svsel[_s8](svbool_t pg, svint8_t op1, svint8_t op2)
-        /// svbool_t svsel[_b](svbool_t pg, svbool_t op1, svbool_t op2)
-        /// </summary>
-        public static unsafe Vector<sbyte> ConditionalSelect(Vector<sbyte> mask, Vector<sbyte> left, Vector<sbyte> right) { throw new PlatformNotSupportedException(); }
-
-        /// <summary>
-        /// svint16_t svsel[_s16](svbool_t pg, svint16_t op1, svint16_t op2)
-        /// svbool_t svsel[_b](svbool_t pg, svbool_t op1, svbool_t op2)
-        /// </summary>
-        public static unsafe Vector<short> ConditionalSelect(Vector<short> mask, Vector<short> left, Vector<short> right) { throw new PlatformNotSupportedException(); }
-
-        /// <summary>
-        /// svint32_t svsel[_s32](svbool_t pg, svint32_t op1, svint32_t op2)
-        /// svbool_t svsel[_b](svbool_t pg, svbool_t op1, svbool_t op2)
-        /// </summary>
-        public static unsafe Vector<int> ConditionalSelect(Vector<int> mask, Vector<int> left, Vector<int> right) { throw new PlatformNotSupportedException(); }
-
-        /// <summary>
-        /// svint64_t svsel[_s64](svbool_t pg, svint64_t op1, svint64_t op2)
-        /// svbool_t svsel[_b](svbool_t pg, svbool_t op1, svbool_t op2)
-        /// </summary>
-        public static unsafe Vector<long> ConditionalSelect(Vector<long> mask, Vector<long> left, Vector<long> right) { throw new PlatformNotSupportedException(); }
-
-        /// <summary>
-        /// svuint8_t svsel[_u8](svbool_t pg, svuint8_t op1, svuint8_t op2)
-        /// svbool_t svsel[_b](svbool_t pg, svbool_t op1, svbool_t op2)
-        /// </summary>
-        public static unsafe Vector<byte> ConditionalSelect(Vector<byte> mask, Vector<byte> left, Vector<byte> right) { throw new PlatformNotSupportedException(); }
-
-        /// <summary>
-        /// svuint16_t svsel[_u16](svbool_t pg, svuint16_t op1, svuint16_t op2)
-        /// svbool_t svsel[_b](svbool_t pg, svbool_t op1, svbool_t op2)
-        /// </summary>
-        public static unsafe Vector<ushort> ConditionalSelect(Vector<ushort> mask, Vector<ushort> left, Vector<ushort> right) { throw new PlatformNotSupportedException(); }
-
-        /// <summary>
-        /// svuint32_t svsel[_u32](svbool_t pg, svuint32_t op1, svuint32_t op2)
-        /// svbool_t svsel[_b](svbool_t pg, svbool_t op1, svbool_t op2)
-        /// </summary>
-        public static unsafe Vector<uint> ConditionalSelect(Vector<uint> mask, Vector<uint> left, Vector<uint> right) { throw new PlatformNotSupportedException(); }
-
-        /// <summary>
-        /// svuint64_t svsel[_u64](svbool_t pg, svuint64_t op1, svuint64_t op2)
-        /// svbool_t svsel[_b](svbool_t pg, svbool_t op1, svbool_t op2)
-        /// </summary>
-        public static unsafe Vector<ulong> ConditionalSelect(Vector<ulong> mask, Vector<ulong> left, Vector<ulong> right) { throw new PlatformNotSupportedException(); }
-
-        /// <summary>
-        /// svfloat32_t svsel[_f32](svbool_t pg, svfloat32_t op1, svfloat32_t op2)
-        /// </summary>
-        public static unsafe Vector<float> ConditionalSelect(Vector<float> mask, Vector<float> left, Vector<float> right) { throw new PlatformNotSupportedException(); }
-
-        /// <summary>
-        /// svfloat64_t svsel[_f64](svbool_t pg, svfloat64_t op1, svfloat64_t op2)
-        /// </summary>
-        public static unsafe Vector<double> ConditionalSelect(Vector<double> mask, Vector<double> left, Vector<double> right) { throw new PlatformNotSupportedException(); }
-
-
->>>>>>> 99dd60d8
         ///  LoadVector : Unextended load
 
         /// <summary>
