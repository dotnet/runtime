// Licensed to the .NET Foundation under one or more agreements.
// The .NET Foundation licenses this file to you under the MIT license.

using System.Diagnostics.CodeAnalysis;
using System.Runtime.CompilerServices;
using System.Runtime.Intrinsics;
using System.Numerics;

namespace System.Runtime.Intrinsics.Arm
{
    /// <summary>
    /// This class provides access to the ARM SVE hardware instructions via intrinsics
    /// </summary>
    [CLSCompliant(false)]
    [System.Runtime.Versioning.RequiresPreviewFeaturesAttribute("Sve is in preview. Debugger scenario is not supported.")]
#if SYSTEM_PRIVATE_CORELIB
    public
#else
    internal
#endif
    abstract class Sve : AdvSimd
    {
        internal Sve() { }

        public static new bool IsSupported { [Intrinsic] get { return false; } }

        public new abstract class Arm64 : AdvSimd.Arm64
        {
            internal Arm64() { }

            public static new bool IsSupported { [Intrinsic] get { return false; } }
        }

        ///  Abs : Absolute value

        /// <summary>
        /// svint8_t svabs[_s8]_m(svint8_t inactive, svbool_t pg, svint8_t op)
        /// svint8_t svabs[_s8]_x(svbool_t pg, svint8_t op)
        /// svint8_t svabs[_s8]_z(svbool_t pg, svint8_t op)
        /// </summary>
        public static unsafe Vector<sbyte> Abs(Vector<sbyte> value) { throw new PlatformNotSupportedException(); }

        /// <summary>
        /// svint16_t svabs[_s16]_m(svint16_t inactive, svbool_t pg, svint16_t op)
        /// svint16_t svabs[_s16]_x(svbool_t pg, svint16_t op)
        /// svint16_t svabs[_s16]_z(svbool_t pg, svint16_t op)
        /// </summary>
        public static unsafe Vector<short> Abs(Vector<short> value) { throw new PlatformNotSupportedException(); }

        /// <summary>
        /// svint32_t svabs[_s32]_m(svint32_t inactive, svbool_t pg, svint32_t op)
        /// svint32_t svabs[_s32]_x(svbool_t pg, svint32_t op)
        /// svint32_t svabs[_s32]_z(svbool_t pg, svint32_t op)
        /// </summary>
        public static unsafe Vector<int> Abs(Vector<int> value) { throw new PlatformNotSupportedException(); }

        /// <summary>
        /// svint64_t svabs[_s64]_m(svint64_t inactive, svbool_t pg, svint64_t op)
        /// svint64_t svabs[_s64]_x(svbool_t pg, svint64_t op)
        /// svint64_t svabs[_s64]_z(svbool_t pg, svint64_t op)
        /// </summary>
        public static unsafe Vector<long> Abs(Vector<long> value) { throw new PlatformNotSupportedException(); }

        /// <summary>
        /// svfloat32_t svabs[_f32]_m(svfloat32_t inactive, svbool_t pg, svfloat32_t op)
        /// svfloat32_t svabs[_f32]_x(svbool_t pg, svfloat32_t op)
        /// svfloat32_t svabs[_f32]_z(svbool_t pg, svfloat32_t op)
        /// </summary>
        public static unsafe Vector<float> Abs(Vector<float> value) { throw new PlatformNotSupportedException(); }

        /// <summary>
        /// svfloat64_t svabs[_f64]_m(svfloat64_t inactive, svbool_t pg, svfloat64_t op)
        /// svfloat64_t svabs[_f64]_x(svbool_t pg, svfloat64_t op)
        /// svfloat64_t svabs[_f64]_z(svbool_t pg, svfloat64_t op)
        /// </summary>
        public static unsafe Vector<double> Abs(Vector<double> value) { throw new PlatformNotSupportedException(); }

        ///  AbsoluteDifference : Absolute difference

        /// <summary>
        /// svuint8_t svabd[_u8]_m(svbool_t pg, svuint8_t op1, svuint8_t op2)
        /// svuint8_t svabd[_u8]_x(svbool_t pg, svuint8_t op1, svuint8_t op2)
        ///   MOVPRFX Zresult.B, Pg/Z, Zop1.B; UABD Zresult.B, Pg/M, Zresult.B, Zop2.B
        ///   UABD Ztied1.B, Pg/M, Ztied1.B, Zop2.B
        /// </summary>
        public static unsafe Vector<byte> AbsoluteDifference(Vector<byte> left, Vector<byte> right) { throw new PlatformNotSupportedException(); }

        /// <summary>
        /// svfloat64_t svabd[_f64]_m(svbool_t pg, svfloat64_t op1, svfloat64_t op2)
        /// svfloat64_t svabd[_f64]_x(svbool_t pg, svfloat64_t op1, svfloat64_t op2)
        /// svfloat64_t svabd[_f64]_z(svbool_t pg, svfloat64_t op1, svfloat64_t op2)
        ///   FABD Ztied1.D, Pg/M, Ztied1.D, Zop2.D
        /// </summary>
        public static unsafe Vector<double> AbsoluteDifference(Vector<double> left, Vector<double> right) { throw new PlatformNotSupportedException(); }

        /// <summary>
        /// svint16_t svabd[_s16]_m(svbool_t pg, svint16_t op1, svint16_t op2)
        /// svint16_t svabd[_s16]_x(svbool_t pg, svint16_t op1, svint16_t op2)
        /// svint16_t svabd[_s16]_z(svbool_t pg, svint16_t op1, svint16_t op2)
        ///   SABD Ztied1.H, Pg/M, Ztied1.H, Zop2.H
        /// </summary>
        public static unsafe Vector<short> AbsoluteDifference(Vector<short> left, Vector<short> right) { throw new PlatformNotSupportedException(); }

        /// <summary>
        /// svint32_t svabd[_s32]_m(svbool_t pg, svint32_t op1, svint32_t op2)
        /// svint32_t svabd[_s32]_x(svbool_t pg, svint32_t op1, svint32_t op2)
        /// svint32_t svabd[_s32]_z(svbool_t pg, svint32_t op1, svint32_t op2)
        ///   SABD Ztied1.S, Pg/M, Ztied1.S, Zop2.S
        /// </summary>
        public static unsafe Vector<int> AbsoluteDifference(Vector<int> left, Vector<int> right) { throw new PlatformNotSupportedException(); }

        /// <summary>
        /// svint64_t svabd[_s64]_m(svbool_t pg, svint64_t op1, svint64_t op2)
        /// svint64_t svabd[_s64]_x(svbool_t pg, svint64_t op1, svint64_t op2)
        /// svint64_t svabd[_s64]_z(svbool_t pg, svint64_t op1, svint64_t op2)
        ///   SABD Ztied1.D, Pg/M, Ztied1.D, Zop2.D
        /// </summary>
        public static unsafe Vector<long> AbsoluteDifference(Vector<long> left, Vector<long> right) { throw new PlatformNotSupportedException(); }

        /// <summary>
        /// svint8_t svabd[_s8]_m(svbool_t pg, svint8_t op1, svint8_t op2)
        /// svint8_t svabd[_s8]_x(svbool_t pg, svint8_t op1, svint8_t op2)
        /// svint8_t svabd[_s8]_z(svbool_t pg, svint8_t op1, svint8_t op2)
        ///   SABD Ztied1.B, Pg/M, Ztied1.B, Zop2.B
        /// </summary>
        public static unsafe Vector<sbyte> AbsoluteDifference(Vector<sbyte> left, Vector<sbyte> right) { throw new PlatformNotSupportedException(); }

        /// <summary>
        /// svfloat32_t svabd[_f32]_m(svbool_t pg, svfloat32_t op1, svfloat32_t op2)
        /// svfloat32_t svabd[_f32]_x(svbool_t pg, svfloat32_t op1, svfloat32_t op2)
        /// svfloat32_t svabd[_f32]_z(svbool_t pg, svfloat32_t op1, svfloat32_t op2)
        ///   FABD Ztied1.S, Pg/M, Ztied1.S, Zop2.S
        /// </summary>
        public static unsafe Vector<float> AbsoluteDifference(Vector<float> left, Vector<float> right) { throw new PlatformNotSupportedException(); }

        /// <summary>
        /// svuint16_t svabd[_u16]_m(svbool_t pg, svuint16_t op1, svuint16_t op2)
        /// svuint16_t svabd[_u16]_x(svbool_t pg, svuint16_t op1, svuint16_t op2)
        /// svuint16_t svabd[_u16]_z(svbool_t pg, svuint16_t op1, svuint16_t op2)
        ///   UABD Ztied1.H, Pg/M, Ztied1.H, Zop2.H
        /// </summary>
        public static unsafe Vector<ushort> AbsoluteDifference(Vector<ushort> left, Vector<ushort> right) { throw new PlatformNotSupportedException(); }

        /// <summary>
        /// svuint32_t svabd[_u32]_m(svbool_t pg, svuint32_t op1, svuint32_t op2)
        /// svuint32_t svabd[_u32]_x(svbool_t pg, svuint32_t op1, svuint32_t op2)
        /// svuint32_t svabd[_u32]_z(svbool_t pg, svuint32_t op1, svuint32_t op2)
        ///   UABD Ztied1.S, Pg/M, Ztied1.S, Zop2.S
        /// </summary>
        public static unsafe Vector<uint> AbsoluteDifference(Vector<uint> left, Vector<uint> right) { throw new PlatformNotSupportedException(); }

        /// <summary>
        /// svuint64_t svabd[_u64]_m(svbool_t pg, svuint64_t op1, svuint64_t op2)
        /// svuint64_t svabd[_u64]_x(svbool_t pg, svuint64_t op1, svuint64_t op2)
        /// svuint64_t svabd[_u64]_z(svbool_t pg, svuint64_t op1, svuint64_t op2)
        ///   UABD Ztied1.D, Pg/M, Ztied1.D, Zop2.D
        /// </summary>
        public static unsafe Vector<ulong> AbsoluteDifference(Vector<ulong> left, Vector<ulong> right) { throw new PlatformNotSupportedException(); }

        ///  Add : Add

        /// <summary>
        /// svint8_t svadd[_s8]_m(svbool_t pg, svint8_t op1, svint8_t op2)
        /// svint8_t svadd[_s8]_x(svbool_t pg, svint8_t op1, svint8_t op2)
        /// svint8_t svadd[_s8]_z(svbool_t pg, svint8_t op1, svint8_t op2)
        /// </summary>
        public static unsafe Vector<sbyte> Add(Vector<sbyte> left, Vector<sbyte> right) { throw new PlatformNotSupportedException(); }

        /// <summary>
        /// svint16_t svadd[_s16]_m(svbool_t pg, svint16_t op1, svint16_t op2)
        /// svint16_t svadd[_s16]_x(svbool_t pg, svint16_t op1, svint16_t op2)
        /// svint16_t svadd[_s16]_z(svbool_t pg, svint16_t op1, svint16_t op2)
        /// </summary>
        public static unsafe Vector<short> Add(Vector<short> left, Vector<short> right) { throw new PlatformNotSupportedException(); }

        /// <summary>
        /// svint32_t svadd[_s32]_m(svbool_t pg, svint32_t op1, svint32_t op2)
        /// svint32_t svadd[_s32]_x(svbool_t pg, svint32_t op1, svint32_t op2)
        /// svint32_t svadd[_s32]_z(svbool_t pg, svint32_t op1, svint32_t op2)
        /// </summary>
        public static unsafe Vector<int> Add(Vector<int> left, Vector<int> right) { throw new PlatformNotSupportedException(); }

        /// <summary>
        /// svint64_t svadd[_s64]_m(svbool_t pg, svint64_t op1, svint64_t op2)
        /// svint64_t svadd[_s64]_x(svbool_t pg, svint64_t op1, svint64_t op2)
        /// svint64_t svadd[_s64]_z(svbool_t pg, svint64_t op1, svint64_t op2)
        /// </summary>
        public static unsafe Vector<long> Add(Vector<long> left, Vector<long> right) { throw new PlatformNotSupportedException(); }

        /// <summary>
        /// svuint8_t svadd[_u8]_m(svbool_t pg, svuint8_t op1, svuint8_t op2)
        /// svuint8_t svadd[_u8]_x(svbool_t pg, svuint8_t op1, svuint8_t op2)
        /// svuint8_t svadd[_u8]_z(svbool_t pg, svuint8_t op1, svuint8_t op2)
        /// </summary>
        public static unsafe Vector<byte> Add(Vector<byte> left, Vector<byte> right) { throw new PlatformNotSupportedException(); }

        /// <summary>
        /// svuint16_t svadd[_u16]_m(svbool_t pg, svuint16_t op1, svuint16_t op2)
        /// svuint16_t svadd[_u16]_x(svbool_t pg, svuint16_t op1, svuint16_t op2)
        /// svuint16_t svadd[_u16]_z(svbool_t pg, svuint16_t op1, svuint16_t op2)
        /// </summary>
        public static unsafe Vector<ushort> Add(Vector<ushort> left, Vector<ushort> right) { throw new PlatformNotSupportedException(); }

        /// <summary>
        /// svuint32_t svadd[_u32]_m(svbool_t pg, svuint32_t op1, svuint32_t op2)
        /// svuint32_t svadd[_u32]_x(svbool_t pg, svuint32_t op1, svuint32_t op2)
        /// svuint32_t svadd[_u32]_z(svbool_t pg, svuint32_t op1, svuint32_t op2)
        /// </summary>
        public static unsafe Vector<uint> Add(Vector<uint> left, Vector<uint> right) { throw new PlatformNotSupportedException(); }

        /// <summary>
        /// svuint64_t svadd[_u64]_m(svbool_t pg, svuint64_t op1, svuint64_t op2)
        /// svuint64_t svadd[_u64]_x(svbool_t pg, svuint64_t op1, svuint64_t op2)
        /// svuint64_t svadd[_u64]_z(svbool_t pg, svuint64_t op1, svuint64_t op2)
        /// </summary>
        public static unsafe Vector<ulong> Add(Vector<ulong> left, Vector<ulong> right) { throw new PlatformNotSupportedException(); }

        /// <summary>
        /// svfloat32_t svadd[_f32]_m(svbool_t pg, svfloat32_t op1, svfloat32_t op2)
        /// svfloat32_t svadd[_f32]_x(svbool_t pg, svfloat32_t op1, svfloat32_t op2)
        /// svfloat32_t svadd[_f32]_z(svbool_t pg, svfloat32_t op1, svfloat32_t op2)
        /// </summary>
        public static unsafe Vector<float> Add(Vector<float> left, Vector<float> right) { throw new PlatformNotSupportedException(); }

        /// <summary>
        /// svfloat64_t svadd[_f64]_m(svbool_t pg, svfloat64_t op1, svfloat64_t op2)
        /// svfloat64_t svadd[_f64]_x(svbool_t pg, svfloat64_t op1, svfloat64_t op2)
        /// svfloat64_t svadd[_f64]_z(svbool_t pg, svfloat64_t op1, svfloat64_t op2)
        /// </summary>
        public static unsafe Vector<double> Add(Vector<double> left, Vector<double> right) { throw new PlatformNotSupportedException(); }

        ///  AddAcross : Add reduction

        /// <summary>
        /// float64_t svaddv[_f64](svbool_t pg, svfloat64_t op)
        ///   FADDV Dresult, Pg, Zop.D
        /// </summary>
        public static unsafe Vector<double> AddAcross(Vector<double> value) { throw new PlatformNotSupportedException(); }

        /// <summary>
        /// int64_t svaddv[_s16](svbool_t pg, svint16_t op)
        ///   SADDV Dresult, Pg, Zop.H
        /// </summary>
        public static unsafe Vector<long> AddAcross(Vector<short> value) { throw new PlatformNotSupportedException(); }

        /// <summary>
        /// int64_t svaddv[_s32](svbool_t pg, svint32_t op)
        ///   SADDV Dresult, Pg, Zop.S
        /// </summary>
        public static unsafe Vector<long> AddAcross(Vector<int> value) { throw new PlatformNotSupportedException(); }

        /// <summary>
        /// int64_t svaddv[_s8](svbool_t pg, svint8_t op)
        ///   SADDV Dresult, Pg, Zop.B
        /// </summary>
        public static unsafe Vector<long> AddAcross(Vector<sbyte> value) { throw new PlatformNotSupportedException(); }

        /// <summary>
        /// int64_t svaddv[_s64](svbool_t pg, svint64_t op)
        ///   UADDV Dresult, Pg, Zop.D
        /// </summary>
        public static unsafe Vector<long> AddAcross(Vector<long> value) { throw new PlatformNotSupportedException(); }

        /// <summary>
        /// float32_t svaddv[_f32](svbool_t pg, svfloat32_t op)
        ///   FADDV Sresult, Pg, Zop.S
        /// </summary>
        public static unsafe Vector<float> AddAcross(Vector<float> value) { throw new PlatformNotSupportedException(); }

        /// <summary>
        /// uint64_t svaddv[_u8](svbool_t pg, svuint8_t op)
        ///   UADDV Dresult, Pg, Zop.B
        /// </summary>
        public static unsafe Vector<ulong> AddAcross(Vector<byte> value) { throw new PlatformNotSupportedException(); }

        /// <summary>
        /// uint64_t svaddv[_u16](svbool_t pg, svuint16_t op)
        ///   UADDV Dresult, Pg, Zop.H
        /// </summary>
        public static unsafe Vector<ulong> AddAcross(Vector<ushort> value) { throw new PlatformNotSupportedException(); }

        /// <summary>
        /// uint64_t svaddv[_u32](svbool_t pg, svuint32_t op)
        ///   UADDV Dresult, Pg, Zop.S
        /// </summary>
        public static unsafe Vector<ulong> AddAcross(Vector<uint> value) { throw new PlatformNotSupportedException(); }

        /// <summary>
        /// uint64_t svaddv[_u64](svbool_t pg, svuint64_t op)
        ///   UADDV Dresult, Pg, Zop.D
        /// </summary>
        public static unsafe Vector<ulong> AddAcross(Vector<ulong> value) { throw new PlatformNotSupportedException(); }

        ///  AddSaturate : Saturating add

        /// <summary>
        /// svuint8_t svqadd[_u8](svuint8_t op1, svuint8_t op2)
        ///   UQADD Zresult.B, Zop1.B, Zop2.B
        /// </summary>
        public static unsafe Vector<byte> AddSaturate(Vector<byte> left, Vector<byte> right) { throw new PlatformNotSupportedException(); }

        /// <summary>
        /// svint16_t svqadd[_s16](svint16_t op1, svint16_t op2)
        ///   SQADD Zresult.H, Zop1.H, Zop2.H
        /// </summary>
        public static unsafe Vector<short> AddSaturate(Vector<short> left, Vector<short> right) { throw new PlatformNotSupportedException(); }

        /// <summary>
        /// svint32_t svqadd[_s32](svint32_t op1, svint32_t op2)
        ///   SQADD Zresult.S, Zop1.S, Zop2.S
        /// </summary>
        public static unsafe Vector<int> AddSaturate(Vector<int> left, Vector<int> right) { throw new PlatformNotSupportedException(); }

        /// <summary>
        /// svint64_t svqadd[_s64](svint64_t op1, svint64_t op2)
        ///   SQADD Zresult.D, Zop1.D, Zop2.D
        /// </summary>
        public static unsafe Vector<long> AddSaturate(Vector<long> left, Vector<long> right) { throw new PlatformNotSupportedException(); }

        /// <summary>
        /// svint8_t svqadd[_s8](svint8_t op1, svint8_t op2)
        ///   SQADD Zresult.B, Zop1.B, Zop2.B
        /// </summary>
        public static unsafe Vector<sbyte> AddSaturate(Vector<sbyte> left, Vector<sbyte> right) { throw new PlatformNotSupportedException(); }

        /// <summary>
        /// svuint16_t svqadd[_u16](svuint16_t op1, svuint16_t op2)
        ///   UQADD Zresult.H, Zop1.H, Zop2.H
        /// </summary>
        public static unsafe Vector<ushort> AddSaturate(Vector<ushort> left, Vector<ushort> right) { throw new PlatformNotSupportedException(); }

        /// <summary>
        /// svuint32_t svqadd[_u32](svuint32_t op1, svuint32_t op2)
        ///   UQADD Zresult.S, Zop1.S, Zop2.S
        /// </summary>
        public static unsafe Vector<uint> AddSaturate(Vector<uint> left, Vector<uint> right) { throw new PlatformNotSupportedException(); }

        /// <summary>
        /// svuint64_t svqadd[_u64](svuint64_t op1, svuint64_t op2)
        ///   UQADD Zresult.D, Zop1.D, Zop2.D
        /// </summary>
        public static unsafe Vector<ulong> AddSaturate(Vector<ulong> left, Vector<ulong> right) { throw new PlatformNotSupportedException(); }

        ///  And : Bitwise AND

        /// <summary>
        /// svuint8_t svand[_u8]_m(svbool_t pg, svuint8_t op1, svuint8_t op2)
        /// svuint8_t svand[_u8]_x(svbool_t pg, svuint8_t op1, svuint8_t op2)
        /// svuint8_t svand[_u8]_z(svbool_t pg, svuint8_t op1, svuint8_t op2)
        ///   AND Ztied1.B, Pg/M, Ztied1.B, Zop2.B
        ///   AND Zresult.D, Zop1.D, Zop2.D
        /// svbool_t svand[_b]_z(svbool_t pg, svbool_t op1, svbool_t op2)
        ///   AND Presult.B, Pg/Z, Pop1.B, Pop2.B
        /// </summary>
        public static unsafe Vector<byte> And(Vector<byte> left, Vector<byte> right) { throw new PlatformNotSupportedException(); }

        /// <summary>
        /// svint16_t svand[_s16]_m(svbool_t pg, svint16_t op1, svint16_t op2)
        /// svint16_t svand[_s16]_x(svbool_t pg, svint16_t op1, svint16_t op2)
        /// svint16_t svand[_s16]_z(svbool_t pg, svint16_t op1, svint16_t op2)
        ///   AND Ztied1.H, Pg/M, Ztied1.H, Zop2.H
        ///   AND Zresult.D, Zop1.D, Zop2.D
        /// svbool_t svand[_b]_z(svbool_t pg, svbool_t op1, svbool_t op2)
        ///   AND Presult.B, Pg/Z, Pop1.B, Pop2.B
        /// </summary>
        public static unsafe Vector<short> And(Vector<short> left, Vector<short> right) { throw new PlatformNotSupportedException(); }

        /// <summary>
        /// svint32_t svand[_s32]_m(svbool_t pg, svint32_t op1, svint32_t op2)
        /// svint32_t svand[_s32]_x(svbool_t pg, svint32_t op1, svint32_t op2)
        /// svint32_t svand[_s32]_z(svbool_t pg, svint32_t op1, svint32_t op2)
        ///   AND Ztied1.S, Pg/M, Ztied1.S, Zop2.S
        ///   AND Zresult.D, Zop1.D, Zop2.D
        /// svbool_t svand[_b]_z(svbool_t pg, svbool_t op1, svbool_t op2)
        ///   AND Presult.B, Pg/Z, Pop1.B, Pop2.B
        /// </summary>
        public static unsafe Vector<int> And(Vector<int> left, Vector<int> right) { throw new PlatformNotSupportedException(); }

        /// <summary>
        /// svint64_t svand[_s64]_m(svbool_t pg, svint64_t op1, svint64_t op2)
        /// svint64_t svand[_s64]_x(svbool_t pg, svint64_t op1, svint64_t op2)
        /// svint64_t svand[_s64]_z(svbool_t pg, svint64_t op1, svint64_t op2)
        ///   AND Ztied1.D, Pg/M, Ztied1.D, Zop2.D
        ///   AND Zresult.D, Zop1.D, Zop2.D
        /// svbool_t svand[_b]_z(svbool_t pg, svbool_t op1, svbool_t op2)
        ///   AND Presult.B, Pg/Z, Pop1.B, Pop2.B
        /// </summary>
        public static unsafe Vector<long> And(Vector<long> left, Vector<long> right) { throw new PlatformNotSupportedException(); }

        /// <summary>
        /// svint8_t svand[_s8]_m(svbool_t pg, svint8_t op1, svint8_t op2)
        /// svint8_t svand[_s8]_x(svbool_t pg, svint8_t op1, svint8_t op2)
        /// svint8_t svand[_s8]_z(svbool_t pg, svint8_t op1, svint8_t op2)
        ///   AND Ztied1.B, Pg/M, Ztied1.B, Zop2.B
        ///   AND Zresult.D, Zop1.D, Zop2.D
        /// svbool_t svand[_b]_z(svbool_t pg, svbool_t op1, svbool_t op2)
        ///   AND Presult.B, Pg/Z, Pop1.B, Pop2.B
        /// </summary>
        public static unsafe Vector<sbyte> And(Vector<sbyte> left, Vector<sbyte> right) { throw new PlatformNotSupportedException(); }

        /// <summary>
        /// svuint16_t svand[_u16]_m(svbool_t pg, svuint16_t op1, svuint16_t op2)
        /// svuint16_t svand[_u16]_x(svbool_t pg, svuint16_t op1, svuint16_t op2)
        /// svuint16_t svand[_u16]_z(svbool_t pg, svuint16_t op1, svuint16_t op2)
        ///   AND Ztied1.H, Pg/M, Ztied1.H, Zop2.H
        ///   AND Zresult.D, Zop1.D, Zop2.D
        /// svbool_t svand[_b]_z(svbool_t pg, svbool_t op1, svbool_t op2)
        ///   AND Presult.B, Pg/Z, Pop1.B, Pop2.B
        /// </summary>
        public static unsafe Vector<ushort> And(Vector<ushort> left, Vector<ushort> right) { throw new PlatformNotSupportedException(); }

        /// <summary>
        /// svuint32_t svand[_u32]_m(svbool_t pg, svuint32_t op1, svuint32_t op2)
        /// svuint32_t svand[_u32]_x(svbool_t pg, svuint32_t op1, svuint32_t op2)
        /// svuint32_t svand[_u32]_z(svbool_t pg, svuint32_t op1, svuint32_t op2)
        ///   AND Ztied1.S, Pg/M, Ztied1.S, Zop2.S
        ///   AND Zresult.D, Zop1.D, Zop2.D
        /// svbool_t svand[_b]_z(svbool_t pg, svbool_t op1, svbool_t op2)
        ///   AND Presult.B, Pg/Z, Pop1.B, Pop2.B
        /// </summary>
        public static unsafe Vector<uint> And(Vector<uint> left, Vector<uint> right) { throw new PlatformNotSupportedException(); }

        /// <summary>
        /// svuint64_t svand[_u64]_m(svbool_t pg, svuint64_t op1, svuint64_t op2)
        /// svuint64_t svand[_u64]_x(svbool_t pg, svuint64_t op1, svuint64_t op2)
        /// svuint64_t svand[_u64]_z(svbool_t pg, svuint64_t op1, svuint64_t op2)
        ///   AND Ztied1.D, Pg/M, Ztied1.D, Zop2.D
        ///   AND Zresult.D, Zop1.D, Zop2.D
        /// svbool_t svand[_b]_z(svbool_t pg, svbool_t op1, svbool_t op2)
        ///   AND Presult.B, Pg/Z, Pop1.B, Pop2.B
        /// </summary>
        public static unsafe Vector<ulong> And(Vector<ulong> left, Vector<ulong> right) { throw new PlatformNotSupportedException(); }


        ///  AndAcross : Bitwise AND reduction to scalar

        /// <summary>
        /// uint8_t svandv[_u8](svbool_t pg, svuint8_t op)
        ///   ANDV Bresult, Pg, Zop.B
        /// </summary>
        public static unsafe Vector<byte> AndAcross(Vector<byte> value) { throw new PlatformNotSupportedException(); }

        /// <summary>
        /// int16_t svandv[_s16](svbool_t pg, svint16_t op)
        ///   ANDV Hresult, Pg, Zop.H
        /// </summary>
        public static unsafe Vector<short> AndAcross(Vector<short> value) { throw new PlatformNotSupportedException(); }

        /// <summary>
        /// int32_t svandv[_s32](svbool_t pg, svint32_t op)
        ///   ANDV Sresult, Pg, Zop.S
        /// </summary>
        public static unsafe Vector<int> AndAcross(Vector<int> value) { throw new PlatformNotSupportedException(); }

        /// <summary>
        /// int64_t svandv[_s64](svbool_t pg, svint64_t op)
        ///   ANDV Dresult, Pg, Zop.D
        /// </summary>
        public static unsafe Vector<long> AndAcross(Vector<long> value) { throw new PlatformNotSupportedException(); }

        /// <summary>
        /// int8_t svandv[_s8](svbool_t pg, svint8_t op)
        ///   ANDV Bresult, Pg, Zop.B
        /// </summary>
        public static unsafe Vector<sbyte> AndAcross(Vector<sbyte> value) { throw new PlatformNotSupportedException(); }

        /// <summary>
        /// uint16_t svandv[_u16](svbool_t pg, svuint16_t op)
        ///   ANDV Hresult, Pg, Zop.H
        /// </summary>
        public static unsafe Vector<ushort> AndAcross(Vector<ushort> value) { throw new PlatformNotSupportedException(); }

        /// <summary>
        /// uint32_t svandv[_u32](svbool_t pg, svuint32_t op)
        ///   ANDV Sresult, Pg, Zop.S
        /// </summary>
        public static unsafe Vector<uint> AndAcross(Vector<uint> value) { throw new PlatformNotSupportedException(); }

        /// <summary>
        /// uint64_t svandv[_u64](svbool_t pg, svuint64_t op)
        ///   ANDV Dresult, Pg, Zop.D
        /// </summary>
        public static unsafe Vector<ulong> AndAcross(Vector<ulong> value) { throw new PlatformNotSupportedException(); }


        ///  BitwiseClear : Bitwise clear

        /// <summary>
        /// svuint8_t svbic[_u8]_m(svbool_t pg, svuint8_t op1, svuint8_t op2)
        /// svuint8_t svbic[_u8]_x(svbool_t pg, svuint8_t op1, svuint8_t op2)
        /// svuint8_t svbic[_u8]_z(svbool_t pg, svuint8_t op1, svuint8_t op2)
        ///   BIC Ztied1.B, Pg/M, Ztied1.B, Zop2.B
        ///   BIC Zresult.D, Zop1.D, Zop2.D
        /// svbool_t svbic[_b]_z(svbool_t pg, svbool_t op1, svbool_t op2)
        ///   BIC Presult.B, Pg/Z, Pop1.B, Pop2.B
        /// </summary>
        public static unsafe Vector<byte> BitwiseClear(Vector<byte> left, Vector<byte> right) { throw new PlatformNotSupportedException(); }

        /// <summary>
        /// svint16_t svbic[_s16]_m(svbool_t pg, svint16_t op1, svint16_t op2)
        /// svint16_t svbic[_s16]_x(svbool_t pg, svint16_t op1, svint16_t op2)
        /// svint16_t svbic[_s16]_z(svbool_t pg, svint16_t op1, svint16_t op2)
        ///   BIC Ztied1.H, Pg/M, Ztied1.H, Zop2.H
        ///   BIC Zresult.D, Zop1.D, Zop2.D
        /// svbool_t svbic[_b]_z(svbool_t pg, svbool_t op1, svbool_t op2)
        ///   BIC Presult.B, Pg/Z, Pop1.B, Pop2.B
        /// </summary>
        public static unsafe Vector<short> BitwiseClear(Vector<short> left, Vector<short> right) { throw new PlatformNotSupportedException(); }

        /// <summary>
        /// svint32_t svbic[_s32]_m(svbool_t pg, svint32_t op1, svint32_t op2)
        /// svint32_t svbic[_s32]_x(svbool_t pg, svint32_t op1, svint32_t op2)
        /// svint32_t svbic[_s32]_z(svbool_t pg, svint32_t op1, svint32_t op2)
        ///   BIC Ztied1.S, Pg/M, Ztied1.S, Zop2.S
        ///   BIC Zresult.D, Zop1.D, Zop2.D
        /// svbool_t svbic[_b]_z(svbool_t pg, svbool_t op1, svbool_t op2)
        ///   BIC Presult.B, Pg/Z, Pop1.B, Pop2.B
        /// </summary>
        public static unsafe Vector<int> BitwiseClear(Vector<int> left, Vector<int> right) { throw new PlatformNotSupportedException(); }

        /// <summary>
        /// svint64_t svbic[_s64]_m(svbool_t pg, svint64_t op1, svint64_t op2)
        /// svint64_t svbic[_s64]_x(svbool_t pg, svint64_t op1, svint64_t op2)
        /// svint64_t svbic[_s64]_z(svbool_t pg, svint64_t op1, svint64_t op2)
        ///   BIC Ztied1.D, Pg/M, Ztied1.D, Zop2.D
        ///   BIC Zresult.D, Zop1.D, Zop2.D
        /// svbool_t svbic[_b]_z(svbool_t pg, svbool_t op1, svbool_t op2)
        ///   BIC Presult.B, Pg/Z, Pop1.B, Pop2.B
        /// </summary>
        public static unsafe Vector<long> BitwiseClear(Vector<long> left, Vector<long> right) { throw new PlatformNotSupportedException(); }

        /// <summary>
        /// svint8_t svbic[_s8]_m(svbool_t pg, svint8_t op1, svint8_t op2)
        /// svint8_t svbic[_s8]_x(svbool_t pg, svint8_t op1, svint8_t op2)
        /// svint8_t svbic[_s8]_z(svbool_t pg, svint8_t op1, svint8_t op2)
        ///   BIC Ztied1.B, Pg/M, Ztied1.B, Zop2.B
        ///   BIC Zresult.D, Zop1.D, Zop2.D
        /// svbool_t svbic[_b]_z(svbool_t pg, svbool_t op1, svbool_t op2)
        ///   BIC Presult.B, Pg/Z, Pop1.B, Pop2.B
        /// </summary>
        public static unsafe Vector<sbyte> BitwiseClear(Vector<sbyte> left, Vector<sbyte> right) { throw new PlatformNotSupportedException(); }

        /// <summary>
        /// svuint16_t svbic[_u16]_m(svbool_t pg, svuint16_t op1, svuint16_t op2)
        /// svuint16_t svbic[_u16]_x(svbool_t pg, svuint16_t op1, svuint16_t op2)
        /// svuint16_t svbic[_u16]_z(svbool_t pg, svuint16_t op1, svuint16_t op2)
        ///   BIC Ztied1.H, Pg/M, Ztied1.H, Zop2.H
        ///   BIC Zresult.D, Zop1.D, Zop2.D
        /// svbool_t svbic[_b]_z(svbool_t pg, svbool_t op1, svbool_t op2)
        ///   BIC Presult.B, Pg/Z, Pop1.B, Pop2.B
        /// </summary>
        public static unsafe Vector<ushort> BitwiseClear(Vector<ushort> left, Vector<ushort> right) { throw new PlatformNotSupportedException(); }

        /// <summary>
        /// svuint32_t svbic[_u32]_m(svbool_t pg, svuint32_t op1, svuint32_t op2)
        /// svuint32_t svbic[_u32]_x(svbool_t pg, svuint32_t op1, svuint32_t op2)
        /// svuint32_t svbic[_u32]_z(svbool_t pg, svuint32_t op1, svuint32_t op2)
        ///   BIC Ztied1.S, Pg/M, Ztied1.S, Zop2.S
        ///   BIC Zresult.D, Zop1.D, Zop2.D
        /// svbool_t svbic[_b]_z(svbool_t pg, svbool_t op1, svbool_t op2)
        ///   BIC Presult.B, Pg/Z, Pop1.B, Pop2.B
        /// </summary>
        public static unsafe Vector<uint> BitwiseClear(Vector<uint> left, Vector<uint> right) { throw new PlatformNotSupportedException(); }

        /// <summary>
        /// svuint64_t svbic[_u64]_m(svbool_t pg, svuint64_t op1, svuint64_t op2)
        /// svuint64_t svbic[_u64]_x(svbool_t pg, svuint64_t op1, svuint64_t op2)
        /// svuint64_t svbic[_u64]_z(svbool_t pg, svuint64_t op1, svuint64_t op2)
        ///   BIC Ztied1.D, Pg/M, Ztied1.D, Zop2.D
        ///   BIC Zresult.D, Zop1.D, Zop2.D
        /// svbool_t svbic[_b]_z(svbool_t pg, svbool_t op1, svbool_t op2)
        ///   BIC Presult.B, Pg/Z, Pop1.B, Pop2.B
        /// </summary>
        public static unsafe Vector<ulong> BitwiseClear(Vector<ulong> left, Vector<ulong> right) { throw new PlatformNotSupportedException(); }


        ///  BooleanNot : Logically invert boolean condition

        /// <summary>
        /// svuint8_t svcnot[_u8]_m(svuint8_t inactive, svbool_t pg, svuint8_t op)
        /// svuint8_t svcnot[_u8]_x(svbool_t pg, svuint8_t op)
        /// svuint8_t svcnot[_u8]_z(svbool_t pg, svuint8_t op)
        ///   CNOT Ztied.B, Pg/M, Zop.B
        /// </summary>
        public static unsafe Vector<byte> BooleanNot(Vector<byte> value) { throw new PlatformNotSupportedException(); }

        /// <summary>
        /// svint16_t svcnot[_s16]_m(svint16_t inactive, svbool_t pg, svint16_t op)
        /// svint16_t svcnot[_s16]_x(svbool_t pg, svint16_t op)
        /// svint16_t svcnot[_s16]_z(svbool_t pg, svint16_t op)
        ///   CNOT Ztied.H, Pg/M, Zop.H
        /// </summary>
        public static unsafe Vector<short> BooleanNot(Vector<short> value) { throw new PlatformNotSupportedException(); }

        /// <summary>
        /// svint32_t svcnot[_s32]_m(svint32_t inactive, svbool_t pg, svint32_t op)
        /// svint32_t svcnot[_s32]_x(svbool_t pg, svint32_t op)
        /// svint32_t svcnot[_s32]_z(svbool_t pg, svint32_t op)
        ///   CNOT Ztied.S, Pg/M, Zop.S
        /// </summary>
        public static unsafe Vector<int> BooleanNot(Vector<int> value) { throw new PlatformNotSupportedException(); }

        /// <summary>
        /// svint64_t svcnot[_s64]_m(svint64_t inactive, svbool_t pg, svint64_t op)
        /// svint64_t svcnot[_s64]_x(svbool_t pg, svint64_t op)
        /// svint64_t svcnot[_s64]_z(svbool_t pg, svint64_t op)
        ///   CNOT Ztied.D, Pg/M, Zop.D
        /// </summary>
        public static unsafe Vector<long> BooleanNot(Vector<long> value) { throw new PlatformNotSupportedException(); }

        /// <summary>
        /// svint8_t svcnot[_s8]_m(svint8_t inactive, svbool_t pg, svint8_t op)
        /// svint8_t svcnot[_s8]_x(svbool_t pg, svint8_t op)
        /// svint8_t svcnot[_s8]_z(svbool_t pg, svint8_t op)
        ///   CNOT Ztied.B, Pg/M, Zop.B
        /// </summary>
        public static unsafe Vector<sbyte> BooleanNot(Vector<sbyte> value) { throw new PlatformNotSupportedException(); }

        /// <summary>
        /// svuint16_t svcnot[_u16]_m(svuint16_t inactive, svbool_t pg, svuint16_t op)
        /// svuint16_t svcnot[_u16]_x(svbool_t pg, svuint16_t op)
        /// svuint16_t svcnot[_u16]_z(svbool_t pg, svuint16_t op)
        ///   CNOT Ztied.H, Pg/M, Zop.H
        /// </summary>
        public static unsafe Vector<ushort> BooleanNot(Vector<ushort> value) { throw new PlatformNotSupportedException(); }

        /// <summary>
        /// svuint32_t svcnot[_u32]_m(svuint32_t inactive, svbool_t pg, svuint32_t op)
        /// svuint32_t svcnot[_u32]_x(svbool_t pg, svuint32_t op)
        /// svuint32_t svcnot[_u32]_z(svbool_t pg, svuint32_t op)
        ///   CNOT Ztied.S, Pg/M, Zop.S
        /// </summary>
        public static unsafe Vector<uint> BooleanNot(Vector<uint> value) { throw new PlatformNotSupportedException(); }

        /// <summary>
        /// svuint64_t svcnot[_u64]_m(svuint64_t inactive, svbool_t pg, svuint64_t op)
        /// svuint64_t svcnot[_u64]_x(svbool_t pg, svuint64_t op)
        /// svuint64_t svcnot[_u64]_z(svbool_t pg, svuint64_t op)
        ///   CNOT Ztied.D, Pg/M, Zop.D
        /// </summary>
        public static unsafe Vector<ulong> BooleanNot(Vector<ulong> value) { throw new PlatformNotSupportedException(); }

        ///  Compute vector addresses for 16-bit data

        /// <summary>
        /// svuint32_t svadrh[_u32base]_[s32]index(svuint32_t bases, svint32_t indices)
        ///   ADR Zresult.S, [Zbases.S, Zindices.S, LSL #1]
        /// </summary>
        public static unsafe Vector<uint> Compute16BitAddresses(Vector<uint> bases, Vector<int> indices) { throw new PlatformNotSupportedException(); }

        /// <summary>
        /// svuint32_t svadrh[_u32base]_[u32]index(svuint32_t bases, svuint32_t indices)
        ///   ADR Zresult.S, [Zbases.S, Zindices.S, LSL #1]
        /// </summary>
        public static unsafe Vector<uint> Compute16BitAddresses(Vector<uint> bases, Vector<uint> indices) { throw new PlatformNotSupportedException(); }

        /// <summary>
        /// svuint64_t svadrh[_u64base]_[s64]index(svuint64_t bases, svint64_t indices)
        ///   ADR Zresult.D, [Zbases.D, Zindices.D, LSL #1]
        /// </summary>
        public static unsafe Vector<ulong> Compute16BitAddresses(Vector<ulong> bases, Vector<long> indices) { throw new PlatformNotSupportedException(); }

        /// <summary>
        /// svuint64_t svadrh[_u64base]_[u64]index(svuint64_t bases, svuint64_t indices)
        ///   ADR Zresult.D, [Zbases.D, Zindices.D, LSL #1]
        /// </summary>
        public static unsafe Vector<ulong> Compute16BitAddresses(Vector<ulong> bases, Vector<ulong> indices) { throw new PlatformNotSupportedException(); }


        ///  Compute vector addresses for 32-bit data

        /// <summary>
        /// svuint32_t svadrw[_u32base]_[s32]index(svuint32_t bases, svint32_t indices)
        ///   ADR Zresult.S, [Zbases.S, Zindices.S, LSL #2]
        /// </summary>
        public static unsafe Vector<uint> Compute32BitAddresses(Vector<uint> bases, Vector<int> indices) { throw new PlatformNotSupportedException(); }

        /// <summary>
        /// svuint32_t svadrw[_u32base]_[u32]index(svuint32_t bases, svuint32_t indices)
        ///   ADR Zresult.S, [Zbases.S, Zindices.S, LSL #2]
        /// </summary>
        public static unsafe Vector<uint> Compute32BitAddresses(Vector<uint> bases, Vector<uint> indices) { throw new PlatformNotSupportedException(); }

        /// <summary>
        /// svuint64_t svadrw[_u64base]_[s64]index(svuint64_t bases, svint64_t indices)
        ///   ADR Zresult.D, [Zbases.D, Zindices.D, LSL #2]
        /// </summary>
        public static unsafe Vector<ulong> Compute32BitAddresses(Vector<ulong> bases, Vector<long> indices) { throw new PlatformNotSupportedException(); }

        /// <summary>
        /// svuint64_t svadrw[_u64base]_[u64]index(svuint64_t bases, svuint64_t indices)
        ///   ADR Zresult.D, [Zbases.D, Zindices.D, LSL #2]
        /// </summary>
        public static unsafe Vector<ulong> Compute32BitAddresses(Vector<ulong> bases, Vector<ulong> indices) { throw new PlatformNotSupportedException(); }


        ///  Compute vector addresses for 64-bit data

        /// <summary>
        /// svuint32_t svadrd[_u32base]_[s32]index(svuint32_t bases, svint32_t indices)
        ///   ADR Zresult.S, [Zbases.S, Zindices.S, LSL #3]
        /// </summary>
        public static unsafe Vector<uint> Compute64BitAddresses(Vector<uint> bases, Vector<int> indices) { throw new PlatformNotSupportedException(); }

        /// <summary>
        /// svuint32_t svadrd[_u32base]_[u32]index(svuint32_t bases, svuint32_t indices)
        ///   ADR Zresult.S, [Zbases.S, Zindices.S, LSL #3]
        /// </summary>
        public static unsafe Vector<uint> Compute64BitAddresses(Vector<uint> bases, Vector<uint> indices) { throw new PlatformNotSupportedException(); }

        /// <summary>
        /// svuint64_t svadrd[_u64base]_[s64]index(svuint64_t bases, svint64_t indices)
        ///   ADR Zresult.D, [Zbases.D, Zindices.D, LSL #3]
        /// </summary>
        public static unsafe Vector<ulong> Compute64BitAddresses(Vector<ulong> bases, Vector<long> indices) { throw new PlatformNotSupportedException(); }

        /// <summary>
        /// svuint64_t svadrd[_u64base]_[u64]index(svuint64_t bases, svuint64_t indices)
        ///   ADR Zresult.D, [Zbases.D, Zindices.D, LSL #3]
        /// </summary>
        public static unsafe Vector<ulong> Compute64BitAddresses(Vector<ulong> bases, Vector<ulong> indices) { throw new PlatformNotSupportedException(); }


        ///  Compute vector addresses for 8-bit data

        /// <summary>
        /// svuint32_t svadrb[_u32base]_[s32]offset(svuint32_t bases, svint32_t offsets)
        ///   ADR Zresult.S, [Zbases.S, Zoffsets.S]
        /// </summary>
        public static unsafe Vector<uint> Compute8BitAddresses(Vector<uint> bases, Vector<int> indices) { throw new PlatformNotSupportedException(); }

        /// <summary>
        /// svuint32_t svadrb[_u32base]_[u32]offset(svuint32_t bases, svuint32_t offsets)
        ///   ADR Zresult.S, [Zbases.S, Zoffsets.S]
        /// </summary>
        public static unsafe Vector<uint> Compute8BitAddresses(Vector<uint> bases, Vector<uint> indices) { throw new PlatformNotSupportedException(); }

        /// <summary>
        /// svuint64_t svadrb[_u64base]_[s64]offset(svuint64_t bases, svint64_t offsets)
        ///   ADR Zresult.D, [Zbases.D, Zoffsets.D]
        /// </summary>
        public static unsafe Vector<ulong> Compute8BitAddresses(Vector<ulong> bases, Vector<long> indices) { throw new PlatformNotSupportedException(); }

        /// <summary>
        /// svuint64_t svadrb[_u64base]_[u64]offset(svuint64_t bases, svuint64_t offsets)
        ///   ADR Zresult.D, [Zbases.D, Zoffsets.D]
        /// </summary>
        public static unsafe Vector<ulong> Compute8BitAddresses(Vector<ulong> bases, Vector<ulong> indices) { throw new PlatformNotSupportedException(); }

        ///  Shuffle active elements of vector to the right and fill with zero

        /// <summary>
        /// svfloat64_t svcompact[_f64](svbool_t pg, svfloat64_t op)
        ///   COMPACT Zresult.D, Pg, Zop.D
        /// </summary>
        public static unsafe Vector<double> Compact(Vector<double> mask, Vector<double> value) { throw new PlatformNotSupportedException(); }

        /// <summary>
        /// svint32_t svcompact[_s32](svbool_t pg, svint32_t op)
        ///   COMPACT Zresult.S, Pg, Zop.S
        /// </summary>
        public static unsafe Vector<int> Compact(Vector<int> mask, Vector<int> value) { throw new PlatformNotSupportedException(); }

        /// <summary>
        /// svint64_t svcompact[_s64](svbool_t pg, svint64_t op)
        ///   COMPACT Zresult.D, Pg, Zop.D
        /// </summary>
        public static unsafe Vector<long> Compact(Vector<long> mask, Vector<long> value) { throw new PlatformNotSupportedException(); }

        /// <summary>
        /// svfloat32_t svcompact[_f32](svbool_t pg, svfloat32_t op)
        ///   COMPACT Zresult.S, Pg, Zop.S
        /// </summary>
        public static unsafe Vector<float> Compact(Vector<float> mask, Vector<float> value) { throw new PlatformNotSupportedException(); }

        /// <summary>
        /// svuint32_t svcompact[_u32](svbool_t pg, svuint32_t op)
        ///   COMPACT Zresult.S, Pg, Zop.S
        /// </summary>
        public static unsafe Vector<uint> Compact(Vector<uint> mask, Vector<uint> value) { throw new PlatformNotSupportedException(); }

        /// <summary>
        /// svuint64_t svcompact[_u64](svbool_t pg, svuint64_t op)
        ///   COMPACT Zresult.D, Pg, Zop.D
        /// </summary>
        public static unsafe Vector<ulong> Compact(Vector<ulong> mask, Vector<ulong> value) { throw new PlatformNotSupportedException(); }


        ///  Compare equal to
        ///  ConditionalSelect : Conditionally select elements

        /// <summary>
        /// svint8_t svsel[_s8](svbool_t pg, svint8_t op1, svint8_t op2)
        /// svbool_t svsel[_b](svbool_t pg, svbool_t op1, svbool_t op2)
        /// </summary>
        public static unsafe Vector<sbyte> ConditionalSelect(Vector<sbyte> mask, Vector<sbyte> left, Vector<sbyte> right) { throw new PlatformNotSupportedException(); }

        /// <summary>
        /// svint16_t svsel[_s16](svbool_t pg, svint16_t op1, svint16_t op2)
        /// svbool_t svsel[_b](svbool_t pg, svbool_t op1, svbool_t op2)
        /// </summary>
        public static unsafe Vector<short> ConditionalSelect(Vector<short> mask, Vector<short> left, Vector<short> right) { throw new PlatformNotSupportedException(); }

        /// <summary>
        /// svint32_t svsel[_s32](svbool_t pg, svint32_t op1, svint32_t op2)
        /// svbool_t svsel[_b](svbool_t pg, svbool_t op1, svbool_t op2)
        /// </summary>
        public static unsafe Vector<int> ConditionalSelect(Vector<int> mask, Vector<int> left, Vector<int> right) { throw new PlatformNotSupportedException(); }

        /// <summary>
        /// svint64_t svsel[_s64](svbool_t pg, svint64_t op1, svint64_t op2)
        /// svbool_t svsel[_b](svbool_t pg, svbool_t op1, svbool_t op2)
        /// </summary>
        public static unsafe Vector<long> ConditionalSelect(Vector<long> mask, Vector<long> left, Vector<long> right) { throw new PlatformNotSupportedException(); }

        /// <summary>
        /// svuint8_t svsel[_u8](svbool_t pg, svuint8_t op1, svuint8_t op2)
        /// svbool_t svsel[_b](svbool_t pg, svbool_t op1, svbool_t op2)
        /// </summary>
        public static unsafe Vector<byte> ConditionalSelect(Vector<byte> mask, Vector<byte> left, Vector<byte> right) { throw new PlatformNotSupportedException(); }

        /// <summary>
        /// svuint16_t svsel[_u16](svbool_t pg, svuint16_t op1, svuint16_t op2)
        /// svbool_t svsel[_b](svbool_t pg, svbool_t op1, svbool_t op2)
        /// </summary>
        public static unsafe Vector<ushort> ConditionalSelect(Vector<ushort> mask, Vector<ushort> left, Vector<ushort> right) { throw new PlatformNotSupportedException(); }

        /// <summary>
        /// svuint32_t svsel[_u32](svbool_t pg, svuint32_t op1, svuint32_t op2)
        /// svbool_t svsel[_b](svbool_t pg, svbool_t op1, svbool_t op2)
        /// </summary>
        public static unsafe Vector<uint> ConditionalSelect(Vector<uint> mask, Vector<uint> left, Vector<uint> right) { throw new PlatformNotSupportedException(); }

        /// <summary>
        /// svuint64_t svsel[_u64](svbool_t pg, svuint64_t op1, svuint64_t op2)
        /// svbool_t svsel[_b](svbool_t pg, svbool_t op1, svbool_t op2)
        /// </summary>
        public static unsafe Vector<ulong> ConditionalSelect(Vector<ulong> mask, Vector<ulong> left, Vector<ulong> right) { throw new PlatformNotSupportedException(); }

        /// <summary>
        /// svfloat32_t svsel[_f32](svbool_t pg, svfloat32_t op1, svfloat32_t op2)
        /// </summary>
        public static unsafe Vector<float> ConditionalSelect(Vector<float> mask, Vector<float> left, Vector<float> right) { throw new PlatformNotSupportedException(); }

        /// <summary>
        /// svfloat64_t svsel[_f64](svbool_t pg, svfloat64_t op1, svfloat64_t op2)
        /// </summary>
        public static unsafe Vector<double> ConditionalSelect(Vector<double> mask, Vector<double> left, Vector<double> right) { throw new PlatformNotSupportedException(); }


        ///  ConvertToInt32 : Floating-point convert

        /// <summary>
        /// svint32_t svcvt_s32[_f64]_m(svint32_t inactive, svbool_t pg, svfloat64_t op)
        ///   FCVTZS Ztied.S, Pg/M, Zop.D
        /// svint32_t svcvt_s32[_f64]_x(svbool_t pg, svfloat64_t op)
        ///   FCVTZS Ztied.S, Pg/M, Ztied.D
        /// svint32_t svcvt_s32[_f64]_z(svbool_t pg, svfloat64_t op)
        /// </summary>
        public static unsafe Vector<int> ConvertToInt32(Vector<double> value) { throw new PlatformNotSupportedException(); }

        /// <summary>
        /// svint32_t svcvt_s32[_f32]_m(svint32_t inactive, svbool_t pg, svfloat32_t op)
        ///   FCVTZS Ztied.S, Pg/M, Zop.S
        /// svint32_t svcvt_s32[_f32]_x(svbool_t pg, svfloat32_t op)
        ///   FCVTZS Ztied.S, Pg/M, Ztied.S
        /// svint32_t svcvt_s32[_f32]_z(svbool_t pg, svfloat32_t op)
        /// </summary>
        public static unsafe Vector<int> ConvertToInt32(Vector<float> value) { throw new PlatformNotSupportedException(); }


        ///  ConvertToUInt32 : Floating-point convert

        /// <summary>
        /// svuint32_t svcvt_u32[_f64]_m(svuint32_t inactive, svbool_t pg, svfloat64_t op)
        ///   FCVTZU Ztied.S, Pg/M, Zop.D
        /// svuint32_t svcvt_u32[_f64]_x(svbool_t pg, svfloat64_t op)
        ///   FCVTZU Ztied.S, Pg/M, Ztied.D
        /// svuint32_t svcvt_u32[_f64]_z(svbool_t pg, svfloat64_t op)
        /// </summary>
        public static unsafe Vector<uint> ConvertToUInt32(Vector<double> value) { throw new PlatformNotSupportedException(); }

        /// <summary>
        /// svuint32_t svcvt_u32[_f32]_m(svuint32_t inactive, svbool_t pg, svfloat32_t op)
        ///   FCVTZU Ztied.S, Pg/M, Zop.S
        /// svuint32_t svcvt_u32[_f32]_x(svbool_t pg, svfloat32_t op)
        ///   FCVTZU Ztied.S, Pg/M, Ztied.S
        /// svuint32_t svcvt_u32[_f32]_z(svbool_t pg, svfloat32_t op)
        /// </summary>
        public static unsafe Vector<uint> ConvertToUInt32(Vector<float> value) { throw new PlatformNotSupportedException(); }


        ///  Count16BitElements : Count the number of 16-bit elements in a vector

        /// <summary>
        /// uint64_t svcnth_pat(enum svpattern pattern)
        ///   CNTH Xresult, pattern
        /// </summary>
        public static unsafe ulong Count16BitElements([ConstantExpected] SveMaskPattern pattern = SveMaskPattern.All) { throw new PlatformNotSupportedException(); }


        ///  Count32BitElements : Count the number of 32-bit elements in a vector

        /// <summary>
        /// uint64_t svcntw_pat(enum svpattern pattern)
        ///   CNTW Xresult, pattern
        /// </summary>
        public static unsafe ulong Count32BitElements([ConstantExpected] SveMaskPattern pattern = SveMaskPattern.All) { throw new PlatformNotSupportedException(); }


        ///  Count64BitElements : Count the number of 64-bit elements in a vector

        /// <summary>
        /// uint64_t svcntd_pat(enum svpattern pattern)
        ///   CNTD Xresult, pattern
        /// </summary>
        public static unsafe ulong Count64BitElements([ConstantExpected] SveMaskPattern pattern = SveMaskPattern.All) { throw new PlatformNotSupportedException(); }


        ///  Count8BitElements : Count the number of 8-bit elements in a vector

        /// <summary>
        /// uint64_t svcntb_pat(enum svpattern pattern)
        ///   CNTB Xresult, pattern
        /// </summary>
        public static unsafe ulong Count8BitElements([ConstantExpected] SveMaskPattern pattern = SveMaskPattern.All) { throw new PlatformNotSupportedException(); }


        /// Set all predicate elements to false

        /// <summary>
        /// svbool_t svpfalse[_b]()
        ///   PFALSE Presult.B
        /// </summary>
        public static unsafe Vector<byte> CreateFalseMaskByte() { throw new PlatformNotSupportedException(); }


        /// Set all predicate elements to false

        /// <summary>
        /// svbool_t svpfalse[_b]()
        ///   PFALSE Presult.B
        /// </summary>
        public static unsafe Vector<double> CreateFalseMaskDouble() { throw new PlatformNotSupportedException(); }


        /// Set all predicate elements to false

        /// <summary>
        /// svbool_t svpfalse[_b]()
        ///   PFALSE Presult.B
        /// </summary>
        public static unsafe Vector<short> CreateFalseMaskInt16() { throw new PlatformNotSupportedException(); }


        /// Set all predicate elements to false

        /// <summary>
        /// svbool_t svpfalse[_b]()
        ///   PFALSE Presult.B
        /// </summary>
        public static unsafe Vector<int> CreateFalseMaskInt32() { throw new PlatformNotSupportedException(); }


        /// Set all predicate elements to false

        /// <summary>
        /// svbool_t svpfalse[_b]()
        ///   PFALSE Presult.B
        /// </summary>
        public static unsafe Vector<long> CreateFalseMaskInt64() { throw new PlatformNotSupportedException(); }


        /// Set all predicate elements to false

        /// <summary>
        /// svbool_t svpfalse[_b]()
        ///   PFALSE Presult.B
        /// </summary>
        public static unsafe Vector<sbyte> CreateFalseMaskSByte() { throw new PlatformNotSupportedException(); }


        /// Set all predicate elements to false

        /// <summary>
        /// svbool_t svpfalse[_b]()
        ///   PFALSE Presult.B
        /// </summary>
        public static unsafe Vector<float> CreateFalseMaskSingle() { throw new PlatformNotSupportedException(); }


        /// Set all predicate elements to false

        /// <summary>
        /// svbool_t svpfalse[_b]()
        ///   PFALSE Presult.B
        /// </summary>
        public static unsafe Vector<ushort> CreateFalseMaskUInt16() { throw new PlatformNotSupportedException(); }


        /// Set all predicate elements to false

        /// <summary>
        /// svbool_t svpfalse[_b]()
        ///   PFALSE Presult.B
        /// </summary>
        public static unsafe Vector<uint> CreateFalseMaskUInt32() { throw new PlatformNotSupportedException(); }


        /// Set all predicate elements to false

        /// <summary>
        /// svbool_t svpfalse[_b]()
        ///   PFALSE Presult.B
        /// </summary>
        public static unsafe Vector<ulong> CreateFalseMaskUInt64() { throw new PlatformNotSupportedException(); }


        ///  CreateTrueMaskByte : Set predicate elements to true

        /// <summary>
        /// svbool_t svptrue_pat_b8(enum svpattern pattern)
        ///   PTRUE Presult.B, pattern
        /// </summary>
        public static unsafe Vector<byte> CreateTrueMaskByte([ConstantExpected] SveMaskPattern pattern = SveMaskPattern.All) { throw new PlatformNotSupportedException(); }


        ///  CreateTrueMaskDouble : Set predicate elements to true

        /// <summary>
        /// svbool_t svptrue_pat_b8(enum svpattern pattern)
        ///   PTRUE Presult.B, pattern
        /// </summary>
        public static unsafe Vector<double> CreateTrueMaskDouble([ConstantExpected] SveMaskPattern pattern = SveMaskPattern.All) { throw new PlatformNotSupportedException(); }


        ///  CreateTrueMaskInt16 : Set predicate elements to true

        /// <summary>
        /// svbool_t svptrue_pat_b8(enum svpattern pattern)
        ///   PTRUE Presult.B, pattern
        /// </summary>
        public static unsafe Vector<short> CreateTrueMaskInt16([ConstantExpected] SveMaskPattern pattern = SveMaskPattern.All) { throw new PlatformNotSupportedException(); }


        ///  CreateTrueMaskInt32 : Set predicate elements to true

        /// <summary>
        /// svbool_t svptrue_pat_b8(enum svpattern pattern)
        ///   PTRUE Presult.B, pattern
        /// </summary>
        public static unsafe Vector<int> CreateTrueMaskInt32([ConstantExpected] SveMaskPattern pattern = SveMaskPattern.All) { throw new PlatformNotSupportedException(); }


        ///  CreateTrueMaskInt64 : Set predicate elements to true

        /// <summary>
        /// svbool_t svptrue_pat_b8(enum svpattern pattern)
        ///   PTRUE Presult.B, pattern
        /// </summary>
        public static unsafe Vector<long> CreateTrueMaskInt64([ConstantExpected] SveMaskPattern pattern = SveMaskPattern.All) { throw new PlatformNotSupportedException(); }


        ///  CreateTrueMaskSByte : Set predicate elements to true

        /// <summary>
        /// svbool_t svptrue_pat_b8(enum svpattern pattern)
        ///   PTRUE Presult.B, pattern
        /// </summary>
        public static unsafe Vector<sbyte> CreateTrueMaskSByte([ConstantExpected] SveMaskPattern pattern = SveMaskPattern.All) { throw new PlatformNotSupportedException(); }


        ///  CreateTrueMaskSingle : Set predicate elements to true

        /// <summary>
        /// svbool_t svptrue_pat_b8(enum svpattern pattern)
        ///   PTRUE Presult.B, pattern
        /// </summary>
        public static unsafe Vector<float> CreateTrueMaskSingle([ConstantExpected] SveMaskPattern pattern = SveMaskPattern.All) { throw new PlatformNotSupportedException(); }


        ///  CreateTrueMaskUInt16 : Set predicate elements to true

        /// <summary>
        /// svbool_t svptrue_pat_b16(enum svpattern pattern)
        ///   PTRUE Presult.H, pattern
        /// </summary>
        public static unsafe Vector<ushort> CreateTrueMaskUInt16([ConstantExpected] SveMaskPattern pattern = SveMaskPattern.All) { throw new PlatformNotSupportedException(); }


        ///  CreateTrueMaskUInt32 : Set predicate elements to true

        /// <summary>
        /// svbool_t svptrue_pat_b32(enum svpattern pattern)
        ///   PTRUE Presult.S, pattern
        /// </summary>
        public static unsafe Vector<uint> CreateTrueMaskUInt32([ConstantExpected] SveMaskPattern pattern = SveMaskPattern.All) { throw new PlatformNotSupportedException(); }


        ///  CreateTrueMaskUInt64 : Set predicate elements to true

        /// <summary>
        /// svbool_t svptrue_pat_b64(enum svpattern pattern)
        ///   PTRUE Presult.D, pattern
        /// </summary>
        public static unsafe Vector<ulong> CreateTrueMaskUInt64([ConstantExpected] SveMaskPattern pattern = SveMaskPattern.All) { throw new PlatformNotSupportedException(); }


        ///  CreateWhileLessThanMask16Bit : While incrementing scalar is less than

        /// <summary>
        /// svbool_t svwhilelt_b16[_s32](int32_t op1, int32_t op2)
        ///   WHILELT Presult.H, Wop1, Wop2
        /// </summary>
        public static unsafe Vector<ushort> CreateWhileLessThanMask16Bit(int left, int right) { throw new PlatformNotSupportedException(); }

        /// <summary>
        /// svbool_t svwhilelt_b16[_s64](int64_t op1, int64_t op2)
        ///   WHILELT Presult.H, Xop1, Xop2
        /// </summary>
        public static unsafe Vector<ushort> CreateWhileLessThanMask16Bit(long left, long right) { throw new PlatformNotSupportedException(); }

        /// <summary>
        /// svbool_t svwhilelt_b16[_u32](uint32_t op1, uint32_t op2)
        ///   WHILELO Presult.H, Wop1, Wop2
        /// </summary>
        public static unsafe Vector<ushort> CreateWhileLessThanMask16Bit(uint left, uint right) { throw new PlatformNotSupportedException(); }

        /// <summary>
        /// svbool_t svwhilelt_b16[_u64](uint64_t op1, uint64_t op2)
        ///   WHILELO Presult.H, Xop1, Xop2
        /// </summary>
        public static unsafe Vector<ushort> CreateWhileLessThanMask16Bit(ulong left, ulong right) { throw new PlatformNotSupportedException(); }


        ///  CreateWhileLessThanMask32Bit : While incrementing scalar is less than

        /// <summary>
        /// svbool_t svwhilelt_b32[_s32](int32_t op1, int32_t op2)
        ///   WHILELT Presult.S, Wop1, Wop2
        /// </summary>
        public static unsafe Vector<uint> CreateWhileLessThanMask32Bit(int left, int right) { throw new PlatformNotSupportedException(); }

        /// <summary>
        /// svbool_t svwhilelt_b32[_s64](int64_t op1, int64_t op2)
        ///   WHILELT Presult.S, Xop1, Xop2
        /// </summary>
        public static unsafe Vector<uint> CreateWhileLessThanMask32Bit(long left, long right) { throw new PlatformNotSupportedException(); }

        /// <summary>
        /// svbool_t svwhilelt_b32[_u32](uint32_t op1, uint32_t op2)
        ///   WHILELO Presult.S, Wop1, Wop2
        /// </summary>
        public static unsafe Vector<uint> CreateWhileLessThanMask32Bit(uint left, uint right) { throw new PlatformNotSupportedException(); }

        /// <summary>
        /// svbool_t svwhilelt_b32[_u64](uint64_t op1, uint64_t op2)
        ///   WHILELO Presult.S, Xop1, Xop2
        /// </summary>
        public static unsafe Vector<uint> CreateWhileLessThanMask32Bit(ulong left, ulong right) { throw new PlatformNotSupportedException(); }


        ///  CreateWhileLessThanMask64Bit : While incrementing scalar is less than

        /// <summary>
        /// svbool_t svwhilelt_b64[_s32](int32_t op1, int32_t op2)
        ///   WHILELT Presult.D, Wop1, Wop2
        /// </summary>
        public static unsafe Vector<ulong> CreateWhileLessThanMask64Bit(int left, int right) { throw new PlatformNotSupportedException(); }

        /// <summary>
        /// svbool_t svwhilelt_b64[_s64](int64_t op1, int64_t op2)
        ///   WHILELT Presult.D, Xop1, Xop2
        /// </summary>
        public static unsafe Vector<ulong> CreateWhileLessThanMask64Bit(long left, long right) { throw new PlatformNotSupportedException(); }

        /// <summary>
        /// svbool_t svwhilelt_b64[_u32](uint32_t op1, uint32_t op2)
        ///   WHILELO Presult.D, Wop1, Wop2
        /// </summary>
        public static unsafe Vector<ulong> CreateWhileLessThanMask64Bit(uint left, uint right) { throw new PlatformNotSupportedException(); }

        /// <summary>
        /// svbool_t svwhilelt_b64[_u64](uint64_t op1, uint64_t op2)
        ///   WHILELO Presult.D, Xop1, Xop2
        /// </summary>
        public static unsafe Vector<ulong> CreateWhileLessThanMask64Bit(ulong left, ulong right) { throw new PlatformNotSupportedException(); }


        ///  CreateWhileLessThanMask8Bit : While incrementing scalar is less than

        /// <summary>
        /// svbool_t svwhilelt_b8[_s32](int32_t op1, int32_t op2)
        ///   WHILELT Presult.B, Wop1, Wop2
        /// </summary>
        public static unsafe Vector<byte> CreateWhileLessThanMask8Bit(int left, int right) { throw new PlatformNotSupportedException(); }

        /// <summary>
        /// svbool_t svwhilelt_b8[_s64](int64_t op1, int64_t op2)
        ///   WHILELT Presult.B, Xop1, Xop2
        /// </summary>
        public static unsafe Vector<byte> CreateWhileLessThanMask8Bit(long left, long right) { throw new PlatformNotSupportedException(); }

        /// <summary>
        /// svbool_t svwhilelt_b8[_u32](uint32_t op1, uint32_t op2)
        ///   WHILELO Presult.B, Wop1, Wop2
        /// </summary>
        public static unsafe Vector<byte> CreateWhileLessThanMask8Bit(uint left, uint right) { throw new PlatformNotSupportedException(); }

        /// <summary>
        /// svbool_t svwhilelt_b8[_u64](uint64_t op1, uint64_t op2)
        ///   WHILELO Presult.B, Xop1, Xop2
        /// </summary>
        public static unsafe Vector<byte> CreateWhileLessThanMask8Bit(ulong left, ulong right) { throw new PlatformNotSupportedException(); }


        ///  CreateWhileLessThanOrEqualMask16Bit : While incrementing scalar is less than or equal to

        /// <summary>
        /// svbool_t svwhilele_b16[_s32](int32_t op1, int32_t op2)
        ///   WHILELE Presult.H, Wop1, Wop2
        /// </summary>
        public static unsafe Vector<ushort> CreateWhileLessThanOrEqualMask16Bit(int left, int right) { throw new PlatformNotSupportedException(); }

        /// <summary>
        /// svbool_t svwhilele_b16[_s64](int64_t op1, int64_t op2)
        ///   WHILELE Presult.H, Xop1, Xop2
        /// </summary>
        public static unsafe Vector<ushort> CreateWhileLessThanOrEqualMask16Bit(long left, long right) { throw new PlatformNotSupportedException(); }

        /// <summary>
        /// svbool_t svwhilele_b16[_u32](uint32_t op1, uint32_t op2)
        ///   WHILELS Presult.H, Wop1, Wop2
        /// </summary>
        public static unsafe Vector<ushort> CreateWhileLessThanOrEqualMask16Bit(uint left, uint right) { throw new PlatformNotSupportedException(); }

        /// <summary>
        /// svbool_t svwhilele_b16[_u64](uint64_t op1, uint64_t op2)
        ///   WHILELS Presult.H, Xop1, Xop2
        /// </summary>
        public static unsafe Vector<ushort> CreateWhileLessThanOrEqualMask16Bit(ulong left, ulong right) { throw new PlatformNotSupportedException(); }


        ///  CreateWhileLessThanOrEqualMask32Bit : While incrementing scalar is less than or equal to

        /// <summary>
        /// svbool_t svwhilele_b32[_s32](int32_t op1, int32_t op2)
        ///   WHILELE Presult.S, Wop1, Wop2
        /// </summary>
        public static unsafe Vector<uint> CreateWhileLessThanOrEqualMask32Bit(int left, int right) { throw new PlatformNotSupportedException(); }

        /// <summary>
        /// svbool_t svwhilele_b32[_s64](int64_t op1, int64_t op2)
        ///   WHILELE Presult.S, Xop1, Xop2
        /// </summary>
        public static unsafe Vector<uint> CreateWhileLessThanOrEqualMask32Bit(long left, long right) { throw new PlatformNotSupportedException(); }

        /// <summary>
        /// svbool_t svwhilele_b32[_u32](uint32_t op1, uint32_t op2)
        ///   WHILELS Presult.S, Wop1, Wop2
        /// </summary>
        public static unsafe Vector<uint> CreateWhileLessThanOrEqualMask32Bit(uint left, uint right) { throw new PlatformNotSupportedException(); }

        /// <summary>
        /// svbool_t svwhilele_b32[_u64](uint64_t op1, uint64_t op2)
        ///   WHILELS Presult.S, Xop1, Xop2
        /// </summary>
        public static unsafe Vector<uint> CreateWhileLessThanOrEqualMask32Bit(ulong left, ulong right) { throw new PlatformNotSupportedException(); }


        ///  CreateWhileLessThanOrEqualMask64Bit : While incrementing scalar is less than or equal to

        /// <summary>
        /// svbool_t svwhilele_b64[_s32](int32_t op1, int32_t op2)
        ///   WHILELE Presult.D, Wop1, Wop2
        /// </summary>
        public static unsafe Vector<ulong> CreateWhileLessThanOrEqualMask64Bit(int left, int right) { throw new PlatformNotSupportedException(); }

        /// <summary>
        /// svbool_t svwhilele_b64[_s64](int64_t op1, int64_t op2)
        ///   WHILELE Presult.D, Xop1, Xop2
        /// </summary>
        public static unsafe Vector<ulong> CreateWhileLessThanOrEqualMask64Bit(long left, long right) { throw new PlatformNotSupportedException(); }

        /// <summary>
        /// svbool_t svwhilele_b64[_u32](uint32_t op1, uint32_t op2)
        ///   WHILELS Presult.D, Wop1, Wop2
        /// </summary>
        public static unsafe Vector<ulong> CreateWhileLessThanOrEqualMask64Bit(uint left, uint right) { throw new PlatformNotSupportedException(); }

        /// <summary>
        /// svbool_t svwhilele_b64[_u64](uint64_t op1, uint64_t op2)
        ///   WHILELS Presult.D, Xop1, Xop2
        /// </summary>
        public static unsafe Vector<ulong> CreateWhileLessThanOrEqualMask64Bit(ulong left, ulong right) { throw new PlatformNotSupportedException(); }


        ///  CreateWhileLessThanOrEqualMask8Bit : While incrementing scalar is less than or equal to

        /// <summary>
        /// svbool_t svwhilele_b8[_s32](int32_t op1, int32_t op2)
        ///   WHILELE Presult.B, Wop1, Wop2
        /// </summary>
        public static unsafe Vector<byte> CreateWhileLessThanOrEqualMask8Bit(int left, int right) { throw new PlatformNotSupportedException(); }

        /// <summary>
        /// svbool_t svwhilele_b8[_s64](int64_t op1, int64_t op2)
        ///   WHILELE Presult.B, Xop1, Xop2
        /// </summary>
        public static unsafe Vector<byte> CreateWhileLessThanOrEqualMask8Bit(long left, long right) { throw new PlatformNotSupportedException(); }

        /// <summary>
        /// svbool_t svwhilele_b8[_u32](uint32_t op1, uint32_t op2)
        ///   WHILELS Presult.B, Wop1, Wop2
        /// </summary>
        public static unsafe Vector<byte> CreateWhileLessThanOrEqualMask8Bit(uint left, uint right) { throw new PlatformNotSupportedException(); }

        /// <summary>
        /// svbool_t svwhilele_b8[_u64](uint64_t op1, uint64_t op2)
        ///   WHILELS Presult.B, Xop1, Xop2
        /// </summary>
        public static unsafe Vector<byte> CreateWhileLessThanOrEqualMask8Bit(ulong left, ulong right) { throw new PlatformNotSupportedException(); }


        ///  Divide : Divide

        /// <summary>
        /// svfloat32_t svdiv[_f32]_m(svbool_t pg, svfloat32_t op1, svfloat32_t op2)
        ///   FDIV Ztied1.S, Pg/M, Ztied1.S, Zop2.S
        ///   MOVPRFX Zresult, Zop1; FDIV Zresult.S, Pg/M, Zresult.S, Zop2.S
        /// svfloat32_t svdiv[_f32]_x(svbool_t pg, svfloat32_t op1, svfloat32_t op2)
        ///   FDIV Ztied1.S, Pg/M, Ztied1.S, Zop2.S
        ///   MOVPRFX Zresult, Zop1; FDIV Zresult.S, Pg/M, Zresult.S, Zop2.S
        /// svfloat32_t svdiv[_f32]_z(svbool_t pg, svfloat32_t op1, svfloat32_t op2)
        ///   MOVPRFX Zresult.S, Pg/Z, Zop1.S; FDIV Zresult.S, Pg/M, Zresult.S, Zop2.S
        /// </summary>
        public static unsafe Vector<float> Divide(Vector<float> left, Vector<float> right) { throw new PlatformNotSupportedException(); }

        /// <summary>
        /// svfloat64_t svdiv[_f64]_m(svbool_t pg, svfloat64_t op1, svfloat64_t op2)
        ///   FDIV Ztied1.D, Pg/M, Ztied1.D, Zop2.D
        ///   MOVPRFX Zresult, Zop1; FDIV Zresult.D, Pg/M, Zresult.D, Zop2.D
        /// svfloat64_t svdiv[_f64]_x(svbool_t pg, svfloat64_t op1, svfloat64_t op2)
        ///   FDIV Ztied1.D, Pg/M, Ztied1.D, Zop2.D
        ///   MOVPRFX Zresult, Zop1; FDIV Zresult.D, Pg/M, Zresult.D, Zop2.D
        /// svfloat64_t svdiv[_f64]_z(svbool_t pg, svfloat64_t op1, svfloat64_t op2)
        ///   MOVPRFX Zresult.D, Pg/Z, Zop1.D; FDIV Zresult.D, Pg/M, Zresult.D, Zop2.D
        /// </summary>
        public static unsafe Vector<double> Divide(Vector<double> left, Vector<double> right) { throw new PlatformNotSupportedException(); }


        ///  DotProduct : Dot product

        /// <summary>
        /// svint32_t svdot[_s32](svint32_t op1, svint8_t op2, svint8_t op3)
        ///   SDOT Ztied1.S, Zop2.B, Zop3.B
        /// </summary>
        public static unsafe Vector<int> DotProduct(Vector<int> addend, Vector<sbyte> left, Vector<sbyte> right) { throw new PlatformNotSupportedException(); }

        /// <summary>
        /// svint64_t svdot[_s64](svint64_t op1, svint16_t op2, svint16_t op3)
        ///   SDOT Ztied1.D, Zop2.H, Zop3.H
        /// </summary>
        public static unsafe Vector<long> DotProduct(Vector<long> addend, Vector<short> left, Vector<short> right) { throw new PlatformNotSupportedException(); }

        /// <summary>
        /// svuint32_t svdot[_u32](svuint32_t op1, svuint8_t op2, svuint8_t op3)
        ///   UDOT Ztied1.S, Zop2.B, Zop3.B
        /// </summary>
        public static unsafe Vector<uint> DotProduct(Vector<uint> addend, Vector<byte> left, Vector<byte> right) { throw new PlatformNotSupportedException(); }

        /// <summary>
        /// svuint64_t svdot[_u64](svuint64_t op1, svuint16_t op2, svuint16_t op3)
        ///   UDOT Ztied1.D, Zop2.H, Zop3.H
        /// </summary>
        public static unsafe Vector<ulong> DotProduct(Vector<ulong> addend, Vector<ushort> left, Vector<ushort> right) { throw new PlatformNotSupportedException(); }


        ///  DotProductBySelectedScalar : Dot product

        /// <summary>
        /// svint32_t svdot_lane[_s32](svint32_t op1, svint8_t op2, svint8_t op3, uint64_t imm_index)
        ///   SDOT Ztied1.S, Zop2.B, Zop3.B[imm_index]
        /// </summary>
        public static unsafe Vector<int> DotProductBySelectedScalar(Vector<int> addend, Vector<sbyte> left, Vector<sbyte> right, [ConstantExpected] byte rightIndex) { throw new PlatformNotSupportedException(); }

        /// <summary>
        /// svint64_t svdot_lane[_s64](svint64_t op1, svint16_t op2, svint16_t op3, uint64_t imm_index)
        ///   SDOT Ztied1.D, Zop2.H, Zop3.H[imm_index]
        /// </summary>
        public static unsafe Vector<long> DotProductBySelectedScalar(Vector<long> addend, Vector<short> left, Vector<short> right, [ConstantExpected] byte rightIndex) { throw new PlatformNotSupportedException(); }

        /// <summary>
        /// svuint32_t svdot_lane[_u32](svuint32_t op1, svuint8_t op2, svuint8_t op3, uint64_t imm_index)
        ///   UDOT Ztied1.S, Zop2.B, Zop3.B[imm_index]
        /// </summary>
        public static unsafe Vector<uint> DotProductBySelectedScalar(Vector<uint> addend, Vector<byte> left, Vector<byte> right, [ConstantExpected] byte rightIndex) { throw new PlatformNotSupportedException(); }

        /// <summary>
        /// svuint64_t svdot_lane[_u64](svuint64_t op1, svuint16_t op2, svuint16_t op3, uint64_t imm_index)
        ///   UDOT Ztied1.D, Zop2.H, Zop3.H[imm_index]
        /// </summary>
        public static unsafe Vector<ulong> DotProductBySelectedScalar(Vector<ulong> addend, Vector<ushort> left, Vector<ushort> right, [ConstantExpected] byte rightIndex) { throw new PlatformNotSupportedException(); }

        ///  FusedMultiplyAdd : Multiply-add, addend first

        /// <summary>
        /// svfloat64_t svmla[_f64]_m(svbool_t pg, svfloat64_t op1, svfloat64_t op2, svfloat64_t op3)
        /// svfloat64_t svmla[_f64]_x(svbool_t pg, svfloat64_t op1, svfloat64_t op2, svfloat64_t op3)
        /// svfloat64_t svmla[_f64]_z(svbool_t pg, svfloat64_t op1, svfloat64_t op2, svfloat64_t op3)
        ///   FMLA Ztied1.D, Pg/M, Zop2.D, Zop3.D
        /// </summary>
        public static unsafe Vector<double> FusedMultiplyAdd(Vector<double> addend, Vector<double> left, Vector<double> right) { throw new PlatformNotSupportedException(); }

        /// <summary>
        /// svfloat32_t svmla[_f32]_m(svbool_t pg, svfloat32_t op1, svfloat32_t op2, svfloat32_t op3)
        /// svfloat32_t svmla[_f32]_x(svbool_t pg, svfloat32_t op1, svfloat32_t op2, svfloat32_t op3)
        /// svfloat32_t svmla[_f32]_z(svbool_t pg, svfloat32_t op1, svfloat32_t op2, svfloat32_t op3)
        ///   FMLA Ztied1.S, Pg/M, Zop2.S, Zop3.S
        /// </summary>
        public static unsafe Vector<float> FusedMultiplyAdd(Vector<float> addend, Vector<float> left, Vector<float> right) { throw new PlatformNotSupportedException(); }


        ///  FusedMultiplyAddBySelectedScalar : Multiply-add, addend first

        /// <summary>
        /// svfloat64_t svmla_lane[_f64](svfloat64_t op1, svfloat64_t op2, svfloat64_t op3, uint64_t imm_index)
        ///   FMLA Ztied1.D, Zop2.D, Zop3.D[imm_index]
        /// </summary>
        public static unsafe Vector<double> FusedMultiplyAddBySelectedScalar(Vector<double> addend, Vector<double> left, Vector<double> right, [ConstantExpected] byte rightIndex) { throw new PlatformNotSupportedException(); }

        /// <summary>
        /// svfloat32_t svmla_lane[_f32](svfloat32_t op1, svfloat32_t op2, svfloat32_t op3, uint64_t imm_index)
        ///   FMLA Ztied1.S, Zop2.S, Zop3.S[imm_index]
        /// </summary>
        public static unsafe Vector<float> FusedMultiplyAddBySelectedScalar(Vector<float> addend, Vector<float> left, Vector<float> right, [ConstantExpected] byte rightIndex) { throw new PlatformNotSupportedException(); }


        ///  FusedMultiplyAddNegated : Negated multiply-add, addend first

        /// <summary>
        /// svfloat64_t svnmla[_f64]_m(svbool_t pg, svfloat64_t op1, svfloat64_t op2, svfloat64_t op3)
        /// svfloat64_t svnmla[_f64]_x(svbool_t pg, svfloat64_t op1, svfloat64_t op2, svfloat64_t op3)
        /// svfloat64_t svnmla[_f64]_z(svbool_t pg, svfloat64_t op1, svfloat64_t op2, svfloat64_t op3)
        ///   FNMLA Ztied1.D, Pg/M, Zop2.D, Zop3.D
        /// </summary>
        public static unsafe Vector<double> FusedMultiplyAddNegated(Vector<double> addend, Vector<double> left, Vector<double> right) { throw new PlatformNotSupportedException(); }

        /// <summary>
        /// svfloat32_t svnmla[_f32]_m(svbool_t pg, svfloat32_t op1, svfloat32_t op2, svfloat32_t op3)
        /// svfloat32_t svnmla[_f32]_x(svbool_t pg, svfloat32_t op1, svfloat32_t op2, svfloat32_t op3)
        /// svfloat32_t svnmla[_f32]_z(svbool_t pg, svfloat32_t op1, svfloat32_t op2, svfloat32_t op3)
        ///   FNMLA Ztied1.S, Pg/M, Zop2.S, Zop3.S
        /// </summary>
        public static unsafe Vector<float> FusedMultiplyAddNegated(Vector<float> addend, Vector<float> left, Vector<float> right) { throw new PlatformNotSupportedException(); }


        ///  FusedMultiplySubtract : Multiply-subtract, minuend first

        /// <summary>
        /// svfloat64_t svmls[_f64]_m(svbool_t pg, svfloat64_t op1, svfloat64_t op2, svfloat64_t op3)
        /// svfloat64_t svmls[_f64]_x(svbool_t pg, svfloat64_t op1, svfloat64_t op2, svfloat64_t op3)
        /// svfloat64_t svmls[_f64]_z(svbool_t pg, svfloat64_t op1, svfloat64_t op2, svfloat64_t op3)
        ///   FMLS Ztied1.D, Pg/M, Zop2.D, Zop3.D
        /// </summary>
        public static unsafe Vector<double> FusedMultiplySubtract(Vector<double> minuend, Vector<double> left, Vector<double> right) { throw new PlatformNotSupportedException(); }

        /// <summary>
        /// svfloat32_t svmls[_f32]_m(svbool_t pg, svfloat32_t op1, svfloat32_t op2, svfloat32_t op3)
        /// svfloat32_t svmls[_f32]_x(svbool_t pg, svfloat32_t op1, svfloat32_t op2, svfloat32_t op3)
        /// svfloat32_t svmls[_f32]_z(svbool_t pg, svfloat32_t op1, svfloat32_t op2, svfloat32_t op3)
        ///   FMLS Ztied1.S, Pg/M, Zop2.S, Zop3.S
        /// </summary>
        public static unsafe Vector<float> FusedMultiplySubtract(Vector<float> minuend, Vector<float> left, Vector<float> right) { throw new PlatformNotSupportedException(); }


        ///  FusedMultiplySubtractBySelectedScalar : Multiply-subtract, minuend first

        /// <summary>
        /// svfloat64_t svmls_lane[_f64](svfloat64_t op1, svfloat64_t op2, svfloat64_t op3, uint64_t imm_index)
        ///   FMLS Ztied1.D, Zop2.D, Zop3.D[imm_index]
        /// </summary>
        public static unsafe Vector<double> FusedMultiplySubtractBySelectedScalar(Vector<double> minuend, Vector<double> left, Vector<double> right, [ConstantExpected] byte rightIndex) { throw new PlatformNotSupportedException(); }

        /// <summary>
        /// svfloat32_t svmls_lane[_f32](svfloat32_t op1, svfloat32_t op2, svfloat32_t op3, uint64_t imm_index)
        ///   FMLS Ztied1.S, Zop2.S, Zop3.S[imm_index]
        /// </summary>
        public static unsafe Vector<float> FusedMultiplySubtractBySelectedScalar(Vector<float> minuend, Vector<float> left, Vector<float> right, [ConstantExpected] byte rightIndex) { throw new PlatformNotSupportedException(); }


        ///  FusedMultiplySubtractNegated : Negated multiply-subtract, minuend first

        /// <summary>
        /// svfloat64_t svnmls[_f64]_m(svbool_t pg, svfloat64_t op1, svfloat64_t op2, svfloat64_t op3)
        /// svfloat64_t svnmls[_f64]_x(svbool_t pg, svfloat64_t op1, svfloat64_t op2, svfloat64_t op3)
        /// svfloat64_t svnmls[_f64]_z(svbool_t pg, svfloat64_t op1, svfloat64_t op2, svfloat64_t op3)
        ///   FNMLS Ztied1.D, Pg/M, Zop2.D, Zop3.D
        /// </summary>
        public static unsafe Vector<double> FusedMultiplySubtractNegated(Vector<double> minuend, Vector<double> left, Vector<double> right) { throw new PlatformNotSupportedException(); }

        /// <summary>
        /// svfloat32_t svnmls[_f32]_m(svbool_t pg, svfloat32_t op1, svfloat32_t op2, svfloat32_t op3)
        /// svfloat32_t svnmls[_f32]_x(svbool_t pg, svfloat32_t op1, svfloat32_t op2, svfloat32_t op3)
        /// svfloat32_t svnmls[_f32]_z(svbool_t pg, svfloat32_t op1, svfloat32_t op2, svfloat32_t op3)
        ///   FNMLS Ztied1.S, Pg/M, Zop2.S, Zop3.S
        /// </summary>
        public static unsafe Vector<float> FusedMultiplySubtractNegated(Vector<float> minuend, Vector<float> left, Vector<float> right) { throw new PlatformNotSupportedException(); }


        ///  Unextended load

        /// <summary>
        /// svfloat64_t svld1_gather_[s64]index[_f64](svbool_t pg, const float64_t *base, svint64_t indices)
        ///   LD1D Zresult.D, Pg/Z, [Xbase, Zindices.D, LSL #3]
        /// </summary>
        public static unsafe Vector<double> GatherVector(Vector<double> mask, double* address, Vector<long> indices) { throw new PlatformNotSupportedException(); }

        /// <summary>
        /// svfloat64_t svld1_gather[_u64base]_f64(svbool_t pg, svuint64_t bases)
        ///   LD1D Zresult.D, Pg/Z, [Zbases.D, #0]
        /// </summary>
        public static unsafe Vector<double> GatherVector(Vector<double> mask, Vector<ulong> addresses) { throw new PlatformNotSupportedException(); }

        /// <summary>
        /// svfloat64_t svld1_gather_[u64]index[_f64](svbool_t pg, const float64_t *base, svuint64_t indices)
        ///   LD1D Zresult.D, Pg/Z, [Xbase, Zindices.D, LSL #3]
        /// </summary>
        public static unsafe Vector<double> GatherVector(Vector<double> mask, double* address, Vector<ulong> indices) { throw new PlatformNotSupportedException(); }

        /// <summary>
        /// svint32_t svld1_gather_[s32]index[_s32](svbool_t pg, const int32_t *base, svint32_t indices)
        ///   LD1W Zresult.S, Pg/Z, [Xbase, Zindices.S, SXTW #2]
        /// </summary>
        public static unsafe Vector<int> GatherVector(Vector<int> mask, int* address, Vector<int> indices) { throw new PlatformNotSupportedException(); }

        // <summary>
        // svint32_t svld1_gather[_u32base]_s32(svbool_t pg, svuint32_t bases)
        //   LD1W Zresult.S, Pg/Z, [Zbases.S, #0]
        // </summary>
        // Removed as per #103297
        // public static unsafe Vector<int> GatherVector(Vector<int> mask, Vector<uint> addresses) { throw new PlatformNotSupportedException(); }

        /// <summary>
        /// svint32_t svld1_gather_[u32]index[_s32](svbool_t pg, const int32_t *base, svuint32_t indices)
        ///   LD1W Zresult.S, Pg/Z, [Xbase, Zindices.S, UXTW #2]
        /// </summary>
        public static unsafe Vector<int> GatherVector(Vector<int> mask, int* address, Vector<uint> indices) { throw new PlatformNotSupportedException(); }

        /// <summary>
        /// svint64_t svld1_gather_[s64]index[_s64](svbool_t pg, const int64_t *base, svint64_t indices)
        ///   LD1D Zresult.D, Pg/Z, [Xbase, Zindices.D, LSL #3]
        /// </summary>
        public static unsafe Vector<long> GatherVector(Vector<long> mask, long* address, Vector<long> indices) { throw new PlatformNotSupportedException(); }

        /// <summary>
        /// svint64_t svld1_gather[_u64base]_s64(svbool_t pg, svuint64_t bases)
        ///   LD1D Zresult.D, Pg/Z, [Zbases.D, #0]
        /// </summary>
        public static unsafe Vector<long> GatherVector(Vector<long> mask, Vector<ulong> addresses) { throw new PlatformNotSupportedException(); }

        /// <summary>
        /// svint64_t svld1_gather_[u64]index[_s64](svbool_t pg, const int64_t *base, svuint64_t indices)
        ///   LD1D Zresult.D, Pg/Z, [Xbase, Zindices.D, LSL #3]
        /// </summary>
        public static unsafe Vector<long> GatherVector(Vector<long> mask, long* address, Vector<ulong> indices) { throw new PlatformNotSupportedException(); }

        /// <summary>
        /// svfloat32_t svld1_gather_[s32]index[_f32](svbool_t pg, const float32_t *base, svint32_t indices)
        ///   LD1W Zresult.S, Pg/Z, [Xbase, Zindices.S, SXTW #2]
        /// </summary>
        public static unsafe Vector<float> GatherVector(Vector<float> mask, float* address, Vector<int> indices) { throw new PlatformNotSupportedException(); }

        // <summary>
        // svfloat32_t svld1_gather[_u32base]_f32(svbool_t pg, svuint32_t bases)
        //   LD1W Zresult.S, Pg/Z, [Zbases.S, #0]
        // </summary>
        // Removed as per #103297
        // public static unsafe Vector<float> GatherVector(Vector<float> mask, Vector<uint> addresses) { throw new PlatformNotSupportedException(); }

        /// <summary>
        /// svfloat32_t svld1_gather_[u32]index[_f32](svbool_t pg, const float32_t *base, svuint32_t indices)
        ///   LD1W Zresult.S, Pg/Z, [Xbase, Zindices.S, UXTW #2]
        /// </summary>
        public static unsafe Vector<float> GatherVector(Vector<float> mask, float* address, Vector<uint> indices) { throw new PlatformNotSupportedException(); }

        /// <summary>
        /// svuint32_t svld1_gather_[s32]index[_u32](svbool_t pg, const uint32_t *base, svint32_t indices)
        ///   LD1W Zresult.S, Pg/Z, [Xbase, Zindices.S, SXTW #2]
        /// </summary>
        public static unsafe Vector<uint> GatherVector(Vector<uint> mask, uint* address, Vector<int> indices) { throw new PlatformNotSupportedException(); }

        // <summary>
        // svuint32_t svld1_gather[_u32base]_u32(svbool_t pg, svuint32_t bases)
        //   LD1W Zresult.S, Pg/Z, [Zbases.S, #0]
        // </summary>
        // Removed as per #103297
        // public static unsafe Vector<uint> GatherVector(Vector<uint> mask, Vector<uint> addresses) { throw new PlatformNotSupportedException(); }

        /// <summary>
        /// svuint32_t svld1_gather_[u32]index[_u32](svbool_t pg, const uint32_t *base, svuint32_t indices)
        ///   LD1W Zresult.S, Pg/Z, [Xbase, Zindices.S, UXTW #2]
        /// </summary>
        public static unsafe Vector<uint> GatherVector(Vector<uint> mask, uint* address, Vector<uint> indices) { throw new PlatformNotSupportedException(); }

        /// <summary>
        /// svuint64_t svld1_gather_[s64]index[_u64](svbool_t pg, const uint64_t *base, svint64_t indices)
        ///   LD1D Zresult.D, Pg/Z, [Xbase, Zindices.D, LSL #3]
        /// </summary>
        public static unsafe Vector<ulong> GatherVector(Vector<ulong> mask, ulong* address, Vector<long> indices) { throw new PlatformNotSupportedException(); }

        /// <summary>
        /// svuint64_t svld1_gather[_u64base]_u64(svbool_t pg, svuint64_t bases)
        ///   LD1D Zresult.D, Pg/Z, [Zbases.D, #0]
        /// </summary>
        public static unsafe Vector<ulong> GatherVector(Vector<ulong> mask, Vector<ulong> addresses) { throw new PlatformNotSupportedException(); }

        /// <summary>
        /// svuint64_t svld1_gather_[u64]index[_u64](svbool_t pg, const uint64_t *base, svuint64_t indices)
        ///   LD1D Zresult.D, Pg/Z, [Xbase, Zindices.D, LSL #3]
        /// </summary>
        public static unsafe Vector<ulong> GatherVector(Vector<ulong> mask, ulong* address, Vector<ulong> indices) { throw new PlatformNotSupportedException(); }



        ///  Load 8-bit data and zero-extend

        /// <summary>
        /// svint32_t svld1ub_gather_[s32]offset_s32(svbool_t pg, const uint8_t *base, svint32_t offsets)
        ///   LD1B Zresult.S, Pg/Z, [Xbase, Zoffsets.S, SXTW]
        /// </summary>
        public static unsafe Vector<int> GatherVectorByteZeroExtend(Vector<int> mask, byte* address, Vector<int> indices) { throw new PlatformNotSupportedException(); }

        // <summary>
        // svint32_t svld1ub_gather[_u32base]_s32(svbool_t pg, svuint32_t bases)
        //   LD1B Zresult.S, Pg/Z, [Zbases.S, #0]
        // </summary>
        // Removed as per #103297
        // public static unsafe Vector<int> GatherVectorByteZeroExtend(Vector<int> mask, Vector<uint> addresses) { throw new PlatformNotSupportedException(); }

        /// <summary>
        /// svint32_t svld1ub_gather_[u32]offset_s32(svbool_t pg, const uint8_t *base, svuint32_t offsets)
        ///   LD1B Zresult.S, Pg/Z, [Xbase, Zoffsets.S, UXTW]
        /// </summary>
        public static unsafe Vector<int> GatherVectorByteZeroExtend(Vector<int> mask, byte* address, Vector<uint> indices) { throw new PlatformNotSupportedException(); }

        /// <summary>
        /// svint64_t svld1ub_gather_[s64]offset_s64(svbool_t pg, const uint8_t *base, svint64_t offsets)
        ///   LD1B Zresult.D, Pg/Z, [Xbase, Zoffsets.D]
        /// </summary>
        public static unsafe Vector<long> GatherVectorByteZeroExtend(Vector<long> mask, byte* address, Vector<long> indices) { throw new PlatformNotSupportedException(); }

        /// <summary>
        /// svint64_t svld1ub_gather[_u64base]_s64(svbool_t pg, svuint64_t bases)
        ///   LD1B Zresult.D, Pg/Z, [Zbases.D, #0]
        /// </summary>
        public static unsafe Vector<long> GatherVectorByteZeroExtend(Vector<long> mask, Vector<ulong> addresses) { throw new PlatformNotSupportedException(); }

        /// <summary>
        /// svint64_t svld1ub_gather_[u64]offset_s64(svbool_t pg, const uint8_t *base, svuint64_t offsets)
        ///   LD1B Zresult.D, Pg/Z, [Xbase, Zoffsets.D]
        /// </summary>
        public static unsafe Vector<long> GatherVectorByteZeroExtend(Vector<long> mask, byte* address, Vector<ulong> indices) { throw new PlatformNotSupportedException(); }

        /// <summary>
        /// svuint32_t svld1ub_gather_[s32]offset_u32(svbool_t pg, const uint8_t *base, svint32_t offsets)
        ///   LD1B Zresult.S, Pg/Z, [Xbase, Zoffsets.S, SXTW]
        /// </summary>
        public static unsafe Vector<uint> GatherVectorByteZeroExtend(Vector<uint> mask, byte* address, Vector<int> indices) { throw new PlatformNotSupportedException(); }

        // <summary>
        // svuint32_t svld1ub_gather[_u32base]_u32(svbool_t pg, svuint32_t bases)
        //   LD1B Zresult.S, Pg/Z, [Zbases.S, #0]
        // </summary>
        // Removed as per #103297
        // public static unsafe Vector<uint> GatherVectorByteZeroExtend(Vector<uint> mask, Vector<uint> addresses) { throw new PlatformNotSupportedException(); }

        /// <summary>
        /// svuint32_t svld1ub_gather_[u32]offset_u32(svbool_t pg, const uint8_t *base, svuint32_t offsets)
        ///   LD1B Zresult.S, Pg/Z, [Xbase, Zoffsets.S, UXTW]
        /// </summary>
        public static unsafe Vector<uint> GatherVectorByteZeroExtend(Vector<uint> mask, byte* address, Vector<uint> indices) { throw new PlatformNotSupportedException(); }

        /// <summary>
        /// svuint64_t svld1ub_gather_[s64]offset_u64(svbool_t pg, const uint8_t *base, svint64_t offsets)
        ///   LD1B Zresult.D, Pg/Z, [Xbase, Zoffsets.D]
        /// </summary>
        public static unsafe Vector<ulong> GatherVectorByteZeroExtend(Vector<ulong> mask, byte* address, Vector<long> indices) { throw new PlatformNotSupportedException(); }

        /// <summary>
        /// svuint64_t svld1ub_gather[_u64base]_u64(svbool_t pg, svuint64_t bases)
        ///   LD1B Zresult.D, Pg/Z, [Zbases.D, #0]
        /// </summary>
        public static unsafe Vector<ulong> GatherVectorByteZeroExtend(Vector<ulong> mask, Vector<ulong> addresses) { throw new PlatformNotSupportedException(); }

        /// <summary>
        /// svuint64_t svld1ub_gather_[u64]offset_u64(svbool_t pg, const uint8_t *base, svuint64_t offsets)
        ///   LD1B Zresult.D, Pg/Z, [Xbase, Zoffsets.D]
        /// </summary>
        public static unsafe Vector<ulong> GatherVectorByteZeroExtend(Vector<ulong> mask, byte* address, Vector<ulong> indices) { throw new PlatformNotSupportedException(); }


        ///  Load 16-bit data and sign-extend

        /// <summary>
        /// svint32_t svld1sh_gather_[s32]index_s32(svbool_t pg, const int16_t *base, svint32_t indices)
        ///   LD1SH Zresult.S, Pg/Z, [Xbase, Zindices.S, SXTW #1]
        /// </summary>
        public static unsafe Vector<int> GatherVectorInt16SignExtend(Vector<int> mask, short* address, Vector<int> indices) { throw new PlatformNotSupportedException(); }

        // <summary>
        // svint32_t svld1sh_gather[_u32base]_s32(svbool_t pg, svuint32_t bases)
        //   LD1SH Zresult.S, Pg/Z, [Zbases.S, #0]
        // </summary>
        // Removed as per #103297
        // public static unsafe Vector<int> GatherVectorInt16SignExtend(Vector<int> mask, Vector<uint> addresses) { throw new PlatformNotSupportedException(); }

        /// <summary>
        /// svint32_t svld1sh_gather_[u32]index_s32(svbool_t pg, const int16_t *base, svuint32_t indices)
        ///   LD1SH Zresult.S, Pg/Z, [Xbase, Zindices.S, UXTW #1]
        /// </summary>
        public static unsafe Vector<int> GatherVectorInt16SignExtend(Vector<int> mask, short* address, Vector<uint> indices) { throw new PlatformNotSupportedException(); }

        /// <summary>
        /// svint64_t svld1sh_gather_[s64]index_s64(svbool_t pg, const int16_t *base, svint64_t indices)
        ///   LD1SH Zresult.D, Pg/Z, [Xbase, Zindices.D, LSL #1]
        /// </summary>
        public static unsafe Vector<long> GatherVectorInt16SignExtend(Vector<long> mask, short* address, Vector<long> indices) { throw new PlatformNotSupportedException(); }

        /// <summary>
        /// svint64_t svld1sh_gather[_u64base]_s64(svbool_t pg, svuint64_t bases)
        ///   LD1SH Zresult.D, Pg/Z, [Zbases.D, #0]
        /// </summary>
        public static unsafe Vector<long> GatherVectorInt16SignExtend(Vector<long> mask, Vector<ulong> addresses) { throw new PlatformNotSupportedException(); }

        /// <summary>
        /// svint64_t svld1sh_gather_[u64]index_s64(svbool_t pg, const int16_t *base, svuint64_t indices)
        ///   LD1SH Zresult.D, Pg/Z, [Xbase, Zindices.D, LSL #1]
        /// </summary>
        public static unsafe Vector<long> GatherVectorInt16SignExtend(Vector<long> mask, short* address, Vector<ulong> indices) { throw new PlatformNotSupportedException(); }

        /// <summary>
        /// svuint32_t svld1sh_gather_[s32]index_u32(svbool_t pg, const int16_t *base, svint32_t indices)
        ///   LD1SH Zresult.S, Pg/Z, [Xbase, Zindices.S, SXTW #1]
        /// </summary>
        public static unsafe Vector<uint> GatherVectorInt16SignExtend(Vector<uint> mask, short* address, Vector<int> indices) { throw new PlatformNotSupportedException(); }

        // <summary>
        // svuint32_t svld1sh_gather[_u32base]_u32(svbool_t pg, svuint32_t bases)
        //   LD1SH Zresult.S, Pg/Z, [Zbases.S, #0]
        // </summary>
        // Removed as per #103297
        // public static unsafe Vector<uint> GatherVectorInt16SignExtend(Vector<uint> mask, Vector<uint> addresses) { throw new PlatformNotSupportedException(); }

        /// <summary>
        /// svuint32_t svld1sh_gather_[u32]index_u32(svbool_t pg, const int16_t *base, svuint32_t indices)
        ///   LD1SH Zresult.S, Pg/Z, [Xbase, Zindices.S, UXTW #1]
        /// </summary>
        public static unsafe Vector<uint> GatherVectorInt16SignExtend(Vector<uint> mask, short* address, Vector<uint> indices) { throw new PlatformNotSupportedException(); }

        /// <summary>
        /// svuint64_t svld1sh_gather_[s64]index_u64(svbool_t pg, const int16_t *base, svint64_t indices)
        ///   LD1SH Zresult.D, Pg/Z, [Xbase, Zindices.D, LSL #1]
        /// </summary>
        public static unsafe Vector<ulong> GatherVectorInt16SignExtend(Vector<ulong> mask, short* address, Vector<long> indices) { throw new PlatformNotSupportedException(); }

        /// <summary>
        /// svuint64_t svld1sh_gather[_u64base]_u64(svbool_t pg, svuint64_t bases)
        ///   LD1SH Zresult.D, Pg/Z, [Zbases.D, #0]
        /// </summary>
        public static unsafe Vector<ulong> GatherVectorInt16SignExtend(Vector<ulong> mask, Vector<ulong> addresses) { throw new PlatformNotSupportedException(); }

        /// <summary>
        /// svuint64_t svld1sh_gather_[u64]index_u64(svbool_t pg, const int16_t *base, svuint64_t indices)
        ///   LD1SH Zresult.D, Pg/Z, [Xbase, Zindices.D, LSL #1]
        /// </summary>
        public static unsafe Vector<ulong> GatherVectorInt16SignExtend(Vector<ulong> mask, short* address, Vector<ulong> indices) { throw new PlatformNotSupportedException(); }


        ///  Load 16-bit data and sign-extend

        /// <summary>
        /// svint32_t svld1sh_gather_[s32]offset_s32(svbool_t pg, const int16_t *base, svint32_t offsets)
        ///   LD1SH Zresult.S, Pg/Z, [Xbase, Zoffsets.S, SXTW]
        /// </summary>
        public static unsafe Vector<int> GatherVectorInt16WithByteOffsetsSignExtend(Vector<int> mask, short* address, Vector<int> offsets) { throw new PlatformNotSupportedException(); }

        /// <summary>
        /// svint32_t svld1sh_gather_[u32]offset_s32(svbool_t pg, const int16_t *base, svuint32_t offsets)
        ///   LD1SH Zresult.S, Pg/Z, [Xbase, Zoffsets.S, UXTW]
        /// </summary>
        public static unsafe Vector<int> GatherVectorInt16WithByteOffsetsSignExtend(Vector<int> mask, short* address, Vector<uint> offsets) { throw new PlatformNotSupportedException(); }

        /// <summary>
        /// svint64_t svld1sh_gather_[s64]offset_s64(svbool_t pg, const int16_t *base, svint64_t offsets)
        ///   LD1SH Zresult.D, Pg/Z, [Xbase, Zoffsets.D]
        /// </summary>
        public static unsafe Vector<long> GatherVectorInt16WithByteOffsetsSignExtend(Vector<long> mask, short* address, Vector<long> offsets) { throw new PlatformNotSupportedException(); }

        /// <summary>
        /// svint64_t svld1sh_gather_[u64]offset_s64(svbool_t pg, const int16_t *base, svuint64_t offsets)
        ///   LD1SH Zresult.D, Pg/Z, [Xbase, Zoffsets.D]
        /// </summary>
        public static unsafe Vector<long> GatherVectorInt16WithByteOffsetsSignExtend(Vector<long> mask, short* address, Vector<ulong> offsets) { throw new PlatformNotSupportedException(); }

        /// <summary>
        /// svuint32_t svld1sh_gather_[s32]offset_u32(svbool_t pg, const int16_t *base, svint32_t offsets)
        ///   LD1SH Zresult.S, Pg/Z, [Xbase, Zoffsets.S, SXTW]
        /// </summary>
        public static unsafe Vector<uint> GatherVectorInt16WithByteOffsetsSignExtend(Vector<uint> mask, short* address, Vector<int> offsets) { throw new PlatformNotSupportedException(); }

        /// <summary>
        /// svuint32_t svld1sh_gather_[u32]offset_u32(svbool_t pg, const int16_t *base, svuint32_t offsets)
        ///   LD1SH Zresult.S, Pg/Z, [Xbase, Zoffsets.S, UXTW]
        /// </summary>
        public static unsafe Vector<uint> GatherVectorInt16WithByteOffsetsSignExtend(Vector<uint> mask, short* address, Vector<uint> offsets) { throw new PlatformNotSupportedException(); }

        /// <summary>
        /// svuint64_t svld1sh_gather_[s64]offset_u64(svbool_t pg, const int16_t *base, svint64_t offsets)
        ///   LD1SH Zresult.D, Pg/Z, [Xbase, Zoffsets.D]
        /// </summary>
        public static unsafe Vector<ulong> GatherVectorInt16WithByteOffsetsSignExtend(Vector<ulong> mask, short* address, Vector<long> offsets) { throw new PlatformNotSupportedException(); }

        /// <summary>
        /// svuint64_t svld1sh_gather_[u64]offset_u64(svbool_t pg, const int16_t *base, svuint64_t offsets)
        ///   LD1SH Zresult.D, Pg/Z, [Xbase, Zoffsets.D]
        /// </summary>
        public static unsafe Vector<ulong> GatherVectorInt16WithByteOffsetsSignExtend(Vector<ulong> mask, short* address, Vector<ulong> offsets) { throw new PlatformNotSupportedException(); }


        ///  Load 32-bit data and sign-extend

        /// <summary>
        /// svint64_t svld1sw_gather_[s64]index_s64(svbool_t pg, const int32_t *base, svint64_t indices)
        ///   LD1SW Zresult.D, Pg/Z, [Xbase, Zindices.D, LSL #2]
        /// </summary>
        public static unsafe Vector<long> GatherVectorInt32SignExtend(Vector<long> mask, int* address, Vector<long> indices) { throw new PlatformNotSupportedException(); }

        /// <summary>
        /// svint64_t svld1sw_gather[_u64base]_s64(svbool_t pg, svuint64_t bases)
        ///   LD1SW Zresult.D, Pg/Z, [Zbases.D, #0]
        /// </summary>
        public static unsafe Vector<long> GatherVectorInt32SignExtend(Vector<long> mask, Vector<ulong> addresses) { throw new PlatformNotSupportedException(); }

        /// <summary>
        /// svint64_t svld1sw_gather_[u64]index_s64(svbool_t pg, const int32_t *base, svuint64_t indices)
        ///   LD1SW Zresult.D, Pg/Z, [Xbase, Zindices.D, LSL #2]
        /// </summary>
        public static unsafe Vector<long> GatherVectorInt32SignExtend(Vector<long> mask, int* address, Vector<ulong> indices) { throw new PlatformNotSupportedException(); }

        /// <summary>
        /// svuint64_t svld1sw_gather_[s64]index_u64(svbool_t pg, const int32_t *base, svint64_t indices)
        ///   LD1SW Zresult.D, Pg/Z, [Xbase, Zindices.D, LSL #2]
        /// </summary>
        public static unsafe Vector<ulong> GatherVectorInt32SignExtend(Vector<ulong> mask, int* address, Vector<long> indices) { throw new PlatformNotSupportedException(); }

        /// <summary>
        /// svuint64_t svld1sw_gather[_u64base]_u64(svbool_t pg, svuint64_t bases)
        ///   LD1SW Zresult.D, Pg/Z, [Zbases.D, #0]
        /// </summary>
        public static unsafe Vector<ulong> GatherVectorInt32SignExtend(Vector<ulong> mask, Vector<ulong> addresses) { throw new PlatformNotSupportedException(); }

        /// <summary>
        /// svuint64_t svld1sw_gather_[u64]index_u64(svbool_t pg, const int32_t *base, svuint64_t indices)
        ///   LD1SW Zresult.D, Pg/Z, [Xbase, Zindices.D, LSL #2]
        /// </summary>
        public static unsafe Vector<ulong> GatherVectorInt32SignExtend(Vector<ulong> mask, int* address, Vector<ulong> indices) { throw new PlatformNotSupportedException(); }


        ///  Load 32-bit data and sign-extend

        /// <summary>
        /// svint64_t svld1sw_gather_[s64]offset_s64(svbool_t pg, const int32_t *base, svint64_t offsets)
        ///   LD1SW Zresult.D, Pg/Z, [Xbase, Zoffsets.D]
        /// </summary>
        public static unsafe Vector<long> GatherVectorInt32WithByteOffsetsSignExtend(Vector<long> mask, int* address, Vector<long> offsets) { throw new PlatformNotSupportedException(); }

        /// <summary>
        /// svint64_t svld1sw_gather_[u64]offset_s64(svbool_t pg, const int32_t *base, svuint64_t offsets)
        ///   LD1SW Zresult.D, Pg/Z, [Xbase, Zoffsets.D]
        /// </summary>
        public static unsafe Vector<long> GatherVectorInt32WithByteOffsetsSignExtend(Vector<long> mask, int* address, Vector<ulong> offsets) { throw new PlatformNotSupportedException(); }

        /// <summary>
        /// svuint64_t svld1sw_gather_[s64]offset_u64(svbool_t pg, const int32_t *base, svint64_t offsets)
        ///   LD1SW Zresult.D, Pg/Z, [Xbase, Zoffsets.D]
        /// </summary>
        public static unsafe Vector<ulong> GatherVectorInt32WithByteOffsetsSignExtend(Vector<ulong> mask, int* address, Vector<long> offsets) { throw new PlatformNotSupportedException(); }

        /// <summary>
        /// svuint64_t svld1sw_gather_[u64]offset_u64(svbool_t pg, const int32_t *base, svuint64_t offsets)
        ///   LD1SW Zresult.D, Pg/Z, [Xbase, Zoffsets.D]
        /// </summary>
        public static unsafe Vector<ulong> GatherVectorInt32WithByteOffsetsSignExtend(Vector<ulong> mask, int* address, Vector<ulong> offsets) { throw new PlatformNotSupportedException(); }


        ///  Load 8-bit data and sign-extend

        /// <summary>
        /// svint32_t svld1sb_gather_[s32]offset_s32(svbool_t pg, const int8_t *base, svint32_t offsets)
        ///   LD1SB Zresult.S, Pg/Z, [Xbase, Zoffsets.S, SXTW]
        /// </summary>
        public static unsafe Vector<int> GatherVectorSByteSignExtend(Vector<int> mask, sbyte* address, Vector<int> indices) { throw new PlatformNotSupportedException(); }

        // <summary>
        // svint32_t svld1sb_gather[_u32base]_s32(svbool_t pg, svuint32_t bases)
        //   LD1SB Zresult.S, Pg/Z, [Zbases.S, #0]
        // </summary>
        // Removed as per #103297
        // public static unsafe Vector<int> GatherVectorSByteSignExtend(Vector<int> mask, Vector<uint> addresses) { throw new PlatformNotSupportedException(); }

        /// <summary>
        /// svint32_t svld1sb_gather_[u32]offset_s32(svbool_t pg, const int8_t *base, svuint32_t offsets)
        ///   LD1SB Zresult.S, Pg/Z, [Xbase, Zoffsets.S, UXTW]
        /// </summary>
        public static unsafe Vector<int> GatherVectorSByteSignExtend(Vector<int> mask, sbyte* address, Vector<uint> indices) { throw new PlatformNotSupportedException(); }

        /// <summary>
        /// svint64_t svld1sb_gather_[s64]offset_s64(svbool_t pg, const int8_t *base, svint64_t offsets)
        ///   LD1SB Zresult.D, Pg/Z, [Xbase, Zoffsets.D]
        /// </summary>
        public static unsafe Vector<long> GatherVectorSByteSignExtend(Vector<long> mask, sbyte* address, Vector<long> indices) { throw new PlatformNotSupportedException(); }

        /// <summary>
        /// svint64_t svld1sb_gather[_u64base]_s64(svbool_t pg, svuint64_t bases)
        ///   LD1SB Zresult.D, Pg/Z, [Zbases.D, #0]
        /// </summary>
        public static unsafe Vector<long> GatherVectorSByteSignExtend(Vector<long> mask, Vector<ulong> addresses) { throw new PlatformNotSupportedException(); }

        /// <summary>
        /// svint64_t svld1sb_gather_[u64]offset_s64(svbool_t pg, const int8_t *base, svuint64_t offsets)
        ///   LD1SB Zresult.D, Pg/Z, [Xbase, Zoffsets.D]
        /// </summary>
        public static unsafe Vector<long> GatherVectorSByteSignExtend(Vector<long> mask, sbyte* address, Vector<ulong> indices) { throw new PlatformNotSupportedException(); }

        /// <summary>
        /// svuint32_t svld1sb_gather_[s32]offset_u32(svbool_t pg, const int8_t *base, svint32_t offsets)
        ///   LD1SB Zresult.S, Pg/Z, [Xbase, Zoffsets.S, SXTW]
        /// </summary>
        public static unsafe Vector<uint> GatherVectorSByteSignExtend(Vector<uint> mask, sbyte* address, Vector<int> indices) { throw new PlatformNotSupportedException(); }

        // <summary>
        // svuint32_t svld1sb_gather[_u32base]_u32(svbool_t pg, svuint32_t bases)
        //   LD1SB Zresult.S, Pg/Z, [Zbases.S, #0]
        // </summary>
        // Removed as per #103297
        // public static unsafe Vector<uint> GatherVectorSByteSignExtend(Vector<uint> mask, Vector<uint> addresses) { throw new PlatformNotSupportedException(); }

        /// <summary>
        /// svuint32_t svld1sb_gather_[u32]offset_u32(svbool_t pg, const int8_t *base, svuint32_t offsets)
        ///   LD1SB Zresult.S, Pg/Z, [Xbase, Zoffsets.S, UXTW]
        /// </summary>
        public static unsafe Vector<uint> GatherVectorSByteSignExtend(Vector<uint> mask, sbyte* address, Vector<uint> indices) { throw new PlatformNotSupportedException(); }

        /// <summary>
        /// svuint64_t svld1sb_gather_[s64]offset_u64(svbool_t pg, const int8_t *base, svint64_t offsets)
        ///   LD1SB Zresult.D, Pg/Z, [Xbase, Zoffsets.D]
        /// </summary>
        public static unsafe Vector<ulong> GatherVectorSByteSignExtend(Vector<ulong> mask, sbyte* address, Vector<long> indices) { throw new PlatformNotSupportedException(); }

        /// <summary>
        /// svuint64_t svld1sb_gather[_u64base]_u64(svbool_t pg, svuint64_t bases)
        ///   LD1SB Zresult.D, Pg/Z, [Zbases.D, #0]
        /// </summary>
        public static unsafe Vector<ulong> GatherVectorSByteSignExtend(Vector<ulong> mask, Vector<ulong> addresses) { throw new PlatformNotSupportedException(); }

        /// <summary>
        /// svuint64_t svld1sb_gather_[u64]offset_u64(svbool_t pg, const int8_t *base, svuint64_t offsets)
        ///   LD1SB Zresult.D, Pg/Z, [Xbase, Zoffsets.D]
        /// </summary>
        public static unsafe Vector<ulong> GatherVectorSByteSignExtend(Vector<ulong> mask, sbyte* address, Vector<ulong> indices) { throw new PlatformNotSupportedException(); }


        ///  Load 16-bit data and zero-extend

        /// <summary>
        /// svint32_t svld1uh_gather_[s32]offset_s32(svbool_t pg, const uint16_t *base, svint32_t offsets)
        ///   LD1H Zresult.S, Pg/Z, [Xbase, Zoffsets.S, SXTW]
        /// </summary>
        public static unsafe Vector<int> GatherVectorUInt16WithByteOffsetsZeroExtend(Vector<int> mask, ushort* address, Vector<int> offsets) { throw new PlatformNotSupportedException(); }

        /// <summary>
        /// svint32_t svld1uh_gather_[u32]offset_s32(svbool_t pg, const uint16_t *base, svuint32_t offsets)
        ///   LD1H Zresult.S, Pg/Z, [Xbase, Zoffsets.S, UXTW]
        /// </summary>
        public static unsafe Vector<int> GatherVectorUInt16WithByteOffsetsZeroExtend(Vector<int> mask, ushort* address, Vector<uint> offsets) { throw new PlatformNotSupportedException(); }

        /// <summary>
        /// svint64_t svld1uh_gather_[s64]offset_s64(svbool_t pg, const uint16_t *base, svint64_t offsets)
        ///   LD1H Zresult.D, Pg/Z, [Xbase, Zoffsets.D]
        /// </summary>
        public static unsafe Vector<long> GatherVectorUInt16WithByteOffsetsZeroExtend(Vector<long> mask, ushort* address, Vector<long> offsets) { throw new PlatformNotSupportedException(); }

        /// <summary>
        /// svint64_t svld1uh_gather_[u64]offset_s64(svbool_t pg, const uint16_t *base, svuint64_t offsets)
        ///   LD1H Zresult.D, Pg/Z, [Xbase, Zoffsets.D]
        /// </summary>
        public static unsafe Vector<long> GatherVectorUInt16WithByteOffsetsZeroExtend(Vector<long> mask, ushort* address, Vector<ulong> offsets) { throw new PlatformNotSupportedException(); }

        /// <summary>
        /// svuint32_t svld1uh_gather_[s32]offset_u32(svbool_t pg, const uint16_t *base, svint32_t offsets)
        ///   LD1H Zresult.S, Pg/Z, [Xbase, Zoffsets.S, SXTW]
        /// </summary>
        public static unsafe Vector<uint> GatherVectorUInt16WithByteOffsetsZeroExtend(Vector<uint> mask, ushort* address, Vector<int> offsets) { throw new PlatformNotSupportedException(); }

        /// <summary>
        /// svuint32_t svld1uh_gather_[u32]offset_u32(svbool_t pg, const uint16_t *base, svuint32_t offsets)
        ///   LD1H Zresult.S, Pg/Z, [Xbase, Zoffsets.S, UXTW]
        /// </summary>
        public static unsafe Vector<uint> GatherVectorUInt16WithByteOffsetsZeroExtend(Vector<uint> mask, ushort* address, Vector<uint> offsets) { throw new PlatformNotSupportedException(); }

        /// <summary>
        /// svuint64_t svld1uh_gather_[s64]offset_u64(svbool_t pg, const uint16_t *base, svint64_t offsets)
        ///   LD1H Zresult.D, Pg/Z, [Xbase, Zoffsets.D]
        /// </summary>
        public static unsafe Vector<ulong> GatherVectorUInt16WithByteOffsetsZeroExtend(Vector<ulong> mask, ushort* address, Vector<long> offsets) { throw new PlatformNotSupportedException(); }

        /// <summary>
        /// svuint64_t svld1uh_gather_[u64]offset_u64(svbool_t pg, const uint16_t *base, svuint64_t offsets)
        ///   LD1H Zresult.D, Pg/Z, [Xbase, Zoffsets.D]
        /// </summary>
        public static unsafe Vector<ulong> GatherVectorUInt16WithByteOffsetsZeroExtend(Vector<ulong> mask, ushort* address, Vector<ulong> offsets) { throw new PlatformNotSupportedException(); }


        ///  Load 16-bit data and zero-extend

        /// <summary>
        /// svint32_t svld1uh_gather_[s32]index_s32(svbool_t pg, const uint16_t *base, svint32_t indices)
        ///   LD1H Zresult.S, Pg/Z, [Xbase, Zindices.S, SXTW #1]
        /// </summary>
        public static unsafe Vector<int> GatherVectorUInt16ZeroExtend(Vector<int> mask, ushort* address, Vector<int> indices) { throw new PlatformNotSupportedException(); }

        // <summary>
        // svint32_t svld1uh_gather[_u32base]_s32(svbool_t pg, svuint32_t bases)
        //   LD1H Zresult.S, Pg/Z, [Zbases.S, #0]
        // </summary>
        // Removed as per #103297
        // public static unsafe Vector<int> GatherVectorUInt16ZeroExtend(Vector<int> mask, Vector<uint> addresses) { throw new PlatformNotSupportedException(); }

        /// <summary>
        /// svint32_t svld1uh_gather_[u32]index_s32(svbool_t pg, const uint16_t *base, svuint32_t indices)
        ///   LD1H Zresult.S, Pg/Z, [Xbase, Zindices.S, UXTW #1]
        /// </summary>
        public static unsafe Vector<int> GatherVectorUInt16ZeroExtend(Vector<int> mask, ushort* address, Vector<uint> indices) { throw new PlatformNotSupportedException(); }

        /// <summary>
        /// svint64_t svld1uh_gather_[s64]index_s64(svbool_t pg, const uint16_t *base, svint64_t indices)
        ///   LD1H Zresult.D, Pg/Z, [Xbase, Zindices.D, LSL #1]
        /// </summary>
        public static unsafe Vector<long> GatherVectorUInt16ZeroExtend(Vector<long> mask, ushort* address, Vector<long> indices) { throw new PlatformNotSupportedException(); }

        /// <summary>
        /// svint64_t svld1uh_gather[_u64base]_s64(svbool_t pg, svuint64_t bases)
        ///   LD1H Zresult.D, Pg/Z, [Zbases.D, #0]
        /// </summary>
        public static unsafe Vector<long> GatherVectorUInt16ZeroExtend(Vector<long> mask, Vector<ulong> addresses) { throw new PlatformNotSupportedException(); }

        /// <summary>
        /// svint64_t svld1uh_gather_[u64]index_s64(svbool_t pg, const uint16_t *base, svuint64_t indices)
        ///   LD1H Zresult.D, Pg/Z, [Xbase, Zindices.D, LSL #1]
        /// </summary>
        public static unsafe Vector<long> GatherVectorUInt16ZeroExtend(Vector<long> mask, ushort* address, Vector<ulong> indices) { throw new PlatformNotSupportedException(); }

        /// <summary>
        /// svuint32_t svld1uh_gather_[s32]index_u32(svbool_t pg, const uint16_t *base, svint32_t indices)
        ///   LD1H Zresult.S, Pg/Z, [Xbase, Zindices.S, SXTW #1]
        /// </summary>
        public static unsafe Vector<uint> GatherVectorUInt16ZeroExtend(Vector<uint> mask, ushort* address, Vector<int> indices) { throw new PlatformNotSupportedException(); }

        // <summary>
        // svuint32_t svld1uh_gather[_u32base]_u32(svbool_t pg, svuint32_t bases)
        //   LD1H Zresult.S, Pg/Z, [Zbases.S, #0]
        // </summary>
        // Removed as per #103297
        // public static unsafe Vector<uint> GatherVectorUInt16ZeroExtend(Vector<uint> mask, Vector<uint> addresses) { throw new PlatformNotSupportedException(); }

        /// <summary>
        /// svuint32_t svld1uh_gather_[u32]index_u32(svbool_t pg, const uint16_t *base, svuint32_t indices)
        ///   LD1H Zresult.S, Pg/Z, [Xbase, Zindices.S, UXTW #1]
        /// </summary>
        public static unsafe Vector<uint> GatherVectorUInt16ZeroExtend(Vector<uint> mask, ushort* address, Vector<uint> indices) { throw new PlatformNotSupportedException(); }

        /// <summary>
        /// svuint64_t svld1uh_gather_[s64]index_u64(svbool_t pg, const uint16_t *base, svint64_t indices)
        ///   LD1H Zresult.D, Pg/Z, [Xbase, Zindices.D, LSL #1]
        /// </summary>
        public static unsafe Vector<ulong> GatherVectorUInt16ZeroExtend(Vector<ulong> mask, ushort* address, Vector<long> indices) { throw new PlatformNotSupportedException(); }

        /// <summary>
        /// svuint64_t svld1uh_gather[_u64base]_u64(svbool_t pg, svuint64_t bases)
        ///   LD1H Zresult.D, Pg/Z, [Zbases.D, #0]
        /// </summary>
        public static unsafe Vector<ulong> GatherVectorUInt16ZeroExtend(Vector<ulong> mask, Vector<ulong> addresses) { throw new PlatformNotSupportedException(); }

        /// <summary>
        /// svuint64_t svld1uh_gather_[u64]index_u64(svbool_t pg, const uint16_t *base, svuint64_t indices)
        ///   LD1H Zresult.D, Pg/Z, [Xbase, Zindices.D, LSL #1]
        /// </summary>
        public static unsafe Vector<ulong> GatherVectorUInt16ZeroExtend(Vector<ulong> mask, ushort* address, Vector<ulong> indices) { throw new PlatformNotSupportedException(); }


        ///  Load 32-bit data and zero-extend

        /// <summary>
        /// svint64_t svld1uw_gather_[s64]offset_s64(svbool_t pg, const uint32_t *base, svint64_t offsets)
        ///   LD1W Zresult.D, Pg/Z, [Xbase, Zoffsets.D]
        /// </summary>
        public static unsafe Vector<int> GatherVectorUInt32WithByteOffsetsZeroExtend(Vector<int> mask, uint* address, Vector<int> offsets) { throw new PlatformNotSupportedException(); }

        /// <summary>
        /// svint64_t svld1uw_gather_[u64]offset_s64(svbool_t pg, const uint32_t *base, svuint64_t offsets)
        ///   LD1W Zresult.D, Pg/Z, [Xbase, Zoffsets.D]
        /// </summary>
        public static unsafe Vector<int> GatherVectorUInt32WithByteOffsetsZeroExtend(Vector<int> mask, uint* address, Vector<uint> offsets) { throw new PlatformNotSupportedException(); }

        /// <summary>
        /// svint64_t svld1uw_gather_[s64]offset_s64(svbool_t pg, const uint32_t *base, svint64_t offsets)
        ///   LD1W Zresult.D, Pg/Z, [Xbase, Zoffsets.D]
        /// </summary>
        public static unsafe Vector<long> GatherVectorUInt32WithByteOffsetsZeroExtend(Vector<long> mask, uint* address, Vector<long> offsets) { throw new PlatformNotSupportedException(); }

        /// <summary>
        /// svint64_t svld1uw_gather_[u64]offset_s64(svbool_t pg, const uint32_t *base, svuint64_t offsets)
        ///   LD1W Zresult.D, Pg/Z, [Xbase, Zoffsets.D]
        /// </summary>
        public static unsafe Vector<long> GatherVectorUInt32WithByteOffsetsZeroExtend(Vector<long> mask, uint* address, Vector<ulong> offsets) { throw new PlatformNotSupportedException(); }

        /// <summary>
        /// svuint64_t svld1uw_gather_[s64]offset_u64(svbool_t pg, const uint32_t *base, svint64_t offsets)
        ///   LD1W Zresult.D, Pg/Z, [Xbase, Zoffsets.D]
        /// </summary>
        public static unsafe Vector<uint> GatherVectorUInt32WithByteOffsetsZeroExtend(Vector<uint> mask, uint* address, Vector<int> offsets) { throw new PlatformNotSupportedException(); }

        /// <summary>
        /// svuint64_t svld1uw_gather_[u64]offset_u64(svbool_t pg, const uint32_t *base, svuint64_t offsets)
        ///   LD1W Zresult.D, Pg/Z, [Xbase, Zoffsets.D]
        /// </summary>
        public static unsafe Vector<uint> GatherVectorUInt32WithByteOffsetsZeroExtend(Vector<uint> mask, uint* address, Vector<uint> offsets) { throw new PlatformNotSupportedException(); }

        /// <summary>
        /// svuint64_t svld1uw_gather_[s64]offset_u64(svbool_t pg, const uint32_t *base, svint64_t offsets)
        ///   LD1W Zresult.D, Pg/Z, [Xbase, Zoffsets.D]
        /// </summary>
        public static unsafe Vector<ulong> GatherVectorUInt32WithByteOffsetsZeroExtend(Vector<ulong> mask, uint* address, Vector<long> offsets) { throw new PlatformNotSupportedException(); }

        /// <summary>
        /// svuint64_t svld1uw_gather_[u64]offset_u64(svbool_t pg, const uint32_t *base, svuint64_t offsets)
        ///   LD1W Zresult.D, Pg/Z, [Xbase, Zoffsets.D]
        /// </summary>
        public static unsafe Vector<ulong> GatherVectorUInt32WithByteOffsetsZeroExtend(Vector<ulong> mask, uint* address, Vector<ulong> offsets) { throw new PlatformNotSupportedException(); }


        ///  Load 32-bit data and zero-extend

        /// <summary>
        /// svint64_t svld1uw_gather_[s64]index_s64(svbool_t pg, const uint32_t *base, svint64_t indices)
        ///   LD1W Zresult.D, Pg/Z, [Xbase, Zindices.D, LSL #2]
        /// </summary>
        public static unsafe Vector<int> GatherVectorUInt32ZeroExtend(Vector<int> mask, uint* address, Vector<int> indices) { throw new PlatformNotSupportedException(); }

        // <summary>
        // svint64_t svld1uw_gather[_u64base]_s64(svbool_t pg, svuint64_t bases)
        //   LD1W Zresult.D, Pg/Z, [Zbases.D, #0]
        // </summary>
        // Removed as per #103297
        // public static unsafe Vector<int> GatherVectorUInt32ZeroExtend(Vector<int> mask, Vector<uint> addresses) { throw new PlatformNotSupportedException(); }

        /// <summary>
        /// svint64_t svld1uw_gather_[u64]index_s64(svbool_t pg, const uint32_t *base, svuint64_t indices)
        ///   LD1W Zresult.D, Pg/Z, [Xbase, Zindices.D, LSL #2]
        /// </summary>
        public static unsafe Vector<int> GatherVectorUInt32ZeroExtend(Vector<int> mask, uint* address, Vector<uint> indices) { throw new PlatformNotSupportedException(); }

        /// <summary>
        /// svint64_t svld1uw_gather_[s64]index_s64(svbool_t pg, const uint32_t *base, svint64_t indices)
        ///   LD1W Zresult.D, Pg/Z, [Xbase, Zindices.D, LSL #2]
        /// </summary>
        public static unsafe Vector<long> GatherVectorUInt32ZeroExtend(Vector<long> mask, uint* address, Vector<long> indices) { throw new PlatformNotSupportedException(); }

        /// <summary>
        /// svint64_t svld1uw_gather[_u64base]_s64(svbool_t pg, svuint64_t bases)
        ///   LD1W Zresult.D, Pg/Z, [Zbases.D, #0]
        /// </summary>
        public static unsafe Vector<long> GatherVectorUInt32ZeroExtend(Vector<long> mask, Vector<ulong> addresses) { throw new PlatformNotSupportedException(); }

        /// <summary>
        /// svint64_t svld1uw_gather_[u64]index_s64(svbool_t pg, const uint32_t *base, svuint64_t indices)
        ///   LD1W Zresult.D, Pg/Z, [Xbase, Zindices.D, LSL #2]
        /// </summary>
        public static unsafe Vector<long> GatherVectorUInt32ZeroExtend(Vector<long> mask, uint* address, Vector<ulong> indices) { throw new PlatformNotSupportedException(); }

        /// <summary>
        /// svuint64_t svld1uw_gather_[s64]index_u64(svbool_t pg, const uint32_t *base, svint64_t indices)
        ///   LD1W Zresult.D, Pg/Z, [Xbase, Zindices.D, LSL #2]
        /// </summary>
        public static unsafe Vector<uint> GatherVectorUInt32ZeroExtend(Vector<uint> mask, uint* address, Vector<int> indices) { throw new PlatformNotSupportedException(); }

        // <summary>
        // svuint64_t svld1uw_gather[_u64base]_u64(svbool_t pg, svuint64_t bases)
        //   LD1W Zresult.D, Pg/Z, [Zbases.D, #0]
        // </summary>
        // Removed as per #103297
        // public static unsafe Vector<uint> GatherVectorUInt32ZeroExtend(Vector<uint> mask, Vector<uint> addresses) { throw new PlatformNotSupportedException(); }

        /// <summary>
        /// svuint64_t svld1uw_gather_[u64]index_u64(svbool_t pg, const uint32_t *base, svuint64_t indices)
        ///   LD1W Zresult.D, Pg/Z, [Xbase, Zindices.D, LSL #2]
        /// </summary>
        public static unsafe Vector<uint> GatherVectorUInt32ZeroExtend(Vector<uint> mask, uint* address, Vector<uint> indices) { throw new PlatformNotSupportedException(); }

        /// <summary>
        /// svuint64_t svld1uw_gather_[s64]index_u64(svbool_t pg, const uint32_t *base, svint64_t indices)
        ///   LD1W Zresult.D, Pg/Z, [Xbase, Zindices.D, LSL #2]
        /// </summary>
        public static unsafe Vector<ulong> GatherVectorUInt32ZeroExtend(Vector<ulong> mask, uint* address, Vector<long> indices) { throw new PlatformNotSupportedException(); }

        /// <summary>
        /// svuint64_t svld1uw_gather[_u64base]_u64(svbool_t pg, svuint64_t bases)
        ///   LD1W Zresult.D, Pg/Z, [Zbases.D, #0]
        /// </summary>
        public static unsafe Vector<ulong> GatherVectorUInt32ZeroExtend(Vector<ulong> mask, Vector<ulong> addresses) { throw new PlatformNotSupportedException(); }

        /// <summary>
        /// svuint64_t svld1uw_gather_[u64]index_u64(svbool_t pg, const uint32_t *base, svuint64_t indices)
        ///   LD1W Zresult.D, Pg/Z, [Xbase, Zindices.D, LSL #2]
        /// </summary>
        public static unsafe Vector<ulong> GatherVectorUInt32ZeroExtend(Vector<ulong> mask, uint* address, Vector<ulong> indices) { throw new PlatformNotSupportedException(); }


        ///  Unextended load

        /// <summary>
        /// svfloat64_t svld1_gather_[s64]offset[_f64](svbool_t pg, const float64_t *base, svint64_t offsets)
        ///   LD1D Zresult.D, Pg/Z, [Xbase, Zoffsets.D]
        /// </summary>
        public static unsafe Vector<double> GatherVectorWithByteOffsets(Vector<double> mask, double* address, Vector<long> offsets) { throw new PlatformNotSupportedException(); }

        /// <summary>
        /// svfloat64_t svld1_gather_[u64]offset[_f64](svbool_t pg, const float64_t *base, svuint64_t offsets)
        ///   LD1D Zresult.D, Pg/Z, [Xbase, Zoffsets.D]
        /// </summary>
        public static unsafe Vector<double> GatherVectorWithByteOffsets(Vector<double> mask, double* address, Vector<ulong> offsets) { throw new PlatformNotSupportedException(); }

        /// <summary>
        /// svint32_t svld1_gather_[s32]offset[_s32](svbool_t pg, const int32_t *base, svint32_t offsets)
        ///   LD1W Zresult.S, Pg/Z, [Xbase, Zoffsets.S, SXTW]
        /// </summary>
        public static unsafe Vector<int> GatherVectorWithByteOffsets(Vector<int> mask, int* address, Vector<int> offsets) { throw new PlatformNotSupportedException(); }

        /// <summary>
        /// svint32_t svld1_gather_[u32]offset[_s32](svbool_t pg, const int32_t *base, svuint32_t offsets)
        ///   LD1W Zresult.S, Pg/Z, [Xbase, Zoffsets.S, UXTW]
        /// </summary>
        public static unsafe Vector<int> GatherVectorWithByteOffsets(Vector<int> mask, int* address, Vector<uint> offsets) { throw new PlatformNotSupportedException(); }

        /// <summary>
        /// svint64_t svld1_gather_[s64]offset[_s64](svbool_t pg, const int64_t *base, svint64_t offsets)
        ///   LD1D Zresult.D, Pg/Z, [Xbase, Zoffsets.D]
        /// </summary>
        public static unsafe Vector<long> GatherVectorWithByteOffsets(Vector<long> mask, long* address, Vector<long> offsets) { throw new PlatformNotSupportedException(); }

        /// <summary>
        /// svint64_t svld1_gather_[u64]offset[_s64](svbool_t pg, const int64_t *base, svuint64_t offsets)
        ///   LD1D Zresult.D, Pg/Z, [Xbase, Zoffsets.D]
        /// </summary>
        public static unsafe Vector<long> GatherVectorWithByteOffsets(Vector<long> mask, long* address, Vector<ulong> offsets) { throw new PlatformNotSupportedException(); }

        /// <summary>
        /// svfloat32_t svld1_gather_[s32]offset[_f32](svbool_t pg, const float32_t *base, svint32_t offsets)
        ///   LD1W Zresult.S, Pg/Z, [Xbase, Zoffsets.S, SXTW]
        /// </summary>
        public static unsafe Vector<float> GatherVectorWithByteOffsets(Vector<float> mask, float* address, Vector<int> offsets) { throw new PlatformNotSupportedException(); }

        /// <summary>
        /// svfloat32_t svld1_gather_[u32]offset[_f32](svbool_t pg, const float32_t *base, svuint32_t offsets)
        ///   LD1W Zresult.S, Pg/Z, [Xbase, Zoffsets.S, UXTW]
        /// </summary>
        public static unsafe Vector<float> GatherVectorWithByteOffsets(Vector<float> mask, float* address, Vector<uint> offsets) { throw new PlatformNotSupportedException(); }

        /// <summary>
        /// svuint32_t svld1_gather_[s32]offset[_u32](svbool_t pg, const uint32_t *base, svint32_t offsets)
        ///   LD1W Zresult.S, Pg/Z, [Xbase, Zoffsets.S, SXTW]
        /// </summary>
        public static unsafe Vector<uint> GatherVectorWithByteOffsets(Vector<uint> mask, uint* address, Vector<int> offsets) { throw new PlatformNotSupportedException(); }

        /// <summary>
        /// svuint32_t svld1_gather_[u32]offset[_u32](svbool_t pg, const uint32_t *base, svuint32_t offsets)
        ///   LD1W Zresult.S, Pg/Z, [Xbase, Zoffsets.S, UXTW]
        /// </summary>
        public static unsafe Vector<uint> GatherVectorWithByteOffsets(Vector<uint> mask, uint* address, Vector<uint> offsets) { throw new PlatformNotSupportedException(); }

        /// <summary>
        /// svuint64_t svld1_gather_[s64]offset[_u64](svbool_t pg, const uint64_t *base, svint64_t offsets)
        ///   LD1D Zresult.D, Pg/Z, [Xbase, Zoffsets.D]
        /// </summary>
        public static unsafe Vector<ulong> GatherVectorWithByteOffsets(Vector<ulong> mask, ulong* address, Vector<long> offsets) { throw new PlatformNotSupportedException(); }

        /// <summary>
        /// svuint64_t svld1_gather_[u64]offset[_u64](svbool_t pg, const uint64_t *base, svuint64_t offsets)
        ///   LD1D Zresult.D, Pg/Z, [Xbase, Zoffsets.D]
        /// </summary>
        public static unsafe Vector<ulong> GatherVectorWithByteOffsets(Vector<ulong> mask, ulong* address, Vector<ulong> offsets) { throw new PlatformNotSupportedException(); }


        ///  Count set predicate bits

        /// <summary>
        /// uint64_t svcntp_b8(svbool_t pg, svbool_t op)
        ///   CNTP Xresult, Pg, Pop.B
        /// </summary>
        public static unsafe ulong GetActiveElementCount(Vector<byte> mask, Vector<byte> from) { throw new PlatformNotSupportedException(); }

        /// <summary>
        /// uint64_t svcntp_b8(svbool_t pg, svbool_t op)
        ///   CNTP Xresult, Pg, Pop.B
        /// </summary>
        public static unsafe ulong GetActiveElementCount(Vector<double> mask, Vector<double> from) { throw new PlatformNotSupportedException(); }

        /// <summary>
        /// uint64_t svcntp_b8(svbool_t pg, svbool_t op)
        ///   CNTP Xresult, Pg, Pop.B
        /// </summary>
        public static unsafe ulong GetActiveElementCount(Vector<short> mask, Vector<short> from) { throw new PlatformNotSupportedException(); }

        /// <summary>
        /// uint64_t svcntp_b8(svbool_t pg, svbool_t op)
        ///   CNTP Xresult, Pg, Pop.B
        /// </summary>
        public static unsafe ulong GetActiveElementCount(Vector<int> mask, Vector<int> from) { throw new PlatformNotSupportedException(); }

        /// <summary>
        /// uint64_t svcntp_b8(svbool_t pg, svbool_t op)
        ///   CNTP Xresult, Pg, Pop.B
        /// </summary>
        public static unsafe ulong GetActiveElementCount(Vector<long> mask, Vector<long> from) { throw new PlatformNotSupportedException(); }

        /// <summary>
        /// uint64_t svcntp_b8(svbool_t pg, svbool_t op)
        ///   CNTP Xresult, Pg, Pop.B
        /// </summary>
        public static unsafe ulong GetActiveElementCount(Vector<sbyte> mask, Vector<sbyte> from) { throw new PlatformNotSupportedException(); }

        /// <summary>
        /// uint64_t svcntp_b8(svbool_t pg, svbool_t op)
        ///   CNTP Xresult, Pg, Pop.B
        /// </summary>
        public static unsafe ulong GetActiveElementCount(Vector<float> mask, Vector<float> from) { throw new PlatformNotSupportedException(); }

        /// <summary>
        /// uint64_t svcntp_b16(svbool_t pg, svbool_t op)
        ///   CNTP Xresult, Pg, Pop.H
        /// </summary>
        public static unsafe ulong GetActiveElementCount(Vector<ushort> mask, Vector<ushort> from) { throw new PlatformNotSupportedException(); }

        /// <summary>
        /// uint64_t svcntp_b32(svbool_t pg, svbool_t op)
        ///   CNTP Xresult, Pg, Pop.S
        /// </summary>
        public static unsafe ulong GetActiveElementCount(Vector<uint> mask, Vector<uint> from) { throw new PlatformNotSupportedException(); }

        /// <summary>
        /// uint64_t svcntp_b64(svbool_t pg, svbool_t op)
        ///   CNTP Xresult, Pg, Pop.D
        /// </summary>
        public static unsafe ulong GetActiveElementCount(Vector<ulong> mask, Vector<ulong> from) { throw new PlatformNotSupportedException(); }


        ///  Insert scalar into shifted vector

        /// <summary>
        /// svuint8_t svinsr[_n_u8](svuint8_t op1, uint8_t op2)
        ///   INSR Ztied1.B, Wop2
        ///   INSR Ztied1.B, Bop2
        /// </summary>
        public static unsafe Vector<byte> InsertIntoShiftedVector(Vector<byte> left, byte right) { throw new PlatformNotSupportedException(); }

        /// <summary>
        /// svfloat64_t svinsr[_n_f64](svfloat64_t op1, float64_t op2)
        ///   INSR Ztied1.D, Xop2
        ///   INSR Ztied1.D, Dop2
        /// </summary>
        public static unsafe Vector<double> InsertIntoShiftedVector(Vector<double> left, double right) { throw new PlatformNotSupportedException(); }

        /// <summary>
        /// svint16_t svinsr[_n_s16](svint16_t op1, int16_t op2)
        ///   INSR Ztied1.H, Wop2
        ///   INSR Ztied1.H, Hop2
        /// </summary>
        public static unsafe Vector<short> InsertIntoShiftedVector(Vector<short> left, short right) { throw new PlatformNotSupportedException(); }

        /// <summary>
        /// svint32_t svinsr[_n_s32](svint32_t op1, int32_t op2)
        ///   INSR Ztied1.S, Wop2
        ///   INSR Ztied1.S, Sop2
        /// </summary>
        public static unsafe Vector<int> InsertIntoShiftedVector(Vector<int> left, int right) { throw new PlatformNotSupportedException(); }

        /// <summary>
        /// svint64_t svinsr[_n_s64](svint64_t op1, int64_t op2)
        ///   INSR Ztied1.D, Xop2
        ///   INSR Ztied1.D, Dop2
        /// </summary>
        public static unsafe Vector<long> InsertIntoShiftedVector(Vector<long> left, long right) { throw new PlatformNotSupportedException(); }

        /// <summary>
        /// svint8_t svinsr[_n_s8](svint8_t op1, int8_t op2)
        ///   INSR Ztied1.B, Wop2
        ///   INSR Ztied1.B, Bop2
        /// </summary>
        public static unsafe Vector<sbyte> InsertIntoShiftedVector(Vector<sbyte> left, sbyte right) { throw new PlatformNotSupportedException(); }

        /// <summary>
        /// svfloat32_t svinsr[_n_f32](svfloat32_t op1, float32_t op2)
        ///   INSR Ztied1.S, Wop2
        ///   INSR Ztied1.S, Sop2
        /// </summary>
        public static unsafe Vector<float> InsertIntoShiftedVector(Vector<float> left, float right) { throw new PlatformNotSupportedException(); }

        /// <summary>
        /// svuint16_t svinsr[_n_u16](svuint16_t op1, uint16_t op2)
        ///   INSR Ztied1.H, Wop2
        ///   INSR Ztied1.H, Hop2
        /// </summary>
        public static unsafe Vector<ushort> InsertIntoShiftedVector(Vector<ushort> left, ushort right) { throw new PlatformNotSupportedException(); }

        /// <summary>
        /// svuint32_t svinsr[_n_u32](svuint32_t op1, uint32_t op2)
        ///   INSR Ztied1.S, Wop2
        ///   INSR Ztied1.S, Sop2
        /// </summary>
        public static unsafe Vector<uint> InsertIntoShiftedVector(Vector<uint> left, uint right) { throw new PlatformNotSupportedException(); }

        /// <summary>
        /// svuint64_t svinsr[_n_u64](svuint64_t op1, uint64_t op2)
        ///   INSR Ztied1.D, Xop2
        ///   INSR Ztied1.D, Dop2
        /// </summary>
        public static unsafe Vector<ulong> InsertIntoShiftedVector(Vector<ulong> left, ulong right) { throw new PlatformNotSupportedException(); }


        /// Count leading sign bits

        /// <summary>
        /// svuint8_t svcls[_s8]_m(svuint8_t inactive, svbool_t pg, svint8_t op)
        /// svuint8_t svcls[_s8]_x(svbool_t pg, svint8_t op)
        /// svuint8_t svcls[_s8]_z(svbool_t pg, svint8_t op)
        ///   CLS Ztied.B, Pg/M, Zop.B
        /// </summary>
        public static unsafe Vector<byte> LeadingSignCount(Vector<sbyte> value){ throw new PlatformNotSupportedException(); }

        /// <summary>
        /// svuint16_t svcls[_s16]_m(svuint16_t inactive, svbool_t pg, svint16_t op)
        /// svuint16_t svcls[_s16]_x(svbool_t pg, svint16_t op)
        /// svuint16_t svcls[_s16]_z(svbool_t pg, svint16_t op)
        ///   CLS Ztied.H, Pg/M, Zop.H
        /// </summary>
        public static unsafe Vector<ushort> LeadingSignCount(Vector<short> value) { throw new PlatformNotSupportedException(); }

        /// <summary>
        /// svuint32_t svcls[_s32]_m(svuint32_t inactive, svbool_t pg, svint32_t op)
        /// svuint32_t svcls[_s32]_x(svbool_t pg, svint32_t op)
        /// svuint32_t svcls[_s32]_z(svbool_t pg, svint32_t op)
        ///   CLS Ztied.S, Pg/M, Zop.S
        /// </summary>
        public static unsafe Vector<uint> LeadingSignCount(Vector<int> value) { throw new PlatformNotSupportedException(); }

        /// <summary>
        /// svuint64_t svcls[_s64]_m(svuint64_t inactive, svbool_t pg, svint64_t op)
        /// svuint64_t svcls[_s64]_x(svbool_t pg, svint64_t op)
        /// svuint64_t svcls[_s64]_z(svbool_t pg, svint64_t op)
        ///   CLS Ztied.D, Pg/M, Zop.D
        /// </summary>
        public static unsafe Vector<ulong> LeadingSignCount(Vector<long> value) { throw new PlatformNotSupportedException(); }


        /// Count leading zero bits

        /// <summary>
        /// svuint8_t svclz[_s8]_m(svuint8_t inactive, svbool_t pg, svint8_t op)
        /// svuint8_t svclz[_s8]_x(svbool_t pg, svint8_t op)
        /// svuint8_t svclz[_s8]_z(svbool_t pg, svint8_t op)
        ///   CLZ Ztied.B, Pg/M, Zop.B
        /// </summary>
        public static unsafe Vector<byte> LeadingZeroCount(Vector<sbyte> value) { throw new PlatformNotSupportedException(); }

        /// <summary>
        /// svuint8_t svclz[_u8]_m(svuint8_t inactive, svbool_t pg, svuint8_t op)
        /// svuint8_t svclz[_u8]_x(svbool_t pg, svuint8_t op)
        /// svuint8_t svclz[_u8]_z(svbool_t pg, svuint8_t op)
        ///   CLZ Ztied.B, Pg/M, Zop.B
        /// </summary>
        public static unsafe Vector<byte> LeadingZeroCount(Vector<byte> value) { throw new PlatformNotSupportedException(); }

        /// <summary>
        /// svuint16_t svclz[_s16]_m(svuint16_t inactive, svbool_t pg, svint16_t op)
        /// svuint16_t svclz[_s16]_x(svbool_t pg, svint16_t op)
        /// svuint16_t svclz[_s16]_z(svbool_t pg, svint16_t op)
        ///   CLZ Ztied.H, Pg/M, Zop.H
        /// </summary>
        public static unsafe Vector<ushort> LeadingZeroCount(Vector<short> value) { throw new PlatformNotSupportedException(); }

        /// <summary>
        /// svuint16_t svclz[_u16]_m(svuint16_t inactive, svbool_t pg, svuint16_t op)
        /// svuint16_t svclz[_u16]_x(svbool_t pg, svuint16_t op)
        /// svuint16_t svclz[_u16]_z(svbool_t pg, svuint16_t op)
        ///   CLZ Ztied.H, Pg/M, Zop.H
        /// </summary>
        public static unsafe Vector<ushort> LeadingZeroCount(Vector<ushort> value) { throw new PlatformNotSupportedException(); }

        /// <summary>
        /// svuint32_t svclz[_s32]_m(svuint32_t inactive, svbool_t pg, svint32_t op)
        /// svuint32_t svclz[_s32]_x(svbool_t pg, svint32_t op)
        /// svuint32_t svclz[_s32]_z(svbool_t pg, svint32_t op)
        ///   CLZ Ztied.S, Pg/M, Zop.S
        /// </summary>
        public static unsafe Vector<uint> LeadingZeroCount(Vector<int> value) { throw new PlatformNotSupportedException(); }

        /// <summary>
        /// svuint32_t svclz[_u32]_m(svuint32_t inactive, svbool_t pg, svuint32_t op)
        /// svuint32_t svclz[_u32]_x(svbool_t pg, svuint32_t op)
        /// svuint32_t svclz[_u32]_z(svbool_t pg, svuint32_t op)
        ///   CLZ Ztied.S, Pg/M, Zop.S
        /// </summary>
        public static unsafe Vector<uint> LeadingZeroCount(Vector<uint> value) { throw new PlatformNotSupportedException(); }

        /// <summary>
        /// svuint64_t svclz[_s64]_m(svuint64_t inactive, svbool_t pg, svint64_t op)
        /// svuint64_t svclz[_s64]_x(svbool_t pg, svint64_t op)
        /// svuint64_t svclz[_s64]_z(svbool_t pg, svint64_t op)
        ///   CLZ Ztied.D, Pg/M, Zop.D
        /// </summary>
        public static unsafe Vector<ulong> LeadingZeroCount(Vector<long> value) { throw new PlatformNotSupportedException(); }

        /// <summary>
        /// svuint64_t svclz[_u64]_m(svuint64_t inactive, svbool_t pg, svuint64_t op)
        /// svuint64_t svclz[_u64]_x(svbool_t pg, svuint64_t op)
        /// svuint64_t svclz[_u64]_z(svbool_t pg, svuint64_t op)
        ///   CLZ Ztied.D, Pg/M, Zop.D
        /// </summary>
        public static unsafe Vector<ulong> LeadingZeroCount(Vector<ulong> value) { throw new PlatformNotSupportedException(); }


        ///  LoadVector : Unextended load

        /// <summary>
        /// svint8_t svld1[_s8](svbool_t pg, const int8_t *base)
        ///   LD1B Zresult.B, Pg/Z, [Xarray, Xindex]
        ///   LD1B Zresult.B, Pg/Z, [Xbase, #0, MUL VL]
        /// </summary>
        public static unsafe Vector<sbyte> LoadVector(Vector<sbyte> mask, sbyte* address) { throw new PlatformNotSupportedException(); }

        /// <summary>
        /// svint16_t svld1[_s16](svbool_t pg, const int16_t *base)
        ///   LD1H Zresult.H, Pg/Z, [Xarray, Xindex, LSL #1]
        ///   LD1H Zresult.H, Pg/Z, [Xbase, #0, MUL VL]
        /// </summary>
        public static unsafe Vector<short> LoadVector(Vector<short> mask, short* address) { throw new PlatformNotSupportedException(); }

        /// <summary>
        /// svint32_t svld1[_s32](svbool_t pg, const int32_t *base)
        ///   LD1W Zresult.S, Pg/Z, [Xarray, Xindex, LSL #2]
        ///   LD1W Zresult.S, Pg/Z, [Xbase, #0, MUL VL]
        /// </summary>
        public static unsafe Vector<int> LoadVector(Vector<int> mask, int* address) { throw new PlatformNotSupportedException(); }

        /// <summary>
        /// svint64_t svld1[_s64](svbool_t pg, const int64_t *base)
        ///   LD1D Zresult.D, Pg/Z, [Xarray, Xindex, LSL #3]
        ///   LD1D Zresult.D, Pg/Z, [Xbase, #0, MUL VL]
        /// </summary>
        public static unsafe Vector<long> LoadVector(Vector<long> mask, long* address) { throw new PlatformNotSupportedException(); }

        /// <summary>
        /// svuint8_t svld1[_u8](svbool_t pg, const uint8_t *base)
        ///   LD1B Zresult.B, Pg/Z, [Xarray, Xindex]
        ///   LD1B Zresult.B, Pg/Z, [Xbase, #0, MUL VL]
        /// </summary>
        public static unsafe Vector<byte> LoadVector(Vector<byte> mask, byte* address) { throw new PlatformNotSupportedException(); }

        /// <summary>
        /// svuint16_t svld1[_u16](svbool_t pg, const uint16_t *base)
        ///   LD1H Zresult.H, Pg/Z, [Xarray, Xindex, LSL #1]
        ///   LD1H Zresult.H, Pg/Z, [Xbase, #0, MUL VL]
        /// </summary>
        public static unsafe Vector<ushort> LoadVector(Vector<ushort> mask, ushort* address) { throw new PlatformNotSupportedException(); }

        /// <summary>
        /// svuint32_t svld1[_u32](svbool_t pg, const uint32_t *base)
        ///   LD1W Zresult.S, Pg/Z, [Xarray, Xindex, LSL #2]
        ///   LD1W Zresult.S, Pg/Z, [Xbase, #0, MUL VL]
        /// </summary>
        public static unsafe Vector<uint> LoadVector(Vector<uint> mask, uint* address) { throw new PlatformNotSupportedException(); }

        /// <summary>
        /// svuint64_t svld1[_u64](svbool_t pg, const uint64_t *base)
        ///   LD1D Zresult.D, Pg/Z, [Xarray, Xindex, LSL #3]
        ///   LD1D Zresult.D, Pg/Z, [Xbase, #0, MUL VL]
        /// </summary>
        public static unsafe Vector<ulong> LoadVector(Vector<ulong> mask, ulong* address) { throw new PlatformNotSupportedException(); }

        /// <summary>
        /// svfloat32_t svld1[_f32](svbool_t pg, const float32_t *base)
        ///   LD1W Zresult.S, Pg/Z, [Xarray, Xindex, LSL #2]
        ///   LD1W Zresult.S, Pg/Z, [Xbase, #0, MUL VL]
        /// </summary>
        public static unsafe Vector<float> LoadVector(Vector<float> mask, float* address) { throw new PlatformNotSupportedException(); }

        /// <summary>
        /// svfloat64_t svld1[_f64](svbool_t pg, const float64_t *base)
        ///   LD1D Zresult.D, Pg/Z, [Xarray, Xindex, LSL #3]
        ///   LD1D Zresult.D, Pg/Z, [Xbase, #0, MUL VL]
        /// </summary>
        public static unsafe Vector<double> LoadVector(Vector<double> mask, double* address) { throw new PlatformNotSupportedException(); }


        /// <summary>
        /// svuint8_t svldnf1[_u8](svbool_t pg, const uint8_t *base)
        ///   LDNF1B Zresult.B, Pg/Z, [Xbase, #0, MUL VL]
        /// </summary>
        public static unsafe Vector<byte> LoadVectorNonFaulting(byte* address) { throw new PlatformNotSupportedException(); }

        /// <summary>
        /// svfloat64_t svldnf1[_f64](svbool_t pg, const float64_t *base)
        ///   LDNF1D Zresult.D, Pg/Z, [Xbase, #0, MUL VL]
        /// </summary>
        public static unsafe Vector<double> LoadVectorNonFaulting(double* address) { throw new PlatformNotSupportedException(); }

        /// <summary>
        /// svint16_t svldnf1[_s16](svbool_t pg, const int16_t *base)
        ///   LDNF1H Zresult.H, Pg/Z, [Xbase, #0, MUL VL]
        /// </summary>
        public static unsafe Vector<short> LoadVectorNonFaulting(short* address) { throw new PlatformNotSupportedException(); }

        /// <summary>
        /// svint32_t svldnf1[_s32](svbool_t pg, const int32_t *base)
        ///   LDNF1W Zresult.S, Pg/Z, [Xbase, #0, MUL VL]
        /// </summary>
        public static unsafe Vector<int> LoadVectorNonFaulting(int* address) { throw new PlatformNotSupportedException(); }

        /// <summary>
        /// svint64_t svldnf1[_s64](svbool_t pg, const int64_t *base)
        ///   LDNF1D Zresult.D, Pg/Z, [Xbase, #0, MUL VL]
        /// </summary>
        public static unsafe Vector<long> LoadVectorNonFaulting(long* address) { throw new PlatformNotSupportedException(); }

        /// <summary>
        /// svint8_t svldnf1[_s8](svbool_t pg, const int8_t *base)
        ///   LDNF1B Zresult.B, Pg/Z, [Xbase, #0, MUL VL]
        /// </summary>
        public static unsafe Vector<sbyte> LoadVectorNonFaulting(sbyte* address) { throw new PlatformNotSupportedException(); }

        /// <summary>
        /// svfloat32_t svldnf1[_f32](svbool_t pg, const float32_t *base)
        ///   LDNF1W Zresult.S, Pg/Z, [Xbase, #0, MUL VL]
        /// </summary>
        public static unsafe Vector<float> LoadVectorNonFaulting(float* address) { throw new PlatformNotSupportedException(); }

        /// <summary>
        /// svuint16_t svldnf1[_u16](svbool_t pg, const uint16_t *base)
        ///   LDNF1H Zresult.H, Pg/Z, [Xbase, #0, MUL VL]
        /// </summary>
        public static unsafe Vector<ushort> LoadVectorNonFaulting(ushort* address) { throw new PlatformNotSupportedException(); }

        /// <summary>
        /// svuint32_t svldnf1[_u32](svbool_t pg, const uint32_t *base)
        ///   LDNF1W Zresult.S, Pg/Z, [Xbase, #0, MUL VL]
        /// </summary>
        public static unsafe Vector<uint> LoadVectorNonFaulting(uint* address) { throw new PlatformNotSupportedException(); }

        /// <summary>
        /// svuint64_t svldnf1[_u64](svbool_t pg, const uint64_t *base)
        ///   LDNF1D Zresult.D, Pg/Z, [Xbase, #0, MUL VL]
        /// </summary>
        public static unsafe Vector<ulong> LoadVectorNonFaulting(ulong* address) { throw new PlatformNotSupportedException(); }


        /// <summary>
        /// svuint8_t svldnt1[_u8](svbool_t pg, const uint8_t *base)
        ///   LDNT1B Zresult.B, Pg/Z, [Xbase, #0, MUL VL]
        /// </summary>
        public static unsafe Vector<byte> LoadVectorNonTemporal(Vector<byte> mask, byte* address) { throw new PlatformNotSupportedException(); }

        /// <summary>
        /// svfloat64_t svldnt1[_f64](svbool_t pg, const float64_t *base)
        ///   LDNT1D Zresult.D, Pg/Z, [Xbase, #0, MUL VL]
        /// </summary>
        public static unsafe Vector<double> LoadVectorNonTemporal(Vector<double> mask, double* address) { throw new PlatformNotSupportedException(); }

        /// <summary>
        /// svint16_t svldnt1[_s16](svbool_t pg, const int16_t *base)
        ///   LDNT1H Zresult.H, Pg/Z, [Xbase, #0, MUL VL]
        /// </summary>
        public static unsafe Vector<short> LoadVectorNonTemporal(Vector<short> mask, short* address) { throw new PlatformNotSupportedException(); }

        /// <summary>
        /// svint32_t svldnt1[_s32](svbool_t pg, const int32_t *base)
        ///   LDNT1W Zresult.S, Pg/Z, [Xbase, #0, MUL VL]
        /// </summary>
        public static unsafe Vector<int> LoadVectorNonTemporal(Vector<int> mask, int* address) { throw new PlatformNotSupportedException(); }

        /// <summary>
        /// svint64_t svldnt1[_s64](svbool_t pg, const int64_t *base)
        ///   LDNT1D Zresult.D, Pg/Z, [Xbase, #0, MUL VL]
        /// </summary>
        public static unsafe Vector<long> LoadVectorNonTemporal(Vector<long> mask, long* address) { throw new PlatformNotSupportedException(); }

        /// <summary>
        /// svint8_t svldnt1[_s8](svbool_t pg, const int8_t *base)
        ///   LDNT1B Zresult.B, Pg/Z, [Xbase, #0, MUL VL]
        /// </summary>
        public static unsafe Vector<sbyte> LoadVectorNonTemporal(Vector<sbyte> mask, sbyte* address) { throw new PlatformNotSupportedException(); }

        /// <summary>
        /// svfloat32_t svldnt1[_f32](svbool_t pg, const float32_t *base)
        ///   LDNT1W Zresult.S, Pg/Z, [Xbase, #0, MUL VL]
        /// </summary>
        public static unsafe Vector<float> LoadVectorNonTemporal(Vector<float> mask, float* address) { throw new PlatformNotSupportedException(); }

        /// <summary>
        /// svuint16_t svldnt1[_u16](svbool_t pg, const uint16_t *base)
        ///   LDNT1H Zresult.H, Pg/Z, [Xbase, #0, MUL VL]
        /// </summary>
        public static unsafe Vector<ushort> LoadVectorNonTemporal(Vector<ushort> mask, ushort* address) { throw new PlatformNotSupportedException(); }

        /// <summary>
        /// svuint32_t svldnt1[_u32](svbool_t pg, const uint32_t *base)
        ///   LDNT1W Zresult.S, Pg/Z, [Xbase, #0, MUL VL]
        /// </summary>
        public static unsafe Vector<uint> LoadVectorNonTemporal(Vector<uint> mask, uint* address) { throw new PlatformNotSupportedException(); }

        /// <summary>
        /// svuint64_t svldnt1[_u64](svbool_t pg, const uint64_t *base)
        ///   LDNT1D Zresult.D, Pg/Z, [Xbase, #0, MUL VL]
        /// </summary>
        public static unsafe Vector<ulong> LoadVectorNonTemporal(Vector<ulong> mask, ulong* address) { throw new PlatformNotSupportedException(); }


        /// <summary>
        /// svuint8_t svld1rq[_u8](svbool_t pg, const uint8_t *base)
        ///   LD1RQB Zresult.B, Pg/Z, [Xbase, #0]
        /// </summary>
        public static unsafe Vector<byte> LoadVector128AndReplicateToVector(Vector<byte> mask, byte* address) { throw new PlatformNotSupportedException(); }

        /// <summary>
        /// svfloat64_t svld1rq[_f64](svbool_t pg, const float64_t *base)
        ///   LD1RQD Zresult.D, Pg/Z, [Xbase, #0]
        /// </summary>
        public static unsafe Vector<double> LoadVector128AndReplicateToVector(Vector<double> mask, double* address) { throw new PlatformNotSupportedException(); }

        /// <summary>
        /// svint16_t svld1rq[_s16](svbool_t pg, const int16_t *base)
        ///   LD1RQH Zresult.H, Pg/Z, [Xbase, #0]
        /// </summary>
        public static unsafe Vector<short> LoadVector128AndReplicateToVector(Vector<short> mask, short* address) { throw new PlatformNotSupportedException(); }

        /// <summary>
        /// svint32_t svld1rq[_s32](svbool_t pg, const int32_t *base)
        ///   LD1RQW Zresult.S, Pg/Z, [Xbase, #0]
        /// </summary>
        public static unsafe Vector<int> LoadVector128AndReplicateToVector(Vector<int> mask, int* address) { throw new PlatformNotSupportedException(); }

        /// <summary>
        /// svint64_t svld1rq[_s64](svbool_t pg, const int64_t *base)
        ///   LD1RQD Zresult.D, Pg/Z, [Xbase, #0]
        /// </summary>
        public static unsafe Vector<long> LoadVector128AndReplicateToVector(Vector<long> mask, long* address) { throw new PlatformNotSupportedException(); }

        /// <summary>
        /// svint8_t svld1rq[_s8](svbool_t pg, const int8_t *base)
        ///   LD1RQB Zresult.B, Pg/Z, [Xbase, #0]
        /// </summary>
        public static unsafe Vector<sbyte> LoadVector128AndReplicateToVector(Vector<sbyte> mask, sbyte* address) { throw new PlatformNotSupportedException(); }

        /// <summary>
        /// svfloat32_t svld1rq[_f32](svbool_t pg, const float32_t *base)
        ///   LD1RQW Zresult.S, Pg/Z, [Xbase, #0]
        /// </summary>
        public static unsafe Vector<float> LoadVector128AndReplicateToVector(Vector<float> mask, float* address) { throw new PlatformNotSupportedException(); }

        /// <summary>
        /// svuint16_t svld1rq[_u16](svbool_t pg, const uint16_t *base)
        ///   LD1RQH Zresult.H, Pg/Z, [Xbase, #0]
        /// </summary>
        public static unsafe Vector<ushort> LoadVector128AndReplicateToVector(Vector<ushort> mask, ushort* address) { throw new PlatformNotSupportedException(); }

        /// <summary>
        /// svuint32_t svld1rq[_u32](svbool_t pg, const uint32_t *base)
        ///   LD1RQW Zresult.S, Pg/Z, [Xbase, #0]
        /// </summary>
        public static unsafe Vector<uint> LoadVector128AndReplicateToVector(Vector<uint> mask, uint* address) { throw new PlatformNotSupportedException(); }

        /// <summary>
        /// svuint64_t svld1rq[_u64](svbool_t pg, const uint64_t *base)
        ///   LD1RQD Zresult.D, Pg/Z, [Xbase, #0]
        /// </summary>
        public static unsafe Vector<ulong> LoadVector128AndReplicateToVector(Vector<ulong> mask, ulong* address) { throw new PlatformNotSupportedException(); }


        ///  LoadVectorByteZeroExtendToInt16 : Load 8-bit data and zero-extend

        /// <summary>
        /// svint16_t svld1ub_s16(svbool_t pg, const uint8_t *base)
        ///   LD1B Zresult.H, Pg/Z, [Xbase, #0, MUL VL]
        /// </summary>
        public static unsafe Vector<short> LoadVectorByteZeroExtendToInt16(Vector<short> mask, byte* address) { throw new PlatformNotSupportedException(); }


        ///  LoadVectorByteZeroExtendToInt32 : Load 8-bit data and zero-extend

        /// <summary>
        /// svint32_t svld1ub_s32(svbool_t pg, const uint8_t *base)
        ///   LD1B Zresult.S, Pg/Z, [Xbase, #0, MUL VL]
        /// </summary>
        public static unsafe Vector<int> LoadVectorByteZeroExtendToInt32(Vector<int> mask, byte* address) { throw new PlatformNotSupportedException(); }


        ///  LoadVectorByteZeroExtendToInt64 : Load 8-bit data and zero-extend

        /// <summary>
        /// svint64_t svld1ub_s64(svbool_t pg, const uint8_t *base)
        ///   LD1B Zresult.D, Pg/Z, [Xbase, #0, MUL VL]
        /// </summary>
        public static unsafe Vector<long> LoadVectorByteZeroExtendToInt64(Vector<long> mask, byte* address) { throw new PlatformNotSupportedException(); }


        ///  LoadVectorByteZeroExtendToUInt16 : Load 8-bit data and zero-extend

        /// <summary>
        /// svuint16_t svld1ub_u16(svbool_t pg, const uint8_t *base)
        ///   LD1B Zresult.H, Pg/Z, [Xbase, #0, MUL VL]
        /// </summary>
        public static unsafe Vector<ushort> LoadVectorByteZeroExtendToUInt16(Vector<ushort> mask, byte* address) { throw new PlatformNotSupportedException(); }


        ///  LoadVectorByteZeroExtendToUInt32 : Load 8-bit data and zero-extend

        /// <summary>
        /// svuint32_t svld1ub_u32(svbool_t pg, const uint8_t *base)
        ///   LD1B Zresult.S, Pg/Z, [Xbase, #0, MUL VL]
        /// </summary>
        public static unsafe Vector<uint> LoadVectorByteZeroExtendToUInt32(Vector<uint> mask, byte* address) { throw new PlatformNotSupportedException(); }


        ///  LoadVectorByteZeroExtendToUInt64 : Load 8-bit data and zero-extend

        /// <summary>
        /// svuint64_t svld1ub_u64(svbool_t pg, const uint8_t *base)
        ///   LD1B Zresult.D, Pg/Z, [Xbase, #0, MUL VL]
        /// </summary>
        public static unsafe Vector<ulong> LoadVectorByteZeroExtendToUInt64(Vector<ulong> mask, byte* address) { throw new PlatformNotSupportedException(); }


        ///  LoadVectorInt16SignExtendToInt32 : Load 16-bit data and sign-extend

        /// <summary>
        /// svint32_t svld1sh_s32(svbool_t pg, const int16_t *base)
        ///   LD1SH Zresult.S, Pg/Z, [Xbase, #0, MUL VL]
        /// </summary>
        public static unsafe Vector<int> LoadVectorInt16SignExtendToInt32(Vector<int> mask, short* address) { throw new PlatformNotSupportedException(); }


        ///  LoadVectorInt16SignExtendToInt64 : Load 16-bit data and sign-extend

        /// <summary>
        /// svint64_t svld1sh_s64(svbool_t pg, const int16_t *base)
        ///   LD1SH Zresult.D, Pg/Z, [Xbase, #0, MUL VL]
        /// </summary>
        public static unsafe Vector<long> LoadVectorInt16SignExtendToInt64(Vector<long> mask, short* address) { throw new PlatformNotSupportedException(); }


        ///  LoadVectorInt16SignExtendToUInt32 : Load 16-bit data and sign-extend

        /// <summary>
        /// svuint32_t svld1sh_u32(svbool_t pg, const int16_t *base)
        ///   LD1SH Zresult.S, Pg/Z, [Xbase, #0, MUL VL]
        /// </summary>
        public static unsafe Vector<uint> LoadVectorInt16SignExtendToUInt32(Vector<uint> mask, short* address) { throw new PlatformNotSupportedException(); }


        ///  LoadVectorInt16SignExtendToUInt64 : Load 16-bit data and sign-extend

        /// <summary>
        /// svuint64_t svld1sh_u64(svbool_t pg, const int16_t *base)
        ///   LD1SH Zresult.D, Pg/Z, [Xbase, #0, MUL VL]
        /// </summary>
        public static unsafe Vector<ulong> LoadVectorInt16SignExtendToUInt64(Vector<ulong> mask, short* address) { throw new PlatformNotSupportedException(); }


        ///  LoadVectorInt32SignExtendToInt64 : Load 32-bit data and sign-extend

        /// <summary>
        /// svint64_t svld1sw_s64(svbool_t pg, const int32_t *base)
        ///   LD1SW Zresult.D, Pg/Z, [Xbase, #0, MUL VL]
        /// </summary>
        public static unsafe Vector<long> LoadVectorInt32SignExtendToInt64(Vector<long> mask, int* address) { throw new PlatformNotSupportedException(); }


        ///  LoadVectorInt32SignExtendToUInt64 : Load 32-bit data and sign-extend

        /// <summary>
        /// svuint64_t svld1sw_u64(svbool_t pg, const int32_t *base)
        ///   LD1SW Zresult.D, Pg/Z, [Xbase, #0, MUL VL]
        /// </summary>
        public static unsafe Vector<ulong> LoadVectorInt32SignExtendToUInt64(Vector<ulong> mask, int* address) { throw new PlatformNotSupportedException(); }


        ///  LoadVectorSByteSignExtendToInt16 : Load 8-bit data and sign-extend

        /// <summary>
        /// svint16_t svld1sb_s16(svbool_t pg, const int8_t *base)
        ///   LD1SB Zresult.H, Pg/Z, [Xbase, #0, MUL VL]
        /// </summary>
        public static unsafe Vector<short> LoadVectorSByteSignExtendToInt16(Vector<short> mask, sbyte* address) { throw new PlatformNotSupportedException(); }


        ///  LoadVectorSByteSignExtendToInt32 : Load 8-bit data and sign-extend

        /// <summary>
        /// svint32_t svld1sb_s32(svbool_t pg, const int8_t *base)
        ///   LD1SB Zresult.S, Pg/Z, [Xbase, #0, MUL VL]
        /// </summary>
        public static unsafe Vector<int> LoadVectorSByteSignExtendToInt32(Vector<int> mask, sbyte* address) { throw new PlatformNotSupportedException(); }


        ///  LoadVectorSByteSignExtendToInt64 : Load 8-bit data and sign-extend

        /// <summary>
        /// svint64_t svld1sb_s64(svbool_t pg, const int8_t *base)
        ///   LD1SB Zresult.D, Pg/Z, [Xbase, #0, MUL VL]
        /// </summary>
        public static unsafe Vector<long> LoadVectorSByteSignExtendToInt64(Vector<long> mask, sbyte* address) { throw new PlatformNotSupportedException(); }


        ///  LoadVectorSByteSignExtendToUInt16 : Load 8-bit data and sign-extend

        /// <summary>
        /// svuint16_t svld1sb_u16(svbool_t pg, const int8_t *base)
        ///   LD1SB Zresult.H, Pg/Z, [Xbase, #0, MUL VL]
        /// </summary>
        public static unsafe Vector<ushort> LoadVectorSByteSignExtendToUInt16(Vector<ushort> mask, sbyte* address) { throw new PlatformNotSupportedException(); }


        ///  LoadVectorSByteSignExtendToUInt32 : Load 8-bit data and sign-extend

        /// <summary>
        /// svuint32_t svld1sb_u32(svbool_t pg, const int8_t *base)
        ///   LD1SB Zresult.S, Pg/Z, [Xbase, #0, MUL VL]
        /// </summary>
        public static unsafe Vector<uint> LoadVectorSByteSignExtendToUInt32(Vector<uint> mask, sbyte* address) { throw new PlatformNotSupportedException(); }


        ///  LoadVectorSByteSignExtendToUInt64 : Load 8-bit data and sign-extend

        /// <summary>
        /// svuint64_t svld1sb_u64(svbool_t pg, const int8_t *base)
        ///   LD1SB Zresult.D, Pg/Z, [Xbase, #0, MUL VL]
        /// </summary>
        public static unsafe Vector<ulong> LoadVectorSByteSignExtendToUInt64(Vector<ulong> mask, sbyte* address) { throw new PlatformNotSupportedException(); }


        ///  LoadVectorUInt16ZeroExtendToInt32 : Load 16-bit data and zero-extend

        /// <summary>
        /// svint32_t svld1uh_s32(svbool_t pg, const uint16_t *base)
        ///   LD1H Zresult.S, Pg/Z, [Xbase, #0, MUL VL]
        /// </summary>
        public static unsafe Vector<int> LoadVectorUInt16ZeroExtendToInt32(Vector<int> mask, ushort* address) { throw new PlatformNotSupportedException(); }


        ///  LoadVectorUInt16ZeroExtendToInt64 : Load 16-bit data and zero-extend

        /// <summary>
        /// svint64_t svld1uh_s64(svbool_t pg, const uint16_t *base)
        ///   LD1H Zresult.D, Pg/Z, [Xbase, #0, MUL VL]
        /// </summary>
        public static unsafe Vector<long> LoadVectorUInt16ZeroExtendToInt64(Vector<long> mask, ushort* address) { throw new PlatformNotSupportedException(); }


        ///  LoadVectorUInt16ZeroExtendToUInt32 : Load 16-bit data and zero-extend

        /// <summary>
        /// svuint32_t svld1uh_u32(svbool_t pg, const uint16_t *base)
        ///   LD1H Zresult.S, Pg/Z, [Xbase, #0, MUL VL]
        /// </summary>
        public static unsafe Vector<uint> LoadVectorUInt16ZeroExtendToUInt32(Vector<uint> mask, ushort* address) { throw new PlatformNotSupportedException(); }


        ///  LoadVectorUInt16ZeroExtendToUInt64 : Load 16-bit data and zero-extend

        /// <summary>
        /// svuint64_t svld1uh_u64(svbool_t pg, const uint16_t *base)
        ///   LD1H Zresult.D, Pg/Z, [Xbase, #0, MUL VL]
        /// </summary>
        public static unsafe Vector<ulong> LoadVectorUInt16ZeroExtendToUInt64(Vector<ulong> mask, ushort* address) { throw new PlatformNotSupportedException(); }


        ///  LoadVectorUInt32ZeroExtendToInt64 : Load 32-bit data and zero-extend

        /// <summary>
        /// svint64_t svld1uw_s64(svbool_t pg, const uint32_t *base)
        ///   LD1W Zresult.D, Pg/Z, [Xbase, #0, MUL VL]
        /// </summary>
        public static unsafe Vector<long> LoadVectorUInt32ZeroExtendToInt64(Vector<long> mask, uint* address) { throw new PlatformNotSupportedException(); }


        ///  LoadVectorUInt32ZeroExtendToUInt64 : Load 32-bit data and zero-extend

        /// <summary>
        /// svuint64_t svld1uw_u64(svbool_t pg, const uint32_t *base)
        ///   LD1W Zresult.D, Pg/Z, [Xbase, #0, MUL VL]
        /// </summary>
        public static unsafe Vector<ulong> LoadVectorUInt32ZeroExtendToUInt64(Vector<ulong> mask, uint* address) { throw new PlatformNotSupportedException(); }

        /// <summary>
        /// svint16_t svldnf1ub_s16(svbool_t pg, const uint8_t *base)
        ///   LDNF1B Zresult.H, Pg/Z, [Xbase, #0, MUL VL]
        /// </summary>
        public static unsafe Vector<short> LoadVectorByteNonFaultingZeroExtendToInt16(byte* address) { throw new PlatformNotSupportedException(); }

        /// <summary>
        /// svint32_t svldnf1ub_s32(svbool_t pg, const uint8_t *base)
        ///   LDNF1B Zresult.S, Pg/Z, [Xbase, #0, MUL VL]
        /// </summary>
        public static unsafe Vector<int> LoadVectorByteNonFaultingZeroExtendToInt32(byte* address) { throw new PlatformNotSupportedException(); }

        /// <summary>
        /// svint64_t svldnf1ub_s64(svbool_t pg, const uint8_t *base)
        ///   LDNF1B Zresult.D, Pg/Z, [Xbase, #0, MUL VL]
        /// </summary>
        public static unsafe Vector<long> LoadVectorByteNonFaultingZeroExtendToInt64(byte* address) { throw new PlatformNotSupportedException(); }

        /// <summary>
        /// svuint16_t svldnf1ub_u16(svbool_t pg, const uint8_t *base)
        ///   LDNF1B Zresult.H, Pg/Z, [Xbase, #0, MUL VL]
        /// </summary>
        public static unsafe Vector<ushort> LoadVectorByteNonFaultingZeroExtendToUInt16(byte* address) { throw new PlatformNotSupportedException(); }

        /// <summary>
        /// svuint32_t svldnf1ub_u32(svbool_t pg, const uint8_t *base)
        ///   LDNF1B Zresult.S, Pg/Z, [Xbase, #0, MUL VL]
        /// </summary>
        public static unsafe Vector<uint> LoadVectorByteNonFaultingZeroExtendToUInt32(byte* address) { throw new PlatformNotSupportedException(); }

        /// <summary>
        /// svuint64_t svldnf1ub_u64(svbool_t pg, const uint8_t *base)
        ///   LDNF1B Zresult.D, Pg/Z, [Xbase, #0, MUL VL]
        /// </summary>
        public static unsafe Vector<ulong> LoadVectorByteNonFaultingZeroExtendToUInt64(byte* address) { throw new PlatformNotSupportedException(); }

        /// <summary>
        /// svint32_t svldnf1uh_s32(svbool_t pg, const uint16_t *base)
        ///   LDNF1H Zresult.S, Pg/Z, [Xbase, #0, MUL VL]
        /// </summary>
        public static unsafe Vector<int> LoadVectorUInt16NonFaultingZeroExtendToInt32(ushort* address) { throw new PlatformNotSupportedException(); }

        /// <summary>
        /// svint64_t svldnf1uh_s64(svbool_t pg, const uint16_t *base)
        ///   LDNF1H Zresult.D, Pg/Z, [Xbase, #0, MUL VL]
        /// </summary>
        public static unsafe Vector<long> LoadVectorUInt16NonFaultingZeroExtendToInt64(ushort* address) { throw new PlatformNotSupportedException(); }

        /// <summary>
        /// svuint32_t svldnf1uh_u32(svbool_t pg, const uint16_t *base)
        ///   LDNF1H Zresult.S, Pg/Z, [Xbase, #0, MUL VL]
        /// </summary>
        public static unsafe Vector<uint> LoadVectorUInt16NonFaultingZeroExtendToUInt32(ushort* address) { throw new PlatformNotSupportedException(); }

        /// <summary>
        /// svuint64_t svldnf1uh_u64(svbool_t pg, const uint16_t *base)
        ///   LDNF1H Zresult.D, Pg/Z, [Xbase, #0, MUL VL]
        /// </summary>
        public static unsafe Vector<ulong> LoadVectorUInt16NonFaultingZeroExtendToUInt64(ushort* address) { throw new PlatformNotSupportedException(); }

        /// <summary>
        /// svint64_t svldnf1uw_s64(svbool_t pg, const uint32_t *base)
        ///   LDNF1W Zresult.D, Pg/Z, [Xbase, #0, MUL VL]
        /// </summary>
        public static unsafe Vector<long> LoadVectorUInt32NonFaultingZeroExtendToInt64(uint* address) { throw new PlatformNotSupportedException(); }

        /// <summary>
        /// svuint64_t svldnf1uw_u64(svbool_t pg, const uint32_t *base)
        ///   LDNF1W Zresult.D, Pg/Z, [Xbase, #0, MUL VL]
        /// </summary>
        public static unsafe Vector<ulong> LoadVectorUInt32NonFaultingZeroExtendToUInt64(uint* address) { throw new PlatformNotSupportedException(); }

        /// <summary>
        /// svuint8x2_t svld2[_u8](svbool_t pg, const uint8_t *base)
        ///   LD2B {Zresult0.B, Zresult1.B}, Pg/Z, [Xbase, #0, MUL VL]
        /// </summary>
        public static unsafe (Vector<byte>, Vector<byte>) Load2xVectorAndUnzip(Vector<byte> mask, byte* address) { throw new PlatformNotSupportedException(); }

        /// <summary>
        /// svfloat64x2_t svld2[_f64](svbool_t pg, const float64_t *base)
        ///   LD2D {Zresult0.D, Zresult1.D}, Pg/Z, [Xbase, #0, MUL VL]
        /// </summary>
        public static unsafe (Vector<double>, Vector<double>) Load2xVectorAndUnzip(Vector<double> mask, double* address) { throw new PlatformNotSupportedException(); }

        /// <summary>
        /// svint16x2_t svld2[_s16](svbool_t pg, const int16_t *base)
        ///   LD2H {Zresult0.H, Zresult1.H}, Pg/Z, [Xbase, #0, MUL VL]
        /// </summary>
        public static unsafe (Vector<short>, Vector<short>) Load2xVectorAndUnzip(Vector<short> mask, short* address) { throw new PlatformNotSupportedException(); }

        /// <summary>
        /// svint32x2_t svld2[_s32](svbool_t pg, const int32_t *base)
        ///   LD2W {Zresult0.S, Zresult1.S}, Pg/Z, [Xbase, #0, MUL VL]
        /// </summary>
        public static unsafe (Vector<int>, Vector<int>) Load2xVectorAndUnzip(Vector<int> mask, int* address) { throw new PlatformNotSupportedException(); }

        /// <summary>
        /// svint64x2_t svld2[_s64](svbool_t pg, const int64_t *base)
        ///   LD2D {Zresult0.D, Zresult1.D}, Pg/Z, [Xbase, #0, MUL VL]
        /// </summary>
        public static unsafe (Vector<long>, Vector<long>) Load2xVectorAndUnzip(Vector<long> mask, long* address) { throw new PlatformNotSupportedException(); }

        /// <summary>
        /// svint8x2_t svld2[_s8](svbool_t pg, const int8_t *base)
        ///   LD2B {Zresult0.B, Zresult1.B}, Pg/Z, [Xbase, #0, MUL VL]
        /// </summary>
        public static unsafe (Vector<sbyte>, Vector<sbyte>) Load2xVectorAndUnzip(Vector<sbyte> mask, sbyte* address) { throw new PlatformNotSupportedException(); }

        /// <summary>
        /// svfloat32x2_t svld2[_f32](svbool_t pg, const float32_t *base)
        ///   LD2W {Zresult0.S, Zresult1.S}, Pg/Z, [Xbase, #0, MUL VL]
        /// </summary>
        public static unsafe (Vector<float>, Vector<float>) Load2xVectorAndUnzip(Vector<float> mask, float* address) { throw new PlatformNotSupportedException(); }

        /// <summary>
        /// svuint16x2_t svld2[_u16](svbool_t pg, const uint16_t *base)
        ///   LD2H {Zresult0.H, Zresult1.H}, Pg/Z, [Xbase, #0, MUL VL]
        /// </summary>
        public static unsafe (Vector<ushort>, Vector<ushort>) Load2xVectorAndUnzip(Vector<ushort> mask, ushort* address) { throw new PlatformNotSupportedException(); }

        /// <summary>
        /// svuint32x2_t svld2[_u32](svbool_t pg, const uint32_t *base)
        ///   LD2W {Zresult0.S, Zresult1.S}, Pg/Z, [Xbase, #0, MUL VL]
        /// </summary>
        public static unsafe (Vector<uint>, Vector<uint>) Load2xVectorAndUnzip(Vector<uint> mask, uint* address) { throw new PlatformNotSupportedException(); }

        /// <summary>
        /// svuint64x2_t svld2[_u64](svbool_t pg, const uint64_t *base)
        ///   LD2D {Zresult0.D, Zresult1.D}, Pg/Z, [Xbase, #0, MUL VL]
        /// </summary>
        public static unsafe (Vector<ulong>, Vector<ulong>) Load2xVectorAndUnzip(Vector<ulong> mask, ulong* address) { throw new PlatformNotSupportedException(); }

        /// <summary>
        /// svuint8x3_t svld3[_u8](svbool_t pg, const uint8_t *base)
        ///   LD3B {Zresult0.B - Zresult2.B}, Pg/Z, [Xbase, #0, MUL VL]
        /// </summary>
        public static unsafe (Vector<byte>, Vector<byte>, Vector<byte>) Load3xVectorAndUnzip(Vector<byte> mask, byte* address) { throw new PlatformNotSupportedException(); }

        /// <summary>
        /// svfloat64x3_t svld3[_f64](svbool_t pg, const float64_t *base)
        ///   LD3D {Zresult0.D - Zresult2.D}, Pg/Z, [Xbase, #0, MUL VL]
        /// </summary>
        public static unsafe (Vector<double>, Vector<double>, Vector<double>) Load3xVectorAndUnzip(Vector<double> mask, double* address) { throw new PlatformNotSupportedException(); }

        /// <summary>
        /// svint16x3_t svld3[_s16](svbool_t pg, const int16_t *base)
        ///   LD3H {Zresult0.H - Zresult2.H}, Pg/Z, [Xbase, #0, MUL VL]
        /// </summary>
        public static unsafe (Vector<short>, Vector<short>, Vector<short>) Load3xVectorAndUnzip(Vector<short> mask, short* address) { throw new PlatformNotSupportedException(); }

        /// <summary>
        /// svint32x3_t svld3[_s32](svbool_t pg, const int32_t *base)
        ///   LD3W {Zresult0.S - Zresult2.S}, Pg/Z, [Xbase, #0, MUL VL]
        /// </summary>
        public static unsafe (Vector<int>, Vector<int>, Vector<int>) Load3xVectorAndUnzip(Vector<int> mask, int* address) { throw new PlatformNotSupportedException(); }

        /// <summary>
        /// svint64x3_t svld3[_s64](svbool_t pg, const int64_t *base)
        ///   LD3D {Zresult0.D - Zresult2.D}, Pg/Z, [Xbase, #0, MUL VL]
        /// </summary>
        public static unsafe (Vector<long>, Vector<long>, Vector<long>) Load3xVectorAndUnzip(Vector<long> mask, long* address) { throw new PlatformNotSupportedException(); }

        /// <summary>
        /// svint8x3_t svld3[_s8](svbool_t pg, const int8_t *base)
        ///   LD3B {Zresult0.B - Zresult2.B}, Pg/Z, [Xbase, #0, MUL VL]
        /// </summary>
        public static unsafe (Vector<sbyte>, Vector<sbyte>, Vector<sbyte>) Load3xVectorAndUnzip(Vector<sbyte> mask, sbyte* address) { throw new PlatformNotSupportedException(); }

        /// <summary>
        /// svfloat32x3_t svld3[_f32](svbool_t pg, const float32_t *base)
        ///   LD3W {Zresult0.S - Zresult2.S}, Pg/Z, [Xbase, #0, MUL VL]
        /// </summary>
        public static unsafe (Vector<float>, Vector<float>, Vector<float>) Load3xVectorAndUnzip(Vector<float> mask, float* address) { throw new PlatformNotSupportedException(); }

        /// <summary>
        /// svuint16x3_t svld3[_u16](svbool_t pg, const uint16_t *base)
        ///   LD3H {Zresult0.H - Zresult2.H}, Pg/Z, [Xbase, #0, MUL VL]
        /// </summary>
        public static unsafe (Vector<ushort>, Vector<ushort>, Vector<ushort>) Load3xVectorAndUnzip(Vector<ushort> mask, ushort* address) { throw new PlatformNotSupportedException(); }

        /// <summary>
        /// svuint32x3_t svld3[_u32](svbool_t pg, const uint32_t *base)
        ///   LD3W {Zresult0.S - Zresult2.S}, Pg/Z, [Xbase, #0, MUL VL]
        /// </summary>
        public static unsafe (Vector<uint>, Vector<uint>, Vector<uint>) Load3xVectorAndUnzip(Vector<uint> mask, uint* address) { throw new PlatformNotSupportedException(); }

        /// <summary>
        /// svuint64x3_t svld3[_u64](svbool_t pg, const uint64_t *base)
        ///   LD3D {Zresult0.D - Zresult2.D}, Pg/Z, [Xbase, #0, MUL VL]
        /// </summary>
        public static unsafe (Vector<ulong>, Vector<ulong>, Vector<ulong>) Load3xVectorAndUnzip(Vector<ulong> mask, ulong* address) { throw new PlatformNotSupportedException(); }

        /// <summary>
        /// svuint8x4_t svld4[_u8](svbool_t pg, const uint8_t *base)
        ///   LD4B {Zresult0.B - Zresult3.B}, Pg/Z, [Xbase, #0, MUL VL]
        /// </summary>
        public static unsafe (Vector<byte>, Vector<byte>, Vector<byte>, Vector<byte>) Load4xVectorAndUnzip(Vector<byte> mask, byte* address) { throw new PlatformNotSupportedException(); }

        /// <summary>
        /// svfloat64x4_t svld4[_f64](svbool_t pg, const float64_t *base)
        ///   LD4D {Zresult0.D - Zresult3.D}, Pg/Z, [Xbase, #0, MUL VL]
        /// </summary>
        public static unsafe (Vector<double>, Vector<double>, Vector<double>, Vector<double>) Load4xVectorAndUnzip(Vector<double> mask, double* address) { throw new PlatformNotSupportedException(); }

        /// <summary>
        /// svint16x4_t svld4[_s16](svbool_t pg, const int16_t *base)
        ///   LD4H {Zresult0.H - Zresult3.H}, Pg/Z, [Xbase, #0, MUL VL]
        /// </summary>
        public static unsafe (Vector<short>, Vector<short>, Vector<short>, Vector<short>) Load4xVectorAndUnzip(Vector<short> mask, short* address) { throw new PlatformNotSupportedException(); }

        /// <summary>
        /// svint32x4_t svld4[_s32](svbool_t pg, const int32_t *base)
        ///   LD4W {Zresult0.S - Zresult3.S}, Pg/Z, [Xbase, #0, MUL VL]
        /// </summary>
        public static unsafe (Vector<int>, Vector<int>, Vector<int>, Vector<int>) Load4xVectorAndUnzip(Vector<int> mask, int* address) { throw new PlatformNotSupportedException(); }

        /// <summary>
        /// svint64x4_t svld4[_s64](svbool_t pg, const int64_t *base)
        ///   LD4D {Zresult0.D - Zresult3.D}, Pg/Z, [Xbase, #0, MUL VL]
        /// </summary>
        public static unsafe (Vector<long>, Vector<long>, Vector<long>, Vector<long>) Load4xVectorAndUnzip(Vector<long> mask, long* address) { throw new PlatformNotSupportedException(); }

        /// <summary>
        /// svint8x4_t svld4[_s8](svbool_t pg, const int8_t *base)
        ///   LD4B {Zresult0.B - Zresult3.B}, Pg/Z, [Xbase, #0, MUL VL]
        /// </summary>
        public static unsafe (Vector<sbyte>, Vector<sbyte>, Vector<sbyte>, Vector<sbyte>) Load4xVectorAndUnzip(Vector<sbyte> mask, sbyte* address) { throw new PlatformNotSupportedException(); }

        /// <summary>
        /// svfloat32x4_t svld4[_f32](svbool_t pg, const float32_t *base)
        ///   LD4W {Zresult0.S - Zresult3.S}, Pg/Z, [Xbase, #0, MUL VL]
        /// </summary>
        public static unsafe (Vector<float>, Vector<float>, Vector<float>, Vector<float>) Load4xVectorAndUnzip(Vector<float> mask, float* address) { throw new PlatformNotSupportedException(); }

        /// <summary>
        /// svuint16x4_t svld4[_u16](svbool_t pg, const uint16_t *base)
        ///   LD4H {Zresult0.H - Zresult3.H}, Pg/Z, [Xbase, #0, MUL VL]
        /// </summary>
        public static unsafe (Vector<ushort>, Vector<ushort>, Vector<ushort>, Vector<ushort>) Load4xVectorAndUnzip(Vector<ushort> mask, ushort* address) { throw new PlatformNotSupportedException(); }

        /// <summary>
        /// svuint32x4_t svld4[_u32](svbool_t pg, const uint32_t *base)
        ///   LD4W {Zresult0.S - Zresult3.S}, Pg/Z, [Xbase, #0, MUL VL]
        /// </summary>
        public static unsafe (Vector<uint>, Vector<uint>, Vector<uint>, Vector<uint>) Load4xVectorAndUnzip(Vector<uint> mask, uint* address) { throw new PlatformNotSupportedException(); }

        /// <summary>
        /// svuint64x4_t svld4[_u64](svbool_t pg, const uint64_t *base)
        ///   LD4D {Zresult0.D - Zresult3.D}, Pg/Z, [Xbase, #0, MUL VL]
        /// </summary>
        public static unsafe (Vector<ulong>, Vector<ulong>, Vector<ulong>, Vector<ulong>) Load4xVectorAndUnzip(Vector<ulong> mask, ulong* address) { throw new PlatformNotSupportedException(); }

        ///  Load 16-bit data and sign-extend, non-faulting

        /// <summary>
        /// svint32_t svldnf1sh_s32(svbool_t pg, const int16_t *base)
        ///   LDNF1SH Zresult.S, Pg/Z, [Xbase, #0, MUL VL]
        /// </summary>
        public static unsafe Vector<int> LoadVectorInt16NonFaultingSignExtendToInt32(short* address) { throw new PlatformNotSupportedException(); }


        ///  Load 16-bit data and sign-extend, non-faulting

        /// <summary>
        /// svint64_t svldnf1sh_s64(svbool_t pg, const int16_t *base)
        ///   LDNF1SH Zresult.D, Pg/Z, [Xbase, #0, MUL VL]
        /// </summary>
        public static unsafe Vector<long> LoadVectorInt16NonFaultingSignExtendToInt64(short* address) { throw new PlatformNotSupportedException(); }


        ///  Load 16-bit data and sign-extend, non-faulting

        /// <summary>
        /// svuint32_t svldnf1sh_u32(svbool_t pg, const int16_t *base)
        ///   LDNF1SH Zresult.S, Pg/Z, [Xbase, #0, MUL VL]
        /// </summary>
        public static unsafe Vector<uint> LoadVectorInt16NonFaultingSignExtendToUInt32(short* address) { throw new PlatformNotSupportedException(); }


        ///  Load 16-bit data and sign-extend, non-faulting

        /// <summary>
        /// svuint64_t svldnf1sh_u64(svbool_t pg, const int16_t *base)
        ///   LDNF1SH Zresult.D, Pg/Z, [Xbase, #0, MUL VL]
        /// </summary>
        public static unsafe Vector<ulong> LoadVectorInt16NonFaultingSignExtendToUInt64(short* address) { throw new PlatformNotSupportedException(); }

        ///  Load 32-bit data and sign-extend, non-faulting

        /// <summary>
        /// svint64_t svldnf1sw_s64(svbool_t pg, const int32_t *base)
        ///   LDNF1SW Zresult.D, Pg/Z, [Xbase, #0, MUL VL]
        /// </summary>
        public static unsafe Vector<long> LoadVectorInt32NonFaultingSignExtendToInt64(int* address) { throw new PlatformNotSupportedException(); }

        ///  Load 32-bit data and sign-extend, non-faulting

        /// <summary>
        /// svuint64_t svldnf1sw_u64(svbool_t pg, const int32_t *base)
        ///   LDNF1SW Zresult.D, Pg/Z, [Xbase, #0, MUL VL]
        /// </summary>
        public static unsafe Vector<ulong> LoadVectorInt32NonFaultingSignExtendToUInt64(int* address) { throw new PlatformNotSupportedException(); }

        ///  Load 8-bit data and sign-extend, non-faulting

        /// <summary>
        /// svint16_t svldnf1sb_s16(svbool_t pg, const int8_t *base)
        ///   LDNF1SB Zresult.H, Pg/Z, [Xbase, #0, MUL VL]
        /// </summary>
        public static unsafe Vector<short> LoadVectorSByteNonFaultingSignExtendToInt16(sbyte* address) { throw new PlatformNotSupportedException(); }


        ///  Load 8-bit data and sign-extend, non-faulting

        /// <summary>
        /// svint32_t svldnf1sb_s32(svbool_t pg, const int8_t *base)
        ///   LDNF1SB Zresult.S, Pg/Z, [Xbase, #0, MUL VL]
        /// </summary>
        public static unsafe Vector<int> LoadVectorSByteNonFaultingSignExtendToInt32(sbyte* address) { throw new PlatformNotSupportedException(); }

        ///  Load 8-bit data and sign-extend, non-faulting

        /// <summary>
        /// svint64_t svldnf1sb_s64(svbool_t pg, const int8_t *base)
        ///   LDNF1SB Zresult.D, Pg/Z, [Xbase, #0, MUL VL]
        /// </summary>
        public static unsafe Vector<long> LoadVectorSByteNonFaultingSignExtendToInt64(sbyte* address) { throw new PlatformNotSupportedException(); }


        ///  Load 8-bit data and sign-extend, non-faulting

        /// <summary>
        /// svuint16_t svldnf1sb_u16(svbool_t pg, const int8_t *base)
        ///   LDNF1SB Zresult.H, Pg/Z, [Xbase, #0, MUL VL]
        /// </summary>
        public static unsafe Vector<ushort> LoadVectorSByteNonFaultingSignExtendToUInt16(sbyte* address) { throw new PlatformNotSupportedException(); }


        ///  Load 8-bit data and sign-extend, non-faulting

        /// <summary>
        /// svuint32_t svldnf1sb_u32(svbool_t pg, const int8_t *base)
        ///   LDNF1SB Zresult.S, Pg/Z, [Xbase, #0, MUL VL]
        /// </summary>
        public static unsafe Vector<uint> LoadVectorSByteNonFaultingSignExtendToUInt32(sbyte* address) { throw new PlatformNotSupportedException(); }


        ///  Load 8-bit data and sign-extend, non-faulting

        /// <summary>
        /// svuint64_t svldnf1sb_u64(svbool_t pg, const int8_t *base)
        ///   LDNF1SB Zresult.D, Pg/Z, [Xbase, #0, MUL VL]
        /// </summary>
        public static unsafe Vector<ulong> LoadVectorSByteNonFaultingSignExtendToUInt64(sbyte* address) { throw new PlatformNotSupportedException(); }

        ///  Max : Maximum

        /// <summary>
        /// svuint8_t svmax[_u8]_m(svbool_t pg, svuint8_t op1, svuint8_t op2)
        /// svuint8_t svmax[_u8]_x(svbool_t pg, svuint8_t op1, svuint8_t op2)
        /// svuint8_t svmax[_u8]_z(svbool_t pg, svuint8_t op1, svuint8_t op2)
        ///   UMAX Ztied1.B, Pg/M, Ztied1.B, Zop2.B
        ///   UMAX Ztied2.B, Pg/M, Ztied2.B, Zop1.B
        /// </summary>
        public static unsafe Vector<byte> Max(Vector<byte> left, Vector<byte> right) { throw new PlatformNotSupportedException(); }

        /// <summary>
        /// svfloat64_t svmax[_f64]_m(svbool_t pg, svfloat64_t op1, svfloat64_t op2)
        /// svfloat64_t svmax[_f64]_x(svbool_t pg, svfloat64_t op1, svfloat64_t op2)
        /// svfloat64_t svmax[_f64]_z(svbool_t pg, svfloat64_t op1, svfloat64_t op2)
        ///   FMAX Ztied1.D, Pg/M, Ztied1.D, Zop2.D
        ///   FMAX Ztied2.D, Pg/M, Ztied2.D, Zop1.D
        /// </summary>
        public static unsafe Vector<double> Max(Vector<double> left, Vector<double> right) { throw new PlatformNotSupportedException(); }

        /// <summary>
        /// svint16_t svmax[_s16]_m(svbool_t pg, svint16_t op1, svint16_t op2)
        /// svint16_t svmax[_s16]_x(svbool_t pg, svint16_t op1, svint16_t op2)
        /// svint16_t svmax[_s16]_z(svbool_t pg, svint16_t op1, svint16_t op2)
        ///   SMAX Ztied1.H, Pg/M, Ztied1.H, Zop2.H
        ///   SMAX Ztied2.H, Pg/M, Ztied2.H, Zop1.H
        /// </summary>
        public static unsafe Vector<short> Max(Vector<short> left, Vector<short> right) { throw new PlatformNotSupportedException(); }

        /// <summary>
        /// svint32_t svmax[_s32]_m(svbool_t pg, svint32_t op1, svint32_t op2)
        /// svint32_t svmax[_s32]_x(svbool_t pg, svint32_t op1, svint32_t op2)
        /// svint32_t svmax[_s32]_z(svbool_t pg, svint32_t op1, svint32_t op2)
        ///   SMAX Ztied1.S, Pg/M, Ztied1.S, Zop2.S
        ///   SMAX Ztied2.S, Pg/M, Ztied2.S, Zop1.S
        /// </summary>
        public static unsafe Vector<int> Max(Vector<int> left, Vector<int> right) { throw new PlatformNotSupportedException(); }

        /// <summary>
        /// svint64_t svmax[_s64]_m(svbool_t pg, svint64_t op1, svint64_t op2)
        /// svint64_t svmax[_s64]_x(svbool_t pg, svint64_t op1, svint64_t op2)
        /// svint64_t svmax[_s64]_z(svbool_t pg, svint64_t op1, svint64_t op2)
        ///   SMAX Ztied1.D, Pg/M, Ztied1.D, Zop2.D
        ///   SMAX Ztied2.D, Pg/M, Ztied2.D, Zop1.D
        /// </summary>
        public static unsafe Vector<long> Max(Vector<long> left, Vector<long> right) { throw new PlatformNotSupportedException(); }

        /// <summary>
        /// svint8_t svmax[_s8]_m(svbool_t pg, svint8_t op1, svint8_t op2)
        /// svint8_t svmax[_s8]_x(svbool_t pg, svint8_t op1, svint8_t op2)
        /// svint8_t svmax[_s8]_z(svbool_t pg, svint8_t op1, svint8_t op2)
        ///   SMAX Ztied1.B, Pg/M, Ztied1.B, Zop2.B
        ///   SMAX Ztied2.B, Pg/M, Ztied2.B, Zop1.B
        /// </summary>
        public static unsafe Vector<sbyte> Max(Vector<sbyte> left, Vector<sbyte> right) { throw new PlatformNotSupportedException(); }

        /// <summary>
        /// svfloat32_t svmax[_f32]_m(svbool_t pg, svfloat32_t op1, svfloat32_t op2)
        /// svfloat32_t svmax[_f32]_x(svbool_t pg, svfloat32_t op1, svfloat32_t op2)
        /// svfloat32_t svmax[_f32]_z(svbool_t pg, svfloat32_t op1, svfloat32_t op2)
        ///   FMAX Ztied1.S, Pg/M, Ztied1.S, Zop2.S
        ///   FMAX Ztied2.S, Pg/M, Ztied2.S, Zop1.S
        /// </summary>
        public static unsafe Vector<float> Max(Vector<float> left, Vector<float> right) { throw new PlatformNotSupportedException(); }

        /// <summary>
        /// svuint16_t svmax[_u16]_m(svbool_t pg, svuint16_t op1, svuint16_t op2)
        /// svuint16_t svmax[_u16]_x(svbool_t pg, svuint16_t op1, svuint16_t op2)
        /// svuint16_t svmax[_u16]_z(svbool_t pg, svuint16_t op1, svuint16_t op2)
        ///   UMAX Ztied1.H, Pg/M, Ztied1.H, Zop2.H
        ///   UMAX Ztied2.H, Pg/M, Ztied2.H, Zop1.H
        /// </summary>
        public static unsafe Vector<ushort> Max(Vector<ushort> left, Vector<ushort> right) { throw new PlatformNotSupportedException(); }

        /// <summary>
        /// svuint32_t svmax[_u32]_m(svbool_t pg, svuint32_t op1, svuint32_t op2)
        /// svuint32_t svmax[_u32]_x(svbool_t pg, svuint32_t op1, svuint32_t op2)
        /// svuint32_t svmax[_u32]_z(svbool_t pg, svuint32_t op1, svuint32_t op2)
        ///   UMAX Ztied1.S, Pg/M, Ztied1.S, Zop2.S
        ///   UMAX Ztied2.S, Pg/M, Ztied2.S, Zop1.S
        /// </summary>
        public static unsafe Vector<uint> Max(Vector<uint> left, Vector<uint> right) { throw new PlatformNotSupportedException(); }

        /// <summary>
        /// svuint64_t svmax[_u64]_m(svbool_t pg, svuint64_t op1, svuint64_t op2)
        /// svuint64_t svmax[_u64]_x(svbool_t pg, svuint64_t op1, svuint64_t op2)
        /// svuint64_t svmax[_u64]_z(svbool_t pg, svuint64_t op1, svuint64_t op2)
        ///   UMAX Ztied1.D, Pg/M, Ztied1.D, Zop2.D
        ///   UMAX Ztied2.D, Pg/M, Ztied2.D, Zop1.D
        /// </summary>
        public static unsafe Vector<ulong> Max(Vector<ulong> left, Vector<ulong> right) { throw new PlatformNotSupportedException(); }


        ///  MaxAcross : Maximum reduction to scalar

        /// <summary>
        /// uint8_t svmaxv[_u8](svbool_t pg, svuint8_t op)
        ///   UMAXV Bresult, Pg, Zop.B
        /// </summary>
        public static unsafe Vector<byte> MaxAcross(Vector<byte> value) { throw new PlatformNotSupportedException(); }

        /// <summary>
        /// float64_t svmaxv[_f64](svbool_t pg, svfloat64_t op)
        ///   FMAXV Dresult, Pg, Zop.D
        /// </summary>
        public static unsafe Vector<double> MaxAcross(Vector<double> value) { throw new PlatformNotSupportedException(); }

        /// <summary>
        /// int16_t svmaxv[_s16](svbool_t pg, svint16_t op)
        ///   SMAXV Hresult, Pg, Zop.H
        /// </summary>
        public static unsafe Vector<short> MaxAcross(Vector<short> value) { throw new PlatformNotSupportedException(); }

        /// <summary>
        /// int32_t svmaxv[_s32](svbool_t pg, svint32_t op)
        ///   SMAXV Sresult, Pg, Zop.S
        /// </summary>
        public static unsafe Vector<int> MaxAcross(Vector<int> value) { throw new PlatformNotSupportedException(); }

        /// <summary>
        /// int64_t svmaxv[_s64](svbool_t pg, svint64_t op)
        ///   SMAXV Dresult, Pg, Zop.D
        /// </summary>
        public static unsafe Vector<long> MaxAcross(Vector<long> value) { throw new PlatformNotSupportedException(); }

        /// <summary>
        /// int8_t svmaxv[_s8](svbool_t pg, svint8_t op)
        ///   SMAXV Bresult, Pg, Zop.B
        /// </summary>
        public static unsafe Vector<sbyte> MaxAcross(Vector<sbyte> value) { throw new PlatformNotSupportedException(); }

        /// <summary>
        /// float32_t svmaxv[_f32](svbool_t pg, svfloat32_t op)
        ///   FMAXV Sresult, Pg, Zop.S
        /// </summary>
        public static unsafe Vector<float> MaxAcross(Vector<float> value) { throw new PlatformNotSupportedException(); }

        /// <summary>
        /// uint16_t svmaxv[_u16](svbool_t pg, svuint16_t op)
        ///   UMAXV Hresult, Pg, Zop.H
        /// </summary>
        public static unsafe Vector<ushort> MaxAcross(Vector<ushort> value) { throw new PlatformNotSupportedException(); }

        /// <summary>
        /// uint32_t svmaxv[_u32](svbool_t pg, svuint32_t op)
        ///   UMAXV Sresult, Pg, Zop.S
        /// </summary>
        public static unsafe Vector<uint> MaxAcross(Vector<uint> value) { throw new PlatformNotSupportedException(); }

        /// <summary>
        /// uint64_t svmaxv[_u64](svbool_t pg, svuint64_t op)
        ///   UMAXV Dresult, Pg, Zop.D
        /// </summary>
        public static unsafe Vector<ulong> MaxAcross(Vector<ulong> value) { throw new PlatformNotSupportedException(); }


        ///  MaxNumber : Maximum number

        /// <summary>
        /// svfloat64_t svmaxnm[_f64]_m(svbool_t pg, svfloat64_t op1, svfloat64_t op2)
        /// svfloat64_t svmaxnm[_f64]_x(svbool_t pg, svfloat64_t op1, svfloat64_t op2)
        /// svfloat64_t svmaxnm[_f64]_z(svbool_t pg, svfloat64_t op1, svfloat64_t op2)
        ///   FMAXNM Ztied1.D, Pg/M, Ztied1.D, Zop2.D
        ///   FMAXNM Ztied2.D, Pg/M, Ztied2.D, Zop1.D
        /// </summary>
        public static unsafe Vector<double> MaxNumber(Vector<double> left, Vector<double> right) { throw new PlatformNotSupportedException(); }

        /// <summary>
        /// svfloat32_t svmaxnm[_f32]_m(svbool_t pg, svfloat32_t op1, svfloat32_t op2)
        /// svfloat32_t svmaxnm[_f32]_x(svbool_t pg, svfloat32_t op1, svfloat32_t op2)
        /// svfloat32_t svmaxnm[_f32]_z(svbool_t pg, svfloat32_t op1, svfloat32_t op2)
        ///   FMAXNM Ztied1.S, Pg/M, Ztied1.S, Zop2.S
        ///   FMAXNM Ztied2.S, Pg/M, Ztied2.S, Zop1.S
        /// </summary>
        public static unsafe Vector<float> MaxNumber(Vector<float> left, Vector<float> right) { throw new PlatformNotSupportedException(); }


        ///  MaxNumberAcross : Maximum number reduction to scalar

        /// <summary>
        /// float64_t svmaxnmv[_f64](svbool_t pg, svfloat64_t op)
        ///   FMAXNMV Dresult, Pg, Zop.D
        /// </summary>
        public static unsafe Vector<double> MaxNumberAcross(Vector<double> value) { throw new PlatformNotSupportedException(); }

        /// <summary>
        /// float32_t svmaxnmv[_f32](svbool_t pg, svfloat32_t op)
        ///   FMAXNMV Sresult, Pg, Zop.S
        /// </summary>
        public static unsafe Vector<float> MaxNumberAcross(Vector<float> value) { throw new PlatformNotSupportedException(); }


        ///  Min : Minimum

        /// <summary>
        /// svuint8_t svmin[_u8]_m(svbool_t pg, svuint8_t op1, svuint8_t op2)
        /// svuint8_t svmin[_u8]_x(svbool_t pg, svuint8_t op1, svuint8_t op2)
        /// svuint8_t svmin[_u8]_z(svbool_t pg, svuint8_t op1, svuint8_t op2)
        ///   UMIN Ztied1.B, Pg/M, Ztied1.B, Zop2.B
        ///   UMIN Ztied2.B, Pg/M, Ztied2.B, Zop1.B
        /// </summary>
        public static unsafe Vector<byte> Min(Vector<byte> left, Vector<byte> right) { throw new PlatformNotSupportedException(); }

        /// <summary>
        /// svfloat64_t svmin[_f64]_m(svbool_t pg, svfloat64_t op1, svfloat64_t op2)
        /// svfloat64_t svmin[_f64]_x(svbool_t pg, svfloat64_t op1, svfloat64_t op2)
        /// svfloat64_t svmin[_f64]_z(svbool_t pg, svfloat64_t op1, svfloat64_t op2)
        ///   FMIN Ztied1.D, Pg/M, Ztied1.D, Zop2.D
        ///   FMIN Ztied2.D, Pg/M, Ztied2.D, Zop1.D
        /// </summary>
        public static unsafe Vector<double> Min(Vector<double> left, Vector<double> right) { throw new PlatformNotSupportedException(); }

        /// <summary>
        /// svint16_t svmin[_s16]_m(svbool_t pg, svint16_t op1, svint16_t op2)
        /// svint16_t svmin[_s16]_x(svbool_t pg, svint16_t op1, svint16_t op2)
        /// svint16_t svmin[_s16]_z(svbool_t pg, svint16_t op1, svint16_t op2)
        ///   SMIN Ztied1.H, Pg/M, Ztied1.H, Zop2.H
        ///   SMIN Ztied2.H, Pg/M, Ztied2.H, Zop1.H
        /// </summary>
        public static unsafe Vector<short> Min(Vector<short> left, Vector<short> right) { throw new PlatformNotSupportedException(); }

        /// <summary>
        /// svint32_t svmin[_s32]_m(svbool_t pg, svint32_t op1, svint32_t op2)
        /// svint32_t svmin[_s32]_x(svbool_t pg, svint32_t op1, svint32_t op2)
        /// svint32_t svmin[_s32]_z(svbool_t pg, svint32_t op1, svint32_t op2)
        ///   SMIN Ztied1.S, Pg/M, Ztied1.S, Zop2.S
        ///   SMIN Ztied2.S, Pg/M, Ztied2.S, Zop1.S
        /// </summary>
        public static unsafe Vector<int> Min(Vector<int> left, Vector<int> right) { throw new PlatformNotSupportedException(); }

        /// <summary>
        /// svint64_t svmin[_s64]_m(svbool_t pg, svint64_t op1, svint64_t op2)
        /// svint64_t svmin[_s64]_x(svbool_t pg, svint64_t op1, svint64_t op2)
        /// svint64_t svmin[_s64]_z(svbool_t pg, svint64_t op1, svint64_t op2)
        ///   SMIN Ztied1.D, Pg/M, Ztied1.D, Zop2.D
        ///   SMIN Ztied2.D, Pg/M, Ztied2.D, Zop1.D
        /// </summary>
        public static unsafe Vector<long> Min(Vector<long> left, Vector<long> right) { throw new PlatformNotSupportedException(); }

        /// <summary>
        /// svint8_t svmin[_s8]_m(svbool_t pg, svint8_t op1, svint8_t op2)
        /// svint8_t svmin[_s8]_x(svbool_t pg, svint8_t op1, svint8_t op2)
        /// svint8_t svmin[_s8]_z(svbool_t pg, svint8_t op1, svint8_t op2)
        ///   SMIN Ztied1.B, Pg/M, Ztied1.B, Zop2.B
        ///   SMIN Ztied2.B, Pg/M, Ztied2.B, Zop1.B
        /// </summary>
        public static unsafe Vector<sbyte> Min(Vector<sbyte> left, Vector<sbyte> right) { throw new PlatformNotSupportedException(); }

        /// <summary>
        /// svfloat32_t svmin[_f32]_m(svbool_t pg, svfloat32_t op1, svfloat32_t op2)
        /// svfloat32_t svmin[_f32]_x(svbool_t pg, svfloat32_t op1, svfloat32_t op2)
        /// svfloat32_t svmin[_f32]_z(svbool_t pg, svfloat32_t op1, svfloat32_t op2)
        ///   FMIN Ztied1.S, Pg/M, Ztied1.S, Zop2.S
        ///   FMIN Ztied2.S, Pg/M, Ztied2.S, Zop1.S
        /// </summary>
        public static unsafe Vector<float> Min(Vector<float> left, Vector<float> right) { throw new PlatformNotSupportedException(); }

        /// <summary>
        /// svuint16_t svmin[_u16]_m(svbool_t pg, svuint16_t op1, svuint16_t op2)
        /// svuint16_t svmin[_u16]_x(svbool_t pg, svuint16_t op1, svuint16_t op2)
        /// svuint16_t svmin[_u16]_z(svbool_t pg, svuint16_t op1, svuint16_t op2)
        ///   UMIN Ztied1.H, Pg/M, Ztied1.H, Zop2.H
        ///   UMIN Ztied2.H, Pg/M, Ztied2.H, Zop1.H
        /// </summary>
        public static unsafe Vector<ushort> Min(Vector<ushort> left, Vector<ushort> right) { throw new PlatformNotSupportedException(); }

        /// <summary>
        /// svuint32_t svmin[_u32]_m(svbool_t pg, svuint32_t op1, svuint32_t op2)
        /// svuint32_t svmin[_u32]_x(svbool_t pg, svuint32_t op1, svuint32_t op2)
        /// svuint32_t svmin[_u32]_z(svbool_t pg, svuint32_t op1, svuint32_t op2)
        ///   UMIN Ztied1.S, Pg/M, Ztied1.S, Zop2.S
        ///   UMIN Ztied2.S, Pg/M, Ztied2.S, Zop1.S
        /// </summary>
        public static unsafe Vector<uint> Min(Vector<uint> left, Vector<uint> right) { throw new PlatformNotSupportedException(); }

        /// <summary>
        /// svuint64_t svmin[_u64]_m(svbool_t pg, svuint64_t op1, svuint64_t op2)
        /// svuint64_t svmin[_u64]_x(svbool_t pg, svuint64_t op1, svuint64_t op2)
        /// svuint64_t svmin[_u64]_z(svbool_t pg, svuint64_t op1, svuint64_t op2)
        ///   UMIN Ztied1.D, Pg/M, Ztied1.D, Zop2.D
        ///   UMIN Ztied2.D, Pg/M, Ztied2.D, Zop1.D
        /// </summary>
        public static unsafe Vector<ulong> Min(Vector<ulong> left, Vector<ulong> right) { throw new PlatformNotSupportedException(); }


        ///  MinAcross : Minimum reduction to scalar

        /// <summary>
        /// uint8_t svminv[_u8](svbool_t pg, svuint8_t op)
        ///   UMINV Bresult, Pg, Zop.B
        /// </summary>
        public static unsafe Vector<byte> MinAcross(Vector<byte> value) { throw new PlatformNotSupportedException(); }

        /// <summary>
        /// float64_t svminv[_f64](svbool_t pg, svfloat64_t op)
        ///   FMINV Dresult, Pg, Zop.D
        /// </summary>
        public static unsafe Vector<double> MinAcross(Vector<double> value) { throw new PlatformNotSupportedException(); }

        /// <summary>
        /// int16_t svminv[_s16](svbool_t pg, svint16_t op)
        ///   SMINV Hresult, Pg, Zop.H
        /// </summary>
        public static unsafe Vector<short> MinAcross(Vector<short> value) { throw new PlatformNotSupportedException(); }

        /// <summary>
        /// int32_t svminv[_s32](svbool_t pg, svint32_t op)
        ///   SMINV Sresult, Pg, Zop.S
        /// </summary>
        public static unsafe Vector<int> MinAcross(Vector<int> value) { throw new PlatformNotSupportedException(); }

        /// <summary>
        /// int64_t svminv[_s64](svbool_t pg, svint64_t op)
        ///   SMINV Dresult, Pg, Zop.D
        /// </summary>
        public static unsafe Vector<long> MinAcross(Vector<long> value) { throw new PlatformNotSupportedException(); }

        /// <summary>
        /// int8_t svminv[_s8](svbool_t pg, svint8_t op)
        ///   SMINV Bresult, Pg, Zop.B
        /// </summary>
        public static unsafe Vector<sbyte> MinAcross(Vector<sbyte> value) { throw new PlatformNotSupportedException(); }

        /// <summary>
        /// float32_t svminv[_f32](svbool_t pg, svfloat32_t op)
        ///   FMINV Sresult, Pg, Zop.S
        /// </summary>
        public static unsafe Vector<float> MinAcross(Vector<float> value) { throw new PlatformNotSupportedException(); }

        /// <summary>
        /// uint16_t svminv[_u16](svbool_t pg, svuint16_t op)
        ///   UMINV Hresult, Pg, Zop.H
        /// </summary>
        public static unsafe Vector<ushort> MinAcross(Vector<ushort> value) { throw new PlatformNotSupportedException(); }

        /// <summary>
        /// uint32_t svminv[_u32](svbool_t pg, svuint32_t op)
        ///   UMINV Sresult, Pg, Zop.S
        /// </summary>
        public static unsafe Vector<uint> MinAcross(Vector<uint> value) { throw new PlatformNotSupportedException(); }

        /// <summary>
        /// uint64_t svminv[_u64](svbool_t pg, svuint64_t op)
        ///   UMINV Dresult, Pg, Zop.D
        /// </summary>
        public static unsafe Vector<ulong> MinAcross(Vector<ulong> value) { throw new PlatformNotSupportedException(); }


        ///  MinNumber : Minimum number

        /// <summary>
        /// svfloat64_t svminnm[_f64]_m(svbool_t pg, svfloat64_t op1, svfloat64_t op2)
        /// svfloat64_t svminnm[_f64]_x(svbool_t pg, svfloat64_t op1, svfloat64_t op2)
        /// svfloat64_t svminnm[_f64]_z(svbool_t pg, svfloat64_t op1, svfloat64_t op2)
        ///   FMINNM Ztied1.D, Pg/M, Ztied1.D, Zop2.D
        ///   FMINNM Ztied2.D, Pg/M, Ztied2.D, Zop1.D
        /// </summary>
        public static unsafe Vector<double> MinNumber(Vector<double> left, Vector<double> right) { throw new PlatformNotSupportedException(); }

        /// <summary>
        /// svfloat32_t svminnm[_f32]_m(svbool_t pg, svfloat32_t op1, svfloat32_t op2)
        /// svfloat32_t svminnm[_f32]_x(svbool_t pg, svfloat32_t op1, svfloat32_t op2)
        /// svfloat32_t svminnm[_f32]_z(svbool_t pg, svfloat32_t op1, svfloat32_t op2)
        ///   FMINNM Ztied1.S, Pg/M, Ztied1.S, Zop2.S
        ///   FMINNM Ztied2.S, Pg/M, Ztied2.S, Zop1.S
        /// </summary>
        public static unsafe Vector<float> MinNumber(Vector<float> left, Vector<float> right) { throw new PlatformNotSupportedException(); }


        ///  MinNumberAcross : Minimum number reduction to scalar

        /// <summary>
        /// float64_t svminnmv[_f64](svbool_t pg, svfloat64_t op)
        ///   FMINNMV Dresult, Pg, Zop.D
        /// </summary>
        public static unsafe Vector<double> MinNumberAcross(Vector<double> value) { throw new PlatformNotSupportedException(); }

        /// <summary>
        /// float32_t svminnmv[_f32](svbool_t pg, svfloat32_t op)
        ///   FMINNMV Sresult, Pg, Zop.S
        /// </summary>
        public static unsafe Vector<float> MinNumberAcross(Vector<float> value) { throw new PlatformNotSupportedException(); }

        ///  Multiply : Multiply

        /// <summary>
        /// svint8_t svmul[_s8]_m(svbool_t pg, svint8_t op1, svint8_t op2)
        ///   MUL Ztied1.B, Pg/M, Ztied1.B, Zop2.B
        ///   MOVPRFX Zresult, Zop1; MUL Zresult.B, Pg/M, Zresult.B, Zop2.B
        /// svint8_t svmul[_s8]_x(svbool_t pg, svint8_t op1, svint8_t op2)
        ///   MUL Ztied1.B, Pg/M, Ztied1.B, Zop2.B
        ///   MUL Ztied2.B, Pg/M, Ztied2.B, Zop1.B
        ///   MOVPRFX Zresult, Zop1; MUL Zresult.B, Pg/M, Zresult.B, Zop2.B
        /// svint8_t svmul[_s8]_z(svbool_t pg, svint8_t op1, svint8_t op2)
        ///   MOVPRFX Zresult.B, Pg/Z, Zop1.B; MUL Zresult.B, Pg/M, Zresult.B, Zop2.B
        ///   MOVPRFX Zresult.B, Pg/Z, Zop2.B; MUL Zresult.B, Pg/M, Zresult.B, Zop1.B
        /// </summary>
        public static unsafe Vector<sbyte> Multiply(Vector<sbyte> left, Vector<sbyte> right) { throw new PlatformNotSupportedException(); }

        /// <summary>
        /// svint16_t svmul[_s16]_m(svbool_t pg, svint16_t op1, svint16_t op2)
        ///   MUL Ztied1.H, Pg/M, Ztied1.H, Zop2.H
        ///   MOVPRFX Zresult, Zop1; MUL Zresult.H, Pg/M, Zresult.H, Zop2.H
        /// svint16_t svmul[_s16]_x(svbool_t pg, svint16_t op1, svint16_t op2)
        ///   MUL Ztied1.H, Pg/M, Ztied1.H, Zop2.H
        ///   MUL Ztied2.H, Pg/M, Ztied2.H, Zop1.H
        ///   MOVPRFX Zresult, Zop1; MUL Zresult.H, Pg/M, Zresult.H, Zop2.H
        /// svint16_t svmul[_s16]_z(svbool_t pg, svint16_t op1, svint16_t op2)
        ///   MOVPRFX Zresult.H, Pg/Z, Zop1.H; MUL Zresult.H, Pg/M, Zresult.H, Zop2.H
        ///   MOVPRFX Zresult.H, Pg/Z, Zop2.H; MUL Zresult.H, Pg/M, Zresult.H, Zop1.H
        /// </summary>
        public static unsafe Vector<short> Multiply(Vector<short> left, Vector<short> right) { throw new PlatformNotSupportedException(); }

        /// <summary>
        /// svint32_t svmul[_s32]_m(svbool_t pg, svint32_t op1, svint32_t op2)
        ///   MUL Ztied1.S, Pg/M, Ztied1.S, Zop2.S
        ///   MOVPRFX Zresult, Zop1; MUL Zresult.S, Pg/M, Zresult.S, Zop2.S
        /// svint32_t svmul[_s32]_x(svbool_t pg, svint32_t op1, svint32_t op2)
        ///   MUL Ztied1.S, Pg/M, Ztied1.S, Zop2.S
        ///   MUL Ztied2.S, Pg/M, Ztied2.S, Zop1.S
        ///   MOVPRFX Zresult, Zop1; MUL Zresult.S, Pg/M, Zresult.S, Zop2.S
        /// svint32_t svmul[_s32]_z(svbool_t pg, svint32_t op1, svint32_t op2)
        ///   MOVPRFX Zresult.S, Pg/Z, Zop1.S; MUL Zresult.S, Pg/M, Zresult.S, Zop2.S
        ///   MOVPRFX Zresult.S, Pg/Z, Zop2.S; MUL Zresult.S, Pg/M, Zresult.S, Zop1.S
        /// </summary>
        public static unsafe Vector<int> Multiply(Vector<int> left, Vector<int> right) { throw new PlatformNotSupportedException(); }

        /// <summary>
        /// svint64_t svmul[_s64]_m(svbool_t pg, svint64_t op1, svint64_t op2)
        ///   MUL Ztied1.D, Pg/M, Ztied1.D, Zop2.D
        ///   MOVPRFX Zresult, Zop1; MUL Zresult.D, Pg/M, Zresult.D, Zop2.D
        /// svint64_t svmul[_s64]_x(svbool_t pg, svint64_t op1, svint64_t op2)
        ///   MUL Ztied1.D, Pg/M, Ztied1.D, Zop2.D
        ///   MUL Ztied2.D, Pg/M, Ztied2.D, Zop1.D
        ///   MOVPRFX Zresult, Zop1; MUL Zresult.D, Pg/M, Zresult.D, Zop2.D
        /// svint64_t svmul[_s64]_z(svbool_t pg, svint64_t op1, svint64_t op2)
        ///   MOVPRFX Zresult.D, Pg/Z, Zop1.D; MUL Zresult.D, Pg/M, Zresult.D, Zop2.D
        ///   MOVPRFX Zresult.D, Pg/Z, Zop2.D; MUL Zresult.D, Pg/M, Zresult.D, Zop1.D
        /// </summary>
        public static unsafe Vector<long> Multiply(Vector<long> left, Vector<long> right) { throw new PlatformNotSupportedException(); }

        /// <summary>
        /// svuint8_t svmul[_u8]_m(svbool_t pg, svuint8_t op1, svuint8_t op2)
        ///   MUL Ztied1.B, Pg/M, Ztied1.B, Zop2.B
        ///   MOVPRFX Zresult, Zop1; MUL Zresult.B, Pg/M, Zresult.B, Zop2.B
        /// svuint8_t svmul[_u8]_x(svbool_t pg, svuint8_t op1, svuint8_t op2)
        ///   MUL Ztied1.B, Pg/M, Ztied1.B, Zop2.B
        ///   MUL Ztied2.B, Pg/M, Ztied2.B, Zop1.B
        ///   MOVPRFX Zresult, Zop1; MUL Zresult.B, Pg/M, Zresult.B, Zop2.B
        /// svuint8_t svmul[_u8]_z(svbool_t pg, svuint8_t op1, svuint8_t op2)
        ///   MOVPRFX Zresult.B, Pg/Z, Zop1.B; MUL Zresult.B, Pg/M, Zresult.B, Zop2.B
        ///   MOVPRFX Zresult.B, Pg/Z, Zop2.B; MUL Zresult.B, Pg/M, Zresult.B, Zop1.B
        /// </summary>
        public static unsafe Vector<byte> Multiply(Vector<byte> left, Vector<byte> right) { throw new PlatformNotSupportedException(); }

        /// <summary>
        /// svuint16_t svmul[_u16]_m(svbool_t pg, svuint16_t op1, svuint16_t op2)
        ///   MUL Ztied1.H, Pg/M, Ztied1.H, Zop2.H
        ///   MOVPRFX Zresult, Zop1; MUL Zresult.H, Pg/M, Zresult.H, Zop2.H
        /// svuint16_t svmul[_u16]_x(svbool_t pg, svuint16_t op1, svuint16_t op2)
        ///   MUL Ztied1.H, Pg/M, Ztied1.H, Zop2.H
        ///   MUL Ztied2.H, Pg/M, Ztied2.H, Zop1.H
        ///   MOVPRFX Zresult, Zop1; MUL Zresult.H, Pg/M, Zresult.H, Zop2.H
        /// svuint16_t svmul[_u16]_z(svbool_t pg, svuint16_t op1, svuint16_t op2)
        ///   MOVPRFX Zresult.H, Pg/Z, Zop1.H; MUL Zresult.H, Pg/M, Zresult.H, Zop2.H
        ///   MOVPRFX Zresult.H, Pg/Z, Zop2.H; MUL Zresult.H, Pg/M, Zresult.H, Zop1.H
        /// </summary>
        public static unsafe Vector<ushort> Multiply(Vector<ushort> left, Vector<ushort> right) { throw new PlatformNotSupportedException(); }

        /// <summary>
        /// svuint32_t svmul[_u32]_m(svbool_t pg, svuint32_t op1, svuint32_t op2)
        ///   MUL Ztied1.S, Pg/M, Ztied1.S, Zop2.S
        ///   MOVPRFX Zresult, Zop1; MUL Zresult.S, Pg/M, Zresult.S, Zop2.S
        /// svuint32_t svmul[_u32]_x(svbool_t pg, svuint32_t op1, svuint32_t op2)
        ///   MUL Ztied1.S, Pg/M, Ztied1.S, Zop2.S
        ///   MUL Ztied2.S, Pg/M, Ztied2.S, Zop1.S
        ///   MOVPRFX Zresult, Zop1; MUL Zresult.S, Pg/M, Zresult.S, Zop2.S
        /// svuint32_t svmul[_u32]_z(svbool_t pg, svuint32_t op1, svuint32_t op2)
        ///   MOVPRFX Zresult.S, Pg/Z, Zop1.S; MUL Zresult.S, Pg/M, Zresult.S, Zop2.S
        ///   MOVPRFX Zresult.S, Pg/Z, Zop2.S; MUL Zresult.S, Pg/M, Zresult.S, Zop1.S
        /// </summary>
        public static unsafe Vector<uint> Multiply(Vector<uint> left, Vector<uint> right) { throw new PlatformNotSupportedException(); }

        /// <summary>
        /// svuint64_t svmul[_u64]_m(svbool_t pg, svuint64_t op1, svuint64_t op2)
        ///   MUL Ztied1.D, Pg/M, Ztied1.D, Zop2.D
        ///   MOVPRFX Zresult, Zop1; MUL Zresult.D, Pg/M, Zresult.D, Zop2.D
        /// svuint64_t svmul[_u64]_x(svbool_t pg, svuint64_t op1, svuint64_t op2)
        ///   MUL Ztied1.D, Pg/M, Ztied1.D, Zop2.D
        ///   MUL Ztied2.D, Pg/M, Ztied2.D, Zop1.D
        ///   MOVPRFX Zresult, Zop1; MUL Zresult.D, Pg/M, Zresult.D, Zop2.D
        /// svuint64_t svmul[_u64]_z(svbool_t pg, svuint64_t op1, svuint64_t op2)
        ///   MOVPRFX Zresult.D, Pg/Z, Zop1.D; MUL Zresult.D, Pg/M, Zresult.D, Zop2.D
        ///   MOVPRFX Zresult.D, Pg/Z, Zop2.D; MUL Zresult.D, Pg/M, Zresult.D, Zop1.D
        /// </summary>
        public static unsafe Vector<ulong> Multiply(Vector<ulong> left, Vector<ulong> right) { throw new PlatformNotSupportedException(); }

        /// <summary>
        /// svfloat32_t svmul[_f32]_m(svbool_t pg, svfloat32_t op1, svfloat32_t op2)
        ///   FMUL Ztied1.S, Pg/M, Ztied1.S, Zop2.S
        ///   MOVPRFX Zresult, Zop1; FMUL Zresult.S, Pg/M, Zresult.S, Zop2.S
        /// svfloat32_t svmul[_f32]_x(svbool_t pg, svfloat32_t op1, svfloat32_t op2)
        ///   FMUL Ztied1.S, Pg/M, Ztied1.S, Zop2.S
        ///   FMUL Ztied2.S, Pg/M, Ztied2.S, Zop1.S
        ///   FMUL Zresult.S, Zop1.S, Zop2.S
        ///   MOVPRFX Zresult, Zop1; FMUL Zresult.S, Pg/M, Zresult.S, Zop2.S
        /// svfloat32_t svmul[_f32]_z(svbool_t pg, svfloat32_t op1, svfloat32_t op2)
        ///   MOVPRFX Zresult.S, Pg/Z, Zop1.S; FMUL Zresult.S, Pg/M, Zresult.S, Zop2.S
        ///   MOVPRFX Zresult.S, Pg/Z, Zop2.S; FMUL Zresult.S, Pg/M, Zresult.S, Zop1.S
        /// </summary>
        public static unsafe Vector<float> Multiply(Vector<float> left, Vector<float> right) { throw new PlatformNotSupportedException(); }

        /// <summary>
        /// svfloat64_t svmul[_f64]_m(svbool_t pg, svfloat64_t op1, svfloat64_t op2)
        ///   FMUL Ztied1.D, Pg/M, Ztied1.D, Zop2.D
        ///   MOVPRFX Zresult, Zop1; FMUL Zresult.D, Pg/M, Zresult.D, Zop2.D
        /// svfloat64_t svmul[_f64]_x(svbool_t pg, svfloat64_t op1, svfloat64_t op2)
        ///   FMUL Ztied1.D, Pg/M, Ztied1.D, Zop2.D
        ///   FMUL Ztied2.D, Pg/M, Ztied2.D, Zop1.D
        ///   FMUL Zresult.D, Zop1.D, Zop2.D
        ///   MOVPRFX Zresult, Zop1; FMUL Zresult.D, Pg/M, Zresult.D, Zop2.D
        /// svfloat64_t svmul[_f64]_z(svbool_t pg, svfloat64_t op1, svfloat64_t op2)
        ///   MOVPRFX Zresult.D, Pg/Z, Zop1.D; FMUL Zresult.D, Pg/M, Zresult.D, Zop2.D
        ///   MOVPRFX Zresult.D, Pg/Z, Zop2.D; FMUL Zresult.D, Pg/M, Zresult.D, Zop1.D
        /// </summary>
        public static unsafe Vector<double> Multiply(Vector<double> left, Vector<double> right) { throw new PlatformNotSupportedException(); }

        ///  MultiplyAdd : Multiply-add, addend first

        /// <summary>
        /// svuint8_t svmla[_u8]_m(svbool_t pg, svuint8_t op1, svuint8_t op2, svuint8_t op3)
        /// svuint8_t svmla[_u8]_x(svbool_t pg, svuint8_t op1, svuint8_t op2, svuint8_t op3)
        /// svuint8_t svmla[_u8]_z(svbool_t pg, svuint8_t op1, svuint8_t op2, svuint8_t op3)
        ///   MLA Ztied1.B, Pg/M, Zop2.B, Zop3.B
        /// </summary>
        public static unsafe Vector<byte> MultiplyAdd(Vector<byte> addend, Vector<byte> left, Vector<byte> right) { throw new PlatformNotSupportedException(); }

        /// <summary>
        /// svint16_t svmla[_s16]_m(svbool_t pg, svint16_t op1, svint16_t op2, svint16_t op3)
        /// svint16_t svmla[_s16]_x(svbool_t pg, svint16_t op1, svint16_t op2, svint16_t op3)
        /// svint16_t svmla[_s16]_z(svbool_t pg, svint16_t op1, svint16_t op2, svint16_t op3)
        ///   MLA Ztied1.H, Pg/M, Zop2.H, Zop3.H
        /// </summary>
        public static unsafe Vector<short> MultiplyAdd(Vector<short> addend, Vector<short> left, Vector<short> right) { throw new PlatformNotSupportedException(); }

        /// <summary>
        /// svint32_t svmla[_s32]_m(svbool_t pg, svint32_t op1, svint32_t op2, svint32_t op3)
        /// svint32_t svmla[_s32]_x(svbool_t pg, svint32_t op1, svint32_t op2, svint32_t op3)
        /// svint32_t svmla[_s32]_z(svbool_t pg, svint32_t op1, svint32_t op2, svint32_t op3)
        ///   MLA Ztied1.S, Pg/M, Zop2.S, Zop3.S
        /// </summary>
        public static unsafe Vector<int> MultiplyAdd(Vector<int> addend, Vector<int> left, Vector<int> right) { throw new PlatformNotSupportedException(); }

        /// <summary>
        /// svint64_t svmla[_s64]_m(svbool_t pg, svint64_t op1, svint64_t op2, svint64_t op3)
        /// svint64_t svmla[_s64]_x(svbool_t pg, svint64_t op1, svint64_t op2, svint64_t op3)
        /// svint64_t svmla[_s64]_z(svbool_t pg, svint64_t op1, svint64_t op2, svint64_t op3)
        ///   MLA Ztied1.D, Pg/M, Zop2.D, Zop3.D
        /// </summary>
        public static unsafe Vector<long> MultiplyAdd(Vector<long> addend, Vector<long> left, Vector<long> right) { throw new PlatformNotSupportedException(); }

        /// <summary>
        /// svint8_t svmla[_s8]_m(svbool_t pg, svint8_t op1, svint8_t op2, svint8_t op3)
        /// svint8_t svmla[_s8]_x(svbool_t pg, svint8_t op1, svint8_t op2, svint8_t op3)
        /// svint8_t svmla[_s8]_z(svbool_t pg, svint8_t op1, svint8_t op2, svint8_t op3)
        ///   MLA Ztied1.B, Pg/M, Zop2.B, Zop3.B
        /// </summary>
        public static unsafe Vector<sbyte> MultiplyAdd(Vector<sbyte> addend, Vector<sbyte> left, Vector<sbyte> right) { throw new PlatformNotSupportedException(); }

        /// <summary>
        /// svuint16_t svmla[_u16]_m(svbool_t pg, svuint16_t op1, svuint16_t op2, svuint16_t op3)
        /// svuint16_t svmla[_u16]_x(svbool_t pg, svuint16_t op1, svuint16_t op2, svuint16_t op3)
        /// svuint16_t svmla[_u16]_z(svbool_t pg, svuint16_t op1, svuint16_t op2, svuint16_t op3)
        ///   MLA Ztied1.H, Pg/M, Zop2.H, Zop3.H
        /// </summary>
        public static unsafe Vector<ushort> MultiplyAdd(Vector<ushort> addend, Vector<ushort> left, Vector<ushort> right) { throw new PlatformNotSupportedException(); }

        /// <summary>
        /// svuint32_t svmla[_u32]_m(svbool_t pg, svuint32_t op1, svuint32_t op2, svuint32_t op3)
        /// svuint32_t svmla[_u32]_x(svbool_t pg, svuint32_t op1, svuint32_t op2, svuint32_t op3)
        /// svuint32_t svmla[_u32]_z(svbool_t pg, svuint32_t op1, svuint32_t op2, svuint32_t op3)
        ///   MLA Ztied1.S, Pg/M, Zop2.S, Zop3.S
        /// </summary>
        public static unsafe Vector<uint> MultiplyAdd(Vector<uint> addend, Vector<uint> left, Vector<uint> right) { throw new PlatformNotSupportedException(); }

        /// <summary>
        /// svuint64_t svmla[_u64]_m(svbool_t pg, svuint64_t op1, svuint64_t op2, svuint64_t op3)
        /// svuint64_t svmla[_u64]_x(svbool_t pg, svuint64_t op1, svuint64_t op2, svuint64_t op3)
        /// svuint64_t svmla[_u64]_z(svbool_t pg, svuint64_t op1, svuint64_t op2, svuint64_t op3)
        ///   MLA Ztied1.D, Pg/M, Zop2.D, Zop3.D
        /// </summary>
        public static unsafe Vector<ulong> MultiplyAdd(Vector<ulong> addend, Vector<ulong> left, Vector<ulong> right) { throw new PlatformNotSupportedException(); }

        ///  MultiplyBySelectedScalar : Multiply

        /// <summary>
        /// svfloat64_t svmul_lane[_f64](svfloat64_t op1, svfloat64_t op2, uint64_t imm_index)
        ///   FMUL Zresult.D, Zop1.D, Zop2.D[imm_index]
        /// </summary>
        public static unsafe Vector<double> MultiplyBySelectedScalar(Vector<double> left, Vector<double> right, [ConstantExpected] byte rightIndex) { throw new PlatformNotSupportedException(); }

        /// <summary>
        /// svfloat32_t svmul_lane[_f32](svfloat32_t op1, svfloat32_t op2, uint64_t imm_index)
        ///   FMUL Zresult.S, Zop1.S, Zop2.S[imm_index]
        /// </summary>
        public static unsafe Vector<float> MultiplyBySelectedScalar(Vector<float> left, Vector<float> right, [ConstantExpected] byte rightIndex) { throw new PlatformNotSupportedException(); }

        ///  MultiplyExtended : Multiply extended (∞×0=2)

        /// <summary>
        /// svfloat64_t svmulx[_f64]_m(svbool_t pg, svfloat64_t op1, svfloat64_t op2)
        /// svfloat64_t svmulx[_f64]_x(svbool_t pg, svfloat64_t op1, svfloat64_t op2)
        /// svfloat64_t svmulx[_f64]_z(svbool_t pg, svfloat64_t op1, svfloat64_t op2)
        ///   FMULX Ztied1.D, Pg/M, Ztied1.D, Zop2.D
        /// </summary>
        public static unsafe Vector<double> MultiplyExtended(Vector<double> left, Vector<double> right) { throw new PlatformNotSupportedException(); }

        /// <summary>
        /// svfloat32_t svmulx[_f32]_m(svbool_t pg, svfloat32_t op1, svfloat32_t op2)
        /// svfloat32_t svmulx[_f32]_x(svbool_t pg, svfloat32_t op1, svfloat32_t op2)
        /// svfloat32_t svmulx[_f32]_z(svbool_t pg, svfloat32_t op1, svfloat32_t op2)
        ///   FMULX Ztied1.S, Pg/M, Ztied1.S, Zop2.S
        /// </summary>
        public static unsafe Vector<float> MultiplyExtended(Vector<float> left, Vector<float> right) { throw new PlatformNotSupportedException(); }

        ///  MultiplySubtract : Multiply-subtract, minuend first

        /// <summary>
        /// svuint8_t svmls[_u8]_m(svbool_t pg, svuint8_t op1, svuint8_t op2, svuint8_t op3)
        /// svuint8_t svmls[_u8]_x(svbool_t pg, svuint8_t op1, svuint8_t op2, svuint8_t op3)
        /// svuint8_t svmls[_u8]_z(svbool_t pg, svuint8_t op1, svuint8_t op2, svuint8_t op3)
        ///   MLS Ztied1.B, Pg/M, Zop2.B, Zop3.B
        /// </summary>
        public static unsafe Vector<byte> MultiplySubtract(Vector<byte> minuend, Vector<byte> left, Vector<byte> right) { throw new PlatformNotSupportedException(); }

        /// <summary>
        /// svint16_t svmls[_s16]_m(svbool_t pg, svint16_t op1, svint16_t op2, svint16_t op3)
        /// svint16_t svmls[_s16]_x(svbool_t pg, svint16_t op1, svint16_t op2, svint16_t op3)
        /// svint16_t svmls[_s16]_z(svbool_t pg, svint16_t op1, svint16_t op2, svint16_t op3)
        ///   MLS Ztied1.H, Pg/M, Zop2.H, Zop3.H
        /// </summary>
        public static unsafe Vector<short> MultiplySubtract(Vector<short> minuend, Vector<short> left, Vector<short> right) { throw new PlatformNotSupportedException(); }

        /// <summary>
        /// svint32_t svmls[_s32]_m(svbool_t pg, svint32_t op1, svint32_t op2, svint32_t op3)
        /// svint32_t svmls[_s32]_x(svbool_t pg, svint32_t op1, svint32_t op2, svint32_t op3)
        /// svint32_t svmls[_s32]_z(svbool_t pg, svint32_t op1, svint32_t op2, svint32_t op3)
        ///   MLS Ztied1.S, Pg/M, Zop2.S, Zop3.S
        /// </summary>
        public static unsafe Vector<int> MultiplySubtract(Vector<int> minuend, Vector<int> left, Vector<int> right) { throw new PlatformNotSupportedException(); }

        /// <summary>
        /// svint64_t svmls[_s64]_m(svbool_t pg, svint64_t op1, svint64_t op2, svint64_t op3)
        /// svint64_t svmls[_s64]_x(svbool_t pg, svint64_t op1, svint64_t op2, svint64_t op3)
        /// svint64_t svmls[_s64]_z(svbool_t pg, svint64_t op1, svint64_t op2, svint64_t op3)
        ///   MLS Ztied1.D, Pg/M, Zop2.D, Zop3.D
        /// </summary>
        public static unsafe Vector<long> MultiplySubtract(Vector<long> minuend, Vector<long> left, Vector<long> right) { throw new PlatformNotSupportedException(); }

        /// <summary>
        /// svint8_t svmls[_s8]_m(svbool_t pg, svint8_t op1, svint8_t op2, svint8_t op3)
        /// svint8_t svmls[_s8]_x(svbool_t pg, svint8_t op1, svint8_t op2, svint8_t op3)
        /// svint8_t svmls[_s8]_z(svbool_t pg, svint8_t op1, svint8_t op2, svint8_t op3)
        ///   MLS Ztied1.B, Pg/M, Zop2.B, Zop3.B
        /// </summary>
        public static unsafe Vector<sbyte> MultiplySubtract(Vector<sbyte> minuend, Vector<sbyte> left, Vector<sbyte> right) { throw new PlatformNotSupportedException(); }

        /// <summary>
        /// svuint16_t svmls[_u16]_m(svbool_t pg, svuint16_t op1, svuint16_t op2, svuint16_t op3)
        /// svuint16_t svmls[_u16]_x(svbool_t pg, svuint16_t op1, svuint16_t op2, svuint16_t op3)
        /// svuint16_t svmls[_u16]_z(svbool_t pg, svuint16_t op1, svuint16_t op2, svuint16_t op3)
        ///   MLS Ztied1.H, Pg/M, Zop2.H, Zop3.H
        /// </summary>
        public static unsafe Vector<ushort> MultiplySubtract(Vector<ushort> minuend, Vector<ushort> left, Vector<ushort> right) { throw new PlatformNotSupportedException(); }

        /// <summary>
        /// svuint32_t svmls[_u32]_m(svbool_t pg, svuint32_t op1, svuint32_t op2, svuint32_t op3)
        /// svuint32_t svmls[_u32]_x(svbool_t pg, svuint32_t op1, svuint32_t op2, svuint32_t op3)
        /// svuint32_t svmls[_u32]_z(svbool_t pg, svuint32_t op1, svuint32_t op2, svuint32_t op3)
        ///   MLS Ztied1.S, Pg/M, Zop2.S, Zop3.S
        /// </summary>
        public static unsafe Vector<uint> MultiplySubtract(Vector<uint> minuend, Vector<uint> left, Vector<uint> right) { throw new PlatformNotSupportedException(); }

        /// <summary>
        /// svuint64_t svmls[_u64]_m(svbool_t pg, svuint64_t op1, svuint64_t op2, svuint64_t op3)
        /// svuint64_t svmls[_u64]_z(svbool_t pg, svuint64_t op1, svuint64_t op2, svuint64_t op3)
        /// svuint64_t svmls[_u64]_x(svbool_t pg, svuint64_t op1, svuint64_t op2, svuint64_t op3)
        ///   MLS Ztied1.D, Pg/M, Zop2.D, Zop3.D
        /// </summary>
        public static unsafe Vector<ulong> MultiplySubtract(Vector<ulong> minuend, Vector<ulong> left, Vector<ulong> right) { throw new PlatformNotSupportedException(); }

        ///  Negate : Negate

        /// <summary>
        /// svfloat64_t svneg[_f64]_m(svfloat64_t inactive, svbool_t pg, svfloat64_t op)
        /// svfloat64_t svneg[_f64]_x(svbool_t pg, svfloat64_t op)
        /// svfloat64_t svneg[_f64]_z(svbool_t pg, svfloat64_t op)
        ///   FNEG Ztied.D, Pg/M, Zop.D
        /// </summary>
        public static unsafe Vector<double> Negate(Vector<double> value) { throw new PlatformNotSupportedException(); }

        /// <summary>
        /// svint16_t svneg[_s16]_m(svint16_t inactive, svbool_t pg, svint16_t op)
        /// svint16_t svneg[_s16]_x(svbool_t pg, svint16_t op)
        /// svint16_t svneg[_s16]_z(svbool_t pg, svint16_t op)
        ///   NEG Ztied.H, Pg/M, Zop.H
        /// </summary>
        public static unsafe Vector<short> Negate(Vector<short> value) { throw new PlatformNotSupportedException(); }

        /// <summary>
        /// svint32_t svneg[_s32]_m(svint32_t inactive, svbool_t pg, svint32_t op)
        /// svint32_t svneg[_s32]_x(svbool_t pg, svint32_t op)
        /// svint32_t svneg[_s32]_z(svbool_t pg, svint32_t op)
        ///   NEG Ztied.S, Pg/M, Zop.S
        /// </summary>
        public static unsafe Vector<int> Negate(Vector<int> value) { throw new PlatformNotSupportedException(); }

        /// <summary>
        /// svint64_t svneg[_s64]_m(svint64_t inactive, svbool_t pg, svint64_t op)
        /// svint64_t svneg[_s64]_x(svbool_t pg, svint64_t op)
        /// svint64_t svneg[_s64]_z(svbool_t pg, svint64_t op)
        ///   NEG Ztied.D, Pg/M, Zop.D
        /// </summary>
        public static unsafe Vector<long> Negate(Vector<long> value) { throw new PlatformNotSupportedException(); }

        /// <summary>
        /// svint8_t svneg[_s8]_x(svbool_t pg, svint8_t op)
        /// svint8_t svneg[_s8]_m(svint8_t inactive, svbool_t pg, svint8_t op)
        /// svint8_t svneg[_s8]_z(svbool_t pg, svint8_t op)
        ///   NEG Ztied.B, Pg/M, Zop.B
        /// </summary>
        public static unsafe Vector<sbyte> Negate(Vector<sbyte> value) { throw new PlatformNotSupportedException(); }

        /// <summary>
        /// svfloat32_t svneg[_f32]_m(svfloat32_t inactive, svbool_t pg, svfloat32_t op)
        /// svfloat32_t svneg[_f32]_x(svbool_t pg, svfloat32_t op)
        /// svfloat32_t svneg[_f32]_z(svbool_t pg, svfloat32_t op)
        ///   FNEG Ztied.S, Pg/M, Zop.S
        /// </summary>
        public static unsafe Vector<float> Negate(Vector<float> value) { throw new PlatformNotSupportedException(); }

        ///  Bitwise invert

        /// <summary>
        /// svuint8_t svnot[_u8]_m(svuint8_t inactive, svbool_t pg, svuint8_t op)
        ///   NOT Ztied.B, Pg/M, Zop.B
        /// svuint8_t svnot[_u8]_x(svbool_t pg, svuint8_t op)
        ///   NOT Ztied.B, Pg/M, Ztied.B
        /// svuint8_t svnot[_u8]_z(svbool_t pg, svuint8_t op)
        /// svbool_t svnot[_b]_z(svbool_t pg, svbool_t op)
        ///   EOR Presult.B, Pg/Z, Pop.B, Pg.B
        /// </summary>
        public static unsafe Vector<byte> Not(Vector<byte> value) { throw new PlatformNotSupportedException(); }

        /// <summary>
        /// svint16_t svnot[_s16]_m(svint16_t inactive, svbool_t pg, svint16_t op)
        ///   NOT Ztied.H, Pg/M, Zop.H
        /// svint16_t svnot[_s16]_x(svbool_t pg, svint16_t op)
        ///   NOT Ztied.H, Pg/M, Ztied.H
        /// svint16_t svnot[_s16]_z(svbool_t pg, svint16_t op)
        /// svbool_t svnot[_b]_z(svbool_t pg, svbool_t op)
        ///   EOR Presult.B, Pg/Z, Pop.B, Pg.B
        /// </summary>
        public static unsafe Vector<short> Not(Vector<short> value) { throw new PlatformNotSupportedException(); }

        /// <summary>
        /// svint32_t svnot[_s32]_m(svint32_t inactive, svbool_t pg, svint32_t op)
        ///   NOT Ztied.S, Pg/M, Zop.S
        /// svint32_t svnot[_s32]_x(svbool_t pg, svint32_t op)
        ///   NOT Ztied.S, Pg/M, Ztied.S
        /// svint32_t svnot[_s32]_z(svbool_t pg, svint32_t op)
        /// svbool_t svnot[_b]_z(svbool_t pg, svbool_t op)
        ///   EOR Presult.B, Pg/Z, Pop.B, Pg.B
        /// </summary>
        public static unsafe Vector<int> Not(Vector<int> value) { throw new PlatformNotSupportedException(); }

        /// <summary>
        /// svint64_t svnot[_s64]_m(svint64_t inactive, svbool_t pg, svint64_t op)
        ///   NOT Ztied.D, Pg/M, Zop.D
        /// svint64_t svnot[_s64]_x(svbool_t pg, svint64_t op)
        ///   NOT Ztied.D, Pg/M, Ztied.D
        /// svint64_t svnot[_s64]_z(svbool_t pg, svint64_t op)
        /// svbool_t svnot[_b]_z(svbool_t pg, svbool_t op)
        ///   EOR Presult.B, Pg/Z, Pop.B, Pg.B
        /// </summary>
        public static unsafe Vector<long> Not(Vector<long> value) { throw new PlatformNotSupportedException(); }

        /// <summary>
        /// svint8_t svnot[_s8]_m(svint8_t inactive, svbool_t pg, svint8_t op)
        ///   NOT Ztied.B, Pg/M, Zop.B
        /// svint8_t svnot[_s8]_x(svbool_t pg, svint8_t op)
        ///   NOT Ztied.B, Pg/M, Ztied.B
        /// svint8_t svnot[_s8]_z(svbool_t pg, svint8_t op)
        /// svbool_t svnot[_b]_z(svbool_t pg, svbool_t op)
        ///   EOR Presult.B, Pg/Z, Pop.B, Pg.B
        /// </summary>
        public static unsafe Vector<sbyte> Not(Vector<sbyte> value) { throw new PlatformNotSupportedException(); }

        /// <summary>
        /// svuint16_t svnot[_u16]_m(svuint16_t inactive, svbool_t pg, svuint16_t op)
        ///   NOT Ztied.H, Pg/M, Zop.H
        /// svuint16_t svnot[_u16]_x(svbool_t pg, svuint16_t op)
        ///   NOT Ztied.H, Pg/M, Ztied.H
        /// svuint16_t svnot[_u16]_z(svbool_t pg, svuint16_t op)
        /// svbool_t svnot[_b]_z(svbool_t pg, svbool_t op)
        ///   EOR Presult.B, Pg/Z, Pop.B, Pg.B
        /// </summary>
        public static unsafe Vector<ushort> Not(Vector<ushort> value) { throw new PlatformNotSupportedException(); }

        /// <summary>
        /// svuint32_t svnot[_u32]_m(svuint32_t inactive, svbool_t pg, svuint32_t op)
        ///   NOT Ztied.S, Pg/M, Zop.S
        /// svuint32_t svnot[_u32]_x(svbool_t pg, svuint32_t op)
        ///   NOT Ztied.S, Pg/M, Ztied.S
        /// svuint32_t svnot[_u32]_z(svbool_t pg, svuint32_t op)
        /// svbool_t svnot[_b]_z(svbool_t pg, svbool_t op)
        ///   EOR Presult.B, Pg/Z, Pop.B, Pg.B
        /// </summary>
        public static unsafe Vector<uint> Not(Vector<uint> value) { throw new PlatformNotSupportedException(); }

        /// <summary>
        /// svuint64_t svnot[_u64]_m(svuint64_t inactive, svbool_t pg, svuint64_t op)
        ///   NOT Ztied.D, Pg/M, Zop.D
        /// svuint64_t svnot[_u64]_x(svbool_t pg, svuint64_t op)
        ///   NOT Ztied.D, Pg/M, Ztied.D
        /// svuint64_t svnot[_u64]_z(svbool_t pg, svuint64_t op)
        /// svbool_t svnot[_b]_z(svbool_t pg, svbool_t op)
        ///   EOR Presult.B, Pg/Z, Pop.B, Pg.B
        /// </summary>
        public static unsafe Vector<ulong> Not(Vector<ulong> value) { throw new PlatformNotSupportedException(); }

        ///  Or : Bitwise inclusive OR

        /// <summary>
        /// svuint8_t svorr[_u8]_m(svbool_t pg, svuint8_t op1, svuint8_t op2)
        /// svuint8_t svorr[_u8]_x(svbool_t pg, svuint8_t op1, svuint8_t op2)
        /// svuint8_t svorr[_u8]_z(svbool_t pg, svuint8_t op1, svuint8_t op2)
        ///   ORR Ztied1.B, Pg/M, Ztied1.B, Zop2.B
        ///   ORR Zresult.D, Zop1.D, Zop2.D
        /// svbool_t svorr[_b]_z(svbool_t pg, svbool_t op1, svbool_t op2)
        ///   ORR Presult.B, Pg/Z, Pop1.B, Pop2.B
        /// </summary>
        public static unsafe Vector<byte> Or(Vector<byte> left, Vector<byte> right) { throw new PlatformNotSupportedException(); }

        /// <summary>
        /// svint16_t svorr[_s16]_m(svbool_t pg, svint16_t op1, svint16_t op2)
        /// svint16_t svorr[_s16]_x(svbool_t pg, svint16_t op1, svint16_t op2)
        /// svint16_t svorr[_s16]_z(svbool_t pg, svint16_t op1, svint16_t op2)
        ///   ORR Ztied1.H, Pg/M, Ztied1.H, Zop2.H
        ///   ORR Zresult.D, Zop1.D, Zop2.D
        /// svbool_t svorr[_b]_z(svbool_t pg, svbool_t op1, svbool_t op2)
        ///   ORR Presult.B, Pg/Z, Pop1.B, Pop2.B
        /// </summary>
        public static unsafe Vector<short> Or(Vector<short> left, Vector<short> right) { throw new PlatformNotSupportedException(); }

        /// <summary>
        /// svint32_t svorr[_s32]_m(svbool_t pg, svint32_t op1, svint32_t op2)
        /// svint32_t svorr[_s32]_x(svbool_t pg, svint32_t op1, svint32_t op2)
        /// svint32_t svorr[_s32]_z(svbool_t pg, svint32_t op1, svint32_t op2)
        ///   ORR Ztied1.S, Pg/M, Ztied1.S, Zop2.S
        ///   ORR Zresult.D, Zop1.D, Zop2.D
        /// svbool_t svorr[_b]_z(svbool_t pg, svbool_t op1, svbool_t op2)
        ///   ORR Presult.B, Pg/Z, Pop1.B, Pop2.B
        /// </summary>
        public static unsafe Vector<int> Or(Vector<int> left, Vector<int> right) { throw new PlatformNotSupportedException(); }

        /// <summary>
        /// svint64_t svorr[_s64]_m(svbool_t pg, svint64_t op1, svint64_t op2)
        /// svint64_t svorr[_s64]_x(svbool_t pg, svint64_t op1, svint64_t op2)
        /// svint64_t svorr[_s64]_z(svbool_t pg, svint64_t op1, svint64_t op2)
        ///   ORR Ztied1.D, Pg/M, Ztied1.D, Zop2.D
        ///   ORR Zresult.D, Zop1.D, Zop2.D
        /// svbool_t svorr[_b]_z(svbool_t pg, svbool_t op1, svbool_t op2)
        ///   ORR Presult.B, Pg/Z, Pop1.B, Pop2.B
        /// </summary>
        public static unsafe Vector<long> Or(Vector<long> left, Vector<long> right) { throw new PlatformNotSupportedException(); }

        /// <summary>
        /// svint8_t svorr[_s8]_m(svbool_t pg, svint8_t op1, svint8_t op2)
        /// svint8_t svorr[_s8]_x(svbool_t pg, svint8_t op1, svint8_t op2)
        /// svint8_t svorr[_s8]_z(svbool_t pg, svint8_t op1, svint8_t op2)
        ///   ORR Ztied1.B, Pg/M, Ztied1.B, Zop2.B
        ///   ORR Zresult.D, Zop1.D, Zop2.D
        /// svbool_t svorr[_b]_z(svbool_t pg, svbool_t op1, svbool_t op2)
        ///   ORR Presult.B, Pg/Z, Pop1.B, Pop2.B
        /// </summary>
        public static unsafe Vector<sbyte> Or(Vector<sbyte> left, Vector<sbyte> right) { throw new PlatformNotSupportedException(); }

        /// <summary>
        /// svuint16_t svorr[_u16]_m(svbool_t pg, svuint16_t op1, svuint16_t op2)
        /// svuint16_t svorr[_u16]_x(svbool_t pg, svuint16_t op1, svuint16_t op2)
        /// svuint16_t svorr[_u16]_z(svbool_t pg, svuint16_t op1, svuint16_t op2)
        ///   ORR Ztied1.H, Pg/M, Ztied1.H, Zop2.H
        ///   ORR Zresult.D, Zop1.D, Zop2.D
        /// svbool_t svorr[_b]_z(svbool_t pg, svbool_t op1, svbool_t op2)
        ///   ORR Presult.B, Pg/Z, Pop1.B, Pop2.B
        /// </summary>
        public static unsafe Vector<ushort> Or(Vector<ushort> left, Vector<ushort> right) { throw new PlatformNotSupportedException(); }

        /// <summary>
        /// svuint32_t svorr[_u32]_m(svbool_t pg, svuint32_t op1, svuint32_t op2)
        /// svuint32_t svorr[_u32]_x(svbool_t pg, svuint32_t op1, svuint32_t op2)
        /// svuint32_t svorr[_u32]_z(svbool_t pg, svuint32_t op1, svuint32_t op2)
        ///   ORR Ztied1.S, Pg/M, Ztied1.S, Zop2.S
        ///   ORR Zresult.D, Zop1.D, Zop2.D
        /// svbool_t svorr[_b]_z(svbool_t pg, svbool_t op1, svbool_t op2)
        ///   ORR Presult.B, Pg/Z, Pop1.B, Pop2.B
        /// </summary>
        public static unsafe Vector<uint> Or(Vector<uint> left, Vector<uint> right) { throw new PlatformNotSupportedException(); }

        /// <summary>
        /// svuint64_t svorr[_u64]_m(svbool_t pg, svuint64_t op1, svuint64_t op2)
        /// svuint64_t svorr[_u64]_x(svbool_t pg, svuint64_t op1, svuint64_t op2)
        /// svuint64_t svorr[_u64]_z(svbool_t pg, svuint64_t op1, svuint64_t op2)
        ///   ORR Ztied1.D, Pg/M, Ztied1.D, Zop2.D
        ///   ORR Zresult.D, Zop1.D, Zop2.D
        /// svbool_t svorr[_b]_z(svbool_t pg, svbool_t op1, svbool_t op2)
        ///   ORR Presult.B, Pg/Z, Pop1.B, Pop2.B
        /// </summary>
        public static unsafe Vector<ulong> Or(Vector<ulong> left, Vector<ulong> right) { throw new PlatformNotSupportedException(); }


        ///  OrAcross : Bitwise inclusive OR reduction to scalar

        /// <summary>
        /// uint8_t svorv[_u8](svbool_t pg, svuint8_t op)
        ///   ORV Bresult, Pg, Zop.B
        /// </summary>
        public static unsafe Vector<byte> OrAcross(Vector<byte> value) { throw new PlatformNotSupportedException(); }

        /// <summary>
        /// int16_t svorv[_s16](svbool_t pg, svint16_t op)
        ///   ORV Hresult, Pg, Zop.H
        /// </summary>
        public static unsafe Vector<short> OrAcross(Vector<short> value) { throw new PlatformNotSupportedException(); }

        /// <summary>
        /// int32_t svorv[_s32](svbool_t pg, svint32_t op)
        ///   ORV Sresult, Pg, Zop.S
        /// </summary>
        public static unsafe Vector<int> OrAcross(Vector<int> value) { throw new PlatformNotSupportedException(); }

        /// <summary>
        /// int64_t svorv[_s64](svbool_t pg, svint64_t op)
        ///   ORV Dresult, Pg, Zop.D
        /// </summary>
        public static unsafe Vector<long> OrAcross(Vector<long> value) { throw new PlatformNotSupportedException(); }

        /// <summary>
        /// int8_t svorv[_s8](svbool_t pg, svint8_t op)
        ///   ORV Bresult, Pg, Zop.B
        /// </summary>
        public static unsafe Vector<sbyte> OrAcross(Vector<sbyte> value) { throw new PlatformNotSupportedException(); }

        /// <summary>
        /// uint16_t svorv[_u16](svbool_t pg, svuint16_t op)
        ///   ORV Hresult, Pg, Zop.H
        /// </summary>
        public static unsafe Vector<ushort> OrAcross(Vector<ushort> value) { throw new PlatformNotSupportedException(); }

        /// <summary>
        /// uint32_t svorv[_u32](svbool_t pg, svuint32_t op)
        ///   ORV Sresult, Pg, Zop.S
        /// </summary>
        public static unsafe Vector<uint> OrAcross(Vector<uint> value) { throw new PlatformNotSupportedException(); }

        /// <summary>
        /// uint64_t svorv[_u64](svbool_t pg, svuint64_t op)
        ///   ORV Dresult, Pg, Zop.D
        /// </summary>
        public static unsafe Vector<ulong> OrAcross(Vector<ulong> value) { throw new PlatformNotSupportedException(); }

        ///  Count nonzero bits

        /// <summary>
        /// svuint8_t svcnt[_s8]_m(svuint8_t inactive, svbool_t pg, svint8_t op)
        /// svuint8_t svcnt[_s8]_x(svbool_t pg, svint8_t op)
        /// svuint8_t svcnt[_s8]_z(svbool_t pg, svint8_t op)
        ///   CNT Ztied.B, Pg/M, Zop.B
        /// </summary>
        public static unsafe Vector<byte> PopCount(Vector<sbyte> value) { throw new PlatformNotSupportedException(); }

        /// <summary>
        /// svuint8_t svcnt[_u8]_m(svuint8_t inactive, svbool_t pg, svuint8_t op)
        /// svuint8_t svcnt[_u8]_x(svbool_t pg, svuint8_t op)
        /// svuint8_t svcnt[_u8]_z(svbool_t pg, svuint8_t op)
        ///   CNT Ztied.B, Pg/M, Zop.B
        /// </summary>
        public static unsafe Vector<byte> PopCount(Vector<byte> value) { throw new PlatformNotSupportedException(); }

        /// <summary>
        /// svuint16_t svcnt[_s16]_m(svuint16_t inactive, svbool_t pg, svint16_t op)
        /// svuint16_t svcnt[_s16]_x(svbool_t pg, svint16_t op)
        /// svuint16_t svcnt[_s16]_z(svbool_t pg, svint16_t op)
        ///   CNT Ztied.H, Pg/M, Zop.H
        /// </summary>
        public static unsafe Vector<ushort> PopCount(Vector<short> value) { throw new PlatformNotSupportedException(); }

        /// <summary>
        /// svuint16_t svcnt[_u16]_m(svuint16_t inactive, svbool_t pg, svuint16_t op)
        /// svuint16_t svcnt[_u16]_x(svbool_t pg, svuint16_t op)
        /// svuint16_t svcnt[_u16]_z(svbool_t pg, svuint16_t op)
        ///   CNT Ztied.H, Pg/M, Zop.H
        /// </summary>
        public static unsafe Vector<ushort> PopCount(Vector<ushort> value) { throw new PlatformNotSupportedException(); }

        /// <summary>
        /// svuint32_t svcnt[_s32]_m(svuint32_t inactive, svbool_t pg, svint32_t op)
        /// svuint32_t svcnt[_s32]_x(svbool_t pg, svint32_t op)
        /// svuint32_t svcnt[_s32]_z(svbool_t pg, svint32_t op)
        ///   CNT Ztied.S, Pg/M, Zop.S
        /// </summary>
        public static unsafe Vector<uint> PopCount(Vector<int> value) { throw new PlatformNotSupportedException(); }

        /// <summary>
        /// svuint32_t svcnt[_f32]_m(svuint32_t inactive, svbool_t pg, svfloat32_t op)
        /// svuint32_t svcnt[_f32]_x(svbool_t pg, svfloat32_t op)
        /// svuint32_t svcnt[_f32]_z(svbool_t pg, svfloat32_t op)
        ///   CNT Ztied.S, Pg/M, Zop.S
        /// </summary>
        public static unsafe Vector<uint> PopCount(Vector<float> value) { throw new PlatformNotSupportedException(); }

        /// <summary>
        /// svuint32_t svcnt[_u32]_m(svuint32_t inactive, svbool_t pg, svuint32_t op)
        /// svuint32_t svcnt[_u32]_x(svbool_t pg, svuint32_t op)
        /// svuint32_t svcnt[_u32]_z(svbool_t pg, svuint32_t op)
        ///   CNT Ztied.S, Pg/M, Zop.S
        /// </summary>
        public static unsafe Vector<uint> PopCount(Vector<uint> value) { throw new PlatformNotSupportedException(); }

        /// <summary>
        /// svuint64_t svcnt[_f64]_m(svuint64_t inactive, svbool_t pg, svfloat64_t op)
        /// svuint64_t svcnt[_f64]_x(svbool_t pg, svfloat64_t op)
        /// svuint64_t svcnt[_f64]_z(svbool_t pg, svfloat64_t op)
        ///   CNT Ztied.D, Pg/M, Zop.D
        /// </summary>
        public static unsafe Vector<ulong> PopCount(Vector<double> value) { throw new PlatformNotSupportedException(); }

        /// <summary>
        /// svuint64_t svcnt[_s64]_m(svuint64_t inactive, svbool_t pg, svint64_t op)
        /// svuint64_t svcnt[_s64]_x(svbool_t pg, svint64_t op)
        /// svuint64_t svcnt[_s64]_z(svbool_t pg, svint64_t op)
        ///   CNT Ztied.D, Pg/M, Zop.D
        /// </summary>
        public static unsafe Vector<ulong> PopCount(Vector<long> value) { throw new PlatformNotSupportedException(); }

        /// <summary>
        /// svuint64_t svcnt[_u64]_m(svuint64_t inactive, svbool_t pg, svuint64_t op)
        /// svuint64_t svcnt[_u64]_x(svbool_t pg, svuint64_t op)
        /// svuint64_t svcnt[_u64]_z(svbool_t pg, svuint64_t op)
        ///   CNT Ztied.D, Pg/M, Zop.D
        /// </summary>
        public static unsafe Vector<ulong> PopCount(Vector<ulong> value) { throw new PlatformNotSupportedException(); }

        /// <summary>
        /// void svprfb(svbool_t pg, const void *base, enum svprfop op)
        ///   PRFB op, Pg, [Xbase, #0, MUL VL]
        /// </summary>
        public static unsafe void PrefetchBytes(Vector<byte> mask, void* address, [ConstantExpected] SvePrefetchType prefetchType) { throw new PlatformNotSupportedException(); }

        /// <summary>
        /// void svprfh(svbool_t pg, const void *base, enum svprfop op)
        ///   PRFH op, Pg, [Xbase, #0, MUL VL]
        /// </summary>
        public static unsafe void PrefetchInt16(Vector<ushort> mask, void* address, [ConstantExpected] SvePrefetchType prefetchType) { throw new PlatformNotSupportedException(); }

        /// <summary>
        /// void svprfw(svbool_t pg, const void *base, enum svprfop op)
        ///   PRFW op, Pg, [Xbase, #0, MUL VL]
        /// </summary>
        public static unsafe void PrefetchInt32(Vector<uint> mask, void* address, [ConstantExpected] SvePrefetchType prefetchType) { throw new PlatformNotSupportedException(); }

        /// <summary>
        /// void svprfd(svbool_t pg, const void *base, enum svprfop op)
        ///   PRFD op, Pg, [Xbase, #0, MUL VL]
        /// </summary>
        public static unsafe void PrefetchInt64(Vector<ulong> mask, void* address, [ConstantExpected] SvePrefetchType prefetchType) { throw new PlatformNotSupportedException(); }


        ///  ReciprocalEstimate : Reciprocal estimate

        /// <summary>
        /// svfloat64_t svrecpe[_f64](svfloat64_t op)
        ///   FRECPE Zresult.D, Zop.D
        /// </summary>
        public static unsafe Vector<double> ReciprocalEstimate(Vector<double> value) { throw new PlatformNotSupportedException(); }

        /// <summary>
        /// svfloat32_t svrecpe[_f32](svfloat32_t op)
        ///   FRECPE Zresult.S, Zop.S
        /// </summary>
        public static unsafe Vector<float> ReciprocalEstimate(Vector<float> value) { throw new PlatformNotSupportedException(); }


        ///  ReciprocalExponent : Reciprocal exponent

        /// <summary>
        /// svfloat64_t svrecpx[_f64]_m(svfloat64_t inactive, svbool_t pg, svfloat64_t op)
        ///   FRECPX Ztied.D, Pg/M, Zop.D
        /// svfloat64_t svrecpx[_f64]_x(svbool_t pg, svfloat64_t op)
        ///   FRECPX Ztied.D, Pg/M, Ztied.D
        /// svfloat64_t svrecpx[_f64]_z(svbool_t pg, svfloat64_t op)
        /// </summary>
        public static unsafe Vector<double> ReciprocalExponent(Vector<double> value) { throw new PlatformNotSupportedException(); }

        /// <summary>
        /// svfloat32_t svrecpx[_f32]_m(svfloat32_t inactive, svbool_t pg, svfloat32_t op)
        ///   FRECPX Ztied.S, Pg/M, Zop.S
        /// svfloat32_t svrecpx[_f32]_x(svbool_t pg, svfloat32_t op)
        ///   FRECPX Ztied.S, Pg/M, Ztied.S
        /// svfloat32_t svrecpx[_f32]_z(svbool_t pg, svfloat32_t op)
        /// </summary>
        public static unsafe Vector<float> ReciprocalExponent(Vector<float> value) { throw new PlatformNotSupportedException(); }


        ///  ReciprocalSqrtEstimate : Reciprocal square root estimate

        /// <summary>
        /// svfloat64_t svrsqrte[_f64](svfloat64_t op)
        ///   FRSQRTE Zresult.D, Zop.D
        /// </summary>
        public static unsafe Vector<double> ReciprocalSqrtEstimate(Vector<double> value) { throw new PlatformNotSupportedException(); }

        /// <summary>
        /// svfloat32_t svrsqrte[_f32](svfloat32_t op)
        ///   FRSQRTE Zresult.S, Zop.S
        /// </summary>
        public static unsafe Vector<float> ReciprocalSqrtEstimate(Vector<float> value) { throw new PlatformNotSupportedException(); }


        ///  ReciprocalSqrtStep : Reciprocal square root step

        /// <summary>
        /// svfloat64_t svrsqrts[_f64](svfloat64_t op1, svfloat64_t op2)
        ///   FRSQRTS Zresult.D, Zop1.D, Zop2.D
        /// </summary>
        public static unsafe Vector<double> ReciprocalSqrtStep(Vector<double> left, Vector<double> right) { throw new PlatformNotSupportedException(); }

        /// <summary>
        /// svfloat32_t svrsqrts[_f32](svfloat32_t op1, svfloat32_t op2)
        ///   FRSQRTS Zresult.S, Zop1.S, Zop2.S
        /// </summary>
        public static unsafe Vector<float> ReciprocalSqrtStep(Vector<float> left, Vector<float> right) { throw new PlatformNotSupportedException(); }


        ///  ReciprocalStep : Reciprocal step

        /// <summary>
        /// svfloat64_t svrecps[_f64](svfloat64_t op1, svfloat64_t op2)
        ///   FRECPS Zresult.D, Zop1.D, Zop2.D
        /// </summary>
        public static unsafe Vector<double> ReciprocalStep(Vector<double> left, Vector<double> right) { throw new PlatformNotSupportedException(); }

        /// <summary>
        /// svfloat32_t svrecps[_f32](svfloat32_t op1, svfloat32_t op2)
        ///   FRECPS Zresult.S, Zop1.S, Zop2.S
        /// </summary>
        public static unsafe Vector<float> ReciprocalStep(Vector<float> left, Vector<float> right) { throw new PlatformNotSupportedException(); }
        ///  Reverse bits

        /// <summary>
        /// svuint8_t svrbit[_u8]_m(svuint8_t inactive, svbool_t pg, svuint8_t op)
        ///   RBIT Ztied.B, Pg/M, Zop.B
        /// </summary>
        public static unsafe Vector<byte> ReverseBits(Vector<byte> value) { throw new PlatformNotSupportedException(); }

        /// <summary>
        /// svint16_t svrbit[_s16]_m(svint16_t inactive, svbool_t pg, svint16_t op)
        ///   RBIT Ztied.H, Pg/M, Zop.H
        /// </summary>
        public static unsafe Vector<short> ReverseBits(Vector<short> value) { throw new PlatformNotSupportedException(); }

        /// <summary>
        /// svint32_t svrbit[_s32]_m(svint32_t inactive, svbool_t pg, svint32_t op)
        ///   RBIT Ztied.S, Pg/M, Zop.S
        /// </summary>
        public static unsafe Vector<int> ReverseBits(Vector<int> value) { throw new PlatformNotSupportedException(); }

        /// <summary>
        /// svint64_t svrbit[_s64]_m(svint64_t inactive, svbool_t pg, svint64_t op)
        ///   RBIT Ztied.D, Pg/M, Zop.D
        /// </summary>
        public static unsafe Vector<long> ReverseBits(Vector<long> value) { throw new PlatformNotSupportedException(); }

        /// <summary>
        /// svint8_t svrbit[_s8]_m(svint8_t inactive, svbool_t pg, svint8_t op)
        ///   RBIT Ztied.B, Pg/M, Zop.B
        /// </summary>
        public static unsafe Vector<sbyte> ReverseBits(Vector<sbyte> value) { throw new PlatformNotSupportedException(); }

        /// <summary>
        /// svuint16_t svrbit[_u16]_m(svuint16_t inactive, svbool_t pg, svuint16_t op)
        ///   RBIT Ztied.H, Pg/M, Zop.H
        /// </summary>
        public static unsafe Vector<ushort> ReverseBits(Vector<ushort> value) { throw new PlatformNotSupportedException(); }

        /// <summary>
        /// svuint32_t svrbit[_u32]_m(svuint32_t inactive, svbool_t pg, svuint32_t op)
        ///   RBIT Ztied.S, Pg/M, Zop.S
        /// </summary>
        public static unsafe Vector<uint> ReverseBits(Vector<uint> value) { throw new PlatformNotSupportedException(); }

        /// <summary>
        /// svuint64_t svrbit[_u64]_m(svuint64_t inactive, svbool_t pg, svuint64_t op)
        ///   RBIT Ztied.D, Pg/M, Zop.D
        /// </summary>
        public static unsafe Vector<ulong> ReverseBits(Vector<ulong> value) { throw new PlatformNotSupportedException(); }


        ///  Reverse all elements

        /// <summary>
        /// svuint8_t svrev[_u8](svuint8_t op)
        ///   REV Zresult.B, Zop.B
        /// </summary>
        public static unsafe Vector<byte> ReverseElement(Vector<byte> value) { throw new PlatformNotSupportedException(); }

        /// <summary>
        /// svfloat64_t svrev[_f64](svfloat64_t op)
        ///   REV Zresult.D, Zop.D
        /// </summary>
        public static unsafe Vector<double> ReverseElement(Vector<double> value) { throw new PlatformNotSupportedException(); }

        /// <summary>
        /// svint16_t svrev[_s16](svint16_t op)
        ///   REV Zresult.H, Zop.H
        /// </summary>
        public static unsafe Vector<short> ReverseElement(Vector<short> value) { throw new PlatformNotSupportedException(); }

        /// <summary>
        /// svint32_t svrev[_s32](svint32_t op)
        ///   REV Zresult.S, Zop.S
        /// </summary>
        public static unsafe Vector<int> ReverseElement(Vector<int> value) { throw new PlatformNotSupportedException(); }

        /// <summary>
        /// svint64_t svrev[_s64](svint64_t op)
        ///   REV Zresult.D, Zop.D
        /// </summary>
        public static unsafe Vector<long> ReverseElement(Vector<long> value) { throw new PlatformNotSupportedException(); }

        /// <summary>
        /// svint8_t svrev[_s8](svint8_t op)
        ///   REV Zresult.B, Zop.B
        /// </summary>
        public static unsafe Vector<sbyte> ReverseElement(Vector<sbyte> value) { throw new PlatformNotSupportedException(); }

        /// <summary>
        /// svfloat32_t svrev[_f32](svfloat32_t op)
        ///   REV Zresult.S, Zop.S
        /// </summary>
        public static unsafe Vector<float> ReverseElement(Vector<float> value) { throw new PlatformNotSupportedException(); }

        /// <summary>
        /// svuint16_t svrev[_u16](svuint16_t op)
        ///   REV Zresult.H, Zop.H
        /// </summary>
        public static unsafe Vector<ushort> ReverseElement(Vector<ushort> value) { throw new PlatformNotSupportedException(); }

        /// <summary>
        /// svuint32_t svrev[_u32](svuint32_t op)
        ///   REV Zresult.S, Zop.S
        /// </summary>
        public static unsafe Vector<uint> ReverseElement(Vector<uint> value) { throw new PlatformNotSupportedException(); }

        /// <summary>
        /// svuint64_t svrev[_u64](svuint64_t op)
        ///   REV Zresult.D, Zop.D
        /// </summary>
        public static unsafe Vector<ulong> ReverseElement(Vector<ulong> value) { throw new PlatformNotSupportedException(); }


        ///  Reverse halfwords within elements

        /// <summary>
        /// svint32_t svrevh[_s32]_m(svint32_t inactive, svbool_t pg, svint32_t op)
        ///   REVH Ztied.S, Pg/M, Zop.S
        /// </summary>
        public static unsafe Vector<int> ReverseElement16(Vector<int> value) { throw new PlatformNotSupportedException(); }

        /// <summary>
        /// svint64_t svrevh[_s64]_m(svint64_t inactive, svbool_t pg, svint64_t op)
        ///   REVH Ztied.D, Pg/M, Zop.D
        /// </summary>
        public static unsafe Vector<long> ReverseElement16(Vector<long> value) { throw new PlatformNotSupportedException(); }

        /// <summary>
        /// svuint32_t svrevh[_u32]_m(svuint32_t inactive, svbool_t pg, svuint32_t op)
        ///   REVH Ztied.S, Pg/M, Zop.S
        /// </summary>
        public static unsafe Vector<uint> ReverseElement16(Vector<uint> value) { throw new PlatformNotSupportedException(); }

        /// <summary>
        /// svuint64_t svrevh[_u64]_m(svuint64_t inactive, svbool_t pg, svuint64_t op)
        ///   REVH Ztied.D, Pg/M, Zop.D
        /// </summary>
        public static unsafe Vector<ulong> ReverseElement16(Vector<ulong> value) { throw new PlatformNotSupportedException(); }


        ///  Reverse words within elements

        /// <summary>
        /// svint64_t svrevw[_s64]_m(svint64_t inactive, svbool_t pg, svint64_t op)
        ///   REVW Ztied.D, Pg/M, Zop.D
        /// </summary>
        public static unsafe Vector<long> ReverseElement32(Vector<long> value) { throw new PlatformNotSupportedException(); }

        /// <summary>
        /// svuint64_t svrevw[_u64]_m(svuint64_t inactive, svbool_t pg, svuint64_t op)
        ///   REVW Ztied.D, Pg/M, Zop.D
        /// </summary>
        public static unsafe Vector<ulong> ReverseElement32(Vector<ulong> value) { throw new PlatformNotSupportedException(); }


        ///  Reverse bytes within elements

        /// <summary>
        /// svint16_t svrevb[_s16]_m(svint16_t inactive, svbool_t pg, svint16_t op)
        ///   REVB Ztied.H, Pg/M, Zop.H
        /// </summary>
        public static unsafe Vector<short> ReverseElement8(Vector<short> value) { throw new PlatformNotSupportedException(); }

        /// <summary>
        /// svint32_t svrevb[_s32]_m(svint32_t inactive, svbool_t pg, svint32_t op)
        ///   REVB Ztied.S, Pg/M, Zop.S
        /// </summary>
        public static unsafe Vector<int> ReverseElement8(Vector<int> value) { throw new PlatformNotSupportedException(); }

        /// <summary>
        /// svint64_t svrevb[_s64]_m(svint64_t inactive, svbool_t pg, svint64_t op)
        ///   REVB Ztied.D, Pg/M, Zop.D
        /// </summary>
        public static unsafe Vector<long> ReverseElement8(Vector<long> value) { throw new PlatformNotSupportedException(); }

        /// <summary>
        /// svuint16_t svrevb[_u16]_m(svuint16_t inactive, svbool_t pg, svuint16_t op)
        ///   REVB Ztied.H, Pg/M, Zop.H
        /// </summary>
        public static unsafe Vector<ushort> ReverseElement8(Vector<ushort> value) { throw new PlatformNotSupportedException(); }

        /// <summary>
        /// svuint32_t svrevb[_u32]_m(svuint32_t inactive, svbool_t pg, svuint32_t op)
        ///   REVB Ztied.S, Pg/M, Zop.S
        /// </summary>
        public static unsafe Vector<uint> ReverseElement8(Vector<uint> value) { throw new PlatformNotSupportedException(); }

        /// <summary>
        /// svuint64_t svrevb[_u64]_m(svuint64_t inactive, svbool_t pg, svuint64_t op)
        ///   REVB Ztied.D, Pg/M, Zop.D
        /// </summary>
        public static unsafe Vector<ulong> ReverseElement8(Vector<ulong> value) { throw new PlatformNotSupportedException(); }


        ///  RoundAwayFromZero : Round to nearest, ties away from zero

        /// <summary>
        /// svfloat64_t svrinta[_f64]_m(svfloat64_t inactive, svbool_t pg, svfloat64_t op)
        ///   FRINTA Ztied.D, Pg/M, Zop.D
        /// svfloat64_t svrinta[_f64]_x(svbool_t pg, svfloat64_t op)
        ///   FRINTA Ztied.D, Pg/M, Ztied.D
        /// svfloat64_t svrinta[_f64]_z(svbool_t pg, svfloat64_t op)
        /// </summary>
        public static unsafe Vector<double> RoundAwayFromZero(Vector<double> value) { throw new PlatformNotSupportedException(); }

        /// <summary>
        /// svfloat32_t svrinta[_f32]_m(svfloat32_t inactive, svbool_t pg, svfloat32_t op)
        ///   FRINTA Ztied.S, Pg/M, Zop.S
        /// svfloat32_t svrinta[_f32]_x(svbool_t pg, svfloat32_t op)
        ///   FRINTA Ztied.S, Pg/M, Ztied.S
        /// svfloat32_t svrinta[_f32]_z(svbool_t pg, svfloat32_t op)
        /// </summary>
        public static unsafe Vector<float> RoundAwayFromZero(Vector<float> value) { throw new PlatformNotSupportedException(); }


        ///  RoundToNearest : Round to nearest, ties to even

        /// <summary>
        /// svfloat64_t svrintn[_f64]_m(svfloat64_t inactive, svbool_t pg, svfloat64_t op)
        ///   FRINTN Ztied.D, Pg/M, Zop.D
        /// svfloat64_t svrintn[_f64]_x(svbool_t pg, svfloat64_t op)
        ///   FRINTN Ztied.D, Pg/M, Ztied.D
        /// svfloat64_t svrintn[_f64]_z(svbool_t pg, svfloat64_t op)
        /// </summary>
        public static unsafe Vector<double> RoundToNearest(Vector<double> value) { throw new PlatformNotSupportedException(); }

        /// <summary>
        /// svfloat32_t svrintn[_f32]_m(svfloat32_t inactive, svbool_t pg, svfloat32_t op)
        ///   FRINTN Ztied.S, Pg/M, Zop.S
        /// svfloat32_t svrintn[_f32]_x(svbool_t pg, svfloat32_t op)
        ///   FRINTN Ztied.S, Pg/M, Ztied.S
        /// svfloat32_t svrintn[_f32]_z(svbool_t pg, svfloat32_t op)
        /// </summary>
        public static unsafe Vector<float> RoundToNearest(Vector<float> value) { throw new PlatformNotSupportedException(); }


        ///  RoundToNegativeInfinity : Round towards -∞

        /// <summary>
        /// svfloat64_t svrintm[_f64]_m(svfloat64_t inactive, svbool_t pg, svfloat64_t op)
        ///   FRINTM Ztied.D, Pg/M, Zop.D
        /// svfloat64_t svrintm[_f64]_x(svbool_t pg, svfloat64_t op)
        ///   FRINTM Ztied.D, Pg/M, Ztied.D
        /// svfloat64_t svrintm[_f64]_z(svbool_t pg, svfloat64_t op)
        /// </summary>
        public static unsafe Vector<double> RoundToNegativeInfinity(Vector<double> value) { throw new PlatformNotSupportedException(); }

        /// <summary>
        /// svfloat32_t svrintm[_f32]_m(svfloat32_t inactive, svbool_t pg, svfloat32_t op)
        ///   FRINTM Ztied.S, Pg/M, Zop.S
        /// svfloat32_t svrintm[_f32]_x(svbool_t pg, svfloat32_t op)
        ///   FRINTM Ztied.S, Pg/M, Ztied.S
        /// svfloat32_t svrintm[_f32]_z(svbool_t pg, svfloat32_t op)
        /// </summary>
        public static unsafe Vector<float> RoundToNegativeInfinity(Vector<float> value) { throw new PlatformNotSupportedException(); }


        ///  RoundToPositiveInfinity : Round towards +∞

        /// <summary>
        /// svfloat64_t svrintp[_f64]_m(svfloat64_t inactive, svbool_t pg, svfloat64_t op)
        ///   FRINTP Ztied.D, Pg/M, Zop.D
        /// svfloat64_t svrintp[_f64]_x(svbool_t pg, svfloat64_t op)
        ///   FRINTP Ztied.D, Pg/M, Ztied.D
        /// svfloat64_t svrintp[_f64]_z(svbool_t pg, svfloat64_t op)
        /// </summary>
        public static unsafe Vector<double> RoundToPositiveInfinity(Vector<double> value) { throw new PlatformNotSupportedException(); }

        /// <summary>
        /// svfloat32_t svrintp[_f32]_m(svfloat32_t inactive, svbool_t pg, svfloat32_t op)
        ///   FRINTP Ztied.S, Pg/M, Zop.S
        /// svfloat32_t svrintp[_f32]_x(svbool_t pg, svfloat32_t op)
        ///   FRINTP Ztied.S, Pg/M, Ztied.S
        /// svfloat32_t svrintp[_f32]_z(svbool_t pg, svfloat32_t op)
        /// </summary>
        public static unsafe Vector<float> RoundToPositiveInfinity(Vector<float> value) { throw new PlatformNotSupportedException(); }


        ///  RoundToZero : Round towards zero

        /// <summary>
        /// svfloat64_t svrintz[_f64]_m(svfloat64_t inactive, svbool_t pg, svfloat64_t op)
        ///   FRINTZ Ztied.D, Pg/M, Zop.D
        /// svfloat64_t svrintz[_f64]_x(svbool_t pg, svfloat64_t op)
        ///   FRINTZ Ztied.D, Pg/M, Ztied.D
        /// svfloat64_t svrintz[_f64]_z(svbool_t pg, svfloat64_t op)
        /// </summary>
        public static unsafe Vector<double> RoundToZero(Vector<double> value) { throw new PlatformNotSupportedException(); }

        /// <summary>
        /// svfloat32_t svrintz[_f32]_m(svfloat32_t inactive, svbool_t pg, svfloat32_t op)
        ///   FRINTZ Ztied.S, Pg/M, Zop.S
        /// svfloat32_t svrintz[_f32]_x(svbool_t pg, svfloat32_t op)
        ///   FRINTZ Ztied.S, Pg/M, Ztied.S
        /// svfloat32_t svrintz[_f32]_z(svbool_t pg, svfloat32_t op)
        /// </summary>
        public static unsafe Vector<float> RoundToZero(Vector<float> value) { throw new PlatformNotSupportedException(); }


        /// Saturating decrement by number of halfword elements

        /// <summary>
        /// int32_t svqdech_pat[_n_s32](int32_t op, enum svpattern pattern, uint64_t imm_factor)
        ///   SQDECH Xtied, Wtied, pattern, MUL #imm_factor
        /// </summary>
        public static unsafe int SaturatingDecrementBy16BitElementCount(int value, [ConstantExpected(Min = 1, Max = (byte)(16))] byte scale, [ConstantExpected] SveMaskPattern pattern = SveMaskPattern.All) { throw new PlatformNotSupportedException(); }

        /// <summary>
        /// int64_t svqdech_pat[_n_s64](int64_t op, enum svpattern pattern, uint64_t imm_factor)
        ///   SQDECH Xtied, pattern, MUL #imm_factor
        /// </summary>
        public static unsafe long SaturatingDecrementBy16BitElementCount(long value, [ConstantExpected(Min = 1, Max = (byte)(16))] byte scale, [ConstantExpected] SveMaskPattern pattern = SveMaskPattern.All) { throw new PlatformNotSupportedException(); }

        /// <summary>
        /// uint32_t svqdech_pat[_n_u32](uint32_t op, enum svpattern pattern, uint64_t imm_factor)
        ///   UQDECH Wtied, pattern, MUL #imm_factor
        /// </summary>
        public static unsafe uint SaturatingDecrementBy16BitElementCount(uint value, [ConstantExpected(Min = 1, Max = (byte)(16))] byte scale, [ConstantExpected] SveMaskPattern pattern = SveMaskPattern.All) { throw new PlatformNotSupportedException(); }

        /// <summary>
        /// uint64_t svqdech_pat[_n_u64](uint64_t op, enum svpattern pattern, uint64_t imm_factor)
        ///   UQDECH Xtied, pattern, MUL #imm_factor
        /// </summary>
        public static unsafe ulong SaturatingDecrementBy16BitElementCount(ulong value, [ConstantExpected(Min = 1, Max = (byte)(16))] byte scale, [ConstantExpected] SveMaskPattern pattern = SveMaskPattern.All) { throw new PlatformNotSupportedException(); }

        /// <summary>
        /// svint16_t svqdech_pat[_s16](svint16_t op, enum svpattern pattern, uint64_t imm_factor)
        ///   SQDECH Ztied.H, pattern, MUL #imm_factor
        ///   MOVPRFX Zresult, Zop; SQDECH Zresult.H, pattern, MUL #imm_factor
        /// </summary>
        public static unsafe Vector<short> SaturatingDecrementBy16BitElementCount(Vector<short> value, [ConstantExpected(Min = 1, Max = (byte)(16))] byte scale, [ConstantExpected] SveMaskPattern pattern = SveMaskPattern.All) { throw new PlatformNotSupportedException(); }

        /// <summary>
        /// svuint16_t svqdech_pat[_u16](svuint16_t op, enum svpattern pattern, uint64_t imm_factor)
        ///   UQDECH Ztied.H, pattern, MUL #imm_factor
        ///   MOVPRFX Zresult, Zop; UQDECH Zresult.H, pattern, MUL #imm_factor
        /// </summary>
        public static unsafe Vector<ushort> SaturatingDecrementBy16BitElementCount(Vector<ushort> value, [ConstantExpected(Min = 1, Max = (byte)(16))] byte scale, [ConstantExpected] SveMaskPattern pattern = SveMaskPattern.All) { throw new PlatformNotSupportedException(); }


        /// Saturating decrement by number of word elements

        /// <summary>
        /// int32_t svqdecw_pat[_n_s32](int32_t op, enum svpattern pattern, uint64_t imm_factor)
        ///   SQDECW Xtied, Wtied, pattern, MUL #imm_factor
        /// </summary>
        public static unsafe int SaturatingDecrementBy32BitElementCount(int value, [ConstantExpected(Min = 1, Max = (byte)(16))] byte scale, [ConstantExpected] SveMaskPattern pattern = SveMaskPattern.All) { throw new PlatformNotSupportedException(); }

        /// <summary>
        /// int64_t svqdecw_pat[_n_s64](int64_t op, enum svpattern pattern, uint64_t imm_factor)
        ///   SQDECW Xtied, pattern, MUL #imm_factor
        /// </summary>
        public static unsafe long SaturatingDecrementBy32BitElementCount(long value, [ConstantExpected(Min = 1, Max = (byte)(16))] byte scale, [ConstantExpected] SveMaskPattern pattern = SveMaskPattern.All) { throw new PlatformNotSupportedException(); }

        /// <summary>
        /// uint32_t svqdecw_pat[_n_u32](uint32_t op, enum svpattern pattern, uint64_t imm_factor)
        ///   UQDECW Wtied, pattern, MUL #imm_factor
        /// </summary>
        public static unsafe uint SaturatingDecrementBy32BitElementCount(uint value, [ConstantExpected(Min = 1, Max = (byte)(16))] byte scale, [ConstantExpected] SveMaskPattern pattern = SveMaskPattern.All) { throw new PlatformNotSupportedException(); }

        /// <summary>
        /// uint64_t svqdecw_pat[_n_u64](uint64_t op, enum svpattern pattern, uint64_t imm_factor)
        ///   UQDECW Xtied, pattern, MUL #imm_factor
        /// </summary>
        public static unsafe ulong SaturatingDecrementBy32BitElementCount(ulong value, [ConstantExpected(Min = 1, Max = (byte)(16))] byte scale, [ConstantExpected] SveMaskPattern pattern = SveMaskPattern.All) { throw new PlatformNotSupportedException(); }

        /// <summary>
        /// svint32_t svqdecw_pat[_s32](svint32_t op, enum svpattern pattern, uint64_t imm_factor)
        ///   SQDECW Ztied.S, pattern, MUL #imm_factor
        ///   MOVPRFX Zresult, Zop; SQDECW Zresult.S, pattern, MUL #imm_factor
        /// </summary>
        public static unsafe Vector<int> SaturatingDecrementBy32BitElementCount(Vector<int> value, [ConstantExpected(Min = 1, Max = (byte)(16))] byte scale, [ConstantExpected] SveMaskPattern pattern = SveMaskPattern.All) { throw new PlatformNotSupportedException(); }

        /// <summary>
        /// svuint32_t svqdecw_pat[_u32](svuint32_t op, enum svpattern pattern, uint64_t imm_factor)
        ///   UQDECW Ztied.S, pattern, MUL #imm_factor
        ///   MOVPRFX Zresult, Zop; UQDECW Zresult.S, pattern, MUL #imm_factor
        /// </summary>
        public static unsafe Vector<uint> SaturatingDecrementBy32BitElementCount(Vector<uint> value, [ConstantExpected(Min = 1, Max = (byte)(16))] byte scale, [ConstantExpected] SveMaskPattern pattern = SveMaskPattern.All) { throw new PlatformNotSupportedException(); }


        /// Saturating decrement by number of doubleword elements

        /// <summary>
        /// int32_t svqdecd_pat[_n_s32](int32_t op, enum svpattern pattern, uint64_t imm_factor)
        ///   SQDECD Xtied, Wtied, pattern, MUL #imm_factor
        /// </summary>
        public static unsafe int SaturatingDecrementBy64BitElementCount(int value, [ConstantExpected(Min = 1, Max = (byte)(16))] byte scale, [ConstantExpected] SveMaskPattern pattern = SveMaskPattern.All) { throw new PlatformNotSupportedException(); }

        /// <summary>
        /// int64_t svqdecd_pat[_n_s64](int64_t op, enum svpattern pattern, uint64_t imm_factor)
        ///   SQDECD Xtied, pattern, MUL #imm_factor
        /// </summary>
        public static unsafe long SaturatingDecrementBy64BitElementCount(long value, [ConstantExpected(Min = 1, Max = (byte)(16))] byte scale, [ConstantExpected] SveMaskPattern pattern = SveMaskPattern.All) { throw new PlatformNotSupportedException(); }

        /// <summary>
        /// uint32_t svqdecd_pat[_n_u32](uint32_t op, enum svpattern pattern, uint64_t imm_factor)
        ///   UQDECD Wtied, pattern, MUL #imm_factor
        /// </summary>
        public static unsafe uint SaturatingDecrementBy64BitElementCount(uint value, [ConstantExpected(Min = 1, Max = (byte)(16))] byte scale, [ConstantExpected] SveMaskPattern pattern = SveMaskPattern.All) { throw new PlatformNotSupportedException(); }

        /// <summary>
        /// uint64_t svqdecd_pat[_n_u64](uint64_t op, enum svpattern pattern, uint64_t imm_factor)
        ///   UQDECD Xtied, pattern, MUL #imm_factor
        /// </summary>
        public static unsafe ulong SaturatingDecrementBy64BitElementCount(ulong value, [ConstantExpected(Min = 1, Max = (byte)(16))] byte scale, [ConstantExpected] SveMaskPattern pattern = SveMaskPattern.All) { throw new PlatformNotSupportedException(); }

        /// <summary>
        /// svint64_t svqdecd_pat[_s64](svint64_t op, enum svpattern pattern, uint64_t imm_factor)
        ///   SQDECD Ztied.D, pattern, MUL #imm_factor
        ///   MOVPRFX Zresult, Zop; SQDECD Zresult.D, pattern, MUL #imm_factor
        /// </summary>
        public static unsafe Vector<long> SaturatingDecrementBy64BitElementCount(Vector<long> value, [ConstantExpected(Min = 1, Max = (byte)(16))] byte scale, [ConstantExpected] SveMaskPattern pattern = SveMaskPattern.All) { throw new PlatformNotSupportedException(); }

        /// <summary>
        /// svuint64_t svqdecd_pat[_u64](svuint64_t op, enum svpattern pattern, uint64_t imm_factor)
        ///   UQDECD Ztied.D, pattern, MUL #imm_factor
        ///   MOVPRFX Zresult, Zop; UQDECD Zresult.D, pattern, MUL #imm_factor
        /// </summary>
        public static unsafe Vector<ulong> SaturatingDecrementBy64BitElementCount(Vector<ulong> value, [ConstantExpected(Min = 1, Max = (byte)(16))] byte scale, [ConstantExpected] SveMaskPattern pattern = SveMaskPattern.All) { throw new PlatformNotSupportedException(); }


        /// Saturating decrement by number of byte elements

        /// <summary>
        /// int32_t svqdecb_pat[_n_s32](int32_t op, enum svpattern pattern, uint64_t imm_factor)
        ///   SQDECB Xtied, Wtied, pattern, MUL #imm_factor
        /// </summary>
        public static unsafe int SaturatingDecrementBy8BitElementCount(int value, [ConstantExpected(Min = 1, Max = (byte)(16))] byte scale, [ConstantExpected] SveMaskPattern pattern = SveMaskPattern.All) { throw new PlatformNotSupportedException(); }

        /// <summary>
        /// int64_t svqdecb_pat[_n_s64](int64_t op, enum svpattern pattern, uint64_t imm_factor)
        ///   SQDECB Xtied, pattern, MUL #imm_factor
        /// </summary>
        public static unsafe long SaturatingDecrementBy8BitElementCount(long value, [ConstantExpected(Min = 1, Max = (byte)(16))] byte scale, [ConstantExpected] SveMaskPattern pattern = SveMaskPattern.All) { throw new PlatformNotSupportedException(); }

        /// <summary>
        /// uint32_t svqdecb_pat[_n_u32](uint32_t op, enum svpattern pattern, uint64_t imm_factor)
        ///   UQDECB Wtied, pattern, MUL #imm_factor
        /// </summary>
        public static unsafe uint SaturatingDecrementBy8BitElementCount(uint value, [ConstantExpected(Min = 1, Max = (byte)(16))] byte scale, [ConstantExpected] SveMaskPattern pattern = SveMaskPattern.All) { throw new PlatformNotSupportedException(); }

        /// <summary>
        /// uint64_t svqdecb_pat[_n_u64](uint64_t op, enum svpattern pattern, uint64_t imm_factor)
        ///   UQDECB Xtied, pattern, MUL #imm_factor
        /// </summary>
        public static unsafe ulong SaturatingDecrementBy8BitElementCount(ulong value, [ConstantExpected(Min = 1, Max = (byte)(16))] byte scale, [ConstantExpected] SveMaskPattern pattern = SveMaskPattern.All) { throw new PlatformNotSupportedException(); }


        ///  Saturating decrement by active element count

        /// <summary>
        /// int32_t svqdecp[_n_s32]_b8(int32_t op, svbool_t pg)
        ///   SQDECP Xtied, Pg.B, Wtied
        /// </summary>
        public static unsafe long SaturatingDecrementByActiveElementCount(int value, Vector<byte> from) { throw new PlatformNotSupportedException(); }

        /// <summary>
        /// int64_t svqdecp[_n_s64]_b8(int64_t op, svbool_t pg)
        ///   SQDECP Xtied, Pg.B
        /// </summary>
        public static unsafe long SaturatingDecrementByActiveElementCount(long value, Vector<byte> from) { throw new PlatformNotSupportedException(); }

        /// <summary>
        /// uint32_t svqdecp[_n_u32]_b8(uint32_t op, svbool_t pg)
        ///   UQDECP Wtied, Pg.B
        /// </summary>
        public static unsafe ulong SaturatingDecrementByActiveElementCount(uint value, Vector<byte> from) { throw new PlatformNotSupportedException(); }

        /// <summary>
        /// uint64_t svqdecp[_n_u64]_b8(uint64_t op, svbool_t pg)
        ///   UQDECP Xtied, Pg.B
        /// </summary>
        public static unsafe ulong SaturatingDecrementByActiveElementCount(ulong value, Vector<byte> from) { throw new PlatformNotSupportedException(); }

        /// <summary>
        /// svint16_t svqdecp[_s16](svint16_t op, svbool_t pg)
        ///   SQDECP Ztied.H, Pg
        /// </summary>
        public static unsafe Vector<short> SaturatingDecrementByActiveElementCount(Vector<short> value, Vector<short> from) { throw new PlatformNotSupportedException(); }

        /// <summary>
        /// svint32_t svqdecp[_s32](svint32_t op, svbool_t pg)
        ///   SQDECP Ztied.S, Pg
        /// </summary>
        public static unsafe Vector<int> SaturatingDecrementByActiveElementCount(Vector<int> value, Vector<int> from) { throw new PlatformNotSupportedException(); }

        /// <summary>
        /// svint64_t svqdecp[_s64](svint64_t op, svbool_t pg)
        ///   SQDECP Ztied.D, Pg
        /// </summary>
        public static unsafe Vector<long> SaturatingDecrementByActiveElementCount(Vector<long> value, Vector<long> from) { throw new PlatformNotSupportedException(); }

        /// <summary>
        /// int32_t svqdecp[_n_s32]_b16(int32_t op, svbool_t pg)
        ///   SQDECP Xtied, Pg.H, Wtied
        /// </summary>
        public static unsafe long SaturatingDecrementByActiveElementCount(int value, Vector<ushort> from) { throw new PlatformNotSupportedException(); }

        /// <summary>
        /// int64_t svqdecp[_n_s64]_b16(int64_t op, svbool_t pg)
        ///   SQDECP Xtied, Pg.H
        /// </summary>
        public static unsafe long SaturatingDecrementByActiveElementCount(long value, Vector<ushort> from) { throw new PlatformNotSupportedException(); }

        /// <summary>
        /// uint32_t svqdecp[_n_u32]_b16(uint32_t op, svbool_t pg)
        ///   UQDECP Wtied, Pg.H
        /// </summary>
        public static unsafe ulong SaturatingDecrementByActiveElementCount(uint value, Vector<ushort> from) { throw new PlatformNotSupportedException(); }

        /// <summary>
        /// uint64_t svqdecp[_n_u64]_b16(uint64_t op, svbool_t pg)
        ///   UQDECP Xtied, Pg.H
        /// </summary>
        public static unsafe ulong SaturatingDecrementByActiveElementCount(ulong value, Vector<ushort> from) { throw new PlatformNotSupportedException(); }

        /// <summary>
        /// svuint16_t svqdecp[_u16](svuint16_t op, svbool_t pg)
        ///   UQDECP Ztied.H, Pg
        /// </summary>
        public static unsafe Vector<ushort> SaturatingDecrementByActiveElementCount(Vector<ushort> value, Vector<ushort> from) { throw new PlatformNotSupportedException(); }

        /// <summary>
        /// int32_t svqdecp[_n_s32]_b32(int32_t op, svbool_t pg)
        ///   SQDECP Xtied, Pg.S, Wtied
        /// </summary>
        public static unsafe long SaturatingDecrementByActiveElementCount(int value, Vector<uint> from) { throw new PlatformNotSupportedException(); }

        /// <summary>
        /// int64_t svqdecp[_n_s64]_b32(int64_t op, svbool_t pg)
        ///   SQDECP Xtied, Pg.S
        /// </summary>
        public static unsafe long SaturatingDecrementByActiveElementCount(long value, Vector<uint> from) { throw new PlatformNotSupportedException(); }

        /// <summary>
        /// uint32_t svqdecp[_n_u32]_b32(uint32_t op, svbool_t pg)
        ///   UQDECP Wtied, Pg.S
        /// </summary>
        public static unsafe ulong SaturatingDecrementByActiveElementCount(uint value, Vector<uint> from) { throw new PlatformNotSupportedException(); }

        /// <summary>
        /// uint64_t svqdecp[_n_u64]_b32(uint64_t op, svbool_t pg)
        ///   UQDECP Xtied, Pg.S
        /// </summary>
        public static unsafe ulong SaturatingDecrementByActiveElementCount(ulong value, Vector<uint> from) { throw new PlatformNotSupportedException(); }

        /// <summary>
        /// svuint32_t svqdecp[_u32](svuint32_t op, svbool_t pg)
        ///   UQDECP Ztied.S, Pg
        /// </summary>
        public static unsafe Vector<uint> SaturatingDecrementByActiveElementCount(Vector<uint> value, Vector<uint> from) { throw new PlatformNotSupportedException(); }

        /// <summary>
        /// int32_t svqdecp[_n_s32]_b64(int32_t op, svbool_t pg)
        ///   SQDECP Xtied, Pg.D, Wtied
        /// </summary>
        public static unsafe long SaturatingDecrementByActiveElementCount(int value, Vector<ulong> from) { throw new PlatformNotSupportedException(); }

        /// <summary>
        /// int64_t svqdecp[_n_s64]_b64(int64_t op, svbool_t pg)
        ///   SQDECP Xtied, Pg.D
        /// </summary>
        public static unsafe long SaturatingDecrementByActiveElementCount(long value, Vector<ulong> from) { throw new PlatformNotSupportedException(); }

        /// <summary>
        /// uint32_t svqdecp[_n_u32]_b64(uint32_t op, svbool_t pg)
        ///   UQDECP Wtied, Pg.D
        /// </summary>
        public static unsafe ulong SaturatingDecrementByActiveElementCount(uint value, Vector<ulong> from) { throw new PlatformNotSupportedException(); }

        /// <summary>
        /// uint64_t svqdecp[_n_u64]_b64(uint64_t op, svbool_t pg)
        ///   UQDECP Xtied, Pg.D
        /// </summary>
        public static unsafe ulong SaturatingDecrementByActiveElementCount(ulong value, Vector<ulong> from) { throw new PlatformNotSupportedException(); }

        /// <summary>
        /// svuint64_t svqdecp[_u64](svuint64_t op, svbool_t pg)
        ///   UQDECP Ztied.D, Pg
        /// </summary>
        public static unsafe Vector<ulong> SaturatingDecrementByActiveElementCount(Vector<ulong> value, Vector<ulong> from) { throw new PlatformNotSupportedException(); }


        /// Saturating increment by number of halfword elements

        /// <summary>
        /// int32_t svqinch_pat[_n_s32](int32_t op, enum svpattern pattern, uint64_t imm_factor)
        ///   SQINCH Xtied, Wtied, pattern, MUL #imm_factor
        /// </summary>
        public static unsafe int SaturatingIncrementBy16BitElementCount(int value, [ConstantExpected(Min = 1, Max = (byte)(16))] byte scale, [ConstantExpected] SveMaskPattern pattern = SveMaskPattern.All) { throw new PlatformNotSupportedException(); }

        /// <summary>
        /// int64_t svqinch_pat[_n_s64](int64_t op, enum svpattern pattern, uint64_t imm_factor)
        ///   SQINCH Xtied, pattern, MUL #imm_factor
        /// </summary>
        public static unsafe long SaturatingIncrementBy16BitElementCount(long value, [ConstantExpected(Min = 1, Max = (byte)(16))] byte scale, [ConstantExpected] SveMaskPattern pattern = SveMaskPattern.All) { throw new PlatformNotSupportedException(); }

        /// <summary>
        /// uint32_t svqinch_pat[_n_u32](uint32_t op, enum svpattern pattern, uint64_t imm_factor)
        ///   UQINCH Wtied, pattern, MUL #imm_factor
        /// </summary>
        public static unsafe uint SaturatingIncrementBy16BitElementCount(uint value, [ConstantExpected(Min = 1, Max = (byte)(16))] byte scale, [ConstantExpected] SveMaskPattern pattern = SveMaskPattern.All) { throw new PlatformNotSupportedException(); }

        /// <summary>
        /// uint64_t svqinch_pat[_n_u64](uint64_t op, enum svpattern pattern, uint64_t imm_factor)
        ///   UQINCH Xtied, pattern, MUL #imm_factor
        /// </summary>
        public static unsafe ulong SaturatingIncrementBy16BitElementCount(ulong value, [ConstantExpected(Min = 1, Max = (byte)(16))] byte scale, [ConstantExpected] SveMaskPattern pattern = SveMaskPattern.All) { throw new PlatformNotSupportedException(); }

        /// <summary>
        /// svint16_t svqinch_pat[_s16](svint16_t op, enum svpattern pattern, uint64_t imm_factor)
        ///   SQINCH Ztied.H, pattern, MUL #imm_factor
        ///   MOVPRFX Zresult, Zop; SQINCH Zresult.H, pattern, MUL #imm_factor
        /// </summary>
        public static unsafe Vector<short> SaturatingIncrementBy16BitElementCount(Vector<short> value, [ConstantExpected(Min = 1, Max = (byte)(16))] byte scale, [ConstantExpected] SveMaskPattern pattern = SveMaskPattern.All) { throw new PlatformNotSupportedException(); }

        /// <summary>
        /// svuint16_t svqinch_pat[_u16](svuint16_t op, enum svpattern pattern, uint64_t imm_factor)
        ///   UQINCH Ztied.H, pattern, MUL #imm_factor
        ///   MOVPRFX Zresult, Zop; UQINCH Zresult.H, pattern, MUL #imm_factor
        /// </summary>
        public static unsafe Vector<ushort> SaturatingIncrementBy16BitElementCount(Vector<ushort> value, [ConstantExpected(Min = 1, Max = (byte)(16))] byte scale, [ConstantExpected] SveMaskPattern pattern = SveMaskPattern.All) { throw new PlatformNotSupportedException(); }


        /// Saturating increment by number of word elements

        /// <summary>
        /// int32_t svqincw_pat[_n_s32](int32_t op, enum svpattern pattern, uint64_t imm_factor)
        ///   SQINCW Xtied, Wtied, pattern, MUL #imm_factor
        /// </summary>
        public static unsafe int SaturatingIncrementBy32BitElementCount(int value, [ConstantExpected(Min = 1, Max = (byte)(16))] byte scale, [ConstantExpected] SveMaskPattern pattern = SveMaskPattern.All) { throw new PlatformNotSupportedException(); }

        /// <summary>
        /// int64_t svqincw_pat[_n_s64](int64_t op, enum svpattern pattern, uint64_t imm_factor)
        ///   SQINCW Xtied, pattern, MUL #imm_factor
        /// </summary>
        public static unsafe long SaturatingIncrementBy32BitElementCount(long value, [ConstantExpected(Min = 1, Max = (byte)(16))] byte scale, [ConstantExpected] SveMaskPattern pattern = SveMaskPattern.All) { throw new PlatformNotSupportedException(); }

        /// <summary>
        /// uint32_t svqincw_pat[_n_u32](uint32_t op, enum svpattern pattern, uint64_t imm_factor)
        ///   UQINCW Wtied, pattern, MUL #imm_factor
        /// </summary>
        public static unsafe uint SaturatingIncrementBy32BitElementCount(uint value, [ConstantExpected(Min = 1, Max = (byte)(16))] byte scale, [ConstantExpected] SveMaskPattern pattern = SveMaskPattern.All) { throw new PlatformNotSupportedException(); }

        /// <summary>
        /// uint64_t svqincw_pat[_n_u64](uint64_t op, enum svpattern pattern, uint64_t imm_factor)
        ///   UQINCW Xtied, pattern, MUL #imm_factor
        /// </summary>
        public static unsafe ulong SaturatingIncrementBy32BitElementCount(ulong value, [ConstantExpected(Min = 1, Max = (byte)(16))] byte scale, [ConstantExpected] SveMaskPattern pattern = SveMaskPattern.All) { throw new PlatformNotSupportedException(); }

        /// <summary>
        /// svint32_t svqincw_pat[_s32](svint32_t op, enum svpattern pattern, uint64_t imm_factor)
        ///   SQINCW Ztied.S, pattern, MUL #imm_factor
        ///   MOVPRFX Zresult, Zop; SQINCW Zresult.S, pattern, MUL #imm_factor
        /// </summary>
        public static unsafe Vector<int> SaturatingIncrementBy32BitElementCount(Vector<int> value, [ConstantExpected(Min = 1, Max = (byte)(16))] byte scale, [ConstantExpected] SveMaskPattern pattern = SveMaskPattern.All) { throw new PlatformNotSupportedException(); }

        /// <summary>
        /// svuint32_t svqincw_pat[_u32](svuint32_t op, enum svpattern pattern, uint64_t imm_factor)
        ///   UQINCW Ztied.S, pattern, MUL #imm_factor
        ///   MOVPRFX Zresult, Zop; UQINCW Zresult.S, pattern, MUL #imm_factor
        /// </summary>
        public static unsafe Vector<uint> SaturatingIncrementBy32BitElementCount(Vector<uint> value, [ConstantExpected(Min = 1, Max = (byte)(16))] byte scale, [ConstantExpected] SveMaskPattern pattern = SveMaskPattern.All) { throw new PlatformNotSupportedException(); }


        /// Saturating increment by number of doubleword elements

        /// <summary>
        /// int32_t svqincd_pat[_n_s32](int32_t op, enum svpattern pattern, uint64_t imm_factor)
        ///   SQINCD Xtied, Wtied, pattern, MUL #imm_factor
        /// </summary>
        public static unsafe int SaturatingIncrementBy64BitElementCount(int value, [ConstantExpected(Min = 1, Max = (byte)(16))] byte scale, [ConstantExpected] SveMaskPattern pattern = SveMaskPattern.All) { throw new PlatformNotSupportedException(); }

        /// <summary>
        /// int64_t svqincd_pat[_n_s64](int64_t op, enum svpattern pattern, uint64_t imm_factor)
        ///   SQINCD Xtied, pattern, MUL #imm_factor
        /// </summary>
        public static unsafe long SaturatingIncrementBy64BitElementCount(long value, [ConstantExpected(Min = 1, Max = (byte)(16))] byte scale, [ConstantExpected] SveMaskPattern pattern = SveMaskPattern.All) { throw new PlatformNotSupportedException(); }

        /// <summary>
        /// uint32_t svqincd_pat[_n_u32](uint32_t op, enum svpattern pattern, uint64_t imm_factor)
        ///   UQINCD Wtied, pattern, MUL #imm_factor
        /// </summary>
        public static unsafe uint SaturatingIncrementBy64BitElementCount(uint value, [ConstantExpected(Min = 1, Max = (byte)(16))] byte scale, [ConstantExpected] SveMaskPattern pattern = SveMaskPattern.All) { throw new PlatformNotSupportedException(); }

        /// <summary>
        /// uint64_t svqincd_pat[_n_u64](uint64_t op, enum svpattern pattern, uint64_t imm_factor)
        ///   UQINCD Xtied, pattern, MUL #imm_factor
        /// </summary>
        public static unsafe ulong SaturatingIncrementBy64BitElementCount(ulong value, [ConstantExpected(Min = 1, Max = (byte)(16))] byte scale, [ConstantExpected] SveMaskPattern pattern = SveMaskPattern.All) { throw new PlatformNotSupportedException(); }

        /// <summary>
        /// svint64_t svqincd_pat[_s64](svint64_t op, enum svpattern pattern, uint64_t imm_factor)
        ///   SQINCD Ztied.D, pattern, MUL #imm_factor
        ///   MOVPRFX Zresult, Zop; SQINCD Zresult.D, pattern, MUL #imm_factor
        /// </summary>
        public static unsafe Vector<long> SaturatingIncrementBy64BitElementCount(Vector<long> value, [ConstantExpected(Min = 1, Max = (byte)(16))] byte scale, [ConstantExpected] SveMaskPattern pattern = SveMaskPattern.All) { throw new PlatformNotSupportedException(); }

        /// <summary>
        /// svuint64_t svqincd_pat[_u64](svuint64_t op, enum svpattern pattern, uint64_t imm_factor)
        ///   UQINCD Ztied.D, pattern, MUL #imm_factor
        ///   MOVPRFX Zresult, Zop; UQINCD Zresult.D, pattern, MUL #imm_factor
        /// </summary>
        public static unsafe Vector<ulong> SaturatingIncrementBy64BitElementCount(Vector<ulong> value, [ConstantExpected(Min = 1, Max = (byte)(16))] byte scale, [ConstantExpected] SveMaskPattern pattern = SveMaskPattern.All) { throw new PlatformNotSupportedException(); }


        /// Saturating increment by number of byte elements

        /// <summary>
        /// int32_t svqincb_pat[_n_s32](int32_t op, enum svpattern pattern, uint64_t imm_factor)
        ///   SQINCB Xtied, Wtied, pattern, MUL #imm_factor
        /// </summary>
        public static unsafe int SaturatingIncrementBy8BitElementCount(int value, [ConstantExpected(Min = 1, Max = (byte)(16))] byte scale, [ConstantExpected] SveMaskPattern pattern = SveMaskPattern.All) { throw new PlatformNotSupportedException(); }

        /// <summary>
        /// int64_t svqincb_pat[_n_s64](int64_t op, enum svpattern pattern, uint64_t imm_factor)
        ///   SQINCB Xtied, pattern, MUL #imm_factor
        /// </summary>
        public static unsafe long SaturatingIncrementBy8BitElementCount(long value, [ConstantExpected(Min = 1, Max = (byte)(16))] byte scale, [ConstantExpected] SveMaskPattern pattern = SveMaskPattern.All) { throw new PlatformNotSupportedException(); }

        /// <summary>
        /// uint32_t svqincb_pat[_n_u32](uint32_t op, enum svpattern pattern, uint64_t imm_factor)
        ///   UQINCB Wtied, pattern, MUL #imm_factor
        /// </summary>
        public static unsafe uint SaturatingIncrementBy8BitElementCount(uint value, [ConstantExpected(Min = 1, Max = (byte)(16))] byte scale, [ConstantExpected] SveMaskPattern pattern = SveMaskPattern.All) { throw new PlatformNotSupportedException(); }

        /// <summary>
        /// uint64_t svqincb_pat[_n_u64](uint64_t op, enum svpattern pattern, uint64_t imm_factor)
        ///   UQINCB Xtied, pattern, MUL #imm_factor
        /// </summary>
        public static unsafe ulong SaturatingIncrementBy8BitElementCount(ulong value, [ConstantExpected(Min = 1, Max = (byte)(16))] byte scale, [ConstantExpected] SveMaskPattern pattern = SveMaskPattern.All) { throw new PlatformNotSupportedException(); }


        ///  Saturating increment by active element count

        /// <summary>
        /// int32_t svqincp[_n_s32]_b8(int32_t op, svbool_t pg)
        ///   SQINCP Xtied, Pg.B, Wtied
        /// </summary>
        public static unsafe long SaturatingIncrementByActiveElementCount(int value, Vector<byte> from) { throw new PlatformNotSupportedException(); }

        /// <summary>
        /// int64_t svqincp[_n_s64]_b8(int64_t op, svbool_t pg)
        ///   SQINCP Xtied, Pg.B
        /// </summary>
        public static unsafe long SaturatingIncrementByActiveElementCount(long value, Vector<byte> from) { throw new PlatformNotSupportedException(); }

        /// <summary>
        /// uint32_t svqincp[_n_u32]_b8(uint32_t op, svbool_t pg)
        ///   UQINCP Wtied, Pg.B
        /// </summary>
        public static unsafe ulong SaturatingIncrementByActiveElementCount(uint value, Vector<byte> from) { throw new PlatformNotSupportedException(); }

        /// <summary>
        /// uint64_t svqincp[_n_u64]_b8(uint64_t op, svbool_t pg)
        ///   UQINCP Xtied, Pg.B
        /// </summary>
        public static unsafe ulong SaturatingIncrementByActiveElementCount(ulong value, Vector<byte> from) { throw new PlatformNotSupportedException(); }

        /// <summary>
        /// svint16_t svqincp[_s16](svint16_t op, svbool_t pg)
        ///   SQINCP Ztied.H, Pg
        /// </summary>
        public static unsafe Vector<short> SaturatingIncrementByActiveElementCount(Vector<short> value, Vector<short> from) { throw new PlatformNotSupportedException(); }

        /// <summary>
        /// svint32_t svqincp[_s32](svint32_t op, svbool_t pg)
        ///   SQINCP Ztied.S, Pg
        /// </summary>
        public static unsafe Vector<int> SaturatingIncrementByActiveElementCount(Vector<int> value, Vector<int> from) { throw new PlatformNotSupportedException(); }

        /// <summary>
        /// svint64_t svqincp[_s64](svint64_t op, svbool_t pg)
        ///   SQINCP Ztied.D, Pg
        /// </summary>
        public static unsafe Vector<long> SaturatingIncrementByActiveElementCount(Vector<long> value, Vector<long> from) { throw new PlatformNotSupportedException(); }

        /// <summary>
        /// int32_t svqincp[_n_s32]_b16(int32_t op, svbool_t pg)
        ///   SQINCP Xtied, Pg.H, Wtied
        /// </summary>
        public static unsafe long SaturatingIncrementByActiveElementCount(int value, Vector<ushort> from) { throw new PlatformNotSupportedException(); }

        /// <summary>
        /// int64_t svqincp[_n_s64]_b16(int64_t op, svbool_t pg)
        ///   SQINCP Xtied, Pg.H
        /// </summary>
        public static unsafe long SaturatingIncrementByActiveElementCount(long value, Vector<ushort> from) { throw new PlatformNotSupportedException(); }

        /// <summary>
        /// uint32_t svqincp[_n_u32]_b16(uint32_t op, svbool_t pg)
        ///   UQINCP Wtied, Pg.H
        /// </summary>
        public static unsafe ulong SaturatingIncrementByActiveElementCount(uint value, Vector<ushort> from) { throw new PlatformNotSupportedException(); }

        /// <summary>
        /// uint64_t svqincp[_n_u64]_b16(uint64_t op, svbool_t pg)
        ///   UQINCP Xtied, Pg.H
        /// </summary>
        public static unsafe ulong SaturatingIncrementByActiveElementCount(ulong value, Vector<ushort> from) { throw new PlatformNotSupportedException(); }

        /// <summary>
        /// svuint16_t svqincp[_u16](svuint16_t op, svbool_t pg)
        ///   UQINCP Ztied.H, Pg
        /// </summary>
        public static unsafe Vector<ushort> SaturatingIncrementByActiveElementCount(Vector<ushort> value, Vector<ushort> from) { throw new PlatformNotSupportedException(); }

        /// <summary>
        /// int32_t svqincp[_n_s32]_b32(int32_t op, svbool_t pg)
        ///   SQINCP Xtied, Pg.S, Wtied
        /// </summary>
        public static unsafe long SaturatingIncrementByActiveElementCount(int value, Vector<uint> from) { throw new PlatformNotSupportedException(); }

        /// <summary>
        /// int64_t svqincp[_n_s64]_b32(int64_t op, svbool_t pg)
        ///   SQINCP Xtied, Pg.S
        /// </summary>
        public static unsafe long SaturatingIncrementByActiveElementCount(long value, Vector<uint> from) { throw new PlatformNotSupportedException(); }

        /// <summary>
        /// uint32_t svqincp[_n_u32]_b32(uint32_t op, svbool_t pg)
        ///   UQINCP Wtied, Pg.S
        /// </summary>
        public static unsafe ulong SaturatingIncrementByActiveElementCount(uint value, Vector<uint> from) { throw new PlatformNotSupportedException(); }

        /// <summary>
        /// uint64_t svqincp[_n_u64]_b32(uint64_t op, svbool_t pg)
        ///   UQINCP Xtied, Pg.S
        /// </summary>
        public static unsafe ulong SaturatingIncrementByActiveElementCount(ulong value, Vector<uint> from) { throw new PlatformNotSupportedException(); }

        /// <summary>
        /// svuint32_t svqincp[_u32](svuint32_t op, svbool_t pg)
        ///   UQINCP Ztied.S, Pg
        /// </summary>
        public static unsafe Vector<uint> SaturatingIncrementByActiveElementCount(Vector<uint> value, Vector<uint> from) { throw new PlatformNotSupportedException(); }

        /// <summary>
        /// int32_t svqincp[_n_s32]_b64(int32_t op, svbool_t pg)
        ///   SQINCP Xtied, Pg.D, Wtied
        /// </summary>
        public static unsafe long SaturatingIncrementByActiveElementCount(int value, Vector<ulong> from) { throw new PlatformNotSupportedException(); }

        /// <summary>
        /// int64_t svqincp[_n_s64]_b64(int64_t op, svbool_t pg)
        ///   SQINCP Xtied, Pg.D
        /// </summary>
        public static unsafe long SaturatingIncrementByActiveElementCount(long value, Vector<ulong> from) { throw new PlatformNotSupportedException(); }

        /// <summary>
        /// uint32_t svqincp[_n_u32]_b64(uint32_t op, svbool_t pg)
        ///   UQINCP Wtied, Pg.D
        /// </summary>
        public static unsafe ulong SaturatingIncrementByActiveElementCount(uint value, Vector<ulong> from) { throw new PlatformNotSupportedException(); }

        /// <summary>
        /// uint64_t svqincp[_n_u64]_b64(uint64_t op, svbool_t pg)
        ///   UQINCP Xtied, Pg.D
        /// </summary>
        public static unsafe ulong SaturatingIncrementByActiveElementCount(ulong value, Vector<ulong> from) { throw new PlatformNotSupportedException(); }

        /// <summary>
        /// svuint64_t svqincp[_u64](svuint64_t op, svbool_t pg)
        ///   UQINCP Ztied.D, Pg
        /// </summary>
        public static unsafe Vector<ulong> SaturatingIncrementByActiveElementCount(Vector<ulong> value, Vector<ulong> from) { throw new PlatformNotSupportedException(); }


        ///  Scale : Adjust exponent

        /// <summary>
        /// svfloat64_t svscale[_f64]_m(svbool_t pg, svfloat64_t op1, svint64_t op2)
        ///   FSCALE Ztied1.D, Pg/M, Ztied1.D, Zop2.D
        /// svfloat64_t svscale[_f64]_x(svbool_t pg, svfloat64_t op1, svint64_t op2)
        ///   FSCALE Ztied1.D, Pg/M, Ztied1.D, Zop2.D
        /// svfloat64_t svscale[_f64]_z(svbool_t pg, svfloat64_t op1, svint64_t op2)
        /// </summary>
        public static unsafe Vector<double> Scale(Vector<double> left, Vector<long> right) { throw new PlatformNotSupportedException(); }

        /// <summary>
        /// svfloat32_t svscale[_f32]_m(svbool_t pg, svfloat32_t op1, svint32_t op2)
        ///   FSCALE Ztied1.S, Pg/M, Ztied1.S, Zop2.S
        /// svfloat32_t svscale[_f32]_x(svbool_t pg, svfloat32_t op1, svint32_t op2)
        ///   FSCALE Ztied1.S, Pg/M, Ztied1.S, Zop2.S
        /// svfloat32_t svscale[_f32]_z(svbool_t pg, svfloat32_t op1, svint32_t op2)
        /// </summary>
        public static unsafe Vector<float> Scale(Vector<float> left, Vector<int> right) { throw new PlatformNotSupportedException(); }


        ///  SignExtend16 : Sign-extend the low 16 bits

        /// <summary>
        /// svint32_t svexth[_s32]_m(svint32_t inactive, svbool_t pg, svint32_t op)
        ///   SXTH Ztied.S, Pg/M, Zop.S
        ///   MOVPRFX Zresult, Zinactive; SXTH Zresult.S, Pg/M, Zop.S
        /// svint32_t svexth[_s32]_x(svbool_t pg, svint32_t op)
        ///   SXTH Ztied.S, Pg/M, Ztied.S
        ///   MOVPRFX Zresult, Zop; SXTH Zresult.S, Pg/M, Zop.S
        /// svint32_t svexth[_s32]_z(svbool_t pg, svint32_t op)
        ///   MOVPRFX Zresult.S, Pg/Z, Zop.S; SXTH Zresult.S, Pg/M, Zop.S
        /// </summary>
        public static unsafe Vector<int> SignExtend16(Vector<int> value) { throw new PlatformNotSupportedException(); }

        /// <summary>
        /// svint64_t svexth[_s64]_m(svint64_t inactive, svbool_t pg, svint64_t op)
        ///   SXTH Ztied.D, Pg/M, Zop.D
        ///   MOVPRFX Zresult, Zinactive; SXTH Zresult.D, Pg/M, Zop.D
        /// svint64_t svexth[_s64]_x(svbool_t pg, svint64_t op)
        ///   SXTH Ztied.D, Pg/M, Ztied.D
        ///   MOVPRFX Zresult, Zop; SXTH Zresult.D, Pg/M, Zop.D
        /// svint64_t svexth[_s64]_z(svbool_t pg, svint64_t op)
        ///   MOVPRFX Zresult.D, Pg/Z, Zop.D; SXTH Zresult.D, Pg/M, Zop.D
        /// </summary>
        public static unsafe Vector<long> SignExtend16(Vector<long> value) { throw new PlatformNotSupportedException(); }


        ///  SignExtend32 : Sign-extend the low 32 bits

        /// <summary>
        /// svint64_t svextw[_s64]_m(svint64_t inactive, svbool_t pg, svint64_t op)
        ///   SXTW Ztied.D, Pg/M, Zop.D
        ///   MOVPRFX Zresult, Zinactive; SXTW Zresult.D, Pg/M, Zop.D
        /// svint64_t svextw[_s64]_x(svbool_t pg, svint64_t op)
        ///   SXTW Ztied.D, Pg/M, Ztied.D
        ///   MOVPRFX Zresult, Zop; SXTW Zresult.D, Pg/M, Zop.D
        /// svint64_t svextw[_s64]_z(svbool_t pg, svint64_t op)
        ///   MOVPRFX Zresult.D, Pg/Z, Zop.D; SXTW Zresult.D, Pg/M, Zop.D
        /// </summary>
        public static unsafe Vector<long> SignExtend32(Vector<long> value) { throw new PlatformNotSupportedException(); }


        ///  SignExtend8 : Sign-extend the low 8 bits

        /// <summary>
        /// svint16_t svextb[_s16]_m(svint16_t inactive, svbool_t pg, svint16_t op)
        ///   SXTB Ztied.H, Pg/M, Zop.H
        ///   MOVPRFX Zresult, Zinactive; SXTB Zresult.H, Pg/M, Zop.H
        /// svint16_t svextb[_s16]_x(svbool_t pg, svint16_t op)
        ///   SXTB Ztied.H, Pg/M, Ztied.H
        ///   MOVPRFX Zresult, Zop; SXTB Zresult.H, Pg/M, Zop.H
        /// svint16_t svextb[_s16]_z(svbool_t pg, svint16_t op)
        ///   MOVPRFX Zresult.H, Pg/Z, Zop.H; SXTB Zresult.H, Pg/M, Zop.H
        /// </summary>
        public static unsafe Vector<short> SignExtend8(Vector<short> value) { throw new PlatformNotSupportedException(); }

        /// <summary>
        /// svint32_t svextb[_s32]_m(svint32_t inactive, svbool_t pg, svint32_t op)
        ///   SXTB Ztied.S, Pg/M, Zop.S
        ///   MOVPRFX Zresult, Zinactive; SXTB Zresult.S, Pg/M, Zop.S
        /// svint32_t svextb[_s32]_x(svbool_t pg, svint32_t op)
        ///   SXTB Ztied.S, Pg/M, Ztied.S
        ///   MOVPRFX Zresult, Zop; SXTB Zresult.S, Pg/M, Zop.S
        /// svint32_t svextb[_s32]_z(svbool_t pg, svint32_t op)
        ///   MOVPRFX Zresult.S, Pg/Z, Zop.S; SXTB Zresult.S, Pg/M, Zop.S
        /// </summary>
        public static unsafe Vector<int> SignExtend8(Vector<int> value) { throw new PlatformNotSupportedException(); }

        /// <summary>
        /// svint64_t svextb[_s64]_m(svint64_t inactive, svbool_t pg, svint64_t op)
        ///   SXTB Ztied.D, Pg/M, Zop.D
        ///   MOVPRFX Zresult, Zinactive; SXTB Zresult.D, Pg/M, Zop.D
        /// svint64_t svextb[_s64]_x(svbool_t pg, svint64_t op)
        ///   SXTB Ztied.D, Pg/M, Ztied.D
        ///   MOVPRFX Zresult, Zop; SXTB Zresult.D, Pg/M, Zop.D
        /// svint64_t svextb[_s64]_z(svbool_t pg, svint64_t op)
        ///   MOVPRFX Zresult.D, Pg/Z, Zop.D; SXTB Zresult.D, Pg/M, Zop.D
        /// </summary>
        public static unsafe Vector<long> SignExtend8(Vector<long> value) { throw new PlatformNotSupportedException(); }


<<<<<<< HEAD
        ///  Splice two vectors under predicate control

        /// <summary>
        /// svuint8_t svsplice[_u8](svbool_t pg, svuint8_t op1, svuint8_t op2)
        ///   SPLICE Ztied1.B, Pg, Ztied1.B, Zop2.B
        /// </summary>
        public static unsafe Vector<byte> Splice(Vector<byte> mask, Vector<byte> left, Vector<byte> right) { throw new PlatformNotSupportedException(); }

        /// <summary>
        /// svfloat64_t svsplice[_f64](svbool_t pg, svfloat64_t op1, svfloat64_t op2)
        ///   SPLICE Ztied1.D, Pg, Ztied1.D, Zop2.D
        /// </summary>
        public static unsafe Vector<double> Splice(Vector<double> mask, Vector<double> left, Vector<double> right) { throw new PlatformNotSupportedException(); }

        /// <summary>
        /// svint16_t svsplice[_s16](svbool_t pg, svint16_t op1, svint16_t op2)
        ///   SPLICE Ztied1.H, Pg, Ztied1.H, Zop2.H
        /// </summary>
        public static unsafe Vector<short> Splice(Vector<short> mask, Vector<short> left, Vector<short> right) { throw new PlatformNotSupportedException(); }

        /// <summary>
        /// svint32_t svsplice[_s32](svbool_t pg, svint32_t op1, svint32_t op2)
        ///   SPLICE Ztied1.S, Pg, Ztied1.S, Zop2.S
        /// </summary>
        public static unsafe Vector<int> Splice(Vector<int> mask, Vector<int> left, Vector<int> right) { throw new PlatformNotSupportedException(); }

        /// <summary>
        /// svint64_t svsplice[_s64](svbool_t pg, svint64_t op1, svint64_t op2)
        ///   SPLICE Ztied1.D, Pg, Ztied1.D, Zop2.D
        /// </summary>
        public static unsafe Vector<long> Splice(Vector<long> mask, Vector<long> left, Vector<long> right) { throw new PlatformNotSupportedException(); }

        /// <summary>
        /// svint8_t svsplice[_s8](svbool_t pg, svint8_t op1, svint8_t op2)
        ///   SPLICE Ztied1.B, Pg, Ztied1.B, Zop2.B
        /// </summary>
        public static unsafe Vector<sbyte> Splice(Vector<sbyte> mask, Vector<sbyte> left, Vector<sbyte> right) { throw new PlatformNotSupportedException(); }

        /// <summary>
        /// svfloat32_t svsplice[_f32](svbool_t pg, svfloat32_t op1, svfloat32_t op2)
        ///   SPLICE Ztied1.S, Pg, Ztied1.S, Zop2.S
        /// </summary>
        public static unsafe Vector<float> Splice(Vector<float> mask, Vector<float> left, Vector<float> right) { throw new PlatformNotSupportedException(); }

        /// <summary>
        /// svuint16_t svsplice[_u16](svbool_t pg, svuint16_t op1, svuint16_t op2)
        ///   SPLICE Ztied1.H, Pg, Ztied1.H, Zop2.H
        /// </summary>
        public static unsafe Vector<ushort> Splice(Vector<ushort> mask, Vector<ushort> left, Vector<ushort> right) { throw new PlatformNotSupportedException(); }

        /// <summary>
        /// svuint32_t svsplice[_u32](svbool_t pg, svuint32_t op1, svuint32_t op2)
        ///   SPLICE Ztied1.S, Pg, Ztied1.S, Zop2.S
        /// </summary>
        public static unsafe Vector<uint> Splice(Vector<uint> mask, Vector<uint> left, Vector<uint> right) { throw new PlatformNotSupportedException(); }

        /// <summary>
        /// svuint64_t svsplice[_u64](svbool_t pg, svuint64_t op1, svuint64_t op2)
        ///   SPLICE Ztied1.D, Pg, Ztied1.D, Zop2.D
        /// </summary>
        public static unsafe Vector<ulong> Splice(Vector<ulong> mask, Vector<ulong> left, Vector<ulong> right) { throw new PlatformNotSupportedException(); }
=======
        ///  Sqrt : Square root

        /// <summary>
        /// svfloat64_t svsqrt[_f64]_m(svfloat64_t inactive, svbool_t pg, svfloat64_t op)
        ///   FSQRT Ztied.D, Pg/M, Zop.D
        /// svfloat64_t svsqrt[_f64]_x(svbool_t pg, svfloat64_t op)
        ///   FSQRT Ztied.D, Pg/M, Ztied.D
        /// svfloat64_t svsqrt[_f64]_z(svbool_t pg, svfloat64_t op)
        /// </summary>
        public static unsafe Vector<double> Sqrt(Vector<double> value) { throw new PlatformNotSupportedException(); }

        /// <summary>
        /// svfloat32_t svsqrt[_f32]_m(svfloat32_t inactive, svbool_t pg, svfloat32_t op)
        ///   FSQRT Ztied.S, Pg/M, Zop.S
        /// svfloat32_t svsqrt[_f32]_x(svbool_t pg, svfloat32_t op)
        ///   FSQRT Ztied.S, Pg/M, Ztied.S
        /// svfloat32_t svsqrt[_f32]_z(svbool_t pg, svfloat32_t op)
        /// </summary>
        public static unsafe Vector<float> Sqrt(Vector<float> value) { throw new PlatformNotSupportedException(); }
>>>>>>> 3bcc9476


        ///  Non-truncating store

        /// <summary>
        /// void svst1[_u8](svbool_t pg, uint8_t *base, svuint8_t data)
        ///   ST1B Zdata.B, Pg, [Xbase, #0, MUL VL]
        /// </summary>
        public static unsafe void StoreAndZip(Vector<byte> mask, byte* address, Vector<byte> data) { throw new PlatformNotSupportedException(); }

        /// <summary>
        /// void svst2[_u8](svbool_t pg, uint8_t *base, svuint8x2_t data)
        ///   ST2B {Zdata0.B, Zdata1.B}, Pg, [Xbase, #0, MUL VL]
        /// </summary>
        public static unsafe void StoreAndZip(Vector<byte> mask, byte* address, (Vector<byte> Value1, Vector<byte> Value2) data) { throw new PlatformNotSupportedException(); }

        /// <summary>
        /// void svst3[_u8](svbool_t pg, uint8_t *base, svuint8x3_t data)
        ///   ST3B {Zdata0.B - Zdata2.B}, Pg, [Xbase, #0, MUL VL]
        /// </summary>
        public static unsafe void StoreAndZip(Vector<byte> mask, byte* address, (Vector<byte> Value1, Vector<byte> Value2, Vector<byte> Value3) data) { throw new PlatformNotSupportedException(); }

        /// <summary>
        /// void svst4[_u8](svbool_t pg, uint8_t *base, svuint8x4_t data)
        ///   ST4B {Zdata0.B - Zdata3.B}, Pg, [Xbase, #0, MUL VL]
        /// </summary>
        public static unsafe void StoreAndZip(Vector<byte> mask, byte* address, (Vector<byte> Value1, Vector<byte> Value2, Vector<byte> Value3, Vector<byte> Value4) data) { throw new PlatformNotSupportedException(); }

        /// <summary>
        /// void svst1[_f64](svbool_t pg, float64_t *base, svfloat64_t data)
        ///   ST1D Zdata.D, Pg, [Xbase, #0, MUL VL]
        /// </summary>
        public static unsafe void StoreAndZip(Vector<double> mask, double* address, Vector<double> data) { throw new PlatformNotSupportedException(); }

        /// <summary>
        /// void svst2[_f64](svbool_t pg, float64_t *base, svfloat64x2_t data)
        ///   ST2D {Zdata0.D, Zdata1.D}, Pg, [Xbase, #0, MUL VL]
        /// </summary>
        public static unsafe void StoreAndZip(Vector<double> mask, double* address, (Vector<double> Value1, Vector<double> Value2) data) { throw new PlatformNotSupportedException(); }

        /// <summary>
        /// void svst3[_f64](svbool_t pg, float64_t *base, svfloat64x3_t data)
        ///   ST3D {Zdata0.D - Zdata2.D}, Pg, [Xbase, #0, MUL VL]
        /// </summary>
        public static unsafe void StoreAndZip(Vector<double> mask, double* address, (Vector<double> Value1, Vector<double> Value2, Vector<double> Value3) data) { throw new PlatformNotSupportedException(); }

        /// <summary>
        /// void svst4[_f64](svbool_t pg, float64_t *base, svfloat64x4_t data)
        ///   ST4D {Zdata0.D - Zdata3.D}, Pg, [Xbase, #0, MUL VL]
        /// </summary>
        public static unsafe void StoreAndZip(Vector<double> mask, double* address, (Vector<double> Value1, Vector<double> Value2, Vector<double> Value3, Vector<double> Value4) data) { throw new PlatformNotSupportedException(); }

        /// <summary>
        /// void svst1[_s16](svbool_t pg, int16_t *base, svint16_t data)
        ///   ST1H Zdata.H, Pg, [Xbase, #0, MUL VL]
        /// </summary>
        public static unsafe void StoreAndZip(Vector<short> mask, short* address, Vector<short> data) { throw new PlatformNotSupportedException(); }

        /// <summary>
        /// void svst2[_s16](svbool_t pg, int16_t *base, svint16x2_t data)
        ///   ST2H {Zdata0.H, Zdata1.H}, Pg, [Xbase, #0, MUL VL]
        /// </summary>
        public static unsafe void StoreAndZip(Vector<short> mask, short* address, (Vector<short> Value1, Vector<short> Value2) data) { throw new PlatformNotSupportedException(); }

        /// <summary>
        /// void svst3[_s16](svbool_t pg, int16_t *base, svint16x3_t data)
        ///   ST3H {Zdata0.H - Zdata2.H}, Pg, [Xbase, #0, MUL VL]
        /// </summary>
        public static unsafe void StoreAndZip(Vector<short> mask, short* address, (Vector<short> Value1, Vector<short> Value2, Vector<short> Value3) data) { throw new PlatformNotSupportedException(); }

        /// <summary>
        /// void svst4[_s16](svbool_t pg, int16_t *base, svint16x4_t data)
        ///   ST4H {Zdata0.H - Zdata3.H}, Pg, [Xbase, #0, MUL VL]
        /// </summary>
        public static unsafe void StoreAndZip(Vector<short> mask, short* address, (Vector<short> Value1, Vector<short> Value2, Vector<short> Value3, Vector<short> Value4) data) { throw new PlatformNotSupportedException(); }

        /// <summary>
        /// void svst1[_s32](svbool_t pg, int32_t *base, svint32_t data)
        ///   ST1W Zdata.S, Pg, [Xbase, #0, MUL VL]
        /// </summary>
        public static unsafe void StoreAndZip(Vector<int> mask, int* address, Vector<int> data) { throw new PlatformNotSupportedException(); }

        /// <summary>
        /// void svst2[_s32](svbool_t pg, int32_t *base, svint32x2_t data)
        ///   ST2W {Zdata0.S, Zdata1.S}, Pg, [Xbase, #0, MUL VL]
        /// </summary>
        public static unsafe void StoreAndZip(Vector<int> mask, int* address, (Vector<int> Value1, Vector<int> Value2) data) { throw new PlatformNotSupportedException(); }

        /// <summary>
        /// void svst3[_s32](svbool_t pg, int32_t *base, svint32x3_t data)
        ///   ST3W {Zdata0.S - Zdata2.S}, Pg, [Xbase, #0, MUL VL]
        /// </summary>
        public static unsafe void StoreAndZip(Vector<int> mask, int* address, (Vector<int> Value1, Vector<int> Value2, Vector<int> Value3) data) { throw new PlatformNotSupportedException(); }

        /// <summary>
        /// void svst4[_s32](svbool_t pg, int32_t *base, svint32x4_t data)
        ///   ST4W {Zdata0.S - Zdata3.S}, Pg, [Xbase, #0, MUL VL]
        /// </summary>
        public static unsafe void StoreAndZip(Vector<int> mask, int* address, (Vector<int> Value1, Vector<int> Value2, Vector<int> Value3, Vector<int> Value4) data) { throw new PlatformNotSupportedException(); }

        /// <summary>
        /// void svst1[_s64](svbool_t pg, int64_t *base, svint64_t data)
        ///   ST1D Zdata.D, Pg, [Xbase, #0, MUL VL]
        /// </summary>
        public static unsafe void StoreAndZip(Vector<long> mask, long* address, Vector<long> data) { throw new PlatformNotSupportedException(); }

        /// <summary>
        /// void svst2[_s64](svbool_t pg, int64_t *base, svint64x2_t data)
        ///   ST2D {Zdata0.D, Zdata1.D}, Pg, [Xbase, #0, MUL VL]
        /// </summary>
        public static unsafe void StoreAndZip(Vector<long> mask, long* address, (Vector<long> Value1, Vector<long> Value2) data) { throw new PlatformNotSupportedException(); }

        /// <summary>
        /// void svst3[_s64](svbool_t pg, int64_t *base, svint64x3_t data)
        ///   ST3D {Zdata0.D - Zdata2.D}, Pg, [Xbase, #0, MUL VL]
        /// </summary>
        public static unsafe void StoreAndZip(Vector<long> mask, long* address, (Vector<long> Value1, Vector<long> Value2, Vector<long> Value3) data) { throw new PlatformNotSupportedException(); }

        /// <summary>
        /// void svst4[_s64](svbool_t pg, int64_t *base, svint64x4_t data)
        ///   ST4D {Zdata0.D - Zdata3.D}, Pg, [Xbase, #0, MUL VL]
        /// </summary>
        public static unsafe void StoreAndZip(Vector<long> mask, long* address, (Vector<long> Value1, Vector<long> Value2, Vector<long> Value3, Vector<long> Value4) data) { throw new PlatformNotSupportedException(); }

        /// <summary>
        /// void svst1[_s8](svbool_t pg, int8_t *base, svint8_t data)
        ///   ST1B Zdata.B, Pg, [Xbase, #0, MUL VL]
        /// </summary>
        public static unsafe void StoreAndZip(Vector<sbyte> mask, sbyte* address, Vector<sbyte> data) { throw new PlatformNotSupportedException(); }

        /// <summary>
        /// void svst2[_s8](svbool_t pg, int8_t *base, svint8x2_t data)
        ///   ST2B {Zdata0.B, Zdata1.B}, Pg, [Xbase, #0, MUL VL]
        /// </summary>
        public static unsafe void StoreAndZip(Vector<sbyte> mask, sbyte* address, (Vector<sbyte> Value1, Vector<sbyte> Value2) data) { throw new PlatformNotSupportedException(); }

        /// <summary>
        /// void svst3[_s8](svbool_t pg, int8_t *base, svint8x3_t data)
        ///   ST3B {Zdata0.B - Zdata2.B}, Pg, [Xbase, #0, MUL VL]
        /// </summary>
        public static unsafe void StoreAndZip(Vector<sbyte> mask, sbyte* address, (Vector<sbyte> Value1, Vector<sbyte> Value2, Vector<sbyte> Value3) data) { throw new PlatformNotSupportedException(); }

        /// <summary>
        /// void svst4[_s8](svbool_t pg, int8_t *base, svint8x4_t data)
        ///   ST4B {Zdata0.B - Zdata3.B}, Pg, [Xbase, #0, MUL VL]
        /// </summary>
        public static unsafe void StoreAndZip(Vector<sbyte> mask, sbyte* address, (Vector<sbyte> Value1, Vector<sbyte> Value2, Vector<sbyte> Value3, Vector<sbyte> Value4) data) { throw new PlatformNotSupportedException(); }

        /// <summary>
        /// void svst1[_f32](svbool_t pg, float32_t *base, svfloat32_t data)
        ///   ST1W Zdata.S, Pg, [Xbase, #0, MUL VL]
        /// </summary>
        public static unsafe void StoreAndZip(Vector<float> mask, float* address, Vector<float> data) { throw new PlatformNotSupportedException(); }

        /// <summary>
        /// void svst2[_f32](svbool_t pg, float32_t *base, svfloat32x2_t data)
        ///   ST2W {Zdata0.S, Zdata1.S}, Pg, [Xbase, #0, MUL VL]
        /// </summary>
        public static unsafe void StoreAndZip(Vector<float> mask, float* address, (Vector<float> Value1, Vector<float> Value2) data) { throw new PlatformNotSupportedException(); }

        /// <summary>
        /// void svst3[_f32](svbool_t pg, float32_t *base, svfloat32x3_t data)
        ///   ST3W {Zdata0.S - Zdata2.S}, Pg, [Xbase, #0, MUL VL]
        /// </summary>
        public static unsafe void StoreAndZip(Vector<float> mask, float* address, (Vector<float> Value1, Vector<float> Value2, Vector<float> Value3) data) { throw new PlatformNotSupportedException(); }

        /// <summary>
        /// void svst4[_f32](svbool_t pg, float32_t *base, svfloat32x4_t data)
        ///   ST4W {Zdata0.S - Zdata3.S}, Pg, [Xbase, #0, MUL VL]
        /// </summary>
        public static unsafe void StoreAndZip(Vector<float> mask, float* address, (Vector<float> Value1, Vector<float> Value2, Vector<float> Value3, Vector<float> Value4) data) { throw new PlatformNotSupportedException(); }

        /// <summary>
        /// void svst1[_u16](svbool_t pg, uint16_t *base, svuint16_t data)
        ///   ST1H Zdata.H, Pg, [Xbase, #0, MUL VL]
        /// </summary>
        public static unsafe void StoreAndZip(Vector<ushort> mask, ushort* address, Vector<ushort> data) { throw new PlatformNotSupportedException(); }

        /// <summary>
        /// void svst2[_u16](svbool_t pg, uint16_t *base, svuint16x2_t data)
        ///   ST2H {Zdata0.H, Zdata1.H}, Pg, [Xbase, #0, MUL VL]
        /// </summary>
        public static unsafe void StoreAndZip(Vector<ushort> mask, ushort* address, (Vector<ushort> Value1, Vector<ushort> Value2) data) { throw new PlatformNotSupportedException(); }

        /// <summary>
        /// void svst3[_u16](svbool_t pg, uint16_t *base, svuint16x3_t data)
        ///   ST3H {Zdata0.H - Zdata2.H}, Pg, [Xbase, #0, MUL VL]
        /// </summary>
        public static unsafe void StoreAndZip(Vector<ushort> mask, ushort* address, (Vector<ushort> Value1, Vector<ushort> Value2, Vector<ushort> Value3) data) { throw new PlatformNotSupportedException(); }

        /// <summary>
        /// void svst4[_u16](svbool_t pg, uint16_t *base, svuint16x4_t data)
        ///   ST4H {Zdata0.H - Zdata3.H}, Pg, [Xbase, #0, MUL VL]
        /// </summary>
        public static unsafe void StoreAndZip(Vector<ushort> mask, ushort* address, (Vector<ushort> Value1, Vector<ushort> Value2, Vector<ushort> Value3, Vector<ushort> Value4) data) { throw new PlatformNotSupportedException(); }

        /// <summary>
        /// void svst1[_u32](svbool_t pg, uint32_t *base, svuint32_t data)
        ///   ST1W Zdata.S, Pg, [Xbase, #0, MUL VL]
        /// </summary>
        public static unsafe void StoreAndZip(Vector<uint> mask, uint* address, Vector<uint> data) { throw new PlatformNotSupportedException(); }

        /// <summary>
        /// void svst2[_u32](svbool_t pg, uint32_t *base, svuint32x2_t data)
        ///   ST2W {Zdata0.S, Zdata1.S}, Pg, [Xbase, #0, MUL VL]
        /// </summary>
        public static unsafe void StoreAndZip(Vector<uint> mask, uint* address, (Vector<uint> Value1, Vector<uint> Value2) data) { throw new PlatformNotSupportedException(); }

        /// <summary>
        /// void svst3[_u32](svbool_t pg, uint32_t *base, svuint32x3_t data)
        ///   ST3W {Zdata0.S - Zdata2.S}, Pg, [Xbase, #0, MUL VL]
        /// </summary>
        public static unsafe void StoreAndZip(Vector<uint> mask, uint* address, (Vector<uint> Value1, Vector<uint> Value2, Vector<uint> Value3) data) { throw new PlatformNotSupportedException(); }

        /// <summary>
        /// void svst4[_u32](svbool_t pg, uint32_t *base, svuint32x4_t data)
        ///   ST4W {Zdata0.S - Zdata3.S}, Pg, [Xbase, #0, MUL VL]
        /// </summary>
        public static unsafe void StoreAndZip(Vector<uint> mask, uint* address, (Vector<uint> Value1, Vector<uint> Value2, Vector<uint> Value3, Vector<uint> Value4) data) { throw new PlatformNotSupportedException(); }

        /// <summary>
        /// void svst1[_u64](svbool_t pg, uint64_t *base, svuint64_t data)
        ///   ST1D Zdata.D, Pg, [Xbase, #0, MUL VL]
        /// </summary>
        public static unsafe void StoreAndZip(Vector<ulong> mask, ulong* address, Vector<ulong> data) { throw new PlatformNotSupportedException(); }

        /// <summary>
        /// void svst2[_u64](svbool_t pg, uint64_t *base, svuint64x2_t data)
        ///   ST2D {Zdata0.D, Zdata1.D}, Pg, [Xbase, #0, MUL VL]
        /// </summary>
        public static unsafe void StoreAndZip(Vector<ulong> mask, ulong* address, (Vector<ulong> Value1, Vector<ulong> Value2) data) { throw new PlatformNotSupportedException(); }

        /// <summary>
        /// void svst3[_u64](svbool_t pg, uint64_t *base, svuint64x3_t data)
        ///   ST3D {Zdata0.D - Zdata2.D}, Pg, [Xbase, #0, MUL VL]
        /// </summary>
        public static unsafe void StoreAndZip(Vector<ulong> mask, ulong* address, (Vector<ulong> Value1, Vector<ulong> Value2, Vector<ulong> Value3) data) { throw new PlatformNotSupportedException(); }

        /// <summary>
        /// void svst4[_u64](svbool_t pg, uint64_t *base, svuint64x4_t data)
        ///   ST4D {Zdata0.D - Zdata3.D}, Pg, [Xbase, #0, MUL VL]
        /// </summary>
        public static unsafe void StoreAndZip(Vector<ulong> mask, ulong* address, (Vector<ulong> Value1, Vector<ulong> Value2, Vector<ulong> Value3, Vector<ulong> Value4) data) { throw new PlatformNotSupportedException(); }
        ///  Truncate to 8 bits and store

        /// <summary>
        /// void svst1b[_s16](svbool_t pg, int8_t *base, svint16_t data)
        ///   ST1B Zdata.H, Pg, [Xbase, #0, MUL VL]
        /// </summary>
        public static unsafe void StoreNarrowing(Vector<short> mask, sbyte* address, Vector<short> data) { throw new PlatformNotSupportedException(); }


        /// <summary>
        /// void svst1b[_s32](svbool_t pg, int8_t *base, svint32_t data)
        ///   ST1B Zdata.S, Pg, [Xbase, #0, MUL VL]
        /// </summary>
        public static unsafe void StoreNarrowing(Vector<int> mask, sbyte* address, Vector<int> data) { throw new PlatformNotSupportedException(); }

        /// <summary>
        /// void svst1h[_s32](svbool_t pg, int16_t *base, svint32_t data)
        ///   ST1H Zdata.S, Pg, [Xbase, #0, MUL VL]
        /// </summary>
        public static unsafe void StoreNarrowing(Vector<int> mask, short* address, Vector<int> data) { throw new PlatformNotSupportedException(); }

        /// <summary>
        /// void svst1b[_s64](svbool_t pg, int8_t *base, svint64_t data)
        ///   ST1B Zdata.D, Pg, [Xbase, #0, MUL VL]
        /// </summary>
        public static unsafe void StoreNarrowing(Vector<long> mask, sbyte* address, Vector<long> data) { throw new PlatformNotSupportedException(); }

        /// <summary>
        /// void svst1h[_s64](svbool_t pg, int16_t *base, svint64_t data)
        ///   ST1H Zdata.D, Pg, [Xbase, #0, MUL VL]
        /// </summary>
        public static unsafe void StoreNarrowing(Vector<long> mask, short* address, Vector<long> data) { throw new PlatformNotSupportedException(); }

        /// <summary>
        /// void svst1w[_s64](svbool_t pg, int32_t *base, svint64_t data)
        ///   ST1W Zdata.D, Pg, [Xbase, #0, MUL VL]
        /// </summary>
        public static unsafe void StoreNarrowing(Vector<long> mask, int* address, Vector<long> data) { throw new PlatformNotSupportedException(); }

        /// <summary>
        /// void svst1b[_u16](svbool_t pg, uint8_t *base, svuint16_t data)
        ///   ST1B Zdata.H, Pg, [Xbase, #0, MUL VL]
        /// </summary>
        public static unsafe void StoreNarrowing(Vector<ushort> mask, byte* address, Vector<ushort> data) { throw new PlatformNotSupportedException(); }

        /// <summary>
        /// void svst1b[_u32](svbool_t pg, uint8_t *base, svuint32_t data)
        ///   ST1B Zdata.S, Pg, [Xbase, #0, MUL VL]
        /// </summary>
        public static unsafe void StoreNarrowing(Vector<uint> mask, byte* address, Vector<uint> data) { throw new PlatformNotSupportedException(); }

        /// <summary>
        /// void svst1h[_u32](svbool_t pg, uint16_t *base, svuint32_t data)
        ///   ST1H Zdata.S, Pg, [Xbase, #0, MUL VL]
        /// </summary>
        public static unsafe void StoreNarrowing(Vector<uint> mask, ushort* address, Vector<uint> data) { throw new PlatformNotSupportedException(); }

        /// <summary>
        /// void svst1b[_u64](svbool_t pg, uint8_t *base, svuint64_t data)
        ///   ST1B Zdata.D, Pg, [Xbase, #0, MUL VL]
        /// </summary>
        public static unsafe void StoreNarrowing(Vector<ulong> mask, byte* address, Vector<ulong> data) { throw new PlatformNotSupportedException(); }

        /// <summary>
        /// void svst1h[_u64](svbool_t pg, uint16_t *base, svuint64_t data)
        ///   ST1H Zdata.D, Pg, [Xbase, #0, MUL VL]
        /// </summary>
        public static unsafe void StoreNarrowing(Vector<ulong> mask, ushort* address, Vector<ulong> data) { throw new PlatformNotSupportedException(); }

        /// <summary>
        /// void svst1w[_u64](svbool_t pg, uint32_t *base, svuint64_t data)
        ///   ST1W Zdata.D, Pg, [Xbase, #0, MUL VL]
        /// </summary>
        public static unsafe void StoreNarrowing(Vector<ulong> mask, uint* address, Vector<ulong> data) { throw new PlatformNotSupportedException(); }


        ///  Non-truncating store, non-temporal

        /// <summary>
        /// void svstnt1[_u8](svbool_t pg, uint8_t *base, svuint8_t data)
        ///   STNT1B Zdata.B, Pg, [Xbase, #0, MUL VL]
        /// </summary>
        public static unsafe void StoreNonTemporal(Vector<byte> mask, byte* address, Vector<byte> data) { throw new PlatformNotSupportedException(); }

        /// <summary>
        /// void svstnt1[_f64](svbool_t pg, float64_t *base, svfloat64_t data)
        ///   STNT1D Zdata.D, Pg, [Xbase, #0, MUL VL]
        /// </summary>
        public static unsafe void StoreNonTemporal(Vector<double> mask, double* address, Vector<double> data) { throw new PlatformNotSupportedException(); }

        /// <summary>
        /// void svstnt1[_s16](svbool_t pg, int16_t *base, svint16_t data)
        ///   STNT1H Zdata.H, Pg, [Xbase, #0, MUL VL]
        /// </summary>
        public static unsafe void StoreNonTemporal(Vector<short> mask, short* address, Vector<short> data) { throw new PlatformNotSupportedException(); }

        /// <summary>
        /// void svstnt1[_s32](svbool_t pg, int32_t *base, svint32_t data)
        ///   STNT1W Zdata.S, Pg, [Xbase, #0, MUL VL]
        /// </summary>
        public static unsafe void StoreNonTemporal(Vector<int> mask, int* address, Vector<int> data) { throw new PlatformNotSupportedException(); }

        /// <summary>
        /// void svstnt1[_s64](svbool_t pg, int64_t *base, svint64_t data)
        ///   STNT1D Zdata.D, Pg, [Xbase, #0, MUL VL]
        /// </summary>
        public static unsafe void StoreNonTemporal(Vector<long> mask, long* address, Vector<long> data) { throw new PlatformNotSupportedException(); }

        /// <summary>
        /// void svstnt1[_s8](svbool_t pg, int8_t *base, svint8_t data)
        ///   STNT1B Zdata.B, Pg, [Xbase, #0, MUL VL]
        /// </summary>
        public static unsafe void StoreNonTemporal(Vector<sbyte> mask, sbyte* address, Vector<sbyte> data) { throw new PlatformNotSupportedException(); }

        /// <summary>
        /// void svstnt1[_f32](svbool_t pg, float32_t *base, svfloat32_t data)
        ///   STNT1W Zdata.S, Pg, [Xbase, #0, MUL VL]
        /// </summary>
        public static unsafe void StoreNonTemporal(Vector<float> mask, float* address, Vector<float> data) { throw new PlatformNotSupportedException(); }

        /// <summary>
        /// void svstnt1[_u16](svbool_t pg, uint16_t *base, svuint16_t data)
        ///   STNT1H Zdata.H, Pg, [Xbase, #0, MUL VL]
        /// </summary>
        public static unsafe void StoreNonTemporal(Vector<ushort> mask, ushort* address, Vector<ushort> data) { throw new PlatformNotSupportedException(); }

        /// <summary>
        /// void svstnt1[_u32](svbool_t pg, uint32_t *base, svuint32_t data)
        ///   STNT1W Zdata.S, Pg, [Xbase, #0, MUL VL]
        /// </summary>
        public static unsafe void StoreNonTemporal(Vector<uint> mask, uint* address, Vector<uint> data) { throw new PlatformNotSupportedException(); }

        /// <summary>
        /// void svstnt1[_u64](svbool_t pg, uint64_t *base, svuint64_t data)
        ///   STNT1D Zdata.D, Pg, [Xbase, #0, MUL VL]
        /// </summary>
        public static unsafe void StoreNonTemporal(Vector<ulong> mask, ulong* address, Vector<ulong> data) { throw new PlatformNotSupportedException(); }


        ///  Subtract : Subtract

        /// <summary>
        /// svint8_t svsub[_s8]_m(svbool_t pg, svint8_t op1, svint8_t op2)
        ///   SUB Ztied1.B, Pg/M, Ztied1.B, Zop2.B
        ///   MOVPRFX Zresult, Zop1; SUB Zresult.B, Pg/M, Zresult.B, Zop2.B
        /// svint8_t svsub[_s8]_x(svbool_t pg, svint8_t op1, svint8_t op2)
        ///   SUB Ztied1.B, Pg/M, Ztied1.B, Zop2.B
        ///   SUB Zresult.B, Zop1.B, Zop2.B
        /// svint8_t svsub[_s8]_z(svbool_t pg, svint8_t op1, svint8_t op2)
        ///   MOVPRFX Zresult.B, Pg/Z, Zop1.B; SUB Zresult.B, Pg/M, Zresult.B, Zop2.B
        /// </summary>
        public static unsafe Vector<sbyte> Subtract(Vector<sbyte> left, Vector<sbyte> right) { throw new PlatformNotSupportedException(); }

        /// <summary>
        /// svint16_t svsub[_s16]_m(svbool_t pg, svint16_t op1, svint16_t op2)
        ///   SUB Ztied1.H, Pg/M, Ztied1.H, Zop2.H
        ///   MOVPRFX Zresult, Zop1; SUB Zresult.H, Pg/M, Zresult.H, Zop2.H
        /// svint16_t svsub[_s16]_x(svbool_t pg, svint16_t op1, svint16_t op2)
        ///   SUB Ztied1.H, Pg/M, Ztied1.H, Zop2.H
        ///   SUB Zresult.H, Zop1.H, Zop2.H
        /// svint16_t svsub[_s16]_z(svbool_t pg, svint16_t op1, svint16_t op2)
        ///   MOVPRFX Zresult.H, Pg/Z, Zop1.H; SUB Zresult.H, Pg/M, Zresult.H, Zop2.H
        /// </summary>
        public static unsafe Vector<short> Subtract(Vector<short> left, Vector<short> right) { throw new PlatformNotSupportedException(); }

        /// <summary>
        /// svint32_t svsub[_s32]_m(svbool_t pg, svint32_t op1, svint32_t op2)
        ///   SUB Ztied1.S, Pg/M, Ztied1.S, Zop2.S
        ///   MOVPRFX Zresult, Zop1; SUB Zresult.S, Pg/M, Zresult.S, Zop2.S
        /// svint32_t svsub[_s32]_x(svbool_t pg, svint32_t op1, svint32_t op2)
        ///   SUB Ztied1.S, Pg/M, Ztied1.S, Zop2.S
        ///   SUB Zresult.S, Zop1.S, Zop2.S
        /// svint32_t svsub[_s32]_z(svbool_t pg, svint32_t op1, svint32_t op2)
        ///   MOVPRFX Zresult.S, Pg/Z, Zop1.S; SUB Zresult.S, Pg/M, Zresult.S, Zop2.S
        /// </summary>
        public static unsafe Vector<int> Subtract(Vector<int> left, Vector<int> right) { throw new PlatformNotSupportedException(); }

        /// <summary>
        /// svint64_t svsub[_s64]_m(svbool_t pg, svint64_t op1, svint64_t op2)
        ///   SUB Ztied1.D, Pg/M, Ztied1.D, Zop2.D
        ///   MOVPRFX Zresult, Zop1; SUB Zresult.D, Pg/M, Zresult.D, Zop2.D
        /// svint64_t svsub[_s64]_x(svbool_t pg, svint64_t op1, svint64_t op2)
        ///   SUB Ztied1.D, Pg/M, Ztied1.D, Zop2.D
        ///   SUB Zresult.D, Zop1.D, Zop2.D
        /// svint64_t svsub[_s64]_z(svbool_t pg, svint64_t op1, svint64_t op2)
        ///   MOVPRFX Zresult.D, Pg/Z, Zop1.D; SUB Zresult.D, Pg/M, Zresult.D, Zop2.D
        /// </summary>
        public static unsafe Vector<long> Subtract(Vector<long> left, Vector<long> right) { throw new PlatformNotSupportedException(); }

        /// <summary>
        /// svuint8_t svsub[_u8]_m(svbool_t pg, svuint8_t op1, svuint8_t op2)
        ///   SUB Ztied1.B, Pg/M, Ztied1.B, Zop2.B
        ///   MOVPRFX Zresult, Zop1; SUB Zresult.B, Pg/M, Zresult.B, Zop2.B
        /// svuint8_t svsub[_u8]_x(svbool_t pg, svuint8_t op1, svuint8_t op2)
        ///   SUB Ztied1.B, Pg/M, Ztied1.B, Zop2.B
        ///   SUB Zresult.B, Zop1.B, Zop2.B
        /// svuint8_t svsub[_u8]_z(svbool_t pg, svuint8_t op1, svuint8_t op2)
        ///   MOVPRFX Zresult.B, Pg/Z, Zop1.B; SUB Zresult.B, Pg/M, Zresult.B, Zop2.B
        /// </summary>
        public static unsafe Vector<byte> Subtract(Vector<byte> left, Vector<byte> right) { throw new PlatformNotSupportedException(); }

        /// <summary>
        /// svuint16_t svsub[_u16]_m(svbool_t pg, svuint16_t op1, svuint16_t op2)
        ///   SUB Ztied1.H, Pg/M, Ztied1.H, Zop2.H
        ///   MOVPRFX Zresult, Zop1; SUB Zresult.H, Pg/M, Zresult.H, Zop2.H
        /// svuint16_t svsub[_u16]_x(svbool_t pg, svuint16_t op1, svuint16_t op2)
        ///   SUB Ztied1.H, Pg/M, Ztied1.H, Zop2.H
        ///   SUB Zresult.H, Zop1.H, Zop2.H
        /// svuint16_t svsub[_u16]_z(svbool_t pg, svuint16_t op1, svuint16_t op2)
        ///   MOVPRFX Zresult.H, Pg/Z, Zop1.H; SUB Zresult.H, Pg/M, Zresult.H, Zop2.H
        /// </summary>
        public static unsafe Vector<ushort> Subtract(Vector<ushort> left, Vector<ushort> right) { throw new PlatformNotSupportedException(); }

        /// <summary>
        /// svuint32_t svsub[_u32]_m(svbool_t pg, svuint32_t op1, svuint32_t op2)
        ///   SUB Ztied1.S, Pg/M, Ztied1.S, Zop2.S
        ///   MOVPRFX Zresult, Zop1; SUB Zresult.S, Pg/M, Zresult.S, Zop2.S
        /// svuint32_t svsub[_u32]_x(svbool_t pg, svuint32_t op1, svuint32_t op2)
        ///   SUB Ztied1.S, Pg/M, Ztied1.S, Zop2.S
        ///   SUB Zresult.S, Zop1.S, Zop2.S
        /// svuint32_t svsub[_u32]_z(svbool_t pg, svuint32_t op1, svuint32_t op2)
        ///   MOVPRFX Zresult.S, Pg/Z, Zop1.S; SUB Zresult.S, Pg/M, Zresult.S, Zop2.S
        /// </summary>
        public static unsafe Vector<uint> Subtract(Vector<uint> left, Vector<uint> right) { throw new PlatformNotSupportedException(); }

        /// <summary>
        /// svuint64_t svsub[_u64]_m(svbool_t pg, svuint64_t op1, svuint64_t op2)
        ///   SUB Ztied1.D, Pg/M, Ztied1.D, Zop2.D
        ///   MOVPRFX Zresult, Zop1; SUB Zresult.D, Pg/M, Zresult.D, Zop2.D
        /// svuint64_t svsub[_u64]_x(svbool_t pg, svuint64_t op1, svuint64_t op2)
        ///   SUB Ztied1.D, Pg/M, Ztied1.D, Zop2.D
        ///   SUB Zresult.D, Zop1.D, Zop2.D
        /// svuint64_t svsub[_u64]_z(svbool_t pg, svuint64_t op1, svuint64_t op2)
        ///   MOVPRFX Zresult.D, Pg/Z, Zop1.D; SUB Zresult.D, Pg/M, Zresult.D, Zop2.D
        /// </summary>
        public static unsafe Vector<ulong> Subtract(Vector<ulong> left, Vector<ulong> right) { throw new PlatformNotSupportedException(); }

        /// <summary>
        /// svfloat32_t svsub[_f32]_m(svbool_t pg, svfloat32_t op1, svfloat32_t op2)
        ///   FSUB Ztied1.S, Pg/M, Ztied1.S, Zop2.S
        ///   MOVPRFX Zresult, Zop1; FSUB Zresult.S, Pg/M, Zresult.S, Zop2.S
        /// svfloat32_t svsub[_f32]_x(svbool_t pg, svfloat32_t op1, svfloat32_t op2)
        ///   FSUB Ztied1.S, Pg/M, Ztied1.S, Zop2.S
        ///   FSUB Zresult.S, Zop1.S, Zop2.S
        ///   MOVPRFX Zresult, Zop1; FSUB Zresult.S, Pg/M, Zresult.S, Zop2.S
        /// svfloat32_t svsub[_f32]_z(svbool_t pg, svfloat32_t op1, svfloat32_t op2)
        ///   MOVPRFX Zresult.S, Pg/Z, Zop1.S; FSUB Zresult.S, Pg/M, Zresult.S, Zop2.S
        /// </summary>
        public static unsafe Vector<float> Subtract(Vector<float> left, Vector<float> right) { throw new PlatformNotSupportedException(); }

        /// <summary>
        /// svfloat64_t svsub[_f64]_m(svbool_t pg, svfloat64_t op1, svfloat64_t op2)
        ///   FSUB Ztied1.D, Pg/M, Ztied1.D, Zop2.D
        ///   MOVPRFX Zresult, Zop1; FSUB Zresult.D, Pg/M, Zresult.D, Zop2.D
        /// svfloat64_t svsub[_f64]_x(svbool_t pg, svfloat64_t op1, svfloat64_t op2)
        ///   FSUB Ztied1.D, Pg/M, Ztied1.D, Zop2.D
        ///   FSUB Zresult.D, Zop1.D, Zop2.D
        ///   MOVPRFX Zresult, Zop1; FSUB Zresult.D, Pg/M, Zresult.D, Zop2.D
        /// svfloat64_t svsub[_f64]_z(svbool_t pg, svfloat64_t op1, svfloat64_t op2)
        ///   MOVPRFX Zresult.D, Pg/Z, Zop1.D; FSUB Zresult.D, Pg/M, Zresult.D, Zop2.D
        /// </summary>
        public static unsafe Vector<double> Subtract(Vector<double> left, Vector<double> right) { throw new PlatformNotSupportedException(); }

        ///  SubtractSaturate : Saturating subtract

        /// <summary>
        /// svuint8_t svqsub[_u8](svuint8_t op1, svuint8_t op2)
        ///   UQSUB Zresult.B, Zop1.B, Zop2.B
        /// </summary>
        public static unsafe Vector<byte> SubtractSaturate(Vector<byte> left, Vector<byte> right) { throw new PlatformNotSupportedException(); }

        /// <summary>
        /// svint16_t svqsub[_s16](svint16_t op1, svint16_t op2)
        ///   SQSUB Zresult.H, Zop1.H, Zop2.H
        /// </summary>
        public static unsafe Vector<short> SubtractSaturate(Vector<short> left, Vector<short> right) { throw new PlatformNotSupportedException(); }

        /// <summary>
        /// svint32_t svqsub[_s32](svint32_t op1, svint32_t op2)
        ///   SQSUB Zresult.S, Zop1.S, Zop2.S
        /// </summary>
        public static unsafe Vector<int> SubtractSaturate(Vector<int> left, Vector<int> right) { throw new PlatformNotSupportedException(); }

        /// <summary>
        /// svint64_t svqsub[_s64](svint64_t op1, svint64_t op2)
        ///   SQSUB Zresult.D, Zop1.D, Zop2.D
        /// </summary>
        public static unsafe Vector<long> SubtractSaturate(Vector<long> left, Vector<long> right) { throw new PlatformNotSupportedException(); }

        /// <summary>
        /// svint8_t svqsub[_s8](svint8_t op1, svint8_t op2)
        ///   SQSUB Zresult.B, Zop1.B, Zop2.B
        /// </summary>
        public static unsafe Vector<sbyte> SubtractSaturate(Vector<sbyte> left, Vector<sbyte> right) { throw new PlatformNotSupportedException(); }

        /// <summary>
        /// svuint16_t svqsub[_u16](svuint16_t op1, svuint16_t op2)
        ///   UQSUB Zresult.H, Zop1.H, Zop2.H
        /// </summary>
        public static unsafe Vector<ushort> SubtractSaturate(Vector<ushort> left, Vector<ushort> right) { throw new PlatformNotSupportedException(); }

        /// <summary>
        /// svuint32_t svqsub[_u32](svuint32_t op1, svuint32_t op2)
        ///   UQSUB Zresult.S, Zop1.S, Zop2.S
        /// </summary>
        public static unsafe Vector<uint> SubtractSaturate(Vector<uint> left, Vector<uint> right) { throw new PlatformNotSupportedException(); }

        /// <summary>
        /// svuint64_t svqsub[_u64](svuint64_t op1, svuint64_t op2)
        ///   UQSUB Zresult.D, Zop1.D, Zop2.D
        /// </summary>
        public static unsafe Vector<ulong> SubtractSaturate(Vector<ulong> left, Vector<ulong> right) { throw new PlatformNotSupportedException(); }


        ///  SignExtendWideningLower : Unpack and extend low half

        /// <summary>
        /// svint16_t svunpklo[_s16](svint8_t op)
        ///   SUNPKLO Zresult.H, Zop.B
        /// </summary>
        public static unsafe Vector<short> SignExtendWideningLower(Vector<sbyte> value) { throw new PlatformNotSupportedException(); }

        /// <summary>
        /// svint32_t svunpklo[_s32](svint16_t op)
        ///   SUNPKLO Zresult.S, Zop.H
        /// </summary>
        public static unsafe Vector<int> SignExtendWideningLower(Vector<short> value) { throw new PlatformNotSupportedException(); }

        /// <summary>
        /// svint64_t svunpklo[_s64](svint32_t op)
        ///   SUNPKLO Zresult.D, Zop.S
        /// </summary>
        public static unsafe Vector<long> SignExtendWideningLower(Vector<int> value) { throw new PlatformNotSupportedException(); }


        ///  SignExtendWideningUpper : Unpack and extend high half

        /// <summary>
        /// svint16_t svunpkhi[_s16](svint8_t op)
        ///   SUNPKHI Zresult.H, Zop.B
        /// </summary>
        public static unsafe Vector<short> SignExtendWideningUpper(Vector<sbyte> value) { throw new PlatformNotSupportedException(); }

        /// <summary>
        /// svint32_t svunpkhi[_s32](svint16_t op)
        ///   SUNPKHI Zresult.S, Zop.H
        /// </summary>
        public static unsafe Vector<int> SignExtendWideningUpper(Vector<short> value) { throw new PlatformNotSupportedException(); }

        /// <summary>
        /// svint64_t svunpkhi[_s64](svint32_t op)
        ///   SUNPKHI Zresult.D, Zop.S
        /// </summary>
        public static unsafe Vector<long> SignExtendWideningUpper(Vector<int> value) { throw new PlatformNotSupportedException(); }


        ///  Interleave even elements from two inputs

        /// <summary>
        /// svuint8_t svtrn1[_u8](svuint8_t op1, svuint8_t op2)
        ///   TRN1 Zresult.B, Zop1.B, Zop2.B
        /// </summary>
        public static unsafe Vector<byte> TransposeEven(Vector<byte> left, Vector<byte> right) { throw new PlatformNotSupportedException(); }

        /// <summary>
        /// svfloat64_t svtrn1[_f64](svfloat64_t op1, svfloat64_t op2)
        ///   TRN1 Zresult.D, Zop1.D, Zop2.D
        /// </summary>
        public static unsafe Vector<double> TransposeEven(Vector<double> left, Vector<double> right) { throw new PlatformNotSupportedException(); }

        /// <summary>
        /// svint16_t svtrn1[_s16](svint16_t op1, svint16_t op2)
        ///   TRN1 Zresult.H, Zop1.H, Zop2.H
        /// </summary>
        public static unsafe Vector<short> TransposeEven(Vector<short> left, Vector<short> right) { throw new PlatformNotSupportedException(); }

        /// <summary>
        /// svint32_t svtrn1[_s32](svint32_t op1, svint32_t op2)
        ///   TRN1 Zresult.S, Zop1.S, Zop2.S
        /// </summary>
        public static unsafe Vector<int> TransposeEven(Vector<int> left, Vector<int> right) { throw new PlatformNotSupportedException(); }

        /// <summary>
        /// svint64_t svtrn1[_s64](svint64_t op1, svint64_t op2)
        ///   TRN1 Zresult.D, Zop1.D, Zop2.D
        /// </summary>
        public static unsafe Vector<long> TransposeEven(Vector<long> left, Vector<long> right) { throw new PlatformNotSupportedException(); }

        /// <summary>
        /// svint8_t svtrn1[_s8](svint8_t op1, svint8_t op2)
        ///   TRN1 Zresult.B, Zop1.B, Zop2.B
        /// </summary>
        public static unsafe Vector<sbyte> TransposeEven(Vector<sbyte> left, Vector<sbyte> right) { throw new PlatformNotSupportedException(); }

        /// <summary>
        /// svfloat32_t svtrn1[_f32](svfloat32_t op1, svfloat32_t op2)
        ///   TRN1 Zresult.S, Zop1.S, Zop2.S
        /// </summary>
        public static unsafe Vector<float> TransposeEven(Vector<float> left, Vector<float> right) { throw new PlatformNotSupportedException(); }

        /// <summary>
        /// svuint16_t svtrn1[_u16](svuint16_t op1, svuint16_t op2)
        ///   TRN1 Zresult.H, Zop1.H, Zop2.H
        /// </summary>
        public static unsafe Vector<ushort> TransposeEven(Vector<ushort> left, Vector<ushort> right) { throw new PlatformNotSupportedException(); }

        /// <summary>
        /// svuint32_t svtrn1[_u32](svuint32_t op1, svuint32_t op2)
        ///   TRN1 Zresult.S, Zop1.S, Zop2.S
        /// </summary>
        public static unsafe Vector<uint> TransposeEven(Vector<uint> left, Vector<uint> right) { throw new PlatformNotSupportedException(); }

        /// <summary>
        /// svuint64_t svtrn1[_u64](svuint64_t op1, svuint64_t op2)
        ///   TRN1 Zresult.D, Zop1.D, Zop2.D
        /// </summary>
        public static unsafe Vector<ulong> TransposeEven(Vector<ulong> left, Vector<ulong> right) { throw new PlatformNotSupportedException(); }


        ///  Interleave odd elements from two inputs

        /// <summary>
        /// svuint8_t svtrn2[_u8](svuint8_t op1, svuint8_t op2)
        ///   TRN2 Zresult.B, Zop1.B, Zop2.B
        /// </summary>
        public static unsafe Vector<byte> TransposeOdd(Vector<byte> left, Vector<byte> right) { throw new PlatformNotSupportedException(); }

        /// <summary>
        /// svfloat64_t svtrn2[_f64](svfloat64_t op1, svfloat64_t op2)
        ///   TRN2 Zresult.D, Zop1.D, Zop2.D
        /// </summary>
        public static unsafe Vector<double> TransposeOdd(Vector<double> left, Vector<double> right) { throw new PlatformNotSupportedException(); }

        /// <summary>
        /// svint16_t svtrn2[_s16](svint16_t op1, svint16_t op2)
        ///   TRN2 Zresult.H, Zop1.H, Zop2.H
        /// </summary>
        public static unsafe Vector<short> TransposeOdd(Vector<short> left, Vector<short> right) { throw new PlatformNotSupportedException(); }

        /// <summary>
        /// svint32_t svtrn2[_s32](svint32_t op1, svint32_t op2)
        ///   TRN2 Zresult.S, Zop1.S, Zop2.S
        /// </summary>
        public static unsafe Vector<int> TransposeOdd(Vector<int> left, Vector<int> right) { throw new PlatformNotSupportedException(); }

        /// <summary>
        /// svint64_t svtrn2[_s64](svint64_t op1, svint64_t op2)
        ///   TRN2 Zresult.D, Zop1.D, Zop2.D
        /// </summary>
        public static unsafe Vector<long> TransposeOdd(Vector<long> left, Vector<long> right) { throw new PlatformNotSupportedException(); }

        /// <summary>
        /// svint8_t svtrn2[_s8](svint8_t op1, svint8_t op2)
        ///   TRN2 Zresult.B, Zop1.B, Zop2.B
        /// </summary>
        public static unsafe Vector<sbyte> TransposeOdd(Vector<sbyte> left, Vector<sbyte> right) { throw new PlatformNotSupportedException(); }

        /// <summary>
        /// svfloat32_t svtrn2[_f32](svfloat32_t op1, svfloat32_t op2)
        ///   TRN2 Zresult.S, Zop1.S, Zop2.S
        /// </summary>
        public static unsafe Vector<float> TransposeOdd(Vector<float> left, Vector<float> right) { throw new PlatformNotSupportedException(); }

        /// <summary>
        /// svuint16_t svtrn2[_u16](svuint16_t op1, svuint16_t op2)
        ///   TRN2 Zresult.H, Zop1.H, Zop2.H
        /// </summary>
        public static unsafe Vector<ushort> TransposeOdd(Vector<ushort> left, Vector<ushort> right) { throw new PlatformNotSupportedException(); }

        /// <summary>
        /// svuint32_t svtrn2[_u32](svuint32_t op1, svuint32_t op2)
        ///   TRN2 Zresult.S, Zop1.S, Zop2.S
        /// </summary>
        public static unsafe Vector<uint> TransposeOdd(Vector<uint> left, Vector<uint> right) { throw new PlatformNotSupportedException(); }

        /// <summary>
        /// svuint64_t svtrn2[_u64](svuint64_t op1, svuint64_t op2)
        ///   TRN2 Zresult.D, Zop1.D, Zop2.D
        /// </summary>
        public static unsafe Vector<ulong> TransposeOdd(Vector<ulong> left, Vector<ulong> right) { throw new PlatformNotSupportedException(); }


        ///  UnzipEven : Concatenate even elements from two inputs

        /// <summary>
        /// svint8_t svuzp1[_s8](svint8_t op1, svint8_t op2)
        /// </summary>
        public static unsafe Vector<sbyte> UnzipEven(Vector<sbyte> left, Vector<sbyte> right) { throw new PlatformNotSupportedException(); }

        /// <summary>
        /// svint16_t svuzp1[_s16](svint16_t op1, svint16_t op2)
        /// </summary>
        public static unsafe Vector<short> UnzipEven(Vector<short> left, Vector<short> right) { throw new PlatformNotSupportedException(); }

        /// <summary>
        /// svint32_t svuzp1[_s32](svint32_t op1, svint32_t op2)
        /// </summary>
        public static unsafe Vector<int> UnzipEven(Vector<int> left, Vector<int> right) { throw new PlatformNotSupportedException(); }

        /// <summary>
        /// svint64_t svuzp1[_s64](svint64_t op1, svint64_t op2)
        /// </summary>
        public static unsafe Vector<long> UnzipEven(Vector<long> left, Vector<long> right) { throw new PlatformNotSupportedException(); }

        /// <summary>
        /// svuint8_t svuzp1[_u8](svuint8_t op1, svuint8_t op2)
        /// svbool_t svuzp1_b8(svbool_t op1, svbool_t op2)
        /// </summary>
        public static unsafe Vector<byte> UnzipEven(Vector<byte> left, Vector<byte> right) { throw new PlatformNotSupportedException(); }

        /// <summary>
        /// svuint16_t svuzp1[_u16](svuint16_t op1, svuint16_t op2)
        /// svbool_t svuzp1_b16(svbool_t op1, svbool_t op2)
        /// </summary>
        public static unsafe Vector<ushort> UnzipEven(Vector<ushort> left, Vector<ushort> right) { throw new PlatformNotSupportedException(); }

        /// <summary>
        /// svuint32_t svuzp1[_u32](svuint32_t op1, svuint32_t op2)
        /// svbool_t svuzp1_b32(svbool_t op1, svbool_t op2)
        /// </summary>
        public static unsafe Vector<uint> UnzipEven(Vector<uint> left, Vector<uint> right) { throw new PlatformNotSupportedException(); }

        /// <summary>
        /// svuint64_t svuzp1[_u64](svuint64_t op1, svuint64_t op2)
        /// svbool_t svuzp1_b64(svbool_t op1, svbool_t op2)
        /// </summary>
        public static unsafe Vector<ulong> UnzipEven(Vector<ulong> left, Vector<ulong> right) { throw new PlatformNotSupportedException(); }

        /// <summary>
        /// svfloat32_t svuzp1[_f32](svfloat32_t op1, svfloat32_t op2)
        /// </summary>
        public static unsafe Vector<float> UnzipEven(Vector<float> left, Vector<float> right) { throw new PlatformNotSupportedException(); }

        /// <summary>
        /// svfloat64_t svuzp1[_f64](svfloat64_t op1, svfloat64_t op2)
        /// </summary>
        public static unsafe Vector<double> UnzipEven(Vector<double> left, Vector<double> right) { throw new PlatformNotSupportedException(); }


        ///  UnzipOdd : Concatenate odd elements from two inputs

        /// <summary>
        /// svuint8_t svuzp2[_u8](svuint8_t op1, svuint8_t op2)
        /// svbool_t svuzp2_b8(svbool_t op1, svbool_t op2)
        /// </summary>
        public static unsafe Vector<byte> UnzipOdd(Vector<byte> left, Vector<byte> right) { throw new PlatformNotSupportedException(); }

        /// <summary>
        /// svfloat64_t svuzp2[_f64](svfloat64_t op1, svfloat64_t op2)
        /// </summary>
        public static unsafe Vector<double> UnzipOdd(Vector<double> left, Vector<double> right) { throw new PlatformNotSupportedException(); }

        /// <summary>
        /// svint16_t svuzp2[_s16](svint16_t op1, svint16_t op2)
        ///   UZP2 Zresult.H, Zop1.H, Zop2.H
        /// </summary>
        public static unsafe Vector<short> UnzipOdd(Vector<short> left, Vector<short> right) { throw new PlatformNotSupportedException(); }

        /// <summary>
        /// svint32_t svuzp2[_s32](svint32_t op1, svint32_t op2)
        /// </summary>
        public static unsafe Vector<int> UnzipOdd(Vector<int> left, Vector<int> right) { throw new PlatformNotSupportedException(); }

        /// <summary>
        /// svint64_t svuzp2[_s64](svint64_t op1, svint64_t op2)
        /// </summary>
        public static unsafe Vector<long> UnzipOdd(Vector<long> left, Vector<long> right) { throw new PlatformNotSupportedException(); }

        /// <summary>
        /// svint8_t svuzp2[_s8](svint8_t op1, svint8_t op2)
        /// </summary>
        public static unsafe Vector<sbyte> UnzipOdd(Vector<sbyte> left, Vector<sbyte> right) { throw new PlatformNotSupportedException(); }

        /// <summary>
        /// svfloat32_t svuzp2[_f32](svfloat32_t op1, svfloat32_t op2)
        /// </summary>
        public static unsafe Vector<float> UnzipOdd(Vector<float> left, Vector<float> right) { throw new PlatformNotSupportedException(); }

        /// <summary>
        /// svuint16_t svuzp2[_u16](svuint16_t op1, svuint16_t op2)
        /// svbool_t svuzp2_b16(svbool_t op1, svbool_t op2)
        /// </summary>
        public static unsafe Vector<ushort> UnzipOdd(Vector<ushort> left, Vector<ushort> right) { throw new PlatformNotSupportedException(); }

        /// <summary>
        /// svuint32_t svuzp2[_u32](svuint32_t op1, svuint32_t op2)
        /// svbool_t svuzp2_b32(svbool_t op1, svbool_t op2)
        /// </summary>
        public static unsafe Vector<uint> UnzipOdd(Vector<uint> left, Vector<uint> right) { throw new PlatformNotSupportedException(); }

        /// <summary>
        /// svuint64_t svuzp2[_u64](svuint64_t op1, svuint64_t op2)
        /// svbool_t svuzp2_b64(svbool_t op1, svbool_t op2)
        /// </summary>
        public static unsafe Vector<ulong> UnzipOdd(Vector<ulong> left, Vector<ulong> right) { throw new PlatformNotSupportedException(); }


        ///  Xor : Bitwise exclusive OR

        /// <summary>
        /// svuint8_t sveor[_u8]_m(svbool_t pg, svuint8_t op1, svuint8_t op2)
        /// svuint8_t sveor[_u8]_x(svbool_t pg, svuint8_t op1, svuint8_t op2)
        /// svuint8_t sveor[_u8]_z(svbool_t pg, svuint8_t op1, svuint8_t op2)
        ///   EOR Ztied1.B, Pg/M, Ztied1.B, Zop2.B
        ///   EOR Zresult.D, Zop1.D, Zop2.D
        /// svbool_t sveor[_b]_z(svbool_t pg, svbool_t op1, svbool_t op2)
        ///   EOR Presult.B, Pg/Z, Pop1.B, Pop2.B
        /// </summary>
        public static unsafe Vector<byte> Xor(Vector<byte> left, Vector<byte> right) { throw new PlatformNotSupportedException(); }

        /// <summary>
        /// svint16_t sveor[_s16]_m(svbool_t pg, svint16_t op1, svint16_t op2)
        /// svint16_t sveor[_s16]_x(svbool_t pg, svint16_t op1, svint16_t op2)
        /// svint16_t sveor[_s16]_z(svbool_t pg, svint16_t op1, svint16_t op2)
        ///   EOR Ztied1.H, Pg/M, Ztied1.H, Zop2.H
        ///   EOR Zresult.D, Zop1.D, Zop2.D
        /// svbool_t sveor[_b]_z(svbool_t pg, svbool_t op1, svbool_t op2)
        ///   EOR Presult.B, Pg/Z, Pop1.B, Pop2.B
        /// </summary>
        public static unsafe Vector<short> Xor(Vector<short> left, Vector<short> right) { throw new PlatformNotSupportedException(); }

        /// <summary>
        /// svint32_t sveor[_s32]_m(svbool_t pg, svint32_t op1, svint32_t op2)
        /// svint32_t sveor[_s32]_x(svbool_t pg, svint32_t op1, svint32_t op2)
        /// svint32_t sveor[_s32]_z(svbool_t pg, svint32_t op1, svint32_t op2)
        ///   EOR Ztied1.S, Pg/M, Ztied1.S, Zop2.S
        ///   EOR Zresult.D, Zop1.D, Zop2.D
        /// svbool_t sveor[_b]_z(svbool_t pg, svbool_t op1, svbool_t op2)
        ///   EOR Presult.B, Pg/Z, Pop1.B, Pop2.B
        /// </summary>
        public static unsafe Vector<int> Xor(Vector<int> left, Vector<int> right) { throw new PlatformNotSupportedException(); }

        /// <summary>
        /// svint64_t sveor[_s64]_m(svbool_t pg, svint64_t op1, svint64_t op2)
        /// svint64_t sveor[_s64]_x(svbool_t pg, svint64_t op1, svint64_t op2)
        /// svint64_t sveor[_s64]_z(svbool_t pg, svint64_t op1, svint64_t op2)
        ///   EOR Ztied1.D, Pg/M, Ztied1.D, Zop2.D
        ///   EOR Zresult.D, Zop1.D, Zop2.D
        /// svbool_t sveor[_b]_z(svbool_t pg, svbool_t op1, svbool_t op2)
        ///   EOR Presult.B, Pg/Z, Pop1.B, Pop2.B
        /// </summary>
        public static unsafe Vector<long> Xor(Vector<long> left, Vector<long> right) { throw new PlatformNotSupportedException(); }

        /// <summary>
        /// svint8_t sveor[_s8]_m(svbool_t pg, svint8_t op1, svint8_t op2)
        /// svint8_t sveor[_s8]_x(svbool_t pg, svint8_t op1, svint8_t op2)
        /// svint8_t sveor[_s8]_z(svbool_t pg, svint8_t op1, svint8_t op2)
        ///   EOR Ztied1.B, Pg/M, Ztied1.B, Zop2.B
        ///   EOR Zresult.D, Zop1.D, Zop2.D
        /// svbool_t sveor[_b]_z(svbool_t pg, svbool_t op1, svbool_t op2)
        ///   EOR Presult.B, Pg/Z, Pop1.B, Pop2.B
        /// </summary>
        public static unsafe Vector<sbyte> Xor(Vector<sbyte> left, Vector<sbyte> right) { throw new PlatformNotSupportedException(); }

        /// <summary>
        /// svuint16_t sveor[_u16]_m(svbool_t pg, svuint16_t op1, svuint16_t op2)
        /// svuint16_t sveor[_u16]_x(svbool_t pg, svuint16_t op1, svuint16_t op2)
        /// svuint16_t sveor[_u16]_z(svbool_t pg, svuint16_t op1, svuint16_t op2)
        ///   EOR Ztied1.H, Pg/M, Ztied1.H, Zop2.H
        ///   EOR Zresult.D, Zop1.D, Zop2.D
        /// svbool_t sveor[_b]_z(svbool_t pg, svbool_t op1, svbool_t op2)
        ///   EOR Presult.B, Pg/Z, Pop1.B, Pop2.B
        /// </summary>
        public static unsafe Vector<ushort> Xor(Vector<ushort> left, Vector<ushort> right) { throw new PlatformNotSupportedException(); }

        /// <summary>
        /// svuint32_t sveor[_u32]_m(svbool_t pg, svuint32_t op1, svuint32_t op2)
        /// svuint32_t sveor[_u32]_x(svbool_t pg, svuint32_t op1, svuint32_t op2)
        /// svuint32_t sveor[_u32]_z(svbool_t pg, svuint32_t op1, svuint32_t op2)
        ///   EOR Ztied1.S, Pg/M, Ztied1.S, Zop2.S
        ///   EOR Zresult.D, Zop1.D, Zop2.D
        /// svbool_t sveor[_b]_z(svbool_t pg, svbool_t op1, svbool_t op2)
        ///   EOR Presult.B, Pg/Z, Pop1.B, Pop2.B
        /// </summary>
        public static unsafe Vector<uint> Xor(Vector<uint> left, Vector<uint> right) { throw new PlatformNotSupportedException(); }

        /// <summary>
        /// svuint64_t sveor[_u64]_m(svbool_t pg, svuint64_t op1, svuint64_t op2)
        /// svuint64_t sveor[_u64]_x(svbool_t pg, svuint64_t op1, svuint64_t op2)
        /// svuint64_t sveor[_u64]_z(svbool_t pg, svuint64_t op1, svuint64_t op2)
        ///   EOR Ztied1.D, Pg/M, Ztied1.D, Zop2.D
        ///   EOR Zresult.D, Zop1.D, Zop2.D
        /// svbool_t sveor[_b]_z(svbool_t pg, svbool_t op1, svbool_t op2)
        ///   EOR Presult.B, Pg/Z, Pop1.B, Pop2.B
        /// </summary>
        public static unsafe Vector<ulong> Xor(Vector<ulong> left, Vector<ulong> right) { throw new PlatformNotSupportedException(); }


        ///  XorAcross : Bitwise exclusive OR reduction to scalar

        /// <summary>
        /// uint8_t sveorv[_u8](svbool_t pg, svuint8_t op)
        ///   EORV Bresult, Pg, Zop.B
        /// </summary>
        public static unsafe Vector<byte> XorAcross(Vector<byte> value) { throw new PlatformNotSupportedException(); }

        /// <summary>
        /// int16_t sveorv[_s16](svbool_t pg, svint16_t op)
        ///   EORV Hresult, Pg, Zop.H
        /// </summary>
        public static unsafe Vector<short> XorAcross(Vector<short> value) { throw new PlatformNotSupportedException(); }

        /// <summary>
        /// int32_t sveorv[_s32](svbool_t pg, svint32_t op)
        ///   EORV Sresult, Pg, Zop.S
        /// </summary>
        public static unsafe Vector<int> XorAcross(Vector<int> value) { throw new PlatformNotSupportedException(); }

        /// <summary>
        /// int64_t sveorv[_s64](svbool_t pg, svint64_t op)
        ///   EORV Dresult, Pg, Zop.D
        /// </summary>
        public static unsafe Vector<long> XorAcross(Vector<long> value) { throw new PlatformNotSupportedException(); }

        /// <summary>
        /// int8_t sveorv[_s8](svbool_t pg, svint8_t op)
        ///   EORV Bresult, Pg, Zop.B
        /// </summary>
        public static unsafe Vector<sbyte> XorAcross(Vector<sbyte> value) { throw new PlatformNotSupportedException(); }

        /// <summary>
        /// uint16_t sveorv[_u16](svbool_t pg, svuint16_t op)
        ///   EORV Hresult, Pg, Zop.H
        /// </summary>
        public static unsafe Vector<ushort> XorAcross(Vector<ushort> value) { throw new PlatformNotSupportedException(); }

        /// <summary>
        /// uint32_t sveorv[_u32](svbool_t pg, svuint32_t op)
        ///   EORV Sresult, Pg, Zop.S
        /// </summary>
        public static unsafe Vector<uint> XorAcross(Vector<uint> value) { throw new PlatformNotSupportedException(); }

        /// <summary>
        /// uint64_t sveorv[_u64](svbool_t pg, svuint64_t op)
        ///   EORV Dresult, Pg, Zop.D
        /// </summary>
        public static unsafe Vector<ulong> XorAcross(Vector<ulong> value) { throw new PlatformNotSupportedException(); }


        ///  ZeroExtend16 : Zero-extend the low 16 bits

        /// <summary>
        /// svuint32_t svexth[_u32]_m(svuint32_t inactive, svbool_t pg, svuint32_t op)
        ///   UXTH Ztied.S, Pg/M, Zop.S
        ///   MOVPRFX Zresult, Zinactive; UXTH Zresult.S, Pg/M, Zop.S
        /// svuint32_t svexth[_u32]_x(svbool_t pg, svuint32_t op)
        ///   UXTH Ztied.S, Pg/M, Ztied.S
        ///   AND Ztied.S, Ztied.S, #65535
        /// svuint32_t svexth[_u32]_z(svbool_t pg, svuint32_t op)
        ///   MOVPRFX Zresult.S, Pg/Z, Zop.S; UXTH Zresult.S, Pg/M, Zop.S
        /// </summary>
        public static unsafe Vector<uint> ZeroExtend16(Vector<uint> value) { throw new PlatformNotSupportedException(); }

        /// <summary>
        /// svuint64_t svexth[_u64]_m(svuint64_t inactive, svbool_t pg, svuint64_t op)
        ///   UXTH Ztied.D, Pg/M, Zop.D
        ///   MOVPRFX Zresult, Zinactive; UXTH Zresult.D, Pg/M, Zop.D
        /// svuint64_t svexth[_u64]_x(svbool_t pg, svuint64_t op)
        ///   UXTH Ztied.D, Pg/M, Ztied.D
        ///   AND Ztied.D, Ztied.D, #65535
        /// svuint64_t svexth[_u64]_z(svbool_t pg, svuint64_t op)
        ///   MOVPRFX Zresult.D, Pg/Z, Zop.D; UXTH Zresult.D, Pg/M, Zop.D
        /// </summary>
        public static unsafe Vector<ulong> ZeroExtend16(Vector<ulong> value) { throw new PlatformNotSupportedException(); }


        ///  ZeroExtend32 : Zero-extend the low 32 bits

        /// <summary>
        /// svuint64_t svextw[_u64]_m(svuint64_t inactive, svbool_t pg, svuint64_t op)
        ///   UXTW Ztied.D, Pg/M, Zop.D
        ///   MOVPRFX Zresult, Zinactive; UXTW Zresult.D, Pg/M, Zop.D
        /// svuint64_t svextw[_u64]_x(svbool_t pg, svuint64_t op)
        ///   UXTW Ztied.D, Pg/M, Ztied.D
        ///   AND Ztied.D, Ztied.D, #4294967295
        /// svuint64_t svextw[_u64]_z(svbool_t pg, svuint64_t op)
        ///   MOVPRFX Zresult.D, Pg/Z, Zop.D; UXTW Zresult.D, Pg/M, Zop.D
        /// </summary>
        public static unsafe Vector<ulong> ZeroExtend32(Vector<ulong> value) { throw new PlatformNotSupportedException(); }

        ///  ZeroExtend8 : Zero-extend the low 8 bits

        /// <summary>
        /// svuint16_t svextb[_u16]_m(svuint16_t inactive, svbool_t pg, svuint16_t op)
        ///   UXTB Ztied.H, Pg/M, Zop.H
        ///   MOVPRFX Zresult, Zinactive; UXTB Zresult.H, Pg/M, Zop.H
        /// svuint16_t svextb[_u16]_x(svbool_t pg, svuint16_t op)
        ///   UXTB Ztied.H, Pg/M, Ztied.H
        ///   AND Ztied.H, Ztied.H, #255
        /// svuint16_t svextb[_u16]_z(svbool_t pg, svuint16_t op)
        ///   MOVPRFX Zresult.H, Pg/Z, Zop.H; UXTB Zresult.H, Pg/M, Zop.H
        /// </summary>
        public static unsafe Vector<ushort> ZeroExtend8(Vector<ushort> value) { throw new PlatformNotSupportedException(); }

        /// <summary>
        /// svuint32_t svextb[_u32]_m(svuint32_t inactive, svbool_t pg, svuint32_t op)
        ///   UXTB Ztied.S, Pg/M, Zop.S
        ///   MOVPRFX Zresult, Zinactive; UXTB Zresult.S, Pg/M, Zop.S
        /// svuint32_t svextb[_u32]_x(svbool_t pg, svuint32_t op)
        ///   UXTB Ztied.S, Pg/M, Ztied.S
        ///   AND Ztied.S, Ztied.S, #255
        /// svuint32_t svextb[_u32]_z(svbool_t pg, svuint32_t op)
        ///   MOVPRFX Zresult.S, Pg/Z, Zop.S; UXTB Zresult.S, Pg/M, Zop.S
        /// </summary>
        public static unsafe Vector<uint> ZeroExtend8(Vector<uint> value) { throw new PlatformNotSupportedException(); }

        /// <summary>
        /// svuint64_t svextb[_u64]_m(svuint64_t inactive, svbool_t pg, svuint64_t op)
        ///   UXTB Ztied.D, Pg/M, Zop.D
        ///   MOVPRFX Zresult, Zinactive; UXTB Zresult.D, Pg/M, Zop.D
        /// svuint64_t svextb[_u64]_x(svbool_t pg, svuint64_t op)
        ///   UXTB Ztied.D, Pg/M, Ztied.D
        ///   AND Ztied.D, Ztied.D, #255
        /// svuint64_t svextb[_u64]_z(svbool_t pg, svuint64_t op)
        ///   MOVPRFX Zresult.D, Pg/Z, Zop.D; UXTB Zresult.D, Pg/M, Zop.D
        /// </summary>
        public static unsafe Vector<ulong> ZeroExtend8(Vector<ulong> value) { throw new PlatformNotSupportedException(); }

        ///  ZeroExtendWideningLower : Unpack and extend low half

        /// <summary>
        /// svuint16_t svunpklo[_u16](svuint8_t op)
        ///   UUNPKLO Zresult.H, Zop.B
        /// </summary>
        public static unsafe Vector<ushort> ZeroExtendWideningLower(Vector<byte> value) { throw new PlatformNotSupportedException(); }

        /// <summary>
        /// svuint32_t svunpklo[_u32](svuint16_t op)
        ///   UUNPKLO Zresult.S, Zop.H
        /// </summary>
        public static unsafe Vector<uint> ZeroExtendWideningLower(Vector<ushort> value) { throw new PlatformNotSupportedException(); }

        /// <summary>
        /// svuint64_t svunpklo[_u64](svuint32_t op)
        ///   UUNPKLO Zresult.D, Zop.S
        /// </summary>
        public static unsafe Vector<ulong> ZeroExtendWideningLower(Vector<uint> value) { throw new PlatformNotSupportedException(); }


        ///  ZeroExtendWideningUpper : Unpack and extend high half

        /// <summary>
        /// svuint16_t svunpkhi[_u16](svuint8_t op)
        ///   UUNPKHI Zresult.H, Zop.B
        /// </summary>
        public static unsafe Vector<ushort> ZeroExtendWideningUpper(Vector<byte> value) { throw new PlatformNotSupportedException(); }

        /// <summary>
        /// svuint32_t svunpkhi[_u32](svuint16_t op)
        ///   UUNPKHI Zresult.S, Zop.H
        /// </summary>
        public static unsafe Vector<uint> ZeroExtendWideningUpper(Vector<ushort> value) { throw new PlatformNotSupportedException(); }

        /// <summary>
        /// svuint64_t svunpkhi[_u64](svuint32_t op)
        ///   UUNPKHI Zresult.D, Zop.S
        /// </summary>
        public static unsafe Vector<ulong> ZeroExtendWideningUpper(Vector<uint> value) { throw new PlatformNotSupportedException(); }

        ///  ZipHigh : Interleave elements from high halves of two inputs

        /// <summary>
        /// svuint8_t svzip2[_u8](svuint8_t op1, svuint8_t op2)
        ///   ZIP2 Zresult.B, Zop1.B, Zop2.B
        /// </summary>
        public static unsafe Vector<byte> ZipHigh(Vector<byte> left, Vector<byte> right) { throw new PlatformNotSupportedException(); }

        /// <summary>
        /// svfloat64_t svzip2[_f64](svfloat64_t op1, svfloat64_t op2)
        ///   ZIP2 Zresult.D, Zop1.D, Zop2.D
        /// </summary>
        public static unsafe Vector<double> ZipHigh(Vector<double> left, Vector<double> right) { throw new PlatformNotSupportedException(); }

        /// <summary>
        /// svint16_t svzip2[_s16](svint16_t op1, svint16_t op2)
        ///   ZIP2 Zresult.H, Zop1.H, Zop2.H
        /// </summary>
        public static unsafe Vector<short> ZipHigh(Vector<short> left, Vector<short> right) { throw new PlatformNotSupportedException(); }

        /// <summary>
        /// svint32_t svzip2[_s32](svint32_t op1, svint32_t op2)
        ///   ZIP2 Zresult.S, Zop1.S, Zop2.S
        /// </summary>
        public static unsafe Vector<int> ZipHigh(Vector<int> left, Vector<int> right) { throw new PlatformNotSupportedException(); }

        /// <summary>
        /// svint64_t svzip2[_s64](svint64_t op1, svint64_t op2)
        ///   ZIP2 Zresult.D, Zop1.D, Zop2.D
        /// </summary>
        public static unsafe Vector<long> ZipHigh(Vector<long> left, Vector<long> right) { throw new PlatformNotSupportedException(); }

        /// <summary>
        /// svint8_t svzip2[_s8](svint8_t op1, svint8_t op2)
        ///   ZIP2 Zresult.B, Zop1.B, Zop2.B
        /// </summary>
        public static unsafe Vector<sbyte> ZipHigh(Vector<sbyte> left, Vector<sbyte> right) { throw new PlatformNotSupportedException(); }

        /// <summary>
        /// svfloat32_t svzip2[_f32](svfloat32_t op1, svfloat32_t op2)
        ///   ZIP2 Zresult.S, Zop1.S, Zop2.S
        /// </summary>
        public static unsafe Vector<float> ZipHigh(Vector<float> left, Vector<float> right) { throw new PlatformNotSupportedException(); }

        /// <summary>
        /// svuint16_t svzip2[_u16](svuint16_t op1, svuint16_t op2)
        ///   ZIP2 Zresult.H, Zop1.H, Zop2.H
        /// svbool_t svzip2_b16(svbool_t op1, svbool_t op2)
        ///   ZIP2 Presult.H, Pop1.H, Pop2.H
        /// </summary>
        public static unsafe Vector<ushort> ZipHigh(Vector<ushort> left, Vector<ushort> right) { throw new PlatformNotSupportedException(); }

        /// <summary>
        /// svuint32_t svzip2[_u32](svuint32_t op1, svuint32_t op2)
        ///   ZIP2 Zresult.S, Zop1.S, Zop2.S
        /// svbool_t svzip2_b32(svbool_t op1, svbool_t op2)
        ///   ZIP2 Presult.S, Pop1.S, Pop2.S
        /// </summary>
        public static unsafe Vector<uint> ZipHigh(Vector<uint> left, Vector<uint> right) { throw new PlatformNotSupportedException(); }

        /// <summary>
        /// svuint64_t svzip2[_u64](svuint64_t op1, svuint64_t op2)
        ///   ZIP2 Zresult.D, Zop1.D, Zop2.D
        /// svbool_t svzip2_b64(svbool_t op1, svbool_t op2)
        ///   ZIP2 Presult.D, Pop1.D, Pop2.D
        /// </summary>
        public static unsafe Vector<ulong> ZipHigh(Vector<ulong> left, Vector<ulong> right) { throw new PlatformNotSupportedException(); }


        ///  ZipLow : Interleave elements from low halves of two inputs

        /// <summary>
        /// svuint8_t svzip1[_u8](svuint8_t op1, svuint8_t op2)
        ///   ZIP1 Zresult.B, Zop1.B, Zop2.B
        /// svbool_t svzip1_b8(svbool_t op1, svbool_t op2)
        ///   ZIP1 Presult.B, Pop1.B, Pop2.B
        /// </summary>
        public static unsafe Vector<byte> ZipLow(Vector<byte> left, Vector<byte> right) { throw new PlatformNotSupportedException(); }

        /// <summary>
        /// svfloat64_t svzip1[_f64](svfloat64_t op1, svfloat64_t op2)
        ///   ZIP1 Zresult.D, Zop1.D, Zop2.D
        /// </summary>
        public static unsafe Vector<double> ZipLow(Vector<double> left, Vector<double> right) { throw new PlatformNotSupportedException(); }

        /// <summary>
        /// svint16_t svzip1[_s16](svint16_t op1, svint16_t op2)
        ///   ZIP1 Zresult.H, Zop1.H, Zop2.H
        /// </summary>
        public static unsafe Vector<short> ZipLow(Vector<short> left, Vector<short> right) { throw new PlatformNotSupportedException(); }

        /// <summary>
        /// svint32_t svzip1[_s32](svint32_t op1, svint32_t op2)
        ///   ZIP1 Zresult.S, Zop1.S, Zop2.S
        /// </summary>
        public static unsafe Vector<int> ZipLow(Vector<int> left, Vector<int> right) { throw new PlatformNotSupportedException(); }

        /// <summary>
        /// svint64_t svzip1[_s64](svint64_t op1, svint64_t op2)
        ///   ZIP1 Zresult.D, Zop1.D, Zop2.D
        /// </summary>
        public static unsafe Vector<long> ZipLow(Vector<long> left, Vector<long> right) { throw new PlatformNotSupportedException(); }

        /// <summary>
        /// svint8_t svzip1[_s8](svint8_t op1, svint8_t op2)
        ///   ZIP1 Zresult.B, Zop1.B, Zop2.B
        /// </summary>
        public static unsafe Vector<sbyte> ZipLow(Vector<sbyte> left, Vector<sbyte> right) { throw new PlatformNotSupportedException(); }

        /// <summary>
        /// svfloat32_t svzip1[_f32](svfloat32_t op1, svfloat32_t op2)
        ///   ZIP1 Zresult.S, Zop1.S, Zop2.S
        /// </summary>
        public static unsafe Vector<float> ZipLow(Vector<float> left, Vector<float> right) { throw new PlatformNotSupportedException(); }

        /// <summary>
        /// svuint16_t svzip1[_u16](svuint16_t op1, svuint16_t op2)
        ///   ZIP1 Zresult.H, Zop1.H, Zop2.H
        /// svbool_t svzip1_b16(svbool_t op1, svbool_t op2)
        ///   ZIP1 Presult.H, Pop1.H, Pop2.H
        /// </summary>
        public static unsafe Vector<ushort> ZipLow(Vector<ushort> left, Vector<ushort> right) { throw new PlatformNotSupportedException(); }

        /// <summary>
        /// svuint32_t svzip1[_u32](svuint32_t op1, svuint32_t op2)
        ///   ZIP1 Zresult.S, Zop1.S, Zop2.S
        /// svbool_t svzip1_b32(svbool_t op1, svbool_t op2)
        ///   ZIP1 Presult.S, Pop1.S, Pop2.S
        /// </summary>
        public static unsafe Vector<uint> ZipLow(Vector<uint> left, Vector<uint> right) { throw new PlatformNotSupportedException(); }

        /// <summary>
        /// svuint64_t svzip1[_u64](svuint64_t op1, svuint64_t op2)
        ///   ZIP1 Zresult.D, Zop1.D, Zop2.D
        /// svbool_t svzip1_b64(svbool_t op1, svbool_t op2)
        ///   ZIP1 Presult.D, Pop1.D, Pop2.D
        /// </summary>
        public static unsafe Vector<ulong> ZipLow(Vector<ulong> left, Vector<ulong> right) { throw new PlatformNotSupportedException(); }
    }
}<|MERGE_RESOLUTION|>--- conflicted
+++ resolved
@@ -5496,7 +5496,6 @@
         public static unsafe Vector<long> SignExtend8(Vector<long> value) { throw new PlatformNotSupportedException(); }
 
 
-<<<<<<< HEAD
         ///  Splice two vectors under predicate control
 
         /// <summary>
@@ -5558,7 +5557,8 @@
         ///   SPLICE Ztied1.D, Pg, Ztied1.D, Zop2.D
         /// </summary>
         public static unsafe Vector<ulong> Splice(Vector<ulong> mask, Vector<ulong> left, Vector<ulong> right) { throw new PlatformNotSupportedException(); }
-=======
+
+
         ///  Sqrt : Square root
 
         /// <summary>
@@ -5578,7 +5578,6 @@
         /// svfloat32_t svsqrt[_f32]_z(svbool_t pg, svfloat32_t op)
         /// </summary>
         public static unsafe Vector<float> Sqrt(Vector<float> value) { throw new PlatformNotSupportedException(); }
->>>>>>> 3bcc9476
 
 
         ///  Non-truncating store
