--- conflicted
+++ resolved
@@ -4445,7 +4445,6 @@
         public static unsafe void PrefetchInt64(Vector<ulong> mask, void* address, [ConstantExpected] SvePrefetchType prefetchType) { throw new PlatformNotSupportedException(); }
 
 
-<<<<<<< HEAD
         ///  ReciprocalEstimate : Reciprocal estimate
 
         /// <summary>
@@ -4525,7 +4524,6 @@
         ///   FRECPS Zresult.S, Zop1.S, Zop2.S
         /// </summary>
         public static unsafe Vector<float> ReciprocalStep(Vector<float> left, Vector<float> right) { throw new PlatformNotSupportedException(); }
-=======
         ///  Reverse bits
 
         /// <summary>
@@ -4575,7 +4573,6 @@
         ///   RBIT Ztied.D, Pg/M, Zop.D
         /// </summary>
         public static unsafe Vector<ulong> ReverseBits(Vector<ulong> value) { throw new PlatformNotSupportedException(); }
->>>>>>> da441d1c
 
 
         ///  Reverse all elements
