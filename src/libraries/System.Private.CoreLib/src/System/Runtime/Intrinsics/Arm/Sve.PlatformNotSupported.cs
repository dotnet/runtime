--- conflicted
+++ resolved
@@ -1403,7 +1403,6 @@
         public static unsafe Vector<ulong> DotProductBySelectedScalar(Vector<ulong> addend, Vector<ushort> left, Vector<ushort> right, [ConstantExpected] byte rightIndex) { throw new PlatformNotSupportedException(); }
 
 
-<<<<<<< HEAD
         ///  Broadcast a scalar value
 
         /// <summary>
@@ -1465,7 +1464,8 @@
         ///   DUP Zresult.D, Zdata.D[index]
         /// </summary>
         public static unsafe Vector<ulong> DuplicateSelectedScalarToVector(Vector<ulong> data, [ConstantExpected(Min = 0, Max = (byte)(7))] byte index) { throw new PlatformNotSupportedException(); }
-=======
+
+
         /// <summary>
         /// svuint8_t svext[_u8](svuint8_t op1, svuint8_t op2, uint64_t imm3)
         ///   EXT Ztied1.B, Ztied1.B, Zop2.B, #imm3
@@ -1525,7 +1525,6 @@
         ///   EXT Ztied1.B, Ztied1.B, Zop2.B, #imm3 * 8
         /// </summary>
         public static unsafe Vector<ulong> ExtractVector(Vector<ulong> upper, Vector<ulong> lower, [ConstantExpected] byte index) { throw new PlatformNotSupportedException(); }
->>>>>>> 9317db06
 
 
         ///  FusedMultiplyAdd : Multiply-add, addend first
