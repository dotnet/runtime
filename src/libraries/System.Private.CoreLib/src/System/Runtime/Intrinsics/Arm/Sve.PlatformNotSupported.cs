--- conflicted
+++ resolved
@@ -516,7 +516,7 @@
         /// </summary>
         public static unsafe Vector<double> ConditionalSelect(Vector<double> mask, Vector<double> left, Vector<double> right) { throw new PlatformNotSupportedException(); }
 
-<<<<<<< HEAD
+
         ///  Divide : Divide
 
         /// <summary>
@@ -546,8 +546,6 @@
         ///   MOVPRFX Zresult.D, Pg/Z, Zop2.D; FDIVR Zresult.D, Pg/M, Zresult.D, Zop1.D
         /// </summary>
         public static unsafe Vector<double> Divide(Vector<double> left, Vector<double> right) { throw new PlatformNotSupportedException(); }
-=======
->>>>>>> 009d74eb
 
         ///  LoadVector : Unextended load
 
